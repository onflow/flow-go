--- conflicted
+++ resolved
@@ -312,15 +312,10 @@
     ```
 
 3. **Type Methods**
-<<<<<<< HEAD
-  - Document each method following the method documentation rules
-  - Include error documentation for methods that return errors
-=======
    - Document each method following the method documentation rules
    - Include error documentation for methods that return errors
 
 ## Special Cases:
 We have low-level storage functions in the packages `storage/operation` and `storage/procedure` that have
 specialized documentation requirements. For all files in these packages, meticulously follow the instructions
-in `storage/operation/Documentation-Guidelines.md`
->>>>>>> e41f47d6
+in `storage/operation/Documentation-Guidelines.md`