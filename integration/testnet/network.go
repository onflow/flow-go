package testnet

import (
	"context"
	"encoding/hex"
	"fmt"
	"io/ioutil"
	"math/rand"
	"os"
	"path/filepath"
	"sort"
	"strconv"
	"strings"
	"testing"
	"time"

	"github.com/onflow/flow-go/cmd/bootstrap/dkg"
	"github.com/onflow/flow-go/insecure/cmd"

	"github.com/dapperlabs/testingdock"
	"github.com/docker/docker/api/types"
	"github.com/docker/docker/api/types/container"
	dockerclient "github.com/docker/docker/client"
	"github.com/onflow/cadence"
	"github.com/rs/zerolog"
	"github.com/stretchr/testify/assert"
	"github.com/stretchr/testify/require"

	"github.com/onflow/flow-go-sdk/crypto"

	"github.com/onflow/flow-go/cmd/bootstrap/run"
	"github.com/onflow/flow-go/cmd/bootstrap/utils"
	consensus_follower "github.com/onflow/flow-go/follower"
	"github.com/onflow/flow-go/fvm"
	"github.com/onflow/flow-go/model/bootstrap"
	"github.com/onflow/flow-go/model/cluster"
	dkgmod "github.com/onflow/flow-go/model/dkg"
	"github.com/onflow/flow-go/model/encodable"
	"github.com/onflow/flow-go/model/flow"
	"github.com/onflow/flow-go/model/flow/factory"
	"github.com/onflow/flow-go/model/flow/filter"
	"github.com/onflow/flow-go/model/flow/order"
	"github.com/onflow/flow-go/module/epochs"
	"github.com/onflow/flow-go/module/signature"
	"github.com/onflow/flow-go/network/p2p"
	"github.com/onflow/flow-go/network/p2p/keyutils"
	clusterstate "github.com/onflow/flow-go/state/cluster"
	"github.com/onflow/flow-go/state/protocol/badger"
	"github.com/onflow/flow-go/state/protocol/inmem"
	"github.com/onflow/flow-go/utils/io"
	"github.com/onflow/flow-go/utils/unittest"
)

const (
	// TmpRoot is the default root directory to create temporary data
	// directories for containers. We use /tmp because $TMPDIR is not exposed
	// to docker by default on macOS
	TmpRoot = "/tmp"

	// DefaultBootstrapDir is the default directory for bootstrap files
	DefaultBootstrapDir = "/bootstrap"

	// DefaultFlowDataDir is the root of all database storage
	DefaultFlowDataDir = "/data"
	// DefaultFlowDBDir is the default directory for the node database.
	DefaultFlowDBDir = "/data/protocol"
	// DefaultFlowSecretsDBDir is the default directory for secrets database.
	DefaultFlowSecretsDBDir = "/data/secrets"
	// DefaultExecutionRootDir is the default directory for the execution node
	// state database.
	DefaultExecutionRootDir = "/exedb"
	// DefaultExecutionDataServiceDir for the execution data service blobstore.
	DefaultExecutionDataServiceDir = "/data/execution_data"

	// ColNodeAPIPort is the name used for the collection node API port.
	ColNodeAPIPort = "col-ingress-port"
	// ExeNodeAPIPort is the name used for the execution node API port.
	ExeNodeAPIPort = "exe-api-port"
	// AccessNodeAPIPort is the name used for the access node API port.
	AccessNodeAPIPort = "access-api-port"
	// AccessNodeAPISecurePort is the name used for the secure access API port.
	AccessNodeAPISecurePort = "access-api-secure-port"
	// AccessNodeAPIProxyPort is the name used for the access node API HTTP proxy port.
	AccessNodeAPIProxyPort = "access-api-http-proxy-port"
	// AccessNodeExternalNetworkPort is the name used for the access node network port accessible from outside any docker container
	AccessNodeExternalNetworkPort = "access-external-network-port"
	// GhostNodeAPIPort is the name used for the access node API port.
	GhostNodeAPIPort = "ghost-api-port"

	// ExeNodeMetricsPort is the name used for the execution node metrics server port
	ExeNodeMetricsPort = "exe-metrics-port"

	// ColNodeMetricsPort is the name used for the collection node metrics server port
	ColNodeMetricsPort = "col-metrics-port"

	// AccessNodeMetricsPort is the name used for the access node metrics server port
	AccessNodeMetricsPort = "access-metrics-port"

	// VerNodeMetricsPort is the name used for the verification node metrics server port
	VerNodeMetricsPort = "verification-metrics-port"

	// ConNodeMetricsPort is the name used for the consensus node metrics server port
	ConNodeMetricsPort = "con-metrics-port"

	// DefaultFlowPort default gossip network port
	DefaultFlowPort = 2137
	// DefaultSecureGRPCPort is the port used to access secure GRPC server running on ANs
	DefaultSecureGRPCPort = 9001
	// AccessNodePublicNetworkPort is the port used by access nodes for the public libp2p network
	AccessNodePublicNetworkPort = 9876

	DefaultViewsInStakingAuction uint64 = 5
	DefaultViewsInDKGPhase       uint64 = 50
	DefaultViewsInEpoch          uint64 = 180

	integrationBootstrap = "flow-integration-bootstrap"

	// DefaultMinimumNumOfAccessNodeIDS at-least 1 AN ID must be configured for LN & SN
	DefaultMinimumNumOfAccessNodeIDS = 1

	// defaultPeerUpdateInterval determines the time interval at which each node updates its pubsub connections.
	// Testnet is running at a significantly smaller scale than a production network, hence to
	// hold the mathematics behind topology connectivity valid, we need a faster connection update rate than the default value:
	defaultPeerUpdateInterval = 1 * time.Second
)

func init() {
	testingdock.Verbose = true
}

// FlowNetwork represents a test network of Flow nodes running in Docker containers.
type FlowNetwork struct {
	t                           *testing.T
	log                         zerolog.Logger
	suite                       *testingdock.Suite
	config                      NetworkConfig
	cli                         *dockerclient.Client
	network                     *testingdock.Network
	Containers                  map[string]*Container
	ConsensusFollowers          map[flow.Identifier]consensus_follower.ConsensusFollower
	CorruptedPortMapping        map[flow.Identifier]string // port binding for corrupted containers.
	AccessPorts                 map[string]string
	AccessPortsByContainerName  map[string]string
	MetricsPortsByContainerName map[string]string
	root                        *flow.Block
	result                      *flow.ExecutionResult
	seal                        *flow.Seal
	BootstrapDir                string
	BootstrapSnapshot           *inmem.Snapshot
	BootstrapData               *BootstrapData
}

// CorruptedIdentities returns the identities of corrupted nodes in testnet (for BFT testing).
func (net *FlowNetwork) CorruptedIdentities() flow.IdentityList {
	// lists up the corrupted identifiers
	corruptedIdentifiers := flow.IdentifierList{}
	for _, c := range net.config.Nodes {
		if c.Corrupted {
			corruptedIdentifiers = append(corruptedIdentifiers, c.Identifier)
		}
	}

	// extracts corrupted identities to corrupted identifiers
	corruptedIdentities := flow.IdentityList{}
	for _, c := range net.Containers {
		if corruptedIdentifiers.Contains(c.Config.Identity().NodeID) {
			corruptedIdentities = append(corruptedIdentities, c.Config.Identity())
		}
	}
	return corruptedIdentities
}

// Identities returns a list of identities, one for each node in the network.
func (net *FlowNetwork) Identities() flow.IdentityList {
	il := make(flow.IdentityList, 0, len(net.Containers))
	for _, c := range net.Containers {
		il = append(il, c.Config.Identity())
	}
	return il
}

// ContainersByRole returns all the containers in the network with the specified role
func (net *FlowNetwork) ContainersByRole(role flow.Role) []*Container {
	cl := make([]*Container, 0, len(net.Containers))
	for _, c := range net.Containers {
		if c.Config.Role == role {
			cl = append(cl, c)
		}
	}
	return cl
}

// Root returns the root block generated for the network.
func (net *FlowNetwork) Root() *flow.Block {
	return net.root
}

// Seal returns the root block seal generated for the network.
func (net *FlowNetwork) Seal() *flow.Seal {
	return net.seal
}

// Result returns the root block result generated for the network.
func (net *FlowNetwork) Result() *flow.ExecutionResult {
	return net.result
}

// Start starts the network.
func (net *FlowNetwork) Start(ctx context.Context) {
	// makes it easier to see logs for a specific test case
	net.log.Info().Msgf("starting flow network %v with docker containers",
		net.config.Name)

	// print all existing containers before starting our containers, Useful to debug the issue
	// that the tests fail due to "port is already allocated"

	cli, err := dockerclient.NewClientWithOpts(dockerclient.FromEnv, dockerclient.WithAPIVersionNegotiation())
	require.NoError(net.t, err)

	containers, err := cli.ContainerList(ctx, types.ContainerListOptions{})
	require.NoError(net.t, err)

	t := net.t
	t.Logf("%v (%v) before starting flow network, found %d docker containers", time.Now().UTC(), t.Name(), len(containers))

	for _, container := range containers {
		t.Logf("%v (%v) before starting flow network, found docker container %v with ports %v", time.Now().UTC(), t.Name(), container.Names, container.Ports)
	}

	t.Log("starting flow network")
	net.suite.Start(ctx)

	containers, err = cli.ContainerList(ctx, types.ContainerListOptions{})
	require.NoError(net.t, err)

	t.Logf("%v (%v) after starting flow network, found %d docker containers", time.Now().UTC(), t.Name(), len(containers))
	for _, container := range containers {
		t.Logf("%v (%v) after starting flow network, found docker container: %v %v", time.Now().UTC(), t.Name(), container.Names, container.Ports)
	}
}

// Remove stops the network, removes all the containers and cleans up all resources.
// If you need to inspect state, first `Stop` the containers, then check state, then `Cleanup` resources.
// If you need to restart containers, use `Stop` instead, which does not remove containers.
func (net *FlowNetwork) Remove() {
	net.StopContainers()
	net.RemoveContainers()
	net.Cleanup()
}

// StopContainers stops all containers in the network, without removing them. This allows containers to be
// restarted. To remove them, call RemoveContainers.
func (net *FlowNetwork) StopContainers() {
	if net == nil || net.suite == nil {
		return
	}

	err := net.suite.Close()
	assert.NoError(net.t, err)
}

// RemoveContainers removes all the containers in the network. Containers need to be stopped first using StopContainers.
func (net *FlowNetwork) RemoveContainers() {
	if net == nil || net.suite == nil {
		return
	}

	err := net.suite.Remove()
	assert.NoError(net.t, err)
}

// DropDBs resets the protocol state database for all containers in the network
// matching the given filter.
func (net *FlowNetwork) DropDBs(filter flow.IdentityFilter) {
	if net == nil || net.suite == nil {
		return
	}
	// clear data directories
	for _, c := range net.Containers {
		if !filter(c.Config.Identity()) {
			continue
		}
		c.DropDB()
	}
}

// Cleanup cleans up all temporary files used by the network.
func (net *FlowNetwork) Cleanup() {
	if net == nil || net.suite == nil {
		return
	}
	// remove data directories
	for _, c := range net.Containers {
		err := os.RemoveAll(c.datadir)
		assert.NoError(net.t, err)
	}
}

// ContainerByID returns the container with the given node ID, if it exists.
// Otherwise fails the test.
func (net *FlowNetwork) ContainerByID(id flow.Identifier) *Container {
	for _, c := range net.Containers {
		if c.Config.NodeID == id {
			return c
		}
	}
	net.t.FailNow()
	return nil
}

// ConsensusFollowerByID returns the ConsensusFollower with the given node ID, if it exists.
// Otherwise fails the test.
func (net *FlowNetwork) ConsensusFollowerByID(id flow.Identifier) consensus_follower.ConsensusFollower {
	follower, ok := net.ConsensusFollowers[id]
	require.True(net.t, ok)
	return follower
}

// ContainerByName returns the container with the given name, if it exists.
// Otherwise fails the test.
func (net *FlowNetwork) ContainerByName(name string) *Container {
	container, exists := net.Containers[name]
	require.True(net.t, exists, "container %s does not exists", name)
	return container
}

func (net *FlowNetwork) PrintMetricsPorts() {
	var builder strings.Builder
	builder.WriteString("metrics endpoints by container name:\n")
	for containerName, metricsPort := range net.MetricsPortsByContainerName {
		builder.WriteString(fmt.Sprintf("\t%s: 0.0.0.0:%s/metrics\n", containerName, metricsPort))
	}
	fmt.Print(builder.String())
}

type ConsensusFollowerConfig struct {
	NodeID            flow.Identifier
	NetworkingPrivKey crypto.PrivateKey
	StakedNodeID      flow.Identifier
	Opts              []consensus_follower.Option
}

func NewConsensusFollowerConfig(t *testing.T, networkingPrivKey crypto.PrivateKey, stakedNodeID flow.Identifier, opts ...consensus_follower.Option) ConsensusFollowerConfig {
	pid, err := keyutils.PeerIDFromFlowPublicKey(networkingPrivKey.PublicKey())
	assert.NoError(t, err)
	nodeID, err := p2p.NewUnstakedNetworkIDTranslator().GetFlowID(pid)
	assert.NoError(t, err)
	return ConsensusFollowerConfig{
		NetworkingPrivKey: networkingPrivKey,
		StakedNodeID:      stakedNodeID,
		NodeID:            nodeID,
		Opts:              opts,
	}
}

// NetworkConfig is the config for the network.
type NetworkConfig struct {
	Nodes                 []NodeConfig
	ConsensusFollowers    []ConsensusFollowerConfig
	Name                  string
	NClusters             uint
	ViewsInDKGPhase       uint64
	ViewsInStakingAuction uint64
	ViewsInEpoch          uint64
}

type NetworkConfigOpt func(*NetworkConfig)

func NewNetworkConfig(name string, nodes []NodeConfig, opts ...NetworkConfigOpt) NetworkConfig {
	c := NetworkConfig{
		Nodes:                 nodes,
		Name:                  name,
		NClusters:             1, // default to 1 cluster
		ViewsInStakingAuction: DefaultViewsInStakingAuction,
		ViewsInDKGPhase:       DefaultViewsInDKGPhase,
		ViewsInEpoch:          DefaultViewsInEpoch,
	}

	for _, apply := range opts {
		apply(&c)
	}

	return c
}

func NewNetworkConfigWithEpochConfig(name string, nodes []NodeConfig, viewsInStakingAuction, viewsInDKGPhase, viewsInEpoch uint64, opts ...NetworkConfigOpt) NetworkConfig {
	c := NetworkConfig{
		Nodes:                 nodes,
		Name:                  name,
		NClusters:             1, // default to 1 cluster
		ViewsInStakingAuction: viewsInStakingAuction,
		ViewsInDKGPhase:       viewsInDKGPhase,
		ViewsInEpoch:          viewsInEpoch,
	}

	for _, apply := range opts {
		apply(&c)
	}

	return c
}

func WithViewsInStakingAuction(views uint64) func(*NetworkConfig) {
	return func(config *NetworkConfig) {
		config.ViewsInStakingAuction = views
	}
}

func WithViewsInEpoch(views uint64) func(*NetworkConfig) {
	return func(config *NetworkConfig) {
		config.ViewsInEpoch = views
	}
}

func WithViewsInDKGPhase(views uint64) func(*NetworkConfig) {
	return func(config *NetworkConfig) {
		config.ViewsInDKGPhase = views
	}
}

func WithClusters(n uint) func(*NetworkConfig) {
	return func(conf *NetworkConfig) {
		conf.NClusters = n
	}
}

func WithConsensusFollowers(followers ...ConsensusFollowerConfig) func(*NetworkConfig) {
	return func(conf *NetworkConfig) {
		conf.ConsensusFollowers = followers
	}
}

func (n *NetworkConfig) Len() int {
	return len(n.Nodes)
}

func (n *NetworkConfig) Less(i, j int) bool {
	// Always move execution to the front
	if n.Nodes[i].Role == n.Nodes[j].Role {
		return false
	} else if n.Nodes[j].Role == flow.RoleExecution {
		return false
	} else if n.Nodes[i].Role == flow.RoleExecution {
		return true
	}
	return n.Nodes[i].Role < n.Nodes[j].Role
}

func (n *NetworkConfig) Swap(i, j int) {
	n.Nodes[i], n.Nodes[j] = n.Nodes[j], n.Nodes[i]
}

// NodeConfig defines the input config for a particular node, specified prior
// to network creation.
type NodeConfig struct {
	Role                  flow.Role
	Corrupted             bool
	Weight                uint64
	Identifier            flow.Identifier
	LogLevel              zerolog.Level
	Ghost                 bool
	AdditionalFlags       []string
	Debug                 bool
	SupportsUnstakedNodes bool // only applicable to Access node
}

func NewNodeConfig(role flow.Role, opts ...func(*NodeConfig)) NodeConfig {
	c := NodeConfig{
		Role:       role,
		Weight:     flow.DefaultInitialWeight,
		Identifier: unittest.IdentifierFixture(), // default random ID
		LogLevel:   zerolog.DebugLevel,           // log at debug by default
	}

	for _, apply := range opts {
		apply(&c)
	}

	return c
}

// NewNodeConfigSet creates a set of node configs with the given role. The nodes
// are given sequential IDs with a common prefix to make reading logs easier.
func NewNodeConfigSet(n uint, role flow.Role, opts ...func(*NodeConfig)) []NodeConfig {

	// each node in the set has a common 4-digit prefix, separated from their
	// index with a `0` character
	idPrefix := uint(rand.Intn(10000) * 100)

	confs := make([]NodeConfig, n)
	for i := uint(0); i < n; i++ {
		confs[i] = NewNodeConfig(role, append(opts, WithIDInt(idPrefix+i+1))...)
	}

	return confs
}

func WithID(id flow.Identifier) func(config *NodeConfig) {
	return func(config *NodeConfig) {
		config.Identifier = id
	}
}

// WithIDInt sets the node ID so the hex representation matches the input.
// Useful for having consistent and easily readable IDs in test logs.
func WithIDInt(id uint) func(config *NodeConfig) {

	idStr := strconv.Itoa(int(id))
	// left pad ID with zeros
	pad := strings.Repeat("0", 64-len(idStr))
	hex := pad + idStr

	// convert hex to ID
	flowID, err := flow.HexStringToIdentifier(hex)
	if err != nil {
		panic(err)
	}

	return WithID(flowID)
}

func WithLogLevel(level zerolog.Level) func(config *NodeConfig) {
	return func(config *NodeConfig) {
		config.LogLevel = level
	}
}

func WithDebugImage(debug bool) func(config *NodeConfig) {
	return func(config *NodeConfig) {
		config.Debug = debug
	}
}

// AsCorrupted sets the configuration of a node as corrupted, hence the node is pulling
// the corrupted image of its role at the build time.
// A corrupted image is running with Corruptible Conduit Factory hence enabling BFT testing
// on the node.
func AsCorrupted() func(config *NodeConfig) {
	return func(config *NodeConfig) {
		if config.Ghost {
			panic("a node cannot be both corrupted and ghost at the same time")
		}
		config.Corrupted = true
	}
}

func AsGhost() func(config *NodeConfig) {
	return func(config *NodeConfig) {
		if config.Corrupted {
			panic("a node cannot be both corrupted and ghost at the same time")
		}
		config.Ghost = true
		// using the fully-connected topology to ensure a ghost node is always connected to all other nodes in the network,
		config.AdditionalFlags = append(config.AdditionalFlags, "--topology=fully-connected")
	}
}

func SupportsUnstakedNodes() func(config *NodeConfig) {
	return func(config *NodeConfig) {
		config.SupportsUnstakedNodes = true
	}
}

// WithAdditionalFlag adds additional flags to the command
func WithAdditionalFlag(flag string) func(config *NodeConfig) {
	return func(config *NodeConfig) {
		config.AdditionalFlags = append(config.AdditionalFlags, flag)
	}
}

// integrationBootstrapDir creates a temporary directory at /tmp/flow-integration-bootstrap
func integrationBootstrapDir() (string, error) {
	return ioutil.TempDir(TmpRoot, integrationBootstrap)
}

func PrepareFlowNetwork(t *testing.T, networkConf NetworkConfig, chainID flow.ChainID) *FlowNetwork {
	// number of nodes
	nNodes := len(networkConf.Nodes)

	t.Logf("%v (%v) preparing flow network with %v nodes", time.Now().UTC(), t.Name(), nNodes)

	require.NotZero(t, len(networkConf.Nodes), "must specify at least one node")

	// Sort so that access nodes start up last
	sort.Sort(&networkConf)

	// set up docker client
	dockerClient, err := dockerclient.NewClientWithOpts(
		dockerclient.FromEnv,
		dockerclient.WithAPIVersionNegotiation(),
	)
	require.NoError(t, err)

	suite, _ := testingdock.GetOrCreateSuite(t, networkConf.Name, testingdock.SuiteOpts{
		Client: dockerClient,
	})
	network := suite.Network(testingdock.NetworkOpts{
		Name: networkConf.Name,
	})

	// create a temporary directory to store all bootstrapping files
	bootstrapDir, err := integrationBootstrapDir()
	require.Nil(t, err)

	t.Logf("BootstrapDir: %s \n", bootstrapDir)

<<<<<<< HEAD
	root, result, seal, confs, bootstrapSnapshot, err := BootstrapNetwork(networkConf, bootstrapDir, chainID)
=======
	bootstrapData, err := BootstrapNetwork(networkConf, bootstrapDir)
>>>>>>> fe6ff767
	require.Nil(t, err)

	root := bootstrapData.Root
	result := bootstrapData.Result
	seal := bootstrapData.Seal
	confs := bootstrapData.StakedConfs
	bootstrapSnapshot := bootstrapData.Snapshot

	logger := unittest.LoggerWithLevel(zerolog.InfoLevel).With().
		Str("module", "flownetwork").
		Str("testcase", t.Name()).
		Logger()

	flowNetwork := &FlowNetwork{
		t:                           t,
		cli:                         dockerClient,
		config:                      networkConf,
		suite:                       suite,
		network:                     network,
		log:                         logger,
		Containers:                  make(map[string]*Container, nNodes),
		ConsensusFollowers:          make(map[flow.Identifier]consensus_follower.ConsensusFollower, len(networkConf.ConsensusFollowers)),
		AccessPorts:                 make(map[string]string),
		AccessPortsByContainerName:  make(map[string]string),
		MetricsPortsByContainerName: make(map[string]string),
		CorruptedPortMapping:        make(map[flow.Identifier]string),
		root:                        root,
		seal:                        seal,
		result:                      result,
		BootstrapDir:                bootstrapDir,
		BootstrapSnapshot:           bootstrapSnapshot,
		BootstrapData:               bootstrapData,
	}

	// check that at-least 2 full access nodes must be configured in your test suite
	// in order to provide a secure GRPC connection for LN & SN nodes
	accessNodeIDS := make([]string, 0)
	for _, n := range confs {
		if n.Role == flow.RoleAccess && !n.Ghost {
			accessNodeIDS = append(accessNodeIDS, n.NodeID.String())
		}
	}
	require.GreaterOrEqualf(t, len(accessNodeIDS), DefaultMinimumNumOfAccessNodeIDS,
		fmt.Sprintf("at least %d access nodes that are not a ghost must be configured for test suite", DefaultMinimumNumOfAccessNodeIDS))

	for _, nodeConf := range confs {
		var nodeType = "real"
		if nodeConf.Ghost {
			nodeType = "ghost"
		}

		t.Logf("add docker container type: %s, %v, node id: %v, address: %v", nodeType, nodeConf.ContainerName, nodeConf.NodeID, nodeConf.Address)
		err = flowNetwork.AddNode(t, bootstrapDir, nodeConf)
		require.NoError(t, err)

		// ghost nodes will not need any flags
		if nodeConf.Ghost {
			continue
		}

		// if node is of LN/SN role type add additional flags to node container for secure GRPC connection
		// this is required otherwise collection node will fail to startup
		if nodeConf.Role == flow.RoleCollection || nodeConf.Role == flow.RoleConsensus {
			nodeContainer := flowNetwork.Containers[nodeConf.ContainerName]
			nodeContainer.AddFlag("insecure-access-api", "false")
			nodeContainer.AddFlag("access-node-ids", strings.Join(accessNodeIDS, ","))
		}

	}

	rootProtocolSnapshotPath := filepath.Join(bootstrapDir, bootstrap.PathRootProtocolStateSnapshot)

	// add each follower to the network
	for _, followerConf := range networkConf.ConsensusFollowers {
		t.Logf("add consensus follower %v", followerConf.NodeID)
		flowNetwork.addConsensusFollower(t, rootProtocolSnapshotPath, followerConf, confs)
	}

	// flowNetwork.PrintMetricsPorts()

	t.Logf("%v finish preparing flow network for %v", time.Now().UTC(), t.Name())

	return flowNetwork
}

func (net *FlowNetwork) addConsensusFollower(t *testing.T, rootProtocolSnapshotPath string, followerConf ConsensusFollowerConfig, containers []ContainerConfig) {
	tmpdir, err := ioutil.TempDir(TmpRoot, "flow-consensus-follower")
	require.NoError(t, err)

	// create a directory for the follower database
	dataDir := filepath.Join(tmpdir, DefaultFlowDBDir)
	err = os.MkdirAll(dataDir, 0700)
	require.NoError(t, err)

	// create a follower-specific directory for the bootstrap files
	followerBootstrapDir := filepath.Join(tmpdir, DefaultBootstrapDir)
	err = os.Mkdir(followerBootstrapDir, 0700)
	require.NoError(t, err)

	publicRootInformationDir := filepath.Join(followerBootstrapDir, bootstrap.DirnamePublicBootstrap)
	err = os.Mkdir(publicRootInformationDir, 0700)
	require.NoError(t, err)

	// strip out the node addresses from root-protocol-state-snapshot.json and copy it to the follower-specific
	// bootstrap/public-root-information directory
	err = rootProtocolJsonWithoutAddresses(rootProtocolSnapshotPath, filepath.Join(followerBootstrapDir, bootstrap.PathRootProtocolStateSnapshot))
	require.NoError(t, err)

	// consensus follower
	bindPort := testingdock.RandomPort(t)
	bindAddr := fmt.Sprintf("0.0.0.0:%s", bindPort)
	opts := append(
		followerConf.Opts,
		consensus_follower.WithDataDir(dataDir),
		consensus_follower.WithBootstrapDir(followerBootstrapDir),
	)

	var stakedANContainer *ContainerConfig
	// find the upstream Access node container for this follower engine
	for _, cont := range containers {
		if cont.NodeID == followerConf.StakedNodeID {
			stakedANContainer = &cont
			break
		}
	}
	require.NotNil(t, stakedANContainer, "unable to find staked AN for the follower engine %s", followerConf.NodeID.String())

	portStr := net.AccessPorts[AccessNodeExternalNetworkPort]
	portU64, err := strconv.ParseUint(portStr, 10, 32)
	require.NoError(t, err)
	port := uint(portU64)

	bootstrapNodeInfo := consensus_follower.BootstrapNodeInfo{
		Host:             "localhost",
		Port:             port,
		NetworkPublicKey: stakedANContainer.NetworkPubKey(),
	}

	// it should be able to figure out the rest on its own.
	follower, err := consensus_follower.NewConsensusFollower(followerConf.NetworkingPrivKey, bindAddr,
		[]consensus_follower.BootstrapNodeInfo{bootstrapNodeInfo}, opts...)

	net.ConsensusFollowers[followerConf.NodeID] = follower
}

// AddNode creates a node container with the given config and adds it to the
// network.
func (net *FlowNetwork) AddNode(t *testing.T, bootstrapDir string, nodeConf ContainerConfig) error {
	profilerDir := "/profiler"
	opts := &testingdock.ContainerOpts{
		ForcePull: false,
		Name:      nodeConf.ContainerName,
		Config: &container.Config{
			Image: nodeConf.ImageName(),
			User:  currentUser(),
			Cmd: append([]string{
				fmt.Sprintf("--peerupdate-interval=%s", defaultPeerUpdateInterval.String()),
				fmt.Sprintf("--nodeid=%s", nodeConf.NodeID.String()),
				fmt.Sprintf("--bootstrapdir=%s", DefaultBootstrapDir),
				fmt.Sprintf("--datadir=%s", DefaultFlowDBDir),
				fmt.Sprintf("--profiler-dir=%s", profilerDir),
				fmt.Sprintf("--secretsdir=%s", DefaultFlowSecretsDBDir),
				fmt.Sprintf("--loglevel=%s", nodeConf.LogLevel.String()),
				fmt.Sprintf("--herocache-metrics-collector=%t", true), // to cache integration issues with this collector (if any)
			}, nodeConf.AdditionalFlags...),
		},
		HostConfig: &container.HostConfig{},
	}

	// get a temporary directory in the host. On macOS the default tmp
	// directory is NOT accessible to Docker by default, so we use /tmp
	// instead.
	tmpdir, err := ioutil.TempDir(TmpRoot, "flow-integration-node")
	if err != nil {
		return fmt.Errorf("could not get tmp dir: %w", err)
	}

	t.Logf("%v adding container %v for %v node", time.Now().UTC(), nodeConf.ContainerName, nodeConf.Role)

	nodeContainer := &Container{
		Config:  nodeConf,
		Ports:   make(map[string]string),
		datadir: tmpdir,
		net:     net,
		opts:    opts,
	}

	// create a directory for the node database
	flowDataDir := filepath.Join(tmpdir, DefaultFlowDataDir)
	err = os.Mkdir(flowDataDir, 0700)
	require.NoError(t, err)

	// create the profiler dir for the node
	flowProfilerDir := filepath.Join(flowDataDir, "./profiler")
	t.Logf("create profiler dir: %v", flowProfilerDir)
	err = os.MkdirAll(flowProfilerDir, 0755)
	if err != nil && !os.IsExist(err) {
		panic(err)
	}

	// create a directory for the bootstrap files
	// we create a node-specific bootstrap directory to enable testing nodes
	// bootstrapping from different root state snapshots and epochs
	nodeBootstrapDir := filepath.Join(tmpdir, DefaultBootstrapDir)
	err = os.Mkdir(nodeBootstrapDir, 0700)
	require.NoError(t, err)

	// copy bootstrap files to node-specific bootstrap directory
	err = io.CopyDirectory(bootstrapDir, nodeBootstrapDir)
	require.NoError(t, err)

	// Bind the host directory to the container's database directory
	// Bind the common bootstrap directory to the container
	// NOTE: I did this using the approach from:
	// https://github.com/fsouza/go-dockerclient/issues/132#issuecomment-50694902
	opts.HostConfig.Binds = append(
		opts.HostConfig.Binds,
		fmt.Sprintf("%s:%s:rw", flowDataDir, DefaultFlowDataDir),
		fmt.Sprintf("%s:%s:rw", flowProfilerDir, profilerDir),
		fmt.Sprintf("%s:%s:ro", nodeBootstrapDir, DefaultBootstrapDir),
	)

	hotstuffStartupTime := time.Now().Add(8 * time.Second).Format(time.RFC3339)

	if !nodeConf.Ghost {
		switch nodeConf.Role {
		case flow.RoleCollection:

			hostPort := testingdock.RandomPort(t)
			containerPort := "9000/tcp"

			nodeContainer.bindPort(hostPort, containerPort)

			// uncomment this code to expose the metrics server for each node
			// hostMetricsPort := testingdock.RandomPort(t)
			// containerMetricsPort := "8080/tcp"

			// nodeContainer.bindPort(hostMetricsPort, containerMetricsPort)
			// nodeContainer.Ports[ColNodeMetricsPort] = hostMetricsPort
			// net.AccessPorts[ColNodeMetricsPort] = hostMetricsPort
			// net.MetricsPortsByContainerName[nodeContainer.Name()] = hostMetricsPort
			// set a low timeout so that all nodes agree on the current view more quickly
			nodeContainer.AddFlag("hotstuff-timeout", time.Second.String())
			nodeContainer.AddFlag("hotstuff-min-timeout", time.Second.String())
			t.Logf("%v hotstuff startup time will be in 8 seconds: %v", time.Now().UTC(), hotstuffStartupTime)
			nodeContainer.AddFlag("hotstuff-startup-time", hotstuffStartupTime)

			nodeContainer.AddFlag("ingress-addr", fmt.Sprintf("%s:9000", nodeContainer.Name()))
			nodeContainer.Ports[ColNodeAPIPort] = hostPort
			nodeContainer.opts.HealthCheck = testingdock.HealthCheckCustom(healthcheckAccessGRPC(hostPort))
			net.AccessPorts[ColNodeAPIPort] = hostPort

		case flow.RoleExecution:

			hostPort := testingdock.RandomPort(t)
			containerPort := "9000/tcp"

			nodeContainer.bindPort(hostPort, containerPort)

			// hostMetricsPort := testingdock.RandomPort(t)
			// containerMetricsPort := "8080/tcp"

			// nodeContainer.bindPort(hostMetricsPort, containerMetricsPort)
			// net.MetricsPortsByContainerName[nodeContainer.Name()] = hostMetricsPort

			nodeContainer.AddFlag("rpc-addr", fmt.Sprintf("%s:9000", nodeContainer.Name()))

			nodeContainer.Ports[ExeNodeAPIPort] = hostPort
			nodeContainer.opts.HealthCheck = testingdock.HealthCheckCustom(healthcheckExecutionGRPC(hostPort))
			net.AccessPorts[ExeNodeAPIPort] = hostPort

			// nodeContainer.Ports[ExeNodeMetricsPort] = hostMetricsPort
			// net.AccessPorts[ExeNodeMetricsPort] = hostMetricsPort

			// create directories for execution state trie and values in the tmp
			// host directory.
			tmpLedgerDir, err := ioutil.TempDir(tmpdir, "flow-integration-trie")
			require.NoError(t, err)

			opts.HostConfig.Binds = append(
				opts.HostConfig.Binds,
				fmt.Sprintf("%s:%s:rw", tmpLedgerDir, DefaultExecutionRootDir),
			)

			nodeContainer.AddFlag("triedir", DefaultExecutionRootDir)

			tmpExeDataDir, err := ioutil.TempDir(tmpdir, "execution-data")
			require.NoError(t, err)

			opts.HostConfig.Binds = append(
				opts.HostConfig.Binds,
				fmt.Sprintf("%s:%s:rw", tmpExeDataDir, DefaultExecutionDataServiceDir),
			)

			nodeContainer.AddFlag("execution-data-dir", DefaultExecutionDataServiceDir)

		case flow.RoleAccess:
			hostGRPCPort := testingdock.RandomPort(t)
			hostHTTPProxyPort := testingdock.RandomPort(t)
			hostSecureGRPCPort := testingdock.RandomPort(t)
			containerGRPCPort := "9000/tcp"
			containerSecureGRPCPort := "9001/tcp"
			containerHTTPProxyPort := "8000/tcp"
			nodeContainer.bindPort(hostGRPCPort, containerGRPCPort)
			nodeContainer.bindPort(hostHTTPProxyPort, containerHTTPProxyPort)
			nodeContainer.bindPort(hostSecureGRPCPort, containerSecureGRPCPort)
			nodeContainer.AddFlag("rpc-addr", fmt.Sprintf("%s:9000", nodeContainer.Name()))
			nodeContainer.AddFlag("http-addr", fmt.Sprintf("%s:8000", nodeContainer.Name()))
			// uncomment line below to point the access node exclusively to a single collection node
			// nodeContainer.AddFlag("static-collection-ingress-addr", "collection_1:9000")
			nodeContainer.AddFlag("collection-ingress-port", "9000")
			net.AccessPorts[AccessNodeAPISecurePort] = hostSecureGRPCPort
			nodeContainer.opts.HealthCheck = testingdock.HealthCheckCustom(healthcheckAccessGRPC(hostGRPCPort))
			nodeContainer.Ports[AccessNodeAPIPort] = hostGRPCPort
			nodeContainer.Ports[AccessNodeAPIProxyPort] = hostHTTPProxyPort
			net.AccessPorts[AccessNodeAPIPort] = hostGRPCPort
			net.AccessPortsByContainerName[nodeContainer.Name()] = hostGRPCPort
			net.AccessPorts[AccessNodeAPIProxyPort] = hostHTTPProxyPort

			if nodeConf.SupportsUnstakedNodes {
				hostExternalNetworkPort := testingdock.RandomPort(t)
				containerExternalNetworkPort := fmt.Sprintf("%d/tcp", AccessNodePublicNetworkPort)
				nodeContainer.bindPort(hostExternalNetworkPort, containerExternalNetworkPort)
				net.AccessPorts[AccessNodeExternalNetworkPort] = hostExternalNetworkPort
				nodeContainer.AddFlag("supports-unstaked-node", "true")
				nodeContainer.AddFlag("public-network-address", fmt.Sprintf("%s:%d", nodeContainer.Name(), AccessNodePublicNetworkPort))
			}

			// nodeContainer.bindPort(hostMetricsPort, containerMetricsPort)
			// nodeContainer.Ports[AccessNodeMetricsPort] = hostMetricsPort
			// net.AccessPorts[AccessNodeMetricsPort] = hostMetricsPort
			// net.MetricsPortsByContainerName[nodeContainer.Name()] = hostMetricsPort

		case flow.RoleConsensus:
			// use 1 here instead of the default 5, because the integration
			// tests only start 1 verification node
			nodeContainer.AddFlag("chunk-alpha", "1")
			t.Logf("%v hotstuff startup time will be in 8 seconds: %v", time.Now().UTC(), hotstuffStartupTime)
			nodeContainer.AddFlag("hotstuff-startup-time", hotstuffStartupTime)

			// nodeContainer.bindPort(hostMetricsPort, containerMetricsPort)
			// nodeContainer.Ports[ConNodeMetricsPort] = hostMetricsPort
			// net.AccessPorts[ConNodeMetricsPort] = hostMetricsPort
			// net.MetricsPortsByContainerName[nodeContainer.Name()] = hostMetricsPort
		case flow.RoleVerification:
			// use 1 here instead of the default 5, because the integration
			// tests only start 1 verification node
			nodeContainer.AddFlag("chunk-alpha", "1")

			// nodeContainer.bindPort(hostMetricsPort, containerMetricsPort)
			// nodeContainer.Ports[VerNodeMetricsPort] = hostMetricsPort
			// net.AccessPorts[VerNodeMetricsPort] = hostMetricsPort
			// net.MetricsPortsByContainerName[nodeContainer.Name()] = hostMetricsPort
		}
	} else {
		hostPort := testingdock.RandomPort(t)
		containerPort := "9000/tcp"

		nodeContainer.AddFlag("rpc-addr", fmt.Sprintf("%s:9000", nodeContainer.Name()))
		nodeContainer.bindPort(hostPort, containerPort)
		nodeContainer.Ports[GhostNodeAPIPort] = hostPort

		if nodeConf.SupportsUnstakedNodes {
			// TODO: Currently, it is not possible to create a ghost AN which participates
			// in the public network, because connection gating is enabled by default and
			// therefore the ghost node will deny incoming connections from all consensus
			// followers. A flag for the ghost node will need to be created to enable
			// overriding the default behavior (see: https://github.com/dapperlabs/flow-go/issues/5696).
			return fmt.Errorf("currently ghost node for an access node which supports unstaked node is not implemented")
		}
	}

	if nodeConf.Debug {
		hostPort := "2345"
		containerPort := "2345/tcp"
		nodeContainer.bindPort(hostPort, containerPort)
	}

	if nodeConf.Corrupted {
		// corrupted nodes are running with a Corrupted Conduit Factory (CCF), hence need to bind their
		// CCF port to local host so they can be accessible by the attack network.
		hostPort := testingdock.RandomPort(t)
		nodeContainer.bindPort(hostPort, strconv.Itoa(cmd.CorruptibleConduitFactoryPort))
		net.CorruptedPortMapping[nodeConf.NodeID] = hostPort
	}

	suiteContainer := net.suite.Container(*opts)
	nodeContainer.Container = suiteContainer
	net.Containers[nodeContainer.Name()] = nodeContainer

	// start ghost node right away
	// ghost nodes are to help testing other nodes' logic,
	// in order to reduce tests flakyness, we try to prepare the network, so that the real node
	// can be tested with the network that all ghost nodes are up. Therefore, we start
	// ghost nodes right away
	if nodeConf.Ghost {
		net.network.After(suiteContainer)
		return nil
	}

	// if is real node, since the node config has been sorted, execution should always
	// be created before consensus node. so by the time we are creating access/consensus
	// node, the execution has been created, and we can add the dependency here
	if nodeConf.Role == flow.RoleAccess || nodeConf.Role == flow.RoleConsensus {
		execution1 := net.ContainerByName("execution_1")
		execution1.After(suiteContainer)
	} else {
		net.network.After(suiteContainer)
	}
	return nil
}

func (net *FlowNetwork) WriteRootSnapshot(snapshot *inmem.Snapshot) {
	err := WriteJSON(filepath.Join(net.BootstrapDir, bootstrap.PathRootProtocolStateSnapshot), snapshot.Encodable())
	require.NoError(net.t, err)
}

func followerNodeInfos(confs []ConsensusFollowerConfig) ([]bootstrap.NodeInfo, error) {
	var nodeInfos []bootstrap.NodeInfo

	// TODO: currently just stashing a dummy key as staking key to prevent the nodeinfo.Type() function from
	// returning an error. Eventually, a new key type NodeInfoTypePrivateUnstaked needs to be defined
	// (see issue: https://github.com/onflow/flow-go/issues/1214)
	dummyStakingKey := unittest.StakingPrivKeyFixture()

	for _, conf := range confs {
		info := bootstrap.NewPrivateNodeInfo(
			conf.NodeID,
			flow.RoleAccess, // use Access role
			"",              // no address
			0,               // no weight
			conf.NetworkingPrivKey,
			dummyStakingKey,
		)

		nodeInfos = append(nodeInfos, info)
	}

	return nodeInfos, nil
}

<<<<<<< HEAD
func BootstrapNetwork(networkConf NetworkConfig, bootstrapDir string, chainID flow.ChainID) (
	*flow.Block,
	*flow.ExecutionResult,
	*flow.Seal,
	[]ContainerConfig,
	*inmem.Snapshot,
	error) {

=======
type BootstrapData struct {
	Root              *flow.Block
	Result            *flow.ExecutionResult
	Seal              *flow.Seal
	StakedConfs       []ContainerConfig
	Snapshot          *inmem.Snapshot
	ClusterRootBlocks []*cluster.Block
}

func BootstrapNetwork(networkConf NetworkConfig, bootstrapDir string) (*BootstrapData, error) {
	chainID := flow.Localnet
>>>>>>> fe6ff767
	chain := chainID.Chain()

	// number of nodes
	nNodes := len(networkConf.Nodes)
	if nNodes == 0 {
		return nil, fmt.Errorf("must specify at least one node")
	}

	// Sort so that access nodes start up last
	sort.Sort(&networkConf)

	// generate staking and networking keys for each configured node
	stakedConfs, err := setupKeys(networkConf)
	if err != nil {
		return nil, fmt.Errorf("failed to setup keys: %w", err)
	}

	// generate the follower node keys (follower nodes do not run as docker containers)
	followerInfos, err := followerNodeInfos(networkConf.ConsensusFollowers)
	if err != nil {
		return nil, fmt.Errorf("failed to generate node info for consensus followers: %w", err)
	}

	allNodeInfos := append(toNodeInfos(stakedConfs), followerInfos...)

	// IMPORTANT: we must use this ordering when writing the DKG keys as
	//            this ordering defines the DKG participant's indices
	stakedNodeInfos := bootstrap.Sort(toNodeInfos(stakedConfs), order.Canonical)

	dkg, err := runDKG(stakedConfs)
	if err != nil {
		return nil, fmt.Errorf("failed to run DKG: %w", err)
	}

	// write private key files for each DKG participant
	consensusNodes := bootstrap.FilterByRole(stakedNodeInfos, flow.RoleConsensus)
	for i, sk := range dkg.PrivKeyShares {
		nodeID := consensusNodes[i].NodeID
		sk := encodable.RandomBeaconPrivKey{PrivateKey: sk}
		path := fmt.Sprintf(bootstrap.PathRandomBeaconPriv, nodeID)
		err = WriteJSON(filepath.Join(bootstrapDir, path), sk)
		if err != nil {
			return nil, err
		}
	}

	// write staking and machine account private key files
	writeJSONFile := func(relativePath string, val interface{}) error {
		return WriteJSON(filepath.Join(bootstrapDir, relativePath), val)
	}
	writeFile := func(relativePath string, data []byte) error {
		return WriteFile(filepath.Join(bootstrapDir, relativePath), data)
	}
	err = utils.WriteStakingNetworkingKeyFiles(allNodeInfos, writeJSONFile)
	if err != nil {
		return nil, fmt.Errorf("failed to write private key files: %w", err)
	}

	err = utils.WriteSecretsDBEncryptionKeyFiles(allNodeInfos, writeFile)
	if err != nil {
		return nil, fmt.Errorf("failed to write secrets db key files: %w", err)
	}

	err = utils.WriteMachineAccountFiles(chainID, stakedNodeInfos, writeJSONFile)
	if err != nil {
		return nil, fmt.Errorf("failed to write machine account files: %w", err)
	}

	// define root block parameters
	parentID := flow.ZeroID
	height := uint64(0)
	timestamp := time.Now().UTC()
	epochCounter := uint64(0)
	participants := bootstrap.ToIdentityList(stakedNodeInfos)

	// generate root block
	root := run.GenerateRootBlock(chainID, parentID, height, timestamp)

	// generate QC
	signerData, err := run.GenerateQCParticipantData(consensusNodes, consensusNodes, dkg)
	if err != nil {
		return nil, err
	}
	votes, err := run.GenerateRootBlockVotes(root, signerData)
	if err != nil {
		return nil, err
	}
	qc, err := run.GenerateRootQC(root, votes, signerData, signerData.Identities())
	if err != nil {
		return nil, err
	}

	// generate root blocks for each collector cluster
	clusterRootBlocks, clusterAssignments, clusterQCs, err := setupClusterGenesisBlockQCs(networkConf.NClusters, epochCounter, stakedConfs)
	if err != nil {
		return nil, err
	}

	// TODO: extract to func to be reused with `constructRootResultAndSeal`
	qcsWithSignerIDs := make([]*flow.QuorumCertificateWithSignerIDs, 0, len(clusterQCs))
	for i, clusterQC := range clusterQCs {
		members := clusterAssignments[i]
		signerIDs, err := signature.DecodeSignerIndicesToIdentifiers(members, clusterQC.SignerIndices)
		if err != nil {
			return nil, fmt.Errorf("could not decode cluster QC signer indices: %w", err)
		}
		qcsWithSignerIDs = append(qcsWithSignerIDs, &flow.QuorumCertificateWithSignerIDs{
			View:      clusterQC.View,
			BlockID:   clusterQC.BlockID,
			SignerIDs: signerIDs,
			SigData:   clusterQC.SigData,
		})
	}

	randomSource := make([]byte, flow.EpochSetupRandomSourceLength)
	_, err = rand.Read(randomSource)
	if err != nil {
		return nil, err
	}

	dkgOffsetView := root.Header.View + networkConf.ViewsInStakingAuction - 1

	// generate epoch service events
	epochSetup := &flow.EpochSetup{
		Counter:            epochCounter,
		FirstView:          root.Header.View,
		DKGPhase1FinalView: dkgOffsetView + networkConf.ViewsInDKGPhase,
		DKGPhase2FinalView: dkgOffsetView + networkConf.ViewsInDKGPhase*2,
		DKGPhase3FinalView: dkgOffsetView + networkConf.ViewsInDKGPhase*3,
		FinalView:          root.Header.View + networkConf.ViewsInEpoch - 1,
		Participants:       participants,
		Assignments:        clusterAssignments,
		RandomSource:       randomSource,
	}

	epochCommit := &flow.EpochCommit{
		Counter:            epochCounter,
		ClusterQCs:         flow.ClusterQCVoteDatasFromQCs(qcsWithSignerIDs),
		DKGGroupKey:        dkg.PubGroupKey,
		DKGParticipantKeys: dkg.PubKeyShares,
	}

	cdcRandomSource, err := cadence.NewString(hex.EncodeToString(randomSource))
	if err != nil {
		return nil, fmt.Errorf("could not convert random source: %w", err)
	}
	epochConfig := epochs.EpochConfig{
		RewardCut:                    cadence.UFix64(0),
		CurrentEpochCounter:          cadence.UInt64(epochCounter),
		NumViewsInEpoch:              cadence.UInt64(networkConf.ViewsInEpoch),
		NumViewsInStakingAuction:     cadence.UInt64(networkConf.ViewsInStakingAuction),
		NumViewsInDKGPhase:           cadence.UInt64(networkConf.ViewsInDKGPhase),
		NumCollectorClusters:         cadence.UInt16(len(clusterQCs)),
		FLOWsupplyIncreasePercentage: cadence.UFix64(0),
		RandomSource:                 cdcRandomSource,
		CollectorClusters:            clusterAssignments,
		ClusterQCs:                   clusterQCs,
		DKGPubKeys:                   dkg.PubKeyShares,
	}

	// generate the initial execution state
	trieDir := filepath.Join(bootstrapDir, bootstrap.DirnameExecutionState)
	commit, err := run.GenerateExecutionState(
		trieDir,
		unittest.ServiceAccountPublicKey,
		chain,
		fvm.WithInitialTokenSupply(unittest.GenesisTokenSupply),
		fvm.WithAccountCreationFee(fvm.DefaultAccountCreationFee),
		fvm.WithMinimumStorageReservation(fvm.DefaultMinimumStorageReservation),
		fvm.WithStorageMBPerFLOW(fvm.DefaultStorageMBPerFLOW),
		fvm.WithRootBlock(root.Header),
		fvm.WithEpochConfig(epochConfig),
		fvm.WithIdentities(participants),
	)
	if err != nil {
		return nil, err
	}

	// generate execution result and block seal
	result := run.GenerateRootResult(root, commit, epochSetup, epochCommit)
	seal, err := run.GenerateRootSeal(result)
	if err != nil {
		return nil, fmt.Errorf("generating root seal failed: %w", err)
	}

	snapshot, err := inmem.SnapshotFromBootstrapState(root, result, seal, qc)
	if err != nil {
		return nil, fmt.Errorf("could not create bootstrap state snapshot: %w", err)
	}

	err = badger.IsValidRootSnapshotQCs(snapshot)
	if err != nil {
		return nil, fmt.Errorf("invalid root snapshot qcs: %w", err)
	}

	err = WriteJSON(filepath.Join(bootstrapDir, bootstrap.PathRootProtocolStateSnapshot), snapshot.Encodable())
	if err != nil {
		return nil, err
	}

	return &BootstrapData{
		Root:              root,
		Result:            result,
		Seal:              seal,
		StakedConfs:       stakedConfs,
		Snapshot:          snapshot,
		ClusterRootBlocks: clusterRootBlocks,
	}, nil
}

// setupKeys generates private staking and networking keys for each configured
// node. It also assigns each node a unique container name and network address.
func setupKeys(networkConf NetworkConfig) ([]ContainerConfig, error) {

	nNodes := len(networkConf.Nodes)

	// keep track of how many roles we have assigned so we can number containers
	// correctly (consensus_1, consensus_2, etc.)
	roleCounter := make(map[flow.Role]int)

	// get networking keys for all nodes
	networkKeys := unittest.NetworkingKeys(nNodes)

	// get staking keys for all nodes
	stakingKeys := unittest.StakingKeys(nNodes)

	// create node container configs and corresponding public identities
	confs := make([]ContainerConfig, 0, nNodes)
	for i, conf := range networkConf.Nodes {

		// define the node's name <role>_<n> and address <name>:<port>
		name := fmt.Sprintf("%s_%d", conf.Role.String(), roleCounter[conf.Role]+1)

		addr := fmt.Sprintf("%s:%d", name, DefaultFlowPort)
		roleCounter[conf.Role]++

		info := bootstrap.NewPrivateNodeInfo(
			conf.Identifier,
			conf.Role,
			addr,
			conf.Weight,
			networkKeys[i],
			stakingKeys[i],
		)

		containerConf := ContainerConfig{
			NodeInfo:              info,
			ContainerName:         name,
			LogLevel:              conf.LogLevel,
			Ghost:                 conf.Ghost,
			AdditionalFlags:       conf.AdditionalFlags,
			Debug:                 conf.Debug,
			SupportsUnstakedNodes: conf.SupportsUnstakedNodes,
			Corrupted:             conf.Corrupted,
		}

		confs = append(confs, containerConf)
	}

	return confs, nil
}

// runDKG simulates the distributed key generation process for all consensus nodes
// and returns all DKG data. This includes the group private key, node indices,
// and per-node public and private key-shares.
// Only consensus nodes participate in the DKG.
func runDKG(confs []ContainerConfig) (dkgmod.DKGData, error) {

	// filter by consensus nodes
	consensusNodes := bootstrap.FilterByRole(toNodeInfos(confs), flow.RoleConsensus)
	nConsensusNodes := len(consensusNodes)

	// run the core dkg algorithm
	dkgSeed, err := getSeed()
	if err != nil {
		return dkgmod.DKGData{}, err
	}

	dkg, err := dkg.RunFastKG(nConsensusNodes, dkgSeed)
	if err != nil {
		return dkgmod.DKGData{}, err
	}

	// sanity check
	if nConsensusNodes != len(dkg.PrivKeyShares) {
		return dkgmod.DKGData{}, fmt.Errorf(
			"consensus node count does not match DKG participant count: nodes=%d, participants=%d",
			nConsensusNodes,
			len(dkg.PrivKeyShares),
		)
	}

	return dkg, nil
}

// setupClusterGenesisBlockQCs generates bootstrapping resources necessary for each collector cluster:
//   * a cluster-specific root block
//   * a cluster-specific root QC
func setupClusterGenesisBlockQCs(nClusters uint, epochCounter uint64, confs []ContainerConfig) ([]*cluster.Block, flow.AssignmentList, []*flow.QuorumCertificate, error) {

	participantsUnsorted := toParticipants(confs)
	participants := participantsUnsorted.Sort(order.Canonical)
	collectors := participants.Filter(filter.HasRole(flow.RoleCollection))
	assignments := unittest.ClusterAssignment(nClusters, collectors)
	clusters, err := factory.NewClusterList(assignments, collectors)
	if err != nil {
		return nil, nil, nil, fmt.Errorf("could not create cluster list: %w", err)
	}

	rootBlocks := make([]*cluster.Block, 0, nClusters)
	qcs := make([]*flow.QuorumCertificate, 0, nClusters)

	for _, cluster := range clusters {
		// generate root cluster block
		block := clusterstate.CanonicalRootBlock(epochCounter, cluster)

		lookup := make(map[flow.Identifier]struct{})
		for _, node := range cluster {
			lookup[node.NodeID] = struct{}{}
		}

		// gather cluster participants
		clusterNodeInfos := make([]bootstrap.NodeInfo, 0, len(cluster))
		for _, conf := range confs {
			_, exists := lookup[conf.NodeID]
			if exists {
				clusterNodeInfos = append(clusterNodeInfos, conf.NodeInfo)
			}
		}
		if len(cluster) != len(clusterNodeInfos) { // sanity check
			return nil, nil, nil, fmt.Errorf("requiring a node info for each cluster participant")
		}

		// must order in canonical ordering otherwise decoding signer indices from cluster QC would fail
		clusterCommittee := bootstrap.ToIdentityList(clusterNodeInfos).Sort(order.Canonical)
		qc, err := run.GenerateClusterRootQC(clusterNodeInfos, clusterCommittee, block)
		if err != nil {
			return nil, nil, nil, fmt.Errorf("fail to generate cluster root QC with clusterNodeInfos %v, %w",
				clusterNodeInfos, err)
		}

		// add block and qc to list
		qcs = append(qcs, qc)
		rootBlocks = append(rootBlocks, block)
	}

	return rootBlocks, assignments, qcs, nil
}

// writePrivateKeyFiles writes the staking and machine account private key files.
func writePrivateKeyFiles(bootstrapDir string, chainID flow.ChainID, nodeInfos []bootstrap.NodeInfo) error {

	// write private key files for each node (staking key, random beacon key, machine account key)
	//
	// for the machine account key, we keep track of the address index to map
	// the Flow address of the machine account to the key.
	addressIndex := uint64(4)
	for _, nodeInfo := range nodeInfos {
		fmt.Println("writing private files for ", nodeInfo.NodeID)
		path := filepath.Join(bootstrapDir, fmt.Sprintf(bootstrap.PathNodeInfoPriv, nodeInfo.NodeID))

		// retrieve private representation of the node
		private, err := nodeInfo.Private()
		if err != nil {
			return err
		}

		err = WriteJSON(path, private)
		if err != nil {
			return err
		}

		// We use the network key for the machine account. Normally it would be
		// a separate key.

		// Accounts are generated in a known order during bootstrapping, and
		// account addresses are deterministic based on order for a given chain
		// configuration. During the bootstrapping we create 4 Flow accounts besides
		// the service account (index 0) so node accounts will start at index 5.
		//
		// All nodes have a staking account created for them, only collection and
		// consensus nodes have a second machine account created.
		//
		// The accounts are created in the same order defined by the identity list
		// provided to BootstrapProcedure, which is the same order as this iteration.
		if nodeInfo.Role == flow.RoleCollection || nodeInfo.Role == flow.RoleConsensus {
			// increment the address index to account for both the staking account
			// and the machine account.
			// now addressIndex points to the machine account address index
			addressIndex += 2
		} else {
			// increment the address index to account for the staking account
			// we don't need to persist anything related to the staking account
			addressIndex += 1
			continue
		}

		accountAddress, err := chainID.Chain().AddressAtIndex(addressIndex)
		if err != nil {
			return err
		}

		info := bootstrap.NodeMachineAccountInfo{
			Address:           accountAddress.HexWithPrefix(),
			EncodedPrivateKey: private.NetworkPrivKey.Encode(),
			KeyIndex:          0,
			SigningAlgorithm:  private.NetworkPrivKey.Algorithm(),
			HashAlgorithm:     crypto.SHA3_256,
		}

		infoPath := filepath.Join(bootstrapDir, fmt.Sprintf(bootstrap.PathNodeMachineAccountInfoPriv, nodeInfo.NodeID))

		err = WriteJSON(infoPath, info)
		if err != nil {
			return err
		}
	}

	return nil
}<|MERGE_RESOLUTION|>--- conflicted
+++ resolved
@@ -604,11 +604,7 @@
 
 	t.Logf("BootstrapDir: %s \n", bootstrapDir)
 
-<<<<<<< HEAD
-	root, result, seal, confs, bootstrapSnapshot, err := BootstrapNetwork(networkConf, bootstrapDir, chainID)
-=======
 	bootstrapData, err := BootstrapNetwork(networkConf, bootstrapDir)
->>>>>>> fe6ff767
 	require.Nil(t, err)
 
 	root := bootstrapData.Root
@@ -1050,16 +1046,6 @@
 	return nodeInfos, nil
 }
 
-<<<<<<< HEAD
-func BootstrapNetwork(networkConf NetworkConfig, bootstrapDir string, chainID flow.ChainID) (
-	*flow.Block,
-	*flow.ExecutionResult,
-	*flow.Seal,
-	[]ContainerConfig,
-	*inmem.Snapshot,
-	error) {
-
-=======
 type BootstrapData struct {
 	Root              *flow.Block
 	Result            *flow.ExecutionResult
@@ -1071,7 +1057,6 @@
 
 func BootstrapNetwork(networkConf NetworkConfig, bootstrapDir string) (*BootstrapData, error) {
 	chainID := flow.Localnet
->>>>>>> fe6ff767
 	chain := chainID.Chain()
 
 	// number of nodes
