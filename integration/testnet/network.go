--- conflicted
+++ resolved
@@ -1241,24 +1241,15 @@
 	if err != nil {
 		return nil, err
 	}
-
-<<<<<<< HEAD
 	root, err := flow.NewRootBlock(
 		flow.UntrustedBlock{
-			Header:  rootHeader.HeaderBody,
+			Header:  *rootHeaderBody,
 			Payload: unittest.PayloadFixture(unittest.WithProtocolStateID(rootProtocolState.ID())),
 		},
 	)
 	if err != nil {
 		return nil, fmt.Errorf("could not construct root block: %w", err)
 	}
-=======
-	root := flow.NewBlock(
-		*rootHeaderBody,
-		unittest.PayloadFixture(unittest.WithProtocolStateID(
-			rootProtocolState.ID(),
-		)))
->>>>>>> 7f9ccb15
 
 	cdcRandomSource, err := cadence.NewString(hex.EncodeToString(randomSource))
 	if err != nil {
