--- conflicted
+++ resolved
@@ -116,20 +116,12 @@
 	// PrimaryON is the container name for the primary observer node to use for API requests
 	PrimaryON = "observer_1"
 
-<<<<<<< HEAD
 	DefaultViewsInStakingAuction       uint64 = 5
 	DefaultViewsInDKGPhase             uint64 = 50
 	DefaultViewsInEpoch                uint64 = 200
+	DefaultViewsPerSecond              uint64 = 1
 	DefaultFinalizationSafetyThreshold uint64 = 20
 	DefaultEpochExtensionViewCount     uint64 = 50
-=======
-	DefaultViewsInStakingAuction      uint64 = 5
-	DefaultViewsInDKGPhase            uint64 = 50
-	DefaultViewsInEpoch               uint64 = 200
-	DefaultViewsPerSecond             uint64 = 1
-	DefaultEpochCommitSafetyThreshold uint64 = 20
-	DefaultEpochExtensionViewCount    uint64 = 50
->>>>>>> b740fc0f
 
 	// DefaultMinimumNumOfAccessNodeIDS at-least 1 AN ID must be configured for LN & SN
 	DefaultMinimumNumOfAccessNodeIDS = 1
@@ -431,7 +423,6 @@
 
 // NetworkConfig is the config for the network.
 type NetworkConfig struct {
-<<<<<<< HEAD
 	Nodes                       NodeConfigs
 	ConsensusFollowers          []ConsensusFollowerConfig
 	Observers                   []ObserverConfig
@@ -440,45 +431,23 @@
 	ViewsInDKGPhase             uint64
 	ViewsInStakingAuction       uint64
 	ViewsInEpoch                uint64
+	ViewsPerSecond              uint64
 	FinalizationSafetyThreshold uint64
 	KVStoreFactory              func(epochStateID flow.Identifier) (protocol_state.KVStoreAPI, error)
-=======
-	Nodes                      NodeConfigs
-	ConsensusFollowers         []ConsensusFollowerConfig
-	Observers                  []ObserverConfig
-	Name                       string
-	NClusters                  uint
-	ViewsInDKGPhase            uint64
-	ViewsInStakingAuction      uint64
-	ViewsInEpoch               uint64
-	ViewsPerSecond             uint64
-	EpochCommitSafetyThreshold uint64
-	KVStoreFactory             func(epochStateID flow.Identifier) (protocol_state.KVStoreAPI, error)
->>>>>>> b740fc0f
 }
 
 type NetworkConfigOpt func(*NetworkConfig)
 
 func NewNetworkConfig(name string, nodes NodeConfigs, opts ...NetworkConfigOpt) NetworkConfig {
 	c := NetworkConfig{
-<<<<<<< HEAD
 		Nodes:                       nodes,
 		Name:                        name,
 		NClusters:                   1, // default to 1 cluster
 		ViewsInStakingAuction:       DefaultViewsInStakingAuction,
 		ViewsInDKGPhase:             DefaultViewsInDKGPhase,
 		ViewsInEpoch:                DefaultViewsInEpoch,
+		ViewsPerSecond:              DefaultViewsPerSecond,
 		FinalizationSafetyThreshold: DefaultFinalizationSafetyThreshold,
-=======
-		Nodes:                      nodes,
-		Name:                       name,
-		NClusters:                  1, // default to 1 cluster
-		ViewsInStakingAuction:      DefaultViewsInStakingAuction,
-		ViewsInDKGPhase:            DefaultViewsInDKGPhase,
-		ViewsInEpoch:               DefaultViewsInEpoch,
-		ViewsPerSecond:             DefaultViewsPerSecond,
-		EpochCommitSafetyThreshold: DefaultEpochCommitSafetyThreshold,
->>>>>>> b740fc0f
 		KVStoreFactory: func(epochStateID flow.Identifier) (protocol_state.KVStoreAPI, error) {
 			return kvstore.NewDefaultKVStore(DefaultFinalizationSafetyThreshold, DefaultEpochExtensionViewCount, epochStateID)
 		},
