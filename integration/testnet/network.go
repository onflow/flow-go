--- conflicted
+++ resolved
@@ -368,16 +368,7 @@
 
 // NetworkConfig is the config for the network.
 type NetworkConfig struct {
-<<<<<<< HEAD
-	Nodes                 NodeConfigs
-	ConsensusFollowers    []ConsensusFollowerConfig
-	Name                  string
-	NClusters             uint
-	ViewsInDKGPhase       uint64
-	ViewsInStakingAuction uint64
-	ViewsInEpoch          uint64
-=======
-	Nodes                      []NodeConfig
+	Nodes                      NodeConfigs
 	ConsensusFollowers         []ConsensusFollowerConfig
 	Name                       string
 	NClusters                  uint
@@ -385,7 +376,6 @@
 	ViewsInStakingAuction      uint64
 	ViewsInEpoch               uint64
 	EpochCommitSafetyThreshold uint64
->>>>>>> 4618f930
 }
 
 type NetworkConfigOpt func(*NetworkConfig)
@@ -407,11 +397,7 @@
 	return c
 }
 
-<<<<<<< HEAD
-func NewNetworkConfigWithEpochConfig(name string, nodes NodeConfigs, viewsInStakingAuction, viewsInDKGPhase, viewsInEpoch uint64, opts ...NetworkConfigOpt) NetworkConfig {
-=======
-func NewNetworkConfigWithEpochConfig(name string, nodes []NodeConfig, viewsInStakingAuction, viewsInDKGPhase, viewsInEpoch, safetyThreshold uint64, opts ...NetworkConfigOpt) NetworkConfig {
->>>>>>> 4618f930
+func NewNetworkConfigWithEpochConfig(name string, nodes NodeConfigs, viewsInStakingAuction, viewsInDKGPhase, viewsInEpoch, safetyThreshold uint64, opts ...NetworkConfigOpt) NetworkConfig {
 	c := NetworkConfig{
 		Nodes:                      nodes,
 		Name:                       name,
