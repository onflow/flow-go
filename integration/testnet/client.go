package testnet

import (
	"context"
	"fmt"
	"time"

	"github.com/onflow/flow-go-sdk/templates"

	"google.golang.org/grpc"
	"google.golang.org/grpc/credentials/insecure"

	"github.com/onflow/cadence"

	sdk "github.com/onflow/flow-go-sdk"
	client "github.com/onflow/flow-go-sdk/access/grpc"
	"github.com/onflow/flow-go-sdk/crypto"
	sdkcrypto "github.com/onflow/flow-go-sdk/crypto"

	"github.com/onflow/flow-go/engine/common/rpc/convert"
	"github.com/onflow/flow-go/model/flow"
	"github.com/onflow/flow-go/state/protocol/inmem"
	"github.com/onflow/flow-go/utils/dsl"
	"github.com/onflow/flow-go/utils/unittest"
)

// AccessClient is a GRPC client of the Access API exposed by the Flow network.
// NOTE: we use integration/client rather than sdk/client as a stopgap until
// the SDK client is updated with the latest protobuf definitions.
type Client struct {
	client         *client.Client
	accountKey     *sdk.AccountKey
	accountKeyPriv sdkcrypto.PrivateKey
	signer         sdkcrypto.InMemorySigner
	seqNo          uint64
	Chain          flow.Chain
	account        *sdk.Account
}

// NewClientWithKey returns a new client to an Access API listening at the given
// address, using the given account key for signing transactions.
func NewClientWithKey(accessAddr string, accountAddr sdk.Address, key sdkcrypto.PrivateKey, chain flow.Chain) (*Client, error) {

	flowClient, err := client.NewClient(accessAddr, grpc.WithTransportCredentials(insecure.NewCredentials()))
	if err != nil {
		return nil, fmt.Errorf("could not create new flow client: %w", err)
	}

	acc, err := flowClient.GetAccount(context.Background(), accountAddr)
	if err != nil {
		return nil, fmt.Errorf("could not get the account %x: %w", accountAddr, err)
	}
	accountKey := acc.Keys[0]

	mySigner, err := crypto.NewInMemorySigner(key, accountKey.HashAlgo)
	if err != nil {
		return nil, fmt.Errorf("could not create a signer: %w", err)
	}

	tc := &Client{
		client:         flowClient,
		accountKey:     accountKey,
		accountKeyPriv: key,
		signer:         mySigner,
		Chain:          chain,
		seqNo:          accountKey.SequenceNumber,
		account:        acc,
	}
	return tc, nil
}

// NewClient returns a new client to an Access API listening at the given
// address, with a test service account key for signing transactions.
func NewClient(addr string, chain flow.Chain) (*Client, error) {
	key := unittest.ServiceAccountPrivateKey
	privateKey, err := sdkcrypto.DecodePrivateKey(sdkcrypto.SignatureAlgorithm(key.SignAlgo), key.PrivateKey.Encode())
	if err != nil {
		return nil, fmt.Errorf("could not decode private key: %w", err)
	}
	// Uncomment for debugging keys

	//json, err := key.MarshalJSON()
	//if err != nil {
	//	return nil, fmt.Errorf("cannot marshal key json: %w", err)
	//}
	//public := key.PublicKey(1000)
	//publicJson, err := public.MarshalJSON()
	//if err != nil {
	//	return nil, fmt.Errorf("cannot marshal key json: %w", err)
	//}

	//fmt.Printf("New client with private key: \n%s\n", json)
	//fmt.Printf("and public key: \n%s\n", publicJson)

	return NewClientWithKey(addr, sdk.Address(chain.ServiceAddress()), privateKey, chain)
}

// AccountKeyPriv returns the private used to create the in memory signer for the account
func (c *Client) AccountKeyPriv() sdkcrypto.PrivateKey {
	return c.accountKeyPriv
}

func (c *Client) GetSeqNumber() uint64 {
	n := c.seqNo
	c.seqNo++
	return n
}

func (c *Client) Events(ctx context.Context, typ string) ([]sdk.BlockEvents, error) {
	return c.client.GetEventsForHeightRange(ctx, typ, 0, 1000)
}

// DeployContract submits a transaction to deploy a contract with the given
// code to the root account.
func (c *Client) DeployContract(ctx context.Context, refID sdk.Identifier, contract dsl.Contract) error {

	code := dsl.Transaction{
		Import: dsl.Import{},
		Content: dsl.Prepare{
			Content: dsl.UpdateAccountCode{Code: contract.ToCadence(), Name: contract.Name},
		},
	}

	tx := sdk.NewTransaction().
		SetScript([]byte(code.ToCadence())).
		SetReferenceBlockID(refID).
		SetProposalKey(c.SDKServiceAddress(), 0, c.GetSeqNumber()).
		SetPayer(c.SDKServiceAddress()).
		AddAuthorizer(c.SDKServiceAddress())

	return c.SignAndSendTransaction(ctx, tx)
}

// SignTransaction signs the transaction using the proposer's key
func (c *Client) SignTransaction(tx *sdk.Transaction) (*sdk.Transaction, error) {

	err := tx.SignEnvelope(tx.Payer, tx.ProposalKey.KeyIndex, c.signer)
	if err != nil {
		return nil, err
	}

	return tx, err
}

// SendTransaction submits the transaction to the Access API. The caller must
// set up the transaction, including signing it.
func (c *Client) SendTransaction(ctx context.Context, tx *sdk.Transaction) error {
	return c.client.SendTransaction(ctx, *tx)
}

// SignAndSendTransaction signs, then sends, a transaction. I bet you didn't
// see that one coming.
func (c *Client) SignAndSendTransaction(ctx context.Context, tx *sdk.Transaction) error {
	tx, err := c.SignTransaction(tx)
	if err != nil {
		return fmt.Errorf("could not sign transaction: %w", err)
	}

	return c.SendTransaction(ctx, tx)
}

func (c *Client) ExecuteScript(ctx context.Context, script dsl.Main) (cadence.Value, error) {

	code := script.ToCadence()

	res, err := c.client.ExecuteScriptAtLatestBlock(ctx, []byte(code), nil)
	if err != nil {
		return nil, fmt.Errorf("could not execute script: %w", err)
	}

	return res, nil
}

func (c *Client) ExecuteScriptBytes(ctx context.Context, script []byte, args []cadence.Value) (cadence.Value, error) {
	res, err := c.client.ExecuteScriptAtLatestBlock(ctx, script, args)
	if err != nil {
		return nil, fmt.Errorf("could not execute script: %w", err)
	}

	return res, nil
}

func (c *Client) SDKServiceAddress() sdk.Address {
	return sdk.Address(c.Chain.ServiceAddress())
}

// AccountKey returns the flow account key for the client
func (c *Client) AccountKey() *sdk.AccountKey {
	return c.accountKey
}

func (c *Client) Account() *sdk.Account {
	return c.account
}

<<<<<<< HEAD
func (c *Client) WaitForSealed(ctx context.Context, txID sdk.Identifier) (*sdk.TransactionResult, error) {
=======
// WaitForSealed waits for the transaction to be sealed, then returns the result.
func (c *Client) WaitForSealed(ctx context.Context, id sdk.Identifier) (*sdk.TransactionResult, error) {
>>>>>>> cff2bb9b

	fmt.Printf("Waiting for transaction %s to be sealed...\n", txID)
	errCount := 0
	var result *sdk.TransactionResult
	var err error
	for result == nil || (result.Status != sdk.TransactionStatusSealed) {
		childCtx, cancel := context.WithTimeout(ctx, time.Second*5)
		result, err = c.client.GetTransactionResult(childCtx, txID)
		cancel()
		fmt.Printf("Results for %s = %d, err = %s, \n", txID, result.Status, err)
		if err != nil {
			fmt.Print("x")
			errCount++
			if errCount >= 10 {
				return &sdk.TransactionResult{
					Error: err,
				}, err
			}
		} else {
			fmt.Print(".")
		}
		time.Sleep(250 * time.Millisecond)
	}

	fmt.Println()
	fmt.Printf("(Wait for Seal) Transaction %s sealed\n", txID)

	return result, err
}

// GetLatestProtocolSnapshot returns the latest protocol state snapshot.
// The snapshot head is latest finalized - tail of sealing segment is latest sealed.
func (c *Client) GetLatestProtocolSnapshot(ctx context.Context) (*inmem.Snapshot, error) {
	b, err := c.client.GetLatestProtocolStateSnapshot(ctx)
	if err != nil {
		return nil, fmt.Errorf("could not get latest snapshot from access node: %v", err)
	}

	snapshot, err := convert.BytesToInmemSnapshot(b)
	if err != nil {
		return nil, fmt.Errorf("could not convert bytes to snapshot: %v", err)
	}

	return snapshot, nil
}

// GetLatestBlockID returns block ID of the latest sealed block
func (c *Client) GetLatestBlockID(ctx context.Context) (flow.Identifier, error) {
	header, err := c.client.GetLatestBlockHeader(ctx, true)
	if err != nil {
		return flow.ZeroID, fmt.Errorf("could not get latest sealed block header: %w", err)
	}

	var id flow.Identifier
	copy(id[:], header.ID[:])
	return id, nil
}

// GetLatestSealedBlockHeader returns full block header for the latest sealed block
func (c *Client) GetLatestSealedBlockHeader(ctx context.Context) (*sdk.BlockHeader, error) {
	header, err := c.client.GetLatestBlockHeader(ctx, true)
	if err != nil {
		return nil, fmt.Errorf("could not get latest sealed block header: %w", err)
	}

	return header, nil
}

// GetLatestFinalizedBlockHeader returns full block header for the latest finalized block
func (c *Client) GetLatestFinalizedBlockHeader(ctx context.Context) (*sdk.BlockHeader, error) {
	header, err := c.client.GetLatestBlockHeader(ctx, false)
	if err != nil {
		return nil, fmt.Errorf("could not get latest sealed block header: %w", err)
	}

	return header, nil
}

func (c *Client) UserAddress(txResp *sdk.TransactionResult) (sdk.Address, bool) {
	var (
		address sdk.Address
		found   bool
	)

	// For account creation transactions that create multiple accounts, assume the last
	// created account is the user account. This is specifically the case for the
	// locked token shared account creation transactions.
	for _, event := range txResp.Events {
		if event.Type == sdk.EventAccountCreated {
			accountCreatedEvent := sdk.AccountCreatedEvent(event)
			address = accountCreatedEvent.Address()
			found = true
		}
	}

	return address, found
}

// CreatedAccounts returns the addresses of all accounts created in the given transaction,
// in the order they were created.
func (c *Client) CreatedAccounts(txResp *sdk.TransactionResult) []sdk.Address {
	var addresses []sdk.Address
	for _, event := range txResp.Events {
		if event.Type == sdk.EventAccountCreated {
			accountCreatedEvent := sdk.AccountCreatedEvent(event)
			addresses = append(addresses, accountCreatedEvent.Address())
		}
	}
	return addresses
}

func (c *Client) TokenAmountByRole(role flow.Role) (string, float64, error) {
	if role == flow.RoleCollection {
		return "250000.0", 250000.0, nil
	}
	if role == flow.RoleConsensus {
		return "500000.0", 500000.0, nil
	}
	if role == flow.RoleExecution {
		return "1250000.0", 1250000.0, nil
	}
	if role == flow.RoleVerification {
		return "135000.0", 135000.0, nil
	}
	if role == flow.RoleAccess {
		return "100.0", 100.0, nil
	}

	return "", 0, fmt.Errorf("could not get token amount by role: %v", role)
}

func (c *Client) GetAccount(accountAddress sdk.Address) (*sdk.Account, error) {
	ctx := context.Background()
	account, err := c.client.GetAccount(ctx, accountAddress)
	if err != nil {
		return nil, fmt.Errorf("could not get account: %w", err)
	}

	return account, nil
}

func (c *Client) CreateAccount(
	ctx context.Context,
	accountKey *sdk.AccountKey,
	payerAccount *sdk.Account,
	payer sdk.Address,
	latestBlockID sdk.Identifier,
) (sdk.Address, error) {

	payerKey := payerAccount.Keys[0]
	tx, err := templates.CreateAccount([]*sdk.AccountKey{accountKey}, nil, payer)
	if err != nil {
		return sdk.Address{}, fmt.Errorf("failed cusnctruct create account transaction %w", err)
	}
	tx.SetGasLimit(1000).
		SetReferenceBlockID(latestBlockID).
		SetProposalKey(payer, 0, payerKey.SequenceNumber).
		SetPayer(payer)

	err = c.SignAndSendTransaction(ctx, tx)
	if err != nil {
		return sdk.Address{}, fmt.Errorf("failed to sign and send create account transaction %w", err)
	}

	result, err := c.WaitForSealed(ctx, tx.ID())
	if err != nil {
		return sdk.Address{}, fmt.Errorf("failed to wait for create account transaction to seal %w", err)
	}

	if address, ok := c.UserAddress(result); ok {
		return address, nil
	}

	return sdk.Address{}, fmt.Errorf("failed to get account address of the created flow account")
}<|MERGE_RESOLUTION|>--- conflicted
+++ resolved
@@ -193,12 +193,8 @@
 	return c.account
 }
 
-<<<<<<< HEAD
+// WaitForSealed waits for the transaction to be sealed, then returns the result.
 func (c *Client) WaitForSealed(ctx context.Context, txID sdk.Identifier) (*sdk.TransactionResult, error) {
-=======
-// WaitForSealed waits for the transaction to be sealed, then returns the result.
-func (c *Client) WaitForSealed(ctx context.Context, id sdk.Identifier) (*sdk.TransactionResult, error) {
->>>>>>> cff2bb9b
 
 	fmt.Printf("Waiting for transaction %s to be sealed...\n", txID)
 	errCount := 0
