package testnet

import (
	"context"
	"fmt"
	"github.com/onflow/flow-go-sdk/templates"
	"time"

	"google.golang.org/grpc"

	"github.com/onflow/cadence"
	sdk "github.com/onflow/flow-go-sdk"
	"github.com/onflow/flow-go-sdk/client"
	"github.com/onflow/flow-go-sdk/crypto"
	sdkcrypto "github.com/onflow/flow-go-sdk/crypto"

	"github.com/onflow/flow-go/engine/common/rpc/convert"
	"github.com/onflow/flow-go/model/flow"
	"github.com/onflow/flow-go/state/protocol/inmem"
	"github.com/onflow/flow-go/utils/dsl"
	"github.com/onflow/flow-go/utils/unittest"
)

// AccessClient is a GRPC client of the Access API exposed by the Flow network.
// NOTE: we use integration/client rather than sdk/client as a stopgap until
// the SDK client is updated with the latest protobuf definitions.
type Client struct {
	client  *client.Client
	key     *sdk.AccountKey
	signer  sdkcrypto.InMemorySigner
	seqNo   uint64
	Chain   flow.Chain
	account *sdk.Account
}

// NewClientWithKey returns a new client to an Access API listening at the given
// address, using the given account key for signing transactions.
func NewClientWithKey(accessAddr string, accountAddr sdk.Address, key sdkcrypto.PrivateKey, chain flow.Chain) (*Client, error) {

	flowClient, err := client.New(accessAddr, grpc.WithInsecure())
	if err != nil {
		return nil, err
	}

	acc, err := flowClient.GetAccount(context.Background(), accountAddr)
	if err != nil {
		return nil, err
	}
	accountKey := acc.Keys[0]

	mySigner := crypto.NewInMemorySigner(key, accountKey.HashAlgo)

	tc := &Client{
<<<<<<< HEAD
		client:  flowClient,
		key:     accountKey,
		signer:  mySigner,
		Chain:   chain,
		seqNo:   accountKey.SequenceNumber,
=======
		client: flowClient,
		key:    accountKey,
		signer: mySigner,
		Chain:  chain,
		seqNo:  accountKey.SequenceNumber,
>>>>>>> 1c7eea98
		account: acc,
	}
	return tc, nil
}

// NewClient returns a new client to an Access API listening at the given
// address, with a test service account key for signing transactions.
func NewClient(addr string, chain flow.Chain) (*Client, error) {
	key := unittest.ServiceAccountPrivateKey
	privateKey, err := sdkcrypto.DecodePrivateKey(sdkcrypto.SignatureAlgorithm(key.SignAlgo), key.PrivateKey.Encode())
	if err != nil {
		return nil, err
	}
	// Uncomment for debugging keys

	//json, err := key.MarshalJSON()
	//if err != nil {
	//	return nil, fmt.Errorf("cannot marshal key json: %w", err)
	//}
	//public := key.PublicKey(1000)
	//publicJson, err := public.MarshalJSON()
	//if err != nil {
	//	return nil, fmt.Errorf("cannot marshal key json: %w", err)
	//}

	//fmt.Printf("New client with private key: \n%s\n", json)
	//fmt.Printf("and public key: \n%s\n", publicJson)

	return NewClientWithKey(addr, sdk.Address(chain.ServiceAddress()), privateKey, chain)
}

func (c *Client) GetSeqNumber() uint64 {
	n := c.seqNo
	c.seqNo++
	return n
}

func (c *Client) Events(ctx context.Context, typ string) ([]client.BlockEvents, error) {
	return c.client.GetEventsForHeightRange(ctx, client.EventRangeQuery{
		Type:        typ,
		StartHeight: 0,
		EndHeight:   1000,
	})
}

// DeployContract submits a transaction to deploy a contract with the given
// code to the root account.
func (c *Client) DeployContract(ctx context.Context, refID sdk.Identifier, contract dsl.Contract) error {

	code := dsl.Transaction{
		Import: dsl.Import{},
		Content: dsl.Prepare{
			Content: dsl.UpdateAccountCode{Code: contract.ToCadence(), Name: contract.Name},
		},
	}

	tx := sdk.NewTransaction().
		SetScript([]byte(code.ToCadence())).
		SetReferenceBlockID(refID).
		SetProposalKey(c.SDKServiceAddress(), 0, c.GetSeqNumber()).
		SetPayer(c.SDKServiceAddress()).
		AddAuthorizer(c.SDKServiceAddress())

	return c.SignAndSendTransaction(ctx, tx)
}

// SignTransaction signs the transaction using the proposer's key
func (c *Client) SignTransaction(tx *sdk.Transaction) (*sdk.Transaction, error) {

	err := tx.SignEnvelope(tx.Payer, tx.ProposalKey.KeyIndex, c.signer)
	if err != nil {
		return nil, err
	}

	return tx, err
}

// SendTransaction submits the transaction to the Access API. The caller must
// set up the transaction, including signing it.
func (c *Client) SendTransaction(ctx context.Context, tx *sdk.Transaction) error {
	return c.client.SendTransaction(ctx, *tx)
}

// SignAndSendTransaction signs, then sends, a transaction. I bet you didn't
// see that one coming.
func (c *Client) SignAndSendTransaction(ctx context.Context, tx *sdk.Transaction) error {
	tx, err := c.SignTransaction(tx)
	if err != nil {
		return fmt.Errorf("could not sign transaction: %w", err)
	}

	return c.SendTransaction(ctx, tx)
}

func (c *Client) ExecuteScript(ctx context.Context, script dsl.Main) (cadence.Value, error) {

	code := script.ToCadence()

	res, err := c.client.ExecuteScriptAtLatestBlock(ctx, []byte(code), nil)
	if err != nil {
		return nil, fmt.Errorf("could not execute script: %w", err)
	}

	return res, nil
}

func (c *Client) ExecuteScriptBytes(ctx context.Context, script []byte, args []cadence.Value) (cadence.Value, error) {
	res, err := c.client.ExecuteScriptAtLatestBlock(ctx, script, args)
	if err != nil {
		return nil, fmt.Errorf("could not execute script: %w", err)
	}

	return res, nil
}

func (c *Client) SDKServiceAddress() sdk.Address {
	return sdk.Address(c.Chain.ServiceAddress())
}

func (c *Client) Accountkey() *sdk.AccountKey {
	return c.key
}

func (c *Client) Account() *sdk.Account {
	return c.account
}

func (c *Client) WaitForSealed(ctx context.Context, id sdk.Identifier) (*sdk.TransactionResult, error) {

	fmt.Printf("Waiting for transaction %s to be sealed...\n", id)
	errCount := 0
	var result *sdk.TransactionResult
	var err error
	for result == nil || (result.Status != sdk.TransactionStatusSealed) {
		childCtx, cancel := context.WithTimeout(ctx, time.Second*5)
		result, err = c.client.GetTransactionResult(childCtx, id)
		cancel()
		if err != nil {
			fmt.Print("x")
			errCount++
			if errCount >= 10 {
				return &sdk.TransactionResult{
					Error: err,
				}, err
			}
		} else {
			fmt.Print(".")
		}
		time.Sleep(time.Second)
	}

	fmt.Println()
	fmt.Printf("(Wait for Seal) Transaction %s sealed\n", id)

	return result, err
}

// GetLatestProtocolSnapshot ...
func (c *Client) GetLatestProtocolSnapshot(ctx context.Context) (*inmem.Snapshot, error) {
	b, err := c.client.GetLatestProtocolStateSnapshot(ctx)
	if err != nil {
		return nil, fmt.Errorf("could not get latest snapshot from access node: %v", err)
	}

	snapshot, err := convert.BytesToInmemSnapshot(b)
	if err != nil {
		return nil, fmt.Errorf("could not convert bytes to snapshot: %v", err)
	}

	return snapshot, nil
}

func (c *Client) GetLatestBlockID(ctx context.Context) (flow.Identifier, error) {
	header, err := c.client.GetLatestBlockHeader(ctx, true)
	if err != nil {
		return flow.ZeroID, fmt.Errorf("could not get latest block header: %w", err)
	}

	var id flow.Identifier
	copy(id[:], header.ID[:])
	return id, nil
}

func (c *Client) UserAddress(txResp *sdk.TransactionResult) (sdk.Address, bool) {
	var (
		address sdk.Address
		found   bool
	)

	// For account creation transactions that create multiple accounts, assume the last
	// created account is the user account. This is specifically the case for the
	// locked token shared account creation transactions.
	for _, event := range txResp.Events {
		if event.Type == sdk.EventAccountCreated {
			accountCreatedEvent := sdk.AccountCreatedEvent(event)
			address = accountCreatedEvent.Address()
			found = true
		}
	}

	return address, found
}

func (c *Client) TokenAmountByRole(role flow.Role) (string, error) {
	if role == flow.RoleCollection {
		return "250000.0", nil
	}
	if role == flow.RoleConsensus {
		return "500000.0", nil
	}
	if role == flow.RoleExecution {
		return "1250000.0", nil
	}
	if role == flow.RoleVerification {
		return "135000.0", nil
	}
	if role == flow.RoleAccess {
		return "0.0", nil
	}

	return "", fmt.Errorf("could not get token amount by role: %v", role)
}

func (c *Client) GetAccount(accountAddress sdk.Address) (*sdk.Account, error) {
	ctx := context.Background()
	account, err := c.client.GetAccount(ctx, accountAddress)
	if err != nil {
		return nil, fmt.Errorf("could not get account: %w", err)
	}

	return account, nil
}

func (c *Client) CreateAccount(
	ctx context.Context,
	accountKey *sdk.AccountKey,
	payerAccount *sdk.Account,
	payer sdk.Address,
	latestBlockID sdk.Identifier,
<<<<<<< HEAD
) (sdk.Address, error) {
=======
	) (sdk.Address, error) {
>>>>>>> 1c7eea98

	payerKey := payerAccount.Keys[0]
	tx := templates.CreateAccount([]*sdk.AccountKey{accountKey}, nil, payer)
	tx.SetGasLimit(1000).
		SetReferenceBlockID(latestBlockID).
		SetProposalKey(payer, 0, payerKey.SequenceNumber).
		SetPayer(payer)

	payerKey.SequenceNumber++
	err := c.SignAndSendTransaction(ctx, tx)
	if err != nil {
		return sdk.Address{}, fmt.Errorf("failed to sign and send create account transaction %w", err)
	}

	result, err := c.WaitForSealed(ctx, tx.ID())
	if err != nil {
		return sdk.Address{}, fmt.Errorf("failed to wait for create account transaction to seal %w", err)
	}

	if address, ok := c.UserAddress(result); ok {
		return address, nil
	}

	return sdk.Address{}, fmt.Errorf("failed to get account address of the created flow account")
}<|MERGE_RESOLUTION|>--- conflicted
+++ resolved
@@ -51,19 +51,11 @@
 	mySigner := crypto.NewInMemorySigner(key, accountKey.HashAlgo)
 
 	tc := &Client{
-<<<<<<< HEAD
-		client:  flowClient,
-		key:     accountKey,
-		signer:  mySigner,
-		Chain:   chain,
-		seqNo:   accountKey.SequenceNumber,
-=======
 		client: flowClient,
 		key:    accountKey,
 		signer: mySigner,
 		Chain:  chain,
 		seqNo:  accountKey.SequenceNumber,
->>>>>>> 1c7eea98
 		account: acc,
 	}
 	return tc, nil
@@ -303,11 +295,7 @@
 	payerAccount *sdk.Account,
 	payer sdk.Address,
 	latestBlockID sdk.Identifier,
-<<<<<<< HEAD
-) (sdk.Address, error) {
-=======
 	) (sdk.Address, error) {
->>>>>>> 1c7eea98
 
 	payerKey := payerAccount.Keys[0]
 	tx := templates.CreateAccount([]*sdk.AccountKey{accountKey}, nil, payer)
