package main

import (
	"encoding/hex"
	"encoding/json"
	"flag"
	"fmt"
	"io/ioutil"
<<<<<<< HEAD
=======
	"net"
>>>>>>> 9652b94c
	"os"
	"path/filepath"
	"runtime"
	"strconv"
	"time"

	"github.com/go-yaml/yaml"
	"github.com/plus3it/gorecurcopy"

	"github.com/onflow/flow-go/cmd/bootstrap/cmd"
	"github.com/onflow/flow-go/cmd/bootstrap/utils"
	"github.com/onflow/flow-go/cmd/build"
	"github.com/onflow/flow-go/crypto"
<<<<<<< HEAD
	testnet "github.com/onflow/flow-go/integration/testnet"
=======
	"github.com/onflow/flow-go/integration/testnet"
>>>>>>> 9652b94c
	"github.com/onflow/flow-go/model/bootstrap"
	"github.com/onflow/flow-go/model/flow"
)

const (
	BootstrapDir             = "./bootstrap"
	ProfilerDir              = "./profiler"
	DataDir                  = "./data"
	TrieDir                  = "./trie"
	DockerComposeFile        = "./docker-compose.nodes.yml"
	DockerComposeFileVersion = "3.7"
	PrometheusTargetsFile    = "./targets.nodes.json"
	DefaultAccessGatewayName = "access_1"
	DefaultObserverName      = "observer"
	DefaultMaxObservers      = 1000
	DefaultCollectionCount   = 3
	DefaultConsensusCount    = 3
	DefaultExecutionCount    = 1
	DefaultVerificationCount = 1
	DefaultAccessCount       = 1
	DefaultObserverCount     = 0
	DefaultNClusters         = 1
	DefaultProfiler          = false
<<<<<<< HEAD
=======
	DefaultTracing           = true
	DefaultCadenceTracing    = false
	DefaultExtensiveTracing  = false
>>>>>>> 9652b94c
	DefaultConsensusDelay    = 800 * time.Millisecond
	DefaultCollectionDelay   = 950 * time.Millisecond
	AccessAPIPort            = 3569
	AccessPubNetworkPort     = 1234
	ExecutionAPIPort         = 3600
	MetricsPort              = 8080
	RPCPort                  = 9000
	SecuredRPCPort           = 9001
	AdminToolPort            = 9002
	AdminToolLocalPort       = 3700
	HTTPPort                 = 8000
)

var (
<<<<<<< HEAD
	collectionCount            int
	consensusCount             int
	executionCount             int
	verificationCount          int
	accessCount                int
	observerCount              int
	nClusters                  uint
	numViewsInStakingPhase     uint64
	numViewsInDKGPhase         uint64
	numViewsEpoch              uint64
	epochCommitSafetyThreshold uint64
	profiler                   bool
	consensusDelay             time.Duration
	collectionDelay            time.Duration
=======
	collectionCount        int
	consensusCount         int
	executionCount         int
	verificationCount      int
	accessCount            int
	observerCount          int
	nClusters              uint
	numViewsInStakingPhase uint64
	numViewsInDKGPhase     uint64
	numViewsEpoch          uint64
	profiler               bool
	tracing                bool
	cadenceTracing         bool
	extesiveTracing        bool
	consensusDelay         time.Duration
	collectionDelay        time.Duration
>>>>>>> 9652b94c
)

func init() {
	flag.IntVar(&collectionCount, "collection", DefaultCollectionCount, "number of collection nodes")
	flag.IntVar(&consensusCount, "consensus", DefaultConsensusCount, "number of consensus nodes")
	flag.IntVar(&executionCount, "execution", DefaultExecutionCount, "number of execution nodes")
	flag.IntVar(&verificationCount, "verification", DefaultVerificationCount, "number of verification nodes")
	flag.IntVar(&accessCount, "access", DefaultAccessCount, "number of staked access nodes")
	flag.IntVar(&observerCount, "observer", DefaultObserverCount, "number of observers")
	flag.UintVar(&nClusters, "nclusters", DefaultNClusters, "number of collector clusters")
	flag.Uint64Var(&numViewsEpoch, "epoch-length", 10_000, "number of views in epoch")
	flag.Uint64Var(&numViewsInStakingPhase, "epoch-staking-phase-length", 2_000, "number of views in epoch staking phase")
	flag.Uint64Var(&numViewsInDKGPhase, "epoch-dkg-phase-length", 2_000, "number of views in epoch dkg phase")
	flag.Uint64Var(&epochCommitSafetyThreshold, "epoch-commit-safety-threshold", 500, "defines epoch commitment deadline")
	flag.BoolVar(&profiler, "profiler", DefaultProfiler, "whether to enable the auto-profiler")
	flag.BoolVar(&tracing, "tracing", DefaultTracing, "whether to enable low-overhead tracing in flow")
	flag.BoolVar(&cadenceTracing, "cadence-tracing", DefaultCadenceTracing, "whether to enable the tracing in cadance")
	flag.BoolVar(&extesiveTracing, "extensive-tracing", DefaultExtensiveTracing, "enables high-overhead tracing in fvm")
	flag.DurationVar(&consensusDelay, "consensus-delay", DefaultConsensusDelay, "delay on consensus node block proposals")
	flag.DurationVar(&collectionDelay, "collection-delay", DefaultCollectionDelay, "delay on collection node block proposals")
}

func generateBootstrapData(flowNetworkConf testnet.NetworkConfig) []testnet.ContainerConfig {
	// Prepare localnet host folders, mapped to Docker container volumes upon `docker compose up`
	prepareCommonHostFolders()
<<<<<<< HEAD
	bootstrapData, err := testnet.BootstrapNetwork(flowNetworkConf, BootstrapDir)
=======
	bootstrapData, err := testnet.BootstrapNetwork(flowNetworkConf, BootstrapDir, flow.Localnet)
>>>>>>> 9652b94c
	if err != nil {
		panic(err)
	}
	fmt.Println("Flow test network bootstrapping data generated...")
	return bootstrapData.StakedConfs
}

// localnet/bootstrap.go generates a docker compose file with images configured for a
// self-contained Flow network, and other peripheral services, such as Observer services.
// Private/Public keys and data are removed and re-created for the self-contained localnet
// environment with every invocation, and are intended solely for testing, not for production.
func main() {
	flag.Parse()

	// Prepare test node configurations of each type, access, execution, verification, etc
	flowNodes := prepareFlowNodes()

	// Generate a Flow network config for localnet
	flowNetworkOpts := []testnet.NetworkConfigOpt{testnet.WithClusters(nClusters)}
	if numViewsEpoch != 0 {
		flowNetworkOpts = append(flowNetworkOpts, testnet.WithViewsInEpoch(numViewsEpoch))
	}
	if numViewsInStakingPhase != 0 {
		flowNetworkOpts = append(flowNetworkOpts, testnet.WithViewsInStakingAuction(numViewsInStakingPhase))
	}
	if numViewsInDKGPhase != 0 {
		flowNetworkOpts = append(flowNetworkOpts, testnet.WithViewsInDKGPhase(numViewsInDKGPhase))
	}
<<<<<<< HEAD
	if epochCommitSafetyThreshold != 0 {
		flowNetworkOpts = append(flowNetworkOpts, testnet.WithEpochCommitSafetyThreshold(epochCommitSafetyThreshold))
	}
	flowNetworkConf := testnet.NewNetworkConfig("localnet", flowNodes, flowNetworkOpts...)
	displayFlowNetworkConf(flowNetworkConf)

	// Generate the Flow network bootstrap files for this localnet
	flowNodeContainerConfigs := generateBootstrapData(flowNetworkConf)

	// Generate Flow network services docker-compose-nodes.yml
	dockerServices := make(Services)
	dockerServices = prepareFlowServices(dockerServices, flowNodeContainerConfigs)
	serviceDisc := prepareServiceDiscovery(flowNodeContainerConfigs)
	err := writePrometheusConfig(serviceDisc)
	if err != nil {
		panic(err)
	}

	dockerServices = prepareObserverServices(dockerServices, flowNodeContainerConfigs)

	err = writeDockerComposeConfig(dockerServices)
	if err != nil {
		panic(err)
	}

	fmt.Print("Bootstrapping success!\n\n")
	displayPortAssignments()
	fmt.Println()

	fmt.Print("Run \"make start\" to launch the network.\n")
}

func displayFlowNetworkConf(flowNetworkConf testnet.NetworkConfig) {
	fmt.Printf("Network config:\n")
	fmt.Printf("- Clusters: %d\n", flowNetworkConf.NClusters)
	fmt.Printf("- Epoch Length: %d\n", flowNetworkConf.ViewsInEpoch)
	fmt.Printf("- Staking Phase Length: %d\n", flowNetworkConf.ViewsInStakingAuction)
	fmt.Printf("- DKG Phase Length: %d\n", flowNetworkConf.ViewsInDKGPhase)
}

func displayPortAssignments() {
	for i := 0; i < accessCount; i++ {
		fmt.Printf("Access %d Flow API will be accessible at localhost:%d\n", i+1, AccessAPIPort+i)
		fmt.Printf("Access %d public libp2p access will be accessible at localhost:%d\n\n", i+1, AccessPubNetworkPort+i)
	}
	for i := 0; i < executionCount; i++ {
		fmt.Printf("Execution API %d will be accessible at localhost:%d\n", i+1, ExecutionAPIPort+i)
	}
	fmt.Println()
	for i := 0; i < observerCount; i++ {
		fmt.Printf("Observer %d Flow API will be accessible at localhost:%d\n", i+1, (accessCount*2)+(AccessAPIPort)+2*i)
	}
}

func prepareCommonHostFolders() {
	// Remove and recreate working folders
	err := os.RemoveAll(BootstrapDir)
	if err != nil && !os.IsNotExist(err) {
		panic(err)
	}

	err = os.Mkdir(BootstrapDir, 0755)
=======
	flowNetworkConf := testnet.NewNetworkConfig("localnet", flowNodes, flowNetworkOpts...)
	displayFlowNetworkConf(flowNetworkConf)

	// Generate the Flow network bootstrap files for this localnet
	flowNodeContainerConfigs := generateBootstrapData(flowNetworkConf)

	// Generate Flow network services docker-compose-nodes.yml
	dockerServices := make(Services)
	dockerServices = prepareFlowServices(dockerServices, flowNodeContainerConfigs)
	serviceDisc := prepareServiceDiscovery(flowNodeContainerConfigs)
	err := writePrometheusConfig(serviceDisc)
>>>>>>> 9652b94c
	if err != nil {
		panic(err)
	}

<<<<<<< HEAD
	err = os.RemoveAll(ProfilerDir)
	if err != nil && !os.IsNotExist(err) {
		panic(err)
	}

	err = os.Mkdir(ProfilerDir, 0755)
	if err != nil && !os.IsExist(err) {
		panic(err)
	}

	err = os.RemoveAll(DataDir)
	if err != nil && !os.IsNotExist(err) {
		panic(err)
	}

	err = os.Mkdir(DataDir, 0755)
	if err != nil && !os.IsExist(err) {
		panic(err)
	}

	err = os.RemoveAll(TrieDir)
	if err != nil && !os.IsNotExist(err) {
		panic(err)
	}

	err = os.Mkdir(TrieDir, 0755)
	if err != nil && !os.IsExist(err) {
		panic(err)
=======
	dockerServices = prepareObserverServices(dockerServices, flowNodeContainerConfigs)

	err = writeDockerComposeConfig(dockerServices)
	if err != nil {
		panic(err)
	}

	fmt.Print("Bootstrapping success!\n\n")
	displayPortAssignments()
	fmt.Println()

	fmt.Print("Run \"make start\" to launch the network.\n")
}

func displayFlowNetworkConf(flowNetworkConf testnet.NetworkConfig) {
	fmt.Printf("Network config:\n")
	fmt.Printf("- Clusters: %d\n", flowNetworkConf.NClusters)
	fmt.Printf("- Epoch Length: %d\n", flowNetworkConf.ViewsInEpoch)
	fmt.Printf("- Staking Phase Length: %d\n", flowNetworkConf.ViewsInStakingAuction)
	fmt.Printf("- DKG Phase Length: %d\n", flowNetworkConf.ViewsInDKGPhase)
}

func displayPortAssignments() {
	for i := 0; i < accessCount; i++ {
		fmt.Printf("Access %d Flow API will be accessible at localhost:%d\n", i+1, AccessAPIPort+i)
		fmt.Printf("Access %d public libp2p access will be accessible at localhost:%d\n\n", i+1, AccessPubNetworkPort+i)
	}
	for i := 0; i < executionCount; i++ {
		fmt.Printf("Execution API %d will be accessible at localhost:%d\n", i+1, ExecutionAPIPort+i)
	}
	fmt.Println()
	for i := 0; i < observerCount; i++ {
		fmt.Printf("Observer %d Flow API will be accessible at localhost:%d\n", i+1, (accessCount*2)+(AccessAPIPort)+2*i)
	}
}

func prepareCommonHostFolders() {
	for _, dir := range []string{BootstrapDir, ProfilerDir, DataDir, TrieDir} {
		if err := os.RemoveAll(dir); err != nil && !os.IsNotExist(err) {
			panic(err)
		}

		if err := os.Mkdir(dir, 0755); err != nil {
			panic(err)
		}
>>>>>>> 9652b94c
	}
}

func prepareFlowNodes() []testnet.NodeConfig {
	fmt.Println("Bootstrapping a new self-contained, self-connected Flow network...")
	fmt.Printf("Flow node counts:\n")
	fmt.Printf("- Collection: %d\n", collectionCount)
	fmt.Printf("- Consensus: %d\n", consensusCount)
	fmt.Printf("- Execution: %d\n", executionCount)
	fmt.Printf("- Verification: %d\n", verificationCount)
	fmt.Printf("- Access: %d\n", accessCount)
	nodes := make([]testnet.NodeConfig, 0)

	for i := 0; i < collectionCount; i++ {
		nodes = append(nodes, testnet.NewNodeConfig(flow.RoleCollection))
	}
	for i := 0; i < consensusCount; i++ {
		nodes = append(nodes, testnet.NewNodeConfig(flow.RoleConsensus))
	}
	for i := 0; i < executionCount; i++ {
		nodes = append(nodes, testnet.NewNodeConfig(flow.RoleExecution))
	}
	for i := 0; i < verificationCount; i++ {
		nodes = append(nodes, testnet.NewNodeConfig(flow.RoleVerification))
	}
	for i := 0; i < accessCount; i++ {
		nodes = append(nodes, testnet.NewNodeConfig(flow.RoleAccess))
	}

	return nodes
}

// Network ...
type Network struct {
	Version  string
	Services Services
}

// Services ...
type Services map[string]Service

// Service ...
type Service struct {
	Build       Build `yaml:"build,omitempty"`
	Image       string
	DependsOn   []string `yaml:"depends_on,omitempty"`
	Command     []string
	Environment []string `yaml:"environment,omitempty"`
	Volumes     []string
	Ports       []string `yaml:"ports,omitempty"`
	Labels      map[string]string
}

// Build ...
type Build struct {
	Context    string
	Dockerfile string
	Args       map[string]string
	Target     string
}

func prepareFlowServices(services Services, containers []testnet.ContainerConfig) Services {
	var (
		numCollection   = 0
		numConsensus    = 0
		numExecution    = 0
		numVerification = 0
		numAccess       = 0
	)
	for n, container := range containers {
		switch container.Role {
		case flow.RoleConsensus:
			services[container.ContainerName] = prepareConsensusService(
				container,
				numConsensus,
				n,
			)
			numConsensus++
		case flow.RoleCollection:
			services[container.ContainerName] = prepareCollectionService(
				container,
				numCollection,
				n,
			)
			numCollection++
		case flow.RoleExecution:
			services[container.ContainerName] = prepareExecutionService(container, numExecution, n)
			numExecution++
		case flow.RoleVerification:
			services[container.ContainerName] = prepareVerificationService(container, numVerification, n)
			numVerification++
		case flow.RoleAccess:
			services[container.ContainerName] = prepareAccessService(container, numAccess, n)
			numAccess++
		}
	}
	return services
}

func prepareServiceDirs(role string, nodeId string) (string, string) {
	// create a data dir for the node
	dataDir := "./" + filepath.Join(DataDir, role)
	if nodeId != "" {
		dataDir = "./" + filepath.Join(DataDir, role, nodeId)
	}

	err := os.MkdirAll(dataDir, 0755)
	if err != nil && !os.IsExist(err) {
		panic(err)
	}

	// create the profiler dir for the node
	profilerDir := "./" + filepath.Join(ProfilerDir, role)
	if nodeId != "" {
		profilerDir = "./" + filepath.Join(ProfilerDir, role, nodeId)
	}
	err = os.MkdirAll(profilerDir, 0755)
	if err != nil && !os.IsExist(err) {
		panic(err)
	}

	return dataDir, profilerDir
}

func prepareService(container testnet.ContainerConfig, i int, n int) Service {
	dataDir, profilerDir := prepareServiceDirs(container.Role.String(), container.NodeID.String())

	service := Service{
		Image: fmt.Sprintf("localnet-%s", container.Role),
		Command: []string{
			fmt.Sprintf("--nodeid=%s", container.NodeID),
			"--bootstrapdir=/bootstrap",
			"--datadir=/data/protocol",
			"--secretsdir=/data/secret",
			"--loglevel=DEBUG",
			fmt.Sprintf("--profiler-enabled=%t", profiler),
			fmt.Sprintf("--tracer-enabled=%t", tracing),
			"--profiler-dir=/profiler",
			"--profiler-interval=2m",
		},
		Volumes: []string{
			fmt.Sprintf("%s:/bootstrap:z", BootstrapDir),
			fmt.Sprintf("%s:/profiler:z", profilerDir),
			fmt.Sprintf("%s:/data:z", dataDir),
		},
		Environment: []string{
			"JAEGER_ENDPOINT=http://tempo:14268/api/traces",
			// NOTE: these env vars are not set by default, but can be set [1] to enable binstat logging:
			// [1] https://docs.docker.com/compose/environment-variables/#pass-environment-variables-to-containers
			"BINSTAT_ENABLE",
			"BINSTAT_LEN_WHAT",
			"BINSTAT_DMP_NAME",
			"BINSTAT_DMP_PATH",
		},
		Labels: map[string]string{
			"com.dapperlabs.role": container.Role.String(),
			"com.dapperlabs.num":  fmt.Sprintf("%03d", i+1),
		},
	}

	service.Command = append(service.Command, fmt.Sprintf("--admin-addr=:%v", AdminToolPort))

	// only specify build config for first service of each role
	if i == 0 {
		service.Build = Build{
			Context:    "../../",
			Dockerfile: "cmd/Dockerfile",
			Args: map[string]string{
				"TARGET":  fmt.Sprintf("./cmd/%s", container.Role.String()),
				"VERSION": build.Semver(),
				"COMMIT":  build.Commit(),
				"GOARCH":  runtime.GOARCH,
			},
			Target: "production",
		}

		// bring up access node before any other nodes
		if container.Role == flow.RoleConsensus || container.Role == flow.RoleCollection {
			service.DependsOn = []string{"access_1"}
		}

	} else {
		// remaining services of this role must depend on first service
		service.DependsOn = []string{
			fmt.Sprintf("%s_1", container.Role),
		}
	}

	return service
}

// NOTE: accessNodeIDS is a comma separated list of access node IDS
func prepareConsensusService(container testnet.ContainerConfig, i int, n int) Service {
	service := prepareService(container, i, n)

	timeout := 1200*time.Millisecond + consensusDelay
	service.Command = append(
		service.Command,
		fmt.Sprintf("--block-rate-delay=%s", consensusDelay),
		fmt.Sprintf("--hotstuff-timeout=%s", timeout),
		fmt.Sprintf("--hotstuff-min-timeout=%s", timeout),
		fmt.Sprintf("--chunk-alpha=1"),
		fmt.Sprintf("--emergency-sealing-active=false"),
		fmt.Sprintf("--insecure-access-api=false"),
		fmt.Sprint("--access-node-ids=*"),
	)

	service.Ports = []string{
		fmt.Sprintf("%d:%d", AdminToolLocalPort+n, AdminToolPort),
	}

	return service
}

func prepareVerificationService(container testnet.ContainerConfig, i int, n int) Service {
	service := prepareService(container, i, n)

	service.Command = append(
		service.Command,
		fmt.Sprintf("--chunk-alpha=1"),
	)

	service.Ports = []string{
		fmt.Sprintf("%d:%d", AdminToolLocalPort+n, AdminToolPort),
	}

	return service
}

// NOTE: accessNodeIDS is a comma separated list of access node IDS
func prepareCollectionService(container testnet.ContainerConfig, i int, n int) Service {
	service := prepareService(container, i, n)

	timeout := 1200*time.Millisecond + collectionDelay
	service.Command = append(
		service.Command,
		fmt.Sprintf("--block-rate-delay=%s", collectionDelay),
		fmt.Sprintf("--hotstuff-timeout=%s", timeout),
		fmt.Sprintf("--hotstuff-min-timeout=%s", timeout),
		fmt.Sprintf("--ingress-addr=%s:%d", container.ContainerName, RPCPort),
		fmt.Sprintf("--insecure-access-api=false"),
		fmt.Sprint("--access-node-ids=*"),
	)

	service.Ports = []string{
		fmt.Sprintf("%d:%d", AdminToolLocalPort+n, AdminToolPort),
	}

	return service
}

func prepareExecutionService(container testnet.ContainerConfig, i int, n int) Service {
	service := prepareService(container, i, n)

	// create the execution state dir for the node
	trieDir := "./" + filepath.Join(TrieDir, container.Role.String(), container.NodeID.String())
	err := os.MkdirAll(trieDir, 0755)
	if err != nil && !os.IsExist(err) {
		panic(err)
	}

	// we need to actually copy the execution state into the directory for bootstrapping
	sourceDir := "./" + filepath.Join(BootstrapDir, bootstrap.DirnameExecutionState)
	err = gorecurcopy.CopyDirectory(sourceDir, trieDir)
	if err != nil {
		panic(err)
	}

	service.Command = append(
		service.Command,
		"--triedir=/trie",
		fmt.Sprintf("--rpc-addr=%s:%d", container.ContainerName, RPCPort),
		fmt.Sprintf("--cadence-tracing=%t", cadenceTracing),
		fmt.Sprintf("--extensive-tracing=%t", extesiveTracing),
	)

	service.Volumes = append(
		service.Volumes,
		fmt.Sprintf("%s:/trie:z", trieDir),
	)

	service.Ports = []string{
		fmt.Sprintf("%d:%d", ExecutionAPIPort+2*i, RPCPort),
		fmt.Sprintf("%d:%d", ExecutionAPIPort+(2*i+1), SecuredRPCPort),
		fmt.Sprintf("%d:%d", AdminToolLocalPort+n, AdminToolPort),
	}

	return service
}

func prepareAccessService(container testnet.ContainerConfig, i int, n int) Service {
	service := prepareService(container, i, n)

	service.Command = append(service.Command,
		fmt.Sprintf("--rpc-addr=%s:%d", container.ContainerName, RPCPort),
		fmt.Sprintf("--secure-rpc-addr=%s:%d", container.ContainerName, SecuredRPCPort),
		fmt.Sprintf("--http-addr=%s:%d", container.ContainerName, HTTPPort),
		fmt.Sprintf("--collection-ingress-port=%d", RPCPort),
<<<<<<< HEAD
		"--supports-unstaked-node=true",
=======
		"--supports-observer=true",
>>>>>>> 9652b94c
		fmt.Sprintf("--public-network-address=%s:%d", container.ContainerName, AccessPubNetworkPort),
		"--log-tx-time-to-finalized",
		"--log-tx-time-to-executed",
		"--log-tx-time-to-finalized-executed",
	)

	service.Ports = []string{
		fmt.Sprintf("%d:%d", AccessPubNetworkPort+i, AccessPubNetworkPort),
		fmt.Sprintf("%d:%d", AccessAPIPort+2*i, RPCPort),
		fmt.Sprintf("%d:%d", AccessAPIPort+(2*i+1), SecuredRPCPort),
	}

	return service
}

func prepareObserverService(i int, observerName string, agPublicKey string) Service {
	// Observers have a unique naming scheme omitting node id being on the public network
	dataDir, profilerDir := prepareServiceDirs(observerName, "")

	observerService := Service{
		Image: fmt.Sprintf("localnet-%s", DefaultObserverName),
		Command: []string{
			fmt.Sprintf("--bootstrap-node-addresses=%s:%d", DefaultAccessGatewayName, AccessPubNetworkPort),
			fmt.Sprintf("--bootstrap-node-public-keys=%s", agPublicKey),
			fmt.Sprintf("--observer-networking-key-path=/bootstrap/private-root-information/%s_key", observerName),
			fmt.Sprintf("--bind=0.0.0.0:0"),
			fmt.Sprintf("--rpc-addr=%s:%d", observerName, RPCPort),
			fmt.Sprintf("--secure-rpc-addr=%s:%d", observerName, SecuredRPCPort),
			fmt.Sprintf("--http-addr=%s:%d", observerName, HTTPPort),
			"--bootstrapdir=/bootstrap",
			"--datadir=/data/protocol",
			"--secretsdir=/data/secret",
			"--loglevel=DEBUG",
			fmt.Sprintf("--profiler-enabled=%t", profiler),
			fmt.Sprintf("--tracer-enabled=%t", tracing),
			"--profiler-dir=/profiler",
			"--profiler-interval=2m",
		},
		Volumes: []string{
			fmt.Sprintf("%s:/bootstrap:z", BootstrapDir),
			fmt.Sprintf("%s:/profiler:z", profilerDir),
			fmt.Sprintf("%s:/data:z", dataDir),
		},
		Environment: []string{
			"JAEGER_ENDPOINT=http://tempo:14268/api/traces",
			"BINSTAT_ENABLE",
			"BINSTAT_LEN_WHAT",
			"BINSTAT_DMP_NAME",
			"BINSTAT_DMP_PATH",
		},
	}
	observerService.DependsOn = []string{}
	if i == 0 {
		observerService.Build = Build{
			Context:    "../../",
			Dockerfile: "cmd/Dockerfile",
			Args: map[string]string{
				"TARGET":  "./cmd/observer",
				"VERSION": build.Semver(),
				"COMMIT":  build.Commit(),
				"GOARCH":  runtime.GOARCH,
			},
			Target: "production",
		}
	} else {
		// remaining services of this role must depend on first service
		observerService.DependsOn = append(observerService.DependsOn, fmt.Sprintf("%s_1", DefaultObserverName))
	}
	// observer services rely on the access gateway
	observerService.DependsOn = append(observerService.DependsOn, DefaultAccessGatewayName)
	observerService.Ports = []string{
		// Flow API ports come in pairs, open and secure. While the guest port is always
		// the same from the guest's perspective, the host port numbering accounts for the presence
		// of multiple pairs of listeners on the host to avoid port collisions. Observer listener pairs
		// are numbered just after the Access listeners on the host network by prior convention
		fmt.Sprintf("%d:%d", (accessCount*2)+AccessAPIPort+(2*i), RPCPort),
		fmt.Sprintf("%d:%d", (accessCount*2)+AccessAPIPort+(2*i)+1, SecuredRPCPort),
	}
	return observerService
}

func writeDockerComposeConfig(services Services) error {
	f, err := openAndTruncate(DockerComposeFile)
	if err != nil {
		return err
	}

	network := Network{
		Version:  DockerComposeFileVersion,
		Services: services,
	}

	enc := yaml.NewEncoder(f)

	err = enc.Encode(&network)
	if err != nil {
		return err
	}

	return nil
}

<<<<<<< HEAD
// PrometheusServiceDiscovery ...
type PrometheusServiceDiscovery []PrometheusTargetList

// PrometheusTargetList ...
type PrometheusTargetList struct {
=======
// PrometheusServiceDiscovery is a list of prometheus targets
type PrometheusServiceDiscovery []PrometheusTarget

// PrometheusTargetList defines addresses and labels for a prometheus target
type PrometheusTarget struct {
>>>>>>> 9652b94c
	Targets []string          `json:"targets"`
	Labels  map[string]string `json:"labels"`
}

<<<<<<< HEAD
func newPrometheusTargetList(role flow.Role) PrometheusTargetList {
	return PrometheusTargetList{
		Targets: make([]string, 0),
		Labels: map[string]string{
			"job":  "flow",
			"role": role.String(),
		},
	}
}

func prepareServiceDiscovery(containers []testnet.ContainerConfig) PrometheusServiceDiscovery {
	targets := map[flow.Role]PrometheusTargetList{
		flow.RoleCollection:   newPrometheusTargetList(flow.RoleCollection),
		flow.RoleConsensus:    newPrometheusTargetList(flow.RoleConsensus),
		flow.RoleExecution:    newPrometheusTargetList(flow.RoleExecution),
		flow.RoleVerification: newPrometheusTargetList(flow.RoleVerification),
		flow.RoleAccess:       newPrometheusTargetList(flow.RoleAccess),
	}
=======
func prepareServiceDiscovery(containers []testnet.ContainerConfig) PrometheusServiceDiscovery {
	counters := map[flow.Role]int{}
>>>>>>> 9652b94c

	sd := PrometheusServiceDiscovery{}
	for _, container := range containers {
		counters[container.Role]++
		pt := PrometheusTarget{
			Targets: []string{net.JoinHostPort(container.ContainerName, strconv.Itoa(MetricsPort))},
			Labels: map[string]string{
				"job":     "flow",
				"role":    container.Role.String(),
				"network": "localnet",
				"num":     fmt.Sprintf("%03d", counters[container.Role]),
			},
		}
		sd = append(sd, pt)
	}

	return sd
}

func writePrometheusConfig(serviceDisc PrometheusServiceDiscovery) error {
	f, err := openAndTruncate(PrometheusTargetsFile)
	if err != nil {
		return err
	}

	enc := json.NewEncoder(f)

	err = enc.Encode(&serviceDisc)
	if err != nil {
		return err
	}

	return nil
}

func openAndTruncate(filename string) (*os.File, error) {
	f, err := os.OpenFile(filename, os.O_RDWR|os.O_CREATE, 0755)
	if err != nil {
		return nil, err
	}

	// overwrite current file contents
	err = f.Truncate(0)
	if err != nil {
		return nil, err
	}

	_, err = f.Seek(0, 0)
	if err != nil {
		return nil, err
	}

	return f, nil
}

//////
//
// Observer functions
//

<<<<<<< HEAD
func prepareObserverProfilerFolder(observerName string) string {
	// Create a profiler folder (on the host) for the named Observer
	profilerDir := getObserverProfilerDir(observerName)
	err := os.MkdirAll(profilerDir, 0755)
	if err != nil && !os.IsExist(err) {
		panic(err)
	}
	return profilerDir
}

func prepareObserverDataFolder(observerName string) string {
	dataDir := getObserverDataDir(observerName)
	err := os.MkdirAll(dataDir, 0755)
	if err != nil && !os.IsExist(err) {
		panic(err)
	}
	return dataDir
}

func getObserverProfilerDir(observerName string) string {
	return "./" + filepath.Join(ProfilerDir, observerName)
}

func getObserverDataDir(observerName string) string {
	return "./" + filepath.Join(DataDir, observerName)
}

=======
>>>>>>> 9652b94c
func getAccessGatewayPublicKey(flowNodeContainerConfigs []testnet.ContainerConfig) (string, error) {
	for _, container := range flowNodeContainerConfigs {
		if container.ContainerName == DefaultAccessGatewayName {
			// remove the "0x"..0000 portion of the key
			return container.NetworkPubKey().String()[2:], nil
		}
	}
	return "", fmt.Errorf("Unable to find public key for Access Gateway expected in container '%s'", DefaultAccessGatewayName)
}

func writeObserverPrivateKey(observerName string) {
	// make the observer private key for named observer
	// only used for localnet, not for use with production
	networkSeed := cmd.GenerateRandomSeed(crypto.KeyGenSeedMinLenECDSASecp256k1)
<<<<<<< HEAD
	networkKey, err := utils.GenerateUnstakedNetworkingKey(networkSeed)
=======
	networkKey, err := utils.GeneratePublicNetworkingKey(networkSeed)
>>>>>>> 9652b94c
	if err != nil {
		panic(err)
	}

	// hex encode
	keyBytes := networkKey.Encode()
	output := make([]byte, hex.EncodedLen(len(keyBytes)))
	hex.Encode(output, keyBytes)

	// write to file
	outputFile := fmt.Sprintf("%s/private-root-information/%s_key", BootstrapDir, observerName)
	err = ioutil.WriteFile(outputFile, output, 0600)
	if err != nil {
		panic(err)
	}
}

<<<<<<< HEAD
func prepareObserverService(i int, observerName string, agPublicKey string, profilerDir string, dataDir string) Service {
	observerService := Service{
		Image: fmt.Sprintf("localnet-%s", DefaultObserverName),
		Command: []string{
			fmt.Sprintf("--staked=false"),
			fmt.Sprintf("--bootstrap-node-addresses=%s:%d", DefaultAccessGatewayName, AccessPubNetworkPort),
			fmt.Sprintf("--bootstrap-node-public-keys=%s", agPublicKey),
			fmt.Sprintf("--observer-networking-key-path=/bootstrap/private-root-information/%s_key", observerName),
			fmt.Sprintf("--bind=0.0.0.0:0"),
			fmt.Sprintf("--rpc-addr=%s:%d", observerName, RPCPort),
			fmt.Sprintf("--secure-rpc-addr=%s:%d", observerName, SecuredRPCPort),
			fmt.Sprintf("--http-addr=%s:%d", observerName, HTTPPort),
			fmt.Sprintf("--collection-ingress-port=%d", RPCPort),
			"--log-tx-time-to-finalized",
			"--log-tx-time-to-executed",
			"--log-tx-time-to-finalized-executed",
			"--bootstrapdir=/bootstrap",
			"--datadir=/data/protocol",
			"--secretsdir=/data/secret",
			"--loglevel=DEBUG",
			fmt.Sprintf("--profiler-enabled=%t", true),
			fmt.Sprintf("--tracer-enabled=%t", false),
			"--profiler-dir=/profiler",
			"--profiler-interval=2m",
		},
		Volumes: []string{
			fmt.Sprintf("%s:/bootstrap:z", BootstrapDir),
			fmt.Sprintf("%s:/profiler:z", profilerDir),
			fmt.Sprintf("%s:/data:z", dataDir),
		},
		Environment: []string{
			"JAEGER_AGENT_HOST=jaeger",
			"JAEGER_AGENT_PORT=6831",
			"BINSTAT_ENABLE",
			"BINSTAT_LEN_WHAT",
			"BINSTAT_DMP_NAME",
			"BINSTAT_DMP_PATH",
		},
	}
	observerService.DependsOn = []string{}
	if i == 0 {
		observerService.Build = Build{
			Context:    "../../",
			Dockerfile: "cmd/Dockerfile",
			Args: map[string]string{
				"TARGET":  "./cmd/access", // hardcoded to access for now until we make it a separate cmd
				"VERSION": build.Semver(),
				"COMMIT":  build.Commit(),
				"GOARCH":  runtime.GOARCH,
			},
			Target: "production",
		}
	} else {
		// remaining services of this role must depend on first service
		observerService.DependsOn = append(observerService.DependsOn, fmt.Sprintf("%s_1", DefaultObserverName))
	}
	// observer services rely on the access gateway
	observerService.DependsOn = append(observerService.DependsOn, DefaultAccessGatewayName)
	observerService.Ports = []string{
		// Flow API ports come in pairs, open and secure. While the guest port is always
		// the same from the guest's perspective, the host port numbering accounts for the presence
		// of multiple pairs of listeners on the host to avoid port collisions. Observer listener pairs
		// are numbered just after the Access listeners on the host network by prior convention
		fmt.Sprintf("%d:%d", (accessCount*2)+AccessAPIPort+(2*i), RPCPort),
		fmt.Sprintf("%d:%d", (accessCount*2)+AccessAPIPort+(2*i)+1, SecuredRPCPort),
	}
	return observerService
}

=======
>>>>>>> 9652b94c
func prepareObserverServices(dockerServices Services, flowNodeContainerConfigs []testnet.ContainerConfig) Services {
	if observerCount == 0 {
		return dockerServices
	}

	if accessCount < 1 {
		panic("Observers require at least one Access node to serve as an Access Gateway")
	}

	// Some reasonable maximum is needed to prevent conflicts with the Flow API ports
	if observerCount > DefaultMaxObservers {
		panic(fmt.Sprintf("No more than %d observers are permitted within localnet", DefaultMaxObservers))
	}

	agPublicKey, err := getAccessGatewayPublicKey(flowNodeContainerConfigs)
	if err != nil {
		panic(err)
	}

	for i := 0; i < observerCount; i++ {
		observerName := fmt.Sprintf("%s_%d", DefaultObserverName, i+1)
<<<<<<< HEAD
		profilerDir := prepareObserverProfilerFolder(observerName)
		dataDir := prepareObserverDataFolder(observerName)
		observerService := prepareObserverService(i, observerName, agPublicKey, profilerDir, dataDir)
=======
		observerService := prepareObserverService(i, observerName, agPublicKey)
>>>>>>> 9652b94c

		// Add a docker container for this named Observer
		dockerServices[observerName] = observerService

		// Generate observer private key (localnet only, not for production)
		writeObserverPrivateKey(observerName)
	}
	fmt.Println()
	fmt.Println("Observer services bootstrapping data generated...")
	fmt.Printf("Access Gateway (%s) public network libp2p key: %s\n\n", DefaultAccessGatewayName, agPublicKey)

	return dockerServices
}<|MERGE_RESOLUTION|>--- conflicted
+++ resolved
@@ -6,10 +6,7 @@
 	"flag"
 	"fmt"
 	"io/ioutil"
-<<<<<<< HEAD
-=======
 	"net"
->>>>>>> 9652b94c
 	"os"
 	"path/filepath"
 	"runtime"
@@ -23,11 +20,7 @@
 	"github.com/onflow/flow-go/cmd/bootstrap/utils"
 	"github.com/onflow/flow-go/cmd/build"
 	"github.com/onflow/flow-go/crypto"
-<<<<<<< HEAD
-	testnet "github.com/onflow/flow-go/integration/testnet"
-=======
 	"github.com/onflow/flow-go/integration/testnet"
->>>>>>> 9652b94c
 	"github.com/onflow/flow-go/model/bootstrap"
 	"github.com/onflow/flow-go/model/flow"
 )
@@ -51,12 +44,9 @@
 	DefaultObserverCount     = 0
 	DefaultNClusters         = 1
 	DefaultProfiler          = false
-<<<<<<< HEAD
-=======
 	DefaultTracing           = true
 	DefaultCadenceTracing    = false
 	DefaultExtensiveTracing  = false
->>>>>>> 9652b94c
 	DefaultConsensusDelay    = 800 * time.Millisecond
 	DefaultCollectionDelay   = 950 * time.Millisecond
 	AccessAPIPort            = 3569
@@ -71,22 +61,6 @@
 )
 
 var (
-<<<<<<< HEAD
-	collectionCount            int
-	consensusCount             int
-	executionCount             int
-	verificationCount          int
-	accessCount                int
-	observerCount              int
-	nClusters                  uint
-	numViewsInStakingPhase     uint64
-	numViewsInDKGPhase         uint64
-	numViewsEpoch              uint64
-	epochCommitSafetyThreshold uint64
-	profiler                   bool
-	consensusDelay             time.Duration
-	collectionDelay            time.Duration
-=======
 	collectionCount        int
 	consensusCount         int
 	executionCount         int
@@ -103,7 +77,6 @@
 	extesiveTracing        bool
 	consensusDelay         time.Duration
 	collectionDelay        time.Duration
->>>>>>> 9652b94c
 )
 
 func init() {
@@ -114,10 +87,9 @@
 	flag.IntVar(&accessCount, "access", DefaultAccessCount, "number of staked access nodes")
 	flag.IntVar(&observerCount, "observer", DefaultObserverCount, "number of observers")
 	flag.UintVar(&nClusters, "nclusters", DefaultNClusters, "number of collector clusters")
-	flag.Uint64Var(&numViewsEpoch, "epoch-length", 10_000, "number of views in epoch")
-	flag.Uint64Var(&numViewsInStakingPhase, "epoch-staking-phase-length", 2_000, "number of views in epoch staking phase")
-	flag.Uint64Var(&numViewsInDKGPhase, "epoch-dkg-phase-length", 2_000, "number of views in epoch dkg phase")
-	flag.Uint64Var(&epochCommitSafetyThreshold, "epoch-commit-safety-threshold", 500, "defines epoch commitment deadline")
+	flag.Uint64Var(&numViewsEpoch, "epoch-length", 10000, "number of views in epoch")
+	flag.Uint64Var(&numViewsInStakingPhase, "epoch-staking-phase-length", 2000, "number of views in epoch staking phase")
+	flag.Uint64Var(&numViewsInDKGPhase, "epoch-dkg-phase-length", 2000, "number of views in epoch dkg phase")
 	flag.BoolVar(&profiler, "profiler", DefaultProfiler, "whether to enable the auto-profiler")
 	flag.BoolVar(&tracing, "tracing", DefaultTracing, "whether to enable low-overhead tracing in flow")
 	flag.BoolVar(&cadenceTracing, "cadence-tracing", DefaultCadenceTracing, "whether to enable the tracing in cadance")
@@ -129,11 +101,7 @@
 func generateBootstrapData(flowNetworkConf testnet.NetworkConfig) []testnet.ContainerConfig {
 	// Prepare localnet host folders, mapped to Docker container volumes upon `docker compose up`
 	prepareCommonHostFolders()
-<<<<<<< HEAD
-	bootstrapData, err := testnet.BootstrapNetwork(flowNetworkConf, BootstrapDir)
-=======
 	bootstrapData, err := testnet.BootstrapNetwork(flowNetworkConf, BootstrapDir, flow.Localnet)
->>>>>>> 9652b94c
 	if err != nil {
 		panic(err)
 	}
@@ -162,10 +130,6 @@
 	if numViewsInDKGPhase != 0 {
 		flowNetworkOpts = append(flowNetworkOpts, testnet.WithViewsInDKGPhase(numViewsInDKGPhase))
 	}
-<<<<<<< HEAD
-	if epochCommitSafetyThreshold != 0 {
-		flowNetworkOpts = append(flowNetworkOpts, testnet.WithEpochCommitSafetyThreshold(epochCommitSafetyThreshold))
-	}
 	flowNetworkConf := testnet.NewNetworkConfig("localnet", flowNodes, flowNetworkOpts...)
 	displayFlowNetworkConf(flowNetworkConf)
 
@@ -218,97 +182,6 @@
 }
 
 func prepareCommonHostFolders() {
-	// Remove and recreate working folders
-	err := os.RemoveAll(BootstrapDir)
-	if err != nil && !os.IsNotExist(err) {
-		panic(err)
-	}
-
-	err = os.Mkdir(BootstrapDir, 0755)
-=======
-	flowNetworkConf := testnet.NewNetworkConfig("localnet", flowNodes, flowNetworkOpts...)
-	displayFlowNetworkConf(flowNetworkConf)
-
-	// Generate the Flow network bootstrap files for this localnet
-	flowNodeContainerConfigs := generateBootstrapData(flowNetworkConf)
-
-	// Generate Flow network services docker-compose-nodes.yml
-	dockerServices := make(Services)
-	dockerServices = prepareFlowServices(dockerServices, flowNodeContainerConfigs)
-	serviceDisc := prepareServiceDiscovery(flowNodeContainerConfigs)
-	err := writePrometheusConfig(serviceDisc)
->>>>>>> 9652b94c
-	if err != nil {
-		panic(err)
-	}
-
-<<<<<<< HEAD
-	err = os.RemoveAll(ProfilerDir)
-	if err != nil && !os.IsNotExist(err) {
-		panic(err)
-	}
-
-	err = os.Mkdir(ProfilerDir, 0755)
-	if err != nil && !os.IsExist(err) {
-		panic(err)
-	}
-
-	err = os.RemoveAll(DataDir)
-	if err != nil && !os.IsNotExist(err) {
-		panic(err)
-	}
-
-	err = os.Mkdir(DataDir, 0755)
-	if err != nil && !os.IsExist(err) {
-		panic(err)
-	}
-
-	err = os.RemoveAll(TrieDir)
-	if err != nil && !os.IsNotExist(err) {
-		panic(err)
-	}
-
-	err = os.Mkdir(TrieDir, 0755)
-	if err != nil && !os.IsExist(err) {
-		panic(err)
-=======
-	dockerServices = prepareObserverServices(dockerServices, flowNodeContainerConfigs)
-
-	err = writeDockerComposeConfig(dockerServices)
-	if err != nil {
-		panic(err)
-	}
-
-	fmt.Print("Bootstrapping success!\n\n")
-	displayPortAssignments()
-	fmt.Println()
-
-	fmt.Print("Run \"make start\" to launch the network.\n")
-}
-
-func displayFlowNetworkConf(flowNetworkConf testnet.NetworkConfig) {
-	fmt.Printf("Network config:\n")
-	fmt.Printf("- Clusters: %d\n", flowNetworkConf.NClusters)
-	fmt.Printf("- Epoch Length: %d\n", flowNetworkConf.ViewsInEpoch)
-	fmt.Printf("- Staking Phase Length: %d\n", flowNetworkConf.ViewsInStakingAuction)
-	fmt.Printf("- DKG Phase Length: %d\n", flowNetworkConf.ViewsInDKGPhase)
-}
-
-func displayPortAssignments() {
-	for i := 0; i < accessCount; i++ {
-		fmt.Printf("Access %d Flow API will be accessible at localhost:%d\n", i+1, AccessAPIPort+i)
-		fmt.Printf("Access %d public libp2p access will be accessible at localhost:%d\n\n", i+1, AccessPubNetworkPort+i)
-	}
-	for i := 0; i < executionCount; i++ {
-		fmt.Printf("Execution API %d will be accessible at localhost:%d\n", i+1, ExecutionAPIPort+i)
-	}
-	fmt.Println()
-	for i := 0; i < observerCount; i++ {
-		fmt.Printf("Observer %d Flow API will be accessible at localhost:%d\n", i+1, (accessCount*2)+(AccessAPIPort)+2*i)
-	}
-}
-
-func prepareCommonHostFolders() {
 	for _, dir := range []string{BootstrapDir, ProfilerDir, DataDir, TrieDir} {
 		if err := os.RemoveAll(dir); err != nil && !os.IsNotExist(err) {
 			panic(err)
@@ -317,7 +190,6 @@
 		if err := os.Mkdir(dir, 0755); err != nil {
 			panic(err)
 		}
->>>>>>> 9652b94c
 	}
 }
 
@@ -616,11 +488,7 @@
 		fmt.Sprintf("--secure-rpc-addr=%s:%d", container.ContainerName, SecuredRPCPort),
 		fmt.Sprintf("--http-addr=%s:%d", container.ContainerName, HTTPPort),
 		fmt.Sprintf("--collection-ingress-port=%d", RPCPort),
-<<<<<<< HEAD
-		"--supports-unstaked-node=true",
-=======
 		"--supports-observer=true",
->>>>>>> 9652b94c
 		fmt.Sprintf("--public-network-address=%s:%d", container.ContainerName, AccessPubNetworkPort),
 		"--log-tx-time-to-finalized",
 		"--log-tx-time-to-executed",
@@ -723,46 +591,17 @@
 	return nil
 }
 
-<<<<<<< HEAD
-// PrometheusServiceDiscovery ...
-type PrometheusServiceDiscovery []PrometheusTargetList
-
-// PrometheusTargetList ...
-type PrometheusTargetList struct {
-=======
 // PrometheusServiceDiscovery is a list of prometheus targets
 type PrometheusServiceDiscovery []PrometheusTarget
 
 // PrometheusTargetList defines addresses and labels for a prometheus target
 type PrometheusTarget struct {
->>>>>>> 9652b94c
 	Targets []string          `json:"targets"`
 	Labels  map[string]string `json:"labels"`
 }
 
-<<<<<<< HEAD
-func newPrometheusTargetList(role flow.Role) PrometheusTargetList {
-	return PrometheusTargetList{
-		Targets: make([]string, 0),
-		Labels: map[string]string{
-			"job":  "flow",
-			"role": role.String(),
-		},
-	}
-}
-
-func prepareServiceDiscovery(containers []testnet.ContainerConfig) PrometheusServiceDiscovery {
-	targets := map[flow.Role]PrometheusTargetList{
-		flow.RoleCollection:   newPrometheusTargetList(flow.RoleCollection),
-		flow.RoleConsensus:    newPrometheusTargetList(flow.RoleConsensus),
-		flow.RoleExecution:    newPrometheusTargetList(flow.RoleExecution),
-		flow.RoleVerification: newPrometheusTargetList(flow.RoleVerification),
-		flow.RoleAccess:       newPrometheusTargetList(flow.RoleAccess),
-	}
-=======
 func prepareServiceDiscovery(containers []testnet.ContainerConfig) PrometheusServiceDiscovery {
 	counters := map[flow.Role]int{}
->>>>>>> 9652b94c
 
 	sd := PrometheusServiceDiscovery{}
 	for _, container := range containers {
@@ -823,36 +662,6 @@
 // Observer functions
 //
 
-<<<<<<< HEAD
-func prepareObserverProfilerFolder(observerName string) string {
-	// Create a profiler folder (on the host) for the named Observer
-	profilerDir := getObserverProfilerDir(observerName)
-	err := os.MkdirAll(profilerDir, 0755)
-	if err != nil && !os.IsExist(err) {
-		panic(err)
-	}
-	return profilerDir
-}
-
-func prepareObserverDataFolder(observerName string) string {
-	dataDir := getObserverDataDir(observerName)
-	err := os.MkdirAll(dataDir, 0755)
-	if err != nil && !os.IsExist(err) {
-		panic(err)
-	}
-	return dataDir
-}
-
-func getObserverProfilerDir(observerName string) string {
-	return "./" + filepath.Join(ProfilerDir, observerName)
-}
-
-func getObserverDataDir(observerName string) string {
-	return "./" + filepath.Join(DataDir, observerName)
-}
-
-=======
->>>>>>> 9652b94c
 func getAccessGatewayPublicKey(flowNodeContainerConfigs []testnet.ContainerConfig) (string, error) {
 	for _, container := range flowNodeContainerConfigs {
 		if container.ContainerName == DefaultAccessGatewayName {
@@ -867,11 +676,7 @@
 	// make the observer private key for named observer
 	// only used for localnet, not for use with production
 	networkSeed := cmd.GenerateRandomSeed(crypto.KeyGenSeedMinLenECDSASecp256k1)
-<<<<<<< HEAD
-	networkKey, err := utils.GenerateUnstakedNetworkingKey(networkSeed)
-=======
 	networkKey, err := utils.GeneratePublicNetworkingKey(networkSeed)
->>>>>>> 9652b94c
 	if err != nil {
 		panic(err)
 	}
@@ -889,78 +694,6 @@
 	}
 }
 
-<<<<<<< HEAD
-func prepareObserverService(i int, observerName string, agPublicKey string, profilerDir string, dataDir string) Service {
-	observerService := Service{
-		Image: fmt.Sprintf("localnet-%s", DefaultObserverName),
-		Command: []string{
-			fmt.Sprintf("--staked=false"),
-			fmt.Sprintf("--bootstrap-node-addresses=%s:%d", DefaultAccessGatewayName, AccessPubNetworkPort),
-			fmt.Sprintf("--bootstrap-node-public-keys=%s", agPublicKey),
-			fmt.Sprintf("--observer-networking-key-path=/bootstrap/private-root-information/%s_key", observerName),
-			fmt.Sprintf("--bind=0.0.0.0:0"),
-			fmt.Sprintf("--rpc-addr=%s:%d", observerName, RPCPort),
-			fmt.Sprintf("--secure-rpc-addr=%s:%d", observerName, SecuredRPCPort),
-			fmt.Sprintf("--http-addr=%s:%d", observerName, HTTPPort),
-			fmt.Sprintf("--collection-ingress-port=%d", RPCPort),
-			"--log-tx-time-to-finalized",
-			"--log-tx-time-to-executed",
-			"--log-tx-time-to-finalized-executed",
-			"--bootstrapdir=/bootstrap",
-			"--datadir=/data/protocol",
-			"--secretsdir=/data/secret",
-			"--loglevel=DEBUG",
-			fmt.Sprintf("--profiler-enabled=%t", true),
-			fmt.Sprintf("--tracer-enabled=%t", false),
-			"--profiler-dir=/profiler",
-			"--profiler-interval=2m",
-		},
-		Volumes: []string{
-			fmt.Sprintf("%s:/bootstrap:z", BootstrapDir),
-			fmt.Sprintf("%s:/profiler:z", profilerDir),
-			fmt.Sprintf("%s:/data:z", dataDir),
-		},
-		Environment: []string{
-			"JAEGER_AGENT_HOST=jaeger",
-			"JAEGER_AGENT_PORT=6831",
-			"BINSTAT_ENABLE",
-			"BINSTAT_LEN_WHAT",
-			"BINSTAT_DMP_NAME",
-			"BINSTAT_DMP_PATH",
-		},
-	}
-	observerService.DependsOn = []string{}
-	if i == 0 {
-		observerService.Build = Build{
-			Context:    "../../",
-			Dockerfile: "cmd/Dockerfile",
-			Args: map[string]string{
-				"TARGET":  "./cmd/access", // hardcoded to access for now until we make it a separate cmd
-				"VERSION": build.Semver(),
-				"COMMIT":  build.Commit(),
-				"GOARCH":  runtime.GOARCH,
-			},
-			Target: "production",
-		}
-	} else {
-		// remaining services of this role must depend on first service
-		observerService.DependsOn = append(observerService.DependsOn, fmt.Sprintf("%s_1", DefaultObserverName))
-	}
-	// observer services rely on the access gateway
-	observerService.DependsOn = append(observerService.DependsOn, DefaultAccessGatewayName)
-	observerService.Ports = []string{
-		// Flow API ports come in pairs, open and secure. While the guest port is always
-		// the same from the guest's perspective, the host port numbering accounts for the presence
-		// of multiple pairs of listeners on the host to avoid port collisions. Observer listener pairs
-		// are numbered just after the Access listeners on the host network by prior convention
-		fmt.Sprintf("%d:%d", (accessCount*2)+AccessAPIPort+(2*i), RPCPort),
-		fmt.Sprintf("%d:%d", (accessCount*2)+AccessAPIPort+(2*i)+1, SecuredRPCPort),
-	}
-	return observerService
-}
-
-=======
->>>>>>> 9652b94c
 func prepareObserverServices(dockerServices Services, flowNodeContainerConfigs []testnet.ContainerConfig) Services {
 	if observerCount == 0 {
 		return dockerServices
@@ -982,13 +715,7 @@
 
 	for i := 0; i < observerCount; i++ {
 		observerName := fmt.Sprintf("%s_%d", DefaultObserverName, i+1)
-<<<<<<< HEAD
-		profilerDir := prepareObserverProfilerFolder(observerName)
-		dataDir := prepareObserverDataFolder(observerName)
-		observerService := prepareObserverService(i, observerName, agPublicKey, profilerDir, dataDir)
-=======
 		observerService := prepareObserverService(i, observerName, agPublicKey)
->>>>>>> 9652b94c
 
 		// Add a docker container for this named Observer
 		dockerServices[observerName] = observerService
