package main

import (
	"context"
	"flag"
	"net"
	"os"
	"strconv"
	"strings"
	"time"

	"github.com/prometheus/client_golang/prometheus"
	"github.com/rs/zerolog"
	"google.golang.org/grpc"
	"google.golang.org/grpc/credentials/insecure"

	flowsdk "github.com/onflow/flow-go-sdk"
	"github.com/onflow/flow-go-sdk/access"
	client "github.com/onflow/flow-go-sdk/access/grpc"

	"github.com/onflow/flow-go/integration/benchmark"
	"github.com/onflow/flow-go/model/flow"
	"github.com/onflow/flow-go/module/irrecoverable"
	"github.com/onflow/flow-go/module/metrics"
	"github.com/onflow/flow-go/utils/unittest"
)

type LoadCase struct {
	tps      uint
	duration time.Duration
}

const (
	defaultMaxMsgSize = 1024 * 1024 * 16 // 16 MB
)

func main() {
	sleep := flag.Duration("sleep", 0, "duration to sleep before benchmarking starts")
	loadTypeFlag := flag.String("load-type", "token-transfer", "type of loads (\"token-transfer\", \"add-keys\", \"computation-heavy\", \"event-heavy\", \"ledger-heavy\", \"const-exec\", \"exec-data-heavy\")")
	tpsFlag := flag.String("tps", "1", "transactions per second (TPS) to send, accepts a comma separated list of values if used in conjunction with `tps-durations`")
	tpsDurationsFlag := flag.String("tps-durations", "0", "duration that each load test will run, accepts a comma separted list that will be applied to multiple values of the `tps` flag (defaults to infinite if not provided, meaning only the first tps case will be tested; additional values will be ignored)")
	chainIDStr := flag.String("chain", string(flowsdk.Emulator), "chain ID")
	accessNodes := flag.String("access", net.JoinHostPort("127.0.0.1", "4001"), "access node address")
	serviceAccountPrivateKeyHex := flag.String("servPrivHex", unittest.ServiceAccountPrivateKeyHex, "service account private key hex")
	logLvl := flag.String("log-level", "info", "set log level")
	metricport := flag.Uint("metricport", 8080, "port for /metrics endpoint")
	pushgateway := flag.String("pushgateway", "127.0.0.1:9091", "host:port for pushgateway")
	_ = flag.Bool("track-txs", false, "deprecated")
	accountMultiplierFlag := flag.Int("account-multiplier", 100, "number of accounts to create per load tps")
	feedbackEnabled := flag.Bool("feedback-enabled", true, "wait for trannsaction execution before submitting new transaction")
	flag.Parse()

	chainID := flowsdk.ChainID(*chainIDStr)

	// parse log level and apply to logger
	log := zerolog.New(os.Stderr).With().Timestamp().Logger().Output(zerolog.ConsoleWriter{Out: os.Stderr})
	lvl, err := zerolog.ParseLevel(strings.ToLower(*logLvl))
	if err != nil {
		log.Fatal().Err(err).Msg("invalid log level")
	}
	log = log.Level(lvl)

	// Create context for metrics server
	metricsCtx, metricsCancel := context.WithCancel(context.Background())

	// Create SignalerContext and start metrics server
	server := metrics.NewServer(log, *metricport)
	signalerCtx, errChan := irrecoverable.WithSignaler(metricsCtx)
	go func() {
		select {
		case err, ok := <-errChan:
			if !ok {
				// Channel was closed without an error (shouldn't happen, but handle gracefully)
				return
			}
			if err != nil {
				log.Fatal().Err(err).Msg("metrics server encountered irrecoverable error")
			}
		case <-metricsCtx.Done():
			return
		}
	}()
	server.Start(signalerCtx)
	<-server.Ready()

	// Ensure metrics server shuts down gracefully on exit
	defer func() {
		metricsCancel()
		<-server.Done()
	}()
	loaderMetrics := metrics.NewLoaderCollector()

	ctx, cancel := context.WithCancel(context.Background())
	defer cancel()

	if *pushgateway != "disabled" {
		sp := benchmark.NewStatsPusher(ctx, log, *pushgateway, "loader", prometheus.DefaultGatherer)
		defer sp.Stop()
	}

	addressGen := flowsdk.NewAddressGenerator(chainID)
	serviceAccountAddress := addressGen.NextAddress()
	log.Info().Msgf("Service Address: %v", serviceAccountAddress)
	fungibleTokenAddress := addressGen.NextAddress()
	log.Info().Msgf("Fungible Token Address: %v", fungibleTokenAddress)
	flowTokenAddress := addressGen.NextAddress()
	log.Info().Msgf("Flow Token Address: %v", flowTokenAddress)

	// sleep in order to ensure the testnet is up and running
	if *sleep > 0 {
		log.Info().Msgf("Sleeping for %v before starting benchmark", sleep)
		time.Sleep(*sleep)
	}

	accessNodeAddrs := strings.Split(*accessNodes, ",")
	clients := make([]access.Client, 0, len(accessNodeAddrs))
	for _, addr := range accessNodeAddrs {
		log.Info().Str("addr", addr).Msg("connecting to access node")
		client, err := client.NewClient(
			addr,
			client.WithGRPCDialOptions(
				grpc.WithDefaultCallOptions(
					grpc.MaxCallRecvMsgSize(defaultMaxMsgSize),
					grpc.MaxCallSendMsgSize(defaultMaxMsgSize),
				),
				grpc.WithTransportCredentials(insecure.NewCredentials()),
			),
		)
		if err != nil {
			log.Fatal().Str("addr", addr).Err(err).Msgf("unable to initialize flow client")
		}
		log.Info().Str("addr", addr).Msg("successfully connected to access node")

		// Test connectivity with a timeout
		testCtx, testCancel := context.WithTimeout(ctx, 5*time.Second)
		defer testCancel()
		log.Info().Str("addr", addr).Msg("testing access node connectivity")
		_, err = client.GetLatestBlockHeader(testCtx, true)
		if err != nil {
			log.Fatal().Str("addr", addr).Err(err).Msg("access node is not responding - is it running?")
		}
		log.Info().Str("addr", addr).Msg("access node is responding")

		clients = append(clients, client)
	}

	// run load cases and compute max tps
	var maxTPS uint
	loadCases := parseLoadCases(log, tpsFlag, tpsDurationsFlag)
	for _, c := range loadCases {
		if c.tps > maxTPS {
			maxTPS = c.tps
		}
	}

	workerStatsTracker := benchmark.NewWorkerStatsTracker(ctx)
	defer workerStatsTracker.Stop()

	statsLogger := benchmark.NewPeriodicStatsLogger(context.TODO(), workerStatsTracker, log)
	statsLogger.Start()
	defer statsLogger.Stop()

	log.Info().
<<<<<<< HEAD
		Int("number_of_accounts", int(maxTPS)**accountMultiplierFlag).
=======
		Int("number_of_accounts", int(maxTPS)*(*accountMultiplierFlag)).
>>>>>>> 50ea7e45
		Uint("max_tps", maxTPS).
		Msg("initializing load generator (this may take a while if creating many accounts)")

	lg, err := benchmark.New(
		ctx,
		log,
		workerStatsTracker,
		loaderMetrics,
		clients,
		benchmark.NetworkParams{
			ServAccPrivKeyHex: *serviceAccountPrivateKeyHex,
			ChainId:           flow.ChainID(chainID),
		},
		benchmark.LoadParams{
			NumberOfAccounts: int(maxTPS) * *accountMultiplierFlag,
			LoadConfig: benchmark.LoadConfig{
				LoadName:   *loadTypeFlag,
				LoadType:   *loadTypeFlag,
				TpsMax:     int(maxTPS),
				TpsMin:     int(maxTPS),
				TPSInitial: int(maxTPS),
			},
			FeedbackEnabled: *feedbackEnabled,
		},
	)
	if err != nil {
		log.Fatal().Err(err).Msg("unable to create new cont load generator")
	}
	log.Info().Msg("load generator initialized successfully")
	defer lg.Stop()

	for i, c := range loadCases {
		log.Info().
			Str("load_type", *loadTypeFlag).
			Int("number", i).
			Uint("tps", c.tps).
			Dur("duration", c.duration).
			Msg("running load case")

		err = lg.SetTPS(c.tps)
		if err != nil {
			log.Fatal().Err(err).Msg("unable to set tps")
		}

		// if the duration is 0, we run this case forever
		waitC := make(<-chan time.Time)
		if c.duration != 0 {
			waitC = time.After(c.duration)
		}

		select {
		case <-ctx.Done():
			log.Info().Err(ctx.Err()).Msg("context cancelled")
			return
		case <-waitC:
			log.Info().Msg("finished load case")
		}
	}
}

func parseLoadCases(log zerolog.Logger, tpsFlag, tpsDurationsFlag *string) []LoadCase {
	tpsStrings := strings.Split(*tpsFlag, ",")
	var cases []LoadCase
	for _, s := range tpsStrings {
		t, err := strconv.ParseInt(s, 0, 32)
		if err != nil {
			log.Fatal().Err(err).Str("value", s).
				Msg("could not parse tps flag, expected comma separated list of integers")
		}
		cases = append(cases, LoadCase{tps: uint(t)})
	}

	tpsDurationsStrings := strings.Split(*tpsDurationsFlag, ",")
	for i := range cases {
		if i >= len(tpsDurationsStrings) {
			break
		}

		// ignore empty entries (implying that case will run indefinitely)
		if tpsDurationsStrings[i] == "" {
			continue
		}

		d, err := time.ParseDuration(tpsDurationsStrings[i])
		if err != nil {
			log.Fatal().Err(err).Str("value", tpsDurationsStrings[i]).
				Msg("could not parse tps-durations flag, expected comma separated list of durations")
		}
		cases[i].duration = d
	}

	return cases
}<|MERGE_RESOLUTION|>--- conflicted
+++ resolved
@@ -161,11 +161,7 @@
 	defer statsLogger.Stop()
 
 	log.Info().
-<<<<<<< HEAD
-		Int("number_of_accounts", int(maxTPS)**accountMultiplierFlag).
-=======
 		Int("number_of_accounts", int(maxTPS)*(*accountMultiplierFlag)).
->>>>>>> 50ea7e45
 		Uint("max_tps", maxTPS).
 		Msg("initializing load generator (this may take a while if creating many accounts)")
 
