--- conflicted
+++ resolved
@@ -2,11 +2,8 @@
 
 import (
 	"context"
-<<<<<<< HEAD
 	"encoding/json"
-=======
 	"errors"
->>>>>>> 54840e41
 	"flag"
 	"fmt"
 	"math"
@@ -56,12 +53,7 @@
 	loadType                    = "token-transfer"
 	metricport                  = uint(8080)
 	accessNodeAddress           = "127.0.0.1:3569"
-<<<<<<< HEAD
-	accountMultiplier           = 100
-=======
-	pushgateway                 = "127.0.0.1:9091"
 	accountMultiplier           = 50
->>>>>>> 54840e41
 	feedbackEnabled             = true
 	serviceAccountPrivateKeyHex = unittest.ServiceAccountPrivateKeyHex
 
@@ -230,20 +222,14 @@
 		log.Fatal().Msg("no data slices recorded")
 	}
 
-<<<<<<< HEAD
 	if *localDev {
 		outputLocalData(dataSlices, log)
 	} else {
+		log.Info().Msg("Uploading data to BigQuery")
 		err = sendDataToBigQuery(ctx, *bigQueryProjectFlag, *bigQueryDatasetFlag, *bigQueryTableFlag, dataSlices)
 		if err != nil {
 			log.Fatal().Err(err).Msgf("unable to send data to bigquery")
 		}
-=======
-	log.Info().Msg("Uploading data to BigQuery")
-	err = sendDataToBigQuery(ctx, *bigQueryProjectFlag, *bigQueryDatasetFlag, *bigQueryTableFlag, dataSlices)
-	if err != nil {
-		log.Fatal().Err(err).Msg("unable to send data to bigquery")
->>>>>>> 54840e41
 	}
 }
 
@@ -314,7 +300,6 @@
 	return nil
 }
 
-<<<<<<< HEAD
 func outputLocalData(slices []dataSlice, log zerolog.Logger) {
 	jsonText, err := json.MarshalIndent(slices, "", "    ")
 	if err != nil {
@@ -327,7 +312,9 @@
 	err = os.WriteFile(fileName, jsonText, 0666)
 	if err != nil {
 		log.Fatal().Err(err)
-=======
+	}
+}
+
 // adjustTPS tries to find the maximum TPS that the network can handle using a simple AIMD algorithm.
 // The algorithm starts with minTPS as a target.  Each time it is able to reach the target TPS, it
 // increases the target by `additiveIncrease`. Each time it fails to reach the target TPS, it decreases
@@ -460,6 +447,5 @@
 		return max
 	default:
 		return tps
->>>>>>> 54840e41
 	}
 }