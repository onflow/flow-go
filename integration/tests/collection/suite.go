package collection

import (
	"context"
	"time"

	sdk "github.com/onflow/flow-go-sdk"
	sdkcrypto "github.com/onflow/flow-go-sdk/crypto"
	"github.com/rs/zerolog"
	"github.com/stretchr/testify/require"
	"github.com/stretchr/testify/suite"

	ghostclient "github.com/onflow/flow-go/engine/ghost/client"
	"github.com/onflow/flow-go/integration/convert"
	"github.com/onflow/flow-go/integration/testnet"
	"github.com/onflow/flow-go/integration/tests/lib"
	"github.com/onflow/flow-go/model/cluster"
	"github.com/onflow/flow-go/model/flow"
	"github.com/onflow/flow-go/model/flow/factory"
	"github.com/onflow/flow-go/model/flow/filter"
	"github.com/onflow/flow-go/model/messages"
	clusterstate "github.com/onflow/flow-go/state/cluster"
	clusterstateimpl "github.com/onflow/flow-go/state/cluster/badger"
	"github.com/onflow/flow-go/utils/unittest"
)

const (
	// the default timeout for individual actions (eg. send a transaction)
	defaultTimeout = 30 * time.Second
)

// CollectorSuite represents a test suite for collector nodes.
type CollectorSuite struct {
	suite.Suite

	// root context for the current test
	ctx    context.Context
	cancel context.CancelFunc

	log zerolog.Logger

	net       *testnet.FlowNetwork
	nClusters uint

	serviceAccountIdx uint64

	// account info
	acct struct {
		key    *sdk.AccountKey
		addr   sdk.Address
		signer sdkcrypto.Signer
	}

	// ghost node
	ghostID flow.Identifier
	reader  *ghostclient.FlowMessageStreamReader
}

// SetupTest generates a test network with the given number of collector nodes
// and clusters and starts the network.
//
// NOTE: This must be called explicitly by each test, since nodes/clusters vary
//       between test cases.
func (suite *CollectorSuite) SetupTest(name string, nNodes, nClusters uint) {
	logger := unittest.LoggerWithLevel(zerolog.InfoLevel).With().
		Str("testfile", "suite.go").
		Str("testcase", suite.T().Name()).
		Logger()
	suite.log = logger
	suite.log.Info().Msg("================> SetupTest")

	var (
		conNode = testnet.NewNodeConfig(flow.RoleConsensus, testnet.WithLogLevel(zerolog.FatalLevel), testnet.AsGhost())
		// DKG require at least 2 consensus nodes
		conNode2 = testnet.NewNodeConfig(flow.RoleConsensus, testnet.WithLogLevel(zerolog.FatalLevel), testnet.AsGhost())
		exeNode  = testnet.NewNodeConfig(flow.RoleExecution, testnet.WithLogLevel(zerolog.FatalLevel), testnet.AsGhost())
		verNode  = testnet.NewNodeConfig(flow.RoleVerification, testnet.WithLogLevel(zerolog.FatalLevel), testnet.AsGhost())
	)
	nodes := []testnet.NodeConfig{
		conNode,
		conNode2,
		exeNode,
		verNode,
		testnet.NewNodeConfig(flow.RoleAccess, testnet.WithLogLevel(zerolog.FatalLevel)),
	}
	colNodes := testnet.NewNodeConfigSet(nNodes, flow.RoleCollection,
		testnet.WithLogLevel(zerolog.InfoLevel),
		testnet.WithAdditionalFlag("--block-rate-delay=1ms"),
	)

	suite.nClusters = nClusters

	// set consensus node as ghost node, since collection node
	// will send collection guarantees to consensus nodes.
	suite.ghostID = conNode.Identifier

	// instantiate the network
	nodes = append(nodes, colNodes...)
	conf := testnet.NewNetworkConfig(name, nodes, testnet.WithClusters(nClusters))
	suite.net = testnet.PrepareFlowNetwork(suite.T(), conf, flow.Localnet)

	// start the network
	suite.ctx, suite.cancel = context.WithCancel(context.Background())
	suite.net.Start(suite.ctx)

	// create an account to use for sending transactions
<<<<<<< HEAD
	suite.acct.addr, suite.acct.key, suite.acct.signer = lib.GetAccount(suite.net.Root().Header.ChainID.Chain())
=======
	var err error
	suite.acct.addr, suite.acct.key, suite.acct.signer, err = lib.GetAccount(suite.net.Root().Header.ChainID.Chain())
	require.NoError(suite.T(), err)
>>>>>>> 9652b94c
	suite.serviceAccountIdx = 2

	// subscribe to the ghost
	for attempts := 0; ; attempts++ {
		reader, err := suite.Ghost().Subscribe(suite.ctx)
		if err == nil {
			suite.reader = reader
			break
		}
		if attempts >= 10 {
			require.NoError(suite.T(), err, "could not subscribe to ghost (%d attempts)", attempts)
		}
	}
}

func (s *CollectorSuite) TearDownTest() {
	s.log.Info().Msg("================> Start TearDownTest")
	if s.net != nil {
		s.net.Remove()
	}
	if s.cancel != nil {
		s.cancel()
	}
	s.log.Info().Msg("================> Finish TearDownTest")
}

// Ghost returns a client for the ghost node.
func (suite *CollectorSuite) Ghost() *ghostclient.GhostClient {
	ghost := suite.net.ContainerByID(suite.ghostID)
	client, err := lib.GetGhostClient(ghost)
	require.NoError(suite.T(), err, "could not get ghost client")
	return client
}

func (suite *CollectorSuite) Clusters() flow.ClusterList {
	result := suite.net.Result()
	setup, ok := result.ServiceEvents[0].Event.(*flow.EpochSetup)
	suite.Require().True(ok)

	collectors := suite.net.Identities().Filter(filter.HasRole(flow.RoleCollection))
	clusters, err := factory.NewClusterList(setup.Assignments, collectors)
	suite.Require().Nil(err)
	return clusters
}

func (suite *CollectorSuite) NextTransaction(opts ...func(*sdk.Transaction)) *sdk.Transaction {
	acct := suite.acct

	tx := sdk.NewTransaction().
		SetScript(unittest.NoopTxScript()).
		SetReferenceBlockID(convert.ToSDKID(suite.net.Root().ID())).
		SetProposalKey(acct.addr, acct.key.Index, acct.key.SequenceNumber).
		SetPayer(acct.addr).
		AddAuthorizer(acct.addr)

	for _, apply := range opts {
		apply(tx)
	}

	err := tx.SignEnvelope(acct.addr, acct.key.Index, acct.signer)
	require.Nil(suite.T(), err)

	suite.acct.key.SequenceNumber++

	return tx
}

func (suite *CollectorSuite) TxForCluster(target flow.IdentityList) *sdk.Transaction {
	acct := suite.acct

	tx := suite.NextTransaction()

	clusters := suite.Clusters()

	// hash-grind the script until the transaction will be routed to target cluster
	for {
		serviceAccountAddr, err := suite.net.Root().Header.ChainID.Chain().AddressAtIndex(suite.serviceAccountIdx)
		suite.Require().NoError(err)
		suite.serviceAccountIdx++
		tx.SetScript(append(tx.Script, '/', '/'))
		err = tx.SignEnvelope(sdk.Address(serviceAccountAddr), acct.key.Index, acct.signer)
		require.Nil(suite.T(), err)
		routed, ok := clusters.ByTxID(convert.IDFromSDK(tx.ID()))
		require.True(suite.T(), ok)
		if routed.Fingerprint() == target.Fingerprint() {
			break
		}
	}

	return tx
}

// AwaitProposals waits to observe the given number of cluster block proposals
// and returns them.
func (suite *CollectorSuite) AwaitProposals(n uint) []cluster.Block {

	blocks := make([]cluster.Block, 0, n)
	suite.T().Logf("awaiting %d cluster blocks", n)

	waitFor := defaultTimeout + time.Duration(n)*2*time.Second
	deadline := time.Now().Add(waitFor)
	for time.Now().Before(deadline) {

		_, msg, err := suite.reader.Next()
		suite.Require().Nil(err, "could not read next message")
		suite.T().Logf("ghost recv: %T", msg)

		switch val := msg.(type) {
		case *messages.ClusterBlockProposal:
			block := cluster.Block{
				Header:  val.Header,
				Payload: val.Payload,
			}
			blocks = append(blocks, block)
			if len(blocks) == int(n) {
				return blocks
			}
		}
	}

	suite.T().Logf("timed out waiting for blocks (timeout=%s, saw=%d, expected=%d)", waitFor.String(), len(blocks), n)
	suite.T().FailNow()
	return nil
}

func (suite *CollectorSuite) AwaitTransactionsIncluded(txIDs ...flow.Identifier) {

	var (
		// for quickly looking up tx IDs
		// if the tx has been finalized, we remove it from the lookup
		// we exit the loop when there is no more tx in the lookup
		lookup = make(map[flow.Identifier]struct{}, len(txIDs))
		// for keeping track of proposals we've seen, and which transactions they contain
		proposals = make(map[flow.Identifier][]flow.Identifier)
		// in case we see a guarantee first
		guarantees = make(map[flow.Identifier]bool)
	)

	if len(txIDs) == 0 {
		suite.T().Logf("no transaction to wait for")
		return
	}

	suite.T().Logf("waiting for %v transaction(s) to be included in a collection guarantee", len(txIDs))

	// we have sent transactions, we need to verify that they will be included in a
	// collection guarantee.
	// a collection guarantee is generated when a collection is finalized.
	for _, txID := range txIDs {
		lookup[txID] = struct{}{}
	}

	waitFor := defaultTimeout + time.Duration(len(lookup))*200*time.Millisecond
	deadline := time.Now().Add(waitFor)
	for time.Now().Before(deadline) {

		originID, msg, err := suite.reader.Next()
		require.Nil(suite.T(), err, "could not read next message")

		switch val := msg.(type) {
		case *messages.ClusterBlockProposal:
			header := val.Header
			collection := val.Payload.Collection
			suite.T().Logf("got collection from %v height=%d col_id=%x size=%d", originID, header.Height, collection.ID(), collection.Len())
			if guarantees[collection.ID()] {
				for _, txID := range collection.Light().Transactions {
					delete(lookup, txID)
				}

				// we exit the loop when we found all the transactions are included in the collection guarantees
				suite.T().Logf("remaining transaction to wait for %v", len(lookup))

				if len(lookup) == 0 {
					suite.T().Logf("all transactions are included in collection guarantees !!")
					return
				}
			} else {
				// caching the proposal, so that when we receive the guarantee, we can finalized all the transactions
				// in it.
				suite.T().Logf("no guarantee for the received collection proposal %v, caching the collection proposal",
					collection.ID())
				proposals[collection.ID()] = collection.Light().Transactions
			}

		case *flow.CollectionGuarantee:
			finalizedTxIDs, ok := proposals[val.CollectionID]
			if !ok {
				suite.T().Logf("got guarantee from %v before the collection proposal (collection id=%x)", originID, val.CollectionID)
				guarantees[val.CollectionID] = true
				continue
			} else {
				suite.T().Logf("got guarantee from %v (id=%x)", originID, val.CollectionID)
			}
			for _, txID := range finalizedTxIDs {
				delete(lookup, txID)
			}

			suite.T().Logf("remaining transaction to wait for %v", len(lookup))
			if len(lookup) == 0 {
				suite.T().Logf("all transactions are included in collection guarantees !!")
				return
			}

		case *flow.TransactionBody:
			suite.T().Logf("got tx from %v: %v", originID, val.ID())
		}
	}

	suite.T().Logf(
		"timed out waiting for inclusion (timeout=%s, remaining=%d)",
		waitFor.String(), len(lookup),
	)
	var missing []flow.Identifier
	for id := range lookup {
		missing = append(missing, id)
	}
	suite.T().Fatalf("missing transactions: %v", missing)
}

// Collector returns the collector node with the given index in the
// given cluster.
func (suite *CollectorSuite) Collector(clusterIdx, nodeIdx uint) *testnet.Container {

	clusters := suite.Clusters()
	require.True(suite.T(), clusterIdx < uint(len(clusters)), "invalid cluster index")

	cluster, ok := clusters.ByIndex(clusterIdx)
	require.True(suite.T(), ok)
	node, ok := cluster.ByIndex(nodeIdx)
	require.True(suite.T(), ok, "invalid node index")

	return suite.net.ContainerByID(node.ID())
}

// ClusterStateFor returns a cluster state instance for the collector node
// with the given ID.
func (suite *CollectorSuite) ClusterStateFor(id flow.Identifier) *clusterstateimpl.State {

	myCluster, _, ok := suite.Clusters().ByNodeID(id)
	require.True(suite.T(), ok, "could not get node %s in clusters", id)

	setup, ok := suite.net.Result().ServiceEvents[0].Event.(*flow.EpochSetup)
	suite.Require().True(ok, "could not get root seal setup")
	rootBlock := clusterstate.CanonicalRootBlock(setup.Counter, myCluster)
	node := suite.net.ContainerByID(id)

	db, err := node.DB()
	require.Nil(suite.T(), err, "could not get node db")

	clusterStateRoot, err := clusterstateimpl.NewStateRoot(rootBlock, unittest.QuorumCertificateFixture())
	suite.NoError(err)
	clusterState, err := clusterstateimpl.OpenState(db, nil, nil, nil, clusterStateRoot.ClusterID())
	require.NoError(suite.T(), err, "could not get cluster state")

	return clusterState
}<|MERGE_RESOLUTION|>--- conflicted
+++ resolved
@@ -104,13 +104,9 @@
 	suite.net.Start(suite.ctx)
 
 	// create an account to use for sending transactions
-<<<<<<< HEAD
-	suite.acct.addr, suite.acct.key, suite.acct.signer = lib.GetAccount(suite.net.Root().Header.ChainID.Chain())
-=======
 	var err error
 	suite.acct.addr, suite.acct.key, suite.acct.signer, err = lib.GetAccount(suite.net.Root().Header.ChainID.Chain())
 	require.NoError(suite.T(), err)
->>>>>>> 9652b94c
 	suite.serviceAccountIdx = 2
 
 	// subscribe to the ghost
