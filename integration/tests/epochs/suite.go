--- conflicted
+++ resolved
@@ -49,16 +49,15 @@
 	client      *testnet.Client
 
 	// Epoch config (lengths in views)
-	StakingAuctionLen          uint64
-	DKGPhaseLen                uint64
-	EpochLen                   uint64
-	EpochCommitSafetyThreshold uint64
+	StakingAuctionLen uint64
+	DKGPhaseLen       uint64
+	EpochLen          uint64
 }
 
 // SetupTest is run automatically by the testing framework before each test case.
 func (s *Suite) SetupTest() {
 	// ensure epoch lengths are set correctly
-	require.Greater(s.T(), s.EpochLen, s.StakingAuctionLen+s.DKGPhaseLen*3+s.EpochCommitSafetyThreshold)
+	require.Greater(s.T(), s.EpochLen, s.StakingAuctionLen+s.DKGPhaseLen*3)
 
 	s.ctx, s.cancel = context.WithCancel(context.Background())
 	logger := unittest.LoggerWithLevel(zerolog.InfoLevel).With().
@@ -156,11 +155,7 @@
 	// machine account info defined only for consensus/collection nodes
 	MachineAccountAddress   sdk.Address
 	MachineAccountKey       sdkcrypto.PrivateKey
-<<<<<<< HEAD
-	MachineAccountPublicKey sdk.AccountKey
-=======
 	MachineAccountPublicKey *sdk.AccountKey
->>>>>>> 9652b94c
 	ContainerName           string
 }
 
@@ -296,11 +291,7 @@
 	networkingKey,
 	stakingKey,
 	machineAccountKey crypto.PrivateKey,
-<<<<<<< HEAD
-	machineAccountPubKey sdk.AccountKey,
-=======
 	machineAccountPubKey *sdk.AccountKey,
->>>>>>> 9652b94c
 ) {
 	operatorAccountKey = unittest.PrivateKeyFixture(crypto.ECDSAP256, crypto.KeyGenSeedMinLenECDSAP256)
 	networkingKey = unittest.NetworkingPrivKeyFixture()
@@ -310,11 +301,7 @@
 	if role == flow.RoleConsensus || role == flow.RoleCollection {
 		machineAccountKey = unittest.PrivateKeyFixture(crypto.ECDSAP256, crypto.KeyGenSeedMinLenECDSAP256)
 
-<<<<<<< HEAD
-		machineAccountPubKey = sdk.AccountKey{
-=======
 		machineAccountPubKey = &sdk.AccountKey{
->>>>>>> 9652b94c
 			PublicKey: machineAccountKey.PublicKey(),
 			SigAlgo:   machineAccountKey.PublicKey().Algorithm(),
 			HashAlgo:  bootstrap.DefaultMachineAccountHashAlgo,
@@ -380,11 +367,7 @@
 	networkingKey string,
 	stakingKey string,
 	amount string,
-<<<<<<< HEAD
-	machineKey sdk.AccountKey,
-=======
 	machineKey *sdk.AccountKey,
->>>>>>> 9652b94c
 ) (*sdk.TransactionResult, sdk.Address, error) {
 	latestBlockID, err := s.client.GetLatestBlockID(ctx)
 	require.NoError(s.T(), err)
@@ -785,15 +768,6 @@
 	}
 
 	// staking our new node and add get the corresponding container for that node
-<<<<<<< HEAD
-	info, testContainer := s.StakeNewNode(s.ctx, env, role)
-
-	// use admin transaction to remove node, this simulates a node leaving the network
-	s.removeNodeFromProtocol(s.ctx, env, containerToReplace.Config.NodeID)
-
-	// wait for epoch setup phase before we start our container and pause the old container
-	s.WaitForPhase(s.ctx, flow.EpochPhaseSetup)
-=======
 	s.TimedLogf("staking joining node with role %s", role.String())
 	info, testContainer := s.StakeNewNode(s.ctx, env, role)
 	s.TimedLogf("successfully staked joining node: %s", info.NodeID)
@@ -807,7 +781,6 @@
 	s.TimedLogf("waiting for EpochSetup phase of first epoch to begin")
 	s.WaitForPhase(s.ctx, flow.EpochPhaseSetup)
 	s.TimedLogf("successfully reached EpochSetup phase of first epoch")
->>>>>>> 9652b94c
 
 	// get latest snapshot and start new container
 	snapshot, err := s.client.GetLatestProtocolSnapshot(s.ctx)
@@ -815,15 +788,6 @@
 	testContainer.WriteRootSnapshot(snapshot)
 	testContainer.Container.Start(s.ctx)
 
-<<<<<<< HEAD
-	currentEpochFinalView, err := snapshot.Epochs().Current().FinalView()
-	require.NoError(s.T(), err)
-
-	// wait for 5 views after the start of the next epoch before we pause our container to replace
-	s.BlockState.WaitForSealedView(s.T(), currentEpochFinalView+5)
-
-	//make sure container to replace removed from smart contract state
-=======
 	header, err := snapshot.Head()
 	require.NoError(s.T(), err)
 	s.TimedLogf("retrieved header after entering EpochSetup phase: height=%d, view=%d", header.Height, header.View)
@@ -837,7 +801,6 @@
 	s.TimedLogf("observed sealed view %d -> pausing container", epoch1FinalView+5)
 
 	// make sure container to replace removed from smart contract state
->>>>>>> 9652b94c
 	s.assertNodeNotApprovedOrProposed(s.ctx, env, containerToReplace.Config.NodeID)
 
 	// assert transition to second epoch happened as expected
@@ -848,23 +811,15 @@
 	require.NoError(s.T(), err)
 
 	// wait for 5 views after pausing our container to replace before we assert healthy network
-<<<<<<< HEAD
-	s.BlockState.WaitForSealedView(s.T(), currentEpochFinalView+10)
-=======
 	s.TimedLogf("waiting for sealed view %d before asserting network health", epoch1FinalView+10)
 	s.BlockState.WaitForSealedView(s.T(), epoch1FinalView+10)
 	s.TimedLogf("observed sealed view %d -> asserting network health", epoch1FinalView+10)
->>>>>>> 9652b94c
 
 	// make sure the network is healthy after adding new node
 	checkNetworkHealth(s.ctx, env, snapshot, info)
 }
 
-<<<<<<< HEAD
-// DynamicEpochTransitionSuite is the suite used for epoch transitions tests
-=======
 // DynamicEpochTransitionSuite  is the suite used for epoch transitions tests
->>>>>>> 9652b94c
 // with a dynamic identity table.
 type DynamicEpochTransitionSuite struct {
 	Suite
@@ -875,12 +830,7 @@
 	// joining/leaving nodes
 	s.StakingAuctionLen = 200
 	s.DKGPhaseLen = 50
-<<<<<<< HEAD
-	s.EpochLen = 400
-	s.EpochCommitSafetyThreshold = 20
-=======
 	s.EpochLen = 380
->>>>>>> 9652b94c
 
 	// run the generic setup, which starts up the network
 	s.Suite.SetupTest()
