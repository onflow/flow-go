package epochs

import (
	"context"
	"encoding/hex"
	"fmt"
	"github.com/onflow/cadence"
	"github.com/onflow/flow-core-contracts/lib/go/templates"
	sdk "github.com/onflow/flow-go-sdk"
	"github.com/onflow/flow-go/crypto"
	"github.com/onflow/flow-go/integration/utils"
	"github.com/onflow/flow-go/model/bootstrap"

	sdkcrypto "github.com/onflow/flow-go-sdk/crypto"
	"github.com/rs/zerolog"
	"github.com/stretchr/testify/require"
	"github.com/stretchr/testify/suite"

	"github.com/onflow/flow-go/engine/ghost/client"
	"github.com/onflow/flow-go/integration/testnet"
	"github.com/onflow/flow-go/integration/tests/common"
	"github.com/onflow/flow-go/model/flow"
	"github.com/onflow/flow-go/utils/unittest"
)

type Suite struct {
	suite.Suite
	common.TestnetStateTracker
	cancel      context.CancelFunc
	net         *testnet.FlowNetwork
	nodeConfigs []testnet.NodeConfig
	ghostID     flow.Identifier
	client      *testnet.Client
}

func (s *Suite) SetupTest() {

	collectionConfigs := []func(*testnet.NodeConfig){
		testnet.WithAdditionalFlag("--hotstuff-timeout=12s"),
		testnet.WithAdditionalFlag("--block-rate-delay=100ms"),
		testnet.WithLogLevel(zerolog.InfoLevel),
	}

	consensusConfigs := []func(config *testnet.NodeConfig){
		testnet.WithAdditionalFlag("--hotstuff-timeout=12s"),
		testnet.WithAdditionalFlag("--block-rate-delay=100ms"),
		testnet.WithAdditionalFlag(fmt.Sprintf("--required-verification-seal-approvals=%d", 1)),
		testnet.WithAdditionalFlag(fmt.Sprintf("--required-construction-seal-approvals=%d", 1)),
		testnet.WithLogLevel(zerolog.InfoLevel),
	}

	// a ghost node masquerading as a consensus node
	s.ghostID = unittest.IdentifierFixture()
	ghostConNode := testnet.NewNodeConfig(
		flow.RoleAccess,
		testnet.WithLogLevel(zerolog.DebugLevel),
		testnet.WithID(s.ghostID),
		testnet.AsGhost())

	confs := []testnet.NodeConfig{
		testnet.NewNodeConfig(flow.RoleCollection, collectionConfigs...),
		testnet.NewNodeConfig(flow.RoleCollection, collectionConfigs...),
		testnet.NewNodeConfig(flow.RoleExecution, testnet.WithLogLevel(zerolog.DebugLevel), testnet.WithAdditionalFlag("--extensive-logging=true")),
		testnet.NewNodeConfig(flow.RoleExecution, testnet.WithLogLevel(zerolog.DebugLevel)),
		testnet.NewNodeConfig(flow.RoleConsensus, consensusConfigs...),
		testnet.NewNodeConfig(flow.RoleConsensus, consensusConfigs...),
		testnet.NewNodeConfig(flow.RoleConsensus, consensusConfigs...),
		testnet.NewNodeConfig(flow.RoleVerification, testnet.WithDebugImage(false)),
		testnet.NewNodeConfig(flow.RoleAccess),
		testnet.NewNodeConfig(flow.RoleAccess),
		ghostConNode,
	}

	netConf := testnet.NewNetworkConfigWithEpochConfig("epochs tests", confs, 100, 50, 280)

	// initialize the network
	s.net = testnet.PrepareFlowNetwork(s.T(), netConf)

	// start the network
	ctx, cancel := context.WithCancel(context.Background())
	s.cancel = cancel
	s.net.Start(ctx)

	// start tracking blocks
	s.Track(s.T(), ctx, s.Ghost())

	client, err := testnet.NewClient(
		fmt.Sprintf(":%s", s.net.AccessPorts[testnet.AccessNodeAPIPort]),
		s.net.Root().Header.ChainID.Chain())
	require.NoError(s.T(), err)

	s.client = client
}

func (s *Suite) Ghost() *client.GhostClient {
	ghost := s.net.ContainerByID(s.ghostID)
	client, err := common.GetGhostClient(ghost)
	require.NoError(s.T(), err, "could not get ghost client")
	return client
}

func (s *Suite) TearDownTest() {
	s.net.Remove()
	if s.cancel != nil {
		s.cancel()
	}
}

// StakedNodeOperationInfo struct contains all the node information needed to start a node after it is onboarded (staked and registered)
type StakedNodeOperationInfo struct {
	NodeID                  flow.Identifier
	Role                    flow.Role
	StakingAccountAddress   sdk.Address
	FullAccountKey          *sdk.AccountKey
	StakingAccountKey       sdkcrypto.PrivateKey
	NetworkingKey           sdkcrypto.PrivateKey
	StakingKey              sdkcrypto.PrivateKey
	MachineAccountKey       sdkcrypto.PrivateKey
	MachineAccountPublicKey flow.AccountPublicKey
}

// StakeNode will generate initial keys needed for a SN/LN node and onboard this node using the following steps;
// 1. Generate keys (networking, staking, machine)
// 2. Create a new account, this will be the staking account
// 3. Transfer token amount for the given role to the staking account
// 4. Add additional funds to staking account for storage
// 5. Create Staking collection for node
// 6. Register node using staking collection object
func (s *Suite) StakeNode(ctx context.Context, env templates.Environment, role flow.Role) *StakedNodeOperationInfo {
	stakingAccountKey, networkingKey, stakingKey, machineAccountKey, machineAccountPubKey := s.generateAccountKeys(role)
	nodeID := flow.MakeID(stakingKey.PublicKey().Encode())
	fullAccountKey := sdk.NewAccountKey().
		SetPublicKey(stakingAccountKey.PublicKey()).
		SetHashAlgo(sdkcrypto.SHA2_256).
		SetWeight(sdk.AccountKeyWeightThreshold)

	// create staking account
	stakingAccountAddress, err := s.createAccount(
		ctx,
		fullAccountKey,
		s.client.Account(),
		s.client.SDKServiceAddress(),
	)
	require.NoError(s.T(), err)

	stakeAmount, err := s.client.TokenAmountByRole(role)
	require.NoError(s.T(), err)

	// fund account with token amount to stake
	result, err := s.fundAccount(ctx, stakingAccountAddress, stakeAmount)
	require.NoError(s.T(), err)
	require.NoError(s.T(), result.Error)

	// fund account for storage
	result, err = s.fundAccount(ctx, stakingAccountAddress, "10.0")
	require.NoError(s.T(), err)
	require.NoError(s.T(), result.Error)

	stakingAccount, err := s.client.GetAccount(stakingAccountAddress)
	require.NoError(s.T(), err)

	// create staking collection
	result, err = s.createStakingCollection(ctx, env, stakingAccountKey, stakingAccount)
	require.NoError(s.T(), err)
	require.NoError(s.T(), result.Error)

	tokenAmount, err := s.client.TokenAmountByRole(role)
	require.NoError(s.T(), err)

	encMachinePubKey, err := flow.EncodeRuntimeAccountPublicKey(machineAccountPubKey)
	require.NoError(s.T(), err)

	// register node using staking collection
	result, err = s.registerNode(
		ctx,
		env,
		stakingAccountKey,
		stakingAccount,
		nodeID,
		role,
		"localhost:9000",
		networkingKey.PublicKey().String()[2:],
		stakingKey.PublicKey().String()[2:],
		tokenAmount,
		hex.EncodeToString(encMachinePubKey),
	)
	require.NoError(s.T(), err)
	require.NoError(s.T(), result.Error)

	return &StakedNodeOperationInfo{
		NodeID:                  nodeID,
		Role:                    role,
		StakingAccountAddress:   stakingAccountAddress,
		FullAccountKey:          fullAccountKey,
		StakingAccountKey:       stakingAccountKey,
		StakingKey:              stakingKey,
		NetworkingKey:           networkingKey,
		MachineAccountKey:       machineAccountKey,
		MachineAccountPublicKey: machineAccountPubKey,
	}
}

// transfers tokens to receiver from service account
func (s *Suite) fundAccount(ctx context.Context, receiver sdk.Address, tokenAmount string) (*sdk.TransactionResult, error) {
	latestBlockID, err := s.client.GetLatestBlockID(ctx)
	require.NoError(s.T(), err)

	env := utils.LocalnetEnv()
	transferTx, err := utils.MakeTransferTokenTx(
		env,
		receiver,
		s.client.Account(),
		0,
		tokenAmount,
		sdk.Identifier(latestBlockID),
	)
	require.NoError(s.T(), err)

	err = s.client.SignAndSendTransaction(ctx, transferTx)
	require.NoError(s.T(), err)

	result, err := s.client.WaitForSealed(ctx, transferTx.ID())
	require.NoError(s.T(), err)

	return result, nil
}

// generates inital keys needed to bootstrap account
func (s *Suite) generateAccountKeys(role flow.Role) (
	operatorAccountKey,
	networkingKey,
	stakingKey,
	machineAccountKey sdkcrypto.PrivateKey,
	machineAccountPubKey flow.AccountPublicKey,
) {
	operatorAccountKey = unittest.PrivateKeyFixture(crypto.ECDSAP256, crypto.KeyGenSeedMinLenECDSAP256)
	networkingKey = unittest.NetworkingPrivKeyFixture()
	stakingKey = unittest.StakingPrivKeyFixture()

	// create a machine account
	if role == flow.RoleConsensus || role == flow.RoleCollection {
		machineAccountKey = unittest.PrivateKeyFixture(crypto.ECDSAP256, crypto.KeyGenSeedMinLenECDSAP256)

		machineAccountPubKey = flow.AccountPublicKey{
			PublicKey: machineAccountKey.PublicKey(),
			SignAlgo:  machineAccountKey.PublicKey().Algorithm(),
			HashAlgo:  bootstrap.DefaultMachineAccountHashAlgo,
			Weight:    1000,
		}
	}

	return
}

// creates a new flow account, can be used to test staking
func (s *Suite) createAccount(ctx context.Context,
	accountKey *sdk.AccountKey,
	payerAccount *sdk.Account,
	payer sdk.Address,
) (sdk.Address, error) {
	latestBlockID, err := s.client.GetLatestBlockID(ctx)
	require.NoError(s.T(), err)

	addr, err := s.client.CreateAccount(ctx, accountKey, payerAccount, payer, sdk.Identifier(latestBlockID))
	require.NoError(s.T(), err)

	return addr, nil
}

// creates a staking collection for the given node
func (s *Suite) createStakingCollection(ctx context.Context, env templates.Environment, accountKey sdkcrypto.PrivateKey, stakingAccount *sdk.Account) (*sdk.TransactionResult, error) {
	latestBlockID, err := s.client.GetLatestBlockID(ctx)
	require.NoError(s.T(), err)

	signer := sdkcrypto.NewInMemorySigner(accountKey, sdkcrypto.SHA2_256)

	createStakingCollectionTx, err := utils.MakeCreateStakingCollectionTx(
		env,
		stakingAccount,
		0,
		signer,
		s.client.SDKServiceAddress(),
		sdk.Identifier(latestBlockID),
	)

	err = s.client.SignAndSendTransaction(ctx, createStakingCollectionTx)
	require.NoError(s.T(), err)

	result, err := s.client.WaitForSealed(ctx, createStakingCollectionTx.ID())
	require.NoError(s.T(), err)

	return result, nil
}

// submits register node transaction for staking collection
func (s *Suite) registerNode(
	ctx context.Context,
	env templates.Environment,
	accountKey sdkcrypto.PrivateKey,
	stakingAccount *sdk.Account,
	nodeID flow.Identifier,
	role flow.Role,
	networkingAddress string,
	networkingKey string,
	stakingKey string,
	amount string,
	machineKey string,
) (*sdk.TransactionResult, error) {
	latestBlockID, err := s.client.GetLatestBlockID(ctx)
	require.NoError(s.T(), err)

	signer := sdkcrypto.NewInMemorySigner(accountKey, sdkcrypto.SHA2_256)

	registerNodeTx, err := utils.MakeCollectionRegisterNodeTx(
		env,
		stakingAccount,
		0,
		signer,
		s.client.SDKServiceAddress(),
		sdk.Identifier(latestBlockID),
		nodeID,
		role,
		networkingAddress,
		networkingKey,
		stakingKey,
		amount,
		machineKey,
	)
	require.NoError(s.T(), err)

	err = s.client.SignAndSendTransaction(ctx, registerNodeTx)
	require.NoError(s.T(), err)

	result, err := s.client.WaitForSealed(ctx, registerNodeTx.ID())
	require.NoError(s.T(), err)

	return result, nil
}

// @TODO use templates repo
const getNodeInfo = `import FlowIDTableStaking from 0xf8d6e0586b0a20c7

// This script gets all the info about a node and returns it

pub fun main(nodeID: String): FlowIDTableStaking.NodeInfo {
    return FlowIDTableStaking.NodeInfo(nodeID: nodeID)
}`

func (s *Suite) ExecuteGetNodeInfoScript(ctx context.Context, env templates.Environment, nodeID flow.Identifier) cadence.Value {
	v, err := s.client.ExecuteScriptBytes(ctx, []byte(getNodeInfo), []cadence.Value{cadence.String(nodeID.String())})
	require.NoError(s.T(), err)

	return v
<<<<<<< HEAD
}

// SetApprovedNodesScript adds a node the the approved node list, this must be done when a node joins the protocol during the epoch staking phase
func (s *Suite) SetApprovedNodesScript(ctx context.Context, env templates.Environment, identities ...flow.Identifier) *sdk.TransactionResult {
	ids := make([]cadence.Value, 0)
	for _, id := range identities {
		idCDC, err := cadence.NewString(id.String())
		require.NoError(s.T(), err)

		ids = append(ids, idCDC)
	}

	latestBlockID, err := s.client.GetLatestBlockID(ctx)
	require.NoError(s.T(), err)


	idTableAddress := sdk.HexToAddress(env.IDTableAddress)
	tx := sdk.NewTransaction().
		SetScript(templates.GenerateSetApprovedNodesScript(env)).
		SetGasLimit(9999).
		SetReferenceBlockID(sdk.Identifier(latestBlockID)).
		SetProposalKey(s.client.SDKServiceAddress(), 0, s.client.Account().Keys[0].SequenceNumber).
		SetPayer(s.client.SDKServiceAddress()).
		AddAuthorizer(idTableAddress)

	err = tx.AddArgument(cadence.NewArray(ids))
	require.NoError(s.T(), err)

	err = s.client.SignAndSendTransaction(ctx, tx)
	require.NoError(s.T(), err)

	result, err := s.client.WaitForSealed(ctx, tx.ID())
	require.NoError(s.T(), err)

	return result
}

// ExecuteReadApprovedNodesScript executes the return proposal table script and returns a list of approved nodes
func (s *Suite) ExecuteReadApprovedNodesScript(ctx context.Context, env templates.Environment) cadence.Value {
	v, err := s.client.ExecuteScriptBytes(ctx, templates.GenerateReturnProposedTableScript(env), []cadence.Value{})
	require.NoError(s.T(), err)

	return v
=======
>>>>>>> 1c7eea98
}<|MERGE_RESOLUTION|>--- conflicted
+++ resolved
@@ -351,50 +351,4 @@
 	require.NoError(s.T(), err)
 
 	return v
-<<<<<<< HEAD
-}
-
-// SetApprovedNodesScript adds a node the the approved node list, this must be done when a node joins the protocol during the epoch staking phase
-func (s *Suite) SetApprovedNodesScript(ctx context.Context, env templates.Environment, identities ...flow.Identifier) *sdk.TransactionResult {
-	ids := make([]cadence.Value, 0)
-	for _, id := range identities {
-		idCDC, err := cadence.NewString(id.String())
-		require.NoError(s.T(), err)
-
-		ids = append(ids, idCDC)
-	}
-
-	latestBlockID, err := s.client.GetLatestBlockID(ctx)
-	require.NoError(s.T(), err)
-
-
-	idTableAddress := sdk.HexToAddress(env.IDTableAddress)
-	tx := sdk.NewTransaction().
-		SetScript(templates.GenerateSetApprovedNodesScript(env)).
-		SetGasLimit(9999).
-		SetReferenceBlockID(sdk.Identifier(latestBlockID)).
-		SetProposalKey(s.client.SDKServiceAddress(), 0, s.client.Account().Keys[0].SequenceNumber).
-		SetPayer(s.client.SDKServiceAddress()).
-		AddAuthorizer(idTableAddress)
-
-	err = tx.AddArgument(cadence.NewArray(ids))
-	require.NoError(s.T(), err)
-
-	err = s.client.SignAndSendTransaction(ctx, tx)
-	require.NoError(s.T(), err)
-
-	result, err := s.client.WaitForSealed(ctx, tx.ID())
-	require.NoError(s.T(), err)
-
-	return result
-}
-
-// ExecuteReadApprovedNodesScript executes the return proposal table script and returns a list of approved nodes
-func (s *Suite) ExecuteReadApprovedNodesScript(ctx context.Context, env templates.Environment) cadence.Value {
-	v, err := s.client.ExecuteScriptBytes(ctx, templates.GenerateReturnProposedTableScript(env), []cadence.Value{})
-	require.NoError(s.T(), err)
-
-	return v
-=======
->>>>>>> 1c7eea98
 }