package cohort3

import (
	"context"
	"encoding/json"
	"errors"
	"fmt"
	"github.com/stretchr/testify/assert"
	"net/url"
	"strings"
	"testing"
	"time"

	"github.com/google/uuid"
	"github.com/gorilla/websocket"
	"github.com/rs/zerolog"
	"github.com/stretchr/testify/require"
	"github.com/stretchr/testify/suite"

	"github.com/onflow/flow-go/engine/access/rest/common/parser"
	"github.com/onflow/flow-go/engine/access/rest/util"
	"github.com/onflow/flow-go/engine/access/rest/websockets/data_providers"
	"github.com/onflow/flow-go/engine/access/rest/websockets/models"
	"github.com/onflow/flow-go/engine/common/rpc/convert"
	"github.com/onflow/flow-go/integration/testnet"
	"github.com/onflow/flow-go/model/flow"
	"github.com/onflow/flow-go/utils/unittest"

	accessproto "github.com/onflow/flow/protobuf/go/flow/access"
)

const InactivityTimeout = 20

func TestWebsocketSubscription(t *testing.T) {
	suite.Run(t, new(WebsocketSubscriptionSuite))
}

type WebsocketSubscriptionSuite struct {
	suite.Suite

	log zerolog.Logger

	// root context for the current test
	ctx    context.Context
	cancel context.CancelFunc

	net *testnet.FlowNetwork

	grpcClient accessproto.AccessAPIClient
}

func (s *WebsocketSubscriptionSuite) TearDownTest() {
	s.log.Info().Msg("================> Start TearDownTest")
	s.net.Remove()
	s.cancel()
	s.log.Info().Msg("================> Finish TearDownTest")
}

func (s *WebsocketSubscriptionSuite) SetupTest() {
	s.log = unittest.LoggerForTest(s.Suite.T(), zerolog.InfoLevel)
	s.log.Info().Msg("================> SetupTest")
	defer func() {
		s.log.Info().Msg("================> Finish SetupTest")
	}()

	// access node
	bridgeANConfig := testnet.NewNodeConfig(
		flow.RoleAccess,
		testnet.WithLogLevel(zerolog.ErrorLevel),
		testnet.WithAdditionalFlag("--execution-data-sync-enabled=true"),
		testnet.WithAdditionalFlagf("--execution-data-dir=%s", testnet.DefaultExecutionDataServiceDir),
		testnet.WithAdditionalFlag("--execution-data-retry-delay=1s"),
		testnet.WithAdditionalFlag("--execution-data-indexing-enabled=true"),
		testnet.WithAdditionalFlagf("--execution-state-dir=%s", testnet.DefaultExecutionStateDir),
		testnet.WithAdditionalFlagf("--websocket-inactivity-timeout=%ds", InactivityTimeout),
	)

	// add the ghost (access) node config
	ghostNode := testnet.NewNodeConfig(
		flow.RoleAccess,
		testnet.WithLogLevel(zerolog.FatalLevel),
		testnet.AsGhost())

	consensusConfigs := []func(config *testnet.NodeConfig){
		testnet.WithAdditionalFlag("--cruise-ctl-fallback-proposal-duration=100ms"),
		testnet.WithAdditionalFlag(fmt.Sprintf("--required-verification-seal-approvals=%d", 1)),
		testnet.WithAdditionalFlag(fmt.Sprintf("--required-construction-seal-approvals=%d", 1)),
		testnet.WithLogLevel(zerolog.FatalLevel),
	}

	nodeConfigs := []testnet.NodeConfig{
		testnet.NewNodeConfig(flow.RoleCollection, testnet.WithLogLevel(zerolog.FatalLevel)),
		testnet.NewNodeConfig(flow.RoleCollection, testnet.WithLogLevel(zerolog.FatalLevel)),
		testnet.NewNodeConfig(flow.RoleExecution, testnet.WithLogLevel(zerolog.FatalLevel)),
		testnet.NewNodeConfig(flow.RoleExecution, testnet.WithLogLevel(zerolog.FatalLevel)),
		testnet.NewNodeConfig(flow.RoleConsensus, consensusConfigs...),
		testnet.NewNodeConfig(flow.RoleConsensus, consensusConfigs...),
		testnet.NewNodeConfig(flow.RoleConsensus, consensusConfigs...),
		testnet.NewNodeConfig(flow.RoleVerification, testnet.WithLogLevel(zerolog.FatalLevel)),
		bridgeANConfig,
		ghostNode,
	}

	conf := testnet.NewNetworkConfig("websockets_subscriptions_test", nodeConfigs)
	s.net = testnet.PrepareFlowNetwork(s.T(), conf, flow.Localnet)

	// start the network
	s.T().Logf("starting flow network with docker containers")
	s.ctx, s.cancel = context.WithCancel(context.Background())

	s.net.Start(s.ctx)

<<<<<<< HEAD
=======
// TestInactivityHeaders tests that the WebSocket connection closes due to inactivity
// after the specified timeout duration.
//
// Steps:
// 1. Get the WebSocket server address from the testnet container.
// 2. Establish a WebSocket client connection to the server.
// 3. Start a goroutine to continuously read messages from the WebSocket client.
// 4. Wait for the server to close the connection due to inactivity.
// 5. Verify that the actual inactivity duration is within the expected timeout range.
func (s *WebsocketSubscriptionSuite) TestInactivityHeaders() {
	// Step 1: Get the WebSocket server address.
	restAddr := s.net.ContainerByName(testnet.PrimaryAN).Addr(testnet.RESTPort)
	client, err := getWSClient(s.ctx, getWebsocketsUrl(restAddr))
	s.Require().NoError(err)
	defer client.Close()

	// Set a timeout for the entire test in case the server takes too long.
	testTimeout := time.After((InactivityTimeout * 1.5) * time.Second)

	// Expected inactivity duration in seconds based on the timeout.
	expectedInactivityDuration := InactivityTimeout * time.Second
	start := time.Now()
	var actualInactivityDuration time.Duration

	// Channel to receive any errors from the goroutine reading WebSocket messages.
	readError := make(chan error, 1)

	// Step 2: Start a goroutine to read messages and detect closure.
	go func() {
		for {
			// Continuously try to read messages from the WebSocket connection.
			if _, _, err := client.ReadMessage(); err != nil {
				// If an error occurs (e.g., connection closure), capture the time elapsed.
				actualInactivityDuration = time.Since(start)
				readError <- err
				return
			}
		}
	}()

	// Step 3: Wait for server to close the connection due to inactivity or timeout.
	select {
	case err = <-readError:
		// Step 4: Assert that the WebSocket closure was not unexpected.
		assert.False(s.T(), websocket.IsUnexpectedCloseError(err, websocket.CloseNormalClosure, websocket.CloseAbnormalClosure))

		// Step 5: Verify that the actual inactivity duration is within the expected range.
		assert.LessOrEqual(s.T(), actualInactivityDuration, expectedInactivityDuration)
	case <-testTimeout:
		s.T().Fatal("Test timed out waiting for WebSocket closure due to inactivity")
	}
}

// TestRestEventStreaming tests event streaming route on REST
func (s *WebsocketSubscriptionSuite) TestBlockHeaders() {
>>>>>>> db7bc485
	accessUrl := fmt.Sprintf("localhost:%s", s.net.ContainerByName(testnet.PrimaryAN).Port(testnet.GRPCPort))
	var err error
	s.grpcClient, err = getAccessAPIClient(accessUrl)
	s.Require().NoError(err)
}

// TestRestEventStreaming tests event streaming route on REST
func (s *WebsocketSubscriptionSuite) TestHappyCase() {
	restAddr := s.net.ContainerByName(testnet.PrimaryAN).Addr(testnet.RESTPort)
	wsClient, err := getWSClient(s.ctx, getWebsocketsUrl(restAddr))
	s.Require().NoError(err)

	defer wsClient.Close()

	// tests streaming block headers
	s.T().Run("block headers streaming", func(t *testing.T) {
		clientMessageID := uuid.New().String()

		subscriptionRequest := models.SubscribeMessageRequest{
			BaseMessageRequest: models.BaseMessageRequest{
				Action:          models.SubscribeAction,
				ClientMessageID: clientMessageID,
			},
			Topic:     data_providers.BlockHeadersTopic,
			Arguments: models.Arguments{"block_status": parser.Finalized},
		}

		testWebsocketSubscription[models.BlockHeaderMessageResponse](
			t,
			wsClient,
			subscriptionRequest,
			s.validateBlockHeaders,
			10*time.Second,
		)
	})

	//// tests streaming block digests headers
	//s.T().Run("block digests streaming", func(t *testing.T) {
	//	clientMessageID := uuid.New().String()
	//
	//	subscriptionRequest := models.SubscribeMessageRequest{
	//		BaseMessageRequest: models.BaseMessageRequest{
	//			Action:          models.SubscribeAction,
	//			ClientMessageID: clientMessageID,
	//		},
	//		Topic:     data_providers.BlockDigestsTopic,
	//		Arguments: models.Arguments{"block_status": parser.Finalized},
	//	}
	//
	//	testWebsocketSubscription[models.BlockDigestMessageResponse](
	//		t,
	//		wsClient,
	//		subscriptionRequest,
	//		s.validateBlockDigests,
	//		5*time.Second,
	//	)
	//})
}

// validateBlockHeaders validates the received block header responses against gRPC responses.
func (s *WebsocketSubscriptionSuite) validateBlockHeaders(
	receivedResponses []models.BlockHeaderMessageResponse,
) {
	require.NotEmpty(s.T(), receivedResponses, "expected received block headers")

	for _, response := range receivedResponses {
		id, err := flow.HexStringToIdentifier(response.Header.Id)
		require.NoError(s.T(), err)

		grpcResponse, err := s.grpcClient.GetBlockHeaderByID(s.ctx, &accessproto.GetBlockHeaderByIDRequest{
			Id: convert.IdentifierToMessage(id),
		})
		require.NoError(s.T(), err)

		grpcExpected := grpcResponse.Block
		actual := response.Header

		require.Equal(s.T(), convert.MessageToIdentifier(grpcExpected.Id).String(), actual.Id)
		require.Equal(s.T(), util.FromUint(grpcExpected.Height), actual.Height)
		require.Equal(s.T(), grpcExpected.Timestamp.AsTime(), actual.Timestamp)
		require.Equal(s.T(), convert.MessageToIdentifier(grpcExpected.ParentId).String(), actual.ParentId)
	}
}

// validateBlockDigests validates the received block digest responses against gRPC responses.
func (s *WebsocketSubscriptionSuite) validateBlockDigests(
	receivedResponses []models.BlockDigestMessageResponse,
) {
	require.NotEmpty(s.T(), receivedResponses, "expected received block digests")

	for _, response := range receivedResponses {
		s.T().Logf("received response: %s", response.Block.Height)
		id, err := flow.HexStringToIdentifier(response.Block.BlockId)
		require.NoError(s.T(), err)

		grpcResponse, err := s.grpcClient.GetBlockHeaderByID(s.ctx, &accessproto.GetBlockHeaderByIDRequest{
			Id: convert.IdentifierToMessage(id),
		})
		require.NoError(s.T(), err)

		grpcExpected := grpcResponse.Block
		actual := response.Block

		require.Equal(s.T(), convert.MessageToIdentifier(grpcExpected.Id).String(), actual.BlockId)
		require.Equal(s.T(), util.FromUint(grpcExpected.Height), actual.Height)
		require.Equal(s.T(), grpcExpected.Timestamp.AsTime(), actual.Timestamp)
	}
}

// subscribeMessageRequest creates a subscription message request.
func (s *WebsocketSubscriptionSuite) subscribeMessageRequest(clientMessageID string, topic string, arguments models.Arguments) interface{} {
	return models.SubscribeMessageRequest{
		BaseMessageRequest: models.BaseMessageRequest{
			Action:          models.SubscribeAction,
			ClientMessageID: clientMessageID,
		},
		Topic:     topic,
		Arguments: arguments,
	}
}

// unsubscribeMessageRequest creates an unsubscribe message request.
func (s *WebsocketSubscriptionSuite) unsubscribeMessageRequest(clientMessageID string, subscriptionID string) interface{} {
	return models.UnsubscribeMessageRequest{
		BaseMessageRequest: models.BaseMessageRequest{
			Action:          models.UnsubscribeAction,
			ClientMessageID: clientMessageID,
		},
		SubscriptionID: subscriptionID,
	}
}

// listSubscriptionsMessageRequest creates a list subscriptions message request.
func (s *WebsocketSubscriptionSuite) listSubscriptionsMessageRequest(clientMessageID string) interface{} {
	return models.ListSubscriptionsMessageRequest{
		BaseMessageRequest: models.BaseMessageRequest{
			Action:          models.ListSubscriptionsAction,
			ClientMessageID: clientMessageID,
		},
	}
}

// getWebsocketsUrl is a helper function that creates websocket url
func getWebsocketsUrl(accessAddr string) string {
	u, _ := url.Parse("http://" + accessAddr + "/v1/ws")
	return u.String()
}

// testWebsocketSubscription tests a websocket subscription and validates responses.
//
// This function handles the lifecycle of a websocket connection for a specific subscription,
// including sending a subscription request, listening for incoming responses, and validating
// them using a provided validation function. The websocket connection is closed automatically
// after a predefined time interval.
func testWebsocketSubscription[T any](
	t *testing.T,
	client *websocket.Conn,
	subscriptionRequest models.SubscribeMessageRequest,
	validate func([]T),
	duration time.Duration,
) {
	// subscribe to specific topic
	require.NoError(t, client.WriteJSON(subscriptionRequest))

	responses, _, subscribeMessageResponses, _, _ := listenWebSocketResponses[T](t, client, duration)

	// validate subscribe response
	require.Equal(t, 1, len(subscribeMessageResponses))
	require.Equal(t, subscriptionRequest.ClientMessageID, subscribeMessageResponses[0].ClientMessageID)

	// Use the provided validation function to ensure the received responses of type T are correct.
	validate(responses)

	// unsubscribe from specific topic
	unsubscriptionRequest := models.UnsubscribeMessageRequest{
		BaseMessageRequest: models.BaseMessageRequest{
			Action:          models.SubscribeAction,
			ClientMessageID: subscriptionRequest.ClientMessageID,
		},
		SubscriptionID: subscribeMessageResponses[0].SubscriptionID,
	}

	require.NoError(t, client.WriteJSON(unsubscriptionRequest))
}

// listenWebSocketResponses listens for websocket responses for a specified duration
// and unmarshalls them into expected types.
//
// Parameters:
//   - t: The *testing.T object used for managing test lifecycle and assertions.
//   - client: The websocket connection to read messages from.
//   - duration: The maximum time to listen for messages before stopping.
func listenWebSocketResponses[T any](
	t *testing.T,
	client *websocket.Conn,
	duration time.Duration,
) (
	[]T,
	[]models.BaseMessageResponse,
	[]models.SubscribeMessageResponse,
	[]models.UnsubscribeMessageResponse,
	[]models.ListSubscriptionsMessageResponse,
) {
	var responses []T
	var baseMessageResponses []models.BaseMessageResponse
	var subscribeMessageResponses []models.SubscribeMessageResponse
	var unsubscribeMessageResponses []models.UnsubscribeMessageResponse
	var listSubscriptionsMessageResponses []models.ListSubscriptionsMessageResponse

	timer := time.NewTimer(duration)
	defer timer.Stop()

	for {
		select {
		case <-timer.C:
			t.Logf("stopping websocket response listener after %s", duration)
			return responses, baseMessageResponses, subscribeMessageResponses, unsubscribeMessageResponses, listSubscriptionsMessageResponses
		default:
			_, messageBytes, err := client.ReadMessage()
			if err != nil {
				t.Logf("websocket error: %v", err)

				var closeErr *websocket.CloseError
				if errors.As(err, &closeErr) || strings.Contains(err.Error(), "use of closed network connection") {
					t.Logf("websocket close error: %v", closeErr)
					return responses, baseMessageResponses, subscribeMessageResponses, unsubscribeMessageResponses, listSubscriptionsMessageResponses
				}

				require.FailNow(t, fmt.Sprintf("unexpected websocket error, %v", err))
			}

			//// Try unmarshalling into BaseMessageResponse and validate
			//var baseResp models.BaseMessageResponse
			//if err := json.Unmarshal(messageBytes, &baseResp); err == nil && baseResp.ClientMessageID != "" {
			//	baseMessageResponses = append(baseMessageResponses, baseResp)
			//	continue
			//}

			var subscribeResp models.SubscribeMessageResponse
			if err := json.Unmarshal(messageBytes, &subscribeResp); err == nil && subscribeResp.ClientMessageID != "" && subscribeResp.SubscriptionID != "" {
				subscribeMessageResponses = append(subscribeMessageResponses, subscribeResp)
				continue
			}

			// Try unmarshalling into UnsubscribeMessageResponse and validate
			var unsubscribeResp models.UnsubscribeMessageResponse
			if err := json.Unmarshal(messageBytes, &unsubscribeResp); err == nil && unsubscribeResp.SubscriptionID == "" && subscribeResp.ClientMessageID != "" {
				unsubscribeMessageResponses = append(unsubscribeMessageResponses, unsubscribeResp)
				continue
			}

			//TODO: differentiate SubscribeMessageResponse and UnsubscribeMessageResponse, BaseMessageResponse
			// Try unmarshalling into SubscribeMessageResponse and validate
			//// Try unmarshalling into ListSubscriptionsMessageResponse and validate
			//var listResp models.ListSubscriptionsMessageResponse
			//if err := json.Unmarshal(messageBytes, &listResp); err == nil && listResp.ClientMessageID != "" {
			//	listSubscriptionsMessageResponses = append(listSubscriptionsMessageResponses, listResp)
			//	continue
			//}

			var genericResp T
			if err := json.Unmarshal(messageBytes, &genericResp); err == nil {
				responses = append(responses, genericResp)
			}
		}
	}
}<|MERGE_RESOLUTION|>--- conflicted
+++ resolved
@@ -110,8 +110,12 @@
 
 	s.net.Start(s.ctx)
 
-<<<<<<< HEAD
-=======
+	accessUrl := fmt.Sprintf("localhost:%s", s.net.ContainerByName(testnet.PrimaryAN).Port(testnet.GRPCPort))
+	var err error
+	s.grpcClient, err = getAccessAPIClient(accessUrl)
+	s.Require().NoError(err)
+}
+
 // TestInactivityHeaders tests that the WebSocket connection closes due to inactivity
 // after the specified timeout duration.
 //
@@ -163,15 +167,6 @@
 	case <-testTimeout:
 		s.T().Fatal("Test timed out waiting for WebSocket closure due to inactivity")
 	}
-}
-
-// TestRestEventStreaming tests event streaming route on REST
-func (s *WebsocketSubscriptionSuite) TestBlockHeaders() {
->>>>>>> db7bc485
-	accessUrl := fmt.Sprintf("localhost:%s", s.net.ContainerByName(testnet.PrimaryAN).Port(testnet.GRPCPort))
-	var err error
-	s.grpcClient, err = getAccessAPIClient(accessUrl)
-	s.Require().NoError(err)
 }
 
 // TestRestEventStreaming tests event streaming route on REST
