package common

import (
	"context"
	"fmt"
	"github.com/onflow/cadence"
	"github.com/onflow/flow-go/fvm"
	"testing"
	"time"

	"github.com/rs/zerolog"
	"github.com/stretchr/testify/require"

	sdk "github.com/onflow/flow-go-sdk"
	sdkcrypto "github.com/onflow/flow-go-sdk/crypto"
	"github.com/onflow/flow-go-sdk/templates"

	"github.com/onflow/flow-go/integration/testnet"
	"github.com/onflow/flow-go/model/flow"
)

// timeout for individual actions
const defaultTimeout = time.Second * 10

func TestMVP_Network(t *testing.T) {
	collectionConfigs := []func(*testnet.NodeConfig){
		testnet.WithAdditionalFlag("--hotstuff-timeout=12s"),
		testnet.WithAdditionalFlag("--block-rate-delay=100ms"),
		testnet.WithLogLevel(zerolog.WarnLevel),
	}

	consensusConfigs := append(collectionConfigs,
		testnet.WithAdditionalFlag(fmt.Sprintf("--required-verification-seal-approvals=%d", 1)),
		testnet.WithAdditionalFlag(fmt.Sprintf("--required-construction-seal-approvals=%d", 1)),
		testnet.WithLogLevel(zerolog.DebugLevel),
	)

	net := []testnet.NodeConfig{
		testnet.NewNodeConfig(flow.RoleCollection, collectionConfigs...),
		testnet.NewNodeConfig(flow.RoleCollection, collectionConfigs...),
		testnet.NewNodeConfig(flow.RoleExecution, testnet.WithLogLevel(zerolog.DebugLevel), testnet.WithAdditionalFlag("--extensive-logging=true")),
		testnet.NewNodeConfig(flow.RoleExecution, testnet.WithLogLevel(zerolog.DebugLevel)),
		testnet.NewNodeConfig(flow.RoleConsensus, consensusConfigs...),
		testnet.NewNodeConfig(flow.RoleConsensus, consensusConfigs...),
		testnet.NewNodeConfig(flow.RoleConsensus, consensusConfigs...),
		testnet.NewNodeConfig(flow.RoleVerification, testnet.WithDebugImage(false)),
		testnet.NewNodeConfig(flow.RoleAccess),
	}

	conf := testnet.NewNetworkConfig("mvp", net)

	ctx, cancel := context.WithCancel(context.Background())
	defer cancel()

	flowNetwork := testnet.PrepareFlowNetwork(t, conf)

	flowNetwork.Start(ctx)
	defer flowNetwork.Remove()

	runMVPTest(t, ctx, flowNetwork)
}

func TestMVP_Emulator(t *testing.T) {
	// Start emulator manually for now, used for testing the test
	// TODO - start an emulator instance
	t.Skip()

	// key, err := unittest.EmulatorRootKey()
	// require.NoError(t, err)

	// c, err := testnet.NewClientWithKey(":3569", key, flow.Emulator.Chain())
	// require.NoError(t, err)

	//TODO commented out because main test requires root for sending tx
	// with valid reference block ID
	//runMVPTest(t, c)
	// _ = c
}

func runMVPTest(t *testing.T, ctx context.Context, net *testnet.FlowNetwork) {

	root := net.Root()
	chain := root.Header.ChainID.Chain()

	serviceAccountClient, err := testnet.NewClient(fmt.Sprintf(":%s", net.AccessPorts[testnet.AccessNodeAPIPort]), chain)
	require.NoError(t, err)

	//create new account to deploy Counter to
	accountPrivateKey := RandomPrivateKey()

	require.NoError(t, err)
	accountKey := sdk.NewAccountKey().
		FromPrivateKey(accountPrivateKey).
		SetHashAlgo(sdkcrypto.SHA3_256).
		SetWeight(sdk.AccountKeyWeightThreshold)

	serviceAddress := sdk.Address(serviceAccountClient.Chain.ServiceAddress())

	// Generate the account creation transaction
	createAccountTx := templates.CreateAccount(
		[]*sdk.AccountKey{accountKey},
		[]templates.Contract{
			{
				Name:   CounterContract.Name,
				Source: CounterContract.ToCadence(),
			},
		},
		serviceAddress).
		SetReferenceBlockID(sdk.Identifier(root.ID())).
		SetProposalKey(serviceAddress, 0, serviceAccountClient.GetSeqNumber()).
		SetPayer(serviceAddress)


	childCtx, cancel := context.WithTimeout(ctx, defaultTimeout)
	err = serviceAccountClient.SignAndSendTransaction(ctx, createAccountTx)
	require.NoError(t, err)

	cancel()

	// wait for account to be created
	accountCreationTxRes, err := serviceAccountClient.WaitForSealed(context.Background(), createAccountTx.ID())
	require.NoError(t, err)
	t.Log(accountCreationTxRes)

	var newAccountAddress sdk.Address
	for _, event := range accountCreationTxRes.Events {
		if event.Type == sdk.EventAccountCreated {
			accountCreatedEvent := sdk.AccountCreatedEvent(event)
			newAccountAddress = accountCreatedEvent.Address()
		}
	}

<<<<<<< HEAD
	// Generate the account creation transaction
	fundAccountTx := sdk.NewTransaction().
		SetScript([]byte(fmt.Sprintf(`
			import FungibleToken from 0x%s
			import FlowToken from 0x%s

			transaction(amount: UFix64, recipient: Address) {
			  let sentVault: @FungibleToken.Vault
			  prepare(signer: AuthAccount) {
				let vaultRef = signer.borrow<&FlowToken.Vault>(from: /storage/flowTokenVault)
				  ?? panic("failed to borrow reference to sender vault")
				self.sentVault <- vaultRef.withdraw(amount: amount)
			  }
			  execute {
				let receiverRef =  getAccount(recipient)
				  .getCapability(/public/flowTokenReceiver)
				  .borrow<&{FungibleToken.Receiver}>()
					?? panic("failed to borrow reference to recipient vault")
				receiverRef.deposit(from: <-self.sentVault)
			  }
			}`,
			fvm.FungibleTokenAddress(chain).Hex(),
			fvm.FlowTokenAddress(chain).Hex()))).
		AddAuthorizer(serviceAddress).
		SetReferenceBlockID(sdk.Identifier(root.ID())).
		SetProposalKey(serviceAddress, 0, serviceAccountClient.GetSeqNumber()).
		SetPayer(serviceAddress)

	err = fundAccountTx.AddArgument(cadence.UFix64(1_0000_0000))
	require.NoError(t, err)
	err = fundAccountTx.AddArgument(cadence.NewAddress(newAccountAddress))
	require.NoError(t, err)

	childCtx, cancel = context.WithTimeout(ctx, defaultTimeout)
	err = serviceAccountClient.SignAndSendTransaction(ctx, fundAccountTx)
	require.NoError(t, err)

	cancel()

	// wait for account to be created
	fundCreationTxRes, err := serviceAccountClient.WaitForSealed(context.Background(), fundAccountTx.ID())
	require.NoError(t, err)
	t.Log(fundCreationTxRes)

=======
	fmt.Printf("new account address: %s\n", newAccountAddress)
>>>>>>> 1cfa5ef5

	accountClient, err := testnet.NewClientWithKey(
		fmt.Sprintf(":%s", net.AccessPorts[testnet.AccessNodeAPIPort]),
		newAccountAddress,
		accountPrivateKey,
		chain,
	)
	require.NoError(t, err)

	// contract is deployed, but no instance is created yet
	childCtx, cancel = context.WithTimeout(ctx, defaultTimeout)
	counter, err := readCounter(childCtx, accountClient, newAccountAddress)
	cancel()
	require.NoError(t, err)
	require.Equal(t, -3, counter)

	// create counter instance
	createCounterTx := sdk.NewTransaction().
		SetScript([]byte(CreateCounterTx(newAccountAddress).ToCadence())).
		SetReferenceBlockID(sdk.Identifier(root.ID())).
		SetProposalKey(newAccountAddress, 0, 0).
		SetPayer(newAccountAddress).
		AddAuthorizer(newAccountAddress)

	childCtx, cancel = context.WithTimeout(ctx, defaultTimeout)
	err = accountClient.SignAndSendTransaction(ctx, createCounterTx)
	cancel()

	require.NoError(t, err)

	resp, err := accountClient.WaitForSealed(context.Background(), createCounterTx.ID())
	require.NoError(t, err)

	require.NoError(t, resp.Error)
	t.Log(resp)

	// counter is created and incremented eventually
	require.Eventually(t, func() bool {
		childCtx, cancel = context.WithTimeout(ctx, defaultTimeout)
		counter, err = readCounter(ctx, serviceAccountClient, newAccountAddress)
		cancel()

		return err == nil && counter == 2
	}, 30*time.Second, time.Second)
}<|MERGE_RESOLUTION|>--- conflicted
+++ resolved
@@ -129,8 +129,9 @@
 			newAccountAddress = accountCreatedEvent.Address()
 		}
 	}
-
-<<<<<<< HEAD
+	
+	fmt.Printf("new account address: %s\n", newAccountAddress)
+
 	// Generate the account creation transaction
 	fundAccountTx := sdk.NewTransaction().
 		SetScript([]byte(fmt.Sprintf(`
@@ -175,9 +176,6 @@
 	require.NoError(t, err)
 	t.Log(fundCreationTxRes)
 
-=======
-	fmt.Printf("new account address: %s\n", newAccountAddress)
->>>>>>> 1cfa5ef5
 
 	accountClient, err := testnet.NewClientWithKey(
 		fmt.Sprintf(":%s", net.AccessPorts[testnet.AccessNodeAPIPort]),
