# Name of the cover profile
COVER_PROFILE := cover.out

# Run unit tests for test utilities in this module
.PHONY: test
test:
	GO111MODULE=on go test $(if $(VERBOSE),-v,) -tags relic -coverprofile=$(COVER_PROFILE) $(if $(JSON_OUTPUT),-json,) $(if $(NUM_RUNS),-count $(NUM_RUNS),) `go list ./... | grep -v -e integration/tests -e integration/benchmark`

# Run the integration test suite
.PHONY: integration-test
integration-test: access-tests common-tests execution-tests verification-tests collection-tests epochs-tests network-tests consensus-tests

.PHONY: ci-integration-test
ci-integration-test: access-tests common-tests epochs-tests consensus-tests execution-tests verification-tests network-tests collection-tests

.PHONY: access-tests
access-tests:
	GO111MODULE=on go test $(if $(VERBOSE),-v,) $(if $(JSON_OUTPUT),-json,) $(if $(NUM_RUNS),-count $(NUM_RUNS),) -tags relic ./tests/access/api
	# GO111MODULE=on go test $(if $(VERBOSE),-v,) $(if $(JSON_OUTPUT),-json,) $(if $(NUM_RUNS),-count $(NUM_RUNS),) -tags relic ./tests/access/unstaked

.PHONY: collection-tests
collection-tests:
<<<<<<< HEAD
	GO111MODULE=on go test $(if $(VERBOSE),-v,) $(if $(JSON_OUTPUT),-json,) $(if $(NUM_RUNS),-count $(NUM_RUNS),) -tags relic ./tests/collection/proposal
=======
	# flakey as it often hits port already allocated, since too many containers are created by the multi cluster test case
	# GO111MODULE=on go test $(if $(VERBOSE),-v,) $(if $(JSON_OUTPUT),-json,) $(if $(NUM_RUNS),-count $(NUM_RUNS),) -tags relic ./tests/collection/proposal
>>>>>>> 6dd20d5b
	# GO111MODULE=on go test $(if $(VERBOSE),-v,) $(if $(JSON_OUTPUT),-json,) $(if $(NUM_RUNS),-count $(NUM_RUNS),) -tags relic ./tests/collection/tx_ingress

.PHONY: consensus-tests
consensus-tests:
	GO111MODULE=on go test $(if $(VERBOSE),-v,) $(if $(JSON_OUTPUT),-json,) $(if $(NUM_RUNS),-count $(NUM_RUNS),) -tags relic ./tests/consensus/inclusion
	GO111MODULE=on go test $(if $(VERBOSE),-v,) $(if $(JSON_OUTPUT),-json,) $(if $(NUM_RUNS),-count $(NUM_RUNS),) -tags relic ./tests/consensus/sealing

.PHONY: epochs-tests
epochs-tests:
	GO111MODULE=on go test $(if $(VERBOSE),-v,) $(if $(JSON_OUTPUT),-json,) $(if $(NUM_RUNS),-count $(NUM_RUNS),) -tags relic ./tests/epochs/views_progress
	GO111MODULE=on go test $(if $(VERBOSE),-v,) $(if $(JSON_OUTPUT),-json,) $(if $(NUM_RUNS),-count $(NUM_RUNS),) -tags relic ./tests/epochs/epoch_join_and_leave_an
	GO111MODULE=on go test $(if $(VERBOSE),-v,) $(if $(JSON_OUTPUT),-json,) $(if $(NUM_RUNS),-count $(NUM_RUNS),) -tags relic ./tests/epochs/epoch_join_and_leave_vn
	GO111MODULE=on go test $(if $(VERBOSE),-v,) $(if $(JSON_OUTPUT),-json,) $(if $(NUM_RUNS),-count $(NUM_RUNS),) -tags relic ./tests/epochs/epoch_join_and_leave_ln
	GO111MODULE=on go test $(if $(VERBOSE),-v,) $(if $(JSON_OUTPUT),-json,) $(if $(NUM_RUNS),-count $(NUM_RUNS),) -tags relic ./tests/epochs/epoch_join_and_leave_sn

.PHONY: common-tests
common-tests:
	GO111MODULE=on go test $(if $(VERBOSE),-v,) $(if $(JSON_OUTPUT),-json,) $(if $(NUM_RUNS),-count $(NUM_RUNS),) -tags relic ./tests/common/ghost_node_send
	GO111MODULE=on go test $(if $(VERBOSE),-v,) $(if $(JSON_OUTPUT),-json,) $(if $(NUM_RUNS),-count $(NUM_RUNS),) -tags relic ./tests/common/ghost_node_subscribe
	GO111MODULE=on go test $(if $(VERBOSE),-v,) $(if $(JSON_OUTPUT),-json,) $(if $(NUM_RUNS),-count $(NUM_RUNS),) -tags relic ./tests/common/mvp
	GO111MODULE=on go test $(if $(VERBOSE),-v,) $(if $(JSON_OUTPUT),-json,) $(if $(NUM_RUNS),-count $(NUM_RUNS),) -tags relic ./tests/common/mvp_bootstrap

.PHONY: execution-tests
execution-tests:
	GO111MODULE=on go test $(if $(VERBOSE),-v,) $(if $(JSON_OUTPUT),-json,) $(if $(NUM_RUNS),-count $(NUM_RUNS),) -tags relic ./tests/execution/chunk_data_pack
	# GO111MODULE=on go test $(if $(VERBOSE),-v,) $(if $(JSON_OUTPUT),-json,) $(if $(NUM_RUNS),-count $(NUM_RUNS),) -tags relic ./tests/execution/failing_tx_reverted
	GO111MODULE=on go test $(if $(VERBOSE),-v,) $(if $(JSON_OUTPUT),-json,) $(if $(NUM_RUNS),-count $(NUM_RUNS),) -tags relic ./tests/execution/state_sync

.PHONY: verification-tests
verification-tests:
	GO111MODULE=on go test $(if $(VERBOSE),-v,) $(if $(JSON_OUTPUT),-json,) $(if $(NUM_RUNS),-count $(NUM_RUNS),) -tags relic ./tests/verification/happypath
	GO111MODULE=on go test $(if $(VERBOSE),-v,) $(if $(JSON_OUTPUT),-json,) $(if $(NUM_RUNS),-count $(NUM_RUNS),) -tags relic ./tests/verification/systemchunk
	GO111MODULE=on go test $(if $(VERBOSE),-v,) $(if $(JSON_OUTPUT),-json,) $(if $(NUM_RUNS),-count $(NUM_RUNS),) -tags relic ./tests/verification/streamNegotiation

.PHONY: network-tests
network-tests:
	GO111MODULE=on go test $(if $(VERBOSE),-v,) $(if $(JSON_OUTPUT),-json,) $(if $(NUM_RUNS),-count $(NUM_RUNS),) -tags relic ./tests/network

.PHONY: benchmark
benchmark:
	GO111MODULE=on go test -v -tags relic -count=1 -timeout 30m ./benchmark -run Benchmark

.PHONY: ci-benchmark
ci-benchmark:
	GO111MODULE=on ENV=TEAMCITY go test -v -tags relic -count=1 -timeout 15m ./benchmark -run Benchmark<|MERGE_RESOLUTION|>--- conflicted
+++ resolved
@@ -20,12 +20,8 @@
 
 .PHONY: collection-tests
 collection-tests:
-<<<<<<< HEAD
-	GO111MODULE=on go test $(if $(VERBOSE),-v,) $(if $(JSON_OUTPUT),-json,) $(if $(NUM_RUNS),-count $(NUM_RUNS),) -tags relic ./tests/collection/proposal
-=======
 	# flakey as it often hits port already allocated, since too many containers are created by the multi cluster test case
 	# GO111MODULE=on go test $(if $(VERBOSE),-v,) $(if $(JSON_OUTPUT),-json,) $(if $(NUM_RUNS),-count $(NUM_RUNS),) -tags relic ./tests/collection/proposal
->>>>>>> 6dd20d5b
 	# GO111MODULE=on go test $(if $(VERBOSE),-v,) $(if $(JSON_OUTPUT),-json,) $(if $(NUM_RUNS),-count $(NUM_RUNS),) -tags relic ./tests/collection/tx_ingress
 
 .PHONY: consensus-tests
