package utils

import (
	"context"
	"errors"
	"fmt"
	"io/fs"
	"os"
	"sync"
	"time"

	"github.com/onflow/cadence"
	flowsdk "github.com/onflow/flow-go-sdk"
	"github.com/rs/zerolog"

	"github.com/onflow/flow-go/module/metrics"

	"github.com/onflow/flow-go-sdk/client"
	"github.com/onflow/flow-go-sdk/crypto"
)

type LoadType string

const (
	TokenTransferLoadType LoadType = "token-transfer"
	TokenAddKeysLoadType  LoadType = "add-keys"
	CompHeavyLoadType     LoadType = "computation-heavy"
	EventHeavyLoadType    LoadType = "event-heavy"
	LedgerHeavyLoadType   LoadType = "ledger-heavy"
)

<<<<<<< HEAD
var accountCreationBatchSize int = 100

const tokensPerTransfer = 0.01 // flow testnets only have 10e6 total supply, so we choose a small amount here
=======
var accountCreationBatchSize = 50 // a higher number would hit max storage interaction limit
const tokensPerTransfer = 0.01    // flow testnets only have 10e6 total supply, so we choose a small amount here
>>>>>>> 7a4fc42b

// ContLoadGenerator creates a continuous load of transactions to the network
// by creating many accounts and transfer flow tokens between them
type ContLoadGenerator struct {
	log                  zerolog.Logger
	loaderMetrics        *metrics.LoaderCollector
	initialized          bool
	tps                  int
	numberOfAccounts     int
	trackTxs             bool
	flowClient           *client.Client
	supervisorClient     *client.Client
	serviceAccount       *flowAccount
	flowTokenAddress     *flowsdk.Address
	fungibleTokenAddress *flowsdk.Address
	favContractAddress   *flowsdk.Address
	accounts             []*flowAccount
	availableAccounts    chan *flowAccount                             // queue with accounts available for   workers
	happeningAccounts    chan func() (*flowAccount, string, time.Time) // queue with accounts happening after worker processing
	txTracker            *TxTracker
	txStatsTracker       *TxStatsTracker
	workerStatsTracker   *WorkerStatsTracker
	workers              []*Worker
	blockRef             BlockRef
	stopped              bool
	loadType             LoadType
	feedbackEnabled      bool
	availableAccountsLo  int
}

// NewContLoadGenerator returns a new ContLoadGenerator
func NewContLoadGenerator(
	log zerolog.Logger,
	loaderMetrics *metrics.LoaderCollector,
	flowClient *client.Client,
	supervisorClient *client.Client,
	loadedAccessAddr string,
	servAccPrivKeyHex string,
	serviceAccountAddress *flowsdk.Address,
	fungibleTokenAddress *flowsdk.Address,
	flowTokenAddress *flowsdk.Address,
	tps int,
	loadType LoadType,
	feedbackEnabled bool,
) (*ContLoadGenerator, error) {

	multiplier := 10
	if feedbackEnabled {
		multiplier = 20                // bigger if feedbackEnabled otherwise we can run out of accounts for sending transactions
		accountCreationBatchSize = 250 // due to the bigger multiplier we enlarge accountCreationBatchSize to create the accounts faster
	}
	numberOfAccounts := tps * multiplier // 1 second per block, factor 10 for delays to prevent sequence number collisions

	servAcc, err := loadServiceAccount(flowClient, serviceAccountAddress, servAccPrivKeyHex)
	if err != nil {
		return nil, fmt.Errorf("error loading service account %w", err)
	}

	// TODO get these params hooked to the top level
	txStatsTracker := NewTxStatsTracker(&StatsConfig{1, 1, 1, 1, 1, numberOfAccounts})
	txTracker, err := NewTxTracker(log, 5000, 100, loadedAccessAddr, time.Second, txStatsTracker)
	if err != nil {
		return nil, err
	}

	lGen := &ContLoadGenerator{
		log:                  log,
		loaderMetrics:        loaderMetrics,
		initialized:          false,
		tps:                  tps,
		numberOfAccounts:     numberOfAccounts,
		trackTxs:             false,
		flowClient:           flowClient,
		supervisorClient:     supervisorClient,
		serviceAccount:       servAcc,
		fungibleTokenAddress: fungibleTokenAddress,
		flowTokenAddress:     flowTokenAddress,
		accounts:             make([]*flowAccount, 0),
		availableAccounts:    make(chan *flowAccount, numberOfAccounts),
		happeningAccounts:    make(chan func() (*flowAccount, string, time.Time), numberOfAccounts),
		txTracker:            txTracker,
		txStatsTracker:       txStatsTracker,
		workerStatsTracker:   NewWorkerStatsTracker(),
		blockRef:             NewBlockRef(supervisorClient),
		loadType:             loadType,
		feedbackEnabled:      feedbackEnabled,
		availableAccountsLo:  numberOfAccounts,
	}

	return lGen, nil
}

func (lg *ContLoadGenerator) Init() error {
	for i := 0; i < lg.numberOfAccounts; i += accountCreationBatchSize {
		if lg.stopped == true {
			return nil
		}

		num := lg.numberOfAccounts - i
		if num > accountCreationBatchSize {
			num = accountCreationBatchSize
		}
		err := lg.createAccounts(num)
		if err != nil {
			return err
		}
	}
	err := lg.SetupFavContract()
	if err != nil {
		lg.log.Error().Err(err).Msgf("failed to setup fav contract")
		return err
	}

	return nil
}

func (lg *ContLoadGenerator) SetupFavContract() error {
	// take one of the accounts
	if len(lg.accounts) == 0 {
		return fmt.Errorf("can't setup fav contract, zero accounts available")
	}

	acc := lg.accounts[0]

	blockRef, err := lg.blockRef.Get()
	if err != nil {
		lg.log.Error().Err(err).Msgf("error getting reference block")
		return err
	}

	lg.log.Trace().Msgf("creating fav contract deployment script")
	deployScript := DeployingMyFavContractScript()

	lg.log.Trace().Msgf("creating fav contract deployment transaction")
	deploymentTx := flowsdk.NewTransaction().
		SetReferenceBlockID(blockRef).
		SetScript(deployScript).
		SetGasLimit(9999).
		SetProposalKey(*acc.address, 0, acc.seqNumber).
		SetPayer(*acc.address).
		AddAuthorizer(*acc.address)

	lg.log.Trace().Msgf("signing transaction")
	err = acc.signTx(deploymentTx, 0)
	if err != nil {
		lg.log.Error().Err(err).Msgf("error signing transaction")
		return err
	}

	lg.sendTx(-1, deploymentTx)
	lg.favContractAddress = acc.address

	return nil
}

func (lg *ContLoadGenerator) Start() {
	// spawn workers
	for i := 0; i < lg.tps; i++ {
		var worker Worker

		switch lg.loadType {
		case TokenTransferLoadType:
			worker = NewWorker(i, 1*time.Second, lg.sendTokenTransferTx)
		case TokenAddKeysLoadType:
			worker = NewWorker(i, 1*time.Second, lg.sendAddKeyTx)
		// other types
		default:
			worker = NewWorker(i, 1*time.Second, lg.sendFavContractTx)
		}

		worker.Start()
		lg.workerStatsTracker.AddWorker()

		lg.workers = append(lg.workers, &worker)
	}

	lg.workerStatsTracker.StartPrinting(1 * time.Second)
}

func (lg *ContLoadGenerator) Stop() {
	lg.stopped = true
	for _, w := range lg.workers {
		w.Stop()
	}
	lg.txTracker.Stop()
	lg.workerStatsTracker.StopPrinting()
}

func (lg *ContLoadGenerator) createAccounts(num int) error {
	lg.log.Info().Msgf("creating and funding %d accounts...", num)

	blockRef, err := lg.blockRef.Get()
	if err != nil {
		return err
	}

	wg := sync.WaitGroup{}

	privKey := randomPrivateKey()
	accountKey := flowsdk.NewAccountKey().
		FromPrivateKey(privKey).
		SetHashAlgo(crypto.SHA3_256).
		SetWeight(flowsdk.AccountKeyWeightThreshold)

	// Generate an account creation script
	createAccountTx := flowsdk.NewTransaction().
		SetScript(CreateAccountsScript(*lg.fungibleTokenAddress, *lg.flowTokenAddress)).
		SetReferenceBlockID(blockRef).
		SetGasLimit(9999).
		SetProposalKey(
			*lg.serviceAccount.address,
			lg.serviceAccount.accountKey.Index,
			lg.serviceAccount.accountKey.SequenceNumber,
		).
		AddAuthorizer(*lg.serviceAccount.address).
		SetPayer(*lg.serviceAccount.address)

	publicKey := bytesToCadenceArray(accountKey.Encode())
	count := cadence.NewInt(num)

	initialTokenAmount, err := cadence.NewUFix64FromParts(
		24*60*60*tokensPerTransfer, //  (24 hours at 1 block per second and 10 tokens sent)
		0,
	)
	if err != nil {
		return err
	}

	err = createAccountTx.AddArgument(publicKey)
	if err != nil {
		return err
	}

	err = createAccountTx.AddArgument(count)
	if err != nil {
		return err
	}

	err = createAccountTx.AddArgument(initialTokenAmount)
	if err != nil {
		return err
	}

	lg.serviceAccount.signerLock.Lock()
	err = createAccountTx.SignEnvelope(
		*lg.serviceAccount.address,
		lg.serviceAccount.accountKey.Index,
		lg.serviceAccount.signer,
	)
	if err != nil {
		return err
	}
	lg.serviceAccount.accountKey.SequenceNumber++
	lg.serviceAccount.signerLock.Unlock()

	err = lg.flowClient.SendTransaction(context.Background(), *createAccountTx)
	if err != nil {
		return err
	}

	wg.Add(1)

	i := 0

	lg.txTracker.AddTx(createAccountTx.ID(),
		nil,
		func(_ flowsdk.Identifier, res *flowsdk.TransactionResult) {
			defer wg.Done()

			lg.log.Debug().
				Str("status", res.Status.String()).
				Msg("account creation tx executed")

			if res.Error != nil {
				lg.log.Error().
					Err(res.Error).
					Msg("account creation tx failed")
			}

			for _, event := range res.Events {
				lg.log.Trace().
					Str("event_type", event.Type).
					Str("event", event.String()).
					Msg("account creatin tx event")

				if event.Type == flowsdk.EventAccountCreated {
					accountCreatedEvent := flowsdk.AccountCreatedEvent(event)
					accountAddress := accountCreatedEvent.Address()

					lg.log.Trace().
						Hex("address", accountAddress.Bytes()).
						Msg("new account created")

					signer := crypto.NewInMemorySigner(privKey, accountKey.HashAlgo)

					newAcc := newFlowAccount(i, &accountAddress, accountKey, signer)
					i++

					lg.accounts = append(lg.accounts, newAcc)
					lg.availableAccounts <- newAcc

					lg.log.Debug().
						Hex("address", accountAddress.Bytes()).
						Msg("new account added")
				}
			}
		},
		nil, // on sealed
		func(_ flowsdk.Identifier) {
			lg.log.Error().Msg("setup transaction (account creation) has expired")
			wg.Done()
		}, // on expired
		func(_ flowsdk.Identifier) {
			lg.log.Error().Msg("setup transaction (account creation) has timed out")
			wg.Done()
		}, // on timeout
		func(_ flowsdk.Identifier, err error) {
			lg.log.Error().Err(err).Msg("setup transaction (account creation) encountered an error")
			wg.Done()
		}, // on error
		120)

	wg.Wait()

	lg.log.Info().Msgf("created %d accounts", len(lg.accounts))

	return nil
}

func (lg *ContLoadGenerator) sendAddKeyTx(workerID int) {
	// TODO move this as a configurable parameter
	numberOfKeysToAdd := 40
	blockRef, err := lg.blockRef.Get()
	if err != nil {
		lg.log.Error().Err(err).Msgf("workerID=%d error getting reference block", workerID)
		return
	}

	lg.log.Trace().Msgf("workerID=%d getting next available account", workerID)

	acc := <-lg.availableAccounts
	defer func() { lg.availableAccounts <- acc }()

	lg.log.Trace().Msgf("workerID=%d creating add proposer key script", workerID)
	cadenceKeys := make([]cadence.Value, numberOfKeysToAdd)
	for i := 0; i < numberOfKeysToAdd; i++ {
		cadenceKeys[i] = bytesToCadenceArray(lg.serviceAccount.accountKey.Encode())
	}
	cadenceKeysArray := cadence.NewArray(cadenceKeys)

	addKeysScript, err := AddKeyToAccountScript()
	if err != nil {
		lg.log.Error().Err(err).Msgf("workerID=%d error getting add key to account script", workerID)
		return
	}

	addKeysTx := flowsdk.NewTransaction().
		SetScript(addKeysScript).
		AddAuthorizer(*acc.address).
		SetReferenceBlockID(blockRef).
		SetGasLimit(9999).
		SetProposalKey(
			*lg.serviceAccount.address,
			lg.serviceAccount.accountKey.Index,
			lg.serviceAccount.accountKey.SequenceNumber,
		).
		SetPayer(*lg.serviceAccount.address)

	err = addKeysTx.AddArgument(cadenceKeysArray)
	if err != nil {
		lg.log.Error().Err(err).Msgf("workerID=%d error constructing add keys to account transaction", workerID)
		return
	}

	lg.log.Trace().Msgf("workerID=%d creating transaction", workerID)

	addKeysTx.SetReferenceBlockID(blockRef).
		SetProposalKey(*acc.address, 0, acc.seqNumber).
		SetPayer(*acc.address).
		AddAuthorizer(*acc.address)

	lg.log.Trace().Msgf("workerID=%d signing transaction", workerID)
	err = acc.signTx(addKeysTx, 0)
	if err != nil {
		lg.log.Error().Err(err).Msgf("workerID=%d error signing transaction", workerID)
		return
	}

	lg.sendTx(workerID, addKeysTx)
}

func (lg *ContLoadGenerator) pushAccountsHappening(workerID int, acc *flowAccount, tx_id string, timeNow time.Time) {
	lg.log.Trace().Msgf("workerID=%d pushing happening address", workerID)
	lg.happeningAccounts <- (func() (*flowAccount, string, time.Time) { return acc, tx_id, timeNow })
}

func (lg *ContLoadGenerator) probeAccountsHappening(workerID int) {
	channelElements := len(lg.happeningAccounts)
	lg.log.Trace().Msgf("workerID=%d probing happening address from channel with %d elements", workerID, channelElements)
	for i := 0; i < channelElements; i++ {
		acc, tx_id, timeAtSendTx := (<-lg.happeningAccounts)()
		txIdFile := fmt.Sprintf("/dev/shm/flow-transaction-feedback/%s/%s/%s.txt", tx_id[0:2], tx_id[2:4], tx_id[4:]) // e.g. /dev/shm/flow-transaction-feedback/70/b9/4146a01bc7843dc9547837e19ba0da6899fdd83ae61e2cf2e3fb4555da6a.txt
		lg.log.Trace().Msgf("workerID=%d probing happening address %x account %d tx_id %s AKA %s", workerID, acc.address.Bytes(), acc.i, tx_id, txIdFile)
		if _, err := os.Stat(txIdFile); errors.Is(err, fs.ErrNotExist) {
			// come here if file does not exist; means account is still happening...
			lg.pushAccountsHappening(workerID, acc, tx_id, timeAtSendTx)

			elapsed := time.Since(timeAtSendTx).Seconds()
			elapsedSuspicious := 30.0
			if (elapsed >= elapsedSuspicious) && (elapsed < (1 + elapsedSuspicious)) {
				// come here to capture transactions which mysteriously have had no feedback after 30 seconds
				// note: this should only be output once as its age reaches and passes through a certain amount of seconds...
				lg.log.Warn().Msgf("workerID=%d address %x account %d tx_id=%s has been happening for %f seconds and counting", workerID, acc.address.Bytes(), acc.i, tx_id, elapsed)
			}
		} else {
			// come here if file exists; means account is good to be used again
			lg.availableAccounts <- acc
			e := os.Remove(txIdFile)
			if e != nil {
				lg.log.Error().Err(err).Msgf("workerID=%d error removing txIdFile=%s", workerID, txIdFile)
				panic("ERROR: failed to remove txIdFile")
			}
		}
	}
}

func (lg *ContLoadGenerator) sendTokenTransferTx(workerID int) {

	blockRef, err := lg.blockRef.Get()
	if err != nil {
		lg.log.Error().Err(err).Msgf("workerID=%d error getting reference block", workerID)
		return
	}

	if 0 == workerID {
		if lg.feedbackEnabled {
			// come here if feedbackEnabled so that worker with workerID 0 can probe to see if accounts are no longer happening
			defer lg.probeAccountsHappening(workerID)

			// come here to have workerID 0 keep track of lowest number of available accounts in channel
			if len(lg.availableAccounts) < lg.availableAccountsLo {
				lg.availableAccountsLo = len(lg.availableAccounts)
				lg.log.Debug().Msgf("workerID=%d discovered new availableAccountsLo=%d of numberOfAccounts=%d", workerID, lg.availableAccountsLo, lg.numberOfAccounts)
			}
		}
	}

	lg.log.Trace().Msgf("workerID=%d getting next available account from channel with %d elements", workerID, len(lg.availableAccounts))
	var acc *flowAccount
	var ok bool
	select { // use select so that channel is non-blocking
	case acc, ok = <-lg.availableAccounts:
		if ok {
			// come here if read from next available account channel
		} else {
			// come here if next available account channel closed; in theory this should never happen
			lg.log.Error().Msgf("workerID=%d ERROR: next available account channel closed; skipping send", workerID)
			return
		}
	default:
		// come here if nothing to read from next available account channel; in theory this should never happen
		lg.log.Error().Msgf("workerID=%d ERROR: next available account channel empty; skipping send // channels availableAccounts[%d] happeningAccounts[%d]", workerID, len(lg.availableAccounts), len(lg.happeningAccounts))
		return
	}
	if !lg.feedbackEnabled {
		// come here if feedback disabled and happening accounts get recycled by time... which can result in transaction execution sequence mismatch errors
		defer func() { lg.availableAccounts <- acc }()
	}

	lg.log.Trace().Msgf("workerID=%d getting next account", workerID)
	nextAcc := lg.accounts[(acc.i+1)%len(lg.accounts)]

	lg.log.Trace().Msgf("workerID=%d creating transfer script for tokensPerTransfer %f from address %x to %x account %d to %d", workerID, tokensPerTransfer, acc.address.Bytes(), nextAcc.address.Bytes(), acc.i, nextAcc.i)
	transferTx, err := TokenTransferTransaction(
		lg.fungibleTokenAddress,
		lg.flowTokenAddress,
		nextAcc.address,
		tokensPerTransfer)
	if err != nil {
		lg.log.Error().Err(err).Msgf("workerID=%d error creating token transfer script", workerID)
		return
	}

	lg.log.Trace().Msgf("workerID=%d creating token transfer transaction", workerID)
	transferTx = transferTx.
		SetReferenceBlockID(blockRef).
		SetGasLimit(9999).
		SetProposalKey(*acc.address, 0, acc.seqNumber).
		SetPayer(*acc.address).
		AddAuthorizer(*acc.address)

	lg.log.Trace().Msgf("workerID=%d signing transaction", workerID)
	err = acc.signTx(transferTx, 0)
	if err != nil {
		lg.log.Error().Err(err).Msgf("workerID=%d error signing transaction", workerID)
		return
	}

	lg.sendTx(workerID, transferTx)

	if lg.feedbackEnabled {
		// come here if feedback enable and happening accounts get recycled after checking they make it into a block
		lg.pushAccountsHappening(workerID, acc, transferTx.ID().String(), time.Now())
	}
}

// TODO update this to include loadtype
func (lg *ContLoadGenerator) sendFavContractTx(workerID int) {

	blockRef, err := lg.blockRef.Get()
	if err != nil {
		lg.log.Error().Err(err).Msgf("workerID=%d error getting reference block", workerID)
		return
	}

	lg.log.Trace().Msgf("workerID=%d getting next available account", workerID)

	acc := <-lg.availableAccounts
	defer func() { lg.availableAccounts <- acc }()
	var txScript []byte

	switch lg.loadType {
	case CompHeavyLoadType:
		txScript = ComputationHeavyScript(*lg.favContractAddress)
	case EventHeavyLoadType:
		txScript = EventHeavyScript(*lg.favContractAddress)
	case LedgerHeavyLoadType:
		txScript = LedgerHeavyScript(*lg.favContractAddress)
	}

	lg.log.Trace().Msgf("workerID=%d creating transaction", workerID)
	tx := flowsdk.NewTransaction().
		SetReferenceBlockID(blockRef).
		SetScript(txScript).
		SetGasLimit(9999).
		SetProposalKey(*acc.address, 0, acc.seqNumber).
		SetPayer(*acc.address).
		AddAuthorizer(*acc.address)

	lg.log.Trace().Msgf("workerID=%d signing transaction", workerID)
	err = acc.signTx(tx, 0)
	if err != nil {
		lg.log.Error().Err(err).Msgf("workerID=%d error signing transaction", workerID)
		return
	}

	lg.sendTx(workerID, tx)
}

func (lg *ContLoadGenerator) sendTx(workerID int, tx *flowsdk.Transaction) {
	// TODO move this as a configurable parameter

	lg.log.Trace().Msgf("workerID=%d sending transaction tx_id=%s", workerID, tx.ID().String())
	err := lg.flowClient.SendTransaction(context.Background(), *tx)
	if err != nil {
		lg.log.Error().Err(err).Msgf("workerID=%d error sending transaction", workerID)
		return
	}

	lg.log.Trace().Msgf("workerID=%d tracking sent transaction", workerID)
	lg.workerStatsTracker.AddTxSent()
	lg.loaderMetrics.TransactionSent()

	if lg.trackTxs {
		stopped := false
		wg := sync.WaitGroup{}
		lg.txTracker.AddTx(tx.ID(),
			nil,
			func(_ flowsdk.Identifier, res *flowsdk.TransactionResult) {
				lg.log.Trace().Str("tx_id", tx.ID().String()).Msgf("workerID=%d finalized tx", workerID)
				if !stopped {
					stopped = true
					wg.Done()
				}
			}, // on finalized
			func(_ flowsdk.Identifier, _ *flowsdk.TransactionResult) {
				lg.log.Trace().Str("tx_id", tx.ID().String()).Msgf("workerID=%d sealed tx", workerID)
			}, // on sealed
			func(_ flowsdk.Identifier) {
				lg.log.Warn().Str("tx_id", tx.ID().String()).Msgf("workerID=%d tx expired", workerID)
				if !stopped {
					stopped = true
					wg.Done()
				}
			}, // on expired
			func(_ flowsdk.Identifier) {
				lg.log.Warn().Str("tx_id", tx.ID().String()).Msgf("workerID=%d tx timed out", workerID)
				if !stopped {
					stopped = true
					wg.Done()
				}
			}, // on timout
			func(_ flowsdk.Identifier, err error) {
				lg.log.Error().Err(err).Str("tx_id", tx.ID().String()).Msgf("workerID=%d tx error", workerID)
				if !stopped {
					stopped = true
					wg.Done()
				}
			}, // on error
			60)
		wg.Add(1)
		wg.Wait()
	}
}<|MERGE_RESOLUTION|>--- conflicted
+++ resolved
@@ -29,14 +29,8 @@
 	LedgerHeavyLoadType   LoadType = "ledger-heavy"
 )
 
-<<<<<<< HEAD
-var accountCreationBatchSize int = 100
-
-const tokensPerTransfer = 0.01 // flow testnets only have 10e6 total supply, so we choose a small amount here
-=======
 var accountCreationBatchSize = 50 // a higher number would hit max storage interaction limit
 const tokensPerTransfer = 0.01    // flow testnets only have 10e6 total supply, so we choose a small amount here
->>>>>>> 7a4fc42b
 
 // ContLoadGenerator creates a continuous load of transactions to the network
 // by creating many accounts and transfer flow tokens between them
