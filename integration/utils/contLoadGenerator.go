--- conflicted
+++ resolved
@@ -4,11 +4,8 @@
 	"context"
 	"errors"
 	"fmt"
-<<<<<<< HEAD
 	"os"
-=======
 	"sync"
->>>>>>> 4e330f58
 
 	"time"
 
@@ -226,7 +223,6 @@
 			w.Stop()
 		}()
 	}
-<<<<<<< HEAD
 
 	if !lg.startTime.IsZero() {
 		totalTPS := lg.workerStatsTracker.AvgTPSBetween(lg.startTime, lg.stopTime)
@@ -248,9 +244,7 @@
 	}
 
 	lg.txTracker.Stop()
-=======
 	wg.Wait()
->>>>>>> 4e330f58
 	lg.workerStatsTracker.StopPrinting()
 	lg.log.Debug().Msg("stopping follower")
 	lg.follower.Stop()
