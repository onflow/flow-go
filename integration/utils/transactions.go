package utils

import (
	"fmt"

	"github.com/onflow/cadence"
	"github.com/onflow/flow-core-contracts/lib/go/templates"
	fttemplates "github.com/onflow/flow-ft/lib/go/templates"

	sdk "github.com/onflow/flow-go-sdk"
	"github.com/onflow/flow-go-sdk/crypto"
	sdktemplates "github.com/onflow/flow-go-sdk/templates"
	"github.com/onflow/flow-go/model/flow"
)

func LocalnetEnv() templates.Environment {
	return templates.Environment{
		IDTableAddress:           "f8d6e0586b0a20c7",
		FungibleTokenAddress:     "ee82856bf20e2aa6",
		FlowTokenAddress:         "0ae53cb6e3f42a79",
		LockedTokensAddress:      "f8d6e0586b0a20c7",
		StakingProxyAddress:      "f8d6e0586b0a20c7",
		DkgAddress:               "f8d6e0586b0a20c7",
		QuorumCertificateAddress: "f8d6e0586b0a20c7",
	}
}

// MakeCreateStakingCollectionTx submits transaction stakingCollection/setup_staking_collection.cdc
// which will setup the staking collection object for the account
func MakeCreateStakingCollectionTx(
	env templates.Environment,
	stakingAccount *sdk.Account,
	stakingAccountKeyID int,
	stakingSigner crypto.Signer,
	payerAddress sdk.Address,
	latestBlockID sdk.Identifier,
) (*sdk.Transaction, error) {
	accountKey := stakingAccount.Keys[stakingAccountKeyID]
	tx := sdk.NewTransaction().
		SetScript(templates.GenerateCollectionSetup(env)).
		SetGasLimit(9999).
		SetReferenceBlockID(latestBlockID).
		SetProposalKey(stakingAccount.Address, stakingAccountKeyID, accountKey.SequenceNumber).
		SetPayer(payerAddress).
		AddAuthorizer(stakingAccount.Address)

	//signing the payload as used AddAuthorizer
	err := tx.SignPayload(stakingAccount.Address, stakingAccountKeyID, stakingSigner)
	if err != nil {
		return nil, fmt.Errorf("could not sign payload: %w", err)
	}

	return tx, nil
}

func MakeStakingCollectionRegisterNodeTx(
	env templates.Environment,
	stakingAccount *sdk.Account,
	stakingAccountKeyID int,
	stakingSigner crypto.Signer,
	payerAddress sdk.Address,
	latestBlockID sdk.Identifier,
	nodeID flow.Identifier,
	role flow.Role,
	networkingAddress string,
	networkingKey string,
	stakingKey string,
	amount string,
<<<<<<< HEAD
	machineKey sdk.AccountKey,
=======
	machineKey *sdk.AccountKey,
>>>>>>> 9652b94c
) (*sdk.Transaction, error) {
	accountKey := stakingAccount.Keys[stakingAccountKeyID]
	tx := sdk.NewTransaction().
		SetScript(templates.GenerateCollectionRegisterNode(env)).
		SetGasLimit(9999).
		SetReferenceBlockID(latestBlockID).
		SetProposalKey(stakingAccount.Address, stakingAccountKeyID, accountKey.SequenceNumber).
		SetPayer(payerAddress).
		AddAuthorizer(stakingAccount.Address)

	id, _ := cadence.NewString(nodeID.String())
	err := tx.AddArgument(id)
	if err != nil {
		return nil, err
	}

	r := cadence.NewUInt8(uint8(role))
	err = tx.AddArgument(r)
	if err != nil {
		return nil, err
	}

	networkingAddressCDC, _ := cadence.NewString(networkingAddress)
	err = tx.AddArgument(networkingAddressCDC)
	if err != nil {
		return nil, err
	}

	networkingKeyCDC, _ := cadence.NewString(networkingKey)
	err = tx.AddArgument(networkingKeyCDC)
	if err != nil {
		return nil, err
	}

	stakingKeyCDC, _ := cadence.NewString(stakingKey)
	err = tx.AddArgument(stakingKeyCDC)
	if err != nil {
		return nil, err
	}

	amountCDC, _ := cadence.NewUFix64(amount)
	err = tx.AddArgument(amountCDC)
	if err != nil {
		return nil, err
	}

<<<<<<< HEAD
	publicKeys := make([]cadence.Value, 1)
	publicKey, err := sdktemplates.AccountKeyToCadenceCryptoKey(&machineKey)
	if err != nil {
		return nil, err
	}
	publicKeys[0] = publicKey
	publicKeysCDC := cadence.NewArray(publicKeys)

	err = tx.AddArgument(cadence.NewOptional(publicKeysCDC))
	if err != nil {
		return nil, err
=======
	if machineKey != nil {
		// for collection/consensus nodes, register the machine account key
		publicKey, err := sdktemplates.AccountKeyToCadenceCryptoKey(machineKey)
		if err != nil {
			return nil, err
		}
		publicKeysCDC := cadence.NewArray([]cadence.Value{publicKey})

		err = tx.AddArgument(cadence.NewOptional(publicKeysCDC))
		if err != nil {
			return nil, err
		}
	} else {
		// for other nodes, pass nil to avoid registering any machine account key
		err = tx.AddArgument(cadence.NewOptional(nil))
		if err != nil {
			return nil, err
		}
>>>>>>> 9652b94c
	}

	err = tx.SignPayload(stakingAccount.Address, stakingAccountKeyID, stakingSigner)
	if err != nil {
		return nil, fmt.Errorf("could not sign payload: %w", err)
	}

	return tx, nil
}

func MakeStakingCollectionCloseStakeTx(
	env templates.Environment,
	stakingAccount *sdk.Account,
	stakingAccountKeyID int,
	stakingSigner crypto.Signer,
	payerAddress sdk.Address,
	latestBlockID sdk.Identifier,
	nodeID flow.Identifier,
) (*sdk.Transaction, error) {
	accountKey := stakingAccount.Keys[stakingAccountKeyID]
	tx := sdk.NewTransaction().
		SetScript(templates.GenerateCollectionCloseStake(env)).
		SetGasLimit(9999).
		SetReferenceBlockID(latestBlockID).
		SetProposalKey(stakingAccount.Address, stakingAccountKeyID, accountKey.SequenceNumber).
		SetPayer(payerAddress).
		AddAuthorizer(stakingAccount.Address)

	id, _ := cadence.NewString(nodeID.String())
	err := tx.AddArgument(id)
	if err != nil {
		return nil, err
	}

	err = tx.AddArgument(cadence.NewOptional(nil))
	if err != nil {
		return nil, err
	}

	err = tx.SignPayload(stakingAccount.Address, stakingAccountKeyID, stakingSigner)
	if err != nil {
		return nil, fmt.Errorf("could not sign payload: %w", err)
	}

	return tx, nil
}

// MakeAdminRemoveNodeTx makes the admin remove node transaction.  This is equivalent to the node un-staking and will result in removal at the next epoch boundary
func MakeAdminRemoveNodeTx(
	env templates.Environment,
	adminAccount *sdk.Account,
	adminAccountKeyID int,
	latestBlockID sdk.Identifier,
	nodeID flow.Identifier,
) (*sdk.Transaction, error) {
	accountKey := adminAccount.Keys[adminAccountKeyID]
	tx := sdk.NewTransaction().
		SetScript(templates.GenerateRemoveNodeScript(env)).
		SetGasLimit(9999).
		SetReferenceBlockID(latestBlockID).
		SetProposalKey(adminAccount.Address, adminAccountKeyID, accountKey.SequenceNumber).
		SetPayer(adminAccount.Address).
		AddAuthorizer(adminAccount.Address)

	id, _ := cadence.NewString(nodeID.String())
	err := tx.AddArgument(id)
	if err != nil {
		return nil, err
	}

	return tx, nil
}

func MakeTransferTokenTx(env templates.Environment, receiver sdk.Address, sender *sdk.Account, senderKeyID int, tokenAmount string, latestBlockID sdk.Identifier) (
	*sdk.Transaction, error) {

	senderKey := sender.Keys[senderKeyID]
	fungible := sdk.HexToAddress(env.FungibleTokenAddress)
	flowToken := sdk.HexToAddress(env.FlowTokenAddress)
	script := fttemplates.GenerateTransferVaultScript(fungible, flowToken, "FlowToken")

	tx := sdk.NewTransaction().
		SetScript([]byte(script)).
		SetGasLimit(100).
		SetReferenceBlockID(latestBlockID).
		SetProposalKey(sender.Address, senderKeyID, senderKey.SequenceNumber).
		SetPayer(sender.Address).
		AddAuthorizer(sender.Address)

	amount, err := cadence.NewUFix64(tokenAmount)
	if err != nil {
		return nil, fmt.Errorf("could not add arguments to transaction :%w", err)
	}
	err = tx.AddArgument(amount)
	if err != nil {
		return nil, fmt.Errorf("could not add argument to transaction :%w", err)
	}

	err = tx.AddArgument(cadence.NewAddress(receiver))
	if err != nil {
		return nil, fmt.Errorf("could not add argument to transaction :%w", err)
	}
	return tx, nil
}<|MERGE_RESOLUTION|>--- conflicted
+++ resolved
@@ -66,11 +66,7 @@
 	networkingKey string,
 	stakingKey string,
 	amount string,
-<<<<<<< HEAD
-	machineKey sdk.AccountKey,
-=======
 	machineKey *sdk.AccountKey,
->>>>>>> 9652b94c
 ) (*sdk.Transaction, error) {
 	accountKey := stakingAccount.Keys[stakingAccountKeyID]
 	tx := sdk.NewTransaction().
@@ -117,19 +113,6 @@
 		return nil, err
 	}
 
-<<<<<<< HEAD
-	publicKeys := make([]cadence.Value, 1)
-	publicKey, err := sdktemplates.AccountKeyToCadenceCryptoKey(&machineKey)
-	if err != nil {
-		return nil, err
-	}
-	publicKeys[0] = publicKey
-	publicKeysCDC := cadence.NewArray(publicKeys)
-
-	err = tx.AddArgument(cadence.NewOptional(publicKeysCDC))
-	if err != nil {
-		return nil, err
-=======
 	if machineKey != nil {
 		// for collection/consensus nodes, register the machine account key
 		publicKey, err := sdktemplates.AccountKeyToCadenceCryptoKey(machineKey)
@@ -148,7 +131,6 @@
 		if err != nil {
 			return nil, err
 		}
->>>>>>> 9652b94c
 	}
 
 	err = tx.SignPayload(stakingAccount.Address, stakingAccountKeyID, stakingSigner)
