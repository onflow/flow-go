--- conflicted
+++ resolved
@@ -41,13 +41,8 @@
 	go.uber.org/mock v0.5.0
 	golang.org/x/exp v0.0.0-20241217172543-b2144cdd0a67
 	golang.org/x/sync v0.17.0
-<<<<<<< HEAD
-	google.golang.org/grpc v1.75.1
-	google.golang.org/protobuf v1.36.9
-=======
 	google.golang.org/grpc v1.77.0
 	google.golang.org/protobuf v1.36.10
->>>>>>> 40833bb7
 	gopkg.in/yaml.v3 v3.0.1
 )
 
@@ -366,16 +361,6 @@
 	go.uber.org/fx v1.23.0 // indirect
 	go.uber.org/multierr v1.11.0 // indirect
 	go.uber.org/zap v1.27.0 // indirect
-<<<<<<< HEAD
-	golang.org/x/crypto v0.42.0 // indirect
-	golang.org/x/mod v0.28.0 // indirect
-	golang.org/x/net v0.44.0 // indirect
-	golang.org/x/oauth2 v0.30.0 // indirect
-	golang.org/x/sys v0.36.0 // indirect
-	golang.org/x/telemetry v0.0.0-20250908211612-aef8a434d053 // indirect
-	golang.org/x/term v0.35.0 // indirect
-	golang.org/x/text v0.29.0 // indirect
-=======
 	golang.org/x/crypto v0.43.0 // indirect
 	golang.org/x/mod v0.28.0 // indirect
 	golang.org/x/net v0.46.1-0.20251013234738-63d1a5100f82 // indirect
@@ -384,7 +369,6 @@
 	golang.org/x/telemetry v0.0.0-20250908211612-aef8a434d053 // indirect
 	golang.org/x/term v0.36.0 // indirect
 	golang.org/x/text v0.30.0 // indirect
->>>>>>> 40833bb7
 	golang.org/x/time v0.12.0 // indirect
 	golang.org/x/tools v0.37.0 // indirect
 	golang.org/x/xerrors v0.0.0-20240903120638-7835f813f4da // indirect
