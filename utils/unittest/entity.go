package unittest

import (
	"fmt"
	"math/rand"
	"reflect"
	"testing"

	"github.com/onflow/crypto"
	"github.com/stretchr/testify/require"

	"github.com/onflow/flow-go/model/flow"
)

<<<<<<< HEAD
=======
// MockEntity implements a bare minimum entity for sake of test.
// TODO(malleability, #7076): This is a leftover from previous design, it is used to test mempools that are working with entity.
// As soon as that work stream is finished, this entity should be removed.
type MockEntity struct {
	Identifier flow.Identifier
	Nonce      uint64
}

func (m MockEntity) ID() flow.Identifier {
	return m.Identifier
}

func (m MockEntity) Checksum() flow.Identifier {
	return m.Identifier
}

func EntityListFixture(n uint) []*MockEntity {
	list := make([]*MockEntity, 0, n)
	for range n {
		list = append(list, MockEntityFixture())
	}
	return list
}

func MockEntityFixture() *MockEntity {
	return &MockEntity{Identifier: IdentifierFixture()}
}

>>>>>>> 8a4dfe0b
// RequireEntityNonMalleable is a sanity check that the entity is not malleable with regards to the ID() function.
// Non-malleability in this sense means that it is computationally hard to build a different entity with the same ID.
// Hence, changing *any* field of a non-malleable entity should change the ID, which we check here.
// Note that this is sanity check of non-malleability and that passing this test does not guarantee non-malleability.
// Non-malleability is a required property for any entity that implements the [flow.IDEntity] interface. This is especially
// important for entities that contain signatures and are transmitted over the network.
// ID is used by the protocol to insure entity integrity when transmitted over the network. ID must therefore be a binding cryptographic commitment to an entity.
// This function consumes the entity and modifies its fields randomly to ensure that the ID changes after each modification.
// Generally speaking each type that implements [flow.IDEntity] method should be tested with this function.
// ATTENTION: We put only one requirement for data types, that is all fields have to be exported so we can modify them.
func RequireEntityNonMalleable(t *testing.T, entity flow.IDEntity, ops ...MalleabilityCheckerOpt) {
	err := NewMalleabilityChecker(ops...).Check(entity)
	require.NoError(t, err)
}

// MalleabilityChecker is a customizable checker to test whether an entity is malleable. If a structure implements [flow.IDEntity]
// interface, *any* change to the data structure has to change the ID of the entity as well.
// The MalleabilityChecker performs a recursive check of all fields of the entity and ensures that changing any field will change
// the ID of the entity. By default, the MalleabilityChecker uses pre-defined generators for each basic golang type, which return
// a random value, to modify the entity's field values. However, the MalleabilityChecker can be customized, by providing custom
// generators for specific types or specific fields.
//
// The caller can provide a loosely instantiated entity struct, which serves as a template for further modification.
// If checker encounters a field that is nil, it will insert a randomized instance into field and continue the check.
// If checker encounters a nil/empty slice or map, it will create a new instance of the slice/map, insert a value and continue the check.
// In rare cases, a type may have a different ID computation depending on whether a field is nil.
// In such cases, we can use the WithPinnedField option to skip malleability checks on this field.
//
// This checker heavily relies on generation of random values for the fields based on their type. All types are split into three categories:
//  1. structures, primitives, slices, arrays, maps (generateRandomReflectValue)
//  2. interfaces (generateInterfaceFlowValue)
//
// Checker knows how to deal with each of the categories and generate random values for them.
// There are two ways to handle types not natively recognized byt he MalleabilityChecker:
//  1. User can provide a custom type generator for the type using WithTypeGenerator option.
//  2. User can provide a custom generator for the field using WithFieldGenerator option.
//
// It is recommended to use the first option if type is used in multiple places and general enough.
// Matching by type (instead of field name) is less selective, by covering all fields of the given type.
// Field generator is very useful for cases where the field is context-sensitive, and we cannot generate a completely random value.
type MalleabilityChecker struct {
	typeGenerator  map[reflect.Type]func() reflect.Value
	fieldGenerator map[string]func() reflect.Value
	pinnedFields   map[string]struct{}
}

// MalleabilityCheckerOpt is a functional option for the MalleabilityChecker which allows to modify behavior of the checker.
type MalleabilityCheckerOpt func(*MalleabilityChecker)

// WithTypeGenerator allows to override the default behavior of the checker for the given type, meaning if a field of the given type
// is encountered, the MalleabilityChecker will use the provided generator instead of a random value.
// An example usage would be:
//
//	type BarType struct {
//		Baz string
//	}
//	type FooType struct {
//		Bar []BarType
//	}
//
//	...
//
//	WithTypeGenerator(func() BarType { return randomBar()})
//
// ATTENTION: In order for the MalleabilityChecker to work properly, two calls of the generator should produce two different values.
func WithTypeGenerator[T any](generator func() T) MalleabilityCheckerOpt {
	return func(mc *MalleabilityChecker) {
		mc.typeGenerator[reflect.TypeOf((*T)(nil)).Elem()] = func() reflect.Value {
			return reflect.ValueOf(generator())
		}
	}
}

// WithPinnedField allows to skip malleability checks for the given field. If a field with given path is encountered, the MalleabilityChecker
// will skip the check for this field. Pinning is mutually exclusive with field generators, meaning if a field is pinned, the checker will
// not overwrite the field with a random value, even if a field generator is provided. This is useful when the ID computation varies depending
// on specific values of some field (typically used for temporary downwards compatibility - new fields are added as temporary optional).
// An example usage would be:
//
//	type BarType struct {
//		Baz string
//	}
//	type FooType struct {
//		Bar BarType
//	}
//
//	...
//
//	WithPinnedField("Bar.Baz")
func WithPinnedField(field string) MalleabilityCheckerOpt {
	return func(mc *MalleabilityChecker) {
		mc.pinnedFields[field] = struct{}{}
	}
}

// WithFieldGenerator allows to override the default behavior of the checker for the given field, meaning if a field with given path
// is encountered, the MalleabilityChecker will use the provided generator instead of a random value.
// An example usage would be:
//
//	type BarType struct {
//		Baz string
//	}
//	type FooType struct {
//		Bar BarType
//	}
//
//	...
//
//	WithFieldGenerator("Bar.Baz", func() string { return randomString()})
func WithFieldGenerator[T any](field string, generator func() T) MalleabilityCheckerOpt {
	return func(mc *MalleabilityChecker) {
		mc.fieldGenerator[field] = func() reflect.Value {
			return reflect.ValueOf(generator())
		}
	}
}

// NewMalleabilityChecker creates a new instance of the MalleabilityChecker with the given options.
func NewMalleabilityChecker(ops ...MalleabilityCheckerOpt) *MalleabilityChecker {
	checker := &MalleabilityChecker{
		pinnedFields:   make(map[string]struct{}),
		typeGenerator:  make(map[reflect.Type]func() reflect.Value),
		fieldGenerator: make(map[string]func() reflect.Value),
	}

	for _, op := range ops {
		op(checker)
	}

	return checker
}

// Check is a method that performs the malleability check on the entity.
// The caller provides a loosely instantiated entity struct, which serves a template for further modification.
// The malleability check is recursively applied to all fields of the entity.
// If one of the fields is nil or empty slice/map, the checker will create a new instance of the field and continue the check.
// In rare cases, a type may have a different ID computation depending on whether a field is nil, in such case, we can use field pinning to
// prevent the checker from changing the field.
// It returns an error if the entity is malleable, otherwise it returns nil.
// No errors are expected during normal operations.
func (mc *MalleabilityChecker) Check(entity flow.IDEntity) error {
	v := reflect.ValueOf(entity)
	if !v.IsValid() {
		return fmt.Errorf("input is not a valid entity")
	}
	if v.Kind() != reflect.Ptr {
		// If it is not a pointer type, we may not be able to set fields to test malleability, since the entity may not be addressable
		return fmt.Errorf("entity is not a pointer type (try checking a reference to it), entity: %v %v", v.Kind(), v.Type())
	}
	if v.IsNil() {
		return fmt.Errorf("entity is nil, nothing to check")
	}
	v = v.Elem()
	if err := mc.isEntityMalleable(v, nil, "", entity.ID); err != nil {
		return err
	}
	return mc.checkExpectations()
}

// checkExpectations checks if all pre-configured options were used during the check.
// This includes checking if all pinned fields were used and if all field generators were used.
// Pins and field generators are mutually exclusive, and consumed once per field.
// An error is returned in case checker has been misconfigured.
func (mc *MalleabilityChecker) checkExpectations() error {
	for field := range mc.pinnedFields {
		return fmt.Errorf("field %s is pinned, but wasn't used, checker misconfigured", field)
	}
	for field := range mc.fieldGenerator {
		return fmt.Errorf("field %s has a generator, but wasn't used, checker misconfigured", field)
	}
	return nil
}

// isEntityMalleable is a helper function to recursively check fields of the entity.
// This function is called recursively for each field of the entity and checks if the entity is malleable by comparing ID
// before and after changing the field value.
// Arguments:
//   - v: field value to check.
//   - structField: optional metadata about the field, it is present only for values which are fields of a struct.
//   - parentFieldPath: previously accumulated field path which leads to the current field.
//   - idFunc:  function to get the ID of the whole entity.
//
// This function returns error if the entity is malleable, otherwise it returns nil.
func (mc *MalleabilityChecker) isEntityMalleable(v reflect.Value, structField *reflect.StructField, parentFieldPath string, idFunc func() flow.Identifier) error {
	var fullFieldPath string
	// if we are dealing with a field of a struct, we need to build a full field path and use that for custom options lookup.
	if structField != nil {
		fullFieldPath = buildFieldPath(parentFieldPath, structField.Name)
		// pinning has priority over field generators, if the field is pinned, we skip the check for this field.
		// if we have both pin and field generator, we will never use the field generator but will fail to meet the expectations, after running the check.
		if _, ok := mc.pinnedFields[fullFieldPath]; ok {
			// make sure we consume the pin so we can check if all pins were used.
			delete(mc.pinnedFields, fullFieldPath)
			return nil
		}
	}

	if v.Kind() == reflect.Ptr {
		if v.IsNil() {
			v.Set(reflect.New(v.Type().Elem()))
		}
		v = v.Elem()
	}
	tType := v.Type()

	// if we have a field generator for the field, we use it to generate a random value for the field instead of using the default flow.
	if generator, ok := mc.fieldGenerator[fullFieldPath]; ok {
		// make sure we consume the field generator so we can check if all field generators were used.
		delete(mc.fieldGenerator, fullFieldPath)
		origID := idFunc()
		v.Set(generator())
		newID := idFunc()
		if origID != newID {
			return nil
		}
		return fmt.Errorf("ID did not change after changing %s value", fullFieldPath)
	}

	if v.Kind() == reflect.Struct {
		// any time we encounter a structure we need to go through all fields and check if the entity is malleable in recursive manner.
		for i := 0; i < v.NumField(); i++ {
			field := v.Field(i)
			if !field.CanSet() {
				return fmt.Errorf("field %s is not settable, try providing a field generator for field %s", tType.Field(i).Name, fullFieldPath)
			}

			nextField := tType.Field(i)
			if err := mc.isEntityMalleable(field, &nextField, fullFieldPath, idFunc); err != nil {
				return fmt.Errorf("field %s is malleable: %w", tType.Field(i).Name, err)
			}
		}
		return nil
	} else {
		// when dealing with non-composite type we can generate random values for it and check if ID has changed.
		origID := idFunc()
		err := mc.generateRandomReflectValue(v)
		if err != nil {
			return fmt.Errorf("failed to generate random value for %s: %w", fullFieldPath, err)
		}
		newID := idFunc()
		if origID != newID {
			return nil
		}
		return fmt.Errorf("ID did not change after changing %s value", fullFieldPath)
	}
}

// buildFieldPath is a helper function to build a full field path.
func buildFieldPath(fieldPath string, fieldName string) string {
	if fieldPath == "" {
		return fieldName
	}
	return fieldPath + "." + fieldName
}

// generateRandomReflectValue uses reflection to switch on the field type and generate a random value for it.
// This function mutates the input [reflect.Value]. If it cannot mutate the input, an error is returned and the malleability check should be considered failed.
// If a type generator is provided for the field type, it will be used to generate a random value for the field.
// No errors are expected during normal operations.
func (mc *MalleabilityChecker) generateRandomReflectValue(field reflect.Value) error {
	if generator, ok := mc.typeGenerator[field.Type()]; ok {
		field.Set(generator())
		return nil
	}

	switch field.Kind() {
	case reflect.Uint, reflect.Uint8, reflect.Uint16, reflect.Uint32, reflect.Uint64:
		field.SetUint(^field.Uint())
	case reflect.Int, reflect.Int8, reflect.Int16, reflect.Int32, reflect.Int64:
		field.SetInt(^field.Int())
	case reflect.String:
		field.SetString(fmt.Sprintf("random_%d", rand.Intn(100000)))
	case reflect.Float64, reflect.Float32:
		field.SetFloat(field.Float() + rand.Float64()*10)
	case reflect.Bool:
		field.SetBool(!field.Bool())
	case reflect.Slice:
		if field.Len() == 0 {
			field.Set(reflect.MakeSlice(field.Type(), 1, 1))
		}
		return mc.generateRandomReflectValue(field.Index(rand.Intn(field.Len())))
	case reflect.Array:
		index := rand.Intn(field.Len())
		return mc.generateRandomReflectValue(field.Index(index))
	case reflect.Map:
		mapKeys := field.MapKeys()
		var key reflect.Value
		if len(mapKeys) == 0 {
			field.Set(reflect.MakeMap(field.Type()))
			key = reflect.New(field.Type().Key()).Elem()
			if err := mc.generateRandomReflectValue(key); err != nil {
				return err
			}
		} else {
			index := rand.Intn(len(mapKeys))
			key = mapKeys[index]
		}
		val := reflect.New(field.Type().Elem()).Elem()
		if err := mc.generateRandomReflectValue(val); err != nil {
			return err
		}
		field.SetMapIndex(key, val)
	case reflect.Ptr:
		if field.IsNil() {
			field.Set(reflect.New(field.Type().Elem()))
		}
		return mc.generateRandomReflectValue(field.Elem()) // modify underlying value
	case reflect.Struct:
		// if we are dealing with a struct, we need to go through all fields and generate random values for them
		// if the field is another struct, we will deal with it recursively.
		// at the end of the recursion, we must encounter a primitive type, which we can generate a random value for, otherwise an error is returned.
		for i := 0; i < field.NumField(); i++ {
			structField := field.Field(i)
			err := mc.generateRandomReflectValue(structField)
			if err != nil {
				return fmt.Errorf("cannot generate random value for struct field: %s", field.Type().String())
			}
		}
	case reflect.Interface:
		generatedValue := reflect.ValueOf(generateInterfaceFlowValue(field)) // it's always a pointer
		if !generatedValue.IsValid() {
			return fmt.Errorf("cannot generate random value for interface: %s", field.Type().String())
		}
		field.Set(generatedValue)
	default:
		return fmt.Errorf("cannot generate random value, unsupported type: %s", field.Kind().String())
	}
	return nil
}

// generateInterfaceFlowValue generates a random value for the field of the struct that is an interface.
// This can be extended for types that are broadly used in the code base.
func generateInterfaceFlowValue(field reflect.Value) any {
	if field.Type().Implements(reflect.TypeOf((*crypto.PublicKey)(nil)).Elem()) {
		return KeyFixture(crypto.ECDSAP256).PublicKey()
	}
	return nil
}<|MERGE_RESOLUTION|>--- conflicted
+++ resolved
@@ -12,37 +12,6 @@
 	"github.com/onflow/flow-go/model/flow"
 )
 
-<<<<<<< HEAD
-=======
-// MockEntity implements a bare minimum entity for sake of test.
-// TODO(malleability, #7076): This is a leftover from previous design, it is used to test mempools that are working with entity.
-// As soon as that work stream is finished, this entity should be removed.
-type MockEntity struct {
-	Identifier flow.Identifier
-	Nonce      uint64
-}
-
-func (m MockEntity) ID() flow.Identifier {
-	return m.Identifier
-}
-
-func (m MockEntity) Checksum() flow.Identifier {
-	return m.Identifier
-}
-
-func EntityListFixture(n uint) []*MockEntity {
-	list := make([]*MockEntity, 0, n)
-	for range n {
-		list = append(list, MockEntityFixture())
-	}
-	return list
-}
-
-func MockEntityFixture() *MockEntity {
-	return &MockEntity{Identifier: IdentifierFixture()}
-}
-
->>>>>>> 8a4dfe0b
 // RequireEntityNonMalleable is a sanity check that the entity is not malleable with regards to the ID() function.
 // Non-malleability in this sense means that it is computationally hard to build a different entity with the same ID.
 // Hence, changing *any* field of a non-malleable entity should change the ID, which we check here.
