--- conflicted
+++ resolved
@@ -20,13 +20,6 @@
 // Logger returns a zerolog
 // use -vv flag to print debugging logs for tests
 func Logger() zerolog.Logger {
-<<<<<<< HEAD
-	return LoggerWithLevel(zerolog.DebugLevel)
-}
-
-func LoggerWithLevel(level zerolog.Level) zerolog.Logger {
-	writer := os.Stderr
-=======
 	writer := ioutil.Discard
 	if *verbose {
 		writer = os.Stderr
@@ -36,7 +29,6 @@
 }
 
 func LoggerWithWriterAndLevel(writer io.Writer, level zerolog.Level) zerolog.Logger {
->>>>>>> 6dd20d5b
 	zerolog.TimestampFunc = func() time.Time { return time.Now().UTC() }
 	log := zerolog.New(writer).Level(level).With().Timestamp().Logger()
 	return log
