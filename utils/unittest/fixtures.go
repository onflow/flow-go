--- conflicted
+++ resolved
@@ -31,12 +31,9 @@
 	"github.com/onflow/flow-go/model/verification"
 	"github.com/onflow/flow-go/module"
 	"github.com/onflow/flow-go/module/mempool/entity"
-<<<<<<< HEAD
 	"github.com/onflow/flow-go/module/signature"
-=======
 	"github.com/onflow/flow-go/module/updatable_configs"
 	"github.com/onflow/flow-go/state/protocol"
->>>>>>> 9652b94c
 	"github.com/onflow/flow-go/state/protocol/inmem"
 	"github.com/onflow/flow-go/utils/dsl"
 )
@@ -329,11 +326,7 @@
 	return &delta.NewView(nil).Interactions().Snapshot
 }
 
-<<<<<<< HEAD
 func BlockWithParentAndProposerFixture(t *testing.T, parent *flow.Header, proposer flow.Identifier) flow.Block {
-=======
-func BlockWithParentAndProposerFixture(parent *flow.Header, proposer flow.Identifier, participantCount int) flow.Block {
->>>>>>> 9652b94c
 	block := BlockWithParentFixture(parent)
 
 	indices, err := signature.EncodeSignersToIndices(
@@ -341,17 +334,11 @@
 	require.NoError(t, err)
 
 	block.Header.ProposerID = proposer
-<<<<<<< HEAD
 	block.Header.ParentVoterIndices = indices
 	if block.Header.LastViewTC != nil {
 		block.Header.LastViewTC.SignerIndices = indices
 		block.Header.LastViewTC.NewestQC.SignerIndices = indices
 	}
-=======
-	indices := bitutils.MakeBitVector(10)
-	bitutils.SetBit(indices, 1)
-	block.Header.ParentVoterIndices = indices
->>>>>>> 9652b94c
 
 	return *block
 }
@@ -435,11 +422,7 @@
 	return blocks.NewBlock(data).Cid()
 }
 
-<<<<<<< HEAD
-func BlockHeaderFixtureOnChain(chainID flow.ChainID, opts ...func(header *flow.Header)) flow.Header {
-=======
 func BlockHeaderFixtureOnChain(chainID flow.ChainID, opts ...func(header *flow.Header)) *flow.Header {
->>>>>>> 9652b94c
 	height := 1 + uint64(rand.Uint32()) // avoiding edge case of height = 0 (genesis block)
 	view := height + uint64(rand.Intn(1000))
 	header := BlockHeaderWithParentFixture(&flow.Header{
@@ -450,11 +433,7 @@
 	})
 
 	for _, opt := range opts {
-<<<<<<< HEAD
-		opt(&header)
-=======
 		opt(header)
->>>>>>> 9652b94c
 	}
 
 	return header
@@ -463,7 +442,6 @@
 func BlockHeaderWithParentFixture(parent *flow.Header) *flow.Header {
 	height := parent.Height + 1
 	view := parent.View + 1 + uint64(rand.Intn(10)) // Intn returns [0, n)
-<<<<<<< HEAD
 	var lastViewTC *flow.TimeoutCertificate
 	if view != parent.View+1 {
 		newestQC := QuorumCertificateFixture(func(qc *flow.QuorumCertificate) {
@@ -477,10 +455,7 @@
 			SigData:       SignatureFixture(),
 		}
 	}
-	return flow.Header{
-=======
 	return &flow.Header{
->>>>>>> 9652b94c
 		ChainID:            parent.ChainID,
 		ParentID:           parent.ID(),
 		Height:             height,
@@ -621,12 +596,6 @@
 	return blockID
 }
 
-func FixedReferenceBlockID() flow.Identifier {
-	blockID := flow.Identifier{}
-	blockID[0] = byte(1)
-	return blockID
-}
-
 func CompleteCollectionFixture() *entity.CompleteCollection {
 	txBody := TransactionBodyFixture()
 	return &entity.CompleteCollection{
@@ -683,11 +652,7 @@
 
 	completeCollections := make(map[flow.Identifier]*entity.CompleteCollection, len(txss))
 	blockHeader := BlockHeaderFixtureOnChain(chain)
-<<<<<<< HEAD
-	block := *BlockWithParentFixture(&blockHeader)
-=======
 	block := *BlockWithParentFixture(blockHeader)
->>>>>>> 9652b94c
 	block.Payload.Guarantees = nil
 
 	for _, txs := range txss {
@@ -1732,7 +1697,6 @@
 }
 
 func QCWithSignerIndices(signerIndices []byte) func(*flow.QuorumCertificate) {
-<<<<<<< HEAD
 	return func(qc *flow.QuorumCertificate) {
 		qc.SignerIndices = signerIndices
 	}
@@ -1742,10 +1706,6 @@
 	return func(qc *flow.QuorumCertificate) {
 		qc.BlockID = blockID
 		qc.View = 0
-=======
-	return func(qc *flow.QuorumCertificate) {
-		qc.SignerIndices = signerIndices
->>>>>>> 9652b94c
 	}
 }
 
@@ -2150,8 +2110,6 @@
 		})
 	}
 	return results
-<<<<<<< HEAD
-=======
 }
 
 func AllowAllPeerFilter() func(peer.ID) bool {
@@ -2175,5 +2133,4 @@
 		panic(err)
 	}
 	return instance
->>>>>>> 9652b94c
 }