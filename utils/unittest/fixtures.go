--- conflicted
+++ resolved
@@ -40,8 +40,6 @@
 	}
 }
 
-<<<<<<< HEAD
-=======
 func BlockFixture() flow.Block {
 	return flow.Block{
 		Header:                BlockHeaderFixture(),
@@ -50,7 +48,6 @@
 	}
 }
 
->>>>>>> 9b5b6017
 func BlockHeaderFixture() flow.Header {
 	return flow.Header{
 		Parent: crypto.Hash("parent"),
@@ -69,7 +66,6 @@
 	return ret
 }
 
-<<<<<<< HEAD
 func FlowCollectionFixture(n int) flow.Collection {
 	col := make([]flow.Fingerprint, 0)
 
@@ -90,8 +86,6 @@
 	}
 }
 
-=======
->>>>>>> 9b5b6017
 func TransactionFixture(n ...func(t *flow.Transaction)) flow.Transaction {
 	tx := flow.Transaction{TransactionBody: flow.TransactionBody{
 		Script:             []byte("pub fun main() {}"),
