package unittest

import (
	"bytes"
	crand "crypto/rand"
	"fmt"
	"math/rand"
	"net"
	"testing"
	"time"

	"github.com/ipfs/go-cid"
	pubsub "github.com/libp2p/go-libp2p-pubsub"
	pubsub_pb "github.com/libp2p/go-libp2p-pubsub/pb"
	"github.com/libp2p/go-libp2p/core/peer"
	"github.com/onflow/cadence"
	"github.com/onflow/crypto"
	"github.com/onflow/crypto/hash"
	"github.com/stretchr/testify/require"

	sdk "github.com/onflow/flow-go-sdk"

	hotstuff "github.com/onflow/flow-go/consensus/hotstuff/model"
	"github.com/onflow/flow-go/engine"
	"github.com/onflow/flow-go/engine/access/rest/util"
	"github.com/onflow/flow-go/ledger"
	"github.com/onflow/flow-go/ledger/common/bitutils"
	"github.com/onflow/flow-go/ledger/common/testutils"
	"github.com/onflow/flow-go/model/bootstrap"
	"github.com/onflow/flow-go/model/chainsync"
	"github.com/onflow/flow-go/model/chunks"
	"github.com/onflow/flow-go/model/cluster"
	"github.com/onflow/flow-go/model/encoding"
	"github.com/onflow/flow-go/model/flow"
	"github.com/onflow/flow-go/model/flow/filter"
	"github.com/onflow/flow-go/model/flow/mapfunc"
	"github.com/onflow/flow-go/model/messages"
	"github.com/onflow/flow-go/model/verification"
	"github.com/onflow/flow-go/module"
	"github.com/onflow/flow-go/module/executiondatasync/execution_data"
	"github.com/onflow/flow-go/module/mempool/entity"
	"github.com/onflow/flow-go/module/signature"
	"github.com/onflow/flow-go/module/updatable_configs"
	"github.com/onflow/flow-go/network/channels"
	"github.com/onflow/flow-go/network/message"
	p2pconfig "github.com/onflow/flow-go/network/p2p/config"
	"github.com/onflow/flow-go/network/p2p/keyutils"
	"github.com/onflow/flow-go/state/protocol"
	"github.com/onflow/flow-go/state/protocol/inmem"
	"github.com/onflow/flow-go/state/protocol/protocol_state"
	"github.com/onflow/flow-go/state/protocol/protocol_state/kvstore"
	"github.com/onflow/flow-go/utils/dsl"
)

const (
	DefaultAddress = "localhost:0"
)

// returns a deterministic math/rand PRG that can be used for deterministic randomness in tests only.
// The PRG seed is logged in case the test iteration needs to be reproduced.
func GetPRG(t *testing.T) *rand.Rand {
	random := time.Now().UnixNano()
	t.Logf("rng seed is %d", random)
	rng := rand.New(rand.NewSource(random))
	return rng
}

func IPPort(port string) string {
	return net.JoinHostPort("localhost", port)
}

func AddressFixture() flow.Address {
	return flow.Testnet.Chain().ServiceAddress()
}

func RandomAddressFixture() flow.Address {
	return RandomAddressFixtureForChain(flow.Testnet)
}

func RandomAddressFixtureForChain(chainID flow.ChainID) flow.Address {
	// we use a 32-bit index - since the linear address generator uses 45 bits,
	// this won't error
	addr, err := chainID.Chain().AddressAtIndex(uint64(rand.Uint32()))
	if err != nil {
		panic(err)
	}
	return addr
}

// Uint64InRange returns a uint64 value drawn from the uniform random distribution [min,max].
func Uint64InRange(min, max uint64) uint64 {
	return min + uint64(rand.Intn(int(max)+1-int(min)))
}

func RandomSDKAddressFixture() sdk.Address {
	addr := RandomAddressFixture()
	var sdkAddr sdk.Address
	copy(sdkAddr[:], addr[:])
	return sdkAddr
}

func InvalidAddressFixture() flow.Address {
	addr := AddressFixture()
	addr[0] ^= 1 // alter one bit to obtain an invalid address
	if flow.Testnet.Chain().IsValid(addr) {
		panic("invalid address fixture generated valid address")
	}
	return addr
}

func InvalidFormatSignature() flow.TransactionSignature {
	return flow.TransactionSignature{
		Address:     AddressFixture(),
		SignerIndex: 0,
		Signature:   make([]byte, crypto.SignatureLenECDSAP256), // zero signature is invalid
		KeyIndex:    1,
	}
}

func TransactionSignatureFixture() flow.TransactionSignature {
	sigLen := crypto.SignatureLenECDSAP256
	s := flow.TransactionSignature{
		Address:     AddressFixture(),
		SignerIndex: 0,
		Signature:   SeedFixture(sigLen),
		KeyIndex:    1,
	}
	// make sure the ECDSA signature passes the format check
	s.Signature[sigLen/2] = 0
	s.Signature[0] = 0
	s.Signature[sigLen/2-1] |= 1
	s.Signature[sigLen-1] |= 1
	return s
}

func ProposalKeyFixture() flow.ProposalKey {
	return flow.ProposalKey{
		Address:        AddressFixture(),
		KeyIndex:       1,
		SequenceNumber: 0,
	}
}

// AccountKeyDefaultFixture returns a randomly generated ECDSA/SHA3 account key.
func AccountKeyDefaultFixture() (*flow.AccountPrivateKey, error) {
	return AccountKeyFixture(crypto.KeyGenSeedMinLen, crypto.ECDSAP256, hash.SHA3_256)
}

// AccountKeyFixture returns a randomly generated account key.
func AccountKeyFixture(
	seedLength int,
	signingAlgo crypto.SigningAlgorithm,
	hashAlgo hash.HashingAlgorithm,
) (*flow.AccountPrivateKey, error) {
	seed := make([]byte, seedLength)

	_, err := crand.Read(seed)
	if err != nil {
		return nil, err
	}

	key, err := crypto.GeneratePrivateKey(signingAlgo, seed)
	if err != nil {
		return nil, err
	}

	return &flow.AccountPrivateKey{
		PrivateKey: key,
		SignAlgo:   key.Algorithm(),
		HashAlgo:   hashAlgo,
	}, nil
}

// AccountFixture returns a randomly generated account.
func AccountFixture() (*flow.Account, error) {
	key, err := AccountKeyFixture(128, crypto.ECDSAP256, hash.SHA3_256)
	if err != nil {
		return nil, err
	}

	contracts := make(map[string][]byte, 2)
	contracts["contract1"] = []byte("contract1")
	contracts["contract2"] = []byte("contract2")

	return &flow.Account{
		Address:   RandomAddressFixture(),
		Balance:   100,
		Keys:      []flow.AccountPublicKey{key.PublicKey(1000)},
		Contracts: contracts,
	}, nil
}

func ChainBlockFixtureWithRoot(root *flow.Header, n int) []*flow.Block {
	bs := make([]*flow.Block, 0, n)
	parent := root
	for i := 0; i < n; i++ {
		b := BlockWithParentFixture(parent)
		bs = append(bs, b)
		parent = b.ToHeader()
	}
	return bs
}

func RechainBlocks(blocks []*flow.Block) {
	if len(blocks) == 0 {
		return
	}

	parent := blocks[0]

	for _, block := range blocks[1:] {
		block.ParentID = parent.ID()
		parent = block
	}
}

func FullBlockFixture() *flow.Block {
	b := BlockFixture()
	return &flow.Block{
		HeaderBody: b.HeaderBody,
		Payload:    PayloadFixture(WithAllTheFixins),
	}
}

func BlockFixtures(number int) []*flow.Block {
	blocks := make([]*flow.Block, 0, number)
	for range number {
		block := BlockFixture()
		blocks = append(blocks, block)
	}
	return blocks
}

func ProposalFixtures(number int) []*flow.Proposal {
	proposals := make([]*flow.Proposal, 0, number)
	for range number {
		proposal := ProposalFixture()
		proposals = append(proposals, proposal)
	}
	return proposals
}

func ProposalFixture() *flow.Proposal {
	return ProposalFromBlock(BlockFixture())
}

func ClusterProposalFixture() *cluster.Proposal {
	return ClusterProposalFromBlock(ClusterBlockFixture())
}

func ProposalHeaderFromHeader(header *flow.Header) *flow.ProposalHeader {
	return &flow.ProposalHeader{
		Header:          header,
		ProposerSigData: SignatureFixture(),
	}
}

func ProposalFromBlock(block *flow.Block) *flow.Proposal {
	return &flow.Proposal{
		Block:           *block,
		ProposerSigData: SignatureFixture(),
	}
}

func ClusterProposalFromBlock(block *cluster.Block) *cluster.Proposal {
	return &cluster.Proposal{
		Block:           *block,
		ProposerSigData: SignatureFixture(),
	}
}

func BlockchainFixture(length int) []*flow.Block {
	blocks := make([]*flow.Block, length)

	genesis := BlockFixture()
	blocks[0] = genesis
	for i := 1; i < length; i++ {
		blocks[i] = BlockWithParentFixture(blocks[i-1].ToHeader())
	}

	return blocks
}

// AsSlashable returns the input message T, wrapped as a flow.Slashable instance with a random origin ID.
func AsSlashable[T any](msg T) flow.Slashable[T] {
	slashable := flow.Slashable[T]{
		OriginID: IdentifierFixture(),
		Message:  msg,
	}
	return slashable
}

// ReceiptAndSealForBlock returns a receipt with service events and a seal for them for a given block.
func ReceiptAndSealForBlock(block *flow.Block, serviceEvents ...flow.ServiceEvent) (*flow.ExecutionReceipt, *flow.Seal) {
	receipt := ReceiptForBlockFixture(block)
	receipt.ExecutionResult.ServiceEvents = serviceEvents
	seal := Seal.Fixture(Seal.WithBlock(block.ToHeader()), Seal.WithResult(&receipt.ExecutionResult))
	return receipt, seal
}

func PayloadFixture(options ...func(*flow.Payload)) flow.Payload {
	payload := flow.Payload{
		ProtocolStateID: IdentifierFixture(),
	}
	for _, option := range options {
		option(&payload)
	}
	return payload
}

// WithAllTheFixins ensures a payload contains no empty slice fields. When
// encoding and decoding, nil vs empty slices are not preserved, which can
// result in two models that are semantically equal being considered non-equal
// by our testing framework.
func WithAllTheFixins(payload *flow.Payload) {
	payload.Seals = Seal.Fixtures(3)
	payload.Guarantees = CollectionGuaranteesFixture(4)
	for i := 0; i < 10; i++ {
		receipt := ExecutionReceiptFixture(
			WithResult(ExecutionResultFixture(WithServiceEvents(3))),
			WithSpocks(SignaturesFixture(3)),
		)
		payload.Receipts = append(payload.Receipts, receipt.Stub())
		payload.Results = append(payload.Results, &receipt.ExecutionResult)
	}
	payload.ProtocolStateID = IdentifierFixture()
}

func WithSeals(seals ...*flow.Seal) func(*flow.Payload) {
	return func(payload *flow.Payload) {
		payload.Seals = append(payload.Seals, seals...)
	}
}

func WithGuarantees(guarantees ...*flow.CollectionGuarantee) func(*flow.Payload) {
	return func(payload *flow.Payload) {
		payload.Guarantees = append(payload.Guarantees, guarantees...)
	}
}

func WithReceipts(receipts ...*flow.ExecutionReceipt) func(*flow.Payload) {
	return func(payload *flow.Payload) {
		for _, receipt := range receipts {
			payload.Receipts = append(payload.Receipts, receipt.Stub())
			payload.Results = append(payload.Results, &receipt.ExecutionResult)
		}
	}
}

func WithProtocolStateID(stateID flow.Identifier) func(payload *flow.Payload) {
	return func(payload *flow.Payload) {
		payload.ProtocolStateID = stateID
	}
}

// WithReceiptsAndNoResults will add receipt to payload only
func WithReceiptsAndNoResults(receipts ...*flow.ExecutionReceipt) func(*flow.Payload) {
	return func(payload *flow.Payload) {
		for _, receipt := range receipts {
			payload.Receipts = append(payload.Receipts, receipt.Stub())
		}
	}
}

// WithExecutionResults will add execution results to payload
func WithExecutionResults(results ...*flow.ExecutionResult) func(*flow.Payload) {
	return func(payload *flow.Payload) {
		for _, result := range results {
			payload.Results = append(payload.Results, result)
		}
	}
}

func BlockWithParentFixture(parent *flow.Header) *flow.Block {
	return BlockWithParentAndPayload(parent, PayloadFixture())
}

<<<<<<< HEAD
// BlockWithParentAndUniqueView creates a child block of the given parent.
// We provide a set of views that are _not_ allowed to be used for the new block. A typical usage
// scenario is to create blocks of different forks, without accidentally creating two blocks with
// the same view.
// CAUTION:
//   - modifies the set `forbiddenViews` by adding the view of the newly created block.
//   - To generate the child's view, we randomly select a small increment and add it to the
//     parent's view. If the set of views covers all possible increments, this function will panic
func BlockWithParentAndUniqueView(parent *flow.Header, forbiddenViews map[uint64]struct{}) *flow.Block {
	var block *flow.Block
	counter := 0
	for {
		block = BlockWithParentFixture(parent)
		if _, hasForbiddenView := forbiddenViews[block.Header.View]; !hasForbiddenView {
			break
		}
		counter += 1
		if counter > 20 {
			panic(fmt.Sprintf("BlockWithParentAndUniqueView failed to generate child despite %d attempts", counter))
		}
	}
	// block has a view that is not forbidden:
	forbiddenViews[block.Header.View] = struct{}{} // add the block's view to `forbiddenViews` to prevent future re-usage
	return block
}

func BlockWithParentProtocolState(parent *flow.Block) *flow.Block {
	payload := PayloadFixture(WithProtocolStateID(parent.Payload.ProtocolStateID))
	header := BlockHeaderWithParentFixture(parent.Header)
	header.PayloadHash = payload.Hash()
=======
// BlockWithParentAndPayload creates a new block that is valid
// with respect to the given parent block and with given payload.
func BlockWithParentAndPayload(parent *flow.Header, payload flow.Payload) *flow.Block {
>>>>>>> 5fccb89d
	return &flow.Block{
		HeaderBody: HeaderBodyWithParentFixture(parent),
		Payload:    payload,
	}
}

<<<<<<< HEAD
// BlockWithParentProtocolStateAndUniqueView creates a child block of the given parent, such that
// the child's protocol state is the same as the parent's.
// We provide a set of views that are _not_ allowed to be used for the new block. A typical usage
// scenario is to create blocks of different forks, without accidentally creating two blocks with
// the same view.
// CAUTION:
//   - modifies the set `forbiddenViews` by adding the view of the newly created block.
//   - To generate the child's view, we randomly select a small increment and add it to the
//     parent's view. If the set of views covers all possible increments, this function will panic
func BlockWithParentProtocolStateAndUniqueView(parent *flow.Block, forbiddenViews map[uint64]struct{}) *flow.Block {
	var block *flow.Block
	counter := 0
	for {
		block = BlockWithParentProtocolState(parent)
		if _, hasForbiddenView := forbiddenViews[block.Header.View]; !hasForbiddenView {
			break
		}
		counter += 1
		if counter > 20 {
			panic(fmt.Sprintf("BlockWithParentProtocolStateAndUniqueView failed to generate child despite %d attempts", counter))
		}
	}
	// block has a view that is not forbidden:
	forbiddenViews[block.Header.View] = struct{}{} // add the block's view to `forbiddenViews` to prevent future re-usage
	return block
}

func BlockWithGuaranteesFixture(guarantees []*flow.CollectionGuarantee) *flow.Block {
	payload := PayloadFixture(WithGuarantees(guarantees...))
	header := BlockHeaderFixture()
	header.PayloadHash = payload.Hash()
=======
func BlockWithParentProtocolState(parent *flow.Block) *flow.Block {
>>>>>>> 5fccb89d
	return &flow.Block{
		HeaderBody: HeaderBodyWithParentFixture(parent.ToHeader()),
		Payload:    PayloadFixture(WithProtocolStateID(parent.Payload.ProtocolStateID)),
	}
}

func BlockWithParentAndProposerFixture(
	t *testing.T,
	parent *flow.Header,
	proposer flow.Identifier,
) *flow.Block {
	block := BlockWithParentFixture(parent)

	indices, err := signature.EncodeSignersToIndices(
		[]flow.Identifier{proposer}, []flow.Identifier{proposer})
	require.NoError(t, err)

	block.ProposerID = proposer
	block.ParentVoterIndices = indices
	if block.LastViewTC != nil {
		block.LastViewTC.SignerIndices = indices
		block.LastViewTC.NewestQC.SignerIndices = indices
	}

	return block
}

func BlockWithParentAndSeals(parent *flow.Header, seals []*flow.Header) *flow.Block {
	payload := flow.Payload{}

	if len(seals) > 0 {
		payload.Seals = make([]*flow.Seal, len(seals))
		for i, seal := range seals {
			payload.Seals[i] = Seal.Fixture(
				Seal.WithBlockID(seal.ID()),
			)
		}
	}
	return BlockWithParentAndPayload(parent, payload)
}

func WithHeaderHeight(height uint64) func(header *flow.Header) {
	return func(header *flow.Header) {
		header.Height = height
	}
}

func HeaderWithView(view uint64) func(*flow.Header) {
	return func(header *flow.Header) {
		header.View = view
	}
}

func HeaderBodyFixture(opts ...func(header flow.HeaderBody)) flow.HeaderBody {
	height := 1 + uint64(rand.Uint32()) // avoiding edge case of height = 0 (genesis block)
	view := height + uint64(rand.Intn(1000))
	header := HeaderBodyWithParentFixture(&flow.Header{
		HeaderBody: flow.HeaderBody{
			ChainID:  flow.Emulator,
			ParentID: IdentifierFixture(),
			Height:   height,
			View:     view,
		},
	})

	for _, opt := range opts {
		opt(header)
	}

	return header
}

func BlockHeaderFixture(opts ...func(header *flow.Header)) *flow.Header {
	height := 1 + uint64(rand.Uint32()) // avoiding edge case of height = 0 (genesis block)
	view := height + uint64(rand.Intn(1000))
	header := BlockHeaderWithParentFixture(&flow.Header{
		HeaderBody: flow.HeaderBody{
			ChainID:            flow.Emulator,
			ParentID:           IdentifierFixture(),
			Height:             height,
			View:               view,
			ParentVoterIndices: SignerIndicesFixture(4),
			ParentVoterSigData: QCSigDataFixture(),
			ProposerID:         IdentifierFixture(),
		},
	})

	for _, opt := range opts {
		opt(header)
	}

	return header
}

func BlockHeaderFixtureOnChain(
	chainID flow.ChainID,
	opts ...func(header *flow.Header),
) *flow.Header {
	height := 1 + uint64(rand.Uint32()) // avoiding edge case of height = 0 (genesis block)
	view := height + uint64(rand.Intn(1000))
	header := BlockHeaderWithParentFixture(&flow.Header{
		HeaderBody: flow.HeaderBody{
			ChainID:  chainID,
			ParentID: IdentifierFixture(),
			Height:   height,
			View:     view,
		},
	})

	for _, opt := range opts {
		opt(header)
	}

	return header
}

func BlockHeaderWithParentFixture(parent *flow.Header) *flow.Header {
	return &flow.Header{
		HeaderBody:  HeaderBodyWithParentFixture(parent),
		PayloadHash: IdentifierFixture(),
	}
}

func HeaderBodyWithParentFixture(parent *flow.Header) flow.HeaderBody {
	height := parent.Height + 1
	view := parent.View + 1 + uint64(rand.Intn(10)) // Intn returns [0, n)
	var lastViewTC *flow.TimeoutCertificate
	if view != parent.View+1 {
		newestQC := QuorumCertificateFixture(func(qc *flow.QuorumCertificate) {
			qc.View = parent.View
		})
		lastViewTC = &flow.TimeoutCertificate{
			View:          view - 1,
			NewestQCViews: []uint64{newestQC.View},
			NewestQC:      newestQC,
			SignerIndices: SignerIndicesFixture(4),
			SigData:       SignatureFixture(),
		}
	}
	return flow.HeaderBody{
		ChainID:            parent.ChainID,
		ParentID:           parent.ID(),
		Height:             height,
		Timestamp:          uint64(time.Now().UnixMilli()),
		View:               view,
		ParentView:         parent.View,
		ParentVoterIndices: SignerIndicesFixture(4),
		ParentVoterSigData: QCSigDataFixture(),
		ProposerID:         IdentifierFixture(),
		LastViewTC:         lastViewTC,
	}
}

func BlockHeaderWithHeight(height uint64) *flow.Header {
	return BlockHeaderFixture(WithHeaderHeight(height))
}

func BlockHeaderWithParentWithSoRFixture(parent *flow.Header, source []byte) *flow.Header {
	headerBody := HeaderBodyWithParentFixture(parent)
	headerBody.ParentVoterSigData = QCSigDataWithSoRFixture(source)

	return &flow.Header{
		HeaderBody:  headerBody,
		PayloadHash: IdentifierFixture(),
	}
}

func ClusterPayloadFixture(transactionsCount int) *cluster.Payload {
	return &cluster.Payload{
		ReferenceBlockID: IdentifierFixture(),
		Collection:       CollectionFixture(transactionsCount),
	}
}

func ClusterBlockFixtures(n int) []*cluster.Block {
	clusterBlocks := make([]*cluster.Block, 0, n)

	parent := ClusterBlockFixture()

	for i := 0; i < n; i++ {
		block := ClusterBlockFixture(
			ClusterBlock.WithParent(parent),
		)
		clusterBlocks = append(clusterBlocks, block)
		parent = block
	}

	return clusterBlocks
}

func WithCollRef(refID flow.Identifier) func(*flow.CollectionGuarantee) {
	return func(guarantee *flow.CollectionGuarantee) {
		guarantee.ReferenceBlockID = refID
	}
}

func WithCollection(collection *flow.Collection) func(guarantee *flow.CollectionGuarantee) {
	return func(guarantee *flow.CollectionGuarantee) {
		guarantee.CollectionID = collection.ID()
	}
}

func AddCollectionsToBlock(block *flow.Block, collections []*flow.Collection) {
	gs := make([]*flow.CollectionGuarantee, 0, len(collections))
	for _, collection := range collections {
		gs = append(gs, &flow.CollectionGuarantee{CollectionID: collection.ID()})
	}

	block.Payload.Guarantees = gs
}

func CollectionGuaranteeFixture(options ...func(*flow.CollectionGuarantee)) *flow.CollectionGuarantee {
	guarantee := &flow.CollectionGuarantee{
		CollectionID:     IdentifierFixture(),
		ReferenceBlockID: IdentifierFixture(),
		ClusterChainID:   flow.ChainID("cluster-1-00000000"),
		SignerIndices:    RandomBytes(16),
		Signature:        SignatureFixture(),
	}
	for _, option := range options {
		option(guarantee)
	}
	return guarantee
}

func CollectionGuaranteesWithCollectionIDFixture(collections []*flow.Collection) []*flow.CollectionGuarantee {
	guarantees := make([]*flow.CollectionGuarantee, 0, len(collections))
	for i := 0; i < len(collections); i++ {
		guarantee := CollectionGuaranteeFixture(WithCollection(collections[i]))
		guarantees = append(guarantees, guarantee)
	}
	return guarantees
}

func CollectionGuaranteesFixture(
	n int,
	options ...func(*flow.CollectionGuarantee),
) []*flow.CollectionGuarantee {
	guarantees := make([]*flow.CollectionGuarantee, 0, n)
	for i := 1; i <= n; i++ {
		guarantee := CollectionGuaranteeFixture(options...)
		guarantees = append(guarantees, guarantee)
	}
	return guarantees
}

func BlockSealsFixture(n int) []*flow.Seal {
	seals := make([]*flow.Seal, 0, n)
	for i := 0; i < n; i++ {
		seal := Seal.Fixture()
		seals = append(seals, seal)
	}
	return seals
}

func CollectionListFixture(n int, options ...func(*flow.Collection)) []*flow.Collection {
	collections := make([]*flow.Collection, n)
	for i := 0; i < n; i++ {
		collection := CollectionFixture(1, options...)
		collections[i] = &collection
	}

	return collections
}

func CollectionFixture(n int, options ...func(*flow.Collection)) flow.Collection {
	transactions := make([]*flow.TransactionBody, 0, n)

	for i := 0; i < n; i++ {
		tx := TransactionFixture()
		transactions = append(transactions, &tx.TransactionBody)
	}

	col := flow.Collection{Transactions: transactions}
	for _, opt := range options {
		opt(&col)
	}
	return col
}

func FixedReferenceBlockID() flow.Identifier {
	blockID := flow.Identifier{}
	blockID[0] = byte(1)
	return blockID
}

func CompleteCollectionFixture() *entity.CompleteCollection {
	txBody := TransactionBodyFixture()
	return &entity.CompleteCollection{
		Guarantee: &flow.CollectionGuarantee{
			CollectionID:     flow.Collection{Transactions: []*flow.TransactionBody{&txBody}}.ID(),
			Signature:        SignatureFixture(),
			ReferenceBlockID: FixedReferenceBlockID(),
			SignerIndices:    SignerIndicesFixture(1),
		},
		Collection: &flow.Collection{
			Transactions: []*flow.TransactionBody{&txBody},
		},
	}
}

func CompleteCollectionFromTransactions(txs []*flow.TransactionBody) *entity.CompleteCollection {
	return &entity.CompleteCollection{
		Guarantee: &flow.CollectionGuarantee{
			CollectionID:     flow.Collection{Transactions: txs}.ID(),
			Signature:        SignatureFixture(),
			ReferenceBlockID: IdentifierFixture(),
			SignerIndices:    SignerIndicesFixture(3),
		},
		Collection: &flow.Collection{
			Transactions: txs,
		},
	}
}

func ExecutableBlockFixture(
	collectionsSignerIDs [][]flow.Identifier,
	startState *flow.StateCommitment,
) *entity.ExecutableBlock {
	header := BlockHeaderFixture()
	return ExecutableBlockFixtureWithParent(collectionsSignerIDs, header, startState)
}

func ExecutableBlockFixtureWithParent(
	collectionsSignerIDs [][]flow.Identifier,
	parent *flow.Header,
	startState *flow.StateCommitment,
) *entity.ExecutableBlock {

	completeCollections := make(map[flow.Identifier]*entity.CompleteCollection, len(collectionsSignerIDs))
	block := BlockWithParentFixture(parent)
	block.Payload.Guarantees = nil

	for range collectionsSignerIDs {
		completeCollection := CompleteCollectionFixture()
		block.Payload.Guarantees = append(block.Payload.Guarantees, completeCollection.Guarantee)
		completeCollections[completeCollection.Guarantee.CollectionID] = completeCollection
	}

	executableBlock := &entity.ExecutableBlock{
		Block:               block,
		CompleteCollections: completeCollections,
		StartState:          startState,
	}
	return executableBlock
}

func ExecutableBlockFromTransactions(
	chain flow.ChainID,
	txss [][]*flow.TransactionBody,
) *entity.ExecutableBlock {

	completeCollections := make(map[flow.Identifier]*entity.CompleteCollection, len(txss))
	blockHeader := BlockHeaderFixtureOnChain(chain)
	block := *BlockWithParentFixture(blockHeader)
	block.Payload.Guarantees = nil

	for _, txs := range txss {
		cc := CompleteCollectionFromTransactions(txs)
		block.Payload.Guarantees = append(block.Payload.Guarantees, cc.Guarantee)
		completeCollections[cc.Guarantee.CollectionID] = cc
	}

	executableBlock := &entity.ExecutableBlock{
		Block:               &block,
		CompleteCollections: completeCollections,
	}
	// Preload the id
	executableBlock.BlockID()
	return executableBlock
}

func WithExecutorID(executorID flow.Identifier) func(*flow.ExecutionReceipt) {
	return func(er *flow.ExecutionReceipt) {
		er.ExecutorID = executorID
	}
}

func WithResult(result *flow.ExecutionResult) func(*flow.ExecutionReceipt) {
	return func(receipt *flow.ExecutionReceipt) {
		receipt.ExecutionResult = *result
	}
}

func WithSpocks(spocks []crypto.Signature) func(*flow.ExecutionReceipt) {
	return func(receipt *flow.ExecutionReceipt) {
		receipt.Spocks = spocks
	}
}

func ExecutionReceiptFixture(opts ...func(*flow.ExecutionReceipt)) *flow.ExecutionReceipt {
	receipt := &flow.ExecutionReceipt{
		UnsignedExecutionReceipt: *UnsignedExecutionReceiptFixture(),
		ExecutorSignature:        SignatureFixture(),
	}

	for _, apply := range opts {
		apply(receipt)
	}

	return receipt
}

func UnsignedExecutionReceiptFixture(opts ...func(*flow.UnsignedExecutionReceipt)) *flow.UnsignedExecutionReceipt {
	receipt := &flow.UnsignedExecutionReceipt{
		ExecutorID:      IdentifierFixture(),
		ExecutionResult: *ExecutionResultFixture(),
		Spocks:          SignaturesFixture(1),
	}

	for _, apply := range opts {
		apply(receipt)
	}

	return receipt
}

func ReceiptForBlockFixture(block *flow.Block) *flow.ExecutionReceipt {
	return ReceiptForBlockExecutorFixture(block, IdentifierFixture())
}

func ReceiptForBlockExecutorFixture(
	block *flow.Block,
	executor flow.Identifier,
) *flow.ExecutionReceipt {
	result := ExecutionResultFixture(WithBlock(block))
	receipt := ExecutionReceiptFixture(WithResult(result), WithExecutorID(executor))
	return receipt
}

func ReceiptsForBlockFixture(
	block *flow.Block,
	ids []flow.Identifier,
) []*flow.ExecutionReceipt {
	result := ExecutionResultFixture(WithBlock(block))
	var ers []*flow.ExecutionReceipt
	for _, id := range ids {
		ers = append(ers, ExecutionReceiptFixture(WithResult(result), WithExecutorID(id)))
	}
	return ers
}

func WithPreviousResult(prevResult flow.ExecutionResult) func(*flow.ExecutionResult) {
	return func(result *flow.ExecutionResult) {
		result.PreviousResultID = prevResult.ID()
		finalState, err := prevResult.FinalStateCommitment()
		if err != nil {
			panic("missing final state commitment")
		}
		result.Chunks[0].StartState = finalState
	}
}

func WithPreviousResultID(previousResultID flow.Identifier) func(*flow.ExecutionResult) {
	return func(result *flow.ExecutionResult) {
		result.PreviousResultID = previousResultID
	}
}

func WithBlock(block *flow.Block) func(*flow.ExecutionResult) {
	chunks := 1 // tailing chunk is always system chunk
	chunks += len(block.Payload.Guarantees)
	blockID := block.ID()

	return func(result *flow.ExecutionResult) {
		startState := result.Chunks[0].StartState // retain previous start state in case it was user-defined
		result.BlockID = blockID
		result.Chunks = ChunkListFixture(uint(chunks), blockID, startState)
		result.PreviousResultID = IdentifierFixture()
	}
}

func WithChunks(n uint) func(*flow.ExecutionResult) {
	return func(result *flow.ExecutionResult) {
		result.Chunks = ChunkListFixture(n, result.BlockID, StateCommitmentFixture())
	}
}

func ExecutionResultListFixture(
	n int,
	opts ...func(*flow.ExecutionResult),
) []*flow.ExecutionResult {
	results := make([]*flow.ExecutionResult, 0, n)
	for i := 0; i < n; i++ {
		results = append(results, ExecutionResultFixture(opts...))
	}

	return results
}

func WithExecutionResultBlockID(blockID flow.Identifier) func(*flow.ExecutionResult) {
	return func(result *flow.ExecutionResult) {
		result.BlockID = blockID
		for _, chunk := range result.Chunks {
			chunk.BlockID = blockID
		}
	}
}

func WithFinalState(commit flow.StateCommitment) func(*flow.ExecutionResult) {
	return func(result *flow.ExecutionResult) {
		result.Chunks[len(result.Chunks)-1].EndState = commit
	}
}

func WithServiceEvents(n int) func(result *flow.ExecutionResult) {
	return func(result *flow.ExecutionResult) {
		result.ServiceEvents = ServiceEventsFixture(n)
		// randomly assign service events to chunks
		for i := 0; i < n; i++ {
			chunkIndex := rand.Intn(result.Chunks.Len())
			*result.Chunks[chunkIndex].ServiceEventCount++
		}
	}
}

func WithExecutionDataID(id flow.Identifier) func(result *flow.ExecutionResult) {
	return func(result *flow.ExecutionResult) {
		result.ExecutionDataID = id
	}
}

func ServiceEventsFixture(n int) flow.ServiceEventList {
	sel := make(flow.ServiceEventList, n)

	for i := 0; i < n; i++ {
		switch i % 3 {
		case 0:
			sel[i] = EpochCommitFixture().ServiceEvent()
		case 1:
			sel[i] = EpochSetupFixture().ServiceEvent()
		case 2:
			sel[i] = VersionBeaconFixture().ServiceEvent()
		}
	}

	return sel
}

func ExecutionResultFixture(opts ...func(*flow.ExecutionResult)) *flow.ExecutionResult {
	executedBlockID := IdentifierFixture()
	result := &flow.ExecutionResult{
		PreviousResultID: IdentifierFixture(),
		BlockID:          executedBlockID,
		Chunks:           ChunkListFixture(2, executedBlockID, StateCommitmentFixture()),
		ExecutionDataID:  IdentifierFixture(),
	}

	for _, apply := range opts {
		apply(result)
	}

	return result
}

func WithApproverID(approverID flow.Identifier) func(*flow.ResultApproval) {
	return func(ra *flow.ResultApproval) {
		ra.Body.ApproverID = approverID
	}
}

func WithAttestationBlock(block *flow.Block) func(*flow.ResultApproval) {
	return func(ra *flow.ResultApproval) {
		ra.Body.Attestation.BlockID = block.ID()
	}
}

func WithExecutionResultID(id flow.Identifier) func(*flow.ResultApproval) {
	return func(ra *flow.ResultApproval) {
		ra.Body.ExecutionResultID = id
	}
}

func WithBlockID(id flow.Identifier) func(*flow.ResultApproval) {
	return func(ra *flow.ResultApproval) {
		ra.Body.BlockID = id
	}
}

func WithChunk(chunkIdx uint64) func(*flow.ResultApproval) {
	return func(approval *flow.ResultApproval) {
		approval.Body.ChunkIndex = chunkIdx
	}
}

func ResultApprovalFixture(opts ...func(*flow.ResultApproval)) *flow.ResultApproval {
	attestation := flow.Attestation{
		BlockID:           IdentifierFixture(),
		ExecutionResultID: IdentifierFixture(),
		ChunkIndex:        uint64(0),
	}

	approval := flow.ResultApproval{
		Body: flow.ResultApprovalBody{
			Attestation:          attestation,
			ApproverID:           IdentifierFixture(),
			AttestationSignature: SignatureFixture(),
			Spock:                nil,
		},
		VerifierSignature: SignatureFixture(),
	}

	for _, apply := range opts {
		apply(&approval)
	}

	return &approval
}

func AttestationFixture() *flow.Attestation {
	return &flow.Attestation{
		BlockID:           IdentifierFixture(),
		ExecutionResultID: IdentifierFixture(),
		ChunkIndex:        uint64(0),
	}
}

func StateCommitmentFixture() flow.StateCommitment {
	var state flow.StateCommitment
	_, _ = crand.Read(state[:])
	return state
}

func StateCommitmentPointerFixture() *flow.StateCommitment {
	state := StateCommitmentFixture()
	return &state
}

func HashFixture(size int) hash.Hash {
	hash := make(hash.Hash, size)
	for i := 0; i < size; i++ {
		hash[i] = byte(i)
	}
	return hash
}

func IdentifierListFixture(n int) flow.IdentifierList {
	list := make([]flow.Identifier, n)
	for i := 0; i < n; i++ {
		list[i] = IdentifierFixture()
	}
	return list
}

func IdentifierFixture() flow.Identifier {
	var id flow.Identifier
	_, _ = crand.Read(id[:])
	return id
}

func SignerIndicesFixture(n int) []byte {
	indices := bitutils.MakeBitVector(10)
	for i := 0; i < n; i++ {
		bitutils.SetBit(indices, i)
	}
	return indices
}

func SignerIndicesByIndices(n int, indices []int) []byte {
	signers := bitutils.MakeBitVector(n)
	for _, i := range indices {
		bitutils.SetBit(signers, i)
	}
	return signers
}

// WithRole adds a role to an identity fixture.
func WithRole(role flow.Role) func(*flow.Identity) {
	return func(identity *flow.Identity) {
		identity.Role = role
	}
}

// WithInitialWeight sets the initial weight on an identity fixture.
func WithInitialWeight(weight uint64) func(*flow.Identity) {
	return func(identity *flow.Identity) {
		identity.InitialWeight = weight
	}
}

// WithParticipationStatus sets the epoch participation status on an identity fixture.
func WithParticipationStatus(status flow.EpochParticipationStatus) func(*flow.Identity) {
	return func(identity *flow.Identity) {
		identity.EpochParticipationStatus = status
	}
}

// WithAddress sets the network address of identity fixture.
func WithAddress(address string) func(*flow.Identity) {
	return func(identity *flow.Identity) {
		identity.Address = address
	}
}

// WithNetworkingKey sets the networking public key of identity fixture.
func WithNetworkingKey(key crypto.PublicKey) func(*flow.Identity) {
	return func(identity *flow.Identity) {
		identity.NetworkPubKey = key
	}
}

func RandomBytes(n int) []byte {
	b := make([]byte, n)
	read, err := crand.Read(b)
	if err != nil {
		panic("cannot read random bytes")
	}
	if read != n {
		panic(fmt.Errorf("cannot read enough random bytes (got %d of %d)", read, n))
	}
	return b
}

func NodeConfigFixture(opts ...func(*flow.Identity)) bootstrap.NodeConfig {
	identity := IdentityFixture(opts...)
	return bootstrap.NodeConfig{
		Role:    identity.Role,
		Address: identity.Address,
		Weight:  identity.InitialWeight,
	}
}

func NodeInfoFixture(opts ...func(*flow.Identity)) bootstrap.NodeInfo {
	nodes := NodeInfosFixture(1, opts...)
	return nodes[0]
}

// NodeInfoFromIdentity converts an identity to a public NodeInfo
// WARNING: the function replaces the staking key from the identity by a freshly generated one.
func NodeInfoFromIdentity(identity *flow.Identity) bootstrap.NodeInfo {
	stakingSK := StakingPrivKeyFixture()
	stakingPoP, err := crypto.BLSGeneratePOP(stakingSK)
	if err != nil {
		panic(err.Error())
	}

	return bootstrap.NewPublicNodeInfo(
		identity.NodeID,
		identity.Role,
		identity.Address,
		identity.InitialWeight,
		identity.NetworkPubKey,
		stakingSK.PublicKey(),
		stakingPoP,
	)
}

func NodeInfosFixture(n int, opts ...func(*flow.Identity)) []bootstrap.NodeInfo {
	opts = append(opts, WithKeys)
	il := IdentityListFixture(n, opts...)
	nodeInfos := make([]bootstrap.NodeInfo, 0, n)
	for _, identity := range il {
		nodeInfos = append(nodeInfos, NodeInfoFromIdentity(identity))
	}
	return nodeInfos
}

func PrivateNodeInfoFixture(opts ...func(*flow.Identity)) bootstrap.NodeInfo {
	return PrivateNodeInfosFixture(1, opts...)[0]
}

func PrivateNodeInfosFixture(n int, opts ...func(*flow.Identity)) []bootstrap.NodeInfo {
	return PrivateNodeInfosFromIdentityList(IdentityListFixture(n, opts...))
}

func PrivateNodeInfosFromIdentityList(il flow.IdentityList) []bootstrap.NodeInfo {
	nodeInfos := make([]bootstrap.NodeInfo, 0, len(il))
	for _, identity := range il {
		nodeInfo, err := bootstrap.PrivateNodeInfoFromIdentity(identity, KeyFixture(crypto.ECDSAP256), KeyFixture(crypto.BLSBLS12381))
		if err != nil {
			panic(err.Error())
		}
		nodeInfos = append(nodeInfos, nodeInfo)
	}
	return nodeInfos
}

// IdentityFixture returns a node identity.
func IdentityFixture(opts ...func(*flow.Identity)) *flow.Identity {
	nodeID := IdentifierFixture()
	stakingKey := StakingPrivKeyByIdentifier(nodeID)
	identity := flow.Identity{
		IdentitySkeleton: flow.IdentitySkeleton{
			NodeID:        nodeID,
			Address:       fmt.Sprintf("address-%x", nodeID[0:7]),
			Role:          flow.RoleConsensus,
			InitialWeight: 1000,
			StakingPubKey: stakingKey.PublicKey(),
		},
		DynamicIdentity: flow.DynamicIdentity{
			EpochParticipationStatus: flow.EpochParticipationStatusActive,
		},
	}
	for _, apply := range opts {
		apply(&identity)
	}
	return &identity
}

// IdentityWithNetworkingKeyFixture returns a node identity and networking private key
func IdentityWithNetworkingKeyFixture(opts ...func(*flow.Identity)) (
	*flow.Identity,
	crypto.PrivateKey,
) {
	networkKey := NetworkingPrivKeyFixture()
	opts = append(opts, WithNetworkingKey(networkKey.PublicKey()))
	id := IdentityFixture(opts...)
	return id, networkKey
}

func WithKeys(identity *flow.Identity) {
	staking := StakingPrivKeyFixture()
	networking := NetworkingPrivKeyFixture()
	identity.StakingPubKey = staking.PublicKey()
	identity.NetworkPubKey = networking.PublicKey()
}

// WithNodeID adds a node ID with the given first byte to an identity.
func WithNodeID(id flow.Identifier) func(*flow.Identity) {
	return func(identity *flow.Identity) {
		identity.NodeID = id
	}
}

// WithStakingPubKey adds a staking public key to the identity
func WithStakingPubKey(pubKey crypto.PublicKey) func(*flow.Identity) {
	return func(identity *flow.Identity) {
		identity.StakingPubKey = pubKey
	}
}

// WithRandomPublicKeys adds random public keys to an identity.
func WithRandomPublicKeys() func(*flow.Identity) {
	return func(identity *flow.Identity) {
		identity.StakingPubKey = KeyFixture(crypto.BLSBLS12381).PublicKey()
		identity.NetworkPubKey = KeyFixture(crypto.ECDSAP256).PublicKey()
	}
}

// WithAllRoles can be used to ensure an IdentityList fixtures contains
// all the roles required for a valid genesis block.
func WithAllRoles() func(*flow.Identity) {
	return WithAllRolesExcept()
}

// WithAllRolesExcept is used to ensure an IdentityList fixture contains all roles
// except omitting a certain role, for cases where we are manually setting up nodes.
func WithAllRolesExcept(except ...flow.Role) func(*flow.Identity) {
	i := 0
	roles := flow.Roles()

	// remove omitted roles
	for _, omitRole := range except {
		for i, role := range roles {
			if role == omitRole {
				roles = append(roles[:i], roles[i+1:]...)
			}
		}
	}

	return func(id *flow.Identity) {
		id.Role = roles[i%len(roles)]
		i++
	}
}

// CompleteIdentitySet takes a number of identities and completes the missing roles.
func CompleteIdentitySet(identities ...*flow.Identity) flow.IdentityList {
	required := map[flow.Role]struct{}{
		flow.RoleCollection:   {},
		flow.RoleConsensus:    {},
		flow.RoleExecution:    {},
		flow.RoleVerification: {},
	}
	// don't add identities for roles that already exist
	for _, identity := range identities {
		delete(required, identity.Role)
	}
	// add identities for missing roles
	for role := range required {
		identities = append(identities, IdentityFixture(WithRole(role)))
	}
	return identities
}

// IdentityListFixture returns a list of node identity objects. The identities
// can be customized (ie. set their role) by passing in a function that modifies
// the input identities as required.
func IdentityListFixture(n int, opts ...func(*flow.Identity)) flow.IdentityList {
	identities := make(flow.IdentityList, 0, n)

	for i := 0; i < n; i++ {
		identity := IdentityFixture()
		identity.Address = fmt.Sprintf("%x@flow.com:1234", identity.NodeID)
		for _, opt := range opts {
			opt(identity)
		}
		identities = append(identities, identity)
	}

	return identities
}

// DynamicIdentityEntryFixture returns the DynamicIdentityEntry object. The dynamic identity entry
// can be customized (ie. set Ejected).
func DynamicIdentityEntryFixture(opts ...func(*flow.DynamicIdentityEntry)) *flow.DynamicIdentityEntry {
	dynamicIdentityEntry := &flow.DynamicIdentityEntry{
		NodeID:  IdentifierFixture(),
		Ejected: false,
	}

	for _, opt := range opts {
		opt(dynamicIdentityEntry)
	}

	return dynamicIdentityEntry
}

// DynamicIdentityEntryListFixture returns a list of DynamicIdentityEntry objects.
func DynamicIdentityEntryListFixture(n int, opts ...func(*flow.DynamicIdentityEntry)) flow.DynamicIdentityEntryList {
	list := make(flow.DynamicIdentityEntryList, n)
	for i := 0; i < n; i++ {
		list[i] = DynamicIdentityEntryFixture(opts...)
	}
	return list
}

func WithChunkStartState(startState flow.StateCommitment) func(chunk *flow.Chunk) {
	return func(chunk *flow.Chunk) {
		chunk.StartState = startState
	}
}

func WithServiceEventCount(count *uint16) func(*flow.Chunk) {
	return func(chunk *flow.Chunk) {
		chunk.ServiceEventCount = count
	}
}

func ChunkFixture(
	blockID flow.Identifier,
	collectionIndex uint,
	startState flow.StateCommitment,
	opts ...func(*flow.Chunk),
) *flow.Chunk {
	chunk := &flow.Chunk{
		ChunkBody: flow.ChunkBody{
			CollectionIndex:      collectionIndex,
			StartState:           startState,
			EventCollection:      IdentifierFixture(),
			ServiceEventCount:    PtrTo[uint16](0),
			TotalComputationUsed: 4200,
			NumberOfTransactions: 42,
			BlockID:              blockID,
		},
		Index:    0,
		EndState: StateCommitmentFixture(),
	}

	for _, opt := range opts {
		opt(chunk)
	}

	return chunk
}

func ChunkListFixture(n uint, blockID flow.Identifier, startState flow.StateCommitment, opts ...func(*flow.Chunk)) flow.ChunkList {
	chunks := make([]*flow.Chunk, 0, n)
	for i := uint64(0); i < uint64(n); i++ {
		chunk := ChunkFixture(blockID, uint(i), startState, opts...)
		chunk.Index = i
		chunks = append(chunks, chunk)
		startState = chunk.EndState
	}
	return chunks
}

func ChunkLocatorListFixture(n uint) chunks.LocatorList {
	locators := chunks.LocatorList{}
	resultID := IdentifierFixture()
	for i := uint64(0); i < uint64(n); i++ {
		locator := ChunkLocatorFixture(resultID, i)
		locators = append(locators, locator)
	}
	return locators
}

func ChunkLocatorFixture(resultID flow.Identifier, index uint64) *chunks.Locator {
	return &chunks.Locator{
		ResultID: resultID,
		Index:    index,
	}
}

// ChunkStatusListToChunkLocatorFixture extracts chunk locators from a list of chunk statuses.
func ChunkStatusListToChunkLocatorFixture(statuses []*verification.ChunkStatus) chunks.LocatorMap {
	locators := chunks.LocatorMap{}
	for _, status := range statuses {
		locator := ChunkLocatorFixture(status.ExecutionResult.ID(), status.ChunkIndex)
		locators[locator.ID()] = locator
	}

	return locators
}

// ChunkStatusListFixture receives an execution result, samples `n` chunks out of it and
// creates a chunk status for them.
// It returns the list of sampled chunk statuses for the result.
func ChunkStatusListFixture(
	t *testing.T,
	blockHeight uint64,
	result *flow.ExecutionResult,
	n int,
) verification.ChunkStatusList {
	statuses := verification.ChunkStatusList{}

	// result should have enough chunk to sample
	require.GreaterOrEqual(t, len(result.Chunks), n)

	chunkList := make(flow.ChunkList, n)
	copy(chunkList, result.Chunks)
	rand.Shuffle(len(chunkList), func(i, j int) { chunkList[i], chunkList[j] = chunkList[j], chunkList[i] })

	for _, chunk := range chunkList[:n] {
		status := &verification.ChunkStatus{
			ChunkIndex:      chunk.Index,
			BlockHeight:     blockHeight,
			ExecutionResult: result,
		}
		statuses = append(statuses, status)
	}

	return statuses
}

func qcSignatureDataFixture() hotstuff.SignatureData {
	sigType := RandomBytes(5)
	for i := range sigType {
		sigType[i] = sigType[i] % 2
	}
	sigData := hotstuff.SignatureData{
		SigType:                      sigType,
		AggregatedStakingSig:         SignatureFixture(),
		AggregatedRandomBeaconSig:    SignatureFixture(),
		ReconstructedRandomBeaconSig: SignatureFixture(),
	}
	return sigData
}

func QCSigDataFixture() []byte {
	packer := hotstuff.SigDataPacker{}
	sigData := qcSignatureDataFixture()
	encoded, _ := packer.Encode(&sigData)
	return encoded
}

func QCSigDataWithSoRFixture(sor []byte) []byte {
	packer := hotstuff.SigDataPacker{}
	sigData := qcSignatureDataFixture()
	sigData.ReconstructedRandomBeaconSig = sor
	encoded, _ := packer.Encode(&sigData)
	return encoded
}

func SignatureFixture() crypto.Signature {
	sig := make([]byte, crypto.SignatureLenBLSBLS12381)
	_, _ = crand.Read(sig)
	return sig
}

func SignaturesFixture(n int) []crypto.Signature {
	var sigs []crypto.Signature
	for i := 0; i < n; i++ {
		sigs = append(sigs, SignatureFixture())
	}
	return sigs
}

func RandomSourcesFixture(n int) [][]byte {
	var sigs [][]byte
	for i := 0; i < n; i++ {
		sigs = append(sigs, SignatureFixture())
	}
	return sigs
}

func TransactionFixture(n ...func(t *flow.Transaction)) flow.Transaction {
	tx := flow.Transaction{TransactionBody: TransactionBodyFixture()}
	if len(n) > 0 {
		n[0](&tx)
	}
	return tx
}

func TransactionBodyFixture(opts ...func(*flow.TransactionBody)) flow.TransactionBody {
	tb := flow.TransactionBody{
		Script:             []byte("access(all) fun main() {}"),
		ReferenceBlockID:   IdentifierFixture(),
		GasLimit:           10,
		ProposalKey:        ProposalKeyFixture(),
		Payer:              AddressFixture(),
		Authorizers:        []flow.Address{AddressFixture()},
		EnvelopeSignatures: []flow.TransactionSignature{TransactionSignatureFixture()},
	}

	for _, apply := range opts {
		apply(&tb)
	}

	return tb
}

func TransactionBodyListFixture(n int) []flow.TransactionBody {
	l := make([]flow.TransactionBody, n)
	for i := 0; i < n; i++ {
		l[i] = TransactionBodyFixture()
	}

	return l
}

func WithTransactionDSL(txDSL dsl.Transaction) func(tx *flow.TransactionBody) {
	return func(tx *flow.TransactionBody) {
		tx.Script = []byte(txDSL.ToCadence())
	}
}

func WithReferenceBlock(id flow.Identifier) func(tx *flow.TransactionBody) {
	return func(tx *flow.TransactionBody) {
		tx.ReferenceBlockID = id
	}
}

func TransactionDSLFixture(chain flow.Chain) dsl.Transaction {
	return dsl.Transaction{
		Imports: dsl.Imports{
			dsl.Import{
				Address: sdk.Address(chain.ServiceAddress()),
				Names:   []string{"FlowCallbackScheduler"},
			},
		},
		Content: dsl.Prepare{
			Content: dsl.Code(`
				access(all) fun main() {}
			`),
		},
	}
}

// RegisterIDFixture returns a RegisterID with a fixed key and owner
func RegisterIDFixture() flow.RegisterID {
	return flow.NewRegisterID(RandomAddressFixture(), "key")
}

// VerifiableChunkDataFixture returns a complete verifiable chunk with an
// execution receipt referencing the block/collections.
func VerifiableChunkDataFixture(chunkIndex uint64, opts ...func(*flow.HeaderBody)) (*verification.VerifiableChunkData, *flow.Block) {

	guarantees := make([]*flow.CollectionGuarantee, 0, chunkIndex+1)

	var col flow.Collection

	for i := 0; i <= int(chunkIndex); i++ {
		col = CollectionFixture(1)
		guarantees = append(guarantees, &flow.CollectionGuarantee{CollectionID: col.ID()})
	}

	payload := flow.Payload{
		Guarantees: guarantees,
		Seals:      nil,
	}
	headerBody := HeaderBodyFixture()
	for _, opt := range opts {
		opt(&headerBody)
	}

	block := &flow.Block{
		HeaderBody: headerBody,
		Payload:    payload,
	}

	chunks := make([]*flow.Chunk, 0)

	var chunk flow.Chunk

	for i := 0; i <= int(chunkIndex); i++ {
		chunk = flow.Chunk{
			ChunkBody: flow.ChunkBody{
				CollectionIndex: uint(i),
				StartState:      StateCommitmentFixture(),
				BlockID:         block.ID(),
			},
			Index: uint64(i),
		}
		chunks = append(chunks, &chunk)
	}

	result := flow.ExecutionResult{
		PreviousResultID: IdentifierFixture(),
		BlockID:          block.ID(),
		Chunks:           chunks,
	}

	// computes chunk end state
	index := chunk.Index
	var endState flow.StateCommitment
	if int(index) == len(result.Chunks)-1 {
		// last chunk in receipt takes final state commitment
		endState = StateCommitmentFixture()
	} else {
		// any chunk except last takes the subsequent chunk's start state
		endState = result.Chunks[index+1].StartState
	}

	chunkDataPack := ChunkDataPackFixture(chunk.ID(), func(c *flow.ChunkDataPack) {
		c.Collection = &col
	})

	return &verification.VerifiableChunkData{
		Chunk:         &chunk,
		Header:        block.ToHeader(),
		Result:        &result,
		ChunkDataPack: chunkDataPack,
		EndState:      endState,
	}, block
}

// ChunkDataResponseMsgFixture creates a chunk data response message with a single-transaction collection, and random chunk ID.
// Use options to customize the response.
func ChunkDataResponseMsgFixture(
	chunkID flow.Identifier,
	opts ...func(*messages.ChunkDataResponse),
) *messages.ChunkDataResponse {
	cdp := &messages.ChunkDataResponse{
		ChunkDataPack: *ChunkDataPackFixture(chunkID),
		Nonce:         rand.Uint64(),
	}

	for _, opt := range opts {
		opt(cdp)
	}

	return cdp
}

// WithApproximateSize sets the ChunkDataResponse to be approximately bytes in size.
func WithApproximateSize(bytes uint64) func(*messages.ChunkDataResponse) {
	return func(request *messages.ChunkDataResponse) {
		// 1 tx fixture is approximately 350 bytes
		txCount := bytes / 350
		collection := CollectionFixture(int(txCount) + 1)
		pack := ChunkDataPackFixture(request.ChunkDataPack.ChunkID, WithChunkDataPackCollection(&collection))
		request.ChunkDataPack = *pack
	}
}

// ChunkDataResponseMessageListFixture creates a list of chunk data response messages each with a single-transaction collection, and random chunk ID.
func ChunkDataResponseMessageListFixture(chunkIDs flow.IdentifierList) []*messages.ChunkDataResponse {
	lst := make([]*messages.ChunkDataResponse, 0, len(chunkIDs))
	for _, chunkID := range chunkIDs {
		lst = append(lst, ChunkDataResponseMsgFixture(chunkID))
	}
	return lst
}

// ChunkDataPackRequestListFixture creates and returns a list of chunk data pack requests fixtures.
func ChunkDataPackRequestListFixture(
	n int,
	opts ...func(*verification.ChunkDataPackRequest),
) verification.ChunkDataPackRequestList {
	lst := make([]*verification.ChunkDataPackRequest, 0, n)
	for i := 0; i < n; i++ {
		lst = append(lst, ChunkDataPackRequestFixture(opts...))
	}
	return lst
}

func WithHeight(height uint64) func(*verification.ChunkDataPackRequest) {
	return func(request *verification.ChunkDataPackRequest) {
		request.Height = height
	}
}

func WithHeightGreaterThan(height uint64) func(*verification.ChunkDataPackRequest) {
	return func(request *verification.ChunkDataPackRequest) {
		request.Height = height + 1
	}
}

func WithAgrees(list flow.IdentifierList) func(*verification.ChunkDataPackRequest) {
	return func(request *verification.ChunkDataPackRequest) {
		request.Agrees = list
	}
}

func WithDisagrees(list flow.IdentifierList) func(*verification.ChunkDataPackRequest) {
	return func(request *verification.ChunkDataPackRequest) {
		request.Disagrees = list
	}
}

func WithChunkID(chunkID flow.Identifier) func(*verification.ChunkDataPackRequest) {
	return func(request *verification.ChunkDataPackRequest) {
		request.ChunkID = chunkID
	}
}

// ChunkDataPackRequestFixture creates a chunk data request with some default values, i.e., one agree execution node, one disagree execution node,
// and height of zero.
// Use options to customize the request.
func ChunkDataPackRequestFixture(opts ...func(*verification.ChunkDataPackRequest)) *verification.
	ChunkDataPackRequest {
	req := &verification.ChunkDataPackRequest{
		Locator:                  *ChunkLocatorFixture(IdentifierFixture(), 0),
		ChunkDataPackRequestInfo: *ChunkDataPackRequestInfoFixture(),
	}

	for _, opt := range opts {
		opt(req)
	}

	// Ensure Targets reflects current Agrees and Disagrees
	req.Targets = makeTargets(req.Agrees, req.Disagrees)

	return req
}

func ChunkDataPackRequestInfoFixture() *verification.ChunkDataPackRequestInfo {
	agrees := IdentifierListFixture(1)
	disagrees := IdentifierListFixture(1)

	return &verification.ChunkDataPackRequestInfo{
		ChunkID:   IdentifierFixture(),
		Height:    0,
		Agrees:    agrees,
		Disagrees: disagrees,
		Targets:   makeTargets(agrees, disagrees),
	}
}

// makeTargets returns a combined IdentityList for the given agrees and disagrees.
func makeTargets(agrees, disagrees flow.IdentifierList) flow.IdentityList {
	// creates identity fixtures for target ids as union of agrees and disagrees
	// TODO: remove this inner fixture once we have filter for identifier list.
	targets := flow.IdentityList{}
	for _, id := range append(agrees, disagrees...) {
		targets = append(targets, IdentityFixture(
			WithNodeID(id),
			WithRole(flow.RoleExecution),
		))
	}
	return targets
}

func WithChunkDataPackCollection(collection *flow.Collection) func(*flow.ChunkDataPack) {
	return func(cdp *flow.ChunkDataPack) {
		cdp.Collection = collection
	}
}

func WithStartState(startState flow.StateCommitment) func(*flow.ChunkDataPack) {
	return func(cdp *flow.ChunkDataPack) {
		cdp.StartState = startState
	}
}

func ChunkDataPackFixture(
	chunkID flow.Identifier,
	opts ...func(*flow.ChunkDataPack),
) *flow.ChunkDataPack {
	coll := CollectionFixture(1)
	cdp := &flow.ChunkDataPack{
		ChunkID:    chunkID,
		StartState: StateCommitmentFixture(),
		Proof:      []byte{'p'},
		Collection: &coll,
		ExecutionDataRoot: flow.BlockExecutionDataRoot{
			BlockID:               IdentifierFixture(),
			ChunkExecutionDataIDs: []cid.Cid{flow.IdToCid(IdentifierFixture())},
		},
	}

	for _, opt := range opts {
		opt(cdp)
	}

	return cdp
}

func ChunkDataPacksFixture(
	count int,
	opts ...func(*flow.ChunkDataPack),
) []*flow.ChunkDataPack {
	chunkDataPacks := make([]*flow.ChunkDataPack, count)
	for i := 0; i < count; i++ {
		chunkDataPacks[i] = ChunkDataPackFixture(IdentifierFixture())
	}

	return chunkDataPacks
}

func ChunkDataPacksFixtureAndResult() ([]*flow.ChunkDataPack, *flow.ExecutionResult) {
	result := ExecutionResultFixture()
	cdps := make([]*flow.ChunkDataPack, 0, len(result.Chunks))
	for _, c := range result.Chunks {
		cdps = append(cdps, ChunkDataPackFixture(c.ID()))
	}
	return cdps, result
}

// SeedFixture returns a random []byte with length n
func SeedFixture(n int) []byte {
	var seed = make([]byte, n)
	_, _ = crand.Read(seed)
	return seed
}

// SeedFixtures returns a list of m random []byte, each having length n
func SeedFixtures(m int, n int) [][]byte {
	var seeds = make([][]byte, m, n)
	for i := range seeds {
		seeds[i] = SeedFixture(n)
	}
	return seeds
}

// BlockEventsFixture returns a block events model populated with random events of length n.
func BlockEventsFixture(
	header *flow.Header,
	n int,
) flow.BlockEvents {
	return flow.BlockEvents{
		BlockID:        header.ID(),
		BlockHeight:    header.Height,
		BlockTimestamp: time.UnixMilli(int64(header.Timestamp)).UTC(),
		Events:         EventsFixture(n),
	}
}

func EventTypeFixture(chainID flow.ChainID) flow.EventType {
	eventType := fmt.Sprintf("A.%s.TestContract.TestEvent1", RandomAddressFixtureForChain(chainID))
	return flow.EventType(eventType)
}

func EmulatorRootKey() (*flow.AccountPrivateKey, error) {

	// TODO seems this key literal doesn't decode anymore
	emulatorRootKey, err := crypto.DecodePrivateKey(crypto.ECDSAP256,
		[]byte("f87db87930770201010420ae2cc975dcbdd0ebc56f268b1d8a95834c2955970aea27042d35ec9f298b9e5aa00a06082a8648ce3d030107a1440342000417f5a527137785d2d773fee84b4c7ee40266a1dd1f36ddd46ecf25db6df6a499459629174de83256f2a44ebd4325b9def67d523b755a8926218c4efb7904f8ce0203"))
	if err != nil {
		return nil, err
	}

	return &flow.AccountPrivateKey{
		PrivateKey: emulatorRootKey,
		SignAlgo:   emulatorRootKey.Algorithm(),
		HashAlgo:   hash.SHA3_256,
	}, nil
}

// NoopTxScript returns a Cadence script for a no-op transaction.
func NoopTxScript() []byte {
	return []byte("transaction {}")
}

func RangeFixture() chainsync.Range {
	return chainsync.Range{
		From: rand.Uint64(),
		To:   rand.Uint64(),
	}
}

func BatchFixture() chainsync.Batch {
	return chainsync.Batch{
		BlockIDs: IdentifierListFixture(10),
	}
}

func RangeListFixture(n int) []chainsync.Range {
	if n <= 0 {
		return nil
	}
	ranges := make([]chainsync.Range, n)
	for i := range ranges {
		ranges[i] = RangeFixture()
	}
	return ranges
}

func BatchListFixture(n int) []chainsync.Batch {
	if n <= 0 {
		return nil
	}
	batches := make([]chainsync.Batch, n)
	for i := range batches {
		batches[i] = BatchFixture()
	}
	return batches
}

func BootstrapExecutionResultFixture(
	block *flow.Block,
	commit flow.StateCommitment,
) *flow.ExecutionResult {
	result := &flow.ExecutionResult{
		BlockID:          block.ID(),
		PreviousResultID: flow.ZeroID,
		Chunks:           chunks.ChunkListFromCommit(commit),
	}
	return result
}

func KeyFixture(algo crypto.SigningAlgorithm) crypto.PrivateKey {
	key, err := crypto.GeneratePrivateKey(algo, SeedFixture(128))
	if err != nil {
		panic(err)
	}
	return key
}

func KeysFixture(n int, algo crypto.SigningAlgorithm) []crypto.PrivateKey {
	keys := make([]crypto.PrivateKey, 0, n)
	for i := 0; i < n; i++ {
		keys = append(keys, KeyFixture(algo))
	}
	return keys
}

func PublicKeysFixture(n int, algo crypto.SigningAlgorithm) []crypto.PublicKey {
	pks := make([]crypto.PublicKey, 0, n)
	sks := KeysFixture(n, algo)
	for _, sk := range sks {
		pks = append(pks, sk.PublicKey())
	}
	return pks
}

func QuorumCertificateWithSignerIDsFixture(opts ...func(*flow.QuorumCertificateWithSignerIDs)) *flow.QuorumCertificateWithSignerIDs {
	qc := flow.QuorumCertificateWithSignerIDs{
		View:      uint64(rand.Uint32()),
		BlockID:   IdentifierFixture(),
		SignerIDs: IdentifierListFixture(3),
		SigData:   QCSigDataFixture(),
	}
	for _, apply := range opts {
		apply(&qc)
	}
	return &qc
}

func QuorumCertificatesWithSignerIDsFixtures(
	n uint,
	opts ...func(*flow.QuorumCertificateWithSignerIDs),
) []*flow.QuorumCertificateWithSignerIDs {
	qcs := make([]*flow.QuorumCertificateWithSignerIDs, 0, n)
	for i := 0; i < int(n); i++ {
		qcs = append(qcs, QuorumCertificateWithSignerIDsFixture(opts...))
	}
	return qcs
}

func QuorumCertificatesFromAssignments(assignment flow.AssignmentList) []*flow.QuorumCertificateWithSignerIDs {
	qcs := make([]*flow.QuorumCertificateWithSignerIDs, 0, len(assignment))
	for _, nodes := range assignment {
		qc := QuorumCertificateWithSignerIDsFixture()
		qc.SignerIDs = nodes
		qcs = append(qcs, qc)
	}
	return qcs
}

func QuorumCertificateFixture(opts ...func(*flow.QuorumCertificate)) *flow.QuorumCertificate {
	qc := flow.QuorumCertificate{
		View:          uint64(rand.Uint32()),
		BlockID:       IdentifierFixture(),
		SignerIndices: SignerIndicesFixture(3),
		SigData:       QCSigDataFixture(),
	}
	for _, apply := range opts {
		apply(&qc)
	}
	return &qc
}

// CertifyBlock returns a quorum certificate for the given block header
func CertifyBlock(header *flow.Header) *flow.QuorumCertificate {
	qc := QuorumCertificateFixture(func(qc *flow.QuorumCertificate) {
		qc.View = header.View
		qc.BlockID = header.ID()
	})
	return qc
}

func CertifiedByChild(block *flow.Block, child *flow.Block) *flow.CertifiedBlock {
	return &flow.CertifiedBlock{
		Proposal:     &flow.Proposal{Block: *block, ProposerSigData: SignatureFixture()},
		CertifyingQC: child.ParentQC(),
	}
}

func NewCertifiedBlock(block *flow.Block) *flow.CertifiedBlock {
	return &flow.CertifiedBlock{
		Proposal: &flow.Proposal{
			Block:           *block,
			ProposerSigData: SignatureFixture(),
		},
		CertifyingQC: CertifyBlock(block.ToHeader()),
	}
}

func QuorumCertificatesFixtures(
	n uint,
	opts ...func(*flow.QuorumCertificate),
) []*flow.QuorumCertificate {
	qcs := make([]*flow.QuorumCertificate, 0, n)
	for i := 0; i < int(n); i++ {
		qcs = append(qcs, QuorumCertificateFixture(opts...))
	}
	return qcs
}

func QCWithBlockID(blockID flow.Identifier) func(*flow.QuorumCertificate) {
	return func(qc *flow.QuorumCertificate) {
		qc.BlockID = blockID
	}
}

func QCWithSignerIndices(signerIndices []byte) func(*flow.QuorumCertificate) {
	return func(qc *flow.QuorumCertificate) {
		qc.SignerIndices = signerIndices
	}
}

func QCWithRootBlockID(blockID flow.Identifier) func(*flow.QuorumCertificate) {
	return func(qc *flow.QuorumCertificate) {
		qc.BlockID = blockID
		qc.View = 0
	}
}

func VoteFixture(opts ...func(vote *hotstuff.Vote)) *hotstuff.Vote {
	vote := &hotstuff.Vote{
		View:     uint64(rand.Uint32()),
		BlockID:  IdentifierFixture(),
		SignerID: IdentifierFixture(),
		SigData:  RandomBytes(128),
	}

	for _, opt := range opts {
		opt(vote)
	}

	return vote
}

func WithVoteSignerID(signerID flow.Identifier) func(*hotstuff.Vote) {
	return func(vote *hotstuff.Vote) {
		vote.SignerID = signerID
	}
}

func WithVoteView(view uint64) func(*hotstuff.Vote) {
	return func(vote *hotstuff.Vote) {
		vote.View = view
	}
}

func WithVoteBlockID(blockID flow.Identifier) func(*hotstuff.Vote) {
	return func(vote *hotstuff.Vote) {
		vote.BlockID = blockID
	}
}

func VoteForBlockFixture(
	block *hotstuff.Block,
	opts ...func(vote *hotstuff.Vote),
) *hotstuff.Vote {
	vote := VoteFixture(WithVoteView(block.View),
		WithVoteBlockID(block.BlockID))

	for _, opt := range opts {
		opt(vote)
	}

	return vote
}

func VoteWithStakingSig() func(*hotstuff.Vote) {
	return func(vote *hotstuff.Vote) {
		vote.SigData = append([]byte{byte(encoding.SigTypeStaking)}, vote.SigData...)
	}
}

func VoteWithBeaconSig() func(*hotstuff.Vote) {
	return func(vote *hotstuff.Vote) {
		vote.SigData = append([]byte{byte(encoding.SigTypeRandomBeacon)}, vote.SigData...)
	}
}

func WithParticipants(participants flow.IdentitySkeletonList) func(*flow.EpochSetup) {
	return func(setup *flow.EpochSetup) {
		setup.Participants = participants.Sort(flow.Canonical[flow.IdentitySkeleton])
		setup.Assignments = ClusterAssignment(1, participants.ToSkeleton())
	}
}

func WithAssignments(assignments flow.AssignmentList) func(*flow.EpochSetup) {
	return func(setup *flow.EpochSetup) {
		setup.Assignments = assignments
	}
}

func SetupWithCounter(counter uint64) func(*flow.EpochSetup) {
	return func(setup *flow.EpochSetup) {
		setup.Counter = counter
	}
}

func WithFinalView(view uint64) func(*flow.EpochSetup) {
	return func(setup *flow.EpochSetup) {
		setup.FinalView = view
	}
}

func WithFirstView(view uint64) func(*flow.EpochSetup) {
	return func(setup *flow.EpochSetup) {
		setup.FirstView = view
	}
}

// EpochSetupFixture creates a valid EpochSetup with default properties for
// testing. The default properties can be overwritten with optional parameter
// functions.
func EpochSetupFixture(opts ...func(setup *flow.EpochSetup)) *flow.EpochSetup {
	participants := IdentityListFixture(5, WithAllRoles())
	setup := &flow.EpochSetup{
		Counter:            uint64(rand.Uint32()),
		FirstView:          uint64(0),
		FinalView:          uint64(rand.Uint32() + 1000),
		Participants:       participants.Sort(flow.Canonical[flow.Identity]).ToSkeleton(),
		RandomSource:       SeedFixture(flow.EpochSetupRandomSourceLength),
		DKGPhase1FinalView: 100,
		DKGPhase2FinalView: 200,
		DKGPhase3FinalView: 300,
		TargetDuration:     60 * 60,
		TargetEndTime:      uint64(time.Now().Add(time.Hour).Unix()),
	}
	for _, apply := range opts {
		apply(setup)
	}
	if setup.Assignments == nil {
		setup.Assignments = ClusterAssignment(1, setup.Participants)
	}
	return setup
}

// EpochRecoverFixture creates a valid EpochRecover with default properties for testing.
// The default properties for setup part can be overwritten with optional parameter functions.
// Commit part will be adjusted accordingly.
func EpochRecoverFixture(opts ...func(setup *flow.EpochSetup)) *flow.EpochRecover {
	setup := EpochSetupFixture()
	for _, apply := range opts {
		apply(setup)
	}

	commit := EpochCommitFixture(
		CommitWithCounter(setup.Counter),
		WithDKGFromParticipants(setup.Participants),
		WithClusterQCsFromAssignments(setup.Assignments),
	)

	return &flow.EpochRecover{
		EpochSetup:  *setup,
		EpochCommit: *commit,
	}
}

func IndexFixture() *flow.Index {
	return &flow.Index{
		GuaranteeIDs: IdentifierListFixture(5),
		SealIDs:      IdentifierListFixture(5),
		ReceiptIDs:   IdentifierListFixture(5),
	}
}

func WithDKGFromParticipants(participants flow.IdentitySkeletonList) func(*flow.EpochCommit) {
	dkgParticipants := participants.Filter(filter.IsConsensusCommitteeMember).Sort(flow.Canonical[flow.IdentitySkeleton])
	return func(commit *flow.EpochCommit) {
		commit.DKGParticipantKeys = nil
		commit.DKGIndexMap = make(flow.DKGIndexMap)
		for index, nodeID := range dkgParticipants.NodeIDs() {
			commit.DKGParticipantKeys = append(commit.DKGParticipantKeys, KeyFixture(crypto.BLSBLS12381).PublicKey())
			commit.DKGIndexMap[nodeID] = index
		}
	}
}

func WithClusterQCs(qcs []flow.ClusterQCVoteData) func(*flow.EpochCommit) {
	return func(commit *flow.EpochCommit) {
		commit.ClusterQCs = qcs
	}
}

func WithClusterQCsFromAssignments(assignments flow.AssignmentList) func(*flow.EpochCommit) {
	qcs := QuorumCertificatesFromAssignments(assignments)
	return func(commit *flow.EpochCommit) {
		commit.ClusterQCs = flow.ClusterQCVoteDatasFromQCs(qcs)
	}
}

func CommitWithCounter(counter uint64) func(*flow.EpochCommit) {
	return func(commit *flow.EpochCommit) {
		commit.Counter = counter
	}
}

func EpochCommitFixture(opts ...func(*flow.EpochCommit)) *flow.EpochCommit {
	commit := &flow.EpochCommit{
		Counter:            uint64(rand.Uint32()),
		ClusterQCs:         flow.ClusterQCVoteDatasFromQCs(QuorumCertificatesWithSignerIDsFixtures(1)),
		DKGGroupKey:        KeyFixture(crypto.BLSBLS12381).PublicKey(),
		DKGParticipantKeys: PublicKeysFixture(2, crypto.BLSBLS12381),
	}
	for _, apply := range opts {
		apply(commit)
	}
	return commit
}

func WithBoundaries(boundaries ...flow.VersionBoundary) func(*flow.VersionBeacon) {
	return func(b *flow.VersionBeacon) {
		b.VersionBoundaries = append(b.VersionBoundaries, boundaries...)
	}
}

func VersionBeaconFixture(options ...func(*flow.VersionBeacon)) *flow.VersionBeacon {

	versionTable := &flow.VersionBeacon{
		VersionBoundaries: []flow.VersionBoundary{},
		Sequence:          uint64(0),
	}
	opts := options

	if len(opts) == 0 {
		opts = []func(*flow.VersionBeacon){
			WithBoundaries(flow.VersionBoundary{
				Version:     "0.0.0",
				BlockHeight: 0,
			}),
		}
	}

	for _, apply := range opts {
		apply(versionTable)
	}

	return versionTable
}

func ProtocolStateVersionUpgradeFixture() *flow.ProtocolStateVersionUpgrade {
	return &flow.ProtocolStateVersionUpgrade{
		NewProtocolStateVersion: rand.Uint64(),
		ActiveView:              rand.Uint64(),
	}
}

// BootstrapFixture generates all the artifacts necessary to bootstrap the
// protocol state.
func BootstrapFixture(
	participants flow.IdentityList,
	opts ...func(*flow.Block),
) (*flow.Block, *flow.ExecutionResult, *flow.Seal) {
	return BootstrapFixtureWithChainID(participants, flow.Emulator, opts...)
}

func BootstrapFixtureWithChainID(
	participants flow.IdentityList,
	chainID flow.ChainID,
	opts ...func(*flow.Block),
) (*flow.Block, *flow.ExecutionResult, *flow.Seal) {
	root := Block.Genesis(chainID)
	for _, apply := range opts {
		apply(root)
	}

	counter := uint64(1)
	setup := EpochSetupFixture(
		WithParticipants(participants.ToSkeleton()),
		SetupWithCounter(counter),
		WithFirstView(root.View),
		WithFinalView(root.View+100_000),
	)
	commit := EpochCommitFixture(
		CommitWithCounter(counter),
		WithClusterQCsFromAssignments(setup.Assignments),
		WithDKGFromParticipants(participants.ToSkeleton()),
	)

	return BootstrapFixtureWithSetupAndCommit(root.HeaderBody, setup, commit)
}

// BootstrapFixtureWithSetupAndCommit generates all the artifacts necessary to bootstrap the
// protocol state using the provided epoch setup and commit.
func BootstrapFixtureWithSetupAndCommit(
	header flow.HeaderBody,
	setup *flow.EpochSetup,
	commit *flow.EpochCommit,
) (*flow.Block, *flow.ExecutionResult, *flow.Seal) {
	safetyParams, err := protocol.DefaultEpochSafetyParams(header.ChainID)
	if err != nil {
		panic(err)
	}
	rootEpochState, err := inmem.EpochProtocolStateFromServiceEvents(setup, commit)
	if err != nil {
		panic(err)
	}
	rootProtocolState, err := kvstore.NewDefaultKVStore(safetyParams.FinalizationSafetyThreshold, safetyParams.EpochExtensionViewCount, rootEpochState.ID())
	if err != nil {
		panic(err)
	}

	root := &flow.Block{
		HeaderBody: header,
		Payload:    flow.Payload{ProtocolStateID: rootProtocolState.ID()},
	}

	stateCommit := GenesisStateCommitmentByChainID(header.ChainID)

	result := BootstrapExecutionResultFixture(root, stateCommit)
	result.ServiceEvents = []flow.ServiceEvent{
		setup.ServiceEvent(),
		commit.ServiceEvent(),
	}

	seal := Seal.Fixture(Seal.WithResult(result))

	return root, result, seal
}

// RootSnapshotFixture returns a snapshot representing a root chain state, for
// example one as returned from BootstrapFixture.
func RootSnapshotFixture(
	participants flow.IdentityList,
	opts ...func(*flow.Block),
) *inmem.Snapshot {
	return RootSnapshotFixtureWithChainID(participants, flow.Emulator, opts...)
}

func RootSnapshotFixtureWithChainID(
	participants flow.IdentityList,
	chainID flow.ChainID,
	opts ...func(*flow.Block),
) *inmem.Snapshot {
	block, result, seal := BootstrapFixtureWithChainID(participants.Sort(flow.Canonical[flow.Identity]), chainID, opts...)
	qc := QuorumCertificateFixture(QCWithRootBlockID(block.ID()))
	root, err := SnapshotFromBootstrapState(block, result, seal, qc)
	if err != nil {
		panic(err)
	}
	return root
}

func SnapshotClusterByIndex(
	snapshot *inmem.Snapshot,
	clusterIndex uint,
) (protocol.Cluster, error) {
	epochs := snapshot.Epochs()
	epoch, err := epochs.Current()
	if err != nil {
		return nil, err
	}
	cluster, err := epoch.Cluster(clusterIndex)
	if err != nil {
		return nil, err
	}
	return cluster, nil
}

// ChainFixture creates a list of blocks that forms a chain
func ChainFixture(nonGenesisCount int) (
	[]*flow.Block,
	*flow.ExecutionResult,
	*flow.Seal,
) {
	chain := make([]*flow.Block, 0, nonGenesisCount+1)

	participants := IdentityListFixture(5, WithAllRoles())
	genesis, result, seal := BootstrapFixture(participants)
	chain = append(chain, genesis)

	children := ChainFixtureFrom(nonGenesisCount, genesis.ToHeader())
	chain = append(chain, children...)
	return chain, result, seal
}

// ChainFixtureFrom creates a chain of blocks starting from a given parent block,
// the total number of blocks in the chain is specified by the given count
func ChainFixtureFrom(count int, parent *flow.Header) []*flow.Block {
	blocks := make([]*flow.Block, 0, count)

	for i := 0; i < count; i++ {
		block := BlockWithParentFixture(parent)
		blocks = append(blocks, block)
		parent = block.ToHeader()
	}

	return blocks
}

// ProposalChainFixtureFrom creates a chain of blocks and wraps each one in a Proposal.
func ProposalChainFixtureFrom(count int, parent *flow.Header) []*flow.Proposal {
	proposals := make([]*flow.Proposal, 0, count)
	for _, block := range ChainFixtureFrom(count, parent) {
		proposals = append(proposals, ProposalFromBlock(block))
	}
	return proposals
}

func ReceiptChainFor(
	blocks []*flow.Block,
	result0 *flow.ExecutionResult,
) []*flow.ExecutionReceipt {
	receipts := make([]*flow.ExecutionReceipt, len(blocks))
	receipts[0] = ExecutionReceiptFixture(WithResult(result0))
	receipts[0].ExecutionResult.BlockID = blocks[0].ID()

	for i := 1; i < len(blocks); i++ {
		b := blocks[i]
		prevReceipt := receipts[i-1]
		receipt := ReceiptForBlockFixture(b)
		receipt.ExecutionResult.PreviousResultID = prevReceipt.ExecutionResult.ID()
		prevLastChunk := prevReceipt.ExecutionResult.Chunks[len(prevReceipt.ExecutionResult.Chunks)-1]
		receipt.ExecutionResult.Chunks[0].StartState = prevLastChunk.EndState
		receipts[i] = receipt
	}

	return receipts
}

// ReconnectBlocksAndReceipts re-computes each block's PayloadHash and ParentID
// so that all the blocks are connected.
// blocks' height have to be in strict increasing order.
func ReconnectBlocksAndReceipts(blocks []*flow.Block, receipts []*flow.ExecutionReceipt) {
	for i := 1; i < len(blocks); i++ {
		b := blocks[i]
		p := i - 1
		prev := blocks[p]
		if prev.Height+1 != b.Height {
			panic(fmt.Sprintf("height has gap when connecting blocks: expect %v, but got %v", prev.Height+1, b.Height))
		}
		b.ParentID = prev.ID()
		receipts[i].ExecutionResult.BlockID = b.ID()
		prevReceipt := receipts[p]
		receipts[i].ExecutionResult.PreviousResultID = prevReceipt.ExecutionResult.ID()
		for _, c := range receipts[i].ExecutionResult.Chunks {
			c.BlockID = b.ID()
		}
	}

	// after changing results we need to update IDs of results in receipt
	for _, block := range blocks {
		if len(block.Payload.Results) > 0 {
			for i := range block.Payload.Receipts {
				block.Payload.Receipts[i].ResultID = block.Payload.Results[i].ID()
			}
		}
	}
}

// DKGMessageFixture creates a single DKG message with random fields
func DKGMessageFixture() *messages.DKGMessage {
	return &messages.DKGMessage{
		Data:          RandomBytes(10),
		DKGInstanceID: fmt.Sprintf("test-dkg-instance-%d", uint64(rand.Int())),
	}
}

// DKGBroadcastMessageFixture creates a single DKG broadcast message with random fields
func DKGBroadcastMessageFixture() *messages.BroadcastDKGMessage {
	return &messages.BroadcastDKGMessage{
		DKGMessage:           *DKGMessageFixture(),
		CommitteeMemberIndex: uint64(rand.Int()),
		NodeID:               IdentifierFixture(),
		Signature:            SignatureFixture(),
	}
}

// PrivateKeyFixture returns a random private key with specified signature algorithm
func PrivateKeyFixture(algo crypto.SigningAlgorithm) crypto.PrivateKey {
	sk, err := crypto.GeneratePrivateKey(algo, SeedFixture(crypto.KeyGenSeedMinLen))
	if err != nil {
		panic(err)
	}
	return sk
}

// PrivateKeyFixtureByIdentifier returns a private key for a given node.
// given the same identifier, it will always return the same private key
func PrivateKeyFixtureByIdentifier(
	algo crypto.SigningAlgorithm,
	seedLength int,
	id flow.Identifier,
) crypto.PrivateKey {
	seed := make([]byte, seedLength)
	copy(seed, id[:])
	sk, err := crypto.GeneratePrivateKey(algo, seed)
	if err != nil {
		panic(err)
	}
	return sk
}

func StakingPrivKeyByIdentifier(id flow.Identifier) crypto.PrivateKey {
	return PrivateKeyFixtureByIdentifier(crypto.BLSBLS12381, crypto.KeyGenSeedMinLen, id)
}

// NetworkingPrivKeyFixture returns random ECDSAP256 private key
func NetworkingPrivKeyFixture() crypto.PrivateKey {
	return PrivateKeyFixture(crypto.ECDSAP256)
}

// StakingPrivKeyFixture returns a random BLS12381 private keyf
func StakingPrivKeyFixture() crypto.PrivateKey {
	return PrivateKeyFixture(crypto.BLSBLS12381)
}

func NodeMachineAccountInfoFixture() bootstrap.NodeMachineAccountInfo {
	return bootstrap.NodeMachineAccountInfo{
		Address:           RandomAddressFixture().String(),
		EncodedPrivateKey: PrivateKeyFixture(crypto.ECDSAP256).Encode(),
		HashAlgorithm:     bootstrap.DefaultMachineAccountHashAlgo,
		SigningAlgorithm:  bootstrap.DefaultMachineAccountSignAlgo,
		KeyIndex:          bootstrap.DefaultMachineAccountKeyIndex,
	}
}

func MachineAccountFixture(t *testing.T) (
	bootstrap.NodeMachineAccountInfo,
	*sdk.Account,
) {
	info := NodeMachineAccountInfoFixture()

	bal, err := cadence.NewUFix64("0.5")
	require.NoError(t, err)

	acct := &sdk.Account{
		Address: sdk.HexToAddress(info.Address),
		Balance: uint64(bal),
		Keys: []*sdk.AccountKey{
			{
				Index:     info.KeyIndex,
				PublicKey: info.MustPrivateKey().PublicKey(),
				SigAlgo:   info.SigningAlgorithm,
				HashAlgo:  info.HashAlgorithm,
				Weight:    1000,
			},
		},
	}
	return info, acct
}

func TransactionResultsFixture(n int) []flow.TransactionResult {
	results := make([]flow.TransactionResult, 0, n)
	for i := 0; i < n; i++ {
		results = append(results, flow.TransactionResult{
			TransactionID:   IdentifierFixture(),
			ErrorMessage:    "whatever",
			ComputationUsed: uint64(rand.Uint32()),
		})
	}
	return results
}

func LightTransactionResultsFixture(n int) []flow.LightTransactionResult {
	results := make([]flow.LightTransactionResult, 0, n)
	for i := 0; i < n; i++ {
		results = append(results, flow.LightTransactionResult{
			TransactionID:   IdentifierFixture(),
			Failed:          i%2 == 0,
			ComputationUsed: Uint64InRange(1, 10_000),
		})
	}
	return results
}

func AllowAllPeerFilter() func(peer.ID) error {
	return func(_ peer.ID) error {
		return nil
	}
}

func NewSealingConfigs(val uint) module.SealingConfigsSetter {
	instance, err := updatable_configs.NewSealingConfigs(
		flow.DefaultRequiredApprovalsForSealConstruction,
		flow.DefaultRequiredApprovalsForSealValidation,
		flow.DefaultChunkAssignmentAlpha,
		flow.DefaultEmergencySealingActive,
	)
	if err != nil {
		panic(err)
	}
	err = instance.SetRequiredApprovalsForSealingConstruction(val)
	if err != nil {
		panic(err)
	}
	return instance
}

func PeerIDFromFlowID(identity *flow.Identity) (peer.ID, error) {
	networkKey := identity.NetworkPubKey
	peerPK, err := keyutils.LibP2PPublicKeyFromFlow(networkKey)
	if err != nil {
		return "", err
	}

	peerID, err := peer.IDFromPublicKey(peerPK)
	if err != nil {
		return "", err
	}

	return peerID, nil
}

func EngineMessageFixture() *engine.Message {
	return &engine.Message{
		OriginID: IdentifierFixture(),
		Payload:  RandomBytes(10),
	}
}

func EngineMessageFixtures(count int) []*engine.Message {
	messages := make([]*engine.Message, 0, count)
	for i := 0; i < count; i++ {
		messages = append(messages, EngineMessageFixture())
	}
	return messages
}

// GetFlowProtocolEventID returns the event ID for the event provided.
func GetFlowProtocolEventID(
	t *testing.T,
	channel channels.Channel,
	event interface{},
) flow.Identifier {
	payload, err := NetworkCodec().Encode(event)
	require.NoError(t, err)
	eventIDHash, err := message.EventId(channel, payload)
	require.NoError(t, err)
	return flow.HashToID(eventIDHash)
}

func WithBlockExecutionDataBlockID(blockID flow.Identifier) func(*execution_data.BlockExecutionData) {
	return func(bed *execution_data.BlockExecutionData) {
		bed.BlockID = blockID
	}
}

func WithChunkExecutionDatas(chunks ...*execution_data.ChunkExecutionData) func(*execution_data.BlockExecutionData) {
	return func(bed *execution_data.BlockExecutionData) {
		bed.ChunkExecutionDatas = chunks
	}
}

func BlockExecutionDataFixture(opts ...func(*execution_data.BlockExecutionData)) *execution_data.BlockExecutionData {
	bed := &execution_data.BlockExecutionData{
		BlockID:             IdentifierFixture(),
		ChunkExecutionDatas: []*execution_data.ChunkExecutionData{},
	}

	for _, opt := range opts {
		opt(bed)
	}

	return bed
}

func BlockExecutionDatEntityFixture(opts ...func(*execution_data.BlockExecutionData)) *execution_data.BlockExecutionDataEntity {
	execData := BlockExecutionDataFixture(opts...)
	return execution_data.NewBlockExecutionDataEntity(IdentifierFixture(), execData)
}

func BlockExecutionDatEntityListFixture(n int) []*execution_data.BlockExecutionDataEntity {
	l := make([]*execution_data.BlockExecutionDataEntity, n)
	for i := 0; i < n; i++ {
		l[i] = BlockExecutionDatEntityFixture()
	}

	return l
}

func WithChunkEvents(events flow.EventsList) func(*execution_data.ChunkExecutionData) {
	return func(conf *execution_data.ChunkExecutionData) {
		conf.Events = events
	}
}

func WithTrieUpdate(trieUpdate *ledger.TrieUpdate) func(*execution_data.ChunkExecutionData) {
	return func(conf *execution_data.ChunkExecutionData) {
		conf.TrieUpdate = trieUpdate
	}
}

func ChunkExecutionDataFixture(t *testing.T, minSize int, opts ...func(*execution_data.ChunkExecutionData)) *execution_data.ChunkExecutionData {
	collection := CollectionFixture(5)
	results := make([]flow.LightTransactionResult, len(collection.Transactions))
	for i, tx := range collection.Transactions {
		results[i] = flow.LightTransactionResult{
			TransactionID:   tx.ID(),
			Failed:          false,
			ComputationUsed: uint64(i * 100),
		}
	}

	ced := &execution_data.ChunkExecutionData{
		Collection:         &collection,
		Events:             nil,
		TrieUpdate:         testutils.TrieUpdateFixture(2, 1, 8),
		TransactionResults: results,
	}

	for _, opt := range opts {
		opt(ced)
	}

	if minSize <= 1 || ced.TrieUpdate == nil {
		return ced
	}

	size := 1
	for {
		buf := &bytes.Buffer{}
		require.NoError(t, execution_data.DefaultSerializer.Serialize(buf, ced))
		if buf.Len() >= minSize {
			return ced
		}

		v := make([]byte, size)
		_, err := crand.Read(v)
		require.NoError(t, err)

		k, err := ced.TrieUpdate.Payloads[0].Key()
		require.NoError(t, err)

		ced.TrieUpdate.Payloads[0] = ledger.NewPayload(k, v)
		size *= 2
	}
}

func WithTxResultErrorMessageTxID(id flow.Identifier) func(txResErrMsg *flow.TransactionResultErrorMessage) {
	return func(txResErrMsg *flow.TransactionResultErrorMessage) {
		txResErrMsg.TransactionID = id
	}
}

func WithTxResultErrorMessageIndex(index uint32) func(txResErrMsg *flow.TransactionResultErrorMessage) {
	return func(txResErrMsg *flow.TransactionResultErrorMessage) {
		txResErrMsg.Index = index
	}
}

func WithTxResultErrorMessageTxMsg(message string) func(txResErrMsg *flow.TransactionResultErrorMessage) {
	return func(txResErrMsg *flow.TransactionResultErrorMessage) {
		txResErrMsg.ErrorMessage = message
	}
}

func WithTxResultErrorMessageExecutorID(id flow.Identifier) func(txResErrMsg *flow.TransactionResultErrorMessage) {
	return func(txResErrMsg *flow.TransactionResultErrorMessage) {
		txResErrMsg.ExecutorID = id
	}
}

// TransactionResultErrorMessageFixture creates a fixture tx result error message with random generated tx ID and executor ID for test purpose.
func TransactionResultErrorMessageFixture(opts ...func(*flow.TransactionResultErrorMessage)) flow.TransactionResultErrorMessage {
	txResErrMsg := flow.TransactionResultErrorMessage{
		TransactionID: IdentifierFixture(),
		Index:         0,
		ErrorMessage:  "transaction result error",
		ExecutorID:    IdentifierFixture(),
	}

	for _, opt := range opts {
		opt(&txResErrMsg)
	}

	return txResErrMsg
}

// TransactionResultErrorMessagesFixture creates a fixture collection of tx result error messages with n elements.
func TransactionResultErrorMessagesFixture(n int) []flow.TransactionResultErrorMessage {
	txResErrMsgs := make([]flow.TransactionResultErrorMessage, 0, n)
	executorID := IdentifierFixture()

	for i := 0; i < n; i++ {
		txResErrMsgs = append(txResErrMsgs, TransactionResultErrorMessageFixture(
			WithTxResultErrorMessageIndex(uint32(i)),
			WithTxResultErrorMessageTxMsg(fmt.Sprintf("transaction result error %d", i)),
			WithTxResultErrorMessageExecutorID(executorID),
		))
	}
	return txResErrMsgs
}

// RootEpochProtocolStateFixture creates a fixture with correctly structured Epoch sub-state.
// The epoch substate is part of the overall protocol state (KV store).
// This can be useful for testing bootstrap when there is no previous epoch.
func RootEpochProtocolStateFixture() *flow.RichEpochStateEntry {
	currentEpochSetup := EpochSetupFixture(func(setup *flow.EpochSetup) {
		setup.Counter = 1
	})
	currentEpochCommit := EpochCommitFixture(func(commit *flow.EpochCommit) {
		commit.Counter = currentEpochSetup.Counter
	})

	allIdentities := make(flow.IdentityList, 0, len(currentEpochSetup.Participants))
	for _, identity := range currentEpochSetup.Participants {
		allIdentities = append(allIdentities, &flow.Identity{
			IdentitySkeleton: *identity,
			DynamicIdentity: flow.DynamicIdentity{
				EpochParticipationStatus: flow.EpochParticipationStatusActive,
			},
		})
	}
	return &flow.RichEpochStateEntry{
		EpochStateEntry: &flow.EpochStateEntry{
			MinEpochStateEntry: &flow.MinEpochStateEntry{
				PreviousEpoch: nil,
				CurrentEpoch: flow.EpochStateContainer{
					SetupID:          currentEpochSetup.ID(),
					CommitID:         currentEpochCommit.ID(),
					ActiveIdentities: flow.DynamicIdentityEntryListFromIdentities(allIdentities),
				},
				EpochFallbackTriggered: false,
				NextEpoch:              nil,
			},
			PreviousEpochSetup:  nil,
			PreviousEpochCommit: nil,
			CurrentEpochSetup:   currentEpochSetup,
			CurrentEpochCommit:  currentEpochCommit,
			NextEpochSetup:      nil,
			NextEpochCommit:     nil,
		},
		CurrentEpochIdentityTable: allIdentities,
		NextEpochIdentityTable:    flow.IdentityList{},
	}
}

// EpochStateFixture creates a fixture with correctly structured data. The returned Identity Table
// represents the common situation during the staking phase of Epoch N+1:
//   - we are currently in Epoch N
//   - previous epoch N-1 is known (specifically EpochSetup and EpochCommit events)
//   - network is currently in the staking phase to setup the next epoch, hence no service
//     events for the next epoch exist
//
// In particular, the following consistency requirements hold:
//   - Epoch setup and commit counters are set to match.
//   - Identities are constructed from setup events.
//   - Identities are sorted in canonical order.
func EpochStateFixture(options ...func(*flow.RichEpochStateEntry)) *flow.RichEpochStateEntry {
	prevEpochSetup := EpochSetupFixture()
	prevEpochCommit := EpochCommitFixture(func(commit *flow.EpochCommit) {
		commit.Counter = prevEpochSetup.Counter
	})
	currentEpochSetup := EpochSetupFixture(func(setup *flow.EpochSetup) {
		setup.Counter = prevEpochSetup.Counter + 1
		// reuse same participant for current epoch
		sameParticipant := *prevEpochSetup.Participants[1]
		setup.Participants = append(setup.Participants, &sameParticipant)
		setup.Participants = setup.Participants.Sort(flow.Canonical[flow.IdentitySkeleton])
	})
	currentEpochCommit := EpochCommitFixture(func(commit *flow.EpochCommit) {
		commit.Counter = currentEpochSetup.Counter
	})

	buildDefaultIdentities := func(setup *flow.EpochSetup) flow.IdentityList {
		epochIdentities := make(flow.IdentityList, 0, len(setup.Participants))
		for _, identity := range setup.Participants {
			epochIdentities = append(epochIdentities, &flow.Identity{
				IdentitySkeleton: *identity,
				DynamicIdentity: flow.DynamicIdentity{
					EpochParticipationStatus: flow.EpochParticipationStatusActive,
				},
			})
		}
		return epochIdentities.Sort(flow.Canonical[flow.Identity])
	}

	prevEpochIdentities := buildDefaultIdentities(prevEpochSetup)
	currentEpochIdentities := buildDefaultIdentities(currentEpochSetup)
	allIdentities := currentEpochIdentities.Union(
		prevEpochIdentities.Map(mapfunc.WithEpochParticipationStatus(flow.EpochParticipationStatusLeaving)))

	entry := &flow.RichEpochStateEntry{
		EpochStateEntry: &flow.EpochStateEntry{
			MinEpochStateEntry: &flow.MinEpochStateEntry{
				CurrentEpoch: flow.EpochStateContainer{
					SetupID:          currentEpochSetup.ID(),
					CommitID:         currentEpochCommit.ID(),
					ActiveIdentities: flow.DynamicIdentityEntryListFromIdentities(currentEpochIdentities),
				},
				PreviousEpoch: &flow.EpochStateContainer{
					SetupID:          prevEpochSetup.ID(),
					CommitID:         prevEpochCommit.ID(),
					ActiveIdentities: flow.DynamicIdentityEntryListFromIdentities(prevEpochIdentities),
				},
				EpochFallbackTriggered: false,
				NextEpoch:              nil,
			},
			PreviousEpochSetup:  prevEpochSetup,
			PreviousEpochCommit: prevEpochCommit,
			CurrentEpochSetup:   currentEpochSetup,
			CurrentEpochCommit:  currentEpochCommit,
			NextEpochSetup:      nil,
			NextEpochCommit:     nil,
		},
		CurrentEpochIdentityTable: allIdentities,
		NextEpochIdentityTable:    flow.IdentityList{},
	}

	for _, option := range options {
		option(entry)
	}

	return entry
}

// WithNextEpochProtocolState creates a fixture with correctly structured data for next epoch.
// The resulting Identity Table represents the common situation during the epoch commit phase for Epoch N+1:
//   - We are currently in Epoch N.
//   - The previous epoch N-1 is known (specifically EpochSetup and EpochCommit events).
//   - The network has completed the epoch setup phase, i.e. published the EpochSetup and EpochCommit events for epoch N+1.
func WithNextEpochProtocolState() func(entry *flow.RichEpochStateEntry) {
	return func(entry *flow.RichEpochStateEntry) {
		nextEpochSetup := EpochSetupFixture(func(setup *flow.EpochSetup) {
			setup.Counter = entry.CurrentEpochSetup.Counter + 1
			setup.FirstView = entry.CurrentEpochSetup.FinalView + 1
			setup.FinalView = setup.FirstView + 1000
			// reuse same participant for current epoch
			sameParticipant := *entry.CurrentEpochSetup.Participants[1]
			setup.Participants[1] = &sameParticipant
			setup.Participants = setup.Participants.Sort(flow.Canonical[flow.IdentitySkeleton])
		})
		nextEpochCommit := EpochCommitFixture(func(commit *flow.EpochCommit) {
			commit.Counter = nextEpochSetup.Counter
		})

		nextEpochParticipants := make(flow.IdentityList, 0, len(nextEpochSetup.Participants))
		for _, identity := range nextEpochSetup.Participants {
			nextEpochParticipants = append(nextEpochParticipants, &flow.Identity{
				IdentitySkeleton: *identity,
				DynamicIdentity: flow.DynamicIdentity{
					EpochParticipationStatus: flow.EpochParticipationStatusActive,
				},
			})
		}
		nextEpochParticipants = nextEpochParticipants.Sort(flow.Canonical[flow.Identity])

		currentEpochParticipants := entry.CurrentEpochIdentityTable.Filter(func(identity *flow.Identity) bool {
			_, found := entry.CurrentEpochSetup.Participants.ByNodeID(identity.NodeID)
			return found
		}).Sort(flow.Canonical[flow.Identity])

		entry.CurrentEpochIdentityTable = currentEpochParticipants.Union(
			nextEpochParticipants.Map(mapfunc.WithEpochParticipationStatus(flow.EpochParticipationStatusJoining)))
		entry.NextEpochIdentityTable = nextEpochParticipants.Union(
			currentEpochParticipants.Map(mapfunc.WithEpochParticipationStatus(flow.EpochParticipationStatusLeaving)))

		entry.NextEpoch = &flow.EpochStateContainer{
			SetupID:          nextEpochSetup.ID(),
			CommitID:         nextEpochCommit.ID(),
			ActiveIdentities: flow.DynamicIdentityEntryListFromIdentities(nextEpochParticipants),
		}
		entry.NextEpochSetup = nextEpochSetup
		entry.NextEpochCommit = nextEpochCommit
	}
}

// WithValidDKG updated protocol state with correctly structured data for DKG.
func WithValidDKG() func(*flow.RichEpochStateEntry) {
	return func(entry *flow.RichEpochStateEntry) {
		commit := entry.CurrentEpochCommit
		dkgParticipants := entry.CurrentEpochSetup.Participants.Filter(filter.IsConsensusCommitteeMember).Sort(flow.Canonical[flow.IdentitySkeleton])
		commit.DKGParticipantKeys = nil
		commit.DKGIndexMap = make(flow.DKGIndexMap)
		for index, nodeID := range dkgParticipants.NodeIDs() {
			commit.DKGParticipantKeys = append(commit.DKGParticipantKeys, KeyFixture(crypto.BLSBLS12381).PublicKey())
			commit.DKGIndexMap[nodeID] = index
		}
		// update CommitID according to new CurrentEpochCommit object
		entry.MinEpochStateEntry.CurrentEpoch.CommitID = entry.CurrentEpochCommit.ID()
	}
}

// EpochProtocolStateEntryFixture returns a flow.MinEpochStateEntry fixture.
//   - PreviousEpoch is always nil
//   - tentativePhase defines what service events should be defined for the NextEpoch
//   - efmTriggered defines whether the EpochFallbackTriggered flag should be set.
func EpochProtocolStateEntryFixture(tentativePhase flow.EpochPhase, efmTriggered bool) flow.MinEpochStateEntry {
	identities := DynamicIdentityEntryListFixture(5)
	entry := flow.MinEpochStateEntry{
		EpochFallbackTriggered: efmTriggered,
		PreviousEpoch:          nil,
		CurrentEpoch: flow.EpochStateContainer{
			SetupID:          IdentifierFixture(),
			CommitID:         IdentifierFixture(),
			ActiveIdentities: identities,
		},
		NextEpoch: nil,
	}

	switch tentativePhase {
	case flow.EpochPhaseStaking:
		break
	case flow.EpochPhaseSetup:
		entry.NextEpoch = &flow.EpochStateContainer{
			SetupID:          IdentifierFixture(),
			CommitID:         flow.ZeroID,
			ActiveIdentities: identities,
		}
	case flow.EpochPhaseCommitted:
		entry.NextEpoch = &flow.EpochStateContainer{
			SetupID:          IdentifierFixture(),
			CommitID:         IdentifierFixture(),
			ActiveIdentities: identities,
		}
	default:
		panic("unexpected input phase: " + tentativePhase.String())
	}
	return entry
}

func CreateSendTxHttpPayload(tx flow.TransactionBody) map[string]interface{} {
	tx.Arguments = [][]uint8{} // fix how fixture creates nil values
	auth := make([]string, len(tx.Authorizers))
	for i, a := range tx.Authorizers {
		auth[i] = a.String()
	}

	return map[string]interface{}{
		"script":             util.ToBase64(tx.Script),
		"arguments":          tx.Arguments,
		"reference_block_id": tx.ReferenceBlockID.String(),
		"gas_limit":          fmt.Sprintf("%d", tx.GasLimit),
		"payer":              tx.Payer.String(),
		"proposal_key": map[string]interface{}{
			"address":         tx.ProposalKey.Address.String(),
			"key_index":       fmt.Sprintf("%d", tx.ProposalKey.KeyIndex),
			"sequence_number": fmt.Sprintf("%d", tx.ProposalKey.SequenceNumber),
		},
		"authorizers": auth,
		"payload_signatures": []map[string]interface{}{{
			"address":   tx.PayloadSignatures[0].Address.String(),
			"key_index": fmt.Sprintf("%d", tx.PayloadSignatures[0].KeyIndex),
			"signature": util.ToBase64(tx.PayloadSignatures[0].Signature),
		}},
		"envelope_signatures": []map[string]interface{}{{
			"address":   tx.EnvelopeSignatures[0].Address.String(),
			"key_index": fmt.Sprintf("%d", tx.EnvelopeSignatures[0].KeyIndex),
			"signature": util.ToBase64(tx.EnvelopeSignatures[0].Signature),
		}},
	}
}

// P2PRPCGraftFixtures returns n number of control message rpc Graft fixtures.
func P2PRPCGraftFixtures(topics ...string) []*pubsub_pb.ControlGraft {
	n := len(topics)
	grafts := make([]*pubsub_pb.ControlGraft, n)
	for i := 0; i < n; i++ {
		grafts[i] = P2PRPCGraftFixture(&topics[i])
	}
	return grafts
}

// P2PRPCGraftFixture returns a control message rpc Graft fixture.
func P2PRPCGraftFixture(topic *string) *pubsub_pb.ControlGraft {
	return &pubsub_pb.ControlGraft{
		TopicID: topic,
	}
}

// P2PRPCPruneFixtures returns n number of control message rpc Prune fixtures.
func P2PRPCPruneFixtures(topics ...string) []*pubsub_pb.ControlPrune {
	n := len(topics)
	prunes := make([]*pubsub_pb.ControlPrune, n)
	for i := 0; i < n; i++ {
		prunes[i] = P2PRPCPruneFixture(&topics[i])
	}
	return prunes
}

// P2PRPCPruneFixture returns a control message rpc Prune fixture.
func P2PRPCPruneFixture(topic *string) *pubsub_pb.ControlPrune {
	return &pubsub_pb.ControlPrune{
		TopicID: topic,
	}
}

// P2PRPCIHaveFixtures returns n number of control message where n = len(topics) rpc iHave fixtures with m number of message ids each.
func P2PRPCIHaveFixtures(m int, topics ...string) []*pubsub_pb.ControlIHave {
	n := len(topics)
	ihaves := make([]*pubsub_pb.ControlIHave, n)
	for i := 0; i < n; i++ {
		ihaves[i] = P2PRPCIHaveFixture(&topics[i], IdentifierListFixture(m).Strings()...)
	}
	return ihaves
}

// P2PRPCIHaveFixture returns a control message rpc iHave fixture.
func P2PRPCIHaveFixture(topic *string, messageIds ...string) *pubsub_pb.ControlIHave {
	return &pubsub_pb.ControlIHave{
		TopicID:    topic,
		MessageIDs: messageIds,
	}
}

// P2PRPCIWantFixtures returns n number of control message rpc iWant fixtures with m number of message ids each.
func P2PRPCIWantFixtures(n, m int) []*pubsub_pb.ControlIWant {
	iwants := make([]*pubsub_pb.ControlIWant, n)
	for i := 0; i < n; i++ {
		iwants[i] = P2PRPCIWantFixture(IdentifierListFixture(m).Strings()...)
	}
	return iwants
}

// P2PRPCIWantFixture returns a control message rpc iWant fixture.
func P2PRPCIWantFixture(messageIds ...string) *pubsub_pb.ControlIWant {
	return &pubsub_pb.ControlIWant{
		MessageIDs: messageIds,
	}
}

type RPCFixtureOpt func(rpc *pubsub.RPC)

// WithGrafts sets the grafts on the rpc control message.
func WithGrafts(grafts ...*pubsub_pb.ControlGraft) RPCFixtureOpt {
	return func(rpc *pubsub.RPC) {
		rpc.Control.Graft = grafts
	}
}

// WithPrunes sets the prunes on the rpc control message.
func WithPrunes(prunes ...*pubsub_pb.ControlPrune) RPCFixtureOpt {
	return func(rpc *pubsub.RPC) {
		rpc.Control.Prune = prunes
	}
}

// WithIHaves sets the iHaves on the rpc control message.
func WithIHaves(iHaves ...*pubsub_pb.ControlIHave) RPCFixtureOpt {
	return func(rpc *pubsub.RPC) {
		rpc.Control.Ihave = iHaves
	}
}

// WithIWants sets the iWants on the rpc control message.
func WithIWants(iWants ...*pubsub_pb.ControlIWant) RPCFixtureOpt {
	return func(rpc *pubsub.RPC) {
		rpc.Control.Iwant = iWants
	}
}

func WithPubsubMessages(msgs ...*pubsub_pb.Message) RPCFixtureOpt {
	return func(rpc *pubsub.RPC) {
		rpc.Publish = msgs
	}
}

// P2PRPCFixture returns a pubsub RPC fixture. Currently, this fixture only sets the ControlMessage field.
func P2PRPCFixture(opts ...RPCFixtureOpt) *pubsub.RPC {
	rpc := &pubsub.RPC{
		RPC: pubsub_pb.RPC{
			Control: &pubsub_pb.ControlMessage{},
		},
	}

	for _, opt := range opts {
		opt(rpc)
	}

	return rpc
}

func WithFrom(pid peer.ID) func(*pubsub_pb.Message) {
	return func(msg *pubsub_pb.Message) {
		msg.From = []byte(pid)
	}
}

// GossipSubMessageFixture returns a gossip sub message fixture for the specified topic.
func GossipSubMessageFixture(s string, opts ...func(*pubsub_pb.Message)) *pubsub_pb.Message {
	pb := &pubsub_pb.Message{
		From:      RandomBytes(32),
		Data:      RandomBytes(32),
		Seqno:     RandomBytes(10),
		Topic:     &s,
		Signature: RandomBytes(100),
		Key:       RandomBytes(32),
	}

	for _, opt := range opts {
		opt(pb)
	}

	return pb
}

// GossipSubMessageFixtures returns a list of gossipsub message fixtures.
func GossipSubMessageFixtures(n int, topic string, opts ...func(*pubsub_pb.Message)) []*pubsub_pb.Message {
	msgs := make([]*pubsub_pb.Message, n)
	for i := 0; i < n; i++ {
		msgs[i] = GossipSubMessageFixture(topic, opts...)
	}
	return msgs
}

// LibP2PResourceLimitOverrideFixture returns a random resource limit override for testing.
// The values are not guaranteed to be valid between 0 and 1000.
// Returns:
//   - p2pconf.ResourceManagerOverrideLimit: a random resource limit override.
func LibP2PResourceLimitOverrideFixture() p2pconfig.ResourceManagerOverrideLimit {
	return p2pconfig.ResourceManagerOverrideLimit{
		StreamsInbound:      rand.Intn(1000),
		StreamsOutbound:     rand.Intn(1000),
		ConnectionsInbound:  rand.Intn(1000),
		ConnectionsOutbound: rand.Intn(1000),
		FD:                  rand.Intn(1000),
		Memory:              rand.Intn(1000),
	}
}

func RegisterEntryFixture() flow.RegisterEntry {
	val := make([]byte, 4)
	_, _ = crand.Read(val)
	return flow.RegisterEntry{
		Key: flow.RegisterID{
			Owner: "owner",
			Key:   "key1",
		},
		Value: val,
	}
}

func MakeOwnerReg(key string, value string) flow.RegisterEntry {
	return flow.RegisterEntry{
		Key: flow.RegisterID{
			Owner: "owner",
			Key:   key,
		},
		Value: []byte(value),
	}
}

// ViewBasedActivatorFixture returns a ViewBasedActivator with randomly generated Data and ActivationView.
func ViewBasedActivatorFixture() *protocol.ViewBasedActivator[uint64] {
	return &protocol.ViewBasedActivator[uint64]{
		Data:           rand.Uint64(),
		ActivationView: rand.Uint64(),
	}
}

// EpochExtensionFixture returns a randomly generated EpochExtensionFixture object.
func EpochExtensionFixture() flow.EpochExtension {
	firstView := rand.Uint64()

	return flow.EpochExtension{
		FirstView: firstView,
		FinalView: firstView + uint64(rand.Intn(10)+1),
	}
}

// EpochStateContainerFixture returns a randomly generated EpochStateContainer object.
func EpochStateContainerFixture() *flow.EpochStateContainer {
	return &flow.EpochStateContainer{
		SetupID:          IdentifierFixture(),
		CommitID:         IdentifierFixture(),
		ActiveIdentities: DynamicIdentityEntryListFixture(5),
		EpochExtensions:  []flow.EpochExtension{EpochExtensionFixture()},
	}
}

func EpochSetupRandomSourceFixture() []byte {
	source := make([]byte, flow.EpochSetupRandomSourceLength)
	_, err := rand.Read(source)
	if err != nil {
		panic(err)
	}
	return source
}

// SnapshotFromBootstrapState generates a protocol.Snapshot representing a
// root bootstrap state. This is used to bootstrap the protocol state for
// genesis or post-spork states.
func SnapshotFromBootstrapState(root *flow.Block, result *flow.ExecutionResult, seal *flow.Seal, qc *flow.QuorumCertificate) (*inmem.Snapshot, error) {
	safetyParams, err := protocol.DefaultEpochSafetyParams(root.ChainID)
	if err != nil {
		return nil, fmt.Errorf("could not get default epoch commit safety threshold: %w", err)
	}
	return inmem.SnapshotFromBootstrapStateWithParams(root, result, seal, qc, func(epochStateID flow.Identifier) (protocol_state.KVStoreAPI, error) {
		return kvstore.NewDefaultKVStore(safetyParams.FinalizationSafetyThreshold, safetyParams.EpochExtensionViewCount, epochStateID)
	})
}<|MERGE_RESOLUTION|>--- conflicted
+++ resolved
@@ -375,83 +375,16 @@
 	return BlockWithParentAndPayload(parent, PayloadFixture())
 }
 
-<<<<<<< HEAD
-// BlockWithParentAndUniqueView creates a child block of the given parent.
-// We provide a set of views that are _not_ allowed to be used for the new block. A typical usage
-// scenario is to create blocks of different forks, without accidentally creating two blocks with
-// the same view.
-// CAUTION:
-//   - modifies the set `forbiddenViews` by adding the view of the newly created block.
-//   - To generate the child's view, we randomly select a small increment and add it to the
-//     parent's view. If the set of views covers all possible increments, this function will panic
-func BlockWithParentAndUniqueView(parent *flow.Header, forbiddenViews map[uint64]struct{}) *flow.Block {
-	var block *flow.Block
-	counter := 0
-	for {
-		block = BlockWithParentFixture(parent)
-		if _, hasForbiddenView := forbiddenViews[block.Header.View]; !hasForbiddenView {
-			break
-		}
-		counter += 1
-		if counter > 20 {
-			panic(fmt.Sprintf("BlockWithParentAndUniqueView failed to generate child despite %d attempts", counter))
-		}
-	}
-	// block has a view that is not forbidden:
-	forbiddenViews[block.Header.View] = struct{}{} // add the block's view to `forbiddenViews` to prevent future re-usage
-	return block
-}
-
-func BlockWithParentProtocolState(parent *flow.Block) *flow.Block {
-	payload := PayloadFixture(WithProtocolStateID(parent.Payload.ProtocolStateID))
-	header := BlockHeaderWithParentFixture(parent.Header)
-	header.PayloadHash = payload.Hash()
-=======
 // BlockWithParentAndPayload creates a new block that is valid
 // with respect to the given parent block and with given payload.
 func BlockWithParentAndPayload(parent *flow.Header, payload flow.Payload) *flow.Block {
->>>>>>> 5fccb89d
 	return &flow.Block{
 		HeaderBody: HeaderBodyWithParentFixture(parent),
 		Payload:    payload,
 	}
 }
 
-<<<<<<< HEAD
-// BlockWithParentProtocolStateAndUniqueView creates a child block of the given parent, such that
-// the child's protocol state is the same as the parent's.
-// We provide a set of views that are _not_ allowed to be used for the new block. A typical usage
-// scenario is to create blocks of different forks, without accidentally creating two blocks with
-// the same view.
-// CAUTION:
-//   - modifies the set `forbiddenViews` by adding the view of the newly created block.
-//   - To generate the child's view, we randomly select a small increment and add it to the
-//     parent's view. If the set of views covers all possible increments, this function will panic
-func BlockWithParentProtocolStateAndUniqueView(parent *flow.Block, forbiddenViews map[uint64]struct{}) *flow.Block {
-	var block *flow.Block
-	counter := 0
-	for {
-		block = BlockWithParentProtocolState(parent)
-		if _, hasForbiddenView := forbiddenViews[block.Header.View]; !hasForbiddenView {
-			break
-		}
-		counter += 1
-		if counter > 20 {
-			panic(fmt.Sprintf("BlockWithParentProtocolStateAndUniqueView failed to generate child despite %d attempts", counter))
-		}
-	}
-	// block has a view that is not forbidden:
-	forbiddenViews[block.Header.View] = struct{}{} // add the block's view to `forbiddenViews` to prevent future re-usage
-	return block
-}
-
-func BlockWithGuaranteesFixture(guarantees []*flow.CollectionGuarantee) *flow.Block {
-	payload := PayloadFixture(WithGuarantees(guarantees...))
-	header := BlockHeaderFixture()
-	header.PayloadHash = payload.Hash()
-=======
 func BlockWithParentProtocolState(parent *flow.Block) *flow.Block {
->>>>>>> 5fccb89d
 	return &flow.Block{
 		HeaderBody: HeaderBodyWithParentFixture(parent.ToHeader()),
 		Payload:    PayloadFixture(WithProtocolStateID(parent.Payload.ProtocolStateID)),
@@ -963,7 +896,7 @@
 		// randomly assign service events to chunks
 		for i := 0; i < n; i++ {
 			chunkIndex := rand.Intn(result.Chunks.Len())
-			*result.Chunks[chunkIndex].ServiceEventCount++
+			result.Chunks[chunkIndex].ServiceEventCount++
 		}
 	}
 }
@@ -1385,7 +1318,7 @@
 	}
 }
 
-func WithServiceEventCount(count *uint16) func(*flow.Chunk) {
+func WithServiceEventCount(count uint16) func(*flow.Chunk) {
 	return func(chunk *flow.Chunk) {
 		chunk.ServiceEventCount = count
 	}
@@ -1402,7 +1335,7 @@
 			CollectionIndex:      collectionIndex,
 			StartState:           startState,
 			EventCollection:      IdentifierFixture(),
-			ServiceEventCount:    PtrTo[uint16](0),
+			ServiceEventCount:    0,
 			TotalComputationUsed: 4200,
 			NumberOfTransactions: 42,
 			BlockID:              blockID,
