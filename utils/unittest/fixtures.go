--- conflicted
+++ resolved
@@ -397,36 +397,23 @@
 // BlockWithParentAndPayload creates a new block that is valid
 // with respect to the given parent block and with given payload.
 func BlockWithParentAndPayload(parent *flow.Header, payload flow.Payload) *flow.Block {
-<<<<<<< HEAD
-	headerBody := HeaderBodyWithParentFixture(parent)
-	block := flow.NewBlock(*headerBody, payload)
+	block := flow.NewBlock(HeaderBodyWithParentFixture(parent), payload)
 	return &block
-=======
-	return flow.NewBlock(HeaderBodyWithParentFixture(parent), payload)
->>>>>>> 89ac3eae
 }
 
 func BlockWithParentProtocolState(parent *flow.Block) *flow.Block {
 	payload := PayloadFixture(WithProtocolStateID(parent.Payload.ProtocolStateID))
 	headerBody := HeaderBodyWithParentFixture(parent.ToHeader())
-<<<<<<< HEAD
-	block := flow.NewBlock(*headerBody, payload)
+	block := flow.NewBlock(headerBody, payload)
 	return &block
-=======
-	return flow.NewBlock(headerBody, payload)
->>>>>>> 89ac3eae
 }
 
 func BlockWithGuaranteesFixture(guarantees []*flow.CollectionGuarantee) *flow.Block {
 	payload := PayloadFixture(WithGuarantees(guarantees...))
 	headerBody := HeaderBodyFixture()
 
-<<<<<<< HEAD
-	block := flow.NewBlock(*headerBody, payload)
+	block := flow.NewBlock(headerBody, payload)
 	return &block
-=======
-	return flow.NewBlock(headerBody, payload)
->>>>>>> 89ac3eae
 }
 
 func WithoutGuarantee(payload *flow.Payload) {
