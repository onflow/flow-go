package unittest

import (
	crand "crypto/rand"
	"fmt"
	"math/rand"
	"time"

	sdk "github.com/onflow/flow-go-sdk"

	hotstuff "github.com/onflow/flow-go/consensus/hotstuff/model"
	"github.com/onflow/flow-go/crypto"
	"github.com/onflow/flow-go/crypto/hash"
	"github.com/onflow/flow-go/engine/verification"
	"github.com/onflow/flow-go/model/cluster"
	"github.com/onflow/flow-go/model/flow"
	"github.com/onflow/flow-go/model/flow/filter"
	"github.com/onflow/flow-go/model/messages"
	"github.com/onflow/flow-go/module/mempool/entity"
	"github.com/onflow/flow-go/utils/dsl"
)

func AddressFixture() flow.Address {
	return flow.Testnet.Chain().ServiceAddress()
}

func TransactionSignatureFixture() flow.TransactionSignature {
	return flow.TransactionSignature{
		Address:     AddressFixture(),
		SignerIndex: 0,
		Signature:   []byte{1, 2, 3, 4},
		KeyID:       1,
	}
}

func ProposalKeyFixture() flow.ProposalKey {
	return flow.ProposalKey{
		Address:        AddressFixture(),
		KeyID:          1,
		SequenceNumber: 0,
	}
}

// AccountKeyFixture returns a randomly generated ECDSA/SHA3 account key.
func AccountKeyFixture() (*flow.AccountPrivateKey, error) {
	seed := make([]byte, crypto.KeyGenSeedMinLenECDSAP256)

	_, err := crand.Read(seed)
	if err != nil {
		return nil, err
	}

	key, err := crypto.GeneratePrivateKey(crypto.ECDSAP256, seed)
	if err != nil {
		return nil, err
	}

	return &flow.AccountPrivateKey{
		PrivateKey: key,
		SignAlgo:   key.Algorithm(),
		HashAlgo:   hash.SHA3_256,
	}, nil
}

func BlockFixture() flow.Block {
	header := BlockHeaderFixture()
	return BlockWithParentFixture(&header)
}

func ProposalFixture() *messages.BlockProposal {
	block := BlockFixture()
	return ProposalFromBlock(&block)
}

func ProposalFromBlock(block *flow.Block) *messages.BlockProposal {
	proposal := &messages.BlockProposal{
		Header:  block.Header,
		Payload: block.Payload,
	}
	return proposal
}

func PendingFromBlock(block *flow.Block) *flow.PendingBlock {
	pending := flow.PendingBlock{
		OriginID: block.Header.ProposerID,
		Header:   block.Header,
		Payload:  block.Payload,
	}
	return &pending
}

func StateDeltaFixture() *messages.ExecutionStateDelta {
	header := BlockHeaderFixture()
	block := BlockWithParentFixture(&header)
	return &messages.ExecutionStateDelta{
		ExecutableBlock: entity.ExecutableBlock{
			Block: &block,
		},
	}
}

func PayloadFixture(options ...func(*flow.Payload)) *flow.Payload {
	payload := flow.Payload{
		Guarantees: CollectionGuaranteesFixture(16),
		Seals:      BlockSealsFixture(16),
	}
	for _, option := range options {
		option(&payload)
	}
	return &payload
}

func WithoutSeals(payload *flow.Payload) {
	payload.Seals = nil
}

func BlockWithParentFixture(parent *flow.Header) flow.Block {
	payload := PayloadFixture(WithoutSeals)
	header := BlockHeaderWithParentFixture(parent)
	header.PayloadHash = payload.Hash()
	return flow.Block{
		Header:  &header,
		Payload: payload,
	}
}

func StateDeltaWithParentFixture(parent *flow.Header) *messages.ExecutionStateDelta {
	payload := PayloadFixture()
	header := BlockHeaderWithParentFixture(parent)
	header.PayloadHash = payload.Hash()
	block := flow.Block{
		Header:  &header,
		Payload: payload,
	}
	return &messages.ExecutionStateDelta{
		ExecutableBlock: entity.ExecutableBlock{
			Block: &block,
		},
	}
}

func GenesisFixture(identities flow.IdentityList) *flow.Block {
	genesis := flow.Genesis(flow.Emulator)
	return genesis
}

func BlockHeaderFixture() flow.Header {
	height := uint64(rand.Uint32())
	view := height + uint64(rand.Intn(1000))
	return BlockHeaderWithParentFixture(&flow.Header{
		ChainID:  flow.Emulator,
		ParentID: IdentifierFixture(),
		Height:   height,
		View:     view,
	})
}

func BlockHeaderFixtureOnChain(chainID flow.ChainID) flow.Header {
	height := uint64(rand.Uint32())
	view := height + uint64(rand.Intn(1000))
	return BlockHeaderWithParentFixture(&flow.Header{
		ChainID:  chainID,
		ParentID: IdentifierFixture(),
		Height:   height,
		View:     view,
	})
}

func BlockHeaderWithParentFixture(parent *flow.Header) flow.Header {
	height := parent.Height + 1
	view := parent.View + uint64(rand.Intn(10))
	return flow.Header{
		ChainID:        parent.ChainID,
		ParentID:       parent.ID(),
		Height:         height,
		PayloadHash:    IdentifierFixture(),
		Timestamp:      time.Now().UTC(),
		View:           view,
		ParentVoterIDs: IdentifierListFixture(4),
		ParentVoterSig: SignatureFixture(),
		ProposerID:     IdentifierFixture(),
		ProposerSig:    SignatureFixture(),
	}
}

func ClusterPayloadFixture(n int) *cluster.Payload {
	transactions := make([]*flow.TransactionBody, n)
	for i := 0; i < n; i++ {
		tx := TransactionBodyFixture()
		transactions[i] = &tx
	}
	payload := cluster.PayloadFromTransactions(flow.ZeroID, transactions...)
	return &payload
}

func ClusterBlockFixture() cluster.Block {

	payload := ClusterPayloadFixture(3)
	header := BlockHeaderFixture()
	header.PayloadHash = payload.Hash()

	return cluster.Block{
		Header:  &header,
		Payload: payload,
	}
}

// ClusterBlockWithParent creates a new cluster consensus block that is valid
// with respect to the given parent block.
func ClusterBlockWithParent(parent *cluster.Block) cluster.Block {

	payload := ClusterPayloadFixture(3)

	header := BlockHeaderFixture()
	header.Height = parent.Header.Height + 1
	header.View = parent.Header.View + 1
	header.ChainID = parent.Header.ChainID
	header.Timestamp = time.Now()
	header.ParentID = parent.ID()
	header.PayloadHash = payload.Hash()

	block := cluster.Block{
		Header:  &header,
		Payload: payload,
	}

	return block
}

func WithCollRef(refID flow.Identifier) func(*flow.CollectionGuarantee) {
	return func(guarantee *flow.CollectionGuarantee) {
		guarantee.ReferenceBlockID = refID
	}
}

func CollectionGuaranteeFixture(options ...func(*flow.CollectionGuarantee)) *flow.CollectionGuarantee {
	guarantee := &flow.CollectionGuarantee{
		CollectionID: IdentifierFixture(),
		SignerIDs:    IdentifierListFixture(16),
		Signature:    SignatureFixture(),
	}
	for _, option := range options {
		option(guarantee)
	}
	return guarantee
}

func CollectionGuaranteesFixture(n int, options ...func(*flow.CollectionGuarantee)) []*flow.CollectionGuarantee {
	guarantees := make([]*flow.CollectionGuarantee, 0, n)
	for i := 1; i <= n; i++ {
		guarantee := CollectionGuaranteeFixture(options...)
		guarantees = append(guarantees, guarantee)
	}
	return guarantees
}

func SealFromResult(result *flow.ExecutionResult) func(*flow.Seal) {
	return func(seal *flow.Seal) {
		seal.ResultID = result.ID()
		seal.BlockID = result.BlockID
		seal.FinalState = result.FinalStateCommit
	}
}

func SealWithBlockID(blockID flow.Identifier) func(*flow.Seal) {
	return func(seal *flow.Seal) {
		seal.BlockID = blockID
	}
}

func WithServiceEvents(events ...flow.ServiceEvent) func(*flow.Seal) {
	return func(seal *flow.Seal) {
		seal.ServiceEvents = events
	}
}

func SealFixture(opts ...func(*flow.Seal)) *flow.Seal {
	seal := &flow.Seal{
		BlockID:    IdentifierFixture(),
		ResultID:   IdentifierFixture(),
		FinalState: StateCommitmentFixture(),
	}
	for _, apply := range opts {
		apply(seal)
	}
	return seal
}

func BlockSealsFixture(n int) []*flow.Seal {
	seals := make([]*flow.Seal, 0, n)
	for i := 0; i < n; i++ {
		seal := SealFixture()
		seals = append(seals, seal)
	}
	return seals
}

func CollectionFixture(n int) flow.Collection {
	transactions := make([]*flow.TransactionBody, 0, n)

	for i := 0; i < n; i++ {
		tx := TransactionFixture()
		transactions = append(transactions, &tx.TransactionBody)
	}

	return flow.Collection{Transactions: transactions}
}

func CompleteCollectionFixture() *entity.CompleteCollection {
	txBody := TransactionBodyFixture()
	return &entity.CompleteCollection{
		Guarantee: &flow.CollectionGuarantee{
			CollectionID: flow.Collection{Transactions: []*flow.TransactionBody{&txBody}}.ID(),
			Signature:    SignatureFixture(),
		},
		Transactions: []*flow.TransactionBody{&txBody},
	}
}

func ExecutableBlockFixture(collectionsSignerIDs [][]flow.Identifier) *entity.ExecutableBlock {

	header := BlockHeaderFixture()
	return ExecutableBlockFixtureWithParent(collectionsSignerIDs, &header)
}

func ExecutableBlockFixtureWithParent(collectionsSignerIDs [][]flow.Identifier, parent *flow.Header) *entity.ExecutableBlock {

	completeCollections := make(map[flow.Identifier]*entity.CompleteCollection, len(collectionsSignerIDs))
	block := BlockWithParentFixture(parent)
	block.Payload.Guarantees = nil

	for _, signerIDs := range collectionsSignerIDs {
		completeCollection := CompleteCollectionFixture()
		completeCollection.Guarantee.SignerIDs = signerIDs
		block.Payload.Guarantees = append(block.Payload.Guarantees, completeCollection.Guarantee)
		completeCollections[completeCollection.Guarantee.CollectionID] = completeCollection
	}

	block.Header.PayloadHash = block.Payload.Hash()

	executableBlock := &entity.ExecutableBlock{
		Block:               &block,
		CompleteCollections: completeCollections,
	}
	// Preload the id
	executableBlock.ID()
	return executableBlock
}

<<<<<<< HEAD
func ResultForBlockFixture(block *flow.Block) *flow.ExecutionResult {
	chunks := 0
	if block.Payload != nil {
		// +1 for system chunk
		chunks = len(block.Payload.Guarantees) + 1
	}

=======
func ExecutionReceiptFixture() *flow.ExecutionReceipt {
	return &flow.ExecutionReceipt{
		ExecutorID:        IdentifierFixture(),
		ExecutionResult:   *ExecutionResultFixture(),
		Spocks:            nil,
		ExecutorSignature: SignatureFixture(),
	}
}

func ExecutionResultFixture() *flow.ExecutionResult {
	return &flow.ExecutionResult{
		ExecutionResultBody: flow.ExecutionResultBody{
			PreviousResultID: IdentifierFixture(),
			BlockID:          IdentifierFixture(),
			FinalStateCommit: StateCommitmentFixture(),
			Chunks: flow.ChunkList{
				ChunkFixture(),
				ChunkFixture(),
			},
		},
		Signatures: SignaturesFixture(6),
	}
}

func ResultForBlockFixture(block *flow.Block) *flow.ExecutionResult {
>>>>>>> 498eb223
	return &flow.ExecutionResult{
		ExecutionResultBody: flow.ExecutionResultBody{
			PreviousResultID: IdentifierFixture(),
			BlockID:          block.Header.ID(),
			FinalStateCommit: StateCommitmentFixture(),
<<<<<<< HEAD
			Chunks:           ChunksFixture(uint(chunks)),
=======
			Chunks:           ChunksFixture(uint(len(block.Payload.Guarantees))),
>>>>>>> 498eb223
		},
		Signatures: SignaturesFixture(6),
	}
}

func WithExecutionResultID(id flow.Identifier) func(*flow.ResultApproval) {
	return func(ra *flow.ResultApproval) {
		ra.Body.ExecutionResultID = id
	}
}

func ResultApprovalFixture(opts ...func(*flow.ResultApproval)) *flow.ResultApproval {
	attestation := flow.Attestation{
		BlockID:           IdentifierFixture(),
		ExecutionResultID: IdentifierFixture(),
		ChunkIndex:        uint64(0),
	}

	approval := flow.ResultApproval{
		Body: flow.ResultApprovalBody{
			Attestation:          attestation,
			ApproverID:           IdentifierFixture(),
			AttestationSignature: SignatureFixture(),
			Spock:                nil,
		},
		VerifierSignature: SignatureFixture(),
	}

	for _, apply := range opts {
		apply(&approval)
	}

	return &approval
}

func StateCommitmentFixture() flow.StateCommitment {
	var state = make([]byte, 20)
	_, _ = crand.Read(state[0:20])
	return state
}

func HashFixture(size int) hash.Hash {
	hash := make(hash.Hash, size)
	for i := 0; i < size; i++ {
		hash[i] = byte(i)
	}
	return hash
}

func IdentifierListFixture(n int) []flow.Identifier {
	list := make([]flow.Identifier, n)
	for i := 0; i < n; i++ {
		list[i] = IdentifierFixture()
	}
	return list
}

func IdentifierFixture() flow.Identifier {
	var id flow.Identifier
	_, _ = crand.Read(id[:])
	return id
}

// WithRole adds a role to an identity fixture.
func WithRole(role flow.Role) func(*flow.Identity) {
	return func(identity *flow.Identity) {
		identity.Role = role
	}
}

func WithStake(stake uint64) func(*flow.Identity) {
	return func(identity *flow.Identity) {
		identity.Stake = stake
	}
}

func RandomBytes(n int) []byte {
	b := make([]byte, n)
	read, err := crand.Read(b)
	if err != nil {
		panic("cannot read random bytes")
	}
	if read != n {
		panic(fmt.Errorf("cannot read enough random bytes (got %d of %d)", read, n))
	}
	return b
}

// IdentityFixture returns a node identity.
func IdentityFixture(opts ...func(*flow.Identity)) *flow.Identity {
	nodeID := IdentifierFixture()
	identity := flow.Identity{
		NodeID:  nodeID,
		Address: fmt.Sprintf("address-%v", nodeID[0:7]),
		Role:    flow.RoleConsensus,
		Stake:   1000,
	}
	for _, apply := range opts {
		apply(&identity)
	}
	return &identity
}

// WithNodeID adds a node ID with the given first byte to an identity.
func WithNodeID(b byte) func(*flow.Identity) {
	return func(identity *flow.Identity) {
		identity.NodeID = flow.Identifier{b}
	}
}

// WithRandomPublicKeys adds random public keys to an identity.
func WithRandomPublicKeys() func(*flow.Identity) {
	return func(identity *flow.Identity) {
		identity.StakingPubKey = KeyFixture(crypto.BLSBLS12381).PublicKey()
		identity.NetworkPubKey = KeyFixture(crypto.ECDSAP256).PublicKey()
	}
}

// WithAllRoles can be used used to ensure an IdentityList fixtures contains
// all the roles required for a valid genesis block.
func WithAllRoles() func(*flow.Identity) {
	return WithAllRolesExcept()
}

// Same as above, but omitting a certain role for cases where we are manually
// setting up nodes or a particular role.
func WithAllRolesExcept(except ...flow.Role) func(*flow.Identity) {
	i := 0
	roles := flow.Roles()

	// remove omitted roles
	for _, omitRole := range except {
		for i, role := range roles {
			if role == omitRole {
				roles = append(roles[:i], roles[i+1:]...)
			}
		}
	}

	return func(id *flow.Identity) {
		id.Role = roles[i%len(roles)]
		i++
	}
}

// CompleteIdentitySet takes a number of identities and completes the missing roles.
func CompleteIdentitySet(identities ...*flow.Identity) flow.IdentityList {
	required := map[flow.Role]struct{}{
		flow.RoleCollection:   {},
		flow.RoleConsensus:    {},
		flow.RoleExecution:    {},
		flow.RoleVerification: {},
	}
	for _, identity := range identities {
		delete(required, identity.Role)
	}
	for role := range required {
		identities = append(identities, IdentityFixture(WithRole(role)))
	}
	return identities
}

// IdentityListFixture returns a list of node identity objects. The identities
// can be customized (ie. set their role) by passing in a function that modifies
// the input identities as required.
func IdentityListFixture(n int, opts ...func(*flow.Identity)) flow.IdentityList {
	identities := make(flow.IdentityList, n)

	for i := 0; i < n; i++ {
		identity := IdentityFixture()
		identity.Address = fmt.Sprintf("%x@flow.com:1234", identity.NodeID)
		for _, opt := range opts {
			opt(identity)
		}
		identities[i] = identity
	}

	return identities
}

func ChunkFixture() *flow.Chunk {
	return &flow.Chunk{
		ChunkBody: flow.ChunkBody{
			CollectionIndex:      42,
			StartState:           StateCommitmentFixture(),
			EventCollection:      IdentifierFixture(),
			TotalComputationUsed: 4200,
			NumberOfTransactions: 42,
		},
		Index:    0,
		EndState: StateCommitmentFixture(),
	}
}

func ChunksFixture(n uint) []*flow.Chunk {
	chunks := make([]*flow.Chunk, 0, n)
	for i := uint64(0); i < uint64(n); i++ {
		chunk := ChunkFixture()
		chunk.Index = i
		chunks = append(chunks, chunk)
	}
	return chunks
}

func SignatureFixture() crypto.Signature {
	sig := make([]byte, 32)
	_, _ = crand.Read(sig)
	return sig
}

func SignaturesFixture(n int) []crypto.Signature {
	var sigs []crypto.Signature
	for i := 0; i < n; i++ {
		sigs = append(sigs, SignatureFixture())
	}
	return sigs
}

func TransactionFixture(n ...func(t *flow.Transaction)) flow.Transaction {
	tx := flow.Transaction{TransactionBody: TransactionBodyFixture()}
	if len(n) > 0 {
		n[0](&tx)
	}
	return tx
}

func TransactionBodyFixture(opts ...func(*flow.TransactionBody)) flow.TransactionBody {
	tb := flow.TransactionBody{
		Script:             []byte("pub fun main() {}"),
		ReferenceBlockID:   IdentifierFixture(),
		GasLimit:           10,
		ProposalKey:        ProposalKeyFixture(),
		Payer:              AddressFixture(),
		Authorizers:        []flow.Address{AddressFixture()},
		PayloadSignatures:  []flow.TransactionSignature{TransactionSignatureFixture()},
		EnvelopeSignatures: []flow.TransactionSignature{TransactionSignatureFixture()},
	}

	for _, apply := range opts {
		apply(&tb)
	}

	return tb
}

func WithTransactionDSL(txDSL dsl.Transaction) func(tx *flow.TransactionBody) {
	return func(tx *flow.TransactionBody) {
		tx.Script = []byte(txDSL.ToCadence())
	}
}

func WithReferenceBlock(id flow.Identifier) func(tx *flow.TransactionBody) {
	return func(tx *flow.TransactionBody) {
		tx.ReferenceBlockID = id
	}
}

func TransactionDSLFixture(chain flow.Chain) dsl.Transaction {
	return dsl.Transaction{
		Import: dsl.Import{Address: sdk.Address(chain.ServiceAddress())},
		Content: dsl.Prepare{
			Content: dsl.Code(`
				pub fun main() {}
			`),
		},
	}
}

// VerifiableChunkDataFixture returns a complete verifiable chunk with an
// execution receipt referencing the block/collections.
func VerifiableChunkDataFixture(chunkIndex uint64) *verification.VerifiableChunkData {

	guarantees := make([]*flow.CollectionGuarantee, 0)

	var col flow.Collection

	for i := 0; i <= int(chunkIndex); i++ {
		col = CollectionFixture(1)
		guarantee := col.Guarantee()
		guarantees = append(guarantees, &guarantee)
	}

	payload := flow.Payload{
		Guarantees: guarantees,
		Seals:      nil,
	}
	header := BlockHeaderFixture()
	header.PayloadHash = payload.Hash()

	block := flow.Block{
		Header:  &header,
		Payload: &payload,
	}

	chunks := make([]*flow.Chunk, 0)

	var chunk flow.Chunk

	for i := 0; i <= int(chunkIndex); i++ {
		chunk = flow.Chunk{
			ChunkBody: flow.ChunkBody{
				CollectionIndex: uint(i),
				StartState:      StateCommitmentFixture(),
			},
			Index: uint64(i),
		}
		chunks = append(chunks, &chunk)
	}

	result := flow.ExecutionResult{
		ExecutionResultBody: flow.ExecutionResultBody{
			BlockID: block.ID(),
			Chunks:  chunks,
		},
	}

	// computes chunk end state
	index := chunk.Index
	var endState flow.StateCommitment
	if int(index) == len(result.Chunks)-1 {
		// last chunk in receipt takes final state commitment
		endState = result.FinalStateCommit
	} else {
		// any chunk except last takes the subsequent chunk's start state
		endState = result.Chunks[index+1].StartState
	}

	return &verification.VerifiableChunkData{
		Chunk:         &chunk,
		Header:        block.Header,
		Result:        &result,
		Collection:    &col,
		ChunkDataPack: ChunkDataPackFixture(result.ID()),
		EndState:      endState,
	}
}

func ChunkDataPackFixture(identifier flow.Identifier) *flow.ChunkDataPack {
	return &flow.ChunkDataPack{
		ChunkID:         identifier,
		StartState:      StateCommitmentFixture(),
		RegisterTouches: []flow.RegisterTouch{{RegisterID: []byte{'1'}, Value: []byte{'a'}, Proof: []byte{'p'}}},
		CollectionID:    IdentifierFixture(),
	}
}

// SeedFixture returns a random []byte with length n
func SeedFixture(n int) []byte {
	var seed = make([]byte, n)
	_, _ = crand.Read(seed[0:n])
	return seed
}

// SeedFixtures returns a list of m random []byte, each having length n
func SeedFixtures(m int, n int) [][]byte {
	var seeds = make([][]byte, m, n)
	for i := range seeds {
		seeds[i] = SeedFixture(n)
	}
	return seeds
}

// EventFixture returns an event
func EventFixture(eType flow.EventType, transactionIndex uint32, eventIndex uint32, txID flow.Identifier) flow.Event {
	return flow.Event{
		Type:             eType,
		TransactionIndex: transactionIndex,
		EventIndex:       eventIndex,
		Payload:          []byte{},
		TransactionID:    txID,
	}
}

func EmulatorRootKey() (*flow.AccountPrivateKey, error) {

	// TODO seems this key literal doesn't decode anymore
	emulatorRootKey, err := crypto.DecodePrivateKey(crypto.ECDSAP256, []byte("f87db87930770201010420ae2cc975dcbdd0ebc56f268b1d8a95834c2955970aea27042d35ec9f298b9e5aa00a06082a8648ce3d030107a1440342000417f5a527137785d2d773fee84b4c7ee40266a1dd1f36ddd46ecf25db6df6a499459629174de83256f2a44ebd4325b9def67d523b755a8926218c4efb7904f8ce0203"))
	if err != nil {
		return nil, err
	}

	return &flow.AccountPrivateKey{
		PrivateKey: emulatorRootKey,
		SignAlgo:   emulatorRootKey.Algorithm(),
		HashAlgo:   hash.SHA3_256,
	}, nil
}

// NoopTxScript returns a Cadence script for a no-op transaction.
func NoopTxScript() []byte {
	return []byte("transaction {}")
}

func RangeFixture() flow.Range {
	return flow.Range{
		From: rand.Uint64(),
		To:   rand.Uint64(),
	}
}

func BatchFixture() flow.Batch {
	return flow.Batch{
		BlockIDs: IdentifierListFixture(10),
	}
}

func RangeListFixture(n int) []flow.Range {
	if n <= 0 {
		return nil
	}
	ranges := make([]flow.Range, n)
	for i := range ranges {
		ranges[i] = RangeFixture()
	}
	return ranges
}

func BatchListFixture(n int) []flow.Batch {
	if n <= 0 {
		return nil
	}
	batches := make([]flow.Batch, n)
	for i := range batches {
		batches[i] = BatchFixture()
	}
	return batches
}

func BootstrapExecutionResultFixture(block *flow.Block, commit flow.StateCommitment) *flow.ExecutionResult {
	result := &flow.ExecutionResult{
		ExecutionResultBody: flow.ExecutionResultBody{
			BlockID:          block.ID(),
			PreviousResultID: flow.ZeroID,
			FinalStateCommit: commit,
			Chunks:           nil,
		},
		Signatures: nil,
	}
	return result
}

func KeyFixture(algo crypto.SigningAlgorithm) crypto.PrivateKey {
	key, err := crypto.GeneratePrivateKey(algo, SeedFixture(128))
	if err != nil {
		panic(err)
	}
	return key
}

func QuorumCertificateFixture() *flow.QuorumCertificate {
	return &flow.QuorumCertificate{
		View:      uint64(rand.Uint32()),
		BlockID:   IdentifierFixture(),
		SignerIDs: IdentifierListFixture(3),
		SigData:   SeedFixture(32 * 3),
	}
}

func VoteFixture() *hotstuff.Vote {
	return &hotstuff.Vote{
		View:     uint64(rand.Uint32()),
		BlockID:  IdentifierFixture(),
		SignerID: IdentifierFixture(),
		SigData:  RandomBytes(128),
	}
}

func WithParticipants(participants flow.IdentityList) func(*flow.EpochSetup) {
	return func(setup *flow.EpochSetup) {
		setup.Participants = participants
		setup.Assignments = ClusterAssignment(1, participants)
	}
}

func SetupWithCounter(counter uint64) func(*flow.EpochSetup) {
	return func(setup *flow.EpochSetup) {
		setup.Counter = counter
	}
}

func WithFinalView(view uint64) func(*flow.EpochSetup) {
	return func(setup *flow.EpochSetup) {
		setup.FinalView = view
	}
}

func EpochSetupFixture(opts ...func(setup *flow.EpochSetup)) *flow.EpochSetup {
	participants := IdentityListFixture(5, WithAllRoles())
	assignments := ClusterAssignment(1, participants)
	setup := &flow.EpochSetup{
		Counter:      uint64(rand.Uint32()),
		FinalView:    uint64(rand.Uint32() + 1000),
		Participants: participants,
		Assignments:  assignments,
		RandomSource: SeedFixture(32),
	}
	for _, apply := range opts {
		apply(setup)
	}
	return setup
}

func WithDKGFromParticipants(participants flow.IdentityList) func(*flow.EpochCommit) {
	return func(commit *flow.EpochCommit) {
		lookup := make(map[flow.Identifier]flow.DKGParticipant)
		for i, node := range participants.Filter(filter.HasRole(flow.RoleConsensus)) {
			lookup[node.NodeID] = flow.DKGParticipant{
				Index:    uint(i),
				KeyShare: KeyFixture(crypto.BLSBLS12381).PublicKey(),
			}
		}
		commit.DKGParticipants = lookup
	}
}

func CommitWithCounter(counter uint64) func(*flow.EpochCommit) {
	return func(commit *flow.EpochCommit) {
		commit.Counter = counter
	}
}

func EpochCommitFixture(opts ...func(*flow.EpochCommit)) *flow.EpochCommit {
	commit := &flow.EpochCommit{
		Counter:         uint64(rand.Uint32()),
		ClusterQCs:      []*flow.QuorumCertificate{QuorumCertificateFixture()},
		DKGGroupKey:     KeyFixture(crypto.BLSBLS12381).PublicKey(),
		DKGParticipants: make(map[flow.Identifier]flow.DKGParticipant),
	}
	for _, apply := range opts {
		apply(commit)
	}
	return commit
}

// BootstrapFixture generates all the artifacts necessary to bootstrap the
// protocol state.
func BootstrapFixture(participants flow.IdentityList, opts ...func(*flow.Block)) (*flow.Block, *flow.ExecutionResult, *flow.Seal) {

	root := GenesisFixture(participants)
	for _, apply := range opts {
		apply(root)
	}
	result := BootstrapExecutionResultFixture(root, GenesisStateCommitment)

	counter := uint64(1)
	setup := EpochSetupFixture(
		WithParticipants(participants),
		SetupWithCounter(counter),
		WithFinalView(root.Header.View+1000),
	)
	commit := EpochCommitFixture(WithDKGFromParticipants(participants), CommitWithCounter(counter))
	seal := SealFixture(SealFromResult(result), WithServiceEvents(setup.ServiceEvent(), commit.ServiceEvent()))
	return root, result, seal
}<|MERGE_RESOLUTION|>--- conflicted
+++ resolved
@@ -306,56 +306,6 @@
 	return flow.Collection{Transactions: transactions}
 }
 
-func CompleteCollectionFixture() *entity.CompleteCollection {
-	txBody := TransactionBodyFixture()
-	return &entity.CompleteCollection{
-		Guarantee: &flow.CollectionGuarantee{
-			CollectionID: flow.Collection{Transactions: []*flow.TransactionBody{&txBody}}.ID(),
-			Signature:    SignatureFixture(),
-		},
-		Transactions: []*flow.TransactionBody{&txBody},
-	}
-}
-
-func ExecutableBlockFixture(collectionsSignerIDs [][]flow.Identifier) *entity.ExecutableBlock {
-
-	header := BlockHeaderFixture()
-	return ExecutableBlockFixtureWithParent(collectionsSignerIDs, &header)
-}
-
-func ExecutableBlockFixtureWithParent(collectionsSignerIDs [][]flow.Identifier, parent *flow.Header) *entity.ExecutableBlock {
-
-	completeCollections := make(map[flow.Identifier]*entity.CompleteCollection, len(collectionsSignerIDs))
-	block := BlockWithParentFixture(parent)
-	block.Payload.Guarantees = nil
-
-	for _, signerIDs := range collectionsSignerIDs {
-		completeCollection := CompleteCollectionFixture()
-		completeCollection.Guarantee.SignerIDs = signerIDs
-		block.Payload.Guarantees = append(block.Payload.Guarantees, completeCollection.Guarantee)
-		completeCollections[completeCollection.Guarantee.CollectionID] = completeCollection
-	}
-
-	block.Header.PayloadHash = block.Payload.Hash()
-
-	executableBlock := &entity.ExecutableBlock{
-		Block:               &block,
-		CompleteCollections: completeCollections,
-	}
-	// Preload the id
-	executableBlock.ID()
-	return executableBlock
-}
-
-<<<<<<< HEAD
-func ResultForBlockFixture(block *flow.Block) *flow.ExecutionResult {
-	chunks := 0
-	if block.Payload != nil {
-		// +1 for system chunk
-		chunks = len(block.Payload.Guarantees) + 1
-	}
-
-=======
 func ExecutionReceiptFixture() *flow.ExecutionReceipt {
 	return &flow.ExecutionReceipt{
 		ExecutorID:        IdentifierFixture(),
@@ -380,18 +330,60 @@
 	}
 }
 
+func CompleteCollectionFixture() *entity.CompleteCollection {
+	txBody := TransactionBodyFixture()
+	return &entity.CompleteCollection{
+		Guarantee: &flow.CollectionGuarantee{
+			CollectionID: flow.Collection{Transactions: []*flow.TransactionBody{&txBody}}.ID(),
+			Signature:    SignatureFixture(),
+		},
+		Transactions: []*flow.TransactionBody{&txBody},
+	}
+}
+
+func ExecutableBlockFixture(collectionsSignerIDs [][]flow.Identifier) *entity.ExecutableBlock {
+
+	header := BlockHeaderFixture()
+	return ExecutableBlockFixtureWithParent(collectionsSignerIDs, &header)
+}
+
+func ExecutableBlockFixtureWithParent(collectionsSignerIDs [][]flow.Identifier, parent *flow.Header) *entity.ExecutableBlock {
+
+	completeCollections := make(map[flow.Identifier]*entity.CompleteCollection, len(collectionsSignerIDs))
+	block := BlockWithParentFixture(parent)
+	block.Payload.Guarantees = nil
+
+	for _, signerIDs := range collectionsSignerIDs {
+		completeCollection := CompleteCollectionFixture()
+		completeCollection.Guarantee.SignerIDs = signerIDs
+		block.Payload.Guarantees = append(block.Payload.Guarantees, completeCollection.Guarantee)
+		completeCollections[completeCollection.Guarantee.CollectionID] = completeCollection
+	}
+
+	block.Header.PayloadHash = block.Payload.Hash()
+
+	executableBlock := &entity.ExecutableBlock{
+		Block:               &block,
+		CompleteCollections: completeCollections,
+	}
+	// Preload the id
+	executableBlock.ID()
+	return executableBlock
+}
+
 func ResultForBlockFixture(block *flow.Block) *flow.ExecutionResult {
->>>>>>> 498eb223
+	chunks := 0
+	if block.Payload != nil {
+		// +1 for system chunk
+		chunks = len(block.Payload.Guarantees) + 1
+	}
+
 	return &flow.ExecutionResult{
 		ExecutionResultBody: flow.ExecutionResultBody{
 			PreviousResultID: IdentifierFixture(),
 			BlockID:          block.Header.ID(),
 			FinalStateCommit: StateCommitmentFixture(),
-<<<<<<< HEAD
 			Chunks:           ChunksFixture(uint(chunks)),
-=======
-			Chunks:           ChunksFixture(uint(len(block.Payload.Guarantees))),
->>>>>>> 498eb223
 		},
 		Signatures: SignaturesFixture(6),
 	}
