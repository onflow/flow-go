--- conflicted
+++ resolved
@@ -42,7 +42,6 @@
 	return func(b *flow.Block) {
 		b.Payload = payload
 	}
-<<<<<<< HEAD
 }
 
 func (f *blockFactory) WithProposerID(proposerID flow.Identifier) func(*flow.Block) {
@@ -55,23 +54,4 @@
 	return func(block *flow.Block) {
 		block.Header.LastViewTC = lastViewTC
 	}
-}
-
-func (f *blockFactory) lastViewTCFixture(view uint64, parentView uint64) *flow.TimeoutCertificate {
-	var lastViewTC *flow.TimeoutCertificate
-	if view != parentView+1 {
-		newestQC := QuorumCertificateFixture(func(qc *flow.QuorumCertificate) {
-			qc.View = parentView
-		})
-		lastViewTC = &flow.TimeoutCertificate{
-			View:          view - 1,
-			NewestQCViews: []uint64{newestQC.View},
-			NewestQC:      newestQC,
-			SignerIndices: SignerIndicesFixture(4),
-			SigData:       SignatureFixture(),
-		}
-	}
-	return lastViewTC
-=======
->>>>>>> 98f5dc30
 }