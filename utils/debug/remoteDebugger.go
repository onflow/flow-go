--- conflicted
+++ resolved
@@ -30,11 +30,7 @@
 		fvm.WithChain(chain),
 		fvm.WithTransactionProcessors(
 			fvm.NewTransactionSequenceNumberChecker(),
-<<<<<<< HEAD
-			fvm.NewTransactionInvoker(logger),
-=======
 			fvm.NewTransactionInvoker(),
->>>>>>> 138e1c32
 		),
 	)
 
