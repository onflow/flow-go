package debug

import (
	"github.com/onflow/cadence"
	"github.com/rs/zerolog"

	"github.com/onflow/flow-go/fvm"
	"github.com/onflow/flow-go/fvm/storage/snapshot"
	"github.com/onflow/flow-go/model/flow"
)

type RemoteDebugger struct {
	vm  fvm.VM
	ctx fvm.Context
}

// NewRemoteDebugger creates a new remote debugger.
// NOTE: Make sure to use the same version of flow-go as the network
// you are collecting registers from, otherwise the execution might differ
// from the way it runs on the network
func NewRemoteDebugger(
	chain flow.Chain,
	logger zerolog.Logger,
<<<<<<< HEAD
	vmTransactionExecutionEnabled bool,
	vmScriptExecutionEnabled bool,
=======
	options ...fvm.Option,
>>>>>>> 781ebf57
) *RemoteDebugger {
	vm := fvm.NewVirtualMachine()

	// no signature processor here
	// TODO Maybe we add fee-deduction step as well

	ctx := fvm.NewContext(
<<<<<<< HEAD
		fvm.WithLogger(logger),
		fvm.WithChain(chain),
		fvm.WithAuthorizationChecksEnabled(false),
		fvm.WithEVMEnabled(true),
		fvm.WithVMTransactionExecutionEnabled(vmTransactionExecutionEnabled),
		fvm.WithVMScriptExecutionEnabled(vmScriptExecutionEnabled),
=======
		append(
			[]fvm.Option{
				fvm.WithLogger(logger),
				fvm.WithChain(chain),
				fvm.WithAuthorizationChecksEnabled(false),
				fvm.WithEVMEnabled(true),
			},
			options...,
		)...,
>>>>>>> 781ebf57
	)

	return &RemoteDebugger{
		ctx: ctx,
		vm:  vm,
	}
}

// RunTransaction runs the transaction using the given storage snapshot.
func (d *RemoteDebugger) RunTransaction(
	txBody *flow.TransactionBody,
	snapshot StorageSnapshot,
	blockHeader *flow.Header,
) (
	resultSnapshot *snapshot.ExecutionSnapshot,
	txErr error,
	processError error,
) {
	blockCtx := fvm.NewContextFromParent(
		d.ctx,
		fvm.WithBlockHeader(blockHeader),
	)

	tx := fvm.Transaction(txBody, 0)

	var (
		output fvm.ProcedureOutput
		err    error
	)
	resultSnapshot, output, err = d.vm.Run(blockCtx, tx, snapshot)
	if err != nil {
		return resultSnapshot, nil, err
	}
	return resultSnapshot, output.Err, nil
}

// RunScript runs the script using the given storage snapshot.
func (d *RemoteDebugger) RunScript(
	code []byte,
	arguments [][]byte,
	snapshot StorageSnapshot,
	blockHeader *flow.Header,
) (
	value cadence.Value,
	scriptError error,
	processError error,
) {
	scriptCtx := fvm.NewContextFromParent(
		d.ctx,
		fvm.WithBlockHeader(blockHeader),
	)

	script := fvm.Script(code).WithArguments(arguments...)

	_, output, err := d.vm.Run(scriptCtx, script, snapshot)
	if err != nil {
		return nil, nil, err
	}

	return output.Value, output.Err, nil
}<|MERGE_RESOLUTION|>--- conflicted
+++ resolved
@@ -21,12 +21,9 @@
 func NewRemoteDebugger(
 	chain flow.Chain,
 	logger zerolog.Logger,
-<<<<<<< HEAD
 	vmTransactionExecutionEnabled bool,
 	vmScriptExecutionEnabled bool,
-=======
 	options ...fvm.Option,
->>>>>>> 781ebf57
 ) *RemoteDebugger {
 	vm := fvm.NewVirtualMachine()
 
@@ -34,24 +31,17 @@
 	// TODO Maybe we add fee-deduction step as well
 
 	ctx := fvm.NewContext(
-<<<<<<< HEAD
-		fvm.WithLogger(logger),
-		fvm.WithChain(chain),
-		fvm.WithAuthorizationChecksEnabled(false),
-		fvm.WithEVMEnabled(true),
-		fvm.WithVMTransactionExecutionEnabled(vmTransactionExecutionEnabled),
-		fvm.WithVMScriptExecutionEnabled(vmScriptExecutionEnabled),
-=======
 		append(
 			[]fvm.Option{
 				fvm.WithLogger(logger),
 				fvm.WithChain(chain),
 				fvm.WithAuthorizationChecksEnabled(false),
 				fvm.WithEVMEnabled(true),
+				fvm.WithVMTransactionExecutionEnabled(vmTransactionExecutionEnabled),
+				fvm.WithVMScriptExecutionEnabled(vmScriptExecutionEnabled),
 			},
 			options...,
 		)...,
->>>>>>> 781ebf57
 	)
 
 	return &RemoteDebugger{
