package debug

import (
	"github.com/onflow/cadence"
	"github.com/onflow/cadence/runtime"
	"github.com/rs/zerolog"

	"github.com/onflow/flow-go/fvm"
	reusableRuntime "github.com/onflow/flow-go/fvm/runtime"
	"github.com/onflow/flow-go/fvm/storage/snapshot"
	"github.com/onflow/flow-go/model/flow"
)

type RemoteDebugger struct {
	vm  fvm.VM
	ctx fvm.Context
}

// ReusableCadenceRuntimePoolSize is the size of the reusable cadence runtime pool.
// Copied from engine/execution/computation/manager.go to avoid circular dependency.
const reusableCadenceRuntimePoolSize = 1000

// NewRemoteDebugger creates a new remote debugger.
// NOTE: Make sure to use the same version of flow-go as the network
// you are collecting registers from, otherwise the execution might differ
// from the way it runs on the network
func NewRemoteDebugger(
	chain flow.Chain,
	logger zerolog.Logger,
<<<<<<< HEAD
	vmTransactionExecutionEnabled bool,
	vmScriptExecutionEnabled bool,
=======
>>>>>>> d11758a8
	options ...fvm.Option,
) *RemoteDebugger {
	vm := fvm.NewVirtualMachine()

	// no signature processor here
	// TODO Maybe we add fee-deduction step as well

	ctx := fvm.NewContext(
		append(
			[]fvm.Option{
				fvm.WithLogger(logger),
				fvm.WithChain(chain),
				fvm.WithAuthorizationChecksEnabled(false),
				fvm.WithEVMEnabled(true),
<<<<<<< HEAD
				fvm.WithVMTransactionExecutionEnabled(vmTransactionExecutionEnabled),
				fvm.WithVMScriptExecutionEnabled(vmScriptExecutionEnabled),
				fvm.WithReusableCadenceRuntimePool(
					reusableRuntime.NewReusableCadenceRuntimePool(
						reusableCadenceRuntimePoolSize,
						runtime.Config{},
					)),
				fvm.WithEVMEnabled(true),
=======
>>>>>>> d11758a8
			},
			options...,
		)...,
	)

	return &RemoteDebugger{
		ctx: ctx,
		vm:  vm,
	}
}

// RunTransaction runs the transaction using the given storage snapshot.
func (d *RemoteDebugger) RunTransaction(
	txBody *flow.TransactionBody,
	snapshot StorageSnapshot,
	blockHeader *flow.Header,
) (
	resultSnapshot *snapshot.ExecutionSnapshot,
	txErr error,
	processError error,
) {
	blockCtx := fvm.NewContextFromParent(
		d.ctx,
		fvm.WithBlockHeader(blockHeader),
	)

	tx := fvm.Transaction(txBody, 0)

	var (
		output fvm.ProcedureOutput
		err    error
	)
	resultSnapshot, output, err = d.vm.Run(blockCtx, tx, snapshot)
	if err != nil {
		return resultSnapshot, nil, err
	}
	return resultSnapshot, output.Err, nil
}

// RunScript runs the script using the given storage snapshot.
func (d *RemoteDebugger) RunScript(
	code []byte,
	arguments [][]byte,
	snapshot StorageSnapshot,
	blockHeader *flow.Header,
) (
	value cadence.Value,
	scriptError error,
	processError error,
) {
	scriptCtx := fvm.NewContextFromParent(
		d.ctx,
		fvm.WithBlockHeader(blockHeader),
	)

	script := fvm.Script(code).WithArguments(arguments...)

	_, output, err := d.vm.Run(scriptCtx, script, snapshot)
	if err != nil {
		return nil, nil, err
	}

	return output.Value, output.Err, nil
}<|MERGE_RESOLUTION|>--- conflicted
+++ resolved
@@ -2,11 +2,9 @@
 
 import (
 	"github.com/onflow/cadence"
-	"github.com/onflow/cadence/runtime"
 	"github.com/rs/zerolog"
 
 	"github.com/onflow/flow-go/fvm"
-	reusableRuntime "github.com/onflow/flow-go/fvm/runtime"
 	"github.com/onflow/flow-go/fvm/storage/snapshot"
 	"github.com/onflow/flow-go/model/flow"
 )
@@ -16,10 +14,6 @@
 	ctx fvm.Context
 }
 
-// ReusableCadenceRuntimePoolSize is the size of the reusable cadence runtime pool.
-// Copied from engine/execution/computation/manager.go to avoid circular dependency.
-const reusableCadenceRuntimePoolSize = 1000
-
 // NewRemoteDebugger creates a new remote debugger.
 // NOTE: Make sure to use the same version of flow-go as the network
 // you are collecting registers from, otherwise the execution might differ
@@ -27,11 +21,8 @@
 func NewRemoteDebugger(
 	chain flow.Chain,
 	logger zerolog.Logger,
-<<<<<<< HEAD
 	vmTransactionExecutionEnabled bool,
 	vmScriptExecutionEnabled bool,
-=======
->>>>>>> d11758a8
 	options ...fvm.Option,
 ) *RemoteDebugger {
 	vm := fvm.NewVirtualMachine()
@@ -46,17 +37,9 @@
 				fvm.WithChain(chain),
 				fvm.WithAuthorizationChecksEnabled(false),
 				fvm.WithEVMEnabled(true),
-<<<<<<< HEAD
 				fvm.WithVMTransactionExecutionEnabled(vmTransactionExecutionEnabled),
 				fvm.WithVMScriptExecutionEnabled(vmScriptExecutionEnabled),
-				fvm.WithReusableCadenceRuntimePool(
-					reusableRuntime.NewReusableCadenceRuntimePool(
-						reusableCadenceRuntimePoolSize,
-						runtime.Config{},
-					)),
 				fvm.WithEVMEnabled(true),
-=======
->>>>>>> d11758a8
 			},
 			options...,
 		)...,
