--- conflicted
+++ resolved
@@ -27,19 +27,12 @@
 	}
 
 	return &flow.Header{
-<<<<<<< HEAD
-		ChainID:   flow.ChainID(resp.Block.ChainId),
-		ParentID:  flow.Identifier(resp.Block.ParentId),
-		Height:    resp.Block.Height,
-		Timestamp: uint64(resp.Block.Timestamp.AsTime().UnixMilli()),
-=======
 		HeaderBody: flow.HeaderBody{
 			ChainID:   flow.ChainID(resp.Block.ChainId),
 			ParentID:  flow.Identifier(resp.Block.ParentId),
 			Height:    resp.Block.Height,
-			Timestamp: resp.Block.Timestamp.AsTime(),
+			Timestamp: uint64(resp.Block.Timestamp.AsTime().UnixMilli()),
 		},
->>>>>>> 6ac77b4a
 	}, nil
 }
 
@@ -61,18 +54,11 @@
 	}
 
 	return &flow.Header{
-<<<<<<< HEAD
-		ChainID:   flow.ChainID(resp.Block.ChainId),
-		ParentID:  flow.Identifier(resp.Block.ParentId),
-		Height:    resp.Block.Height,
-		Timestamp: uint64(resp.Block.Timestamp.AsTime().UnixMilli()),
-=======
 		HeaderBody: flow.HeaderBody{
 			ChainID:   flow.ChainID(resp.Block.ChainId),
 			ParentID:  flow.Identifier(resp.Block.ParentId),
 			Height:    resp.Block.Height,
-			Timestamp: resp.Block.Timestamp.AsTime(),
+			Timestamp: uint64(resp.Block.Timestamp.AsTime().UnixMilli()),
 		},
->>>>>>> 6ac77b4a
 	}, nil
 }