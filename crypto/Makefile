--- conflicted
+++ resolved
@@ -28,13 +28,8 @@
 # test all packages that do not require Relic library (all functionalities except the BLS-related ones)
 .PHONY: non_relic_tests
 non_relic_tests:
-<<<<<<< HEAD
 # root package without relic
-	go test -coverprofile=$(COVER_PROFILE) $(if $(RACE_DETECTOR),-race,) $(if $(JSON_OUTPUT),-json,) $(if $(NUM_RUNS),-count $(NUM_RUNS),) $(if $(VERBOSE),-v,)
-=======
-# root package without relic 
 	go test -coverprofile=$(COVER_PROFILE) $(RACE_FLAG) $(if $(JSON_OUTPUT),-json,) $(if $(NUM_RUNS),-count $(NUM_RUNS),) $(if $(VERBOSE),-v,)
->>>>>>> df958bbb
 # sub packages
 	go test -coverprofile=$(COVER_PROFILE) $(RACE_FLAG) $(if $(JSON_OUTPUT),-json,) $(if $(NUM_RUNS),-count $(NUM_RUNS),) $(if $(VERBOSE),-v,) ./hash
 	go test -coverprofile=$(COVER_PROFILE) $(RACE_FLAG) $(if $(JSON_OUTPUT),-json,) $(if $(NUM_RUNS),-count $(NUM_RUNS),) $(if $(VERBOSE),-v,) ./random
@@ -42,11 +37,7 @@
 ############################################################################################
 # CAUTION: DO NOT MODIFY THIS TARGET! DOING SO WILL BREAK THE FLAKY TEST MONITOR
 
-<<<<<<< HEAD
-# runs all tests of the crypto package
-=======
 # sets up the crypto module and runs all tests
->>>>>>> df958bbb
 .PHONY: test
 test: setup unittest
 
