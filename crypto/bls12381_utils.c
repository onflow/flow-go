// +build relic

// this file contains utility functions for the curve BLS 12-381
// these tools are shared by the BLS signature scheme, the BLS based threshold signature
// and the BLS distributed key generation protocols

#include "bls12381_utils.h"
#include "bls_include.h"
#include "assert.h"

// TODO: temp utility function to delete
bn_st* Fr_blst_to_relic(const Fr* x) {
    bn_st* out = (bn_st*)malloc(sizeof(bn_st)); 
    byte* data = (byte*)malloc(Fr_BYTES);
    be_bytes_from_limbs(data, (limb_t*)x, Fr_BYTES);
    bn_read_bin(out, data, Fr_BYTES);
    free(data);
    return out;
}

// The functions are tested for ALLOC=AUTO (not for ALLOC=DYNAMIC)

// return macro values to the upper Go Layer
int get_valid() {
    return VALID;
}

int get_invalid() {
    return INVALID;
}

void bn_new_wrapper(bn_t a) {
    bn_new(a);
}

// global variable of the pre-computed data
prec_st bls_prec_st;
prec_st* bls_prec = NULL;

// required constants for the optimized SWU hash to curve
#if (hashToPoint == LOCAL_SSWU)
extern const uint64_t iso_Nx_data[ELLP_Nx_LEN][Fp_DIGITS];
extern const uint64_t iso_Ny_data[ELLP_Ny_LEN][Fp_DIGITS];
#endif

#if (MEMBERSHIP_CHECK_G1 == BOWE)
extern const uint64_t beta_data[Fp_DIGITS];
extern const uint64_t z2_1_by3_data[2];
#endif

// sets the global variable to input
void precomputed_data_set(const prec_st* p) {
    bls_prec = (prec_st*)p;
}

// Reads a prime field element from a digit vector in big endian format.
// There is no conversion to Montgomery domain in this function.
 #define fp_read_raw(a, data_pointer) dv_copy((a), (data_pointer), Fp_DIGITS)

// pre-compute some data required for curve BLS12-381
prec_st* init_precomputed_data_BLS12_381() {
    bls_prec = &bls_prec_st;
    ctx_t* ctx = core_get();

    // (p-1)/2
    bn_div_dig(&bls_prec->p_1div2, &ctx->prime, 2);
    #if (hashToPoint == LOCAL_SSWU)
    // (p-3)/4
    bn_div_dig(&bls_prec->p_3div4, &bls_prec->p_1div2, 2);
    // sqrt(-z)
    fp_neg(bls_prec->sqrt_z, ctx->ep_map_u);
    fp_srt(bls_prec->sqrt_z, bls_prec->sqrt_z);
    // -a1 and a1*z
    fp_neg(bls_prec->minus_a1, ctx->ep_iso.a);
    fp_mul(bls_prec->a1z, ctx->ep_iso.a, ctx->ep_map_u);
    
    for (int i=0; i<ELLP_Nx_LEN; i++)  
        fp_read_raw(bls_prec->iso_Nx[i], iso_Nx_data[i]);
    for (int i=0; i<ELLP_Ny_LEN; i++)  
        fp_read_raw(bls_prec->iso_Ny[i], iso_Ny_data[i]);
    #endif

    #if (MEMBERSHIP_CHECK_G1 == BOWE)
    bn_new(&bls_prec->beta);
    bn_read_raw(&bls_prec->beta, beta_data, Fp_DIGITS);
    bn_new(&bls_prec->z2_1_by3);
    bn_read_raw(&bls_prec->z2_1_by3, z2_1_by3_data, 2);
    #endif

    // Montgomery constant R
    fp_set_dig(bls_prec->r, 1);
    return bls_prec;
}

// Initializes Relic context with BLS12-381 parameters
ctx_t* relic_init_BLS12_381() { 
    // check Relic was compiled with the right conf 
    assert(ALLOC == AUTO);

    // sanity check of Relic constants the package is relying on
    assert(RLC_OK == RLC_EQ);

    // initialize relic core with a new context
    ctx_t* bls_ctx = (ctx_t*) calloc(1, sizeof(ctx_t));
    if (!bls_ctx) return NULL;
    core_set(bls_ctx);
    if (core_init() != RLC_OK) return NULL;

    // init BLS curve
    int ret = RLC_OK;
    #if (FP_PRIME == 381)
    ret = ep_param_set_any_pairf(); // sets B12_P381 if FP_PRIME = 381 in relic config
    #else
    ep_param_set(B12_P381);
    ep2_curve_set_twist(EP_MTYPE);  // Multiplicative twist 
    #endif 

    if (ret != RLC_OK) return NULL;
    return core_get();
}

// seeds relic PRG
void seed_relic(byte* seed, int len) {
    #if RAND == HASHD
    // instantiate a new DRBG
    ctx_t *ctx = core_get();
    ctx->seeded = 0;
    #endif
    rand_seed(seed, len);
}

// Exponentiation of a generic point p in G1
void ep_mult(ep_t res, const ep_t p, const Fr *expo) {
    bn_st* tmp_expo = Fr_blst_to_relic(expo);
    // Using window NAF of size 2 
    ep_mul_lwnaf(res, p, tmp_expo);
}

// Exponentiation of generator g1 in G1
// These two function are here for bench purposes only
void ep_mult_gen_bench(ep_t res, const Fr* expo) {
    bn_st* tmp_expo = Fr_blst_to_relic(expo);
    // Using precomputed table of size 4
    ep_mul_gen(res, tmp_expo);
}

void ep_mult_generic_bench(ep_t res, const Fr* expo) {
    // generic point multiplication
    ep_mult(res, &core_get()->ep_g, expo);
}

// Exponentiation of a generic point p in G2
void ep2_mult(ep2_t res, const ep2_t p, const Fr* expo) {
    bn_st* tmp_expo = Fr_blst_to_relic(expo);
    // Using window NAF of size 2
    ep2_mul_lwnaf(res, p, tmp_expo);
}

// Exponentiation of generator g2 in G2
void ep2_mult_gen(ep2_t res, const Fr* expo) {
    bn_st* tmp_expo = Fr_blst_to_relic(expo);
    // Using precomputed table of size 4
    g2_mul_gen(res, (bn_st*)tmp_expo);
}

// DEBUG printing functions 
void bytes_print_(char* s, byte* data, int len) {
    printf("[%s]:\n", s);
    for (int i=0; i<len; i++) 
        printf("%02x,", data[i]);
    printf("\n");
}

// DEBUG printing functions 
void fp_print_(char* s, fp_st a) {
    char* str = malloc(sizeof(char) * fp_size_str(a, 16));
    fp_write_str(str, 100, a, 16);
    printf("[%s]:\n%s\n", s, str);
    free(str);
}

void bn_print_(char* s, bn_st *a) {
    char* str = malloc(sizeof(char) * bn_size_str(a, 16));
    bn_write_str(str, 128, a, 16);
    printf("[%s]:\n%s\n", s, str);
    free(str);
}

void ep_print_(char* s, ep_st* p) {
    printf("[%s]:\n", s);
    g1_print(p);
}

void ep2_print_(char* s, ep2_st* p) {
    printf("[%s]:\n", s);
    g2_print(p);
}

// generates a random number less than the order r
void bn_randZr_star(Fr* x) {
    // reduce the modular reduction bias
    const int seed_len = BITS_TO_BYTES(Fr_BITS + SEC_BITS);
    byte seed[seed_len];
    rand_bytes(seed, seed_len);
    bn_map_to_Zr_star(x, seed, seed_len);
    rand_bytes(seed, seed_len); // overwrite seed
}

// generates a random number less than the order r
<<<<<<< HEAD
void bn_randZr(Fr* x) {
    // TODO: SEC_BITS bias reduction
}

// reads a scalar from an array and maps it to Fr
// the resulting scalar is in the range 0 < a < r
// len must be less than BITS_TO_BYTES(RLC_BN_BITS)
void bn_map_to_Zr_star(Fr* a, const uint8_t* bin, int len) {
    // TODO:
    // a = bin % (r-1)  + 1 
=======
void bn_randZr(bn_t x) {
    // reduce the modular reduction bias
    bn_new_size(x, BITS_TO_DIGITS(Fr_BITS + SEC_BITS));
    bn_rand(x, RLC_POS, Fr_BITS + SEC_BITS);
    bn_mod(x, x, &core_get()->ep_r);
}

// Reads a scalar from an array and maps it to Zr.
// The resulting scalar `a` satisfies 0 <= a < r.
// `len` must be less than BITS_TO_BYTES(RLC_BN_BITS).
// It returns VALID if scalar is zero and INVALID otherwise
int bn_map_to_Zr(bn_t a, const uint8_t* bin, int len) {
    bn_t tmp;
    bn_new(tmp);
    bn_new_size(tmp, BYTES_TO_DIGITS(len));
    bn_read_bin(tmp, bin, len);
    bn_mod(a, tmp, &core_get()->ep_r);
    bn_rand(tmp, RLC_POS, len << 3); // overwrite tmp
    bn_free(tmp);
    if (bn_cmp_dig(a, 0) == RLC_EQ) {
        return VALID;
    }
    return INVALID;
}

// Reads a scalar from an array and maps it to Zr*.
// The resulting scalar `a` satisfies 0 < a < r.
// `len` must be less than BITS_TO_BYTES(RLC_BN_BITS)
void bn_map_to_Zr_star(bn_t a, const uint8_t* bin, int len) {
    bn_t tmp;
    bn_new(tmp);
    bn_new_size(tmp, BYTES_TO_DIGITS(len));
    bn_read_bin(tmp, bin, len);
    bn_t r_1;
    bn_new(r_1); 
    bn_sub_dig(r_1, &core_get()->ep_r, 1);
    bn_mod_basic(a,tmp,r_1);
    bn_add_dig(a,a,1);
    bn_rand(tmp, RLC_POS, len << 3); // overwrite tmp
    bn_free(tmp);
    bn_free(r_1);
>>>>>>> 7593960a
}

// returns the sign of y.
// 1 if y > (p - 1)/2 and 0 otherwise.
static int fp_get_sign(const fp_t y) {
    bn_t bn_y;
    bn_new(bn_y);
    fp_prime_back(bn_y, y);
    return bn_cmp(bn_y, &bls_prec->p_1div2) == RLC_GT;		
}

// ep_write_bin_compact exports a point a in E(Fp) to a buffer bin in a compressed or uncompressed form.
// len is the allocated size of the buffer bin.
// The serialization is following:
// https://www.ietf.org/archive/id/draft-irtf-cfrg-pairing-friendly-curves-08.html#name-zcash-serialization-format-) 
// The code is a modified version of Relic ep_write_bin
void ep_write_bin_compact(byte *bin, const ep_t a, const int len) {
    const int G1_size = (G1_BYTES/(G1_SERIALIZATION+1));

    if (len!=G1_size) {
        RLC_THROW(ERR_NO_BUFFER);
        return;
    }
 
    if (ep_is_infty(a)) {
            // set the infinity bit
            bin[0] = (G1_SERIALIZATION << 7) | 0x40;
            memset(bin+1, 0, G1_size-1);
            return;
    }

    RLC_TRY {
        ep_t t;
        ep_null(t);
        ep_new(t); 
        ep_norm(t, a);
        fp_write_bin(bin, Fp_BYTES, t->x);

        if (G1_SERIALIZATION == COMPRESSED) {
            bin[0] |= (fp_get_sign(t->y) << 5);
        } else {
            fp_write_bin(bin + Fp_BYTES, Fp_BYTES, t->y);
        }
        ep_free(t);
    } RLC_CATCH_ANY {
        RLC_THROW(ERR_CAUGHT);
    }

    bin[0] |= (G1_SERIALIZATION << 7);
 }

// fp_read_bin_safe is a modified version of Relic's (void fp_read_bin).
// It reads a field element from a buffer and makes sure the big number read can be 
// written as a field element (is reduced modulo p). 
// Unlike Relic's versions, the function does not reduce the read integer modulo p and does
// not throw an exception for an integer larger than p. The function returns RLC_OK if the input
// corresponds to a field element, and returns RLC_ERR otherwise. 
static int fp_read_bin_safe(fp_t a, const uint8_t *bin, int len) {
    if (len != Fp_BYTES) {
        return RLC_ERR;
    }

    int ret = RLC_ERR; 
    bn_t t;
    bn_new(t);
    bn_read_bin(t, bin, Fp_BYTES);

    // make sure read bn is reduced modulo p
    // first check is sanity check, since current implementation of `bn_read_bin` insures
    // output bn is positive
    if (bn_sign(t) == RLC_NEG || bn_cmp(t, &core_get()->prime) != RLC_LT) {
        goto out;
    } 

    if (bn_is_zero(t)) {
        fp_zero(a);
    } else {
        if (t->used == 1) {
            fp_prime_conv_dig(a, t->dp[0]);
        } else {
            fp_prime_conv(a, t);
        }
    }	
    ret = RLC_OK;
out:
    bn_free(t);
    return ret;
}

// ep_read_bin_compact imports a point from a buffer in a compressed or uncompressed form.
// len is the size of the input buffer.
//
// The resulting point is guaranteed to be on the curve E1.
// The serialization follows:
// https://www.ietf.org/archive/id/draft-irtf-cfrg-pairing-friendly-curves-08.html#name-zcash-serialization-format-) 
// The code is a modified version of Relic ep_read_bin
//
// It returns RLC_OK if the inputs are valid (input buffer lengths are valid and coordinates correspond
// to a point on curve) and the execution completes, and RLC_ERR otherwise.
int ep_read_bin_compact(ep_t a, const byte *bin, const int len) {
    // check the length
    const int G1_size = (G1_BYTES/(G1_SERIALIZATION+1));
    if (len!=G1_size) {
        return RLC_ERR;
    }

    // check the compression bit
    int compressed = bin[0] >> 7;
    if ((compressed == 1) != (G1_SERIALIZATION == COMPRESSED)) {
        return RLC_ERR;
    } 

    // check if the point is infinity
    int is_infinity = bin[0] & 0x40;
    if (is_infinity) {
        // check if the remaining bits are cleared
        if (bin[0] & 0x3F) {
            return RLC_ERR;
        }
        for (int i=1; i<G1_size-1; i++) {
            if (bin[i]) {
                return RLC_ERR;
            } 
        }
		ep_set_infty(a);
		return RLC_OK;
	} 

    // read the sign bit and check for consistency
    int y_sign = (bin[0] >> 5) & 1;
    if (y_sign && (!compressed)) {
        return RLC_ERR;
    } 

	a->coord = BASIC;
	fp_set_dig(a->z, 1);
    // use a temporary buffer to mask the header bits and read a.x 
    byte temp[Fp_BYTES];
    memcpy(temp, bin, Fp_BYTES);
    temp[0] &= 0x1F;
    if (fp_read_bin_safe(a->x, temp, sizeof(temp)) != RLC_OK) {
        return RLC_ERR;
    }

    if (G1_SERIALIZATION == UNCOMPRESSED) { 
        if (fp_read_bin_safe(a->y, bin + Fp_BYTES, Fp_BYTES) != RLC_OK) {
            return RLC_ERR;
        }
        // check read point is on curve
        if (!ep_on_curve(a)) {
            return RLC_ERR;
        }
        return RLC_OK;
    }
    fp_zero(a->y);
    fp_set_bit(a->y, 0, y_sign);
    if (ep_upk(a, a) == 1) {
        // resulting point is guaranteed to be on curve
        return RLC_OK;
    }
    return RLC_ERR;
}


// returns the sign of y.
// sign(y_0) if y_1 = 0, else sign(y_1)
static int fp2_get_sign(fp2_t y) {
    if (fp_is_zero(y[1])) { // no need to convert back as the montgomery form of 0 is 0
        return fp_get_sign(y[0]);
    }
    return fp_get_sign(y[1]);
}

// ep2_write_bin_compact exports a point in E(Fp^2) to a buffer in a compressed or uncompressed form.
// len is the allocated size of the buffer bin.
// The serialization is following:
// https://www.ietf.org/archive/id/draft-irtf-cfrg-pairing-friendly-curves-08.html#name-zcash-serialization-format-)
// The code is a modified version of Relic ep2_write_bin 
void ep2_write_bin_compact(byte *bin, const ep2_t a, const int len) {
    ep2_t t;
    ep2_null(t);
    const int G2_size = (G2_BYTES/(G2_SERIALIZATION+1));

    if (len!=G2_size) {
        RLC_THROW(ERR_NO_BUFFER);
        return;
    }
 
    if (ep2_is_infty((ep2_st *)a)) {
            // set the infinity bit
            bin[0] = (G2_SERIALIZATION << 7) | 0x40;
            memset(bin+1, 0, G2_size-1);
            return;
    }

    RLC_TRY {
        ep2_new(t);
        ep2_norm(t, (ep2_st *)a);
        fp2_write_bin(bin, Fp2_BYTES, t->x, 0);

        if (G2_SERIALIZATION == COMPRESSED) {
            bin[0] |= (fp2_get_sign(t->y) << 5);
        } else {
            fp2_write_bin(bin + Fp2_BYTES, Fp2_BYTES, t->y, 0);
        }
    } RLC_CATCH_ANY {
        RLC_THROW(ERR_CAUGHT);
    }

    bin[0] |= (G2_SERIALIZATION << 7);
    ep_free(t);
}

// fp2_read_bin_safe is a modified version of Relic's (void fp2_read_bin).
// It reads an Fp^2 element from a buffer and makes sure the big numbers read can be 
// written as field elements (are reduced modulo p). 
// Unlike Relic's versions, the function does not reduce the read integers modulo p and does
// not throw an exception for integers larger than p. The function returns RLC_OK if the input
// corresponds to a field element in Fp^2, and returns RLC_ERR otherwise.
static int fp2_read_bin_safe(fp2_t a, const uint8_t *bin, int len) {
    if (len != Fp2_BYTES) {
        return RLC_ERR;
    }
    if (fp_read_bin_safe(a[0], bin, Fp_BYTES) != RLC_OK) {
        return RLC_ERR;
    }
    if (fp_read_bin_safe(a[1], bin + Fp_BYTES, Fp_BYTES) != RLC_OK) {
        return RLC_ERR;
    }
    return RLC_OK;
}

// ep2_read_bin_compact imports a point from a buffer in a compressed or uncompressed form.
// The resulting point is guaranteed to be on curve E2.
//
// It returns RLC_OK if the inputs are valid (input buffer lengths are valid and read coordinates
// correspond to a point on curve) and the execution completes and RLC_ERR otherwise.
// The code is a modified version of Relic ep2_read_bin
int ep2_read_bin_compact(ep2_t a, const byte *bin, const int len) {
    // check the length
    const int G2size = (G2_BYTES/(G2_SERIALIZATION+1));
    if (len!=G2size) {
        return RLC_ERR;
    }

    // check the compression bit
    int compressed = bin[0] >> 7;
    if ((compressed == 1) != (G2_SERIALIZATION == COMPRESSED)) {
        return RLC_ERR;
    } 

    // check if the point in infinity
    int is_infinity = bin[0] & 0x40;
    if (is_infinity) {
        // the remaining bits need to be cleared
        if (bin[0] & 0x3F) {
            return RLC_ERR;
        }
        for (int i=1; i<G2size-1; i++) {
            if (bin[i]) {
                return RLC_ERR;
            } 
        }
		ep2_set_infty(a);
		return RLC_OK;
	} 

    // read the sign bit and check for consistency
    int y_sign = (bin[0] >> 5) & 1;
    if (y_sign && (!compressed)) {
        return RLC_ERR;
    } 
    
	a->coord = BASIC;
    fp2_set_dig(a->z, 1);   // a.z
    // use a temporary buffer to mask the header bits and read a.x
    byte temp[Fp2_BYTES];
    memcpy(temp, bin, Fp2_BYTES);
    temp[0] &= 0x1F;        // clear the header bits
    if (fp2_read_bin_safe(a->x, temp, sizeof(temp)) != RLC_OK) {
        return RLC_ERR;
    }

    if (G2_SERIALIZATION == UNCOMPRESSED) {
        if (fp2_read_bin_safe(a->y, bin + Fp2_BYTES, Fp2_BYTES) != RLC_OK){ 
            return RLC_ERR;
        }
        // check read point is on curve
        if (!ep2_on_curve(a)) {
            return RLC_ERR;
        }
        return RLC_OK;
    }
    
    fp2_zero(a->y);
    fp_set_bit(a->y[0], 0, y_sign);
    fp_zero(a->y[1]);
    if (ep2_upk(a, a) == 1) {
        // resulting point is guaranteed to be on curve
        return RLC_OK;
    }
    return RLC_ERR;
}

bool_t Fr_is_zero(const Fr* a) {
    return bytes_are_zero((const byte*)a, Fr_BYTES);
}

bool_t Fr_is_equal(const Fr* a, const Fr* b) {
    return vec_is_equal(a, b, Fr_BYTES);
}

// reads a scalar in `a` and checks it is a valid Fr element (a < r).
//    - BLST_BAD_ENCODING if the length is invalid
//    - BLST_BAD_SCALAR if the scalar isn't in Fr
//    - v if the scalar is valid 
BLST_ERROR Fr_read_bytes(Fr* a, const uint8_t *bin, int len) {
    if (len != Fr_BYTES) {
        return BLST_BAD_ENCODING;
    }
    if (!check_mod_256(bin, BLS12_381_r)) { // check_mod_256 compares byte[] against a vec256!
        return BLST_BAD_SCALAR;
    }
    limbs_from_be_bytes((limb_t*)a, bin, Fr_BYTES);
    return BLST_SUCCESS;
}

// reads a scalar in `a` and checks it is a valid Fr_star element (0 < a < r).
// returns
//    - BLST_BAD_ENCODING if the length is invalid
//    - BLST_BAD_SCALAR if the scalar isn't in Fr_star
//    - BLST_SUCCESS if the scalar is valid 
BLST_ERROR Fr_star_read_bytes(Fr* a, const uint8_t *bin, int len) {
    int ret = Fr_read_bytes(a, bin, len);
    if (ret != BLST_SUCCESS) {
        return ret;
    }
    // check if a=0
    if (Fr_is_zero(a)) {
        return BLST_BAD_SCALAR;
    }
    return BLST_SUCCESS;
}

// computes the sum of the array elements x and writes the sum in jointx
// the sum is computed in Fr
void Fr_sum_vector(Fr* jointx, const Fr* x, const int len) {
    /*bn_t r;
    bn_new(r); 
    g2_get_ord(r);
    bn_set_dig(jointx, 0);
    bn_new_size(jointx, BITS_TO_DIGITS(Fr_BITS+1));
    for (int i=0; i<len; i++) {
        bn_add(jointx, jointx, &x[i]);
        if (bn_cmp(jointx, r) == RLC_GT) 
            bn_sub(jointx, jointx, r);
    }
    bn_free(r);*/
}

// computes the sum of the G2 array elements y and writes the sum in jointy
void ep2_sum_vector(ep2_t jointy, ep2_st* y, const int len){
    ep2_set_infty(jointy);
    for (int i=0; i<len; i++){
        ep2_add_projc(jointy, jointy, &y[i]);
    }
    ep2_norm(jointy, jointy); // not necessary but left here to optimize the 
                            // multiple pairing computations with the same 
                            // public key
}

// Verifies the validity of 2 SPoCK proofs and 2 public keys.
// Membership check in G1 of both proofs is verified in this function.
// Membership check in G2 of both keys is not verified in this function.
// the membership check in G2 is separated to allow optimizing multiple verifications 
// using the same public keys.
int bls_spock_verify(const ep2_t pk1, const byte* sig1, const ep2_t pk2, const byte* sig2) {  
    ep_t elemsG1[2];
    ep2_t elemsG2[2];

    // elemsG1[0] = s1
    ep_new(elemsG1[0]);
    int read_ret = ep_read_bin_compact(elemsG1[0], sig1, SIGNATURE_LEN);
    if (read_ret != RLC_OK) 
        return read_ret;

    // check s1 is in G1
    if (check_membership_G1(elemsG1[0]) != VALID) // only enabled if MEMBERSHIP_CHECK==1
        return INVALID;

    // elemsG1[1] = s2
    ep_new(elemsG1[1]);
    read_ret = ep_read_bin_compact(elemsG1[1], sig2, SIGNATURE_LEN);
    if (read_ret != RLC_OK) 
        return read_ret;

    // check s2 in G1
    if (check_membership_G1(elemsG1[1]) != VALID) // only enabled if MEMBERSHIP_CHECK==1
        return INVALID; 

    // elemsG2[1] = pk1
    ep2_new(elemsG2[1]);
    ep2_copy(elemsG2[1], (ep2_st*)pk1);

    // elemsG2[0] = pk2
    ep2_new(elemsG2[0]);
    ep2_copy(elemsG2[0], (ep2_st*)pk2);

#if DOUBLE_PAIRING  
    // elemsG2[0] = -pk2
    ep2_neg(elemsG2[0], elemsG2[0]);

    fp12_t pair;
    fp12_new(&pair);
    // double pairing with Optimal Ate 
    pp_map_sim_oatep_k12(pair, (ep_t*)(elemsG1) , (ep2_t*)(elemsG2), 2);

    // compare the result to 1
    int res = fp12_cmp_dig(pair, 1);

#elif SINGLE_PAIRING   
    fp12_t pair1, pair2;
    fp12_new(&pair1); fp12_new(&pair2);
    pp_map_oatep_k12(pair1, elemsG1[0], elemsG2[0]);
    pp_map_oatep_k12(pair2, elemsG1[1], elemsG2[1]);

    int res = fp12_cmp(pair1, pair2);
#endif
    fp12_free(&one);
    ep_free(elemsG1[0]);
    ep_free(elemsG1[1]);
    ep2_free(elemsG2[0]);
    ep2_free(elemsG2[1]);
    
    if (core_get()->code == RLC_OK) {
        if (res == RLC_EQ) return VALID;
        return INVALID;
    }
    return UNDEFINED;
}

// Subtracts the sum of a G2 array elements y from an element x and writes the 
// result in res
void ep2_subtract_vector(ep2_t res, ep2_t x, ep2_st* y, const int len){
    ep2_sum_vector(res, y, len);
    ep2_neg(res, res);
    ep2_add_projc(res, x, res);
}

// computes the sum of the G1 array elements y and writes the sum in jointy
void ep_sum_vector(ep_t jointx, ep_st* x, const int len) {
    ep_set_infty(jointx);
    for (int i=0; i<len; i++){
        ep_add_jacob(jointx, jointx, &x[i]);
    }
}

// Computes the sum of the signatures (G1 elements) flattened in a single sigs array
// and writes the sum (G1 element) as bytes in dest.
// The function assumes sigs is correctly allocated with regards to len.
int ep_sum_vector_byte(byte* dest, const byte* sigs_bytes, const int len) {
    int error = UNDEFINED;

    // temp variables
    ep_t acc;        
    ep_new(acc);
    ep_set_infty(acc);
    ep_st* sigs = (ep_st*) malloc(len * sizeof(ep_st));
    if (!sigs) goto mem_error;
    for (int i=0; i < len; i++) ep_new(sigs[i]);

    // import the points from the array
    for (int i=0; i < len; i++) {
        // deserialize each point from the input array
        error = ep_read_bin_compact(&sigs[i], &sigs_bytes[SIGNATURE_LEN*i], SIGNATURE_LEN);
        if (error != RLC_OK) {
            goto out;
        }
    }
    // sum the points
    ep_sum_vector(acc, sigs, len);
    // export the result
    ep_write_bin_compact(dest, acc, SIGNATURE_LEN);

    error = VALID;
out:
    // free the temp memory
    ep_free(acc);
    for (int i=0; i < len; i++) ep_free(sigs[i]);
    free(sigs);
mem_error:
    return error;
}

// uses a simple scalar multiplication by G1's order
// to check whether a point on the curve E1 is in G1.
int simple_subgroup_check_G1(const ep_t p){
    ep_t inf;
    ep_new(inf);
    // check p^order == infinity
    // use basic double & add as lwnaf reduces the expo modulo r
    ep_mul_basic(inf, p, &core_get()->ep_r);
    if (!ep_is_infty(inf)){
        ep_free(inf);
        return INVALID;
    }
    ep_free(inf);
    return VALID;
}

// uses a simple scalar multiplication by G1's order
// to check whether a point on the curve E2 is in G2.
int simple_subgroup_check_G2(const ep2_t p){
    ep2_t inf;
    ep2_new(inf);
    // check p^order == infinity
    // use basic double & add as lwnaf reduces the expo modulo r
    ep2_mul_basic(inf, (ep2_st*)p, &core_get()->ep_r);
    if (!ep2_is_infty(inf)){
        ep2_free(inf);
        return INVALID;
    }
    ep2_free(inf);
    return VALID;
}

#if (MEMBERSHIP_CHECK_G1 == BOWE)
// beta such that beta^3 == 1 mod p
// beta is in the Montgomery form
const uint64_t beta_data[Fp_DIGITS] = { 
    0xcd03c9e48671f071, 0x5dab22461fcda5d2, 0x587042afd3851b95,
    0x8eb60ebe01bacb9e, 0x03f97d6e83d050d2, 0x18f0206554638741,
};


// (z^2-1)/3 with z being the parameter of bls12-381
const uint64_t z2_1_by3_data[2] = { 
    0x0000000055555555, 0x396c8c005555e156  
};

// uses Bowe's check from section 3.2 from https://eprint.iacr.org/2019/814.pdf
// to check whether a point on the curve E1 is in G1.
int bowe_subgroup_check_G1(const ep_t p){
    if (ep_is_infty(p) == 1) 
        return VALID;
    fp_t b;
    dv_copy(b, beta_data, Fp_DIGITS); 
    ep_t sigma, sigma2, p_inv;
    ep_new(sigma);
    ep_new(sigma2);
    ep_new(p_inv);

    // si(p) 
    ep_copy(sigma, p);
    fp_mul(sigma[0].x, sigma[0].x, b);
    // -si^2(p)
    ep_copy(sigma2, sigma);
    fp_mul(sigma2[0].x, sigma2[0].x, b);
    fp_neg(sigma2[0].y, sigma2[0].y);
    ep_dbl(sigma, sigma);
    // -p
    ep_copy(p_inv, p);
    fp_neg(p_inv[0].y, p_inv[0].y);
    // (z^2-1)/3 (2*si(p) - p - si^2(p)) - si^2(p)
    ep_add(sigma, sigma, p_inv);
    ep_add(sigma, sigma, sigma2);
    // TODO: multiplication using a chain?
    ep_mul_lwnaf(sigma, sigma, &bls_prec->z2_1_by3);
    ep_add(sigma, sigma, sigma2);
    
    ep_free(sigma2);
    ep_free(p_inv);
    // check result against infinity
    if (!ep_is_infty(sigma)){
        ep_free(sigma);
        return INVALID;
    }
    ep_free(sigma);
    return VALID;
}
#endif

// generates a random point in G1 and stores it in p
void ep_rand_G1(ep_t p) {
    // multiplies G1 generator by a random scalar
    ep_rand(p);
}

// generates a random point in E1\G1 and stores it in p
void ep_rand_G1complement(ep_t p) {
    // generate a random point in E1
    p->coord = BASIC;
    fp_set_dig(p->z, 1);
    do {
        fp_rand(p->x); // set x to a random field element
        byte r;
        rand_bytes(&r, 1);
        fp_zero(p->y);
        fp_set_bit(p->y, 0, r&1); // set y randomly to 0 or 1
    }
    while (ep_upk(p, p) == 0); // make sure p is in E1

    // map the point to E1\G1 by clearing G1 order
    ep_mul_basic(p, p, &core_get()->ep_r);

    assert(ep_on_curve(p));  // sanity check to make sure p is in E1
}

// generates a random point in G2 and stores it in p
void ep2_rand_G2(ep2_t p) {
    // multiplies G2 generator by a random scalar
    ep2_rand(p);
}

// generates a random point in E2\G2 and stores it in p
void ep2_rand_G2complement(ep2_t p) {
    // generate a random point in E2
    p->coord = BASIC;
    fp_set_dig(p->z[0], 1);
	fp_zero(p->z[1]);
    do {
        fp2_rand(p->x); // set x to a random field element
        byte r;
        rand_bytes(&r, 1);
        fp2_zero(p->y);
        fp_set_bit(p->y[0], 0, r&1); // set y randomly to 0 or 1
    }
    while (ep2_upk(p, p) == 0); // make sure p is in E1

    // map the point to E1\G1 by clearing G1 order
    ep2_mul_basic(p, p, &core_get()->ep_r);

    assert(ep2_on_curve(p));  // sanity check to make sure p is in E1
}

// This is a testing function.
// It wraps a call to a Relic macro since cgo can't call macros.
void xmd_sha256(uint8_t *hash, int len_hash, uint8_t *msg, int len_msg, uint8_t *dst, int len_dst){
    md_xmd_sh256(hash, len_hash, msg, len_msg, dst, len_dst);
}<|MERGE_RESOLUTION|>--- conflicted
+++ resolved
@@ -207,31 +207,19 @@
 }
 
 // generates a random number less than the order r
-<<<<<<< HEAD
 void bn_randZr(Fr* x) {
-    // TODO: SEC_BITS bias reduction
-}
-
-// reads a scalar from an array and maps it to Fr
-// the resulting scalar is in the range 0 < a < r
-// len must be less than BITS_TO_BYTES(RLC_BN_BITS)
-void bn_map_to_Zr_star(Fr* a, const uint8_t* bin, int len) {
-    // TODO:
-    // a = bin % (r-1)  + 1 
-=======
-void bn_randZr(bn_t x) {
     // reduce the modular reduction bias
-    bn_new_size(x, BITS_TO_DIGITS(Fr_BITS + SEC_BITS));
+    /*bn_new_size(x, BITS_TO_DIGITS(Fr_BITS + SEC_BITS));
     bn_rand(x, RLC_POS, Fr_BITS + SEC_BITS);
-    bn_mod(x, x, &core_get()->ep_r);
+    bn_mod(x, x, &core_get()->ep_r);*/
 }
 
 // Reads a scalar from an array and maps it to Zr.
 // The resulting scalar `a` satisfies 0 <= a < r.
 // `len` must be less than BITS_TO_BYTES(RLC_BN_BITS).
 // It returns VALID if scalar is zero and INVALID otherwise
-int bn_map_to_Zr(bn_t a, const uint8_t* bin, int len) {
-    bn_t tmp;
+int bn_map_to_Zr(Fr* a, const uint8_t* bin, int len) {
+    /*bn_t tmp;
     bn_new(tmp);
     bn_new_size(tmp, BYTES_TO_DIGITS(len));
     bn_read_bin(tmp, bin, len);
@@ -241,14 +229,14 @@
     if (bn_cmp_dig(a, 0) == RLC_EQ) {
         return VALID;
     }
-    return INVALID;
+    return INVALID;*/
 }
 
 // Reads a scalar from an array and maps it to Zr*.
 // The resulting scalar `a` satisfies 0 < a < r.
 // `len` must be less than BITS_TO_BYTES(RLC_BN_BITS)
-void bn_map_to_Zr_star(bn_t a, const uint8_t* bin, int len) {
-    bn_t tmp;
+void bn_map_to_Zr_star(Fr* a, const uint8_t* bin, int len) {
+    /*bn_t tmp;
     bn_new(tmp);
     bn_new_size(tmp, BYTES_TO_DIGITS(len));
     bn_read_bin(tmp, bin, len);
@@ -259,8 +247,7 @@
     bn_add_dig(a,a,1);
     bn_rand(tmp, RLC_POS, len << 3); // overwrite tmp
     bn_free(tmp);
-    bn_free(r_1);
->>>>>>> 7593960a
+    bn_free(r_1);*/
 }
 
 // returns the sign of y.
