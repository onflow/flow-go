// +build relic

// this file contains utility functions for the curve BLS 12-381
// these tools are shared by the BLS signature scheme, the BLS based threshold signature
// and the BLS distributed key generation protcols

#include "bls12381_utils.h"
#include "bls_include.h"

// The functions are tested for ALLOC=AUTO (not for ALLOC=DYNAMIC)

// return macro values to the upper Go Layer
int get_valid() {
    return VALID;
}

int get_invalid() {
    return INVALID;
}

void bn_new_wrapper(bn_t a) {
    bn_new(a);
}

// global variable of the pre-computed data
prec_st bls_prec_st;
prec_st* bls_prec = NULL;

// required constants for the optimized SWU hash to curve
#if (hashToPoint == LOCAL_SSWU)
extern const uint64_t iso_Nx_data[ELLP_Nx_LEN][Fp_DIGITS];
extern const uint64_t iso_Ny_data[ELLP_Ny_LEN][Fp_DIGITS];
#endif

#if (MEMBERSHIP_CHECK_G1 == BOWE)
extern const uint64_t beta_data[Fp_DIGITS];
extern const uint64_t z2_1_by3_data[2];
#endif

// sets the global variable to input
void precomputed_data_set(const prec_st* p) {
    bls_prec = (prec_st*)p;
}

// Reads a prime field element from a digit vector in big endian format.
// There is no conversion to Montgomery domain in this function.
 #define fp_read_raw(a, data_pointer) dv_copy((a), (data_pointer), Fp_DIGITS)

// pre-compute some data required for curve BLS12-381
prec_st* init_precomputed_data_BLS12_381() {
    bls_prec = &bls_prec_st;
    ctx_t* ctx = core_get();

    // (p-1)/2
    bn_div_dig(&bls_prec->p_1div2, &ctx->prime, 2);
    #if (hashToPoint == LOCAL_SSWU)
    // (p-3)/4
    bn_div_dig(&bls_prec->p_3div4, &bls_prec->p_1div2, 2);
    // sqrt(-z)
    fp_neg(bls_prec->sqrt_z, ctx->ep_map_u);
    fp_srt(bls_prec->sqrt_z, bls_prec->sqrt_z);
    // -a1 and a1*z
    fp_neg(bls_prec->minus_a1, ctx->ep_iso.a);
    fp_mul(bls_prec->a1z, ctx->ep_iso.a, ctx->ep_map_u);
    
    for (int i=0; i<ELLP_Nx_LEN; i++)  
        fp_read_raw(bls_prec->iso_Nx[i], iso_Nx_data[i]);
    for (int i=0; i<ELLP_Ny_LEN; i++)  
        fp_read_raw(bls_prec->iso_Ny[i], iso_Ny_data[i]);
    #endif

    #if (MEMBERSHIP_CHECK_G1 == BOWE)
    bn_new(&bls_prec->beta);
    bn_read_raw(&bls_prec->beta, beta_data, Fp_DIGITS);
    bn_new(&bls_prec->z2_1_by3);
    bn_read_raw(&bls_prec->z2_1_by3, z2_1_by3_data, 2);
    #endif

    // Montgomery constant R
    fp_set_dig(bls_prec->r, 1);
    return bls_prec;
}

// Initializes Relic context with BLS12-381 parameters
ctx_t* relic_init_BLS12_381() { 
    // check Relic was compiled with the right conf 
    if (ALLOC != AUTO) return NULL;

    // initialize relic core with a new context
    ctx_t* bls_ctx = (ctx_t*) calloc(1, sizeof(ctx_t));
<<<<<<< HEAD
=======
    if (!bls_ctx) return NULL;
>>>>>>> 9652b94c
    core_set(bls_ctx);
    if (core_init() != RLC_OK) return NULL;

    // init BLS curve
    int ret = RLC_OK;
    #if (FP_PRIME == 381)
    ret = ep_param_set_any_pairf(); // sets B12_P381 if FP_PRIME = 381 in relic config
    #else
    ep_param_set(B12_P381);
    ep2_curve_set_twist(EP_MTYPE);  // Multiplicative twist 
    #endif 

    if (ret != RLC_OK) return NULL;
    return core_get();
}

// seeds relic PRG
void seed_relic(byte* seed, int len) {
    #if RAND == HASHD
    // instantiate a new DRBG
    ctx_t *ctx = core_get();
    ctx->seeded = 0;
    #endif
    rand_seed(seed, len);
}

// Exponentiation of a generic point p in G1
void ep_mult(ep_t res, const ep_t p, const bn_t expo) {
    // Using window NAF of size 2 
    ep_mul_lwnaf(res, p, expo);
}

// Exponentiation of generator g1 in G1
// These two function are here for bench purposes only
void ep_mult_gen_bench(ep_t res, const bn_t expo) {
    // Using precomputed table of size 4
    ep_mul_gen(res, (bn_st *)expo);
}

void ep_mult_generic_bench(ep_t res, const bn_t expo) {
    // generic point multiplication
    ep_mult(res, &core_get()->ep_g, expo);
}

// Exponentiation of a generic point p in G2
void ep2_mult(ep2_t res, ep2_t p, bn_t expo) {
    // Using window NAF of size 2
    ep2_mul_lwnaf(res, p, expo);
}

// Exponentiation of fixed g2 in G2
void ep2_mult_gen(ep2_t res, const bn_t expo) {
    // Using precomputed table of size 4
    g2_mul_gen(res, (bn_st*)expo);
}

// DEBUG printing functions 
void bytes_print_(char* s, byte* data, int len) {
    printf("[%s]:\n", s);
    for (int i=0; i<len; i++) 
        printf("%02x,", data[i]);
    printf("\n");
}

// DEBUG printing functions 
void fp_print_(char* s, fp_st a) {
    char* str = malloc(sizeof(char) * fp_size_str(a, 16));
    fp_write_str(str, 100, a, 16);
    printf("[%s]:\n%s\n", s, str);
    free(str);
}

void bn_print_(char* s, bn_st *a) {
    char* str = malloc(sizeof(char) * bn_size_str(a, 16));
    bn_write_str(str, 128, a, 16);
    printf("[%s]:\n%s\n", s, str);
    free(str);
}

void ep_print_(char* s, ep_st* p) {
    printf("[%s]:\n", s);
    g1_print(p);
}

void ep2_print_(char* s, ep2_st* p) {
    printf("[%s]:\n", s);
    g2_print(p);
}

// generates a random number less than the order r
void bn_randZr_star(bn_t x) {
    // reduce the modular reduction bias
    const int seed_len = BITS_TO_BYTES(Fr_BITS + SEC_BITS);
    byte seed[seed_len];
    rand_bytes(seed, seed_len);
    bn_map_to_Zr_star(x, seed, seed_len);
}

// generates a random number less than the order r
void bn_randZr(bn_t x) {
    bn_t r;
    bn_new(r); 
    g2_get_ord(r);
    // reduce the modular reduction bias
    bn_new_size(x, BITS_TO_DIGITS(Fr_BITS + SEC_BITS));
    bn_rand(x, RLC_POS, Fr_BITS + SEC_BITS);
    bn_mod(x, x, r);
    bn_free(r);
}

// reads a scalar from an array and maps it to Zr
// the resulting scalar is in the range 0 < a < r
// len must be less than BITS_TO_BYTES(RLC_BN_BITS)
void bn_map_to_Zr_star(bn_t a, const uint8_t* bin, int len) {
    bn_t tmp;
    bn_new(tmp);
    bn_new_size(tmp, BYTES_TO_DIGITS(len));
    bn_read_bin(tmp, bin, len);
    bn_t r;
    bn_new(r); 
    g2_get_ord(r);
    bn_sub_dig(r,r,1);
    bn_mod_basic(a,tmp,r);
    bn_add_dig(a,a,1);
    bn_free(r);
    bn_free(tmp);
}

// returns the sign of y.
// 1 if y > (p - 1)/2 and 0 otherwise.
static int fp_get_sign(const fp_t y) {
    bn_t bn_y;
    bn_new(bn_y);
    fp_prime_back(bn_y, y);
    return bn_cmp(bn_y, &bls_prec->p_1div2) == RLC_GT;		
}

// ep_write_bin_compact exports a point a in E(Fp) to a buffer bin in a compressed or uncompressed form.
// len is the allocated size of the buffer bin.
// The serialization is following:
// https://www.ietf.org/archive/id/draft-irtf-cfrg-pairing-friendly-curves-08.html#name-zcash-serialization-format-) 
// The code is a modified version of Relic ep_write_bin
// It returns RLC_OK if the inputs are valid and the execution completes, RLC_ERR if any of
// the inputs is invalid, and UNDEFINED if an unexpected execution error happens.
void ep_write_bin_compact(byte *bin, const ep_t a, const int len) {
    ep_t t;
    ep_null(t);
    const int G1_size = (G1_BYTES/(G1_SERIALIZATION+1));

    if (len!=G1_size) {
        RLC_THROW(ERR_NO_BUFFER);
        return;
    }
 
    if (ep_is_infty(a)) {
            // set the infinity bit
            bin[0] = (G1_SERIALIZATION << 7) | 0x40;
            memset(bin+1, 0, G1_size-1);
            return;
    }

    RLC_TRY {
        ep_new(t); 
        ep_norm(t, a);
        fp_write_bin(bin, Fp_BYTES, t->x);

        if (G1_SERIALIZATION == COMPRESSED) {
            bin[0] |= (fp_get_sign(t->y) << 5);
        } else {
            fp_write_bin(bin + Fp_BYTES, Fp_BYTES, t->y);
        }
    } RLC_CATCH_ANY {
        RLC_THROW(ERR_CAUGHT);
    }

    bin[0] |= (G1_SERIALIZATION << 7);
    ep_free(t);
 }


// ep_read_bin_compact imports a point from a buffer in a compressed or uncompressed form.
// len is the size of the input buffer.
// The serialization is following:
// https://www.ietf.org/archive/id/draft-irtf-cfrg-pairing-friendly-curves-08.html#name-zcash-serialization-format-) 
// The code is a modified version of Relic ep_read_bin
// It returns RLC_OK if the inputs are valid and the execution completes, RLC_ERR if any of
// the inputs is invalid, and UNDEFINED if an unexpected execution error happens.
int ep_read_bin_compact(ep_t a, const byte *bin, const int len) {
    // check the length
    const int G1_size = (G1_BYTES/(G1_SERIALIZATION+1));
    if (len!=G1_size) {
        return RLC_ERR;
    }

    // check the compression bit
    int compressed = bin[0] >> 7;
    if ((compressed == 1) != (G1_SERIALIZATION == COMPRESSED)) {
        return RLC_ERR;
    } 

    // check if the point is infinity
    int is_infinity = bin[0] & 0x40;
    if (is_infinity) {
        // check if the remaining bits are cleared
        if (bin[0] & 0x3F) {
            return RLC_ERR;
        }
        for (int i=1; i<G1_size-1; i++) {
            if (bin[i]) {
                return RLC_ERR;
            } 
        }
		ep_set_infty(a);
		return RLC_OK;
	} 

    // read the sign bit and check for consistency
    int y_sign = (bin[0] >> 5) & 1;
    if (y_sign && (!compressed)) {
        return RLC_ERR;
    } 

	a->coord = BASIC;
	fp_set_dig(a->z, 1);
    byte temp[Fp_BYTES];
    memcpy(temp, bin, Fp_BYTES);
    temp[0] &= 0x1F;
	fp_read_bin(a->x, temp, Fp_BYTES);

    if (G1_SERIALIZATION == UNCOMPRESSED) {
        fp_read_bin(a->y, bin + Fp_BYTES, Fp_BYTES);
        return RLC_OK;
    }
    fp_zero(a->y);
    fp_set_bit(a->y, 0, y_sign);
    if (ep_upk(a, a) == 1) {
        return RLC_OK;
    }
    return RLC_ERR;
}


// returns the sign of y.
// sign(y_0) if y_1 = 0, else sign(y_1)
static int fp2_get_sign(fp2_t y) {
    if (fp_is_zero(y[1])) { // no need to convert back as the montgomery form of 0 is 0
        return fp_get_sign(y[0]);
    }
    return fp_get_sign(y[1]);
}

// ep2_write_bin_compact exports a point in E(Fp^2) to a buffer in a compressed or uncompressed form.
// len is the allocated size of the buffer bin.
// The serialization is following:
// https://www.ietf.org/archive/id/draft-irtf-cfrg-pairing-friendly-curves-08.html#name-zcash-serialization-format-)
// The code is a modified version of Relic ep2_write_bin 
void ep2_write_bin_compact(byte *bin, const ep2_t a, const int len) {
    ep2_t t;
    ep2_null(t);
    const int G2_size = (G2_BYTES/(G2_SERIALIZATION+1));

    if (len!=G2_size) {
        RLC_THROW(ERR_NO_BUFFER);
        return;
    }
 
    if (ep2_is_infty((ep2_st *)a)) {
            // set the infinity bit
            bin[0] = (G2_SERIALIZATION << 7) | 0x40;
            memset(bin+1, 0, G2_size-1);
            return;
    }

    RLC_TRY {
        ep2_new(t);
        ep2_norm(t, (ep2_st *)a);
        fp2_write_bin(bin, Fp2_BYTES, t->x, 0);

        if (G2_SERIALIZATION == COMPRESSED) {
            bin[0] |= (fp2_get_sign(t->y) << 5);
        } else {
            fp2_write_bin(bin + Fp2_BYTES, Fp2_BYTES, t->y, 0);
        }
    } RLC_CATCH_ANY {
        RLC_THROW(ERR_CAUGHT);
    }

    bin[0] |= (G2_SERIALIZATION << 7);
    ep_free(t);
}

// ep2_read_bin_compact imports a point from a buffer in a compressed or uncompressed form.
// It returns RLC_OK if the inputs are valid and the execution completes, RLC_ERR if any of
// the inputs is invalid, and UNDEFINED if an unexpected execution error happens.
// The code is a modified version of Relic ep2_read_bin
int ep2_read_bin_compact(ep2_t a, const byte *bin, const int len) {
    // check the length
    const int G2size = (G2_BYTES/(G2_SERIALIZATION+1));
    if (len!=G2size) {
        return RLC_ERR;
    }

    // check the compression bit
    int compressed = bin[0] >> 7;
    if ((compressed == 1) != (G2_SERIALIZATION == COMPRESSED)) {
        return RLC_ERR;
    } 

    // check if the point in infinity
    int is_infinity = bin[0] & 0x40;
    if (is_infinity) {
        // the remaining bits need to be cleared
        if (bin[0] & 0x3F) {
            return RLC_ERR;
        }
        for (int i=1; i<G2size-1; i++) {
            if (bin[i]) {
                return RLC_ERR;
            } 
        }
		ep2_set_infty(a);
		return RLC_OK;
	} 

    // read the sign bit and check for consistency
    int y_sign = (bin[0] >> 5) & 1;
    if (y_sign && (!compressed)) {
        return RLC_ERR;
    } 
    
	a->coord = BASIC;
	fp_set_dig(a->z[0], 1);
	fp_zero(a->z[1]);
    byte temp[Fp2_BYTES];
    memcpy(temp, bin, Fp2_BYTES);
    // clear the header bits
    temp[0] &= 0x1F;
    fp2_read_bin(a->x, temp, Fp2_BYTES);

    if (G2_SERIALIZATION == UNCOMPRESSED) {
        fp2_read_bin(a->y, bin + Fp2_BYTES, Fp2_BYTES);
        return RLC_OK;
    }
    
    fp2_zero(a->y);
    fp_set_bit(a->y[0], 0, y_sign);
    fp_zero(a->y[1]);
    if (ep2_upk(a, a) == 1) {
        return RLC_OK;
    }
    return RLC_ERR;
}

// reads a scalar in a and checks it is a valid Zr element (a < r)
// returns RLC_OK if the scalar is valid and RLC_ERR otherwise.
int bn_read_Zr_bin(bn_t a, const uint8_t *bin, int len) {
    if (len!=Fr_BYTES) {
        return RLC_ERR;
    }
    bn_read_bin(a, bin, Fr_BYTES);
    bn_t r;
    bn_new(r); 
    g2_get_ord(r);
    if (bn_cmp(a, r) == RLC_LT) {
        return RLC_OK;
    }
    return RLC_ERR;
}

// computes the sum of the array elements x and writes the sum in jointx
// the sum is computed in Zr
void bn_sum_vector(bn_t jointx, const bn_st* x, const int len) {
    bn_t r;
    bn_new(r); 
    g2_get_ord(r);
    bn_set_dig(jointx, 0);
    bn_new_size(jointx, BITS_TO_DIGITS(Fr_BITS+1));
    for (int i=0; i<len; i++) {
        bn_add(jointx, jointx, &x[i]);
        if (bn_cmp(jointx, r) == RLC_GT) 
            bn_sub(jointx, jointx, r);
    }
    bn_free(r);
}

// computes the sum of the G2 array elements y and writes the sum in jointy
void ep2_sum_vector(ep2_t jointy, ep2_st* y, const int len){
    ep2_set_infty(jointy);
    for (int i=0; i<len; i++){
        ep2_add_projc(jointy, jointy, &y[i]);
    }
    ep2_norm(jointy, jointy); // not necessary but left here to optimize the 
                            // multiple pairing computations with the same 
                            // public key
}

// Verifies the validity of 2 SPoCK proofs and 2 public keys.
// Membership check in G1 of both proofs is verified in this function.
// Membership check in G2 of both keys is not verified in this function.
// the membership check in G2 is separated to allow optimizing multiple verifications 
// using the same public keys.
int bls_spock_verify(const ep2_t pk1, const byte* sig1, const ep2_t pk2, const byte* sig2) {  
    ep_t elemsG1[2];
    ep2_t elemsG2[2];

    // elemsG1[0] = s1
    ep_new(elemsG1[0]);
    int read_ret = ep_read_bin_compact(elemsG1[0], sig1, SIGNATURE_LEN);
    if (read_ret != RLC_OK) 
        return read_ret;

    // check s1 is on curve and in G1
    if (check_membership_G1(elemsG1[0]) != VALID) // only enabled if MEMBERSHIP_CHECK==1
        return INVALID;

    // elemsG1[1] = s2
    ep_new(elemsG1[1]);
    read_ret = ep_read_bin_compact(elemsG1[1], sig2, SIGNATURE_LEN);
    if (read_ret != RLC_OK) 
        return read_ret;

    // check s2 is on curve and in G1
    if (check_membership_G1(elemsG1[1]) != VALID) // only enabled if MEMBERSHIP_CHECK==1
        return INVALID; 

    // elemsG2[1] = pk1
    ep2_new(elemsG2[1]);
    ep2_copy(elemsG2[1], (ep2_st*)pk1);

    // elemsG2[0] = pk2
    ep2_new(elemsG2[0]);
    ep2_copy(elemsG2[0], (ep2_st*)pk2);

#if DOUBLE_PAIRING  
    // elemsG2[0] = -pk2
    ep2_neg(elemsG2[0], elemsG2[0]);

    fp12_t pair;
    fp12_new(&pair);
    // double pairing with Optimal Ate 
    pp_map_sim_oatep_k12(pair, (ep_t*)(elemsG1) , (ep2_t*)(elemsG2), 2);

    // compare the result to 1
    int res = fp12_cmp_dig(pair, 1);

#elif SINGLE_PAIRING   
    fp12_t pair1, pair2;
    fp12_new(&pair1); fp12_new(&pair2);
    pp_map_oatep_k12(pair1, elemsG1[0], elemsG2[0]);
    pp_map_oatep_k12(pair2, elemsG1[1], elemsG2[1]);

    int res = fp12_cmp(pair1, pair2);
#endif
    fp12_free(&one);
    ep_free(elemsG1[0]);
    ep_free(elemsG1[1]);
    ep2_free(elemsG2[0]);
    ep2_free(elemsG2[1]);
    
    if (core_get()->code == RLC_OK) {
        if (res == RLC_EQ) return VALID;
        return INVALID;
    }
    return UNDEFINED;
}

// Subtracts the sum of a G2 array elements y from an element x and writes the 
// result in res
void ep2_subtract_vector(ep2_t res, ep2_t x, ep2_st* y, const int len){
    ep2_sum_vector(res, y, len);
    ep2_neg(res, res);
    ep2_add_projc(res, x, res);
}

// computes the sum of the G1 array elements y and writes the sum in jointy
void ep_sum_vector(ep_t jointx, ep_st* x, const int len) {
    ep_set_infty(jointx);
    for (int i=0; i<len; i++){
        ep_add_jacob(jointx, jointx, &x[i]);
    }
}

// Computes the sum of the signatures (G1 elements) flattened in a single sigs array
// and writes the sum (G1 element) as bytes in dest.
// The function assumes sigs is correctly allocated with regards to len.
int ep_sum_vector_byte(byte* dest, const byte* sigs_bytes, const int len) {
    int error = UNDEFINED;

    // temp variables
    ep_t acc;        
    ep_new(acc);
    ep_set_infty(acc);
    ep_st* sigs = (ep_st*) malloc(len * sizeof(ep_st));
    if (!sigs) goto mem_error;
    for (int i=0; i < len; i++) ep_new(sigs[i]);

    // import the points from the array
    for (int i=0; i < len; i++) {
        // deserialize each point from the input array
        error = ep_read_bin_compact(&sigs[i], &sigs_bytes[SIGNATURE_LEN*i], SIGNATURE_LEN);
        if (error != RLC_OK) {
            goto out;
        }
    }
    // sum the points
    ep_sum_vector(acc, sigs, len);
    // export the result
    ep_write_bin_compact(dest, acc, SIGNATURE_LEN);

    error = VALID;
out:
    // free the temp memory
    ep_free(acc);
    for (int i=0; i < len; i++) ep_free(sigs[i]);
    free(sigs);
mem_error:
    return error;
}

// uses a simple scalar multiplication by G1's order
// to check whether a point on the curve E1 is in G1.
int simple_subgroup_check_G1(const ep_t p){
    ep_t inf;
    ep_new(inf);
    // check p^order == infinity
    // use basic double & add as lwnaf reduces the expo modulo r
    ep_mul_basic(inf, p, &core_get()->ep_r);
    if (!ep_is_infty(inf)){
        ep_free(inf);
        return INVALID;
    }
    ep_free(inf);
    return VALID;
}

// uses a simple scalar multiplication by G1's order
// to check whether a point on the curve E2 is in G2.
int simple_subgroup_check_G2(const ep2_t p){
    ep2_t inf;
    ep2_new(inf);
    // check p^order == infinity
    // use basic double & add as lwnaf reduces the expo modulo r
    ep2_mul_basic(inf, (ep2_st*)p, &core_get()->ep_r);
    if (!ep2_is_infty(inf)){
        ep2_free(inf);
        return INVALID;
    }
    ep2_free(inf);
    return VALID;
}

#if (MEMBERSHIP_CHECK_G1 == BOWE)
// beta such that beta^3 == 1 mod p
// beta is in the Montgomery form
const uint64_t beta_data[Fp_DIGITS] = { 
    0xcd03c9e48671f071, 0x5dab22461fcda5d2, 0x587042afd3851b95,
    0x8eb60ebe01bacb9e, 0x03f97d6e83d050d2, 0x18f0206554638741,
};


// (z^2-1)/3 with z being the parameter of bls12-381
const uint64_t z2_1_by3_data[2] = { 
    0x0000000055555555, 0x396c8c005555e156  
};

// uses Bowe's check from section 3.2 from https://eprint.iacr.org/2019/814.pdf
// to check whether a point on the curve E1 is in G1.
int bowe_subgroup_check_G1(const ep_t p){
    if (ep_is_infty(p) == 1) 
        return VALID;
    fp_t b;
    dv_copy(b, beta_data, Fp_DIGITS); 
    ep_t sigma, sigma2, p_inv;
    ep_new(sigma);
    ep_new(sigma2);
    ep_new(p_inv);

    // si(p) 
    ep_copy(sigma, p);
    fp_mul(sigma[0].x, sigma[0].x, b);
    // -si^2(p)
    ep_copy(sigma2, sigma);
    fp_mul(sigma2[0].x, sigma2[0].x, b);
    fp_neg(sigma2[0].y, sigma2[0].y);
    ep_dbl(sigma, sigma);
    // -p
    ep_copy(p_inv, p);
    fp_neg(p_inv[0].y, p_inv[0].y);
    // (z^2-1)/3 (2*si(p) - p - si^2(p)) - si^2(p)
    ep_add(sigma, sigma, p_inv);
    ep_add(sigma, sigma, sigma2);
    // TODO: multiplication using a chain?
    ep_mul_lwnaf(sigma, sigma, &bls_prec->z2_1_by3);
    ep_add(sigma, sigma, sigma2);
    
    ep_free(sigma2);
    ep_free(p_inv);
    // check result against infinity
    if (!ep_is_infty(sigma)){
        ep_free(sigma);
        return INVALID;
    }
    ep_free(sigma);
    return VALID;
}
#endif

// generates a random point in G1 and stores it in p
void ep_rand_G1(ep_t p) {
    // multiplies G1 generator by a random scalar
    ep_rand(p);
}

// generates a random point in E1\G1 and stores it in p
void ep_rand_G1complement(ep_t p) {
    // generate a random point in E1
    p->coord = BASIC;
    fp_set_dig(p->z, 1);
    do {
        fp_rand(p->x); // set x to a random field element
        byte r;
        rand_bytes(&r, 1);
        fp_zero(p->y);
        fp_set_bit(p->y, 0, r&1); // set y randomly to 0 or 1
    }
    while (ep_upk(p, p) == 0); // make sure p is in E1

    // map the point to E1\G1 by clearing G1 order
    bn_t order;
    bn_new(order); 
    g1_get_ord(order);
    ep_mul_basic(p, p, order);
}

int subgroup_check_G1_test(int inG1, int method) {
    // generate a random p
    ep_t p;
	if (inG1) ep_rand_G1(p); // p in G1
	else ep_rand_G1complement(p); // p in E1\G1

    if (!ep_on_curve(p)) { // sanity check to make sure p is in E1
        return UNDEFINED; // this should not happen
    }
        
    switch (method) {
    case EXP_ORDER: 
        return simple_subgroup_check_G1(p);
    #if  (MEMBERSHIP_CHECK_G1 == BOWE)
    case BOWE:
        return bowe_subgroup_check_G1(p);
    #endif
    default:
        if (inG1) return VALID;
        else return INVALID;
    }
}

int subgroup_check_G1_bench() {
    ep_t p;
	ep_curve_get_gen(p);
    int res;
    // check p is in G1
    #if MEMBERSHIP_CHECK_G1 == EXP_ORDER
    res = simple_subgroup_check_G1(p);
    #elif MEMBERSHIP_CHECK_G1 == BOWE
    res = bowe_subgroup_check_G1(p);
    #endif
    return res;
}

// This is a testing function.
// It wraps a call to a Relic macro since cgo can't call macros.
void xmd_sha256(uint8_t *hash, int len_hash, uint8_t *msg, int len_msg, uint8_t *dst, int len_dst){
    md_xmd_sh256(hash, len_hash, msg, len_msg, dst, len_dst);
}<|MERGE_RESOLUTION|>--- conflicted
+++ resolved
@@ -88,10 +88,7 @@
 
     // initialize relic core with a new context
     ctx_t* bls_ctx = (ctx_t*) calloc(1, sizeof(ctx_t));
-<<<<<<< HEAD
-=======
     if (!bls_ctx) return NULL;
->>>>>>> 9652b94c
     core_set(bls_ctx);
     if (core_init() != RLC_OK) return NULL;
 
