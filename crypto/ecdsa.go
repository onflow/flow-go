package crypto

// Elliptic Curve Digital Signature Algorithm is implemented as
// defined in FIPS 186-4 (although the hash functions implemented in this package are SHA2 and SHA3).

// Most of the implementation is Go based and is not optimized for performance.

// This implementation does not include any security against side-channel attacks.

import (
	"crypto/ecdsa"
	"crypto/elliptic"
	"crypto/rand"
	"fmt"
	"math/big"

	"github.com/btcsuite/btcd/btcec/v2"

	"github.com/onflow/flow-go/crypto/hash"
)

const (
	// ECDSA

	KeyGenSeedMaxLenECDSA = 2048 // large enough constant accepted by the implementation

	// NIST P256
	SignatureLenECDSAP256 = 64
	PrKeyLenECDSAP256     = 32
	// PubKeyLenECDSAP256 is the size of uncompressed points on P256
	PubKeyLenECDSAP256        = 64
	KeyGenSeedMinLenECDSAP256 = PrKeyLenECDSAP256 + (securityBits / 8)

	// SECG secp256k1
	SignatureLenECDSASecp256k1 = 64
	PrKeyLenECDSASecp256k1     = 32
	// PubKeyLenECDSASecp256k1 is the size of uncompressed points on secp256k1
	PubKeyLenECDSASecp256k1        = 64
	KeyGenSeedMinLenECDSASecp256k1 = PrKeyLenECDSASecp256k1 + (securityBits / 8)
)

// ecdsaAlgo embeds SignAlgo
type ecdsaAlgo struct {
	// elliptic curve
	curve elliptic.Curve
	// the signing algo and parameters
	algo SigningAlgorithm
}

// ECDSA contexts for each supported curve
//
// NIST P-256 curve
var p256Instance *ecdsaAlgo

// SECG secp256k1 curve https://www.secg.org/sec2-v2.pdf
var secp256k1Instance *ecdsaAlgo

func bitsToBytes(bits int) int {
	return (bits + 7) >> 3
}

// signHash returns the signature of the hash using the private key
// the signature is the concatenation bytes(r)||bytes(s)
// where r and s are padded to the curve order size
<<<<<<< HEAD
func (sk *prKeyECDSA) signHash(h hash.Hash) (Signature, error) {
	r, s, err := goecdsa.Sign(rand.Reader, sk.goPrKey, h)
=======
func (sk *PrKeyECDSA) signHash(h hash.Hash) (Signature, error) {
	r, s, err := ecdsa.Sign(rand.Reader, sk.goPrKey, h)
>>>>>>> 7170d633
	if err != nil {
		return nil, fmt.Errorf("ECDSA Sign failed: %w", err)
	}
	rBytes := r.Bytes()
	sBytes := s.Bytes()
	Nlen := bitsToBytes((sk.alg.curve.Params().N).BitLen())
	signature := make([]byte, 2*Nlen)
	// pad the signature with zeroes
	copy(signature[Nlen-len(rBytes):], rBytes)
	copy(signature[2*Nlen-len(sBytes):], sBytes)
	return signature, nil
}

// Sign signs an array of bytes
//
// The resulting signature is the concatenation bytes(r)||bytes(s),
// where r and s are padded to the curve order size.
// The private key is read only while sha2 and sha3 hashers are
// modified temporarily.
//
// The function returns:
//  - (false, nilHasherError) if a hasher is nil
//  - (nil, error) if an unexpected error occurs
//  - (signature, nil) otherwise
func (sk *prKeyECDSA) Sign(data []byte, alg hash.Hasher) (Signature, error) {
	if alg == nil {
		return nil, nilHasherError
	}
	// check hasher's size is at least the curve order in bytes
	Nlen := bitsToBytes((sk.alg.curve.Params().N).BitLen())
	if alg.Size() < Nlen {
		return nil, invalidHasherSizeErrorf(
			"hasher's size should be at least %d, got %d", Nlen, alg.Size())
	}

	h := alg.ComputeHash(data)
	return sk.signHash(h)
}

// verifyHash implements ECDSA signature verification
func (pk *pubKeyECDSA) verifyHash(sig Signature, h hash.Hash) (bool, error) {
	Nlen := bitsToBytes((pk.alg.curve.Params().N).BitLen())

	if len(sig) != 2*Nlen {
		return false, nil
	}

	var r big.Int
	var s big.Int
	r.SetBytes(sig[:Nlen])
	s.SetBytes(sig[Nlen:])
	return ecdsa.Verify(pk.goPubKey, h, &r, &s), nil
}

// Verify verifies a signature of an input data under the public key.
//
// If the input signature slice has an invalid length or fails to deserialize into valid
// scalars, the function returns false without an error.
//
// Public keys are read only, sha2 and sha3 hashers are
// modified temporarily.
//
// The function returns:
//  - ([]false, nilHasherError) if a hasher is nil
//  - (false, error) if an unexpected error occurs
//  - (validity, nil) otherwise
func (pk *pubKeyECDSA) Verify(sig Signature, data []byte, alg hash.Hasher) (bool, error) {
	if alg == nil {
		return false, nilHasherError
	}

	// check hasher's size is at least the curve order in bytes
	Nlen := bitsToBytes((pk.alg.curve.Params().N).BitLen())
	if alg.Size() < Nlen {
		return false, invalidHasherSizeErrorf(
			"hasher's size should be at least %d, got %d", Nlen, alg.Size())
	}

	h := alg.ComputeHash(data)
	return pk.verifyHash(sig, h)
}

// signatureFormatCheck verifies the format of a serialized signature,
// regardless of messages or public keys.
// If FormatCheck returns false then the input is not a valid ECDSA
// signature and will fail a verification against any message and public key.
func (a *ecdsaAlgo) signatureFormatCheck(sig Signature) bool {
	N := a.curve.Params().N
	Nlen := bitsToBytes(N.BitLen())

	if len(sig) != 2*Nlen {
		return false
	}

	var r big.Int
	var s big.Int
	r.SetBytes(sig[:Nlen])
	s.SetBytes(sig[Nlen:])

	if r.Sign() == 0 || s.Sign() == 0 {
		return false
	}

	if r.Cmp(N) >= 0 || s.Cmp(N) >= 0 {
		return false
	}

	// We could also check whether r and r+N are quadratic residues modulo (p)
	// using Euler's criterion.
	return true
}

var one = new(big.Int).SetInt64(1)

// goecdsaGenerateKey generates a public and private key pair
// for the crypto/ecdsa library using the input seed as input
func goecdsaGenerateKey(c elliptic.Curve, seed []byte) *ecdsa.PrivateKey {
	k := new(big.Int).SetBytes(seed)
	n := new(big.Int).Sub(c.Params().N, one)
	k.Mod(k, n)
	k.Add(k, one)

	priv := new(ecdsa.PrivateKey)
	priv.PublicKey.Curve = c
	priv.D = k
	// public key is not computed
	return priv
}

// generatePrivateKey generates a private key for ECDSA
// deterministically using the input seed.
//
// It is recommended to use a secure crypto RNG to generate the seed.
// The seed must have enough entropy and should be sampled uniformly at random.
func (a *ecdsaAlgo) generatePrivateKey(seed []byte) (PrivateKey, error) {
	Nlen := bitsToBytes((a.curve.Params().N).BitLen())
	// use extra 128 bits to reduce the modular reduction bias
	minSeedLen := Nlen + (securityBits / 8)
	if len(seed) < minSeedLen || len(seed) > KeyGenSeedMaxLenECDSA {
		return nil, invalidInputsErrorf("seed byte length should be between %d and %d",
			minSeedLen, KeyGenSeedMaxLenECDSA)
	}
	sk := goecdsaGenerateKey(a.curve, seed)
	return &prKeyECDSA{
		alg:     a,
		goPrKey: sk,
		pubKey:  nil, // public key is not computed
	}, nil
}

func (a *ecdsaAlgo) rawDecodePrivateKey(der []byte) (PrivateKey, error) {
	n := a.curve.Params().N
	nlen := bitsToBytes(n.BitLen())
	if len(der) != nlen {
		return nil, invalidInputsErrorf("input has incorrect %s key size", a.algo)
	}
	var d big.Int
	d.SetBytes(der)

	if d.Cmp(n) >= 0 {
		return nil, invalidInputsErrorf("input is not a valid %s key", a.algo)
	}

	priv := ecdsa.PrivateKey{
		D: &d,
	}
	priv.PublicKey.Curve = a.curve

	return &prKeyECDSA{
		alg:     a,
		goPrKey: &priv,
		pubKey:  nil, // public key is not computed
	}, nil
}

func (a *ecdsaAlgo) decodePrivateKey(der []byte) (PrivateKey, error) {
	return a.rawDecodePrivateKey(der)
}

func (a *ecdsaAlgo) rawDecodePublicKey(der []byte) (PublicKey, error) {
	p := (a.curve.Params().P)
	plen := bitsToBytes(p.BitLen())
	if len(der) != 2*plen {
		return nil, invalidInputsErrorf("input has incorrect %s key size, got %d, expects %d",
			a.algo, len(der), 2*plen)
	}
	var x, y big.Int
	x.SetBytes(der[:plen])
	y.SetBytes(der[plen:])

	// all the curves supported for now have a cofactor equal to 1,
	// so that IsOnCurve guarantees the point is on the right subgroup.
	if x.Cmp(p) >= 0 || y.Cmp(p) >= 0 || !a.curve.IsOnCurve(&x, &y) {
		return nil, invalidInputsErrorf("input %x is not a valid %s key", der, a.algo)
	}

	pk := ecdsa.PublicKey{
		Curve: a.curve,
		X:     &x,
		Y:     &y,
	}

	return &pubKeyECDSA{a, &pk}, nil
}

func (a *ecdsaAlgo) decodePublicKey(der []byte) (PublicKey, error) {
	return a.rawDecodePublicKey(der)
}

// decodePublicKeyCompressed returns a public key given the bytes of a compressed public key according to X9.62 section 4.3.6.
// this compressed representation uses an extra byte to disambiguate sign
func (a *ecdsaAlgo) decodePublicKeyCompressed(pkBytes []byte) (PublicKey, error) {
	expectedLen := bitsToBytes(a.curve.Params().BitSize) + 1
	if len(pkBytes) != expectedLen {
		return nil, invalidInputsErrorf(fmt.Sprintf("input length incompatible, expected %d, got %d", expectedLen, len(pkBytes)))
	}
	var goPubKey *ecdsa.PublicKey

	if a.curve == elliptic.P256() {
		x, y := elliptic.UnmarshalCompressed(a.curve, pkBytes)
		if x == nil {
			return nil, invalidInputsErrorf("Key %x can't be interpreted as %v", pkBytes, a.algo.String())
		}
		goPubKey = new(ecdsa.PublicKey)
		goPubKey.Curve = a.curve
		goPubKey.X = x
		goPubKey.Y = y

	} else if a.curve == btcec.S256() {
		pk, err := btcec.ParsePubKey(pkBytes)
		if err != nil {
			return nil, invalidInputsErrorf("Key %x can't be interpreted as %v", pkBytes, a.algo.String())
		}
		// convert to a crypto/ecdsa key
		goPubKey = pk.ToECDSA()
	} else {
		return nil, invalidInputsErrorf("the input curve is not supported")
	}
	return &pubKeyECDSA{a, goPubKey}, nil
}

// prKeyECDSA is the private key of ECDSA, it implements the generic PrivateKey
type prKeyECDSA struct {
	// the signature algo
	alg *ecdsaAlgo
	// ecdsa private key
	goPrKey *ecdsa.PrivateKey
	// public key
	pubKey *pubKeyECDSA
}

// Algorithm returns the algo related to the private key
func (sk *prKeyECDSA) Algorithm() SigningAlgorithm {
	return sk.alg.algo
}

// Size returns the length of the private key in bytes
func (sk *prKeyECDSA) Size() int {
	return bitsToBytes((sk.alg.curve.Params().N).BitLen())
}

// PublicKey returns the public key associated to the private key
func (sk *prKeyECDSA) PublicKey() PublicKey {
	// compute the public key once
	if sk.pubKey == nil {
		priv := sk.goPrKey
		priv.PublicKey.X, priv.PublicKey.Y = priv.Curve.ScalarBaseMult(priv.D.Bytes())
	}
	sk.pubKey = &pubKeyECDSA{
		alg:      sk.alg,
		goPubKey: &sk.goPrKey.PublicKey,
	}
	return sk.pubKey
}

// given a private key (d), returns a raw encoding bytes(d) in big endian
// padded to the private key length
func (sk *prKeyECDSA) rawEncode() []byte {
	skBytes := sk.goPrKey.D.Bytes()
	Nlen := bitsToBytes((sk.alg.curve.Params().N).BitLen())
	skEncoded := make([]byte, Nlen)
	// pad sk with zeroes
	copy(skEncoded[Nlen-len(skBytes):], skBytes)
	return skEncoded
}

// Encode returns a byte representation of a private key.
// a simple raw byte encoding in big endian is used for all curves
func (sk *prKeyECDSA) Encode() []byte {
	return sk.rawEncode()
}

// Equals test the equality of two private keys
func (sk *prKeyECDSA) Equals(other PrivateKey) bool {
	// check the key type
	otherECDSA, ok := other.(*prKeyECDSA)
	if !ok {
		return false
	}
	// check the curve
	if sk.alg.curve != otherECDSA.alg.curve {
		return false
	}
	return sk.goPrKey.D.Cmp(otherECDSA.goPrKey.D) == 0
}

// String returns the hex string representation of the key.
func (sk *prKeyECDSA) String() string {
	return fmt.Sprintf("%#x", sk.Encode())
}

// pubKeyECDSA is the public key of ECDSA, it implements PublicKey
type pubKeyECDSA struct {
	// the signature algo
	alg *ecdsaAlgo
	// public key data
	goPubKey *ecdsa.PublicKey
}

// Algorithm returns the the algo related to the private key
func (pk *pubKeyECDSA) Algorithm() SigningAlgorithm {
	return pk.alg.algo
}

// Size returns the length of the public key in bytes
func (pk *pubKeyECDSA) Size() int {
	return 2 * bitsToBytes((pk.goPubKey.Params().P).BitLen())
}

// EncodeCompressed returns a compressed encoding according to X9.62 section 4.3.6.
<<<<<<< HEAD
// This compressed representation uses an extra byte to disambiguate sign.
func (pk *pubKeyECDSA) EncodeCompressed() []byte {
	if pk.alg.curve == btcec.S256() {
		return (*btcec.PublicKey)(pk.goPubKey).SerializeCompressed()
	}
	return elliptic.MarshalCompressed(pk.goPubKey, pk.goPubKey.X, pk.goPubKey.Y)
=======
// This compressed representation uses an extra byte to disambiguate parity.
// The expected input is a public key (x,y).
func (pk *PubKeyECDSA) EncodeCompressed() []byte {
	return elliptic.MarshalCompressed(pk.goPubKey.Curve, pk.goPubKey.X, pk.goPubKey.Y)
>>>>>>> 7170d633
}

// given a public key (x,y), returns a raw uncompressed encoding bytes(x)||bytes(y)
// x and y are padded to the field size
func (pk *pubKeyECDSA) rawEncode() []byte {
	xBytes := pk.goPubKey.X.Bytes()
	yBytes := pk.goPubKey.Y.Bytes()
	Plen := bitsToBytes((pk.alg.curve.Params().P).BitLen())
	pkEncoded := make([]byte, 2*Plen)
	// pad the public key coordinates with zeroes
	copy(pkEncoded[Plen-len(xBytes):], xBytes)
	copy(pkEncoded[2*Plen-len(yBytes):], yBytes)
	return pkEncoded
}

// Encode returns a byte representation of a public key.
// a simple uncompressed raw encoding X||Y is used for all curves
// X and Y are the big endian byte encoding of the x and y coordinates of the public key
func (pk *pubKeyECDSA) Encode() []byte {
	return pk.rawEncode()
}

// Equals test the equality of two private keys
func (pk *pubKeyECDSA) Equals(other PublicKey) bool {
	// check the key type
	otherECDSA, ok := other.(*pubKeyECDSA)
	if !ok {
		return false
	}
	// check the curve
	if pk.alg.curve != otherECDSA.alg.curve {
		return false
	}
	return (pk.goPubKey.X.Cmp(otherECDSA.goPubKey.X) == 0) &&
		(pk.goPubKey.Y.Cmp(otherECDSA.goPubKey.Y) == 0)
}

// String returns the hex string representation of the key.
func (pk *pubKeyECDSA) String() string {
	return fmt.Sprintf("%#x", pk.Encode())
}<|MERGE_RESOLUTION|>--- conflicted
+++ resolved
@@ -62,13 +62,8 @@
 // signHash returns the signature of the hash using the private key
 // the signature is the concatenation bytes(r)||bytes(s)
 // where r and s are padded to the curve order size
-<<<<<<< HEAD
 func (sk *prKeyECDSA) signHash(h hash.Hash) (Signature, error) {
-	r, s, err := goecdsa.Sign(rand.Reader, sk.goPrKey, h)
-=======
-func (sk *PrKeyECDSA) signHash(h hash.Hash) (Signature, error) {
 	r, s, err := ecdsa.Sign(rand.Reader, sk.goPrKey, h)
->>>>>>> 7170d633
 	if err != nil {
 		return nil, fmt.Errorf("ECDSA Sign failed: %w", err)
 	}
@@ -399,19 +394,10 @@
 }
 
 // EncodeCompressed returns a compressed encoding according to X9.62 section 4.3.6.
-<<<<<<< HEAD
-// This compressed representation uses an extra byte to disambiguate sign.
-func (pk *pubKeyECDSA) EncodeCompressed() []byte {
-	if pk.alg.curve == btcec.S256() {
-		return (*btcec.PublicKey)(pk.goPubKey).SerializeCompressed()
-	}
-	return elliptic.MarshalCompressed(pk.goPubKey, pk.goPubKey.X, pk.goPubKey.Y)
-=======
 // This compressed representation uses an extra byte to disambiguate parity.
 // The expected input is a public key (x,y).
-func (pk *PubKeyECDSA) EncodeCompressed() []byte {
+func (pk *pubKeyECDSA) EncodeCompressed() []byte {
 	return elliptic.MarshalCompressed(pk.goPubKey.Curve, pk.goPubKey.X, pk.goPubKey.Y)
->>>>>>> 7170d633
 }
 
 // given a public key (x,y), returns a raw uncompressed encoding bytes(x)||bytes(y)
