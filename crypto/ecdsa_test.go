//go:build !relic
// +build !relic

package crypto

import (
	"encoding/hex"
	"testing"

	"crypto/elliptic"
	crand "crypto/rand"
	"math/big"

	"github.com/btcsuite/btcd/btcec/v2"
	"github.com/stretchr/testify/assert"
	"github.com/stretchr/testify/require"

	"github.com/onflow/flow-go/crypto/hash"
)

var ecdsaCurves = []SigningAlgorithm{
	ECDSAP256,
	ECDSASecp256k1,
}
var ecdsaPrKeyLen = map[SigningAlgorithm]int{
	ECDSAP256:      PrKeyLenECDSAP256,
	ECDSASecp256k1: PrKeyLenECDSASecp256k1,
}
var ecdsaPubKeyLen = map[SigningAlgorithm]int{
	ECDSAP256:      PubKeyLenECDSAP256,
	ECDSASecp256k1: PubKeyLenECDSASecp256k1,
}
var ecdsaSigLen = map[SigningAlgorithm]int{
	ECDSAP256:      SignatureLenECDSAP256,
	ECDSASecp256k1: SignatureLenECDSASecp256k1,
}

// ECDSA tests
func TestECDSA(t *testing.T) {

	for _, curve := range ecdsaCurves {
		t.Logf("Testing ECDSA for curve %s", curve)
		// test key generation seed limits
		testKeyGenSeed(t, curve, KeyGenSeedMinLen, KeyGenSeedMaxLen)
		// test consistency
		halg := hash.NewSHA3_256()
		testGenSignVerify(t, curve, halg)
	}
}

type dummyHasher struct{ size int }

func newDummyHasher(size int) hash.Hasher               { return &dummyHasher{size} }
func (d *dummyHasher) Algorithm() hash.HashingAlgorithm { return hash.UnknownHashingAlgorithm }
func (d *dummyHasher) Size() int                        { return d.size }
func (d *dummyHasher) ComputeHash([]byte) hash.Hash     { return make([]byte, d.size) }
func (d *dummyHasher) Write([]byte) (int, error)        { return 0, nil }
func (d *dummyHasher) SumHash() hash.Hash               { return make([]byte, d.size) }
func (d *dummyHasher) Reset()                           {}

func TestECDSAHasher(t *testing.T) {

	for _, curve := range ecdsaCurves {

		// generate a key pair
<<<<<<< HEAD
		seed := make([]byte, ecdsaMinSeed[curve])
		n, err := crand.Read(seed)
		require.Equal(t, n, ecdsaMinSeed[curve])
=======
		seed := make([]byte, KeyGenSeedMinLen)
		n, err := rand.Read(seed)
		require.Equal(t, n, KeyGenSeedMinLen)
>>>>>>> 78c6bcdb
		require.NoError(t, err)
		sk, err := GeneratePrivateKey(curve, seed)
		require.NoError(t, err)
		sig := make([]byte, ecdsaSigLen[curve])

		// empty hasher
		t.Run("Empty hasher", func(t *testing.T) {
			_, err := sk.Sign(seed, nil)
			assert.Error(t, err)
			assert.True(t, IsNilHasherError(err))
			_, err = sk.PublicKey().Verify(sig, seed, nil)
			assert.Error(t, err)
			assert.True(t, IsNilHasherError(err))
		})

		// hasher with large output size
		t.Run("large size hasher is accepted", func(t *testing.T) {
			dummy := newDummyHasher(500)
			_, err := sk.Sign(seed, dummy)
			assert.NoError(t, err)
			_, err = sk.PublicKey().Verify(sig, seed, dummy)
			assert.NoError(t, err)
		})

		// hasher with small output size
		t.Run("small size hasher is rejected", func(t *testing.T) {
			dummy := newDummyHasher(31) // 31 is one byte less than the supported curves' order
			_, err := sk.Sign(seed, dummy)
			assert.Error(t, err)
			assert.True(t, IsInvalidHasherSizeError(err))
			_, err = sk.PublicKey().Verify(sig, seed, dummy)
			assert.Error(t, err)
			assert.True(t, IsInvalidHasherSizeError(err))
		})
	}
}

// Signing bench
func BenchmarkECDSAP256Sign(b *testing.B) {
	halg := hash.NewSHA3_256()
	benchSign(b, ECDSAP256, halg)
}

// Verifying bench
func BenchmarkECDSAP256Verify(b *testing.B) {
	halg := hash.NewSHA3_256()
	benchVerify(b, ECDSAP256, halg)
}

// Signing bench
func BenchmarkECDSASecp256k1Sign(b *testing.B) {
	halg := hash.NewSHA3_256()
	benchSign(b, ECDSASecp256k1, halg)
}

// Verifying bench
func BenchmarkECDSASecp256k1Verify(b *testing.B) {
	halg := hash.NewSHA3_256()
	benchVerify(b, ECDSASecp256k1, halg)
}

// TestECDSAEncodeDecode tests encoding and decoding of ECDSA keys
func TestECDSAEncodeDecode(t *testing.T) {
	for _, curve := range ecdsaCurves {
		testEncodeDecode(t, curve)
	}
}

// TestECDSAEquals tests equal for ECDSA keys
func TestECDSAEquals(t *testing.T) {
	for i, curve := range ecdsaCurves {
		testEquals(t, curve, ecdsaCurves[i]^1)
	}
}

// TestECDSAUtils tests some utility functions
func TestECDSAUtils(t *testing.T) {

	for _, curve := range ecdsaCurves {
		// generate a key pair
<<<<<<< HEAD
		seed := make([]byte, ecdsaMinSeed[curve])
		n, err := crand.Read(seed)
		require.Equal(t, n, ecdsaMinSeed[curve])
=======
		seed := make([]byte, KeyGenSeedMinLen)
		n, err := rand.Read(seed)
		require.Equal(t, n, KeyGenSeedMinLen)
>>>>>>> 78c6bcdb
		require.NoError(t, err)
		sk, err := GeneratePrivateKey(curve, seed)
		require.NoError(t, err)
		testKeysAlgorithm(t, sk, curve)
		testKeySize(t, sk, ecdsaPrKeyLen[curve], ecdsaPubKeyLen[curve])
	}
}

// TestScalarMult is a unit test of the scalar multiplication
// This is only a sanity check meant to make sure the curve implemented
// is checked against an independant test vector
func TestScalarMult(t *testing.T) {
	secp256k1 := secp256k1Instance.curve
	p256 := p256Instance.curve
	genericMultTests := []struct {
		curve elliptic.Curve
		Px    string
		Py    string
		k     string
		Qx    string
		Qy    string
	}{
		{
			secp256k1,
			"858a2ea2498449acf531128892f8ee5eb6d10cfb2f7ebfa851def0e0d8428742",
			"015c59492d794a4f6a3ab3046eecfc85e223d1ce8571aa99b98af6838018286e",
			"6e37a39c31a05181bf77919ace790efd0bdbcaf42b5a52871fc112fceb918c95",
			"fea24b9a6acdd97521f850e782ef4a24f3ef672b5cd51f824499d708bb0c744d",
			"5f0b6db1a2c851cb2959fab5ed36ad377e8b53f1f43b7923f1be21b316df1ea1",
		},
		{
			p256,
			"fa1a85f1ae436e9aa05baabe60eb83b2d7ff52e5766504fda4e18d2d25887481",
			"f7cc347e1ac53f6720ffc511bfb23c2f04c764620be0baf8c44313e92d5404de",
			"6e37a39c31a05181bf77919ace790efd0bdbcaf42b5a52871fc112fceb918c95",
			"28a27fc352f315d5cc562cb0d97e5882b6393fd6571f7d394cc583e65b5c7ffe",
			"4086d17a2d0d9dc365388c91ba2176de7acc5c152c1a8d04e14edc6edaebd772",
		},
	}

	baseMultTests := []struct {
		curve elliptic.Curve
		k     string
		Qx    string
		Qy    string
	}{
		{
			secp256k1,
			"6e37a39c31a05181bf77919ace790efd0bdbcaf42b5a52871fc112fceb918c95",
			"36f292f6c287b6e72ca8128465647c7f88730f84ab27a1e934dbd2da753930fa",
			"39a09ddcf3d28fb30cc683de3fc725e095ec865c3d41aef6065044cb12b1ff61",
		},
		{
			p256,
			"6e37a39c31a05181bf77919ace790efd0bdbcaf42b5a52871fc112fceb918c95",
			"78a80dfe190a6068be8ddf05644c32d2540402ffc682442f6a9eeb96125d8681",
			"3789f92cf4afabf719aaba79ecec54b27e33a188f83158f6dd15ecb231b49808",
		},
	}

	t.Run("scalar mult check", func(t *testing.T) {
		for _, test := range genericMultTests {
			Px, _ := new(big.Int).SetString(test.Px, 16)
			Py, _ := new(big.Int).SetString(test.Py, 16)
			k, _ := new(big.Int).SetString(test.k, 16)
			Qx, _ := new(big.Int).SetString(test.Qx, 16)
			Qy, _ := new(big.Int).SetString(test.Qy, 16)
			Rx, Ry := test.curve.ScalarMult(Px, Py, k.Bytes())
			assert.Equal(t, Rx.Cmp(Qx), 0)
			assert.Equal(t, Ry.Cmp(Qy), 0)
		}
	})

	t.Run("base scalar mult check", func(t *testing.T) {
		for _, test := range baseMultTests {
			k, _ := new(big.Int).SetString(test.k, 16)
			Qx, _ := new(big.Int).SetString(test.Qx, 16)
			Qy, _ := new(big.Int).SetString(test.Qy, 16)
			// base mult
			Rx, Ry := test.curve.ScalarBaseMult(k.Bytes())
			assert.Equal(t, Rx.Cmp(Qx), 0)
			assert.Equal(t, Ry.Cmp(Qy), 0)
			// generic mult with base point
			Px := new(big.Int).Set(test.curve.Params().Gx)
			Py := new(big.Int).Set(test.curve.Params().Gy)
			Rx, Ry = test.curve.ScalarMult(Px, Py, k.Bytes())
			assert.Equal(t, Rx.Cmp(Qx), 0)
			assert.Equal(t, Ry.Cmp(Qy), 0)
		}
	})
}

func TestSignatureFormatCheck(t *testing.T) {

	for _, curve := range ecdsaCurves {
		t.Run("valid signature", func(t *testing.T) {
			len := ecdsaSigLen[curve]
			sig := Signature(make([]byte, len))
			crand.Read(sig)
			sig[len/2] = 0    // force s to be less than the curve order
			sig[len-1] |= 1   // force s to be non zero
			sig[0] = 0        // force r to be less than the curve order
			sig[len/2-1] |= 1 // force r to be non zero
			valid, err := SignatureFormatCheck(curve, sig)
			assert.Nil(t, err)
			assert.True(t, valid)
		})

		t.Run("invalid length", func(t *testing.T) {
			len := ecdsaSigLen[curve]
			shortSig := Signature(make([]byte, len/2))
			valid, err := SignatureFormatCheck(curve, shortSig)
			assert.Nil(t, err)
			assert.False(t, valid)

			longSig := Signature(make([]byte, len*2))
			valid, err = SignatureFormatCheck(curve, longSig)
			assert.Nil(t, err)
			assert.False(t, valid)
		})

		t.Run("zero values", func(t *testing.T) {
			// signature with a zero s
			len := ecdsaSigLen[curve]
			sig0s := Signature(make([]byte, len))
			crand.Read(sig0s[:len/2])

			valid, err := SignatureFormatCheck(curve, sig0s)
			assert.Nil(t, err)
			assert.False(t, valid)

			// signature with a zero r
			sig0r := Signature(make([]byte, len))
			crand.Read(sig0r[len/2:])

			valid, err = SignatureFormatCheck(curve, sig0r)
			assert.Nil(t, err)
			assert.False(t, valid)
		})

		t.Run("large values", func(t *testing.T) {
			len := ecdsaSigLen[curve]
			sigLargeS := Signature(make([]byte, len))
			crand.Read(sigLargeS[:len/2])
			// make sure s is larger than the curve order
			for i := len / 2; i < len; i++ {
				sigLargeS[i] = 0xFF
			}

			valid, err := SignatureFormatCheck(curve, sigLargeS)
			assert.Nil(t, err)
			assert.False(t, valid)

			sigLargeR := Signature(make([]byte, len))
			crand.Read(sigLargeR[len/2:])
			// make sure s is larger than the curve order
			for i := 0; i < len/2; i++ {
				sigLargeR[i] = 0xFF
			}

			valid, err = SignatureFormatCheck(curve, sigLargeR)
			assert.Nil(t, err)
			assert.False(t, valid)
		})
	}
}

func TestEllipticUnmarshalSecp256k1(t *testing.T) {

	testVectors := []string{
		"028b10bf56476bf7da39a3286e29df389177a2fa0fca2d73348ff78887515d8da1", // IsOnCurve for elliptic returns false
		"03d39427f07f680d202fe8504306eb29041aceaf4b628c2c69b0ec248155443166", // odd, IsOnCurve for elliptic returns false
		"0267d1942a6cbe4daec242ea7e01c6cdb82dadb6e7077092deb55c845bf851433e", // arith of sqrt in elliptic doesn't match secp256k1
		"0345d45eda6d087918b041453a96303b78c478dce89a4ae9b3c933a018888c5e06", // odd, arith of sqrt in elliptic doesn't match secp256k1
	}

	for _, testVector := range testVectors {

		// get the compressed bytes
		publicBytes, err := hex.DecodeString(testVector)
		require.NoError(t, err)

		// decompress, check that those are perfectly valid Secp256k1 public keys
		retrieved, err := DecodePublicKeyCompressed(ECDSASecp256k1, publicBytes)
		require.NoError(t, err)

		// check the compression is canonical by re-compressing to the same bytes
		require.Equal(t, retrieved.EncodeCompressed(), publicBytes)

		// check that elliptic fails at decompressing them
		x, y := elliptic.UnmarshalCompressed(btcec.S256(), publicBytes)
		require.Nil(t, x)
		require.Nil(t, y)
	}
}

func BenchmarkECDSADecode(b *testing.B) {
	// random message
	seed := make([]byte, 50)
	_, _ = crand.Read(seed)

	for _, curve := range []SigningAlgorithm{ECDSASecp256k1, ECDSAP256} {
		sk, _ := GeneratePrivateKey(curve, seed)
		comp := sk.PublicKey().EncodeCompressed()
		uncomp := sk.PublicKey().Encode()

		b.Run("compressed point on "+curve.String(), func(b *testing.B) {
			b.ResetTimer()
			for i := 0; i < b.N; i++ {
				_, err := DecodePublicKeyCompressed(curve, comp)
				require.NoError(b, err)
			}
			b.StopTimer()
		})

		b.Run("uncompressed point on "+curve.String(), func(b *testing.B) {
			b.ResetTimer()
			for i := 0; i < b.N; i++ {
				_, err := DecodePublicKey(curve, uncomp)
				require.NoError(b, err)
			}
			b.StopTimer()
		})
	}
}<|MERGE_RESOLUTION|>--- conflicted
+++ resolved
@@ -63,15 +63,9 @@
 	for _, curve := range ecdsaCurves {
 
 		// generate a key pair
-<<<<<<< HEAD
-		seed := make([]byte, ecdsaMinSeed[curve])
+		seed := make([]byte, KeyGenSeedMinLen)
 		n, err := crand.Read(seed)
-		require.Equal(t, n, ecdsaMinSeed[curve])
-=======
-		seed := make([]byte, KeyGenSeedMinLen)
-		n, err := rand.Read(seed)
 		require.Equal(t, n, KeyGenSeedMinLen)
->>>>>>> 78c6bcdb
 		require.NoError(t, err)
 		sk, err := GeneratePrivateKey(curve, seed)
 		require.NoError(t, err)
@@ -152,15 +146,9 @@
 
 	for _, curve := range ecdsaCurves {
 		// generate a key pair
-<<<<<<< HEAD
-		seed := make([]byte, ecdsaMinSeed[curve])
+		seed := make([]byte, KeyGenSeedMinLen)
 		n, err := crand.Read(seed)
-		require.Equal(t, n, ecdsaMinSeed[curve])
-=======
-		seed := make([]byte, KeyGenSeedMinLen)
-		n, err := rand.Read(seed)
 		require.Equal(t, n, KeyGenSeedMinLen)
->>>>>>> 78c6bcdb
 		require.NoError(t, err)
 		sk, err := GeneratePrivateKey(curve, seed)
 		require.NoError(t, err)
