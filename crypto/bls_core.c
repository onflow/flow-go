--- conflicted
+++ resolved
@@ -101,14 +101,10 @@
 
     // elemsG2[1] = pk
     ep2_new(elemsG2[1]);
-<<<<<<< HEAD
-    ep2_copy(elemsG2[1], pk_tmp); 
-=======
-    ep2_copy(elemsG2[1], (ep2_st*)pk);
+    ep2_copy(elemsG2[1], pk_tmp);
     ep2_new(&elemsG2[0]);
 
     int ret = UNDEFINED;
->>>>>>> 439e04fb
 
 #if DOUBLE_PAIRING  
     // elemsG2[0] = -g2
@@ -145,18 +141,8 @@
     ep_free(elemsG1[1]);
     ep2_free(elemsG2[0]);
     ep2_free(elemsG2[1]);
-<<<<<<< HEAD
     free(pk_tmp);
-    
-    if (core_get()->code == RLC_OK) {
-        if (res == RLC_EQ) return VALID;
-        return INVALID;
-    }
-    return UNDEFINED;
-=======
-
     return ret;
->>>>>>> 439e04fb
 }
 
 
