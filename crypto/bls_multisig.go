// +build relic

package crypto

import (
	"fmt"
)

// BLS multi signature using BLS12-381 curve
// ([zcash]https://github.com/zkcrypto/pairing/blob/master/src/bls12_381/README.md#bls12-381)
// Pairing, ellipic curve and modular arithmetic is using Relic library.
// This implementation does not include any security against side-channel attacks.

// existing features:
//  - the same BLS set-up in bls.go
//  - Use the proof of possession (PoP) to prevent the Rogue public-key attack.
//  - Non-interactive aggregation of multiple signatures into one.
//  - Non-interactive aggregation of multiple private keys into one.
//  - Non-interactive aggregation of multiple public keys into one.

// #cgo CFLAGS: -g -Wall -std=c99 -I./ -I./relic/build/include
// #cgo LDFLAGS: -Lrelic/build/lib -l relic_s
// #include "bls_include.h"
import "C"

// AggregateSignatures aggregate multiple BLS signatures into one.
//
// Signatures could be generated from the same or distinct messages, they
// could also be the aggregation of other signatures.
// The order of the signatures in the slice does not matter since the aggregation
// is commutative. An error is returned if the slice is empty.
// No subgroup membership check is performed on the input signatures.
func AggregateSignatures(sigs []Signature) (Signature, error) {
	_ = newBLSBLS12381()
	// TODO: check if it's fine to return identity g_1
	if len(sigs) == 0 {
		return nil, fmt.Errorf("signature list is empty")
	}
	// flatten the shares (required by the C layer)
	flatSigs := make([]byte, 0, signatureLengthBLSBLS12381*len(sigs))
	for _, sig := range sigs {
		flatSigs = append(flatSigs, sig...)
	}
	aggregatedSig := make([]byte, signatureLengthBLSBLS12381)

	// add the points in the C layeer
	if C.ep_sum_vector(
		(*C.uchar)(&aggregatedSig[0]),
		(*C.uchar)(&flatSigs[0]),
		(C.int)(len(sigs)),
	) != valid {
		return nil, fmt.Errorf("decoding signatures has failed")
	}
	return aggregatedSig, nil
}

// AggregatePrivateKeys aggregate multiple BLS private keys into one.
//
// The order of the keys in the slice does not matter since the aggregation
// is commutative. The slice can be empty.
// No check is performed on the input private keys.
func AggregatePrivateKeys(keys []PrivateKey) (PrivateKey, error) {
	_ = newBLSBLS12381()
	scalars := make([]scalar, 0, len(keys))
	for _, sk := range keys {
		if sk.Algorithm() != BLSBLS12381 {
			return nil, fmt.Errorf("all keys must be BLS keys")
		}
<<<<<<< HEAD
		skBLS, _ := sk.(*PrKeyBLSBLS12381)
		scalars = append(scalars, skBLS.scalar)
=======
		// assertion is guaranteed to be correct after the algorithm check
		skBls, _ := sk.(*PrKeyBLSBLS12381)
		scalars = append(scalars, skBls.scalar)
>>>>>>> eb6eb43b
	}

	var sum scalar
	var scalarPointer *C.bn_st
	if len(keys) != 0 {
		scalarPointer = (*C.bn_st)(&scalars[0])
	} else {
		scalarPointer = (*C.bn_st)(nil)
	}
	C.bn_sum_vector((*C.bn_st)(&sum), scalarPointer,
		(C.int)(len(scalars)))
	return &PrKeyBLSBLS12381{
		pk:     nil,
		scalar: sum,
	}, nil
}

// AggregatePublicKeys aggregate multiple BLS public keys into one.
//
// The order of the keys in the slice does not matter since the aggregation
// is commutative. The slice can be empty.
// No check is performed on the input public keys.
func AggregatePublicKeys(keys []PublicKey) (PublicKey, error) {
	_ = newBLSBLS12381()
	points := make([]pointG2, 0, len(keys))
	for _, pk := range keys {
		if pk.Algorithm() != BLSBLS12381 {
			return nil, fmt.Errorf("all keys must be BLS keys")
		}
		pkBLS, _ := pk.(*PubKeyBLSBLS12381)
		points = append(points, pkBLS.point)
	}

	var sum pointG2
	var pointsPointer *C.ep2_st
	if len(keys) != 0 {
		pointsPointer = (*C.ep2_st)(&points[0])
	} else {
		pointsPointer = (*C.ep2_st)(nil)
	}
	C.ep2_sum_vector((*C.ep2_st)(&sum), pointsPointer,
		(C.int)(len(points)))
	return &PubKeyBLSBLS12381{
		point: sum,
	}, nil
}<|MERGE_RESOLUTION|>--- conflicted
+++ resolved
@@ -66,14 +66,9 @@
 		if sk.Algorithm() != BLSBLS12381 {
 			return nil, fmt.Errorf("all keys must be BLS keys")
 		}
-<<<<<<< HEAD
-		skBLS, _ := sk.(*PrKeyBLSBLS12381)
-		scalars = append(scalars, skBLS.scalar)
-=======
 		// assertion is guaranteed to be correct after the algorithm check
 		skBls, _ := sk.(*PrKeyBLSBLS12381)
 		scalars = append(scalars, skBls.scalar)
->>>>>>> eb6eb43b
 	}
 
 	var sum scalar
