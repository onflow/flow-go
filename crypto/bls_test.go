//go:build relic
// +build relic

package crypto

import (
	crand "crypto/rand"
	"encoding/hex"
	"fmt"
	mrand "math/rand"
	"testing"

	"github.com/stretchr/testify/assert"
	"github.com/stretchr/testify/require"

	"github.com/onflow/flow-go/crypto/hash"
)

// TestBLSMainMethods is a sanity check of main signature scheme methods (keyGen, sign, verify)
func TestBLSMainMethods(t *testing.T) {
	// test the key generation seed lengths
	testKeyGenSeed(t, BLSBLS12381, KeyGenSeedMinLen, KeyGenSeedMaxLen)
	// test the consistency with different inputs
	hasher := NewExpandMsgXOFKMAC128("test tag")
	testGenSignVerify(t, BLSBLS12381, hasher)

	// specific signature test for BLS:
	// Test a signature with a point encoded with a coordinate x not reduced mod p
	// The same signature point with the x coordinate reduced passes verification.
	// This test checks that:
	//  - signature decoding handles input x-coordinates larger than p (doesn't result in an exception)
	//  - signature decoding only accepts reduced x-coordinates to avoid signature malleability
	t.Run("invalid x coordinate larger than p", func(t *testing.T) {
		msg, err := hex.DecodeString("7f26ba692dc2da7ff828ef4675ff1cd6ab855fca0637b6dab295f1df8e51bc8bb1b8f0c6610aabd486cf1f098f2ddbc6691d94e10f928816f890a3d366ce46249836a595c7ea1828af52e899ba2ab627ab667113bb563918c5d5a787c414399487b4e3a7")
		require.NoError(t, err)
		validSig, err := hex.DecodeString("80b0cac2a0f4f8881913edf2b29065675dfed6f6f4e17e9b5d860a845d4e7d476b277d06a493b81482e63d8131f9f2fa")
		require.NoError(t, err)
		invalidSig, err := hex.DecodeString("9AB1DCACDA74DF22642F95A8F5DC123EC276227BE866915AC4B6DD2553FF736B89D37D0555E7B8143CE53D8131F99DA5")
		require.NoError(t, err)
		pkBytes, err := hex.DecodeString("a7ac85ac8ffd9d2611f73721a93ec92115f29d769dfa425fec2e2c26ab3e4e8089a961ab430639104262723e829b75e9190a05d8fc8d22a7ac78a18473cc3df146b5c4c9c8e46d5f208039384fe2fc018321f14c01641c3afff7558a2eb06463")
		require.NoError(t, err)
		pk, err := DecodePublicKey(BLSBLS12381, pkBytes)
		require.NoError(t, err)
		// sanity check of valid signature (P_x < p)
		valid, err := pk.Verify(validSig, msg, hasher)
		require.NoError(t, err)
		require.True(t, valid)
		// invalid signature (P'_x = P_x + p )
		valid, err = pk.Verify(invalidSig, msg, hasher)
		require.NoError(t, err)
		assert.False(t, valid)
	})

	t.Run("private key equal to 1 and -1", func(t *testing.T) {
		sk1Bytes := make([]byte, PrKeyLenBLSBLS12381)
		sk1Bytes[PrKeyLenBLSBLS12381-1] = 1
		sk1, err := DecodePrivateKey(BLSBLS12381, sk1Bytes)
		require.NoError(t, err)

		skMinus1Bytes := make([]byte, PrKeyLenBLSBLS12381)
		copy(skMinus1Bytes, BLS12381Order)
		skMinus1Bytes[PrKeyLenBLSBLS12381-1] -= 1
		skMinus1, err := DecodePrivateKey(BLSBLS12381, skMinus1Bytes)
		require.NoError(t, err)

		for _, sk := range []PrivateKey{sk1, skMinus1} {
			input := make([]byte, 100)
			_, err = mrand.Read(input)
			require.NoError(t, err)
			s, err := sk.Sign(input, hasher)
			require.NoError(t, err)
			pk := sk.PublicKey()

			// test a valid signature
			result, err := pk.Verify(s, input, hasher)
			assert.NoError(t, err)
			assert.True(t, result,
				"Verification should succeed:\n signature:%s\n message:%x\n private key:%s", s, input, sk)
		}
	})
}

// Signing bench
func BenchmarkBLSBLS12381Sign(b *testing.B) {
	halg := NewExpandMsgXOFKMAC128("bench tag")
	benchSign(b, BLSBLS12381, halg)
}

// Verifying bench
func BenchmarkBLSBLS12381Verify(b *testing.B) {
	halg := NewExpandMsgXOFKMAC128("bench tag")
	benchVerify(b, BLSBLS12381, halg)
}

// utility function to generate a random BLS private key
func randomSK(t *testing.T, rand *mrand.Rand) PrivateKey {
	seed := make([]byte, KeyGenSeedMinLenBLSBLS12381)
	n, err := rand.Read(seed)
	require.Equal(t, n, KeyGenSeedMinLen)
	require.NoError(t, err)
	sk, err := GeneratePrivateKey(BLSBLS12381, seed)
	require.NoError(t, err)
	return sk
}

// utility function to generate a non BLS private key
func invalidSK(t *testing.T) PrivateKey {
<<<<<<< HEAD
	seed := make([]byte, KeyGenSeedMinLenECDSAP256)
	n, err := crand.Read(seed)
	require.Equal(t, n, KeyGenSeedMinLenECDSAP256)
=======
	seed := make([]byte, KeyGenSeedMinLen)
	n, err := rand.Read(seed)
	require.Equal(t, n, KeyGenSeedMinLen)
>>>>>>> 78c6bcdb
	require.NoError(t, err)
	sk, err := GeneratePrivateKey(ECDSAP256, seed)
	require.NoError(t, err)
	return sk
}

// BLS tests
func TestBLSBLS12381Hasher(t *testing.T) {
	rand := getPRG(t)
	// generate a key pair
<<<<<<< HEAD
	sk := randomSK(t, rand)
=======
	seed := make([]byte, KeyGenSeedMinLen)
	sk := randomSK(t, seed)
>>>>>>> 78c6bcdb
	sig := make([]byte, SignatureLenBLSBLS12381)
	msg := []byte("message")

	// empty hasher
	t.Run("Empty hasher", func(t *testing.T) {
		_, err := sk.Sign(msg, nil)
		assert.Error(t, err)
		assert.True(t, IsNilHasherError(err))
		_, err = sk.PublicKey().Verify(sig, msg, nil)
		assert.Error(t, err)
		assert.True(t, IsNilHasherError(err))
	})

	// short size hasher
	t.Run("short size hasher", func(t *testing.T) {
		s, err := sk.Sign(msg, hash.NewSHA2_256())
		assert.Error(t, err)
		assert.True(t, IsInvalidHasherSizeError(err))
		assert.Nil(t, s)

		valid, err := sk.PublicKey().Verify(sig, msg, hash.NewSHA2_256())
		assert.Error(t, err)
		assert.True(t, IsInvalidHasherSizeError(err))
		assert.False(t, valid)
	})

	t.Run("NewExpandMsgXOFKMAC128 sanity check", func(t *testing.T) {
		// test the parameter lengths of NewExpandMsgXOFKMAC128 are in the correct range
		// h would be nil if the kmac inputs are invalid
		h := internalExpandMsgXOFKMAC128(blsSigCipherSuite)
		assert.NotNil(t, h)
	})

	t.Run("constants sanity check", func(t *testing.T) {
		// test that the ciphersuites exceed 16 bytes as per draft-irtf-cfrg-hash-to-curve
		// The tags used by internalExpandMsgXOFKMAC128 are at least len(ciphersuite) long
		assert.GreaterOrEqual(t, len(blsSigCipherSuite), 16)
		assert.GreaterOrEqual(t, len(blsPOPCipherSuite), 16)
	})

	t.Run("orthogonal PoP and signature hashing", func(t *testing.T) {
		data := []byte("random_data")
		// empty tag hasher
		sigKmac := NewExpandMsgXOFKMAC128("")
		h1 := sigKmac.ComputeHash(data)

		// PoP hasher
		h2 := popKMAC.ComputeHash(data)
		assert.NotEqual(t, h1, h2)
	})

}

// TestBLSEncodeDecode tests encoding and decoding of BLS keys
func TestBLSEncodeDecode(t *testing.T) {
	// generic tests
	testEncodeDecode(t, BLSBLS12381)

	// specific tests for BLS

	//  zero private key
	skBytes := make([]byte, PrKeyLenBLSBLS12381)
	sk, err := DecodePrivateKey(BLSBLS12381, skBytes)
	require.Error(t, err, "decoding identity private key should fail")
	assert.True(t, IsInvalidInputsError(err))
	assert.Nil(t, sk)

	//  identity public key
	pkBytes := make([]byte, PubKeyLenBLSBLS12381)
	pkBytes[0] = infinityPointHeader
	pk, err := DecodePublicKey(BLSBLS12381, pkBytes)
	require.NoError(t, err, "decoding identity public key should succeed")
	assert.True(t, pk.Equals(IdentityBLSPublicKey()))

	// invalid point
	pkBytes = make([]byte, PubKeyLenBLSBLS12381)
	pkBytes[0] = invalidBLSSignatureHeader
	pk, err = DecodePublicKey(BLSBLS12381, pkBytes)
	require.Error(t, err, "the key decoding should fail - key value is invalid")
	assert.True(t, IsInvalidInputsError(err))
	assert.Nil(t, pk)

	// Test a public key serialization with a point encoded with a coordinate x with
	// x[0] or x[1] not reduced mod p.
	// The same public key point with x[0] and x[1] reduced passes decoding.
	// This test checks that:
	//  - public key decoding handles input x-coordinates with x[0] and x[1] larger than p (doesn't result in an exception)
	//  - public key decoding only accepts reduced x[0] and x[1] to insure key serialization uniqueness.
	// Although uniqueness of public key respresentation isn't a security property, some implementations
	// may implicitely rely on the property.

	// valid pk with x[0] < p and x[1] < p
	validPk, err := hex.DecodeString("818d72183e3e908af5bd6c2e37494c749b88f0396d3fbc2ba4d9ea28f1c50d1c6a540ec8fe06b6d860f72ec9363db3b8038360809700d36d761cb266af6babe9a069dc7364d3502e84536bd893d5f09ec2dd4f07cae1f8a178ffacc450f9b9a2")
	require.NoError(t, err)
	_, err = DecodePublicKey(BLSBLS12381, validPk)
	assert.NoError(t, err)
	// invalidpk1 with x[0]+p and same x[1]
	invalidPk1, err := hex.DecodeString("9B8E840277BE772540D913E47A94F94C00003BBE60C4CEEB0C0ABCC9E876034089000EC7AF5AB6D81AF62EC9363D5E63038360809700d36d761cb266af6babe9a069dc7364d3502e84536bd893d5f09ec2dd4f07cae1f8a178ffacc450f9b9a2")
	require.NoError(t, err)
	_, err = DecodePublicKey(BLSBLS12381, invalidPk1)
	assert.Error(t, err)
	// invalidpk1 with same x[0] and x[1]+p
	invalidPk2, err := hex.DecodeString("818d72183e3e908af5bd6c2e37494c749b88f0396d3fbc2ba4d9ea28f1c50d1c6a540ec8fe06b6d860f72ec9363db3b81D84726AD080BA07C1385A1CF2B758C104E127F8585862EDEB843E798A86E6C2E1894F067C35F8A132FEACC450F9644D")
	require.NoError(t, err)
	_, err = DecodePublicKey(BLSBLS12381, invalidPk2)
	assert.Error(t, err)
}

// TestBLSEquals tests equal for BLS keys
func TestBLSEquals(t *testing.T) {
	testEquals(t, BLSBLS12381, ECDSAP256)
}

// TestBLSUtils tests some utility functions
func TestBLSUtils(t *testing.T) {
	rand := getPRG(t)
	// generate a key pair
<<<<<<< HEAD
	sk := randomSK(t, rand)
=======
	seed := make([]byte, KeyGenSeedMinLen)
	sk := randomSK(t, seed)
>>>>>>> 78c6bcdb
	// test Algorithm()
	testKeysAlgorithm(t, sk, BLSBLS12381)
	// test Size()
	testKeySize(t, sk, PrKeyLenBLSBLS12381, PubKeyLenBLSBLS12381)
}

// BLS Proof of Possession test
func TestBLSPOP(t *testing.T) {
	rand := getPRG(t)
	// make sure the length is larger than minimum lengths of all the signaure algos
	seedMinLength := 48
	seed := make([]byte, seedMinLength)
	input := make([]byte, 100)

	t.Run("PoP tests", func(t *testing.T) {
		loops := 10
		for j := 0; j < loops; j++ {
			n, err := rand.Read(seed)
			require.Equal(t, n, seedMinLength)
			require.NoError(t, err)
			sk, err := GeneratePrivateKey(BLSBLS12381, seed)
			require.NoError(t, err)
			_, err = rand.Read(input)
			require.NoError(t, err)
			s, err := BLSGeneratePOP(sk)
			require.NoError(t, err)
			pk := sk.PublicKey()

			// test a valid PoP
			result, err := BLSVerifyPOP(pk, s)
			require.NoError(t, err)
			assert.True(t, result, "Verification should succeed:\n signature:%s\n private key:%s", s, sk)

			// test with a valid but different key
			seed[0] ^= 1
			wrongSk, err := GeneratePrivateKey(BLSBLS12381, seed)
			require.NoError(t, err)
			result, err = BLSVerifyPOP(wrongSk.PublicKey(), s)
			require.NoError(t, err)
			assert.False(t, result, "Verification should fail:\n signature:%s\n private key:%s", s, sk)
		}
	})

	t.Run("invalid inputs", func(t *testing.T) {
		// ecdsa key
		sk := invalidSK(t)
		s, err := BLSGeneratePOP(sk)
		assert.True(t, IsNotBLSKeyError(err))
		assert.Nil(t, s)

		s = make([]byte, SignatureLenBLSBLS12381)
		result, err := BLSVerifyPOP(sk.PublicKey(), s)
		assert.True(t, IsNotBLSKeyError(err))
		assert.False(t, result)
	})
}

// BLS multi-signature
// signature aggregation sanity check
//
// Aggregate n signatures of the same message under different keys, and compare
// it against the signature of the message under an aggregated private key.
// Verify the aggregated signature using the multi-signature verification with
// one message.
func TestBLSAggregateSignatures(t *testing.T) {
	rand := getPRG(t)
	// random message
	input := make([]byte, 100)
	_, err := rand.Read(input)
	require.NoError(t, err)
	// hasher
	kmac := NewExpandMsgXOFKMAC128("test tag")
	// number of signatures to aggregate
	sigsNum := mrand.Intn(100) + 1
	sigs := make([]Signature, 0, sigsNum)
	sks := make([]PrivateKey, 0, sigsNum)
	pks := make([]PublicKey, 0, sigsNum)
<<<<<<< HEAD

=======
	seed := make([]byte, KeyGenSeedMinLen)
>>>>>>> 78c6bcdb
	var aggSig, expectedSig Signature

	// create the signatures
	for i := 0; i < sigsNum; i++ {
		sk := randomSK(t, rand)
		s, err := sk.Sign(input, kmac)
		require.NoError(t, err)
		sigs = append(sigs, s)
		sks = append(sks, sk)
		pks = append(pks, sk.PublicKey())
	}

	// all signatures are valid
	t.Run("all valid signatures", func(t *testing.T) {
		// aggregate private keys
		aggSk, err := AggregateBLSPrivateKeys(sks)
		require.NoError(t, err)
		expectedSig, err := aggSk.Sign(input, kmac)
		require.NoError(t, err)
		// aggregate signatures
		aggSig, err := AggregateBLSSignatures(sigs)
		require.NoError(t, err)
		// First check: check the signatures are equal
		assert.Equal(t, aggSig, expectedSig,
			"incorrect signature %s, should be %s, private keys are %s, input is %x",
			aggSig, expectedSig, sks, input)
		// Second check: Verify the aggregated signature
		valid, err := VerifyBLSSignatureOneMessage(pks, aggSig, input, kmac)
		require.NoError(t, err)
		assert.True(t, valid,
			"Verification of %s failed, signature should be %s private keys are %s, input is %x",
			aggSig, expectedSig, sks, input)
	})

	// check if one signature is not correct
	t.Run("one invalid signature", func(t *testing.T) {
		input[0] ^= 1
		randomIndex := mrand.Intn(sigsNum)
		sigs[randomIndex], err = sks[randomIndex].Sign(input, kmac)
		input[0] ^= 1
		aggSig, err = AggregateBLSSignatures(sigs)
		require.NoError(t, err)
		assert.NotEqual(t, aggSig, expectedSig,
			"signature %s shouldn't be %s private keys are %s, input is %x",
			aggSig, expectedSig, sks, input)
		valid, err := VerifyBLSSignatureOneMessage(pks, aggSig, input, kmac)
		require.NoError(t, err)
		assert.False(t, valid,
			"verification of signature %s should fail, it shouldn't be %s private keys are %s, input is %x",
			aggSig, expectedSig, sks, input)
		sigs[randomIndex], err = sks[randomIndex].Sign(input, kmac)
		require.NoError(t, err)
	})

	// check if one the public keys is not correct
	t.Run("one invalid public key", func(t *testing.T) {
		randomIndex := mrand.Intn(sigsNum)
		newSk := randomSK(t, rand)
		sks[randomIndex] = newSk
		pks[randomIndex] = newSk.PublicKey()
		aggSk, err := AggregateBLSPrivateKeys(sks)
		require.NoError(t, err)
		expectedSig, err = aggSk.Sign(input, kmac)
		require.NoError(t, err)
		assert.NotEqual(t, aggSig, expectedSig,
			"signature %s shouldn't be %s, private keys are %s, input is %x, wrong key is of index %d",
			aggSig, expectedSig, sks, input, randomIndex)
		valid, err := VerifyBLSSignatureOneMessage(pks, aggSig, input, kmac)
		require.NoError(t, err)
		assert.False(t, valid,
			"signature %s should fail, shouldn't be %s, private keys are %s, input is %x, wrong key is of index %d",
			aggSig, expectedSig, sks, input, randomIndex)
	})

	t.Run("invalid inputs", func(t *testing.T) {
		// test aggregating an empty signature list
		aggSig, err = AggregateBLSSignatures(sigs[:0])
		assert.Error(t, err)
		assert.True(t, IsBLSAggregateEmptyListError(err))
		assert.Nil(t, aggSig)

		// test verification with an empty key list
		result, err := VerifyBLSSignatureOneMessage(pks[:0], aggSig, input, kmac)
		assert.Error(t, err)
		assert.True(t, IsBLSAggregateEmptyListError(err))
		assert.False(t, result)

		// test with a signature of a wrong length
		shortSig := sigs[0][:signatureLengthBLSBLS12381-1]
		aggSig, err = AggregateBLSSignatures([]Signature{shortSig})
		assert.Error(t, err)
		assert.True(t, IsInvalidSignatureError(err))
		assert.Nil(t, aggSig)

		// test with an invalid signature of a correct length
		invalidSig := BLSInvalidSignature()
		aggSig, err = AggregateBLSSignatures([]Signature{invalidSig})
		assert.Error(t, err)
		assert.True(t, IsInvalidSignatureError(err))
		assert.Nil(t, aggSig)

		// test the empty key list
		aggSk, err := AggregateBLSPrivateKeys(sks[:0])
		assert.Error(t, err)
		assert.True(t, IsBLSAggregateEmptyListError(err))
		assert.Nil(t, aggSk)

		// test with an invalid key type
		sk := invalidSK(t)
		aggSk, err = AggregateBLSPrivateKeys([]PrivateKey{sk})
		assert.Error(t, err)
		assert.True(t, IsNotBLSKeyError(err))
		assert.Nil(t, aggSk)
	})
}

// BLS multi-signature
// public keys aggregation sanity check
//
// Aggregate n public keys and their respective private keys and compare
// the public key of the aggregated private key is equal to the aggregated
// public key
func TestBLSAggregatePubKeys(t *testing.T) {
	rand := getPRG(t)
	// number of keys to aggregate
	pkNum := mrand.Intn(100) + 1
	pks := make([]PublicKey, 0, pkNum)
	sks := make([]PrivateKey, 0, pkNum)
<<<<<<< HEAD
=======
	seed := make([]byte, KeyGenSeedMinLen)
>>>>>>> 78c6bcdb

	// create the signatures
	for i := 0; i < pkNum; i++ {
		sk := randomSK(t, rand)
		sks = append(sks, sk)
		pks = append(pks, sk.PublicKey())
	}

	// consistent private and public key aggregation
	t.Run("correctness check", func(t *testing.T) {
		// aggregate private keys
		aggSk, err := AggregateBLSPrivateKeys(sks)
		require.NoError(t, err)
		expectedPk := aggSk.PublicKey()
		// aggregate public keys
		aggPk, err := AggregateBLSPublicKeys(pks)
		assert.NoError(t, err)
		assert.True(t, expectedPk.Equals(aggPk),
			"incorrect public key %s, should be %s, public keys are %s",
			aggPk, expectedPk, pks)
	})

	// aggregate an empty list
	t.Run("empty list", func(t *testing.T) {
		// private keys
		aggSk, err := AggregateBLSPrivateKeys(sks[:0])
		assert.Error(t, err)
		assert.True(t, IsBLSAggregateEmptyListError(err))
		assert.Nil(t, aggSk)
		// public keys
		aggPk, err := AggregateBLSPublicKeys(pks[:0])
		assert.Error(t, err)
		assert.True(t, IsBLSAggregateEmptyListError(err))
		assert.Nil(t, aggPk)
	})

	// aggregate a list that includes the identity key,
	// to check that identity key is indeed the identity element with regards to aggregation.
	t.Run("aggregate a list that includes the identity key", func(t *testing.T) {
		// aggregate the identity key with a non identity key
		keys := []PublicKey{pks[0], IdentityBLSPublicKey()}
		aggPkWithIdentity, err := AggregateBLSPublicKeys(keys)
		assert.NoError(t, err)
		assert.True(t, aggPkWithIdentity.Equals(pks[0]),
			"incorrect public key %s, should be %s",
			aggPkWithIdentity, pks[0])
	})

	t.Run("invalid inputs", func(t *testing.T) {
		// empty list
		aggPK, err := AggregateBLSPublicKeys(pks[:0])
		assert.Error(t, err)
		assert.True(t, IsBLSAggregateEmptyListError(err))
		assert.Nil(t, aggPK)

		// test with an invalid key type
		pk := invalidSK(t).PublicKey()
		aggPK, err = AggregateBLSPublicKeys([]PublicKey{pk})
		assert.Error(t, err)
		assert.True(t, IsNotBLSKeyError(err))
		assert.Nil(t, aggPK)
	})

	// check that the public key corresponding to the zero private key is indeed identity
	// The package doesn't allow to generate a zero private key. One way to obtain a zero
	// private key is via aggrgeting opposite private keys
	t.Run("public key of zero private key", func(t *testing.T) {
		// sk1 is group order of bls12-381 minus one
		groupOrderMinus1 := []byte{0x73, 0xED, 0xA7, 0x53, 0x29, 0x9D, 0x7D, 0x48, 0x33, 0x39,
			0xD8, 0x08, 0x09, 0xA1, 0xD8, 0x05, 0x53, 0xBD, 0xA4, 0x02, 0xFF, 0xFE,
			0x5B, 0xFE, 0xFF, 0xFF, 0xFF, 0xFF, 0x00, 0x00, 0x00, 0x00}
		sk1, err := DecodePrivateKey(BLSBLS12381, groupOrderMinus1)
		require.NoError(t, err)
		// sk2 is 1
		one := make([]byte, PrKeyLenBLSBLS12381)
		one[PrKeyLenBLSBLS12381-1] = 1
		sk2, err := DecodePrivateKey(BLSBLS12381, one)
		require.NoError(t, err)
		aggSK, err := AggregateBLSPrivateKeys([]PrivateKey{sk1, sk2})
		require.NoError(t, err)
		assert.True(t, aggSK.PublicKey().Equals(IdentityBLSPublicKey()))
	})
}

// BLS multi-signature
// public keys removal sanity check
func TestBLSRemovePubKeys(t *testing.T) {
	rand := getPRG(t)
	// number of keys to aggregate
	pkNum := mrand.Intn(100) + 1
	pks := make([]PublicKey, 0, pkNum)
<<<<<<< HEAD
=======
	seed := make([]byte, KeyGenSeedMinLen)
>>>>>>> 78c6bcdb

	// generate public keys
	for i := 0; i < pkNum; i++ {
		sk := randomSK(t, rand)
		pks = append(pks, sk.PublicKey())
	}
	// aggregate public keys
	aggPk, err := AggregateBLSPublicKeys(pks)
	require.NoError(t, err)

	// random number of keys to remove (at least one key is left)
	pkToRemoveNum := mrand.Intn(pkNum)
	expectedPatrialPk, err := AggregateBLSPublicKeys(pks[pkToRemoveNum:])
	require.NoError(t, err)

	// check correctness
	t.Run("equality check", func(t *testing.T) {
		partialPk, err := RemoveBLSPublicKeys(aggPk, pks[:pkToRemoveNum])
		require.NoError(t, err)

		BLSkey, ok := expectedPatrialPk.(*pubKeyBLSBLS12381)
		require.True(t, ok)

		assert.True(t, BLSkey.Equals(partialPk),
			"incorrect key %s, should be %s, keys are %s, index is %d",
			partialPk, BLSkey, pks, pkToRemoveNum)
	})

	// remove an extra key and check inequality
	t.Run("inequality check", func(t *testing.T) {
		extraPk := randomSK(t, rand).PublicKey()
		partialPk, err := RemoveBLSPublicKeys(aggPk, []PublicKey{extraPk})
		assert.NoError(t, err)

		BLSkey, ok := expectedPatrialPk.(*pubKeyBLSBLS12381)
		require.True(t, ok)
		assert.False(t, BLSkey.Equals(partialPk),
			"incorrect key %s, should not be %s, keys are %s, index is %d, extra key is %s",
			partialPk, BLSkey, pks, pkToRemoveNum, extraPk)
	})

	// specific test to remove all keys
	t.Run("remove all keys", func(t *testing.T) {
		identityPk, err := RemoveBLSPublicKeys(aggPk, pks)
		require.NoError(t, err)
		// identity public key is expected
		randomPk := randomSK(t, rand).PublicKey()
		randomPkPlusIdentityPk, err := AggregateBLSPublicKeys([]PublicKey{randomPk, identityPk})
		require.NoError(t, err)

		BLSRandomPk, ok := randomPk.(*pubKeyBLSBLS12381)
		require.True(t, ok)

		assert.True(t, BLSRandomPk.Equals(randomPkPlusIdentityPk),
			"incorrect key %s, should be infinity point, keys are %s",
			identityPk, pks)
	})

	// specific test with an empty slice of keys to remove
	t.Run("remove empty list", func(t *testing.T) {
		partialPk, err := RemoveBLSPublicKeys(aggPk, []PublicKey{})
		require.NoError(t, err)

		aggBLSkey, ok := aggPk.(*pubKeyBLSBLS12381)
		require.True(t, ok)

		assert.True(t, aggBLSkey.Equals(partialPk),
			"incorrect key %s, should be %s",
			partialPk, aggBLSkey)
	})

	t.Run("invalid inputs", func(t *testing.T) {
		pk := invalidSK(t).PublicKey()
		partialPk, err := RemoveBLSPublicKeys(pk, pks)
		assert.Error(t, err)
		assert.True(t, IsNotBLSKeyError(err))
		assert.Nil(t, partialPk)

		partialPk, err = RemoveBLSPublicKeys(aggPk, []PublicKey{pk})
		assert.Error(t, err)
		assert.True(t, IsNotBLSKeyError(err))
		assert.Nil(t, partialPk)
	})
}

// BLS multi-signature
// batch verification
//
// Verify n signatures of the same message under different keys using the fast
// batch verification technique and compares the result to verifying each signature
// separately.
func TestBLSBatchVerify(t *testing.T) {
	rand := getPRG(t)
	// random message
	input := make([]byte, 100)
	_, err := mrand.Read(input)
	require.NoError(t, err)
	// hasher
	kmac := NewExpandMsgXOFKMAC128("test tag")
	// number of signatures to aggregate
	sigsNum := mrand.Intn(100) + 2
	sigs := make([]Signature, 0, sigsNum)
	sks := make([]PrivateKey, 0, sigsNum)
	pks := make([]PublicKey, 0, sigsNum)
<<<<<<< HEAD

=======
	seed := make([]byte, KeyGenSeedMinLen)
>>>>>>> 78c6bcdb
	expectedValid := make([]bool, 0, sigsNum)

	// create the signatures
	for i := 0; i < sigsNum; i++ {
		sk := randomSK(t, rand)
		s, err := sk.Sign(input, kmac)
		require.NoError(t, err)
		sigs = append(sigs, s)
		sks = append(sks, sk)
		pks = append(pks, sk.PublicKey())
		expectedValid = append(expectedValid, true)
	}

	// all signatures are valid
	t.Run("all signatures are valid", func(t *testing.T) {
		valid, err := BatchVerifyBLSSignaturesOneMessage(pks, sigs, input, kmac)
		require.NoError(t, err)
		assert.Equal(t, valid, expectedValid,
			"Verification of %s failed, private keys are %s, input is %x, results is %v",
			sigs, sks, input, valid)
	})

	// one valid signature
	t.Run("one valid signature", func(t *testing.T) {
		valid, err := BatchVerifyBLSSignaturesOneMessage(pks[:1], sigs[:1], input, kmac)
		require.NoError(t, err)
		assert.Equal(t, valid, expectedValid[:1],
			"Verification of %s failed, private keys are %s, input is %x, results is %v",
			sigs, sks, input, valid)
	})

	// pick a random number of invalid signatures
	invalidSigsNum := mrand.Intn(sigsNum-1) + 1
	// generate a random permutation of indices to pick the
	// invalid signatures.
	indices := make([]int, 0, sigsNum)
	for i := 0; i < sigsNum; i++ {
		indices = append(indices, i)
	}
	mrand.Shuffle(sigsNum, func(i, j int) {
		indices[i], indices[j] = indices[j], indices[i]
	})

	// some signatures are invalid
	t.Run("some signatures are invalid", func(t *testing.T) {

		for i := 0; i < invalidSigsNum; i++ { // alter invalidSigsNum random signatures
			alterSignature(sigs[indices[i]])
			expectedValid[indices[i]] = false
		}

		valid, err := BatchVerifyBLSSignaturesOneMessage(pks, sigs, input, kmac)
		require.NoError(t, err)
		assert.Equal(t, expectedValid, valid,
			"Verification of %s failed\n private keys are %s\n input is %x\n results is %v",
			sigs, sks, input, valid)
	})

	// all signatures are invalid
	t.Run("all signatures are invalid", func(t *testing.T) {
		for i := invalidSigsNum; i < sigsNum; i++ { // alter the remaining random signatures
			alterSignature(sigs[indices[i]])
			expectedValid[indices[i]] = false
			if i%5 == 0 {
				sigs[indices[i]] = sigs[indices[i]][:3] // test the short signatures
			}
		}

		valid, err := BatchVerifyBLSSignaturesOneMessage(pks, sigs, input, kmac)
		require.NoError(t, err)
		assert.Equal(t, valid, expectedValid,
			"Verification of %s failed, private keys are %s, input is %x, results is %v",
			sigs, sks, input, valid)
	})

	// test the empty list case
	t.Run("empty list", func(t *testing.T) {
		valid, err := BatchVerifyBLSSignaturesOneMessage(pks[:0], sigs[:0], input, kmac)
		require.Error(t, err)
		assert.True(t, IsBLSAggregateEmptyListError(err))
		assert.Equal(t, valid, []bool{},
			"verification should fail with empty list key, got %v", valid)
	})

	// test incorrect inputs
	t.Run("inconsistent inputs", func(t *testing.T) {
		valid, err := BatchVerifyBLSSignaturesOneMessage(pks[:len(pks)-1], sigs, input, kmac)
		require.Error(t, err)
		assert.True(t, IsInvalidInputsError(err))
		assert.Equal(t, valid, []bool{},
			"verification should fail with incorrect input lenghts, got %v", valid)
	})

	// test wrong hasher
	t.Run("invalid hasher", func(t *testing.T) {
		for i := 0; i < sigsNum; i++ {
			expectedValid[i] = false
		}
		valid, err := BatchVerifyBLSSignaturesOneMessage(pks, sigs, input, nil)
		require.Error(t, err)
		assert.True(t, IsNilHasherError(err))

		assert.Equal(t, valid, expectedValid,
			"verification should fail with nil hasher, got %v", valid)
	})

	// test wrong key
	t.Run("wrong key", func(t *testing.T) {
		for i := 0; i < sigsNum; i++ {
			expectedValid[i] = false
		}
		pks[0] = invalidSK(t).PublicKey()
		valid, err := BatchVerifyBLSSignaturesOneMessage(pks, sigs, input, kmac)
		require.Error(t, err)
		assert.True(t, IsNotBLSKeyError(err))

		assert.Equal(t, valid, expectedValid,
			"verification should fail with invalid key, got %v", valid)
	})
}

// alter or fix a signature
func alterSignature(s Signature) {
	// this causes the signature to remain in G1 and be invalid
	// OR to be a non-point in G1 (either on curve or not)
	// which tests multiple error cases.
	s[10] ^= 1
}

// Batch verify bench in the happy (all signatures are valid)
// and unhappy path (only one signature is invalid)
func BenchmarkBatchVerify(b *testing.B) {
	// random message
	input := make([]byte, 100)
	_, _ = crand.Read(input)
	// hasher
	kmac := NewExpandMsgXOFKMAC128("bench tag")
	sigsNum := 100
	sigs := make([]Signature, 0, sigsNum)
	pks := make([]PublicKey, 0, sigsNum)
	seed := make([]byte, KeyGenSeedMinLen)

	// create the signatures
	for i := 0; i < sigsNum; i++ {
		_, err := crand.Read(seed)
		require.NoError(b, err)
		sk, err := GeneratePrivateKey(BLSBLS12381, seed)
		require.NoError(b, err)
		s, err := sk.Sign(input, kmac)
		require.NoError(b, err)
		sigs = append(sigs, s)
		pks = append(pks, sk.PublicKey())
	}

	// Batch verify bench when all signatures are valid
	// (2) pairing compared to (2*n) pairings for the batch verification.
	b.Run("happy path", func(b *testing.B) {
		b.ResetTimer()
		for i := 0; i < b.N; i++ {
			// all signatures are valid
			_, err := BatchVerifyBLSSignaturesOneMessage(pks, sigs, input, kmac)
			require.NoError(b, err)
		}
		b.StopTimer()
	})

	// Batch verify bench when some signatures are invalid
	// - if only one signaure is invalid (a valid point in G1):
	// less than (2*2*log(n)) pairings compared to (2*n) pairings for the simple verification.
	// - if all signatures are invalid (valid points in G1):
	// (2*2*(n-1)) pairings compared to (2*n) pairings for the simple verification.
	b.Run("unhappy path", func(b *testing.B) {
		// only one invalid signature
		alterSignature(sigs[sigsNum/2])
		b.ResetTimer()
		for i := 0; i < b.N; i++ {
			// all signatures are valid
			_, err := BatchVerifyBLSSignaturesOneMessage(pks, sigs, input, kmac)
			require.NoError(b, err)
		}
		b.StopTimer()
	})
}

// BLS multi-signature
// signature aggregation sanity check
//
// Aggregate n signatures of distinct messages under different keys,
// and verify the aggregated signature using the multi-signature verification with
// many message.
func TestBLSAggregateSignaturesManyMessages(t *testing.T) {
	rand := getPRG(t)

	// number of signatures to aggregate
	sigsNum := mrand.Intn(20) + 1
	sigs := make([]Signature, 0, sigsNum)

	// number of keys
	keysNum := mrand.Intn(sigsNum) + 1
	sks := make([]PrivateKey, 0, keysNum)
<<<<<<< HEAD

=======
	seed := make([]byte, KeyGenSeedMinLen)
>>>>>>> 78c6bcdb
	// generate the keys
	for i := 0; i < keysNum; i++ {
		sk := randomSK(t, rand)
		sks = append(sks, sk)
	}

	// number of messages (could be larger or smaller than the number of keys)
	msgsNum := mrand.Intn(sigsNum) + 1
	messages := make([][20]byte, msgsNum)
	for i := 0; i < msgsNum; i++ {
		_, err := rand.Read(messages[i][:])
		require.NoError(t, err)
	}

	inputMsgs := make([][]byte, 0, sigsNum)
	inputPks := make([]PublicKey, 0, sigsNum)
	inputKmacs := make([]hash.Hasher, 0, sigsNum)

	// create the signatures
	for i := 0; i < sigsNum; i++ {
		kmac := NewExpandMsgXOFKMAC128("test tag")
		// pick a key randomly from the list
		skRand := mrand.Intn(keysNum)
		sk := sks[skRand]
		// pick a message randomly from the list
		msgRand := mrand.Intn(msgsNum)
		msg := messages[msgRand][:]
		// generate a signature
		s, err := sk.Sign(msg, kmac)
		require.NoError(t, err)
		// update signatures and api inputs
		sigs = append(sigs, s)
		inputPks = append(inputPks, sk.PublicKey())
		inputMsgs = append(inputMsgs, msg)
		inputKmacs = append(inputKmacs, kmac)
	}
	var aggSig Signature

	t.Run("correctness check", func(t *testing.T) {
		// aggregate signatures
		var err error
		aggSig, err = AggregateBLSSignatures(sigs)
		require.NoError(t, err)
		// Verify the aggregated signature
		valid, err := VerifyBLSSignatureManyMessages(inputPks, aggSig, inputMsgs, inputKmacs)
		require.NoError(t, err)
		assert.True(t, valid,
			"Verification of %s failed, should be valid, private keys are %s, inputs are %x, input public keys are %s",
			aggSig, sks, inputMsgs, inputPks)
	})

	// check if one of the signatures is not correct
	t.Run("one signature is invalid", func(t *testing.T) {
		randomIndex := mrand.Intn(sigsNum) // pick a random signature
		messages[0][0] ^= 1                // make sure the signature is different
		var err error
		sigs[randomIndex], err = sks[0].Sign(messages[0][:], inputKmacs[0])
		require.NoError(t, err)
		messages[0][0] ^= 1
		aggSig, err = AggregateBLSSignatures(sigs)
		require.NoError(t, err)
		valid, err := VerifyBLSSignatureManyMessages(inputPks, aggSig, inputMsgs, inputKmacs)
		require.NoError(t, err)
		assert.False(t, valid,
			"Verification of %s should fail, private keys are %s, inputs are %x, input public keys are %s",
			aggSig, sks, inputMsgs, inputPks)
	})

	// test the empty keys case
	t.Run("empty list", func(t *testing.T) {
		valid, err := VerifyBLSSignatureManyMessages(inputPks[:0], aggSig, inputMsgs, inputKmacs)
		assert.Error(t, err)
		assert.True(t, IsBLSAggregateEmptyListError(err))
		assert.False(t, valid,
			"verification should fail with an empty key list")
	})

	// test inconsistent input arrays
	t.Run("inconsistent inputs", func(t *testing.T) {
		// inconsistent lengths
		valid, err := VerifyBLSSignatureManyMessages(inputPks, aggSig, inputMsgs[:sigsNum-1], inputKmacs)
		assert.Error(t, err)
		assert.True(t, IsInvalidInputsError(err))
		assert.False(t, valid, "verification should fail with inconsistent messages and hashers")

		// empty key list
		valid, err = VerifyBLSSignatureManyMessages(inputPks[:0], aggSig, inputMsgs, inputKmacs)
		assert.Error(t, err)
		assert.True(t, IsBLSAggregateEmptyListError(err))
		assert.False(t, valid, "verification should fail with empty list key")

		// nil hasher
		tmp := inputKmacs[0]
		inputKmacs[0] = nil
		valid, err = VerifyBLSSignatureManyMessages(inputPks, aggSig, inputMsgs, inputKmacs)
		assert.Error(t, err)
		assert.True(t, IsNilHasherError(err))
		assert.False(t, valid, "verification should fail with nil hasher")
		inputKmacs[0] = tmp

		// wrong key
		tmpPK := inputPks[0]
		inputPks[0] = invalidSK(t).PublicKey()
		valid, err = VerifyBLSSignatureManyMessages(inputPks, aggSig, inputMsgs, inputKmacs)
		assert.Error(t, err)
		assert.True(t, IsNotBLSKeyError(err))
		assert.False(t, valid, "verification should fail with nil hasher")
		inputPks[0] = tmpPK
	})
}

// TestBLSErrorTypes verifies working of error-type-detecting functions
// such as `IsInvalidInputsError`.
func TestBLSErrorTypes(t *testing.T) {
	t.Run("aggregateEmptyListError sanity", func(t *testing.T) {
		err := blsAggregateEmptyListError
		invInpError := invalidInputsErrorf("")
		otherError := fmt.Errorf("some error")
		assert.True(t, IsBLSAggregateEmptyListError(err))
		assert.False(t, IsInvalidInputsError(err))
		assert.False(t, IsBLSAggregateEmptyListError(invInpError))
		assert.False(t, IsBLSAggregateEmptyListError(otherError))
		assert.False(t, IsBLSAggregateEmptyListError(nil))
	})

	t.Run("notBLSKeyError sanity", func(t *testing.T) {
		err := notBLSKeyError
		invInpError := invalidInputsErrorf("")
		otherError := fmt.Errorf("some error")
		assert.True(t, IsNotBLSKeyError(err))
		assert.False(t, IsInvalidInputsError(err))
		assert.False(t, IsNotBLSKeyError(invInpError))
		assert.False(t, IsNotBLSKeyError(otherError))
		assert.False(t, IsNotBLSKeyError(nil))
	})
}

// VerifyBLSSignatureManyMessages bench
// Bench the slowest case where all messages and public keys are distinct.
// (2*n) pairings without aggrgetion Vs (n+1) pairings with aggregation.
// The function is faster whenever there are redundant messages or public keys.
func BenchmarkVerifySignatureManyMessages(b *testing.B) {
	// inputs
	sigsNum := 100
	inputKmacs := make([]hash.Hasher, 0, sigsNum)
	sigs := make([]Signature, 0, sigsNum)
	pks := make([]PublicKey, 0, sigsNum)
<<<<<<< HEAD

=======
	seed := make([]byte, KeyGenSeedMinLen)
>>>>>>> 78c6bcdb
	inputMsgs := make([][]byte, 0, sigsNum)
	kmac := NewExpandMsgXOFKMAC128("bench tag")
	seed := make([]byte, KeyGenSeedMinLenBLSBLS12381)

	// create the signatures
	for i := 0; i < sigsNum; i++ {
		input := make([]byte, 100)
		_, err := crand.Read(input)
		require.NoError(b, err)

		_, err = crand.Read(seed)
		require.NoError(b, err)
		sk, err := GeneratePrivateKey(BLSBLS12381, seed)
		require.NoError(b, err)
		s, err := sk.Sign(input, kmac)
		require.NoError(b, err)
		sigs = append(sigs, s)
		pks = append(pks, sk.PublicKey())
		inputKmacs = append(inputKmacs, kmac)
		inputMsgs = append(inputMsgs, input)
	}
	aggSig, err := AggregateBLSSignatures(sigs)
	require.NoError(b, err)
	b.ResetTimer()
	for i := 0; i < b.N; i++ {
		_, err := VerifyBLSSignatureManyMessages(pks, aggSig, inputMsgs, inputKmacs)
		require.NoError(b, err)
	}
	b.StopTimer()
}

// Bench of all aggregation functions
func BenchmarkAggregate(b *testing.B) {
	seed := make([]byte, KeyGenSeedMinLenBLSBLS12381)
	// random message
	input := make([]byte, 100)
	_, _ = crand.Read(input)
	// hasher
	kmac := NewExpandMsgXOFKMAC128("bench tag")
	sigsNum := 1000
	sigs := make([]Signature, 0, sigsNum)
	sks := make([]PrivateKey, 0, sigsNum)
	pks := make([]PublicKey, 0, sigsNum)
<<<<<<< HEAD
=======
	seed := make([]byte, KeyGenSeedMinLen)
>>>>>>> 78c6bcdb

	// create the signatures
	for i := 0; i < sigsNum; i++ {
		_, err := crand.Read(seed)
		require.NoError(b, err)
		sk, err := GeneratePrivateKey(BLSBLS12381, seed)
		require.NoError(b, err)
		s, err := sk.Sign(input, kmac)
		if err != nil {
			b.Fatal()
		}
		sigs = append(sigs, s)
		sks = append(sks, sk)
		pks = append(pks, sk.PublicKey())
	}

	// private keys
	b.Run("PrivateKeys", func(b *testing.B) {
		b.ResetTimer()
		for i := 0; i < b.N; i++ {
			_, err := AggregateBLSPrivateKeys(sks)
			require.NoError(b, err)
		}
		b.StopTimer()
	})

	// public keys
	b.Run("PublicKeys", func(b *testing.B) {
		b.ResetTimer()
		for i := 0; i < b.N; i++ {
			_, err := AggregateBLSPublicKeys(pks)
			require.NoError(b, err)
		}
		b.StopTimer()
	})

	// signatures
	b.Run("Signatures", func(b *testing.B) {
		b.ResetTimer()
		for i := 0; i < b.N; i++ {
			_, err := AggregateBLSSignatures(sigs)
			require.NoError(b, err)
		}
		b.StopTimer()
	})
}

func TestBLSIdentity(t *testing.T) {
	rand := getPRG(t)

	var identitySig []byte
	msg := []byte("random_message")
	hasher := NewExpandMsgXOFKMAC128("")

	t.Run("identity signature comparison", func(t *testing.T) {
		// verify that constructed identity signatures are recognized as such by IsBLSSignatureIdentity.
		// construct identity signature by summing (aggregating) a random signature and its inverse.

		assert.True(t, IsBLSSignatureIdentity(identityBLSSignature))

		// sum up a random signature and its inverse to get identity
<<<<<<< HEAD
		sk := randomSK(t, rand)
=======
		seed := make([]byte, KeyGenSeedMinLen)
		sk := randomSK(t, seed)
>>>>>>> 78c6bcdb
		sig, err := sk.Sign(msg, hasher)
		require.NoError(t, err)
		oppositeSig := make([]byte, signatureLengthBLSBLS12381)
		copy(oppositeSig, sig)
		oppositeSig[0] ^= 0x20 // flip the last 3rd bit to flip the point sign
		aggSig, err := AggregateBLSSignatures([]Signature{sig, oppositeSig})
		require.NoError(t, err)
		assert.True(t, IsBLSSignatureIdentity(aggSig))
	})

	t.Run("verification with identity key", func(t *testing.T) {
		// all verification methods should return (false, nil) when verified against
		// an identity public key.
		idPk := IdentityBLSPublicKey()
		valid, err := idPk.Verify(identitySig, msg, hasher)
		assert.NoError(t, err)
		assert.False(t, valid)

		valid, err = VerifyBLSSignatureOneMessage([]PublicKey{idPk}, identitySig, msg, hasher)
		assert.NoError(t, err)
		assert.False(t, valid)

		valid, err = VerifyBLSSignatureManyMessages([]PublicKey{idPk}, identitySig, [][]byte{msg}, []hash.Hasher{hasher})
		assert.NoError(t, err)
		assert.False(t, valid)

		validSlice, err := BatchVerifyBLSSignaturesOneMessage([]PublicKey{idPk}, []Signature{identitySig}, msg, hasher)
		assert.NoError(t, err)
		assert.False(t, validSlice[0])

		valid, err = BLSVerifyPOP(idPk, identitySig)
		assert.NoError(t, err)
		assert.False(t, valid)
	})
}<|MERGE_RESOLUTION|>--- conflicted
+++ resolved
@@ -94,7 +94,7 @@
 
 // utility function to generate a random BLS private key
 func randomSK(t *testing.T, rand *mrand.Rand) PrivateKey {
-	seed := make([]byte, KeyGenSeedMinLenBLSBLS12381)
+	seed := make([]byte, KeyGenSeedMinLen)
 	n, err := rand.Read(seed)
 	require.Equal(t, n, KeyGenSeedMinLen)
 	require.NoError(t, err)
@@ -105,15 +105,9 @@
 
 // utility function to generate a non BLS private key
 func invalidSK(t *testing.T) PrivateKey {
-<<<<<<< HEAD
-	seed := make([]byte, KeyGenSeedMinLenECDSAP256)
+	seed := make([]byte, KeyGenSeedMinLen)
 	n, err := crand.Read(seed)
-	require.Equal(t, n, KeyGenSeedMinLenECDSAP256)
-=======
-	seed := make([]byte, KeyGenSeedMinLen)
-	n, err := rand.Read(seed)
 	require.Equal(t, n, KeyGenSeedMinLen)
->>>>>>> 78c6bcdb
 	require.NoError(t, err)
 	sk, err := GeneratePrivateKey(ECDSAP256, seed)
 	require.NoError(t, err)
@@ -124,12 +118,7 @@
 func TestBLSBLS12381Hasher(t *testing.T) {
 	rand := getPRG(t)
 	// generate a key pair
-<<<<<<< HEAD
 	sk := randomSK(t, rand)
-=======
-	seed := make([]byte, KeyGenSeedMinLen)
-	sk := randomSK(t, seed)
->>>>>>> 78c6bcdb
 	sig := make([]byte, SignatureLenBLSBLS12381)
 	msg := []byte("message")
 
@@ -247,12 +236,7 @@
 func TestBLSUtils(t *testing.T) {
 	rand := getPRG(t)
 	// generate a key pair
-<<<<<<< HEAD
 	sk := randomSK(t, rand)
-=======
-	seed := make([]byte, KeyGenSeedMinLen)
-	sk := randomSK(t, seed)
->>>>>>> 78c6bcdb
 	// test Algorithm()
 	testKeysAlgorithm(t, sk, BLSBLS12381)
 	// test Size()
@@ -330,11 +314,6 @@
 	sigs := make([]Signature, 0, sigsNum)
 	sks := make([]PrivateKey, 0, sigsNum)
 	pks := make([]PublicKey, 0, sigsNum)
-<<<<<<< HEAD
-
-=======
-	seed := make([]byte, KeyGenSeedMinLen)
->>>>>>> 78c6bcdb
 	var aggSig, expectedSig Signature
 
 	// create the signatures
@@ -463,10 +442,6 @@
 	pkNum := mrand.Intn(100) + 1
 	pks := make([]PublicKey, 0, pkNum)
 	sks := make([]PrivateKey, 0, pkNum)
-<<<<<<< HEAD
-=======
-	seed := make([]byte, KeyGenSeedMinLen)
->>>>>>> 78c6bcdb
 
 	// create the signatures
 	for i := 0; i < pkNum; i++ {
@@ -558,10 +533,6 @@
 	// number of keys to aggregate
 	pkNum := mrand.Intn(100) + 1
 	pks := make([]PublicKey, 0, pkNum)
-<<<<<<< HEAD
-=======
-	seed := make([]byte, KeyGenSeedMinLen)
->>>>>>> 78c6bcdb
 
 	// generate public keys
 	for i := 0; i < pkNum; i++ {
@@ -666,11 +637,6 @@
 	sigs := make([]Signature, 0, sigsNum)
 	sks := make([]PrivateKey, 0, sigsNum)
 	pks := make([]PublicKey, 0, sigsNum)
-<<<<<<< HEAD
-
-=======
-	seed := make([]byte, KeyGenSeedMinLen)
->>>>>>> 78c6bcdb
 	expectedValid := make([]bool, 0, sigsNum)
 
 	// create the signatures
@@ -871,11 +837,6 @@
 	// number of keys
 	keysNum := mrand.Intn(sigsNum) + 1
 	sks := make([]PrivateKey, 0, keysNum)
-<<<<<<< HEAD
-
-=======
-	seed := make([]byte, KeyGenSeedMinLen)
->>>>>>> 78c6bcdb
 	// generate the keys
 	for i := 0; i < keysNum; i++ {
 		sk := randomSK(t, rand)
@@ -1023,14 +984,9 @@
 	inputKmacs := make([]hash.Hasher, 0, sigsNum)
 	sigs := make([]Signature, 0, sigsNum)
 	pks := make([]PublicKey, 0, sigsNum)
-<<<<<<< HEAD
-
-=======
-	seed := make([]byte, KeyGenSeedMinLen)
->>>>>>> 78c6bcdb
 	inputMsgs := make([][]byte, 0, sigsNum)
 	kmac := NewExpandMsgXOFKMAC128("bench tag")
-	seed := make([]byte, KeyGenSeedMinLenBLSBLS12381)
+	seed := make([]byte, KeyGenSeedMinLen)
 
 	// create the signatures
 	for i := 0; i < sigsNum; i++ {
@@ -1061,7 +1017,7 @@
 
 // Bench of all aggregation functions
 func BenchmarkAggregate(b *testing.B) {
-	seed := make([]byte, KeyGenSeedMinLenBLSBLS12381)
+	seed := make([]byte, KeyGenSeedMinLen)
 	// random message
 	input := make([]byte, 100)
 	_, _ = crand.Read(input)
@@ -1071,10 +1027,6 @@
 	sigs := make([]Signature, 0, sigsNum)
 	sks := make([]PrivateKey, 0, sigsNum)
 	pks := make([]PublicKey, 0, sigsNum)
-<<<<<<< HEAD
-=======
-	seed := make([]byte, KeyGenSeedMinLen)
->>>>>>> 78c6bcdb
 
 	// create the signatures
 	for i := 0; i < sigsNum; i++ {
@@ -1136,12 +1088,7 @@
 		assert.True(t, IsBLSSignatureIdentity(identityBLSSignature))
 
 		// sum up a random signature and its inverse to get identity
-<<<<<<< HEAD
 		sk := randomSK(t, rand)
-=======
-		seed := make([]byte, KeyGenSeedMinLen)
-		sk := randomSK(t, seed)
->>>>>>> 78c6bcdb
 		sig, err := sk.Sign(msg, hasher)
 		require.NoError(t, err)
 		oppositeSig := make([]byte, signatureLengthBLSBLS12381)
