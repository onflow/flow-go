// +build relic

package crypto

// BLS signature scheme implementation using BLS12-381 curve
// ([zcash]https://electriccoin.co/blog/new-snark-curve/)
// Pairing, ellipic curve and modular arithmetic is using Relic library.
// This implementation does not include any security against side-channel attacks.

// existing features:
//  - the implementation is optimized for shorter signatures (on G1)
//  - public keys are longer (on G2)
//  - serialization of points on G1 and G2 is compressed ([zcash]
//     https://www.ietf.org/archive/id/draft-irtf-cfrg-pairing-friendly-curves-08.html#name-zcash-serialization-format-)
//  - hash to curve is using the optimized SWU map
//    (https://eprint.iacr.org/2019/403.pdf section 4)
//  - expanding the message is using a cSHAKE-based KMAC128 with a domain separation tag
//  - signature verification checks the membership of signature in G1
//  - the public key membership check in G2 is implemented separately from the signature verification.
//  - membership check in G1 is implemented using fast Bowe's check (https://eprint.iacr.org/2019/814.pdf)
//  - membership check in G2 is using a simple scalar multiplication with the group order.
//  - multi-signature tools are defined in bls_multisg.go
//  - SPoCK scheme based on BLS: verifies two signatures have been generated from the same message,
//    that is unknown to the verifier.

// future features:
//  - membership checks G2 using Bowe's method (https://eprint.iacr.org/2019/814.pdf)
//  - implement a G1/G2 swap (signatures on G2 and public keys on G1)

// #cgo CFLAGS: -g -Wall -std=c99 -I./ -I./relic/build/include
// #cgo LDFLAGS: -Lrelic/build/lib -l relic_s
// #include "bls_include.h"
import "C"

import (
	"errors"
	"fmt"

	"github.com/onflow/flow-go/crypto/hash"
)

// blsBLS12381Algo, embeds SignAlgo
type blsBLS12381Algo struct {
	// points to Relic context of BLS12-381 with all the parameters
	context ctx
	// the signing algo and parameters
	algo SigningAlgorithm
}

//  BLS context on the BLS 12-381 curve
var blsInstance *blsBLS12381Algo

// NewBLSKMAC returns a new KMAC128 instance with the right parameters
// chosen for BLS signatures and verifications.
//
// It expands the message into 1024 bits (required for the optimal SwU hash to curve).
// tag is the domain separation tag, it is recommended to use a different tag for each signature domain.
// The returned KMAC is customized by the tag and is guaranteed to be different than the KMAC used
// to generate proofs of possession.
func NewBLSKMAC(tag string) hash.Hasher {
	// application tag is guaranteed to be different than the tag used
	// to generate proofs of possession.
	appTag := applicationTagPrefix + tag
	return internalBLSKMAC(appTag)
}

// returns a customized KMAC instance for BLS
func internalBLSKMAC(tag string) hash.Hasher {
	// postfix the tag with the BLS ciphersuite
	key := []byte(tag + blsCipherSuite)
	// blsKMACFunction is the customizer used for KMAC in BLS
	const blsKMACFunction = "H2C"
	// the error is ignored as the parameter lengths are chosen to be in the correct range for kmac
	// (tested by TestBLSBLS12381Hasher)
	kmac, _ := hash.NewKMAC_128(key, []byte(blsKMACFunction), minHashSizeBLSBLS12381)
	return kmac
}

// Sign signs an array of bytes using the private key
//
// Signature is compressed [zcash]
// https://github.com/zkcrypto/pairing/blob/master/src/bls12_381/README.md#serialization
// The private key is read only.
// If the hasher used is KMAC128, the hasher is read only.
// It is recommended to use Sign with the hasher from NewBLSKMAC. If not, the hasher used
// must expand the message to 1024 bits. It is also recommended to use a hasher
// with a domain separation tag.
func (sk *PrKeyBLSBLS12381) Sign(data []byte, kmac hash.Hasher) (Signature, error) {
	if kmac == nil {
<<<<<<< HEAD
		return nil, invalidInputsErrorf("Sign requires a Hasher")
=======
		return nil, invalidInputsErrorf("hasher is empty")
>>>>>>> efdac57d
	}
	// check hasher output size
	if kmac.Size() < minHashSizeBLSBLS12381 {
		return nil, invalidInputsErrorf(
<<<<<<< HEAD
			"Hasher with at least %d output byte size is required, current size is %d",
=======
			"hasher with at least %d output byte size is required, got hasher with size %d",
>>>>>>> efdac57d
			minHashSizeBLSBLS12381,
			kmac.Size())
	}
	// hash the input to 128 bytes
	h := kmac.ComputeHash(data)

	// set BLS context
	blsInstance.reInit()

	s := make([]byte, SignatureLenBLSBLS12381)
	C.bls_sign((*C.uchar)(&s[0]),
		(*C.bn_st)(&sk.scalar),
		(*C.uchar)(&h[0]),
		(C.int)(len(h)))
	return s, nil
}

// Verify verifies a signature of a byte array using the public key and the input hasher.
//
// If the input signature slice has an invalid length or fails to deserialize into a curve
// point, the function returns false without an error.
//
// The function assumes the public key is in the valid G2 subgroup as it is
// either generated by the library or read through the DecodePublicKey function,
// which includes a validity check.
// The signature membership check in G1 is included in the verifcation.
//
// If the hasher used is KMAC128, the hasher is read only.
func (pk *PubKeyBLSBLS12381) Verify(s Signature, data []byte, kmac hash.Hasher) (bool, error) {
	if len(s) != signatureLengthBLSBLS12381 {
		return false, nil
	}

	if kmac == nil {
<<<<<<< HEAD
		return false, invalidInputsErrorf("verification requires a Hasher")
=======
		return false, invalidInputsErrorf("hasher is empty")
>>>>>>> efdac57d
	}
	// check hasher output size
	if kmac.Size() < minHashSizeBLSBLS12381 {
		return false, invalidInputsErrorf(
<<<<<<< HEAD
			"Hasher with at least %d output byte size is required, current size is %d",
=======
			"hasher with at least %d output byte size is required, got hasher with size %d",
>>>>>>> efdac57d
			minHashSizeBLSBLS12381,
			kmac.Size())
	}

	// hash the input to 128 bytes
	h := kmac.ComputeHash(data)

	// intialize BLS context
	blsInstance.reInit()

	verif := C.bls_verify((*C.ep2_st)(&pk.point),
		(*C.uchar)(&s[0]),
		(*C.uchar)(&h[0]),
		(C.int)(len(h)))

	switch verif {
	case invalid:
		return false, nil
	case valid:
		return true, nil
	default:
		return false, fmt.Errorf("signature verification failed")
	}
}

// generatePrivateKey generates a private key for BLS on BLS12-381 curve.
// The minimum size of the input seed is 48 bytes.
//
// It is recommended to use a secure crypto RNG to generate the seed.
// The seed must have enough entropy and should be sampled uniformly at random.
func (a *blsBLS12381Algo) generatePrivateKey(seed []byte) (PrivateKey, error) {
	if len(seed) < KeyGenSeedMinLenBLSBLS12381 || len(seed) > KeyGenSeedMaxLenBLSBLS12381 {
		return nil, invalidInputsErrorf(
			"seed length should be between %d and %d bytes",
			KeyGenSeedMinLenBLSBLS12381,
			KeyGenSeedMaxLenBLSBLS12381)
	}

	sk := newPrKeyBLSBLS12381(nil)

	// maps the seed to a private key
	// error is not checked as it is guaranteed to be nil
	mapToZr(&sk.scalar, seed)
	return sk, nil
}

const invalidBLSSignatureHeader = byte(0xE0)

// BLSInvalidSignature returns an invalid signature that fails when verified
// with any message and public key.
//
// The signature bytes represent an invalid serialization of a point which
// makes the verification fail early. The verification would return (false, nil).
func BLSInvalidSignature() Signature {
	signature := make([]byte, SignatureLenBLSBLS12381)
	signature[0] = invalidBLSSignatureHeader // invalid header as per C.ep_read_bin_compact
	return signature
}

// decodePrivateKey decodes a slice of bytes into a private key.
// This function checks the scalar is less than the group order
func (a *blsBLS12381Algo) decodePrivateKey(privateKeyBytes []byte) (PrivateKey, error) {
	if len(privateKeyBytes) != prKeyLengthBLSBLS12381 {
<<<<<<< HEAD
		return nil, invalidInputsErrorf(
			"the input length has to be equal to %d",
			prKeyLengthBLSBLS12381)
=======
		return nil, invalidInputsErrorf("input length must be %d, got %d",
			prKeyLengthBLSBLS12381, len(privateKeyBytes))
>>>>>>> efdac57d
	}
	sk := newPrKeyBLSBLS12381(nil)

	readScalar(&sk.scalar, privateKeyBytes)
	if C.check_membership_Zr((*C.bn_st)(&sk.scalar)) == valid {
		return sk, nil
	}

	return nil, invalidInputsErrorf("the private key is not a valid BLS12-381 curve key")
}

// decodePublicKey decodes a slice of bytes into a public key.
// This function includes a membership check in G2 and rejects the infinity point.
func (a *blsBLS12381Algo) decodePublicKey(publicKeyBytes []byte) (PublicKey, error) {
	if len(publicKeyBytes) != pubKeyLengthBLSBLS12381 {
<<<<<<< HEAD
		return nil, invalidInputsErrorf(
			"the input length has to be %d",
			pubKeyLengthBLSBLS12381)
=======
		return nil, invalidInputsErrorf("input length must be %d, got %d",
			pubKeyLengthBLSBLS12381, len(publicKeyBytes))
>>>>>>> efdac57d
	}
	var pk PubKeyBLSBLS12381
	err := readPointG2(&pk.point, publicKeyBytes)
	if err != nil {
<<<<<<< HEAD
		return nil, fmt.Errorf("decode public key failed: %w", err)
	}
	if !pk.point.checkValidPublicKeyPoint() {
		return nil, invalidInputsErrorf("the input is infinity or does not encode a BLS12-381 point in the valid group")
=======
		return nil, fmt.Errorf("decode public key failed %w", err)
	}
	if !pk.point.checkValidPublicKeyPoint() {
		return nil, invalidInputsErrorf("input key is infinity or does not encode a BLS12-381 point in the valid group")
>>>>>>> efdac57d
	}
	return &pk, nil
}

// decodePublicKeyCompressed decodes a slice of bytes into a public key.
// since we use the compressed representation by default, this checks the default and delegates to decodePublicKeyCompressed
func (a *blsBLS12381Algo) decodePublicKeyCompressed(publicKeyBytes []byte) (PublicKey, error) {
	if serializationG2 != compressed {
		panic("library is not configured to use compressed public key serialization")
	}
	return a.decodePublicKey(publicKeyBytes)
}

// PrKeyBLSBLS12381 is the private key of BLS using BLS12_381, it implements PrivateKey
type PrKeyBLSBLS12381 struct {
	// public key
	pk *PubKeyBLSBLS12381
	// private key data
	scalar scalar
}

// newPrKeyBLSBLS12381 creates a new BLS private key with the given scalar.
// If no scalar is provided, the function allocates an
// empty scalar.
func newPrKeyBLSBLS12381(x *scalar) *PrKeyBLSBLS12381 {
	var sk PrKeyBLSBLS12381
	if x == nil {
		// initialize the scalar
		C.bn_new_wrapper((*C.bn_st)(&sk.scalar))
	} else {
		// set the scalar
		sk.scalar = *x
	}
	// the embedded public key is only computed when needed
	return &sk
}

// Algorithm returns the Signing Algorithm
func (sk *PrKeyBLSBLS12381) Algorithm() SigningAlgorithm {
	return BLSBLS12381
}

// Size returns the private key lengh in bytes
func (sk *PrKeyBLSBLS12381) Size() int {
	return PrKeyLenBLSBLS12381
}

// computePublicKey generates the public key corresponding to
// the input private key. The function makes sure the piblic key
// is valid in G2.
func (sk *PrKeyBLSBLS12381) computePublicKey() {
	var newPk PubKeyBLSBLS12381
	// compute public key pk = g2^sk
	genScalarMultG2(&(newPk.point), &(sk.scalar))
	sk.pk = &newPk
}

// PublicKey returns the public key corresponding to the private key
func (sk *PrKeyBLSBLS12381) PublicKey() PublicKey {
	if sk.pk != nil {
		return sk.pk
	}
	sk.computePublicKey()
	return sk.pk
}

// Encode returns a byte encoding of the private key.
// The encoding is a raw encoding in big endian padded to the group order
func (a *PrKeyBLSBLS12381) Encode() []byte {
	dest := make([]byte, prKeyLengthBLSBLS12381)
	writeScalar(dest, &a.scalar)
	return dest
}

// Equals checks is two public keys are equal.
func (sk *PrKeyBLSBLS12381) Equals(other PrivateKey) bool {
	otherBLS, ok := other.(*PrKeyBLSBLS12381)
	if !ok {
		return false
	}
	return sk.scalar.equals(&otherBLS.scalar)
}

// String returns the hex string representation of the key.
func (sk *PrKeyBLSBLS12381) String() string {
	return fmt.Sprintf("%#x", sk.Encode())
}

// PubKeyBLSBLS12381 is the public key of BLS using BLS12_381,
// it implements PublicKey
type PubKeyBLSBLS12381 struct {
	// public key data
	point pointG2
}

// newPubKeyBLSBLS12381 creates a new BLS public key with the given point.
// If no scalar is provided, the function allocates an
// empty scalar.
func newPubKeyBLSBLS12381(p *pointG2) *PubKeyBLSBLS12381 {
	if p != nil {
		return &PubKeyBLSBLS12381{
			point: *p,
		}
	}
	return &PubKeyBLSBLS12381{}
}

// Algorithm returns the Signing Algorithm
func (pk *PubKeyBLSBLS12381) Algorithm() SigningAlgorithm {
	return BLSBLS12381
}

// Size returns the public key lengh in bytes
func (pk *PubKeyBLSBLS12381) Size() int {
	return PubKeyLenBLSBLS12381
}

// Encode returns a byte encoding of the public key.
// The encoding is a compressed encoding of the point
// [zcash] https://github.com/zkcrypto/pairing/blob/master/src/bls12_381/README.md#serialization
func (a *PubKeyBLSBLS12381) EncodeCompressed() []byte {
	if serializationG2 != compressed {
		panic("library is not configured to use compressed public key serialization")
	}
	return a.Encode()
}

// Encode returns a byte encoding of the public key.
// Since we use a compressed encoding by default, this delegates to EncodeCompressed
func (a *PubKeyBLSBLS12381) Encode() []byte {
	dest := make([]byte, pubKeyLengthBLSBLS12381)
	writePointG2(dest, &a.point)
	return dest
}

// Equals checks is two public keys are equal
func (pk *PubKeyBLSBLS12381) Equals(other PublicKey) bool {
	otherBLS, ok := other.(*PubKeyBLSBLS12381)
	if !ok {
		return false
	}
	return pk.point.equals(&otherBLS.point)
}

// String returns the hex string representation of the key.
func (pk *PubKeyBLSBLS12381) String() string {
	return fmt.Sprintf("%#x", pk.Encode())
}

// Get Macro definitions from the C layer as Cgo does not export macros
var signatureLengthBLSBLS12381 = int(C.get_signature_len())
var pubKeyLengthBLSBLS12381 = int(C.get_pk_len())
var prKeyLengthBLSBLS12381 = int(C.get_sk_len())

// init sets the context of BLS12-381 curve
func (a *blsBLS12381Algo) init() error {
	// initializes relic context and sets the B12_381 parameters
	if err := a.context.initContext(); err != nil {
		return err
	}

	// compare the Go and C layer constants as a sanity check
	if signatureLengthBLSBLS12381 != SignatureLenBLSBLS12381 ||
		pubKeyLengthBLSBLS12381 != PubKeyLenBLSBLS12381 ||
		prKeyLengthBLSBLS12381 != PrKeyLenBLSBLS12381 {
		return errors.New("BLS-12381 length settings in Go and C are not consistent, check hardcoded lengths and compressions")
	}
	return nil
}

// set the context of BLS 12-381 curve in the lower C and Relic layers assuming the context
// was previously initialized with a call to init().
//
// If the implementation evolves to support multiple contexts,
// reinit should be called at every blsBLS12381Algo operation.
func (a *blsBLS12381Algo) reInit() {
	a.context.setContext()
}

// checkValidPublicKeyPoint checks whether the input point is a valid public key for BLS
// on the BLS12-381 curve, considering public keys are in G2.
// It returns true if the public key is non-infinity and on the correct subgroup of the curve
// and false otherwise.
//
// It is necessary to run this test once for every public key before
// it is used to verify BLS signatures. The library calls this function whenever
// it imports a key through the function DecodePublicKey.
// The validity check is separated from the signature verification to optimize
// multiple verification calls using the same public key.
func (pk *pointG2) checkValidPublicKeyPoint() bool {
	// check point is non-infinity
	verif := C.ep2_is_infty((*C.ep2_st)(pk))
	if verif != valid {
		return false
	}

	// membership check in G2
	verif = C.check_membership_G2((*C.ep2_st)(pk))
	return verif == valid
}

// This is only a TEST/DEBUG/BENCH function.
// It returns the hash to G1 point from a slice of 128 bytes
func hashToG1(data []byte) *pointG1 {
	l := len(data)
	var h pointG1
	C.map_to_G1((*C.ep_st)(&h), (*C.uchar)(&data[0]), (C.int)(l))
	return &h
}

// This is only a TEST function.
// signWithXMDSHA256 signs a message using XMD_SHA256 as a hash to field.
//
// The function is in this file because cgo can't be used in go test files.
// TODO: implement a hasher for XMD SHA256 and use the `Sign` function.
func (sk *PrKeyBLSBLS12381) signWithXMDSHA256(data []byte) Signature {

	dst := []byte("BLS_SIG_BLS12381G1_XMD:SHA-256_SSWU_RO_NUL_")
	hash := make([]byte, opSwUInputLenBLSBLS12381)
	// XMD using SHA256
	C.xmd_sha256((*C.uchar)(&hash[0]),
		(C.int)(opSwUInputLenBLSBLS12381),
		(*C.uchar)(&data[0]), (C.int)(len(data)),
		(*C.uchar)(&dst[0]), (C.int)(len(dst)))

	// sign the hash
	s := make([]byte, SignatureLenBLSBLS12381)
	C.bls_sign((*C.uchar)(&s[0]),
		(*C.bn_st)(&sk.scalar),
		(*C.uchar)(&hash[0]),
		(C.int)(len(hash)))
	return s
}<|MERGE_RESOLUTION|>--- conflicted
+++ resolved
@@ -87,20 +87,12 @@
 // with a domain separation tag.
 func (sk *PrKeyBLSBLS12381) Sign(data []byte, kmac hash.Hasher) (Signature, error) {
 	if kmac == nil {
-<<<<<<< HEAD
-		return nil, invalidInputsErrorf("Sign requires a Hasher")
-=======
 		return nil, invalidInputsErrorf("hasher is empty")
->>>>>>> efdac57d
 	}
 	// check hasher output size
 	if kmac.Size() < minHashSizeBLSBLS12381 {
 		return nil, invalidInputsErrorf(
-<<<<<<< HEAD
-			"Hasher with at least %d output byte size is required, current size is %d",
-=======
 			"hasher with at least %d output byte size is required, got hasher with size %d",
->>>>>>> efdac57d
 			minHashSizeBLSBLS12381,
 			kmac.Size())
 	}
@@ -135,20 +127,12 @@
 	}
 
 	if kmac == nil {
-<<<<<<< HEAD
-		return false, invalidInputsErrorf("verification requires a Hasher")
-=======
 		return false, invalidInputsErrorf("hasher is empty")
->>>>>>> efdac57d
 	}
 	// check hasher output size
 	if kmac.Size() < minHashSizeBLSBLS12381 {
 		return false, invalidInputsErrorf(
-<<<<<<< HEAD
-			"Hasher with at least %d output byte size is required, current size is %d",
-=======
 			"hasher with at least %d output byte size is required, got hasher with size %d",
->>>>>>> efdac57d
 			minHashSizeBLSBLS12381,
 			kmac.Size())
 	}
@@ -212,14 +196,8 @@
 // This function checks the scalar is less than the group order
 func (a *blsBLS12381Algo) decodePrivateKey(privateKeyBytes []byte) (PrivateKey, error) {
 	if len(privateKeyBytes) != prKeyLengthBLSBLS12381 {
-<<<<<<< HEAD
-		return nil, invalidInputsErrorf(
-			"the input length has to be equal to %d",
-			prKeyLengthBLSBLS12381)
-=======
 		return nil, invalidInputsErrorf("input length must be %d, got %d",
 			prKeyLengthBLSBLS12381, len(privateKeyBytes))
->>>>>>> efdac57d
 	}
 	sk := newPrKeyBLSBLS12381(nil)
 
@@ -235,29 +213,16 @@
 // This function includes a membership check in G2 and rejects the infinity point.
 func (a *blsBLS12381Algo) decodePublicKey(publicKeyBytes []byte) (PublicKey, error) {
 	if len(publicKeyBytes) != pubKeyLengthBLSBLS12381 {
-<<<<<<< HEAD
-		return nil, invalidInputsErrorf(
-			"the input length has to be %d",
-			pubKeyLengthBLSBLS12381)
-=======
 		return nil, invalidInputsErrorf("input length must be %d, got %d",
 			pubKeyLengthBLSBLS12381, len(publicKeyBytes))
->>>>>>> efdac57d
 	}
 	var pk PubKeyBLSBLS12381
 	err := readPointG2(&pk.point, publicKeyBytes)
 	if err != nil {
-<<<<<<< HEAD
-		return nil, fmt.Errorf("decode public key failed: %w", err)
-	}
-	if !pk.point.checkValidPublicKeyPoint() {
-		return nil, invalidInputsErrorf("the input is infinity or does not encode a BLS12-381 point in the valid group")
-=======
 		return nil, fmt.Errorf("decode public key failed %w", err)
 	}
 	if !pk.point.checkValidPublicKeyPoint() {
 		return nil, invalidInputsErrorf("input key is infinity or does not encode a BLS12-381 point in the valid group")
->>>>>>> efdac57d
 	}
 	return &pk, nil
 }
