package flow

// DynamicIdentityEntry encapsulates nodeID and dynamic portion of identity.
type DynamicIdentityEntry struct {
	NodeID  Identifier
	Dynamic DynamicIdentity
}

type DynamicIdentityEntryList []*DynamicIdentityEntry

// ProtocolStateEntry holds information about the protocol state at some point in time.
// It allows to reconstruct the state of identity table using epoch setup events and dynamic identities.
// It tracks attempts of invalid state transitions.
// It also holds information about the next epoch, if it has been already committed.
// This structure is used to persist protocol state in the database.
type ProtocolStateEntry struct {
	// setup and commit event IDs for current epoch.
	CurrentEpochEventIDs EventIDs
	// setup and commit event IDs for previous epoch.
	PreviousEpochEventIDs EventIDs
	// Part of identity table that can be changed during the epoch.
	// Always sorted in canonical order.
	Identities DynamicIdentityEntryList
	// InvalidStateTransitionAttempted encodes whether an invalid state transition
	// has been detected in this fork. When this happens, epoch fallback is triggered
	// AFTER the fork is finalized.
	InvalidStateTransitionAttempted bool
	// NextEpochProtocolState describes protocol state of the next epoch
	NextEpochProtocolState *ProtocolStateEntry
}

// RichProtocolStateEntry is a ProtocolStateEntry which has additional fields that are cached
// from storage layer for convenience.
// Using this structure instead of ProtocolStateEntry allows us to avoid querying
// the database for epoch setups and commits and full identity table.
// It holds several invariants, such as:
// - CurrentEpochSetup and CurrentEpochCommit are for the same epoch. Never nil.
// - PreviousEpochSetup and PreviousEpochCommit are for the same epoch. Never nil.
// - Identities is a full identity table for the current epoch. Identities are sorted in canonical order. Never nil.
// - NextEpochProtocolState is a protocol state for the next epoch. Can be nil.
type RichProtocolStateEntry struct {
	ProtocolStateEntry

	CurrentEpochSetup   *EpochSetup
	CurrentEpochCommit  *EpochCommit
	PreviousEpochSetup  *EpochSetup
	PreviousEpochCommit *EpochCommit
	Identities          IdentityList

	NextEpochProtocolState *RichProtocolStateEntry
}

// ID returns hash of entry by hashing all fields.
func (e *ProtocolStateEntry) ID() Identifier {
	if e == nil {
		return ZeroID
	}
	body := struct {
		CurrentEpochEventIDs            Identifier
		PreviousEpochEventIDs           Identifier
		Identities                      DynamicIdentityEntryList
		InvalidStateTransitionAttempted bool
		NextEpochProtocolStateID        Identifier
	}{
		CurrentEpochEventIDs:            e.CurrentEpochEventIDs.ID(),
		PreviousEpochEventIDs:           e.PreviousEpochEventIDs.ID(),
		Identities:                      e.Identities,
		InvalidStateTransitionAttempted: e.InvalidStateTransitionAttempted,
		NextEpochProtocolStateID:        e.NextEpochProtocolState.ID(),
	}
	return MakeID(body)
}

<<<<<<< HEAD
// Copy returns a full copy of the entry.
func (e *ProtocolStateEntry) Copy() *ProtocolStateEntry {
	if e == nil {
		return nil
	}
	identities := make(DynamicIdentityEntryList, 0, len(e.Identities))
	for _, identity := range e.Identities {
		identities = append(identities, &DynamicIdentityEntry{
			NodeID:  identity.NodeID,
			Dynamic: identity.Dynamic,
		})
	}
	return &ProtocolStateEntry{
		CurrentEpochEventIDs:            e.CurrentEpochEventIDs,
		PreviousEpochEventIDs:           e.PreviousEpochEventIDs,
		Identities:                      identities,
		InvalidStateTransitionAttempted: e.InvalidStateTransitionAttempted,
		NextEpochProtocolState:          e.NextEpochProtocolState.Copy(),
	}
}

func (ll DynamicIdentityEntryList) Lookup() map[Identifier]*DynamicIdentityEntry {
	result := make(map[Identifier]*DynamicIdentityEntry, len(ll))
	for _, entry := range ll {
		result[entry.NodeID] = entry
	}
	return result
=======
// Sorted returns whether the list is sorted by the input ordering.
func (ll DynamicIdentityEntryList) Sorted(less IdentifierOrder) bool {
	for i := 0; i < len(ll)-1; i++ {
		a := ll[i]
		b := ll[i+1]
		if !less(a.NodeID, b.NodeID) {
			return false
		}
	}
	return true
>>>>>>> c9480b2c
}<|MERGE_RESOLUTION|>--- conflicted
+++ resolved
@@ -71,7 +71,6 @@
 	return MakeID(body)
 }
 
-<<<<<<< HEAD
 // Copy returns a full copy of the entry.
 func (e *ProtocolStateEntry) Copy() *ProtocolStateEntry {
 	if e == nil {
@@ -99,7 +98,8 @@
 		result[entry.NodeID] = entry
 	}
 	return result
-=======
+}
+
 // Sorted returns whether the list is sorted by the input ordering.
 func (ll DynamicIdentityEntryList) Sorted(less IdentifierOrder) bool {
 	for i := 0; i < len(ll)-1; i++ {
@@ -110,5 +110,4 @@
 		}
 	}
 	return true
->>>>>>> c9480b2c
 }