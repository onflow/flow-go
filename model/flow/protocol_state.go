package flow

import (
	"fmt"
	"sort"
)

// DynamicIdentityEntry encapsulates nodeID and dynamic portion of identity.
type DynamicIdentityEntry struct {
	NodeID  Identifier
	Ejected bool
}

type DynamicIdentityEntryList []*DynamicIdentityEntry

// ProtocolStateEntry represents a snapshot of the identity table (incl. the set of all notes authorized to
// be part of the network) at some point in time. It allows to reconstruct the state of identity table using
// epoch setup events and dynamic identities. It tracks attempts of invalid state transitions.
// It also holds information about the next epoch, if it has been already committed.
// This structure is used to persist protocol state in the database.
//
// Note that the current implementation does not store the identity table directly. Instead, we store
// the original events that constituted the _initial_ identity table at the beginning of the epoch
// plus some modifiers. We intend to restructure this code soon.
type ProtocolStateEntry struct {
	PreviousEpoch *EpochStateContainer // minimal dynamic properties for previous epoch [optional, nil for first epoch after spork, genesis]
	CurrentEpoch  EpochStateContainer  // minimal dynamic properties for current epoch
	NextEpoch     *EpochStateContainer // minimal dynamic properties for next epoch [optional, nil iff we are in staking phase]

	// InvalidEpochTransitionAttempted encodes whether an invalid epoch transition
	// has been detected in this fork. Under normal operations, this value is false.
	// Node-internally, the EpochFallback notification is emitted when a block is
	// finalized that changes this flag from false to true.
	//
	// Currently, the only possible state transition is false → true.
	// TODO for 'leaving Epoch Fallback via special service event'
	InvalidEpochTransitionAttempted bool
}

// EpochStateContainer holds the data pertaining to a _single_ epoch but no information about
// any adjacent epochs. To perform a transition from epoch N to N+1, EpochStateContainers for
// both epochs are necessary.
type EpochStateContainer struct {
	// ID of setup event for this epoch, never nil.
	SetupID Identifier
	// ID of commit event for this epoch. Could be ZeroID if epoch was not committed.
	CommitID Identifier
	// ActiveIdentities contains the dynamic identity properties for the nodes that
	// are active in this epoch. Active means that these nodes are authorized to contribute to
	// extending the chain. Nodes are listed in `ActiveIdentities` if and only if
	// they are part of the EpochSetup event for the respective epoch.
	// The dynamic identity properties can change from block to block. Each non-deferred
	// identity-mutating operation is applied independently to the `ActiveIdentities`
	// of the relevant epoch's EpochStateContainer separately.
	// Identities are always sorted in canonical order.
	//
	// Context: In comparison, nodes that are joining in the next epoch or left as of this
	// epoch are only allowed to listen to the network but not actively contribute. Such
	// nodes are _not_ part of `Identities`.
	ActiveIdentities DynamicIdentityEntryList
}

// ID returns an identifier for this EpochStateContainer by hashing internal fields.
// Per convention, the ID of a `nil` EpochStateContainer is `flow.ZeroID`.
func (c *EpochStateContainer) ID() Identifier {
	if c == nil {
		return ZeroID
	}
	return MakeID(c)
}

// EventIDs returns the `flow.EventIDs` with the hashes of the EpochSetup and EpochCommit events.
// Per convention, for a `nil` EpochStateContainer, we return `flow.ZeroID` for both events.
func (c *EpochStateContainer) EventIDs() EventIDs {
	if c == nil {
		return EventIDs{ZeroID, ZeroID}
	}
	return EventIDs{c.SetupID, c.CommitID}
}

// Copy returns a full copy of the entry.
// Embedded Identities are deep-copied, _except_ for their keys, which are copied by reference.
// Per convention, the ID of a `nil` EpochStateContainer is `flow.ZeroID`.
func (c *EpochStateContainer) Copy() *EpochStateContainer {
	if c == nil {
		return nil
	}
	return &EpochStateContainer{
		SetupID:          c.SetupID,
		CommitID:         c.CommitID,
		ActiveIdentities: c.ActiveIdentities.Copy(),
	}
}

// RichProtocolStateEntry is a ProtocolStateEntry which has additional fields that are cached
// from storage layer for convenience.
// Using this structure instead of ProtocolStateEntry allows us to avoid querying
// the database for epoch setups and commits and full identity table.
// It holds several invariants, such as:
//   - CurrentEpochSetup and CurrentEpochCommit are for the same epoch. Never nil.
//   - PreviousEpochSetup and PreviousEpochCommit are for the same epoch. Can be nil.
//   - CurrentEpochIdentityTable is the full (dynamic) identity table for the current epoch.
//     Identities are sorted in canonical order. Without duplicates. Never nil.
//   - NextEpochIdentityTable is the full (dynamic) identity table for the next epoch. Can be nil.
//
// NOTE regarding `CurrentEpochIdentityTable` and `NextEpochIdentityTable`:
// The Identity Table is generally a super-set of the identities listed in the Epoch
// Service Events for the respective epoch. This is because the service events only list
// nodes that are authorized to _actively_ contribute to extending the chain. In contrast,
// the Identity Table additionally contains nodes (with weight zero) from the previous or
// upcoming epoch, which are transitioning into / out of the network and are only allowed
// to listen but not to actively contribute.
type RichProtocolStateEntry struct {
	*ProtocolStateEntry

	PreviousEpochSetup        *EpochSetup
	PreviousEpochCommit       *EpochCommit
	CurrentEpochSetup         *EpochSetup
	CurrentEpochCommit        *EpochCommit
	NextEpochSetup            *EpochSetup
	NextEpochCommit           *EpochCommit
	CurrentEpochIdentityTable IdentityList
	NextEpochIdentityTable    IdentityList
}

// NewRichProtocolStateEntry constructs a rich protocol state entry from a protocol state entry and additional data.
// No errors are expected during normal operation. All errors indicate inconsistent or invalid inputs.
func NewRichProtocolStateEntry(
	protocolState *ProtocolStateEntry,
	previousEpochSetup *EpochSetup,
	previousEpochCommit *EpochCommit,
	currentEpochSetup *EpochSetup,
	currentEpochCommit *EpochCommit,
	nextEpochSetup *EpochSetup,
	nextEpochCommit *EpochCommit,
) (*RichProtocolStateEntry, error) {
	result := &RichProtocolStateEntry{
		ProtocolStateEntry:        protocolState,
		PreviousEpochSetup:        previousEpochSetup,
		PreviousEpochCommit:       previousEpochCommit,
		CurrentEpochSetup:         currentEpochSetup,
		CurrentEpochCommit:        currentEpochCommit,
		NextEpochSetup:            nextEpochSetup,
		NextEpochCommit:           nextEpochCommit,
		CurrentEpochIdentityTable: IdentityList{},
		NextEpochIdentityTable:    IdentityList{},
	}

	// If previous epoch is specified: ensure respective epoch service events are not nil and consistent with commitments in `ProtocolStateEntry.PreviousEpoch`
	if protocolState.PreviousEpoch != nil {
		if protocolState.PreviousEpoch.SetupID != previousEpochSetup.ID() { // calling ID() will panic is EpochSetup event is nil
			return nil, fmt.Errorf("supplied previous epoch's setup event (%x) does not match commitment (%x) in ProtocolStateEntry", previousEpochSetup.ID(), protocolState.PreviousEpoch.SetupID)
		}
		if protocolState.PreviousEpoch.CommitID != previousEpochCommit.ID() { // calling ID() will panic is EpochCommit event is nil
			return nil, fmt.Errorf("supplied previous epoch's commit event (%x) does not match commitment (%x) in ProtocolStateEntry", previousEpochCommit.ID(), protocolState.PreviousEpoch.CommitID)
		}
	}

	// For current epoch: ensure respective epoch service events are not nil and consistent with commitments in `ProtocolStateEntry.CurrentEpoch`
	if protocolState.CurrentEpoch.SetupID != currentEpochSetup.ID() { // calling ID() will panic is EpochSetup event is nil
		return nil, fmt.Errorf("supplied current epoch's setup event (%x) does not match commitment (%x) in ProtocolStateEntry", currentEpochSetup.ID(), protocolState.CurrentEpoch.SetupID)
	}
	if protocolState.CurrentEpoch.CommitID != currentEpochCommit.ID() { // calling ID() will panic is EpochCommit event is nil
		return nil, fmt.Errorf("supplied current epoch's commit event (%x) does not match commitment (%x) in ProtocolStateEntry", currentEpochCommit.ID(), protocolState.CurrentEpoch.CommitID)
	}

	// If we are in staking phase (i.e. protocolState.NextEpoch == nil):
	//  (1) Full identity table contains active identities from current epoch.
	//      If previous epoch exists, we add nodes from previous epoch that are leaving in the current epoch with `EpochParticipationStatusLeaving` status.
	// Otherwise, we are in epoch setup or epoch commit phase (i.e. protocolState.NextEpoch ≠ nil):
	//  (2a) Full identity table contains active identities from current epoch + nodes joining in next epoch with `EpochParticipationStatusJoining` status.
	//  (2b) Furthermore, we also build the full identity table for the next epoch's staking phase:
	//       active identities from next epoch + nodes from current epoch that are leaving at the end of the current epoch with `flow.EpochParticipationStatusLeaving` status.
	var err error
	nextEpoch := protocolState.NextEpoch
	if nextEpoch == nil { // in staking phase: build full identity table for current epoch according to (1)
		var previousEpochIdentitySkeletons IdentitySkeletonList
		var previousEpochDynamicIdentities DynamicIdentityEntryList
		if previousEpochSetup != nil {
			previousEpochIdentitySkeletons = previousEpochSetup.Participants
			previousEpochDynamicIdentities = protocolState.PreviousEpoch.ActiveIdentities
		}
		result.CurrentEpochIdentityTable, err = BuildIdentityTable(
			currentEpochSetup.Participants,
			protocolState.CurrentEpoch.ActiveIdentities,
			previousEpochIdentitySkeletons,
			previousEpochDynamicIdentities,
			EpochParticipationStatusLeaving,
		)
		if err != nil {
			return nil, fmt.Errorf("could not build identity table for staking phase: %w", err)
		}
	} else { // protocolState.NextEpoch ≠ nil, i.e. we are in epoch setup or epoch commit phase
		// ensure respective epoch service events are not nil and consistent with commitments in `ProtocolStateEntry.NextEpoch`
		if nextEpoch.SetupID != nextEpochSetup.ID() {
			return nil, fmt.Errorf("supplied next epoch's setup event (%x) does not match commitment (%x) in ProtocolStateEntry", nextEpoch.SetupID, nextEpochSetup.ID())
		}
		if nextEpoch.CommitID != ZeroID {
			if nextEpoch.CommitID != nextEpochCommit.ID() {
				return nil, fmt.Errorf("supplied next epoch's commit event (%x) does not match commitment (%x) in ProtocolStateEntry", nextEpoch.CommitID, nextEpochCommit.ID())
			}
		}

		result.CurrentEpochIdentityTable, err = BuildIdentityTable(
			currentEpochSetup.Participants,
			protocolState.CurrentEpoch.ActiveIdentities,
			nextEpochSetup.Participants,
			nextEpoch.ActiveIdentities,
			EpochParticipationStatusJoining,
		)
		if err != nil {
			return nil, fmt.Errorf("could not build identity table for setup/commit phase: %w", err)
		}

		result.NextEpochIdentityTable, err = BuildIdentityTable(
			nextEpochSetup.Participants,
			nextEpoch.ActiveIdentities,
			currentEpochSetup.Participants,
			protocolState.CurrentEpoch.ActiveIdentities,
			EpochParticipationStatusLeaving,
		)
		if err != nil {
			return nil, fmt.Errorf("could not build next epoch identity table: %w", err)
		}
	}
	return result, nil
}

// ID returns hash of entry by hashing all fields.
func (e *ProtocolStateEntry) ID() Identifier {
	if e == nil {
		return ZeroID
	}
	body := struct {
		PreviousEpochID                 Identifier
		CurrentEpochID                  Identifier
		NextEpochID                     Identifier
		InvalidEpochTransitionAttempted bool
	}{
		PreviousEpochID:                 e.PreviousEpoch.ID(),
		CurrentEpochID:                  e.CurrentEpoch.ID(),
		NextEpochID:                     e.NextEpoch.ID(),
		InvalidEpochTransitionAttempted: e.InvalidEpochTransitionAttempted,
	}
	return MakeID(body)
}

// Copy returns a full copy of the entry.
// Embedded Identities are deep-copied, _except_ for their keys, which are copied by reference.
func (e *ProtocolStateEntry) Copy() *ProtocolStateEntry {
	if e == nil {
		return nil
	}
	return &ProtocolStateEntry{
		PreviousEpoch:                   e.PreviousEpoch.Copy(),
		CurrentEpoch:                    *e.CurrentEpoch.Copy(),
		NextEpoch:                       e.NextEpoch.Copy(),
		InvalidEpochTransitionAttempted: e.InvalidEpochTransitionAttempted,
	}
}

// Copy returns a full copy of rich protocol state entry.
//   - Embedded service events are copied by reference (not deep-copied).
//   - CurrentEpochIdentityTable and NextEpochIdentityTable are deep-copied, _except_ for their keys, which are copied by reference.
func (e *RichProtocolStateEntry) Copy() *RichProtocolStateEntry {
	if e == nil {
		return nil
	}
	return &RichProtocolStateEntry{
		ProtocolStateEntry:        e.ProtocolStateEntry.Copy(),
		PreviousEpochSetup:        e.PreviousEpochSetup,
		PreviousEpochCommit:       e.PreviousEpochCommit,
		CurrentEpochSetup:         e.CurrentEpochSetup,
		CurrentEpochCommit:        e.CurrentEpochCommit,
		NextEpochSetup:            e.NextEpochSetup,
		NextEpochCommit:           e.NextEpochCommit,
		CurrentEpochIdentityTable: e.CurrentEpochIdentityTable.Copy(),
		NextEpochIdentityTable:    e.NextEpochIdentityTable.Copy(),
	}
}

// EpochPhase returns the current epoch phase.
<<<<<<< HEAD
func (e *ProtocolStateEntry) EpochPhase() EpochPhase {
	// first assert that current/previous epoch contains valid values
	if e.CurrentEpoch.SetupID == ZeroID || e.CurrentEpoch.CommitID == ZeroID {
		return EpochPhaseUndefined
	}
	if e.PreviousEpoch != nil && (e.PreviousEpoch.SetupID == ZeroID || e.PreviousEpoch.CommitID == ZeroID) {
		return EpochPhaseUndefined
	}

	// the epoch phase is determined by how much information we have about the next epoch
	if e.NextEpoch == nil {
		return EpochPhaseStaking
	}
	if e.NextEpoch.SetupID != ZeroID {
		if e.NextEpoch.CommitID == ZeroID {
			return EpochPhaseSetup
		} else {
			return EpochPhaseCommitted
		}
	}

	return EpochPhaseUndefined
=======
// The receiver ProtocolStateEntry must be properly constructed.
func (e *ProtocolStateEntry) EpochPhase() EpochPhase {
	// The epoch phase is determined by how much information we have about the next epoch
	if e.NextEpoch == nil {
		return EpochPhaseStaking // if no information about the next epoch is known, we are in the Staking Phase
	}
	// Per convention, NextEpoch ≠ nil if and only if NextEpoch.SetupID is specified.
	if e.NextEpoch.CommitID == ZeroID {
		return EpochPhaseSetup // if only the Setup event is known for the next epoch but not the Commit event, we are in the Setup Phase
	}
	return EpochPhaseCommitted // if the Setup and Commit events are known for the next epoch, we are in the Committed Phase
>>>>>>> 7384d70a
}

func (ll DynamicIdentityEntryList) Lookup() map[Identifier]*DynamicIdentityEntry {
	result := make(map[Identifier]*DynamicIdentityEntry, len(ll))
	for _, entry := range ll {
		result[entry.NodeID] = entry
	}
	return result
}

// Sorted returns whether the list is sorted by the input ordering.
func (ll DynamicIdentityEntryList) Sorted(less IdentifierOrder) bool {
	for i := 0; i+1 < len(ll); i++ {
		a := ll[i]
		b := ll[i+1]
		if !less(a.NodeID, b.NodeID) {
			return false
		}
	}
	return true
}

// ByNodeID gets a node from the list by node ID.
func (ll DynamicIdentityEntryList) ByNodeID(nodeID Identifier) (*DynamicIdentityEntry, bool) {
	for _, identity := range ll {
		if identity.NodeID == nodeID {
			return identity, true
		}
	}
	return nil, false
}

// Copy returns a copy of the DynamicIdentityEntryList. The resulting slice uses
// a different backing array, meaning appends and insert operations on either slice
// are guaranteed to only affect that slice.
//
// Copy should be used when modifying an existing identity list by either
// appending new elements, re-ordering, or inserting new elements in an
// existing index.
//
// CAUTION:
// All Identity fields are deep-copied, _except_ for their keys, which
// are copied by reference.
func (ll DynamicIdentityEntryList) Copy() DynamicIdentityEntryList {
	lenList := len(ll)
	dup := make(DynamicIdentityEntryList, 0, lenList)
	for i := 0; i < lenList; i++ {
		// copy the object
		next := *(ll[i])
		dup = append(dup, &next)
	}
	return dup
}

// Sort sorts the list by the input ordering. Returns a new, sorted list without modifying the input.
// CAUTION:
// All Identity fields are deep-copied, _except_ for their keys, which are copied by reference.
func (ll DynamicIdentityEntryList) Sort(less IdentifierOrder) DynamicIdentityEntryList {
	dup := ll.Copy()
	sort.Slice(dup, func(i int, j int) bool {
		return less(dup[i].NodeID, dup[j].NodeID)
	})
	return dup
}

// BuildIdentityTable constructs the full identity table for the target epoch by combining data from:
//  1. The IdentitySkeletons for the nodes that are _active_ in the target epoch
//     (recorded in EpochSetup event and immutable throughout the epoch).
//  2. The Dynamic Identities for the nodes that are _active_ in the target epoch (i.e. the dynamic identity
//     fields for the IdentitySkeletons contained in the EpochSetup event for the respective epoch).
//
// Optionally, identity information for an adjacent epoch is given if and only if an adjacent epoch exists. For
// a target epoch N, the epochs N-1 and N+1 are defined to be adjacent. Adjacent epochs do not necessarily exist
// (e.g. consider a spork comprising only a single epoch), in which case the respective inputs are nil or empty.
//  3. [optional] An adjacent epoch's IdentitySkeletons as recorded in the adjacent epoch's setup event.
//  4. [optional] An adjacent epoch's Dynamic Identities.
//  5. An adjacent epoch's identities participation status, this could be joining or leaving depending on epoch phase.
//
// The function enforces that the input slices pertaining to the same epoch contain the same identities
// (compared by nodeID) in the same order. Otherwise, an exception is returned.
// No errors are expected during normal operation. All errors indicate inconsistent or invalid inputs.
func BuildIdentityTable(
	targetEpochIdentitySkeletons IdentitySkeletonList,
	targetEpochDynamicIdentities DynamicIdentityEntryList,
	adjacentEpochIdentitySkeletons IdentitySkeletonList,
	adjacentEpochDynamicIdentities DynamicIdentityEntryList,
	adjacentIdentitiesStatus EpochParticipationStatus,
) (IdentityList, error) {
	if adjacentIdentitiesStatus != EpochParticipationStatusLeaving &&
		adjacentIdentitiesStatus != EpochParticipationStatusJoining {
		return nil, fmt.Errorf("invalid adjacent identity status, expect %s or %s, got %s",
			EpochParticipationStatusLeaving.String(),
			EpochParticipationStatusJoining.String(),
			adjacentIdentitiesStatus)
	}
	targetEpochParticipants, err := ComposeFullIdentities(targetEpochIdentitySkeletons, targetEpochDynamicIdentities, EpochParticipationStatusActive)
	if err != nil {
		return nil, fmt.Errorf("could not reconstruct participants for target epoch: %w", err)
	}
	adjacentEpochParticipants, err := ComposeFullIdentities(adjacentEpochIdentitySkeletons, adjacentEpochDynamicIdentities, adjacentIdentitiesStatus)
	if err != nil {
		return nil, fmt.Errorf("could not reconstruct participants for adjacent epoch: %w", err)
	}

	// Combine the participants of the current and adjacent epoch. The method `GenericIdentityList.Union`
	// already implements the following required conventions:
	//  1. Preference for IdentitySkeleton of the target epoch:
	//     In case an IdentitySkeleton with the same NodeID exists in the target epoch as well as
	//     in the adjacent epoch, we use the IdentitySkeleton for the target epoch (for example,
	//     to account for changes of keys, address, initial weight, etc).
	//  2. Canonical ordering
	return targetEpochParticipants.Union(adjacentEpochParticipants), nil
}

// DynamicIdentityEntryListFromIdentities converts IdentityList to DynamicIdentityEntryList.
func DynamicIdentityEntryListFromIdentities(identities IdentityList) DynamicIdentityEntryList {
	dynamicIdentities := make(DynamicIdentityEntryList, 0, len(identities))
	for _, identity := range identities {
		dynamicIdentities = append(dynamicIdentities, &DynamicIdentityEntry{
			NodeID:  identity.NodeID,
			Ejected: identity.IsEjected(),
		})
	}
	return dynamicIdentities
}

// ComposeFullIdentities combines identity skeletons and dynamic identities to produce a flow.IdentityList.
// It enforces that the input slices `skeletons` and `dynamics` list the same identities (compared by nodeID)
// in the same order. Otherwise, an exception is returned. For each identity i, we set
// `i.EpochParticipationStatus` to the `defaultEpochParticipationStatus` _unless_ i is ejected.
// No errors are expected during normal operations.
func ComposeFullIdentities(
	skeletons IdentitySkeletonList,
	dynamics DynamicIdentityEntryList,
	defaultEpochParticipationStatus EpochParticipationStatus,
) (IdentityList, error) {
	// sanity check: list of skeletons and dynamic should be the same
	if len(skeletons) != len(dynamics) {
		return nil, fmt.Errorf("invalid number of identities to reconstruct: expected %d, got %d", len(skeletons), len(dynamics))
	}

	// reconstruct identities from skeleton and dynamic parts
	var result IdentityList
	for i := range dynamics {
		// sanity check: identities should be sorted in the same order
		if dynamics[i].NodeID != skeletons[i].NodeID {
			return nil, fmt.Errorf("identites in protocol state are not consistently ordered: expected %s, got %s", skeletons[i].NodeID, dynamics[i].NodeID)
		}
		status := defaultEpochParticipationStatus
		if dynamics[i].Ejected {
			status = EpochParticipationStatusEjected
		}
		result = append(result, &Identity{
			IdentitySkeleton: *skeletons[i],
			DynamicIdentity: DynamicIdentity{
				EpochParticipationStatus: status,
			},
		})
	}
	return result, nil
}<|MERGE_RESOLUTION|>--- conflicted
+++ resolved
@@ -280,30 +280,6 @@
 }
 
 // EpochPhase returns the current epoch phase.
-<<<<<<< HEAD
-func (e *ProtocolStateEntry) EpochPhase() EpochPhase {
-	// first assert that current/previous epoch contains valid values
-	if e.CurrentEpoch.SetupID == ZeroID || e.CurrentEpoch.CommitID == ZeroID {
-		return EpochPhaseUndefined
-	}
-	if e.PreviousEpoch != nil && (e.PreviousEpoch.SetupID == ZeroID || e.PreviousEpoch.CommitID == ZeroID) {
-		return EpochPhaseUndefined
-	}
-
-	// the epoch phase is determined by how much information we have about the next epoch
-	if e.NextEpoch == nil {
-		return EpochPhaseStaking
-	}
-	if e.NextEpoch.SetupID != ZeroID {
-		if e.NextEpoch.CommitID == ZeroID {
-			return EpochPhaseSetup
-		} else {
-			return EpochPhaseCommitted
-		}
-	}
-
-	return EpochPhaseUndefined
-=======
 // The receiver ProtocolStateEntry must be properly constructed.
 func (e *ProtocolStateEntry) EpochPhase() EpochPhase {
 	// The epoch phase is determined by how much information we have about the next epoch
@@ -315,7 +291,6 @@
 		return EpochPhaseSetup // if only the Setup event is known for the next epoch but not the Commit event, we are in the Setup Phase
 	}
 	return EpochPhaseCommitted // if the Setup and Commit events are known for the next epoch, we are in the Committed Phase
->>>>>>> 7384d70a
 }
 
 func (ll DynamicIdentityEntryList) Lookup() map[Identifier]*DynamicIdentityEntry {
