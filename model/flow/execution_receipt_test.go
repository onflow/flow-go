--- conflicted
+++ resolved
@@ -33,6 +33,7 @@
 // * grouping should preserve order and multiplicity of elements
 // * group for unknown identifier should be empty
 func TestExecutionReceiptGroupBy(t *testing.T) {
+
 	er1 := unittest.ExecutionReceiptFixture()
 	er2 := unittest.ExecutionReceiptFixture()
 	er3 := unittest.ExecutionReceiptFixture()
@@ -65,6 +66,7 @@
 // * grouping should preserve order and multiplicity of elements
 // * group for unknown identifier should be empty
 func TestExecutionReceiptStubGroupBy(t *testing.T) {
+
 	er1 := unittest.ExecutionReceiptFixture().Stub()
 	er2 := unittest.ExecutionReceiptFixture().Stub()
 	er3 := unittest.ExecutionReceiptFixture().Stub()
@@ -93,65 +95,30 @@
 	assert.Equal(t, 0, unknown.Size())
 }
 
-<<<<<<< HEAD
-// TestNewExecutionReceiptStub verifies the behavior of the NewExecutionReceiptStub constructor.
-=======
 // TestNewExecutionReceipt verifies the behavior of the NewExecutionReceipt constructor.
->>>>>>> 85bb6355
 // It ensures proper handling of both valid and invalid untrusted input fields.
 //
 // Test Cases:
 //
 // 1. Valid input:
-<<<<<<< HEAD
-//   - Verifies that a properly populated UntrustedExecutionReceiptStub results in a valid ExecutionReceiptStub.
-//
-// 2. Invalid input with invalid UnsignedExecutionReceiptStub:
-//   - Ensures an error is returned when the UnsignedExecutionReceiptStub.ExecutorID is flow.ZeroID.
-=======
 //   - Verifies that a properly populated UntrustedExecutionReceipt results in a valid ExecutionReceipt.
 //
 // 2. Invalid input with invalid UnsignedExecutionReceipt:
 //   - Ensures an error is returned when the UnsignedExecutionReceipt.ExecutorID is flow.ZeroID.
->>>>>>> 85bb6355
 //
 // 3. Invalid input with nil ExecutorSignature:
 //   - Ensures an error is returned when the ExecutorSignature is nil.
 //
 // 4. Invalid input with empty ExecutorSignature:
 //   - Ensures an error is returned when the ExecutorSignature is an empty byte slice.
-<<<<<<< HEAD
-func TestNewExecutionReceiptStub(t *testing.T) {
-	t.Run("valid input", func(t *testing.T) {
-		receipt := unittest.ExecutionReceiptFixture().Stub()
-		res, err := flow.NewExecutionReceiptStub(flow.UntrustedExecutionReceiptStub(*receipt))
-=======
 func TestNewExecutionReceipt(t *testing.T) {
 	t.Run("valid input", func(t *testing.T) {
 		receipt := unittest.ExecutionReceiptFixture()
 		res, err := flow.NewExecutionReceipt(flow.UntrustedExecutionReceipt(*receipt))
->>>>>>> 85bb6355
 		require.NoError(t, err)
 		require.NotNil(t, res)
 	})
 
-<<<<<<< HEAD
-	t.Run("invalid input with invalid unsigned execution receipt stub", func(t *testing.T) {
-		receipt := unittest.ExecutionReceiptFixture().Stub()
-		receipt.UnsignedExecutionReceiptStub.ExecutorID = flow.ZeroID
-
-		res, err := flow.NewExecutionReceiptStub(flow.UntrustedExecutionReceiptStub(*receipt))
-		require.Error(t, err)
-		require.Nil(t, res)
-		assert.Contains(t, err.Error(), "invalid unsigned execution receipt stub: executor ID must not be zero")
-	})
-
-	t.Run("invalid input with nil ExecutorSignature", func(t *testing.T) {
-		receipt := unittest.ExecutionReceiptFixture().Stub()
-		receipt.ExecutorSignature = nil
-
-		res, err := flow.NewExecutionReceiptStub(flow.UntrustedExecutionReceiptStub(*receipt))
-=======
 	t.Run("invalid input with invalid unsigned execution receipt", func(t *testing.T) {
 		receipt := unittest.ExecutionReceiptFixture()
 		receipt.UnsignedExecutionReceipt.ExecutorID = flow.ZeroID
@@ -167,59 +134,28 @@
 		receipt.ExecutorSignature = nil
 
 		res, err := flow.NewExecutionReceipt(flow.UntrustedExecutionReceipt(*receipt))
->>>>>>> 85bb6355
 		require.Error(t, err)
 		require.Nil(t, res)
 		assert.Contains(t, err.Error(), "executor signature must not be empty")
 	})
 
 	t.Run("invalid input with empty ExecutorSignature", func(t *testing.T) {
-<<<<<<< HEAD
-		receipt := unittest.ExecutionReceiptFixture().Stub()
-		receipt.ExecutorSignature = []byte{}
-
-		res, err := flow.NewExecutionReceiptStub(flow.UntrustedExecutionReceiptStub(*receipt))
-=======
 		receipt := unittest.ExecutionReceiptFixture()
 		receipt.ExecutorSignature = []byte{}
 
 		res, err := flow.NewExecutionReceipt(flow.UntrustedExecutionReceipt(*receipt))
->>>>>>> 85bb6355
 		require.Error(t, err)
 		require.Nil(t, res)
 		assert.Contains(t, err.Error(), "executor signature must not be empty")
 	})
 }
 
-<<<<<<< HEAD
-// TestNewUnsignedExecutionReceiptStub verifies the behavior of the NewUnsignedExecutionReceiptStub constructor.
-=======
 // TestNewUnsignedExecutionReceipt verifies the behavior of the NewUnsignedExecutionReceipt constructor.
->>>>>>> 85bb6355
 // It ensures proper handling of both valid and invalid untrusted input fields.
 //
 // Test Cases:
 //
 // 1. Valid input:
-<<<<<<< HEAD
-//   - Verifies that a properly populated UntrustedUnsignedExecutionReceiptStub results in a valid UnsignedExecutionReceiptStub.
-//
-// 2. Invalid input with zero executor ID:
-//   - Ensures an error is returned when the ExecutorID is flow.ZeroID.
-//
-// 3. Invalid input with zero result ID:
-//   - Ensures an error is returned when the ResultID is flow.ZeroID.
-//
-// 4. Invalid input with nil spocks:
-//   - Ensures an error is returned when the spocks field is nil.
-//
-// 5. Invalid input with empty spocks:
-//   - Ensures an error is returned when the spocks field is an empty slice.
-func TestNewUnsignedExecutionReceiptStub(t *testing.T) {
-	t.Run("valid input", func(t *testing.T) {
-		receipt := unittest.UnsignedExecutionReceiptFixture().Stub()
-		res, err := flow.NewUnsignedExecutionReceiptStub(flow.UntrustedUnsignedExecutionReceiptStub(*receipt))
-=======
 //   - Verifies that a properly populated UntrustedUnsignedExecutionReceipt results in a valid UnsignedExecutionReceipt.
 //
 // 2. Invalid input with zero ExecutorID:
@@ -238,46 +174,20 @@
 		receipt := unittest.UnsignedExecutionReceiptFixture()
 		res, err := flow.NewUnsignedExecutionReceipt(flow.UntrustedUnsignedExecutionReceipt(*receipt))
 
->>>>>>> 85bb6355
 		require.NoError(t, err)
 		require.NotNil(t, res)
 	})
 
-<<<<<<< HEAD
-	t.Run("invalid input with zero executor ID", func(t *testing.T) {
-		receipt := unittest.UnsignedExecutionReceiptFixture().Stub()
-		receipt.ExecutorID = flow.ZeroID
-
-		res, err := flow.NewUnsignedExecutionReceiptStub(flow.UntrustedUnsignedExecutionReceiptStub(*receipt))
-=======
 	t.Run("invalid input with zero ExecutorID", func(t *testing.T) {
 		receipt := unittest.UnsignedExecutionReceiptFixture()
 		receipt.ExecutorID = flow.ZeroID
 
 		res, err := flow.NewUnsignedExecutionReceipt(flow.UntrustedUnsignedExecutionReceipt(*receipt))
->>>>>>> 85bb6355
 		require.Error(t, err)
 		require.Nil(t, res)
 		assert.Contains(t, err.Error(), "executor ID must not be zero")
 	})
 
-<<<<<<< HEAD
-	t.Run("invalid input with zero result ID", func(t *testing.T) {
-		receipt := unittest.UnsignedExecutionReceiptFixture().Stub()
-		receipt.ResultID = flow.ZeroID
-
-		res, err := flow.NewUnsignedExecutionReceiptStub(flow.UntrustedUnsignedExecutionReceiptStub(*receipt))
-		require.Error(t, err)
-		require.Nil(t, res)
-		assert.Contains(t, err.Error(), "result ID must not be zero")
-	})
-
-	t.Run("invalid input with nil spocks", func(t *testing.T) {
-		receipt := unittest.UnsignedExecutionReceiptFixture().Stub()
-		receipt.Spocks = nil
-
-		res, err := flow.NewUnsignedExecutionReceiptStub(flow.UntrustedUnsignedExecutionReceiptStub(*receipt))
-=======
 	// TODO: add a test case for the case where the execution result is invalid, after PR #7525 will be merged
 	//t.Run("invalid input with invalid execution result", func(t *testing.T) {
 	//	receipt := unittest.UnsignedExecutionReceiptFixture()
@@ -294,27 +204,141 @@
 		receipt.Spocks = nil
 
 		res, err := flow.NewUnsignedExecutionReceipt(flow.UntrustedUnsignedExecutionReceipt(*receipt))
->>>>>>> 85bb6355
 		require.Error(t, err)
 		require.Nil(t, res)
 		assert.Contains(t, err.Error(), "spocks must not be empty")
 	})
 
-<<<<<<< HEAD
-	t.Run("invalid input with empty spocks", func(t *testing.T) {
-		receipt := unittest.UnsignedExecutionReceiptFixture().Stub()
-		receipt.Spocks = []crypto.Signature{}
-
-		res, err := flow.NewUnsignedExecutionReceiptStub(flow.UntrustedUnsignedExecutionReceiptStub(*receipt))
-=======
 	t.Run("invalid input with empty Spocks", func(t *testing.T) {
 		receipt := unittest.UnsignedExecutionReceiptFixture()
 		receipt.Spocks = []crypto.Signature{}
 
 		res, err := flow.NewUnsignedExecutionReceipt(flow.UntrustedUnsignedExecutionReceipt(*receipt))
->>>>>>> 85bb6355
 		require.Error(t, err)
 		require.Nil(t, res)
 		assert.Contains(t, err.Error(), "spocks must not be empty")
 	})
+}
+
+// TestNewExecutionReceiptStub verifies the behavior of the NewExecutionReceiptStub constructor.
+// It ensures proper handling of both valid and invalid untrusted input fields.
+//
+// Test Cases:
+//
+// 1. Valid input:
+//   - Verifies that a properly populated UntrustedExecutionReceiptStub results in a valid ExecutionReceiptStub.
+//
+// 2. Invalid input with invalid UnsignedExecutionReceiptStub:
+//   - Ensures an error is returned when the UnsignedExecutionReceiptStub.ExecutorID is flow.ZeroID.
+//
+// 3. Invalid input with nil ExecutorSignature:
+//   - Ensures an error is returned when the ExecutorSignature is nil.
+//
+// 4. Invalid input with empty ExecutorSignature:
+//   - Ensures an error is returned when the ExecutorSignature is an empty byte slice.
+func TestNewExecutionReceiptStub(t *testing.T) {
+	t.Run("valid input", func(t *testing.T) {
+		receipt := unittest.ExecutionReceiptFixture().Stub()
+		res, err := flow.NewExecutionReceiptStub(flow.UntrustedExecutionReceiptStub(*receipt))
+		require.NoError(t, err)
+		require.NotNil(t, res)
+	})
+
+	t.Run("invalid input with invalid unsigned execution receipt stub", func(t *testing.T) {
+		receipt := unittest.ExecutionReceiptFixture().Stub()
+		receipt.UnsignedExecutionReceiptStub.ExecutorID = flow.ZeroID
+
+		res, err := flow.NewExecutionReceiptStub(flow.UntrustedExecutionReceiptStub(*receipt))
+		require.Error(t, err)
+		require.Nil(t, res)
+		assert.Contains(t, err.Error(), "invalid unsigned execution receipt stub: executor ID must not be zero")
+	})
+
+	t.Run("invalid input with nil ExecutorSignature", func(t *testing.T) {
+		receipt := unittest.ExecutionReceiptFixture().Stub()
+		receipt.ExecutorSignature = nil
+
+		res, err := flow.NewExecutionReceiptStub(flow.UntrustedExecutionReceiptStub(*receipt))
+		require.Error(t, err)
+		require.Nil(t, res)
+		assert.Contains(t, err.Error(), "executor signature must not be empty")
+	})
+
+	t.Run("invalid input with empty ExecutorSignature", func(t *testing.T) {
+		receipt := unittest.ExecutionReceiptFixture().Stub()
+		receipt.ExecutorSignature = []byte{}
+
+		res, err := flow.NewExecutionReceiptStub(flow.UntrustedExecutionReceiptStub(*receipt))
+		require.Error(t, err)
+		require.Nil(t, res)
+		assert.Contains(t, err.Error(), "executor signature must not be empty")
+	})
+}
+
+// TestNewUnsignedExecutionReceiptStub verifies the behavior of the NewUnsignedExecutionReceiptStub constructor.
+// It ensures proper handling of both valid and invalid untrusted input fields.
+//
+// Test Cases:
+//
+// 1. Valid input:
+//   - Verifies that a properly populated UntrustedUnsignedExecutionReceiptStub results in a valid UnsignedExecutionReceiptStub.
+//
+// 2. Invalid input with zero executor ID:
+//   - Ensures an error is returned when the ExecutorID is flow.ZeroID.
+//
+// 3. Invalid input with zero result ID:
+//   - Ensures an error is returned when the ResultID is flow.ZeroID.
+//
+// 4. Invalid input with nil spocks:
+//   - Ensures an error is returned when the spocks field is nil.
+//
+// 5. Invalid input with empty spocks:
+//   - Ensures an error is returned when the spocks field is an empty slice.
+func TestNewUnsignedExecutionReceiptStub(t *testing.T) {
+	t.Run("valid input", func(t *testing.T) {
+		receipt := unittest.UnsignedExecutionReceiptFixture().Stub()
+		res, err := flow.NewUnsignedExecutionReceiptStub(flow.UntrustedUnsignedExecutionReceiptStub(*receipt))
+		require.NoError(t, err)
+		require.NotNil(t, res)
+	})
+
+	t.Run("invalid input with zero executor ID", func(t *testing.T) {
+		receipt := unittest.UnsignedExecutionReceiptFixture().Stub()
+		receipt.ExecutorID = flow.ZeroID
+
+		res, err := flow.NewUnsignedExecutionReceiptStub(flow.UntrustedUnsignedExecutionReceiptStub(*receipt))
+		require.Error(t, err)
+		require.Nil(t, res)
+		assert.Contains(t, err.Error(), "executor ID must not be zero")
+	})
+
+	t.Run("invalid input with zero result ID", func(t *testing.T) {
+		receipt := unittest.UnsignedExecutionReceiptFixture().Stub()
+		receipt.ResultID = flow.ZeroID
+
+		res, err := flow.NewUnsignedExecutionReceiptStub(flow.UntrustedUnsignedExecutionReceiptStub(*receipt))
+		require.Error(t, err)
+		require.Nil(t, res)
+		assert.Contains(t, err.Error(), "result ID must not be zero")
+	})
+
+	t.Run("invalid input with nil spocks", func(t *testing.T) {
+		receipt := unittest.UnsignedExecutionReceiptFixture().Stub()
+		receipt.Spocks = nil
+
+		res, err := flow.NewUnsignedExecutionReceiptStub(flow.UntrustedUnsignedExecutionReceiptStub(*receipt))
+		require.Error(t, err)
+		require.Nil(t, res)
+		assert.Contains(t, err.Error(), "spocks must not be empty")
+	})
+
+	t.Run("invalid input with empty spocks", func(t *testing.T) {
+		receipt := unittest.UnsignedExecutionReceiptFixture().Stub()
+		receipt.Spocks = []crypto.Signature{}
+
+		res, err := flow.NewUnsignedExecutionReceiptStub(flow.UntrustedUnsignedExecutionReceiptStub(*receipt))
+		require.Error(t, err)
+		require.Nil(t, res)
+		assert.Contains(t, err.Error(), "spocks must not be empty")
+	})
 }