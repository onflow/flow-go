--- conflicted
+++ resolved
@@ -147,10 +147,7 @@
 		Mainnet,
 		Testnet,
 		Emulator,
-<<<<<<< HEAD
-=======
 		Sandboxnet,
->>>>>>> df958bbb
 	}
 
 	for _, chainID := range chainIDs {
@@ -243,10 +240,7 @@
 		Mainnet,
 		Testnet,
 		Emulator,
-<<<<<<< HEAD
-=======
 		Sandboxnet,
->>>>>>> df958bbb
 	}
 
 	for _, chainID := range chainIDs {
@@ -315,10 +309,7 @@
 		mainnet,
 		testnet,
 		emulator,
-<<<<<<< HEAD
-=======
 		sandboxnet,
->>>>>>> df958bbb
 	}
 
 	for _, chain := range chains {
