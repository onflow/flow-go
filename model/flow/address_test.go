--- conflicted
+++ resolved
@@ -98,11 +98,7 @@
 		Mainnet,
 		Testnet,
 		Emulator,
-<<<<<<< HEAD
-		Canary,
-=======
 		Stagingnet,
->>>>>>> 138e1c32
 	}
 
 	for _, chainID := range chainIDs {
@@ -151,11 +147,6 @@
 		Mainnet,
 		Testnet,
 		Emulator,
-<<<<<<< HEAD
-		Canary,
-=======
-		Stagingnet,
->>>>>>> 138e1c32
 	}
 
 	for _, chainID := range chainIDs {
@@ -248,11 +239,6 @@
 		Mainnet,
 		Testnet,
 		Emulator,
-<<<<<<< HEAD
-		Canary,
-=======
-		Stagingnet,
->>>>>>> 138e1c32
 	}
 
 	for _, chainID := range chainIDs {
@@ -321,11 +307,6 @@
 		mainnet,
 		testnet,
 		emulator,
-<<<<<<< HEAD
-		canary,
-=======
-		stagingnet,
->>>>>>> 138e1c32
 	}
 
 	for _, chain := range chains {
