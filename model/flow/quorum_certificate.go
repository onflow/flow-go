package flow

// QuorumCertificate represents a quorum certificate for a block proposal as defined in the HotStuff algorithm.
// A quorum certificate is a collection of votes for a particular block proposal. Valid quorum certificates contain
// signatures from a super-majority of consensus committee members.
type QuorumCertificate struct {
	View    uint64
	BlockID Identifier

	// SignerIndices encodes the HotStuff participants whose vote is included in this QC.
	// For `n` authorized consensus nodes, `SignerIndices` is an n-bit vector (padded with tailing
	// zeros to reach full bytes). We list the nodes in their canonical order, as defined by the protocol.
	SignerIndices []byte

	// For consensus cluster, the SigData is a serialization of the following fields
	// - SigType []byte, bit-vector indicating the type of sig produced by the signer.
<<<<<<< HEAD
	// - AggregatedStakingSig crypto.Signature,
	// - AggregatedRandomBeaconSig crypto.Signature
=======
	// - AggregatedStakingSig []byte
	// - AggregatedRandomBeaconSig []byte
>>>>>>> 9dc2f7ba
	// - ReconstructedRandomBeaconSig crypto.Signature
	// For collector cluster HotStuff, SigData is simply the aggregated staking signatures
	// from all signers.
	SigData []byte
}

// QuorumCertificateWithSignerIDs is a QuorumCertificate, where the signing nodes are
// identified via their `flow.Identifier`s instead of indices. Working with IDs as opposed to
// indices is less efficient, but simpler, because we don't require a canonical node order.
// It is used for bootstrapping new Epochs, because the FlowEpoch smart contract has no
// notion of node ordering.
type QuorumCertificateWithSignerIDs struct {
	View      uint64
	BlockID   Identifier
	SignerIDs []Identifier
	SigData   []byte
}<|MERGE_RESOLUTION|>--- conflicted
+++ resolved
@@ -14,13 +14,8 @@
 
 	// For consensus cluster, the SigData is a serialization of the following fields
 	// - SigType []byte, bit-vector indicating the type of sig produced by the signer.
-<<<<<<< HEAD
-	// - AggregatedStakingSig crypto.Signature,
-	// - AggregatedRandomBeaconSig crypto.Signature
-=======
 	// - AggregatedStakingSig []byte
 	// - AggregatedRandomBeaconSig []byte
->>>>>>> 9dc2f7ba
 	// - ReconstructedRandomBeaconSig crypto.Signature
 	// For collector cluster HotStuff, SigData is simply the aggregated staking signatures
 	// from all signers.
