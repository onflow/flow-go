package flow

import (
	"encoding/json"
	"io"
	"time"

	"github.com/fxamacker/cbor/v2"
	"github.com/vmihailenco/msgpack/v4"

	"github.com/onflow/go-ethereum/rlp"

	cborcodec "github.com/onflow/flow-go/model/encoding/cbor"
	"github.com/onflow/flow-go/model/fingerprint"
)

// Proposal is a block header and the proposer's signature for the block.
type Proposal struct {
	Header *Header
	// ProposerSigData is a signature of the proposer over the new block. Not a single cryptographic
	// signature since the data represents cryptographic signatures serialized in some way (concatenation or other)
	ProposerSigData []byte
}

<<<<<<< HEAD
// BlockProposal is a signed proposal that includes the block payload, in addition to the required header and signature.
type BlockProposal struct {
	Block           *Block
	ProposerSigData []byte
}

type HeaderFields struct {
	// ChainID is a chain-specific value to prevent replay attacks.
	ChainID ChainID
	// ParentID is the ID of this block's parent.
	ParentID Identifier
	// Height is the height of the parent + 1
	Height uint64
	// Timestamp is the time at which this block was proposed.
	// The proposer can choose any time, so this should not be trusted as accurate.
	Timestamp time.Time
	// View number at which this block was proposed.
	View uint64
	// ParentView number at which parent block was proposed.
	ParentView uint64
	// ParentVoterIndices is a bitvector that represents all the voters for the parent block.
	ParentVoterIndices []byte
	// ParentVoterSigData is an aggregated signature over the parent block. Not a single cryptographic
	// signature since the data represents cryptographic signatures serialized in some way (concatenation or other)
	// A quorum certificate can be extracted from the header.
	// This field is the SigData field of the extracted quorum certificate.
	ParentVoterSigData []byte
	// ProposerID is a proposer identifier for the block
	ProposerID Identifier
	// LastViewTC is a timeout certificate for previous view, it can be nil
	// it has to be present if previous round ended with timeout.
	LastViewTC *TimeoutCertificate
}

// QuorumCertificate returns quorum certificate that is incorporated in the block.
func (h *HeaderFields) QuorumCertificate() *QuorumCertificate {
	return &QuorumCertificate{
		BlockID:       h.ParentID,
		View:          h.ParentView,
		SignerIndices: h.ParentVoterIndices,
		SigData:       h.ParentVoterSigData,
	}
}

func (h *HeaderFields) EncodeRLP(w io.Writer) error {
	encodingCanonicalForm := struct {
		ChainID            ChainID
		ParentID           Identifier
		Height             uint64
		Timestamp          uint64
		View               uint64
		ParentView         uint64
		ParentVoterIndices []byte
		ParentVoterSigData []byte
		ProposerID         Identifier
		LastViewTCID       Identifier
	}{
		ChainID:            h.ChainID,
		ParentID:           h.ParentID,
		Height:             h.Height,
		Timestamp:          uint64(h.Timestamp.UnixNano()),
		View:               h.View,
		ParentView:         h.ParentView,
		ParentVoterIndices: h.ParentVoterIndices,
		ParentVoterSigData: h.ParentVoterSigData,
		ProposerID:         h.ProposerID,
		LastViewTCID:       h.LastViewTC.ID(),
	}

	return rlp.Encode(w, encodingCanonicalForm)
}

=======
>>>>>>> f80c5a5f
// Header contains all meta-data for a block, as well as a hash representing
// the combined payload of the entire block. It is what consensus nodes agree
// on after validating the contents against the payload hash.
type Header struct {
	// ChainID is a chain-specific value to prevent replay attacks.
	ChainID ChainID
	// ParentID is the ID of this block's parent.
	ParentID Identifier
	// Height is the height of the parent + 1
	Height uint64
	// PayloadHash is a hash of the payload of this block.
	PayloadHash Identifier
	// Timestamp is the time at which this block was proposed.
	// The proposer can choose any time, so this should not be trusted as accurate.
	Timestamp time.Time
	// View number at which this block was proposed.
	View uint64
	// ParentView number at which parent block was proposed.
	ParentView uint64
	// ParentVoterIndices is a bitvector that represents all the voters for the parent block.
	ParentVoterIndices []byte
	// ParentVoterSigData is an aggregated signature over the parent block. Not a single cryptographic
	// signature since the data represents cryptographic signatures serialized in some way (concatenation or other)
	// A quorum certificate can be extracted from the header.
	// This field is the SigData field of the extracted quorum certificate.
	ParentVoterSigData []byte
	// ProposerID is a proposer identifier for the block
	ProposerID Identifier
	// LastViewTC is a timeout certificate for previous view, it can be nil
	// it has to be present if previous round ended with timeout.
	LastViewTC *TimeoutCertificate
}

// QuorumCertificate returns quorum certificate that is incorporated in the block header.
func (h Header) QuorumCertificate() *QuorumCertificate {
	return &QuorumCertificate{
		BlockID:       h.ParentID,
		View:          h.ParentView,
		SignerIndices: h.ParentVoterIndices,
		SigData:       h.ParentVoterSigData,
	}
}

// TODO: Uliana: remove after PR #7100 will be fixed
func (h *Header) HeaderFields() HeaderFields {
	return HeaderFields{
		ChainID:            h.ChainID,
		ParentID:           h.ParentID,
		Height:             h.Height,
		Timestamp:          h.Timestamp,
		View:               h.View,
		ParentView:         h.ParentView,
		ParentVoterIndices: h.ParentVoterIndices,
		ParentVoterSigData: h.ParentVoterSigData,
		ProposerID:         h.ProposerID,
		LastViewTC:         h.LastViewTC,
	}
}

// Fingerprint defines custom encoding for the header to calculate its ID.
// Timestamp is converted from time.Time to unix time (uint64), which is necessary
// because time.Time is not RLP-encodable (due to having private fields).
func (h Header) Fingerprint() []byte {
	return fingerprint.Fingerprint(struct {
		ChainID            ChainID
		ParentID           Identifier
		Height             uint64
		PayloadHash        Identifier
		Timestamp          uint64
		View               uint64
		ParentView         uint64
		ParentVoterIndices []byte
		ParentVoterSigData []byte
		ProposerID         Identifier
		LastViewTCID       Identifier
	}{
		ChainID:            h.ChainID,
		ParentID:           h.ParentID,
		Height:             h.Height,
		PayloadHash:        h.PayloadHash,
		Timestamp:          uint64(h.Timestamp.UnixNano()),
		View:               h.View,
		ParentView:         h.ParentView,
		ParentVoterIndices: h.ParentVoterIndices,
		ParentVoterSigData: h.ParentVoterSigData,
		ProposerID:         h.ProposerID,
		LastViewTCID:       h.LastViewTC.ID(),
	})
}

// ID returns a unique ID to singularly identify the header and its block
// within the flow system.
func (h Header) ID() Identifier {
	return MakeID(h)
}

// Checksum returns the checksum of the header.
func (h Header) Checksum() Identifier {
	return MakeID(h)
}

// MarshalJSON makes sure the timestamp is encoded in UTC.
func (h Header) MarshalJSON() ([]byte, error) {

	// NOTE: this is just a sanity check to make sure that we don't get
	// different encodings if someone forgets to use UTC timestamps
	if h.Timestamp.Location() != time.UTC {
		h.Timestamp = h.Timestamp.UTC()
	}

	// we use an alias to avoid endless recursion; the alias will not have the
	// marshal function and encode like a raw header
	type Encodable Header
	return json.Marshal(struct {
		Encodable
		ID string
	}{
		Encodable: Encodable(h),
		ID:        h.ID().String(),
	})
}

// UnmarshalJSON makes sure the timestamp is decoded in UTC.
func (h *Header) UnmarshalJSON(data []byte) error {

	// we use an alias to avoid endless recursion; the alias will not have the
	// unmarshal function and decode like a raw header
	type Decodable *Header
	err := json.Unmarshal(data, Decodable(h))

	// NOTE: the timezone check is not required for JSON, as it already encodes
	// timezones, but it doesn't hurt to add it in case someone messes with the
	// raw encoded format
	if h.Timestamp.Location() != time.UTC {
		h.Timestamp = h.Timestamp.UTC()
	}

	return err
}

// MarshalCBOR makes sure the timestamp is encoded in UTC.
func (h Header) MarshalCBOR() ([]byte, error) {

	// NOTE: this is just a sanity check to make sure that we don't get
	// different encodings if someone forgets to use UTC timestamps
	if h.Timestamp.Location() != time.UTC {
		h.Timestamp = h.Timestamp.UTC()
	}

	// we use an alias to avoid endless recursion; the alias will not have the
	// marshal function and encode like a raw header
	type Encodable Header
	return cborcodec.EncMode.Marshal(Encodable(h))
}

// UnmarshalCBOR makes sure the timestamp is decoded in UTC.
func (h *Header) UnmarshalCBOR(data []byte) error {

	// we use an alias to avoid endless recursion; the alias will not have the
	// unmarshal function and decode like a raw header
	// NOTE: for some reason, the pointer alias works for JSON to not recurse,
	// but msgpack will still recurse; we have to do an extra struct copy here
	type Decodable Header
	decodable := Decodable(*h)
	err := cbor.Unmarshal(data, &decodable)
	*h = Header(decodable)

	// NOTE: the timezone check is not required for CBOR, as it already encodes
	// timezones, but it doesn't hurt to add it in case someone messes with the
	// raw encoded format
	if h.Timestamp.Location() != time.UTC {
		h.Timestamp = h.Timestamp.UTC()
	}

	return err
}

// MarshalMsgpack makes sure the timestamp is encoded in UTC.
func (h Header) MarshalMsgpack() ([]byte, error) {

	// NOTE: this is just a sanity check to make sure that we don't get
	// different encodings if someone forgets to use UTC timestamps
	if h.Timestamp.Location() != time.UTC {
		h.Timestamp = h.Timestamp.UTC()
	}

	// we use an alias to avoid endless recursion; the alias will not have the
	// marshal function and encode like a raw header
	type Encodable Header
	return msgpack.Marshal(Encodable(h))
}

// UnmarshalMsgpack makes sure the timestamp is decoded in UTC.
func (h *Header) UnmarshalMsgpack(data []byte) error {

	// we use an alias to avoid endless recursion; the alias will not have the
	// unmarshal function and decode like a raw header
	// NOTE: for some reason, the pointer alias works for JSON to not recurse,
	// but msgpack will still recurse; we have to do an extra struct copy here
	type Decodable Header
	decodable := Decodable(*h)
	err := msgpack.Unmarshal(data, &decodable)
	*h = Header(decodable)

	// NOTE: Msgpack unmarshals timestamps with the local timezone, which means
	// that a block ID would suddenly be different after encoding and decoding
	// on a machine with non-UTC local time
	if h.Timestamp.Location() != time.UTC {
		h.Timestamp = h.Timestamp.UTC()
	}

	return err
}<|MERGE_RESOLUTION|>--- conflicted
+++ resolved
@@ -6,9 +6,8 @@
 	"time"
 
 	"github.com/fxamacker/cbor/v2"
+	"github.com/onflow/go-ethereum/rlp"
 	"github.com/vmihailenco/msgpack/v4"
-
-	"github.com/onflow/go-ethereum/rlp"
 
 	cborcodec "github.com/onflow/flow-go/model/encoding/cbor"
 	"github.com/onflow/flow-go/model/fingerprint"
@@ -19,13 +18,6 @@
 	Header *Header
 	// ProposerSigData is a signature of the proposer over the new block. Not a single cryptographic
 	// signature since the data represents cryptographic signatures serialized in some way (concatenation or other)
-	ProposerSigData []byte
-}
-
-<<<<<<< HEAD
-// BlockProposal is a signed proposal that includes the block payload, in addition to the required header and signature.
-type BlockProposal struct {
-	Block           *Block
 	ProposerSigData []byte
 }
 
@@ -95,8 +87,6 @@
 	return rlp.Encode(w, encodingCanonicalForm)
 }
 
-=======
->>>>>>> f80c5a5f
 // Header contains all meta-data for a block, as well as a hash representing
 // the combined payload of the entire block. It is what consensus nodes agree
 // on after validating the contents against the payload hash.
