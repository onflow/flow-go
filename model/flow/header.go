--- conflicted
+++ resolved
@@ -60,8 +60,6 @@
 	LastViewTC *TimeoutCertificate
 }
 
-<<<<<<< HEAD
-=======
 // UntrustedHeaderBody is an untrusted input-only representation of a HeaderBody,
 // used for construction.
 //
@@ -144,17 +142,6 @@
 
 	hb := HeaderBody(untrusted)
 	return &hb, nil
-}
-
-// QuorumCertificate returns quorum certificate [QC] that is incorporated in the block header body.
-// Caution: this is the QC for the parent.
-func (h HeaderBody) QuorumCertificate() *QuorumCertificate {
-	return &QuorumCertificate{
-		BlockID:       h.ParentID,
-		View:          h.ParentView,
-		SignerIndices: h.ParentVoterIndices,
-		SigData:       h.ParentVoterSigData,
-	}
 }
 
 // ContainsParentQC reports whether this header carries a valid parent QC.
@@ -168,7 +155,6 @@
 		h.ProposerID != ZeroID
 }
 
->>>>>>> f93a5114
 // Header contains all meta-data for a block, as well as a hash of the block payload.
 // Headers are used when the metadata about a block is needed, but the payload is not.
 // Because [Header] includes the payload hash for the block, and the block ID is Merkle-ized
@@ -284,14 +270,6 @@
 	return qc
 }
 
-// ContainsParentQC reports whether this header carries a valid parent QC.
-// It returns true only if all of the fields required to build a QC are non-zero/nil,
-// indicating that ParentQC() can be safely called without panicking.
-// Only spork root blocks or network genesis blocks do not contain a parent QC.
-func (h HeaderBody) ContainsParentQC() bool {
-	return h.ParentID != ZeroID && h.ParentVoterIndices != nil && h.ParentVoterSigData != nil && h.ProposerID != ZeroID
-}
-
 // ID returns a unique ID to singularly identify the header and its block
 // within the flow system.
 func (h Header) ID() Identifier {
