--- conflicted
+++ resolved
@@ -52,13 +52,9 @@
 		return 0
 	case Testnet:
 		return invalidCodeTestNetwork
-<<<<<<< HEAD
-	case Emulator, Localnet, Benchnet, BftTestnet:
-=======
 	case Canary:
 		return invalidCodeCanaryNetwork
-	case Emulator, Localnet, Benchnet:
->>>>>>> 9de3ddb0
+	case Emulator, Localnet, Benchnet, BftTestnet:
 		return invalidCodeTransientNetwork
 	default:
 		panic(fmt.Sprintf("chain ID [%s] is invalid or does not support linear code address generation", c))
