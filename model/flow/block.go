--- conflicted
+++ resolved
@@ -58,15 +58,6 @@
 	return b.ToHeader().ID()
 }
 
-<<<<<<< HEAD
-=======
-// Checksum returns the checksum of the header.
-// Deprecated: This is needed temporarily until further malleability is done, because many components assume Block implements Entity
-// TODO(malleability): remove this function
-func (b Block) Checksum() Identifier {
-	return b.ToHeader().Checksum()
-}
-
 // ToHeader converts the block into a compact [flow.Header] representation,
 // where the payload is compressed to a hash reference.
 func (b Block) ToHeader() *Header {
@@ -100,7 +91,6 @@
 	return err
 }
 
->>>>>>> 35e3770f
 // BlockStatus represents the status of a block.
 type BlockStatus int
 
