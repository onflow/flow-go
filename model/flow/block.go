--- conflicted
+++ resolved
@@ -117,11 +117,6 @@
 
 // BlockDigest holds lightweight block information which includes only block id, block height and block timestamp
 type BlockDigest struct {
-<<<<<<< HEAD
-	ID        Identifier
-	Height    uint64
-	Timestamp time.Time
-=======
 	id        Identifier
 	Height    uint64
 	Timestamp time.Time
@@ -143,5 +138,4 @@
 // ID returns the id of the BlockDigest.
 func (b BlockDigest) ID() Identifier {
 	return b.id
->>>>>>> 4f203055
 }