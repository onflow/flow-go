--- conflicted
+++ resolved
@@ -1,6 +1,7 @@
 package flow
 
 import (
+	"fmt"
 	"math/big"
 )
 
@@ -42,8 +43,6 @@
 	return assignments
 }
 
-<<<<<<< HEAD
-=======
 // NewClusterList creates a new cluster list based on the given cluster assignment
 // and the provided list of identities.
 func NewClusterList(assignments AssignmentList, collectors IdentityList) (ClusterList, error) {
@@ -81,7 +80,6 @@
 	return clusters, nil
 }
 
->>>>>>> 9de3ddb0
 // ByIndex retrieves the list of identities that are part of the
 // given cluster.
 func (cl ClusterList) ByIndex(index uint) (IdentityList, bool) {
