package flow

import (
	"fmt"
	"sort"

	"github.com/onflow/flow-go/crypto"
	"github.com/onflow/flow-go/crypto/hash"
	"github.com/onflow/flow-go/model/fingerprint"
)

// TransactionBody includes the main contents of a transaction
type TransactionBody struct {

	// A reference to a previous block
	// A transaction is expired after specific number of blocks (defined by network) counting from this block
	// for example, if block reference is pointing to a block with height of X and network limit is 10,
	// a block with x+10 height is the last block that is allowed to include this transaction.
	// user can adjust this reference to older blocks if he/she wants to make tx expire faster
	ReferenceBlockID Identifier

	// the transaction script as UTF-8 encoded Cadence source code
	Script []byte

	// arguments passed to the Cadence transaction
	Arguments [][]byte

	// Max amount of computation which is allowed to be done during this transaction
	GasLimit uint64

	// Account key used to propose the transaction
	ProposalKey ProposalKey

	// Account that pays for this transaction fees
	Payer Address

	// A ordered (ascending) list of addresses that scripts will touch their assets (including payer address)
	// Accounts listed here all have to provide signatures
	// Each account might provide multiple signatures (sum of weight should be at least 1)
	// If code touches accounts that is not listed here, tx fails
	Authorizers []Address

	// List of account signatures excluding signature of the payer account
	PayloadSignatures []TransactionSignature

	// payer signature over the envelope (payload + payload signatures)
	EnvelopeSignatures []TransactionSignature
}

// NewTransactionBody initializes and returns an empty transaction body
func NewTransactionBody() *TransactionBody {
	return &TransactionBody{}
}

func (tb TransactionBody) Fingerprint() []byte {
	return fingerprint.Fingerprint(struct {
		Payload            interface{}
		PayloadSignatures  interface{}
		EnvelopeSignatures interface{}
	}{
		Payload:            tb.payloadCanonicalForm(),
		PayloadSignatures:  signaturesList(tb.PayloadSignatures).canonicalForm(),
		EnvelopeSignatures: signaturesList(tb.EnvelopeSignatures).canonicalForm(),
	})
}

<<<<<<< HEAD
func (tb TransactionBody) ByteSize() uint {
=======
func (tb TransactionBody) ByteSize() int {
>>>>>>> 6fdda8d2
	size := 0
	size += len(tb.ReferenceBlockID)
	size += len(tb.Script)
	for _, arg := range tb.Arguments {
		size += len(arg)
	}
	size += 8 // gas size
	size += tb.ProposalKey.ByteSize()
	size += AddressLength                       // payer address
	size += len(tb.Authorizers) * AddressLength // Authorizers
	for _, s := range tb.PayloadSignatures {
		size += s.ByteSize()
	}
	for _, s := range tb.EnvelopeSignatures {
		size += s.ByteSize()
	}
<<<<<<< HEAD
	return uint(size)
=======
	return size
>>>>>>> 6fdda8d2
}

func (tb TransactionBody) ID() Identifier {
	return MakeID(tb)
}

func (tb TransactionBody) Checksum() Identifier {
	return MakeID(tb)
}

// SetScript sets the Cadence script for this transaction.
func (tb *TransactionBody) SetScript(script []byte) *TransactionBody {
	tb.Script = script
	return tb
}

// SetArguments sets the Cadence arguments list for this transaction.
func (tb *TransactionBody) SetArguments(args [][]byte) *TransactionBody {
	tb.Arguments = args
	return tb
}

// AddArgument adds an argument to the Cadence arguments list for this transaction.
func (tb *TransactionBody) AddArgument(arg []byte) *TransactionBody {
	tb.Arguments = append(tb.Arguments, arg)
	return tb
}

// SetReferenceBlockID sets the reference block ID for this transaction.
func (tb *TransactionBody) SetReferenceBlockID(blockID Identifier) *TransactionBody {
	tb.ReferenceBlockID = blockID
	return tb
}

// SetGasLimit sets the gas limit for this transaction.
func (tb *TransactionBody) SetGasLimit(limit uint64) *TransactionBody {
	tb.GasLimit = limit
	return tb
}

// SetProposalKey sets the proposal key and sequence number for this transaction.
//
// The first two arguments specify the account key to be used, and the last argument is the sequence
// number being declared.
func (tb *TransactionBody) SetProposalKey(address Address, keyID uint64, sequenceNum uint64) *TransactionBody {
	proposalKey := ProposalKey{
		Address:        address,
		KeyID:          keyID,
		SequenceNumber: sequenceNum,
	}
	tb.ProposalKey = proposalKey
	return tb
}

// SetPayer sets the payer account for this transaction.
func (tb *TransactionBody) SetPayer(address Address) *TransactionBody {
	tb.Payer = address
	return tb
}

// AddAuthorizer adds an authorizer account to this transaction.
func (tb *TransactionBody) AddAuthorizer(address Address) *TransactionBody {
	tb.Authorizers = append(tb.Authorizers, address)
	return tb
}

// Transaction is the smallest unit of task.
type Transaction struct {
	TransactionBody
	Status           TransactionStatus
	Events           []Event
	ComputationSpent uint64
	StartState       StateCommitment
	EndState         StateCommitment
}

// MissingFields checks if a transaction is missing any required fields and returns those that are missing.
func (tb *TransactionBody) MissingFields() []string {
	// Required fields are Script, ReferenceBlockID, Payer
	missingFields := make([]string, 0)

	if len(tb.Script) == 0 {
		missingFields = append(missingFields, TransactionFieldScript.String())
	}

	if tb.ReferenceBlockID == ZeroID {
		missingFields = append(missingFields, TransactionFieldRefBlockID.String())
	}

	if tb.Payer == EmptyAddress {
		missingFields = append(missingFields, TransactionFieldPayer.String())
	}

	return missingFields
}

// signerList returns a list of unique accounts required to sign this transaction.
//
// The list is returned in the following order:
// 1. PROPOSER
// 2. PAYER
// 2. AUTHORIZERS (in insertion order)
//
// The only exception to the above ordering is for deduplication; if the same account
// is used in multiple signing roles, only the first occurrence is included in the list.
func (tb *TransactionBody) signerList() []Address {
	signers := make([]Address, 0)
	seen := make(map[Address]struct{})

	var addSigner = func(address Address) {
		_, ok := seen[address]
		if ok {
			return
		}

		signers = append(signers, address)
		seen[address] = struct{}{}
	}

	if tb.ProposalKey.Address != EmptyAddress {
		addSigner(tb.ProposalKey.Address)
	}

	if tb.Payer != EmptyAddress {
		addSigner(tb.Payer)
	}

	for _, authorizer := range tb.Authorizers {
		addSigner(authorizer)
	}

	return signers
}

// signerMap returns a mapping from address to signer index.
func (tb *TransactionBody) signerMap() map[Address]int {
	signers := make(map[Address]int)

	for i, signer := range tb.signerList() {
		signers[signer] = i
	}

	return signers
}

// SignPayload signs the transaction payload with the specified account key.
//
// The resulting signature is combined with the account address and key ID before
// being added to the transaction.
//
// This function returns an error if the signature cannot be generated.
func (tb *TransactionBody) SignPayload(address Address, keyID uint64, privateKey crypto.PrivateKey, hasher hash.Hasher) error {

	sig, err := privateKey.Sign(tb.PayloadMessage(), hasher)
	if err != nil {
		return fmt.Errorf("failed to sign transaction payload with given key: %w", err)
	}

	tb.AddPayloadSignature(address, keyID, sig)

	return nil
}

// SignEnvelope signs the full transaction (payload + payload signatures) with the specified account key.
//
// The resulting signature is combined with the account address and key ID before
// being added to the transaction.
//
// This function returns an error if the signature cannot be generated.
func (tb *TransactionBody) SignEnvelope(address Address, keyID uint64, privateKey crypto.PrivateKey, hasher hash.Hasher) error {

	sig, err := privateKey.Sign(tb.EnvelopeMessage(), hasher)
	if err != nil {
		return fmt.Errorf("failed to sign transaction envelope with given key: %w", err)
	}

	tb.AddEnvelopeSignature(address, keyID, sig)

	return nil
}

// AddPayloadSignature adds a payload signature to the transaction for the given address and key ID.
func (tb *TransactionBody) AddPayloadSignature(address Address, keyID uint64, sig []byte) *TransactionBody {
	s := tb.createSignature(address, keyID, sig)

	tb.PayloadSignatures = append(tb.PayloadSignatures, s)
	sort.Slice(tb.PayloadSignatures, compareSignatures(tb.PayloadSignatures))

	return tb
}

// AddEnvelopeSignature adds an envelope signature to the transaction for the given address and key ID.
func (tb *TransactionBody) AddEnvelopeSignature(address Address, keyID uint64, sig []byte) *TransactionBody {
	s := tb.createSignature(address, keyID, sig)

	tb.EnvelopeSignatures = append(tb.EnvelopeSignatures, s)
	sort.Slice(tb.EnvelopeSignatures, compareSignatures(tb.EnvelopeSignatures))

	return tb
}

func (tb *TransactionBody) createSignature(address Address, keyID uint64, sig []byte) TransactionSignature {
	signerIndex, signerExists := tb.signerMap()[address]
	if !signerExists {
		signerIndex = -1
	}

	return TransactionSignature{
		Address:     address,
		SignerIndex: signerIndex,
		KeyID:       keyID,
		Signature:   sig,
	}
}

func (tb *TransactionBody) PayloadMessage() []byte {
	return fingerprint.Fingerprint(tb.payloadCanonicalForm())
}

func (tb *TransactionBody) payloadCanonicalForm() interface{} {
	authorizers := make([][]byte, len(tb.Authorizers))
	for i, auth := range tb.Authorizers {
		authorizers[i] = auth.Bytes()
	}

	return struct {
		Script                    []byte
		Arguments                 [][]byte
		ReferenceBlockID          []byte
		GasLimit                  uint64
		ProposalKeyAddress        []byte
		ProposalKeyID             uint64
		ProposalKeySequenceNumber uint64
		Payer                     []byte
		Authorizers               [][]byte
	}{
		Script:                    tb.Script,
		Arguments:                 tb.Arguments,
		ReferenceBlockID:          tb.ReferenceBlockID[:],
		GasLimit:                  tb.GasLimit,
		ProposalKeyAddress:        tb.ProposalKey.Address.Bytes(),
		ProposalKeyID:             tb.ProposalKey.KeyID,
		ProposalKeySequenceNumber: tb.ProposalKey.SequenceNumber,
		Payer:                     tb.Payer.Bytes(),
		Authorizers:               authorizers,
	}
}

// EnvelopeMessage returns the signable message for transaction envelope.
//
// This message is only signed by the payer account.
func (tb *TransactionBody) EnvelopeMessage() []byte {
	return fingerprint.Fingerprint(tb.envelopeCanonicalForm())
}

func (tb *TransactionBody) envelopeCanonicalForm() interface{} {
	return struct {
		Payload           interface{}
		PayloadSignatures interface{}
	}{
		tb.payloadCanonicalForm(),
		signaturesList(tb.PayloadSignatures).canonicalForm(),
	}
}

func (tx *Transaction) PayloadMessage() []byte {
	return fingerprint.Fingerprint(tx.TransactionBody.payloadCanonicalForm())
}

// Checksum provides a cryptographic commitment for a chunk content
func (tx *Transaction) Checksum() Identifier {
	return MakeID(tx)
}

func (tx *Transaction) String() string {
	return fmt.Sprintf("Transaction %v submitted by %v (block %v)",
		tx.ID(), tx.Payer.Hex(), tx.ReferenceBlockID)
}

// TransactionStatus represents the status of a transaction.
type TransactionStatus int

const (
	// TransactionStatusUnknown indicates that the transaction status is not known.
	TransactionStatusUnknown TransactionStatus = iota
	// TransactionStatusPending is the status of a pending transaction.
	TransactionStatusPending
	// TransactionStatusFinalized is the status of a finalized transaction.
	TransactionStatusFinalized
	// TransactionStatusExecuted is the status of an executed transaction.
	TransactionStatusExecuted
	// TransactionStatusSealed is the status of a sealed transaction.
	TransactionStatusSealed
	// TransactionStatusExpired is the status of an expired transaction.
	TransactionStatusExpired
)

// String returns the string representation of a transaction status.
func (s TransactionStatus) String() string {
	return [...]string{"PENDING", "FINALIZED", "REVERTED", "SEALED"}[s]
}

// TransactionField represents a required transaction field.
type TransactionField int

const (
	TransactionFieldUnknown TransactionField = iota
	TransactionFieldScript
	TransactionFieldRefBlockID
	TransactionFieldPayer
)

// String returns the string representation of a transaction field.
func (f TransactionField) String() string {
	return [...]string{"Unknown", "Script", "ReferenceBlockID", "Payer"}[f]
}

// A ProposalKey is the key that specifies the proposal key and sequence number for a transaction.
type ProposalKey struct {
	Address        Address
	KeyID          uint64
	SequenceNumber uint64
}

// ByteSize returns the byte size of the proposal key
func (p ProposalKey) ByteSize() int {
<<<<<<< HEAD
	return len(p.Address) + 8 + 8
=======
	keyIDLen := 8
	sequenceNumberLen := 8
	return len(p.Address) + keyIDLen + sequenceNumberLen
>>>>>>> 6fdda8d2
}

// A TransactionSignature is a signature associated with a specific account key.
type TransactionSignature struct {
	Address     Address
	SignerIndex int
	KeyID       uint64
	Signature   []byte
}

// ByteSize returns the byte size of the transaction signature
func (s TransactionSignature) ByteSize() int {
<<<<<<< HEAD
	return len(s.Address) + 8 + 8 + len(s.Signature)
=======
	signerIndexLen := 8
	keyIDLen := 8
	return len(s.Address) + signerIndexLen + keyIDLen + len(s.Signature)
>>>>>>> 6fdda8d2
}

func (s TransactionSignature) Fingerprint() []byte {
	return fingerprint.Fingerprint(s.canonicalForm())
}

func (s TransactionSignature) canonicalForm() interface{} {
	return struct {
		SignerIndex uint
		KeyID       uint
		Signature   []byte
	}{
		SignerIndex: uint(s.SignerIndex), // int is not RLP-serializable
		KeyID:       uint(s.KeyID),       // int is not RLP-serializable
		Signature:   s.Signature,
	}
}

func compareSignatures(signatures []TransactionSignature) func(i, j int) bool {
	return func(i, j int) bool {
		sigA := signatures[i]
		sigB := signatures[j]
		return sigA.SignerIndex < sigB.SignerIndex || sigA.KeyID < sigB.KeyID
	}
}

type signaturesList []TransactionSignature

func (s signaturesList) canonicalForm() interface{} {
	signatures := make([]interface{}, len(s))

	for i, signature := range s {
		signatures[i] = signature.canonicalForm()
	}

	return signatures
}<|MERGE_RESOLUTION|>--- conflicted
+++ resolved
@@ -64,11 +64,7 @@
 	})
 }
 
-<<<<<<< HEAD
 func (tb TransactionBody) ByteSize() uint {
-=======
-func (tb TransactionBody) ByteSize() int {
->>>>>>> 6fdda8d2
 	size := 0
 	size += len(tb.ReferenceBlockID)
 	size += len(tb.Script)
@@ -85,11 +81,7 @@
 	for _, s := range tb.EnvelopeSignatures {
 		size += s.ByteSize()
 	}
-<<<<<<< HEAD
 	return uint(size)
-=======
-	return size
->>>>>>> 6fdda8d2
 }
 
 func (tb TransactionBody) ID() Identifier {
@@ -416,13 +408,9 @@
 
 // ByteSize returns the byte size of the proposal key
 func (p ProposalKey) ByteSize() int {
-<<<<<<< HEAD
-	return len(p.Address) + 8 + 8
-=======
 	keyIDLen := 8
 	sequenceNumberLen := 8
 	return len(p.Address) + keyIDLen + sequenceNumberLen
->>>>>>> 6fdda8d2
 }
 
 // A TransactionSignature is a signature associated with a specific account key.
@@ -435,13 +423,9 @@
 
 // ByteSize returns the byte size of the transaction signature
 func (s TransactionSignature) ByteSize() int {
-<<<<<<< HEAD
-	return len(s.Address) + 8 + 8 + len(s.Signature)
-=======
 	signerIndexLen := 8
 	keyIDLen := 8
 	return len(s.Address) + signerIndexLen + keyIDLen + len(s.Signature)
->>>>>>> 6fdda8d2
 }
 
 func (s TransactionSignature) Fingerprint() []byte {
