package flow

import (
	"fmt"
	"slices"

	"github.com/onflow/crypto"
	"github.com/onflow/crypto/hash"

	"github.com/onflow/flow-go/model/fingerprint"
)

// TransactionBody includes the main contents of a transaction
type TransactionBody struct {

	// A reference to a previous block
	// A transaction is expired after specific number of blocks (defined by network) counting from this block
	// for example, if block reference is pointing to a block with height of X and network limit is 10,
	// a block with x+10 height is the last block that is allowed to include this transaction.
	// user can adjust this reference to older blocks if he/she wants to make tx expire faster
	ReferenceBlockID Identifier

	// the transaction script as UTF-8 encoded Cadence source code
	Script []byte

	// arguments passed to the Cadence transaction
	Arguments [][]byte

	// Max amount of computation which is allowed to be done during this transaction
	GasLimit uint64

	// Account key used to propose the transaction
	ProposalKey ProposalKey

	// Account that pays for this transaction fees
	Payer Address

	// A ordered (ascending) list of addresses that scripts will touch their assets (including payer address)
	// Accounts listed here all have to provide signatures
	// Each account might provide multiple signatures (sum of weight should be at least 1)
	// If code touches accounts that is not listed here, tx fails
	Authorizers []Address

	// List of account signatures excluding signature of the payer account
	PayloadSignatures []TransactionSignature

	// payer signature over the envelope (payload + payload signatures)
	EnvelopeSignatures []TransactionSignature
}

// NewTransactionBody initializes and returns an empty transaction body
func NewTransactionBody() *TransactionBody {
	return &TransactionBody{}
}

func (tb TransactionBody) Fingerprint() []byte {
	return fingerprint.Fingerprint(struct {
		Payload            interface{}
		PayloadSignatures  interface{}
		EnvelopeSignatures interface{}
	}{
		Payload:            tb.PayloadCanonicalForm(),
		PayloadSignatures:  signaturesList(tb.PayloadSignatures).canonicalForm(),
		EnvelopeSignatures: signaturesList(tb.EnvelopeSignatures).canonicalForm(),
	})
}

func (tb TransactionBody) ByteSize() uint {
	size := 0
	size += len(tb.ReferenceBlockID)
	size += len(tb.Script)
	for _, arg := range tb.Arguments {
		size += len(arg)
	}
	size += 8 // gas size
	size += tb.ProposalKey.ByteSize()
	size += AddressLength                       // payer address
	size += len(tb.Authorizers) * AddressLength // Authorizers
	for _, s := range tb.PayloadSignatures {
		size += s.ByteSize()
	}
	for _, s := range tb.EnvelopeSignatures {
		size += s.ByteSize()
	}
	return uint(size)
}

// InclusionEffort returns the inclusion effort of the transaction
func (tb TransactionBody) InclusionEffort() uint64 {
	// Hardcoded inclusion effort (of 1.0 UFix).
	// Eventually this will be dynamic and will depend on the transaction properties
	inclusionEffort := uint64(100_000_000)
	return inclusionEffort
}

func (tb TransactionBody) ID() Identifier {
	return MakeID(tb)
}

func (tb TransactionBody) Checksum() Identifier {
	return MakeID(tb)
}

// SetScript sets the Cadence script for this transaction.
func (tb *TransactionBody) SetScript(script []byte) *TransactionBody {
	tb.Script = script
	return tb
}

// SetArguments sets the Cadence arguments list for this transaction.
func (tb *TransactionBody) SetArguments(args [][]byte) *TransactionBody {
	tb.Arguments = args
	return tb
}

// AddArgument adds an argument to the Cadence arguments list for this transaction.
func (tb *TransactionBody) AddArgument(arg []byte) *TransactionBody {
	tb.Arguments = append(tb.Arguments, arg)
	return tb
}

// SetReferenceBlockID sets the reference block ID for this transaction.
func (tb *TransactionBody) SetReferenceBlockID(blockID Identifier) *TransactionBody {
	tb.ReferenceBlockID = blockID
	return tb
}

// SetComputeLimit sets the gas limit for this transaction.
func (tb *TransactionBody) SetComputeLimit(limit uint64) *TransactionBody {
	tb.GasLimit = limit
	return tb
}

// SetProposalKey sets the proposal key and sequence number for this transaction.
//
// The first two arguments specify the account key to be used, and the last argument is the sequence
// number being declared.
func (tb *TransactionBody) SetProposalKey(address Address, keyID uint32, sequenceNum uint64) *TransactionBody {
	proposalKey := ProposalKey{
		Address:        address,
		KeyIndex:       keyID,
		SequenceNumber: sequenceNum,
	}
	tb.ProposalKey = proposalKey
	return tb
}

// SetPayer sets the payer account for this transaction.
func (tb *TransactionBody) SetPayer(address Address) *TransactionBody {
	tb.Payer = address
	return tb
}

// AddAuthorizer adds an authorizer account to this transaction.
func (tb *TransactionBody) AddAuthorizer(address Address) *TransactionBody {
	tb.Authorizers = append(tb.Authorizers, address)
	return tb
}

// Transaction is the smallest unit of task.
type Transaction struct {
	TransactionBody
	Status           TransactionStatus
	Events           []Event
	ComputationSpent uint64
	StartState       StateCommitment
	EndState         StateCommitment
}

// MissingFields checks if a transaction is missing any required fields and returns those that are missing.
func (tb *TransactionBody) MissingFields() []string {
	// Required fields are Script, ReferenceBlockID, Payer
	missingFields := make([]string, 0)

	if len(tb.Script) == 0 {
		missingFields = append(missingFields, TransactionFieldScript.String())
	}

	if tb.ReferenceBlockID == ZeroID {
		missingFields = append(missingFields, TransactionFieldRefBlockID.String())
	}

	if tb.Payer == EmptyAddress {
		missingFields = append(missingFields, TransactionFieldPayer.String())
	}

	return missingFields
}

// signerList returns a list of unique accounts required to sign this transaction.
//
// The list is returned in the following order:
// 1. PROPOSER
// 2. PAYER
// 2. AUTHORIZERS (in insertion order)
//
// The only exception to the above ordering is for deduplication; if the same account
// is used in multiple signing roles, only the first occurrence is included in the list.
func (tb *TransactionBody) signerList() []Address {
	signers := make([]Address, 0)
	seen := make(map[Address]struct{})

	var addSigner = func(address Address) {
		_, ok := seen[address]
		if ok {
			return
		}

		signers = append(signers, address)
		seen[address] = struct{}{}
	}

	if tb.ProposalKey.Address != EmptyAddress {
		addSigner(tb.ProposalKey.Address)
	}

	if tb.Payer != EmptyAddress {
		addSigner(tb.Payer)
	}

	for _, authorizer := range tb.Authorizers {
		addSigner(authorizer)
	}

	return signers
}

// signerMap returns a mapping from address to signer index.
func (tb *TransactionBody) signerMap() map[Address]int {
	signers := make(map[Address]int)

	for i, signer := range tb.signerList() {
		signers[signer] = i
	}

	return signers
}

// SignPayload signs the transaction payload (TransactionDomainTag + payload) with the specified account key using the default transaction domain tag, and plain authentication scheme.
//
// The resulting signature is combined with the account address and key ID before
// being added to the transaction.
//
// This function returns an error if the signature cannot be generated.
func (tb *TransactionBody) SignPayload(
	address Address,
	keyID uint32,
	privateKey crypto.PrivateKey,
	hasher hash.Hasher,
) error {
	sig, err := tb.Sign(tb.PayloadMessage(), privateKey, hasher)

	if err != nil {
		return fmt.Errorf("failed to sign transaction payload with given key: %w", err)
	}

	tb.AddPayloadSignature(address, keyID, sig, []byte{byte(PlainScheme)})

	return nil
}

// SignEnvelope signs the full transaction (TransactionDomainTag + payload + payload signatures) with the specified account key using the default transaction domain tag, and plain authentication scheme.
//
// The resulting signature is combined with the account address and key ID before
// being added to the transaction.
//
// This function returns an error if the signature cannot be generated.
func (tb *TransactionBody) SignEnvelope(
	address Address,
	keyID uint32,
	privateKey crypto.PrivateKey,
	hasher hash.Hasher,
) error {
	sig, err := tb.Sign(tb.EnvelopeMessage(), privateKey, hasher)

	if err != nil {
		return fmt.Errorf("failed to sign transaction envelope with given key: %w", err)
	}

	tb.AddEnvelopeSignature(address, keyID, sig, []byte{byte(PlainScheme)})

	return nil
}

// Sign signs the data (transaction_tag + message) with the specified private key
// and hasher.
//
// This function returns an error if:
//   - crypto.InvalidInputsError if the private key cannot sign with the given hasher
//   - other error if an unexpected error occurs
func (tb *TransactionBody) Sign(
	message []byte,
	privateKey crypto.PrivateKey,
	hasher hash.Hasher,
) ([]byte, error) {
	message = append(TransactionDomainTag[:], message...)
	sig, err := privateKey.Sign(message, hasher)
	if err != nil {
		return nil, fmt.Errorf("failed to sign message with given key: %w", err)
	}

	return sig, nil
}

// AddPayloadSignature adds a payload signature to the transaction for the given address and key ID.
func (tb *TransactionBody) AddPayloadSignature(address Address, keyID uint32, sig []byte, extensionData []byte) *TransactionBody {
	s := tb.createSignature(address, keyID, sig, extensionData)

	tb.PayloadSignatures = append(tb.PayloadSignatures, s)
	slices.SortFunc(tb.PayloadSignatures, compareSignatures)

	return tb
}

// AddEnvelopeSignature adds an envelope signature to the transaction for the given address and key ID.
func (tb *TransactionBody) AddEnvelopeSignature(address Address, keyID uint32, sig []byte, extensionData []byte) *TransactionBody {
	s := tb.createSignature(address, keyID, sig, extensionData)

	tb.EnvelopeSignatures = append(tb.EnvelopeSignatures, s)
	slices.SortFunc(tb.EnvelopeSignatures, compareSignatures)

	return tb
}

func (tb *TransactionBody) createSignature(address Address, keyID uint32, sig []byte, extensionData []byte) TransactionSignature {
	signerIndex, signerExists := tb.signerMap()[address]
	if !signerExists {
		signerIndex = -1
	}

	return TransactionSignature{
		Address:       address,
		SignerIndex:   signerIndex,
		KeyIndex:      keyID,
		Signature:     sig,
		ExtensionData: extensionData,
	}
}

func (tb *TransactionBody) PayloadMessage() []byte {
	return fingerprint.Fingerprint(tb.PayloadCanonicalForm())
}

func (tb *TransactionBody) PayloadCanonicalForm() interface{} {
	authorizers := make([][]byte, len(tb.Authorizers))
	for i, auth := range tb.Authorizers {
		authorizers[i] = auth.Bytes()
	}

	return struct {
		Script                    []byte
		Arguments                 [][]byte
		ReferenceBlockID          []byte
		GasLimit                  uint64
		ProposalKeyAddress        []byte
		ProposalKeyID             uint32
		ProposalKeySequenceNumber uint64
		Payer                     []byte
		Authorizers               [][]byte
	}{
		Script:                    tb.Script,
		Arguments:                 tb.Arguments,
		ReferenceBlockID:          tb.ReferenceBlockID[:],
		GasLimit:                  tb.GasLimit,
		ProposalKeyAddress:        tb.ProposalKey.Address.Bytes(),
		ProposalKeyID:             tb.ProposalKey.KeyIndex,
		ProposalKeySequenceNumber: tb.ProposalKey.SequenceNumber,
		Payer:                     tb.Payer.Bytes(),
		Authorizers:               authorizers,
	}
}

// EnvelopeMessage returns the signable message for transaction envelope.
//
// This message is only signed by the payer account.
func (tb *TransactionBody) EnvelopeMessage() []byte {
	return fingerprint.Fingerprint(tb.envelopeCanonicalForm())
}

func (tb *TransactionBody) envelopeCanonicalForm() interface{} {
	return struct {
		Payload           interface{}
		PayloadSignatures interface{}
	}{
		tb.PayloadCanonicalForm(),
		signaturesList(tb.PayloadSignatures).canonicalForm(),
	}
}

func (tx *Transaction) PayloadMessage() []byte {
	return fingerprint.Fingerprint(tx.TransactionBody.PayloadCanonicalForm())
}

// Checksum provides a cryptographic commitment for a chunk content
func (tx *Transaction) Checksum() Identifier {
	return MakeID(tx)
}

func (tx *Transaction) String() string {
	return fmt.Sprintf("Transaction %v submitted by %v (block %v)",
		tx.ID(), tx.Payer.Hex(), tx.ReferenceBlockID)
}

// TransactionStatus represents the status of a transaction.
type TransactionStatus int

const (
	// TransactionStatusUnknown indicates that the transaction status is not known.
	TransactionStatusUnknown TransactionStatus = iota
	// TransactionStatusPending is the status of a pending transaction.
	TransactionStatusPending
	// TransactionStatusFinalized is the status of a finalized transaction.
	TransactionStatusFinalized
	// TransactionStatusExecuted is the status of an executed transaction.
	TransactionStatusExecuted
	// TransactionStatusSealed is the status of a sealed transaction.
	TransactionStatusSealed
	// TransactionStatusExpired is the status of an expired transaction.
	TransactionStatusExpired
)

// String returns the string representation of a transaction status.
func (s TransactionStatus) String() string {
	return [...]string{"UNKNOWN", "PENDING", "FINALIZED", "EXECUTED", "SEALED", "EXPIRED"}[s]
}

// TransactionField represents a required transaction field.
type TransactionField int

const (
	TransactionFieldUnknown TransactionField = iota
	TransactionFieldScript
	TransactionFieldRefBlockID
	TransactionFieldPayer
)

// String returns the string representation of a transaction field.
func (f TransactionField) String() string {
	return [...]string{"Unknown", "Script", "ReferenceBlockID", "Payer"}[f]
}

// A ProposalKey is the key that specifies the proposal key and sequence number for a transaction.
type ProposalKey struct {
	Address        Address
	KeyIndex       uint32
	SequenceNumber uint64
}

// ByteSize returns the byte size of the proposal key
func (p ProposalKey) ByteSize() int {
	keyIDLen := 8
	sequenceNumberLen := 8
	return len(p.Address) + keyIDLen + sequenceNumberLen
}

// A TransactionSignature is a signature associated with a specific account key.
type TransactionSignature struct {
	Address       Address
	SignerIndex   int
	KeyIndex      uint32
	Signature     []byte
	ExtensionData []byte
}

// String returns the string representation of a transaction signature.
func (s TransactionSignature) String() string {
	return fmt.Sprintf("Address: %s. SignerIndex: %d. KeyID: %d. Signature: %x. Extension Data: %x",
		s.Address, s.SignerIndex, s.KeyIndex, s.Signature, s.ExtensionData)
}

// ByteSize returns the byte size of the transaction signature
func (s TransactionSignature) ByteSize() int {
	signerIndexLen := 8
	keyIDLen := 8
	return len(s.Address) + signerIndexLen + keyIDLen + len(s.Signature) + len(s.ExtensionData)
}

func (s TransactionSignature) Fingerprint() []byte {
	return fingerprint.Fingerprint(s.canonicalForm())
}

<<<<<<< HEAD
// checks if the scheme is plain authentication scheme.
// While the expectation is that s.ExtensionData == []byte{0} if it is not nil,
// We don't check it here, as this is simply checking if the scheme is plain,
// and not the validity of the info field
func (s TransactionSignature) isPlainAuthenticationScheme() bool {
	// len check covers nil case
	return len(s.ExtensionData) == 0 || (len(s.ExtensionData) == 1 && s.ExtensionData[0] == byte(PlainScheme))
}

// ValidateExtensionDataAndReconstructMessage checks the format validity of the extension data and reconstructs the verification
// message based on the authentication scheme and extension data. The output message is the message that will be cryptographically
// checked against the account public key and signature.
//
// returns
// - (false, nil) if the extension data is not formed correctly
// - (true, message) if the extension data is valid
//
// The current implementation simply returns false if the extension data is invalid, could consider adding more visibility
// into reason of validation failure
func (s TransactionSignature) ValidateExtensionDataAndReconstructMessage(payload []byte) (bool, []byte) {
	// Default to Plain scheme if extension data is nil or empty
	scheme := PlainScheme
	if len(s.ExtensionData) > 0 {
		scheme = AuthenticationSchemeFromByte(s.ExtensionData[0])
	}

	switch scheme {
	case PlainScheme:
		if len(s.ExtensionData) > 1 {
			return false, nil
		}
		return true, slices.Concat(TransactionDomainTag[:], payload)
	case WebAuthnScheme: // See FLIP 264 for more details
		return validateWebAuthNExtensionData(s.ExtensionData, payload)
	default:
		// authentication scheme not found
		return false, nil
	}
=======
// Checks if the scheme is plain authentication scheme, and indicate that it
// is required to use the legacy canonical form.
// We check for a valid scheme identifier, as this should be the only case
// where the extension data can be left out of the cannonical form.
// All other non-valid cases that are similar to the plain scheme, but is not valid,
// should be included in the canonical form, as they are not valid signatures
func (s TransactionSignature) shouldUseLegacyCanonicalForm() bool {
	plainSchemeIdentifier := byte(0)
	// len check covers nil case
	return len(s.ExtensionData) == 0 || (len(s.ExtensionData) == 1 && s.ExtensionData[0] == plainSchemeIdentifier)
>>>>>>> b8774867
}

func (s TransactionSignature) canonicalForm() interface{} {
	// int is not RLP-serializable, therefore s.SignerIndex and s.KeyIndex are converted to uint
	if s.shouldUseLegacyCanonicalForm() {
		// This is the legacy cononical form, mainly here for backward compatibility
		return struct {
			SignerIndex uint
			KeyID       uint
			Signature   []byte
		}{
			SignerIndex: uint(s.SignerIndex),
			KeyID:       uint(s.KeyIndex),
			Signature:   s.Signature,
		}
	}
	return struct {
		SignerIndex   uint
		KeyID         uint
		Signature     []byte
		ExtensionData []byte
	}{
		SignerIndex:   uint(s.SignerIndex),
		KeyID:         uint(s.KeyIndex),
		Signature:     s.Signature,
		ExtensionData: s.ExtensionData,
	}
}

func compareSignatures(sigA, sigB TransactionSignature) int {
	if sigA.SignerIndex == sigB.SignerIndex {
		return int(sigA.KeyIndex) - int(sigB.KeyIndex)
	}

	return sigA.SignerIndex - sigB.SignerIndex
}

type signaturesList []TransactionSignature

func (s signaturesList) canonicalForm() interface{} {
	signatures := make([]interface{}, len(s))

	for i, signature := range s {
		signatures[i] = signature.canonicalForm()
	}

	return signatures
}<|MERGE_RESOLUTION|>--- conflicted
+++ resolved
@@ -479,16 +479,6 @@
 	return fingerprint.Fingerprint(s.canonicalForm())
 }
 
-<<<<<<< HEAD
-// checks if the scheme is plain authentication scheme.
-// While the expectation is that s.ExtensionData == []byte{0} if it is not nil,
-// We don't check it here, as this is simply checking if the scheme is plain,
-// and not the validity of the info field
-func (s TransactionSignature) isPlainAuthenticationScheme() bool {
-	// len check covers nil case
-	return len(s.ExtensionData) == 0 || (len(s.ExtensionData) == 1 && s.ExtensionData[0] == byte(PlainScheme))
-}
-
 // ValidateExtensionDataAndReconstructMessage checks the format validity of the extension data and reconstructs the verification
 // message based on the authentication scheme and extension data. The output message is the message that will be cryptographically
 // checked against the account public key and signature.
@@ -518,7 +508,8 @@
 		// authentication scheme not found
 		return false, nil
 	}
-=======
+}
+
 // Checks if the scheme is plain authentication scheme, and indicate that it
 // is required to use the legacy canonical form.
 // We check for a valid scheme identifier, as this should be the only case
@@ -526,10 +517,8 @@
 // All other non-valid cases that are similar to the plain scheme, but is not valid,
 // should be included in the canonical form, as they are not valid signatures
 func (s TransactionSignature) shouldUseLegacyCanonicalForm() bool {
-	plainSchemeIdentifier := byte(0)
 	// len check covers nil case
-	return len(s.ExtensionData) == 0 || (len(s.ExtensionData) == 1 && s.ExtensionData[0] == plainSchemeIdentifier)
->>>>>>> b8774867
+	return len(s.ExtensionData) == 0 || (len(s.ExtensionData) == 1 && s.ExtensionData[0] == byte(PlainScheme))
 }
 
 func (s TransactionSignature) canonicalForm() interface{} {
