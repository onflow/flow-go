package factory

import (
	"fmt"

	"github.com/onflow/flow-go/model/flow"
)

<<<<<<< HEAD
// NewClusterList creates a new cluster list based on the given cluster assignment and the provided list of identities.
// The implementation enforces the following protocol rules and errors in case they are violated:
//
//	(a) input `collectors` only contains collector nodes with positive weight
//	(b) collectors have unique node IDs
//	(c) each collector is assigned exactly to one cluster and is only listed once within that cluster
//
// Furthermore, for each cluster (i.e. element in `assignments`) we enforce:
//
//	(d) cluster contains at least one collector (i.e. is not empty)
//	(e) cluster is composed of known nodes, i.e. for each nodeID in `assignments` an IdentitySkeleton is given in `collectors`
//	(f) cluster assignment lists the nodes in canonical ordering
//
// The caller must ensure each assignment contains identities ordered in canonical order, so that
// each cluster in the returned cluster list is ordered in canonical order as well. If not,
// an error will be returned.
// This is a side-effect-free function. Any error return indicates that the input violate protocol rules.
func NewClusterList(assignments flow.AssignmentList, collectors flow.IdentitySkeletonList) (flow.ClusterList, error) {
=======
// NewClusterList creates a new cluster list based on the given cluster assignment
// and the provided list of identities.
//
// The caller must ensure the following prerequisites:
//   - each assignment contains identities ordered in canonical order
//   - every collector has a unique NodeID, i.e. there are no two elements in `collectors` with the same NodeID
//
// These prerequisites ensures that each cluster in the returned cluster list is ordered in canonical order as well.
// This function checks that the prerequisites are satisfied and errors otherwise.
func NewClusterList(assignments flow.AssignmentList, collectors flow.IdentityList) (flow.ClusterList, error) {

>>>>>>> 38484ebe
	// build a lookup for all the identities by node identifier
	lookup := collectors.Lookup()
	for _, collector := range collectors { // enforce (a): `collectors` only contains collector nodes with positive weight
		if collector.Role != flow.RoleCollection {
			return nil, fmt.Errorf("node %v is not a collector", collector.NodeID)
		}
		if collector.InitialWeight == 0 {
			return nil, fmt.Errorf("node %v has zero weight", collector.NodeID)
		}
		lookup[collector.NodeID] = collector
	}
	if len(lookup) != len(collectors) { // enforce (b): collectors have unique node IDs
		return nil, fmt.Errorf("duplicate collector in list")
	}

	// assignments only contains the NodeIDs for each cluster. In the following, we substitute them with the respective IdentitySkeletons.
	clusters := make(flow.ClusterList, 0, len(assignments))
	for i, participants := range assignments {
<<<<<<< HEAD
		cluster := make(flow.IdentitySkeletonList, 0, len(participants))
		if len(participants) == 0 { // enforce (d): each cluster contains at least one collector (i.e. is not empty)
			return nil, fmt.Errorf("particpants in assignment list is empty, cluster index %v", i)
=======
		cluster := make(flow.IdentityList, 0, len(participants))
		if len(participants) == 0 {
			return nil, fmt.Errorf("participants in assignment list is empty, cluster index %v", i)
>>>>>>> 38484ebe
		}

		prev := participants[0] // for checking that cluster participants are listed in canonical order
		for i, participantID := range participants {
			participant, found := lookup[participantID] // enforce (e): for each nodeID in assignments an IdentitySkeleton is given in `collectors`
			if !found {
				return nil, fmt.Errorf("could not find collector identity (%x)", participantID)
			}
			cluster = append(cluster, participant)
			delete(lookup, participantID) // enforce (c) part 1: reject repeated assignment of the same node

<<<<<<< HEAD
			if i > 0 { // enforce (f): canonical ordering
				if !order.IdentifierCanonical(prev, participantID) {
					return nil, fmt.Errorf("the assignments is not sorted in canonical order in cluster index %v, prev %v, next %v",
=======
			if i > 0 {
				if !flow.IsIdentifierCanonical(prev, participantID) {
					return nil, fmt.Errorf("the assignments is not sorted in canonical order or there are duplicates in cluster index %v, prev %v, next %v",
>>>>>>> 38484ebe
						i, prev, participantID)
				}
			}
			prev = participantID
		}

		clusters = append(clusters, cluster)
	}

	if len(lookup) != 0 { // enforce (c) part 2: every collector was assigned
		return nil, fmt.Errorf("missing collector assignments (%s)", lookup)
	}

	return clusters, nil
}<|MERGE_RESOLUTION|>--- conflicted
+++ resolved
@@ -6,7 +6,6 @@
 	"github.com/onflow/flow-go/model/flow"
 )
 
-<<<<<<< HEAD
 // NewClusterList creates a new cluster list based on the given cluster assignment and the provided list of identities.
 // The implementation enforces the following protocol rules and errors in case they are violated:
 //
@@ -25,19 +24,6 @@
 // an error will be returned.
 // This is a side-effect-free function. Any error return indicates that the input violate protocol rules.
 func NewClusterList(assignments flow.AssignmentList, collectors flow.IdentitySkeletonList) (flow.ClusterList, error) {
-=======
-// NewClusterList creates a new cluster list based on the given cluster assignment
-// and the provided list of identities.
-//
-// The caller must ensure the following prerequisites:
-//   - each assignment contains identities ordered in canonical order
-//   - every collector has a unique NodeID, i.e. there are no two elements in `collectors` with the same NodeID
-//
-// These prerequisites ensures that each cluster in the returned cluster list is ordered in canonical order as well.
-// This function checks that the prerequisites are satisfied and errors otherwise.
-func NewClusterList(assignments flow.AssignmentList, collectors flow.IdentityList) (flow.ClusterList, error) {
-
->>>>>>> 38484ebe
 	// build a lookup for all the identities by node identifier
 	lookup := collectors.Lookup()
 	for _, collector := range collectors { // enforce (a): `collectors` only contains collector nodes with positive weight
@@ -56,15 +42,9 @@
 	// assignments only contains the NodeIDs for each cluster. In the following, we substitute them with the respective IdentitySkeletons.
 	clusters := make(flow.ClusterList, 0, len(assignments))
 	for i, participants := range assignments {
-<<<<<<< HEAD
 		cluster := make(flow.IdentitySkeletonList, 0, len(participants))
 		if len(participants) == 0 { // enforce (d): each cluster contains at least one collector (i.e. is not empty)
 			return nil, fmt.Errorf("particpants in assignment list is empty, cluster index %v", i)
-=======
-		cluster := make(flow.IdentityList, 0, len(participants))
-		if len(participants) == 0 {
-			return nil, fmt.Errorf("participants in assignment list is empty, cluster index %v", i)
->>>>>>> 38484ebe
 		}
 
 		prev := participants[0] // for checking that cluster participants are listed in canonical order
@@ -76,15 +56,9 @@
 			cluster = append(cluster, participant)
 			delete(lookup, participantID) // enforce (c) part 1: reject repeated assignment of the same node
 
-<<<<<<< HEAD
 			if i > 0 { // enforce (f): canonical ordering
-				if !order.IdentifierCanonical(prev, participantID) {
+				if !flow.IsIdentifierCanonical(prev, participantID) {
 					return nil, fmt.Errorf("the assignments is not sorted in canonical order in cluster index %v, prev %v, next %v",
-=======
-			if i > 0 {
-				if !flow.IsIdentifierCanonical(prev, participantID) {
-					return nil, fmt.Errorf("the assignments is not sorted in canonical order or there are duplicates in cluster index %v, prev %v, next %v",
->>>>>>> 38484ebe
 						i, prev, participantID)
 				}
 			}
