--- conflicted
+++ resolved
@@ -570,7 +570,6 @@
 	return true
 }
 
-<<<<<<< HEAD
 // Exists takes a previously sorted Identity list and searches it for the target value
 // This code is optimized, so the coding style will be different
 // target:  value to search for
@@ -629,7 +628,8 @@
 		}
 		mid = (left + right) >> 1
 	}
-=======
+}
+
 // GetIndex returns the index of the identifier in the IdentityList and true
 // if the identifier is found.
 func (il IdentityList) GetIndex(identifier Identifier) (uint, bool) {
@@ -644,5 +644,4 @@
 	}
 
 	return uint(index), ok
->>>>>>> 2bc429b8
 }