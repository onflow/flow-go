--- conflicted
+++ resolved
@@ -183,36 +183,20 @@
 			assert.Equal(t, chunk, unmarshaled)
 			assert.Nil(t, unmarshaled.ServiceEventCount)
 		})
-<<<<<<< HEAD
-		t.Run("cbor default", func(t *testing.T) {
-			bz, err := cborcodec.EncMode.Marshal(chunk)
-			require.NoError(t, err)
-			unmarshaled := new(flow.Chunk)
-			err = cborcodec.DecMode.Unmarshal(bz, unmarshaled)
-=======
 		t.Run("lax non-BFT cbor decoding", func(t *testing.T) {
 			bz, err := cborcodec.EncMode.Marshal(chunk)
 			require.NoError(t, err)
 			unmarshaled := new(flow.Chunk)
 			err = cborcodec.UnsafeDecMode.Unmarshal(bz, unmarshaled)
->>>>>>> 31082a07
-			require.NoError(t, err)
-			assert.Equal(t, chunk, unmarshaled)
-			assert.Nil(t, unmarshaled.ServiceEventCount)
-		})
-<<<<<<< HEAD
-		t.Run("cbor strict", func(t *testing.T) {
-			bz, err := cborcodec.EncMode.Marshal(chunk)
-			require.NoError(t, err)
-			unmarshaled := new(flow.Chunk)
-			err = cborcodec.NetworkDecMode.Unmarshal(bz, unmarshaled)
-=======
+			require.NoError(t, err)
+			assert.Equal(t, chunk, unmarshaled)
+			assert.Nil(t, unmarshaled.ServiceEventCount)
+		})
 		t.Run("default strict cbor decoding", func(t *testing.T) {
 			bz, err := cborcodec.EncMode.Marshal(chunk)
 			require.NoError(t, err)
 			unmarshaled := new(flow.Chunk)
 			err = cborcodec.DefaultDecMode.Unmarshal(bz, unmarshaled)
->>>>>>> 31082a07
 			require.NoError(t, err)
 			assert.Equal(t, chunk, unmarshaled)
 			assert.Nil(t, unmarshaled.ServiceEventCount)
@@ -229,36 +213,20 @@
 			assert.Equal(t, chunk, unmarshaled)
 			assert.NotNil(t, unmarshaled.ServiceEventCount)
 		})
-<<<<<<< HEAD
-		t.Run("cbor default", func(t *testing.T) {
-			bz, err := cborcodec.EncMode.Marshal(chunk)
-			require.NoError(t, err)
-			unmarshaled := new(flow.Chunk)
-			err = cborcodec.DecMode.Unmarshal(bz, unmarshaled)
-=======
 		t.Run("lax non-BFT cbor decoding", func(t *testing.T) {
 			bz, err := cborcodec.EncMode.Marshal(chunk)
 			require.NoError(t, err)
 			unmarshaled := new(flow.Chunk)
 			err = cborcodec.UnsafeDecMode.Unmarshal(bz, unmarshaled)
->>>>>>> 31082a07
 			require.NoError(t, err)
 			assert.Equal(t, chunk, unmarshaled)
 			assert.NotNil(t, unmarshaled.ServiceEventCount)
 		})
-<<<<<<< HEAD
-		t.Run("cbor strict", func(t *testing.T) {
-			bz, err := cborcodec.EncMode.Marshal(chunk)
-			require.NoError(t, err)
-			unmarshaled := new(flow.Chunk)
-			err = cborcodec.NetworkDecMode.Unmarshal(bz, unmarshaled)
-=======
 		t.Run("default strict cbor decoding", func(t *testing.T) {
 			bz, err := cborcodec.EncMode.Marshal(chunk)
 			require.NoError(t, err)
 			unmarshaled := new(flow.Chunk)
 			err = cborcodec.DefaultDecMode.Unmarshal(bz, unmarshaled)
->>>>>>> 31082a07
 			require.NoError(t, err)
 			assert.Equal(t, chunk, unmarshaled)
 			assert.NotNil(t, unmarshaled.ServiceEventCount)
@@ -288,40 +256,24 @@
 			assert.Nil(t, unmarshaled.ServiceEventCount)
 		})
 
-<<<<<<< HEAD
-		t.Run("cbor default", func(t *testing.T) {
-=======
 		t.Run("lax non-BFT cbor decoding", func(t *testing.T) {
->>>>>>> 31082a07
 			bz, err := cborcodec.EncMode.Marshal(chunkv0)
 			require.NoError(t, err)
 
 			var unmarshaled flow.ChunkBody
-<<<<<<< HEAD
-			err = cborcodec.DecMode.Unmarshal(bz, &unmarshaled)
-=======
 			err = cborcodec.UnsafeDecMode.Unmarshal(bz, &unmarshaled)
->>>>>>> 31082a07
 			require.NoError(t, err)
 			assert.Equal(t, chunkv0.EventCollection, unmarshaled.EventCollection)
 			assert.Equal(t, chunkv0.BlockID, unmarshaled.BlockID)
 			assert.Nil(t, unmarshaled.ServiceEventCount)
 		})
 
-<<<<<<< HEAD
-		t.Run("cbor strict", func(t *testing.T) {
-=======
 		t.Run("default strict cbor decoding", func(t *testing.T) {
->>>>>>> 31082a07
 			bz, err := cborcodec.EncMode.Marshal(chunkv0)
 			require.NoError(t, err)
 
 			var unmarshaled flow.ChunkBody
-<<<<<<< HEAD
-			err = cborcodec.NetworkDecMode.Unmarshal(bz, &unmarshaled)
-=======
 			err = cborcodec.DefaultDecMode.Unmarshal(bz, &unmarshaled)
->>>>>>> 31082a07
 			require.NoError(t, err)
 			assert.Equal(t, chunkv0.EventCollection, unmarshaled.EventCollection)
 			assert.Equal(t, chunkv0.BlockID, unmarshaled.BlockID)
@@ -343,30 +295,18 @@
 				assert.Equal(t, chunkv1.EventCollection, unmarshaled.EventCollection)
 				assert.Equal(t, chunkv1.BlockID, unmarshaled.BlockID)
 			})
-<<<<<<< HEAD
-			t.Run("cbor default - should not error", func(t *testing.T) {
-=======
 			t.Run("lax non-BFT cbor decoding - should not error", func(t *testing.T) {
 				// CAUTION: using the lax decoding is not safe for data structures that are exchanged between nodes!
->>>>>>> 31082a07
 				bz, err := cborcodec.EncMode.Marshal(chunkv1)
 				require.NoError(t, err)
 
 				var unmarshaled flow.ChunkBodyV0
-<<<<<<< HEAD
-				err = cborcodec.DecMode.Unmarshal(bz, &unmarshaled)
-=======
 				err = cborcodec.UnsafeDecMode.Unmarshal(bz, &unmarshaled)
->>>>>>> 31082a07
-				require.NoError(t, err)
-				assert.Equal(t, chunkv1.EventCollection, unmarshaled.EventCollection)
-				assert.Equal(t, chunkv1.BlockID, unmarshaled.BlockID)
-			})
-<<<<<<< HEAD
-			// In the stricter mode we use for network decoding, an error is expected
-=======
+				require.NoError(t, err)
+				assert.Equal(t, chunkv1.EventCollection, unmarshaled.EventCollection)
+				assert.Equal(t, chunkv1.BlockID, unmarshaled.BlockID)
+			})
 			// In the stricter mode (default), which we use for decoding on the networking layer, an error is expected
->>>>>>> 31082a07
 			// because the message includes a field not present in the v0 target,
 			// when the new ServiceEventCount field is non-nil
 			t.Run("cbor strict - error expected", func(t *testing.T) {
@@ -374,11 +314,7 @@
 				require.NoError(t, err)
 
 				var unmarshaled flow.ChunkBodyV0
-<<<<<<< HEAD
-				err = cborcodec.NetworkDecMode.Unmarshal(bz, &unmarshaled)
-=======
 				err = cborcodec.DefaultDecMode.Unmarshal(bz, &unmarshaled)
->>>>>>> 31082a07
 				assert.Error(t, err)
 				target := &cbor.UnknownFieldError{}
 				assert.ErrorAs(t, err, &target)
@@ -398,20 +334,12 @@
 				assert.Equal(t, chunkv1.EventCollection, unmarshaled.EventCollection)
 				assert.Equal(t, chunkv1.BlockID, unmarshaled.BlockID)
 			})
-<<<<<<< HEAD
-			t.Run("cbor default", func(t *testing.T) {
-=======
 			t.Run("lax non-BFT cbor decoding", func(t *testing.T) {
->>>>>>> 31082a07
 				bz, err := cborcodec.EncMode.Marshal(chunkv1)
 				require.NoError(t, err)
 
 				var unmarshaled flow.ChunkBodyV0
-<<<<<<< HEAD
-				err = cborcodec.DecMode.Unmarshal(bz, &unmarshaled)
-=======
 				err = cborcodec.UnsafeDecMode.Unmarshal(bz, &unmarshaled)
->>>>>>> 31082a07
 				require.NoError(t, err)
 				assert.Equal(t, chunkv1.EventCollection, unmarshaled.EventCollection)
 				assert.Equal(t, chunkv1.BlockID, unmarshaled.BlockID)
@@ -423,11 +351,7 @@
 				require.NoError(t, err)
 
 				var unmarshaled flow.ChunkBodyV0
-<<<<<<< HEAD
-				err = cborcodec.NetworkDecMode.Unmarshal(bz, &unmarshaled)
-=======
 				err = cborcodec.DefaultDecMode.Unmarshal(bz, &unmarshaled)
->>>>>>> 31082a07
 				require.NoError(t, err)
 				assert.Equal(t, chunkv1.EventCollection, unmarshaled.EventCollection)
 				assert.Equal(t, chunkv1.BlockID, unmarshaled.BlockID)
