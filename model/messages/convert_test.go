--- conflicted
+++ resolved
@@ -22,8 +22,10 @@
 			flow.UntrustedProposal(expected[1]),
 		},
 	}
-	converted, err := res.ToInternal()
+	internal, err := res.ToInternal()
 	require.NoError(t, err)
+	converted, ok := internal.(*flow.BlockResponse)
+	require.True(t, ok)
 	assert.Equal(t, expected, converted.Blocks)
 }
 
@@ -37,12 +39,11 @@
 			cluster.UntrustedProposal(expected[1]),
 		},
 	}
-	converted, err := res.ToInternal()
+	internal, err := res.ToInternal()
 	require.NoError(t, err)
-<<<<<<< HEAD
+	converted, ok := internal.(*cluster.BlockResponse)
+	require.True(t, ok)
 	assert.Equal(t, expected, converted.Blocks)
-=======
-	assert.Equal(t, expected, converted)
 }
 
 func TestInterfaceFromMessageCode(t *testing.T) {
@@ -50,5 +51,4 @@
 	fmt.Printf("%T\n%v\n", msg, msg)
 	msgint, _ := msg.ToInternal()
 	fmt.Printf("%T\n%v\n", msgint, msgint)
->>>>>>> 7f88f521
 }