--- conflicted
+++ resolved
@@ -99,23 +99,10 @@
 	Blocks []flow.UntrustedProposal
 }
 
-<<<<<<< HEAD
 var _ UntrustedMessage = (*BlockResponse)(nil)
-=======
+
 // ToInternal converts the untrusted BlockResponse into its trusted internal
 // representation.
-//
-// This stub returns the receiver unchanged. A proper implementation
-// must perform validation checks and return a constructed internal
-// object.
-func (br *BlockResponse) ToInternal() (any, error) {
-	// TODO(malleability, #7709) implement with validation checks
-	return br, nil
-}
->>>>>>> bdbad5eb
-
-// ToInternal converts all untrusted block proposals in the BlockResponse
-// into trusted flow.BlockResponse instances.
 //
 // All errors indicate that the message could not be converted to a valid BlockResponse.
 func (br *BlockResponse) ToInternal() (any, error) {
@@ -140,23 +127,10 @@
 	Blocks []cluster.UntrustedProposal
 }
 
-<<<<<<< HEAD
 var _ UntrustedMessage = (*ClusterBlockResponse)(nil)
-=======
+
 // ToInternal converts the untrusted ClusterBlockResponse into its trusted internal
 // representation.
-//
-// This stub returns the receiver unchanged. A proper implementation
-// must perform validation checks and return a constructed internal
-// object.
-func (br *ClusterBlockResponse) ToInternal() (any, error) {
-	// TODO(malleability, #7703) implement with validation checks
-	return br, nil
-}
->>>>>>> bdbad5eb
-
-// ToInternal converts all untrusted cluster block proposals in the ClusterBlockResponse
-// into trusted cluster.BlockResponse instance.
 //
 // All errors indicate that the message could not be converted to a valid ClusterBlockResponse.
 func (br *ClusterBlockResponse) ToInternal() (any, error) {
