package messages

import (
	"fmt"

	"github.com/onflow/flow-go/model/cluster"
	"github.com/onflow/flow-go/model/flow"
)

// SyncRequest is part of the synchronization protocol and represents a node on
// the network sharing the height of its latest finalized block and requesting
// the same information from the recipient.
// All SyncRequest messages are validated before being processed. If validation fails, then a misbehavior report is created.
// See synchronization.validateSyncRequestForALSP for more details.
type SyncRequest struct {
	Nonce  uint64
	Height uint64
}

// SyncResponse is part of the synchronization protocol and represents the reply
// to a synchronization request that contains the latest finalized block height
// of the responding node.
type SyncResponse struct {
	Nonce  uint64
	Height uint64
}

// RangeRequest is part of the synchronization protocol and represents an active
// (pulling) attempt to synchronize with the consensus state of the network. It
// requests finalized blocks by a range of block heights, including from and to
// heights.
// All RangeRequest messages are validated before being processed. If validation fails, then a misbehavior report is created.
// See synchronization.validateRangeRequestForALSP for more details.
type RangeRequest struct {
	Nonce      uint64
	FromHeight uint64
	ToHeight   uint64
}

// BatchRequest is part of the synchronization protocol and represents an active
// (pulling) attempt to synchronize with the consensus state of the network. It
// requests finalized or unfinalized blocks by a list of block IDs.
// All BatchRequest messages are validated before being processed. If validation fails, then a misbehavior report is created.
// See synchronization.validateBatchRequestForALSP for more details.
type BatchRequest struct {
	Nonce    uint64
	BlockIDs []flow.Identifier
}

// BlockResponse is part of the synchronization protocol and represents the
// reply to any active synchronization attempts. It contains a list of blocks
// that should correspond to the request.
type BlockResponse struct {
	Nonce  uint64
	Blocks []flow.UntrustedProposal
}

// BlocksInternal converts all untrusted block proposals in the BlockResponse
// into trusted flow.Proposal instances.
//
// All errors indicate that the input message could not be converted to a valid proposal.
func (br *BlockResponse) BlocksInternal() ([]*flow.Proposal, error) {
	internal := make([]*flow.Proposal, len(br.Blocks))
<<<<<<< HEAD
	for i, untrusted := range br.Blocks {
		proposal, err := flow.NewProposal(untrusted)
=======
	for i, block := range br.Blocks {
		proposal, err := block.DeclareStructurallyValid()
>>>>>>> af4332d3
		if err != nil {
			return nil, fmt.Errorf("could not build proposal: %w", err)
		}
		internal[i] = proposal
	}
	return internal, nil
}

// ClusterBlockResponse is the same thing as BlockResponse, but for cluster
// consensus.
type ClusterBlockResponse struct {
	Nonce  uint64
	Blocks []UntrustedClusterProposal
}

func (br *ClusterBlockResponse) BlocksInternal() ([]*cluster.Proposal, error) {
	internal := make([]*cluster.Proposal, len(br.Blocks))
	var err error
	for i, block := range br.Blocks {
		block := block
		internal[i], err = block.DeclareStructurallyValid()
		if err != nil {
			return nil, fmt.Errorf("could not convert to cluster block proposal: %w", err)
		}
	}
	return internal, nil
}<|MERGE_RESOLUTION|>--- conflicted
+++ resolved
@@ -61,13 +61,8 @@
 // All errors indicate that the input message could not be converted to a valid proposal.
 func (br *BlockResponse) BlocksInternal() ([]*flow.Proposal, error) {
 	internal := make([]*flow.Proposal, len(br.Blocks))
-<<<<<<< HEAD
 	for i, untrusted := range br.Blocks {
 		proposal, err := flow.NewProposal(untrusted)
-=======
-	for i, block := range br.Blocks {
-		proposal, err := block.DeclareStructurallyValid()
->>>>>>> af4332d3
 		if err != nil {
 			return nil, fmt.Errorf("could not build proposal: %w", err)
 		}
