--- conflicted
+++ resolved
@@ -19,10 +19,9 @@
 
 // DeclareTrusted converts the UntrustedProposal to a trusted internal flow.Proposal.
 // CAUTION: Prior to using this function, ensure that the untrusted proposal has been fully validated.
-<<<<<<< HEAD
 //
 // All errors indicate that the input message could not be converted to a valid proposal.
-func (msg *UntrustedProposal) DeclareTrusted() (*flow.BlockProposal, error) {
+func (msg *UntrustedProposal) DeclareTrusted() (*flow.Proposal, error) {
 	block, err := flow.NewBlock(
 		flow.UntrustedBlock{
 			Header:  msg.Block.Header,
@@ -36,14 +35,8 @@
 	if len(msg.ProposerSigData) == 0 {
 		return nil, fmt.Errorf("proposer signature must not be empty")
 	}
-	return &flow.BlockProposal{
+	return &flow.Proposal{
 		Block:           *block,
-=======
-// TODO(malleability immutable): This conversion should eventually be accompanied by a full validation of the untrusted input.
-func (msg *UntrustedProposal) DeclareTrusted() *flow.Proposal {
-	return &flow.Proposal{
-		Block:           *flow.NewBlock(msg.Block.Header, msg.Block.Payload),
->>>>>>> 0004d3a9
 		ProposerSigData: msg.ProposerSigData,
 	}, nil
 }
