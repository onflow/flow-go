--- conflicted
+++ resolved
@@ -73,8 +73,6 @@
 	return flow.HexToAddress(addr)
 }
 
-<<<<<<< HEAD
-=======
 func (info NodeMachineAccountInfo) SDKAddress() sdk.Address {
 	flowAddr := info.FlowAddress()
 	var sdkAddr sdk.Address
@@ -82,7 +80,6 @@
 	return sdkAddr
 }
 
->>>>>>> 662885b8
 func (info NodeMachineAccountInfo) PrivateKey() (crypto.PrivateKey, error) {
 	sk, err := crypto.DecodePrivateKey(info.SigningAlgorithm, info.EncodedPrivateKey)
 	if err != nil {
