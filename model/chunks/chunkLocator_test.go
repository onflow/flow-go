package chunks_test

import (
	"math/rand"
	"testing"

	"github.com/stretchr/testify/require"

	"github.com/onflow/flow-go/model/chunks"
<<<<<<< HEAD
	"github.com/onflow/flow-go/model/flow"
=======
>>>>>>> fade0c29
	"github.com/onflow/flow-go/utils/unittest"
)

// TestChunkLocatorConvert evaluates converting chunk locator list to map and vice versa.
func TestChunkLocatorConvert(t *testing.T) {
	originalList := unittest.ChunkLocatorListFixture(10)
	locatorMap := originalList.ToMap()

	require.Equal(t, len(originalList), len(locatorMap))
	for _, locator := range originalList {
		_, ok := locatorMap[locator.ID()]
		require.True(t, ok, "missing chunk locator in conversion from list to map")
	}

	convertedList := locatorMap.ToList()
	require.ElementsMatch(t, originalList, convertedList)
}

<<<<<<< HEAD
// TestChunkLocatorMalleability verifies that the chunk locator which implements the [flow.IDEntity] interface is not malleable.
func TestChunkLocatorMalleability(t *testing.T) {
	unittest.RequireEntityNonMalleable(t, unittest.ChunkLocatorFixture(unittest.IdentifierFixture(), rand.Uint64()))
}

// TestNewLocator tests the NewLocator constructor with valid and invalid inputs.
//
// Valid Case:
//
// 1. Valid input with non-zero ResultID and any index:
//   - Should successfully construct a Locator.
//
// Invalid Case:
//
// 2. Invalid input with zero ResultID:
//   - Should return an error indicating ResultID must not be zero.
func TestNewLocator(t *testing.T) {
	t.Run("valid input with non-zero ResultID", func(t *testing.T) {
		locator, err := chunks.NewLocator(
			chunks.UntrustedLocator{
				ResultID: unittest.IdentifierFixture(),
				Index:    1,
			},
		)
		require.NoError(t, err)
		require.NotNil(t, locator)
	})

	t.Run("invalid input with zero ResultID", func(t *testing.T) {
		locator, err := chunks.NewLocator(
			chunks.UntrustedLocator{
				ResultID: flow.ZeroID,
				Index:    1,
			},
		)
		require.Error(t, err)
		require.Contains(t, err.Error(), "ResultID must not be zero")
		require.Nil(t, locator)
=======
// TestLocator_EqualTo verifies the correctness of the EqualTo method on Locator.
// It checks that Locators are considered equal if and only if all fields match.
func TestLocator_EqualTo(t *testing.T) {
	loc1 := unittest.ChunkLocatorFixture(unittest.IdentifierFixture(), 0)
	loc2 := unittest.ChunkLocatorFixture(unittest.IdentifierFixture(), 1)

	require.False(t, loc1.EqualTo(loc2), "Initially, all fields differ; EqualTo should return false")

	// List of mutations to gradually make loc1 equal to loc2
	mutations := []func(){
		func() {
			loc1.ResultID = loc2.ResultID
		},
		func() {
			loc1.Index = loc2.Index
		},
	}

	// Shuffle mutation order
	rand.Shuffle(len(mutations), func(i, j int) {
		mutations[i], mutations[j] = mutations[j], mutations[i]
	})

	// Apply each mutation one at a time, except the last
	for _, mutation := range mutations[:len(mutations)-1] {
		mutation()
		require.False(t, loc1.EqualTo(loc2))
	}

	// Final mutation: should now be equal
	mutations[len(mutations)-1]()
	require.True(t, loc1.EqualTo(loc2))
}

// TestLocator_EqualTo_Nil verifies the behavior of EqualTo when one or both inputs are nil.
func TestLocator_EqualTo_Nil(t *testing.T) {
	var nilLoc *chunks.Locator
	nonNil := unittest.ChunkLocatorFixture(unittest.IdentifierFixture(), 0)

	t.Run("nil receiver", func(t *testing.T) {
		require.False(t, nilLoc.EqualTo(nonNil))
	})

	t.Run("nil input", func(t *testing.T) {
		require.False(t, nonNil.EqualTo(nilLoc))
	})

	t.Run("both nil", func(t *testing.T) {
		require.True(t, nilLoc.EqualTo(nil))
>>>>>>> fade0c29
	})
}<|MERGE_RESOLUTION|>--- conflicted
+++ resolved
@@ -7,10 +7,7 @@
 	"github.com/stretchr/testify/require"
 
 	"github.com/onflow/flow-go/model/chunks"
-<<<<<<< HEAD
 	"github.com/onflow/flow-go/model/flow"
-=======
->>>>>>> fade0c29
 	"github.com/onflow/flow-go/utils/unittest"
 )
 
@@ -29,7 +26,6 @@
 	require.ElementsMatch(t, originalList, convertedList)
 }
 
-<<<<<<< HEAD
 // TestChunkLocatorMalleability verifies that the chunk locator which implements the [flow.IDEntity] interface is not malleable.
 func TestChunkLocatorMalleability(t *testing.T) {
 	unittest.RequireEntityNonMalleable(t, unittest.ChunkLocatorFixture(unittest.IdentifierFixture(), rand.Uint64()))
@@ -68,7 +64,9 @@
 		require.Error(t, err)
 		require.Contains(t, err.Error(), "ResultID must not be zero")
 		require.Nil(t, locator)
-=======
+	})
+}
+
 // TestLocator_EqualTo verifies the correctness of the EqualTo method on Locator.
 // It checks that Locators are considered equal if and only if all fields match.
 func TestLocator_EqualTo(t *testing.T) {
@@ -118,6 +116,5 @@
 
 	t.Run("both nil", func(t *testing.T) {
 		require.True(t, nilLoc.EqualTo(nil))
->>>>>>> fade0c29
 	})
 }