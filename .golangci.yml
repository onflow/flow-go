--- conflicted
+++ resolved
@@ -43,15 +43,12 @@
     - path: 'utils/unittest/*' # disable some linters on test files
       linters:
         - structwrite
-<<<<<<< HEAD
-=======
     - path: 'consensus/hotstuff/helper/*' # disable some linters on test files
       linters:
         - structwrite
     - path: 'engine/execution/testutil/*' # disable some linters on test files
       linters:
         - structwrite
->>>>>>> 08bb77f6
     # typecheck currently not handling the way we do function inheritance well
     # disabling for now
     - path: 'cmd/access/node_build/*'
