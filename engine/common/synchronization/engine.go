// (c) 2019 Dapper Labs - ALL RIGHTS RESERVED

package synchronization

import (
	"errors"
	"fmt"
	"math/rand"
	"time"

	"github.com/hashicorp/go-multierror"
	"github.com/rs/zerolog"

	"github.com/dapperlabs/flow-go/engine"
	"github.com/dapperlabs/flow-go/model/events"
	"github.com/dapperlabs/flow-go/model/flow"
	"github.com/dapperlabs/flow-go/model/flow/filter"
	"github.com/dapperlabs/flow-go/model/messages"
	"github.com/dapperlabs/flow-go/module"
	"github.com/dapperlabs/flow-go/module/metrics"
	"github.com/dapperlabs/flow-go/network"
	"github.com/dapperlabs/flow-go/state/protocol"
	"github.com/dapperlabs/flow-go/storage"
)

// Engine is the synchronization engine, responsible for synchronizing chain state.
type Engine struct {
	unit    *engine.Unit
	log     zerolog.Logger
	metrics module.EngineMetrics
	me      module.Local
	state   protocol.State
	con     network.Conduit
	blocks  storage.Blocks
	comp    network.Engine // compliance layer engine

	pollInterval time.Duration
	scanInterval time.Duration
	core         module.SyncCore
}

// New creates a new main chain synchronization engine.
func New(
	log zerolog.Logger,
	metrics module.EngineMetrics,
	net module.Network,
	me module.Local,
	state protocol.State,
	blocks storage.Blocks,
	comp network.Engine,
	core module.SyncCore,
) (*Engine, error) {

	// initialize the propagation engine with its dependencies
	e := &Engine{
		unit:         engine.NewUnit(),
		log:          log.With().Str("engine", "synchronization").Logger(),
		metrics:      metrics,
		me:           me,
		state:        state,
		blocks:       blocks,
		comp:         comp,
		core:         core,
		pollInterval: 8 * time.Second,
		scanInterval: 2 * time.Second,
	}

	// register the engine with the network layer and store the conduit
	con, err := net.Register(engine.ProtocolSynchronization, e)
	if err != nil {
		return nil, fmt.Errorf("could not register engine: %w", err)
	}
	e.con = con

	return e, nil
}

// Ready returns a ready channel that is closed once the engine has fully
// started. For consensus engine, this is true once the underlying consensus
// algorithm has started.
func (e *Engine) Ready() <-chan struct{} {
	e.unit.Launch(e.checkLoop)
	return e.unit.Ready()
}

// Done returns a done channel that is closed once the engine has fully stopped.
// For the consensus engine, we wait for hotstuff to finish.
func (e *Engine) Done() <-chan struct{} {
	return e.unit.Done()
}

// SubmitLocal submits an event originating on the local node.
func (e *Engine) SubmitLocal(event interface{}) {
	e.Submit(e.me.NodeID(), event)
}

// Submit submits the given event from the node with the given origin ID
// for processing in a non-blocking manner. It returns instantly and logs
// a potential processing error internally when done.
func (e *Engine) Submit(originID flow.Identifier, event interface{}) {
	e.unit.Launch(func() {
		err := e.Process(originID, event)
		if err != nil {
			engine.LogError(e.log, err)
		}
	})
}

// ProcessLocal processes an event originating on the local node.
func (e *Engine) ProcessLocal(event interface{}) error {
	return e.Process(e.me.NodeID(), event)
}

// Process processes the given event from the node with the given origin ID in
// a blocking manner. It returns the potential processing error when done.
func (e *Engine) Process(originID flow.Identifier, event interface{}) error {
	return e.unit.Do(func() error {
		return e.process(originID, event)
	})
}

// process processes events for the propagation engine on the consensus node.
func (e *Engine) process(originID flow.Identifier, event interface{}) error {

	switch ev := event.(type) {
	case *messages.SyncRequest:
		e.before(metrics.MessageSyncRequest)
		defer e.after(metrics.MessageSyncRequest)
		return e.onSyncRequest(originID, ev)
	case *messages.SyncResponse:
		e.before(metrics.MessageSyncResponse)
		defer e.after(metrics.MessageSyncResponse)
		return e.onSyncResponse(originID, ev)
	case *messages.RangeRequest:
		e.before(metrics.MessageRangeRequest)
		defer e.after(metrics.MessageRangeRequest)
		return e.onRangeRequest(originID, ev)
	case *messages.BatchRequest:
		e.before(metrics.MessageBatchRequest)
		defer e.after(metrics.MessageBatchRequest)
		return e.onBatchRequest(originID, ev)
	case *messages.BlockResponse:
		e.before(metrics.MessageBlockResponse)
		defer e.after(metrics.MessageBlockResponse)
		return e.onBlockResponse(originID, ev)
	default:
		return fmt.Errorf("invalid event type (%T)", event)
	}
}

func (e *Engine) before(msg string) {
	e.metrics.MessageReceived(metrics.EngineSynchronization, msg)
	e.unit.Lock()
}

func (e *Engine) after(msg string) {
	e.unit.Unlock()
	e.metrics.MessageHandled(metrics.EngineSynchronization, msg)
}

// onSyncRequest processes an outgoing handshake; if we have a higher height, we
// inform the other node of it, so they can organize their block downloads. If
// we have a lower height, we add the difference to our own download queue.
func (e *Engine) onSyncRequest(originID flow.Identifier, req *messages.SyncRequest) error {

	final, err := e.state.Final().Head()
	if err != nil {
		return fmt.Errorf("could not get finalized height: %w", err)
	}

	// queue any missing heights as needed
	e.core.HandleHeight(final, req.Height)

	// don't bother sending a response if we're within tolerance or if we're
	// behind the requester
	if e.core.WithinTolerance(final, req.Height) || req.Height > final.Height {
		return nil
	}

	// if we're sufficiently ahead of the requester, send a response
	res := &messages.SyncResponse{
		Height: final.Height,
		Nonce:  req.Nonce,
	}
	err = e.con.Submit(res, originID)
	if err != nil {
		return fmt.Errorf("could not send sync response: %w", err)
	}

	e.metrics.MessageSent(metrics.EngineSynchronization, metrics.MessageSyncResponse)

	return nil
}

// onSyncResponse processes a synchronization response.
func (e *Engine) onSyncResponse(originID flow.Identifier, res *messages.SyncResponse) error {

	final, err := e.state.Final().Head()
	if err != nil {
		return fmt.Errorf("could not get finalized height: %w", err)
	}

	e.core.HandleHeight(final, res.Height)
	return nil
}

// onRangeRequest processes a request for a range of blocks by height.
func (e *Engine) onRangeRequest(originID flow.Identifier, req *messages.RangeRequest) error {

	// get the latest final state to know if we can fulfill the request
	head, err := e.state.Final().Head()
	if err != nil {
		return fmt.Errorf("could not get finalized head: %w", err)
	}

	// if we don't have anything to send, we can bail right away
	if head.Height < req.FromHeight || req.FromHeight > req.ToHeight {
		return nil
	}

	// get all of the blocks, one by one
	blocks := make([]*flow.Block, 0, req.ToHeight-req.FromHeight+1)
	for height := req.FromHeight; height <= req.ToHeight; height++ {
		block, err := e.blocks.ByHeight(height)
		if errors.Is(err, storage.ErrNotFound) {
			e.log.Error().Uint64("height", height).Msg("skipping unknown heights")
			break
		}
		if err != nil {
			return fmt.Errorf("could not get block for height (%d): %w", height, err)
		}
		blocks = append(blocks, block)
	}

	// if there are no blocks to send, skip network message
	if len(blocks) == 0 {
		e.log.Debug().Msg("skipping empty range response")
		return nil
	}

	// send the response
	res := &messages.BlockResponse{
		Nonce:  req.Nonce,
		Blocks: blocks,
	}
	err = e.con.Submit(res, originID)
	if err != nil {
		return fmt.Errorf("could not send range response: %w", err)
	}

	e.metrics.MessageSent(metrics.EngineSynchronization, metrics.MessageBlockResponse)

	return nil
}

// onBatchRequest processes a request for a specific block by block ID.
func (e *Engine) onBatchRequest(originID flow.Identifier, req *messages.BatchRequest) error {

	// we should bail and send nothing on empty request
	if len(req.BlockIDs) == 0 {
		return nil
	}

	// deduplicate the block IDs in the batch request
	blockIDs := make(map[flow.Identifier]struct{})
	for _, blockID := range req.BlockIDs {
		blockIDs[blockID] = struct{}{}
	}

	// try to get all the blocks by ID
	blocks := make([]*flow.Block, 0, len(blockIDs))
	for blockID := range blockIDs {
		block, err := e.blocks.ByID(blockID)
		if errors.Is(err, storage.ErrNotFound) {
			e.log.Debug().Hex("block_id", blockID[:]).Msg("skipping unknown block")
			continue
		}
		if err != nil {
			return fmt.Errorf("could not get block by ID (%s): %w", blockID, err)
		}
		blocks = append(blocks, block)
	}

	// if there are no blocks to send, skip network message
	if len(blocks) == 0 {
		e.log.Debug().Msg("skipping empty batch response")
		return nil
	}

	// send the response
	res := &messages.BlockResponse{
		Nonce:  req.Nonce,
		Blocks: blocks,
	}
	err := e.con.Submit(res, originID)
	if err != nil {
		return fmt.Errorf("could not send batch response: %w", err)
	}

	e.metrics.MessageSent(metrics.EngineSynchronization, metrics.MessageBlockResponse)

	return nil
}

// onBlockResponse processes a response containing a specifically requested block.
func (e *Engine) onBlockResponse(originID flow.Identifier, res *messages.BlockResponse) error {

	// process the blocks one by one
	for _, block := range res.Blocks {
		e.processIncomingBlock(originID, block)
	}

	return nil
}

// processIncoming processes an incoming block, so we can take into account the
// overlap between block IDs and heights.
func (e *Engine) processIncomingBlock(originID flow.Identifier, block *flow.Block) {

	shouldProcess := e.core.HandleBlock(block.Header)
	if !shouldProcess {
		return
	}

	synced := &events.SyncedBlock{
		OriginID: originID,
		Block:    block,
	}

	e.comp.SubmitLocal(synced)
}

// checkLoop will regularly scan for items that need requesting.
func (e *Engine) checkLoop() {
	poll := time.NewTicker(e.pollInterval)
	scan := time.NewTicker(e.scanInterval)

CheckLoop:
	for {
		// give the quit channel a priority to be selected
		select {
		case <-e.unit.Quit():
			break CheckLoop
		default:
		}

		select {
		case <-e.unit.Quit():
			break CheckLoop
		case <-poll.C:
<<<<<<< HEAD
			err := e.pollHeight()
			if network.IsPeerUnreachableError(err) {
				e.log.Warn().Err(err).Msg("could not poll heights due to peer unreachable")
				continue
			}
			if err != nil {
				e.log.Error().Err(err).Msg("could not poll heights")
=======
			errs := e.pollHeight()

			if errs.ErrorOrNil() == nil {
				continue
			}

			// if there are errors, and errors are all PeerUnreachableError, then log as warn
			// otherwise log as error
			if network.AllPeerUnreachableError(errs) {
				e.log.Warn().Err(errs).Msg("could not poll heights due to peer unreachable")
			} else {
				e.log.Error().Err(errs).Msg("could not poll heights")
>>>>>>> e5489f50
			}
		case <-scan.C:
			final, err := e.state.Final().Head()
			if err != nil {
				e.log.Error().Err(err).Msg("could not get final height")
				continue
			}

			e.unit.Lock()
			ranges, batches := e.core.ScanPending(final)
			err = e.sendRequests(ranges, batches)
			if err != nil {
				e.log.Error().Err(err).Msg("could not send requests")
			}
			e.unit.Unlock()
		}
	}

	// some minor cleanup
	scan.Stop()
	poll.Stop()
}

// pollHeight will send a synchronization request to three random nodes.
<<<<<<< HEAD
func (e *Engine) pollHeight() error {
=======
func (e *Engine) pollHeight() *multierror.Error {
	e.unit.Lock()
	defer e.unit.Unlock()
>>>>>>> e5489f50

	var errs *multierror.Error

	// get the last finalized header
	final, err := e.state.Final().Head()
	if err != nil {
		errs = multierror.Append(errs, fmt.Errorf("could not get last finalized header: %w", err))
		return errs
	}

<<<<<<< HEAD
	participants, err := e.state.Final().Identities(filter.HasRole(flow.RoleConsensus))
	if err != nil {
		return fmt.Errorf("could not get participants: %w", err)
=======
	// get all of the consensus nodes from the state
	identities, err := e.state.Final().Identities(filter.And(
		filter.HasRole(flow.RoleConsensus),
		filter.Not(filter.HasNodeID(e.me.NodeID())),
	))

	if err != nil {
		errs = multierror.Append(errs, fmt.Errorf("could not send get consensus identities: %w", err))
		return errs
>>>>>>> e5489f50
	}

	// send the request for synchronization
	for _, targetID := range participants.Sample(3).NodeIDs() {

		req := &messages.SyncRequest{
			Nonce:  rand.Uint64(),
			Height: final.Height,
		}
		err := e.con.Submit(req, targetID)
		if err != nil {
			errs = multierror.Append(errs, fmt.Errorf("could not send sync request: %w", err))
		}

		e.metrics.MessageSent(metrics.EngineSynchronization, metrics.MessageSyncRequest)
	}

	return errs
}

// sendRequests sends a request for each range and batch.
func (e *Engine) sendRequests(ranges []flow.Range, batches []flow.Batch) error {

	participants, err := e.state.Final().Identities(filter.HasRole(flow.RoleConsensus))
	if err != nil {
		return fmt.Errorf("could not get participants: %w", err)
	}

	var errs error
	for _, ran := range ranges {
		req := &messages.RangeRequest{
			Nonce:      rand.Uint64(),
			FromHeight: ran.From,
			ToHeight:   ran.To,
		}
		err := e.con.Submit(req, participants.Sample(3).NodeIDs()...)
		if err != nil {
			errs = multierror.Append(errs, fmt.Errorf("could not submit range request: %w", err))
			continue
		}
		e.core.RangeRequested(ran)
		e.metrics.MessageSent(metrics.EngineSynchronization, metrics.MessageRangeRequest)
	}

	for _, batch := range batches {
		req := &messages.BatchRequest{
			Nonce:    rand.Uint64(),
			BlockIDs: batch.BlockIDs,
		}
		err := e.con.Submit(req, participants.Sample(3).NodeIDs()...)
		if err != nil {
			errs = multierror.Append(errs, fmt.Errorf("could not submit batch request: %w", err))
			continue
		}
		e.core.BatchRequested(batch)
		e.metrics.MessageSent(metrics.EngineSynchronization, metrics.MessageBatchRequest)
	}

	return errs
}<|MERGE_RESOLUTION|>--- conflicted
+++ resolved
@@ -348,28 +348,17 @@
 		case <-e.unit.Quit():
 			break CheckLoop
 		case <-poll.C:
-<<<<<<< HEAD
-			err := e.pollHeight()
-			if network.IsPeerUnreachableError(err) {
-				e.log.Warn().Err(err).Msg("could not poll heights due to peer unreachable")
-				continue
-			}
-			if err != nil {
-				e.log.Error().Err(err).Msg("could not poll heights")
-=======
 			errs := e.pollHeight()
-
 			if errs.ErrorOrNil() == nil {
 				continue
 			}
 
 			// if there are errors, and errors are all PeerUnreachableError, then log as warn
 			// otherwise log as error
-			if network.AllPeerUnreachableError(errs) {
+			if network.AllPeerUnreachableError(errs.WrappedErrors()...) {
 				e.log.Warn().Err(errs).Msg("could not poll heights due to peer unreachable")
 			} else {
 				e.log.Error().Err(errs).Msg("could not poll heights")
->>>>>>> e5489f50
 			}
 		case <-scan.C:
 			final, err := e.state.Final().Head()
@@ -394,13 +383,7 @@
 }
 
 // pollHeight will send a synchronization request to three random nodes.
-<<<<<<< HEAD
-func (e *Engine) pollHeight() error {
-=======
 func (e *Engine) pollHeight() *multierror.Error {
-	e.unit.Lock()
-	defer e.unit.Unlock()
->>>>>>> e5489f50
 
 	var errs *multierror.Error
 
@@ -411,13 +394,8 @@
 		return errs
 	}
 
-<<<<<<< HEAD
-	participants, err := e.state.Final().Identities(filter.HasRole(flow.RoleConsensus))
-	if err != nil {
-		return fmt.Errorf("could not get participants: %w", err)
-=======
 	// get all of the consensus nodes from the state
-	identities, err := e.state.Final().Identities(filter.And(
+	participants, err := e.state.Final().Identities(filter.And(
 		filter.HasRole(flow.RoleConsensus),
 		filter.Not(filter.HasNodeID(e.me.NodeID())),
 	))
@@ -425,7 +403,6 @@
 	if err != nil {
 		errs = multierror.Append(errs, fmt.Errorf("could not send get consensus identities: %w", err))
 		return errs
->>>>>>> e5489f50
 	}
 
 	// send the request for synchronization
