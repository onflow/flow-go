// (c) 2019 Dapper Labs - ALL RIGHTS RESERVED

package synchronization

import (
	"fmt"
	"math/rand"
	"time"

	"github.com/hashicorp/go-multierror"
	"github.com/rs/zerolog"

	"github.com/onflow/flow-go/engine"
	"github.com/onflow/flow-go/engine/common/fifoqueue"
	"github.com/onflow/flow-go/model/chainsync"
	"github.com/onflow/flow-go/model/flow"
	"github.com/onflow/flow-go/model/messages"
	"github.com/onflow/flow-go/module"
	identifier "github.com/onflow/flow-go/module/id"
	"github.com/onflow/flow-go/module/lifecycle"
	"github.com/onflow/flow-go/module/metrics"
	synccore "github.com/onflow/flow-go/module/synchronization"
	"github.com/onflow/flow-go/network"
	"github.com/onflow/flow-go/storage"
)

// defaultSyncResponseQueueCapacity maximum capacity of sync responses queue
const defaultSyncResponseQueueCapacity = 500

// defaultBlockResponseQueueCapacity maximum capacity of block responses queue
const defaultBlockResponseQueueCapacity = 500

// Engine is the synchronization engine, responsible for synchronizing chain state.
type Engine struct {
	unit    *engine.Unit
	lm      *lifecycle.LifecycleManager
	log     zerolog.Logger
	metrics module.EngineMetrics
	me      module.Local
	con     network.Conduit
	blocks  storage.Blocks
	comp    network.Engine // compliance layer engine

	pollInterval         time.Duration
	scanInterval         time.Duration
	core                 module.SyncCore
	participantsProvider identifier.IdentifierProvider
	finalizedHeader      *FinalizedHeaderCache

	requestHandler *RequestHandler // component responsible for handling requests

	pendingSyncResponses   engine.MessageStore    // message store for *message.SyncResponse
	pendingBlockResponses  engine.MessageStore    // message store for *message.BlockResponse
	responseMessageHandler *engine.MessageHandler // message handler responsible for response processing
}

// New creates a new main chain synchronization engine.
func New(
	log zerolog.Logger,
	metrics module.EngineMetrics,
	net network.Network,
	me module.Local,
	blocks storage.Blocks,
	comp network.Engine,
	core module.SyncCore,
	finalizedHeader *FinalizedHeaderCache,
	participantsProvider identifier.IdentifierProvider,
	opts ...OptionFunc,
) (*Engine, error) {

	opt := DefaultConfig()
	for _, f := range opts {
		f(opt)
	}

	if comp == nil {
		panic("must initialize synchronization engine with comp engine")
	}

	// initialize the propagation engine with its dependencies
	e := &Engine{
		unit:                 engine.NewUnit(),
		lm:                   lifecycle.NewLifecycleManager(),
		log:                  log.With().Str("engine", "synchronization").Logger(),
		metrics:              metrics,
		me:                   me,
		blocks:               blocks,
		comp:                 comp,
		core:                 core,
		pollInterval:         opt.PollInterval,
		scanInterval:         opt.ScanInterval,
		finalizedHeader:      finalizedHeader,
		participantsProvider: participantsProvider,
	}

	err := e.setupResponseMessageHandler()
	if err != nil {
		return nil, fmt.Errorf("could not setup message handler")
	}

	// register the engine with the network layer and store the conduit
	con, err := net.Register(network.SyncCommittee, e)
	if err != nil {
		return nil, fmt.Errorf("could not register engine: %w", err)
	}
	e.con = con

	e.requestHandler = NewRequestHandler(log, metrics, NewResponseSender(con), me, blocks, core, finalizedHeader, true)

	return e, nil
}

// setupResponseMessageHandler initializes the inbound queues and the MessageHandler for UNTRUSTED responses.
func (e *Engine) setupResponseMessageHandler() error {
	syncResponseQueue, err := fifoqueue.NewFifoQueue(
		fifoqueue.WithCapacity(defaultSyncResponseQueueCapacity))
	if err != nil {
		return fmt.Errorf("failed to create queue for sync responses: %w", err)
	}

	e.pendingSyncResponses = &engine.FifoMessageStore{
		FifoQueue: syncResponseQueue,
	}

	blockResponseQueue, err := fifoqueue.NewFifoQueue(
		fifoqueue.WithCapacity(defaultBlockResponseQueueCapacity))
	if err != nil {
		return fmt.Errorf("failed to create queue for block responses: %w", err)
	}

	e.pendingBlockResponses = &engine.FifoMessageStore{
		FifoQueue: blockResponseQueue,
	}

	// define message queueing behaviour
	e.responseMessageHandler = engine.NewMessageHandler(
		e.log,
		engine.NewNotifier(),
		engine.Pattern{
			Match: func(msg *engine.Message) bool {
				_, ok := msg.Payload.(*messages.SyncResponse)
				if ok {
					e.metrics.MessageReceived(metrics.EngineSynchronization, metrics.MessageSyncResponse)
				}
				return ok
			},
			Store: e.pendingSyncResponses,
		},
		engine.Pattern{
			Match: func(msg *engine.Message) bool {
				_, ok := msg.Payload.(*messages.BlockResponse)
				if ok {
					e.metrics.MessageReceived(metrics.EngineSynchronization, metrics.MessageBlockResponse)
				}
				return ok
			},
			Store: e.pendingBlockResponses,
		},
	)

	return nil
}

// Ready returns a ready channel that is closed once the engine has fully started.
func (e *Engine) Ready() <-chan struct{} {
	e.lm.OnStart(func() {
		<-e.finalizedHeader.Ready()
		e.unit.Launch(e.checkLoop)
		e.unit.Launch(e.responseProcessingLoop)
		// wait for request handler to startup
		<-e.requestHandler.Ready()
	})
	return e.lm.Started()
}

// Done returns a done channel that is closed once the engine has fully stopped.
func (e *Engine) Done() <-chan struct{} {
	e.lm.OnStop(func() {
		// signal the request handler to shutdown
		requestHandlerDone := e.requestHandler.Done()
		// wait for request sending and response processing routines to exit
		<-e.unit.Done()
		// wait for request handler shutdown to complete
		<-requestHandlerDone
		<-e.finalizedHeader.Done()
	})
	return e.lm.Stopped()
}

// SubmitLocal submits an event originating on the local node.
func (e *Engine) SubmitLocal(event interface{}) {
	err := e.process(e.me.NodeID(), event)
	if err != nil {
		// receiving an input of incompatible type from a trusted internal component is fatal
		e.log.Fatal().Err(err).Msg("internal error processing event")
	}
}

// Submit submits the given event from the node with the given origin ID
// for processing in a non-blocking manner. It returns instantly and logs
// a potential processing error internally when done.
func (e *Engine) Submit(channel network.Channel, originID flow.Identifier, event interface{}) {
	err := e.Process(channel, originID, event)
	if err != nil {
		e.log.Fatal().Err(err).Msg("internal error processing event")
	}
}

// ProcessLocal processes an event originating on the local node.
func (e *Engine) ProcessLocal(event interface{}) error {
	return e.process(e.me.NodeID(), event)
}

// Process processes the given event from the node with the given origin ID in
// a blocking manner. It returns the potential processing error when done.
func (e *Engine) Process(channel network.Channel, originID flow.Identifier, event interface{}) error {
	err := e.process(originID, event)
	if err != nil {
		if engine.IsIncompatibleInputTypeError(err) {
			e.log.Warn().Msgf("%v delivered unsupported message %T through %v", originID, event, channel)
			return nil
		}
		return fmt.Errorf("unexpected error while processing engine message: %w", err)
	}
	return nil
}

// process processes events for the synchronization engine.
// Error returns:
//  * IncompatibleInputTypeError if input has unexpected type
//  * All other errors are potential symptoms of internal state corruption or bugs (fatal).
func (e *Engine) process(originID flow.Identifier, event interface{}) error {
	switch event.(type) {
	case *messages.RangeRequest, *messages.BatchRequest, *messages.SyncRequest:
		return e.requestHandler.process(originID, event)
	case *messages.SyncResponse, *messages.BlockResponse:
		return e.responseMessageHandler.Process(originID, event)
	default:
		return fmt.Errorf("received input with type %T from %x: %w", event, originID[:], engine.IncompatibleInputTypeError)
	}
}

// responseProcessingLoop is a separate goroutine that performs processing of queued responses
func (e *Engine) responseProcessingLoop() {
	notifier := e.responseMessageHandler.GetNotifier()
	for {
		select {
		case <-e.unit.Quit():
			return
		case <-notifier:
			e.processAvailableResponses()
		}
	}
}

// processAvailableResponses is processor of pending events which drives events from networking layer to business logic.
func (e *Engine) processAvailableResponses() {
	for {
		select {
		case <-e.unit.Quit():
			return
		default:
		}

		msg, ok := e.pendingSyncResponses.Get()
		if ok {
			e.onSyncResponse(msg.OriginID, msg.Payload.(*messages.SyncResponse))
			e.metrics.MessageHandled(metrics.EngineSynchronization, metrics.MessageSyncResponse)
			continue
		}

		msg, ok = e.pendingBlockResponses.Get()
		if ok {
			e.onBlockResponse(msg.OriginID, msg.Payload.(*messages.BlockResponse))
			e.metrics.MessageHandled(metrics.EngineSynchronization, metrics.MessageBlockResponse)
			continue
		}

		// when there is no more messages in the queue, back to the loop to wait
		// for the next incoming message to arrive.
		return
	}
}

// onSyncResponse processes a synchronization response.
func (e *Engine) onSyncResponse(originID flow.Identifier, res *messages.SyncResponse) {
	e.log.Debug().Str("origin_id", originID.String()).Msg("received sync response")
	final := e.finalizedHeader.Get()
	e.core.HandleHeight(final, res.Height)
}

// onBlockResponse processes a response containing a specifically requested block.
func (e *Engine) onBlockResponse(originID flow.Identifier, res *messages.BlockResponse) {
	// process the blocks one by one
	if len(res.Blocks) == 0 {
		e.log.Debug().Msg("received empty block response")
		return
	}

	first := res.Blocks[0].Header.Height
	last := res.Blocks[len(res.Blocks)-1].Header.Height
	e.log.Debug().Uint64("first", first).Uint64("last", last).Msg("received block response")

	for _, block := range res.Blocks {
		if !e.core.HandleBlock(block.Header) {
			e.log.Debug().Uint64("height", block.Header.Height).Msg("block handler rejected")
			continue
		}
<<<<<<< HEAD
		synced := &events.SyncedBlock{
			OriginID: originID,
			Block:    block,
		}
		// tempfix: to help nodes falling far behind to catch up.
		// it avoids the race condition in compliance engine and hotstuff to validate blocks
		time.Sleep(150 * time.Millisecond)
		e.comp.SubmitLocal(synced)
=======
>>>>>>> 9652b94c
	}

	e.comp.SubmitLocal(res)
}

// checkLoop will regularly scan for items that need requesting.
func (e *Engine) checkLoop() {
	pollChan := make(<-chan time.Time)
	if e.pollInterval > 0 {
		poll := time.NewTicker(e.pollInterval)
		pollChan = poll.C
		defer poll.Stop()
	}
	scan := time.NewTicker(e.scanInterval)

CheckLoop:
	for {
		// give the quit channel a priority to be selected
		select {
		case <-e.unit.Quit():
			break CheckLoop
		default:
		}

		select {
		case <-e.unit.Quit():
			break CheckLoop
		case <-pollChan:
			e.pollHeight()
		case <-scan.C:
			head := e.finalizedHeader.Get()
			participants := e.participantsProvider.Identifiers()
			ranges, batches := e.core.ScanPending(head)
			e.sendRequests(participants, ranges, batches)
		}
	}

	// some minor cleanup
	scan.Stop()
}

// pollHeight will send a synchronization request to three random nodes.
func (e *Engine) pollHeight() {
	head := e.finalizedHeader.Get()
	participants := e.participantsProvider.Identifiers()

	// send the request for synchronization
	req := &messages.SyncRequest{
		Nonce:  rand.Uint64(),
		Height: head.Height,
	}
	e.log.Debug().
		Uint64("height", req.Height).
		Uint64("range_nonce", req.Nonce).
		Msg("sending sync request")
	err := e.con.Multicast(req, synccore.DefaultPollNodes, participants...)
	if err != nil {
		e.log.Warn().Err(err).Msg("sending sync request to poll heights failed")
		return
	}
	e.metrics.MessageSent(metrics.EngineSynchronization, metrics.MessageSyncRequest)
}

// sendRequests sends a request for each range and batch using consensus participants from last finalized snapshot.
func (e *Engine) sendRequests(participants flow.IdentifierList, ranges []chainsync.Range, batches []chainsync.Batch) {
	var errs *multierror.Error

	for _, ran := range ranges {
		req := &messages.RangeRequest{
			Nonce:      rand.Uint64(),
			FromHeight: ran.From,
			ToHeight:   ran.To,
		}
		err := e.con.Multicast(req, synccore.DefaultBlockRequestNodes, participants...)
		if err != nil {
			errs = multierror.Append(errs, fmt.Errorf("could not submit range request: %w", err))
			continue
		}
		e.log.Info().
			Uint64("range_from", req.FromHeight).
			Uint64("range_to", req.ToHeight).
			Uint64("range_nonce", req.Nonce).
			Msg("range requested")
		e.core.RangeRequested(ran)
		e.metrics.MessageSent(metrics.EngineSynchronization, metrics.MessageRangeRequest)
	}

	for _, batch := range batches {
		req := &messages.BatchRequest{
			Nonce:    rand.Uint64(),
			BlockIDs: batch.BlockIDs,
		}
		err := e.con.Multicast(req, synccore.DefaultBlockRequestNodes, participants...)
		if err != nil {
			errs = multierror.Append(errs, fmt.Errorf("could not submit batch request: %w", err))
			continue
		}
		e.log.Debug().
			Strs("block_ids", flow.IdentifierList(batch.BlockIDs).Strings()).
			Uint64("range_nonce", req.Nonce).
			Msg("batch requested")
		e.core.BatchRequested(batch)
		e.metrics.MessageSent(metrics.EngineSynchronization, metrics.MessageBatchRequest)
	}

	if err := errs.ErrorOrNil(); err != nil {
		e.log.Warn().Err(err).Msg("sending range and batch requests failed")
	}
}<|MERGE_RESOLUTION|>--- conflicted
+++ resolved
@@ -306,17 +306,6 @@
 			e.log.Debug().Uint64("height", block.Header.Height).Msg("block handler rejected")
 			continue
 		}
-<<<<<<< HEAD
-		synced := &events.SyncedBlock{
-			OriginID: originID,
-			Block:    block,
-		}
-		// tempfix: to help nodes falling far behind to catch up.
-		// it avoids the race condition in compliance engine and hotstuff to validate blocks
-		time.Sleep(150 * time.Millisecond)
-		e.comp.SubmitLocal(synced)
-=======
->>>>>>> 9652b94c
 	}
 
 	e.comp.SubmitLocal(res)
