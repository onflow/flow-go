--- conflicted
+++ resolved
@@ -187,15 +187,10 @@
 		ss.con.On("Unicast", mock.Anything, mock.Anything).Return(nil).Once().Run(
 			func(args mock.Arguments) {
 				res := args.Get(0).(*messages.BlockResponse)
-<<<<<<< HEAD
-				expected := []*flow.BlockProposal{ss.heights[ref-2], ss.heights[ref-1], ss.heights[ref]}
+				expected := []*flow.Proposal{ss.heights[ref-2], ss.heights[ref-1], ss.heights[ref]}
 				actual, err := res.BlocksInternal()
 				require.NoError(t, err)
 				assert.ElementsMatch(ss.T(), expected, actual, "response should contain right blocks")
-=======
-				expected := []*flow.Proposal{ss.heights[ref-2], ss.heights[ref-1], ss.heights[ref]}
-				assert.ElementsMatch(ss.T(), expected, res.BlocksInternal(), "response should contain right blocks")
->>>>>>> 0004d3a9
 				assert.Equal(ss.T(), req.Nonce, res.Nonce, "response should contain request nonce")
 				recipientID := args.Get(1).(flow.Identifier)
 				assert.Equal(ss.T(), originID, recipientID, "should send response to original requester")
@@ -216,15 +211,10 @@
 		ss.con.On("Unicast", mock.Anything, mock.Anything).Return(nil).Once().Run(
 			func(args mock.Arguments) {
 				res := args.Get(0).(*messages.BlockResponse)
-<<<<<<< HEAD
-				expected := []*flow.BlockProposal{ss.heights[ref-2], ss.heights[ref-1], ss.heights[ref]}
+				expected := []*flow.Proposal{ss.heights[ref-2], ss.heights[ref-1], ss.heights[ref]}
 				actual, err := res.BlocksInternal()
 				require.NoError(t, err)
 				assert.ElementsMatch(ss.T(), expected, actual, "response should contain right blocks")
-=======
-				expected := []*flow.Proposal{ss.heights[ref-2], ss.heights[ref-1], ss.heights[ref]}
-				assert.ElementsMatch(ss.T(), expected, res.BlocksInternal(), "response should contain right blocks")
->>>>>>> 0004d3a9
 				assert.Equal(ss.T(), req.Nonce, res.Nonce, "response should contain request nonce")
 				recipientID := args.Get(1).(flow.Identifier)
 				assert.Equal(ss.T(), originID, recipientID, "should send response to original requester")
@@ -245,15 +235,10 @@
 		ss.con.On("Unicast", mock.Anything, mock.Anything).Return(nil).Once().Run(
 			func(args mock.Arguments) {
 				res := args.Get(0).(*messages.BlockResponse)
-<<<<<<< HEAD
-				expected := []*flow.BlockProposal{ss.heights[ref-4], ss.heights[ref-3], ss.heights[ref-2]}
+				expected := []*flow.Proposal{ss.heights[ref-4], ss.heights[ref-3], ss.heights[ref-2]}
 				actual, err := res.BlocksInternal()
 				require.NoError(t, err)
 				assert.ElementsMatch(ss.T(), expected, actual, "response should contain right blocks")
-=======
-				expected := []*flow.Proposal{ss.heights[ref-4], ss.heights[ref-3], ss.heights[ref-2]}
-				assert.ElementsMatch(ss.T(), expected, res.BlocksInternal(), "response should contain right blocks")
->>>>>>> 0004d3a9
 				assert.Equal(ss.T(), req.Nonce, res.Nonce, "response should contain request nonce")
 				recipientID := args.Get(1).(flow.Identifier)
 				assert.Equal(ss.T(), originID, recipientID, "should send response to original requester")
@@ -341,13 +326,9 @@
 		ss.con.On("Unicast", mock.Anything, mock.Anything).Return(nil).Run(
 			func(args mock.Arguments) {
 				res := args.Get(0).(*messages.BlockResponse)
-<<<<<<< HEAD
 				actual, err := res.BlocksInternal()
 				require.NoError(t, err)
-				assert.ElementsMatch(ss.T(), []*flow.BlockProposal{ss.blockIDs[req.BlockIDs[0]], ss.blockIDs[req.BlockIDs[1]]}, actual, "response should contain right block")
-=======
-				assert.ElementsMatch(ss.T(), []*flow.Proposal{ss.blockIDs[req.BlockIDs[0]], ss.blockIDs[req.BlockIDs[1]]}, res.BlocksInternal(), "response should contain right block")
->>>>>>> 0004d3a9
+				assert.ElementsMatch(ss.T(), []*flow.Proposal{ss.blockIDs[req.BlockIDs[0]], ss.blockIDs[req.BlockIDs[1]]}, actual, "response should contain right block")
 				assert.Equal(ss.T(), req.Nonce, res.Nonce, "response should contain request nonce")
 				recipientID := args.Get(1).(flow.Identifier)
 				assert.Equal(ss.T(), originID, recipientID, "response should be send to original requester")
