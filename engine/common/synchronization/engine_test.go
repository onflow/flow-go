--- conflicted
+++ resolved
@@ -172,11 +172,7 @@
 	idCache, err := p2p.NewProtocolStateIDCache(log, ss.state, protocolEvents.NewDistributor())
 	require.NoError(ss.T(), err, "could not create protocol state identity cache")
 	e, err := New(log, metrics, ss.net, ss.me, ss.blocks, ss.comp, ss.core, finalizedHeader,
-<<<<<<< HEAD
-		id.NewIdentityFilterIdentifierProvider(
-=======
 		id.NewFilteredIdentifierProvider(
->>>>>>> 1c7eea98
 			filter.And(
 				filter.HasRole(flow.RoleConsensus),
 				filter.Not(filter.HasNodeID(ss.me.NodeID())),
