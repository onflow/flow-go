package synchronization

import (
	"context"
	"math"
	"testing"
	"time"

	"github.com/stretchr/testify/assert"
	"github.com/stretchr/testify/mock"
	"github.com/stretchr/testify/require"

	"github.com/onflow/flow-go/model/flow"
	"github.com/onflow/flow-go/model/flow/filter"
	"github.com/onflow/flow-go/model/messages"
	synccore "github.com/onflow/flow-go/module/chainsync"
	"github.com/onflow/flow-go/module/irrecoverable"
	"github.com/onflow/flow-go/module/metrics"
	netint "github.com/onflow/flow-go/network"
	"github.com/onflow/flow-go/network/channels"
	"github.com/onflow/flow-go/utils/rand"
	"github.com/onflow/flow-go/utils/unittest"
)

// TestOnSyncRequest_LowerThanReceiver_WithinTolerance tests that a sync request that's within tolerance of the receiver doesn't trigger
// a response, even if request height is lower than receiver.
func (ss *SyncSuite) TestOnSyncRequest_LowerThanReceiver_WithinTolerance() {
	nonce, err := rand.Uint64()
	require.NoError(ss.T(), err, "should generate nonce")
	// generate origin and request message
	originID := unittest.IdentifierFixture()
	req := &messages.SyncRequest{
		Nonce:  nonce,
		Height: 0,
	}

	// regardless of request height, if within tolerance, we should not respond
	ss.core.On("HandleHeight", ss.head, req.Height)
	ss.core.On("WithinTolerance", ss.head, req.Height).Return(true)
	ss.Assert().NoError(ss.e.requestHandler.onSyncRequest(originID, req))
	ss.con.AssertNotCalled(ss.T(), "Unicast", mock.Anything, mock.Anything)
	ss.core.AssertExpectations(ss.T())
}

// TestOnSyncRequest_HigherThanReceiver_OutsideTolerance tests that a sync request that's higher
// than the receiver's height doesn't trigger a response, even if outside tolerance.
func (ss *SyncSuite) TestOnSyncRequest_HigherThanReceiver_OutsideTolerance() {
	nonce, err := rand.Uint64()
	require.NoError(ss.T(), err, "should generate nonce")
	// generate origin and request message
	originID := unittest.IdentifierFixture()
	req := &messages.SyncRequest{
		Nonce:  nonce,
		Height: 0,
	}

	// if request height is higher than local finalized, we should not respond
	req.Height = ss.head.Height + 1

	ss.core.On("HandleHeight", ss.head, req.Height)
	ss.core.On("WithinTolerance", ss.head, req.Height).Return(false)
	ss.Assert().NoError(ss.e.requestHandler.onSyncRequest(originID, req))
	ss.con.AssertNotCalled(ss.T(), "Unicast", mock.Anything, mock.Anything)
	ss.core.AssertExpectations(ss.T())
}

// TestOnSyncRequest_LowerThanReceiver_OutsideTolerance tests that a sync request that's outside tolerance and
// lower than the receiver's height triggers a response.
func (ss *SyncSuite) TestOnSyncRequest_LowerThanReceiver_OutsideTolerance() {
	nonce, err := rand.Uint64()
	require.NoError(ss.T(), err, "should generate nonce")

	// generate origin and request message
	originID := unittest.IdentifierFixture()
	req := &messages.SyncRequest{
		Nonce:  nonce,
		Height: 0,
	}

	// if the request height is lower than head and outside tolerance, we should expect correct response
	req.Height = ss.head.Height - 1
	ss.core.On("HandleHeight", ss.head, req.Height)
	ss.core.On("WithinTolerance", ss.head, req.Height).Return(false)
	ss.con.On("Unicast", mock.Anything, mock.Anything).Return(nil).Run(
		func(args mock.Arguments) {
			res := args.Get(0).(*messages.SyncResponse)
			assert.Equal(ss.T(), ss.head.Height, res.Height, "response should contain head height")
			assert.Equal(ss.T(), req.Nonce, res.Nonce, "response should contain request nonce")
			recipientID := args.Get(1).(flow.Identifier)
			assert.Equal(ss.T(), originID, recipientID, "should send response to original sender")
		},
	)
	err = ss.e.requestHandler.onSyncRequest(originID, req)
	require.NoError(ss.T(), err, "smaller height sync request should pass")

	ss.core.AssertExpectations(ss.T())
}

func (ss *SyncSuite) TestOnSyncResponse() {
	nonce, err := rand.Uint64()
	require.NoError(ss.T(), err, "should generate nonce")

	height, err := rand.Uint64()
	require.NoError(ss.T(), err, "should generate height")

	// generate origin ID and response message
	originID := unittest.IdentifierFixture()
	res := &messages.SyncResponse{
		Nonce:  nonce,
		Height: height,
	}

	// the height should be handled
	ss.core.On("HandleHeight", ss.head, res.Height)
	ss.e.onSyncResponse(originID, res)
	ss.core.AssertExpectations(ss.T())
}

func (ss *SyncSuite) TestOnRangeRequest() {
	nonce, err := rand.Uint64()
	require.NoError(ss.T(), err, "should generate nonce")

	// generate originID and range request
	originID := unittest.IdentifierFixture()
	req := &messages.RangeRequest{
		Nonce:      nonce,
		FromHeight: 0,
		ToHeight:   0,
	}

	// fill in blocks at heights -1 to -4 from head
	ref := ss.head.Height
	for height := ref; height >= ref-4; height-- {
		block := unittest.BlockFixture(
			unittest.Block.WithHeight(height),
		)
		ss.heights[height] = unittest.ProposalFromBlock(block)
		ss.blockIDs[block.ID()] = ss.heights[height]
	}

	// empty range should be a no-op
	ss.T().Run("empty range", func(t *testing.T) {
		req.FromHeight = ref
		req.ToHeight = ref - 1
		err := ss.e.requestHandler.onRangeRequest(originID, req)
		require.NoError(ss.T(), err, "empty range request should pass")
		ss.con.AssertNotCalled(ss.T(), "Unicast", mock.Anything, mock.Anything)
	})

	// range with only unknown block should be a no-op
	ss.T().Run("range with unknown block", func(t *testing.T) {
		req.FromHeight = ref + 1
		req.ToHeight = ref + 3
		err := ss.e.requestHandler.onRangeRequest(originID, req)
		require.NoError(ss.T(), err, "unknown range request should pass")
		ss.con.AssertNotCalled(ss.T(), "Unicast", mock.Anything, mock.Anything)
	})

	// a request for same from and to should send single block
	ss.T().Run("from == to", func(t *testing.T) {
		req.FromHeight = ref - 1
		req.ToHeight = ref - 1
		ss.con.On("Unicast", mock.Anything, mock.Anything).Return(nil).Once().Run(
			func(args mock.Arguments) {
				res := args.Get(0).(*messages.BlockResponse)
				expected := ss.heights[ref-1]
				actual, err := res.Blocks[0].DeclareStructurallyValid()
				require.NoError(ss.T(), err)
				assert.Equal(ss.T(), expected, actual, "response should contain right block")
				assert.Equal(ss.T(), req.Nonce, res.Nonce, "response should contain request nonce")
				recipientID := args.Get(1).(flow.Identifier)
				assert.Equal(ss.T(), originID, recipientID, "should send response to original requester")
			},
		)
		err := ss.e.requestHandler.onRangeRequest(originID, req)
		require.NoError(ss.T(), err, "range request with higher to height should pass")
		ss.con.AssertNumberOfCalls(ss.T(), "Unicast", 1)

		// clear any expectations for next test - otherwise, next subtest will fail due to increment of expected calls to Unicast
		ss.con.Mock = mock.Mock{}
	})

	// a request for a range that we partially have should send partial response
	ss.T().Run("have partial range", func(t *testing.T) {
		req.FromHeight = ref - 2
		req.ToHeight = ref + 2
		ss.con.On("Unicast", mock.Anything, mock.Anything).Return(nil).Once().Run(
			func(args mock.Arguments) {
				res := args.Get(0).(*messages.BlockResponse)
				expected := []*flow.Proposal{ss.heights[ref-2], ss.heights[ref-1], ss.heights[ref]}
				actual, err := res.BlocksInternal()
				require.NoError(t, err)
				assert.ElementsMatch(ss.T(), expected, actual, "response should contain right blocks")
				assert.Equal(ss.T(), req.Nonce, res.Nonce, "response should contain request nonce")
				recipientID := args.Get(1).(flow.Identifier)
				assert.Equal(ss.T(), originID, recipientID, "should send response to original requester")
			},
		)
		err := ss.e.requestHandler.onRangeRequest(originID, req)
		require.NoError(ss.T(), err, "valid range with missing blocks should fail")
		ss.con.AssertNumberOfCalls(ss.T(), "Unicast", 1)

		// clear any expectations for next test - otherwise, next subtest will fail due to increment of expected calls to Unicast
		ss.con.Mock = mock.Mock{}
	})

	// a request for a range we entirely have should send all blocks
	ss.T().Run("have entire range", func(t *testing.T) {
		req.FromHeight = ref - 2
		req.ToHeight = ref
		ss.con.On("Unicast", mock.Anything, mock.Anything).Return(nil).Once().Run(
			func(args mock.Arguments) {
				res := args.Get(0).(*messages.BlockResponse)
				expected := []*flow.Proposal{ss.heights[ref-2], ss.heights[ref-1], ss.heights[ref]}
				actual, err := res.BlocksInternal()
				require.NoError(t, err)
				assert.ElementsMatch(ss.T(), expected, actual, "response should contain right blocks")
				assert.Equal(ss.T(), req.Nonce, res.Nonce, "response should contain request nonce")
				recipientID := args.Get(1).(flow.Identifier)
				assert.Equal(ss.T(), originID, recipientID, "should send response to original requester")
			},
		)
		err := ss.e.requestHandler.onRangeRequest(originID, req)
		require.NoError(ss.T(), err, "valid range request should pass")
		ss.con.AssertNumberOfCalls(ss.T(), "Unicast", 1)

		// clear any expectations for next test - otherwise, next subtest will fail due to increment of expected calls to Unicast
		ss.con.Mock = mock.Mock{}
	})

	// a request for a range larger than MaxSize should be clamped
	ss.T().Run("oversized range", func(t *testing.T) {
		req.FromHeight = ref - 4
		req.ToHeight = math.MaxUint64
		ss.con.On("Unicast", mock.Anything, mock.Anything).Return(nil).Once().Run(
			func(args mock.Arguments) {
				res := args.Get(0).(*messages.BlockResponse)
				expected := []*flow.Proposal{ss.heights[ref-4], ss.heights[ref-3], ss.heights[ref-2]}
				actual, err := res.BlocksInternal()
				require.NoError(t, err)
				assert.ElementsMatch(ss.T(), expected, actual, "response should contain right blocks")
				assert.Equal(ss.T(), req.Nonce, res.Nonce, "response should contain request nonce")
				recipientID := args.Get(1).(flow.Identifier)
				assert.Equal(ss.T(), originID, recipientID, "should send response to original requester")
			},
		)

		// Rebuild sync core with a smaller max size
		var err error
		config := synccore.DefaultConfig()
		config.MaxSize = 2
		ss.e.requestHandler.core, err = synccore.New(ss.e.log, config, metrics.NewNoopCollector(), flow.Localnet)
		require.NoError(ss.T(), err)

		err = ss.e.requestHandler.onRangeRequest(originID, req)
		require.NoError(ss.T(), err, "valid range request exceeding max size should still pass")
		ss.con.AssertNumberOfCalls(ss.T(), "Unicast", 1)

		// clear any expectations for next test - otherwise, next subtest will fail due to increment of expected calls to Unicast
		ss.con.Mock = mock.Mock{}
	})
}

func (ss *SyncSuite) TestOnBatchRequest() {
	nonce, err := rand.Uint64()
	require.NoError(ss.T(), err, "should generate nonce")

	// generate origin ID and batch request
	originID := unittest.IdentifierFixture()
	req := &messages.BatchRequest{
		Nonce:    nonce,
		BlockIDs: nil,
	}

	// an empty request should not lead to response
	ss.T().Run("empty request", func(t *testing.T) {
		req.BlockIDs = []flow.Identifier{}
		err := ss.e.requestHandler.onBatchRequest(originID, req)
		require.NoError(ss.T(), err, "should pass empty request")
		ss.con.AssertNumberOfCalls(ss.T(), "Unicast", 0)
	})

	// a non-empty request for missing block ID should be a no-op
	ss.T().Run("request for missing blocks", func(t *testing.T) {
		req.BlockIDs = unittest.IdentifierListFixture(1)
		err := ss.e.requestHandler.onBatchRequest(originID, req)
		require.NoError(ss.T(), err, "should pass request for missing block")
		ss.con.AssertNumberOfCalls(ss.T(), "Unicast", 0)
	})

	// a non-empty request for existing block IDs should send right response
	ss.T().Run("request for existing blocks", func(t *testing.T) {
		block := unittest.BlockFixture(
			unittest.Block.WithHeight(ss.head.Height - 1),
		)
		proposal := unittest.ProposalFromBlock(block)
		req.BlockIDs = []flow.Identifier{block.ID()}
		ss.blockIDs[block.ID()] = proposal
		ss.con.On("Unicast", mock.Anything, mock.Anything).Return(nil).Run(
			func(args mock.Arguments) {
				res := args.Get(0).(*messages.BlockResponse)
<<<<<<< HEAD
				actual, err := flow.NewProposal(res.Blocks[0])
=======
				actual, err := res.Blocks[0].DeclareStructurallyValid()
>>>>>>> af4332d3
				require.NoError(ss.T(), err)
				assert.Equal(ss.T(), proposal, actual, "response should contain right block")
				assert.Equal(ss.T(), req.Nonce, res.Nonce, "response should contain request nonce")
				recipientID := args.Get(1).(flow.Identifier)
				assert.Equal(ss.T(), originID, recipientID, "response should be send to original requester")
			},
		).Once()
		err := ss.e.requestHandler.onBatchRequest(originID, req)
		require.NoError(ss.T(), err, "should pass request with valid block")
	})

	// a request for too many blocks should be clamped
	ss.T().Run("oversized range", func(t *testing.T) {
		// setup request for 5 blocks. response should contain the first 2 (MaxSize)
		ss.blockIDs = make(map[flow.Identifier]*flow.Proposal)
		req.BlockIDs = make([]flow.Identifier, 5)
		for i := 0; i < len(req.BlockIDs); i++ {
			b := unittest.BlockFixture(
				unittest.Block.WithHeight(ss.head.Height - uint64(i)),
			)
			req.BlockIDs[i] = b.ID()
			ss.blockIDs[b.ID()] = unittest.ProposalFromBlock(b)
		}
		ss.con.On("Unicast", mock.Anything, mock.Anything).Return(nil).Run(
			func(args mock.Arguments) {
				res := args.Get(0).(*messages.BlockResponse)
				actual, err := res.BlocksInternal()
				require.NoError(t, err)
				assert.ElementsMatch(ss.T(), []*flow.Proposal{ss.blockIDs[req.BlockIDs[0]], ss.blockIDs[req.BlockIDs[1]]}, actual, "response should contain right block")
				assert.Equal(ss.T(), req.Nonce, res.Nonce, "response should contain request nonce")
				recipientID := args.Get(1).(flow.Identifier)
				assert.Equal(ss.T(), originID, recipientID, "response should be send to original requester")
			},
		)

		// Rebuild sync core with a smaller max size
		var err error
		config := synccore.DefaultConfig()
		config.MaxSize = 2
		ss.e.requestHandler.core, err = synccore.New(ss.e.log, config, metrics.NewNoopCollector(), flow.Localnet)
		require.NoError(ss.T(), err)

		err = ss.e.requestHandler.onBatchRequest(originID, req)
		require.NoError(ss.T(), err, "valid batch request exceeding max size should still pass")
	})
}

func (ss *SyncSuite) TestOnBlockResponse() {
	nonce, err := rand.Uint64()
	require.NoError(ss.T(), err, "should generate nonce")

	// generate origin and block response
	originID := unittest.IdentifierFixture()
	res := &messages.BlockResponse{
		Nonce:  nonce,
		Blocks: []flow.UntrustedProposal{},
	}

	// add one block that should be processed
	processable := unittest.ProposalFixture()
	ss.core.On("HandleBlock", processable.Block.ToHeader()).Return(true)
	res.Blocks = append(res.Blocks, *flow.NewUntrustedProposal(processable))

	// add one block that should not be processed
	unprocessable := unittest.ProposalFixture()
	ss.core.On("HandleBlock", unprocessable.Block.ToHeader()).Return(false)
	res.Blocks = append(res.Blocks, *flow.NewUntrustedProposal(unprocessable))

	ss.comp.On("OnSyncedBlocks", mock.Anything).Run(func(args mock.Arguments) {
<<<<<<< HEAD
		res := args.Get(0).(flow.Slashable[[]*flow.Proposal])
		actual := res.Message[0]
		ss.Assert().Equal(processable.Block.Header, actual.Block.Header)
		ss.Assert().Equal(processable.Block.Payload, actual.Block.Payload)
=======
		res := args.Get(0).(flow.Slashable[[]*messages.UntrustedProposal])
		converted, err := res.Message[0].DeclareStructurallyValid()
		require.NoError(ss.T(), err)
		ss.Assert().Equal(processable.Block.Header, converted.Block.Header)
		ss.Assert().Equal(processable.Block.Payload, converted.Block.Payload)
>>>>>>> af4332d3
		ss.Assert().Equal(originID, res.OriginID)
	})

	ss.e.onBlockResponse(originID, res)
	ss.core.AssertExpectations(ss.T())
}

func (ss *SyncSuite) TestPollHeight() {

	// check that we send to three nodes from our total list
	others := ss.participants.Filter(filter.HasNodeID[flow.Identity](ss.participants[1:].NodeIDs()...))
	ss.con.On("Multicast", mock.Anything, synccore.DefaultPollNodes, others[0].NodeID, others[1].NodeID).Return(nil).Run(
		func(args mock.Arguments) {
			req := args.Get(0).(*messages.SyncRequest)
			require.Equal(ss.T(), ss.head.Height, req.Height, "request should contain finalized height")
		},
	)
	ss.e.pollHeight()
	ss.con.AssertExpectations(ss.T())
}

func (ss *SyncSuite) TestSendRequests() {

	ranges := unittest.RangeListFixture(1)
	batches := unittest.BatchListFixture(1)

	// should submit and mark requested all ranges
	ss.con.On("Multicast", mock.AnythingOfType("*messages.RangeRequest"), synccore.DefaultBlockRequestNodes, mock.Anything, mock.Anything).Return(nil).Run(
		func(args mock.Arguments) {
			req := args.Get(0).(*messages.RangeRequest)
			ss.Assert().Equal(ranges[0].From, req.FromHeight)
			ss.Assert().Equal(ranges[0].To, req.ToHeight)
		},
	)
	ss.core.On("RangeRequested", ranges[0])

	// should submit and mark requested all batches
	ss.con.On("Multicast", mock.AnythingOfType("*messages.BatchRequest"), synccore.DefaultBlockRequestNodes, mock.Anything, mock.Anything, mock.Anything).Return(nil).Run(
		func(args mock.Arguments) {
			req := args.Get(0).(*messages.BatchRequest)
			ss.Assert().Equal(batches[0].BlockIDs, req.BlockIDs)
		},
	)
	ss.core.On("BatchRequested", batches[0])

	// exclude my node ID
	ss.e.sendRequests(ss.participants[1:].NodeIDs(), ranges, batches)
	ss.con.AssertExpectations(ss.T())
}

// test a synchronization engine can be started and stopped
func (ss *SyncSuite) TestStartStop() {
	ctx, cancel := irrecoverable.NewMockSignalerContextWithCancel(ss.T(), context.Background())
	ss.e.Start(ctx)
	unittest.AssertClosesBefore(ss.T(), ss.e.Ready(), time.Second)
	cancel()
	unittest.AssertClosesBefore(ss.T(), ss.e.Done(), time.Second)
}

// TestProcessingMultipleItems tests that items are processed in async way
func (ss *SyncSuite) TestProcessingMultipleItems() {
	ctx, cancel := irrecoverable.NewMockSignalerContextWithCancel(ss.T(), context.Background())
	ss.e.Start(ctx)
	unittest.AssertClosesBefore(ss.T(), ss.e.Ready(), time.Second)
	defer cancel()

	originID := unittest.IdentifierFixture()
	for i := 0; i < 5; i++ {
		msg := &messages.SyncResponse{
			Nonce:  uint64(i),
			Height: uint64(1000 + i),
		}
		ss.core.On("HandleHeight", mock.Anything, msg.Height).Once()
		require.NoError(ss.T(), ss.e.Process(channels.SyncCommittee, originID, msg))
	}

	finalHeight := ss.head.Height
	for i := 0; i < 5; i++ {
		msg := &messages.SyncRequest{
			Nonce:  uint64(i),
			Height: finalHeight - 100,
		}

		originID := unittest.IdentifierFixture()
		ss.core.On("WithinTolerance", mock.Anything, mock.Anything).Return(false)
		ss.core.On("HandleHeight", mock.Anything, msg.Height).Once()
		ss.con.On("Unicast", mock.Anything, mock.Anything).Return(nil)

		// misbehavior might or might not be reported
		ss.con.On("ReportMisbehavior", mock.Anything).Return(mock.Anything).Maybe()

		require.NoError(ss.T(), ss.e.Process(channels.SyncCommittee, originID, msg))
	}

	// give at least some time to process items
	time.Sleep(time.Millisecond * 100)

	ss.core.AssertExpectations(ss.T())
}

// TestProcessUnsupportedMessageType tests that Process and ProcessLocal correctly handle a case where invalid message type
// was submitted from network layer.
func (ss *SyncSuite) TestProcessUnsupportedMessageType() {
	invalidEvent := uint64(42)
	engines := []netint.MessageProcessor{ss.e, ss.e.requestHandler}
	for _, e := range engines {
		err := e.Process("ch", unittest.IdentifierFixture(), invalidEvent)
		// shouldn't result in error since byzantine inputs are expected
		require.NoError(ss.T(), err)
	}
}<|MERGE_RESOLUTION|>--- conflicted
+++ resolved
@@ -164,7 +164,7 @@
 			func(args mock.Arguments) {
 				res := args.Get(0).(*messages.BlockResponse)
 				expected := ss.heights[ref-1]
-				actual, err := res.Blocks[0].DeclareStructurallyValid()
+				actual, err := flow.NewProposal(res.Blocks[0])
 				require.NoError(ss.T(), err)
 				assert.Equal(ss.T(), expected, actual, "response should contain right block")
 				assert.Equal(ss.T(), req.Nonce, res.Nonce, "response should contain request nonce")
@@ -299,11 +299,7 @@
 		ss.con.On("Unicast", mock.Anything, mock.Anything).Return(nil).Run(
 			func(args mock.Arguments) {
 				res := args.Get(0).(*messages.BlockResponse)
-<<<<<<< HEAD
 				actual, err := flow.NewProposal(res.Blocks[0])
-=======
-				actual, err := res.Blocks[0].DeclareStructurallyValid()
->>>>>>> af4332d3
 				require.NoError(ss.T(), err)
 				assert.Equal(ss.T(), proposal, actual, "response should contain right block")
 				assert.Equal(ss.T(), req.Nonce, res.Nonce, "response should contain request nonce")
@@ -373,18 +369,10 @@
 	res.Blocks = append(res.Blocks, *flow.NewUntrustedProposal(unprocessable))
 
 	ss.comp.On("OnSyncedBlocks", mock.Anything).Run(func(args mock.Arguments) {
-<<<<<<< HEAD
 		res := args.Get(0).(flow.Slashable[[]*flow.Proposal])
 		actual := res.Message[0]
 		ss.Assert().Equal(processable.Block.Header, actual.Block.Header)
 		ss.Assert().Equal(processable.Block.Payload, actual.Block.Payload)
-=======
-		res := args.Get(0).(flow.Slashable[[]*messages.UntrustedProposal])
-		converted, err := res.Message[0].DeclareStructurallyValid()
-		require.NoError(ss.T(), err)
-		ss.Assert().Equal(processable.Block.Header, converted.Block.Header)
-		ss.Assert().Equal(processable.Block.Payload, converted.Block.Payload)
->>>>>>> af4332d3
 		ss.Assert().Equal(originID, res.OriginID)
 	})
 
