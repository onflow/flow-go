--- conflicted
+++ resolved
@@ -401,36 +401,6 @@
 	ss.core.AssertExpectations(ss.T())
 }
 
-<<<<<<< HEAD
-// TestOnInvalidBlockResponse verifies that the engine correctly handles a BlockResponse
-// containing an invalid block proposal that cannot be converted to a trusted proposal.
-func (ss *SyncSuite) TestOnInvalidBlockResponse() {
-	// generate origin and block response
-	originID := unittest.IdentifierFixture()
-
-	proposal := unittest.ProposalFixture()
-	proposal.ProposerSigData = nil // invalid value
-
-	req := &flow.BlockResponse{
-		Nonce:  0,
-		Blocks: []flow.Proposal{*proposal},
-	}
-
-	// Expect metrics to track message receipt and message drop for invalid block proposal
-	ss.metrics.On("MessageReceived", metrics.EngineSynchronization, metrics.MessageBlockResponse).Once()
-	ss.metrics.On("InboundMessageDropped", metrics.EngineSynchronization, metrics.MessageBlockProposal).Once()
-
-	// Process the block response message through the engine
-	require.NoError(ss.T(), ss.e.Process(channels.SyncCommittee, originID, req))
-
-	// HandleBlock should NOT be called for invalid Proposal
-	ss.core.AssertNotCalled(ss.T(), "HandleBlock", mock.Anything)
-	// OnSyncedBlocks should NOT be called for invalid Proposal
-	ss.comp.AssertNotCalled(ss.T(), "onBlockResponse", mock.Anything)
-}
-
-=======
->>>>>>> 9e0cb014
 func (ss *SyncSuite) TestPollHeight() {
 
 	// check that we send to three nodes from our total list
