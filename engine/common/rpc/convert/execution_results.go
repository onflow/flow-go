--- conflicted
+++ resolved
@@ -168,42 +168,13 @@
 	if err != nil {
 		return nil, fmt.Errorf("failed to parse Message end state to Chunk: %w", err)
 	}
-<<<<<<< HEAD
-
-	serviceEventCountPtr := MessageToServiceEventCountField(m.ServiceEventCount)
-	var chunk *flow.Chunk
-
-	// Branch on nil-vs-non-nil to preserve backward compatibility
-	//TODO(mainnet27, #6773): remove the v1 branch here
-	if serviceEventCountPtr == nil {
-		// Protocol v1: omit ServiceEventCount
-		chunk, err = flow.NewChunk_ProtocolVersion1(flow.UntrustedChunk{
-			ChunkBody: flow.ChunkBody{
-				CollectionIndex:      uint(m.CollectionIndex),
-				StartState:           startState,
-				EventCollection:      MessageToIdentifier(m.EventCollection),
-				ServiceEventCount:    nil,
-				BlockID:              MessageToIdentifier(m.BlockId),
-				TotalComputationUsed: m.TotalComputationUsed,
-				NumberOfTransactions: uint64(m.NumberOfTransactions),
-			},
-			Index:    m.Index,
-			EndState: endState,
-		})
-		if err != nil {
-			return nil, fmt.Errorf("could not build chunk protocol version1: %w", err)
-		}
-
-		return chunk, nil
-	}
-
-	// Protocol v2+: include ServiceEventCount
-	chunk, err = flow.NewChunk(flow.UntrustedChunk{
+
+	chunk, err := flow.NewChunk(flow.UntrustedChunk{
 		ChunkBody: flow.ChunkBody{
 			CollectionIndex:      uint(m.CollectionIndex),
 			StartState:           startState,
 			EventCollection:      MessageToIdentifier(m.EventCollection),
-			ServiceEventCount:    serviceEventCountPtr,
+			ServiceEventCount:    uint16(m.ServiceEventCount),
 			BlockID:              MessageToIdentifier(m.BlockId),
 			TotalComputationUsed: m.TotalComputationUsed,
 			NumberOfTransactions: uint64(m.NumberOfTransactions),
@@ -216,22 +187,6 @@
 	}
 
 	return chunk, nil
-=======
-	chunkBody := flow.ChunkBody{
-		CollectionIndex:      uint(m.CollectionIndex),
-		StartState:           startState,
-		EventCollection:      MessageToIdentifier(m.EventCollection),
-		BlockID:              MessageToIdentifier(m.BlockId),
-		TotalComputationUsed: m.TotalComputationUsed,
-		NumberOfTransactions: uint64(m.NumberOfTransactions),
-		ServiceEventCount:    uint16(m.ServiceEventCount),
-	}
-	return &flow.Chunk{
-		ChunkBody: chunkBody,
-		Index:     m.Index,
-		EndState:  endState,
-	}, nil
->>>>>>> 73569b42
 }
 
 // MessagesToChunkList converts a slice of protobuf messages to a chunk list
