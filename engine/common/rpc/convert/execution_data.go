package convert

import (
	"fmt"

	"google.golang.org/grpc/codes"
	"google.golang.org/grpc/status"

	"github.com/onflow/flow/protobuf/go/flow/entities"

	"github.com/onflow/flow-go/ledger"
	"github.com/onflow/flow-go/model/flow"
	"github.com/onflow/flow-go/module/executiondatasync/execution_data"
)

// BlockExecutionDataEventPayloadsToVersion converts all event payloads to version
func BlockExecutionDataEventPayloadsToVersion(
	m *entities.BlockExecutionData,
	to entities.EventEncodingVersion,
) error {
	if to == entities.EventEncodingVersion_CCF_V0 {
		return nil
	}

	for i, chunk := range m.ChunkExecutionData {
		for j, e := range chunk.Events {
			converted, err := CcfPayloadToJsonPayload(e.Payload)
			if err != nil {
				return fmt.Errorf("failed to convert payload for event %d to json: %w", j, err)
			}
			m.ChunkExecutionData[i].Events[j].Payload = converted
		}
	}
	return nil
}

// BlockExecutionDataToMessage converts a BlockExecutionData to a protobuf message
func BlockExecutionDataToMessage(data *execution_data.BlockExecutionData) (
	*entities.BlockExecutionData,
	error,
) {
	chunkExecutionDatas := make([]*entities.ChunkExecutionData, len(data.ChunkExecutionDatas))
	for i, chunk := range data.ChunkExecutionDatas {
		chunkMessage, err := ChunkExecutionDataToMessage(chunk)
		if err != nil {
			return nil, err
		}
		chunkExecutionDatas[i] = chunkMessage
	}
	return &entities.BlockExecutionData{
		BlockId:            IdentifierToMessage(data.BlockID),
		ChunkExecutionData: chunkExecutionDatas,
	}, nil
}

// MessageToBlockExecutionData converts a protobuf message to a BlockExecutionData
func MessageToBlockExecutionData(
	m *entities.BlockExecutionData,
	chain flow.Chain,
) (*execution_data.BlockExecutionData, error) {
	if m == nil {
		return nil, ErrEmptyMessage
	}
	chunks := make([]*execution_data.ChunkExecutionData, len(m.ChunkExecutionData))
	for i, chunk := range m.GetChunkExecutionData() {
		convertedChunk, err := MessageToChunkExecutionData(chunk, chain)
		if err != nil {
			return nil, err
		}
		chunks[i] = convertedChunk
	}

	return &execution_data.BlockExecutionData{
		BlockID:             MessageToIdentifier(m.GetBlockId()),
		ChunkExecutionDatas: chunks,
	}, nil
}

// ChunkExecutionDataToMessage converts a ChunkExecutionData to a protobuf message
func ChunkExecutionDataToMessage(data *execution_data.ChunkExecutionData) (
	*entities.ChunkExecutionData,
	error,
) {
	collection := &entities.ExecutionDataCollection{}
	if data.Collection != nil {
		collection = &entities.ExecutionDataCollection{
			Transactions: TransactionsToMessages(data.Collection.Transactions),
		}
	}

	events := EventsToMessages(data.Events)
	if len(events) == 0 {
		events = nil
	}

	trieUpdate, err := TrieUpdateToMessage(data.TrieUpdate)
	if err != nil {
		return nil, err
	}

	var results []*entities.ExecutionDataTransactionResult
	if len(data.TransactionResults) > 0 {
		results = make([]*entities.ExecutionDataTransactionResult, len(data.TransactionResults))
		for i, result := range data.TransactionResults {
			results[i] = &entities.ExecutionDataTransactionResult{
				TransactionId:   IdentifierToMessage(result.TransactionID),
				Failed:          result.Failed,
				ComputationUsed: result.ComputationUsed,
			}
		}
	}

	return &entities.ChunkExecutionData{
		Collection:         collection,
		Events:             events,
		TrieUpdate:         trieUpdate,
		TransactionResults: results,
	}, nil
}

// MessageToChunkExecutionData converts a protobuf message to a ChunkExecutionData
func MessageToChunkExecutionData(
	m *entities.ChunkExecutionData,
	chain flow.Chain,
) (*execution_data.ChunkExecutionData, error) {
	collection, err := messageToTrustedCollection(m.GetCollection(), chain)
	if err != nil {
		return nil, err
	}

	var trieUpdate *ledger.TrieUpdate
	if m.GetTrieUpdate() != nil {
		trieUpdate, err = MessageToTrieUpdate(m.GetTrieUpdate())
		if err != nil {
			return nil, err
		}
	}

	events, err := MessagesToEvents(m.GetEvents())
	if err != nil {
		return nil, err
	}
	if len(events) == 0 {
		events = nil
	}

	var results []flow.LightTransactionResult
	if len(m.GetTransactionResults()) > 0 {
		results = make([]flow.LightTransactionResult, len(m.GetTransactionResults()))
		for i, result := range m.GetTransactionResults() {
			results[i] = flow.LightTransactionResult{
				TransactionID:   MessageToIdentifier(result.GetTransactionId()),
				Failed:          result.GetFailed(),
				ComputationUsed: result.GetComputationUsed(),
			}
		}
	}

	return &execution_data.ChunkExecutionData{
		Collection:         collection,
		Events:             events,
		TrieUpdate:         trieUpdate,
		TransactionResults: results,
	}, nil
}

// MessageToTrieUpdate converts a protobuf message to a TrieUpdate
func MessageToTrieUpdate(m *entities.TrieUpdate) (*ledger.TrieUpdate, error) {
	rootHash, err := ledger.ToRootHash(m.GetRootHash())
	if err != nil {
		return nil, fmt.Errorf("could not convert root hash: %w", err)
	}

	paths := make([]ledger.Path, len(m.GetPaths()))
	for i, path := range m.GetPaths() {
		convertedPath, err := ledger.ToPath(path)
		if err != nil {
			return nil, fmt.Errorf("could not convert path %d: %w", i, err)
		}
		paths[i] = convertedPath
	}

	payloads := make([]*ledger.Payload, len(m.Payloads))
	for i, payload := range m.GetPayloads() {
		keyParts := make([]ledger.KeyPart, len(payload.GetKeyPart()))
		for j, keypart := range payload.GetKeyPart() {
			keyParts[j] = ledger.NewKeyPart(uint16(keypart.GetType()), keypart.GetValue())
		}
		payloads[i] = ledger.NewPayload(ledger.NewKey(keyParts), payload.GetValue())
	}

	return &ledger.TrieUpdate{
		RootHash: rootHash,
		Paths:    paths,
		Payloads: payloads,
	}, nil
}

// TrieUpdateToMessage converts a TrieUpdate to a protobuf message
func TrieUpdateToMessage(t *ledger.TrieUpdate) (*entities.TrieUpdate, error) {
	if t == nil {
		return nil, nil
	}

	paths := make([][]byte, len(t.Paths))
	for i := range t.Paths {
		paths[i] = t.Paths[i][:]
	}

	payloads := make([]*entities.Payload, len(t.Payloads))
	for i, payload := range t.Payloads {
		key, err := payload.Key()
		if err != nil {
			return nil, fmt.Errorf("could not convert payload %d: %w", i, err)
		}
		keyParts := make([]*entities.KeyPart, len(key.KeyParts))
		for j, keyPart := range key.KeyParts {
			keyParts[j] = &entities.KeyPart{
				Type:  uint32(keyPart.Type),
				Value: keyPart.Value,
			}
		}
		payloads[i] = &entities.Payload{
			KeyPart: keyParts,
			Value:   payload.Value(),
		}
	}

	return &entities.TrieUpdate{
		RootHash: t.RootHash[:],
		Paths:    paths,
		Payloads: payloads,
	}, nil
}

// messageToTrustedCollection converts a protobuf message to a collection using the
// messageToTrustedTransaction converter to support service transactions.
func messageToTrustedCollection(
	m *entities.ExecutionDataCollection,
	chain flow.Chain,
) (*flow.Collection, error) {
	messages := m.GetTransactions()
	if len(messages) == 0 {
		return flow.NewEmptyCollection(), nil
	}

	transactions := make([]*flow.TransactionBody, len(messages))
	for i, message := range messages {
		transaction, err := messageToTrustedTransaction(message, chain)
		if err != nil {
			return nil, fmt.Errorf("could not convert transaction %d: %w", i, err)
		}
		transactions[i] = &transaction
	}

	collection, err := flow.NewCollection(flow.UntrustedCollection{Transactions: transactions})
	if err != nil {
		return nil, fmt.Errorf("could not construct collection: %w", err)
	}

	return collection, nil
}

// messageToTrustedTransaction converts a transaction message to a transaction body.
// This is useful when converting transactions from trusted state like BlockExecutionData which
// contain service transactions that do not conform to external transaction format.
func messageToTrustedTransaction(
	m *entities.Transaction,
	chain flow.Chain,
) (flow.TransactionBody, error) {
	var t flow.TransactionBody
	if m == nil {
		return t, ErrEmptyMessage
	}

	tb := flow.NewTransactionBodyBuilder()

	proposalKey := m.GetProposalKey()
	if proposalKey != nil {
		proposalAddress, err := insecureAddress(proposalKey.GetAddress())
		if err != nil {
			return t, fmt.Errorf("could not convert proposer address: %w", err)
		}
		tb.SetProposalKey(proposalAddress, proposalKey.GetKeyId(), proposalKey.GetSequenceNumber())
	}

	payer := m.GetPayer()
	if payer != nil {
		payerAddress, err := insecureAddress(payer)
		if err != nil {
			return t, fmt.Errorf("could not convert payer address: %w", err)
		}
		tb.SetPayer(payerAddress)
	}

	for _, authorizer := range m.GetAuthorizers() {
		authorizerAddress, err := Address(authorizer, chain)
		if err != nil {
			return t, fmt.Errorf("could not convert authorizer address: %w", err)
		}
		tb.AddAuthorizer(authorizerAddress)
	}

	for _, sig := range m.GetPayloadSignatures() {
		addr, err := Address(sig.GetAddress(), chain)
		if err != nil {
			return t, fmt.Errorf("could not convert payload signature address: %w", err)
		}
<<<<<<< HEAD
		t.AddPayloadSignature(addr, sig.GetKeyId(), sig.GetSignature(), sig.GetExtensionData())
=======
		tb.AddPayloadSignature(addr, sig.GetKeyId(), sig.GetSignature())
>>>>>>> a10db7d3
	}

	for _, sig := range m.GetEnvelopeSignatures() {
		addr, err := Address(sig.GetAddress(), chain)
		if err != nil {
			return t, fmt.Errorf("could not convert envelope signature address: %w", err)
		}
<<<<<<< HEAD
		t.AddEnvelopeSignature(addr, sig.GetKeyId(), sig.GetSignature(), sig.GetExtensionData())
=======
		tb.AddEnvelopeSignature(addr, sig.GetKeyId(), sig.GetSignature())
>>>>>>> a10db7d3
	}

	transactionBody, err := tb.SetScript(m.GetScript()).
		SetArguments(m.GetArguments()).
		SetReferenceBlockID(flow.HashToID(m.GetReferenceBlockId())).
		SetComputeLimit(m.GetGasLimit()).
		Build()
	if err != nil {
		return t, fmt.Errorf("could not build transaction body: %w", err)
	}

	return *transactionBody, nil
}

func MessageToRegisterID(m *entities.RegisterID, chain flow.Chain) (flow.RegisterID, error) {
	if m == nil {
		return flow.RegisterID{}, ErrEmptyMessage
	}

	owner := flow.EmptyAddress
	if len(m.GetOwner()) > 0 {
		var err error
		owner, err = Address(m.GetOwner(), chain)
		if err != nil {
			return flow.RegisterID{}, fmt.Errorf("could not convert owner address: %w", err)
		}
	}

	key := string(m.GetKey())

	return flow.NewRegisterID(owner, key), nil
}

// MessagesToRegisterIDs converts a protobuf message to RegisterIDs
func MessagesToRegisterIDs(m []*entities.RegisterID, chain flow.Chain) (flow.RegisterIDs, error) {
	if m == nil {
		return nil, ErrEmptyMessage
	}
	result := make(flow.RegisterIDs, len(m))
	for i, entry := range m {
		regID, err := MessageToRegisterID(entry, chain)
		if err != nil {
			return nil, fmt.Errorf("failed to convert register id %d: %w", i, err)
		}
		result[i] = regID
	}
	return result, nil
}

func RegisterIDToMessage(id flow.RegisterID) *entities.RegisterID {
	return &entities.RegisterID{
		Owner: []byte(id.Owner),
		Key:   []byte(id.Key),
	}
}

// insecureAddress converts a raw address to a flow.Address, skipping validation
// This is useful when converting transactions from trusted state like BlockExecutionData.
// This should only be used for trusted inputs
func insecureAddress(rawAddress []byte) (flow.Address, error) {
	if len(rawAddress) == 0 {
		return flow.EmptyAddress, status.Error(codes.InvalidArgument, "address cannot be empty")
	}

	return flow.BytesToAddress(rawAddress), nil
}<|MERGE_RESOLUTION|>--- conflicted
+++ resolved
@@ -306,11 +306,7 @@
 		if err != nil {
 			return t, fmt.Errorf("could not convert payload signature address: %w", err)
 		}
-<<<<<<< HEAD
-		t.AddPayloadSignature(addr, sig.GetKeyId(), sig.GetSignature(), sig.GetExtensionData())
-=======
-		tb.AddPayloadSignature(addr, sig.GetKeyId(), sig.GetSignature())
->>>>>>> a10db7d3
+		tb.AddPayloadSignatureWithExtensionData(addr, sig.GetKeyId(), sig.GetSignature(), sig.GetExtensionData())
 	}
 
 	for _, sig := range m.GetEnvelopeSignatures() {
@@ -318,11 +314,7 @@
 		if err != nil {
 			return t, fmt.Errorf("could not convert envelope signature address: %w", err)
 		}
-<<<<<<< HEAD
-		t.AddEnvelopeSignature(addr, sig.GetKeyId(), sig.GetSignature(), sig.GetExtensionData())
-=======
-		tb.AddEnvelopeSignature(addr, sig.GetKeyId(), sig.GetSignature())
->>>>>>> a10db7d3
+		tb.AddEnvelopeSignatureWithExtensionData(addr, sig.GetKeyId(), sig.GetSignature(), sig.GetExtensionData())
 	}
 
 	transactionBody, err := tb.SetScript(m.GetScript()).
