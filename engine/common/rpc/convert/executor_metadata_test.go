package convert_test

import (
	"testing"

	"github.com/stretchr/testify/require"

	"github.com/onflow/flow-go/engine/common/rpc/convert"
	"github.com/onflow/flow-go/model/access"
	"github.com/onflow/flow-go/utils/unittest"
)

func TestExecutorMetadata(t *testing.T) {
	t.Parallel()

<<<<<<< HEAD
	msg := &entities.ExecutorMetadata{
		ExecutionResultId: erID[:],
		ExecutorIds:       [][]byte{exec1[:], exec2[:]},
	}

	actual := convert.MessageToExecutorMetadata(msg)
	require.NotNil(t, actual)
	require.Equal(t, erID, actual.ExecutionResultID)
	require.Len(t, actual.ExecutorIDs, 2)
	require.Equal(t, exec1, actual.ExecutorIDs[0])
	require.Equal(t, exec2, actual.ExecutorIDs[1])
}

func TestMessageToExecutorMetadata_Nil(t *testing.T) {
	actual := convert.MessageToExecutorMetadata(nil)
	require.Nil(t, actual)
}

func TestMessageToExecutorMetadata_Empty(t *testing.T) {
	actual := convert.MessageToExecutorMetadata(&entities.ExecutorMetadata{})
	require.NotNil(t, actual)
	require.Equal(t, flow.ZeroID, actual.ExecutionResultID)
	require.Empty(t, actual.ExecutorIDs)
}
=======
	t.Run("convert executor metadata", func(t *testing.T) {
		t.Parallel()

		metadata := &access.ExecutorMetadata{
			ExecutionResultID: unittest.IdentifierFixture(),
			ExecutorIDs:       unittest.IdentifierListFixture(4),
		}

		msg := convert.ExecutorMetadataToMessage(metadata)
		converted := convert.MessageToExecutorMetadata(msg)

		require.Equal(t, metadata, converted)
	})
>>>>>>> 3f07db5d

	t.Run("convert nil executor metadata", func(t *testing.T) {
		t.Parallel()

		msg := convert.ExecutorMetadataToMessage(nil)
		converted := convert.MessageToExecutorMetadata(msg)

<<<<<<< HEAD
	msg := convert.ExecutorMetadataToMessage(in)
	require.NotNil(t, msg)
	require.Equal(t, erID[:], msg.ExecutionResultId)
	require.Len(t, msg.ExecutorIds, 2)
	require.Equal(t, exec1[:], msg.ExecutorIds[0])
	require.Equal(t, exec2[:], msg.ExecutorIds[1])
}

func TestExecutorMetadataToMessage_Empty(t *testing.T) {
	msg := convert.ExecutorMetadataToMessage(&access.ExecutorMetadata{})
	require.NotNil(t, msg)
	require.Equal(t, flow.ZeroID[:], msg.ExecutionResultId)
	require.Empty(t, msg.ExecutorIds)
}

func TestExecutorMetadataToMessage_Nil(t *testing.T) {
	msg := convert.ExecutorMetadataToMessage(nil)
	require.Nil(t, msg)
=======
		require.Nil(t, converted)
	})

	t.Run("convert empty executor metadata", func(t *testing.T) {
		t.Parallel()

		metadata := &access.ExecutorMetadata{}
		msg := convert.ExecutorMetadataToMessage(metadata)
		converted := convert.MessageToExecutorMetadata(msg)

		// cannot do a direct comparison to metadata because the MessageToIdentifiers converter always
		// returns a slice, even if the input is nil
		require.NotNil(t, converted)
		require.True(t, converted.IsEmpty())
	})
>>>>>>> 3f07db5d
}<|MERGE_RESOLUTION|>--- conflicted
+++ resolved
@@ -13,32 +13,6 @@
 func TestExecutorMetadata(t *testing.T) {
 	t.Parallel()
 
-<<<<<<< HEAD
-	msg := &entities.ExecutorMetadata{
-		ExecutionResultId: erID[:],
-		ExecutorIds:       [][]byte{exec1[:], exec2[:]},
-	}
-
-	actual := convert.MessageToExecutorMetadata(msg)
-	require.NotNil(t, actual)
-	require.Equal(t, erID, actual.ExecutionResultID)
-	require.Len(t, actual.ExecutorIDs, 2)
-	require.Equal(t, exec1, actual.ExecutorIDs[0])
-	require.Equal(t, exec2, actual.ExecutorIDs[1])
-}
-
-func TestMessageToExecutorMetadata_Nil(t *testing.T) {
-	actual := convert.MessageToExecutorMetadata(nil)
-	require.Nil(t, actual)
-}
-
-func TestMessageToExecutorMetadata_Empty(t *testing.T) {
-	actual := convert.MessageToExecutorMetadata(&entities.ExecutorMetadata{})
-	require.NotNil(t, actual)
-	require.Equal(t, flow.ZeroID, actual.ExecutionResultID)
-	require.Empty(t, actual.ExecutorIDs)
-}
-=======
 	t.Run("convert executor metadata", func(t *testing.T) {
 		t.Parallel()
 
@@ -52,7 +26,6 @@
 
 		require.Equal(t, metadata, converted)
 	})
->>>>>>> 3f07db5d
 
 	t.Run("convert nil executor metadata", func(t *testing.T) {
 		t.Parallel()
@@ -60,26 +33,6 @@
 		msg := convert.ExecutorMetadataToMessage(nil)
 		converted := convert.MessageToExecutorMetadata(msg)
 
-<<<<<<< HEAD
-	msg := convert.ExecutorMetadataToMessage(in)
-	require.NotNil(t, msg)
-	require.Equal(t, erID[:], msg.ExecutionResultId)
-	require.Len(t, msg.ExecutorIds, 2)
-	require.Equal(t, exec1[:], msg.ExecutorIds[0])
-	require.Equal(t, exec2[:], msg.ExecutorIds[1])
-}
-
-func TestExecutorMetadataToMessage_Empty(t *testing.T) {
-	msg := convert.ExecutorMetadataToMessage(&access.ExecutorMetadata{})
-	require.NotNil(t, msg)
-	require.Equal(t, flow.ZeroID[:], msg.ExecutionResultId)
-	require.Empty(t, msg.ExecutorIds)
-}
-
-func TestExecutorMetadataToMessage_Nil(t *testing.T) {
-	msg := convert.ExecutorMetadataToMessage(nil)
-	require.Nil(t, msg)
-=======
 		require.Nil(t, converted)
 	})
 
@@ -95,5 +48,4 @@
 		require.NotNil(t, converted)
 		require.True(t, converted.IsEmpty())
 	})
->>>>>>> 3f07db5d
 }