--- conflicted
+++ resolved
@@ -141,7 +141,6 @@
 	id := h.ID()
 
 	t := timestamppb.New(h.Timestamp)
-<<<<<<< HEAD
 	var lastViewTC *entities.TimeoutCertificate
 	if h.LastViewTC != nil {
 		newestQC := h.LastViewTC.NewestQC
@@ -158,9 +157,7 @@
 			},
 		}
 	}
-=======
 	parentVoterIds := IdentifiersToMessages(signerIDs)
->>>>>>> 9652b94c
 
 	return &entities.BlockHeader{
 		Id:                 id[:],
@@ -170,10 +167,7 @@
 		Timestamp:          t,
 		View:               h.View,
 		ParentVoterIndices: h.ParentVoterIndices,
-<<<<<<< HEAD
-=======
 		ParentVoterIds:     parentVoterIds,
->>>>>>> 9652b94c
 		ParentVoterSigData: h.ParentVoterSigData,
 		ProposerId:         h.ProposerID[:],
 		ProposerSigData:    h.ProposerSigData,
@@ -187,7 +181,6 @@
 	if err != nil {
 		return nil, fmt.Errorf("failed to convert ChainId: %w", err)
 	}
-
 	var lastViewTC *flow.TimeoutCertificate
 	if m.LastViewTc != nil {
 		newestQC := m.LastViewTc.HighestQc
