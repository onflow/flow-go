--- conflicted
+++ resolved
@@ -98,11 +98,7 @@
 		if err != nil {
 			return t, err
 		}
-<<<<<<< HEAD
-		t.AddPayloadSignature(addr, sig.GetKeyId(), sig.GetSignature(), sig.GetExtensionData())
-=======
-		tb.AddPayloadSignature(addr, sig.GetKeyId(), sig.GetSignature())
->>>>>>> a10db7d3
+		tb.AddPayloadSignatureWithExtensionData(addr, sig.GetKeyId(), sig.GetSignature(), sig.GetExtensionData())
 	}
 
 	for _, sig := range m.GetEnvelopeSignatures() {
@@ -110,11 +106,7 @@
 		if err != nil {
 			return t, err
 		}
-<<<<<<< HEAD
-		t.AddEnvelopeSignature(addr, sig.GetKeyId(), sig.GetSignature(), sig.GetExtensionData())
-=======
-		tb.AddEnvelopeSignature(addr, sig.GetKeyId(), sig.GetSignature())
->>>>>>> a10db7d3
+		tb.AddEnvelopeSignatureWithExtensionData(addr, sig.GetKeyId(), sig.GetSignature(), sig.GetExtensionData())
 	}
 
 	transactionBody, err := tb.SetScript(m.GetScript()).
