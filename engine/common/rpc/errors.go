--- conflicted
+++ resolved
@@ -13,7 +13,9 @@
 	"github.com/onflow/flow-go/storage"
 )
 
-<<<<<<< HEAD
+// ErrScriptTooLarge is returned when a script and/or arguments exceed the max size allowed by the server
+var ErrScriptTooLarge = errors.New("script and/or arguments are too large")
+
 // ErrorToStatus converts an Access API error into a grpc status error.
 // The input may either be a status.Error already, or an access sentinel error.
 // All generic errors are classified as `codes.Unknown`
@@ -49,10 +51,6 @@
 		return status.Error(codes.Unknown, err.Error())
 	}
 }
-=======
-// ErrScriptTooLarge is returned when a script and/or arguments exceed the max size allowed by the server
-var ErrScriptTooLarge = errors.New("script and/or arguments are too large")
->>>>>>> 9407a952
 
 // ConvertError converts a generic error into a grpc status error. The input may either
 // be a status.Error already, or standard error type. Any error that matches on of the
