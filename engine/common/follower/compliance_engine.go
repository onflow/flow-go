--- conflicted
+++ resolved
@@ -233,8 +233,8 @@
 			e.log.Warn().
 				Hex("origin_id", originID[:]).
 				Hex("block_id", logging.ID(msg.Block.ID())).
-				Uint64("block_height", msg.Block.Header.Height).
-				Uint64("block_view", msg.Block.Header.View).
+				Uint64("block_height", msg.Block.Height).
+				Uint64("block_view", msg.Block.View).
 				Err(err).Msgf("received invalid proposal message")
 			return nil
 		}
@@ -298,17 +298,10 @@
 			proposal := msg.(flow.Slashable[*flow.Proposal])
 			proposalMsg := proposal.Message
 			log := e.log.With().
-<<<<<<< HEAD
 				Hex("origin_id", proposal.OriginID[:]).
-				Str("chain_id", proposalMsg.Block.Header.ChainID.String()).
-				Uint64("view", proposalMsg.Block.Header.View).
-				Uint64("height", proposalMsg.Block.Header.Height).
-=======
-				Hex("origin_id", proposalMsg.OriginID[:]).
-				Str("chain_id", proposal.Block.ChainID.String()).
-				Uint64("view", proposal.Block.View).
-				Uint64("height", proposal.Block.Height).
->>>>>>> d8214356
+				Str("chain_id", proposalMsg.Block.ChainID.String()).
+				Uint64("view", proposalMsg.Block.View).
+				Uint64("height", proposalMsg.Block.Height).
 				Logger()
 			latestFinalizedView := e.finalizedBlockTracker.NewestBlock().View
 			e.submitConnectedBatch(log, latestFinalizedView, proposal.OriginID, []*flow.Proposal{proposalMsg})
@@ -331,20 +324,15 @@
 		proposals := make([]*flow.Proposal, 0, len(batch.Message))
 		proposals = append(proposals, batch.Message...)
 
-<<<<<<< HEAD
-		firstBlockHeader := proposals[0].Block.Header
-		lastBlockHeader := proposals[len(proposals)-1].Block.Header
-=======
-		firstBlock := blocks[0].Block
-		lastBlock := blocks[len(blocks)-1].Block
->>>>>>> d8214356
+		firstBlock := proposals[0].Block
+		lastBlock := proposals[len(proposals)-1].Block
 		log := e.log.With().
 			Hex("origin_id", batch.OriginID[:]).
-			Str("chain_id", lastBlockHeader.ChainID.String()).
-			Uint64("first_block_height", firstBlockHeader.Height).
-			Uint64("first_block_view", firstBlockHeader.View).
-			Uint64("last_block_height", lastBlockHeader.Height).
-			Uint64("last_block_view", lastBlockHeader.View).
+			Str("chain_id", lastBlock.ChainID.String()).
+			Uint64("first_block_height", firstBlock.Height).
+			Uint64("first_block_view", lastBlock.View).
+			Uint64("last_block_height", lastBlock.Height).
+			Uint64("last_block_view", lastBlock.View).
 			Int("range_length", len(proposals)).
 			Logger()
 
@@ -353,15 +341,9 @@
 		latestFinalizedView := e.finalizedBlockTracker.NewestBlock().View
 		parentID := proposals[0].Block.ID()
 		indexOfLastConnected := 0
-<<<<<<< HEAD
 		for i, block := range proposals {
-			if block.Block.Header.ParentID != parentID {
+			if block.Block.ParentID != parentID {
 				e.submitConnectedBatch(log, latestFinalizedView, batch.OriginID, proposals[indexOfLastConnected:i])
-=======
-		for i, block := range blocks {
-			if block.Block.ParentID != parentID {
-				e.submitConnectedBatch(log, latestFinalizedView, batch.OriginID, blocks[indexOfLastConnected:i])
->>>>>>> d8214356
 				indexOfLastConnected = i
 			}
 			parentID = block.Block.ID()
