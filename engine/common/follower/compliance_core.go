--- conflicted
+++ resolved
@@ -260,13 +260,8 @@
 
 	// Step 2 & 3: extend protocol state with connected certified blocks and forward them to consensus follower
 	for _, certifiedBlock := range connectedBlocks {
-<<<<<<< HEAD
-		s, _ := c.tracer.StartBlockSpan(ctx, certifiedBlock.ID(), trace.FollowerExtendProtocolState)
+		s, _ := c.tracer.StartBlockSpan(ctx, certifiedBlock.BlockID(), trace.FollowerExtendProtocolState)
 		err = c.state.ExtendCertified(ctx, &certifiedBlock)
-=======
-		s, _ := c.tracer.StartBlockSpan(ctx, certifiedBlock.BlockID(), trace.FollowerExtendProtocolState)
-		err = c.state.ExtendCertified(ctx, certifiedBlock.Block, certifiedBlock.CertifyingQC)
->>>>>>> e42c1c8f
 		s.End()
 		if err != nil {
 			return fmt.Errorf("could not extend protocol state with certified block: %w", err)
