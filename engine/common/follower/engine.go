package follower

import (
	"context"
	"errors"
	"fmt"

	"github.com/hashicorp/go-multierror"
	"github.com/rs/zerolog"

	"github.com/onflow/flow-go/engine"
	"github.com/onflow/flow-go/model/events"
	"github.com/onflow/flow-go/model/flow"
	"github.com/onflow/flow-go/model/messages"
	"github.com/onflow/flow-go/module"
	"github.com/onflow/flow-go/module/compliance"
	"github.com/onflow/flow-go/module/metrics"
	"github.com/onflow/flow-go/module/trace"
	"github.com/onflow/flow-go/network"
	"github.com/onflow/flow-go/network/channels"
	"github.com/onflow/flow-go/state"
	"github.com/onflow/flow-go/state/protocol"
	"github.com/onflow/flow-go/storage"
	"github.com/onflow/flow-go/utils/logging"
)

// Engine follows and maintains the local copy of the protocol state. It is a
// passive (read-only) version of the compliance engine. The compliance engine
// is employed by consensus nodes (active consensus participants) where the
// Follower engine is employed by all other node roles.
// TODO use ComponentManager, message queues https://github.com/dapperlabs/flow-go/issues/6173
type Engine struct {
	unit           *engine.Unit
	log            zerolog.Logger
	config         compliance.Config
	me             module.Local
	engMetrics     module.EngineMetrics
	mempoolMetrics module.MempoolMetrics
	cleaner        storage.Cleaner
	headers        storage.Headers
	payloads       storage.Payloads
	state          protocol.MutableState
	pending        module.PendingBlockBuffer
	follower       module.HotStuffFollower
	con            network.Conduit
	sync           module.BlockRequester
	tracer         module.Tracer
	channel        channels.Channel
<<<<<<< HEAD
}

type Option func(*Engine)

// WithComplianceOptions sets options for the engine's compliance config
func WithComplianceOptions(opts ...compliance.Opt) Option {
	return func(e *Engine) {
		for _, apply := range opts {
			apply(&e.config)
		}
	}
}

// WithChannel sets the channel the follower engine will use to receive blocks.
func WithChannel(channel channels.Channel) Option {
	return func(e *Engine) {
		e.channel = channel
	}
=======
>>>>>>> 85e0eed4
}

type Option func(*Engine)

// WithComplianceOptions sets options for the engine's compliance config
func WithComplianceOptions(opts ...compliance.Opt) Option {
	return func(e *Engine) {
		for _, apply := range opts {
			apply(&e.config)
		}
	}
}

// WithChannel sets the channel the follower engine will use to receive blocks.
func WithChannel(channel channels.Channel) Option {
	return func(e *Engine) {
		e.channel = channel
	}
}

var _ network.MessageProcessor = (*Engine)(nil)

func New(
	log zerolog.Logger,
	net network.Network,
	me module.Local,
	engMetrics module.EngineMetrics,
	mempoolMetrics module.MempoolMetrics,
	cleaner storage.Cleaner,
	headers storage.Headers,
	payloads storage.Payloads,
	state protocol.MutableState,
	pending module.PendingBlockBuffer,
	follower module.HotStuffFollower,
	sync module.BlockRequester,
	tracer module.Tracer,
	opts ...Option,
) (*Engine, error) {
	e := &Engine{
		unit:           engine.NewUnit(),
		log:            log.With().Str("engine", "follower").Logger(),
		config:         compliance.DefaultConfig(),
		me:             me,
		engMetrics:     engMetrics,
		mempoolMetrics: mempoolMetrics,
		cleaner:        cleaner,
		headers:        headers,
		payloads:       payloads,
		state:          state,
		pending:        pending,
		follower:       follower,
		sync:           sync,
		tracer:         tracer,
		channel:        channels.ReceiveBlocks,
	}

	for _, apply := range opts {
		apply(e)
	}

	con, err := net.Register(e.channel, e)
	if err != nil {
		return nil, fmt.Errorf("could not register engine to network: %w", err)
	}
	e.con = con

	return e, nil
}

// Ready returns a ready channel that is closed once the engine has fully
// started. For consensus engine, this is true once the underlying consensus
// algorithm has started.
func (e *Engine) Ready() <-chan struct{} {
	return e.unit.Ready(func() {
		<-e.follower.Ready()
	})
}

// Done returns a done channel that is closed once the engine has fully stopped.
// For the consensus engine, we wait for hotstuff to finish.
func (e *Engine) Done() <-chan struct{} {
	return e.unit.Done(func() {
		<-e.follower.Done()
	})
}

// SubmitLocal submits an event originating on the local node.
func (e *Engine) SubmitLocal(event interface{}) {
	e.unit.Launch(func() {
		err := e.process(e.me.NodeID(), event)
		if err != nil {
			engine.LogError(e.log, err)
		}
	})
}

// Submit submits the given event from the node with the given origin ID
// for processing in a non-blocking manner. It returns instantly and logs
// a potential processing error internally when done.
func (e *Engine) Submit(channel channels.Channel, originID flow.Identifier, event interface{}) {
	e.unit.Launch(func() {
		err := e.Process(channel, originID, event)
		if err != nil {
			engine.LogError(e.log, err)
		}
	})
}

// ProcessLocal processes an event originating on the local node.
func (e *Engine) ProcessLocal(event interface{}) error {
	return e.unit.Do(func() error {
		return e.process(e.me.NodeID(), event)
	})
}

// Process processes the given event from the node with the given origin ID in
// a blocking manner. It returns the potential processing error when done.
<<<<<<< HEAD
func (e *Engine) Process(channel channels.Channel, originID flow.Identifier, event interface{}) error {
=======
func (e *Engine) Process(_ channels.Channel, originID flow.Identifier, event interface{}) error {

>>>>>>> 85e0eed4
	return e.unit.Do(func() error {
		return e.process(originID, event)
	})
}

func (e *Engine) process(originID flow.Identifier, input interface{}) error {
	switch v := input.(type) {
	case *messages.BlockResponse:
		e.engMetrics.MessageReceived(metrics.EngineFollower, metrics.MessageBlockResponse)
		defer e.engMetrics.MessageHandled(metrics.EngineFollower, metrics.MessageBlockResponse)
		e.unit.Lock()
		defer e.unit.Unlock()
		return e.onBlockResponse(originID, v)
	case *events.SyncedBlock:
		e.engMetrics.MessageReceived(metrics.EngineFollower, metrics.MessageSyncedBlock)
		defer e.engMetrics.MessageHandled(metrics.EngineFollower, metrics.MessageSyncedBlock)
		e.unit.Lock()
		defer e.unit.Unlock()
		return e.onSyncedBlock(originID, v)
	case *messages.BlockProposal:
		e.engMetrics.MessageReceived(metrics.EngineFollower, metrics.MessageBlockProposal)
		defer e.engMetrics.MessageHandled(metrics.EngineFollower, metrics.MessageBlockProposal)
		e.unit.Lock()
		defer e.unit.Unlock()
		return e.onBlockProposal(originID, v)
	default:
		return fmt.Errorf("invalid event type (%T)", input)
	}
}

func (e *Engine) onSyncedBlock(originID flow.Identifier, synced *events.SyncedBlock) error {

	// a block that is synced has to come locally, from the synchronization engine
	// the block itself will contain the proposer to indicate who created it
	if originID != e.me.NodeID() {
		return fmt.Errorf("synced block with non-local origin (local: %x, origin: %x)", e.me.NodeID(), originID)
	}

	// process as proposal
	proposal := &messages.BlockProposal{
		Header:  synced.Block.Header,
		Payload: synced.Block.Payload,
	}
	return e.onBlockProposal(originID, proposal)
}

func (e *Engine) onBlockResponse(originID flow.Identifier, res *messages.BlockResponse) error {
	for i, block := range res.Blocks {
		proposal := &messages.BlockProposal{
			Header:  block.Header,
			Payload: block.Payload,
		}

		// process block proposal
		if err := e.onBlockProposal(originID, proposal); err != nil {
			return fmt.Errorf("fail to process the block at index %v in a range block response that contains %v blocks: %w", i, len(res.Blocks), err)
		}
	}

	return nil
}

// onBlockProposal handles incoming block proposals.
func (e *Engine) onBlockProposal(originID flow.Identifier, proposal *messages.BlockProposal) error {

	span, ctx, _ := e.tracer.StartBlockSpan(context.Background(), proposal.Header.ID(), trace.FollowerOnBlockProposal)
	defer span.End()

	header := proposal.Header

	log := e.log.With().
		Hex("origin_id", originID[:]).
		Str("chain_id", header.ChainID.String()).
		Uint64("block_height", header.Height).
		Uint64("block_view", header.View).
		Hex("block_id", logging.Entity(header)).
		Hex("parent_id", header.ParentID[:]).
		Hex("payload_hash", header.PayloadHash[:]).
		Time("timestamp", header.Timestamp).
		Hex("proposer", header.ProposerID[:]).
		Logger()

	log.Info().Msg("block proposal received")

	e.prunePendingCache()

	// first, we reject all blocks that we don't need to process:
	// 1) blocks already in the cache; they will already be processed later
	// 2) blocks already on disk; they were processed and await finalization
	// 3) blocks at a height below finalized height; they can not be finalized

	// ignore proposals that are already cached
	_, cached := e.pending.ByID(header.ID())
	if cached {
		log.Debug().Msg("skipping already cached proposal")
		return nil
	}

	// ignore proposals that were already processed
	_, err := e.headers.ByBlockID(header.ID())
	if err == nil {
		log.Debug().Msg("skipping already processed proposal")
		return nil
	}
	if !errors.Is(err, storage.ErrNotFound) {
		return fmt.Errorf("could not check proposal: %w", err)
	}

	// ignore proposals which are too far ahead of our local finalized state
	// instead, rely on sync engine to catch up finalization more effectively, and avoid
	// large subtree of blocks to be cached.
	final, err := e.state.Final().Head()
	if err != nil {
		return fmt.Errorf("could not get latest finalized header: %w", err)
	}
	if header.Height > final.Height && header.Height-final.Height > e.config.SkipNewProposalsThreshold {
		log.Debug().
			Uint64("final_height", final.Height).
			Msg("dropping block too far ahead of locally finalized height")
		return nil
	}

	// there are two possibilities if the proposal is neither already pending
	// processing in the cache, nor has already been processed:
	// 1) the proposal is unverifiable because parent or ancestor is unknown
	// => we cache the proposal and request the missing link
	// 2) the proposal is connected to finalized state through an unbroken chain
	// => we verify the proposal and forward it to hotstuff if valid

	// if we can connect the proposal to an ancestor in the cache, it means
	// there is a missing link; we cache it and request the missing link
	ancestor, found := e.pending.ByID(header.ParentID)
	if found {

		// add the block to the cache
		_ = e.pending.Add(originID, proposal)

		// go to the first missing ancestor
		ancestorID := ancestor.Header.ParentID
		ancestorHeight := ancestor.Header.Height - 1
		for {
			ancestor, found = e.pending.ByID(ancestorID)
			if !found {
				break
			}
			ancestorID = ancestor.Header.ParentID
			ancestorHeight = ancestor.Header.Height - 1
		}

		log.Debug().
			Uint64("ancestor_height", ancestorHeight).
			Hex("ancestor_id", ancestorID[:]).
			Msg("requesting missing ancestor for proposal")

		e.sync.RequestBlock(ancestorID, ancestorHeight)

		return nil
	}

	// if the proposal is connected to a block that is neither in the cache, nor
	// in persistent storage, its direct parent is missing; cache the proposal
	// and request the parent
	_, err = e.headers.ByBlockID(header.ParentID)
	if errors.Is(err, storage.ErrNotFound) {

		_ = e.pending.Add(originID, proposal)

		log.Debug().Msg("requesting missing parent for proposal")

		e.sync.RequestBlock(header.ParentID, header.Height-1)

		return nil
	}
	if err != nil {
		return fmt.Errorf("could not check parent: %w", err)
	}

	// at this point, we should be able to connect the proposal to the finalized
	// state and should process it to see whether to forward to hotstuff or not
	err = e.processBlockAndDescendants(ctx, proposal)
	if err != nil {
		return fmt.Errorf("could not process block proposal: %w", err)
	}

	// most of the heavy database checks are done at this point, so this is a
	// good moment to potentially kick-off a garbage collection of the DB
	// NOTE: this is only effectively run every 1000th calls, which corresponds
	// to every 1000th successfully processed block
	e.cleaner.RunGC()

	return nil
}

// processBlockAndDescendants processes `proposal` and its pending descendants recursively.
// The function assumes that `proposal` is connected to the finalized state. By induction,
// any children are therefore also connected to the finalized state and can be processed as well.
// No errors are expected during normal operations.
func (e *Engine) processBlockAndDescendants(ctx context.Context, proposal *messages.BlockProposal) error {

	span, ctx := e.tracer.StartSpanFromContext(ctx, trace.FollowerProcessBlockProposal)
	defer span.End()

	header := proposal.Header

	log := e.log.With().
		Str("chain_id", header.ChainID.String()).
		Uint64("block_height", header.Height).
		Uint64("block_view", header.View).
		Hex("block_id", logging.Entity(header)).
		Hex("parent_id", header.ParentID[:]).
		Hex("payload_hash", header.PayloadHash[:]).
		Time("timestamp", header.Timestamp).
		Hex("proposer", header.ProposerID[:]).
		Logger()

	log.Info().Msg("processing block proposal")

	// see if the block is a valid extension of the protocol state
	block := &flow.Block{
		Header:  proposal.Header,
		Payload: proposal.Payload,
	}

	// check whether the block is a valid extension of the chain.
	// it only checks the block header, since checking block body is expensive.
	// The full block check is done by the consensus participants.
	err := e.state.Extend(ctx, block)
	if err != nil {
		// block is outdated by the time we started processing it
		// => some other node generating the proposal is probably behind is catching up.
		if state.IsOutdatedExtensionError(err) {
			log.Info().Err(err).Msg("dropped processing of abandoned fork; this might be an indicator that some consensus node is behind")
			return nil
		}
		// the block is invalid; log as error as we desire honest participation
		// ToDo: potential slashing
		if state.IsInvalidExtensionError(err) {
			log.Warn().Err(err).Msg("received invalid block from other node (potential slashing evidence?)")
			return nil
		}

		return fmt.Errorf("could not extend protocol state: %w", err)
	}

	// retrieve the parent
	parent, err := e.headers.ByBlockID(header.ParentID)
	if err != nil {
		return fmt.Errorf("could not retrieve proposal parent: %w", err)
	}

	log.Info().Msg("forwarding block proposal to hotstuff")

	// submit the model to follower for processing
	e.follower.SubmitProposal(header, parent.View)

	// check for any descendants of the block to process
	err = e.processPendingChildren(ctx, header)
	if err != nil {
		return fmt.Errorf("could not process pending children: %w", err)
	}

	return nil
}

// processPendingChildren checks if there are proposals connected to the given
// parent block that was just processed; if this is the case, they should now
// all be validly connected to the finalized state and we should process them.
func (e *Engine) processPendingChildren(ctx context.Context, header *flow.Header) error {

	span, ctx := e.tracer.StartSpanFromContext(ctx, trace.FollowerProcessPendingChildren)
	defer span.End()

	blockID := header.ID()

	// check if there are any children for this parent in the cache
	children, has := e.pending.ByParentID(blockID)
	if !has {
		return nil
	}

	// then try to process children only this once
	var result *multierror.Error
	for _, child := range children {
		proposal := &messages.BlockProposal{
			Header:  child.Header,
			Payload: child.Payload,
		}
		err := e.processBlockAndDescendants(ctx, proposal)
		if err != nil {
			result = multierror.Append(result, err)
		}
	}

	// drop all the children that should have been processed now
	e.pending.DropForParent(blockID)

	return result.ErrorOrNil()
}

// prunePendingCache prunes the pending block cache.
func (e *Engine) prunePendingCache() {

	// retrieve the finalized height
	final, err := e.state.Final().Head()
	if err != nil {
		e.log.Warn().Err(err).Msg("could not get finalized head to prune pending blocks")
		return
	}

	// remove all pending blocks at or below the finalized view
	e.pending.PruneByView(final.View)

	// always record the metric
	e.mempoolMetrics.MempoolEntries(metrics.ResourceProposal, e.pending.Size())
}<|MERGE_RESOLUTION|>--- conflicted
+++ resolved
@@ -46,27 +46,6 @@
 	sync           module.BlockRequester
 	tracer         module.Tracer
 	channel        channels.Channel
-<<<<<<< HEAD
-}
-
-type Option func(*Engine)
-
-// WithComplianceOptions sets options for the engine's compliance config
-func WithComplianceOptions(opts ...compliance.Opt) Option {
-	return func(e *Engine) {
-		for _, apply := range opts {
-			apply(&e.config)
-		}
-	}
-}
-
-// WithChannel sets the channel the follower engine will use to receive blocks.
-func WithChannel(channel channels.Channel) Option {
-	return func(e *Engine) {
-		e.channel = channel
-	}
-=======
->>>>>>> 85e0eed4
 }
 
 type Option func(*Engine)
@@ -184,12 +163,7 @@
 
 // Process processes the given event from the node with the given origin ID in
 // a blocking manner. It returns the potential processing error when done.
-<<<<<<< HEAD
-func (e *Engine) Process(channel channels.Channel, originID flow.Identifier, event interface{}) error {
-=======
 func (e *Engine) Process(_ channels.Channel, originID flow.Identifier, event interface{}) error {
-
->>>>>>> 85e0eed4
 	return e.unit.Do(func() error {
 		return e.process(originID, event)
 	})
