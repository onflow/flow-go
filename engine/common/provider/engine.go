--- conflicted
+++ resolved
@@ -22,7 +22,6 @@
 	"github.com/onflow/flow-go/state/protocol"
 	"github.com/onflow/flow-go/storage"
 	"github.com/onflow/flow-go/utils/logging"
-<<<<<<< HEAD
 )
 
 const (
@@ -30,8 +29,6 @@
 	DefaultRequestProviderWorkers = uint(100)
 
 	DefaultEntityRequestCacheSize = 1000
-=======
->>>>>>> b243d75f
 )
 
 // RetrieveFunc is a function provided to the provider engine upon construction.
