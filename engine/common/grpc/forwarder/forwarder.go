--- conflicted
+++ resolved
@@ -76,11 +76,7 @@
 				identity.Address,
 				grpc.WithDefaultCallOptions(grpc.MaxCallRecvMsgSize(int(f.maxMsgSize))),
 				grpc.WithTransportCredentials(insecure.NewCredentials()),
-<<<<<<< HEAD
-				backend.WithClientTimeoutOption(timeout))
-=======
 				rpcConnection.WithClientTimeoutOption(timeout))
->>>>>>> 0607ed28
 			if err != nil {
 				return err
 			}
@@ -94,11 +90,7 @@
 				identity.Address,
 				grpc.WithDefaultCallOptions(grpc.MaxCallRecvMsgSize(int(f.maxMsgSize))),
 				grpc.WithTransportCredentials(credentials.NewTLS(tlsConfig)),
-<<<<<<< HEAD
-				backend.WithClientTimeoutOption(timeout))
-=======
 				rpcConnection.WithClientTimeoutOption(timeout))
->>>>>>> 0607ed28
 			if err != nil {
 				return fmt.Errorf("cannot connect to %s %w", identity.Address, err)
 			}
