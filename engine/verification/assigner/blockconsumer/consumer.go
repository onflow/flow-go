--- conflicted
+++ resolved
@@ -81,13 +81,7 @@
 // The consumer retrieves the new blocks from its block reader module, hence it does not need to use the parameter
 // of OnFinalizedBlock here.
 func (c *BlockConsumer) OnFinalizedBlock(*model.Block) {
-<<<<<<< HEAD
 	c.unit.Launch(c.consumer.Check)
-=======
-	c.unit.Launch(func() {
-		c.consumer.Check()
-	})
->>>>>>> 1f787501
 }
 
 // OnBlockIncorporated is to implement FinalizationConsumer
