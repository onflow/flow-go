package fetcher

import (
	"context"
	"fmt"

	"github.com/rs/zerolog"
	"go.opentelemetry.io/otel/attribute"

	"github.com/onflow/flow-go/engine"
	"github.com/onflow/flow-go/model/chunks"
	"github.com/onflow/flow-go/model/flow"
	"github.com/onflow/flow-go/model/flow/filter"
	"github.com/onflow/flow-go/model/verification"
	"github.com/onflow/flow-go/model/verification/convert"
	"github.com/onflow/flow-go/module"
	"github.com/onflow/flow-go/module/mempool"
	"github.com/onflow/flow-go/module/trace"
	"github.com/onflow/flow-go/network"
	"github.com/onflow/flow-go/state/protocol"
	"github.com/onflow/flow-go/storage"
	"github.com/onflow/flow-go/utils/logging"
)

// Engine implements the fetcher engine functionality. It works between a chunk consumer queue, and a verifier engine.
// Its input is an assigned chunk locator from the chunk consumer it is subscribed to.
//
// Its output is a verifiable chunk that it passes to the verifier engine.
//
// Fetcher engine is an AssignedChunkProcessor implementation: it receives assigned chunks to this verification node from the chunk consumer.
// The assigned chunks are passed on concurrent executions of its ProcessAssignedChunk method.
//
// On receiving an assigned chunk, the engine requests their chunk data pack through the requester that is attached to it.
// On receiving a chunk data pack response, the fetcher engine validates it, and shapes a verifiable chunk out of it, and passes it
// to the verifier engine.
type Engine struct {
	// common
	state protocol.State // used to verify the origin ID of chunk data response, and sealing status.

	// monitoring
	log     zerolog.Logger
	tracer  module.Tracer
	metrics module.VerificationMetrics

	// memory and storage
	pendingChunks mempool.ChunkStatuses     // stores all pending chunks that their chunk data is requested from requester.
	blocks        storage.Blocks            // used to for verifying collection ID.
	headers       storage.Headers           // used for building verifiable chunk data.
	results       storage.ExecutionResults  // used to retrieve execution result of an assigned chunk.
	receipts      storage.ExecutionReceipts // used to find executor ids of a chunk, for requesting chunk data pack.

	// output interfaces
	verifier              network.Engine            // used to push verifiable chunk down the verification pipeline.
	requester             ChunkDataPackRequester    // used to request chunk data packs from network.
	chunkConsumerNotifier module.ProcessingNotifier // used to notify chunk consumer that it is done processing a chunk.

	stopAtHeight uint64
}

func New(
	log zerolog.Logger,
	metrics module.VerificationMetrics,
	tracer module.Tracer,
	verifier network.Engine,
	state protocol.State,
	pendingChunks mempool.ChunkStatuses,
	headers storage.Headers,
	blocks storage.Blocks,
	results storage.ExecutionResults,
	receipts storage.ExecutionReceipts,
	requester ChunkDataPackRequester,
	stopAtHeight uint64,
) *Engine {
	e := &Engine{
		metrics:       metrics,
		tracer:        tracer,
		log:           log.With().Str("engine", "fetcher").Logger(),
		verifier:      verifier,
		state:         state,
		pendingChunks: pendingChunks,
		blocks:        blocks,
		headers:       headers,
		results:       results,
		receipts:      receipts,
		requester:     requester,
		stopAtHeight:  stopAtHeight,
	}

	e.requester.WithChunkDataPackHandler(e)

	return e
}

// WithChunkConsumerNotifier sets the processing notifier of fetcher.
// The fetcher engine uses this notifier to inform the chunk consumer that it is done processing a given chunk, and
// is ready to receive a new chunk to process.
func (e *Engine) WithChunkConsumerNotifier(notifier module.ProcessingNotifier) {
	e.chunkConsumerNotifier = notifier
}

// Ready initializes the engine and returns a channel that is closed when the initialization is done
func (e *Engine) Ready() <-chan struct{} {
	if e.chunkConsumerNotifier == nil {
		e.log.Fatal().Msg("missing chunk consumer notifier callback in verification fetcher engine")
	}
	return e.requester.Ready()
}

// Done terminates the engine and returns a channel that is closed when the termination is done
func (e *Engine) Done() <-chan struct{} {
	return e.requester.Done()
}

// ProcessAssignedChunk is the entry point of fetcher engine.
// It pushes the assigned chunk down the pipeline.
// Through the pipeline the chunk data pack for this chunk is requested,
// a verifiable chunk is shaped for it,
// and is pushed to the verifier engine for verification.
//
// It should not be blocking since multiple chunk consumer workers might be calling it concurrently.
// It fetches the chunk data pack, once received, verifier engine will be verifying
// Once a chunk has been processed, it will call the processing notifier callback to notify
// the chunk consumer in order to process the next chunk.
func (e *Engine) ProcessAssignedChunk(locator *chunks.Locator) {
	locatorID := locator.ID()
	lg := e.log.With().
		Hex("locator_id", logging.ID(locatorID)).
		Hex("result_id", logging.ID(locator.ResultID)).
		Uint64("chunk_index", locator.Index).
		Logger()

	e.metrics.OnAssignedChunkReceivedAtFetcher()

	// retrieves result and chunk using the locator
	result, err := e.results.ByID(locator.ResultID)
	if err != nil {
		// a missing result for a chunk locator is a fatal error potentially a database leak.
		lg.Fatal().Err(err).Msg("could not retrieve result for chunk locator")
	}
	chunk := result.Chunks[locator.Index]
	chunkID := chunk.ID()

	lg = lg.With().
		Hex("chunk_id", logging.ID(chunkID)).
		Hex("block_id", logging.ID(chunk.ChunkBody.BlockID)).
		Logger()
	lg.Debug().Msg("result and chunk for locator retrieved")

	requested, blockHeight, err := e.processAssignedChunkWithTracing(chunk, result, locatorID)
	lg = lg.With().Uint64("block_height", blockHeight).Logger()

	if err != nil {
		lg.Fatal().Err(err).Msg("could not process assigned chunk")
	}

	lg.Info().Bool("requested", requested).Msg("assigned chunk processed successfully")

	if requested {
		e.metrics.OnChunkDataPackRequestSentByFetcher()
	}

}

// processAssignedChunkWithTracing encapsulates the logic of processing assigned chunk with tracing enabled.
func (e *Engine) processAssignedChunkWithTracing(chunk *flow.Chunk, result *flow.ExecutionResult, chunkLocatorID flow.Identifier) (bool, uint64, error) {

	// We don't have any existing information and don't need cancellation, so use a background (empty) context
	span, _ := e.tracer.StartBlockSpan(context.Background(), result.BlockID, trace.VERProcessAssignedChunk)
	span.SetAttributes(attribute.Int("collection_index", int(chunk.CollectionIndex)))
	defer span.End()

	requested, blockHeight, err := e.processAssignedChunk(chunk, result, chunkLocatorID)

	return requested, blockHeight, err
}

// processAssignedChunk receives an assigned chunk and its result and requests its chunk data pack from requester.
// Boolean return value determines whether chunk data pack was requested or not.
func (e *Engine) processAssignedChunk(chunk *flow.Chunk, result *flow.ExecutionResult, chunkLocatorID flow.Identifier) (bool, uint64, error) {
	// skips processing a chunk if it belongs to a sealed block.
	chunkID := chunk.ID()
	sealed, blockHeight, err := e.blockIsSealed(chunk.ChunkBody.BlockID)
	if err != nil {
		return false, 0, fmt.Errorf("could not determine whether block has been sealed: %w", err)
	}
	if sealed {
		e.chunkConsumerNotifier.Notify(chunkLocatorID) // tells consumer that we are done with this chunk.
		return false, blockHeight, nil
	}

	// skip chunk if it verifies a block at or above stop height
	if e.stopAtHeight > 0 && blockHeight >= e.stopAtHeight {
		e.log.Warn().Msgf("Skipping chunk %s - height  %d at or above stop height requested (%d)", chunkID, blockHeight, e.stopAtHeight)
		e.chunkConsumerNotifier.Notify(chunkLocatorID) // tells consumer that we are done with this chunk.
		return false, blockHeight, nil
	}

	// adds chunk status as a pending chunk to mempool.
	status := &verification.ChunkStatus{
		ChunkIndex:      chunk.Index,
		ExecutionResult: result,
		BlockHeight:     blockHeight,
	}
	added := e.pendingChunks.Add(chunkLocatorID, status)
	if !added {
		return false, blockHeight, nil
	}

	err = e.requestChunkDataPack(chunk.Index, chunkID, result.ID(), chunk.BlockID)
	if err != nil {
		return false, blockHeight, fmt.Errorf("could not request chunk data pack: %w", err)
	}

	// requesting a chunk data pack is async, i.e., once engine reaches this point
	// it gracefully waits (unblocking) for the requested
	// till it either delivers us the requested chunk data pack
	// or cancels our request (when chunk belongs to a sealed block).
	//
	// both these events happen through requester module calling fetchers callbacks.
	// it is during those callbacks that we notify the consumer that we are done with this job.
	return true, blockHeight, nil
}

// HandleChunkDataPack is called by the chunk requester module everytime a new requested chunk data pack arrives.
// The chunks are supposed to be deduplicated by the requester.
// So invocation of this method indicates arrival of a distinct requested chunk.
func (e *Engine) HandleChunkDataPack(originID flow.Identifier, response *verification.ChunkDataPackResponse) {
	lg := e.log.With().
		Hex("origin_id", logging.ID(originID)).
		Hex("chunk_id", logging.ID(response.Cdp.ChunkID)).
		Logger()

	if response.Cdp.Collection != nil {
		// non-system chunk data packs have non-nil collection
		lg = lg.With().
			Hex("collection_id", logging.ID(response.Cdp.Collection.ID())).
			Logger()
		lg.Info().Msg("chunk data pack arrived")
	} else {
		lg.Info().Msg("system chunk data pack arrived")
	}

	e.metrics.OnChunkDataPackArrivedAtFetcher()

	// make sure we still need it
	locatorID := response.Locator.ID()
	status, exists := e.pendingChunks.Get(locatorID)
	if !exists {
		lg.Debug().Msg("could not fetch pending status from mempool, dropping chunk data")
		return
	}

	resultID := status.ExecutionResult.ID()
	lg = lg.With().
		Hex("block_id", logging.ID(status.ExecutionResult.BlockID)).
		Uint64("block_height", status.BlockHeight).
		Hex("result_id", logging.ID(resultID)).
		Uint64("chunk_index", status.ChunkIndex).
		Bool("system_chunk", convert.IsSystemChunk(status.ChunkIndex, status.ExecutionResult)).
		Logger()

	span, ctx := e.tracer.StartBlockSpan(context.Background(), status.ExecutionResult.BlockID, trace.VERFetcherHandleChunkDataPack)
	defer span.End()

	processed, err := e.handleChunkDataPackWithTracing(ctx, originID, status, response.Cdp)
	if IsChunkDataPackValidationError(err) {
		lg.Error().Err(err).Msg("could not validate chunk data pack")
		return
	}

	if err != nil {
		// TODO: byzantine fault
		lg.Fatal().Err(err).Msg("could not handle chunk data pack")
		return
	}

	if processed {
		e.metrics.OnVerifiableChunkSentToVerifier()

		// we need to report that the job has been finished eventually
		e.chunkConsumerNotifier.Notify(locatorID)
		lg.Info().Msg("verifiable chunk pushed to verifier engine")
	}

}

// handleChunkDataPackWithTracing encapsulates the logic of handling chunk data pack with tracing enabled.
//
// Boolean returned value determines whether the chunk data pack passed validation and its verifiable chunk
// submitted to verifier.
// The first returned value determines non-critical errors (i.e., expected ones).
// The last returned value determines the critical errors that are unexpected, and should lead program to halt.
func (e *Engine) handleChunkDataPackWithTracing(
	ctx context.Context,
	originID flow.Identifier,
	status *verification.ChunkStatus,
	chunkDataPack *flow.ChunkDataPack,
) (bool, error) {
	// make sure the chunk data pack is valid
	err := e.validateChunkDataPackWithTracing(ctx, status.ChunkIndex, originID, chunkDataPack, status.ExecutionResult)
	if err != nil {
		return false, NewChunkDataPackValidationError(
			originID,
			status.ExecutionResult.ID(),
			status.ChunkIndex,
			chunkDataPack.ID(),
			chunkDataPack.ChunkID,
			chunkDataPack.Collection.ID(),
			err,
		)
	}

	processed, err := e.handleValidatedChunkDataPack(ctx, status, chunkDataPack)
	if err != nil {
		return processed, fmt.Errorf("could not handle validated chunk data pack: %w", err)
	}

	return processed, nil
}

// handleValidatedChunkDataPack receives a validated chunk data pack, removes its status from the memory, and pushes a verifiable chunk for it to
// verifier engine.
// Boolean return value determines whether verifiable chunk pushed to verifier or not.
func (e *Engine) handleValidatedChunkDataPack(
	ctx context.Context,
	status *verification.ChunkStatus,
	chunkDataPack *flow.ChunkDataPack,
) (bool, error) {
	locator, err := chunks.NewLocator(
		chunks.UntrustedLocator{
			ResultID: status.ExecutionResult.ID(),
			Index:    status.ChunkIndex,
		},
	)
	if err != nil {
		return false, fmt.Errorf("could not construct locator: %w", err)
	}

	removed := e.pendingChunks.Remove(locator.ID())
	if !removed {
		// we deduplicate the chunk data responses at this point, reaching here means a
		// duplicate chunk data response is under process concurrently, so we give up
		// on processing current one.
		return false, nil
	}

	// pushes chunk data pack to verifier, and waits for it to be verified.
	chunk := status.ExecutionResult.Chunks[status.ChunkIndex]
	err = e.pushToVerifierWithTracing(ctx, chunk, status.ExecutionResult, chunkDataPack)
	if err != nil {
		return false, fmt.Errorf("could not push the chunk to verifier engine")
	}

	return true, nil
}

// validateChunkDataPackWithTracing encapsulates the logic of validating a chunk data pack with tracing enabled.
func (e *Engine) validateChunkDataPackWithTracing(ctx context.Context,
	chunkIndex uint64,
	senderID flow.Identifier,
	chunkDataPack *flow.ChunkDataPack,
	result *flow.ExecutionResult) error {

	var err error
	e.tracer.WithSpanFromContext(ctx, trace.VERFetcherValidateChunkDataPack, func() {
		err = e.validateChunkDataPack(chunkIndex, senderID, chunkDataPack, result)
	})

	return err
}

// validateChunkDataPack validates the integrity of a received chunk data pack as well as the authenticity of its sender.
// Regarding the integrity: the chunk data pack should have a matching start state with the chunk itself, as well as a matching collection ID with the
// given collection.
//
// Regarding the authenticity: the chunk data pack should be coming from a sender that is an authorized execution node at the block of the chunk.
func (e *Engine) validateChunkDataPack(chunkIndex uint64,
	senderID flow.Identifier,
	chunkDataPack *flow.ChunkDataPack,
	result *flow.ExecutionResult) error {

	chunk := result.Chunks[chunkIndex]
	// 1. chunk ID of chunk data pack should map the chunk ID on execution result
	expectedChunkID := chunk.ID()
	if chunkDataPack.ChunkID != expectedChunkID {
		return fmt.Errorf("chunk ID of chunk data pack does not match corresponding chunk on execution result, expected: %x, got:%x",
			expectedChunkID, chunkDataPack.ChunkID)
	}

	// 2. sender must be a authorized execution node at that block
	blockID := chunk.BlockID
	authorized := e.validateAuthorizedExecutionNodeAtBlockID(senderID, blockID)
	if !authorized {
		return fmt.Errorf("unauthorized execution node sender at block ID: %x, resultID: %x, chunk ID: %x",
			blockID,
			result.ID(),
			chunk.ID())
	}

	// 3. start state must match
	if chunkDataPack.StartState != chunk.ChunkBody.StartState {
		return engine.NewInvalidInputErrorf("expecting chunk data pack's start state: %x, but got: %x, block ID: %x, resultID: %x, chunk ID: %x",
			chunk.ChunkBody.StartState,
			chunkDataPack.StartState,
			blockID,
			result.ID(),
			chunk.ID())
	}

	// 3. collection id must match
	err := e.validateCollectionID(chunkDataPack, result, chunk)
	if err != nil {
		return fmt.Errorf("could not validate collection: %w", err)
	}

	return nil
}

// validateCollectionID returns error for an invalid collection of a chunk data pack,
// and returns nil otherwise.
func (e Engine) validateCollectionID(
	chunkDataPack *flow.ChunkDataPack,
	result *flow.ExecutionResult,
	chunk *flow.Chunk) error {

	if convert.IsSystemChunk(chunk.Index, result) {
		return e.validateSystemChunkCollection(chunkDataPack)
	}

	return e.validateNonSystemChunkCollection(chunkDataPack, chunk)
}

// validateSystemChunkCollection returns nil if the system chunk data pack has a nil collection.
func (e Engine) validateSystemChunkCollection(chunkDataPack *flow.ChunkDataPack) error {
	// collection of a system chunk should be nil
	if chunkDataPack.Collection != nil {
		return engine.NewInvalidInputErrorf("non-nil collection for system chunk, collection ID: %v, len: %d",
			chunkDataPack.Collection.ID(), chunkDataPack.Collection.Len())
	}

	return nil
}

// validateNonSystemChunkCollection returns nil if the collection is matching the non-system chunk data pack.
// A collection is valid against a non-system chunk if it has a matching ID with the
// collection ID of corresponding guarantee of the chunk in the referenced block payload.
func (e Engine) validateNonSystemChunkCollection(chunkDataPack *flow.ChunkDataPack, chunk *flow.Chunk) error {
	collID := chunkDataPack.Collection.ID()

	block, err := e.blocks.ByID(chunk.BlockID)
	if err != nil {
		return fmt.Errorf("could not get block: %w", err)
	}

	if block.Payload.Guarantees[chunk.Index].CollectionID != collID {
		return engine.NewInvalidInputErrorf("mismatch collection id with guarantee, expected: %v, got: %v",
			block.Payload.Guarantees[chunk.Index].CollectionID,
			collID)
	}

	return nil
}

// validateAuthorizedExecutionNodeAtBlockID validates sender ID of a chunk data pack response as an authorized
// execution node at the given block ID.
func (e Engine) validateAuthorizedExecutionNodeAtBlockID(senderID flow.Identifier, blockID flow.Identifier) bool {
	snapshot := e.state.AtBlockID(blockID)
	valid, err := protocol.IsNodeAuthorizedWithRoleAt(snapshot, senderID, flow.RoleExecution)

	if err != nil {
		e.log.Fatal().
			Err(err).
			Hex("block_id", logging.ID(blockID)).
			Hex("sender_id", logging.ID(senderID)).
			Msg("could not validate sender identity at specified block ID snapshot as execution node")
	}

	return valid
}

// NotifyChunkDataPackSealed is called by the ChunkDataPackRequester to notify the ChunkDataPackHandler that the specified chunk
// has been sealed and hence the requester will no longer request it.
//
// When the requester calls this callback method, it will never return a chunk data pack for this specified chunk to the handler (i.e.,
// through HandleChunkDataPack).
func (e *Engine) NotifyChunkDataPackSealed(chunkIndex uint64, resultID flow.Identifier) {
	lg := e.log.With().
		Uint64("chunk_index", chunkIndex).
		Hex("result_id", logging.ID(resultID)).
		Logger()

	// we need to report that the job has been finished eventually
	locator, err := chunks.NewLocator(
		chunks.UntrustedLocator{
			ResultID: resultID,
			Index:    chunkIndex,
		},
	)
	// TODO: update this engine to use SignallerContext and throw an exception here
	if err != nil {
		e.log.Fatal().Err(err).Msg("could not construct locator")
	}
	status, exists := e.pendingChunks.Get(locator.ID())
	if !exists {
		lg.Debug().
			Msg("could not fetch pending status for sealed chunk from mempool, dropping chunk data")
		return
	}

	lg = lg.With().
		Uint64("block_height", status.BlockHeight).
		Hex("result_id", logging.ID(status.ExecutionResult.ID())).Logger()
	removed := e.pendingChunks.Remove(locator.ID())

	e.chunkConsumerNotifier.Notify(locator.ID())
	lg.Info().
		Bool("removed", removed).
		Msg("discards fetching chunk of an already sealed block and notified consumer")
}

// pushToVerifierWithTracing encapsulates the logic of pushing a verifiable chunk to verifier engine with tracing enabled.
func (e *Engine) pushToVerifierWithTracing(
	ctx context.Context,
	chunk *flow.Chunk,
	result *flow.ExecutionResult,
	chunkDataPack *flow.ChunkDataPack) error {

	var err error
	e.tracer.WithSpanFromContext(ctx, trace.VERFetcherPushToVerifier, func() {
		err = e.pushToVerifier(chunk, result, chunkDataPack)
	})

	return err
}

// pushToVerifier makes a verifiable chunk data out of the input and pass it to the verifier for verification.
//
// When this method returns without any error, it means that the verification of the chunk at the verifier engine is done (either successfully,
// or unsuccessfully)
func (e *Engine) pushToVerifier(chunk *flow.Chunk,
	result *flow.ExecutionResult,
	chunkDataPack *flow.ChunkDataPack) error {

	header, err := e.headers.ByBlockID(chunk.BlockID)
	if err != nil {
		return fmt.Errorf("could not get block: %w", err)
	}
	snapshot := e.state.AtBlockID(header.ID())
	vchunk, err := e.makeVerifiableChunkData(chunk, header, snapshot, result, chunkDataPack)
	if err != nil {
		return fmt.Errorf("could not verify chunk: %w", err)
	}

	err = e.verifier.ProcessLocal(vchunk)
	if err != nil {
		return fmt.Errorf("verifier could not verify chunk: %w", err)
	}

	return nil
}

// makeVerifiableChunkData creates and returns a verifiable chunk data for the chunk data.
// The verifier engine, which is the last engine in the pipeline of verification, uses this verifiable
// chunk data to verify it.
func (e *Engine) makeVerifiableChunkData(chunk *flow.Chunk,
	header *flow.Header,
	snapshot protocol.Snapshot,
	result *flow.ExecutionResult,
	chunkDataPack *flow.ChunkDataPack,
) (*verification.VerifiableChunkData, error) {

	return convert.FromChunkDataPack(
		chunk,
		chunkDataPack,
		header,
		snapshot,
		result,
	)
}

// requestChunkDataPack creates and dispatches a chunk data pack request to the requester engine.
func (e *Engine) requestChunkDataPack(chunkIndex uint64, chunkID flow.Identifier, resultID flow.Identifier, blockID flow.Identifier) error {
	agrees, disagrees, err := e.getAgreeAndDisagreeExecutors(blockID, resultID)
	if err != nil {
		return fmt.Errorf("could not segregate the agree and disagree executors for result: %x of block: %x", resultID, blockID)
	}

	header, err := e.headers.ByBlockID(blockID)
	if err != nil {
		return fmt.Errorf("could not get header for block: %x", blockID)
	}

	allExecutors, err := e.state.AtBlockID(blockID).Identities(filter.HasRole[flow.Identity](flow.RoleExecution))
	if err != nil {
		return fmt.Errorf("could not fetch execution node ids at block %x: %w", blockID, err)
	}

<<<<<<< HEAD
	locator, err := chunks.NewLocator(
		chunks.UntrustedLocator{
			ResultID: resultID,
			Index:    chunkIndex,
		},
	)
	if err != nil {
		return fmt.Errorf("could not construct locator: %w", err)
	}

	request := &verification.ChunkDataPackRequest{
		Locator: *locator,
		ChunkDataPackRequestInfo: verification.ChunkDataPackRequestInfo{
			ChunkID:   chunkID,
			Height:    header.Height,
			Agrees:    agrees,
			Disagrees: disagrees,
			Targets:   allExecutors,
=======
	request, err := verification.NewChunkDataPackRequest(
		verification.UntrustedChunkDataPackRequest{
			Locator: chunks.Locator{
				ResultID: resultID,
				Index:    chunkIndex,
			},
			ChunkDataPackRequestInfo: verification.ChunkDataPackRequestInfo{
				ChunkID:   chunkID,
				Height:    header.Height,
				Agrees:    agrees,
				Disagrees: disagrees,
				Targets:   allExecutors,
			},
>>>>>>> fade0c29
		},
	)
	if err != nil {
		return fmt.Errorf("could not construct chunk data pack request: %w", err)
	}

	e.requester.Request(request)

	return nil
}

// getAgreeAndDisagreeExecutors segregates the execution nodes identifiers based on the given execution result id at the given block into agree and
// disagree sets.
// The agree set contains the executors who made receipt with the same result as the given result id.
// The disagree set contains the executors who made receipt with different result than the given result id.
func (e *Engine) getAgreeAndDisagreeExecutors(blockID flow.Identifier, resultID flow.Identifier) (flow.IdentifierList, flow.IdentifierList, error) {
	receipts, err := e.receipts.ByBlockID(blockID)
	if err != nil {
		return nil, nil, fmt.Errorf("could not retrieve receipts for block: %v: %w", blockID, err)
	}

	agrees, disagrees := executorsOf(receipts, resultID)
	return agrees, disagrees, nil
}

// blockIsSealed returns true if the block at specified height by block ID is sealed.
func (e Engine) blockIsSealed(blockID flow.Identifier) (bool, uint64, error) {
	// TODO: as an optimization, we can keep record of last sealed height on a local variable.
	header, err := e.headers.ByBlockID(blockID)
	if err != nil {
		return false, 0, fmt.Errorf("could not get block: %w", err)
	}

	lastSealed, err := e.state.Sealed().Head()
	if err != nil {
		return false, 0, fmt.Errorf("could not get last sealed: %w", err)
	}

	sealed := header.Height <= lastSealed.Height
	return sealed, header.Height, nil
}

// executorsOf segregates the executors of the given receipts based on the given execution result id.
// The agree set contains the executors who made receipt with the same result as the given result id.
// The disagree set contains the executors who made receipt with different result than the given result id.
func executorsOf(receipts []*flow.ExecutionReceipt, resultID flow.Identifier) (flow.IdentifierList, flow.IdentifierList) {
	var agrees flow.IdentifierList
	var disagrees flow.IdentifierList

	for _, receipt := range receipts {
		executor := receipt.ExecutorID

		if receipt.ExecutionResult.ID() == resultID {
			agrees = append(agrees, executor)
		} else {
			disagrees = append(disagrees, executor)
		}
	}

	return agrees, disagrees
}<|MERGE_RESOLUTION|>--- conflicted
+++ resolved
@@ -595,7 +595,6 @@
 		return fmt.Errorf("could not fetch execution node ids at block %x: %w", blockID, err)
 	}
 
-<<<<<<< HEAD
 	locator, err := chunks.NewLocator(
 		chunks.UntrustedLocator{
 			ResultID: resultID,
@@ -606,21 +605,9 @@
 		return fmt.Errorf("could not construct locator: %w", err)
 	}
 
-	request := &verification.ChunkDataPackRequest{
-		Locator: *locator,
-		ChunkDataPackRequestInfo: verification.ChunkDataPackRequestInfo{
-			ChunkID:   chunkID,
-			Height:    header.Height,
-			Agrees:    agrees,
-			Disagrees: disagrees,
-			Targets:   allExecutors,
-=======
 	request, err := verification.NewChunkDataPackRequest(
 		verification.UntrustedChunkDataPackRequest{
-			Locator: chunks.Locator{
-				ResultID: resultID,
-				Index:    chunkIndex,
-			},
+			Locator: *locator,
 			ChunkDataPackRequestInfo: verification.ChunkDataPackRequestInfo{
 				ChunkID:   chunkID,
 				Height:    header.Height,
@@ -628,7 +615,6 @@
 				Disagrees: disagrees,
 				Targets:   allExecutors,
 			},
->>>>>>> fade0c29
 		},
 	)
 	if err != nil {
