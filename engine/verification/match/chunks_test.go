--- conflicted
+++ resolved
@@ -16,12 +16,8 @@
 	t.Run("maxAttempt=3", func(t *testing.T) {
 		maxAttempt := 3
 		chunks := match.NewChunks(10)
-<<<<<<< HEAD
-		c := test.ChunkWithIndex(flow.Identifier{0x11}, 0)
-=======
 		c := unittest.ChunkFixture(flow.Identifier{0x11}, 0)
 		c.Index = 0
->>>>>>> 8904c135
 		chunk := match.NewChunkStatus(c, flow.Identifier{0xaa}, flow.Identifier{0xbb})
 		chunks.Add(chunk)
 		results := []bool{}
