--- conflicted
+++ resolved
@@ -12,25 +12,6 @@
 	"github.com/stretchr/testify/require"
 	"github.com/stretchr/testify/suite"
 
-<<<<<<< HEAD
-	"github.com/dapperlabs/flow-go/crypto/hash"
-	"github.com/dapperlabs/flow-go/engine/verification"
-	"github.com/dapperlabs/flow-go/engine/verification/match"
-	"github.com/dapperlabs/flow-go/model/chunks"
-	"github.com/dapperlabs/flow-go/model/encoding"
-	"github.com/dapperlabs/flow-go/model/flow"
-	"github.com/dapperlabs/flow-go/model/flow/filter"
-	"github.com/dapperlabs/flow-go/model/messages"
-	realModule "github.com/dapperlabs/flow-go/module"
-	mempool "github.com/dapperlabs/flow-go/module/mempool/mock"
-	"github.com/dapperlabs/flow-go/module/mempool/stdmap"
-	module "github.com/dapperlabs/flow-go/module/mock"
-	"github.com/dapperlabs/flow-go/module/trace"
-	network "github.com/dapperlabs/flow-go/network/mock"
-	protocol "github.com/dapperlabs/flow-go/state/protocol/mock"
-	storage "github.com/dapperlabs/flow-go/storage/mock"
-	"github.com/dapperlabs/flow-go/utils/unittest"
-=======
 	"github.com/onflow/flow-go/crypto/hash"
 	"github.com/onflow/flow-go/engine/verification"
 	"github.com/onflow/flow-go/engine/verification/match"
@@ -48,7 +29,6 @@
 	protocol "github.com/onflow/flow-go/state/protocol/mock"
 	storage "github.com/onflow/flow-go/storage/mock"
 	"github.com/onflow/flow-go/utils/unittest"
->>>>>>> 498eb223
 )
 
 type MatchEngineTestSuite struct {
@@ -426,62 +406,6 @@
 		suite.verifier,
 		suite.chunkIDsByResult)
 }
-
-// XXX
-// Duplication: When receives 2 ER for the same block, which only has 1 chunk, only 1 verifiable chunk will be produced.
-// func TestDuplication(t *testing.T) {
-// 	e, participants, metrics, _, myID, otherID, head, _, con, _, _, headerDB, _, snapshot, _, verifier, _, assigner := SetupTest(t, 1)
-// 	// create a execution result that assigns to me
-// 	result, assignment := createExecutionResult(
-// 		head.ID(),
-// 		WithChunks(
-// 			WithAssignee(myID),
-// 			WithAssignee(otherID),
-// 		),
-// 	)
-
-// 	seed := hashResult(result)
-// 	snapshot.On("Seed", mock.Anything, mock.Anything, mock.Anything).Return(seed, nil)
-
-// 	// metrics
-// 	// receiving an execution result
-// 	metrics.On("OnExecutionResultReceived").Return().Twice()
-// 	// sending one verifiable chunks
-// 	metrics.On("OnVerifiableChunkSent").Return().Once()
-// 	// receiving one chunk data packs
-// 	metrics.On("OnChunkDataPackReceived").Return().Once()
-
-// 	// add assignment to assigner
-// 	assigner.On("Assign", result, result.BlockID).Return(assignment, nil).Once()
-
-// 	// block header has been received
-// 	headerDB[result.BlockID] = head
-
-// 	// find the execution node id that created the execution result
-// 	en := participants.Filter(filter.HasRole(flow.RoleExecution))[0]
-
-// 	// setup conduit to return requested chunk data packs
-// 	// return received requests
-// 	_ = ChunkDataPackIsRequestedNTimes(t, 5*time.Second, con, 1, RespondChunkDataPack(t, e, en.ID()))
-
-// 	// check verifier's method is called
-// 	vchunkC := VerifierCalledNTimes(t, 5*time.Second, verifier, 1)
-
-// 	<-e.Ready()
-
-// 	// engine processes the execution result
-// 	err := e.Process(en.ID(), result)
-// 	require.NoError(t, err)
-
-// 	// engine processes the execution result again
-// 	err = e.Process(en.ID(), result)
-// 	require.NoError(t, err)
-
-// 	<-vchunkC
-
-// 	<-e.Done()
-// 	mock.AssertExpectationsForObjects(t, assigner, con, verifier, metrics)
-// }
 
 // Retry: When receives 1 ER, and 1 chunk is assigned assigned to me, if max retry is 3,
 // the execution node fails to return data for the first 2 requests,
@@ -850,16 +774,4 @@
 	return flow.ChunkDataPack{
 		ChunkID: chunkID,
 	}
-}
-
-func hashResult(res *flow.ExecutionResult) []byte {
-	h := hash.NewSHA3_384()
-
-	// encodes result approval body to byte slice
-	b, _ := encoding.DefaultEncoder.Encode(res.ExecutionResultBody)
-
-	// takes hash of result approval body
-	hash := h.ComputeHash(b)
-
-	return hash
 }