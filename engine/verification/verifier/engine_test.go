package verifier_test

import (
	"crypto/rand"
	"errors"
	"fmt"
	"testing"

	"github.com/rs/zerolog"
	"github.com/stretchr/testify/assert"
	"github.com/stretchr/testify/mock"
	testifymock "github.com/stretchr/testify/mock"
	"github.com/stretchr/testify/require"
	"github.com/stretchr/testify/suite"

	"github.com/onflow/flow-go/crypto"
	"github.com/onflow/flow-go/crypto/hash"
	"github.com/onflow/flow-go/engine"
	"github.com/onflow/flow-go/engine/testutil/mocklocal"
	"github.com/onflow/flow-go/engine/verification/utils"
	"github.com/onflow/flow-go/engine/verification/verifier"
	chmodel "github.com/onflow/flow-go/model/chunks"
	"github.com/onflow/flow-go/model/flow"
	"github.com/onflow/flow-go/model/verification"
	realModule "github.com/onflow/flow-go/module"
	mockmodule "github.com/onflow/flow-go/module/mock"
	"github.com/onflow/flow-go/module/trace"
	"github.com/onflow/flow-go/network/mocknetwork"
	protocol "github.com/onflow/flow-go/state/protocol/mock"
	mockstorage "github.com/onflow/flow-go/storage/mock"
	"github.com/onflow/flow-go/utils/unittest"
)

type VerifierEngineTestSuite struct {
	suite.Suite
	net       *mockmodule.Network
	tracer    realModule.Tracer
	state     *protocol.State
	ss        *protocol.Snapshot
	me        *mocklocal.MockLocal
	sk        crypto.PrivateKey
	hasher    hash.Hasher
	chain     flow.Chain
	pushCon   *mocknetwork.Conduit // mocks con for submitting result approvals
	pullCon   *mocknetwork.Conduit
	metrics   *mockmodule.VerificationMetrics // mocks performance monitoring metrics
	approvals *mockstorage.ResultApprovals
}

func TestVerifierEngine(t *testing.T) {
	suite.Run(t, new(VerifierEngineTestSuite))
}

func (suite *VerifierEngineTestSuite) SetupTest() {

	suite.state = &protocol.State{}
	suite.net = &mockmodule.Network{}
	suite.tracer = trace.NewNoopTracer()
	suite.ss = &protocol.Snapshot{}
	suite.pushCon = &mocknetwork.Conduit{}
	suite.pullCon = &mocknetwork.Conduit{}
	suite.metrics = &mockmodule.VerificationMetrics{}
	suite.chain = flow.Testnet.Chain()
	suite.approvals = &mockstorage.ResultApprovals{}

	suite.approvals.On("Store", mock.Anything).Return(nil)
	suite.approvals.On("Index", mock.Anything, mock.Anything, mock.Anything).Return(nil)

	suite.net.On("Register", engine.PushApprovals, testifymock.Anything).
		Return(suite.pushCon, nil).
		Once()

	suite.net.On("Register", engine.ProvideApprovalsByChunk, testifymock.Anything).
		Return(suite.pullCon, nil).
		Once()

	suite.state.On("Final").Return(suite.ss)

	// Mocks the signature oracle of the engine
	//
	// generates signing and verification keys
	seed := make([]byte, crypto.KeyGenSeedMinLenBLSBLS12381)
	n, err := rand.Read(seed)
	require.Equal(suite.T(), n, crypto.KeyGenSeedMinLenBLSBLS12381)
	require.NoError(suite.T(), err)

	// creates private key of verification node
	sk, err := crypto.GeneratePrivateKey(crypto.BLSBLS12381, seed)
	require.NoError(suite.T(), err)
	suite.sk = sk

	// tag of hasher should be the same as the tag of engine's hasher
	suite.hasher = utils.NewResultApprovalHasher()

	// defines the identity of verification node and attaches its key.
	verIdentity := unittest.IdentityFixture(unittest.WithRole(flow.RoleVerification))
	verIdentity.StakingPubKey = sk.PublicKey()
	suite.me = mocklocal.NewMockLocal(sk, verIdentity.NodeID, suite.T())
}

func (suite *VerifierEngineTestSuite) TestNewEngine() *verifier.Engine {
	e, err := verifier.New(
		zerolog.Logger{},
		suite.metrics,
		suite.tracer,
		suite.net,
		suite.state,
		suite.me,
		ChunkVerifierMock{},
		suite.approvals)
	require.Nil(suite.T(), err)

	suite.net.AssertExpectations(suite.T())
	return e

}

func (suite *VerifierEngineTestSuite) TestInvalidSender() {
	eng := suite.TestNewEngine()

	myID := unittest.IdentifierFixture()

	// mocks NodeID method of the local
	suite.me.MockNodeID(myID)

	vc := unittest.VerifiableChunkDataFixture(0)

<<<<<<< HEAD
	err := eng.Process(invalidID, &vc)
=======
	err := eng.ProcessLocal(&completeRA)
>>>>>>> 02031b62
	assert.Error(suite.T(), err)
}

func (suite *VerifierEngineTestSuite) TestIncorrectResult() {
	// TODO when ERs are verified
}

// TestVerifyHappyPath tests the verification path for a single verifiable chunk, which is
// assigned to the verifier node, and is passed by the ingest engine
// The tests evaluates that a result approval is emitted to all consensus nodes
// about the input execution receipt
func (suite *VerifierEngineTestSuite) TestVerifyHappyPath() {

	eng := suite.TestNewEngine()
	myID := unittest.IdentifierFixture()
	consensusNodes := unittest.IdentityListFixture(1, unittest.WithRole(flow.RoleConsensus))
	// creates a verifiable chunk
	vChunk := unittest.VerifiableChunkDataFixture(uint64(0))

	// mocking node ID using the LocalMock
	suite.me.MockNodeID(myID)
	suite.ss.On("Identities", testifymock.Anything).Return(consensusNodes, nil)

	// mocks metrics
	// reception of verifiable chunk
	suite.metrics.On("OnVerifiableChunkReceivedAtVerifierEngine").Return()
	// emission of result approval
	suite.metrics.On("OnResultApprovalDispatchedInNetworkByVerifier").Return()

	suite.pushCon.
		On("Publish", testifymock.Anything, testifymock.Anything).
		Return(nil).
		Run(func(args testifymock.Arguments) {
			// check that the approval matches the input execution result
			ra, ok := args[0].(*flow.ResultApproval)
			suite.Assert().True(ok)
			suite.Assert().Equal(vChunk.Result.ID(), ra.Body.ExecutionResultID)

			// verifies the signatures
			atstID := ra.Body.Attestation.ID()
			suite.Assert().True(suite.sk.PublicKey().Verify(ra.Body.AttestationSignature, atstID[:], suite.hasher))
			bodyID := ra.Body.ID()
			suite.Assert().True(suite.sk.PublicKey().Verify(ra.VerifierSignature, bodyID[:], suite.hasher))

			// spock should be non-nil
			suite.Assert().NotNil(ra.Body.Spock)
		}).
		Once()

	err := eng.ProcessLocal(vChunk)
	suite.Assert().NoError(err)
	suite.ss.AssertExpectations(suite.T())
	suite.pushCon.AssertExpectations(suite.T())

}

func (suite *VerifierEngineTestSuite) TestVerifyUnhappyPaths() {
	eng := suite.TestNewEngine()
	myID := unittest.IdentifierFixture()
	consensusNodes := unittest.IdentityListFixture(1, unittest.WithRole(flow.RoleConsensus))

	// mocking node ID using the LocalMock
	suite.me.MockNodeID(myID)
	suite.ss.On("Identities", testifymock.Anything).Return(consensusNodes, nil)

	// mocks metrics
	// reception of verifiable chunk
	suite.metrics.On("OnVerifiableChunkReceivedAtVerifierEngine").Return()

	// we shouldn't receive any result approval
	suite.pushCon.
		On("Publish", testifymock.Anything, testifymock.Anything).
		Return(nil).
		Run(func(args testifymock.Arguments) {
			// TODO change this to check challeneges
			_, ok := args[0].(*flow.ResultApproval)
			// TODO change this to false when missing register is rolled back
			suite.Assert().True(ok)
		})

	// emission of result approval
	suite.metrics.On("OnResultApprovalDispatchedInNetworkByVerifier").Return()

	var tests = []struct {
		vc          *verification.VerifiableChunkData
		expectedErr error
	}{
		{unittest.VerifiableChunkDataFixture(uint64(1)), nil},
		{unittest.VerifiableChunkDataFixture(uint64(2)), nil},
		{unittest.VerifiableChunkDataFixture(uint64(3)), nil},
	}
	for _, test := range tests {
		err := eng.ProcessLocal(test.vc)
		suite.Assert().NoError(err)
	}
}

type ChunkVerifierMock struct {
}

func (v ChunkVerifierMock) Verify(vc *verification.VerifiableChunkData) ([]byte, chmodel.ChunkFault, error) {
	if vc.IsSystemChunk {
		return nil, nil, fmt.Errorf("wrong method invoked for verifying system chunk")
	}

	switch vc.Chunk.Index {
	case 0:
		return []byte{}, nil, nil
	// return error
	case 1:
		return nil, chmodel.NewCFMissingRegisterTouch(
			[]string{"test missing register touch"},
			vc.Chunk.Index,
			vc.Result.ID(),
			unittest.TransactionFixture().ID()), nil

	case 2:
		return nil, chmodel.NewCFInvalidVerifiableChunk(
			"test",
			errors.New("test invalid verifiable chunk"),
			vc.Chunk.Index,
			vc.Result.ID()), nil

	case 3:
		return nil, chmodel.NewCFNonMatchingFinalState(
			unittest.StateCommitmentFixture(),
			unittest.StateCommitmentFixture(),
			vc.Chunk.Index,
			vc.Result.ID()), nil

	// TODO add cases for challenges
	// return successful by default
	default:
		return nil, nil, nil
	}

}

func (v ChunkVerifierMock) SystemChunkVerify(vc *verification.VerifiableChunkData) ([]byte, chmodel.ChunkFault, error) {
	if !vc.IsSystemChunk {
		return nil, nil, fmt.Errorf("wrong method invoked for verifying non-system chunk")
	}
	return nil, nil, nil
}<|MERGE_RESOLUTION|>--- conflicted
+++ resolved
@@ -125,11 +125,7 @@
 
 	vc := unittest.VerifiableChunkDataFixture(0)
 
-<<<<<<< HEAD
-	err := eng.Process(invalidID, &vc)
-=======
 	err := eng.ProcessLocal(&completeRA)
->>>>>>> 02031b62
 	assert.Error(suite.T(), err)
 }
 
