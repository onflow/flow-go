--- conflicted
+++ resolved
@@ -57,18 +57,6 @@
 ) (*Engine, error) {
 
 	e := &Engine{
-<<<<<<< HEAD
-		unit:        engine.NewUnit(),
-		log:         log.With().Str("engine", "verifier").Logger(),
-		metrics:     metrics,
-		tracer:      tracer,
-		state:       state,
-		me:          me,
-		chVerif:     chVerif,
-		rah:         utils.NewResultApprovalHasher(),
-		spockHasher: crypto.NewBLSKMAC(signature.SPOCKTag),
-		approvals:   approvals,
-=======
 		unit:           engine.NewUnit(),
 		log:            log.With().Str("engine", "verifier").Logger(),
 		metrics:        metrics,
@@ -77,9 +65,8 @@
 		me:             me,
 		chVerif:        chVerif,
 		approvalHasher: utils.NewResultApprovalHasher(),
-		spockHasher:    crypto.NewBLSKMAC(encoding.SPOCKTag),
+		spockHasher:    crypto.NewBLSKMAC(signature.SPOCKTag),
 		approvals:      approvals,
->>>>>>> dbb3a7c8
 	}
 
 	var err error
