package verifier

import (
	"context"
	"fmt"

	"github.com/opentracing/opentracing-go/log"
	"github.com/rs/zerolog"

	"github.com/onflow/flow-go/crypto"
	"github.com/onflow/flow-go/crypto/hash"
	"github.com/onflow/flow-go/engine"
	"github.com/onflow/flow-go/engine/verification/utils"
	chmodels "github.com/onflow/flow-go/model/chunks"
	"github.com/onflow/flow-go/model/flow"
	"github.com/onflow/flow-go/model/flow/filter"
	"github.com/onflow/flow-go/model/messages"
	"github.com/onflow/flow-go/model/verification"
	"github.com/onflow/flow-go/module"
	"github.com/onflow/flow-go/module/signature"
	"github.com/onflow/flow-go/module/trace"
	"github.com/onflow/flow-go/network"
	"github.com/onflow/flow-go/state/protocol"
	"github.com/onflow/flow-go/storage"
	"github.com/onflow/flow-go/utils/logging"
)

// Engine (verifier engine) verifies chunks, generates result approvals or raises challenges.
// as input it accepts verifiable chunks (chunk + all data needed) and perform verification by
// constructing a partial trie, executing transactions and check the final state commitment and
// other chunk meta data (e.g. tx count)
type Engine struct {
	unit           *engine.Unit               // used to control startup/shutdown
	log            zerolog.Logger             // used to log relevant actions
	metrics        module.VerificationMetrics // used to capture the performance metrics
	tracer         module.Tracer              // used for tracing
	pushConduit    network.Conduit            // used to push result approvals
	pullConduit    network.Conduit            // used to respond to requests for result approvals
	me             module.Local               // used to access local node information
	state          protocol.State             // used to access the protocol state
	approvalHasher hash.Hasher                // used as hasher to sign the result approvals
	chVerif        module.ChunkVerifier       // used to verify chunks
	spockHasher    hash.Hasher                // used for generating spocks
	approvals      storage.ResultApprovals    // used to store result approvals
}

// New creates and returns a new instance of a verifier engine.
func New(
	log zerolog.Logger,
	metrics module.VerificationMetrics,
	tracer module.Tracer,
	net network.Network,
	state protocol.State,
	me module.Local,
	chVerif module.ChunkVerifier,
	approvals storage.ResultApprovals,
) (*Engine, error) {

	e := &Engine{
		unit:           engine.NewUnit(),
		log:            log.With().Str("engine", "verifier").Logger(),
		metrics:        metrics,
		tracer:         tracer,
		state:          state,
		me:             me,
		chVerif:        chVerif,
		approvalHasher: utils.NewResultApprovalHasher(),
<<<<<<< HEAD
		spockHasher:    crypto.NewBLSKMAC(encoding.SPOCKTag),
=======
		spockHasher:    signature.NewBLSHasher(signature.SPOCKTag),
>>>>>>> 9652b94c
		approvals:      approvals,
	}

	var err error
	e.pushConduit, err = net.Register(network.PushApprovals, e)
	if err != nil {
		return nil, fmt.Errorf("could not register engine on approval push channel: %w", err)
	}

	e.pullConduit, err = net.Register(network.ProvideApprovalsByChunk, e)
	if err != nil {
		return nil, fmt.Errorf("could not register engine on approval pull channel: %w", err)
	}

	return e, nil
}

// Ready returns a channel that is closed when the verifier engine is ready.
func (e *Engine) Ready() <-chan struct{} {
	return e.unit.Ready()
}

// Done returns a channel that is closed when the verifier engine is done.
func (e *Engine) Done() <-chan struct{} {
	return e.unit.Done()
}

// SubmitLocal submits an event originating on the local node.
func (e *Engine) SubmitLocal(event interface{}) {
	e.unit.Launch(func() {
		err := e.ProcessLocal(event)
		if err != nil {
			engine.LogError(e.log, err)
		}
	})
}

// Submit submits the given event from the node with the given origin ID
// for processing in a non-blocking manner. It returns instantly and logs
// a potential processing error internally when done.
func (e *Engine) Submit(channel network.Channel, originID flow.Identifier, event interface{}) {
	e.unit.Launch(func() {
		err := e.Process(channel, originID, event)
		if err != nil {
			engine.LogError(e.log, err)
		}
	})
}

// ProcessLocal processes an event originating on the local node.
func (e *Engine) ProcessLocal(event interface{}) error {
	return e.unit.Do(func() error {
		return e.process(e.me.NodeID(), event)
	})
}

// Process processes the given event from the node with the given origin ID in
// a blocking manner. It returns the potential processing error when done.
func (e *Engine) Process(channel network.Channel, originID flow.Identifier, event interface{}) error {
	return e.unit.Do(func() error {
		return e.process(originID, event)
	})
}

// process receives verifiable chunks, evaluate them and send them for chunk verifier
func (e *Engine) process(originID flow.Identifier, event interface{}) error {
	var err error

	switch resource := event.(type) {
	case *verification.VerifiableChunkData:
		err = e.verifiableChunkHandler(originID, resource)
	case *messages.ApprovalRequest:
		err = e.approvalRequestHandler(originID, resource)
	default:
		return fmt.Errorf("invalid event type (%T)", event)
	}

	if err != nil {
		// logs the error instead of returning that.
		// returning error would be projected at a higher level by network layer.
		// however, this is an engine-level error, and not network layer error.
		e.log.Warn().Err(err).Msg("engine could not process event successfully")
	}

	return nil
}

// verify handles the core verification process. It accepts a verifiable chunk
// and all dependent resources, verifies the chunk, and emits a
// result approval if applicable.
//
// If any part of verification fails, an error is returned, indicating to the
// initiating engine that the verification must be re-tried.
func (e *Engine) verify(ctx context.Context, originID flow.Identifier,
	vc *verification.VerifiableChunkData) error {
	// log it first
	log := e.log.With().Timestamp().
		Hex("origin", logging.ID(originID)).
		Uint64("chunk_index", vc.Chunk.Index).
		Hex("result_id", logging.Entity(vc.Result)).
		Logger()

	log.Info().Msg("verifiable chunk received by verifier engine")

	// only accept internal calls
	if originID != e.me.NodeID() {
		return fmt.Errorf("invalid remote origin for verify")
	}

	var err error

	// extracts chunk ID
	ch, ok := vc.Result.Chunks.ByIndex(vc.Chunk.Index)
	if !ok {
		return engine.NewInvalidInputErrorf("chunk out of range requested: %v", vc.Chunk.Index)
	}
	log.With().Hex("chunk_id", logging.Entity(ch)).Logger()

	// execute the assigned chunk
	span, _ := e.tracer.StartSpanFromContext(ctx, trace.VERVerChunkVerify)

	var spockSecret []byte
	var chFault chmodels.ChunkFault
	if vc.IsSystemChunk {
		spockSecret, chFault, err = e.chVerif.SystemChunkVerify(vc)
	} else {
		spockSecret, chFault, err = e.chVerif.Verify(vc)
	}
	span.Finish()
	// Any err means that something went wrong when verify the chunk
	// the outcome of the verification is captured inside the chFault and not the err
	if err != nil {
		return fmt.Errorf("cannot verify chunk: %w", err)
	}

	// if any fault found with the chunk
	if chFault != nil {
		switch chFault.(type) {
		case *chmodels.CFMissingRegisterTouch:
			e.log.Warn().Msg(chFault.String())
			// still create approvals for this case
		case *chmodels.CFNonMatchingFinalState:
			// TODO raise challenge
			e.log.Warn().Msg(chFault.String())
			return nil
		case *chmodels.CFInvalidVerifiableChunk:
			// TODO raise challenge
			e.log.Error().Msg(chFault.String())
			return nil
		case *chmodels.CFInvalidEventsCollection:
			// TODO raise challenge
			e.log.Error().Msg(chFault.String())
			return nil
		default:
			return engine.NewInvalidInputErrorf("unknown type of chunk fault is received (type: %T) : %v",
				chFault, chFault.String())
		}
	}

	// Generate result approval
	span, _ = e.tracer.StartSpanFromContext(ctx, trace.VERVerGenerateResultApproval)
	attestation := &flow.Attestation{
		BlockID:           vc.Header.ID(),
		ExecutionResultID: vc.Result.ID(),
		ChunkIndex:        vc.Chunk.Index,
	}
	approval, err := GenerateResultApproval(
		e.me,
		e.approvalHasher,
		e.spockHasher,
		attestation,
		spockSecret)

	span.Finish()
	if err != nil {
		return fmt.Errorf("couldn't generate a result approval: %w", err)
	}

	err = e.approvals.Store(approval)
	if err != nil {
		return fmt.Errorf("could not store approval: %w", err)
	}

	err = e.approvals.Index(approval.Body.ExecutionResultID, approval.Body.ChunkIndex, approval.ID())
	if err != nil {
		return fmt.Errorf("could not index approval: %w", err)
	}

	// Extracting consensus node ids
	// TODO state extraction should be done based on block references
	consensusNodes, err := e.state.Final().
		Identities(filter.HasRole(flow.RoleConsensus))
	if err != nil {
		// TODO this error needs more advance handling after MVP
		return fmt.Errorf("could not load consensus node IDs: %w", err)
	}

	// broadcast result approval to the consensus nodes
	err = e.pushConduit.Publish(approval, consensusNodes.NodeIDs()...)
	if err != nil {
		// TODO this error needs more advance handling after MVP
		return fmt.Errorf("could not submit result approval: %w", err)
	}
	log.Info().Msg("result approval submitted")
	// increases number of sent result approvals for sake of metrics
	e.metrics.OnResultApprovalDispatchedInNetworkByVerifier()

	return nil
}

// GenerateResultApproval generates result approval for specific chunk of an execution receipt.
func GenerateResultApproval(
	me module.Local,
	approvalHasher hash.Hasher,
	spockHasher hash.Hasher,
	attestation *flow.Attestation,
	spockSecret []byte,
) (*flow.ResultApproval, error) {

	// generates a signature over the attestation part of approval
	atstID := attestation.ID()
	atstSign, err := me.Sign(atstID[:], approvalHasher)
	if err != nil {
		return nil, fmt.Errorf("could not sign attestation: %w", err)
	}

	// generates spock
	spock, err := me.SignFunc(spockSecret, spockHasher, crypto.SPOCKProve)
	if err != nil {
		return nil, fmt.Errorf("could not generate SPoCK: %w", err)
	}

	// result approval body
	body := flow.ResultApprovalBody{
		Attestation:          *attestation,
		ApproverID:           me.NodeID(),
		AttestationSignature: atstSign,
		Spock:                spock,
	}

	// generates a signature over result approval body
	bodyID := body.ID()
	bodySign, err := me.Sign(bodyID[:], approvalHasher)
	if err != nil {
		return nil, fmt.Errorf("could not sign result approval body: %w", err)
	}

	return &flow.ResultApproval{
		Body:              body,
		VerifierSignature: bodySign,
	}, nil
}

// verifiableChunkHandler acts as a wrapper around the verify method that captures its performance-related metrics
func (e *Engine) verifiableChunkHandler(originID flow.Identifier, ch *verification.VerifiableChunkData) error {

	span, ctx, isSampled := e.tracer.StartBlockSpan(context.Background(), ch.Chunk.BlockID, trace.VERVerVerifyWithMetrics)
	if isSampled {
		span.LogFields(log.String("result_id", ch.Result.ID().String()))
		span.LogFields(log.Uint64("chunk_index", ch.Chunk.Index))
		span.SetTag("origin_id", originID)
	}
	defer span.Finish()

	// increments number of received verifiable chunks
	// for sake of metrics
	e.metrics.OnVerifiableChunkReceivedAtVerifierEngine()

	log := e.log.With().
		Hex("result_id", logging.ID(ch.Result.ID())).
		Hex("chunk_id", logging.ID(ch.Chunk.ID())).
		Uint64("chunk_index", ch.Chunk.Index).Logger()

	log.Info().Msg("verifiable chunk received")

	// starts verification of chunk
	err := e.verify(ctx, originID, ch)

	if err != nil {
		log.Info().Err(err).Msg("could not verify chunk")
	}

	// closes verification performance metrics trackers
	return nil
}

func (e *Engine) approvalRequestHandler(originID flow.Identifier, req *messages.ApprovalRequest) error {

	log := e.log.With().
		Hex("origin_id", logging.ID(originID)).
		Hex("result_id", logging.ID(req.ResultID)).
		Uint64("chunk_index", req.ChunkIndex).
		Logger()

	origin, err := e.state.Final().Identity(originID)
	if err != nil {
		return engine.NewInvalidInputErrorf("invalid origin id (%s): %w", originID, err)
	}

	if origin.Role != flow.RoleConsensus {
		return engine.NewInvalidInputErrorf("invalid role for requesting approvals: %s", origin.Role)
	}

	approval, err := e.approvals.ByChunk(req.ResultID, req.ChunkIndex)
	if err != nil {
		return fmt.Errorf("could not retrieve approval for chunk (result: %s, chunk index: %d): %w",
			req.ResultID,
			req.ChunkIndex,
			err)
	}

	response := &messages.ApprovalResponse{
		Nonce:    req.Nonce,
		Approval: *approval,
	}

	err = e.pullConduit.Unicast(response, originID)
	if err != nil {
		return fmt.Errorf("could not send requested approval to %s: %w",
			originID,
			err)
	}

	log.Debug().Msg("succesfully replied to approval request")

	return nil
}<|MERGE_RESOLUTION|>--- conflicted
+++ resolved
@@ -65,11 +65,7 @@
 		me:             me,
 		chVerif:        chVerif,
 		approvalHasher: utils.NewResultApprovalHasher(),
-<<<<<<< HEAD
-		spockHasher:    crypto.NewBLSKMAC(encoding.SPOCKTag),
-=======
 		spockHasher:    signature.NewBLSHasher(signature.SPOCKTag),
->>>>>>> 9652b94c
 		approvals:      approvals,
 	}
 
