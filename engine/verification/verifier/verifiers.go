package verifier

import (
	"context"
	"errors"
	"fmt"
	"sync"

	"github.com/jordanschalm/lockctx"
	"github.com/rs/zerolog"
	"github.com/rs/zerolog/log"

	"github.com/onflow/flow-go/cmd/util/cmd/common"
	"github.com/onflow/flow-go/engine/execution/computation"
	"github.com/onflow/flow-go/fvm"
	"github.com/onflow/flow-go/fvm/initialize"
	"github.com/onflow/flow-go/model/flow"
	"github.com/onflow/flow-go/model/verification/convert"
	"github.com/onflow/flow-go/module"
	"github.com/onflow/flow-go/module/chunks"
	"github.com/onflow/flow-go/module/metrics"
	"github.com/onflow/flow-go/module/util"
	"github.com/onflow/flow-go/state/protocol"
	"github.com/onflow/flow-go/storage"
	"github.com/onflow/flow-go/storage/operation/pebbleimpl"
	storagepebble "github.com/onflow/flow-go/storage/pebble"
	"github.com/onflow/flow-go/storage/store"
)

// VerifyLastKHeight verifies the last k sealed blocks by verifying all chunks in the results.
// It assumes the latest sealed block has been executed, and the chunk data packs have not been
// pruned.
// Note, it returns nil if certain block is not executed, in this case warning will be logged
func VerifyLastKHeight(
	lockManager lockctx.Manager,
	k uint64,
	chainID flow.ChainID,
	protocolDataDir string,
	chunkDataPackDir string,
	nWorker uint,
	stopOnMismatch bool,
	transactionFeesDisabled bool,
<<<<<<< HEAD
	scheduledCallbacksEnabled bool,
	vmScriptExecutionEnabled bool,
	vmTransactionExecutionEnabled bool,
) (
	totalStats BlockVerificationStats,
	err error,
) {
=======
	scheduledTransactionsEnabled bool,
) (err error) {
>>>>>>> bab45129
	closer, storages, chunkDataPacks, state, verifier, err := initStorages(
		lockManager,
		chainID,
		protocolDataDir,
		chunkDataPackDir,
		transactionFeesDisabled,
		scheduledTransactionsEnabled,
	)
	if err != nil {
		return BlockVerificationStats{}, fmt.Errorf("could not init storages: %w", err)
	}
	defer func() {
		closerErr := closer()
		if closerErr != nil {
			err = errors.Join(err, closerErr)
		}
	}()

	lastSealed, err := state.Sealed().Head()
	if err != nil {
		return BlockVerificationStats{}, fmt.Errorf("could not get last sealed height: %w", err)
	}

	root := state.Params().SealedRoot().Height

	// preventing overflow
	if k > lastSealed.Height+1 {
		return BlockVerificationStats{}, fmt.Errorf(
			"k is greater than the number of sealed blocks, k: %d, last sealed height: %d",
			k,
			lastSealed.Height,
		)
	}

	from := lastSealed.Height - k + 1

	// root block is not verifiable, because it's sealed already.
	// the first verifiable is the next block of the root block
	firstVerifiable := root + 1

	if from < firstVerifiable {
		from = firstVerifiable
	}
	to := lastSealed.Height

	log.Info().Msgf("verifying blocks from %d to %d", from, to)

	totalStats, err = verifyConcurrently(
		from,
		to,
		nWorker,
		stopOnMismatch,
		storages.Headers,
		chunkDataPacks,
		storages.Results,
		state,
		verifier,
		verifyHeight,
	)
	if err != nil {
		return BlockVerificationStats{}, err
	}

	return totalStats, nil
}

// VerifyRange verifies all chunks in the results of the blocks in the given range.
// Note, it returns nil if certain block is not executed, in this case warning will be logged
func VerifyRange(
	lockManager lockctx.Manager,
	from, to uint64,
	chainID flow.ChainID,
	protocolDataDir string,
	chunkDataPackDir string,
	nWorker uint,
	stopOnMismatch bool,
	transactionFeesDisabled bool,
<<<<<<< HEAD
	scheduledCallbacksEnabled bool,
	vmScriptExecutionEnabled bool,
	vmTransactionExecutionEnabled bool,
) (
	totalStats BlockVerificationStats,
	err error,
) {
=======
	scheduledTransactionsEnabled bool,
) (err error) {
>>>>>>> bab45129
	closer, storages, chunkDataPacks, state, verifier, err := initStorages(
		lockManager,
		chainID,
		protocolDataDir,
		chunkDataPackDir,
		transactionFeesDisabled,
		scheduledTransactionsEnabled,
	)
	if err != nil {
		return BlockVerificationStats{}, fmt.Errorf("could not init storages: %w", err)
	}
	defer func() {
		closerErr := closer()
		if closerErr != nil {
			err = errors.Join(err, closerErr)
		}
	}()

	log.Info().Msgf("verifying blocks from %d to %d", from, to)

	root := state.Params().SealedRoot().Height

	if from <= root {
		return BlockVerificationStats{}, fmt.Errorf(
			"cannot verify blocks before the root block, from: %d, root: %d",
			from,
			root,
		)
	}

	totalStats, err = verifyConcurrently(
		from,
		to,
		nWorker,
		stopOnMismatch,
		storages.Headers,
		chunkDataPacks,
		storages.Results,
		state,
		verifier,
		verifyHeight,
	)
	if err != nil {
		return BlockVerificationStats{}, err
	}

	return totalStats, nil
}

func verifyConcurrently(
	from, to uint64,
	nWorker uint,
	stopOnMismatch bool,
	headers storage.Headers,
	chunkDataPacks storage.ChunkDataPacks,
	results storage.ExecutionResults,
	state protocol.State,
	verifier module.ChunkVerifier,
	verifyHeight func(
		height uint64,
		headers storage.Headers,
		chunkDataPacks storage.ChunkDataPacks,
		results storage.ExecutionResults,
		state protocol.State,
		verifier module.ChunkVerifier,
		stopOnMismatch bool,
	) (BlockVerificationStats, error),
) (BlockVerificationStats, error) {

	tasks := make(chan uint64, int(nWorker))
	ctx, cancel := context.WithCancel(context.Background())
	defer cancel() // Ensure cancel is called to release resources

	var (
		lowestErr       error
		lowestErrHeight = ^uint64(0) // Initialize to max value of uint64
		totalStats      BlockVerificationStats
		mu              sync.Mutex // To protect access to variables above and blocksStats
	)

	logProgress := util.LogProgress(
		log.Logger,
		util.DefaultLogProgressConfig(
			fmt.Sprintf("verifying heights progress for [%v:%v]", from, to),
			to+1-from,
		),
	)

	// Worker function
	worker := func() {
		for {
			select {
			case <-ctx.Done():
				return // Stop processing tasks if context is canceled
			case height, ok := <-tasks:
				if !ok {
					return // Exit if the tasks channel is closed
				}

				log.Info().Uint64("height", height).Msg("verifying height")

				blockStats, err := verifyHeight(
					height,
					headers,
					chunkDataPacks,
					results,
					state,
					verifier,
					stopOnMismatch,
				)

				mu.Lock()

				totalStats.MatchedChunkCount += blockStats.MatchedChunkCount
				totalStats.MismatchedChunkCount += blockStats.MismatchedChunkCount
				totalStats.MatchedTransactionCount += blockStats.MatchedTransactionCount
				totalStats.MismatchedTransactionCount += blockStats.MismatchedTransactionCount

				if err != nil {
					log.Error().Uint64("height", height).Err(err).Msg("error encountered while verifying height")

					// when encountered an error, the error might not be from the lowest height that had
					// error, so we need to first cancel the context to stop worker from processing further tasks
					// and wait until all workers are done, which will ensure all the heights before this height
					// that had error are processed. Then we can safely update the lowestErr and lowestErrHeight
					if height < lowestErrHeight {
						lowestErr = err
						lowestErrHeight = height
						cancel() // Cancel context to stop further task dispatch
					}
				} else {
					log.Info().Uint64("height", height).Msg("verified height successfully")
				}

				mu.Unlock()

				logProgress(1)
			}
		}
	}

	// Start nWorker workers
	var wg sync.WaitGroup
	for i := 0; i < int(nWorker); i++ {
		wg.Add(1)
		go func() {
			defer wg.Done()
			worker()
		}()
	}

	// Send tasks to workers
	go func() {
		defer close(tasks) // Close tasks channel once all tasks are pushed
		for height := from; height <= to; height++ {
			select {
			case <-ctx.Done():
				return // Stop pushing tasks if context is canceled
			case tasks <- height:
			}
		}
	}()

	// Wait for all workers to complete
	wg.Wait()

	// Check if there was an error
	if lowestErr != nil {
		log.Error().Uint64("height", lowestErrHeight).Err(lowestErr).Msg("error encountered while verifying height")
		return BlockVerificationStats{}, fmt.Errorf("could not verify height %d: %w", lowestErrHeight, lowestErr)
	}

	return totalStats, nil
}

func initStorages(
	lockManager lockctx.Manager,
	chainID flow.ChainID,
	dataDir string,
	chunkDataPackDir string,
	transactionFeesDisabled bool,
	scheduledTransactionsEnabled bool,
) (
	func() error,
	*store.All,
	storage.ChunkDataPacks,
	protocol.State,
	module.ChunkVerifier,
	error,
) {
	db, err := common.InitStorage(dataDir)
	if err != nil {
		return nil, nil, nil, nil, nil, fmt.Errorf("could not init storage database: %w", err)
	}

	storages := common.InitStorages(db)
	state, err := common.OpenProtocolState(lockManager, db, storages)
	if err != nil {
		return nil, nil, nil, nil, nil, fmt.Errorf("could not open protocol state: %w", err)
	}

	// require the chunk data pack data must exist before returning the storage module
	chunkDataPackDB, err := storagepebble.ShouldOpenDefaultPebbleDB(
		log.Logger.With().Str("pebbledb", "cdp").Logger(), chunkDataPackDir)
	if err != nil {
		return nil, nil, nil, nil, nil, fmt.Errorf("could not open chunk data pack DB: %w", err)
	}
	storedChunkDataPacks := store.NewStoredChunkDataPacks(metrics.NewNoopCollector(), pebbleimpl.ToDB(chunkDataPackDB), 1000)
	chunkDataPacks := store.NewChunkDataPacks(metrics.NewNoopCollector(),
		db, storedChunkDataPacks, storages.Collections, 1000)

	verifier := makeVerifier(
		log.Logger,
		chainID,
		storages.Headers,
		transactionFeesDisabled,
		scheduledTransactionsEnabled,
	)

	closer := func() error {
		var dbErr, chunkDataPackDBErr error

		if err := db.Close(); err != nil {
			dbErr = fmt.Errorf("failed to close protocol db: %w", err)
		}

		if err := chunkDataPackDB.Close(); err != nil {
			chunkDataPackDBErr = fmt.Errorf("failed to close chunk data pack db: %w", err)
		}
		return errors.Join(dbErr, chunkDataPackDBErr)
	}
	return closer, storages, chunkDataPacks, state, verifier, nil
}

type BlockVerificationStats struct {
	MatchedChunkCount          uint64
	MismatchedChunkCount       uint64
	MatchedTransactionCount    uint64
	MismatchedTransactionCount uint64
}

// verifyHeight verifies all chunks in the results of the block at the given height.
// Note: it returns nil if the block is not executed.
func verifyHeight(
	height uint64,
	headers storage.Headers,
	chunkDataPacks storage.ChunkDataPacks,
	results storage.ExecutionResults,
	state protocol.State,
	verifier module.ChunkVerifier,
	stopOnMismatch bool,
) (
	stats BlockVerificationStats,
	err error,
) {
	header, err := headers.ByHeight(height)
	if err != nil {
		return BlockVerificationStats{}, fmt.Errorf("could not get block header by height %d: %w", height, err)
	}

	blockID := header.ID()

	result, err := results.ByBlockID(blockID)
	if err != nil {
		if errors.Is(err, storage.ErrNotFound) {
			log.Warn().Uint64("height", height).Hex("block_id", blockID[:]).Msg("execution result not found")
			return BlockVerificationStats{}, nil
		}

		return BlockVerificationStats{}, fmt.Errorf("could not get execution result by block ID %s: %w", blockID, err)
	}
	snapshot := state.AtBlockID(blockID)

	for i, chunk := range result.Chunks {
		chunkDataPack, err := chunkDataPacks.ByChunkID(chunk.ID())
		if err != nil {
			return BlockVerificationStats{}, fmt.Errorf("could not get chunk data pack by chunk ID %s: %w", chunk.ID(), err)
		}

		vcd, err := convert.FromChunkDataPack(chunk, chunkDataPack, header, snapshot, result)
		if err != nil {
			return BlockVerificationStats{}, fmt.Errorf("could not convert chunk with ID %s to verifiable chunk data: %w", chunk.ID(), err)
		}

		chunkTransactionCount := vcd.Chunk.NumberOfTransactions

		_, err = verifier.Verify(vcd)
		if err != nil {
			var collectionID flow.Identifier
			if chunkDataPack.Collection != nil {
				collectionID = chunkDataPack.Collection.ID()
			}

			if stopOnMismatch {
				return BlockVerificationStats{}, fmt.Errorf(
					"could not verify chunk (index: %v, ID: %v) at block %v (%v): %w",
					i,
					collectionID,
					height,
					blockID,
					err,
				)
			}

			if vcd.IsSystemChunk {
				log.Warn().Err(err).Msgf("could not verify system chunk (index: %v, ID: %v) at block %v (%v)", i, collectionID, height, blockID)
			} else {
				log.Error().Err(err).Msgf("could not verify chunk (index: %v, ID: %v) at block %v (%v)", i, collectionID, height, blockID)
			}

			stats.MismatchedChunkCount++
			stats.MismatchedTransactionCount += chunkTransactionCount
		} else {
			log.Info().Msgf("verified chunk (index: %v) at block %v (%v) successfully", i, height, blockID)

			stats.MatchedChunkCount++
			stats.MatchedTransactionCount += chunkTransactionCount
		}
	}
	return stats, nil
}

func makeVerifier(
	logger zerolog.Logger,
	chainID flow.ChainID,
	headers storage.Headers,
	transactionFeesDisabled bool,
	scheduledTransactionsEnabled bool,
) module.ChunkVerifier {

	vm := fvm.NewVirtualMachine()
	fvmOptions := initialize.InitFvmOptions(
		chainID,
		headers,
		transactionFeesDisabled,
	)
	fvmOptions = append(
		[]fvm.Option{fvm.WithLogger(logger)},
		fvmOptions...,
	)

	// TODO(JanezP): cleanup creation of fvm context github.com/onflow/flow-go/issues/5249
	fvmOptions = append(
		fvmOptions,
		computation.DefaultFVMOptions(
			chainID,
			false,
			scheduledTransactionsEnabled,
		)...,
	)
	vmCtx := fvm.NewContext(fvmOptions...)

	chunkVerifier := chunks.NewChunkVerifier(vm, vmCtx, logger)
	return chunkVerifier
}<|MERGE_RESOLUTION|>--- conflicted
+++ resolved
@@ -40,18 +40,11 @@
 	nWorker uint,
 	stopOnMismatch bool,
 	transactionFeesDisabled bool,
-<<<<<<< HEAD
-	scheduledCallbacksEnabled bool,
-	vmScriptExecutionEnabled bool,
-	vmTransactionExecutionEnabled bool,
+	scheduledTransactionsEnabled bool,
 ) (
 	totalStats BlockVerificationStats,
 	err error,
 ) {
-=======
-	scheduledTransactionsEnabled bool,
-) (err error) {
->>>>>>> bab45129
 	closer, storages, chunkDataPacks, state, verifier, err := initStorages(
 		lockManager,
 		chainID,
@@ -129,18 +122,11 @@
 	nWorker uint,
 	stopOnMismatch bool,
 	transactionFeesDisabled bool,
-<<<<<<< HEAD
-	scheduledCallbacksEnabled bool,
-	vmScriptExecutionEnabled bool,
-	vmTransactionExecutionEnabled bool,
+	scheduledTransactionsEnabled bool,
 ) (
 	totalStats BlockVerificationStats,
 	err error,
 ) {
-=======
-	scheduledTransactionsEnabled bool,
-) (err error) {
->>>>>>> bab45129
 	closer, storages, chunkDataPacks, state, verifier, err := initStorages(
 		lockManager,
 		chainID,
@@ -200,14 +186,14 @@
 	state protocol.State,
 	verifier module.ChunkVerifier,
 	verifyHeight func(
-		height uint64,
-		headers storage.Headers,
-		chunkDataPacks storage.ChunkDataPacks,
-		results storage.ExecutionResults,
-		state protocol.State,
-		verifier module.ChunkVerifier,
-		stopOnMismatch bool,
-	) (BlockVerificationStats, error),
+	height uint64,
+	headers storage.Headers,
+	chunkDataPacks storage.ChunkDataPacks,
+	results storage.ExecutionResults,
+	state protocol.State,
+	verifier module.ChunkVerifier,
+	stopOnMismatch bool,
+) (BlockVerificationStats, error),
 ) (BlockVerificationStats, error) {
 
 	tasks := make(chan uint64, int(nWorker))
