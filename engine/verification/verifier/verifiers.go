--- conflicted
+++ resolved
@@ -42,18 +42,14 @@
 	transactionFeesDisabled bool,
 	scheduledTransactionsEnabled bool,
 ) (err error) {
-<<<<<<< HEAD
 	closer, storages, chunkDataPacks, state, verifier, err := initStorages(
 		lockManager,
 		chainID,
 		protocolDataDir,
 		chunkDataPackDir,
 		transactionFeesDisabled,
-		scheduledCallbacksEnabled,
-	)
-=======
-	closer, storages, chunkDataPacks, state, verifier, err := initStorages(lockManager, chainID, protocolDataDir, chunkDataPackDir, transactionFeesDisabled, scheduledTransactionsEnabled)
->>>>>>> 280df4e1
+		scheduledTransactionsEnabled,
+	)
 	if err != nil {
 		return fmt.Errorf("could not init storages: %w", err)
 	}
@@ -110,18 +106,14 @@
 	transactionFeesDisabled bool,
 	scheduledTransactionsEnabled bool,
 ) (err error) {
-<<<<<<< HEAD
 	closer, storages, chunkDataPacks, state, verifier, err := initStorages(
 		lockManager,
 		chainID,
 		protocolDataDir,
 		chunkDataPackDir,
 		transactionFeesDisabled,
-		scheduledCallbacksEnabled,
-	)
-=======
-	closer, storages, chunkDataPacks, state, verifier, err := initStorages(lockManager, chainID, protocolDataDir, chunkDataPackDir, transactionFeesDisabled, scheduledTransactionsEnabled)
->>>>>>> 280df4e1
+		scheduledTransactionsEnabled,
+	)
 	if err != nil {
 		return fmt.Errorf("could not init storages: %w", err)
 	}
@@ -280,18 +272,14 @@
 	chunkDataPacks := store.NewChunkDataPacks(metrics.NewNoopCollector(),
 		db, storedChunkDataPacks, storages.Collections, 1000)
 
-<<<<<<< HEAD
 	verifier := makeVerifier(
 		log.Logger,
 		chainID,
 		storages.Headers,
 		transactionFeesDisabled,
-		scheduledCallbacksEnabled,
-	)
-
-=======
-	verifier := makeVerifier(log.Logger, chainID, storages.Headers, transactionFeesDisabled, scheduledTransactionsEnabled)
->>>>>>> 280df4e1
+		scheduledTransactionsEnabled,
+	)
+
 	closer := func() error {
 		var dbErr, chunkDataPackDBErr error
 
