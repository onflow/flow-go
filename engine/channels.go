--- conflicted
+++ resolved
@@ -38,16 +38,11 @@
 
 // Exists returns true if the channel exists.
 func Exists(channel network.Channel) bool {
-<<<<<<< HEAD
-	_, exists := RolesByChannel(channel)
-	return exists || UnstakedChannels().Contains(channel)
-=======
 	if _, ok := RolesByChannel(channel); ok {
 		return true
 	}
 
 	return false
->>>>>>> 662885b8
 }
 
 // ChannelsByRole returns a list of all channels the role subscribes to (except cluster-based channels and public channels).
@@ -103,17 +98,10 @@
 	return channels
 }
 
-<<<<<<< HEAD
-// UnstakedChannels returns all channels that unstaked nodes can send messages on.
-func UnstakedChannels() network.ChannelList {
-	return network.ChannelList{
-		UnstakedSyncCommittee,
-=======
 // PublicChannels returns all channels that are used on the public network.
 func PublicChannels() network.ChannelList {
 	return network.ChannelList{
 		PublicSyncCommittee,
->>>>>>> 662885b8
 	}
 }
 
@@ -161,13 +149,8 @@
 	ProvideReceiptsByBlockID = RequestReceiptsByBlockID
 	ProvideApprovalsByChunk  = RequestApprovalsByChunk
 
-<<<<<<< HEAD
-	// Unstaked network channels
-	UnstakedSyncCommittee = network.Channel("unstaked-sync-committee")
-=======
 	// Public network channels
 	PublicSyncCommittee = network.Channel("public-sync-committee")
->>>>>>> 662885b8
 )
 
 // initializeChannelRoleMap initializes an instance of channelRoleMap and populates it with the channels and their
