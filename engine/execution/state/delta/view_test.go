--- conflicted
+++ resolved
@@ -366,85 +366,82 @@
 	})
 }
 
-<<<<<<< HEAD
 func TestView_AllRegisters(t *testing.T) {
-=======
+	v := delta.NewView(func(owner, controller, key string) (flow.RegisterValue, error) {
+		return nil, nil
+	})
+
+	t.Run("Empty", func(t *testing.T) {
+    
+  regs := v.Interactions().AllRegisters()
+	assert.Empty(t, regs)
+if owner == "a" {
+				return flow.RegisterValue("a_value"), nil
+			}
+
+			if owner == "b" {
+				return flow.RegisterValue("b_value"), nil
+			}
+			return nil, nil
+		})
+
+		_, err := v.Get("a", "", "")
+		assert.NoError(t, err)
+
+		_, err = v.Get("b", "", "")
+		assert.NoError(t, err)
+
+		v.Set("c", "", "", flow.RegisterValue("c_value"))
+		v.Set("d", "", "", flow.RegisterValue("d_value"))
+
+		v.Touch("e", "", "")
+		v.Touch("f", "", "")
+
+		allRegs := v.Interactions().AllRegisters()
+		assert.Len(t, allRegs, 6)
+	})
+
+	t.Run("With Merge", func(t *testing.T) {
+		v := delta.NewView(func(owner, controller, key string) (flow.RegisterValue, error) {
+			if owner == "a" {
+				return flow.RegisterValue("a_value"), nil
+			}
+
+			if owner == "b" {
+				return flow.RegisterValue("b_value"), nil
+			}
+			return nil, nil
+		})
+
+		vv := v.NewChild()
+		_, err := vv.Get("a", "", "")
+		assert.NoError(t, err)
+
+		_, err = vv.Get("b", "", "")
+		assert.NoError(t, err)
+
+		vv.Set("c", "", "", flow.RegisterValue("c_value"))
+		vv.Set("d", "", "", flow.RegisterValue("d_value"))
+
+		vv.Touch("e", "", "")
+		vv.Touch("f", "", "")
+
+		v.MergeView(vv)
+		allRegs := v.Interactions().AllRegisters()
+		assert.Len(t, allRegs, 6)
+	})
+}
+
 func TestView_Reads(t *testing.T) {
 	registerID1 := "fruit"
 	registerID2 := "vegetable"
-
->>>>>>> bfb3739b
-	v := delta.NewView(func(owner, controller, key string) (flow.RegisterValue, error) {
-		return nil, nil
-	})
-
-	t.Run("Empty", func(t *testing.T) {
-<<<<<<< HEAD
-		regs := v.Interactions().AllRegisters()
-		assert.Empty(t, regs)
-=======
 		reads := v.Interactions().Reads
 		assert.Empty(t, reads)
->>>>>>> bfb3739b
 	})
 
 	t.Run("Set and Get", func(t *testing.T) {
 		v := delta.NewView(func(owner, controller, key string) (flow.RegisterValue, error) {
-<<<<<<< HEAD
-			if owner == "a" {
-				return flow.RegisterValue("a_value"), nil
-			}
-
-			if owner == "b" {
-				return flow.RegisterValue("b_value"), nil
-			}
-			return nil, nil
-		})
-
-		_, err := v.Get("a", "", "")
-		assert.NoError(t, err)
-
-		_, err = v.Get("b", "", "")
-		assert.NoError(t, err)
-
-		v.Set("c", "", "", flow.RegisterValue("c_value"))
-		v.Set("d", "", "", flow.RegisterValue("d_value"))
-
-		v.Touch("e", "", "")
-		v.Touch("f", "", "")
-
-		allRegs := v.Interactions().AllRegisters()
-		assert.Len(t, allRegs, 6)
-	})
-	t.Run("With Merge", func(t *testing.T) {
-		v := delta.NewView(func(owner, controller, key string) (flow.RegisterValue, error) {
-			if owner == "a" {
-				return flow.RegisterValue("a_value"), nil
-			}
-
-			if owner == "b" {
-				return flow.RegisterValue("b_value"), nil
-			}
-			return nil, nil
-		})
-
-		vv := v.NewChild()
-		_, err := vv.Get("a", "", "")
-		assert.NoError(t, err)
-
-		_, err = vv.Get("b", "", "")
-		assert.NoError(t, err)
-
-		vv.Set("c", "", "", flow.RegisterValue("c_value"))
-		vv.Set("d", "", "", flow.RegisterValue("d_value"))
-
-		vv.Touch("e", "", "")
-		vv.Touch("f", "", "")
-
-		v.MergeView(vv)
-		allRegs := v.Interactions().AllRegisters()
-		assert.Len(t, allRegs, 6)
-=======
+
 			return nil, nil
 		})
 
@@ -463,7 +460,6 @@
 			flow.NewRegisterID(registerID1, "", ""),
 			flow.NewRegisterID(registerID2, "", ""),
 		}, touches)
->>>>>>> bfb3739b
 	})
 }
 
