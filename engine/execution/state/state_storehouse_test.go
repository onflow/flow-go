--- conflicted
+++ resolved
@@ -84,21 +84,12 @@
 					return operation.UpdateExecutedBlock(rw.Writer(), rootID)
 				}))
 
-<<<<<<< HEAD
-				lctx := lockManager.NewContext()
-				require.NoError(t, lctx.AcquireLock(storage.LockInsertBlock))
-				require.NoError(t, pebbleimpl.ToDB(pebbleDB).WithReaderBatchWriter(func(rw storage.ReaderBatchWriter) error {
-					return operation.InsertHeader(lctx, rw, finalizedHeaders[10].Hash(), finalizedHeaders[10])
-				}))
-				lctx.Release()
-=======
 				err = unittest.WithLock(t, lockManager, storage.LockInsertBlock, func(lctx lockctx.Context) error {
 					return pebbleimpl.ToDB(pebbleDB).WithReaderBatchWriter(func(rw storage.ReaderBatchWriter) error {
-						return operation.InsertHeader(lctx, rw, finalizedHeaders[10].ID(), finalizedHeaders[10])
+						return operation.InsertHeader(lctx, rw, finalizedHeaders[10].Hash(), finalizedHeaders[10])
 					})
 				})
 				require.NoError(t, err)
->>>>>>> 53d20935
 
 				getLatestFinalized := func() (uint64, error) {
 					return rootHeight, nil
