--- conflicted
+++ resolved
@@ -26,17 +26,16 @@
 	"github.com/onflow/flow-go/module/mempool/entity"
 	"github.com/onflow/flow-go/module/metrics"
 	"github.com/onflow/flow-go/module/trace"
-	"github.com/onflow/flow-go/storage"
-	storagemock "github.com/onflow/flow-go/storage/mock"
-	"github.com/onflow/flow-go/storage/operation"
+	badgerstorage "github.com/onflow/flow-go/storage/badger"
+	"github.com/onflow/flow-go/storage/badger/operation"
+	storage "github.com/onflow/flow-go/storage/mock"
 	"github.com/onflow/flow-go/storage/operation/badgerimpl"
 	"github.com/onflow/flow-go/storage/pebble"
 	"github.com/onflow/flow-go/utils/unittest"
 )
 
-func prepareStorehouseTest(f func(t *testing.T, es state.ExecutionState, l *ledger.Ledger, headers *storagemock.Headers, commits *storagemock.Commits, finalized *testutil.MockFinalizedReader)) func(*testing.T) {
+func prepareStorehouseTest(f func(t *testing.T, es state.ExecutionState, l *ledger.Ledger, headers *storage.Headers, commits *storage.Commits, finalized *testutil.MockFinalizedReader)) func(*testing.T) {
 	return func(t *testing.T) {
-		lockManager := storage.NewTestingLockManager()
 		unittest.RunWithBadgerDB(t, func(badgerDB *badger.DB) {
 			metricsCollector := &metrics.NoopCollector{}
 			diskWal := &fixtures.NoopWAL{}
@@ -49,22 +48,22 @@
 				<-compactor.Done()
 			}()
 
-			stateCommitments := storagemock.NewCommits(t)
-			stateCommitments.On("BatchStore", mock.Anything, mock.Anything, mock.Anything, mock.Anything).Return(nil)
-			headers := storagemock.NewHeaders(t)
-			blocks := storagemock.NewBlocks(t)
-			events := storagemock.NewEvents(t)
+			stateCommitments := storage.NewCommits(t)
+			stateCommitments.On("BatchStore", mock.Anything, mock.Anything, mock.Anything).Return(nil)
+			headers := storage.NewHeaders(t)
+			blocks := storage.NewBlocks(t)
+			events := storage.NewEvents(t)
 			events.On("BatchStore", mock.Anything, mock.Anything, mock.Anything).Return(nil)
-			serviceEvents := storagemock.NewServiceEvents(t)
+			serviceEvents := storage.NewServiceEvents(t)
 			serviceEvents.On("BatchStore", mock.Anything, mock.Anything, mock.Anything).Return(nil)
-			txResults := storagemock.NewTransactionResults(t)
+			txResults := storage.NewTransactionResults(t)
 			txResults.On("BatchStore", mock.Anything, mock.Anything, mock.Anything).Return(nil)
-			chunkDataPacks := storagemock.NewChunkDataPacks(t)
+			chunkDataPacks := storage.NewChunkDataPacks(t)
 			chunkDataPacks.On("Store", mock.Anything).Return(nil)
-			results := storagemock.NewExecutionResults(t)
+			results := storage.NewExecutionResults(t)
 			results.On("BatchIndex", mock.Anything, mock.Anything, mock.Anything).Return(nil)
-			myReceipts := storagemock.NewMyExecutionReceipts(t)
-			myReceipts.On("BatchStoreMyReceipt", mock.Anything, mock.Anything, mock.Anything).Return(nil)
+			myReceipts := storage.NewMyExecutionReceipts(t)
+			myReceipts.On("BatchStoreMyReceipt", mock.Anything, mock.Anything).Return(nil)
 
 			withRegisterStore(t, func(t *testing.T,
 				rs *storehouse.RegisterStore,
@@ -77,24 +76,13 @@
 
 				rootID, err := finalized.FinalizedBlockIDAtHeight(10)
 				require.NoError(t, err)
-
-<<<<<<< HEAD
-				db := badgerimpl.ToDB(badgerDB)
-				require.NoError(t, db.WithReaderBatchWriter(func(rw storage.ReaderBatchWriter) error {
-					return operation.UpdateExecutedBlock(rw.Writer(), rootID)
-				}))
-
-				lctx := lockManager.NewContext()
-				require.NoError(t, lctx.AcquireLock(storage.LockInsertBlock))
-				require.NoError(t, badgerimpl.ToDB(badgerDB).WithReaderBatchWriter(func(rw storage.ReaderBatchWriter) error {
-					return operation.InsertHeader(lctx, rw, finalizedHeaders[10].ID(), finalizedHeaders[10])
-				}))
-				lctx.Release()
-=======
+				require.NoError(t,
+					badgerDB.Update(operation.InsertExecutedBlock(rootID)),
+				)
+
 				metrics := metrics.NewNoopCollector()
 				headersDB := badgerstorage.NewHeaders(metrics, badgerDB)
 				require.NoError(t, headersDB.Store(unittest.ProposalHeaderFromHeader(finalizedHeaders[10])))
->>>>>>> 5fccb89d
 
 				getLatestFinalized := func() (uint64, error) {
 					return rootHeight, nil
@@ -106,7 +94,6 @@
 					trace.NewNoopTracer(),
 					rs,
 					true,
-					lockManager,
 				)
 
 				f(t, es, ls, headers, stateCommitments, finalized)
@@ -138,7 +125,7 @@
 
 func TestExecutionStateWithStorehouse(t *testing.T) {
 	t.Run("commit write and read new state", prepareStorehouseTest(func(
-		t *testing.T, es state.ExecutionState, l *ledger.Ledger, headers *storagemock.Headers, stateCommitments *storagemock.Commits, finalized *testutil.MockFinalizedReader) {
+		t *testing.T, es state.ExecutionState, l *ledger.Ledger, headers *storage.Headers, stateCommitments *storage.Commits, finalized *testutil.MockFinalizedReader) {
 
 		// block 11 is the block to be executed
 		block11 := finalized.BlockAtHeight(11)
@@ -224,7 +211,7 @@
 	commit flow.StateCommitment,
 ) *execution.ComputationResult {
 
-	computationResult := execution.NewEmptyComputationResult(completeBlock, flow.NewChunk)
+	computationResult := execution.NewEmptyComputationResult(completeBlock)
 	numberOfChunks := 1
 	ceds := make([]*execution_data.ChunkExecutionData, numberOfChunks)
 	ceds[0] = unittest.ChunkExecutionDataFixture(t, 1024)
