package rpc

import (
	"context"
	"errors"
	"fmt"
	"math/rand"
	"testing"

	"github.com/google/go-cmp/cmp"
	"github.com/rs/zerolog"
	"github.com/stretchr/testify/mock"
	"github.com/stretchr/testify/suite"
	"google.golang.org/grpc/codes"
	"google.golang.org/grpc/status"
	"google.golang.org/protobuf/testing/protocmp"

	"github.com/onflow/flow/protobuf/go/flow/entities"
	"github.com/onflow/flow/protobuf/go/flow/execution"

	"github.com/onflow/flow-go/engine/common/rpc/convert"
	mockEng "github.com/onflow/flow-go/engine/execution/mock"
<<<<<<< HEAD
	"github.com/onflow/flow-go/engine/execution/scripts"
=======
	"github.com/onflow/flow-go/engine/execution/state"
>>>>>>> fef6b067
	"github.com/onflow/flow-go/model/flow"
	realstorage "github.com/onflow/flow-go/storage"
	storage "github.com/onflow/flow-go/storage/mock"
	"github.com/onflow/flow-go/utils/unittest"
)

type Suite struct {
	suite.Suite
	log        zerolog.Logger
	events     *storage.Events
	exeResults *storage.ExecutionResults
	txResults  *storage.TransactionResults
	commits    *storage.Commits
	headers    *storage.Headers
}

func TestHandler(t *testing.T) {
	suite.Run(t, new(Suite))
}

func (suite *Suite) SetupTest() {
	suite.log = zerolog.Logger{}
	suite.events = storage.NewEvents(suite.T())
	suite.exeResults = storage.NewExecutionResults(suite.T())
	suite.txResults = storage.NewTransactionResults(suite.T())
	suite.commits = storage.NewCommits(suite.T())
	suite.headers = storage.NewHeaders(suite.T())
}

// TestExecuteScriptAtBlockID tests the ExecuteScriptAtBlockID API call
func (suite *Suite) TestExecuteScriptAtBlockID() {
	// setup handler
	mockEngine := mockEng.NewScriptExecutor(suite.T())
	handler := &handler{
		engine:  mockEngine,
		chain:   flow.Mainnet,
		commits: suite.commits,
	}

	// setup dummy request/response
	ctx := context.Background()
	mockIdentifier := unittest.IdentifierFixture()
	script := []byte("dummy script")
	arguments := [][]byte(nil)
	executionReq := execution.ExecuteScriptAtBlockIDRequest{
		BlockId: mockIdentifier[:],
		Script:  script,
	}
	scriptExecValue := []byte{9, 10, 11}
	executionResp := execution.ExecuteScriptAtBlockIDResponse{
		Value: scriptExecValue,
	}

	suite.Run("happy path with successful script execution", func() {
		suite.commits.On("ByBlockID", mockIdentifier).Return(nil, nil).Once()
		mockEngine.On("ExecuteScriptAtBlockID", ctx, script, arguments, mockIdentifier).
			Return(scriptExecValue, nil).Once()
		response, err := handler.ExecuteScriptAtBlockID(ctx, &executionReq)
		suite.Require().NoError(err)
		suite.Require().Equal(&executionResp, response)
		mockEngine.AssertExpectations(suite.T())
	})

	suite.Run("valid request for unknown block", func() {
		suite.commits.On("ByBlockID", mockIdentifier).Return(nil, realstorage.ErrNotFound).Once()
		_, err := handler.ExecuteScriptAtBlockID(ctx, &executionReq)
		suite.Require().Error(err)
		errors.Is(err, status.Error(codes.NotFound, ""))
	})

	suite.Run("valid request with script execution failure", func() {
		suite.commits.On("ByBlockID", mockIdentifier).Return(nil, nil).Once()
		mockEngine.On("ExecuteScriptAtBlockID", ctx, script, arguments, mockIdentifier).
			Return(nil, status.Error(codes.InvalidArgument, "")).Once()
		_, err := handler.ExecuteScriptAtBlockID(ctx, &executionReq)
		suite.Require().Error(err)
		errors.Is(err, status.Error(codes.InvalidArgument, ""))
	})

	suite.Run("invalid request with nil blockID", func() {
		executionReqWithNilBlock := execution.ExecuteScriptAtBlockIDRequest{
			BlockId: nil,
			Script:  script,
		}
		_, err := handler.ExecuteScriptAtBlockID(ctx, &executionReqWithNilBlock)

		// check that an error was received
		suite.Require().Error(err)
		errors.Is(err, status.Error(codes.InvalidArgument, ""))
	})

}

// TestGetEventsForBlockIDs tests the GetEventsForBlockIDs API call
func (suite *Suite) TestGetEventsForBlockIDs() {

	totalBlocks := 10
	eventsPerBlock := 10

	blockIDs := make([][]byte, totalBlocks)
	expectedResult := make([]*execution.GetEventsForBlockIDsResponse_Result, totalBlocks)

	// setup the events storage mock
	for i := range blockIDs {
		block := unittest.BlockFixture()
		block.Header.Height = uint64(i)
		id := block.ID()
		blockIDs[i] = id[:]
		eventsForBlock := make([]flow.Event, eventsPerBlock)
		eventMessages := make([]*entities.Event, eventsPerBlock)
		for j := range eventsForBlock {
			e := unittest.EventFixture(flow.EventAccountCreated, uint32(j), uint32(j), unittest.IdentifierFixture(), 0)
			eventsForBlock[j] = e
			eventMessages[j] = convert.EventToMessage(e)
		}
		// expect one call to lookup result for each block ID
		suite.commits.On("ByBlockID", id).Return(nil, nil).Once()

		// expect one call to lookup events for each block ID
		suite.events.On("ByBlockIDEventType", id, flow.EventAccountCreated).Return(eventsForBlock, nil).Once()

		// expect one call to lookup each block
		suite.headers.On("ByBlockID", id).Return(block.Header, nil).Once()

		// create the expected result for this block
		expectedResult[i] = &execution.GetEventsForBlockIDsResponse_Result{
			BlockId:     id[:],
			BlockHeight: block.Header.Height,
			Events:      eventMessages,
		}
	}

	// create the handler
	handler := &handler{
		headers:            suite.headers,
		events:             suite.events,
		exeResults:         suite.exeResults,
		transactionResults: suite.txResults,
		commits:            suite.commits,
		chain:              flow.Mainnet,
		maxBlockRange:      DefaultMaxBlockRange,
	}

	concoctReq := func(errType string, blockIDs [][]byte) *execution.GetEventsForBlockIDsRequest {
		return &execution.GetEventsForBlockIDsRequest{
			Type:     errType,
			BlockIds: blockIDs,
		}
	}

	// happy path - valid requests receives a valid response
	suite.Run("happy path", func() {

		// create a valid API request
		req := concoctReq(string(flow.EventAccountCreated), blockIDs)

		// execute the GetEventsForBlockIDs call
		resp, err := handler.GetEventsForBlockIDs(context.Background(), req)

		// check that a successful response is received
		suite.Require().NoError(err)

		actualResult := resp.GetResults()
		suite.Require().ElementsMatch(expectedResult, actualResult)
	})

	// failure path - empty even type in the request results in an error
	suite.Run("request with empty event type", func() {

		// create an API request with empty even type
		req := concoctReq("", blockIDs)

		_, err := handler.GetEventsForBlockIDs(context.Background(), req)

		// check that an error was received
		suite.Require().Error(err)
		errors.Is(err, status.Error(codes.InvalidArgument, ""))
	})

	// failure path - empty block ids in request results in an error
	suite.Run("request with empty block IDs", func() {

		// create an API request with empty block ids
		req := concoctReq(string(flow.EventAccountCreated), nil)

		_, err := handler.GetEventsForBlockIDs(context.Background(), req)

		// check that an error was received
		suite.Require().Error(err)
		errors.Is(err, status.Error(codes.InvalidArgument, ""))
	})

	// failure path - non-existent block id in request results in an error
	suite.Run("request with non-existent block ID", func() {

		id := unittest.IdentifierFixture()

		// expect a storage call for the invalid id but return an error
		suite.commits.On("ByBlockID", id).Return(nil, realstorage.ErrNotFound).Once()

		// create an API request with the invalid block id
		req := concoctReq(string(flow.EventAccountCreated), [][]byte{id[:]})

		_, err := handler.GetEventsForBlockIDs(context.Background(), req)

		// check that an error was received
		suite.Require().Error(err)
		errors.Is(err, status.Error(codes.NotFound, ""))
	})

	// request for too many blocks - receives a InvalidArgument error
	suite.Run("request for too many blocks", func() {

		// update range so it's smaller than list of blockIDs
		handler.maxBlockRange = totalBlocks / 2

		// create a valid API request
		req := concoctReq(string(flow.EventAccountCreated), blockIDs)

		// execute the GetEventsForBlockIDs call
		_, err := handler.GetEventsForBlockIDs(context.Background(), req)

		// check that an error was received
		suite.Require().Error(err)
		errors.Is(err, status.Error(codes.InvalidArgument, ""))
	})
}

// Test GetAccountAtBlockID tests the GetAccountAtBlockID API call
func (suite *Suite) TestGetAccountAtBlockID() {

	id := unittest.IdentifierFixture()
	serviceAddress := flow.Mainnet.Chain().ServiceAddress()

	serviceAccount := flow.Account{
		Address: serviceAddress,
	}

	mockEngine := mockEng.NewScriptExecutor(suite.T())

	// create the handler
	handler := &handler{
		engine:  mockEngine,
		chain:   flow.Mainnet,
		commits: suite.commits,
	}

	createReq := func(id []byte, address []byte) *execution.GetAccountAtBlockIDRequest {
		return &execution.GetAccountAtBlockIDRequest{
			Address: address,
			BlockId: id,
		}
	}

	suite.Run("happy path with valid request", func() {

		// setup mock expectations
		suite.commits.On("ByBlockID", id).Return(nil, nil).Once()

		mockEngine.On("GetAccount", mock.Anything, serviceAddress, id).Return(&serviceAccount, nil).Once()

		req := createReq(id[:], serviceAddress.Bytes())

		resp, err := handler.GetAccountAtBlockID(context.Background(), req)

		suite.Require().NoError(err)
		actualAccount := resp.GetAccount()
		expectedAccount, err := convert.AccountToMessage(&serviceAccount)
		suite.Require().NoError(err)
		suite.Require().Empty(
			cmp.Diff(expectedAccount, actualAccount, protocmp.Transform()))
	})

	suite.Run("invalid request with unknown block id", func() {

		// setup mock expectations
		suite.commits.On("ByBlockID", id).Return(nil, realstorage.ErrNotFound).Once()

		req := createReq(id[:], serviceAddress.Bytes())

		_, err := handler.GetAccountAtBlockID(context.Background(), req)

		suite.Require().Error(err)
		errors.Is(err, status.Error(codes.NotFound, ""))
	})

	suite.Run("invalid request with nil block id", func() {

		req := createReq(nil, serviceAddress.Bytes())

		_, err := handler.GetAccountAtBlockID(context.Background(), req)

		suite.Require().Error(err)
		errors.Is(err, status.Error(codes.InvalidArgument, ""))
	})

	suite.Run("invalid request with nil root address", func() {

		req := createReq(id[:], nil)

		_, err := handler.GetAccountAtBlockID(context.Background(), req)

		suite.Require().Error(err)
		errors.Is(err, status.Error(codes.InvalidArgument, ""))
	})

	suite.Run("valid request for unavailable data", func() {
		suite.commits.On("ByBlockID", id).Return(nil, nil).Once()

		expectedErr := fmt.Errorf(
			"failed to execute script at block (%s): %w (%s). "+
				"this error usually happens if the reference "+
				"block for this script is not set to a recent block.",
			id,
<<<<<<< HEAD
			scripts.ErrStateCommitmentPruned,
=======
			state.ErrExecutionStatePruned,
>>>>>>> fef6b067
			unittest.IdentifierFixture(),
		)

		mockEngine.On("GetAccount", mock.Anything, serviceAddress, id).Return(nil, expectedErr).Once()

		req := createReq(id[:], serviceAddress.Bytes())

		resp, err := handler.GetAccountAtBlockID(context.Background(), req)
		suite.Assert().Nil(resp)
		suite.Assert().Equal(codes.OutOfRange, status.Code(err))
	})
}

// Test GetRegisterAtBlockID tests the GetRegisterAtBlockID API call
func (suite *Suite) TestGetRegisterAtBlockID() {

	id := unittest.IdentifierFixture()
	serviceAddress := flow.Mainnet.Chain().ServiceAddress()
	validKey := []byte("exists")

	mockEngine := mockEng.NewScriptExecutor(suite.T())

	// create the handler
	handler := &handler{
		engine: mockEngine,
		chain:  flow.Mainnet,
	}

	createReq := func(id, owner, key []byte) *execution.GetRegisterAtBlockIDRequest {
		return &execution.GetRegisterAtBlockIDRequest{
			RegisterOwner: owner,
			RegisterKey:   key,
			BlockId:       id,
		}
	}

	suite.Run("happy path with valid request", func() {

		// setup mock expectations
		mockEngine.On("GetRegisterAtBlockID", mock.Anything, serviceAddress.Bytes(), validKey, id).Return([]uint8{1}, nil).Once()

		req := createReq(id[:], serviceAddress.Bytes(), validKey)
		resp, err := handler.GetRegisterAtBlockID(context.Background(), req)

		suite.Require().NoError(err)
		value := resp.GetValue()
		suite.Require().NoError(err)
		suite.Require().True(len(value) > 0)
	})

	suite.Run("invalid request with bad address", func() {
		badOwner := []byte("\uFFFD")
		// return error
		mockEngine.On("GetRegisterAtBlockID", mock.Anything, badOwner, validKey, id).Return(nil, errors.New("error")).Once()

		req := createReq(id[:], badOwner, validKey)
		_, err := handler.GetRegisterAtBlockID(context.Background(), req)
		suite.Require().Error(err)
	})
}

// TestGetTransactionResult tests the GetTransactionResult and GetTransactionResultByIndex API calls
func (suite *Suite) TestGetTransactionResult() {

	totalEvents := 10
	block := unittest.BlockFixture()
	tx := unittest.TransactionFixture()
	bID := block.ID()
	txID := tx.ID()
	txIndex := rand.Uint32()

	// setup the events storage mock
	eventsForTx := make([]flow.Event, totalEvents)
	eventMessages := make([]*entities.Event, totalEvents)
	for j := range eventsForTx {
		e := unittest.EventFixture(flow.EventAccountCreated, uint32(j), uint32(j), unittest.IdentifierFixture(), 0)
		eventsForTx[j] = e
		eventMessages[j] = convert.EventToMessage(e)
	}

	// expect a call to lookup events by block ID and transaction ID
	suite.events.On("ByBlockIDTransactionID", bID, txID).Return(eventsForTx, nil)

	// create the handler
	createHandler := func(txResults *storage.TransactionResults) *handler {
		handler := &handler{
			headers:            suite.headers,
			events:             suite.events,
			transactionResults: txResults,
			commits:            suite.commits,
			chain:              flow.Mainnet,
		}
		return handler
	}

	// concoctReq creates a GetEventsForBlockIDTransactionIDRequest
	concoctReq := func(bID []byte, tID []byte) *execution.GetTransactionResultRequest {
		return &execution.GetTransactionResultRequest{
			BlockId:       bID,
			TransactionId: tID,
		}
	}

	// concoctIndexReq creates a GetTransactionByIndexRequest
	concoctIndexReq := func(bID []byte, tIndex uint32) *execution.GetTransactionByIndexRequest {
		return &execution.GetTransactionByIndexRequest{
			BlockId: bID,
			Index:   uint32(tIndex),
		}
	}

	assertEqual := func(expected, actual *execution.GetTransactionResultResponse) {
		suite.Require().Equal(expected.GetStatusCode(), actual.GetStatusCode())
		suite.Require().Equal(expected.GetErrorMessage(), actual.GetErrorMessage())
		suite.Require().ElementsMatch(expected.GetEvents(), actual.GetEvents())
	}

	// happy path - valid requests receives all events for the given transaction
	suite.Run("happy path with valid events and no transaction error", func() {

		// create the expected result
		expectedResult := &execution.GetTransactionResultResponse{
			StatusCode:   0,
			ErrorMessage: "",
			Events:       eventMessages,
		}

		// expect a call to lookup transaction result by block ID and transaction ID, return a result with no error
		txResults := storage.NewTransactionResults(suite.T())
		txResult := flow.TransactionResult{
			TransactionID: flow.Identifier{},
			ErrorMessage:  "",
		}
		txResults.On("ByBlockIDTransactionID", bID, txID).Return(&txResult, nil).Once()

		handler := createHandler(txResults)

		// create a valid API request
		req := concoctReq(bID[:], txID[:])

		// execute the GetTransactionResult call
		actualResult, err := handler.GetTransactionResult(context.Background(), req)

		// check that a successful response is received
		suite.Require().NoError(err)

		// check that all fields in response are as expected
		assertEqual(expectedResult, actualResult)
	})

	// happy path - valid requests receives all events for the given transaction by index
	suite.Run("index happy path with valid events and no transaction error", func() {

		// create the expected result
		expectedResult := &execution.GetTransactionResultResponse{
			StatusCode:   0,
			ErrorMessage: "",
			Events:       eventMessages,
		}

		// expect a call to lookup transaction result by block ID and transaction ID, return a result with no error
		txResults := storage.NewTransactionResults(suite.T())
		txResult := flow.TransactionResult{
			TransactionID: flow.Identifier{},
			ErrorMessage:  "",
		}
		txResults.On("ByBlockIDTransactionIndex", bID, txIndex).Return(&txResult, nil).Once()

		// expect a call to lookup events by block ID and tx index
		suite.events.On("ByBlockIDTransactionIndex", bID, txIndex).Return(eventsForTx, nil).Once()

		handler := createHandler(txResults)

		// create a valid API request
		req := concoctIndexReq(bID[:], txIndex)

		// execute the GetTransactionResult call
		actualResult, err := handler.GetTransactionResultByIndex(context.Background(), req)

		// check that a successful response is received
		suite.Require().NoError(err)

		// check that all fields in response are as expected
		assertEqual(expectedResult, actualResult)
	})

	// happy path - valid requests receives all events and an error for the given transaction
	suite.Run("happy path with valid events and a transaction error", func() {

		// create the expected result
		expectedResult := &execution.GetTransactionResultResponse{
			StatusCode:   1,
			ErrorMessage: "runtime error",
			Events:       eventMessages,
		}

		// setup the storage to return a transaction error
		txResults := storage.NewTransactionResults(suite.T())
		txResult := flow.TransactionResult{
			TransactionID: txID,
			ErrorMessage:  "runtime error",
		}
		txResults.On("ByBlockIDTransactionID", bID, txID).Return(&txResult, nil).Once()

		handler := createHandler(txResults)

		// create a valid API request
		req := concoctReq(bID[:], txID[:])

		// execute the GetEventsForBlockIDTransactionID call
		actualResult, err := handler.GetTransactionResult(context.Background(), req)

		// check that a successful response is received
		suite.Require().NoError(err)

		// check that all fields in response are as expected
		assertEqual(expectedResult, actualResult)
	})

	// happy path - valid requests receives all events and an error for the given transaction
	suite.Run("index happy path with valid events and a transaction error", func() {

		// create the expected result
		expectedResult := &execution.GetTransactionResultResponse{
			StatusCode:   1,
			ErrorMessage: "runtime error",
			Events:       eventMessages,
		}

		// setup the storage to return a transaction error
		txResults := storage.NewTransactionResults(suite.T())
		txResult := flow.TransactionResult{
			TransactionID: txID,
			ErrorMessage:  "runtime error",
		}
		txResults.On("ByBlockIDTransactionIndex", bID, txIndex).Return(&txResult, nil).Once()

		// expect a call to lookup events by block ID and tx index
		suite.events.On("ByBlockIDTransactionIndex", bID, txIndex).Return(eventsForTx, nil).Once()

		handler := createHandler(txResults)

		// create a valid API request
		req := concoctIndexReq(bID[:], txIndex)

		// execute the GetEventsForBlockIDTransactionID call
		actualResult, err := handler.GetTransactionResultByIndex(context.Background(), req)

		// check that a successful response is received
		suite.Require().NoError(err)

		// check that all fields in response are as expected
		assertEqual(expectedResult, actualResult)

		// check that appropriate storage calls were made
	})

	// failure path - nil transaction ID in the request results in an error
	suite.Run("request with nil tx ID", func() {

		// create an API request with transaction ID as nil
		req := concoctReq(bID[:], nil)

		txResults := storage.NewTransactionResults(suite.T())
		handler := createHandler(txResults)

		_, err := handler.GetTransactionResult(context.Background(), req)

		// check that an error was received
		suite.Require().Error(err)
		errors.Is(err, status.Error(codes.InvalidArgument, ""))
	})

	// failure path - nil block id in the request results in an error
	suite.Run("request with nil block ID", func() {

		// create an API request with a nil block id
		req := concoctReq(nil, txID[:])

		txResults := storage.NewTransactionResults(suite.T())
		handler := createHandler(txResults)

		_, err := handler.GetTransactionResult(context.Background(), req)

		// check that an error was received
		suite.Require().Error(err)
		errors.Is(err, status.Error(codes.InvalidArgument, ""))
	})

	// failure path - nil block id in the index request results in an error
	suite.Run("index request with nil block ID", func() {

		// create an API request with a nil block id
		req := concoctIndexReq(nil, txIndex)

		txResults := storage.NewTransactionResults(suite.T())
		handler := createHandler(txResults)

		_, err := handler.GetTransactionResultByIndex(context.Background(), req)

		// check that an error was received
		suite.Require().Error(err)
		errors.Is(err, status.Error(codes.InvalidArgument, ""))
	})

	// failure path - non-existent transaction ID in request results in an error
	suite.Run("request with non-existent transaction ID", func() {

		wrongTxID := unittest.IdentifierFixture()

		// create an API request with the invalid transaction ID
		req := concoctReq(bID[:], wrongTxID[:])

		// expect a storage call for the invalid tx ID but return an error
		txResults := storage.NewTransactionResults(suite.T())
		txResults.On("ByBlockIDTransactionID", bID, wrongTxID).Return(nil, realstorage.ErrNotFound).Once()

		handler := createHandler(txResults)

		_, err := handler.GetTransactionResult(context.Background(), req)

		// check that an error was received
		suite.Require().Error(err)
		errors.Is(err, status.Error(codes.NotFound, ""))
	})

	// failure path - non-existent transaction ID in request results in an exception
	suite.Run("request with non-existent transaction ID, exception", func() {

		wrongTxID := unittest.IdentifierFixture()

		// create an API request with the invalid transaction ID
		req := concoctReq(bID[:], wrongTxID[:])

		// expect a storage call for the invalid tx ID but return an exception
		txResults := storage.NewTransactionResults(suite.T())
		txResults.On("ByBlockIDTransactionID", bID, wrongTxID).Return(nil, errors.New("internal-error")).Once()

		handler := createHandler(txResults)

		_, err := handler.GetTransactionResult(context.Background(), req)

		// check that an error was received
		suite.Require().Error(err)
		errors.Is(err, status.Error(codes.Internal, ""))
	})

	// failure path - non-existent transaction index in request results in an error
	suite.Run("request with non-existent transaction index", func() {

		wrongTxIndex := txIndex + 1

		// create an API request with the invalid transaction ID
		req := concoctIndexReq(bID[:], wrongTxIndex)

		// expect a storage call for the invalid tx ID but return an error
		txResults := storage.NewTransactionResults(suite.T())
		txResults.On("ByBlockIDTransactionIndex", bID, wrongTxIndex).Return(nil, realstorage.ErrNotFound).Once()

		handler := createHandler(txResults)

		_, err := handler.GetTransactionResultByIndex(context.Background(), req)

		// check that an error was received
		suite.Require().Error(err)
		errors.Is(err, status.Error(codes.NotFound, ""))
	})

	// failure path - non-existent transaction index in request results in an exception
	suite.Run("request with non-existent transaction index, exception", func() {

		wrongTxIndex := txIndex + 1

		// create an API request with the invalid transaction ID
		req := concoctIndexReq(bID[:], wrongTxIndex)

		// expect a storage call for the invalid tx ID but return an exception
		txResults := storage.NewTransactionResults(suite.T())
		txResults.On("ByBlockIDTransactionIndex", bID, wrongTxIndex).Return(nil, errors.New("internal-error")).Once()

		handler := createHandler(txResults)

		_, err := handler.GetTransactionResultByIndex(context.Background(), req)

		// check that an error was received
		suite.Require().Error(err)
		errors.Is(err, status.Error(codes.Internal, ""))
	})
}

// TestGetTransactionResultsByBlock tests TestGetTransactionResultsByBlockID API calls
func (suite *Suite) TestGetTransactionResultsByBlockID() {

	totalEvents := 10
	block := unittest.BlockFixture()
	tx := unittest.TransactionFixture()
	bID := block.ID()
	nonexistingBlockID := unittest.IdentifierFixture()
	tx1ID := tx.ID()
	tx2ID := tx.ID()
	//txIndex := rand.Uint32()

	// setup the events storage mock
	eventsForTx1 := make([]flow.Event, totalEvents-3)
	eventsForTx2 := make([]flow.Event, totalEvents-len(eventsForTx1))
	eventsForBlock := make([]flow.Event, totalEvents)

	convertedEventsForTx1 := make([]*entities.Event, len(eventsForTx1))
	convertedEventsForTx2 := make([]*entities.Event, len(eventsForTx2))

	for j := 0; j < len(eventsForTx1); j++ {
		e := unittest.EventFixture(flow.EventAccountCreated, uint32(0), uint32(j), tx1ID, 0)
		eventsForTx1[j] = e
		eventsForBlock[j] = e
		convertedEventsForTx1[j] = convert.EventToMessage(e)
	}
	for j := 0; j < len(eventsForTx2); j++ {
		e := unittest.EventFixture(flow.EventAccountCreated, uint32(1), uint32(j), tx2ID, 0)
		eventsForTx2[j] = e
		eventsForBlock[len(eventsForTx1)+j] = e
		convertedEventsForTx2[j] = convert.EventToMessage(e)
	}

	// create the handler
	createHandler := func(txResults *storage.TransactionResults) *handler {
		handler := &handler{
			headers:            suite.headers,
			events:             suite.events,
			transactionResults: txResults,
			commits:            suite.commits,
			chain:              flow.Mainnet,
		}
		return handler
	}

	// concoctReq creates a GetTransactionResultsByBlockIDRequest
	concoctReq := func(bID []byte) *execution.GetTransactionsByBlockIDRequest {
		return &execution.GetTransactionsByBlockIDRequest{
			BlockId: bID,
		}
	}

	assertEqual := func(expected, actual *execution.GetTransactionResultsResponse) {

		suite.Require().Len(expected.TransactionResults, len(actual.TransactionResults))

		for i, txResult := range actual.TransactionResults {
			suite.Require().Equal(txResult.GetStatusCode(), actual.TransactionResults[i].GetStatusCode())
			suite.Require().Equal(txResult.GetErrorMessage(), actual.TransactionResults[i].GetErrorMessage())
			suite.Require().ElementsMatch(txResult.GetEvents(), actual.TransactionResults[i].GetEvents())
		}
	}

	// happy path - valid requests receives all events for the given transaction
	suite.Run("happy path with valid events and no transaction error", func() {

		suite.commits.On("ByBlockID", bID).Return(nil, nil).Once()

		// expect a call to lookup events by block ID and transaction ID
		suite.events.On("ByBlockID", bID).Return(eventsForBlock, nil).Once()

		// create the expected result
		expectedResult := &execution.GetTransactionResultsResponse{
			TransactionResults: []*execution.GetTransactionResultResponse{
				{
					StatusCode:   0,
					ErrorMessage: "",
					Events:       convertedEventsForTx1,
				},
				{
					StatusCode:   0,
					ErrorMessage: "",
					Events:       convertedEventsForTx1,
				},
			},
		}

		// expect a call to lookup transaction result by block ID return a result with no error
		txResultsMock := storage.NewTransactionResults(suite.T())
		txResults := []flow.TransactionResult{
			{
				TransactionID: tx1ID,
				ErrorMessage:  "",
			},
			{
				TransactionID: tx2ID,
				ErrorMessage:  "",
			},
		}
		txResultsMock.On("ByBlockID", bID).Return(txResults, nil).Once()

		handler := createHandler(txResultsMock)

		// create a valid API request
		req := concoctReq(bID[:])

		// execute the GetTransactionResult call
		actualResult, err := handler.GetTransactionResultsByBlockID(context.Background(), req)

		// check that a successful response is received
		suite.Require().NoError(err)

		// check that all fields in response are as expected
		assertEqual(expectedResult, actualResult)
	})

	// happy path - valid requests receives all events and an error for the given transaction
	suite.Run("happy path with valid events and a transaction error", func() {

		suite.commits.On("ByBlockID", bID).Return(nil, nil).Once()

		// expect a call to lookup events by block ID and transaction ID
		suite.events.On("ByBlockID", bID).Return(eventsForBlock, nil).Once()

		// create the expected result
		expectedResult := &execution.GetTransactionResultsResponse{
			TransactionResults: []*execution.GetTransactionResultResponse{
				{
					StatusCode:   0,
					ErrorMessage: "",
					Events:       convertedEventsForTx1,
				},
				{
					StatusCode:   1,
					ErrorMessage: "runtime error",
					Events:       convertedEventsForTx2,
				},
			},
		}

		// expect a call to lookup transaction result by block ID return a result with no error
		txResultsMock := storage.NewTransactionResults(suite.T())
		txResults := []flow.TransactionResult{
			{
				TransactionID: tx1ID,
				ErrorMessage:  "",
			},
			{
				TransactionID: tx2ID,
				ErrorMessage:  "runtime error",
			},
		}
		txResultsMock.On("ByBlockID", bID).Return(txResults, nil).Once()

		handler := createHandler(txResultsMock)

		// create a valid API request
		req := concoctReq(bID[:])

		// execute the GetTransactionResult call
		actualResult, err := handler.GetTransactionResultsByBlockID(context.Background(), req)

		// check that a successful response is received
		suite.Require().NoError(err)

		// check that all fields in response are as expected
		assertEqual(expectedResult, actualResult)
	})

	// failure path - nil block id in the request results in an error
	suite.Run("request with nil block ID", func() {

		// create an API request with a nil block id
		req := concoctReq(nil)

		txResults := storage.NewTransactionResults(suite.T())
		handler := createHandler(txResults)

		_, err := handler.GetTransactionResultsByBlockID(context.Background(), req)

		// check that an error was received
		suite.Require().Error(err)
		errors.Is(err, status.Error(codes.InvalidArgument, ""))
	})

	// failure path - nonexisting block id in the request results in not found error
	suite.Run("request with nonexisting block ID", func() {

		suite.commits.On("ByBlockID", nonexistingBlockID).Return(nil, realstorage.ErrNotFound).Once()

		txResultsMock := storage.NewTransactionResults(suite.T())
		handler := createHandler(txResultsMock)

		// create a valid API request
		req := concoctReq(nonexistingBlockID[:])

		// execute the GetTransactionResult call
		_, err := handler.GetTransactionResultsByBlockID(context.Background(), req)

		// check that an error was received
		suite.Require().Error(err)
		errors.Is(err, status.Error(codes.NotFound, ""))
	})
}

// TestGetTransactionErrorMessage tests the GetTransactionErrorMessage and GetTransactionErrorMessageByIndex API calls
func (suite *Suite) TestGetTransactionErrorMessage() {
	block := unittest.BlockFixture()
	tx := unittest.TransactionFixture()
	bID := block.ID()
	txID := tx.ID()
	txIndex := rand.Uint32()

	// create the handler
	createHandler := func(txResults *storage.TransactionResults) *handler {
		handler := &handler{
			headers:            suite.headers,
			events:             suite.events,
			transactionResults: txResults,
			commits:            suite.commits,
			chain:              flow.Mainnet,
		}
		return handler
	}

	// concoctReq creates a GetTransactionErrorMessageRequest
	concoctReq := func(bID []byte, tID []byte) *execution.GetTransactionErrorMessageRequest {
		return &execution.GetTransactionErrorMessageRequest{
			BlockId:       bID,
			TransactionId: tID,
		}
	}

	// concoctIndexReq creates a GetTransactionErrorMessageByIndexRequest
	concoctIndexReq := func(bID []byte, tIndex uint32) *execution.GetTransactionErrorMessageByIndexRequest {
		return &execution.GetTransactionErrorMessageByIndexRequest{
			BlockId: bID,
			Index:   tIndex,
		}
	}

	suite.Run("happy path - by tx id - no transaction error", func() {

		// create the expected result
		expectedResult := &execution.GetTransactionErrorMessageResponse{
			TransactionId: convert.IdentifierToMessage(txID),
			ErrorMessage:  "",
		}

		// expect a call to lookup transaction result by block ID and transaction ID, return a result with no error
		txResults := storage.NewTransactionResults(suite.T())
		txResult := flow.TransactionResult{
			TransactionID: txID,
			ErrorMessage:  "",
		}
		txResults.On("ByBlockIDTransactionID", bID, txID).Return(&txResult, nil).Once()

		handler := createHandler(txResults)

		// create a valid API request
		req := concoctReq(bID[:], txID[:])

		// execute the GetTransactionErrorMessage call
		actualResult, err := handler.GetTransactionErrorMessage(context.Background(), req)

		// check that a successful response is received
		suite.Require().NoError(err)

		// check that all fields in response are as expected
		suite.Equal(expectedResult, actualResult)
	})

	suite.Run("happy path - at index - no transaction error", func() {

		// create the expected result
		expectedResult := &execution.GetTransactionErrorMessageResponse{
			TransactionId: convert.IdentifierToMessage(txID),
			ErrorMessage:  "",
		}

		// expect a call to lookup transaction result by block ID and transaction ID, return a result with no error
		txResults := storage.NewTransactionResults(suite.T())
		txResult := flow.TransactionResult{
			TransactionID: txID,
			ErrorMessage:  "",
		}
		txResults.On("ByBlockIDTransactionIndex", bID, txIndex).Return(&txResult, nil).Once()

		handler := createHandler(txResults)

		// create a valid API request
		req := concoctIndexReq(bID[:], txIndex)

		// execute the GetTransactionResult call
		actualResult, err := handler.GetTransactionErrorMessageByIndex(context.Background(), req)

		// check that a successful response is received
		suite.Require().NoError(err)

		// check that all fields in response are as expected
		suite.Equal(expectedResult, actualResult)
	})

	suite.Run("happy path - by tx id - transaction error", func() {

		// create the expected result
		expectedResult := &execution.GetTransactionErrorMessageResponse{
			TransactionId: convert.IdentifierToMessage(txID),
			ErrorMessage:  "runtime error",
		}

		// setup the storage to return a transaction error
		txResults := storage.NewTransactionResults(suite.T())
		txResult := flow.TransactionResult{
			TransactionID: txID,
			ErrorMessage:  "runtime error",
		}
		txResults.On("ByBlockIDTransactionID", bID, txID).Return(&txResult, nil).Once()

		handler := createHandler(txResults)

		// create a valid API request
		req := concoctReq(bID[:], txID[:])

		// execute the GetTransactionErrorMessage call
		actualResult, err := handler.GetTransactionErrorMessage(context.Background(), req)

		// check that a successful response is received
		suite.Require().NoError(err)

		// check that all fields in response are as expected
		suite.Equal(expectedResult, actualResult)
	})

	suite.Run("happy path - at index - transaction error", func() {

		// create the expected result
		expectedResult := &execution.GetTransactionErrorMessageResponse{
			TransactionId: convert.IdentifierToMessage(txID),
			ErrorMessage:  "runtime error",
		}

		// setup the storage to return a transaction error
		txResults := storage.NewTransactionResults(suite.T())
		txResult := flow.TransactionResult{
			TransactionID: txID,
			ErrorMessage:  "runtime error",
		}
		txResults.On("ByBlockIDTransactionIndex", bID, txIndex).Return(&txResult, nil).Once()

		handler := createHandler(txResults)

		// create a valid API request
		req := concoctIndexReq(bID[:], txIndex)

		// execute the GetTransactionErrorMessageByIndex call
		actualResult, err := handler.GetTransactionErrorMessageByIndex(context.Background(), req)

		// check that a successful response is received
		suite.Require().NoError(err)

		// check that all fields in response are as expected
		suite.Equal(expectedResult, actualResult)
	})

	// failure path - nil transaction ID in the request results in an error
	suite.Run("request with nil tx ID", func() {

		// create an API request with transaction ID as nil
		req := concoctReq(bID[:], nil)

		txResults := storage.NewTransactionResults(suite.T())
		handler := createHandler(txResults)

		_, err := handler.GetTransactionErrorMessage(context.Background(), req)

		// check that an error was received
		suite.Require().Error(err)
		errors.Is(err, status.Error(codes.InvalidArgument, ""))
	})

	// failure path - nil block id in the request results in an error
	suite.Run("request with nil block ID", func() {

		// create an API request with a nil block id
		req := concoctReq(nil, txID[:])

		txResults := storage.NewTransactionResults(suite.T())
		handler := createHandler(txResults)

		_, err := handler.GetTransactionErrorMessage(context.Background(), req)

		// check that an error was received
		suite.Require().Error(err)
		errors.Is(err, status.Error(codes.InvalidArgument, ""))
	})

	// failure path - nil block id in the index request results in an error
	suite.Run("index request with nil block ID", func() {

		// create an API request with a nil block id
		req := concoctIndexReq(nil, txIndex)

		txResults := storage.NewTransactionResults(suite.T())
		handler := createHandler(txResults)

		_, err := handler.GetTransactionErrorMessageByIndex(context.Background(), req)

		// check that an error was received
		suite.Require().Error(err)
		errors.Is(err, status.Error(codes.InvalidArgument, ""))
	})

	// failure path - non-existent transaction ID in request results in an error
	suite.Run("request with non-existent transaction ID", func() {

		wrongTxID := unittest.IdentifierFixture()

		// create an API request with the invalid transaction ID
		req := concoctReq(bID[:], wrongTxID[:])

		// expect a storage call for the invalid tx ID but return an error
		txResults := storage.NewTransactionResults(suite.T())
		txResults.On("ByBlockIDTransactionID", bID, wrongTxID).Return(nil, realstorage.ErrNotFound).Once()

		handler := createHandler(txResults)

		_, err := handler.GetTransactionErrorMessage(context.Background(), req)

		// check that an error was received
		suite.Require().Error(err)
		errors.Is(err, status.Error(codes.NotFound, ""))
	})

	// failure path - non-existent transaction ID in request results in an exception
	suite.Run("request with non-existent transaction ID, exception", func() {

		wrongTxID := unittest.IdentifierFixture()

		// create an API request with the invalid transaction ID
		req := concoctReq(bID[:], wrongTxID[:])

		// expect a storage call for the invalid tx ID but return an exception
		txResults := storage.NewTransactionResults(suite.T())
		txResults.On("ByBlockIDTransactionID", bID, wrongTxID).Return(nil, errors.New("internal-error")).Once()

		handler := createHandler(txResults)

		_, err := handler.GetTransactionErrorMessage(context.Background(), req)

		// check that an error was received
		suite.Require().Error(err)
		errors.Is(err, status.Error(codes.Internal, ""))
	})

	// failure path - non-existent transaction index in request results in an error
	suite.Run("request with non-existent transaction index", func() {

		wrongTxIndex := txIndex + 1

		// create an API request with the invalid transaction ID
		req := concoctIndexReq(bID[:], wrongTxIndex)

		// expect a storage call for the invalid tx ID but return an error
		txResults := storage.NewTransactionResults(suite.T())
		txResults.On("ByBlockIDTransactionIndex", bID, wrongTxIndex).Return(nil, realstorage.ErrNotFound).Once()

		handler := createHandler(txResults)

		_, err := handler.GetTransactionErrorMessageByIndex(context.Background(), req)

		// check that an error was received
		suite.Require().Error(err)
		errors.Is(err, status.Error(codes.NotFound, ""))
	})

	// failure path - non-existent transaction index in request results in an exception
	suite.Run("request with non-existent transaction index, exception", func() {

		wrongTxIndex := txIndex + 1

		// create an API request with the invalid transaction ID
		req := concoctIndexReq(bID[:], wrongTxIndex)

		// expect a storage call for the invalid tx ID but return an exception
		txResults := storage.NewTransactionResults(suite.T())
		txResults.On("ByBlockIDTransactionIndex", bID, wrongTxIndex).Return(nil, errors.New("internal-error")).Once()

		handler := createHandler(txResults)

		_, err := handler.GetTransactionErrorMessageByIndex(context.Background(), req)

		// check that an error was received
		suite.Require().Error(err)
		errors.Is(err, status.Error(codes.Internal, ""))
	})
}

// TestGetTransactionErrorMessagesByBlockID tests GetTransactionErrorMessagesByBlockID API calls
func (suite *Suite) TestGetTransactionErrorMessagesByBlockID() {
	block := unittest.BlockFixture()
	tx := unittest.TransactionFixture()
	bID := block.ID()
	nonexistingBlockID := unittest.IdentifierFixture()
	tx1ID := tx.ID()
	tx2ID := tx.ID()
	tx3ID := tx.ID()

	// create the handler
	createHandler := func(txResults *storage.TransactionResults) *handler {
		handler := &handler{
			headers:            suite.headers,
			events:             suite.events,
			transactionResults: txResults,
			commits:            suite.commits,
			chain:              flow.Mainnet,
		}
		return handler
	}

	// concoctReq creates a GetTransactionErrorMessagesByBlockIDRequest
	concoctReq := func(bID []byte) *execution.GetTransactionErrorMessagesByBlockIDRequest {
		return &execution.GetTransactionErrorMessagesByBlockIDRequest{
			BlockId: bID,
		}
	}

	// happy path - if no transaction errors are found, an empty list is returned
	suite.Run("happy path with no transaction error", func() {
		suite.commits.On("ByBlockID", bID).Return(nil, nil).Once()

		// create the expected result
		expectedResult := &execution.GetTransactionErrorMessagesResponse{
			Results: []*execution.GetTransactionErrorMessagesResponse_Result{},
		}

		// expect a call to lookup transaction result by block ID return a result with no error
		txResultsMock := storage.NewTransactionResults(suite.T())
		txResults := []flow.TransactionResult{
			{
				TransactionID: tx1ID,
				ErrorMessage:  "",
			},
			{
				TransactionID: tx2ID,
				ErrorMessage:  "",
			},
		}
		txResultsMock.On("ByBlockID", bID).Return(txResults, nil).Once()

		handler := createHandler(txResultsMock)

		// create a valid API request
		req := concoctReq(bID[:])

		// execute the GetTransactionErrorMessagesByBlockID call
		actualResult, err := handler.GetTransactionErrorMessagesByBlockID(context.Background(), req)

		// check that a successful response is received
		suite.Require().NoError(err)

		// check that all fields in response are as expected
		suite.Assert().ElementsMatch(expectedResult.Results, actualResult.Results)
	})

	// happy path - valid requests receives error messages for all failed transactions.
	suite.Run("happy path with transaction errors", func() {

		suite.commits.On("ByBlockID", bID).Return(nil, nil).Once()

		// create the expected result
		expectedResult := &execution.GetTransactionErrorMessagesResponse{
			Results: []*execution.GetTransactionErrorMessagesResponse_Result{
				{
					TransactionId: convert.IdentifierToMessage(tx2ID),
					Index:         1,
					ErrorMessage:  "runtime error",
				},
				{
					TransactionId: convert.IdentifierToMessage(tx3ID),
					Index:         2,
					ErrorMessage:  "runtime error",
				},
			},
		}

		// expect a call to lookup transaction result by block ID return a result with no error
		txResultsMock := storage.NewTransactionResults(suite.T())
		txResults := []flow.TransactionResult{
			{
				TransactionID: tx1ID,
				ErrorMessage:  "",
			},
			{
				TransactionID: tx2ID,
				ErrorMessage:  "runtime error",
			},
			{
				TransactionID: tx3ID,
				ErrorMessage:  "runtime error",
			},
		}
		txResultsMock.On("ByBlockID", bID).Return(txResults, nil).Once()

		handler := createHandler(txResultsMock)

		// create a valid API request
		req := concoctReq(bID[:])

		// execute the GetTransactionErrorMessagesByBlockID call
		actualResult, err := handler.GetTransactionErrorMessagesByBlockID(context.Background(), req)

		// check that a successful response is received
		suite.Require().NoError(err)

		// check that all fields in response are as expected
		suite.Assert().ElementsMatch(expectedResult.Results, actualResult.Results)
	})

	// failure path - nil block id in the request results in an error
	suite.Run("request with nil block ID", func() {

		// create an API request with a nil block id
		req := concoctReq(nil)

		txResults := storage.NewTransactionResults(suite.T())
		handler := createHandler(txResults)

		_, err := handler.GetTransactionErrorMessagesByBlockID(context.Background(), req)

		// check that an error was received
		suite.Require().Error(err)
		errors.Is(err, status.Error(codes.InvalidArgument, ""))
	})

	// failure path - nonexisting block id in the request results in not found error
	suite.Run("request with nonexisting block ID", func() {

		suite.commits.On("ByBlockID", nonexistingBlockID).Return(nil, realstorage.ErrNotFound).Once()

		txResultsMock := storage.NewTransactionResults(suite.T())
		handler := createHandler(txResultsMock)

		// create a valid API request
		req := concoctReq(nonexistingBlockID[:])

		// execute the GetTransactionResult call
		_, err := handler.GetTransactionErrorMessagesByBlockID(context.Background(), req)

		// check that an error was received
		suite.Require().Error(err)
		errors.Is(err, status.Error(codes.NotFound, ""))
	})
}<|MERGE_RESOLUTION|>--- conflicted
+++ resolved
@@ -20,11 +20,7 @@
 
 	"github.com/onflow/flow-go/engine/common/rpc/convert"
 	mockEng "github.com/onflow/flow-go/engine/execution/mock"
-<<<<<<< HEAD
-	"github.com/onflow/flow-go/engine/execution/scripts"
-=======
 	"github.com/onflow/flow-go/engine/execution/state"
->>>>>>> fef6b067
 	"github.com/onflow/flow-go/model/flow"
 	realstorage "github.com/onflow/flow-go/storage"
 	storage "github.com/onflow/flow-go/storage/mock"
@@ -339,11 +335,7 @@
 				"this error usually happens if the reference "+
 				"block for this script is not set to a recent block.",
 			id,
-<<<<<<< HEAD
-			scripts.ErrStateCommitmentPruned,
-=======
 			state.ErrExecutionStatePruned,
->>>>>>> fef6b067
 			unittest.IdentifierFixture(),
 		)
 
