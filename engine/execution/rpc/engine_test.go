package rpc

import (
	"context"
	"errors"
	"math/rand"
	"testing"

	"github.com/rs/zerolog"
	"github.com/stretchr/testify/mock"
	"github.com/stretchr/testify/suite"
	"google.golang.org/grpc/codes"
	"google.golang.org/grpc/status"

	"github.com/onflow/flow/protobuf/go/flow/entities"
	"github.com/onflow/flow/protobuf/go/flow/execution"

	"github.com/onflow/flow-go/engine/common/rpc/convert"
	ingestion "github.com/onflow/flow-go/engine/execution/ingestion/mock"
	"github.com/onflow/flow-go/model/flow"
	realstorage "github.com/onflow/flow-go/storage"
	storage "github.com/onflow/flow-go/storage/mock"
	"github.com/onflow/flow-go/utils/unittest"
)

type Suite struct {
	suite.Suite
	log        zerolog.Logger
	events     *storage.Events
	exeResults *storage.ExecutionResults
	txResults  *storage.TransactionResults
	blocks     *storage.Blocks
}

func TestHandler(t *testing.T) {
	suite.Run(t, new(Suite))
}

func (suite *Suite) SetupTest() {
	suite.log = zerolog.Logger{}
	suite.events = new(storage.Events)
	suite.exeResults = new(storage.ExecutionResults)
	suite.txResults = new(storage.TransactionResults)
	suite.blocks = new(storage.Blocks)
}

// TestExecuteScriptAtBlockID tests the ExecuteScriptAtBlockID API call
func (suite *Suite) TestExecuteScriptAtBlockID() {
	// setup handler
	mockEngine := new(ingestion.IngestRPC)
	handler := &handler{
		engine: mockEngine,
		chain:  flow.Mainnet,
	}

	// setup dummy request/response
	ctx := context.Background()
	rawId := []byte("dummy ID")
	mockIdentifier, err := convert.BlockID(rawId)
	suite.Require().NoError(err)
	script := []byte("dummy script")
	arguments := [][]byte(nil)
	executionReq := execution.ExecuteScriptAtBlockIDRequest{
		BlockId: rawId[:],
		Script:  script,
	}
	scriptExecValue := []byte{9, 10, 11}
	executionResp := execution.ExecuteScriptAtBlockIDResponse{
		Value: scriptExecValue,
	}

	suite.Run("happy path with successful script execution", func() {
		mockEngine.On("ExecuteScriptAtBlockID", ctx, script, arguments, mockIdentifier).
			Return(scriptExecValue, nil).Once()
		response, err := handler.ExecuteScriptAtBlockID(ctx, &executionReq)
		suite.Require().NoError(err)
		suite.Require().Equal(&executionResp, response)
		mockEngine.AssertExpectations(suite.T())
	})

	suite.Run("valid request with script execution failure", func() {
		mockEngine.On("ExecuteScriptAtBlockID", ctx, script, arguments, mockIdentifier).
			Return(nil, status.Error(codes.InvalidArgument, "")).Once()
		_, err := handler.ExecuteScriptAtBlockID(ctx, &executionReq)
		suite.Require().Error(err)
		errors.Is(err, status.Error(codes.InvalidArgument, ""))
	})

	suite.Run("invalid request with nil blockID", func() {
		executionReqWithNilBlock := execution.ExecuteScriptAtBlockIDRequest{
			BlockId: nil,
			Script:  script,
		}
		_, err := handler.ExecuteScriptAtBlockID(ctx, &executionReqWithNilBlock)

		// check that an error was received
		suite.Require().Error(err)
		errors.Is(err, status.Error(codes.InvalidArgument, ""))
	})

}

// TestGetEventsForBlockIDs tests the GetEventsForBlockIDs API call
func (suite *Suite) TestGetEventsForBlockIDs() {

	totalBlocks := 10
	eventsPerBlock := 10

	blockIDs := make([][]byte, totalBlocks)
	expectedResult := make([]*execution.GetEventsForBlockIDsResponse_Result, totalBlocks)

	// setup the events storage mock
	for i := range blockIDs {
		block := unittest.BlockFixture()
		block.Header.Height = uint64(i)
		id := block.ID()
		blockIDs[i] = id[:]
		eventsForBlock := make([]flow.Event, eventsPerBlock)
		eventMessages := make([]*entities.Event, eventsPerBlock)
		for j := range eventsForBlock {
			e := unittest.EventFixture(flow.EventAccountCreated, uint32(j), uint32(j), unittest.IdentifierFixture(), 0)
			eventsForBlock[j] = e
			eventMessages[j] = convert.EventToMessage(e)
		}
		// expect one call to lookup result for each block ID
		suite.exeResults.On("ByBlockID", id).Return(nil, nil).Once()

		// expect one call to lookup events for each block ID
		suite.events.On("ByBlockIDEventType", id, flow.EventAccountCreated).Return(eventsForBlock, nil).Once()

		// expect one call to lookup each block
		suite.blocks.On("ByID", id).Return(&block, nil).Once()

		// create the expected result for this block
		expectedResult[i] = &execution.GetEventsForBlockIDsResponse_Result{
			BlockId:     id[:],
			BlockHeight: block.Header.Height,
			Events:      eventMessages,
		}
	}

	// create the handler
	handler := &handler{
		blocks:             suite.blocks,
		events:             suite.events,
		exeResults:         suite.exeResults,
		transactionResults: suite.txResults,
		chain:              flow.Mainnet,
	}

	concoctReq := func(errType string, blockIDs [][]byte) *execution.GetEventsForBlockIDsRequest {
		return &execution.GetEventsForBlockIDsRequest{
			Type:     errType,
			BlockIds: blockIDs,
		}
	}

	// happy path - valid requests receives a valid response
	suite.Run("happy path", func() {

		// create a valid API request
		req := concoctReq(string(flow.EventAccountCreated), blockIDs)

		// execute the GetEventsForBlockIDs call
		resp, err := handler.GetEventsForBlockIDs(context.Background(), req)

		// check that a successful response is received
		suite.Require().NoError(err)

		actualResult := resp.GetResults()
		suite.Require().ElementsMatch(expectedResult, actualResult)

		// check that appropriate storage calls were made
		suite.events.AssertExpectations(suite.T())
	})

	// failure path - empty even type in the request results in an error
	suite.Run("request with empty event type", func() {

		// create an API request with empty even type
		req := concoctReq("", blockIDs)

		_, err := handler.GetEventsForBlockIDs(context.Background(), req)

		// check that an error was received
		suite.Require().Error(err)
		errors.Is(err, status.Error(codes.InvalidArgument, ""))

		// check that no storage calls was made
		suite.events.AssertExpectations(suite.T())
	})

	// failure path - empty block ids in request results in an error
	suite.Run("request with empty block IDs", func() {

		// create an API request with empty block ids
		req := concoctReq(string(flow.EventAccountCreated), nil)

		_, err := handler.GetEventsForBlockIDs(context.Background(), req)

		// check that an error was received
		suite.Require().Error(err)
		errors.Is(err, status.Error(codes.InvalidArgument, ""))

		// check that no storage calls was made
		suite.events.AssertExpectations(suite.T())
	})

	// failure path - non-existent block id in request results in an error
	suite.Run("request with non-existent block ID", func() {

		id := unittest.IdentifierFixture()

		// expect a storage call for the invalid id but return an error
		suite.exeResults.On("ByBlockID", id).Return(nil, realstorage.ErrNotFound).Once()

		// create an API request with the invalid block id
		req := concoctReq(string(flow.EventAccountCreated), [][]byte{id[:]})

		_, err := handler.GetEventsForBlockIDs(context.Background(), req)

		// check that an error was received
		suite.Require().Error(err)
		errors.Is(err, status.Error(codes.NotFound, ""))

		// check that no storage calls was made
		suite.events.AssertExpectations(suite.T())
	})
}

// Test GetAccountAtBlockID tests the GetAccountAtBlockID API call
func (suite *Suite) TestGetAccountAtBlockID() {

	id := unittest.IdentifierFixture()
	serviceAddress := flow.Mainnet.Chain().ServiceAddress()

	serviceAccount := flow.Account{
		Address: serviceAddress,
	}

	mockEngine := new(ingestion.IngestRPC)

	// create the handler
	handler := &handler{
		engine: mockEngine,
		chain:  flow.Mainnet,
	}

	createReq := func(id []byte, address []byte) *execution.GetAccountAtBlockIDRequest {
		return &execution.GetAccountAtBlockIDRequest{
			Address: address,
			BlockId: id,
		}
	}

	suite.Run("happy path with valid request", func() {

		// setup mock expectations
		mockEngine.On("GetAccount", mock.Anything, serviceAddress, id).Return(&serviceAccount, nil).Once()

		req := createReq(id[:], serviceAddress.Bytes())

		resp, err := handler.GetAccountAtBlockID(context.Background(), req)

		suite.Require().NoError(err)
		actualAccount := resp.GetAccount()
		expectedAccount, err := convert.AccountToMessage(&serviceAccount)
		suite.Require().NoError(err)
		suite.Require().Equal(*expectedAccount, *actualAccount)
		mockEngine.AssertExpectations(suite.T())
	})

	suite.Run("invalid request with nil block id", func() {

		req := createReq(nil, serviceAddress.Bytes())

		_, err := handler.GetAccountAtBlockID(context.Background(), req)

		suite.Require().Error(err)
	})

	suite.Run("invalid request with nil root address", func() {

		req := createReq(id[:], nil)

		_, err := handler.GetAccountAtBlockID(context.Background(), req)

		suite.Require().Error(err)
	})
}

// Test GetRegisterAtBlockID tests the GetRegisterAtBlockID API call
func (suite *Suite) TestGetRegisterAtBlockID() {

	id := unittest.IdentifierFixture()
	serviceAddress := flow.Mainnet.Chain().ServiceAddress()
	controller := []byte("")
	validKey := []byte("exists")

	mockEngine := new(ingestion.IngestRPC)

	// create the handler
	handler := &handler{
		engine: mockEngine,
		chain:  flow.Mainnet,
	}

	createReq := func(id, owner, controller, key []byte) *execution.GetRegisterAtBlockIDRequest {
		return &execution.GetRegisterAtBlockIDRequest{
			RegisterOwner:      owner,
			RegisterController: controller,
			RegisterKey:        key,
			BlockId:            id,
		}
	}

	suite.Run("happy path with valid request", func() {

		// setup mock expectations
		mockEngine.On("GetRegisterAtBlockID", mock.Anything, serviceAddress.Bytes(), controller, validKey, id).Return([]uint8{1}, nil).Once()

		req := createReq(id[:], serviceAddress.Bytes(), controller, validKey)
		resp, err := handler.GetRegisterAtBlockID(context.Background(), req)

		suite.Require().NoError(err)
		value := resp.GetValue()
		suite.Require().NoError(err)
		suite.Require().True(len(value) > 0)
		mockEngine.AssertExpectations(suite.T())
	})

	suite.Run("invalid request with bad address", func() {
		badOwner := []byte("\uFFFD")
		// return error
		mockEngine.On("GetRegisterAtBlockID", mock.Anything, badOwner, controller, validKey, id).Return(nil, errors.New("error")).Once()

		req := createReq(id[:], badOwner, controller, validKey)
		_, err := handler.GetRegisterAtBlockID(context.Background(), req)
		suite.Require().Error(err)
	})
}

// TestGetTransactionResult tests the GetTransactionResult and GetTransactionResultByIndex API calls
func (suite *Suite) TestGetTransactionResult() {

	totalEvents := 10
	block := unittest.BlockFixture()
	tx := unittest.TransactionFixture()
	bID := block.ID()
	txID := tx.ID()
	txIndex := rand.Uint32()

	// setup the events storage mock
	eventsForTx := make([]flow.Event, totalEvents)
	eventMessages := make([]*entities.Event, totalEvents)
	for j := range eventsForTx {
		e := unittest.EventFixture(flow.EventAccountCreated, uint32(j), uint32(j), unittest.IdentifierFixture(), 0)
		eventsForTx[j] = e
		eventMessages[j] = convert.EventToMessage(e)
	}

	// expect a call to lookup events by block ID and transaction ID
	suite.events.On("ByBlockIDTransactionID", bID, txID).Return(eventsForTx, nil)

	// expect a call to lookup each block
	suite.blocks.On("ByID", block.ID()).Return(&block, true)

	// create the handler
	createHandler := func(txResults *storage.TransactionResults) *handler {
		handler := &handler{
			blocks:             suite.blocks,
			events:             suite.events,
			transactionResults: txResults,
			chain:              flow.Mainnet,
		}
		return handler
	}

	// concoctReq creates a GetEventsForBlockIDTransactionIDRequest
	concoctReq := func(bID []byte, tID []byte) *execution.GetTransactionResultRequest {
		return &execution.GetTransactionResultRequest{
			BlockId:       bID,
			TransactionId: tID,
		}
	}

	// concoctIndexReq creates a GetTransactionByIndexRequest
	concoctIndexReq := func(bID []byte, tIndex uint32) *execution.GetTransactionByIndexRequest {
		return &execution.GetTransactionByIndexRequest{
			BlockId: bID,
			Index:   uint32(tIndex),
		}
	}

	assertEqual := func(expected, actual *execution.GetTransactionResultResponse) {
		suite.Require().Equal(expected.GetStatusCode(), actual.GetStatusCode())
		suite.Require().Equal(expected.GetErrorMessage(), actual.GetErrorMessage())
		suite.Require().ElementsMatch(expected.GetEvents(), actual.GetEvents())
	}

	// happy path - valid requests receives all events for the given transaction
	suite.Run("happy path with valid events and no transaction error", func() {

		// create the expected result
		expectedResult := &execution.GetTransactionResultResponse{
			StatusCode:   0,
			ErrorMessage: "",
			Events:       eventMessages,
		}

		// expect a call to lookup transaction result by block ID and transaction ID, return a result with no error
		txResults := new(storage.TransactionResults)
		txResult := flow.TransactionResult{
			TransactionID: flow.Identifier{},
			ErrorMessage:  "",
		}
		txResults.On("ByBlockIDTransactionID", bID, txID).Return(&txResult, nil).Once()

		handler := createHandler(txResults)

		// create a valid API request
		req := concoctReq(bID[:], txID[:])

		// execute the GetTransactionResult call
		actualResult, err := handler.GetTransactionResult(context.Background(), req)

		// check that a successful response is received
		suite.Require().NoError(err)

		// check that all fields in response are as expected
		assertEqual(expectedResult, actualResult)

		// check that appropriate storage calls were made
		suite.events.AssertExpectations(suite.T())
		txResults.AssertExpectations(suite.T())
	})

	// happy path - valid requests receives all events for the given transaction by index
	suite.Run("index happy path with valid events and no transaction error", func() {

		// create the expected result
		expectedResult := &execution.GetTransactionResultResponse{
			StatusCode:   0,
			ErrorMessage: "",
			Events:       eventMessages,
		}

		// expect a call to lookup transaction result by block ID and transaction ID, return a result with no error
		txResults := new(storage.TransactionResults)
		txResult := flow.TransactionResult{
			TransactionID: flow.Identifier{},
			ErrorMessage:  "",
		}
		txResults.On("ByBlockIDTransactionIndex", bID, txIndex).Return(&txResult, nil).Once()

		// expect a call to lookup events by block ID and tx index
		suite.events.On("ByBlockIDTransactionIndex", bID, txIndex).Return(eventsForTx, nil).Once()

		handler := createHandler(txResults)

		// create a valid API request
		req := concoctIndexReq(bID[:], txIndex)

		// execute the GetTransactionResult call
		actualResult, err := handler.GetTransactionResultByIndex(context.Background(), req)

		// check that a successful response is received
		suite.Require().NoError(err)

		// check that all fields in response are as expected
		assertEqual(expectedResult, actualResult)

		// check that appropriate storage calls were made
		suite.events.AssertExpectations(suite.T())
		txResults.AssertExpectations(suite.T())
	})

	// happy path - valid requests receives all events and an error for the given transaction
	suite.Run("happy path with valid events and a transaction error", func() {

		// create the expected result
		expectedResult := &execution.GetTransactionResultResponse{
			StatusCode:   1,
			ErrorMessage: "runtime error",
			Events:       eventMessages,
		}

		// setup the storage to return a transaction error
		txResults := new(storage.TransactionResults)
		txResult := flow.TransactionResult{
			TransactionID: txID,
			ErrorMessage:  "runtime error",
		}
		txResults.On("ByBlockIDTransactionID", bID, txID).Return(&txResult, nil).Once()

		handler := createHandler(txResults)

		// create a valid API request
		req := concoctReq(bID[:], txID[:])

		// execute the GetEventsForBlockIDTransactionID call
		actualResult, err := handler.GetTransactionResult(context.Background(), req)

		// check that a successful response is received
		suite.Require().NoError(err)

		// check that all fields in response are as expected
		assertEqual(expectedResult, actualResult)

		// check that appropriate storage calls were made
		suite.events.AssertExpectations(suite.T())
		txResults.AssertExpectations(suite.T())
	})

	// happy path - valid requests receives all events and an error for the given transaction
	suite.Run("index happy path with valid events and a transaction error", func() {

		// create the expected result
		expectedResult := &execution.GetTransactionResultResponse{
			StatusCode:   1,
			ErrorMessage: "runtime error",
			Events:       eventMessages,
		}

		// setup the storage to return a transaction error
		txResults := new(storage.TransactionResults)
		txResult := flow.TransactionResult{
			TransactionID: txID,
			ErrorMessage:  "runtime error",
		}
		txResults.On("ByBlockIDTransactionIndex", bID, txIndex).Return(&txResult, nil).Once()

		// expect a call to lookup events by block ID and tx index
		suite.events.On("ByBlockIDTransactionIndex", bID, txIndex).Return(eventsForTx, nil).Once()

		handler := createHandler(txResults)

		// create a valid API request
		req := concoctIndexReq(bID[:], txIndex)

		// execute the GetEventsForBlockIDTransactionID call
		actualResult, err := handler.GetTransactionResultByIndex(context.Background(), req)

		// check that a successful response is received
		suite.Require().NoError(err)

		// check that all fields in response are as expected
		assertEqual(expectedResult, actualResult)

		// check that appropriate storage calls were made
		suite.events.AssertExpectations(suite.T())
		txResults.AssertExpectations(suite.T())
	})

	// failure path - nil transaction ID in the request results in an error
	suite.Run("request with nil tx ID", func() {

		// create an API request with transaction ID as nil
		req := concoctReq(bID[:], nil)

		// expect a call to lookup transaction result by block ID and transaction ID, return an error
		txResults := new(storage.TransactionResults)

		txResults.On("ByBlockIDTransactionID", bID, nil).Return(nil, status.Error(codes.InvalidArgument, "")).Once()

		handler := createHandler(txResults)

		_, err := handler.GetTransactionResult(context.Background(), req)

		// check that an error was received
		suite.Require().Error(err)
		errors.Is(err, status.Error(codes.InvalidArgument, ""))

		// check that no storage calls was made
		suite.events.AssertExpectations(suite.T())
	})

	// failure path - nil block id in the request results in an error
	suite.Run("request with nil block ID", func() {

		// create an API request with a nil block id
		req := concoctReq(nil, txID[:])

		txResults := new(storage.TransactionResults)

		txResults.On("ByBlockIDTransactionID", nil, txID).Return(nil, status.Error(codes.InvalidArgument, "")).Once()

		handler := createHandler(txResults)

		_, err := handler.GetTransactionResult(context.Background(), req)

		// check that an error was received
		suite.Require().Error(err)
		errors.Is(err, status.Error(codes.InvalidArgument, ""))

		// check that no storage calls was made
		suite.events.AssertExpectations(suite.T())
	})

	// failure path - nil block id in the index request results in an error
	suite.Run("index request with nil block ID", func() {

		// create an API request with a nil block id
		req := concoctIndexReq(nil, txIndex)

		txResults := new(storage.TransactionResults)

		txResults.On("ByBlockIDTransactionIndex", nil, txID).Return(nil, status.Error(codes.InvalidArgument, "")).Once()

		handler := createHandler(txResults)

		_, err := handler.GetTransactionResultByIndex(context.Background(), req)

		// check that an error was received
		suite.Require().Error(err)
		errors.Is(err, status.Error(codes.InvalidArgument, ""))

		// check that no storage calls was made
		suite.events.AssertExpectations(suite.T())
	})

	// failure path - non-existent transaction ID in request results in an error
	suite.Run("request with non-existent transaction ID", func() {

		wrongTxID := unittest.IdentifierFixture()

		// create an API request with the invalid transaction ID
		req := concoctReq(bID[:], wrongTxID[:])

		// expect a storage call for the invalid tx ID but return an error
		txResults := new(storage.TransactionResults)
		txResults.On("ByBlockIDTransactionID", bID, wrongTxID).Return(nil, status.Error(codes.Internal, "")).Once()

		handler := createHandler(txResults)

		_, err := handler.GetTransactionResult(context.Background(), req)

		// check that an error was received
		suite.Require().Error(err)
		errors.Is(err, status.Error(codes.Internal, ""))

		// check that one storage call was made
		suite.events.AssertExpectations(suite.T())
	})

	// failure path - non-existent transaction index in request results in an error
	suite.Run("request with non-existent transaction index", func() {

		wrongTxIndex := txIndex + 1

		// create an API request with the invalid transaction ID
		req := concoctIndexReq(bID[:], wrongTxIndex)

		// expect a storage call for the invalid tx ID but return an error
		txResults := new(storage.TransactionResults)
		txResults.On("ByBlockIDTransactionIndex", bID, wrongTxIndex).Return(nil, status.Error(codes.Internal, "")).Once()

		handler := createHandler(txResults)

		_, err := handler.GetTransactionResultByIndex(context.Background(), req)

		// check that an error was received
		suite.Require().Error(err)
		errors.Is(err, status.Error(codes.Internal, ""))

		// check that one storage call was made
		suite.events.AssertExpectations(suite.T())
	})
<<<<<<< HEAD
=======
}

// TestGetTransactionResultsByBlock tests TestGetTransactionResultsByBlockID API calls
func (suite *Suite) TestGetTransactionResultsByBlockID() {

	totalEvents := 10
	block := unittest.BlockFixture()
	tx := unittest.TransactionFixture()
	bID := block.ID()
	nonexistingBlockID := unittest.IdentifierFixture()
	tx1ID := tx.ID()
	tx2ID := tx.ID()
	//txIndex := rand.Uint32()

	// setup the events storage mock
	eventsForTx1 := make([]flow.Event, totalEvents-3)
	eventsForTx2 := make([]flow.Event, totalEvents-len(eventsForTx1))
	eventsForBlock := make([]flow.Event, totalEvents)

	convertedEventsForTx1 := make([]*entities.Event, len(eventsForTx1))
	convertedEventsForTx2 := make([]*entities.Event, len(eventsForTx2))

	for j := 0; j < len(eventsForTx1); j++ {
		e := unittest.EventFixture(flow.EventAccountCreated, uint32(0), uint32(j), tx1ID, 0)
		eventsForTx1[j] = e
		eventsForBlock[j] = e
		convertedEventsForTx1[j] = convert.EventToMessage(e)
	}
	for j := 0; j < len(eventsForTx2); j++ {
		e := unittest.EventFixture(flow.EventAccountCreated, uint32(1), uint32(j), tx2ID, 0)
		eventsForTx2[j] = e
		eventsForBlock[len(eventsForTx1)+j] = e
		convertedEventsForTx2[j] = convert.EventToMessage(e)
	}

	// create the handler
	createHandler := func(txResults *storage.TransactionResults) *handler {
		handler := &handler{
			blocks:             suite.blocks,
			events:             suite.events,
			transactionResults: txResults,
			chain:              flow.Mainnet,
		}
		return handler
	}

	// concoctReq creates a GetTransactionResultsByBlockIDRequest
	concoctReq := func(bID []byte) *execution.GetTransactionsByBlockIDRequest {
		return &execution.GetTransactionsByBlockIDRequest{
			BlockId: bID,
		}
	}

	assertEqual := func(expected, actual *execution.GetTransactionResultsResponse) {

		suite.Require().Len(expected.TransactionResults, len(actual.TransactionResults))

		for i, txResult := range actual.TransactionResults {
			suite.Require().Equal(txResult.GetStatusCode(), actual.TransactionResults[i].GetStatusCode())
			suite.Require().Equal(txResult.GetErrorMessage(), actual.TransactionResults[i].GetErrorMessage())
			suite.Require().ElementsMatch(txResult.GetEvents(), actual.TransactionResults[i].GetEvents())
		}
	}

	// happy path - valid requests receives all events for the given transaction
	suite.Run("happy path with valid events and no transaction error", func() {

		// expect a call to lookup events by block ID and transaction ID
		suite.events.On("ByBlockID", bID).Return(eventsForBlock, nil).Once()

		// create the expected result
		expectedResult := &execution.GetTransactionResultsResponse{
			TransactionResults: []*execution.GetTransactionResultResponse{
				{
					StatusCode:   0,
					ErrorMessage: "",
					Events:       convertedEventsForTx1,
				},
				{
					StatusCode:   0,
					ErrorMessage: "",
					Events:       convertedEventsForTx1,
				},
			},
		}

		// expect a call to lookup transaction result by block ID return a result with no error
		txResultsMock := new(storage.TransactionResults)
		txResults := []flow.TransactionResult{
			{
				TransactionID: tx1ID,
				ErrorMessage:  "",
			},
			{
				TransactionID: tx2ID,
				ErrorMessage:  "",
			},
		}
		txResultsMock.On("ByBlockID", bID).Return(txResults, nil).Once()

		handler := createHandler(txResultsMock)

		// create a valid API request
		req := concoctReq(bID[:])

		// execute the GetTransactionResult call
		actualResult, err := handler.GetTransactionResultsByBlockID(context.Background(), req)

		// check that a successful response is received
		suite.Require().NoError(err)

		// check that all fields in response are as expected
		assertEqual(expectedResult, actualResult)

		// check that appropriate storage calls were made
		suite.events.AssertExpectations(suite.T())
		txResultsMock.AssertExpectations(suite.T())
	})

	// happy path - valid requests receives all events and an error for the given transaction
	suite.Run("happy path with valid events and a transaction error", func() {

		// expect a call to lookup events by block ID and transaction ID
		suite.events.On("ByBlockID", bID).Return(eventsForBlock, nil).Once()

		// create the expected result
		expectedResult := &execution.GetTransactionResultsResponse{
			TransactionResults: []*execution.GetTransactionResultResponse{
				{
					StatusCode:   0,
					ErrorMessage: "",
					Events:       convertedEventsForTx1,
				},
				{
					StatusCode:   1,
					ErrorMessage: "runtime error",
					Events:       convertedEventsForTx2,
				},
			},
		}

		// expect a call to lookup transaction result by block ID return a result with no error
		txResultsMock := new(storage.TransactionResults)
		txResults := []flow.TransactionResult{
			{
				TransactionID: tx1ID,
				ErrorMessage:  "",
			},
			{
				TransactionID: tx2ID,
				ErrorMessage:  "runtime error",
			},
		}
		txResultsMock.On("ByBlockID", bID).Return(txResults, nil).Once()

		handler := createHandler(txResultsMock)

		// create a valid API request
		req := concoctReq(bID[:])

		// execute the GetTransactionResult call
		actualResult, err := handler.GetTransactionResultsByBlockID(context.Background(), req)

		// check that a successful response is received
		suite.Require().NoError(err)

		// check that all fields in response are as expected
		assertEqual(expectedResult, actualResult)

		// check that appropriate storage calls were made
		suite.events.AssertExpectations(suite.T())
		txResultsMock.AssertExpectations(suite.T())
	})

	// failure path - nil block id in the request results in an error
	suite.Run("request with nil block ID", func() {

		// create an API request with a nil block id
		req := concoctReq(nil)

		txResults := new(storage.TransactionResults)

		txResults.On("ByBlockID", nil).Return(nil, status.Error(codes.InvalidArgument, "")).Once()

		handler := createHandler(txResults)

		_, err := handler.GetTransactionResultsByBlockID(context.Background(), req)

		// check that an error was received
		suite.Require().Error(err)
		errors.Is(err, status.Error(codes.InvalidArgument, ""))

		// check that no storage calls was made
		suite.events.AssertExpectations(suite.T())
	})

	// failure path - nonexisting block id in the request results in valid, but empty
	suite.Run("request with nonexisting block ID", func() {

		// expect a call to lookup events by block ID and transaction ID
		suite.events.On("ByBlockID", nonexistingBlockID).Return(eventsForBlock, nil).Once()

		// create the expected result
		expectedResult := &execution.GetTransactionResultsResponse{
			TransactionResults: []*execution.GetTransactionResultResponse{},
		}

		// expect a call to lookup transaction result by block ID return a result with no error
		txResultsMock := new(storage.TransactionResults)
		var txResults []flow.TransactionResult
		txResultsMock.On("ByBlockID", nonexistingBlockID).Return(txResults, nil).Once()

		handler := createHandler(txResultsMock)

		// create a valid API request
		req := concoctReq(nonexistingBlockID[:])

		// execute the GetTransactionResult call
		actualResult, err := handler.GetTransactionResultsByBlockID(context.Background(), req)

		// check that a successful response is received
		suite.Require().NoError(err)

		// check that all fields in response are as expected
		assertEqual(expectedResult, actualResult)

		// check that appropriate storage calls were made
		suite.events.AssertExpectations(suite.T())
		txResultsMock.AssertExpectations(suite.T())
	})
>>>>>>> 9dc2f7ba
}<|MERGE_RESOLUTION|>--- conflicted
+++ resolved
@@ -666,8 +666,6 @@
 		// check that one storage call was made
 		suite.events.AssertExpectations(suite.T())
 	})
-<<<<<<< HEAD
-=======
 }
 
 // TestGetTransactionResultsByBlock tests TestGetTransactionResultsByBlockID API calls
@@ -898,5 +896,4 @@
 		suite.events.AssertExpectations(suite.T())
 		txResultsMock.AssertExpectations(suite.T())
 	})
->>>>>>> 9dc2f7ba
 }