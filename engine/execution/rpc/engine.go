package rpc

import (
	"context"
	"encoding/hex"
	"errors"
	"fmt"
	"net"
	"strings"
	"unicode/utf8"

	"github.com/onflow/flow/protobuf/go/flow/entities"

	grpc_prometheus "github.com/grpc-ecosystem/go-grpc-prometheus"
	"github.com/onflow/flow/protobuf/go/flow/execution"
	"github.com/rs/zerolog"
	"google.golang.org/grpc"
	"google.golang.org/grpc/codes"
	_ "google.golang.org/grpc/encoding/gzip" // required for gRPC compression
	"google.golang.org/grpc/status"

	"github.com/onflow/flow-go/consensus/hotstuff"
	"github.com/onflow/flow-go/engine"
	_ "github.com/onflow/flow-go/engine/common/grpc/compressor/deflate" // required for gRPC compression
	_ "github.com/onflow/flow-go/engine/common/grpc/compressor/snappy"  // required for gRPC compression
	"github.com/onflow/flow-go/engine/common/rpc"
	"github.com/onflow/flow-go/engine/common/rpc/convert"
	exeEng "github.com/onflow/flow-go/engine/execution"
<<<<<<< HEAD
	"github.com/onflow/flow-go/engine/execution/scripts"
=======
	"github.com/onflow/flow-go/engine/execution/state"
>>>>>>> fef6b067
	fvmerrors "github.com/onflow/flow-go/fvm/errors"
	"github.com/onflow/flow-go/model/flow"
	"github.com/onflow/flow-go/state/protocol"
	"github.com/onflow/flow-go/storage"
)

const DefaultMaxBlockRange = 300

// Config defines the configurable options for the gRPC server.
type Config struct {
	ListenAddr        string
	MaxMsgSize        uint // In bytes
	RpcMetricsEnabled bool // enable GRPC metrics reporting
}

// Engine implements a gRPC server with a simplified version of the Observation API.
type Engine struct {
	unit    *engine.Unit
	log     zerolog.Logger
	handler *handler     // the gRPC service implementation
	server  *grpc.Server // the gRPC server
	config  Config
}

// New returns a new RPC engine.
func New(
	log zerolog.Logger,
	config Config,
	scriptsExecutor exeEng.ScriptExecutor,
	headers storage.Headers,
	state protocol.State,
	events storage.Events,
	exeResults storage.ExecutionResults,
	txResults storage.TransactionResults,
	commits storage.Commits,
	chainID flow.ChainID,
	signerIndicesDecoder hotstuff.BlockSignerDecoder,
	apiRatelimits map[string]int, // the api rate limit (max calls per second) for each of the gRPC API e.g. Ping->100, ExecuteScriptAtBlockID->300
	apiBurstLimits map[string]int, // the api burst limit (max calls at the same time) for each of the gRPC API e.g. Ping->50, ExecuteScriptAtBlockID->10
) *Engine {
	log = log.With().Str("engine", "rpc").Logger()
	serverOptions := []grpc.ServerOption{
		grpc.MaxRecvMsgSize(int(config.MaxMsgSize)),
		grpc.MaxSendMsgSize(int(config.MaxMsgSize)),
	}

	var interceptors []grpc.UnaryServerInterceptor // ordered list of interceptors
	// if rpc metrics is enabled, add the grpc metrics interceptor as a server option
	if config.RpcMetricsEnabled {
		interceptors = append(interceptors, grpc_prometheus.UnaryServerInterceptor)
	}

	if len(apiRatelimits) > 0 {
		// create a rate limit interceptor
		rateLimitInterceptor := rpc.NewRateLimiterInterceptor(log, apiRatelimits, apiBurstLimits).UnaryServerInterceptor
		// append the rate limit interceptor to the list of interceptors
		interceptors = append(interceptors, rateLimitInterceptor)
	}

	// create a chained unary interceptor
	chainedInterceptors := grpc.ChainUnaryInterceptor(interceptors...)
	serverOptions = append(serverOptions, chainedInterceptors)

	server := grpc.NewServer(serverOptions...)

	eng := &Engine{
		log:  log,
		unit: engine.NewUnit(),
		handler: &handler{
			engine:               scriptsExecutor,
			chain:                chainID,
			headers:              headers,
			state:                state,
			signerIndicesDecoder: signerIndicesDecoder,
			events:               events,
			exeResults:           exeResults,
			transactionResults:   txResults,
			commits:              commits,
			log:                  log,
			maxBlockRange:        DefaultMaxBlockRange,
		},
		server: server,
		config: config,
	}

	if config.RpcMetricsEnabled {
		grpc_prometheus.EnableHandlingTimeHistogram()
		grpc_prometheus.Register(server)
	}

	execution.RegisterExecutionAPIServer(eng.server, eng.handler)

	return eng
}

// Ready returns a ready channel that is closed once the engine has fully
// started. The RPC engine is ready when the gRPC server has successfully
// started.
func (e *Engine) Ready() <-chan struct{} {
	e.unit.Launch(e.serve)
	return e.unit.Ready()
}

// Done returns a done channel that is closed once the engine has fully stopped.
// It sends a signal to stop the gRPC server, then closes the channel.
func (e *Engine) Done() <-chan struct{} {
	return e.unit.Done(e.server.GracefulStop)
}

// serve starts the gRPC server .
//
// When this function returns, the server is considered ready.
func (e *Engine) serve() {
	e.log.Info().Msgf("starting server on address %s", e.config.ListenAddr)

	l, err := net.Listen("tcp", e.config.ListenAddr)
	if err != nil {
		e.log.Err(err).Msg("failed to start server")
		return
	}

	err = e.server.Serve(l)
	if err != nil {
		e.log.Err(err).Msg("fatal error in server")
	}
}

// handler implements a subset of the Observation API.
type handler struct {
	engine               exeEng.ScriptExecutor
	chain                flow.ChainID
	headers              storage.Headers
	state                protocol.State
	signerIndicesDecoder hotstuff.BlockSignerDecoder
	events               storage.Events
	exeResults           storage.ExecutionResults
	transactionResults   storage.TransactionResults
	log                  zerolog.Logger
	commits              storage.Commits
	maxBlockRange        int
}

var _ execution.ExecutionAPIServer = (*handler)(nil)

// Ping responds to requests when the server is up.
func (h *handler) Ping(
	_ context.Context,
	_ *execution.PingRequest,
) (*execution.PingResponse, error) {
	return &execution.PingResponse{}, nil
}

func (h *handler) ExecuteScriptAtBlockID(
	ctx context.Context,
	req *execution.ExecuteScriptAtBlockIDRequest,
) (*execution.ExecuteScriptAtBlockIDResponse, error) {

	blockID, err := convert.BlockID(req.GetBlockId())
	if err != nil {
		return nil, err
	}

	// return a more user friendly error if block has not been executed
	if _, err = h.commits.ByBlockID(blockID); err != nil {
		if errors.Is(err, storage.ErrNotFound) {
			return nil, status.Errorf(codes.NotFound, "block %s has not been executed by node or was pruned", blockID)
		}
		return nil, status.Errorf(codes.Internal, "state commitment for block ID %s could not be retrieved", blockID)
	}

	value, err := h.engine.ExecuteScriptAtBlockID(ctx, req.GetScript(), req.GetArguments(), blockID)
	if err != nil {
		// todo check the error code instead
		// return code 3 as this passes the litmus test in our context
		return nil, status.Errorf(codes.InvalidArgument, "failed to execute script: %v", err)
	}

	res := &execution.ExecuteScriptAtBlockIDResponse{
		Value: value,
	}

	return res, nil
}

func (h *handler) GetRegisterAtBlockID(
	ctx context.Context,
	req *execution.GetRegisterAtBlockIDRequest,
) (*execution.GetRegisterAtBlockIDResponse, error) {

	blockID, err := convert.BlockID(req.GetBlockId())
	if err != nil {
		return nil, err
	}

	owner := req.GetRegisterOwner()
	key := req.GetRegisterKey()
	value, err := h.engine.GetRegisterAtBlockID(ctx, owner, key, blockID)

	if err != nil {
		return nil, status.Errorf(codes.Internal, "failed to collect register  (owner : %s, key: %s): %v", hex.EncodeToString(owner), string(key), err)
	}

	res := &execution.GetRegisterAtBlockIDResponse{
		Value: value,
	}

	return res, nil
}

func (h *handler) GetEventsForBlockIDs(
	_ context.Context,
	req *execution.GetEventsForBlockIDsRequest,
) (*execution.GetEventsForBlockIDsResponse, error) {

	// validate request
	blockIDs := req.GetBlockIds()
	flowBlockIDs, err := convert.BlockIDs(blockIDs)
	if err != nil {
		return nil, err
	}
	reqEvent := req.GetType()
	eType, err := convert.EventType(reqEvent)
	if err != nil {
		return nil, err
	}

	if len(blockIDs) > h.maxBlockRange {
		return nil, status.Errorf(codes.InvalidArgument, "too many block IDs requested: %d > %d", len(blockIDs), h.maxBlockRange)
	}

	results := make([]*execution.GetEventsForBlockIDsResponse_Result, len(blockIDs))

	// collect all the events and create a EventsResponse_Result for each block
	for i, bID := range flowBlockIDs {
		// Check if block has been executed
		if _, err := h.commits.ByBlockID(bID); err != nil {
			if errors.Is(err, storage.ErrNotFound) {
				return nil, status.Errorf(codes.NotFound, "block %s has not been executed by node or was pruned", bID)
			}
			return nil, status.Errorf(codes.Internal, "state commitment for block ID %s could not be retrieved", bID)
		}

		// lookup events
		blockEvents, err := h.events.ByBlockIDEventType(bID, flow.EventType(eType))
		if err != nil {
			return nil, status.Errorf(codes.Internal, "failed to get events for block: %v", err)
		}

		result, err := h.eventResult(bID, blockEvents)
		if err != nil {
			return nil, err
		}
		results[i] = result

	}

	return &execution.GetEventsForBlockIDsResponse{
		Results:              results,
		EventEncodingVersion: entities.EventEncodingVersion_CCF_V0,
	}, nil
}

func (h *handler) GetTransactionResult(
	_ context.Context,
	req *execution.GetTransactionResultRequest,
) (*execution.GetTransactionResultResponse, error) {

	reqBlockID := req.GetBlockId()
	blockID, err := convert.BlockID(reqBlockID)
	if err != nil {
		return nil, status.Errorf(codes.InvalidArgument, "invalid blockID: %v", err)
	}

	reqTxID := req.GetTransactionId()
	txID, err := convert.TransactionID(reqTxID)
	if err != nil {
		return nil, status.Errorf(codes.InvalidArgument, "invalid transactionID: %v", err)
	}

	var statusCode uint32 = 0
	errMsg := ""

	// lookup any transaction error that might have occurred
	txResult, err := h.transactionResults.ByBlockIDTransactionID(blockID, txID)
	if err != nil {
		if errors.Is(err, storage.ErrNotFound) {
			return nil, status.Error(codes.NotFound, "transaction result not found")
		}

		return nil, status.Errorf(codes.Internal, "failed to get transaction result: %v", err)
	}

	if txResult.ErrorMessage != "" {
		cadenceErrMessage := txResult.ErrorMessage
		if !utf8.ValidString(cadenceErrMessage) {
			h.log.Warn().
				Str("block_id", blockID.String()).
				Str("transaction_id", txID.String()).
				Str("error_mgs", fmt.Sprintf("%q", cadenceErrMessage)).
				Msg("invalid character in Cadence error message")
			// convert non UTF-8 string to a UTF-8 string for safe GRPC marshaling
			cadenceErrMessage = strings.ToValidUTF8(txResult.ErrorMessage, "?")
		}

		statusCode = 1 // for now a statusCode of 1 indicates an error and 0 indicates no error
		errMsg = cadenceErrMessage
	}

	// lookup events by block id and transaction ID
	blockEvents, err := h.events.ByBlockIDTransactionID(blockID, txID)
	if err != nil {
		return nil, status.Errorf(codes.Internal, "failed to get events for block: %v", err)
	}

	events := convert.EventsToMessages(blockEvents)

	// compose a response with the events and the transaction error
	return &execution.GetTransactionResultResponse{
		StatusCode:           statusCode,
		ErrorMessage:         errMsg,
		Events:               events,
		EventEncodingVersion: entities.EventEncodingVersion_CCF_V0,
	}, nil
}

func (h *handler) GetTransactionResultByIndex(
	_ context.Context,
	req *execution.GetTransactionByIndexRequest,
) (*execution.GetTransactionResultResponse, error) {

	reqBlockID := req.GetBlockId()
	blockID, err := convert.BlockID(reqBlockID)
	if err != nil {
		return nil, status.Errorf(codes.InvalidArgument, "invalid blockID: %v", err)
	}

	index := req.GetIndex()

	var statusCode uint32 = 0
	errMsg := ""

	// lookup any transaction error that might have occurred
	txResult, err := h.transactionResults.ByBlockIDTransactionIndex(blockID, index)
	if err != nil {
		if errors.Is(err, storage.ErrNotFound) {
			return nil, status.Error(codes.NotFound, "transaction result not found")
		}

		return nil, status.Errorf(codes.Internal, "failed to get transaction result: %v", err)
	}

	if txResult.ErrorMessage != "" {
		cadenceErrMessage := txResult.ErrorMessage
		if !utf8.ValidString(cadenceErrMessage) {
			h.log.Warn().
				Str("block_id", blockID.String()).
				Uint32("index", index).
				Str("error_mgs", fmt.Sprintf("%q", cadenceErrMessage)).
				Msg("invalid character in Cadence error message")
			// convert non UTF-8 string to a UTF-8 string for safe GRPC marshaling
			cadenceErrMessage = strings.ToValidUTF8(txResult.ErrorMessage, "?")
		}

		statusCode = 1 // for now a statusCode of 1 indicates an error and 0 indicates no error
		errMsg = cadenceErrMessage
	}

	// lookup events by block id and transaction index
	txEvents, err := h.events.ByBlockIDTransactionIndex(blockID, index)
	if err != nil {
		return nil, status.Errorf(codes.Internal, "failed to get events for block: %v", err)
	}

	events := convert.EventsToMessages(txEvents)

	// compose a response with the events and the transaction error
	return &execution.GetTransactionResultResponse{
		StatusCode:           statusCode,
		ErrorMessage:         errMsg,
		Events:               events,
		EventEncodingVersion: entities.EventEncodingVersion_CCF_V0,
	}, nil
}

func (h *handler) GetTransactionResultsByBlockID(
	_ context.Context,
	req *execution.GetTransactionsByBlockIDRequest,
) (*execution.GetTransactionResultsResponse, error) {

	reqBlockID := req.GetBlockId()
	blockID, err := convert.BlockID(reqBlockID)
	if err != nil {
		return nil, status.Errorf(codes.InvalidArgument, "invalid blockID: %v", err)
	}

	// must verify block was locally executed first since transactionResults.ByBlockID will return
	// an empty slice if block does not exist
	if _, err = h.commits.ByBlockID(blockID); err != nil {
		if errors.Is(err, storage.ErrNotFound) {
			return nil, status.Errorf(codes.NotFound, "block %s has not been executed by node or was pruned", blockID)
		}
		return nil, status.Errorf(codes.Internal, "state commitment for block ID %s could not be retrieved", blockID)
	}

	// Get all tx results
	txResults, err := h.transactionResults.ByBlockID(blockID)
	if err != nil {
		if errors.Is(err, storage.ErrNotFound) {
			return nil, status.Error(codes.NotFound, "transaction results not found")
		}

		return nil, status.Errorf(codes.Internal, "failed to get transaction result: %v", err)
	}

	// get all events for a block
	blockEvents, err := h.events.ByBlockID(blockID)
	if err != nil {
		return nil, status.Errorf(codes.Internal, "failed to get events for block: %v", err)
	}

	responseTxResults := make([]*execution.GetTransactionResultResponse, len(txResults))

	eventsByTxIndex := make(map[uint32][]flow.Event, len(txResults)) //we will have at most as many buckets as tx results

	// re-partition events by tx index
	// it's not documented but events are stored indexed by (blockID, event.TransactionID, event.TransactionIndex, event.EventIndex)
	// hence they should keep order within a transaction, so we don't sort resulting events slices
	for _, event := range blockEvents {
		eventsByTxIndex[event.TransactionIndex] = append(eventsByTxIndex[event.TransactionIndex], event)
	}

	// match tx results with events
	for index, txResult := range txResults {
		var statusCode uint32 = 0
		errMsg := ""

		txIndex := uint32(index)

		if txResult.ErrorMessage != "" {
			cadenceErrMessage := txResult.ErrorMessage
			if !utf8.ValidString(cadenceErrMessage) {
				h.log.Warn().
					Str("block_id", blockID.String()).
					Uint32("index", txIndex).
					Str("error_mgs", fmt.Sprintf("%q", cadenceErrMessage)).
					Msg("invalid character in Cadence error message")
				// convert non UTF-8 string to a UTF-8 string for safe GRPC marshaling
				cadenceErrMessage = strings.ToValidUTF8(txResult.ErrorMessage, "?")
			}

			statusCode = 1 // for now a statusCode of 1 indicates an error and 0 indicates no error
			errMsg = cadenceErrMessage
		}

		events := convert.EventsToMessages(eventsByTxIndex[txIndex])

		responseTxResults[index] = &execution.GetTransactionResultResponse{
			StatusCode:   statusCode,
			ErrorMessage: errMsg,
			Events:       events,
		}
	}

	// compose a response
	return &execution.GetTransactionResultsResponse{
		TransactionResults:   responseTxResults,
		EventEncodingVersion: entities.EventEncodingVersion_CCF_V0,
	}, nil
}

// GetTransactionErrorMessage implements a grpc handler for getting a transaction error message by block ID and tx ID.
// Expected error codes during normal operations:
// - codes.InvalidArgument - invalid blockID, tx ID.
// - codes.NotFound - transaction result by tx ID not found.
func (h *handler) GetTransactionErrorMessage(
	_ context.Context,
	req *execution.GetTransactionErrorMessageRequest,
) (*execution.GetTransactionErrorMessageResponse, error) {
	reqBlockID := req.GetBlockId()
	blockID, err := convert.BlockID(reqBlockID)
	if err != nil {
		return nil, status.Errorf(codes.InvalidArgument, "invalid blockID: %v", err)
	}

	reqTxID := req.GetTransactionId()
	txID, err := convert.TransactionID(reqTxID)
	if err != nil {
		return nil, status.Errorf(codes.InvalidArgument, "invalid transactionID: %v", err)
	}

	// lookup any transaction error that might have occurred
	txResult, err := h.transactionResults.ByBlockIDTransactionID(blockID, txID)
	if err != nil {
		if errors.Is(err, storage.ErrNotFound) {
			return nil, status.Error(codes.NotFound, "transaction result not found")
		}

		return nil, status.Errorf(codes.Internal, "failed to get transaction result: %v", err)
	}

	result := &execution.GetTransactionErrorMessageResponse{
		TransactionId: convert.IdentifierToMessage(txResult.TransactionID),
	}

	if len(txResult.ErrorMessage) > 0 {
		cadenceErrMessage := txResult.ErrorMessage
		if !utf8.ValidString(cadenceErrMessage) {
			h.log.Warn().
				Str("block_id", blockID.String()).
				Str("transaction_id", txID.String()).
				Str("error_mgs", fmt.Sprintf("%q", cadenceErrMessage)).
				Msg("invalid character in Cadence error message")
			// convert non UTF-8 string to a UTF-8 string for safe GRPC marshaling
			cadenceErrMessage = strings.ToValidUTF8(txResult.ErrorMessage, "?")
		}
		result.ErrorMessage = cadenceErrMessage
	}
	return result, nil
}

// GetTransactionErrorMessageByIndex implements a grpc handler for getting a transaction error message by block ID and tx index.
// Expected error codes during normal operations:
// - codes.InvalidArgument - invalid blockID.
// - codes.NotFound - transaction result at index not found.
func (h *handler) GetTransactionErrorMessageByIndex(
	_ context.Context,
	req *execution.GetTransactionErrorMessageByIndexRequest,
) (*execution.GetTransactionErrorMessageResponse, error) {
	reqBlockID := req.GetBlockId()
	blockID, err := convert.BlockID(reqBlockID)
	if err != nil {
		return nil, status.Errorf(codes.InvalidArgument, "invalid blockID: %v", err)
	}

	index := req.GetIndex()

	// lookup any transaction error that might have occurred
	txResult, err := h.transactionResults.ByBlockIDTransactionIndex(blockID, index)
	if err != nil {
		if errors.Is(err, storage.ErrNotFound) {
			return nil, status.Error(codes.NotFound, "transaction result not found")
		}

		return nil, status.Errorf(codes.Internal, "failed to get transaction result: %v", err)
	}

	result := &execution.GetTransactionErrorMessageResponse{
		TransactionId: convert.IdentifierToMessage(txResult.TransactionID),
	}

	if len(txResult.ErrorMessage) > 0 {
		cadenceErrMessage := txResult.ErrorMessage
		if !utf8.ValidString(cadenceErrMessage) {
			h.log.Warn().
				Str("block_id", blockID.String()).
				Str("transaction_id", txResult.TransactionID.String()).
				Str("error_mgs", fmt.Sprintf("%q", cadenceErrMessage)).
				Msg("invalid character in Cadence error message")
			// convert non UTF-8 string to a UTF-8 string for safe GRPC marshaling
			cadenceErrMessage = strings.ToValidUTF8(txResult.ErrorMessage, "?")
		}
		result.ErrorMessage = cadenceErrMessage
	}
	return result, nil
}

// GetTransactionErrorMessagesByBlockID implements a grpc handler for getting transaction error messages by block ID.
// Only failed transactions will be returned.
// Expected error codes during normal operations:
// - codes.InvalidArgument - invalid blockID.
// - codes.NotFound - block was not executed or was pruned.
func (h *handler) GetTransactionErrorMessagesByBlockID(
	_ context.Context,
	req *execution.GetTransactionErrorMessagesByBlockIDRequest,
) (*execution.GetTransactionErrorMessagesResponse, error) {
	reqBlockID := req.GetBlockId()
	blockID, err := convert.BlockID(reqBlockID)
	if err != nil {
		return nil, status.Errorf(codes.InvalidArgument, "invalid blockID: %v", err)
	}

	// must verify block was locally executed first since transactionResults.ByBlockID will return
	// an empty slice if block does not exist
	if _, err = h.commits.ByBlockID(blockID); err != nil {
		if errors.Is(err, storage.ErrNotFound) {
			return nil, status.Errorf(codes.NotFound, "block %s has not been executed by node or was pruned", blockID)
		}
		return nil, status.Errorf(codes.Internal, "state commitment for block ID %s could not be retrieved", blockID)
	}

	// Get all tx results
	txResults, err := h.transactionResults.ByBlockID(blockID)
	if err != nil {
		if errors.Is(err, storage.ErrNotFound) {
			return nil, status.Error(codes.NotFound, "transaction results not found")
		}

		return nil, status.Errorf(codes.Internal, "failed to get transaction results: %v", err)
	}

	var results []*execution.GetTransactionErrorMessagesResponse_Result
	for index, txResult := range txResults {
		if len(txResult.ErrorMessage) == 0 {
			continue
		}
		txIndex := uint32(index)
		cadenceErrMessage := txResult.ErrorMessage
		if !utf8.ValidString(cadenceErrMessage) {
			h.log.Warn().
				Str("block_id", blockID.String()).
				Uint32("index", txIndex).
				Str("error_mgs", fmt.Sprintf("%q", cadenceErrMessage)).
				Msg("invalid character in Cadence error message")
			// convert non UTF-8 string to a UTF-8 string for safe GRPC marshaling
			cadenceErrMessage = strings.ToValidUTF8(txResult.ErrorMessage, "?")
		}
		results = append(results, &execution.GetTransactionErrorMessagesResponse_Result{
			TransactionId: convert.IdentifierToMessage(txResult.TransactionID),
			Index:         txIndex,
			ErrorMessage:  cadenceErrMessage,
		})
	}

	return &execution.GetTransactionErrorMessagesResponse{
		Results: results,
	}, nil
}

// eventResult creates EventsResponse_Result from flow.Event for the given blockID
func (h *handler) eventResult(
	blockID flow.Identifier,
	flowEvents []flow.Event,
) (*execution.GetEventsForBlockIDsResponse_Result, error) {

	// convert events to event message
	events := convert.EventsToMessages(flowEvents)

	// lookup block
	header, err := h.headers.ByBlockID(blockID)
	if err != nil {
		return nil, status.Errorf(codes.Internal, "failed to lookup block: %v", err)
	}

	return &execution.GetEventsForBlockIDsResponse_Result{
		BlockId:     blockID[:],
		BlockHeight: header.Height,
		Events:      events,
	}, nil
}

func (h *handler) GetAccountAtBlockID(
	ctx context.Context,
	req *execution.GetAccountAtBlockIDRequest,
) (*execution.GetAccountAtBlockIDResponse, error) {

	blockID := req.GetBlockId()
	blockFlowID, err := convert.BlockID(blockID)
	if err != nil {
		return nil, status.Errorf(codes.InvalidArgument, "invalid blockID: %v", err)
	}

	flowAddress, err := convert.Address(req.GetAddress(), h.chain.Chain())
	if err != nil {
		return nil, status.Errorf(codes.InvalidArgument, "invalid address: %v", err)
	}

	// return a more user friendly error if block has not been executed
	if _, err = h.commits.ByBlockID(blockFlowID); err != nil {
		if errors.Is(err, storage.ErrNotFound) {
			return nil, status.Errorf(codes.NotFound, "block %s has not been executed by node or was pruned", blockFlowID)
		}
		return nil, status.Errorf(codes.Internal, "state commitment for block ID %s could not be retrieved", blockFlowID)
	}

	value, err := h.engine.GetAccount(ctx, flowAddress, blockFlowID)
	if err != nil {
<<<<<<< HEAD
		if errors.Is(err, scripts.ErrStateCommitmentPruned) {
			return nil, status.Errorf(codes.OutOfRange, "state for block ID %s not available", blockFlowID)
		}
		if errors.Is(err, storage.ErrNotFound) {
			return nil, status.Errorf(codes.NotFound, "account with address %s not found", flowAddress)
=======
		if errors.Is(err, state.ErrExecutionStatePruned) {
			return nil, status.Errorf(codes.OutOfRange, "state for block ID %s not available", blockFlowID)
		}
		if errors.Is(err, state.ErrNotExecuted) {
			return nil, status.Errorf(codes.NotFound, "block %s has not been executed by node or was pruned", blockFlowID)
		}
		if errors.Is(err, storage.ErrNotFound) {
			return nil, status.Errorf(codes.NotFound, "block %s not found", blockFlowID)
>>>>>>> fef6b067
		}
		if fvmerrors.IsAccountNotFoundError(err) {
			return nil, status.Errorf(codes.NotFound, "account not found")
		}
		return nil, status.Errorf(codes.Internal, "failed to get account: %v", err)
	}

	if value == nil {
		return nil, status.Errorf(codes.NotFound, "account with address %s does not exist", flowAddress)
	}

	account, err := convert.AccountToMessage(value)
	if err != nil {
		return nil, status.Errorf(codes.Internal, "failed to convert account to message: %v", err)
	}

	res := &execution.GetAccountAtBlockIDResponse{
		Account: account,
	}

	return res, nil

}

// GetLatestBlockHeader gets the latest sealed or finalized block header.
func (h *handler) GetLatestBlockHeader(
	_ context.Context,
	req *execution.GetLatestBlockHeaderRequest,
) (*execution.BlockHeaderResponse, error) {
	var header *flow.Header
	var err error

	if req.GetIsSealed() {
		// get the latest seal header from storage
		header, err = h.state.Sealed().Head()
	} else {
		// get the finalized header from state
		header, err = h.state.Final().Head()
	}
	if err != nil {
		// this header MUST exist in the db, otherwise the node likely has inconsistent state.
		// Don't crash as a result of an external API request, but other components will likely panic.
		h.log.Err(err).Msg("failed to get latest block header. potentially inconsistent protocol state.")
		return nil, status.Errorf(codes.Internal, "unable to get latest header: %v", err)
	}

	return h.blockHeaderResponse(header)
}

// GetBlockHeaderByID gets a block header by ID.
func (h *handler) GetBlockHeaderByID(
	_ context.Context,
	req *execution.GetBlockHeaderByIDRequest,
) (*execution.BlockHeaderResponse, error) {
	id, err := convert.BlockID(req.GetId())
	if err != nil {
		return nil, err
	}
	header, err := h.headers.ByBlockID(id)
	if err != nil {
		return nil, status.Errorf(codes.NotFound, "not found: %v", err)
	}
	return h.blockHeaderResponse(header)
}

func (h *handler) blockHeaderResponse(header *flow.Header) (*execution.BlockHeaderResponse, error) {
	signerIDs, err := h.signerIndicesDecoder.DecodeSignerIDs(header)
	if err != nil {
		// the block was retrieved from local storage - so no errors are expected
		return nil, fmt.Errorf("failed to decode signer indices to Identifiers for block %v: %w", header.ID(), err)
	}

	msg, err := convert.BlockHeaderToMessage(header, signerIDs)
	if err != nil {
		return nil, err
	}

	return &execution.BlockHeaderResponse{
		Block: msg,
	}, nil
}<|MERGE_RESOLUTION|>--- conflicted
+++ resolved
@@ -26,11 +26,7 @@
 	"github.com/onflow/flow-go/engine/common/rpc"
 	"github.com/onflow/flow-go/engine/common/rpc/convert"
 	exeEng "github.com/onflow/flow-go/engine/execution"
-<<<<<<< HEAD
-	"github.com/onflow/flow-go/engine/execution/scripts"
-=======
 	"github.com/onflow/flow-go/engine/execution/state"
->>>>>>> fef6b067
 	fvmerrors "github.com/onflow/flow-go/fvm/errors"
 	"github.com/onflow/flow-go/model/flow"
 	"github.com/onflow/flow-go/state/protocol"
@@ -707,13 +703,6 @@
 
 	value, err := h.engine.GetAccount(ctx, flowAddress, blockFlowID)
 	if err != nil {
-<<<<<<< HEAD
-		if errors.Is(err, scripts.ErrStateCommitmentPruned) {
-			return nil, status.Errorf(codes.OutOfRange, "state for block ID %s not available", blockFlowID)
-		}
-		if errors.Is(err, storage.ErrNotFound) {
-			return nil, status.Errorf(codes.NotFound, "account with address %s not found", flowAddress)
-=======
 		if errors.Is(err, state.ErrExecutionStatePruned) {
 			return nil, status.Errorf(codes.OutOfRange, "state for block ID %s not available", blockFlowID)
 		}
@@ -722,7 +711,6 @@
 		}
 		if errors.Is(err, storage.ErrNotFound) {
 			return nil, status.Errorf(codes.NotFound, "block %s not found", blockFlowID)
->>>>>>> fef6b067
 		}
 		if fvmerrors.IsAccountNotFoundError(err) {
 			return nil, status.Errorf(codes.NotFound, "account not found")
