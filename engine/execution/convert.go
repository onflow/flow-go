--- conflicted
+++ resolved
@@ -42,25 +42,16 @@
 			completeCollection := result.ExecutableBlock.CompleteCollections[collectionGuarantee.ID()]
 			collection := completeCollection.Collection()
 			chunk = GenerateChunk(i, startState, endState, blockID, result.EventsHashes[i], uint64(len(completeCollection.Transactions)))
-<<<<<<< HEAD
 			chdps[i] = GenerateChunkDataPack(chunk.ID(), startState, &collection, result.Proofs[i], result.ExecutionDataRoot)
-=======
-			chdps[i] = GenerateChunkDataPack(chunk.ID(), startState, &collection, result.Proofs[i])
 			metrics.ExecutionChunkDataPackGenerated(len(result.Proofs[i]), len(completeCollection.Transactions))
-
->>>>>>> 6a817aab
 		} else {
 			// system chunk
 			// note that system chunk does not have a collection.
 			// also, number of transactions is one for system chunk.
 			chunk = GenerateChunk(i, startState, endState, blockID, result.EventsHashes[i], 1)
 			// system chunk has a nil collection.
-<<<<<<< HEAD
 			chdps[i] = GenerateChunkDataPack(chunk.ID(), startState, nil, result.Proofs[i], result.ExecutionDataRoot)
-=======
-			chdps[i] = GenerateChunkDataPack(chunk.ID(), startState, nil, result.Proofs[i])
 			metrics.ExecutionChunkDataPackGenerated(len(result.Proofs[i]), 1)
->>>>>>> 6a817aab
 		}
 
 		// TODO use view.SpockSecret() as an input to spock generator
