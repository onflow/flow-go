package computation

import (
	"context"
	"fmt"
	"math/rand"
	"testing"
	"time"

	"github.com/ipfs/boxo/blockstore"
	"github.com/ipfs/go-datastore"
	dssync "github.com/ipfs/go-datastore/sync"
	"github.com/onflow/cadence/runtime"
	"github.com/rs/zerolog"
	"github.com/stretchr/testify/mock"
	"github.com/stretchr/testify/require"

	"github.com/onflow/flow-go/engine/execution/computation/committer"
	"github.com/onflow/flow-go/engine/execution/computation/computer"
	"github.com/onflow/flow-go/engine/execution/testutil"
	"github.com/onflow/flow-go/fvm"
	reusableRuntime "github.com/onflow/flow-go/fvm/runtime"
	"github.com/onflow/flow-go/fvm/storage/derived"
	"github.com/onflow/flow-go/fvm/storage/snapshot"
	"github.com/onflow/flow-go/model/flow"
	"github.com/onflow/flow-go/module/executiondatasync/execution_data"
	exedataprovider "github.com/onflow/flow-go/module/executiondatasync/provider"
	mocktracker "github.com/onflow/flow-go/module/executiondatasync/tracker/mock"
	"github.com/onflow/flow-go/module/mempool/entity"
	"github.com/onflow/flow-go/module/metrics"
	module "github.com/onflow/flow-go/module/mock"
	requesterunit "github.com/onflow/flow-go/module/state_synchronization/requester/unittest"
	"github.com/onflow/flow-go/module/trace"
	"github.com/onflow/flow-go/utils/unittest"
)

type testAccount struct {
	address    flow.Address
	privateKey flow.AccountPrivateKey
}

type testAccounts struct {
	accounts []testAccount
	seq      uint64
}

func createAccounts(
	b *testing.B,
	vm fvm.VM,
	snapshotTree snapshot.SnapshotTree,
	num int,
) (
	snapshot.SnapshotTree,
	*testAccounts,
) {
	privateKeys, err := testutil.GenerateAccountPrivateKeys(num)
	require.NoError(b, err)

	snapshotTree, addresses, err := testutil.CreateAccounts(
		vm,
		snapshotTree,
		privateKeys,
		chain)
	require.NoError(b, err)

	accs := &testAccounts{
		accounts: make([]testAccount, num),
	}
	for i := 0; i < num; i++ {
		accs.accounts[i] = testAccount{
			address:    addresses[i],
			privateKey: privateKeys[i],
		}
	}
	return snapshotTree, accs
}

func mustFundAccounts(
	b *testing.B,
	vm fvm.VM,
	snapshotTree snapshot.SnapshotTree,
	execCtx fvm.Context,
	accs *testAccounts,
) snapshot.SnapshotTree {
	var err error
	for _, acc := range accs.accounts {
		transferTx := testutil.CreateTokenTransferTransaction(chain, 1_000_000, acc.address, chain.ServiceAddress())
		err = testutil.SignTransactionAsServiceAccount(transferTx, accs.seq, chain)
		require.NoError(b, err)
		accs.seq++

		executionSnapshot, output, err := vm.Run(
			execCtx,
			fvm.Transaction(transferTx.Build(), 0),
			snapshotTree)
		require.NoError(b, err)
		require.NoError(b, output.Err)
		snapshotTree = snapshotTree.Append(executionSnapshot)
	}

	return snapshotTree
}

func BenchmarkComputeBlock(b *testing.B) {
	b.StopTimer()
	b.SetParallelism(1)

	type benchmarkCase struct {
		numCollections               int
		numTransactionsPerCollection int
		maxConcurrency               int
	}

	for _, benchCase := range []benchmarkCase{
		{
			numCollections:               16,
			numTransactionsPerCollection: 128,
			maxConcurrency:               1,
		},
		{
			numCollections:               16,
			numTransactionsPerCollection: 128,
			maxConcurrency:               2,
		},
	} {
		b.Run(
			fmt.Sprintf(
				"%d/cols/%d/txes/%d/max-concurrency",
				benchCase.numCollections,
				benchCase.numTransactionsPerCollection,
				benchCase.maxConcurrency),
			func(b *testing.B) {
				benchmarkComputeBlock(
					b,
					benchCase.numCollections,
					benchCase.numTransactionsPerCollection,
					benchCase.maxConcurrency)
			})
	}
}

func benchmarkComputeBlock(
	b *testing.B,
	numCollections int,
	numTransactionsPerCollection int,
	maxConcurrency int,
) {
	tracer, err := trace.NewTracer(zerolog.Nop(), "", "", 4)
	require.NoError(b, err)

	vm := fvm.NewVirtualMachine()

	const chainID = flow.Emulator
	execCtx := fvm.NewContext(
		fvm.WithChain(chainID.Chain()),
		fvm.WithAccountStorageLimit(true),
		fvm.WithTransactionFeesEnabled(true),
		fvm.WithTracer(tracer),
		fvm.WithReusableCadenceRuntimePool(
			reusableRuntime.NewReusableCadenceRuntimePool(
				ReusableCadenceRuntimePoolSize,
				runtime.Config{},
			)),
	)
	snapshotTree := testutil.RootBootstrappedLedger(
		vm,
		execCtx,
		fvm.WithAccountCreationFee(fvm.DefaultAccountCreationFee),
		fvm.WithMinimumStorageReservation(fvm.DefaultMinimumStorageReservation),
		fvm.WithTransactionFee(fvm.DefaultTransactionFees),
		fvm.WithStorageMBPerFLOW(fvm.DefaultStorageMBPerFLOW),
	)
	snapshotTree, accs := createAccounts(b, vm, snapshotTree, 1000)
	snapshotTree = mustFundAccounts(b, vm, snapshotTree, execCtx, accs)

	me := new(module.Local)
	me.On("NodeID").Return(unittest.IdentifierFixture())
	me.On("Sign", mock.Anything, mock.Anything).Return(unittest.SignatureFixture(), nil)
	me.On("SignFunc", mock.Anything, mock.Anything, mock.Anything).
		Return(nil, nil)

	bservice := requesterunit.MockBlobService(blockstore.NewBlockstore(dssync.MutexWrap(datastore.NewMapDatastore())))
	trackerStorage := mocktracker.NewMockStorage()

	prov := exedataprovider.NewProvider(
		zerolog.Nop(),
		metrics.NewNoopCollector(),
		execution_data.DefaultSerializer,
		bservice,
		trackerStorage,
	)

	// TODO(rbtz): add real ledger
	blockComputer, err := computer.NewBlockComputer(
		vm,
		execCtx,
		metrics.NewNoopCollector(),
		tracer,
		zerolog.Nop(),
		committer.NewNoopViewCommitter(),
		me,
		prov,
		nil,
		testutil.ProtocolStateWithSourceFixture(nil),
		maxConcurrency)
	require.NoError(b, err)

	derivedChainData, err := derived.NewDerivedChainData(
		derived.DefaultDerivedDataCacheSize)
	require.NoError(b, err)

	engine := &Manager{
		blockComputer:    blockComputer,
		derivedChainData: derivedChainData,
	}

	parentBlock := unittest.BlockFixture()

	b.StopTimer()
	b.ResetTimer()

	var elapsed time.Duration
	for i := 0; i < b.N; i++ {
		executableBlock := createBlock(
			b,
			parentBlock,
			accs,
			numCollections,
			numTransactionsPerCollection)
		parentBlock = executableBlock.Block

		b.StartTimer()
		start := time.Now()
		res, err := engine.ComputeBlock(
			context.Background(),
			unittest.IdentifierFixture(),
			executableBlock,
			snapshotTree)
		elapsed += time.Since(start)
		b.StopTimer()

		require.NoError(b, err)
		for _, snapshot := range res.AllExecutionSnapshots() {
			snapshotTree = snapshotTree.Append(snapshot)
		}

		for j, r := range res.AllTransactionResults() {
			// skip system transactions
			if j >= numCollections*numTransactionsPerCollection {
				break
			}
			require.Emptyf(b, r.ErrorMessage, "Transaction %d failed", j)
		}
	}
	totalTxes := int64(numCollections) * int64(numTransactionsPerCollection) * int64(b.N)
	b.ReportMetric(float64(elapsed.Nanoseconds()/totalTxes/int64(time.Microsecond)), "us/tx")
}

func createBlock(b *testing.B, parentBlock *flow.Block, accs *testAccounts, colNum int, txNum int) *entity.ExecutableBlock {
	completeCollections := make(map[flow.Identifier]*entity.CompleteCollection, colNum)
	collections := make([]*flow.Collection, colNum)
	guarantees := make([]*flow.CollectionGuarantee, colNum)

	for c := 0; c < colNum; c++ {
		transactions := make([]*flow.TransactionBody, txNum)
		for t := 0; t < txNum; t++ {
			transactions[t] = createTokenTransferTransaction(b, accs)
		}

		collection := &flow.Collection{Transactions: transactions}
		guarantee := &flow.CollectionGuarantee{CollectionID: collection.ID()}

		collections[c] = collection
		guarantees[c] = guarantee
		completeCollections[guarantee.CollectionID] = &entity.CompleteCollection{
			Guarantee:  guarantee,
			Collection: collection,
		}
	}

<<<<<<< HEAD
	block := flow.NewBlock(
		flow.HeaderBody{
			ChainID:  chain.ChainID(),
			ParentID: parentBlock.ID(),
			View:     parentBlock.Header.Height + 1,
		},
		flow.Payload{
			Guarantees: guarantees,
		},
=======
	block := unittest.BlockFixture(
		unittest.Block.WithParent(parentBlock.ID(), parentBlock.Header.View, parentBlock.Header.Height),
		unittest.Block.WithView(parentBlock.Header.View+1),
		unittest.Block.WithPayload(
			unittest.PayloadFixture(unittest.WithGuarantees(guarantees...)),
		),
>>>>>>> 3107b6a7
	)

	return &entity.ExecutableBlock{
		Block:               block,
		CompleteCollections: completeCollections,
		StartState:          unittest.StateCommitmentPointerFixture(),
	}
}

func createTokenTransferTransaction(b *testing.B, accs *testAccounts) *flow.TransactionBody {
	var err error

	rnd := rand.Intn(len(accs.accounts))
	src := accs.accounts[rnd]
	dst := accs.accounts[(rnd+1)%len(accs.accounts)]

	tx := testutil.CreateTokenTransferTransaction(chain, 1, dst.address, src.address).
		SetProposalKey(chain.ServiceAddress(), 0, accs.seq).
		SetComputeLimit(1000).
		SetPayer(chain.ServiceAddress())
	accs.seq++

	err = testutil.SignPayload(tx, src.address, src.privateKey)
	require.NoError(b, err)

	err = testutil.SignEnvelope(tx, chain.ServiceAddress(), unittest.ServiceAccountPrivateKey)
	require.NoError(b, err)

	return tx.Build()
}<|MERGE_RESOLUTION|>--- conflicted
+++ resolved
@@ -278,24 +278,12 @@
 		}
 	}
 
-<<<<<<< HEAD
-	block := flow.NewBlock(
-		flow.HeaderBody{
-			ChainID:  chain.ChainID(),
-			ParentID: parentBlock.ID(),
-			View:     parentBlock.Header.Height + 1,
-		},
-		flow.Payload{
-			Guarantees: guarantees,
-		},
-=======
 	block := unittest.BlockFixture(
 		unittest.Block.WithParent(parentBlock.ID(), parentBlock.Header.View, parentBlock.Header.Height),
 		unittest.Block.WithView(parentBlock.Header.View+1),
 		unittest.Block.WithPayload(
 			unittest.PayloadFixture(unittest.WithGuarantees(guarantees...)),
 		),
->>>>>>> 3107b6a7
 	)
 
 	return &entity.ExecutableBlock{
