--- conflicted
+++ resolved
@@ -4,10 +4,7 @@
 	"bytes"
 	"context"
 	"fmt"
-<<<<<<< HEAD
-=======
 	"math"
->>>>>>> 9652b94c
 	"sync"
 	"testing"
 	"time"
@@ -234,11 +231,7 @@
 
 	engine, err := New(logger,
 		metrics.NewNoopCollector(),
-<<<<<<< HEAD
-		nil,
-=======
-		trace.NewNoopTracer(),
->>>>>>> 9652b94c
+		trace.NewNoopTracer(),
 		me,
 		nil,
 		vm,
@@ -253,11 +246,7 @@
 	require.NoError(t, err)
 
 	header := unittest.BlockHeaderFixture()
-<<<<<<< HEAD
-	_, err = engine.ExecuteScript(context.Background(), script, nil, &header, scriptView)
-=======
 	_, err = engine.ExecuteScript(context.Background(), script, nil, header, scriptView)
->>>>>>> 9652b94c
 	require.NoError(t, err)
 }
 
@@ -331,11 +320,7 @@
 
 	manager, err := New(log,
 		metrics.NewNoopCollector(),
-<<<<<<< HEAD
-		nil,
-=======
-		trace.NewNoopTracer(),
->>>>>>> 9652b94c
+		trace.NewNoopTracer(),
 		nil,
 		nil,
 		vm,
@@ -349,11 +334,7 @@
 		edCache)
 	require.NoError(t, err)
 
-<<<<<<< HEAD
-	_, err = manager.ExecuteScript(context.Background(), []byte("whatever"), nil, &header, noopView())
-=======
 	_, err = manager.ExecuteScript(context.Background(), []byte("whatever"), nil, header, noopView())
->>>>>>> 9652b94c
 
 	require.Error(t, err)
 
@@ -376,11 +357,7 @@
 
 	manager, err := New(log,
 		metrics.NewNoopCollector(),
-<<<<<<< HEAD
-		nil,
-=======
-		trace.NewNoopTracer(),
->>>>>>> 9652b94c
+		trace.NewNoopTracer(),
 		nil,
 		nil,
 		vm,
@@ -394,11 +371,7 @@
 		edCache)
 	require.NoError(t, err)
 
-<<<<<<< HEAD
-	_, err = manager.ExecuteScript(context.Background(), []byte("whatever"), nil, &header, noopView())
-=======
 	_, err = manager.ExecuteScript(context.Background(), []byte("whatever"), nil, header, noopView())
->>>>>>> 9652b94c
 
 	require.NoError(t, err)
 
@@ -421,11 +394,7 @@
 
 	manager, err := New(log,
 		metrics.NewNoopCollector(),
-<<<<<<< HEAD
-		nil,
-=======
-		trace.NewNoopTracer(),
->>>>>>> 9652b94c
+		trace.NewNoopTracer(),
 		nil,
 		nil,
 		vm,
@@ -439,11 +408,7 @@
 		edCache)
 	require.NoError(t, err)
 
-<<<<<<< HEAD
-	_, err = manager.ExecuteScript(context.Background(), []byte("whatever"), nil, &header, noopView())
-=======
 	_, err = manager.ExecuteScript(context.Background(), []byte("whatever"), nil, header, noopView())
->>>>>>> 9652b94c
 
 	require.NoError(t, err)
 
@@ -499,11 +464,7 @@
 }
 
 func noopView() *delta.View {
-<<<<<<< HEAD
-	return delta.NewView(func(_, _, _ string) (flow.RegisterValue, error) {
-=======
 	return delta.NewView(func(_, _ string) (flow.RegisterValue, error) {
->>>>>>> 9652b94c
 		return nil, nil
 	})
 }
@@ -514,11 +475,7 @@
 	manager, err := New(
 		zerolog.Nop(),
 		metrics.NewNoopCollector(),
-<<<<<<< HEAD
-		nil,
-=======
-		trace.NewNoopTracer(),
->>>>>>> 9652b94c
+		trace.NewNoopTracer(),
 		nil,
 		nil,
 		fvm.NewVirtualMachine(fvm.NewInterpreterRuntime()),
@@ -544,11 +501,7 @@
 	`)
 
 	header := unittest.BlockHeaderFixture()
-<<<<<<< HEAD
-	value, err := manager.ExecuteScript(context.Background(), script, nil, &header, noopView())
-=======
 	value, err := manager.ExecuteScript(context.Background(), script, nil, header, noopView())
->>>>>>> 9652b94c
 
 	require.Error(t, err)
 	require.Nil(t, value)
@@ -561,11 +514,7 @@
 	manager, err := New(
 		zerolog.Nop(),
 		metrics.NewNoopCollector(),
-<<<<<<< HEAD
-		nil,
-=======
-		trace.NewNoopTracer(),
->>>>>>> 9652b94c
+		trace.NewNoopTracer(),
 		nil,
 		nil,
 		fvm.NewVirtualMachine(fvm.NewInterpreterRuntime()),
@@ -598,19 +547,13 @@
 	wg.Add(1)
 	go func() {
 		header := unittest.BlockHeaderFixture()
-<<<<<<< HEAD
-		value, err = manager.ExecuteScript(reqCtx, script, nil, &header, noopView())
-=======
 		value, err = manager.ExecuteScript(reqCtx, script, nil, header, noopView())
->>>>>>> 9652b94c
 		wg.Done()
 	}()
 	cancel()
 	wg.Wait()
 	require.Nil(t, value)
 	require.Contains(t, err.Error(), fvmErrors.ErrCodeScriptExecutionCancelledError.String())
-<<<<<<< HEAD
-=======
 }
 
 func TestScriptStorageMutationsDiscarded(t *testing.T) {
@@ -673,5 +616,4 @@
 	// the save should not update account storage by writing the delta from the child view back to the parent
 	require.NoError(t, err)
 	require.Equal(t, nil, v)
->>>>>>> 9652b94c
 }