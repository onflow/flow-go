package computation

import (
	"context"
	"encoding/hex"
	"fmt"
	"strings"
	"time"

	jsoncdc "github.com/onflow/cadence/encoding/json"
	"github.com/rs/zerolog"
	"golang.org/x/sync/errgroup"

	"github.com/onflow/flow-go/engine/execution/computation/computer/uploader"

	"github.com/onflow/flow-go/engine/execution/computation/computer/uploader"

	"github.com/onflow/flow-go/engine/execution"
	"github.com/onflow/flow-go/engine/execution/computation/computer"
	"github.com/onflow/flow-go/fvm"
	"github.com/onflow/flow-go/fvm/programs"
	"github.com/onflow/flow-go/fvm/state"
	"github.com/onflow/flow-go/model/flow"
	"github.com/onflow/flow-go/module"
	"github.com/onflow/flow-go/module/mempool/entity"
	"github.com/onflow/flow-go/state/protocol"
	"github.com/onflow/flow-go/utils/logging"
)

type VirtualMachine interface {
	Run(fvm.Context, fvm.Procedure, state.View, *programs.Programs) error
	GetAccount(fvm.Context, flow.Address, state.View, *programs.Programs) (*flow.Account, error)
}

type ComputationManager interface {
	ExecuteScript([]byte, [][]byte, *flow.Header, state.View) ([]byte, error)
	ComputeBlock(
		ctx context.Context,
		block *entity.ExecutableBlock,
		view state.View,
	) (*execution.ComputationResult, error)
	GetAccount(addr flow.Address, header *flow.Header, view state.View) (*flow.Account, error)
}

var DefaultScriptLogThreshold = 1 * time.Second

// Manager manages computation and execution
type Manager struct {
	log                zerolog.Logger
	metrics            module.ExecutionMetrics
	me                 module.Local
	protoState         protocol.State
	vm                 VirtualMachine
	vmCtx              fvm.Context
	blockComputer      computer.BlockComputer
	programsCache      *ProgramsCache
	scriptLogThreshold time.Duration
<<<<<<< HEAD
	uploader           uploader.Uploader
=======
	uploaders          []uploader.Uploader
>>>>>>> 662885b8
}

func New(
	logger zerolog.Logger,
	metrics module.ExecutionMetrics,
	tracer module.Tracer,
	me module.Local,
	protoState protocol.State,
	vm VirtualMachine,
	vmCtx fvm.Context,
	programsCacheSize uint,
	committer computer.ViewCommitter,
	scriptLogThreshold time.Duration,
<<<<<<< HEAD
	uploader uploader.Uploader,
=======
	uploaders []uploader.Uploader,
>>>>>>> 662885b8
) (*Manager, error) {
	log := logger.With().Str("engine", "computation").Logger()

	blockComputer, err := computer.NewBlockComputer(
		vm,
		vmCtx,
		metrics,
		tracer,
		log.With().Str("component", "block_computer").Logger(),
		committer,
	)

	if err != nil {
		return nil, fmt.Errorf("cannot create block computer: %w", err)
	}

	programsCache, err := NewProgramsCache(programsCacheSize)
	if err != nil {
		return nil, fmt.Errorf("cannot create programs cache: %w", err)
	}

	e := Manager{
		log:                log,
		metrics:            metrics,
		me:                 me,
		protoState:         protoState,
		vm:                 vm,
		vmCtx:              vmCtx,
		blockComputer:      blockComputer,
		programsCache:      programsCache,
		scriptLogThreshold: scriptLogThreshold,
<<<<<<< HEAD
		uploader:           uploader,
=======
		uploaders:          uploaders,
>>>>>>> 662885b8
	}

	return &e, nil
}

func (e *Manager) getChildProgramsOrEmpty(blockID flow.Identifier) *programs.Programs {
	blockPrograms := e.programsCache.Get(blockID)
	if blockPrograms == nil {
		return programs.NewEmptyPrograms()
	}
	return blockPrograms.ChildPrograms()
}

func (e *Manager) ExecuteScript(code []byte, arguments [][]byte, blockHeader *flow.Header, view state.View) ([]byte, error) {

	startedAt := time.Now()

	blockCtx := fvm.NewContextFromParent(e.vmCtx, fvm.WithBlockHeader(blockHeader))

	script := fvm.Script(code).WithArguments(arguments...)

	programs := e.getChildProgramsOrEmpty(blockHeader.ID())

	err := func() (err error) {

		start := time.Now()

		defer func() {

			prepareLog := func() *zerolog.Event {

				args := make([]string, 0)
				for _, a := range arguments {
					args = append(args, hex.EncodeToString(a))
				}
				return e.log.Error().
					Hex("script_hex", code).
					Str("args", strings.Join(args[:], ","))
			}

			elapsed := time.Since(start)

			if r := recover(); r != nil {
				prepareLog().
					Interface("recovered", r).
					Msg("script execution caused runtime panic")

				err = fmt.Errorf("cadence runtime error: %s", r)
				return
			}
			if elapsed >= e.scriptLogThreshold {
				prepareLog().
					Dur("duration", elapsed).
					Msg("script execution exceeded threshold")
			}
		}()

		return e.vm.Run(blockCtx, script, view, programs)
	}()
	if err != nil {
		return nil, fmt.Errorf("failed to execute script (internal error): %w", err)
	}

	if script.Err != nil {
		return nil, fmt.Errorf("failed to execute script at block (%s): %s", blockHeader.ID(), script.Err.Error())
	}

	encodedValue, err := jsoncdc.Encode(script.Value)
	if err != nil {
		return nil, fmt.Errorf("failed to encode runtime value: %w", err)
	}

	e.metrics.ExecutionScriptExecuted(time.Since(startedAt), script.GasUsed)

	return encodedValue, nil
}

func (e *Manager) ComputeBlock(
	ctx context.Context,
	block *entity.ExecutableBlock,
	view state.View,
) (*execution.ComputationResult, error) {

	e.log.Debug().
		Hex("block_id", logging.Entity(block.Block)).
		Msg("received complete block")

	var blockPrograms *programs.Programs
	fromCache := e.programsCache.Get(block.ParentID())

	if fromCache == nil {
		blockPrograms = programs.NewEmptyPrograms()
	} else {
		blockPrograms = fromCache.ChildPrograms()
	}

	result, err := e.blockComputer.ExecuteBlock(ctx, block, view, blockPrograms)
	if err != nil {
		e.log.Error().
			Hex("block_id", logging.Entity(block.Block)).
			Msg("failed to compute block result")

		return nil, fmt.Errorf("failed to execute block: %w", err)
	}

	toInsert := blockPrograms

	// if we have item from cache and there were no changes
	// insert it under new block, to prevent long chains
	if fromCache != nil && !blockPrograms.HasChanges() {
		toInsert = fromCache
	}

	e.programsCache.Set(block.ID(), toInsert)

<<<<<<< HEAD
	if e.uploader != nil {
		err = e.uploader.Upload(result)
=======
	if len(e.uploaders) > 0 {
		var g errgroup.Group

		for _, uploader := range e.uploaders {
			uploader := uploader

			g.Go(func() error {
				return uploader.Upload(result)
			})
		}

		err := g.Wait()

>>>>>>> 662885b8
		if err != nil {
			return nil, fmt.Errorf("failed to upload block result: %w", err)
		}
	}

	e.log.Debug().
		Hex("block_id", logging.Entity(result.ExecutableBlock.Block)).
		Msg("computed block result")

	return result, nil
}

func (e *Manager) GetAccount(address flow.Address, blockHeader *flow.Header, view state.View) (*flow.Account, error) {
	blockCtx := fvm.NewContextFromParent(e.vmCtx, fvm.WithBlockHeader(blockHeader))

	programs := e.getChildProgramsOrEmpty(blockHeader.ID())

	account, err := e.vm.GetAccount(blockCtx, address, view, programs)
	if err != nil {
		return nil, fmt.Errorf("failed to get account (%s) at block (%s): %w", address.String(), blockHeader.ID(), err)
	}

	return account, nil
}<|MERGE_RESOLUTION|>--- conflicted
+++ resolved
@@ -55,11 +55,7 @@
 	blockComputer      computer.BlockComputer
 	programsCache      *ProgramsCache
 	scriptLogThreshold time.Duration
-<<<<<<< HEAD
-	uploader           uploader.Uploader
-=======
 	uploaders          []uploader.Uploader
->>>>>>> 662885b8
 }
 
 func New(
@@ -73,11 +69,7 @@
 	programsCacheSize uint,
 	committer computer.ViewCommitter,
 	scriptLogThreshold time.Duration,
-<<<<<<< HEAD
-	uploader uploader.Uploader,
-=======
 	uploaders []uploader.Uploader,
->>>>>>> 662885b8
 ) (*Manager, error) {
 	log := logger.With().Str("engine", "computation").Logger()
 
@@ -109,11 +101,7 @@
 		blockComputer:      blockComputer,
 		programsCache:      programsCache,
 		scriptLogThreshold: scriptLogThreshold,
-<<<<<<< HEAD
-		uploader:           uploader,
-=======
 		uploaders:          uploaders,
->>>>>>> 662885b8
 	}
 
 	return &e, nil
@@ -229,10 +217,6 @@
 
 	e.programsCache.Set(block.ID(), toInsert)
 
-<<<<<<< HEAD
-	if e.uploader != nil {
-		err = e.uploader.Upload(result)
-=======
 	if len(e.uploaders) > 0 {
 		var g errgroup.Group
 
@@ -246,7 +230,6 @@
 
 		err := g.Wait()
 
->>>>>>> 662885b8
 		if err != nil {
 			return nil, fmt.Errorf("failed to upload block result: %w", err)
 		}
