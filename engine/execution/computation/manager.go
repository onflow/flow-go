package computation

import (
	"context"
	"encoding/hex"
	"fmt"
	"math/rand"
	"strings"
	"sync"
	"time"

	"github.com/ipfs/go-cid"
	jsoncdc "github.com/onflow/cadence/encoding/json"
	"github.com/rs/zerolog"
	"github.com/rs/zerolog/log"
	"golang.org/x/sync/errgroup"

	"github.com/onflow/flow-go/engine/execution/computation/computer/uploader"

	"github.com/onflow/flow-go/engine/execution"
	"github.com/onflow/flow-go/engine/execution/computation/computer"
	"github.com/onflow/flow-go/fvm"
	"github.com/onflow/flow-go/fvm/programs"
	"github.com/onflow/flow-go/fvm/state"
	"github.com/onflow/flow-go/model/flow"
	"github.com/onflow/flow-go/module"
	"github.com/onflow/flow-go/module/mempool/entity"
	"github.com/onflow/flow-go/module/state_synchronization"
	"github.com/onflow/flow-go/module/trace"
	"github.com/onflow/flow-go/state/protocol"
	"github.com/onflow/flow-go/utils/debug"
	"github.com/onflow/flow-go/utils/logging"
)

var uploadEnabled = true

func SetUploaderEnabled(enabled bool) {
	uploadEnabled = enabled

	log.Info().Msgf("changed uploadEnabled to %v", enabled)
}

type VirtualMachine interface {
	Run(fvm.Context, fvm.Procedure, state.View, *programs.Programs) error
	GetAccount(fvm.Context, flow.Address, state.View, *programs.Programs) (*flow.Account, error)
}

type ComputationManager interface {
	ExecuteScript(context.Context, []byte, [][]byte, *flow.Header, state.View) ([]byte, error)
	ComputeBlock(
		ctx context.Context,
		block *entity.ExecutableBlock,
		view state.View,
	) (*execution.ComputationResult, error)
	GetAccount(addr flow.Address, header *flow.Header, view state.View) (*flow.Account, error)
}

var DefaultScriptLogThreshold = 1 * time.Second
var DefaultScriptExecutionTimeLimit = 10 * time.Second

const MaxScriptErrorMessageSize = 1000 // 1000 chars

// Manager manages computation and execution
type Manager struct {
	log                      zerolog.Logger
<<<<<<< HEAD
=======
	tracer                   module.Tracer
>>>>>>> 9652b94c
	metrics                  module.ExecutionMetrics
	me                       module.Local
	protoState               protocol.State
	vm                       VirtualMachine
	vmCtx                    fvm.Context
	blockComputer            computer.BlockComputer
	programsCache            *ProgramsCache
	scriptLogThreshold       time.Duration
	scriptExecutionTimeLimit time.Duration
	uploaders                []uploader.Uploader
	eds                      state_synchronization.ExecutionDataService
	edCache                  state_synchronization.ExecutionDataCIDCache
<<<<<<< HEAD
=======

	rngLock *sync.Mutex
	rng     *rand.Rand
>>>>>>> 9652b94c
}

func New(
	logger zerolog.Logger,
	metrics module.ExecutionMetrics,
	tracer module.Tracer,
	me module.Local,
	protoState protocol.State,
	vm VirtualMachine,
	vmCtx fvm.Context,
	programsCacheSize uint,
	committer computer.ViewCommitter,
	scriptLogThreshold time.Duration,
	scriptExecutionTimeLimit time.Duration,
	uploaders []uploader.Uploader,
	eds state_synchronization.ExecutionDataService,
	edCache state_synchronization.ExecutionDataCIDCache,
) (*Manager, error) {
	log := logger.With().Str("engine", "computation").Logger()

	blockComputer, err := computer.NewBlockComputer(
		vm,
		vmCtx,
		metrics,
		tracer,
		log.With().Str("component", "block_computer").Logger(),
		committer,
	)

	if err != nil {
		return nil, fmt.Errorf("cannot create block computer: %w", err)
	}

	programsCache, err := NewProgramsCache(programsCacheSize)
	if err != nil {
		return nil, fmt.Errorf("cannot create programs cache: %w", err)
	}

	e := Manager{
		log:                      log,
<<<<<<< HEAD
=======
		tracer:                   tracer,
>>>>>>> 9652b94c
		metrics:                  metrics,
		me:                       me,
		protoState:               protoState,
		vm:                       vm,
		vmCtx:                    vmCtx,
		blockComputer:            blockComputer,
		programsCache:            programsCache,
		scriptLogThreshold:       scriptLogThreshold,
		scriptExecutionTimeLimit: scriptExecutionTimeLimit,
		uploaders:                uploaders,
		eds:                      eds,
		edCache:                  edCache,
<<<<<<< HEAD
=======

		rngLock: &sync.Mutex{},
		rng:     rand.New(rand.NewSource(time.Now().UnixNano())),
>>>>>>> 9652b94c
	}

	return &e, nil
}

func (e *Manager) getChildProgramsOrEmpty(blockID flow.Identifier) *programs.Programs {
	blockPrograms := e.programsCache.Get(blockID)
	if blockPrograms == nil {
		return programs.NewEmptyPrograms()
	}
	return blockPrograms.ChildPrograms()
}

func (e *Manager) ExecuteScript(
	ctx context.Context,
	code []byte,
	arguments [][]byte,
	blockHeader *flow.Header,
	view state.View,
) ([]byte, error) {

	startedAt := time.Now()
	memAllocBefore := debug.GetHeapAllocsBytes()

	// allocate a random ID to be able to track this script when its done,
	// scripts might not be unique so we use this extra tracker to follow their logs
	// TODO: this is a temporary measure, we could remove this in the future
	if e.log.Debug().Enabled() {
		e.rngLock.Lock()
		trackerID := e.rng.Uint32()
		e.rngLock.Unlock()

<<<<<<< HEAD
=======
		trackedLogger := e.log.With().Hex("script_hex", code).Uint32("trackerID", trackerID).Logger()
		trackedLogger.Debug().Msg("script is sent for execution")
		defer func() {
			trackedLogger.Debug().Msg("script execution is complete")
		}()
	}

>>>>>>> 9652b94c
	requestCtx, cancel := context.WithTimeout(ctx, e.scriptExecutionTimeLimit)
	defer cancel()

	script := fvm.NewScriptWithContextAndArgs(code, requestCtx, arguments...)
	blockCtx := fvm.NewContextFromParent(e.vmCtx, fvm.WithBlockHeader(blockHeader))
	programs := e.getChildProgramsOrEmpty(blockHeader.ID())

	err := func() (err error) {

		start := time.Now()

		defer func() {

			prepareLog := func() *zerolog.Event {

				args := make([]string, 0, len(arguments))
				for _, a := range arguments {
					args = append(args, hex.EncodeToString(a))
				}
				return e.log.Error().
					Hex("script_hex", code).
					Str("args", strings.Join(args, ","))
			}

			elapsed := time.Since(start)

			if r := recover(); r != nil {
				prepareLog().
					Interface("recovered", r).
					Msg("script execution caused runtime panic")

				err = fmt.Errorf("cadence runtime error: %s", r)
				return
			}
			if elapsed >= e.scriptLogThreshold {
				prepareLog().
					Dur("duration", elapsed).
					Msg("script execution exceeded threshold")
			}
		}()

		return e.vm.Run(blockCtx, script, view, programs)
	}()
	if err != nil {
		return nil, fmt.Errorf("failed to execute script (internal error): %w", err)
	}

	if script.Err != nil {
		scriptErrMsg := script.Err.Error()
		if len(scriptErrMsg) > MaxScriptErrorMessageSize {
			split := int(MaxScriptErrorMessageSize/2) - 1
			var sb strings.Builder
			sb.WriteString(scriptErrMsg[:split])
			sb.WriteString(" ... ")
			sb.WriteString(scriptErrMsg[len(scriptErrMsg)-split:])
			scriptErrMsg = sb.String()
		}

		return nil, fmt.Errorf("failed to execute script at block (%s): %s", blockHeader.ID(), scriptErrMsg)
	}

	encodedValue, err := jsoncdc.Encode(script.Value)
	if err != nil {
		return nil, fmt.Errorf("failed to encode runtime value: %w", err)
	}

	memAllocAfter := debug.GetHeapAllocsBytes()
	e.metrics.ExecutionScriptExecuted(time.Since(startedAt), script.GasUsed, memAllocAfter-memAllocBefore, script.MemoryEstimate)

	return encodedValue, nil
}

func (e *Manager) ComputeBlock(
	ctx context.Context,
	block *entity.ExecutableBlock,
	view state.View,
) (*execution.ComputationResult, error) {

	e.log.Debug().
		Hex("block_id", logging.Entity(block.Block)).
		Msg("received complete block")

	var blockPrograms *programs.Programs
	fromCache := e.programsCache.Get(block.ParentID())

	if fromCache == nil {
		blockPrograms = programs.NewEmptyPrograms()
	} else {
		blockPrograms = fromCache.ChildPrograms()
	}

	result, err := e.blockComputer.ExecuteBlock(ctx, block, view, blockPrograms)
	if err != nil {
		e.log.Error().
			Hex("block_id", logging.Entity(block.Block)).
			Msg("failed to compute block result")

		return nil, fmt.Errorf("failed to execute block: %w", err)
	}

	e.log.Debug().Hex("block_id", logging.Entity(block.Block)).Msg("block result computed")

	toInsert := blockPrograms

	// if we have item from cache and there were no changes
	// insert it under new block, to prevent long chains
	if fromCache != nil && !blockPrograms.HasChanges() {
		toInsert = fromCache
	}

	e.programsCache.Set(block.ID(), toInsert)

	e.log.Debug().Hex("block_id", logging.Entity(block.Block)).Msg("programs cache updated")

	group, uploadCtx := errgroup.WithContext(ctx)
	var rootID flow.Identifier
	var blobTree [][]cid.Cid

	group.Go(func() error {
		span, _ := e.tracer.StartSpanFromContext(ctx, trace.EXEAddToExecutionDataService)
		defer span.Finish()

		var collections []*flow.Collection
		for _, collection := range result.ExecutableBlock.Collections() {
			collections = append(collections, &flow.Collection{
				Transactions: collection.Transactions,
			})
		}

		ed := &state_synchronization.ExecutionData{
			BlockID:     block.ID(),
			Collections: collections,
			Events:      result.Events,
			TrieUpdates: result.TrieUpdates,
		}

		var err error
		rootID, blobTree, err = e.eds.Add(uploadCtx, ed)

		return err
	})

	if uploadEnabled {
		for _, uploader := range e.uploaders {
			uploader := uploader

			group.Go(func() error {
				span, _ := e.tracer.StartSpanFromContext(ctx, trace.EXEUploadCollections)
				defer span.Finish()

				return uploader.Upload(result)
			})
		}
	}

	err = group.Wait()

	if err != nil {
		return nil, fmt.Errorf("failed to upload block result: %w", err)
	}

	e.log.Debug().
		Hex("block_id", logging.Entity(result.ExecutableBlock.Block)).
		Msg("computed block result")

	e.edCache.Insert(block.Block.Header, blobTree)
	e.log.Info().Hex("block_id", logging.Entity(block.Block)).Hex("execution_data_id", rootID[:]).Msg("execution data ID computed")
<<<<<<< HEAD
	// result.ExecutionDataID = rootID
=======
	result.ExecutionDataID = rootID
>>>>>>> 9652b94c

	return result, nil
}

func (e *Manager) GetAccount(address flow.Address, blockHeader *flow.Header, view state.View) (*flow.Account, error) {
	blockCtx := fvm.NewContextFromParent(e.vmCtx, fvm.WithBlockHeader(blockHeader))

	programs := e.getChildProgramsOrEmpty(blockHeader.ID())

	account, err := e.vm.GetAccount(blockCtx, address, view, programs)
	if err != nil {
		return nil, fmt.Errorf("failed to get account (%s) at block (%s): %w", address.String(), blockHeader.ID(), err)
	}

	return account, nil
}<|MERGE_RESOLUTION|>--- conflicted
+++ resolved
@@ -63,10 +63,7 @@
 // Manager manages computation and execution
 type Manager struct {
 	log                      zerolog.Logger
-<<<<<<< HEAD
-=======
 	tracer                   module.Tracer
->>>>>>> 9652b94c
 	metrics                  module.ExecutionMetrics
 	me                       module.Local
 	protoState               protocol.State
@@ -79,12 +76,9 @@
 	uploaders                []uploader.Uploader
 	eds                      state_synchronization.ExecutionDataService
 	edCache                  state_synchronization.ExecutionDataCIDCache
-<<<<<<< HEAD
-=======
 
 	rngLock *sync.Mutex
 	rng     *rand.Rand
->>>>>>> 9652b94c
 }
 
 func New(
@@ -125,10 +119,7 @@
 
 	e := Manager{
 		log:                      log,
-<<<<<<< HEAD
-=======
 		tracer:                   tracer,
->>>>>>> 9652b94c
 		metrics:                  metrics,
 		me:                       me,
 		protoState:               protoState,
@@ -141,12 +132,9 @@
 		uploaders:                uploaders,
 		eds:                      eds,
 		edCache:                  edCache,
-<<<<<<< HEAD
-=======
 
 		rngLock: &sync.Mutex{},
 		rng:     rand.New(rand.NewSource(time.Now().UnixNano())),
->>>>>>> 9652b94c
 	}
 
 	return &e, nil
@@ -179,8 +167,6 @@
 		trackerID := e.rng.Uint32()
 		e.rngLock.Unlock()
 
-<<<<<<< HEAD
-=======
 		trackedLogger := e.log.With().Hex("script_hex", code).Uint32("trackerID", trackerID).Logger()
 		trackedLogger.Debug().Msg("script is sent for execution")
 		defer func() {
@@ -188,7 +174,6 @@
 		}()
 	}
 
->>>>>>> 9652b94c
 	requestCtx, cancel := context.WithTimeout(ctx, e.scriptExecutionTimeLimit)
 	defer cancel()
 
@@ -356,11 +341,7 @@
 
 	e.edCache.Insert(block.Block.Header, blobTree)
 	e.log.Info().Hex("block_id", logging.Entity(block.Block)).Hex("execution_data_id", rootID[:]).Msg("execution data ID computed")
-<<<<<<< HEAD
-	// result.ExecutionDataID = rootID
-=======
 	result.ExecutionDataID = rootID
->>>>>>> 9652b94c
 
 	return result, nil
 }
