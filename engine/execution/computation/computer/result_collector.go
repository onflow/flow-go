--- conflicted
+++ resolved
@@ -162,22 +162,15 @@
 		TrieUpdate: trieUpdate,
 	}
 
-<<<<<<< HEAD
-	// note: UpdatedRegisters returns sorted list of register entries
-	// thus id computation is deterministic
-	stateDeltaCommitment := collectionExecutionSnapshot.UpdatedRegisters().ID()
-	chunk := flow.NewChunk(
-		collection.blockId,
-		collection.collectionIndex,
-		startState,
-		stateDeltaCommitment,
-		len(collection.Transactions),
-=======
+	// update registers returns sorted list of deltas
+	// so ID computation is deterministic
+	stateDeltaCommit := collectionExecutionSnapshot.UpdatedRegisters().ID()
+
 	collector.result.AppendCollectionAttestationResult(
 		startState,
 		endState,
+		stateDeltaCommit,
 		proof,
->>>>>>> 117fcc06
 		eventsHash,
 		chunkExecData,
 	)
