--- conflicted
+++ resolved
@@ -280,23 +280,11 @@
 		return nil
 	}
 
-<<<<<<< HEAD
 	for _, consumer := range collector.consumers {
 		consumer.OnExecutedCollection(collector.result.CollectionResult(txn.collectionIndex))
 	}
 
-	err = collector.commitCollection(
-		txn.collectionInfo,
-		collector.currentCollectionStartTime,
-		collector.currentCollectionView)
-	if err != nil {
-		return err
-	}
-
-	err = collector.hashCollection(
-=======
 	return collector.commitCollection(
->>>>>>> 1155b0de
 		txn.collectionInfo,
 		collector.currentCollectionStartTime,
 		collector.currentCollectionView)
