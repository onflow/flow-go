--- conflicted
+++ resolved
@@ -214,19 +214,6 @@
 	txnExecutionSnapshot *state.ExecutionSnapshot,
 	output fvm.ProcedureOutput,
 ) error {
-<<<<<<< HEAD
-=======
-	collector.convertedServiceEvents = append(
-		collector.convertedServiceEvents,
-		output.ConvertedServiceEvents...)
-
-	collector.result.Events[txn.collectionIndex] = append(
-		collector.result.Events[txn.collectionIndex],
-		output.Events...)
-	collector.result.ServiceEvents = append(
-		collector.result.ServiceEvents,
-		output.ServiceEvents...)
->>>>>>> 7aae6a2a
 
 	txnResult := flow.TransactionResult{
 		TransactionID:   txn.ID,
