--- conflicted
+++ resolved
@@ -1697,33 +1697,17 @@
 
 	switch {
 	// scheduled callbacks process transaction
-<<<<<<< HEAD
-	case strings.Contains(script, "FlowCallbackScheduler.process"):
-		require.False(c.t, strings.Contains(script, callbackSchedulerImport), "should resolve callback scheduler import")
-
-		c.vm.executedTransactions[txID] = "process_callback"
-		env := systemcontracts.SystemContractsForChain(c.ctx.Chain.ChainID()).AsTemplateEnv()
-		eventTypeString := fmt.Sprintf("A.%v.FlowCallbackScheduler.CallbackProcessed", env.FlowCallbackSchedulerAddress)
-=======
 	case strings.Contains(string(txBody.Script), "scheduler.process"):
 		executor.vm.executedTransactions[txID] = "process_callback"
 		env := systemcontracts.SystemContractsForChain(flow.Mainnet.Chain().ChainID()).AsTemplateEnv()
 		eventTypeString := fmt.Sprintf("A.%v.CallbackScheduler.CallbackProcessed", env.FlowCallbackSchedulerAddress)
->>>>>>> 3c0df29b
 
 		// return events for each scheduled callback
 		events := make([]flow.Event, len(c.vm.eventPayloads))
 		for i, payload := range c.vm.eventPayloads {
 			events[i] = flow.Event{
-<<<<<<< HEAD
 				Type:             flow.EventType(eventTypeString),
 				TransactionID:    txProc.ID,
-=======
-				// TODO: we shouldn't hardcode this event types, refactor after the scheduler contract is done
-				Type:          flow.EventType(eventTypeString),
-				TransactionID: txProc.ID,
-
->>>>>>> 3c0df29b
 				TransactionIndex: txProc.TxIndex,
 				EventIndex:       uint32(i),
 				Payload:          payload,
@@ -1734,13 +1718,7 @@
 			Events: events,
 		}
 	// scheduled callbacks execute transaction
-<<<<<<< HEAD
-	case strings.Contains(script, "FlowCallbackScheduler.executeCallback"):
-		require.False(c.t, strings.Contains(script, callbackSchedulerImport), "should resolve callback scheduler import")
-
-=======
 	case strings.Contains(string(txBody.Script), "scheduler.executeCallback"):
->>>>>>> 3c0df29b
 		// extract the callback ID from the arguments
 		if len(txBody.Arguments) == 0 {
 			return fvm.ProcedureOutput{}
