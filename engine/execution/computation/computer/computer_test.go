package computer_test

import (
	"context"
	"fmt"
	"math/rand"
	"testing"

	"github.com/onflow/cadence"
	"github.com/onflow/cadence/runtime"
	"github.com/onflow/cadence/runtime/common"
	"github.com/onflow/cadence/runtime/interpreter"
	"github.com/onflow/cadence/runtime/sema"
	"github.com/onflow/cadence/runtime/stdlib"

	"github.com/ipfs/go-cid"
	"github.com/ipfs/go-datastore"
	dssync "github.com/ipfs/go-datastore/sync"
	blockstore "github.com/ipfs/go-ipfs-blockstore"
	"github.com/rs/zerolog"
	"github.com/stretchr/testify/assert"
	"github.com/stretchr/testify/mock"
	"github.com/stretchr/testify/require"

	"github.com/onflow/flow-go/engine/execution"
	"github.com/onflow/flow-go/engine/execution/computation/committer"
	"github.com/onflow/flow-go/engine/execution/computation/computer"
	computermock "github.com/onflow/flow-go/engine/execution/computation/computer/mock"
	"github.com/onflow/flow-go/engine/execution/state/delta"
	"github.com/onflow/flow-go/engine/execution/testutil"
	"github.com/onflow/flow-go/fvm"
	"github.com/onflow/flow-go/fvm/environment"
	fvmErrors "github.com/onflow/flow-go/fvm/errors"
	"github.com/onflow/flow-go/fvm/meter/weighted"
	"github.com/onflow/flow-go/fvm/programs"
	"github.com/onflow/flow-go/fvm/state"
	"github.com/onflow/flow-go/fvm/systemcontracts"
	"github.com/onflow/flow-go/model/flow"
	"github.com/onflow/flow-go/module/epochs"
	"github.com/onflow/flow-go/module/executiondatasync/execution_data"
	"github.com/onflow/flow-go/module/executiondatasync/provider"
	"github.com/onflow/flow-go/module/executiondatasync/tracker"
	mocktracker "github.com/onflow/flow-go/module/executiondatasync/tracker/mock"
	"github.com/onflow/flow-go/module/mempool/entity"
	"github.com/onflow/flow-go/module/metrics"
	modulemock "github.com/onflow/flow-go/module/mock"
	requesterunit "github.com/onflow/flow-go/module/state_synchronization/requester/unittest"
	"github.com/onflow/flow-go/module/trace"
	"github.com/onflow/flow-go/utils/unittest"
)

func TestBlockExecutor_ExecuteBlock(t *testing.T) {

	rag := &RandomAddressGenerator{}

	t.Run("single collection", func(t *testing.T) {

		execCtx := fvm.NewContext()

		vm := new(computermock.VirtualMachine)
		vm.On("Run", mock.Anything, mock.Anything, mock.Anything, mock.Anything).
			Return(nil).
			Run(func(args mock.Arguments) {
				//ctx := args[0].(fvm.Context)
				tx := args[1].(*fvm.TransactionProcedure)

				tx.Events = generateEvents(1, tx.TxIndex)
			}).
			Times(2 + 1) // 2 txs in collection + system chunk

		committer := new(computermock.ViewCommitter)
		committer.On("CommitView", mock.Anything, mock.Anything).
			Return(nil, nil, nil, nil).
			Times(2 + 1) // 2 txs in collection + system chunk

		exemetrics := new(modulemock.ExecutionMetrics)
		exemetrics.On("ExecutionCollectionExecuted", mock.Anything, mock.Anything, mock.Anything).
			Return(nil).
			Times(2) // 1 collection + system collection

<<<<<<< HEAD
		metrics.On("ExecutionTransactionExecuted", mock.Anything, mock.Anything, mock.Anything, mock.Anything, mock.Anything, mock.Anything).
=======
		exemetrics.On("ExecutionTransactionExecuted", mock.Anything, mock.Anything, mock.Anything, mock.Anything, mock.Anything, mock.Anything).
>>>>>>> 138e1c32
			Return(nil).
			Times(2 + 1) // 2 txs in collection + system chunk tx

		bservice := requesterunit.MockBlobService(blockstore.NewBlockstore(dssync.MutexWrap(datastore.NewMapDatastore())))
		trackerStorage := new(mocktracker.Storage)
		trackerStorage.On("Update", mock.Anything).Return(func(fn tracker.UpdateFn) error {
			return fn(func(uint64, ...cid.Cid) error { return nil })
		})

		prov := provider.NewProvider(
			zerolog.Nop(),
			metrics.NewNoopCollector(),
			execution_data.DefaultSerializer,
			bservice,
			trackerStorage,
		)

		exe, err := computer.NewBlockComputer(vm, execCtx, exemetrics, trace.NewNoopTracer(), zerolog.Nop(), committer, prov)
		require.NoError(t, err)

		// create a block with 1 collection with 2 transactions
		block := generateBlock(1, 2, rag)

		view := delta.NewView(func(owner, key string) (flow.RegisterValue, error) {
			return nil, nil
		})

		result, err := exe.ExecuteBlock(context.Background(), block, view, programs.NewEmptyPrograms())
		assert.NoError(t, err)
		assert.Len(t, result.StateSnapshots, 1+1) // +1 system chunk
		assert.Len(t, result.TrieUpdates, 1+1)    // +1 system chunk

		assertEventHashesMatch(t, 1+1, result)

		vm.AssertExpectations(t)
	})

	t.Run("empty block still computes system chunk", func(t *testing.T) {

		execCtx := fvm.NewContext()

		vm := new(computermock.VirtualMachine)
		committer := new(computermock.ViewCommitter)

		bservice := requesterunit.MockBlobService(blockstore.NewBlockstore(dssync.MutexWrap(datastore.NewMapDatastore())))
		trackerStorage := new(mocktracker.Storage)
		trackerStorage.On("Update", mock.Anything).Return(func(fn tracker.UpdateFn) error {
			return fn(func(uint64, ...cid.Cid) error { return nil })
		})

		prov := provider.NewProvider(
			zerolog.Nop(),
			metrics.NewNoopCollector(),
			execution_data.DefaultSerializer,
			bservice,
			trackerStorage,
		)

		exe, err := computer.NewBlockComputer(vm, execCtx, metrics.NewNoopCollector(), trace.NewNoopTracer(), zerolog.Nop(), committer, prov)
		require.NoError(t, err)

		// create an empty block
		block := generateBlock(0, 0, rag)
		programs := programs.NewEmptyPrograms()

		vm.On("Run", mock.Anything, mock.Anything, mock.Anything, programs).
			Return(nil).
			Once() // just system chunk

		committer.On("CommitView", mock.Anything, mock.Anything).
			Return(nil, nil, nil, nil).
			Once() // just system chunk

		view := delta.NewView(func(owner, key string) (flow.RegisterValue, error) {
			return nil, nil
		})

		result, err := exe.ExecuteBlock(context.Background(), block, view, programs)
		assert.NoError(t, err)
		assert.Len(t, result.StateSnapshots, 1)
		assert.Len(t, result.TrieUpdates, 1)
		assert.Len(t, result.TransactionResults, 1)

		assertEventHashesMatch(t, 1, result)

		vm.AssertExpectations(t)
	})

	t.Run("system chunk transaction should not fail", func(t *testing.T) {

		// include all fees. System chunk should ignore them
		contextOptions := []fvm.Option{
			fvm.WithTransactionFeesEnabled(true),
			fvm.WithAccountStorageLimit(true),
			fvm.WithBlocks(&environment.NoopBlockFinder{}),
		}
		// set 0 clusters to pass n_collectors >= n_clusters check
		epochConfig := epochs.DefaultEpochConfig()
		epochConfig.NumCollectorClusters = 0
		bootstrapOptions := []fvm.BootstrapProcedureOption{
			fvm.WithTransactionFee(fvm.DefaultTransactionFees),
			fvm.WithAccountCreationFee(fvm.DefaultAccountCreationFee),
			fvm.WithMinimumStorageReservation(fvm.DefaultMinimumStorageReservation),
			fvm.WithStorageMBPerFLOW(fvm.DefaultStorageMBPerFLOW),
			fvm.WithEpochConfig(epochConfig),
		}

		rt := fvm.NewInterpreterRuntime(runtime.Config{})
		chain := flow.Localnet.Chain()
		vm := fvm.NewVirtualMachine(rt)
		baseOpts := []fvm.Option{
			fvm.WithChain(chain),
		}

		opts := append(baseOpts, contextOptions...)
<<<<<<< HEAD
		ctx := fvm.NewContext(zerolog.Nop(), opts...)
=======
		ctx := fvm.NewContext(opts...)
>>>>>>> 138e1c32
		view := delta.NewView(func(owner, key string) (flow.RegisterValue, error) {
			return nil, nil
		})

		baseBootstrapOpts := []fvm.BootstrapProcedureOption{
			fvm.WithInitialTokenSupply(unittest.GenesisTokenSupply),
		}
		progs := programs.NewEmptyPrograms()
		bootstrapOpts := append(baseBootstrapOpts, bootstrapOptions...)
		err := vm.Run(ctx, fvm.Bootstrap(unittest.ServiceAccountPublicKey, bootstrapOpts...), view, progs)
		require.NoError(t, err)

		comm := new(computermock.ViewCommitter)

		bservice := requesterunit.MockBlobService(blockstore.NewBlockstore(dssync.MutexWrap(datastore.NewMapDatastore())))
		trackerStorage := new(mocktracker.Storage)
		trackerStorage.On("Update", mock.Anything).Return(func(fn tracker.UpdateFn) error {
			return fn(func(uint64, ...cid.Cid) error { return nil })
		})

		prov := provider.NewProvider(
			zerolog.Nop(),
			metrics.NewNoopCollector(),
			execution_data.DefaultSerializer,
			bservice,
			trackerStorage,
		)

		exe, err := computer.NewBlockComputer(vm, ctx, metrics.NewNoopCollector(), trace.NewNoopTracer(), zerolog.Nop(), comm, prov)
		require.NoError(t, err)

		// create an empty block
		block := generateBlock(0, 0, rag)

		comm.On("CommitView", mock.Anything, mock.Anything).
			Return(nil, nil, nil, nil).
			Once() // just system chunk

		result, err := exe.ExecuteBlock(context.Background(), block, view, progs)
		assert.NoError(t, err)
		assert.Len(t, result.StateSnapshots, 1)
		assert.Len(t, result.TrieUpdates, 1)
		assert.Len(t, result.TransactionResults, 1)

		assert.Empty(t, result.TransactionResults[0].ErrorMessage)
	})

	t.Run("multiple collections", func(t *testing.T) {
		execCtx := fvm.NewContext()

		vm := new(computermock.VirtualMachine)
		committer := new(computermock.ViewCommitter)

		bservice := requesterunit.MockBlobService(blockstore.NewBlockstore(dssync.MutexWrap(datastore.NewMapDatastore())))
		trackerStorage := new(mocktracker.Storage)
		trackerStorage.On("Update", mock.Anything).Return(func(fn tracker.UpdateFn) error {
			return fn(func(uint64, ...cid.Cid) error { return nil })
		})

		prov := provider.NewProvider(
			zerolog.Nop(),
			metrics.NewNoopCollector(),
			execution_data.DefaultSerializer,
			bservice,
			trackerStorage,
		)

		exe, err := computer.NewBlockComputer(vm, execCtx, metrics.NewNoopCollector(), trace.NewNoopTracer(), zerolog.Nop(), committer, prov)
		require.NoError(t, err)

		collectionCount := 2
		transactionsPerCollection := 2
		eventsPerTransaction := 2
		eventsPerCollection := eventsPerTransaction * transactionsPerCollection
		totalTransactionCount := (collectionCount * transactionsPerCollection) + 1 //+1 for system chunk
		//totalEventCount := eventsPerTransaction * totalTransactionCount

		// create a block with 2 collections with 2 transactions each
		block := generateBlock(collectionCount, transactionsPerCollection, rag)
		programs := programs.NewEmptyPrograms()

		vm.On("Run", mock.Anything, mock.Anything, mock.Anything, programs).
			Run(func(args mock.Arguments) {
				tx := args[1].(*fvm.TransactionProcedure)

				tx.Err = fvmErrors.NewInvalidAddressErrorf(flow.Address{}, "no payer address provided")
				// create dummy events
				tx.Events = generateEvents(eventsPerTransaction, tx.TxIndex)
			}).
			Return(nil).
			Times(totalTransactionCount)

		committer.On("CommitView", mock.Anything, mock.Anything).
			Return(nil, nil, nil, nil).
			Times(collectionCount + 1)

		view := delta.NewView(func(owner, key string) (flow.RegisterValue, error) {
			return nil, nil
		})

		result, err := exe.ExecuteBlock(context.Background(), block, view, programs)
		assert.NoError(t, err)

		// chunk count should match collection count
		assert.Len(t, result.StateSnapshots, collectionCount+1) // system chunk

		// all events should have been collected
		assert.Len(t, result.Events, collectionCount+1)

		for i := 0; i < collectionCount; i++ {
			assert.Len(t, result.Events[i], eventsPerCollection)
		}

		assert.Len(t, result.Events[len(result.Events)-1], eventsPerTransaction)

		// events should have been indexed by transaction and event
		k := 0
		for expectedTxIndex := 0; expectedTxIndex < totalTransactionCount; expectedTxIndex++ {
			for expectedEventIndex := 0; expectedEventIndex < eventsPerTransaction; expectedEventIndex++ {

				chunkIndex := k / eventsPerCollection
				eventIndex := k % eventsPerCollection

				e := result.Events[chunkIndex][eventIndex]
				assert.EqualValues(t, expectedEventIndex, int(e.EventIndex))
				assert.EqualValues(t, expectedTxIndex, e.TransactionIndex)
				k++
			}
		}

		expectedResults := make([]flow.TransactionResult, 0)
		for _, c := range block.CompleteCollections {
			for _, t := range c.Transactions {
				txResult := flow.TransactionResult{
					TransactionID: t.ID(),
					ErrorMessage:  fvmErrors.NewInvalidAddressErrorf(flow.Address{}, "no payer address provided").Error(),
				}
				expectedResults = append(expectedResults, txResult)
			}
		}
		assert.ElementsMatch(t, expectedResults, result.TransactionResults[0:len(result.TransactionResults)-1]) //strip system chunk

		assertEventHashesMatch(t, collectionCount+1, result)

		vm.AssertExpectations(t)
	})

	t.Run("service events are emitted", func(t *testing.T) {
		execCtx := fvm.NewContext(fvm.WithServiceEventCollectionEnabled(), fvm.WithTransactionProcessors(
			fvm.NewTransactionInvoker(), //we don't need to check signatures or sequence numbers
		))

		collectionCount := 2
		transactionsPerCollection := 2

		totalTransactionCount := (collectionCount * transactionsPerCollection) + 1 //+1 for system chunk

		// create a block with 2 collections with 2 transactions each
		block := generateBlock(collectionCount, transactionsPerCollection, rag)

		ordinaryEvent := cadence.Event{
			EventType: &cadence.EventType{
				Location:            stdlib.FlowLocation{},
				QualifiedIdentifier: "what.ever",
			},
		}

		serviceEvents, err := systemcontracts.ServiceEventsForChain(execCtx.Chain.ChainID())
		require.NoError(t, err)

		serviceEventA := cadence.Event{
			EventType: &cadence.EventType{
				Location: common.AddressLocation{
					Address: common.Address(serviceEvents.EpochSetup.Address),
				},
				QualifiedIdentifier: serviceEvents.EpochSetup.QualifiedIdentifier(),
			},
		}
		serviceEventB := cadence.Event{
			EventType: &cadence.EventType{
				Location: common.AddressLocation{
					Address: common.Address(serviceEvents.EpochCommit.Address),
				},
				QualifiedIdentifier: serviceEvents.EpochCommit.QualifiedIdentifier(),
			},
		}

		//events to emit for each iteration/transaction
		events := make([][]cadence.Event, totalTransactionCount)
		events[0] = nil
		events[1] = []cadence.Event{serviceEventA, ordinaryEvent}
		events[2] = []cadence.Event{ordinaryEvent}
		events[3] = nil
		events[4] = []cadence.Event{serviceEventB}

		emittingRuntime := &testRuntime{
			executeTransaction: func(script runtime.Script, context runtime.Context) error {
				for _, e := range events[0] {
					err := context.Interface.EmitEvent(e)
					if err != nil {
						return err
					}
				}
				events = events[1:]
				return nil
			},
			readStored: func(address common.Address, path cadence.Path, r runtime.Context) (cadence.Value, error) {
				return nil, nil
			},
		}

		vm := fvm.NewVirtualMachine(emittingRuntime)

		bservice := requesterunit.MockBlobService(blockstore.NewBlockstore(dssync.MutexWrap(datastore.NewMapDatastore())))
		trackerStorage := new(mocktracker.Storage)
		trackerStorage.On("Update", mock.Anything).Return(func(fn tracker.UpdateFn) error {
			return fn(func(uint64, ...cid.Cid) error { return nil })
		})

		prov := provider.NewProvider(
			zerolog.Nop(),
			metrics.NewNoopCollector(),
			execution_data.DefaultSerializer,
			bservice,
			trackerStorage,
		)

		exe, err := computer.NewBlockComputer(vm, execCtx, metrics.NewNoopCollector(), trace.NewNoopTracer(), zerolog.Nop(), committer.NewNoopViewCommitter(), prov)
		require.NoError(t, err)

		view := delta.NewView(func(owner, key string) (flow.RegisterValue, error) {
			return nil, nil
		})

		result, err := exe.ExecuteBlock(context.Background(), block, view, programs.NewEmptyPrograms())
		require.NoError(t, err)

		// all events should have been collected
		require.Len(t, result.ServiceEvents, 2)

		// events are ordered
		require.Equal(t, serviceEventA.EventType.ID(), string(result.ServiceEvents[0].Type))
		require.Equal(t, serviceEventB.EventType.ID(), string(result.ServiceEvents[1].Type))

		assertEventHashesMatch(t, collectionCount+1, result)
	})

	t.Run("system transaction does not read memory limit from state", func(t *testing.T) {

		weighted.DefaultMemoryWeights = weighted.ExecutionMemoryWeights{
			0: 1, // single weight set to 1
		}
		execCtx := fvm.NewContext(
			zerolog.Nop(),
			fvm.WithMemoryLimit(10), // the context memory limit is set to 10
		)

		rt := &testRuntime{
			executeTransaction: func(script runtime.Script, r runtime.Context) error {
				err := r.Interface.MeterMemory(common.MemoryUsage{
					Kind:   0,
					Amount: 11,
				})
				require.NoError(t, err) // should fail if limit is taken from the default context

				return nil
			},
			readStored: func(address common.Address, path cadence.Path, r runtime.Context) (cadence.Value, error) {
				require.Fail(t, "system chunk should not read context from the state")
				return nil, nil
			},
		}

		vm := fvm.NewVirtualMachine(rt)

		exe, err := computer.NewBlockComputer(vm, execCtx, metrics.NewNoopCollector(), trace.NewNoopTracer(), zerolog.Nop(), committer.NewNoopViewCommitter())
		require.NoError(t, err)

		block := generateBlock(0, 0, rag)

		view := delta.NewView(func(owner, key string) (flow.RegisterValue, error) {
			return nil, nil
		})

		result, err := exe.ExecuteBlock(context.Background(), block, view, programs.NewEmptyPrograms())
		assert.NoError(t, err)
		assert.Len(t, result.StateSnapshots, 1) // system chunk
	})

	t.Run("succeeding transactions store programs", func(t *testing.T) {

		execCtx := fvm.NewContext()

		address := common.Address{0x1}
		contractLocation := common.AddressLocation{
			Address: address,
			Name:    "Test",
		}

		contractProgram := &interpreter.Program{}

		rt := &testRuntime{
			executeTransaction: func(script runtime.Script, r runtime.Context) error {

				program, err := r.Interface.GetProgram(contractLocation) //nolint:staticcheck
				require.NoError(t, err)
				require.Nil(t, program)

				err = r.Interface.SetProgram(
					contractLocation,
					contractProgram,
				)
				require.NoError(t, err)

				return nil
			},
			readStored: func(address common.Address, path cadence.Path, r runtime.Context) (cadence.Value, error) {
				return nil, nil
			},
		}

		vm := fvm.NewVirtualMachine(rt)

		bservice := requesterunit.MockBlobService(blockstore.NewBlockstore(dssync.MutexWrap(datastore.NewMapDatastore())))
		trackerStorage := new(mocktracker.Storage)
		trackerStorage.On("Update", mock.Anything).Return(func(fn tracker.UpdateFn) error {
			return fn(func(uint64, ...cid.Cid) error { return nil })
		})

		prov := provider.NewProvider(
			zerolog.Nop(),
			metrics.NewNoopCollector(),
			execution_data.DefaultSerializer,
			bservice,
			trackerStorage,
		)

		exe, err := computer.NewBlockComputer(vm, execCtx, metrics.NewNoopCollector(), trace.NewNoopTracer(), zerolog.Nop(), committer.NewNoopViewCommitter(), prov)
		require.NoError(t, err)

		const collectionCount = 2
		const transactionCount = 2
		block := generateBlock(collectionCount, transactionCount, rag)

		view := delta.NewView(func(owner, key string) (flow.RegisterValue, error) {
			return nil, nil
		})

<<<<<<< HEAD
		err = view.Set(string(address.Bytes()), state.KeyAccountStatus, []byte{1})
=======
		err = view.Set(string(address.Bytes()), state.KeyAccountStatus, environment.NewAccountStatus().ToBytes())
>>>>>>> 138e1c32
		require.NoError(t, err)

		result, err := exe.ExecuteBlock(context.Background(), block, view, programs.NewEmptyPrograms())
		assert.NoError(t, err)
		assert.Len(t, result.StateSnapshots, collectionCount+1) // +1 system chunk
	})

	t.Run("failing transactions do not store programs", func(t *testing.T) {
		execCtx := fvm.NewContext(
			fvm.WithTransactionProcessors(
				fvm.NewTransactionInvoker(),
			),
		)

		address := common.Address{0x1}

		contractLocation := common.AddressLocation{
			Address: address,
			Name:    "Test",
		}

		contractProgram := &interpreter.Program{}

		const collectionCount = 2
		const transactionCount = 2

		var executionCalls int

		rt := &testRuntime{
			executeTransaction: func(script runtime.Script, r runtime.Context) error {

				executionCalls++

				// NOTE: set a program and revert all transactions but the system chunk transaction

				program, err := r.Interface.GetProgram(contractLocation) //nolint:staticcheck
				require.NoError(t, err)

				if executionCalls > collectionCount*transactionCount {
					return nil
				}
				if program == nil {

					err = r.Interface.SetProgram(
						contractLocation,
						contractProgram,
					)
					require.NoError(t, err)

				}
				return runtime.Error{
					Err: fmt.Errorf("TX reverted"),
				}
			},
			readStored: func(address common.Address, path cadence.Path, r runtime.Context) (cadence.Value, error) {
				return nil, nil
			},
		}

		vm := fvm.NewVirtualMachine(rt)

		bservice := requesterunit.MockBlobService(blockstore.NewBlockstore(dssync.MutexWrap(datastore.NewMapDatastore())))
		trackerStorage := new(mocktracker.Storage)
		trackerStorage.On("Update", mock.Anything).Return(func(fn tracker.UpdateFn) error {
			return fn(func(uint64, ...cid.Cid) error { return nil })
		})

		prov := provider.NewProvider(
			zerolog.Nop(),
			metrics.NewNoopCollector(),
			execution_data.DefaultSerializer,
			bservice,
			trackerStorage,
		)

		exe, err := computer.NewBlockComputer(vm, execCtx, metrics.NewNoopCollector(), trace.NewNoopTracer(), zerolog.Nop(), committer.NewNoopViewCommitter(), prov)
		require.NoError(t, err)

		block := generateBlock(collectionCount, transactionCount, rag)

		view := delta.NewView(func(owner, key string) (flow.RegisterValue, error) {
			return nil, nil
		})

<<<<<<< HEAD
		err = view.Set(string(address.Bytes()), state.KeyAccountStatus, []byte{1})
=======
		err = view.Set(string(address.Bytes()), state.KeyAccountStatus, environment.NewAccountStatus().ToBytes())
>>>>>>> 138e1c32
		require.NoError(t, err)

		result, err := exe.ExecuteBlock(context.Background(), block, view, programs.NewEmptyPrograms())
		require.NoError(t, err)
		assert.Len(t, result.StateSnapshots, collectionCount+1) // +1 system chunk
	})
}

func assertEventHashesMatch(t *testing.T, expectedNoOfChunks int, result *execution.ComputationResult) {

	require.Len(t, result.Events, expectedNoOfChunks)
	require.Len(t, result.EventsHashes, expectedNoOfChunks)

	for i := 0; i < expectedNoOfChunks; i++ {
		calculatedHash, err := flow.EventsMerkleRootHash(result.Events[i])
		require.NoError(t, err)

		require.Equal(t, calculatedHash, result.EventsHashes[i])
	}
}

type testRuntime struct {
	executeScript      func(runtime.Script, runtime.Context) (cadence.Value, error)
	executeTransaction func(runtime.Script, runtime.Context) error
	readStored         func(common.Address, cadence.Path, runtime.Context) (cadence.Value, error)
<<<<<<< HEAD
=======
}

func (e *testRuntime) NewScriptExecutor(script runtime.Script, c runtime.Context) runtime.Executor {
	panic("NewScriptExecutor not expected")
}

func (e *testRuntime) NewTransactionExecutor(script runtime.Script, c runtime.Context) runtime.Executor {
	panic("NewTransactionExecutor not expected")
}

func (e *testRuntime) NewContractFunctionExecutor(contractLocation common.AddressLocation, functionName string, arguments []cadence.Value, argumentTypes []sema.Type, context runtime.Context) runtime.Executor {
	panic("NewContractFunctionExecutor not expected")
>>>>>>> 138e1c32
}

var _ runtime.Runtime = &testRuntime{}

func (e *testRuntime) SetInvalidatedResourceValidationEnabled(_ bool) {
	panic("SetInvalidatedResourceValidationEnabled not expected")
}

func (e *testRuntime) SetTracingEnabled(_ bool) {
	panic("SetTracingEnabled not expected")
}

func (e *testRuntime) SetResourceOwnerChangeHandlerEnabled(_ bool) {
	panic("SetResourceOwnerChangeHandlerEnabled not expected")
}

func (e *testRuntime) InvokeContractFunction(_ common.AddressLocation, _ string, _ []cadence.Value, _ []sema.Type, _ runtime.Context) (cadence.Value, error) {
	panic("InvokeContractFunction not expected")
}

func (e *testRuntime) ExecuteScript(script runtime.Script, context runtime.Context) (cadence.Value, error) {
	return e.executeScript(script, context)
}

func (e *testRuntime) ExecuteTransaction(script runtime.Script, context runtime.Context) error {
	return e.executeTransaction(script, context)
}

func (*testRuntime) ParseAndCheckProgram(_ []byte, _ runtime.Context) (*interpreter.Program, error) {
	panic("ParseAndCheckProgram not expected")
}

func (*testRuntime) SetCoverageReport(_ *runtime.CoverageReport) {
	panic("SetCoverageReport not expected")
}

func (*testRuntime) SetContractUpdateValidationEnabled(_ bool) {
	panic("SetContractUpdateValidationEnabled not expected")
}

func (*testRuntime) SetAtreeValidationEnabled(_ bool) {
	panic("SetAtreeValidationEnabled not expected")
}

func (e *testRuntime) ReadStored(a common.Address, p cadence.Path, c runtime.Context) (cadence.Value, error) {
	return e.readStored(a, p, c)
}

func (*testRuntime) ReadLinked(_ common.Address, _ cadence.Path, _ runtime.Context) (cadence.Value, error) {
	panic("ReadLinked not expected")
}

func (*testRuntime) SetDebugger(_ *interpreter.Debugger) {
	panic("SetDebugger not expected")
}

type RandomAddressGenerator struct{}

func (r *RandomAddressGenerator) NextAddress() (flow.Address, error) {
	return flow.HexToAddress(fmt.Sprintf("0%d", rand.Intn(1000))), nil
}

func (r *RandomAddressGenerator) CurrentAddress() flow.Address {
	return flow.HexToAddress(fmt.Sprintf("0%d", rand.Intn(1000)))
}

func (r *RandomAddressGenerator) Bytes() []byte {
	panic("not implemented")
}

func (r *RandomAddressGenerator) AddressCount() uint64 {
	panic("not implemented")
}

func (testRuntime) Storage(runtime.Context) (*runtime.Storage, *interpreter.Interpreter, error) {
	panic("Storage not expected")
}

type FixedAddressGenerator struct {
	Address flow.Address
}

func (f *FixedAddressGenerator) NextAddress() (flow.Address, error) {
	return f.Address, nil
}

func (f *FixedAddressGenerator) CurrentAddress() flow.Address {
	return f.Address
}

func (f *FixedAddressGenerator) Bytes() []byte {
	panic("not implemented")
}

func (f *FixedAddressGenerator) AddressCount() uint64 {
	panic("not implemented")
}

func Test_AccountStatusRegistersAreIncluded(t *testing.T) {

	address := flow.HexToAddress("1234")
	fag := &FixedAddressGenerator{Address: address}

	rt := fvm.NewInterpreterRuntime(runtime.Config{})
	vm := fvm.NewVirtualMachine(rt)
	execCtx := fvm.NewContext()

	ledger := testutil.RootBootstrappedLedger(vm, execCtx)

	key, err := unittest.AccountKeyDefaultFixture()
	require.NoError(t, err)

	view := delta.NewView(func(owner, key string) (flow.RegisterValue, error) {
		return ledger.Get(owner, key)
	})
	stTxn := state.NewStateTransaction(view, state.DefaultParameters())
	accounts := environment.NewAccounts(stTxn)

	// account creation, signing of transaction and bootstrapping ledger should not be required for this test
	// as freeze check should happen before a transaction signature is checked
	// but we currently discard all the touches if it fails and any point
	err = accounts.Create([]flow.AccountPublicKey{key.PublicKey(1000)}, address)
	require.NoError(t, err)

	bservice := requesterunit.MockBlobService(blockstore.NewBlockstore(dssync.MutexWrap(datastore.NewMapDatastore())))
	trackerStorage := new(mocktracker.Storage)
	trackerStorage.On("Update", mock.Anything).Return(func(fn tracker.UpdateFn) error {
		return fn(func(uint64, ...cid.Cid) error { return nil })
	})

	prov := provider.NewProvider(
		zerolog.Nop(),
		metrics.NewNoopCollector(),
		execution_data.DefaultSerializer,
		bservice,
		trackerStorage,
	)

	exe, err := computer.NewBlockComputer(vm, execCtx, metrics.NewNoopCollector(), trace.NewNoopTracer(), zerolog.Nop(), committer.NewNoopViewCommitter(), prov)
	require.NoError(t, err)

	block := generateBlockWithVisitor(1, 1, fag, func(txBody *flow.TransactionBody) {
		err := testutil.SignTransaction(txBody, txBody.Payer, *key, 0)
		require.NoError(t, err)
	})

	_, err = exe.ExecuteBlock(context.Background(), block, view, programs.NewEmptyPrograms())
	assert.NoError(t, err)

	registerTouches := view.Interactions().RegisterTouches()

	// make sure check for account status has been registered
	id := flow.RegisterID{
		Owner: string(address.Bytes()),
		Key:   state.KeyAccountStatus,
	}

	require.Contains(t, registerTouches, id.String())
	require.Equal(t, id, registerTouches[id.String()])
}

func Test_ExecutingSystemCollection(t *testing.T) {

	execCtx := fvm.NewContext(
		fvm.WithChain(flow.Localnet.Chain()),
		fvm.WithBlocks(&environment.NoopBlockFinder{}),
	)

	runtime := fvm.NewInterpreterRuntime(runtime.Config{})
	vm := fvm.NewVirtualMachine(runtime)

	rag := &RandomAddressGenerator{}

	ledger := testutil.RootBootstrappedLedger(vm, execCtx)

	committer := new(computermock.ViewCommitter)
	committer.On("CommitView", mock.Anything, mock.Anything).
		Return(nil, nil, nil, nil).
		Times(1) // only system chunk

	noopCollector := metrics.NewNoopCollector()

	metrics := new(modulemock.ExecutionMetrics)
	metrics.On("ExecutionCollectionExecuted", mock.Anything, mock.Anything, mock.Anything).
		Return(nil).
		Times(1) // system collection

	metrics.On("ExecutionTransactionExecuted", mock.Anything, mock.Anything, mock.Anything, mock.Anything, mock.Anything, mock.Anything).
		Return(nil).
		Times(1) // system chunk tx

	bservice := requesterunit.MockBlobService(blockstore.NewBlockstore(dssync.MutexWrap(datastore.NewMapDatastore())))
	trackerStorage := new(mocktracker.Storage)
	trackerStorage.On("Update", mock.Anything).Return(func(fn tracker.UpdateFn) error {
		return fn(func(uint64, ...cid.Cid) error { return nil })
	})

	prov := provider.NewProvider(
		zerolog.Nop(),
		noopCollector,
		execution_data.DefaultSerializer,
		bservice,
		trackerStorage,
	)

	exe, err := computer.NewBlockComputer(vm, execCtx, metrics, trace.NewNoopTracer(), zerolog.Nop(), committer, prov)
	require.NoError(t, err)

	// create empty block, it will have system collection attached while executing
	block := generateBlock(0, 0, rag)

	view := delta.NewView(ledger.Get)

	result, err := exe.ExecuteBlock(context.Background(), block, view, programs.NewEmptyPrograms())
	assert.NoError(t, err)
	assert.Len(t, result.StateSnapshots, 1) // +1 system chunk
	assert.Len(t, result.TransactionResults, 1)

	assert.Empty(t, result.TransactionResults[0].ErrorMessage)

	committer.AssertExpectations(t)
}

func generateBlock(collectionCount, transactionCount int, addressGenerator flow.AddressGenerator) *entity.ExecutableBlock {
	return generateBlockWithVisitor(collectionCount, transactionCount, addressGenerator, nil)
}

func generateBlockWithVisitor(collectionCount, transactionCount int, addressGenerator flow.AddressGenerator, visitor func(body *flow.TransactionBody)) *entity.ExecutableBlock {
	collections := make([]*entity.CompleteCollection, collectionCount)
	guarantees := make([]*flow.CollectionGuarantee, collectionCount)
	completeCollections := make(map[flow.Identifier]*entity.CompleteCollection)

	for i := 0; i < collectionCount; i++ {
		collection := generateCollection(transactionCount, addressGenerator, visitor)
		collections[i] = collection
		guarantees[i] = collection.Guarantee
		completeCollections[collection.Guarantee.ID()] = collection
	}

	block := flow.Block{
		Header: &flow.Header{
			Timestamp: flow.GenesisTime,
			Height:    42,
			View:      42,
		},
		Payload: &flow.Payload{
			Guarantees: guarantees,
		},
	}

	return &entity.ExecutableBlock{
		Block:               &block,
		CompleteCollections: completeCollections,
		StartState:          unittest.StateCommitmentPointerFixture(),
	}
}

func generateCollection(transactionCount int, addressGenerator flow.AddressGenerator, visitor func(body *flow.TransactionBody)) *entity.CompleteCollection {
	transactions := make([]*flow.TransactionBody, transactionCount)

	for i := 0; i < transactionCount; i++ {
		nextAddress, err := addressGenerator.NextAddress()
		if err != nil {
			panic(fmt.Errorf("cannot generate next address in test: %w", err))
		}
		txBody := &flow.TransactionBody{
			Payer:  nextAddress, // a unique payer for each tx to generate a unique id
			Script: []byte("transaction { execute {} }"),
		}
		if visitor != nil {
			visitor(txBody)
		}
		transactions[i] = txBody
	}

	collection := flow.Collection{Transactions: transactions}

	guarantee := &flow.CollectionGuarantee{CollectionID: collection.ID()}

	return &entity.CompleteCollection{
		Guarantee:    guarantee,
		Transactions: transactions,
	}
}

func generateEvents(eventCount int, txIndex uint32) []flow.Event {
	events := make([]flow.Event, eventCount)
	for i := 0; i < eventCount; i++ {
		// creating some dummy event
		event := flow.Event{Type: "whatever", EventIndex: uint32(i), TransactionIndex: txIndex}
		events[i] = event
	}
	return events
}<|MERGE_RESOLUTION|>--- conflicted
+++ resolved
@@ -78,11 +78,7 @@
 			Return(nil).
 			Times(2) // 1 collection + system collection
 
-<<<<<<< HEAD
-		metrics.On("ExecutionTransactionExecuted", mock.Anything, mock.Anything, mock.Anything, mock.Anything, mock.Anything, mock.Anything).
-=======
 		exemetrics.On("ExecutionTransactionExecuted", mock.Anything, mock.Anything, mock.Anything, mock.Anything, mock.Anything, mock.Anything).
->>>>>>> 138e1c32
 			Return(nil).
 			Times(2 + 1) // 2 txs in collection + system chunk tx
 
@@ -198,11 +194,7 @@
 		}
 
 		opts := append(baseOpts, contextOptions...)
-<<<<<<< HEAD
-		ctx := fvm.NewContext(zerolog.Nop(), opts...)
-=======
 		ctx := fvm.NewContext(opts...)
->>>>>>> 138e1c32
 		view := delta.NewView(func(owner, key string) (flow.RegisterValue, error) {
 			return nil, nil
 		})
@@ -551,11 +543,7 @@
 			return nil, nil
 		})
 
-<<<<<<< HEAD
-		err = view.Set(string(address.Bytes()), state.KeyAccountStatus, []byte{1})
-=======
 		err = view.Set(string(address.Bytes()), state.KeyAccountStatus, environment.NewAccountStatus().ToBytes())
->>>>>>> 138e1c32
 		require.NoError(t, err)
 
 		result, err := exe.ExecuteBlock(context.Background(), block, view, programs.NewEmptyPrograms())
@@ -569,6 +557,8 @@
 				fvm.NewTransactionInvoker(),
 			),
 		)
+
+		address := common.Address{0x1}
 
 		address := common.Address{0x1}
 
@@ -640,11 +630,7 @@
 			return nil, nil
 		})
 
-<<<<<<< HEAD
-		err = view.Set(string(address.Bytes()), state.KeyAccountStatus, []byte{1})
-=======
 		err = view.Set(string(address.Bytes()), state.KeyAccountStatus, environment.NewAccountStatus().ToBytes())
->>>>>>> 138e1c32
 		require.NoError(t, err)
 
 		result, err := exe.ExecuteBlock(context.Background(), block, view, programs.NewEmptyPrograms())
@@ -670,8 +656,6 @@
 	executeScript      func(runtime.Script, runtime.Context) (cadence.Value, error)
 	executeTransaction func(runtime.Script, runtime.Context) error
 	readStored         func(common.Address, cadence.Path, runtime.Context) (cadence.Value, error)
-<<<<<<< HEAD
-=======
 }
 
 func (e *testRuntime) NewScriptExecutor(script runtime.Script, c runtime.Context) runtime.Executor {
@@ -684,7 +668,6 @@
 
 func (e *testRuntime) NewContractFunctionExecutor(contractLocation common.AddressLocation, functionName string, arguments []cadence.Value, argumentTypes []sema.Type, context runtime.Context) runtime.Executor {
 	panic("NewContractFunctionExecutor not expected")
->>>>>>> 138e1c32
 }
 
 var _ runtime.Runtime = &testRuntime{}
