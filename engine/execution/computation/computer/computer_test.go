package computer_test

import (
	"context"
	"fmt"
	"math/rand"
	"testing"

	"github.com/onflow/cadence"
	"github.com/onflow/cadence/encoding/json"
	"github.com/onflow/cadence/runtime"
	"github.com/onflow/cadence/runtime/common"
	"github.com/onflow/cadence/runtime/interpreter"
	"github.com/onflow/cadence/runtime/sema"
	"github.com/onflow/cadence/runtime/stdlib"

	"github.com/ipfs/go-datastore"
	dssync "github.com/ipfs/go-datastore/sync"
	blockstore "github.com/ipfs/go-ipfs-blockstore"
	"github.com/rs/zerolog"
	"github.com/stretchr/testify/assert"
	"github.com/stretchr/testify/mock"
	"github.com/stretchr/testify/require"

	"github.com/onflow/flow-go/engine/execution"
	"github.com/onflow/flow-go/engine/execution/computation/committer"
	"github.com/onflow/flow-go/engine/execution/computation/computer"
	computermock "github.com/onflow/flow-go/engine/execution/computation/computer/mock"
	"github.com/onflow/flow-go/engine/execution/state/delta"
	"github.com/onflow/flow-go/engine/execution/testutil"
	"github.com/onflow/flow-go/fvm"
	"github.com/onflow/flow-go/fvm/derived"
	"github.com/onflow/flow-go/fvm/environment"
	fvmErrors "github.com/onflow/flow-go/fvm/errors"
	reusableRuntime "github.com/onflow/flow-go/fvm/runtime"
	"github.com/onflow/flow-go/fvm/state"
	"github.com/onflow/flow-go/fvm/systemcontracts"
	"github.com/onflow/flow-go/model/convert/fixtures"
	"github.com/onflow/flow-go/model/flow"
	"github.com/onflow/flow-go/module"
	"github.com/onflow/flow-go/module/epochs"
	"github.com/onflow/flow-go/module/executiondatasync/execution_data"
	"github.com/onflow/flow-go/module/executiondatasync/provider"
	mocktracker "github.com/onflow/flow-go/module/executiondatasync/tracker/mock"
	"github.com/onflow/flow-go/module/mempool/entity"
	"github.com/onflow/flow-go/module/metrics"
	modulemock "github.com/onflow/flow-go/module/mock"
	requesterunit "github.com/onflow/flow-go/module/state_synchronization/requester/unittest"
	"github.com/onflow/flow-go/module/trace"
	"github.com/onflow/flow-go/utils/unittest"
)

func TestBlockExecutor_ExecuteBlock(t *testing.T) {

	rag := &RandomAddressGenerator{}

	me := new(modulemock.Local)
	me.On("SignFunc", mock.Anything, mock.Anything, mock.Anything).
		Return(nil, nil)

	t.Run("single collection", func(t *testing.T) {

		execCtx := fvm.NewContext()

		vm := new(computermock.VirtualMachine)
		vm.On("Run", mock.Anything, mock.Anything, mock.Anything).
			Return(nil).
			Run(func(args mock.Arguments) {
				// ctx := args[0].(fvm.Context)
				tx := args[1].(*fvm.TransactionProcedure)

				tx.Events = generateEvents(1, tx.TxIndex)
			}).
			Times(2 + 1) // 2 txs in collection + system chunk

		committer := new(computermock.ViewCommitter)
		committer.On("CommitView", mock.Anything, mock.Anything).
			Return(nil, nil, nil, nil).
			Times(2 + 1) // 2 txs in collection + system chunk

		exemetrics := new(modulemock.ExecutionMetrics)
		exemetrics.On("ExecutionCollectionExecuted",
			mock.Anything,  // duration
			mock.Anything). // stats
			Return(nil).
			Times(2) // 1 collection + system collection

		exemetrics.On("ExecutionTransactionExecuted",
			mock.Anything, // duration
			mock.Anything, // computation used
			mock.Anything, // memory used
			mock.Anything, // actual memory used
			mock.Anything, // number of events
			mock.Anything, // size of events
			false).        // no failure
			Return(nil).
			Times(2 + 1) // 2 txs in collection + system chunk tx

		bservice := requesterunit.MockBlobService(blockstore.NewBlockstore(dssync.MutexWrap(datastore.NewMapDatastore())))
		trackerStorage := mocktracker.NewMockStorage()

		prov := provider.NewProvider(
			zerolog.Nop(),
			metrics.NewNoopCollector(),
			execution_data.DefaultSerializer,
			bservice,
			trackerStorage,
		)

		exe, err := computer.NewBlockComputer(
			vm,
			execCtx,
			exemetrics,
			trace.NewNoopTracer(),
			zerolog.Nop(),
			committer,
			me,
			prov)
		require.NoError(t, err)

		// create a block with 1 collection with 2 transactions
		block := generateBlock(1, 2, rag)

		view := delta.NewView(func(owner, key string) (flow.RegisterValue, error) {
			return nil, nil
		})

		result, err := exe.ExecuteBlock(
			context.Background(),
			block,
			view,
			derived.NewEmptyDerivedBlockData())
		assert.NoError(t, err)
		assert.Len(t, result.StateSnapshots, 1+1) // +1 system chunk
		assert.Len(t, result.TrieUpdates, 1+1)    // +1 system chunk

		assertEventHashesMatch(t, 1+1, result)

		vm.AssertExpectations(t)
	})

	t.Run("empty block still computes system chunk", func(t *testing.T) {

		execCtx := fvm.NewContext()

		vm := new(computermock.VirtualMachine)
		committer := new(computermock.ViewCommitter)

		bservice := requesterunit.MockBlobService(blockstore.NewBlockstore(dssync.MutexWrap(datastore.NewMapDatastore())))
		trackerStorage := mocktracker.NewMockStorage()

		prov := provider.NewProvider(
			zerolog.Nop(),
			metrics.NewNoopCollector(),
			execution_data.DefaultSerializer,
			bservice,
			trackerStorage,
		)

		exe, err := computer.NewBlockComputer(
			vm,
			execCtx,
			metrics.NewNoopCollector(),
			trace.NewNoopTracer(),
			zerolog.Nop(),
			committer,
			me,
			prov)
		require.NoError(t, err)

		// create an empty block
		block := generateBlock(0, 0, rag)
		derivedBlockData := derived.NewEmptyDerivedBlockData()

		vm.On("Run", mock.Anything, mock.Anything, mock.Anything).
			Return(nil).
			Once() // just system chunk

		committer.On("CommitView", mock.Anything, mock.Anything).
			Return(nil, nil, nil, nil).
			Once() // just system chunk

		view := delta.NewView(func(owner, key string) (flow.RegisterValue, error) {
			return nil, nil
		})

		result, err := exe.ExecuteBlock(context.Background(), block, view, derivedBlockData)
		assert.NoError(t, err)
		assert.Len(t, result.StateSnapshots, 1)
		assert.Len(t, result.TrieUpdates, 1)
		assert.Len(t, result.TransactionResults, 1)

		assertEventHashesMatch(t, 1, result)

		vm.AssertExpectations(t)
	})

	t.Run("system chunk transaction should not fail", func(t *testing.T) {

		// include all fees. System chunk should ignore them
		contextOptions := []fvm.Option{
			fvm.WithTransactionFeesEnabled(true),
			fvm.WithAccountStorageLimit(true),
			fvm.WithBlocks(&environment.NoopBlockFinder{}),
		}
		// set 0 clusters to pass n_collectors >= n_clusters check
		epochConfig := epochs.DefaultEpochConfig()
		epochConfig.NumCollectorClusters = 0
		bootstrapOptions := []fvm.BootstrapProcedureOption{
			fvm.WithTransactionFee(fvm.DefaultTransactionFees),
			fvm.WithAccountCreationFee(fvm.DefaultAccountCreationFee),
			fvm.WithMinimumStorageReservation(fvm.DefaultMinimumStorageReservation),
			fvm.WithStorageMBPerFLOW(fvm.DefaultStorageMBPerFLOW),
			fvm.WithEpochConfig(epochConfig),
		}

		chain := flow.Localnet.Chain()
		vm := fvm.NewVirtualMachine()
		derivedBlockData := derived.NewEmptyDerivedBlockData()
		baseOpts := []fvm.Option{
			fvm.WithChain(chain),
			fvm.WithDerivedBlockData(derivedBlockData),
		}

		opts := append(baseOpts, contextOptions...)
		ctx := fvm.NewContext(opts...)
		view := delta.NewView(func(owner, key string) (flow.RegisterValue, error) {
			return nil, nil
		})

		baseBootstrapOpts := []fvm.BootstrapProcedureOption{
			fvm.WithInitialTokenSupply(unittest.GenesisTokenSupply),
		}
		bootstrapOpts := append(baseBootstrapOpts, bootstrapOptions...)
		err := vm.Run(ctx, fvm.Bootstrap(unittest.ServiceAccountPublicKey, bootstrapOpts...), view)
		require.NoError(t, err)

		comm := new(computermock.ViewCommitter)

		bservice := requesterunit.MockBlobService(blockstore.NewBlockstore(dssync.MutexWrap(datastore.NewMapDatastore())))
		trackerStorage := mocktracker.NewMockStorage()

		prov := provider.NewProvider(
			zerolog.Nop(),
			metrics.NewNoopCollector(),
			execution_data.DefaultSerializer,
			bservice,
			trackerStorage,
		)

		exe, err := computer.NewBlockComputer(
			vm,
			ctx,
			metrics.NewNoopCollector(),
			trace.NewNoopTracer(),
			zerolog.Nop(),
			comm,
			me,
			prov)
		require.NoError(t, err)

		// create an empty block
		block := generateBlock(0, 0, rag)

		comm.On("CommitView", mock.Anything, mock.Anything).
			Return(nil, nil, nil, nil).
			Once() // just system chunk

		result, err := exe.ExecuteBlock(context.Background(), block, view, derivedBlockData)
		assert.NoError(t, err)
		assert.Len(t, result.StateSnapshots, 1)
		assert.Len(t, result.TrieUpdates, 1)
		assert.Len(t, result.TransactionResults, 1)

		assert.Empty(t, result.TransactionResults[0].ErrorMessage)
	})

	t.Run("multiple collections", func(t *testing.T) {
		execCtx := fvm.NewContext()

		vm := new(computermock.VirtualMachine)
		committer := new(computermock.ViewCommitter)

		bservice := requesterunit.MockBlobService(blockstore.NewBlockstore(dssync.MutexWrap(datastore.NewMapDatastore())))
		trackerStorage := mocktracker.NewMockStorage()

		prov := provider.NewProvider(
			zerolog.Nop(),
			metrics.NewNoopCollector(),
			execution_data.DefaultSerializer,
			bservice,
			trackerStorage,
		)

		exe, err := computer.NewBlockComputer(
			vm,
			execCtx,
			metrics.NewNoopCollector(),
			trace.NewNoopTracer(),
			zerolog.Nop(),
			committer,
			me,
			prov)
		require.NoError(t, err)

		collectionCount := 2
		transactionsPerCollection := 2
		eventsPerTransaction := 2
		eventsPerCollection := eventsPerTransaction * transactionsPerCollection
		totalTransactionCount := (collectionCount * transactionsPerCollection) + 1 // +1 for system chunk
		// totalEventCount := eventsPerTransaction * totalTransactionCount

		// create a block with 2 collections with 2 transactions each
		block := generateBlock(collectionCount, transactionsPerCollection, rag)
		derivedBlockData := derived.NewEmptyDerivedBlockData()

		vm.On("Run", mock.Anything, mock.Anything, mock.Anything).
			Run(func(args mock.Arguments) {
				tx := args[1].(*fvm.TransactionProcedure)

				tx.Err = fvmErrors.NewInvalidAddressErrorf(flow.Address{}, "no payer address provided")
				// create dummy events
				tx.Events = generateEvents(eventsPerTransaction, tx.TxIndex)
			}).
			Return(nil).
			Times(totalTransactionCount)

		committer.On("CommitView", mock.Anything, mock.Anything).
			Return(nil, nil, nil, nil).
			Times(collectionCount + 1)

		view := delta.NewView(func(owner, key string) (flow.RegisterValue, error) {
			return nil, nil
		})

		result, err := exe.ExecuteBlock(context.Background(), block, view, derivedBlockData)
		assert.NoError(t, err)

		// chunk count should match collection count
		assert.Len(t, result.StateSnapshots, collectionCount+1) // system chunk

		// all events should have been collected
		assert.Len(t, result.Events, collectionCount+1)

		for i := 0; i < collectionCount; i++ {
			assert.Len(t, result.Events[i], eventsPerCollection)
		}

		assert.Len(t, result.Events[len(result.Events)-1], eventsPerTransaction)

		// events should have been indexed by transaction and event
		k := 0
		for expectedTxIndex := 0; expectedTxIndex < totalTransactionCount; expectedTxIndex++ {
			for expectedEventIndex := 0; expectedEventIndex < eventsPerTransaction; expectedEventIndex++ {

				chunkIndex := k / eventsPerCollection
				eventIndex := k % eventsPerCollection

				e := result.Events[chunkIndex][eventIndex]
				assert.EqualValues(t, expectedEventIndex, int(e.EventIndex))
				assert.EqualValues(t, expectedTxIndex, e.TransactionIndex)
				k++
			}
		}

		expectedResults := make([]flow.TransactionResult, 0)
		for _, c := range block.CompleteCollections {
			for _, t := range c.Transactions {
				txResult := flow.TransactionResult{
					TransactionID: t.ID(),
					ErrorMessage:  fvmErrors.NewInvalidAddressErrorf(flow.Address{}, "no payer address provided").Error(),
				}
				expectedResults = append(expectedResults, txResult)
			}
		}
		assert.ElementsMatch(t, expectedResults, result.TransactionResults[0:len(result.TransactionResults)-1]) // strip system chunk

		assertEventHashesMatch(t, collectionCount+1, result)

		vm.AssertExpectations(t)
	})

	t.Run("service events are emitted", func(t *testing.T) {
		execCtx := fvm.NewContext(
			fvm.WithServiceEventCollectionEnabled(),
			fvm.WithAuthorizationChecksEnabled(false),
			fvm.WithSequenceNumberCheckAndIncrementEnabled(false),
		)

		collectionCount := 2
		transactionsPerCollection := 2

		totalTransactionCount := (collectionCount * transactionsPerCollection) + 1 // +1 for system chunk

		// create a block with 2 collections with 2 transactions each
		block := generateBlock(collectionCount, transactionsPerCollection, rag)

		ordinaryEvent := cadence.Event{
			EventType: &cadence.EventType{
				Location:            stdlib.FlowLocation{},
				QualifiedIdentifier: "what.ever",
			},
		}

		serviceEvents, err := systemcontracts.ServiceEventsForChain(execCtx.Chain.ChainID())
		require.NoError(t, err)

		payload, err := json.Decode(nil, []byte(fixtures.EpochSetupFixtureJSON))
		require.NoError(t, err)

		serviceEventA, ok := payload.(cadence.Event)
		require.True(t, ok)

		serviceEventA.EventType.Location = common.AddressLocation{
			Address: common.Address(serviceEvents.EpochSetup.Address),
		}
		serviceEventA.EventType.QualifiedIdentifier = serviceEvents.EpochSetup.QualifiedIdentifier()

		payload, err = json.Decode(nil, []byte(fixtures.EpochCommitFixtureJSON))
		require.NoError(t, err)

		serviceEventB, ok := payload.(cadence.Event)
		require.True(t, ok)

		serviceEventB.EventType.Location = common.AddressLocation{
			Address: common.Address(serviceEvents.EpochCommit.Address),
		}
<<<<<<< HEAD
		serviceEventC := cadence.Event{
			EventType: &cadence.EventType{
				Location: common.AddressLocation{
					Address: common.Address(serviceEvents.VersionTable.Address),
				},
				QualifiedIdentifier: serviceEvents.VersionTable.QualifiedIdentifier(),
			},
		}
=======
		serviceEventB.EventType.QualifiedIdentifier = serviceEvents.EpochCommit.QualifiedIdentifier()
>>>>>>> a03871fa

		// events to emit for each iteration/transaction
		events := make([][]cadence.Event, totalTransactionCount)
		events[0] = nil
		events[1] = []cadence.Event{serviceEventA, ordinaryEvent}
		events[2] = []cadence.Event{ordinaryEvent}
		events[3] = nil
		events[4] = []cadence.Event{serviceEventB, serviceEventC}

		emittingRuntime := &testRuntime{
			executeTransaction: func(script runtime.Script, context runtime.Context) error {
				for _, e := range events[0] {
					err := context.Interface.EmitEvent(e)
					if err != nil {
						return err
					}
				}
				events = events[1:]
				return nil
			},
			readStored: func(address common.Address, path cadence.Path, r runtime.Context) (cadence.Value, error) {
				return nil, nil
			},
		}

		execCtx = fvm.NewContextFromParent(
			execCtx,
			fvm.WithReusableCadenceRuntimePool(
				reusableRuntime.NewCustomReusableCadenceRuntimePool(
					0,
					func(_ runtime.Config) runtime.Runtime {
						return emittingRuntime
					})))

		vm := fvm.NewVirtualMachine()

		bservice := requesterunit.MockBlobService(blockstore.NewBlockstore(dssync.MutexWrap(datastore.NewMapDatastore())))
		trackerStorage := mocktracker.NewMockStorage()

		prov := provider.NewProvider(
			zerolog.Nop(),
			metrics.NewNoopCollector(),
			execution_data.DefaultSerializer,
			bservice,
			trackerStorage,
		)

		exe, err := computer.NewBlockComputer(
			vm,
			execCtx,
			metrics.NewNoopCollector(),
			trace.NewNoopTracer(),
			zerolog.Nop(),
			committer.NewNoopViewCommitter(),
			me,
			prov)
		require.NoError(t, err)

		view := delta.NewView(func(owner, key string) (flow.RegisterValue, error) {
			return nil, nil
		})

		result, err := exe.ExecuteBlock(context.Background(), block, view, derived.NewEmptyDerivedBlockData())
		require.NoError(t, err)

		// make sure event index sequence are valid
		for _, eventsList := range result.Events {
			unittest.EnsureEventsIndexSeq(t, eventsList, execCtx.Chain.ChainID())
		}

		// all events should have been collected
		require.Len(t, result.ServiceEvents, 3)

		// events are ordered
		require.Equal(t, serviceEventA.EventType.ID(), string(result.ServiceEvents[0].Type))
		require.Equal(t, serviceEventB.EventType.ID(), string(result.ServiceEvents[1].Type))
		require.Equal(t, serviceEventC.EventType.ID(), string(result.ServiceEvents[2].Type))

		assertEventHashesMatch(t, collectionCount+1, result)
	})

	t.Run("succeeding transactions store programs", func(t *testing.T) {

		execCtx := fvm.NewContext()

		address := common.Address{0x1}
		contractLocation := common.AddressLocation{
			Address: address,
			Name:    "Test",
		}

		contractProgram := &interpreter.Program{}

		rt := &testRuntime{
			executeTransaction: func(script runtime.Script, r runtime.Context) error {

				program, err := r.Interface.GetProgram(contractLocation) //nolint:staticcheck
				require.NoError(t, err)
				require.Nil(t, program)

				err = r.Interface.SetProgram(
					contractLocation,
					contractProgram,
				)
				require.NoError(t, err)

				return nil
			},
			readStored: func(address common.Address, path cadence.Path, r runtime.Context) (cadence.Value, error) {
				return nil, nil
			},
		}

		execCtx = fvm.NewContextFromParent(
			execCtx,
			fvm.WithReusableCadenceRuntimePool(
				reusableRuntime.NewCustomReusableCadenceRuntimePool(
					0,
					func(_ runtime.Config) runtime.Runtime {
						return rt
					})))

		vm := fvm.NewVirtualMachine()

		bservice := requesterunit.MockBlobService(blockstore.NewBlockstore(dssync.MutexWrap(datastore.NewMapDatastore())))
		trackerStorage := mocktracker.NewMockStorage()

		prov := provider.NewProvider(
			zerolog.Nop(),
			metrics.NewNoopCollector(),
			execution_data.DefaultSerializer,
			bservice,
			trackerStorage,
		)

		exe, err := computer.NewBlockComputer(
			vm,
			execCtx,
			metrics.NewNoopCollector(),
			trace.NewNoopTracer(),
			zerolog.Nop(),
			committer.NewNoopViewCommitter(),
			me,
			prov)
		require.NoError(t, err)

		const collectionCount = 2
		const transactionCount = 2
		block := generateBlock(collectionCount, transactionCount, rag)

		view := delta.NewView(func(owner, key string) (flow.RegisterValue, error) {
			return nil, nil
		})

		err = view.Set(string(address.Bytes()), state.AccountStatusKey, environment.NewAccountStatus().ToBytes())
		require.NoError(t, err)

		result, err := exe.ExecuteBlock(context.Background(), block, view, derived.NewEmptyDerivedBlockData())
		assert.NoError(t, err)
		assert.Len(t, result.StateSnapshots, collectionCount+1) // +1 system chunk
	})

	t.Run("failing transactions do not store programs", func(t *testing.T) {
		execCtx := fvm.NewContext(
			fvm.WithAuthorizationChecksEnabled(false),
			fvm.WithSequenceNumberCheckAndIncrementEnabled(false),
		)

		address := common.Address{0x1}

		contractLocation := common.AddressLocation{
			Address: address,
			Name:    "Test",
		}

		contractProgram := &interpreter.Program{}

		const collectionCount = 2
		const transactionCount = 2

		var executionCalls int

		rt := &testRuntime{
			executeTransaction: func(script runtime.Script, r runtime.Context) error {

				executionCalls++

				// NOTE: set a program and revert all transactions but the system chunk transaction

				program, err := r.Interface.GetProgram(contractLocation) //nolint:staticcheck
				require.NoError(t, err)

				if executionCalls > collectionCount*transactionCount {
					return nil
				}
				if program == nil {

					err = r.Interface.SetProgram(
						contractLocation,
						contractProgram,
					)
					require.NoError(t, err)

				}
				return runtime.Error{
					Err: fmt.Errorf("TX reverted"),
				}
			},
			readStored: func(address common.Address, path cadence.Path, r runtime.Context) (cadence.Value, error) {
				return nil, nil
			},
		}

		execCtx = fvm.NewContextFromParent(
			execCtx,
			fvm.WithReusableCadenceRuntimePool(
				reusableRuntime.NewCustomReusableCadenceRuntimePool(
					0,
					func(_ runtime.Config) runtime.Runtime {
						return rt
					})))

		vm := fvm.NewVirtualMachine()

		bservice := requesterunit.MockBlobService(blockstore.NewBlockstore(dssync.MutexWrap(datastore.NewMapDatastore())))
		trackerStorage := mocktracker.NewMockStorage()

		prov := provider.NewProvider(
			zerolog.Nop(),
			metrics.NewNoopCollector(),
			execution_data.DefaultSerializer,
			bservice,
			trackerStorage,
		)

		exe, err := computer.NewBlockComputer(
			vm,
			execCtx,
			metrics.NewNoopCollector(),
			trace.NewNoopTracer(),
			zerolog.Nop(),
			committer.NewNoopViewCommitter(),
			me,
			prov)
		require.NoError(t, err)

		block := generateBlock(collectionCount, transactionCount, rag)

		view := delta.NewView(func(owner, key string) (flow.RegisterValue, error) {
			return nil, nil
		})

		err = view.Set(string(address.Bytes()), state.AccountStatusKey, environment.NewAccountStatus().ToBytes())
		require.NoError(t, err)

		result, err := exe.ExecuteBlock(context.Background(), block, view, derived.NewEmptyDerivedBlockData())
		require.NoError(t, err)
		assert.Len(t, result.StateSnapshots, collectionCount+1) // +1 system chunk
	})
}

func assertEventHashesMatch(t *testing.T, expectedNoOfChunks int, result *execution.ComputationResult) {

	require.Len(t, result.Events, expectedNoOfChunks)
	require.Len(t, result.EventsHashes, expectedNoOfChunks)

	for i := 0; i < expectedNoOfChunks; i++ {
		calculatedHash, err := flow.EventsMerkleRootHash(result.Events[i])
		require.NoError(t, err)

		require.Equal(t, calculatedHash, result.EventsHashes[i])
	}
}

type testTransactionExecutor struct {
	executeTransaction func(runtime.Script, runtime.Context) error

	script  runtime.Script
	context runtime.Context
}

func (executor *testTransactionExecutor) Preprocess() error {
	// Do nothing.
	return nil
}

func (executor *testTransactionExecutor) Execute() error {
	return executor.executeTransaction(executor.script, executor.context)
}

func (executor *testTransactionExecutor) Result() (cadence.Value, error) {
	panic("Result not expected")
}

type testRuntime struct {
	executeScript      func(runtime.Script, runtime.Context) (cadence.Value, error)
	executeTransaction func(runtime.Script, runtime.Context) error
	readStored         func(common.Address, cadence.Path, runtime.Context) (cadence.Value, error)
}

func (e *testRuntime) NewScriptExecutor(script runtime.Script, c runtime.Context) runtime.Executor {
	panic("NewScriptExecutor not expected")
}

func (e *testRuntime) NewTransactionExecutor(script runtime.Script, c runtime.Context) runtime.Executor {
	return &testTransactionExecutor{
		executeTransaction: e.executeTransaction,
		script:             script,
		context:            c,
	}
}

func (e *testRuntime) NewContractFunctionExecutor(contractLocation common.AddressLocation, functionName string, arguments []cadence.Value, argumentTypes []sema.Type, context runtime.Context) runtime.Executor {
	panic("NewContractFunctionExecutor not expected")
}

var _ runtime.Runtime = &testRuntime{}

func (e *testRuntime) SetInvalidatedResourceValidationEnabled(_ bool) {
	panic("SetInvalidatedResourceValidationEnabled not expected")
}

func (e *testRuntime) SetTracingEnabled(_ bool) {
	panic("SetTracingEnabled not expected")
}

func (e *testRuntime) SetResourceOwnerChangeHandlerEnabled(_ bool) {
	panic("SetResourceOwnerChangeHandlerEnabled not expected")
}

func (e *testRuntime) InvokeContractFunction(_ common.AddressLocation, _ string, _ []cadence.Value, _ []sema.Type, _ runtime.Context) (cadence.Value, error) {
	panic("InvokeContractFunction not expected")
}

func (e *testRuntime) ExecuteScript(script runtime.Script, context runtime.Context) (cadence.Value, error) {
	return e.executeScript(script, context)
}

func (e *testRuntime) ExecuteTransaction(script runtime.Script, context runtime.Context) error {
	return e.executeTransaction(script, context)
}

func (*testRuntime) ParseAndCheckProgram(_ []byte, _ runtime.Context) (*interpreter.Program, error) {
	panic("ParseAndCheckProgram not expected")
}

func (*testRuntime) SetCoverageReport(_ *runtime.CoverageReport) {
	panic("SetCoverageReport not expected")
}

func (*testRuntime) SetContractUpdateValidationEnabled(_ bool) {
	panic("SetContractUpdateValidationEnabled not expected")
}

func (*testRuntime) SetAtreeValidationEnabled(_ bool) {
	panic("SetAtreeValidationEnabled not expected")
}

func (e *testRuntime) ReadStored(a common.Address, p cadence.Path, c runtime.Context) (cadence.Value, error) {
	return e.readStored(a, p, c)
}

func (*testRuntime) ReadLinked(_ common.Address, _ cadence.Path, _ runtime.Context) (cadence.Value, error) {
	panic("ReadLinked not expected")
}

func (*testRuntime) SetDebugger(_ *interpreter.Debugger) {
	panic("SetDebugger not expected")
}

type RandomAddressGenerator struct{}

func (r *RandomAddressGenerator) NextAddress() (flow.Address, error) {
	return flow.HexToAddress(fmt.Sprintf("0%d", rand.Intn(1000))), nil
}

func (r *RandomAddressGenerator) CurrentAddress() flow.Address {
	return flow.HexToAddress(fmt.Sprintf("0%d", rand.Intn(1000)))
}

func (r *RandomAddressGenerator) Bytes() []byte {
	panic("not implemented")
}

func (r *RandomAddressGenerator) AddressCount() uint64 {
	panic("not implemented")
}

func (testRuntime) Storage(runtime.Context) (*runtime.Storage, *interpreter.Interpreter, error) {
	panic("Storage not expected")
}

type FixedAddressGenerator struct {
	Address flow.Address
}

func (f *FixedAddressGenerator) NextAddress() (flow.Address, error) {
	return f.Address, nil
}

func (f *FixedAddressGenerator) CurrentAddress() flow.Address {
	return f.Address
}

func (f *FixedAddressGenerator) Bytes() []byte {
	panic("not implemented")
}

func (f *FixedAddressGenerator) AddressCount() uint64 {
	panic("not implemented")
}

func Test_AccountStatusRegistersAreIncluded(t *testing.T) {

	address := flow.HexToAddress("1234")
	fag := &FixedAddressGenerator{Address: address}

	vm := fvm.NewVirtualMachine()
	execCtx := fvm.NewContext()

	ledger := testutil.RootBootstrappedLedger(vm, execCtx)

	key, err := unittest.AccountKeyDefaultFixture()
	require.NoError(t, err)

	view := delta.NewView(func(owner, key string) (flow.RegisterValue, error) {
		return ledger.Get(owner, key)
	})
	txnState := state.NewTransactionState(view, state.DefaultParameters())
	accounts := environment.NewAccounts(txnState)

	// account creation, signing of transaction and bootstrapping ledger should not be required for this test
	// as freeze check should happen before a transaction signature is checked
	// but we currently discard all the touches if it fails and any point
	err = accounts.Create([]flow.AccountPublicKey{key.PublicKey(1000)}, address)
	require.NoError(t, err)

	bservice := requesterunit.MockBlobService(blockstore.NewBlockstore(dssync.MutexWrap(datastore.NewMapDatastore())))
	trackerStorage := mocktracker.NewMockStorage()

	prov := provider.NewProvider(
		zerolog.Nop(),
		metrics.NewNoopCollector(),
		execution_data.DefaultSerializer,
		bservice,
		trackerStorage,
	)

	me := new(modulemock.Local)
	me.On("SignFunc", mock.Anything, mock.Anything, mock.Anything).
		Return(nil, nil)

	exe, err := computer.NewBlockComputer(
		vm,
		execCtx,
		metrics.NewNoopCollector(),
		trace.NewNoopTracer(),
		zerolog.Nop(),
		committer.NewNoopViewCommitter(),
		me,
		prov)
	require.NoError(t, err)

	block := generateBlockWithVisitor(1, 1, fag, func(txBody *flow.TransactionBody) {
		err := testutil.SignTransaction(txBody, txBody.Payer, *key, 0)
		require.NoError(t, err)
	})

	_, err = exe.ExecuteBlock(context.Background(), block, view, derived.NewEmptyDerivedBlockData())
	assert.NoError(t, err)

	registerTouches := view.Interactions().RegisterTouches()

	// make sure check for account status has been registered
	id := flow.RegisterID{
		Owner: string(address.Bytes()),
		Key:   state.AccountStatusKey,
	}

	require.Contains(t, registerTouches, id)
}

func Test_ExecutingSystemCollection(t *testing.T) {

	execCtx := fvm.NewContext(
		fvm.WithChain(flow.Localnet.Chain()),
		fvm.WithBlocks(&environment.NoopBlockFinder{}),
	)

	vm := fvm.NewVirtualMachine()

	rag := &RandomAddressGenerator{}

	ledger := testutil.RootBootstrappedLedger(vm, execCtx)

	committer := new(computermock.ViewCommitter)
	committer.On("CommitView", mock.Anything, mock.Anything).
		Return(nil, nil, nil, nil).
		Times(1) // only system chunk

	noopCollector := metrics.NewNoopCollector()

	metrics := new(modulemock.ExecutionMetrics)
	expectedNumberOfEvents := 2
	expectedEventSize := 912
	metrics.On("ExecutionCollectionExecuted",
		mock.Anything,  // duration
		mock.Anything). // stats
		Return(nil).
		Times(1) // system collection

	metrics.On("ExecutionTransactionExecuted",
		mock.Anything, // duration
		mock.Anything, // computation used
		mock.Anything, // memory used
		mock.Anything, // actual memory used
		expectedNumberOfEvents,
		expectedEventSize,
		false).
		Return(nil).
		Times(1) // system chunk tx

	bservice := requesterunit.MockBlobService(blockstore.NewBlockstore(dssync.MutexWrap(datastore.NewMapDatastore())))
	trackerStorage := mocktracker.NewMockStorage()

	prov := provider.NewProvider(
		zerolog.Nop(),
		noopCollector,
		execution_data.DefaultSerializer,
		bservice,
		trackerStorage,
	)

	me := new(modulemock.Local)
	me.On("SignFunc", mock.Anything, mock.Anything, mock.Anything).
		Return(nil, nil)

	exe, err := computer.NewBlockComputer(
		vm,
		execCtx,
		metrics,
		trace.NewNoopTracer(),
		zerolog.Nop(),
		committer,
		me,
		prov)
	require.NoError(t, err)

	// create empty block, it will have system collection attached while executing
	block := generateBlock(0, 0, rag)

	view := delta.NewView(ledger.Get)

	result, err := exe.ExecuteBlock(context.Background(), block, view, derived.NewEmptyDerivedBlockData())
	assert.NoError(t, err)
	assert.Len(t, result.StateSnapshots, 1) // +1 system chunk
	assert.Len(t, result.TransactionResults, 1)

	assert.Empty(t, result.TransactionResults[0].ErrorMessage)

	stats := result.CollectionStats(0)
	// ignore computation and memory used
	stats.ComputationUsed = 0
	stats.MemoryUsed = 0

	assert.Equal(
		t,
		module.ExecutionResultStats{
			EventCounts:                     expectedNumberOfEvents,
			EventSize:                       expectedEventSize,
			NumberOfRegistersTouched:        53,
			NumberOfBytesWrittenToRegisters: 3455,
			NumberOfCollections:             1,
			NumberOfTransactions:            1,
		},
		stats)

	committer.AssertExpectations(t)
}

func generateBlock(collectionCount, transactionCount int, addressGenerator flow.AddressGenerator) *entity.ExecutableBlock {
	return generateBlockWithVisitor(collectionCount, transactionCount, addressGenerator, nil)
}

func generateBlockWithVisitor(collectionCount, transactionCount int, addressGenerator flow.AddressGenerator, visitor func(body *flow.TransactionBody)) *entity.ExecutableBlock {
	collections := make([]*entity.CompleteCollection, collectionCount)
	guarantees := make([]*flow.CollectionGuarantee, collectionCount)
	completeCollections := make(map[flow.Identifier]*entity.CompleteCollection)

	for i := 0; i < collectionCount; i++ {
		collection := generateCollection(transactionCount, addressGenerator, visitor)
		collections[i] = collection
		guarantees[i] = collection.Guarantee
		completeCollections[collection.Guarantee.ID()] = collection
	}

	block := flow.Block{
		Header: &flow.Header{
			Timestamp: flow.GenesisTime,
			Height:    42,
			View:      42,
		},
		Payload: &flow.Payload{
			Guarantees: guarantees,
		},
	}

	return &entity.ExecutableBlock{
		Block:               &block,
		CompleteCollections: completeCollections,
		StartState:          unittest.StateCommitmentPointerFixture(),
	}
}

func generateCollection(transactionCount int, addressGenerator flow.AddressGenerator, visitor func(body *flow.TransactionBody)) *entity.CompleteCollection {
	transactions := make([]*flow.TransactionBody, transactionCount)

	for i := 0; i < transactionCount; i++ {
		nextAddress, err := addressGenerator.NextAddress()
		if err != nil {
			panic(fmt.Errorf("cannot generate next address in test: %w", err))
		}
		txBody := &flow.TransactionBody{
			Payer:  nextAddress, // a unique payer for each tx to generate a unique id
			Script: []byte("transaction { execute {} }"),
		}
		if visitor != nil {
			visitor(txBody)
		}
		transactions[i] = txBody
	}

	collection := flow.Collection{Transactions: transactions}

	guarantee := &flow.CollectionGuarantee{CollectionID: collection.ID()}

	return &entity.CompleteCollection{
		Guarantee:    guarantee,
		Transactions: transactions,
	}
}

func generateEvents(eventCount int, txIndex uint32) []flow.Event {
	events := make([]flow.Event, eventCount)
	for i := 0; i < eventCount; i++ {
		// creating some dummy event
		event := flow.Event{Type: "whatever", EventIndex: uint32(i), TransactionIndex: txIndex}
		events[i] = event
	}
	return events
}<|MERGE_RESOLUTION|>--- conflicted
+++ resolved
@@ -425,7 +425,7 @@
 		serviceEventB.EventType.Location = common.AddressLocation{
 			Address: common.Address(serviceEvents.EpochCommit.Address),
 		}
-<<<<<<< HEAD
+		serviceEventB.EventType.QualifiedIdentifier = serviceEvents.EpochCommit.QualifiedIdentifier()
 		serviceEventC := cadence.Event{
 			EventType: &cadence.EventType{
 				Location: common.AddressLocation{
@@ -434,9 +434,6 @@
 				QualifiedIdentifier: serviceEvents.VersionTable.QualifiedIdentifier(),
 			},
 		}
-=======
-		serviceEventB.EventType.QualifiedIdentifier = serviceEvents.EpochCommit.QualifiedIdentifier()
->>>>>>> a03871fa
 
 		// events to emit for each iteration/transaction
 		events := make([][]cadence.Event, totalTransactionCount)
