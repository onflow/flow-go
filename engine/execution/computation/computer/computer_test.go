--- conflicted
+++ resolved
@@ -1247,11 +1247,8 @@
 	noopCollector := metrics.NewNoopCollector()
 
 	expectedNumberOfEvents := 3
-<<<<<<< HEAD
-	expectedEventSize := 1421
-=======
 	expectedEventSize := 1434
->>>>>>> ba534d91
+
 	// bootstrapping does not cache programs
 	expectedCachedPrograms := 0
 
