--- conflicted
+++ resolved
@@ -200,18 +200,6 @@
 	// call tracing
 	startedAt := time.Now()
 	var colSpan opentracing.Span
-<<<<<<< HEAD
-	if e.tracer != nil {
-		colSpan, _ = e.tracer.StartSpanFromContext(ctx, trace.EXEComputeCollection)
-		defer func() {
-			colSpan.SetTag("collection.txCount", len(collection.Transactions))
-			colSpan.LogFields(
-				log.String("collection.hash", collection.Guarantee.CollectionID.String()),
-			)
-			colSpan.Finish()
-		}()
-	}
-=======
 	colSpan, _ = e.tracer.StartSpanFromContext(ctx, trace.EXEComputeCollection)
 	defer func() {
 		colSpan.SetTag("collection.txCount", len(collection.Transactions))
@@ -220,7 +208,6 @@
 		)
 		colSpan.Finish()
 	}()
->>>>>>> 6eb03b8c
 
 	var (
 		events        []flow.Event
