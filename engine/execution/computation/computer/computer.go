package computer

import (
	"context"
	"fmt"
<<<<<<< HEAD
	"runtime"
=======
	"math"
>>>>>>> 9652b94c
	"sync"
	"time"

	"github.com/opentracing/opentracing-go"
	"github.com/opentracing/opentracing-go/log"
	"github.com/rs/zerolog"
	"github.com/uber/jaeger-client-go"

	"github.com/onflow/flow-go/engine/execution"
	"github.com/onflow/flow-go/engine/execution/state/delta"
	"github.com/onflow/flow-go/fvm"
	"github.com/onflow/flow-go/fvm/blueprints"
	"github.com/onflow/flow-go/fvm/programs"
	"github.com/onflow/flow-go/fvm/state"
	"github.com/onflow/flow-go/ledger"
	"github.com/onflow/flow-go/model/flow"
	"github.com/onflow/flow-go/module"
	"github.com/onflow/flow-go/module/mempool/entity"
	"github.com/onflow/flow-go/module/trace"
	"github.com/onflow/flow-go/utils/debug"
	"github.com/onflow/flow-go/utils/logging"
)

const SystemChunkEventCollectionMaxSize = 256_000_000  // ~256MB
const SystemChunkLedgerIntractionLimit = 1_000_000_000 // ~1GB

// VirtualMachine runs procedures
type VirtualMachine interface {
	Run(fvm.Context, fvm.Procedure, state.View, *programs.Programs) error
}

// ViewCommitter commits views's deltas to the ledger and collects the proofs
type ViewCommitter interface {
	// CommitView commits a views' register delta and collects proofs
	CommitView(state.View, flow.StateCommitment) (flow.StateCommitment, []byte, *ledger.TrieUpdate, error)
}

// A BlockComputer executes the transactions in a block.
type BlockComputer interface {
	ExecuteBlock(context.Context, *entity.ExecutableBlock, state.View, *programs.Programs) (*execution.ComputationResult, error)
}

type blockComputer struct {
	vm             VirtualMachine
	vmCtx          fvm.Context
	metrics        module.ExecutionMetrics
	tracer         module.Tracer
	log            zerolog.Logger
	systemChunkCtx fvm.Context
	committer      ViewCommitter
}

func SystemChunkContext(vmCtx fvm.Context, logger zerolog.Logger) fvm.Context {
	return fvm.NewContextFromParent(
		vmCtx,
		fvm.WithContractDeploymentRestricted(false),
		fvm.WithContractRemovalRestricted(false),
		fvm.WithTransactionFeesEnabled(false),
		fvm.WithServiceEventCollectionEnabled(),
		fvm.WithTransactionProcessors(fvm.NewTransactionInvoker(logger)),
		fvm.WithMaxStateInteractionSize(SystemChunkLedgerIntractionLimit),
		fvm.WithEventCollectionSizeLimit(SystemChunkEventCollectionMaxSize),
		fvm.WithAllowContextOverrideByExecutionState(false), // disable reading the memory limit (and computation/memory weights) from the state
		fvm.WithMemoryLimit(math.MaxUint64),                 // and set the memory limit to the maximum
	)
}

// NewBlockComputer creates a new block executor.
func NewBlockComputer(
	vm VirtualMachine,
	vmCtx fvm.Context,
	metrics module.ExecutionMetrics,
	tracer module.Tracer,
	logger zerolog.Logger,
	committer ViewCommitter,
) (BlockComputer, error) {
	return &blockComputer{
		vm:             vm,
		vmCtx:          vmCtx,
		metrics:        metrics,
		tracer:         tracer,
		log:            logger,
		systemChunkCtx: SystemChunkContext(vmCtx, logger),
		committer:      committer,
	}, nil
}

// ExecuteBlock executes a block and returns the resulting chunks.
func (e *blockComputer) ExecuteBlock(
	ctx context.Context,
	block *entity.ExecutableBlock,
	stateView state.View,
	program *programs.Programs,
) (*execution.ComputationResult, error) {

	span, _, isSampled := e.tracer.StartBlockSpan(ctx, block.ID(), trace.EXEComputeBlock)
	if isSampled {
		span.LogFields(log.Int("collection_counts", len(block.CompleteCollections)))
	}
	defer span.Finish()

	results, err := e.executeBlock(span, block, stateView, program)
	if err != nil {
		return nil, fmt.Errorf("failed to execute transactions: %w", err)
	}

	// TODO: compute block fees & reward payments

	return results, nil
}

func (e *blockComputer) executeBlock(
	blockSpan opentracing.Span,
	block *entity.ExecutableBlock,
	stateView state.View,
	programs *programs.Programs,
) (*execution.ComputationResult, error) {

	// check the start state is set
	if !block.HasStartState() {
		return nil, fmt.Errorf("executable block start state is not set")
	}

	blockCtx := fvm.NewContextFromParent(e.vmCtx, fvm.WithBlockHeader(block.Block.Header))
	systemChunkCtx := fvm.NewContextFromParent(e.systemChunkCtx, fvm.WithBlockHeader(block.Block.Header))
	collections := block.Collections()

	chunksSize := len(collections) + 1 // + 1 system chunk

	res := &execution.ComputationResult{
		ExecutableBlock:    block,
		Events:             make([]flow.EventsList, chunksSize),
		ServiceEvents:      make(flow.EventsList, 0),
		TransactionResults: make([]flow.TransactionResult, 0),
		StateCommitments:   make([]flow.StateCommitment, 0, chunksSize),
		Proofs:             make([][]byte, 0, chunksSize),
		TrieUpdates:        make([]*ledger.TrieUpdate, 0, chunksSize),
		EventsHashes:       make([]flow.Identifier, 0, chunksSize),
	}

	var txIndex uint32
	var err error
	var wg sync.WaitGroup
	wg.Add(2) // block commiter and event hasher

	bc := blockCommitter{
		committer: e.committer,
		blockSpan: blockSpan,
		tracer:    e.tracer,
		state:     *block.StartState,
		views:     make(chan state.View, chunksSize),
		res:       res,
	}
	defer bc.Close()

	eh := eventHasher{
		tracer:    e.tracer,
		data:      make(chan flow.EventsList, chunksSize),
		blockSpan: blockSpan,
		res:       res,
	}
	defer eh.Close()

	go func() {
		bc.Run()
		wg.Done()
	}()

	go func() {
		eh.Run()
		wg.Done()
	}()

	collectionIndex := 0

	for i, collection := range collections {
		colView := stateView.NewChild()
		txIndex, err = e.executeCollection(blockSpan, collectionIndex, txIndex, blockCtx, colView, programs, collection, res)
		if err != nil {
			return nil, fmt.Errorf("failed to execute collection at txIndex %v: %w", txIndex, err)
		}
		bc.Commit(colView)
		eh.Hash(res.Events[i])
		err = e.mergeView(stateView, colView, blockSpan, trace.EXEMergeCollectionView)
		if err != nil {
			return nil, fmt.Errorf("cannot merge view: %w", err)
		}
		collectionIndex++
	}

	// executing system chunk
	e.log.Debug().Hex("block_id", logging.Entity(block)).Msg("executing system chunk")
	colView := stateView.NewChild()
	_, err = e.executeSystemCollection(blockSpan, collectionIndex, txIndex, systemChunkCtx, colView, programs, res)
	if err != nil {
		return nil, fmt.Errorf("failed to execute system chunk transaction: %w", err)
	}

	bc.Commit(colView)
	eh.Hash(res.Events[len(res.Events)-1])
	// close the views and wait for all views to be committed
	bc.Close()
	eh.Close()

	err = e.mergeView(stateView, colView, blockSpan, trace.EXEMergeCollectionView)
	if err != nil {
		return nil, fmt.Errorf("cannot merge view: %w", err)
	}

	wg.Wait()

	e.log.Debug().Hex("block_id", logging.Entity(block)).Msg("all views committed")

	res.StateReads = stateView.(*delta.View).ReadsCount()

	return res, nil
}

func (e *blockComputer) executeSystemCollection(
	blockSpan opentracing.Span,
	collectionIndex int,
	txIndex uint32,
	systemChunkCtx fvm.Context,
	collectionView state.View,
	programs *programs.Programs,
	res *execution.ComputationResult,
) (uint32, error) {

	colSpan := e.tracer.StartSpanFromParent(blockSpan, trace.EXEComputeSystemCollection)
	defer colSpan.Finish()

	tx, err := blueprints.SystemChunkTransaction(e.vmCtx.Chain)
	if err != nil {
		return txIndex, fmt.Errorf("could not get system chunk transaction: %w", err)
	}

	err = e.executeTransaction(tx, colSpan, collectionView, programs, systemChunkCtx, collectionIndex, txIndex, res, true)
	txIndex++

	if err != nil {
		return txIndex, err
	}

	systemChunkTxResult := res.TransactionResults[len(res.TransactionResults)-1]
	if systemChunkTxResult.ErrorMessage != "" {
		// This log is used as the data source for an alert on grafana.
		// The system_chunk_error field must not be changed without adding the corresponding
		// changes in grafana. https://github.com/dapperlabs/flow-internal/issues/1546
		e.log.Error().
			Str("error_message", systemChunkTxResult.ErrorMessage).
			Hex("block_id", logging.Entity(systemChunkCtx.BlockHeader)).
			Bool("system_chunk_error", true).
			Bool("critical_error", true).
			Msg("error executing system chunk transaction")
	}

	res.AddStateSnapshot(collectionView.(*delta.View).Interactions())

	return txIndex, err
}

func (e *blockComputer) executeCollection(
	blockSpan opentracing.Span,
	collectionIndex int,
	txIndex uint32,
	blockCtx fvm.Context,
	collectionView state.View,
	programs *programs.Programs,
	collection *entity.CompleteCollection,
	res *execution.ComputationResult,
) (uint32, error) {

	e.log.Debug().
		Hex("block_id", logging.Entity(blockCtx.BlockHeader)).
		Hex("collection_id", logging.Entity(collection.Guarantee)).
		Msg("executing collection")

	// call tracing
	startedAt := time.Now()
	computationUsedUpToNow := res.ComputationUsed
	colSpan := e.tracer.StartSpanFromParent(blockSpan, trace.EXEComputeCollection)
	defer func() {
		colSpan.SetTag("collection.txCount", len(collection.Transactions))
		colSpan.LogFields(
			log.String("collection.hash", collection.Guarantee.CollectionID.String()),
		)
		colSpan.Finish()
	}()

	txCtx := fvm.NewContextFromParent(blockCtx, fvm.WithMetricsReporter(e.metrics), fvm.WithTracer(e.tracer))
	for _, txBody := range collection.Transactions {
		err := e.executeTransaction(txBody, colSpan, collectionView, programs, txCtx, collectionIndex, txIndex, res, false)
		txIndex++
		if err != nil {
			return txIndex, err
		}
	}
	res.AddStateSnapshot(collectionView.(*delta.View).Interactions())
	e.log.Info().Str("collectionID", collection.Guarantee.CollectionID.String()).
		Str("referenceBlockID", collection.Guarantee.ReferenceBlockID.String()).
		Hex("blockID", logging.Entity(blockCtx.BlockHeader)).
		Int("numberOfTransactions", len(collection.Transactions)).
		Int64("timeSpentInMS", time.Since(startedAt).Milliseconds()).
		Msg("collection executed")

	e.metrics.ExecutionCollectionExecuted(time.Since(startedAt), res.ComputationUsed-computationUsedUpToNow, len(collection.Transactions))

	return txIndex, nil
}

func (e *blockComputer) executeTransaction(
	txBody *flow.TransactionBody,
	colSpan opentracing.Span,
	collectionView state.View,
	programs *programs.Programs,
	ctx fvm.Context,
	collectionIndex int,
	txIndex uint32,
	res *execution.ComputationResult,
	isSystemChunk bool,
) error {
	startedAt := time.Now()
<<<<<<< HEAD

	var memAllocBefore uint64
	var m runtime.MemStats
	runtime.ReadMemStats(&m)
	memAllocBefore = m.TotalAlloc

=======
	memAllocBefore := debug.GetHeapAllocsBytes()
>>>>>>> 9652b94c
	txID := txBody.ID()

	// we capture two spans one for tx-based view and one for the current context (block-based) view
	txSpan := e.tracer.StartSpanFromParent(colSpan, trace.EXEComputeTransaction)
	txSpan.LogFields(log.String("tx_id", txID.String()))
	txSpan.LogFields(log.Uint32("tx_index", txIndex))
	txSpan.LogFields(log.Int("col_index", collectionIndex))
	defer txSpan.Finish()

	var traceID string
	txInternalSpan, _, isSampled := e.tracer.StartTransactionSpan(context.Background(), txID, trace.EXERunTransaction)
	if isSampled {
		txInternalSpan.LogFields(log.String("tx_id", txID.String()))
		if sc, ok := txInternalSpan.Context().(jaeger.SpanContext); ok {
			traceID = sc.TraceID().String()
		}
	}
	defer txInternalSpan.Finish()

	e.log.Info().
		Str("tx_id", txID.String()).
		Uint32("tx_index", txIndex).
		Str("block_id", res.ExecutableBlock.ID().String()).
		Uint64("height", res.ExecutableBlock.Block.Header.Height).
		Bool("system_chunk", isSystemChunk).
		Msg("executing transaction in fvm")

	tx := fvm.Transaction(txBody, txIndex)
	if isSampled {
		tx.SetTraceSpan(txInternalSpan)
	}

	txView := collectionView.NewChild()
	err := e.vm.Run(ctx, tx, txView, programs)
	if err != nil {
		return fmt.Errorf("failed to execute transaction %v for block %v at height %v: %w",
			txID.String(),
			res.ExecutableBlock.ID(),
			res.ExecutableBlock.Block.Header.Height,
			err)
	}

	txResult := flow.TransactionResult{
		TransactionID:   tx.ID,
		ComputationUsed: tx.ComputationUsed,
	}

	if tx.Err != nil {
		txResult.ErrorMessage = tx.Err.Error()
	}

	postProcessSpan := e.tracer.StartSpanFromParent(txSpan, trace.EXEPostProcessTransaction)
	defer postProcessSpan.Finish()

	// always merge the view, fvm take cares of reverting changes
	// of failed transaction invocation

	err = e.mergeView(collectionView, txView, postProcessSpan, trace.EXEMergeTransactionView)
	if err != nil {
		return fmt.Errorf("merging tx view to collection view failed for tx %v: %w",
			txID.String(), err)
	}

	res.AddEvents(collectionIndex, tx.Events)
	res.AddServiceEvents(tx.ServiceEvents)
	res.AddTransactionResult(&txResult)
	res.AddComputationUsed(tx.ComputationUsed)

<<<<<<< HEAD
	runtime.ReadMemStats(&m)
	memAllocAfter := m.TotalAlloc

	evt := e.log.With().
=======
	memAllocAfter := debug.GetHeapAllocsBytes()

	lg := e.log.With().
>>>>>>> 9652b94c
		Hex("tx_id", txResult.TransactionID[:]).
		Str("block_id", res.ExecutableBlock.ID().String()).
		Str("traceID", traceID).
		Uint64("computation_used", txResult.ComputationUsed).
<<<<<<< HEAD
		Uint64("memory_used", tx.MemoryUsed).
		Uint64("memAlloc", memAllocAfter-memAllocBefore).
		Int64("timeSpentInMS", time.Since(startedAt).Milliseconds())

	lg := evt.
=======
		Uint64("memory_used", tx.MemoryEstimate).
		Uint64("memAlloc", memAllocAfter-memAllocBefore).
		Int64("timeSpentInMS", time.Since(startedAt).Milliseconds()).
>>>>>>> 9652b94c
		Logger()

	if tx.Err != nil {
		lg.Info().
			Str("error_message", txResult.ErrorMessage).
			Uint16("error_code", uint16(tx.Err.Code())).
			Msg("transaction executed failed")
	} else {
		lg.Info().Msg("transaction executed successfully")
	}

	e.metrics.ExecutionTransactionExecuted(
		time.Since(startedAt),
		tx.ComputationUsed,
		memAllocAfter-memAllocBefore,
		tx.MemoryEstimate,
		len(tx.Events),
		tx.Err != nil,
	)
	return nil
}

func (e *blockComputer) mergeView(
	parent, child state.View,
	parentSpan opentracing.Span,
	mergeSpanName trace.SpanName) error {

	mergeSpan := e.tracer.StartSpanFromParent(parentSpan, mergeSpanName)
	defer mergeSpan.Finish()

	return parent.MergeView(child)
}

type blockCommitter struct {
	tracer    module.Tracer
	committer ViewCommitter
	state     flow.StateCommitment
	views     chan state.View
	closeOnce sync.Once
	blockSpan opentracing.Span

	res *execution.ComputationResult
}

func (bc *blockCommitter) Run() {
	for view := range bc.views {
		span := bc.tracer.StartSpanFromParent(bc.blockSpan, trace.EXECommitDelta)
		stateCommit, proof, trieUpdate, err := bc.committer.CommitView(view, bc.state)
		if err != nil {
			panic(err)
		}

		bc.res.StateCommitments = append(bc.res.StateCommitments, stateCommit)
		bc.res.Proofs = append(bc.res.Proofs, proof)
		bc.res.TrieUpdates = append(bc.res.TrieUpdates, trieUpdate)

		bc.state = stateCommit
		span.Finish()
	}
}

func (bc *blockCommitter) Commit(view state.View) {
	bc.views <- view
}

func (bc *blockCommitter) Close() {
	bc.closeOnce.Do(func() { close(bc.views) })
}

type eventHasher struct {
	tracer    module.Tracer
	data      chan flow.EventsList
	closeOnce sync.Once
	blockSpan opentracing.Span

	res *execution.ComputationResult
}

func (eh *eventHasher) Run() {
	for data := range eh.data {
		span := eh.tracer.StartSpanFromParent(eh.blockSpan, trace.EXEHashEvents)
		rootHash, err := flow.EventsMerkleRootHash(data)
		if err != nil {
			panic(err)
		}

		eh.res.EventsHashes = append(eh.res.EventsHashes, rootHash)

		span.Finish()
	}
}

func (eh *eventHasher) Hash(events flow.EventsList) {
	eh.data <- events
}

func (eh *eventHasher) Close() {
	eh.closeOnce.Do(func() { close(eh.data) })
}<|MERGE_RESOLUTION|>--- conflicted
+++ resolved
@@ -3,11 +3,7 @@
 import (
 	"context"
 	"fmt"
-<<<<<<< HEAD
-	"runtime"
-=======
 	"math"
->>>>>>> 9652b94c
 	"sync"
 	"time"
 
@@ -330,16 +326,7 @@
 	isSystemChunk bool,
 ) error {
 	startedAt := time.Now()
-<<<<<<< HEAD
-
-	var memAllocBefore uint64
-	var m runtime.MemStats
-	runtime.ReadMemStats(&m)
-	memAllocBefore = m.TotalAlloc
-
-=======
 	memAllocBefore := debug.GetHeapAllocsBytes()
->>>>>>> 9652b94c
 	txID := txBody.ID()
 
 	// we capture two spans one for tx-based view and one for the current context (block-based) view
@@ -408,31 +395,16 @@
 	res.AddTransactionResult(&txResult)
 	res.AddComputationUsed(tx.ComputationUsed)
 
-<<<<<<< HEAD
-	runtime.ReadMemStats(&m)
-	memAllocAfter := m.TotalAlloc
-
-	evt := e.log.With().
-=======
 	memAllocAfter := debug.GetHeapAllocsBytes()
 
 	lg := e.log.With().
->>>>>>> 9652b94c
 		Hex("tx_id", txResult.TransactionID[:]).
 		Str("block_id", res.ExecutableBlock.ID().String()).
 		Str("traceID", traceID).
 		Uint64("computation_used", txResult.ComputationUsed).
-<<<<<<< HEAD
-		Uint64("memory_used", tx.MemoryUsed).
-		Uint64("memAlloc", memAllocAfter-memAllocBefore).
-		Int64("timeSpentInMS", time.Since(startedAt).Milliseconds())
-
-	lg := evt.
-=======
 		Uint64("memory_used", tx.MemoryEstimate).
 		Uint64("memAlloc", memAllocAfter-memAllocBefore).
 		Int64("timeSpentInMS", time.Since(startedAt).Milliseconds()).
->>>>>>> 9652b94c
 		Logger()
 
 	if tx.Err != nil {
