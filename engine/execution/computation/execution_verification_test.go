--- conflicted
+++ resolved
@@ -173,11 +173,7 @@
 		err = testutil.SignTransaction(addKeyTx, accountAddress, accountPrivKey, 0)
 		require.NoError(t, err)
 
-<<<<<<< HEAD
-		minimumStorage, err := cadence.NewUFix64("0.00008171")
-=======
 		minimumStorage, err := cadence.NewUFix64("0.00008312")
->>>>>>> 138e1c32
 		require.NoError(t, err)
 
 		cr := executeBlockAndVerify(t, [][]*flow.TransactionBody{
@@ -644,12 +640,8 @@
 	logger := zerolog.Nop()
 
 	opts = append(opts, fvm.WithChain(chain))
-<<<<<<< HEAD
-	opts = append(opts, fvm.WithBlocks(&fvm.NoopBlockFinder{}))
-=======
 	opts = append(opts, fvm.WithLogger(logger))
 	opts = append(opts, fvm.WithBlocks(&environment.NoopBlockFinder{}))
->>>>>>> 138e1c32
 
 	fvmContext :=
 		fvm.NewContext(
