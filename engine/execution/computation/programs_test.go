--- conflicted
+++ resolved
@@ -91,18 +91,11 @@
 		Signature:    nil,
 	}
 
-<<<<<<< HEAD
 	block := &flow.Block{
 		Header: flow.HeaderBody{
-			ChainID: flow.Emulator,
-			View:    26,
-=======
-	block := flow.NewBlock(
-		flow.HeaderBody{
 			ChainID:   flow.Emulator,
 			View:      26,
 			Timestamp: time.Now(),
->>>>>>> 4fbb7635
 		},
 		Payload: flow.Payload{
 			Guarantees: []*flow.CollectionGuarantee{&guarantee},
@@ -282,18 +275,11 @@
 	)
 
 	t.Run("executing block1 (no collection)", func(t *testing.T) {
-<<<<<<< HEAD
 		block1 = &flow.Block{
 			Header: flow.HeaderBody{
-				View:    1,
-				ChainID: flow.Emulator,
-=======
-		block1 = flow.NewBlock(
-			flow.HeaderBody{
 				View:      1,
 				ChainID:   flow.Emulator,
 				Timestamp: time.Now(),
->>>>>>> 4fbb7635
 			},
 			Payload: flow.Payload{
 				Guarantees: []*flow.CollectionGuarantee{},
