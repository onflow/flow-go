--- conflicted
+++ resolved
@@ -74,7 +74,6 @@
 				})
 			})
 			require.NoError(t, err)
-<<<<<<< HEAD
 			err = unittest.WithLock(t, lockManager, storage.LockIndexExecutionResult, func(lctx lockctx.Context) error {
 				return db.WithReaderBatchWriter(func(rw storage.ReaderBatchWriter) error {
 					err := results.BatchStore(chunk.Result, rw)
@@ -86,11 +85,6 @@
 				})
 			})
 			require.NoError(t, err)
-			require.NoError(t, unittest.WithLock(t, lockManager, storage.LockInsertChunkDataPack, func(lctx lockctx.Context) error {
-				return chunkDataPacks.StoreByChunkID(lctx, []*flow.ChunkDataPack{chunk.ChunkDataPack})
-=======
-			require.NoError(t, results.Store(chunk.Result))
-			require.NoError(t, results.Index(chunk.Result.BlockID, chunk.Result.ID()))
 			require.NoError(t, unittest.WithLock(t, lockManager, storage.LockIndexChunkDataPackByChunkID, func(lctx lockctx.Context) error {
 				storeFunc, err := chunkDataPacks.Store([]*flow.ChunkDataPack{chunk.ChunkDataPack})
 				if err != nil {
@@ -99,7 +93,6 @@
 				return db.WithReaderBatchWriter(func(rw storage.ReaderBatchWriter) error {
 					return storeFunc(lctx, rw)
 				})
->>>>>>> fc546a5a
 			}))
 			_, storeErr := collections.Store(chunk.ChunkDataPack.Collection)
 			require.NoError(t, storeErr)
