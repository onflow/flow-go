--- conflicted
+++ resolved
@@ -150,13 +150,8 @@
 // CreateAccounts inserts accounts into the ledger using the provided private keys.
 func CreateAccounts(
 	vm *fvm.VirtualMachine,
-<<<<<<< HEAD
-	ledger state.Ledger,
+	view state.View,
 	programs *programs.Programs,
-=======
-	view state.View,
-	programs *fvm.Programs,
->>>>>>> b10a7b4a
 	privateKeys []flow.AccountPrivateKey,
 	chain flow.Chain,
 ) ([]flow.Address, error) {
@@ -165,13 +160,8 @@
 
 func CreateAccountsWithSimpleAddresses(
 	vm *fvm.VirtualMachine,
-<<<<<<< HEAD
-	ledger state.Ledger,
+	view state.View,
 	programs *programs.Programs,
-=======
-	view state.View,
-	programs *fvm.Programs,
->>>>>>> b10a7b4a
 	privateKeys []flow.AccountPrivateKey,
 	chain flow.Chain,
 ) ([]flow.Address, error) {
@@ -238,15 +228,9 @@
 	return accounts, nil
 }
 
-<<<<<<< HEAD
-func RootBootstrappedLedger(vm *fvm.VirtualMachine, ctx fvm.Context) *state.MapLedger {
-	ledger := state.NewMapLedger()
-	programs := programs.NewEmptyPrograms()
-=======
 func RootBootstrappedLedger(vm *fvm.VirtualMachine, ctx fvm.Context) state.View {
 	view := fvmUtils.NewSimpleView()
-	programs := fvm.NewEmptyPrograms()
->>>>>>> b10a7b4a
+	programs := programs.NewEmptyPrograms()
 
 	bootstrap := fvm.Bootstrap(
 		unittest.ServiceAccountPublicKey,
