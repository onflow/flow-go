--- conflicted
+++ resolved
@@ -124,11 +124,6 @@
 
 	identityListUnsorted := flow.IdentityList{myIdentity, collection1Identity, collection2Identity, collection3Identity}
 	identityList := identityListUnsorted.Sort(order.Canonical)
-<<<<<<< HEAD
-
-	executionState.On("DiskSize").Return(int64(1024*1024), nil).Maybe()
-=======
->>>>>>> 9652b94c
 
 	snapshot.On("Identities", mock.Anything).Return(func(selector flow.IdentityFilter) flow.IdentityList {
 		return identityList.Filter(selector)
@@ -884,11 +879,7 @@
 		ctx.mockHasWeightAtBlockID(blocks["A"].ID(), true)
 		ctx.state.On("Sealed").Return(ctx.snapshot)
 		// a receipt for sealed block won't be broadcasted
-<<<<<<< HEAD
-		ctx.snapshot.On("Head").Return(&blockSealed, nil)
-=======
 		ctx.snapshot.On("Head").Return(blockSealed, nil)
->>>>>>> 9652b94c
 		ctx.mockSnapshot(blocks["A"].Block.Header, unittest.IdentityListFixture(1))
 		ctx.mockSnapshot(blocks["B"].Block.Header, unittest.IdentityListFixture(1))
 		ctx.mockSnapshot(blocks["C"].Block.Header, unittest.IdentityListFixture(1))
@@ -1037,17 +1028,10 @@
 			// but the state commitment does not exist (e.g. purged)
 			ctx.executionState.On("HasState", *blockA.StartState).Return(false)
 
-<<<<<<< HEAD
-		// Successful call to computation manager
-		ctx.computationManager.
-			On("ExecuteScript", mock.Anything, script, [][]byte(nil), blockA.Block.Header, view).
-			Return(scriptResult, nil)
-=======
 			// Execute our script and expect no error
 			_, err := ctx.engine.ExecuteScriptAtBlockID(context.Background(), script, nil, blockA.Block.ID())
 			assert.Error(t, err)
 			assert.True(t, strings.Contains(err.Error(), "state commitment not found"))
->>>>>>> 9652b94c
 
 			// Assert other components were called as expected
 			ctx.executionState.AssertExpectations(t)
