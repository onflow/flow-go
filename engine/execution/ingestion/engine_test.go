package ingestion

import (
	"bytes"
	"context"
	"crypto/rand"
	mathRand "math/rand"
	"sync"
	"testing"
	"time"

	"github.com/golang/mock/gomock"
	"github.com/stretchr/testify/assert"
	"github.com/stretchr/testify/mock"
	"github.com/stretchr/testify/require"

	"github.com/onflow/flow-go/crypto"
	engineCommon "github.com/onflow/flow-go/engine"
	computation "github.com/onflow/flow-go/engine/execution/computation/mock"
	provider "github.com/onflow/flow-go/engine/execution/provider/mock"
	"github.com/onflow/flow-go/engine/execution/state/delta"
	state "github.com/onflow/flow-go/engine/execution/state/mock"
	executionUnittest "github.com/onflow/flow-go/engine/execution/state/unittest"
	"github.com/onflow/flow-go/engine/testutil/mocklocal"
	"github.com/onflow/flow-go/model/flow"
	"github.com/onflow/flow-go/model/flow/filter"
	"github.com/onflow/flow-go/module/mempool/entity"
	"github.com/onflow/flow-go/module/metrics"
	module "github.com/onflow/flow-go/module/mocks"
	"github.com/onflow/flow-go/module/trace"
	"github.com/onflow/flow-go/network/mocknetwork"
	protocol "github.com/onflow/flow-go/state/protocol/mock"
	storageerr "github.com/onflow/flow-go/storage"
	storage "github.com/onflow/flow-go/storage/mocks"
	"github.com/onflow/flow-go/utils/unittest"
	"github.com/onflow/flow-go/utils/unittest/mocks"
)

var (
	collection1Identity = unittest.IdentityFixture()
	collection2Identity = unittest.IdentityFixture()
	collection3Identity = unittest.IdentityFixture()
	myIdentity          = unittest.IdentityFixture()
)

func init() {
	collection1Identity.Role = flow.RoleCollection
	collection2Identity.Role = flow.RoleCollection
	collection3Identity.Role = flow.RoleCollection
	myIdentity.Role = flow.RoleExecution
}

type testingContext struct {
	t                  *testing.T
	engine             *Engine
	blocks             *storage.MockBlocks
	collections        *storage.MockCollections
	state              *protocol.State
	conduit            *mocknetwork.Conduit
	collectionConduit  *mocknetwork.Conduit
	computationManager *computation.ComputationManager
	providerEngine     *provider.ProviderEngine
	executionState     *state.ExecutionState
	snapshot           *protocol.Snapshot
	identity           *flow.Identity
}

func runWithEngine(t *testing.T, f func(testingContext)) {

	ctrl := gomock.NewController(t)

	net := module.NewMockNetwork(ctrl)
	request := module.NewMockRequester(ctrl)

	// initialize the mocks and engine
	conduit := &mocknetwork.Conduit{}
	collectionConduit := &mocknetwork.Conduit{}
	syncConduit := &mocknetwork.Conduit{}

	// generates signing identity including staking key for signing
	seed := make([]byte, crypto.KeyGenSeedMinLenBLSBLS12381)
	n, err := rand.Read(seed)
	require.Equal(t, n, crypto.KeyGenSeedMinLenBLSBLS12381)
	require.NoError(t, err)
	sk, err := crypto.GeneratePrivateKey(crypto.BLSBLS12381, seed)
	require.NoError(t, err)
	myIdentity.StakingPubKey = sk.PublicKey()
	me := mocklocal.NewMockLocal(sk, myIdentity.ID(), t)

	blocks := storage.NewMockBlocks(ctrl)
	payloads := storage.NewMockPayloads(ctrl)
	collections := storage.NewMockCollections(ctrl)
	events := storage.NewMockEvents(ctrl)
	serviceEvents := storage.NewMockServiceEvents(ctrl)
	txResults := storage.NewMockTransactionResults(ctrl)

	computationManager := new(computation.ComputationManager)
	providerEngine := new(provider.ProviderEngine)
	protocolState := new(protocol.State)
	executionState := new(state.ExecutionState)
	snapshot := new(protocol.Snapshot)

	var engine *Engine

	defer func() {
		<-engine.Done()
		ctrl.Finish()
		computationManager.AssertExpectations(t)
		protocolState.AssertExpectations(t)
		executionState.AssertExpectations(t)
		providerEngine.AssertExpectations(t)
	}()

	identityList := flow.IdentityList{myIdentity, collection1Identity, collection2Identity, collection3Identity}

	executionState.On("DiskSize").Return(int64(1024*1024), nil).Maybe()

	snapshot.On("Identities", mock.Anything).Return(func(selector flow.IdentityFilter) flow.IdentityList {
		return identityList.Filter(selector)
	}, nil)

	snapshot.On("Identity", mock.Anything).Return(func(nodeID flow.Identifier) *flow.Identity {
		identity, ok := identityList.ByNodeID(nodeID)
		require.Truef(t, ok, "Could not find nodeID %v in identityList", nodeID)
		return identity
	}, nil)

	txResults.EXPECT().BatchStore(gomock.Any(), gomock.Any()).AnyTimes()
	payloads.EXPECT().Store(gomock.Any(), gomock.Any()).AnyTimes()

	log := unittest.Logger()
	metrics := metrics.NewNoopCollector()

	tracer, err := trace.NewTracer(log, "test")
	require.NoError(t, err)

	request.EXPECT().Force().Return().AnyTimes()

	net.EXPECT().Register(gomock.Eq(engineCommon.SyncExecution), gomock.AssignableToTypeOf(engine)).Return(syncConduit, nil)

	deltas, err := NewDeltas(1000)
	require.NoError(t, err)

	engine, err = New(
		log,
		net,
		me,
		request,
		protocolState,
		blocks,
		collections,
		events,
		serviceEvents,
		txResults,
		computationManager,
		providerEngine,
		executionState,
		metrics,
		tracer,
		false,
		filter.Any,
		deltas,
		10,
		false,
	)
	require.NoError(t, err)

	f(testingContext{
		t:                  t,
		engine:             engine,
		blocks:             blocks,
		collections:        collections,
		state:              protocolState,
		conduit:            conduit,
		collectionConduit:  collectionConduit,
		computationManager: computationManager,
		providerEngine:     providerEngine,
		executionState:     executionState,
		snapshot:           snapshot,
		identity:           myIdentity,
	})

	<-engine.Done()
}

func (ctx *testingContext) assertSuccessfulBlockComputation(executableBlock *entity.ExecutableBlock, previousExecutionResultID flow.Identifier) {
	computationResult := executionUnittest.ComputationResultForBlockFixture(executableBlock)
	newStateCommitment := unittest.StateCommitmentFixture()
	if len(computationResult.StateSnapshots) == 0 { // if block was empty, no new state commitment is produced
		newStateCommitment = executableBlock.StartState
	}

	ctx.computationManager.
		On("ComputeBlock", mock.Anything, executableBlock, mock.Anything).
		Return(computationResult, nil).Once()

	for _, view := range computationResult.StateSnapshots {
		ctx.executionState.
			On("CommitDelta", mock.Anything, view.Delta, executableBlock.StartState).
			Return(newStateCommitment, nil)

		ctx.executionState.
			On("GetRegistersWithProofs", mock.Anything, mock.Anything, mock.Anything).
			Return(nil, nil, nil)

		ctx.executionState.
			On("PersistChunkDataPack", mock.Anything, mock.MatchedBy(func(f *flow.ChunkDataPack) bool {
				return bytes.Equal(f.StartState, executableBlock.StartState)
			})).
			Return(nil)
	}

	ctx.executionState.On("NewView", executableBlock.StartState).Return(new(delta.View))

	ctx.executionState.
		On("GetExecutionResultID", mock.Anything, executableBlock.Block.Header.ParentID).
		Return(previousExecutionResultID, nil)

	ctx.executionState.
		On("UpdateHighestExecutedBlockIfHigher", mock.Anything, executableBlock.Block.Header).
		Return(nil)

	ctx.executionState.
		On(
			"PersistExecutionResult",
			mock.Anything,
			mock.MatchedBy(func(executionResult *flow.ExecutionResult) bool {
				return executionResult.BlockID == executableBlock.Block.ID() && executionResult.PreviousResultID == previousExecutionResultID
			}),
		).
		Return(nil)

	ctx.executionState.
		On(
			"PersistExecutionReceipt",
			mock.Anything,
			mock.MatchedBy(func(receipt *flow.ExecutionReceipt) bool {
				return receipt.ExecutionResult.BlockID == executableBlock.Block.ID() && receipt.ExecutionResult.PreviousResultID == previousExecutionResultID
			}),
		).
		Return(nil)

	ctx.providerEngine.
		On(
			"BroadcastExecutionReceipt",
			mock.Anything,
			mock.MatchedBy(func(er *flow.ExecutionReceipt) bool {
				return er.ExecutionResult.BlockID == executableBlock.Block.ID() &&
					er.ExecutionResult.PreviousResultID == previousExecutionResultID
			}),
		).
		Run(func(args mock.Arguments) {
			receipt := args[1].(*flow.ExecutionReceipt)

			executor, err := ctx.snapshot.Identity(receipt.ExecutorID)
			assert.NoError(ctx.t, err, "could not find executor in protocol state")

			// verify the signature
			id := receipt.ID()
			validSig, err := executor.StakingPubKey.Verify(receipt.ExecutorSignature, id[:], ctx.engine.receiptHasher)
			assert.NoError(ctx.t, err)

			assert.True(ctx.t, validSig, "execution receipt signature invalid")

			spocks := receipt.Spocks

			assert.Len(ctx.t, spocks, len(computationResult.StateSnapshots))

			for i, stateSnapshot := range computationResult.StateSnapshots {

				valid, err := crypto.SPOCKVerifyAgainstData(
					ctx.identity.StakingPubKey,
					spocks[i],
					stateSnapshot.SpockSecret,
					ctx.engine.spockHasher,
				)

				assert.NoError(ctx.t, err)
				assert.True(ctx.t, valid)
			}

		}).
		Return(nil)
}

func (ctx *testingContext) stateCommitmentExist(blockID flow.Identifier, commit flow.StateCommitment) {
	ctx.executionState.On("StateCommitmentByBlockID", mock.Anything, blockID).Return(commit, nil)
}

func (ctx *testingContext) mockStateCommitsWithMap(commits map[flow.Identifier]flow.StateCommitment, onPersisted func(flow.Identifier, flow.StateCommitment)) {
	lock := sync.Mutex{}

	{
		mocked := ctx.executionState.On("StateCommitmentByBlockID", mock.Anything, mock.Anything)
		// https://github.com/stretchr/testify/issues/350#issuecomment-570478958
		mocked.RunFn = func(args mock.Arguments) {
			// prevent concurrency issue
			lock.Lock()
			defer lock.Unlock()

			blockID := args[1].(flow.Identifier)
			commit, ok := commits[blockID]
			if ok {
				mocked.ReturnArguments = mock.Arguments{commit, nil}
				return
			}

			mocked.ReturnArguments = mock.Arguments{flow.StateCommitment{}, storageerr.ErrNotFound}
		}
	}

	{
		mocked := ctx.executionState.
			On("PersistStateCommitment", mock.Anything, mock.Anything, mock.Anything)
		mocked.RunFn =
			func(args mock.Arguments) {
				lock.Lock()
				defer lock.Unlock()

				blockID := args[1].(flow.Identifier)
				commit := args[2].(flow.StateCommitment)
				commits[blockID] = commit
				onPersisted(blockID, commit)
			}

		mocked.ReturnArguments = mock.Arguments{nil}
	}

}

func TestChunkIndexIsSet(t *testing.T) {

	i := mathRand.Int()
	chunk := generateChunk(i, unittest.StateCommitmentFixture(), unittest.StateCommitmentFixture(), unittest.IdentifierFixture(), unittest.IdentifierFixture())

	assert.Equal(t, i, int(chunk.Index))
	assert.Equal(t, i, int(chunk.CollectionIndex))
}

func TestExecuteOneBlock(t *testing.T) {
	runWithEngine(t, func(ctx testingContext) {

		// A <- B
		blockA := unittest.BlockHeaderFixture()
		blockB := unittest.ExecutableBlockFixtureWithParent(nil, &blockA)
		blockB.StartState = unittest.StateCommitmentFixture()

		// blockA's start state is its parent's state commitment,
		// and blockA's parent has been executed.
		commits := make(map[flow.Identifier]flow.StateCommitment)
		commits[blockB.Block.Header.ParentID] = blockB.StartState
		wg := sync.WaitGroup{}
		ctx.mockStateCommitsWithMap(commits, func(blockID flow.Identifier, commit flow.StateCommitment) {
			wg.Done()
		})

		ctx.state.On("Sealed").Return(ctx.snapshot)
		ctx.snapshot.On("Head").Return(&blockA, nil)

		ctx.assertSuccessfulBlockComputation(blockB, unittest.IdentifierFixture())

		wg.Add(1) // wait for block B to be executed
		err := ctx.engine.handleBlock(context.Background(), blockB.Block)
		require.NoError(t, err)

		unittest.AssertReturnsBefore(t, wg.Wait, 5*time.Second)

		_, more := <-ctx.engine.Done() //wait for all the blocks to be processed
		require.False(t, more)

		_, ok := commits[blockB.ID()]
		require.True(t, ok)
	})
}

func logBlocks(blocks map[string]*entity.ExecutableBlock) {
	log := unittest.Logger()
	for name, b := range blocks {
		log.Debug().Msgf("creating blocks for testing, block %v's ID:%v", name, b.ID())
	}
}

func TestExecuteBlockInOrder(t *testing.T) {
	runWithEngine(t, func(ctx testingContext) {

		// create blocks with the following relations
		// A <- B
		// A <- C <- D
		blockSealed := unittest.BlockHeaderFixture()

		blocks := make(map[string]*entity.ExecutableBlock)
		blocks["A"] = unittest.ExecutableBlockFixtureWithParent(nil, &blockSealed)
		blocks["A"].StartState = unittest.StateCommitmentFixture()

		blocks["B"] = unittest.ExecutableBlockFixtureWithParent(nil, blocks["A"].Block.Header)
		blocks["C"] = unittest.ExecutableBlockFixtureWithParent(nil, blocks["B"].Block.Header)
		blocks["D"] = unittest.ExecutableBlockFixtureWithParent(nil, blocks["C"].Block.Header)

		// log the blocks, so that we can link the block ID in the log with the blocks in tests
		logBlocks(blocks)

		// none of the blocks has any collection, so state is essentially the same
		blocks["C"].StartState = blocks["A"].StartState
		blocks["B"].StartState = blocks["A"].StartState
		blocks["D"].StartState = blocks["C"].StartState

		commits := make(map[flow.Identifier]flow.StateCommitment)
		commits[blocks["A"].Block.Header.ParentID] = blocks["A"].StartState

		wg := sync.WaitGroup{}
		ctx.mockStateCommitsWithMap(commits, func(blockID flow.Identifier, commit flow.StateCommitment) {
			wg.Done()
		})

		// make sure the seal height won't trigger state syncing, so that all blocks
		// will be executed.
		ctx.state.On("Sealed").Return(ctx.snapshot)
		// a receipt for sealed block won't be broadcasted
		ctx.snapshot.On("Head").Return(&blockSealed, nil)

		// once block A is computed, it should trigger B and C being sent to compute,
		// which in turn should trigger D
		blockAExecutionResultID := unittest.IdentifierFixture()
		ctx.assertSuccessfulBlockComputation(blocks["A"], unittest.IdentifierFixture())
		ctx.assertSuccessfulBlockComputation(blocks["B"], blockAExecutionResultID)
		ctx.assertSuccessfulBlockComputation(blocks["C"], blockAExecutionResultID)
		ctx.assertSuccessfulBlockComputation(blocks["D"], unittest.IdentifierFixture())

		wg.Add(1)
		err := ctx.engine.handleBlock(context.Background(), blocks["A"].Block)
		require.NoError(t, err)

		wg.Add(1)
		err = ctx.engine.handleBlock(context.Background(), blocks["B"].Block)
		require.NoError(t, err)

		wg.Add(1)
		err = ctx.engine.handleBlock(context.Background(), blocks["C"].Block)
		require.NoError(t, err)

		wg.Add(1)
		err = ctx.engine.handleBlock(context.Background(), blocks["D"].Block)
		require.NoError(t, err)

		// wait until all 4 blocks have been executed
		unittest.AssertReturnsBefore(t, wg.Wait, 5*time.Second)

		_, more := <-ctx.engine.Done() //wait for all the blocks to be processed
		assert.False(t, more)

		var ok bool
		_, ok = commits[blocks["A"].ID()]
		require.True(t, ok)
		_, ok = commits[blocks["B"].ID()]
		require.True(t, ok)
		_, ok = commits[blocks["C"].ID()]
		require.True(t, ok)
		_, ok = commits[blocks["D"].ID()]
		require.True(t, ok)
	})
}

func TestExecutionGenerationResultsAreChained(t *testing.T) {

	execState := new(state.ExecutionState)

	e := Engine{
		execState: execState,
	}

	executableBlock := unittest.ExecutableBlockFixture([][]flow.Identifier{{collection1Identity.NodeID}, {collection1Identity.NodeID}})
	endState := unittest.StateCommitmentFixture()
	previousExecutionResultID := unittest.IdentifierFixture()

	execState.
		On("GetExecutionResultID", mock.Anything, executableBlock.Block.Header.ParentID).
		Return(previousExecutionResultID, nil)

	er, err := e.generateExecutionResultForBlock(context.Background(), executableBlock.Block, nil, endState, nil)
	assert.NoError(t, err)

	assert.Equal(t, previousExecutionResultID, er.PreviousResultID)

	execState.AssertExpectations(t)
}

func TestExecuteScriptAtBlockID(t *testing.T) {
	runWithEngine(t, func(ctx testingContext) {
		// Meaningless script
		script := []byte{1, 1, 2, 3, 5, 8, 11}
		scriptResult := []byte{1}

		// Ensure block we're about to query against is executable
		blockA := unittest.ExecutableBlockFixture(nil)
		blockA.StartState = unittest.StateCommitmentFixture()

		snapshot := new(protocol.Snapshot)
		snapshot.On("Head").Return(blockA.Block.Header, nil)

		commits := make(map[flow.Identifier]flow.StateCommitment)
		commits[blockA.ID()] = blockA.StartState

		ctx.stateCommitmentExist(blockA.ID(), blockA.StartState)

		ctx.state.On("AtBlockID", blockA.Block.ID()).Return(snapshot)
		view := new(delta.View)
		ctx.executionState.On("NewView", blockA.StartState).Return(view)

		// Successful call to computation manager
		ctx.computationManager.
			On("ExecuteScript", script, [][]byte(nil), blockA.Block.Header, view).
			Return(scriptResult, nil)

		// Execute our script and expect no error
		res, err := ctx.engine.ExecuteScriptAtBlockID(context.Background(), script, nil, blockA.Block.ID())
		assert.NoError(t, err)
		assert.Equal(t, scriptResult, res)

		// Assert other components were called as expected
		ctx.computationManager.AssertExpectations(t)
		ctx.executionState.AssertExpectations(t)
		ctx.state.AssertExpectations(t)
	})
}

func Test_SPOCKGeneration(t *testing.T) {
<<<<<<< HEAD
	t.Skipf("Spocks is being skipped for now")
=======

	// skipping this for now since we commented the spock storage
	t.Skip()

>>>>>>> 003de8f2
	runWithEngine(t, func(ctx testingContext) {

		snapshots := []*delta.SpockSnapshot{
			{
				SpockSecret: []byte{1, 2, 3},
			},
			{
				SpockSecret: []byte{3, 2, 1},
			},
			{
				SpockSecret: []byte{},
			},
			{
				SpockSecret: unittest.RandomBytes(100),
			},
		}

		executionReceipt, err := ctx.engine.generateExecutionReceipt(
			context.Background(),
			&flow.ExecutionResult{},
			snapshots,
		)
		require.NoError(t, err)

		for i, snapshot := range snapshots {
			valid, err := crypto.SPOCKVerifyAgainstData(
				ctx.identity.StakingPubKey,
				executionReceipt.Spocks[i],
				snapshot.SpockSecret,
				ctx.engine.spockHasher,
			)

			require.NoError(t, err)
			require.True(t, valid)
		}

	})
}

// func TestShouldTriggerStateSync(t *testing.T) {
// 	require.True(t, shouldTriggerStateSync(1, 2, 2))
// 	require.False(t, shouldTriggerStateSync(1, 1, 2))
// 	require.True(t, shouldTriggerStateSync(1, 3, 2))
// 	require.True(t, shouldTriggerStateSync(1, 4, 2))
//
// 	// there are only 9 sealed and unexecuted blocks between height 20 and 28,
// 	// haven't reach the threshold 10 yet, so should not trigger
// 	require.False(t, shouldTriggerStateSync(20, 28, 10))
//
// 	// there are 10 sealed and unexecuted blocks between height 20 and 29,
// 	// reached the threshold 10, so should trigger
// 	require.True(t, shouldTriggerStateSync(20, 29, 10))
// }

func newIngestionEngine(t *testing.T, ps *mocks.ProtocolState, es *mocks.ExecutionState) *Engine {
	log := unittest.Logger()
	metrics := metrics.NewNoopCollector()
	tracer, err := trace.NewTracer(log, "test")
	require.NoError(t, err)
	ctrl := gomock.NewController(t)
	net := module.NewMockNetwork(ctrl)
	request := module.NewMockRequester(ctrl)
	syncConduit := &mocknetwork.Conduit{}
	var engine *Engine
	net.EXPECT().Register(gomock.Eq(engineCommon.SyncExecution), gomock.AssignableToTypeOf(engine)).Return(syncConduit, nil)

	// generates signing identity including staking key for signing
	seed := make([]byte, crypto.KeyGenSeedMinLenBLSBLS12381)
	n, err := rand.Read(seed)
	require.Equal(t, n, crypto.KeyGenSeedMinLenBLSBLS12381)
	require.NoError(t, err)
	sk, err := crypto.GeneratePrivateKey(crypto.BLSBLS12381, seed)
	require.NoError(t, err)
	myIdentity.StakingPubKey = sk.PublicKey()
	me := mocklocal.NewMockLocal(sk, myIdentity.ID(), t)

	blocks := storage.NewMockBlocks(ctrl)
	collections := storage.NewMockCollections(ctrl)
	events := storage.NewMockEvents(ctrl)
	txResults := storage.NewMockTransactionResults(ctrl)

	computationManager := new(computation.ComputationManager)
	providerEngine := new(provider.ProviderEngine)

	deltas, err := NewDeltas(10)
	require.NoError(t, err)

	engine, err = New(
		log,
		net,
		me,
		request,
		ps,
		blocks,
		collections,
		events,
		events,
		txResults,
		computationManager,
		providerEngine,
		es,
		metrics,
		tracer,
		false,
		filter.Any,
		deltas,
		10,
		false,
	)

	require.NoError(t, err)
	return engine
}

func logChain(chain []*flow.Block) {
	log := unittest.Logger()
	for i, block := range chain {
		log.Info().Msgf("block %v, height: %v, ID: %v", i, block.Header.Height, block.ID())
	}
}

func TestLoadingUnexecutedBlocks(t *testing.T) {
	t.Run("only genesis", func(t *testing.T) {
		ps := mocks.NewProtocolState()

		chain, result, seal := unittest.ChainFixture(0)
		genesis := chain[0]

		logChain(chain)

		require.NoError(t, ps.Bootstrap(genesis, result, seal))

		es := mocks.NewExecutionState(seal)
		engine := newIngestionEngine(t, ps, es)

		finalized, pending, err := engine.unexecutedBlocks()
		require.NoError(t, err)

		unittest.IDsEqual(t, []flow.Identifier{}, finalized)
		unittest.IDsEqual(t, []flow.Identifier{}, pending)
	})

	t.Run("no finalized, nor pending unexected", func(t *testing.T) {
		ps := mocks.NewProtocolState()

		chain, result, seal := unittest.ChainFixture(4)
		genesis, blockA, blockB, blockC, blockD :=
			chain[0], chain[1], chain[2], chain[3], chain[4]

		logChain(chain)

		require.NoError(t, ps.Bootstrap(genesis, result, seal))
		require.NoError(t, ps.Extend(blockA))
		require.NoError(t, ps.Extend(blockB))
		require.NoError(t, ps.Extend(blockC))
		require.NoError(t, ps.Extend(blockD))

		es := mocks.NewExecutionState(seal)
		engine := newIngestionEngine(t, ps, es)

		finalized, pending, err := engine.unexecutedBlocks()
		require.NoError(t, err)

		unittest.IDsEqual(t, []flow.Identifier{}, finalized)
		unittest.IDsEqual(t, []flow.Identifier{blockA.ID(), blockB.ID(), blockC.ID(), blockD.ID()}, pending)
	})

	t.Run("no finalized, some pending executed", func(t *testing.T) {
		ps := mocks.NewProtocolState()

		chain, result, seal := unittest.ChainFixture(4)
		genesis, blockA, blockB, blockC, blockD :=
			chain[0], chain[1], chain[2], chain[3], chain[4]

		logChain(chain)

		require.NoError(t, ps.Bootstrap(genesis, result, seal))
		require.NoError(t, ps.Extend(blockA))
		require.NoError(t, ps.Extend(blockB))
		require.NoError(t, ps.Extend(blockC))
		require.NoError(t, ps.Extend(blockD))

		es := mocks.NewExecutionState(seal)
		engine := newIngestionEngine(t, ps, es)

		es.ExecuteBlock(t, blockA)
		es.ExecuteBlock(t, blockB)

		finalized, pending, err := engine.unexecutedBlocks()
		require.NoError(t, err)

		unittest.IDsEqual(t, []flow.Identifier{}, finalized)
		unittest.IDsEqual(t, []flow.Identifier{blockC.ID(), blockD.ID()}, pending)
	})

	t.Run("all finalized have been executed, and no pending executed", func(t *testing.T) {
		ps := mocks.NewProtocolState()

		chain, result, seal := unittest.ChainFixture(4)
		genesis, blockA, blockB, blockC, blockD :=
			chain[0], chain[1], chain[2], chain[3], chain[4]

		logChain(chain)

		require.NoError(t, ps.Bootstrap(genesis, result, seal))
		require.NoError(t, ps.Extend(blockA))
		require.NoError(t, ps.Extend(blockB))
		require.NoError(t, ps.Extend(blockC))
		require.NoError(t, ps.Extend(blockD))

		require.NoError(t, ps.Finalize(blockC.ID()))

		es := mocks.NewExecutionState(seal)
		engine := newIngestionEngine(t, ps, es)

		es.ExecuteBlock(t, blockA)
		es.ExecuteBlock(t, blockB)
		es.ExecuteBlock(t, blockC)

		finalized, pending, err := engine.unexecutedBlocks()
		require.NoError(t, err)

		unittest.IDsEqual(t, []flow.Identifier{}, finalized)
		unittest.IDsEqual(t, []flow.Identifier{blockD.ID()}, pending)
	})

	t.Run("some finalized are executed and conflicting are executed", func(t *testing.T) {
		ps := mocks.NewProtocolState()

		chain, result, seal := unittest.ChainFixture(4)
		genesis, blockA, blockB, blockC, blockD :=
			chain[0], chain[1], chain[2], chain[3], chain[4]

		logChain(chain)

		require.NoError(t, ps.Bootstrap(genesis, result, seal))
		require.NoError(t, ps.Extend(blockA))
		require.NoError(t, ps.Extend(blockB))
		require.NoError(t, ps.Extend(blockC))
		require.NoError(t, ps.Extend(blockD))

		require.NoError(t, ps.Finalize(blockC.ID()))

		es := mocks.NewExecutionState(seal)
		engine := newIngestionEngine(t, ps, es)

		es.ExecuteBlock(t, blockA)
		es.ExecuteBlock(t, blockB)
		es.ExecuteBlock(t, blockC)

		finalized, pending, err := engine.unexecutedBlocks()
		require.NoError(t, err)

		unittest.IDsEqual(t, []flow.Identifier{}, finalized)
		unittest.IDsEqual(t, []flow.Identifier{blockD.ID()}, pending)
	})

	t.Run("all pending executed", func(t *testing.T) {
		ps := mocks.NewProtocolState()

		chain, result, seal := unittest.ChainFixture(4)
		genesis, blockA, blockB, blockC, blockD :=
			chain[0], chain[1], chain[2], chain[3], chain[4]

		logChain(chain)

		require.NoError(t, ps.Bootstrap(genesis, result, seal))
		require.NoError(t, ps.Extend(blockA))
		require.NoError(t, ps.Extend(blockB))
		require.NoError(t, ps.Extend(blockC))
		require.NoError(t, ps.Extend(blockD))
		require.NoError(t, ps.Finalize(blockA.ID()))

		es := mocks.NewExecutionState(seal)
		engine := newIngestionEngine(t, ps, es)

		es.ExecuteBlock(t, blockA)
		es.ExecuteBlock(t, blockB)
		es.ExecuteBlock(t, blockC)
		es.ExecuteBlock(t, blockD)

		finalized, pending, err := engine.unexecutedBlocks()
		require.NoError(t, err)

		unittest.IDsEqual(t, []flow.Identifier{}, finalized)
		unittest.IDsEqual(t, []flow.Identifier{}, pending)
	})

	t.Run("some fork is executed", func(t *testing.T) {
		ps := mocks.NewProtocolState()

		// Genesis <- A <- B <- C (finalized) <- D <- E <- F
		//                                       ^--- G <- H
		//                      ^-- I
		//						     ^--- J <- K
		chain, result, seal := unittest.ChainFixture(6)
		genesis, blockA, blockB, blockC, blockD, blockE, blockF :=
			chain[0], chain[1], chain[2], chain[3], chain[4], chain[5], chain[6]

		fork1 := unittest.ChainFixtureFrom(2, blockD.Header)
		blockG, blockH := fork1[0], fork1[1]

		fork2 := unittest.ChainFixtureFrom(1, blockC.Header)
		blockI := fork2[0]

		fork3 := unittest.ChainFixtureFrom(2, blockB.Header)
		blockJ, blockK := fork3[0], fork3[1]

		logChain(chain)
		logChain(fork1)
		logChain(fork2)
		logChain(fork3)

		require.NoError(t, ps.Bootstrap(genesis, result, seal))
		require.NoError(t, ps.Extend(blockA))
		require.NoError(t, ps.Extend(blockB))
		require.NoError(t, ps.Extend(blockC))
		require.NoError(t, ps.Extend(blockI))
		require.NoError(t, ps.Extend(blockJ))
		require.NoError(t, ps.Extend(blockK))
		require.NoError(t, ps.Extend(blockD))
		require.NoError(t, ps.Extend(blockE))
		require.NoError(t, ps.Extend(blockF))
		require.NoError(t, ps.Extend(blockG))
		require.NoError(t, ps.Extend(blockH))

		require.NoError(t, ps.Finalize(blockC.ID()))

		es := mocks.NewExecutionState(seal)

		engine := newIngestionEngine(t, ps, es)

		es.ExecuteBlock(t, blockA)
		es.ExecuteBlock(t, blockB)
		es.ExecuteBlock(t, blockC)
		es.ExecuteBlock(t, blockD)
		es.ExecuteBlock(t, blockG)
		es.ExecuteBlock(t, blockJ)

		finalized, pending, err := engine.unexecutedBlocks()
		require.NoError(t, err)

		unittest.IDsEqual(t, []flow.Identifier{}, finalized)
		unittest.IDsEqual(t, []flow.Identifier{
			blockI.ID(), // I is still pending, and unexecuted
			blockE.ID(),
			blockF.ID(),
			// note K is not a pending block, but a conflicting block, even if it's not executed,
			// it won't included
			blockH.ID()},
			pending)
	})
}

func TestChunkifyEvents(t *testing.T) {
	// generate events
	var events []flow.Event
	for j := 0; j < 10; j++ {
		events = append(events, unittest.EventFixture(flow.EventAccountCreated, uint32(j), uint32(j), unittest.IdentifierFixture()))
	}

	// chunk size be 0
	ret := ChunkifyEvents(events, 0)
	assert.Equal(t, len(ret), 1)
	assert.Equal(t, ret[0], events[:])

	// chunk size be 1
	ret = ChunkifyEvents(events, 1)
	assert.Equal(t, len(ret), 10)
	for i := 0; i < len(events); i++ {
		assert.Equal(t, ret[i], events[i:i+1])
	}

	// chunk size smaller than events
	ret = ChunkifyEvents(events, 2)
	assert.Equal(t, len(ret), 5)
	for i := 0; i < len(ret); i++ {
		assert.Equal(t, ret[i], events[i*2:i*2+2])
	}

	// chunk size equal to the size of events
	ret = ChunkifyEvents(events, 10)
	assert.Equal(t, len(ret), 1)
	assert.Equal(t, ret[0], events[:])

	// chunk bigger than the slice
	ret = ChunkifyEvents(events, 12)
	assert.Equal(t, len(ret), 1)
	assert.Equal(t, ret[0], events[:])
}<|MERGE_RESOLUTION|>--- conflicted
+++ resolved
@@ -524,14 +524,10 @@
 }
 
 func Test_SPOCKGeneration(t *testing.T) {
-<<<<<<< HEAD
+
+	// skipping this for now since we commented the spock storage
 	t.Skipf("Spocks is being skipped for now")
-=======
-
-	// skipping this for now since we commented the spock storage
-	t.Skip()
-
->>>>>>> 003de8f2
+
 	runWithEngine(t, func(ctx testingContext) {
 
 		snapshots := []*delta.SpockSnapshot{
