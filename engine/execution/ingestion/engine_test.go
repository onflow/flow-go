package ingestion

import (
	"context"
	"crypto/rand"
	"fmt"
	mathRand "math/rand"
	"strings"
	"sync"
	"testing"
	"time"

	"github.com/golang/mock/gomock"
	"github.com/rs/zerolog/log"
	"github.com/stretchr/testify/assert"
	"github.com/stretchr/testify/mock"
	"github.com/stretchr/testify/require"

	"github.com/onflow/flow-go/crypto"
	"github.com/onflow/flow-go/engine/execution"
	"github.com/onflow/flow-go/engine/execution/computation/computer/uploader"
	computation "github.com/onflow/flow-go/engine/execution/computation/mock"
	provider "github.com/onflow/flow-go/engine/execution/provider/mock"
	"github.com/onflow/flow-go/engine/execution/state/delta"
	state "github.com/onflow/flow-go/engine/execution/state/mock"
	executionUnittest "github.com/onflow/flow-go/engine/execution/state/unittest"
	"github.com/onflow/flow-go/engine/testutil/mocklocal"
	"github.com/onflow/flow-go/model/flow"
	"github.com/onflow/flow-go/model/flow/filter"
	"github.com/onflow/flow-go/model/flow/order"
	"github.com/onflow/flow-go/module/mempool/entity"
	"github.com/onflow/flow-go/module/metrics"
	module "github.com/onflow/flow-go/module/mocks"
	"github.com/onflow/flow-go/module/signature"
	"github.com/onflow/flow-go/module/trace"
	"github.com/onflow/flow-go/network/channels"
	"github.com/onflow/flow-go/network/mocknetwork"
	stateProtocol "github.com/onflow/flow-go/state/protocol"
	protocol "github.com/onflow/flow-go/state/protocol/mock"
	storageerr "github.com/onflow/flow-go/storage"
	storage "github.com/onflow/flow-go/storage/mocks"
	"github.com/onflow/flow-go/utils/unittest"
	"github.com/onflow/flow-go/utils/unittest/mocks"
)

var (
	collection1Identity = unittest.IdentityFixture()
	collection2Identity = unittest.IdentityFixture()
	collection3Identity = unittest.IdentityFixture()
	myIdentity          = unittest.IdentityFixture()
)

func init() {
	collection1Identity.Role = flow.RoleCollection
	collection2Identity.Role = flow.RoleCollection
	collection3Identity.Role = flow.RoleCollection
	myIdentity.Role = flow.RoleExecution
}

type testingContext struct {
	t                   *testing.T
	engine              *Engine
	blocks              *storage.MockBlocks
	collections         *storage.MockCollections
	state               *protocol.State
	conduit             *mocknetwork.Conduit
	collectionConduit   *mocknetwork.Conduit
	computationManager  *computation.ComputationManager
	providerEngine      *provider.ProviderEngine
	executionState      *state.ExecutionState
	snapshot            *protocol.Snapshot
	identity            *flow.Identity
	broadcastedReceipts map[flow.Identifier]*flow.ExecutionReceipt
	collectionRequester *module.MockRequester
	identities          flow.IdentityList
	stopAtHeight        *StopAtHeight

	mu *sync.Mutex
}

func runWithEngine(t *testing.T, f func(testingContext)) {

	ctrl := gomock.NewController(t)

	net := mocknetwork.NewMockNetwork(ctrl)
	request := module.NewMockRequester(ctrl)

	// initialize the mocks and engine
	conduit := &mocknetwork.Conduit{}
	collectionConduit := &mocknetwork.Conduit{}
	syncConduit := &mocknetwork.Conduit{}

	// generates signing identity including staking key for signing
	seed := make([]byte, crypto.KeyGenSeedMinLenBLSBLS12381)
	n, err := rand.Read(seed)
	require.Equal(t, n, crypto.KeyGenSeedMinLenBLSBLS12381)
	require.NoError(t, err)
	sk, err := crypto.GeneratePrivateKey(crypto.BLSBLS12381, seed)
	require.NoError(t, err)
	myIdentity.StakingPubKey = sk.PublicKey()
	me := mocklocal.NewMockLocal(sk, myIdentity.ID(), t)

	blocks := storage.NewMockBlocks(ctrl)
	payloads := storage.NewMockPayloads(ctrl)
	collections := storage.NewMockCollections(ctrl)
	events := storage.NewMockEvents(ctrl)
	serviceEvents := storage.NewMockServiceEvents(ctrl)
	txResults := storage.NewMockTransactionResults(ctrl)

	computationManager := new(computation.ComputationManager)
	providerEngine := new(provider.ProviderEngine)
	protocolState := new(protocol.State)
	executionState := new(state.ExecutionState)
	snapshot := new(protocol.Snapshot)

	var engine *Engine

	defer func() {
		<-engine.Done()
		ctrl.Finish()
		computationManager.AssertExpectations(t)
		protocolState.AssertExpectations(t)
		executionState.AssertExpectations(t)
		providerEngine.AssertExpectations(t)
	}()

	identityListUnsorted := flow.IdentityList{myIdentity, collection1Identity, collection2Identity, collection3Identity}
	identityList := identityListUnsorted.Sort(order.Canonical)

	snapshot.On("Identities", mock.Anything).Return(func(selector flow.IdentityFilter) flow.IdentityList {
		return identityList.Filter(selector)
	}, nil)

	snapshot.On("Identity", mock.Anything).Return(func(nodeID flow.Identifier) *flow.Identity {
		identity, ok := identityList.ByNodeID(nodeID)
		require.Truef(t, ok, "Could not find nodeID %v in identityList", nodeID)
		return identity
	}, nil)

	txResults.EXPECT().BatchStore(gomock.Any(), gomock.Any(), gomock.Any()).AnyTimes()
	payloads.EXPECT().Store(gomock.Any(), gomock.Any()).AnyTimes()

	log := unittest.Logger()
	metrics := metrics.NewNoopCollector()

	tracer, err := trace.NewTracer(log, "test", "test", trace.SensitivityCaptureAll)
	require.NoError(t, err)

	request.EXPECT().Force().Return().AnyTimes()

	net.EXPECT().Register(gomock.Eq(channels.SyncExecution), gomock.AssignableToTypeOf(engine)).Return(syncConduit, nil)

	deltas, err := NewDeltas(1000)
	require.NoError(t, err)

	checkAuthorizedAtBlock := func(blockID flow.Identifier) (bool, error) {
		return stateProtocol.IsNodeAuthorizedAt(protocolState.AtBlockID(blockID), myIdentity.NodeID)
	}

	stopAtHeight := NewStopAtHeight()

	engine, err = New(
		log,
		net,
		me,
		request,
		protocolState,
		blocks,
		collections,
		events,
		serviceEvents,
		txResults,
		computationManager,
		providerEngine,
		executionState,
		metrics,
		tracer,
		false,
		filter.Any,
		deltas,
		10,
		false,
		checkAuthorizedAtBlock,
		false,
		nil,
		nil,
		stopAtHeight,
	)
	require.NoError(t, err)

	f(testingContext{
		t:                   t,
		engine:              engine,
		blocks:              blocks,
		collections:         collections,
		state:               protocolState,
		collectionRequester: request,
		conduit:             conduit,
		collectionConduit:   collectionConduit,
		computationManager:  computationManager,
		providerEngine:      providerEngine,
		executionState:      executionState,
		snapshot:            snapshot,
		identity:            myIdentity,
		broadcastedReceipts: make(map[flow.Identifier]*flow.ExecutionReceipt),
		identities:          identityList,
		stopAtHeight:        stopAtHeight,

		mu: &sync.Mutex{},
	})

	<-engine.Done()
}

func (ctx *testingContext) assertSuccessfulBlockComputation(
	commits map[flow.Identifier]flow.StateCommitment,
	onPersisted func(blockID flow.Identifier, commit flow.StateCommitment),
	executableBlock *entity.ExecutableBlock,
	previousExecutionResultID flow.Identifier,
	expectBroadcast bool,
	newStateCommitment flow.StateCommitment,
	computationResult *execution.ComputationResult) *protocol.Snapshot {
	if computationResult == nil {
		computationResult = executionUnittest.ComputationResultForBlockFixture(executableBlock)
	}

	if len(computationResult.StateCommitments) > 0 {
		computationResult.StateCommitments[len(computationResult.StateCommitments)-1] = newStateCommitment
	}

	// copy executable block to set `Executing` state for arguments matching
	// without changing original object
	eb := *executableBlock
	eb.Executing = true
	eb.StartState = &newStateCommitment

	ctx.computationManager.
		On("ComputeBlock", mock.Anything, &eb, mock.Anything).Run(func(args mock.Arguments) {
	}).
		Return(computationResult, nil).Once()

	ctx.executionState.On("NewView", newStateCommitment).Return(new(delta.View))

	ctx.executionState.
		On("GetExecutionResultID", mock.Anything, executableBlock.Block.Header.ParentID).
		Return(previousExecutionResultID, nil)

	mocked := ctx.executionState.
		On("SaveExecutionResults",
			mock.Anything,
			executableBlock.Block.Header,
			newStateCommitment,
			mock.MatchedBy(func(fs []*flow.ChunkDataPack) bool {
				for _, f := range fs {
					if f.StartState != *executableBlock.StartState {
						return false
					}
				}
				return true
			}),
			mock.MatchedBy(func(executionReceipt *flow.ExecutionReceipt) bool {
				return executionReceipt.ExecutionResult.BlockID == executableBlock.Block.ID() &&
					executionReceipt.ExecutionResult.PreviousResultID == previousExecutionResultID
			}),
			mock.Anything,
			mock.Anything,
			mock.Anything,
		).
		Return(nil)

	mocked.RunFn =
		func(args mock.Arguments) {
			blockID := args[1].(*flow.Header).ID()
			commit := args[2].(flow.StateCommitment)

			ctx.mu.Lock()
			commits[blockID] = commit
			ctx.mu.Unlock()
			onPersisted(blockID, commit)
		}

	mocked.ReturnArguments = mock.Arguments{nil}

	broadcastMock := ctx.providerEngine.
		On(
			"BroadcastExecutionReceipt",
			mock.Anything,
			mock.MatchedBy(func(er *flow.ExecutionReceipt) bool {
				return er.ExecutionResult.BlockID == executableBlock.Block.ID() &&
					er.ExecutionResult.PreviousResultID == previousExecutionResultID
			}),
		).
		Run(func(args mock.Arguments) {
			receipt := args[1].(*flow.ExecutionReceipt)

			executor, err := ctx.snapshot.Identity(receipt.ExecutorID)
			assert.NoError(ctx.t, err, "could not find executor in protocol state")

			// verify the signature
			id := receipt.ID()
			validSig, err := executor.StakingPubKey.Verify(receipt.ExecutorSignature, id[:], ctx.engine.receiptHasher)
			assert.NoError(ctx.t, err)

			assert.True(ctx.t, validSig, "execution receipt signature invalid")

			spocks := receipt.Spocks

			assert.Len(ctx.t, spocks, len(computationResult.StateSnapshots))

			for i, stateSnapshot := range computationResult.StateSnapshots {

				valid, err := crypto.SPOCKVerifyAgainstData(
					ctx.identity.StakingPubKey,
					spocks[i],
					stateSnapshot.SpockSecret,
					ctx.engine.spockHasher,
				)

				assert.NoError(ctx.t, err)
				assert.True(ctx.t, valid)
			}

			ctx.mu.Lock()
			ctx.broadcastedReceipts[receipt.ExecutionResult.BlockID] = receipt
			ctx.mu.Unlock()
		}).
		Return(nil)

	protocolSnapshot := ctx.mockHasWeightAtBlockID(executableBlock.ID(), expectBroadcast)

	if !expectBroadcast {
		broadcastMock.Maybe()
	}

	return protocolSnapshot
}

func (ctx testingContext) mockHasWeightAtBlockID(blockID flow.Identifier, hasWeight bool) *protocol.Snapshot {
	identity := *ctx.identity
	identity.Weight = 0
	if hasWeight {
		identity.Weight = 100
	}
	snap := new(protocol.Snapshot)
	snap.On("Identity", identity.NodeID).Return(&identity, nil)

	return snap
}

func (ctx testingContext) mockSnapshot(header *flow.Header, identities flow.IdentityList) {
	ctx.mockSnapshotWithBlockID(header.ID(), identities)
}

func (ctx testingContext) mockSnapshotWithBlockID(blockID flow.Identifier, identities flow.IdentityList) {
	cluster := new(protocol.Cluster)
	// filter only collections as cluster members
	cluster.On("Members").Return(identities.Filter(filter.HasRole(flow.RoleCollection)))

	epoch := new(protocol.Epoch)
	epoch.On("ClusterByChainID", mock.Anything).Return(cluster, nil)

	epochQuery := new(protocol.EpochQuery)
	epochQuery.On("Current").Return(epoch)

	snap := new(protocol.Snapshot)
	snap.On("Epochs").Return(epochQuery)
	snap.On("Identity", mock.Anything).Return(identities[0], nil)
	ctx.state.On("AtBlockID", blockID).Return(snap)
}

func (ctx *testingContext) stateCommitmentExist(blockID flow.Identifier, commit flow.StateCommitment) {
	ctx.executionState.On("StateCommitmentByBlockID", mock.Anything, blockID).Return(commit, nil)
}

func (ctx *testingContext) mockStateCommitsWithMap(commits map[flow.Identifier]flow.StateCommitment) {
	mocked := ctx.executionState.On("StateCommitmentByBlockID", mock.Anything, mock.Anything)
	// https://github.com/stretchr/testify/issues/350#issuecomment-570478958
	mocked.RunFn = func(args mock.Arguments) {

		blockID := args[1].(flow.Identifier)
		ctx.mu.Lock()
		commit, ok := commits[blockID]
		ctx.mu.Unlock()
		if ok {
			mocked.ReturnArguments = mock.Arguments{commit, nil}
			return
		}

		mocked.ReturnArguments = mock.Arguments{flow.StateCommitment{}, storageerr.ErrNotFound}
	}
}

func TestChunkIndexIsSet(t *testing.T) {

	i := mathRand.Int()
	chunk := execution.GenerateChunk(i,
		unittest.StateCommitmentFixture(),
		unittest.StateCommitmentFixture(),
		unittest.IdentifierFixture(),
		unittest.IdentifierFixture(),
		21)

	assert.Equal(t, i, int(chunk.Index))
	assert.Equal(t, i, int(chunk.CollectionIndex))
}

func TestChunkNumberOfTxsIsSet(t *testing.T) {

	i := mathRand.Uint64()
	chunk := execution.GenerateChunk(3,
		unittest.StateCommitmentFixture(),
		unittest.StateCommitmentFixture(),
		unittest.IdentifierFixture(),
		unittest.IdentifierFixture(),
		i)

	assert.Equal(t, i, chunk.NumberOfTransactions)
}

func TestExecuteOneBlock(t *testing.T) {
	runWithEngine(t, func(ctx testingContext) {

		// A <- B
		blockA := unittest.BlockHeaderFixture()
		blockB := unittest.ExecutableBlockFixtureWithParent(nil, blockA)
		blockB.StartState = unittest.StateCommitmentPointerFixture()

		ctx.mockHasWeightAtBlockID(blockA.ID(), true)
		ctx.mockHasWeightAtBlockID(blockB.ID(), true)
		ctx.mockSnapshot(blockB.Block.Header, unittest.IdentityListFixture(1))

		// blockA's start state is its parent's state commitment,
		// and blockA's parent has been executed.
		commits := make(map[flow.Identifier]flow.StateCommitment)
		commits[blockB.Block.Header.ParentID] = *blockB.StartState
		wg := sync.WaitGroup{}
		ctx.mockStateCommitsWithMap(commits)

		ctx.state.On("Sealed").Return(ctx.snapshot)
		ctx.snapshot.On("Head").Return(blockA, nil)

		ctx.assertSuccessfulBlockComputation(commits, func(blockID flow.Identifier, commit flow.StateCommitment) {
			wg.Done()
		}, blockB, unittest.IdentifierFixture(), true, *blockB.StartState, nil)

		wg.Add(1) // wait for block B to be executed
		err := ctx.engine.handleBlock(context.Background(), blockB.Block)
		require.NoError(t, err)

		unittest.AssertReturnsBefore(t, wg.Wait, 10*time.Second)

		_, more := <-ctx.engine.Done() //wait for all the blocks to be processed
		require.False(t, more)

		_, ok := commits[blockB.ID()]
		require.True(t, ok)

	})
}

func Test_OnlyHeadOfTheQueueIsExecuted(t *testing.T) {
	unittest.SkipUnless(t, unittest.TEST_FLAKY, "To be fixed later")
	// only head of the queue should be executing.
	// Restarting node or errors in consensus module could trigger
	// block (or its parent) which already has been executed to be enqueued again
	// as we already have state commitment for it, it will be executed right away.
	// Now if it finishes execution before it parent - situation can occur that we try to
	// dequeue it, but it will fail since only queue heads are checked.
	//
	// Similarly, rebuild of queues can happen block connecting two heads is added - for example
	// block 1 and 3 are handled and both start executing, in the meantime block 2 is added, and it
	// shouldn't make block 3 requeued as child of 2 (which is child of 1) because it's already being executed
	//
	// Should any of this happen the execution will halt.

	runWithEngine(t, func(ctx testingContext) {

		// A <- B <- C <- D

		// root block
		blockA := unittest.BlockHeaderFixture(func(header *flow.Header) {
			header.Height = 920
		})

		// last executed block - it will be re-queued regardless of state commit
		blockB := unittest.ExecutableBlockFixtureWithParent(nil, blockA)
		blockB.StartState = unittest.StateCommitmentPointerFixture()

		// finalized block - it can be executed in parallel, as blockB has been executed
		// and this should be fixed
		blockC := unittest.ExecutableBlockFixtureWithParent(nil, blockB.Block.Header)
		blockC.StartState = blockB.StartState

		// expected to be executed afterwards
		blockD := unittest.ExecutableBlockFixtureWithParent(nil, blockC.Block.Header)
		blockD.StartState = blockC.StartState

		logBlocks(map[string]*entity.ExecutableBlock{
			"B": blockB,
			"C": blockC,
			"D": blockD,
		})

		commits := make(map[flow.Identifier]flow.StateCommitment)
		commits[blockB.Block.Header.ParentID] = *blockB.StartState
		commits[blockC.Block.Header.ParentID] = *blockC.StartState
		//ctx.mockStateCommitsWithMap(commits)

		wg := sync.WaitGroup{}

		// this intentionally faulty behaviour (block cannot have no state commitment and later have one without being executed)
		// is to hack the first check for block execution and intentionally cause situation where
		// next check (executing only queue head) can be tested
		bFirstTime := true
		bStateCommitment := ctx.executionState.On("StateCommitmentByBlockID", mock.Anything, blockB.ID())
		bStateCommitment.RunFn = func(args mock.Arguments) {
			if bFirstTime {
				bStateCommitment.ReturnArguments = mock.Arguments{flow.StateCommitment{}, storageerr.ErrNotFound}
				bFirstTime = false
				return
			}
			bStateCommitment.ReturnArguments = mock.Arguments{*blockB.StartState, nil}
		}

		ctx.executionState.On("StateCommitmentByBlockID", mock.Anything, blockA.ID()).Return(*blockB.StartState, nil)
		ctx.executionState.On("StateCommitmentByBlockID", mock.Anything, mock.Anything).Return(nil, storageerr.ErrNotFound)

		ctx.state.On("Sealed").Return(ctx.snapshot)
		ctx.snapshot.On("Head").Return(blockA, nil)

		wgB := sync.WaitGroup{}
		wgB.Add(1)

		bDone := false
		cDone := false

		// expect B and C to be loaded by loading unexecuted blocks in engine Ready
		wg.Add(2)

		blockBSnapshot := ctx.assertSuccessfulBlockComputation(commits, func(blockID flow.Identifier, commit flow.StateCommitment) {
			require.False(t, bDone)
			require.False(t, cDone)
			wg.Done()

			// make sure block B execution takes enough time so C can start executing to showcase an error
			time.Sleep(10 * time.Millisecond)

			bDone = true
		}, blockB, unittest.IdentifierFixture(), true, *blockB.StartState, nil)

		blockCSnapshot := ctx.assertSuccessfulBlockComputation(commits, func(blockID flow.Identifier, commit flow.StateCommitment) {
			require.True(t, bDone)
			require.False(t, cDone)

			wg.Done()
			cDone = true

		}, blockC, unittest.IdentifierFixture(), true, *blockC.StartState, nil)

		ctx.assertSuccessfulBlockComputation(commits, func(blockID flow.Identifier, commit flow.StateCommitment) {
			require.True(t, bDone)
			require.True(t, cDone)

			wg.Done()
		}, blockD, unittest.IdentifierFixture(), true, *blockC.StartState, nil)

		// mock loading unexecuted blocks at startup
		ctx.executionState.On("GetHighestExecutedBlockID", mock.Anything).Return(blockB.Height(), blockB.ID(), nil)
		blockASnapshot := new(protocol.Snapshot)

		ctx.state.On("AtHeight", blockB.Height()).Return(blockBSnapshot)
		blockBSnapshot.On("Head").Return(blockB.Block.Header, nil)

		params := new(protocol.Params)
		ctx.state.On("Final").Return(blockCSnapshot)

		// for reloading
		ctx.blocks.EXPECT().ByID(blockB.ID()).Return(blockB.Block, nil)
		ctx.blocks.EXPECT().ByID(blockC.ID()).Return(blockC.Block, nil)

		blockASnapshot.On("Head").Return(&blockA, nil)
		blockCSnapshot.On("Head").Return(blockC.Block.Header, nil)
		blockCSnapshot.On("ValidDescendants").Return(nil, nil)

		ctx.state.On("AtHeight", blockC.Height()).Return(blockCSnapshot)

		ctx.state.On("Params").Return(params)
		params.On("Root").Return(&blockA, nil)

		<-ctx.engine.Ready()

		wg.Add(1) // for block E to be executed - it should wait for D to finish
		err := ctx.engine.handleBlock(context.Background(), blockD.Block)
		require.NoError(t, err)

		unittest.AssertReturnsBefore(t, wg.Wait, 10*time.Second)

		_, more := <-ctx.engine.Done() //wait for all the blocks to be processed
		require.False(t, more)

		_, ok := commits[blockB.ID()]
		require.True(t, ok)

		_, ok = commits[blockC.ID()]
		require.True(t, ok)

		_, ok = commits[blockD.ID()]
		require.True(t, ok)
	})
}

func TestBlocksArentExecutedMultipleTimes_multipleBlockEnqueue(t *testing.T) {
	unittest.SkipUnless(t, unittest.TEST_TODO, "broken test")

	runWithEngine(t, func(ctx testingContext) {

		colSigner := unittest.IdentifierFixture()

		// A <- B <- C
		blockA := unittest.BlockHeaderFixture()
		blockB := unittest.ExecutableBlockFixtureWithParent(nil, blockA)
		blockB.StartState = unittest.StateCommitmentPointerFixture()

		//blockCstartState := unittest.StateCommitmentFixture()

		blockC := unittest.ExecutableBlockFixtureWithParent([][]flow.Identifier{{colSigner}}, blockB.Block.Header)
		blockC.StartState = blockB.StartState //blocks are empty, so no state change is expected

		logBlocks(map[string]*entity.ExecutableBlock{
			"B": blockB,
			"C": blockC,
		})

		collection := blockC.Collections()[0].Collection()

		commits := make(map[flow.Identifier]flow.StateCommitment)
		commits[blockB.Block.Header.ParentID] = *blockB.StartState

		wg := sync.WaitGroup{}
		ctx.mockStateCommitsWithMap(commits)

		ctx.state.On("Sealed").Return(ctx.snapshot)
		ctx.snapshot.On("Head").Return(blockA, nil)

		// wait finishing execution until all the blocks are sent to execution
		wgPut := sync.WaitGroup{}
		wgPut.Add(1)

		// add extra flag to make sure B was indeed executed before C
		wasBExecuted := false

		ctx.assertSuccessfulBlockComputation(commits, func(blockID flow.Identifier, commit flow.StateCommitment) {
			wgPut.Wait()
			wg.Done()

			wasBExecuted = true
		}, blockB, unittest.IdentifierFixture(), true, *blockB.StartState, nil)

		ctx.assertSuccessfulBlockComputation(commits, func(blockID flow.Identifier, commit flow.StateCommitment) {
			wg.Done()
			require.True(t, wasBExecuted)
		}, blockC, unittest.IdentifierFixture(), true, *blockB.StartState, nil)

		// make sure collection requests are sent
		// first, the collection should not be found, so the request will be sent. Next, it will be queried again, and this time
		// it should return fine
		gomock.InOrder(
			ctx.collections.EXPECT().ByID(blockC.Collections()[0].Guarantee.CollectionID).DoAndReturn(func(_ flow.Identifier) (*flow.Collection, error) {
				// make sure request for collection from block C are sent before block B finishes execution
				require.False(t, wasBExecuted)
				return nil, storageerr.ErrNotFound
			}),
			ctx.collections.EXPECT().ByID(blockC.Collections()[0].Guarantee.CollectionID).DoAndReturn(func(_ flow.Identifier) (*flow.Collection, error) {
				return &collection, nil
			}),
		)

		ctx.collectionRequester.EXPECT().EntityByID(gomock.Any(), gomock.Any()).DoAndReturn(func(_ flow.Identifier, _ flow.IdentityFilter) {
			// parallel run to avoid deadlock, ingestion engine is thread-safe
			go func() {
				err := ctx.engine.handleCollection(unittest.IdentifierFixture(), &collection)
				require.NoError(t, err)
			}()
		})
		ctx.collections.EXPECT().Store(&collection)

		times := 4

		wg.Add(1) // wait for block B to be executed
		for i := 0; i < times; i++ {
			err := ctx.engine.handleBlock(context.Background(), blockB.Block)
			require.NoError(t, err)
		}
		wg.Add(1) // wait for block C to be executed
		// add extra block to ensure the execution can continue after duplicated blocks
		err := ctx.engine.handleBlock(context.Background(), blockC.Block)
		require.NoError(t, err)
		wgPut.Done()

		unittest.AssertReturnsBefore(t, wg.Wait, 10*time.Second)

		_, more := <-ctx.engine.Done() //wait for all the blocks to be processed
		require.False(t, more)

		_, ok := commits[blockB.ID()]
		require.True(t, ok)

		_, ok = commits[blockC.ID()]
		require.True(t, ok)
	})
}

func TestBlocksArentExecutedMultipleTimes_collectionArrival(t *testing.T) {
	runWithEngine(t, func(ctx testingContext) {

		// block in the queue are removed only after the execution has finished
		// this gives a brief window for multiple execution
		// when parent block is executing and collection arrives, completing the block
		// it gets executed. When parent finishes it checks it children, finds complete
		// block and executes it again.
		// It should rather not occur during normal execution because StartState won't be set
		// before parent has finished, but we should handle this edge case that it is set as well.

		// A (0 collection) <- B (0 collection) <- C (0 collection) <- D (1 collection)
		blockA := unittest.BlockHeaderFixture()
		blockB := unittest.ExecutableBlockFixtureWithParent(nil, blockA)
		blockB.StartState = unittest.StateCommitmentPointerFixture()

		collectionIdentities := ctx.identities.Filter(filter.HasRole(flow.RoleCollection))
		colSigner := collectionIdentities[0].ID()
		blockC := unittest.ExecutableBlockFixtureWithParent([][]flow.Identifier{{colSigner}}, blockB.Block.Header)
		blockC.StartState = blockB.StartState //blocks are empty, so no state change is expected
		// the default fixture uses a 10 collectors committee, but in this test case, there are only 4,
		// so we need to update the signer indices.
		// set the first identity as signer
		log.Info().Msgf("canonical collection list %v", collectionIdentities.NodeIDs())
		log.Info().Msgf("full list %v", ctx.identities)
		indices, err :=
			signature.EncodeSignersToIndices(collectionIdentities.NodeIDs(), []flow.Identifier{colSigner})
		require.NoError(t, err)
		blockC.Block.Payload.Guarantees[0].SignerIndices = indices

		// block D to make sure execution resumes after block C multiple execution has been prevented
		blockD := unittest.ExecutableBlockFixtureWithParent(nil, blockC.Block.Header)
		blockD.StartState = blockC.StartState

		logBlocks(map[string]*entity.ExecutableBlock{
			"B": blockB,
			"C": blockC,
			"D": blockD,
		})

		collection := blockC.Collections()[0].Collection()

		commits := make(map[flow.Identifier]flow.StateCommitment)
		commits[blockB.Block.Header.ParentID] = *blockB.StartState

		wg := sync.WaitGroup{}
		ctx.mockStateCommitsWithMap(commits)

		// mock the cluster canonical list at the collection guarantee's reference block
		// use the same canonical list as used for building signer indices
		ctx.mockSnapshotWithBlockID(unittest.FixedReferenceBlockID(), ctx.identities)
		ctx.mockSnapshot(blockB.Block.Header, ctx.identities)
		ctx.mockSnapshot(blockC.Block.Header, ctx.identities)
		ctx.mockSnapshot(blockD.Block.Header, ctx.identities)

		ctx.state.On("Sealed").Return(ctx.snapshot)
		ctx.snapshot.On("Head").Return(blockA, nil)

		// wait to control parent (block B) execution until we are ready
		wgB := sync.WaitGroup{}
		wgB.Add(1)

		wgC := sync.WaitGroup{}
		wgC.Add(1)

		ctx.assertSuccessfulBlockComputation(commits, func(blockID flow.Identifier, commit flow.StateCommitment) {
			wgB.Wait()
			wg.Done()
		}, blockB, unittest.IdentifierFixture(), true, *blockB.StartState, nil)

		ctx.assertSuccessfulBlockComputation(commits, func(blockID flow.Identifier, commit flow.StateCommitment) {
			wgC.Wait()
			wg.Done()
		}, blockC, unittest.IdentifierFixture(), true, *blockC.StartState, nil)

		ctx.assertSuccessfulBlockComputation(commits, func(blockID flow.Identifier, commit flow.StateCommitment) {
			wg.Done()
		}, blockD, unittest.IdentifierFixture(), true, *blockD.StartState, nil)

		// make sure collection requests are sent
		// first, the collection should not be found, so the request will be sent. Next, it will be queried again, and this time
		// it should return fine
		gomock.InOrder(
			ctx.collections.EXPECT().ByID(blockC.Collections()[0].Guarantee.CollectionID).DoAndReturn(func(_ flow.Identifier) (*flow.Collection, error) {
				return nil, storageerr.ErrNotFound

			}),
			ctx.collections.EXPECT().Store(&collection),
			ctx.collections.EXPECT().ByID(blockC.Collections()[0].Guarantee.CollectionID).DoAndReturn(func(_ flow.Identifier) (*flow.Collection, error) {
				return &collection, nil
			}),
		)

		ctx.collectionRequester.EXPECT().EntityByID(gomock.Any(), gomock.Any()).DoAndReturn(func(_ flow.Identifier, _ flow.IdentityFilter) {
			// parallel run to avoid deadlock, ingestion engine is thread-safe
			go func() {
				// OnCollection is official callback for collection requester engine
				ctx.engine.OnCollection(unittest.IdentifierFixture(), &collection)

				// if block C execution started, it will be unblocked, and next execution will cause WaitGroup/mock failure
				// if not, it will be run only once and all will be good
				wgC.Done()
				wgB.Done()
			}()
		}).Times(1)

		wg.Add(1) // wait for block B to be executed
		err = ctx.engine.handleBlock(context.Background(), blockB.Block)
		require.NoError(t, err)

		wg.Add(1) // wait for block C to be executed
		err = ctx.engine.handleBlock(context.Background(), blockC.Block)
		require.NoError(t, err)

		wg.Add(1) // wait for block D to be executed
		err = ctx.engine.handleBlock(context.Background(), blockD.Block)
		require.NoError(t, err)

		unittest.AssertReturnsBefore(t, wg.Wait, 10*time.Second)

		_, more := <-ctx.engine.Done() //wait for all the blocks to be processed
		require.False(t, more)

		_, ok := commits[blockB.ID()]
		require.True(t, ok)

		_, ok = commits[blockC.ID()]
		require.True(t, ok)

		_, ok = commits[blockD.ID()]
		require.True(t, ok)

	})
}

func logBlocks(blocks map[string]*entity.ExecutableBlock) {
	log := unittest.Logger()
	for name, b := range blocks {
		log.Debug().Msgf("creating blocks for testing, block %v's ID:%v", name, b.ID())
	}
}

func TestExecuteBlockInOrder(t *testing.T) {
	runWithEngine(t, func(ctx testingContext) {
		// create blocks with the following relations
		// A <- B
		// A <- C <- D

		blockSealed := unittest.BlockHeaderFixture()

		blocks := make(map[string]*entity.ExecutableBlock)
		blocks["A"] = unittest.ExecutableBlockFixtureWithParent(nil, blockSealed)
		blocks["A"].StartState = unittest.StateCommitmentPointerFixture()

		blocks["B"] = unittest.ExecutableBlockFixtureWithParent(nil, blocks["A"].Block.Header)
		blocks["C"] = unittest.ExecutableBlockFixtureWithParent(nil, blocks["A"].Block.Header)
		blocks["D"] = unittest.ExecutableBlockFixtureWithParent(nil, blocks["C"].Block.Header)

		// log the blocks, so that we can link the block ID in the log with the blocks in tests
		logBlocks(blocks)

		// none of the blocks has any collection, so state is essentially the same
		blocks["C"].StartState = blocks["A"].StartState
		blocks["B"].StartState = blocks["A"].StartState
		blocks["D"].StartState = blocks["C"].StartState

		commits := make(map[flow.Identifier]flow.StateCommitment)
		commits[blocks["A"].Block.Header.ParentID] = *blocks["A"].StartState

		wg := sync.WaitGroup{}
		ctx.mockStateCommitsWithMap(commits)

		// make sure the seal height won't trigger state syncing, so that all blocks
		// will be executed.
		ctx.mockHasWeightAtBlockID(blocks["A"].ID(), true)
		ctx.state.On("Sealed").Return(ctx.snapshot)
		// a receipt for sealed block won't be broadcasted
		ctx.snapshot.On("Head").Return(blockSealed, nil)
		ctx.mockSnapshot(blocks["A"].Block.Header, unittest.IdentityListFixture(1))
		ctx.mockSnapshot(blocks["B"].Block.Header, unittest.IdentityListFixture(1))
		ctx.mockSnapshot(blocks["C"].Block.Header, unittest.IdentityListFixture(1))
		ctx.mockSnapshot(blocks["D"].Block.Header, unittest.IdentityListFixture(1))

		// once block A is computed, it should trigger B and C being sent to compute,
		// which in turn should trigger D
		blockAExecutionResultID := unittest.IdentifierFixture()
		onPersisted := func(blockID flow.Identifier, commit flow.StateCommitment) {
			wg.Done()
		}
		ctx.assertSuccessfulBlockComputation(commits, onPersisted, blocks["A"], unittest.IdentifierFixture(), true, *blocks["A"].StartState, nil)
		ctx.assertSuccessfulBlockComputation(commits, onPersisted, blocks["B"], blockAExecutionResultID, true, *blocks["B"].StartState, nil)
		ctx.assertSuccessfulBlockComputation(commits, onPersisted, blocks["C"], blockAExecutionResultID, true, *blocks["C"].StartState, nil)
		ctx.assertSuccessfulBlockComputation(commits, onPersisted, blocks["D"], unittest.IdentifierFixture(), true, *blocks["D"].StartState, nil)

		wg.Add(1)
		err := ctx.engine.handleBlock(context.Background(), blocks["A"].Block)
		require.NoError(t, err)

		wg.Add(1)
		err = ctx.engine.handleBlock(context.Background(), blocks["B"].Block)
		require.NoError(t, err)

		wg.Add(1)
		err = ctx.engine.handleBlock(context.Background(), blocks["C"].Block)
		require.NoError(t, err)

		wg.Add(1)
		err = ctx.engine.handleBlock(context.Background(), blocks["D"].Block)
		require.NoError(t, err)

		// wait until all 4 blocks have been executed
		unittest.AssertReturnsBefore(t, wg.Wait, 10*time.Second)

		_, more := <-ctx.engine.Done() //wait for all the blocks to be processed
		assert.False(t, more)

		var ok bool
		_, ok = commits[blocks["A"].ID()]
		require.True(t, ok)
		_, ok = commits[blocks["B"].ID()]
		require.True(t, ok)
		_, ok = commits[blocks["C"].ID()]
		require.True(t, ok)
		_, ok = commits[blocks["D"].ID()]
		require.True(t, ok)
	})
}

func TestStopAtHeight(t *testing.T) {
	runWithEngine(t, func(ctx testingContext) {

		blockSealed := unittest.BlockHeaderFixture()

		blocks := make(map[string]*entity.ExecutableBlock)
		blocks["A"] = unittest.ExecutableBlockFixtureWithParent(nil, blockSealed)
		blocks["A"].StartState = unittest.StateCommitmentPointerFixture()

		blocks["B"] = unittest.ExecutableBlockFixtureWithParent(nil, blocks["A"].Block.Header)
		blocks["C"] = unittest.ExecutableBlockFixtureWithParent(nil, blocks["B"].Block.Header)
		blocks["D"] = unittest.ExecutableBlockFixtureWithParent(nil, blocks["C"].Block.Header)

		// stop at block C
		ctx.stopAtHeight.Set(blockSealed.Height+3, false)

		// log the blocks, so that we can link the block ID in the log with the blocks in tests
		logBlocks(blocks)

		// none of the blocks has any collection, so state is essentially the same
		blocks["B"].StartState = blocks["A"].StartState
		blocks["C"].StartState = blocks["A"].StartState
		blocks["D"].StartState = blocks["A"].StartState

		commits := make(map[flow.Identifier]flow.StateCommitment)
		commits[blocks["A"].Block.Header.ParentID] = *blocks["A"].StartState

		ctx.mockStateCommitsWithMap(commits)

		// make sure the seal height won't trigger state syncing, so that all blocks
		// will be executed.
		ctx.mockHasWeightAtBlockID(blocks["A"].ID(), true)
		ctx.state.On("Sealed").Return(ctx.snapshot)
		ctx.snapshot.On("Head").Return(blockSealed, nil)
		ctx.mockSnapshot(blocks["A"].Block.Header, unittest.IdentityListFixture(1))
		ctx.mockSnapshot(blocks["B"].Block.Header, unittest.IdentityListFixture(1))

		wg := sync.WaitGroup{}
		onPersisted := func(blockID flow.Identifier, commit flow.StateCommitment) {
			wg.Done()
		}

		ctx.blocks.EXPECT().ByID(blocks["A"].ID()).Return(blocks["A"].Block, nil)
		ctx.blocks.EXPECT().ByID(blocks["B"].ID()).Return(blocks["B"].Block, nil)
		ctx.blocks.EXPECT().ByID(blocks["C"].ID()).Times(0)
		ctx.blocks.EXPECT().ByID(blocks["D"].ID()).Times(0)

		ctx.assertSuccessfulBlockComputation(commits, onPersisted, blocks["A"], unittest.IdentifierFixture(), true, *blocks["A"].StartState, nil)
		ctx.assertSuccessfulBlockComputation(commits, onPersisted, blocks["B"], unittest.IdentifierFixture(), true, *blocks["B"].StartState, nil)

		assert.False(t, ctx.engine.pauseExecution)

		wg.Add(1)
		ctx.engine.BlockProcessable(blocks["A"].Block.Header)
		wg.Add(1)
		ctx.engine.BlockProcessable(blocks["B"].Block.Header)

		ctx.engine.BlockProcessable(blocks["C"].Block.Header)
		ctx.engine.BlockProcessable(blocks["D"].Block.Header)

		// wait until all 4 blocks have been executed
		unittest.AssertReturnsBefore(t, wg.Wait, 10*time.Second)

		// we don't pause until a block has been finalized
		assert.False(t, ctx.engine.pauseExecution)

		ctx.engine.BlockFinalized(blocks["A"].Block.Header)
		ctx.engine.BlockFinalized(blocks["B"].Block.Header)

		assert.False(t, ctx.engine.pauseExecution)
		ctx.engine.BlockFinalized(blocks["C"].Block.Header)
		assert.True(t, ctx.engine.pauseExecution)

		ctx.engine.BlockFinalized(blocks["D"].Block.Header)

		_, more := <-ctx.engine.Done() //wait for all the blocks to be processed
		assert.False(t, more)

		var ok bool
		for c := range commits {
			fmt.Printf("%s => ok\n", c.String())
		}
		_, ok = commits[blocks["A"].ID()]
		require.True(t, ok)
		_, ok = commits[blocks["B"].ID()]
		require.True(t, ok)
		_, ok = commits[blocks["C"].ID()]
		require.False(t, ok)
		_, ok = commits[blocks["D"].ID()]
		require.False(t, ok)

		// make sure C and D were not executed
		ctx.computationManager.AssertNotCalled(t, "ComputeBlock", mock.Anything, mock.MatchedBy(func(eb *entity.ExecutableBlock) bool {
			return eb.ID() == blocks["C"].ID()
		}), mock.Anything)

		ctx.computationManager.AssertNotCalled(t, "ComputeBlock", mock.Anything, mock.MatchedBy(func(eb *entity.ExecutableBlock) bool {
			return eb.ID() == blocks["D"].ID()
		}), mock.Anything)
	})
}

<<<<<<< HEAD
=======
// TestStopAtHeightRaceFinalization test a possible race condition which happens
// when block at stop height N is finalized while N-1 is being executed.
// If execution finishes exactly between finalization checking execution state and
// setting block ID to crash, it's possible to miss and never actually stop the EN
func TestStopAtHeightRaceFinalization(t *testing.T) {
	runWithEngine(t, func(ctx testingContext) {

		blockSealed := unittest.BlockHeaderFixture()

		blocks := make(map[string]*entity.ExecutableBlock)
		blocks["A"] = unittest.ExecutableBlockFixtureWithParent(nil, blockSealed)
		blocks["A"].StartState = unittest.StateCommitmentPointerFixture()

		blocks["B"] = unittest.ExecutableBlockFixtureWithParent(nil, blocks["A"].Block.Header)
		blocks["C"] = unittest.ExecutableBlockFixtureWithParent(nil, blocks["B"].Block.Header)

		// stop at block B, so B-1 (A) will be last executed
		ctx.stopAtHeight.Set(blocks["B"].Height(), false)

		// log the blocks, so that we can link the block ID in the log with the blocks in tests
		logBlocks(blocks)

		commits := make(map[flow.Identifier]flow.StateCommitment)

		ctx.executionState.On("StateCommitmentByBlockID", mock.Anything, blocks["A"].Block.Header.ParentID).Return(
			*blocks["A"].StartState, nil,
		)

		// make sure the seal height won't trigger state syncing, so that all blocks
		// will be executed.
		ctx.mockHasWeightAtBlockID(blocks["A"].ID(), true)
		ctx.state.On("Sealed").Return(ctx.snapshot)
		ctx.snapshot.On("Head").Return(blockSealed, nil)
		ctx.mockSnapshot(blocks["A"].Block.Header, unittest.IdentityListFixture(1))

		executionWg := sync.WaitGroup{}
		onPersisted := func(blockID flow.Identifier, commit flow.StateCommitment) {
			executionWg.Done()
		}

		ctx.blocks.EXPECT().ByID(blocks["A"].ID()).Return(blocks["A"].Block, nil)

		ctx.executionState.On("StateCommitmentByBlockID", mock.Anything, blocks["A"].ID()).Return(nil, storageerr.ErrNotFound).Once()

		// second call should come from finalization handler, which should wait for execution to finish before returning.
		// This way we simulate possible race condition when block execution finishes exactly in the middle of finalization handler
		// setting stopping blockID
		finalizationWg := sync.WaitGroup{}
		ctx.executionState.On("StateCommitmentByBlockID", mock.Anything, blocks["A"].ID()).Run(func(args mock.Arguments) {
			executionWg.Wait()
			finalizationWg.Done()
		}).Return(nil, storageerr.ErrNotFound).Once()

		// second call from finalization handler, third overall
		ctx.executionState.On("StateCommitmentByBlockID", mock.Anything, blocks["A"].ID()).
			Return(flow.StateCommitment{}, nil).Maybe()

		ctx.assertSuccessfulBlockComputation(commits, onPersisted, blocks["A"], unittest.IdentifierFixture(), true, *blocks["A"].StartState, nil)

		assert.False(t, ctx.engine.pauseExecution)

		executionWg.Add(1)
		ctx.engine.BlockProcessable(blocks["A"].Block.Header)
		ctx.engine.BlockProcessable(blocks["B"].Block.Header)

		assert.False(t, ctx.engine.pauseExecution)

		finalizationWg.Add(1)
		ctx.engine.BlockFinalized(blocks["B"].Block.Header)

		finalizationWg.Wait()
		executionWg.Wait()

		assert.True(t, ctx.engine.pauseExecution)

		_, more := <-ctx.engine.Done() //wait for all the blocks to be processed
		assert.False(t, more)

		var ok bool

		// make sure B and C were not executed

		_, ok = commits[blocks["A"].ID()]
		require.True(t, ok)
		_, ok = commits[blocks["B"].ID()]
		require.False(t, ok)
		_, ok = commits[blocks["C"].ID()]
		require.False(t, ok)

		ctx.computationManager.AssertNotCalled(t, "ComputeBlock", mock.Anything, mock.MatchedBy(func(eb *entity.ExecutableBlock) bool {
			return eb.ID() == blocks["B"].ID()
		}), mock.Anything)

		ctx.computationManager.AssertNotCalled(t, "ComputeBlock", mock.Anything, mock.MatchedBy(func(eb *entity.ExecutableBlock) bool {
			return eb.ID() == blocks["C"].ID()
		}), mock.Anything)
	})
}

>>>>>>> b6825496
func TestExecutionGenerationResultsAreChained(t *testing.T) {

	execState := new(state.ExecutionState)

	ctrl := gomock.NewController(t)
	me := module.NewMockLocal(ctrl)

	executableBlock := unittest.ExecutableBlockFixture([][]flow.Identifier{{collection1Identity.NodeID}, {collection1Identity.NodeID}})
	startState := unittest.StateCommitmentFixture()
	previousExecutionResultID := unittest.IdentifierFixture()

	// mock execution state conversion and signing of

	me.EXPECT().SignFunc(gomock.Any(), gomock.Any(), gomock.Any())
	me.EXPECT().NodeID()
	me.EXPECT().Sign(gomock.Any(), gomock.Any())

	execState.
		On("GetExecutionResultID", mock.Anything, executableBlock.Block.Header.ParentID).
		Return(previousExecutionResultID, nil)

	execState.
		On("SaveExecutionResults", mock.Anything, executableBlock.Block.Header, mock.Anything, mock.Anything, mock.Anything, mock.Anything, mock.Anything, mock.Anything).
		Return(nil)

	e := Engine{
		execState: execState,
		tracer:    trace.NewNoopTracer(),
		me:        me,
	}

	cr := executionUnittest.ComputationResultFixture(nil)
	cr.ExecutableBlock = executableBlock

	er, err := e.saveExecutionResults(context.Background(), cr, startState)
	assert.NoError(t, err)

	assert.Equal(t, previousExecutionResultID, er.ExecutionResult.PreviousResultID)

	execState.AssertExpectations(t)
}

func TestExecuteScriptAtBlockID(t *testing.T) {
	t.Run("happy path", func(t *testing.T) {
		runWithEngine(t, func(ctx testingContext) {
			// Meaningless script
			script := []byte{1, 1, 2, 3, 5, 8, 11}
			scriptResult := []byte{1}

			// Ensure block we're about to query against is executable
			blockA := unittest.ExecutableBlockFixture(nil)
			blockA.StartState = unittest.StateCommitmentPointerFixture()

			snapshot := new(protocol.Snapshot)
			snapshot.On("Head").Return(blockA.Block.Header, nil)

			commits := make(map[flow.Identifier]flow.StateCommitment)
			commits[blockA.ID()] = *blockA.StartState

			ctx.stateCommitmentExist(blockA.ID(), *blockA.StartState)

			ctx.state.On("AtBlockID", blockA.Block.ID()).Return(snapshot)
			view := new(delta.View)
			ctx.executionState.On("NewView", *blockA.StartState).Return(view)
			ctx.executionState.On("HasState", *blockA.StartState).Return(true)

			// Successful call to computation manager
			ctx.computationManager.
				On("ExecuteScript", mock.Anything, script, [][]byte(nil), blockA.Block.Header, view).
				Return(scriptResult, nil)

			// Execute our script and expect no error
			res, err := ctx.engine.ExecuteScriptAtBlockID(context.Background(), script, nil, blockA.Block.ID())
			assert.NoError(t, err)
			assert.Equal(t, scriptResult, res)

			// Assert other components were called as expected
			ctx.computationManager.AssertExpectations(t)
			ctx.executionState.AssertExpectations(t)
			ctx.state.AssertExpectations(t)
		})
	})

	t.Run("return early when state commitment not exist", func(t *testing.T) {
		runWithEngine(t, func(ctx testingContext) {
			// Meaningless script
			script := []byte{1, 1, 2, 3, 5, 8, 11}

			// Ensure block we're about to query against is executable
			blockA := unittest.ExecutableBlockFixture(nil)
			blockA.StartState = unittest.StateCommitmentPointerFixture()

			// make sure blockID to state commitment mapping exist
			ctx.executionState.On("StateCommitmentByBlockID", mock.Anything, blockA.ID()).Return(*blockA.StartState, nil)

			// but the state commitment does not exist (e.g. purged)
			ctx.executionState.On("HasState", *blockA.StartState).Return(false)

			// Execute our script and expect no error
			_, err := ctx.engine.ExecuteScriptAtBlockID(context.Background(), script, nil, blockA.Block.ID())
			assert.Error(t, err)
			assert.True(t, strings.Contains(err.Error(), "state commitment not found"))

			// Assert other components were called as expected
			ctx.executionState.AssertExpectations(t)
			ctx.state.AssertExpectations(t)
		})
	})

}

func Test_SPOCKGeneration(t *testing.T) {
	runWithEngine(t, func(ctx testingContext) {

		snapshots := []*delta.SpockSnapshot{
			{
				SpockSecret: []byte{1, 2, 3},
			},
			{
				SpockSecret: []byte{3, 2, 1},
			},
			{
				SpockSecret: []byte{},
			},
			{
				SpockSecret: unittest.RandomBytes(100),
			},
		}

		executionReceipt, err := GenerateExecutionReceipt(
			ctx.engine.me,
			ctx.engine.receiptHasher,
			ctx.engine.spockHasher,
			&flow.ExecutionResult{},
			snapshots,
		)
		require.NoError(t, err)

		for i, snapshot := range snapshots {
			valid, err := crypto.SPOCKVerifyAgainstData(
				ctx.identity.StakingPubKey,
				executionReceipt.Spocks[i],
				snapshot.SpockSecret,
				ctx.engine.spockHasher,
			)

			require.NoError(t, err)
			require.True(t, valid)
		}

	})
}

func TestUnauthorizedNodeDoesNotBroadcastReceipts(t *testing.T) {
	runWithEngine(t, func(ctx testingContext) {

		// create blocks with the following relations
		// A <- B <- C <- D
		blockSealed := unittest.BlockHeaderFixture()

		blocks := make(map[string]*entity.ExecutableBlock)
		blocks["A"] = unittest.ExecutableBlockFixtureWithParent(nil, blockSealed)
		blocks["A"].StartState = unittest.StateCommitmentPointerFixture()

		blocks["B"] = unittest.ExecutableBlockFixtureWithParent(nil, blocks["A"].Block.Header)
		blocks["C"] = unittest.ExecutableBlockFixtureWithParent(nil, blocks["B"].Block.Header)
		blocks["D"] = unittest.ExecutableBlockFixtureWithParent(nil, blocks["C"].Block.Header)

		// log the blocks, so that we can link the block ID in the log with the blocks in tests
		logBlocks(blocks)

		// none of the blocks has any collection, so state is essentially the same
		blocks["B"].StartState = blocks["A"].StartState
		blocks["C"].StartState = blocks["B"].StartState
		blocks["D"].StartState = blocks["C"].StartState

		commits := make(map[flow.Identifier]flow.StateCommitment)
		commits[blocks["A"].Block.Header.ParentID] = *blocks["A"].StartState

		wg := sync.WaitGroup{}
		ctx.mockStateCommitsWithMap(commits)

		onPersisted := func(blockID flow.Identifier, commit flow.StateCommitment) {
			wg.Done()
		}

		// make sure the seal height won't trigger state syncing, so that all blocks
		// will be executed.
		ctx.state.On("Sealed").Return(ctx.snapshot)
		// a receipt for sealed block won't be broadcasted
		ctx.snapshot.On("Head").Return(blockSealed, nil)

		ctx.mockHasWeightAtBlockID(blocks["A"].ID(), true)
		identity := *ctx.identity
		identity.Weight = 0

		ctx.assertSuccessfulBlockComputation(commits, onPersisted, blocks["A"], unittest.IdentifierFixture(), true, *blocks["A"].StartState, nil)
		ctx.assertSuccessfulBlockComputation(commits, onPersisted, blocks["B"], unittest.IdentifierFixture(), false, *blocks["B"].StartState, nil)
		ctx.assertSuccessfulBlockComputation(commits, onPersisted, blocks["C"], unittest.IdentifierFixture(), true, *blocks["C"].StartState, nil)
		ctx.assertSuccessfulBlockComputation(commits, onPersisted, blocks["D"], unittest.IdentifierFixture(), false, *blocks["D"].StartState, nil)

		wg.Add(1)
		ctx.mockHasWeightAtBlockID(blocks["A"].ID(), true)
		ctx.mockSnapshot(blocks["A"].Block.Header, flow.IdentityList{ctx.identity})

		err := ctx.engine.handleBlock(context.Background(), blocks["A"].Block)
		require.NoError(t, err)

		wg.Add(1)
		ctx.mockHasWeightAtBlockID(blocks["B"].ID(), false)
		ctx.mockSnapshot(blocks["B"].Block.Header, flow.IdentityList{&identity}) // unauthorized

		err = ctx.engine.handleBlock(context.Background(), blocks["B"].Block)
		require.NoError(t, err)

		wg.Add(1)
		ctx.mockHasWeightAtBlockID(blocks["C"].ID(), true)
		ctx.mockSnapshot(blocks["C"].Block.Header, flow.IdentityList{ctx.identity})

		err = ctx.engine.handleBlock(context.Background(), blocks["C"].Block)
		require.NoError(t, err)

		wg.Add(1)
		ctx.mockHasWeightAtBlockID(blocks["D"].ID(), false)
		ctx.mockSnapshot(blocks["D"].Block.Header, flow.IdentityList{&identity}) // unauthorized

		err = ctx.engine.handleBlock(context.Background(), blocks["D"].Block)
		require.NoError(t, err)

		//// wait until all 4 blocks have been executed
		unittest.AssertReturnsBefore(t, wg.Wait, 15*time.Second)
		_, more := <-ctx.engine.Done() //wait for all the blocks to be processed
		assert.False(t, more)

		require.Len(t, ctx.broadcastedReceipts, 2)

		var ok bool

		// make sure only selected receipts were broadcasted
		_, ok = ctx.broadcastedReceipts[blocks["A"].ID()]
		require.True(t, ok)
		_, ok = ctx.broadcastedReceipts[blocks["B"].ID()]
		require.False(t, ok)
		_, ok = ctx.broadcastedReceipts[blocks["C"].ID()]
		require.True(t, ok)
		_, ok = ctx.broadcastedReceipts[blocks["D"].ID()]
		require.False(t, ok)

		_, ok = commits[blocks["A"].ID()]
		require.True(t, ok)
		_, ok = commits[blocks["B"].ID()]
		require.True(t, ok)
		_, ok = commits[blocks["C"].ID()]
		require.True(t, ok)
		_, ok = commits[blocks["D"].ID()]
		require.True(t, ok)
	})
}

// func TestShouldTriggerStateSync(t *testing.T) {
// 	require.True(t, shouldTriggerStateSync(1, 2, 2))
// 	require.False(t, shouldTriggerStateSync(1, 1, 2))
// 	require.True(t, shouldTriggerStateSync(1, 3, 2))
// 	require.True(t, shouldTriggerStateSync(1, 4, 2))
//
// 	// there are only 9 sealed and unexecuted blocks between height 20 and 28,
// 	// haven't reach the threshold 10 yet, so should not trigger
// 	require.False(t, shouldTriggerStateSync(20, 28, 10))
//
// 	// there are 10 sealed and unexecuted blocks between height 20 and 29,
// 	// reached the threshold 10, so should trigger
// 	require.True(t, shouldTriggerStateSync(20, 29, 10))
// }

func newIngestionEngine(t *testing.T, ps *mocks.ProtocolState, es *mocks.ExecutionState) *Engine {
	log := unittest.Logger()
	metrics := metrics.NewNoopCollector()
	tracer, err := trace.NewTracer(log, "test", "test", trace.SensitivityCaptureAll)
	require.NoError(t, err)
	ctrl := gomock.NewController(t)
	net := mocknetwork.NewMockNetwork(ctrl)
	request := module.NewMockRequester(ctrl)
	syncConduit := &mocknetwork.Conduit{}
	var engine *Engine
	net.EXPECT().Register(gomock.Eq(channels.SyncExecution), gomock.AssignableToTypeOf(engine)).Return(syncConduit, nil)

	// generates signing identity including staking key for signing
	seed := make([]byte, crypto.KeyGenSeedMinLenBLSBLS12381)
	n, err := rand.Read(seed)
	require.Equal(t, n, crypto.KeyGenSeedMinLenBLSBLS12381)
	require.NoError(t, err)
	sk, err := crypto.GeneratePrivateKey(crypto.BLSBLS12381, seed)
	require.NoError(t, err)
	myIdentity.StakingPubKey = sk.PublicKey()
	me := mocklocal.NewMockLocal(sk, myIdentity.ID(), t)

	blocks := storage.NewMockBlocks(ctrl)
	collections := storage.NewMockCollections(ctrl)
	events := storage.NewMockEvents(ctrl)
	serviceEvents := storage.NewMockServiceEvents(ctrl)
	txResults := storage.NewMockTransactionResults(ctrl)

	computationManager := new(computation.ComputationManager)
	providerEngine := new(provider.ProviderEngine)

	deltas, err := NewDeltas(10)
	require.NoError(t, err)

	checkAuthorizedAtBlock := func(blockID flow.Identifier) (bool, error) {
		return stateProtocol.IsNodeAuthorizedAt(ps.AtBlockID(blockID), myIdentity.NodeID)
	}

	engine, err = New(
		log,
		net,
		me,
		request,
		ps,
		blocks,
		collections,
		events,
		serviceEvents,
		txResults,
		computationManager,
		providerEngine,
		es,
		metrics,
		tracer,
		false,
		filter.Any,
		deltas,
		10,
		false,
		checkAuthorizedAtBlock,
		false,
		nil,
		nil,
		NewStopAtHeight(),
	)

	require.NoError(t, err)
	return engine
}

func logChain(chain []*flow.Block) {
	log := unittest.Logger()
	for i, block := range chain {
		log.Info().Msgf("block %v, height: %v, ID: %v", i, block.Header.Height, block.ID())
	}
}

func TestLoadingUnexecutedBlocks(t *testing.T) {
	t.Run("only genesis", func(t *testing.T) {
		ps := mocks.NewProtocolState()

		chain, result, seal := unittest.ChainFixture(0)
		genesis := chain[0]

		logChain(chain)

		require.NoError(t, ps.Bootstrap(genesis, result, seal))

		es := mocks.NewExecutionState(seal)
		engine := newIngestionEngine(t, ps, es)

		finalized, pending, err := engine.unexecutedBlocks()
		require.NoError(t, err)

		unittest.IDsEqual(t, []flow.Identifier{}, finalized)
		unittest.IDsEqual(t, []flow.Identifier{}, pending)
	})

	t.Run("no finalized, nor pending unexected", func(t *testing.T) {
		ps := mocks.NewProtocolState()

		chain, result, seal := unittest.ChainFixture(4)
		genesis, blockA, blockB, blockC, blockD :=
			chain[0], chain[1], chain[2], chain[3], chain[4]

		logChain(chain)

		require.NoError(t, ps.Bootstrap(genesis, result, seal))
		require.NoError(t, ps.Extend(blockA))
		require.NoError(t, ps.Extend(blockB))
		require.NoError(t, ps.Extend(blockC))
		require.NoError(t, ps.Extend(blockD))

		es := mocks.NewExecutionState(seal)
		engine := newIngestionEngine(t, ps, es)

		finalized, pending, err := engine.unexecutedBlocks()
		require.NoError(t, err)

		unittest.IDsEqual(t, []flow.Identifier{}, finalized)
		unittest.IDsEqual(t, []flow.Identifier{blockA.ID(), blockB.ID(), blockC.ID(), blockD.ID()}, pending)
	})

	t.Run("no finalized, some pending executed", func(t *testing.T) {
		ps := mocks.NewProtocolState()

		chain, result, seal := unittest.ChainFixture(4)
		genesis, blockA, blockB, blockC, blockD :=
			chain[0], chain[1], chain[2], chain[3], chain[4]

		logChain(chain)

		require.NoError(t, ps.Bootstrap(genesis, result, seal))
		require.NoError(t, ps.Extend(blockA))
		require.NoError(t, ps.Extend(blockB))
		require.NoError(t, ps.Extend(blockC))
		require.NoError(t, ps.Extend(blockD))

		es := mocks.NewExecutionState(seal)
		engine := newIngestionEngine(t, ps, es)

		es.ExecuteBlock(t, blockA)
		es.ExecuteBlock(t, blockB)

		finalized, pending, err := engine.unexecutedBlocks()
		require.NoError(t, err)

		unittest.IDsEqual(t, []flow.Identifier{}, finalized)
		unittest.IDsEqual(t, []flow.Identifier{blockC.ID(), blockD.ID()}, pending)
	})

	t.Run("all finalized have been executed, and no pending executed", func(t *testing.T) {
		ps := mocks.NewProtocolState()

		chain, result, seal := unittest.ChainFixture(4)
		genesis, blockA, blockB, blockC, blockD :=
			chain[0], chain[1], chain[2], chain[3], chain[4]

		logChain(chain)

		require.NoError(t, ps.Bootstrap(genesis, result, seal))
		require.NoError(t, ps.Extend(blockA))
		require.NoError(t, ps.Extend(blockB))
		require.NoError(t, ps.Extend(blockC))
		require.NoError(t, ps.Extend(blockD))

		require.NoError(t, ps.Finalize(blockC.ID()))

		es := mocks.NewExecutionState(seal)
		engine := newIngestionEngine(t, ps, es)

		es.ExecuteBlock(t, blockA)
		es.ExecuteBlock(t, blockB)
		es.ExecuteBlock(t, blockC)

		finalized, pending, err := engine.unexecutedBlocks()
		require.NoError(t, err)

		unittest.IDsEqual(t, []flow.Identifier{}, finalized)
		unittest.IDsEqual(t, []flow.Identifier{blockD.ID()}, pending)
	})

	t.Run("some finalized are executed and conflicting are executed", func(t *testing.T) {
		ps := mocks.NewProtocolState()

		chain, result, seal := unittest.ChainFixture(4)
		genesis, blockA, blockB, blockC, blockD :=
			chain[0], chain[1], chain[2], chain[3], chain[4]

		logChain(chain)

		require.NoError(t, ps.Bootstrap(genesis, result, seal))
		require.NoError(t, ps.Extend(blockA))
		require.NoError(t, ps.Extend(blockB))
		require.NoError(t, ps.Extend(blockC))
		require.NoError(t, ps.Extend(blockD))

		require.NoError(t, ps.Finalize(blockC.ID()))

		es := mocks.NewExecutionState(seal)
		engine := newIngestionEngine(t, ps, es)

		es.ExecuteBlock(t, blockA)
		es.ExecuteBlock(t, blockB)
		es.ExecuteBlock(t, blockC)

		finalized, pending, err := engine.unexecutedBlocks()
		require.NoError(t, err)

		unittest.IDsEqual(t, []flow.Identifier{}, finalized)
		unittest.IDsEqual(t, []flow.Identifier{blockD.ID()}, pending)
	})

	t.Run("all pending executed", func(t *testing.T) {
		ps := mocks.NewProtocolState()

		chain, result, seal := unittest.ChainFixture(4)
		genesis, blockA, blockB, blockC, blockD :=
			chain[0], chain[1], chain[2], chain[3], chain[4]

		logChain(chain)

		require.NoError(t, ps.Bootstrap(genesis, result, seal))
		require.NoError(t, ps.Extend(blockA))
		require.NoError(t, ps.Extend(blockB))
		require.NoError(t, ps.Extend(blockC))
		require.NoError(t, ps.Extend(blockD))
		require.NoError(t, ps.Finalize(blockA.ID()))

		es := mocks.NewExecutionState(seal)
		engine := newIngestionEngine(t, ps, es)

		es.ExecuteBlock(t, blockA)
		es.ExecuteBlock(t, blockB)
		es.ExecuteBlock(t, blockC)
		es.ExecuteBlock(t, blockD)

		finalized, pending, err := engine.unexecutedBlocks()
		require.NoError(t, err)

		unittest.IDsEqual(t, []flow.Identifier{}, finalized)
		unittest.IDsEqual(t, []flow.Identifier{}, pending)
	})

	t.Run("some fork is executed", func(t *testing.T) {
		ps := mocks.NewProtocolState()

		// Genesis <- A <- B <- C (finalized) <- D <- E <- F
		//                                       ^--- G <- H
		//                      ^-- I
		//						     ^--- J <- K
		chain, result, seal := unittest.ChainFixture(6)
		genesis, blockA, blockB, blockC, blockD, blockE, blockF :=
			chain[0], chain[1], chain[2], chain[3], chain[4], chain[5], chain[6]

		fork1 := unittest.ChainFixtureFrom(2, blockD.Header)
		blockG, blockH := fork1[0], fork1[1]

		fork2 := unittest.ChainFixtureFrom(1, blockC.Header)
		blockI := fork2[0]

		fork3 := unittest.ChainFixtureFrom(2, blockB.Header)
		blockJ, blockK := fork3[0], fork3[1]

		logChain(chain)
		logChain(fork1)
		logChain(fork2)
		logChain(fork3)

		require.NoError(t, ps.Bootstrap(genesis, result, seal))
		require.NoError(t, ps.Extend(blockA))
		require.NoError(t, ps.Extend(blockB))
		require.NoError(t, ps.Extend(blockC))
		require.NoError(t, ps.Extend(blockI))
		require.NoError(t, ps.Extend(blockJ))
		require.NoError(t, ps.Extend(blockK))
		require.NoError(t, ps.Extend(blockD))
		require.NoError(t, ps.Extend(blockE))
		require.NoError(t, ps.Extend(blockF))
		require.NoError(t, ps.Extend(blockG))
		require.NoError(t, ps.Extend(blockH))

		require.NoError(t, ps.Finalize(blockC.ID()))

		es := mocks.NewExecutionState(seal)

		engine := newIngestionEngine(t, ps, es)

		es.ExecuteBlock(t, blockA)
		es.ExecuteBlock(t, blockB)
		es.ExecuteBlock(t, blockC)
		es.ExecuteBlock(t, blockD)
		es.ExecuteBlock(t, blockG)
		es.ExecuteBlock(t, blockJ)

		finalized, pending, err := engine.unexecutedBlocks()
		require.NoError(t, err)

		unittest.IDsEqual(t, []flow.Identifier{}, finalized)
		unittest.IDsEqual(t, []flow.Identifier{
			blockI.ID(), // I is still pending, and unexecuted
			blockE.ID(),
			blockF.ID(),
			// note K is not a pending block, but a conflicting block, even if it's not executed,
			// it won't included
			blockH.ID()},
			pending)
	})
}

func TestRetryableUploader(t *testing.T) {
	testRetryableUploader := new(FakeRetryableUploader)

	engine := &Engine{
		uploaders: []uploader.Uploader{testRetryableUploader},
	}

	err := engine.retryUpload()
	assert.Nil(t, err)

	require.True(t, testRetryableUploader.RetryUploadCalled())
}

// FakeRetryableUploader is one RetryableUploader for testing purposes.
type FakeRetryableUploader struct {
	uploader.RetryableUploaderWrapper
	retryUploadCalled bool
}

func (f *FakeRetryableUploader) Upload(_ *execution.ComputationResult) error {
	return nil
}

func (f *FakeRetryableUploader) RetryUpload() error {
	f.retryUploadCalled = true
	return nil
}

func (f *FakeRetryableUploader) RetryUploadCalled() bool {
	return f.retryUploadCalled
}<|MERGE_RESOLUTION|>--- conflicted
+++ resolved
@@ -1040,8 +1040,6 @@
 	})
 }
 
-<<<<<<< HEAD
-=======
 // TestStopAtHeightRaceFinalization test a possible race condition which happens
 // when block at stop height N is finalized while N-1 is being executed.
 // If execution finishes exactly between finalization checking execution state and
@@ -1141,7 +1139,6 @@
 	})
 }
 
->>>>>>> b6825496
 func TestExecutionGenerationResultsAreChained(t *testing.T) {
 
 	execState := new(state.ExecutionState)
