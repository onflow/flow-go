package uploader

import (
	"context"
	"sync"
	"testing"
	"time"

	"github.com/rs/zerolog"

	"github.com/onflow/flow-go/ledger"
	"github.com/onflow/flow-go/model/flow"
	"github.com/onflow/flow-go/module/executiondatasync/execution_data"
	executionDataMock "github.com/onflow/flow-go/module/executiondatasync/execution_data/mock"
	"github.com/onflow/flow-go/module/irrecoverable"
	"github.com/onflow/flow-go/module/mempool/entity"
	"github.com/onflow/flow-go/module/metrics"
	"github.com/onflow/flow-go/utils/unittest"

	"github.com/stretchr/testify/mock"

	storageMock "github.com/onflow/flow-go/storage/mock"

	"gotest.tools/assert"

	"github.com/onflow/flow-go/engine/execution"
)

func Test_Upload_invoke(t *testing.T) {
	ctx, cancel := irrecoverable.NewMockSignalerContextWithCancel(t, context.Background())
	defer cancel()
	wg := sync.WaitGroup{}
	uploaderCalled := false

	dummyUploader := &DummyUploader{
		f: func() error {
			uploaderCalled = true
			wg.Done()
			return nil
		},
	}
	asyncUploader := NewAsyncUploader(dummyUploader,
		1*time.Nanosecond, 1, zerolog.Nop(), &metrics.NoopCollector{})

	testRetryableUploaderWrapper := createTestBadgerRetryableUploaderWrapper(asyncUploader)
	testRetryableUploaderWrapper.Start(ctx)

	// nil input - no call to Upload()
	err := testRetryableUploaderWrapper.Upload(nil)
	assert.Assert(t, err != nil)
	assert.Assert(t, !uploaderCalled)

	// non-nil input - Upload() should be called
	wg.Add(1)
	testComputationResult := createTestComputationResult()
	err = testRetryableUploaderWrapper.Upload(testComputationResult)
	wg.Wait()

	assert.NilError(t, err)
	assert.Assert(t, uploaderCalled)
}

func Test_RetryUpload(t *testing.T) {
	ctx, cancel := irrecoverable.NewMockSignalerContextWithCancel(t, context.Background())
	defer cancel()
	wg := sync.WaitGroup{}
	wg.Add(1)
	uploaderCalled := false
	dummyUploader := &DummyUploader{
		f: func() error {
			uploaderCalled = true
			wg.Done()
			return nil
		},
	}
	asyncUploader := NewAsyncUploader(dummyUploader,
		1*time.Nanosecond, 1, zerolog.Nop(), &metrics.NoopCollector{})

	testRetryableUploaderWrapper := createTestBadgerRetryableUploaderWrapper(asyncUploader)
	testRetryableUploaderWrapper.Start(ctx)

	err := testRetryableUploaderWrapper.RetryUpload()
	wg.Wait()

	assert.NilError(t, err)
	assert.Assert(t, uploaderCalled)
}

func Test_AsyncUploaderCallback(t *testing.T) {
	ctx, cancel := irrecoverable.NewMockSignalerContextWithCancel(t, context.Background())
	defer cancel()
	wgUploadCalleded := sync.WaitGroup{}
	wgUploadCalleded.Add(1)

	uploader := &DummyUploader{
		f: func() error {
			wgUploadCalleded.Done()
			return nil
		},
	}
	asyncUploader := NewAsyncUploader(uploader,
		1*time.Nanosecond, 1, zerolog.Nop(), &metrics.NoopCollector{})

	testRetryableUploaderWrapper := createTestBadgerRetryableUploaderWrapper(asyncUploader)
	testRetryableUploaderWrapper.Start(ctx)

	testComputationResult := createTestComputationResult()
	err := testRetryableUploaderWrapper.Upload(testComputationResult)
	assert.NilError(t, err)

	wgUploadCalleded.Wait()
}

func Test_ReconstructComputationResultFromStorage(t *testing.T) {
	// test data
	testBlockID := flow.HashToID([]byte{1, 2, 3})
	testEDID := flow.HashToID([]byte{4, 5, 6})
	testTrieUpdateRootHash, _ := ledger.ToRootHash([]byte{7, 8, 9})
	testTrieUpdate := &ledger.TrieUpdate{
		RootHash: testTrieUpdateRootHash,
	}
	testChunkExecutionDatas := []*execution_data.ChunkExecutionData{
		{
			TrieUpdate: testTrieUpdate,
		},
	}
	testEvents := []flow.Event{
		unittest.EventFixture(
			unittest.Event.WithEventType(flow.EventAccountUpdated),
			unittest.Event.WithTransactionIndex(0),
			unittest.Event.WithEventIndex(0),
			unittest.Event.WithTransactionID(flow.HashToID([]byte{11, 22, 33})),
		),
	}
	testCollectionID := flow.HashToID([]byte{0xA, 0xB, 0xC})
<<<<<<< HEAD
	testBlock := &flow.Block{
		Header: flow.HeaderBody{},
		Payload: flow.Payload{
=======
	testBlock := flow.NewBlock(
		flow.HeaderBody{
			ChainID: flow.Emulator,
		},
		flow.Payload{
>>>>>>> 9ee987bb
			Guarantees: []*flow.CollectionGuarantee{
				{
					CollectionID: testCollectionID,
				},
			},
		},
	}
	testTransactionBody := &flow.TransactionBody{
		Script: []byte("random script"),
	}
	testCollectionData := &flow.Collection{
		Transactions: []*flow.TransactionBody{testTransactionBody},
	}
	testTransactionResult := flow.TransactionResult{ /*TODO*/ }
	testStateCommit := flow.StateCommitment{}

	// mock storage interfaces

	mockBlocksStorage := new(storageMock.Blocks)
	mockBlocksStorage.On("ByID", testBlockID).Return(testBlock, nil)

	mockCommitsStorage := new(storageMock.Commits)
	mockCommitsStorage.On("ByBlockID", testBlockID).Return(testStateCommit, nil)

	mockCollectionsStorage := new(storageMock.Collections)
	mockCollectionsStorage.On("ByID", testCollectionID).Return(testCollectionData, nil)

	mockEventsStorage := new(storageMock.Events)
	mockEventsStorage.On("ByBlockID", testBlockID).Return(testEvents, nil)

	mockResultsStorage := new(storageMock.ExecutionResults)
	mockResultsStorage.On("ByBlockID", testBlockID).Return(&flow.ExecutionResult{
		ExecutionDataID: testEDID,
	}, nil)

	mockTransactionResultsStorage := new(storageMock.TransactionResults)
	mockTransactionResultsStorage.On("ByBlockID", testBlockID).Return([]flow.TransactionResult{testTransactionResult}, nil)

	mockComputationResultStorage := new(storageMock.ComputationResultUploadStatus)
	mockComputationResultStorage.On("GetIDsByUploadStatus", mock.Anything).Return([]flow.Identifier{testBlockID}, nil)
	testComputationResultUploadStatus := false
	mockComputationResultStorage.On("ByID", testBlockID).Return(testComputationResultUploadStatus, nil)
	mockComputationResultStorage.On("Upsert", testBlockID, mock.Anything).Return(nil)

	mockExecutionDataDowloader := new(executionDataMock.Downloader)
	mockExecutionDataDowloader.On("Get", mock.Anything, testEDID).Return(
		&execution_data.BlockExecutionData{
			BlockID:             testBlockID,
			ChunkExecutionDatas: testChunkExecutionDatas,
		}, nil)

	dummyUploader := &DummyUploader{
		f: func() error {
			return nil
		},
	}
	testRetryableUploaderWrapper := NewBadgerRetryableUploaderWrapper(
		NewAsyncUploader(dummyUploader,
			1*time.Nanosecond, 1, zerolog.Nop(), &metrics.NoopCollector{}),
		mockBlocksStorage,
		mockCommitsStorage,
		mockCollectionsStorage,
		mockEventsStorage,
		mockResultsStorage,
		mockTransactionResultsStorage,
		mockComputationResultStorage,
		mockExecutionDataDowloader,
		&metrics.NoopCollector{},
	)

	reconstructedComputationResult, err := testRetryableUploaderWrapper.reconstructComputationResult(testBlockID)
	assert.NilError(t, err)

	expectedCompleteCollections := make([]*entity.CompleteCollection, 1)
	expectedCompleteCollections[0] = &entity.CompleteCollection{
		Guarantee: &flow.CollectionGuarantee{
			CollectionID: testCollectionID,
		},
		Collection: &flow.Collection{
			Transactions: []*flow.TransactionBody{testTransactionBody},
		},
	}

	expectedTestEvents := make([]*flow.Event, len(testEvents))
	for i, event := range testEvents {
		expectedTestEvents[i] = &event
	}

	expectedBlockData := &BlockData{
		Block:                testBlock,
		Collections:          expectedCompleteCollections,
		TxResults:            []*flow.TransactionResult{&testTransactionResult},
		Events:               expectedTestEvents,
		TrieUpdates:          []*ledger.TrieUpdate{testTrieUpdate},
		FinalStateCommitment: testStateCommit,
	}

	assert.DeepEqual(
		t,
		expectedBlockData,
		ComputationResultToBlockData(reconstructedComputationResult),
	)
}

// createTestBadgerRetryableUploaderWrapper() create BadgerRetryableUploaderWrapper instance with given
// AsyncUploader instance and proper mock storage and EDS interfaces.
func createTestBadgerRetryableUploaderWrapper(asyncUploader *AsyncUploader) *BadgerRetryableUploaderWrapper {
	mockBlocksStorage := new(storageMock.Blocks)
<<<<<<< HEAD
	mockBlocksStorage.On("ByID", mock.Anything).Return(&flow.Block{Header: flow.HeaderBody{}, Payload: flow.Payload{}}, nil)
=======
	mockBlocksStorage.On("ByID", mock.Anything).Return(flow.NewBlock(flow.HeaderBody{
		ChainID: flow.Emulator,
	}, flow.Payload{}), nil)
>>>>>>> 9ee987bb

	mockCommitsStorage := new(storageMock.Commits)
	mockCommitsStorage.On("ByBlockID", mock.Anything).Return(nil, nil)

	mockCollectionsStorage := new(storageMock.Collections)

	mockEventsStorage := new(storageMock.Events)
	mockEventsStorage.On("ByBlockID", mock.Anything).Return([]flow.Event{}, nil)

	mockResultsStorage := new(storageMock.ExecutionResults)
	mockResultsStorage.On("ByBlockID", mock.Anything).Return(&flow.ExecutionResult{
		ExecutionDataID: flow.ZeroID,
	}, nil)

	mockTransactionResultsStorage := new(storageMock.TransactionResults)
	mockTransactionResultsStorage.On("ByBlockID", mock.Anything).Return(nil, nil)

	mockComputationResultStorage := new(storageMock.ComputationResultUploadStatus)
	testID := flow.HashToID([]byte{1, 2, 3})
	mockComputationResultStorage.On("GetIDsByUploadStatus", mock.Anything).Return([]flow.Identifier{testID}, nil)
	testComputationResultUploadStatus := false
	mockComputationResultStorage.On("ByID", testID).Return(testComputationResultUploadStatus, nil)
	mockComputationResultStorage.On("Upsert", mock.Anything, mock.Anything).Return(nil)

	mockExecutionDataDowloader := new(executionDataMock.Downloader)
	mockExecutionDataDowloader.On("Get", mock.Anything, mock.Anything).Return(
		&execution_data.BlockExecutionData{
			BlockID:             flow.ZeroID,
			ChunkExecutionDatas: make([]*execution_data.ChunkExecutionData, 0),
		}, nil)

	return NewBadgerRetryableUploaderWrapper(
		asyncUploader,
		mockBlocksStorage,
		mockCommitsStorage,
		mockCollectionsStorage,
		mockEventsStorage,
		mockResultsStorage,
		mockTransactionResultsStorage,
		mockComputationResultStorage,
		mockExecutionDataDowloader,
		&metrics.NoopCollector{},
	)
}

// createTestComputationResult() creates ComputationResult with valid ExecutableBlock ID
func createTestComputationResult() *execution.ComputationResult {
	blockA := unittest.BlockHeaderFixture()
	start := unittest.StateCommitmentFixture()
	blockB := unittest.ExecutableBlockFixtureWithParent(nil, blockA, &start)
	testComputationResult := execution.NewEmptyComputationResult(blockB, flow.NewChunk)
	return testComputationResult
}<|MERGE_RESOLUTION|>--- conflicted
+++ resolved
@@ -133,17 +133,12 @@
 		),
 	}
 	testCollectionID := flow.HashToID([]byte{0xA, 0xB, 0xC})
-<<<<<<< HEAD
+
 	testBlock := &flow.Block{
-		Header: flow.HeaderBody{},
+		Header: flow.HeaderBody{
+			ChainID: flow.Emulator,
+		},
 		Payload: flow.Payload{
-=======
-	testBlock := flow.NewBlock(
-		flow.HeaderBody{
-			ChainID: flow.Emulator,
-		},
-		flow.Payload{
->>>>>>> 9ee987bb
 			Guarantees: []*flow.CollectionGuarantee{
 				{
 					CollectionID: testCollectionID,
@@ -252,13 +247,7 @@
 // AsyncUploader instance and proper mock storage and EDS interfaces.
 func createTestBadgerRetryableUploaderWrapper(asyncUploader *AsyncUploader) *BadgerRetryableUploaderWrapper {
 	mockBlocksStorage := new(storageMock.Blocks)
-<<<<<<< HEAD
-	mockBlocksStorage.On("ByID", mock.Anything).Return(&flow.Block{Header: flow.HeaderBody{}, Payload: flow.Payload{}}, nil)
-=======
-	mockBlocksStorage.On("ByID", mock.Anything).Return(flow.NewBlock(flow.HeaderBody{
-		ChainID: flow.Emulator,
-	}, flow.Payload{}), nil)
->>>>>>> 9ee987bb
+	mockBlocksStorage.On("ByID", mock.Anything).Return(&flow.Block{Header: flow.HeaderBody{ChainID: flow.Emulator}, Payload: flow.Payload{}}, nil)
 
 	mockCommitsStorage := new(storageMock.Commits)
 	mockCommitsStorage.On("ByBlockID", mock.Anything).Return(nil, nil)
