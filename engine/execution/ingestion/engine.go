package ingestion

import (
	"context"
	"encoding/hex"
	"errors"
	"fmt"
	"strings"
	"time"

	"github.com/rs/zerolog"
	"github.com/rs/zerolog/log"

	"github.com/onflow/flow-go/crypto"
	"github.com/onflow/flow-go/crypto/hash"
	"github.com/onflow/flow-go/engine"
	"github.com/onflow/flow-go/engine/execution"
	"github.com/onflow/flow-go/engine/execution/computation"
	"github.com/onflow/flow-go/engine/execution/computation/computer/uploader"
	"github.com/onflow/flow-go/engine/execution/provider"
	"github.com/onflow/flow-go/engine/execution/state"
	"github.com/onflow/flow-go/engine/execution/state/delta"
	"github.com/onflow/flow-go/engine/execution/utils"
	"github.com/onflow/flow-go/model/flow"
	"github.com/onflow/flow-go/model/flow/filter"
	"github.com/onflow/flow-go/module"
	"github.com/onflow/flow-go/module/executiondatasync/pruner"
	"github.com/onflow/flow-go/module/mempool"
	"github.com/onflow/flow-go/module/mempool/entity"
	"github.com/onflow/flow-go/module/mempool/queue"
	"github.com/onflow/flow-go/module/mempool/stdmap"
	"github.com/onflow/flow-go/module/trace"
	"github.com/onflow/flow-go/network"
	"github.com/onflow/flow-go/network/channels"
	"github.com/onflow/flow-go/state/protocol"
	psEvents "github.com/onflow/flow-go/state/protocol/events"
	"github.com/onflow/flow-go/storage"
	"github.com/onflow/flow-go/utils/logging"
)

var uploadEnabled = true

func SetUploaderEnabled(enabled bool) {
	uploadEnabled = enabled

	log.Info().Msgf("Ingestion Engine: changed uploadEnabled to %v", enabled)
}

// An Engine receives and saves incoming blocks.
type Engine struct {
	psEvents.Noop // satisfy protocol events consumer interface

	unit                   *engine.Unit
	log                    zerolog.Logger
	me                     module.Local
	request                module.Requester // used to request collections
	state                  protocol.State
	receiptHasher          hash.Hasher // used as hasher to sign the execution receipt
	blocks                 storage.Blocks
	collections            storage.Collections
	events                 storage.Events
	serviceEvents          storage.ServiceEvents
	transactionResults     storage.TransactionResults
	computationManager     computation.ComputationManager
	providerEngine         provider.ProviderEngine
	mempool                *Mempool
	execState              state.ExecutionState
	metrics                module.ExecutionMetrics
	maxCollectionHeight    uint64
	tracer                 module.Tracer
	extensiveLogging       bool
	spockHasher            hash.Hasher
	syncThreshold          int                 // the threshold for how many sealed unexecuted blocks to trigger state syncing.
	syncFilter             flow.IdentityFilter // specify the filter to sync state from
	syncConduit            network.Conduit     // sending state syncing requests
	syncDeltas             mempool.Deltas      // storing the synced state deltas
	syncFast               bool                // sync fast allows execution node to skip fetching collection during state syncing, and rely on state syncing to catch up
	checkAuthorizedAtBlock func(blockID flow.Identifier) (bool, error)
	pauseExecution         bool
	executionDataPruner    *pruner.Pruner
	uploaders              []uploader.Uploader
}

func New(
	logger zerolog.Logger,
	net network.Network,
	me module.Local,
	request module.Requester,
	state protocol.State,
	blocks storage.Blocks,
	collections storage.Collections,
	events storage.Events,
	serviceEvents storage.ServiceEvents,
	transactionResults storage.TransactionResults,
	executionEngine computation.ComputationManager,
	providerEngine provider.ProviderEngine,
	execState state.ExecutionState,
	metrics module.ExecutionMetrics,
	tracer module.Tracer,
	extLog bool,
	syncFilter flow.IdentityFilter,
	syncDeltas mempool.Deltas,
	syncThreshold int,
	syncFast bool,
	checkAuthorizedAtBlock func(blockID flow.Identifier) (bool, error),
	pauseExecution bool,
	pruner *pruner.Pruner,
	uploaders []uploader.Uploader,
) (*Engine, error) {
	log := logger.With().Str("engine", "ingestion").Logger()

	mempool := newMempool()

	eng := Engine{
		unit:                   engine.NewUnit(),
		log:                    log,
		me:                     me,
		request:                request,
		state:                  state,
		receiptHasher:          utils.NewExecutionReceiptHasher(),
		spockHasher:            utils.NewSPOCKHasher(),
		blocks:                 blocks,
		collections:            collections,
		events:                 events,
		serviceEvents:          serviceEvents,
		transactionResults:     transactionResults,
		computationManager:     executionEngine,
		providerEngine:         providerEngine,
		mempool:                mempool,
		execState:              execState,
		metrics:                metrics,
		maxCollectionHeight:    0,
		tracer:                 tracer,
		extensiveLogging:       extLog,
		syncFilter:             syncFilter,
		syncThreshold:          syncThreshold,
		syncDeltas:             syncDeltas,
		syncFast:               syncFast,
		checkAuthorizedAtBlock: checkAuthorizedAtBlock,
		pauseExecution:         pauseExecution,
		executionDataPruner:    pruner,
		uploaders:              uploaders,
	}

	// move to state syncing engine
	syncConduit, err := net.Register(channels.SyncExecution, &eng)
	if err != nil {
		return nil, fmt.Errorf("could not register execution blockSync engine: %w", err)
	}

	eng.syncConduit = syncConduit

	return &eng, nil
}

// Ready returns a channel that will close when the engine has
// successfully started.
func (e *Engine) Ready() <-chan struct{} {
	if !e.pauseExecution {
<<<<<<< HEAD
		if uploadEnabled {
			if err := e.computationManager.RetryUpload(); err != nil {
=======
		if computation.GetUploaderEnabled() {
			if err := e.retryUpload(); err != nil {
>>>>>>> cbed2eb7
				e.log.Warn().Msg("failed to re-upload all ComputationResults")
			}
		}

		err := e.reloadUnexecutedBlocks()
		if err != nil {
			e.log.Fatal().Err(err).Msg("failed to load all unexecuted blocks")
		}
	}

	return e.unit.Ready()
}

// Done returns a channel that will close when the engine has
// successfully stopped.
func (e *Engine) Done() <-chan struct{} {
	return e.unit.Done()
}

// SubmitLocal submits an event originating on the local node.
func (e *Engine) SubmitLocal(event interface{}) {
	e.unit.Launch(func() {
		err := e.process(e.me.NodeID(), event)
		if err != nil {
			engine.LogError(e.log, err)
		}
	})
}

// Submit submits the given event from the node with the given origin ID
// for processing in a non-blocking manner. It returns instantly and logs
// a potential processing error internally when done.
func (e *Engine) Submit(channel channels.Channel, originID flow.Identifier, event interface{}) {
	e.unit.Launch(func() {
		err := e.process(originID, event)
		if err != nil {
			engine.LogError(e.log, err)
		}
	})
}

// ProcessLocal processes an event originating on the local node.
func (e *Engine) ProcessLocal(event interface{}) error {
	return fmt.Errorf("ingestion error does not process local events")
}

func (e *Engine) Process(channel channels.Channel, originID flow.Identifier, event interface{}) error {
	return e.unit.Do(func() error {
		return e.process(originID, event)
	})
}

func (e *Engine) process(originID flow.Identifier, event interface{}) error {
	return nil
}

func (e *Engine) finalizedUnexecutedBlocks(finalized protocol.Snapshot) ([]flow.Identifier, error) {
	// get finalized height
	final, err := finalized.Head()
	if err != nil {
		return nil, fmt.Errorf("could not get finalized block: %w", err)
	}

	// find the first unexecuted and finalized block
	// We iterate from the last finalized, check if it has been executed,
	// if not, keep going to the lower height, until we find an executed
	// block, and then the next height is the first unexecuted.
	// If there is only one finalized, and it's executed (i.e. root block),
	// then the firstUnexecuted is a unfinalized block, which is ok,
	// because the next loop will ensure it only iterates through finalized
	// blocks.
	lastExecuted := final.Height

	rootBlock, err := e.state.Params().Root()
	if err != nil {
		return nil, fmt.Errorf("failed to retrieve root block: %w", err)
	}

	for ; lastExecuted > rootBlock.Height; lastExecuted-- {
		header, err := e.state.AtHeight(lastExecuted).Head()
		if err != nil {
			return nil, fmt.Errorf("could not get header at height: %v, %w", lastExecuted, err)
		}

		executed, err := state.IsBlockExecuted(e.unit.Ctx(), e.execState, header.ID())
		if err != nil {
			return nil, fmt.Errorf("could not check whether block is executed: %w", err)
		}

		if executed {
			break
		}
	}

	firstUnexecuted := lastExecuted + 1

	e.log.Info().Msgf("last finalized and executed height: %v", lastExecuted)

	unexecuted := make([]flow.Identifier, 0)

	// starting from the first unexecuted block, go through each unexecuted and finalized block
	// reload its block to execution queues
	for height := firstUnexecuted; height <= final.Height; height++ {
		header, err := e.state.AtHeight(height).Head()
		if err != nil {
			return nil, fmt.Errorf("could not get header at height: %v, %w", height, err)
		}

		unexecuted = append(unexecuted, header.ID())
	}

	return unexecuted, nil
}

func (e *Engine) pendingUnexecutedBlocks(finalized protocol.Snapshot) ([]flow.Identifier, error) {
	pendings, err := finalized.ValidDescendants()
	if err != nil {
		return nil, fmt.Errorf("could not get pending blocks: %w", err)
	}

	unexecuted := make([]flow.Identifier, 0)

	for _, pending := range pendings {
		executed, err := state.IsBlockExecuted(e.unit.Ctx(), e.execState, pending)
		if err != nil {
			return nil, fmt.Errorf("could not check block executed or not: %w", err)
		}

		if !executed {
			unexecuted = append(unexecuted, pending)
		}
	}

	return unexecuted, nil
}

func (e *Engine) unexecutedBlocks() (finalized []flow.Identifier, pending []flow.Identifier, err error) {
	// pin the snapshot so that finalizedUnexecutedBlocks and pendingUnexecutedBlocks are based
	// on the same snapshot.
	snapshot := e.state.Final()

	finalized, err = e.finalizedUnexecutedBlocks(snapshot)
	if err != nil {
		return nil, nil, fmt.Errorf("could not read finalized unexecuted blocks")
	}

	pending, err = e.pendingUnexecutedBlocks(snapshot)
	if err != nil {
		return nil, nil, fmt.Errorf("could not read pending unexecuted blocks")
	}

	return finalized, pending, nil
}

// on nodes startup, we need to load all the unexecuted blocks to the execution queues.
// blocks have to be loaded in the way that the parent has been loaded before loading its children
func (e *Engine) reloadUnexecutedBlocks() error {
	// it's possible the BlockProcessable is called during the reloading, as the follower engine
	// will receive blocks before ingestion engine is ready.
	// The problem with that is, since the reloading hasn't finished yet, enqueuing the new block from
	// the BlockProcessable callback will fail, because its parent block might have not been reloaded
	// to the queues yet.
	// So one solution here is to lock the execution queues during reloading, so that if BlockProcessable
	// is called before reloading is finished, it will be blocked, which will avoid that edge case.
	return e.mempool.Run(func(
		blockByCollection *stdmap.BlockByCollectionBackdata,
		executionQueues *stdmap.QueuesBackdata) error {

		// saving an executed block is currently not transactional, so it's possible
		// the block is marked as executed but the receipt might not be saved during a crash.
		// in order to mitigate this problem, we always re-execute the last executed and finalized
		// block.
		// there is an exception, if the last executed block is a root block, then don't execute it,
		// because the root has already been executed during bootstrapping phase. And re-executing
		// a root block will fail, because the root block doesn't have a parent block, and could not
		// get the result of it.
		// TODO: remove this, when saving a executed block is transactional
		lastExecutedHeight, lastExecutedID, err := e.execState.GetHighestExecutedBlockID(e.unit.Ctx())
		if err != nil {
			return fmt.Errorf("could not get last executed: %w", err)
		}

		last, err := e.state.AtBlockID(lastExecutedID).Head()
		if err != nil {
			return fmt.Errorf("could not get last executed final by ID: %w", err)
		}

		// don't reload root block
		rootBlock, err := e.state.Params().Root()
		if err != nil {
			return fmt.Errorf("failed to retrieve root block: %w", err)
		}

		isRoot := rootBlock.ID() == last.ID()
		if !isRoot {
			executed, err := state.IsBlockExecuted(e.unit.Ctx(), e.execState, lastExecutedID)
			if err != nil {
				return fmt.Errorf("cannot check is last exeucted final block has been executed %v: %w", lastExecutedID, err)
			}
			if !executed {
				// this should not happen, but if it does, execution should still work
				e.log.Warn().
					Hex("block_id", lastExecutedID[:]).
					Msg("block marked as highest executed one, but not executable - internal inconsistency")

				err = e.reloadBlock(blockByCollection, executionQueues, lastExecutedID)
				if err != nil {
					return fmt.Errorf("could not reload the last executed final block: %v, %w", lastExecutedID, err)
				}
			}
		}

		finalized, pending, err := e.unexecutedBlocks()
		if err != nil {
			return fmt.Errorf("could not reload unexecuted blocks: %w", err)
		}

		unexecuted := append(finalized, pending...)

		log := e.log.With().
			Int("total", len(unexecuted)).
			Int("finalized", len(finalized)).
			Int("pending", len(pending)).
			Uint64("last_executed", lastExecutedHeight).
			Hex("last_executed_id", lastExecutedID[:]).
			Logger()

		log.Info().Msg("reloading unexecuted blocks")

		for _, blockID := range unexecuted {
			err := e.reloadBlock(blockByCollection, executionQueues, blockID)
			if err != nil {
				return fmt.Errorf("could not reload block: %v, %w", blockID, err)
			}

			e.log.Debug().Hex("block_id", blockID[:]).Msg("reloaded block")
		}

		log.Info().Msg("all unexecuted have been successfully reloaded")

		return nil
	})
}

func (e *Engine) reloadBlock(
	blockByCollection *stdmap.BlockByCollectionBackdata,
	executionQueues *stdmap.QueuesBackdata,
	blockID flow.Identifier) error {
	block, err := e.blocks.ByID(blockID)
	if err != nil {
		return fmt.Errorf("could not get block by ID: %v %w", blockID, err)
	}

	err = e.enqueueBlockAndCheckExecutable(blockByCollection, executionQueues, block, false)

	if err != nil {
		return fmt.Errorf("could not enqueue block %x on reloading: %w", blockID, err)
	}

	return nil
}

// BlockProcessable handles the new verified blocks (blocks that
// have passed consensus validation) received from the consensus nodes
// Note: BlockProcessable might be called multiple times for the same block.
func (e *Engine) BlockProcessable(b *flow.Header) {

	// when the flag is on, no block will be executed. Useful for EN to serve
	// execution state queries
	if e.pauseExecution {
		return
	}

	blockID := b.ID()
	newBlock, err := e.blocks.ByID(blockID)
	if err != nil {
		e.log.Fatal().Err(err).Msgf("could not get incorporated block(%v): %v", blockID, err)
	}

	e.log.Info().Hex("block_id", blockID[:]).
		Uint64("height", b.Height).
		Msg("handling new block")

	err = e.handleBlock(e.unit.Ctx(), newBlock)
	if err != nil {
		e.log.Error().Err(err).Hex("block_id", blockID[:]).Msg("failed to handle block")
	}
}

// Main handling

// handle block will process the incoming block.
// the block has passed the consensus validation.
func (e *Engine) handleBlock(ctx context.Context, block *flow.Block) error {

	blockID := block.ID()
	log := e.log.With().Hex("block_id", blockID[:]).Logger()

	span, _, _ := e.tracer.StartBlockSpan(ctx, blockID, trace.EXEHandleBlock)
	defer span.End()

	executed, err := state.IsBlockExecuted(e.unit.Ctx(), e.execState, blockID)
	if err != nil {
		return fmt.Errorf("could not check whether block is executed: %w", err)
	}

	if executed {
		log.Debug().Msg("block has been executed already")
		return nil
	}

	// unexecuted block
	// acquiring the lock so that there is only one process modifying the queue
	err = e.mempool.Run(func(
		blockByCollection *stdmap.BlockByCollectionBackdata,
		executionQueues *stdmap.QueuesBackdata,
	) error {
		return e.enqueueBlockAndCheckExecutable(blockByCollection, executionQueues, block, false)
	})

	if err != nil {
		return fmt.Errorf("could not enqueue block %v: %w", blockID, err)
	}

	return nil
}

func (e *Engine) enqueueBlockAndCheckExecutable(
	blockByCollection *stdmap.BlockByCollectionBackdata,
	executionQueues *stdmap.QueuesBackdata,
	block *flow.Block,
	checkStateSync bool) error {
	executableBlock := &entity.ExecutableBlock{
		Block:               block,
		CompleteCollections: make(map[flow.Identifier]*entity.CompleteCollection),
	}

	blockID := executableBlock.ID()

	lg := e.log.With().
		Hex("block_id", blockID[:]).
		Uint64("block_height", executableBlock.Block.Header.Height).
		Logger()

	// adding the block to the queue,
	queue, added, head := enqueue(executableBlock, executionQueues)

	// if it's not added, it means the block is not a new block, it already
	// exists in the queue, then bail
	if !added {
		log.Debug().Hex("block_id", logging.Entity(executableBlock)).
			Int("block_height", int(executableBlock.Height())).
			Msg("block already exists in the execution queue")
		return nil
	}

	firstUnexecutedHeight := queue.Head.Item.Height()
	// disable state syncing for now
	// if checkStateSync {
	// 	// whenever the queue grows, we need to check whether the state sync should be
	// 	// triggered.
	// 	e.unit.Launch(func() {
	// 		e.checkStateSyncStart(firstUnexecutedHeight)
	// 	})
	// }

	// check if a block is executable.
	// a block is executable if the following conditions are all true
	// 1) the parent state commitment is ready
	// 2) the collections for the block payload are ready
	// 3) the child block is ready for querying the randomness

	// check if the block's parent has been executed. (we can't execute the block if the parent has
	// not been executed yet)
	// check if there is a statecommitment for the parent block
	parentCommitment, err := e.execState.StateCommitmentByBlockID(e.unit.Ctx(), block.Header.ParentID)

	// if we found the statecommitment for the parent block, then add it to the executable block.
	if err == nil {
		executableBlock.StartState = &parentCommitment
	} else if errors.Is(err, storage.ErrNotFound) {
		// the parent block is an unexecuted block.
		// if the queue only has one block, and its parent doesn't
		// exist in the queue, then we need to load the block from the storage.
		_, ok := queue.Nodes[blockID]
		if !ok {
			lg.Error().Msgf("an unexecuted parent block is missing in the queue")
		}
	} else {
		// if there is exception, then crash
		lg.Fatal().Err(err).Msg("unexpected error while accessing storage, shutting down")
	}

	// check if we have all the collections for the block, and request them if there is missing.
	err = e.matchOrRequestCollections(executableBlock, blockByCollection)
	if err != nil {
		return fmt.Errorf("cannot send collection requests: %w", err)
	}

	complete := false

	// if newly enqueued block is inside any existing queue, we should skip now and wait
	// for parent to finish execution
	if head {
		// execute the block if the block is ready to be executed
		complete = e.executeBlockIfComplete(executableBlock)
	}

	lg.Info().
		// if the execution is halt, but the queue keeps growing, we could check which block
		// hasn't been executed.
		Uint64("first_unexecuted_in_queue", firstUnexecutedHeight).
		Bool("complete", complete).
		Bool("head_of_queue", head).
		Msg("block is enqueued")

	return nil
}

// executeBlock will execute the block.
// When finish executing, it will check if the children becomes executable and execute them if yes.
func (e *Engine) executeBlock(ctx context.Context, executableBlock *entity.ExecutableBlock) {

	e.log.Info().
		Hex("block_id", logging.Entity(executableBlock)).
		Uint64("height", executableBlock.Block.Header.Height).
		Msg("executing block")

	startedAt := time.Now()

	span, ctx := e.tracer.StartSpanFromContext(ctx, trace.EXEExecuteBlock)
	defer span.End()

	view := e.execState.NewView(*executableBlock.StartState)

	computationResult, err := e.computationManager.ComputeBlock(ctx, executableBlock, view)
	if err != nil {
		e.log.Err(err).
			Hex("block_id", logging.Entity(executableBlock)).
			Msg("error while computing block")
		return
	}

	// TODO: Ramtin - comment out for now
	// e.metrics.FinishBlockReceivedToExecuted(executableBlock.ID())
	e.metrics.ExecutionStateReadsPerBlock(computationResult.StateReads)

	finalState, receipt, err := e.handleComputationResult(ctx, computationResult, *executableBlock.StartState)
	if errors.Is(err, storage.ErrDataMismatch) {
		e.log.Fatal().Err(err).Msg("fatal: trying to store different results for the same block")
	}

	if err != nil {
		e.log.Err(err).
			Hex("block_id", logging.Entity(executableBlock)).
			Msg("error while handing computation results")
		return
	}

	// if the receipt is for a sealed block, then no need to broadcast it.
	lastSealed, err := e.state.Sealed().Head()
	if err != nil {
		e.log.Fatal().Err(err).Msg("could not get sealed block before broadcasting")
	}

	isExecutedBlockSealed := executableBlock.Block.Header.Height <= lastSealed.Height
	broadcasted := false

	if !isExecutedBlockSealed {
		authorizedAtBlock, err := e.checkAuthorizedAtBlock(executableBlock.ID())
		if err != nil {
			e.log.Fatal().Err(err).Msg("could not check staking status")
		}
		if authorizedAtBlock {
			err = e.providerEngine.BroadcastExecutionReceipt(ctx, receipt)
			if err != nil {
				e.log.Err(err).Msg("critical: failed to broadcast the receipt")
			} else {
				broadcasted = true
			}
		}
	}

	e.log.Info().
		Hex("block_id", logging.Entity(executableBlock)).
		Hex("parent_block", executableBlock.Block.Header.ParentID[:]).
		Uint64("block_height", executableBlock.Block.Header.Height).
		Int("collections", len(executableBlock.Block.Payload.Guarantees)).
		Hex("start_state", executableBlock.StartState[:]).
		Hex("final_state", finalState[:]).
		Hex("receipt_id", logging.Entity(receipt)).
		Hex("result_id", logging.Entity(receipt.ExecutionResult)).
		Hex("execution_data_id", receipt.ExecutionResult.ExecutionDataID[:]).
		Bool("sealed", isExecutedBlockSealed).
		Bool("broadcasted", broadcasted).
		Int64("timeSpentInMS", time.Since(startedAt).Milliseconds()).
		Msg("block executed")

	e.metrics.ExecutionBlockExecuted(time.Since(startedAt), computationResult.ComputationUsed, len(computationResult.TransactionResults), len(computationResult.ExecutableBlock.CompleteCollections))

	err = e.onBlockExecuted(executableBlock, finalState)
	if err != nil {
		e.log.Err(err).Msg("failed in process block's children")
	}

	if e.executionDataPruner != nil {
		e.executionDataPruner.NotifyFulfilledHeight(executableBlock.Height())
	}
}

// we've executed the block, now we need to check:
// 1. whether the state syncing can be turned off
// 2. whether its children can be executed
//   the executionQueues stores blocks as a tree:
//
//   10 <- 11 <- 12
//   	 ^-- 13
//   14 <- 15 <- 16
//
//   if block 10 is the one just executed, then we will remove it from the queue, and add
//   its children back, meaning the tree will become:
//
//   11 <- 12
//   13
//   14 <- 15 <- 16

func (e *Engine) onBlockExecuted(executed *entity.ExecutableBlock, finalState flow.StateCommitment) error {

	e.metrics.ExecutionStorageStateCommitment(int64(len(finalState)))
	e.metrics.ExecutionLastExecutedBlockHeight(executed.Block.Header.Height)

	// e.checkStateSyncStop(executed.Block.Header.Height)

	err := e.mempool.Run(
		func(
			blockByCollection *stdmap.BlockByCollectionBackdata,
			executionQueues *stdmap.QueuesBackdata,
		) error {
			// find the block that was just executed
			executionQueue, exists := executionQueues.ByID(executed.ID())
			if !exists {
				// when the block no longer exists in the queue, it means there was a race condition that
				// two onBlockExecuted was called for the same block, and one process has already removed the
				// block from the queue, so we will print an error here
				return fmt.Errorf("block has been executed already, no longer exists in the queue")
			}

			// dismount the executed block and all its children
			_, newQueues := executionQueue.Dismount()

			// go through each children, add them back to the queue, and check
			// if the children is executable
			for _, queue := range newQueues {
				queueID := queue.ID()
				added := executionQueues.Add(queueID, queue)
				if !added {
					// blocks should be unique in execution queues, if we dismount all the children blocks, then
					// add it back to the queues, then it should always be able to add.
					// If not, then there is a bug that the queues have duplicated blocks
					return fmt.Errorf("fatal error - child block already in execution queue")
				}

				// the parent block has been executed, update the StartState of
				// each child block.
				child := queue.Head.Item.(*entity.ExecutableBlock)
				child.StartState = &finalState

				err := e.matchOrRequestCollections(child, blockByCollection)
				if err != nil {
					return fmt.Errorf("cannot send collection requests: %w", err)
				}

				completed := e.executeBlockIfComplete(child)
				if !completed {
					e.log.Debug().
						Hex("executed_block", logging.Entity(executed)).
						Hex("child_block", logging.Entity(child)).
						Msg("child block is not ready to be executed yet")
				} else {
					e.log.Debug().
						Hex("executed_block", logging.Entity(executed)).
						Hex("child_block", logging.Entity(child)).
						Msg("child block is ready to be executed")
				}
			}

			// remove the executed block
			executionQueues.Remove(executed.ID())

			return nil
		})

	if err != nil {
		e.log.Err(err).
			Hex("block", logging.Entity(executed)).
			Msg("error while requeueing blocks after execution")
	}

	return nil
}

// executeBlockIfComplete checks whether the block is ready to be executed.
// if yes, execute the block
// return a bool indicates whether the block was completed
func (e *Engine) executeBlockIfComplete(eb *entity.ExecutableBlock) bool {

	if eb.Executing {
		return false
	}

	// if the eb has parent statecommitment, and we have the delta for this block
	// then apply the delta
	// note the block ID is the delta's ID
	// delta, found := e.syncDeltas.ByBlockID(eb.Block.ID())
	// if found {
	// 	// double check before applying the state delta
	// 	if bytes.Equal(eb.StartState, delta.ExecutableBlock.StartState) {
	// 		e.unit.Launch(func() {
	// 			e.applyStateDelta(delta)
	// 		})
	// 		return true
	// 	}
	//
	// 	// if state delta is invalid, remove the delta and log error
	// 	e.log.Error().
	// 		Hex("block_start_state", eb.StartState).
	// 		Hex("delta_start_state", delta.ExecutableBlock.StartState).
	// 		Msg("can not apply the state delta, the start state does not match")
	//
	// 	e.syncDeltas.Remove(eb.Block.ID())
	// }

	// if don't have the delta, then check if everything is ready for executing
	// the block
	if eb.IsComplete() {

		if e.extensiveLogging {
			e.logExecutableBlock(eb)
		}

		// no external synchronisation is used because this method must be run in a thread-safe context
		eb.Executing = true

		e.unit.Launch(func() {
			e.executeBlock(e.unit.Ctx(), eb)
		})
		return true
	}
	return false
}

// OnCollection is a callback for handling the collections requested by the
// collection requester.
func (e *Engine) OnCollection(originID flow.Identifier, entity flow.Entity) {
	// convert entity to strongly typed collection
	collection, ok := entity.(*flow.Collection)
	if !ok {
		e.log.Error().Msgf("invalid entity type (%T)", entity)
		return
	}

	// no need to validate the origin ID, since the collection requester has
	// checked the origin must be a collection node.

	err := e.handleCollection(originID, collection)
	if err != nil {
		e.log.Error().Err(err).Msg("could not handle collection")
	}
}

// a block can't be executed if its collection is missing.
// since a collection can belong to multiple blocks, we need to
// find all the blocks that are needing this collection, and then
// check if any of these block becomes executable and execute it if
// is.
func (e *Engine) handleCollection(originID flow.Identifier, collection *flow.Collection) error {
	collID := collection.ID()

	span, _, _ := e.tracer.StartCollectionSpan(context.Background(), collID, trace.EXEHandleCollection)
	defer span.End()

	lg := e.log.With().Hex("collection_id", collID[:]).Logger()

	lg.Info().Hex("sender", originID[:]).Msg("handle collection")

	// TODO: bail if have seen this collection before.
	err := e.collections.Store(collection)
	if err != nil {
		return fmt.Errorf("cannot store collection: %w", err)
	}

	return e.mempool.BlockByCollection.Run(
		func(backdata *stdmap.BlockByCollectionBackdata) error {
			blockByCollectionID, exists := backdata.ByID(collID)

			// if we don't find any block for this collection, then
			// means we don't need this collection any more.
			// or it was ejected from the mempool when it was full.
			// either way, we will return
			if !exists {
				lg.Debug().Msg("could not find block for collection")
				return nil
			}

			for _, executableBlock := range blockByCollectionID.ExecutableBlocks {
				blockID := executableBlock.ID()

				completeCollection, ok := executableBlock.CompleteCollections[collID]
				if !ok {
					return fmt.Errorf("cannot handle collection: internal inconsistency - collection pointing to block %v which does not contain said collection",
						blockID)
				}

				// record collection max height metrics
				blockHeight := executableBlock.Block.Header.Height
				if blockHeight > e.maxCollectionHeight {
					e.metrics.UpdateCollectionMaxHeight(blockHeight)
					e.maxCollectionHeight = blockHeight
				}

				if completeCollection.IsCompleted() {
					// already received transactions for this collection
					continue
				}

				// update the transactions of the collection
				// Note: it's guaranteed the transactions are for this collection, because
				// the collection id matches with the CollectionID from the collection guarantee
				completeCollection.Transactions = collection.Transactions

				// check if the block becomes executable
				_ = e.executeBlockIfComplete(executableBlock)
			}

			// since we've received this collection, remove it from the index
			// this also prevents from executing the same block twice, because the second
			// time when the collection arrives, it will not be found in the blockByCollectionID
			// index.
			backdata.Remove(collID)

			return nil
		},
	)
}

func newQueue(blockify queue.Blockify, queues *stdmap.QueuesBackdata) (*queue.Queue, bool) {
	q := queue.NewQueue(blockify)
	qID := q.ID()
	return q, queues.Add(qID, q)
}

// enqueue adds a block to the queues, return the queue that includes the block and booleans
// * is block new one (it's not already enqueued, not a duplicate)
// * is head of the queue (new queue has been created)
//
// Queues are chained blocks. Since a block can't be executable until its parent has been
// executed, the chained structure allows us to only check the head of each queue to see if
// any block becomes executable.
// for instance we have one queue whose head is A:
// A <- B <- C
//   ^- D <- E
// If we receive E <- F, then we will add it to the queue:
// A <- B <- C
//   ^- D <- E <- F
// Even through there are 6 blocks, we only need to check if block A becomes executable.
// when the parent block isn't in the queue, we add it as a new queue. for instance, if
// we receive H <- G, then the queues will become:
// A <- B <- C
//   ^- D <- E
// G
func enqueue(blockify queue.Blockify, queues *stdmap.QueuesBackdata) (*queue.Queue, bool, bool) {
	for _, queue := range queues.All() {
		if stored, isNew := queue.TryAdd(blockify); stored {
			return queue, isNew, false
		}
	}
	queue, isNew := newQueue(blockify, queues)
	return queue, isNew, true
}

// check if the block's collections have been received,
// if yes, add the collection to the executable block
// if no, fetch the collection.
// if a block has 3 collection, it would be 3 reqs to fetch them.
// mark the collection belongs to the block,
// mark the block contains this collection.
func (e *Engine) matchOrRequestCollections(
	executableBlock *entity.ExecutableBlock,
	collectionsBackdata *stdmap.BlockByCollectionBackdata,
) error {
	// if the state syncing is on, it will fetch deltas for sealed and
	// unexecuted blocks. However, for any new blocks, we are still fetching
	// collections for them, which is not necessary, because the state deltas
	// will include the collection.
	// Fetching those collections will introduce load to collection nodes,
	// and handling them would increase memory usage and network bandwidth.
	// Therefore, we introduced this "sync-fast" mode.
	// The sync-fast mode can be turned on by the `sync-fast=true` flag.
	// When it's turned on, it will skip fetching collections, and will
	// rely on the state syncing to catch up.
	// if e.syncFast {
	// 	isSyncing := e.isSyncingState()
	// 	if isSyncing {
	// 		return nil
	// 	}
	// }

	// make sure that the requests are dispatched immediately by the requester
	if len(executableBlock.Block.Payload.Guarantees) > 0 {
		defer e.request.Force()
		defer e.metrics.ExecutionCollectionRequestSent()
	}

	actualRequested := 0

	for _, guarantee := range executableBlock.Block.Payload.Guarantees {
		coll := &entity.CompleteCollection{
			Guarantee: guarantee,
		}
		executableBlock.CompleteCollections[guarantee.ID()] = coll

		// check if we have requested this collection before.
		// blocksNeedingCollection stores all the blocks that contain this collection

		if blocksNeedingCollection, exists := collectionsBackdata.ByID(guarantee.ID()); exists {
			// if we've requested this collection, it means other block might also contain this collection.
			// in this case, add this block to the map so that when the collection is received,
			// we could update the executable block
			blocksNeedingCollection.ExecutableBlocks[executableBlock.ID()] = executableBlock

			// since the collection is still being requested, we don't have the transactions
			// yet, so exit
			continue
		}

		// if we are not requesting this collection, then there are two cases here:
		// 1) we have never seen this collection
		// 2) we have seen this collection from some other block

		// if we've requested this collection, we will store it in the storage,
		// so check the storage to see whether we've seen it.
		collection, err := e.collections.ByID(guarantee.CollectionID)

		if err == nil {
			// we found the collection, update the transactions
			coll.Transactions = collection.Transactions
			continue
		}

		// check if there was exception
		if !errors.Is(err, storage.ErrNotFound) {
			return fmt.Errorf("error while querying for collection: %w", err)
		}

		// the storage doesn't have this collection, meaning this is our first time seeing this
		// collection guarantee, create an entry to store in collectionsBackdata in order to
		// update the executable blocks when the collection is received.
		blocksNeedingCollection := &entity.BlocksByCollection{
			CollectionID:     guarantee.ID(),
			ExecutableBlocks: map[flow.Identifier]*entity.ExecutableBlock{executableBlock.ID(): executableBlock},
		}

		added := collectionsBackdata.Add(blocksNeedingCollection.ID(), blocksNeedingCollection)
		if !added {
			// sanity check, should not happen, unless mempool implementation has a bug
			return fmt.Errorf("collection already mapped to block")
		}

		e.log.Debug().
			Hex("block", logging.Entity(executableBlock)).
			Hex("collection_id", logging.ID(guarantee.ID())).
			Msg("requesting collection")

		guarantors, err := protocol.FindGuarantors(e.state, guarantee)
		if err != nil {
			// execution node executes certified blocks, which means there is a quorum of consensus nodes who
			// have validated the block payload. And that validation includes checking the guarantors are correct.
			// Based on that assumption, failing to find guarantors for guarantees contained in an incorporated block
			// should be treated as fatal error
			e.log.Fatal().Err(err).Msgf("failed to find guarantors for guarantee %v at block %v, height %v",
				guarantee.ID(),
				executableBlock.ID(),
				executableBlock.Height(),
			)
			return fmt.Errorf("could not find guarantors: %w", err)
		}
		// queue the collection to be requested from one of the guarantors
		e.request.EntityByID(guarantee.ID(), filter.HasNodeID(guarantors...))
		actualRequested++
	}

	e.log.Debug().
		Hex("block", logging.Entity(executableBlock)).
		Uint64("height", executableBlock.Block.Header.Height).
		Int("num_col", len(executableBlock.Block.Payload.Guarantees)).
		Int("actual_req", actualRequested).
		Msg("requested all collections")

	return nil
}

func (e *Engine) ExecuteScriptAtBlockID(ctx context.Context, script []byte, arguments [][]byte, blockID flow.Identifier) ([]byte, error) {

	stateCommit, err := e.execState.StateCommitmentByBlockID(ctx, blockID)
	if err != nil {
		return nil, fmt.Errorf("failed to get state commitment for block (%s): %w", blockID, err)
	}

	// return early if state with the given state commitment is not in memory
	// and already purged. This reduces allocations for scripts targeting old blocks.
	if !e.execState.HasState(stateCommit) {
		return nil, fmt.Errorf("failed to execute script at block (%s): state commitment not found (%s). this error usually happens if the reference block for this script is not set to a recent block", blockID.String(), hex.EncodeToString(stateCommit[:]))
	}

	block, err := e.state.AtBlockID(blockID).Head()
	if err != nil {
		return nil, fmt.Errorf("failed to get block (%s): %w", blockID, err)
	}

	blockView := e.execState.NewView(stateCommit)

	if e.extensiveLogging {
		args := make([]string, 0)
		for _, a := range arguments {
			args = append(args, hex.EncodeToString(a))
		}
		e.log.Debug().
			Hex("block_id", logging.ID(blockID)).
			Uint64("block_height", block.Height).
			Hex("state_commitment", stateCommit[:]).
			Hex("script_hex", script).
			Str("args", strings.Join(args[:], ",")).
			Msg("extensive log: executed script content")
	}
	return e.computationManager.ExecuteScript(ctx, script, arguments, block, blockView)
}

func (e *Engine) GetRegisterAtBlockID(ctx context.Context, owner, key []byte, blockID flow.Identifier) ([]byte, error) {

	stateCommit, err := e.execState.StateCommitmentByBlockID(ctx, blockID)
	if err != nil {
		return nil, fmt.Errorf("failed to get state commitment for block (%s): %w", blockID, err)
	}

	blockView := e.execState.NewView(stateCommit)

	data, err := blockView.Get(string(owner), string(key))
	if err != nil {
		return nil, fmt.Errorf("failed to get the register (owner : %s, key: %s): %w", hex.EncodeToString(owner), string(key), err)
	}

	return data, nil
}

func (e *Engine) GetAccount(ctx context.Context, addr flow.Address, blockID flow.Identifier) (*flow.Account, error) {
	stateCommit, err := e.execState.StateCommitmentByBlockID(ctx, blockID)
	if err != nil {
		return nil, fmt.Errorf("failed to get state commitment for block (%s): %w", blockID, err)
	}

	// return early if state with the given state commitment is not in memory
	// and already purged. This reduces allocations for get accounts targeting old blocks.
	if !e.execState.HasState(stateCommit) {
		return nil, fmt.Errorf("failed to get account at block (%s): state commitment not found (%s). this error usually happens if the reference block for this script is not set to a recent block.", blockID.String(), hex.EncodeToString(stateCommit[:]))
	}

	block, err := e.state.AtBlockID(blockID).Head()
	if err != nil {
		return nil, fmt.Errorf("failed to get block (%s): %w", blockID, err)
	}

	blockView := e.execState.NewView(stateCommit)

	return e.computationManager.GetAccount(addr, block, blockView)
}

func (e *Engine) handleComputationResult(
	ctx context.Context,
	result *execution.ComputationResult,
	startState flow.StateCommitment,
) (flow.StateCommitment, *flow.ExecutionReceipt, error) {

	span, ctx := e.tracer.StartSpanFromContext(ctx, trace.EXEHandleComputationResult)
	defer span.End()

	e.log.Debug().
		Hex("block_id", logging.Entity(result.ExecutableBlock)).
		Msg("received computation result")

	receipt, err := e.saveExecutionResults(
		ctx,
		result,
		startState,
	)
	if err != nil {
		return flow.DummyStateCommitment, nil, fmt.Errorf("could not save execution results: %w", err)
	}

	finalState, err := receipt.ExecutionResult.FinalStateCommitment()
	if errors.Is(err, flow.ErrNoChunks) {
		finalState = startState
	} else if err != nil {
		return flow.DummyStateCommitment, nil, fmt.Errorf("unexpected error accessing result's final state commitment: %w", err)
	}
	return finalState, receipt, nil
}

// save the execution result of a block
func (e *Engine) saveExecutionResults(
	ctx context.Context,
	result *execution.ComputationResult,
	startState flow.StateCommitment,
) (*flow.ExecutionReceipt, error) {

	span, childCtx := e.tracer.StartSpanFromContext(ctx, trace.EXESaveExecutionResults)
	defer span.End()

	originalState := startState

	block := result.ExecutableBlock.Block
	previousErID, err := e.execState.GetExecutionResultID(ctx, block.Header.ParentID)
	if err != nil {
		return nil, fmt.Errorf("could not get execution result ID for parent block (%v): %w",
			block.Header.ParentID, err)
	}

	endState, chdps, executionResult, err := execution.GenerateExecutionResultAndChunkDataPacks(previousErID, startState, result)
	if err != nil {
		return nil, fmt.Errorf("cannot build chunk data pack: %w", err)
	}
	for _, event := range executionResult.ServiceEvents {
		e.log.Info().
			Uint64("block_height", result.ExecutableBlock.Height()).
			Hex("block_id", logging.Entity(result.ExecutableBlock)).
			Str("event_type", event.Type).
			Msg("service event emitted")
	}

	executionReceipt, err := GenerateExecutionReceipt(
		e.me,
		e.receiptHasher,
		e.spockHasher,
		executionResult,
		result.StateSnapshots)

	if err != nil {
		return nil, fmt.Errorf("could not generate execution receipt: %w", err)
	}

	err = e.execState.SaveExecutionResults(childCtx,
		block.Header,
		endState,
		chdps,
		executionReceipt,
		result.Events,
		result.ServiceEvents,
		result.TransactionResults)
	if err != nil {
		return nil, fmt.Errorf("cannot persist execution state: %w", err)
	}

	e.log.Debug().
		Hex("block_id", logging.Entity(result.ExecutableBlock)).
		Hex("start_state", originalState[:]).
		Hex("final_state", endState[:]).
		Msg("saved computation results")

	return executionReceipt, nil
}

// logExecutableBlock logs all data about an executable block
// over time we should skip this
func (e *Engine) logExecutableBlock(eb *entity.ExecutableBlock) {
	// log block
	e.log.Debug().
		Hex("block_id", logging.Entity(eb)).
		Hex("prev_block_id", logging.ID(eb.Block.Header.ParentID)).
		Uint64("block_height", eb.Block.Header.Height).
		Int("number_of_collections", len(eb.Collections())).
		RawJSON("block_header", logging.AsJSON(eb.Block.Header)).
		Msg("extensive log: block header")

	// logs transactions
	for i, col := range eb.Collections() {
		for j, tx := range col.Transactions {
			e.log.Debug().
				Hex("block_id", logging.Entity(eb)).
				Int("block_height", int(eb.Block.Header.Height)).
				Hex("prev_block_id", logging.ID(eb.Block.Header.ParentID)).
				Int("collection_index", i).
				Int("tx_index", j).
				Hex("collection_id", logging.ID(col.Guarantee.CollectionID)).
				Hex("tx_hash", logging.Entity(tx)).
				Hex("start_state_commitment", eb.StartState[:]).
				RawJSON("transaction", logging.AsJSON(tx)).
				Msg("extensive log: executed tx content")
		}
	}
}

func (e *Engine) retryUpload() (err error) {
	for _, u := range e.uploaders {
		switch retryableUploaderWraper := u.(type) {
		case uploader.RetryableUploaderWrapper:
			err = retryableUploaderWraper.RetryUpload()
		}
	}
	return err
}

func GenerateExecutionReceipt(
	me module.Local,
	receiptHasher hash.Hasher,
	spockHasher hash.Hasher,
	result *flow.ExecutionResult,
	stateInteractions []*delta.SpockSnapshot) (*flow.ExecutionReceipt, error) {
	spocks := make([]crypto.Signature, len(stateInteractions))

	for i, stateInteraction := range stateInteractions {
		spock, err := me.SignFunc(stateInteraction.SpockSecret, spockHasher, crypto.SPOCKProve)

		if err != nil {
			return nil, fmt.Errorf("error while generating SPoCK: %w", err)
		}
		spocks[i] = spock
	}

	receipt := &flow.ExecutionReceipt{
		ExecutionResult:   *result,
		Spocks:            spocks,
		ExecutorSignature: crypto.Signature{},
		ExecutorID:        me.NodeID(),
	}

	// generates a signature over the execution result
	id := receipt.ID()
	sig, err := me.Sign(id[:], receiptHasher)
	if err != nil {
		return nil, fmt.Errorf("could not sign execution result: %w", err)
	}

	receipt.ExecutorSignature = sig

	return receipt, nil
}<|MERGE_RESOLUTION|>--- conflicted
+++ resolved
@@ -37,14 +37,6 @@
 	"github.com/onflow/flow-go/storage"
 	"github.com/onflow/flow-go/utils/logging"
 )
-
-var uploadEnabled = true
-
-func SetUploaderEnabled(enabled bool) {
-	uploadEnabled = enabled
-
-	log.Info().Msgf("Ingestion Engine: changed uploadEnabled to %v", enabled)
-}
 
 // An Engine receives and saves incoming blocks.
 type Engine struct {
@@ -157,13 +149,8 @@
 // successfully started.
 func (e *Engine) Ready() <-chan struct{} {
 	if !e.pauseExecution {
-<<<<<<< HEAD
-		if uploadEnabled {
-			if err := e.computationManager.RetryUpload(); err != nil {
-=======
 		if computation.GetUploaderEnabled() {
 			if err := e.retryUpload(); err != nil {
->>>>>>> cbed2eb7
 				e.log.Warn().Msg("failed to re-upload all ComputationResults")
 			}
 		}
