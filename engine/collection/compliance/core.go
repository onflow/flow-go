--- conflicted
+++ resolved
@@ -109,20 +109,7 @@
 		c.hotstuffMetrics.BlockProcessingDuration(time.Since(startTime))
 	}()
 
-<<<<<<< HEAD
-	header := proposal.Message.Block.Header
-=======
-	trustedBlockProposal, err := proposalMsg.Message.DeclareStructurallyValid()
-	if err != nil {
-		return fmt.Errorf("could not convert to cluster block proposal: %w", err)
-	}
-
-	proposal := flow.Slashable[*cluster.Proposal]{
-		OriginID: proposalMsg.OriginID,
-		Message:  trustedBlockProposal,
-	}
 	block := proposal.Message.Block
->>>>>>> 5852f35b
 	payload := proposal.Message.Block.Payload
 	blockID := proposal.Message.Block.ID()
 	finalHeight := c.finalizedHeight.Value()
