package compliance

import (
	"errors"
	"fmt"
	"time"

	"github.com/rs/zerolog"

	"github.com/onflow/flow-go/consensus/hotstuff"
	"github.com/onflow/flow-go/consensus/hotstuff/model"
	"github.com/onflow/flow-go/engine"
	"github.com/onflow/flow-go/model/cluster"
	"github.com/onflow/flow-go/model/flow"
	"github.com/onflow/flow-go/model/messages"
	"github.com/onflow/flow-go/module"
	"github.com/onflow/flow-go/module/compliance"
	"github.com/onflow/flow-go/module/counters"
	"github.com/onflow/flow-go/module/irrecoverable"
	"github.com/onflow/flow-go/module/mempool"
	"github.com/onflow/flow-go/module/metrics"
	"github.com/onflow/flow-go/state"
	clusterkv "github.com/onflow/flow-go/state/cluster"
	"github.com/onflow/flow-go/storage"
	"github.com/onflow/flow-go/utils/logging"
)

// Core contains the central business logic for the collector clusters' compliance engine.
// It is responsible for handling communication for the embedded consensus algorithm.
// CAUTION with CONCURRENCY:
//   - At the moment, compliance.Core _can not_ process blocks concurrently. Callers of `OnBlockProposal`
//     need to ensure single-threaded access.
//   - The only exception is calls to `ProcessFinalizedView`, which is the only concurrency-safe
//     method of compliance.Core
type Core struct {
	log                       zerolog.Logger // used to log relevant actions with context
	config                    compliance.Config
	engineMetrics             module.EngineMetrics
	mempoolMetrics            module.MempoolMetrics
	hotstuffMetrics           module.HotstuffMetrics
	collectionMetrics         module.CollectionMetrics
	proposalViolationNotifier hotstuff.ProposalViolationConsumer
	headers                   storage.Headers
	state                     clusterkv.MutableState
	// track latest finalized view/height - used to efficiently drop outdated or too-far-ahead blocks
	finalizedView     counters.StrictMonotonicCounter
	finalizedHeight   counters.StrictMonotonicCounter
	pending           module.PendingClusterBlockBuffer // pending block cache
	sync              module.BlockRequester
	hotstuff          module.HotStuff
	validator         hotstuff.Validator
	voteAggregator    hotstuff.VoteAggregator
	timeoutAggregator hotstuff.TimeoutAggregator
}

// NewCore instantiates the business logic for the collector clusters' compliance engine.
func NewCore(
	log zerolog.Logger,
	collector module.EngineMetrics,
	mempool module.MempoolMetrics,
	hotstuffMetrics module.HotstuffMetrics,
	collectionMetrics module.CollectionMetrics,
	proposalViolationNotifier hotstuff.ProposalViolationConsumer,
	headers storage.Headers,
	state clusterkv.MutableState,
	pending module.PendingClusterBlockBuffer,
	sync module.BlockRequester,
	validator hotstuff.Validator,
	hotstuff module.HotStuff,
	voteAggregator hotstuff.VoteAggregator,
	timeoutAggregator hotstuff.TimeoutAggregator,
	config compliance.Config,
) (*Core, error) {
	c := &Core{
		log:                       log.With().Str("cluster_compliance", "core").Logger(),
		config:                    config,
		engineMetrics:             collector,
		mempoolMetrics:            mempool,
		hotstuffMetrics:           hotstuffMetrics,
		collectionMetrics:         collectionMetrics,
		proposalViolationNotifier: proposalViolationNotifier,
		headers:                   headers,
		state:                     state,
		pending:                   pending,
		sync:                      sync,
		hotstuff:                  hotstuff,
		validator:                 validator,
		voteAggregator:            voteAggregator,
		timeoutAggregator:         timeoutAggregator,
	}

	// initialize finalized boundary cache
	final, err := c.state.Final().Head()
	if err != nil {
		return nil, fmt.Errorf("could not initialized finalized boundary cache: %w", err)
	}
	c.ProcessFinalizedBlock(final)

	// log the mempool size off the bat
	c.mempoolMetrics.MempoolEntries(metrics.ResourceClusterProposal, c.pending.Size())

	return c, nil
}

// OnBlockProposal handles incoming block proposals.
// No errors are expected during normal operation.
func (c *Core) OnBlockProposal(proposalMsg flow.Slashable[*messages.ClusterBlockProposal]) error {
	startTime := time.Now()
	defer func() {
		c.hotstuffMetrics.BlockProcessingDuration(time.Since(startTime))
	}()

	proposal := flow.Slashable[*cluster.BlockProposal]{
		OriginID: proposalMsg.OriginID,
		Message:  proposalMsg.Message.ToInternal(),
	}
<<<<<<< HEAD
	block := flow.Slashable[*cluster.Block]{
		OriginID: proposal.OriginID,
		Message:  proposal.Message.Block,
	}
	header := block.Message.Header
	blockID := block.Message.ID()
=======
	header := proposal.Message.Block.Header
	payload := proposal.Message.Block.Payload
	blockID := header.ID()
>>>>>>> f80c5a5f
	finalHeight := c.finalizedHeight.Value()
	finalView := c.finalizedView.Value()

	log := c.log.With().
		Hex("origin_id", proposal.OriginID[:]).
		Str("chain_id", header.ChainID.String()).
		Uint64("block_height", header.Height).
		Uint64("block_view", header.View).
		Hex("block_id", blockID[:]).
		Hex("parent_id", header.ParentID[:]).
		Hex("ref_block_id", payload.ReferenceBlockID[:]).
		Hex("collection_id", logging.Entity(payload.Collection)).
		Int("tx_count", payload.Collection.Len()).
		Time("timestamp", header.Timestamp).
		Hex("proposer", header.ProposerID[:]).
		Hex("parent_signer_indices", header.ParentVoterIndices).
		Uint64("finalized_height", finalHeight).
		Uint64("finalized_view", finalView).
		Logger()
	if log.Debug().Enabled() {
		log = log.With().Strs("tx_ids",
			flow.IdentifierList(payload.Collection.Light().Transactions).Strings()).Logger()
	}
	log.Info().Msg("block proposal received")

	// drop proposals below the finalized threshold
	if header.Height <= finalHeight || header.View <= finalView {
		log.Debug().Msg("dropping block below finalized boundary")
		return nil
	}

	skipNewProposalsThreshold := c.config.GetSkipNewProposalsThreshold()
	// ignore proposals which are too far ahead of our local finalized state
	// instead, rely on sync engine to catch up finalization more effectively, and avoid
	// large subtree of blocks to be cached.
	if header.View > finalView+skipNewProposalsThreshold {
		log.Debug().
			Uint64("skip_new_proposals_threshold", skipNewProposalsThreshold).
			Msg("dropping block too far ahead of locally finalized view")
		return nil
	}

	// first, we reject all blocks that we don't need to process:
	// 1) blocks already in the cache; they will already be processed later
	// 2) blocks already on disk; they were processed and await finalization

	// ignore proposals that are already cached
	_, cached := c.pending.ByID(blockID)
	if cached {
		log.Debug().Msg("skipping already cached proposal")
		return nil
	}

	// ignore proposals that were already processed
	_, err := c.headers.ByBlockID(blockID)
	if err == nil {
		log.Debug().Msg("skipping already processed proposal")
		return nil
	}
	if !errors.Is(err, storage.ErrNotFound) {
		return fmt.Errorf("could not check proposal: %w", err)
	}

	// there are two possibilities if the proposal is neither already pending
	// processing in the cache, nor has already been processed:
	// 1) the proposal is unverifiable because the parent is unknown
	// => we cache the proposal
	// 2) the proposal is connected to finalized state through an unbroken chain
	// => we verify the proposal and forward it to hotstuff if valid

	// if the parent is a pending block (disconnected from the incorporated state), we cache this block as well.
	// we don't have to request its parent block or its ancestor again, because as a
	// pending block, its parent block must have been requested.
	// if there was problem requesting its parent or ancestors, the sync engine's forward
	// syncing with range requests for finalized blocks will request for the blocks.
	_, found := c.pending.ByID(header.ParentID)
	if found {
		// add the block to the cache
		_ = c.pending.Add(proposal)
		c.mempoolMetrics.MempoolEntries(metrics.ResourceClusterProposal, c.pending.Size())

		return nil
	}

	// if the proposal is connected to a block that is neither in the cache, nor
	// in persistent storage, its direct parent is missing; cache the proposal
	// and request the parent
	exists, err := c.headers.Exists(header.ParentID)
	if err != nil {
		return fmt.Errorf("could not check parent exists: %w", err)
	}
	if !exists {
		_ = c.pending.Add(proposal)
		c.mempoolMetrics.MempoolEntries(metrics.ResourceClusterProposal, c.pending.Size())

		c.sync.RequestBlock(header.ParentID, header.Height-1)
		log.Debug().Msg("requesting missing parent for proposal")
		return nil
	}
	// At this point, we should be able to connect the proposal to the finalized
	// state and should process it to see whether to forward to hotstuff or not.
	// processBlockAndDescendants is a recursive function. Here we trace the
	// execution of the entire recursion, which might include processing the
	// proposal's pending children. There is another span within
	// processBlockProposal that measures the time spent for a single proposal.
	err = c.processBlockAndDescendants(proposal)
	c.mempoolMetrics.MempoolEntries(metrics.ResourceClusterProposal, c.pending.Size())
	if err != nil {
		return fmt.Errorf("could not process block proposal: %w", err)
	}

	return nil
}

// processBlockAndDescendants is a recursive function that processes a block and
// its pending descendants. By induction, any child block of a
// valid proposal is itself connected to the finalized state and can be
// processed as well.
func (c *Core) processBlockAndDescendants(proposal flow.Slashable[*cluster.BlockProposal]) error {
	header := proposal.Message.Block.Header
	blockID := proposal.Message.Block.ID()
	log := c.log.With().
		Str("block_id", blockID.String()).
		Uint64("block_height", header.Height).
		Uint64("block_view", header.View).
		Uint64("parent_view", header.ParentView).
		Logger()

	// process block itself
	err := c.processBlockProposal(proposal.Message)
	if err != nil {
		if checkForAndLogOutdatedInputError(err, log) || checkForAndLogUnverifiableInputError(err, log) {
			return nil
		}
		if invalidBlockErr, ok := model.AsInvalidProposalError(err); ok {
			log.Err(err).Msg("received invalid block from other node (potential slashing evidence?)")

			// notify consumers about invalid block
			c.proposalViolationNotifier.OnInvalidBlockDetected(flow.Slashable[model.InvalidProposalError]{
				OriginID: proposal.OriginID,
				Message:  *invalidBlockErr,
			})

			// notify VoteAggregator about the invalid block
			err = c.voteAggregator.InvalidBlock(model.SignedProposalFromClusterBlock(proposal.Message))
			if err != nil {
				if mempool.IsBelowPrunedThresholdError(err) {
					log.Warn().Msg("received invalid block, but is below pruned threshold")
					return nil
				}
				return fmt.Errorf("unexpected error notifying vote aggregator about invalid block: %w", err)
			}
			return nil
		}
		// unexpected error: potentially corrupted internal state => abort processing and escalate error
		return fmt.Errorf("failed to process block %x: %w", blockID, err)
	}

	// process all children
	// do not break on invalid or outdated blocks as they should not prevent us
	// from processing other valid children
	children, has := c.pending.ByParentID(blockID)
	if !has {
		return nil
	}
	for _, child := range children {
		cpr := c.processBlockAndDescendants(child)
		if cpr != nil {
			// unexpected error: potentially corrupted internal state => abort processing and escalate error
			return cpr
		}
	}

	// drop all the children that should have been processed now
	c.pending.DropForParent(blockID)

	return nil
}

// processBlockProposal processes the given block proposal. The proposal must connect to
// the finalized state.
// Expected errors during normal operations:
//   - engine.OutdatedInputError if the block proposal is outdated (e.g. orphaned)
//   - model.InvalidProposalError if the block proposal is invalid
//   - engine.UnverifiableInputError if the proposal cannot be validated
func (c *Core) processBlockProposal(proposal *cluster.BlockProposal) error {
	header := proposal.Block.Header
	blockID := proposal.Block.ID()
	payloadHash := proposal.Block.Payload.Hash()
	log := c.log.With().
		Str("chain_id", header.ChainID.String()).
		Uint64("block_height", header.Height).
		Uint64("block_view", header.View).
		Hex("block_id", blockID[:]).
		Hex("parent_id", header.ParentID[:]).
		Hex("payload_hash", payloadHash[:]).
		Time("timestamp", header.Timestamp).
		Hex("proposer", header.ProposerID[:]).
		Hex("parent_signer_indices", header.ParentVoterIndices).
		Logger()
	log.Info().Msg("processing block proposal")

	hotstuffProposal := model.SignedProposalFromClusterBlock(proposal)
	err := c.validator.ValidateProposal(hotstuffProposal)
	if err != nil {
		if model.IsInvalidProposalError(err) {
			return err
		}
		if errors.Is(err, model.ErrViewForUnknownEpoch) {
			// The cluster committee never returns ErrViewForUnknownEpoch, therefore this case
			// is an unexpected error in cluster consensus.
			return fmt.Errorf("unexpected error: cluster committee reported unknown epoch : %w", irrecoverable.NewException(err))
		}
		return fmt.Errorf("unexpected error validating proposal: %w", err)
	}

	// see if the block is a valid extension of the protocol state
	err = c.state.Extend(proposal)
	if err != nil {
		if state.IsInvalidExtensionError(err) {
			// if the block proposes an invalid extension of the cluster state, then the block is invalid
			return model.NewInvalidProposalErrorf(hotstuffProposal, "invalid extension of cluster state (block: %x, height: %d): %w", blockID, header.Height, err)
		} else if state.IsOutdatedExtensionError(err) {
			// cluster state aborted processing of block as it is on an abandoned fork: block is outdated
			return engine.NewOutdatedInputErrorf("outdated extension of cluster state: %w", err)
		} else if state.IsUnverifiableExtensionError(err) {
			return engine.NewUnverifiableInputError("unverifiable extension of cluster state (block_id: %x, height: %d): %w",
				blockID, header.Height, err)
		} else {
			// unexpected error: potentially corrupted internal state => abort processing and escalate error
			return fmt.Errorf("unexpected exception while extending cluster state with block %x at height %d: %w", blockID, header.Height, err)
		}
	}

	// notify vote aggregator about a new block, so that it can start verifying
	// votes for it.
	c.voteAggregator.AddBlock(hotstuffProposal)

	// submit the model to hotstuff for processing
	// TODO replace with pubsub https://github.com/dapperlabs/flow-go/issues/6395
	log.Info().Msg("forwarding block proposal to hotstuff")
	c.hotstuff.SubmitProposal(hotstuffProposal)

	return nil
}

// ProcessFinalizedBlock performs pruning of stale data based on finalization event
// removes pending blocks below the finalized view
func (c *Core) ProcessFinalizedBlock(finalized *flow.Header) {
	// remove all pending blocks at or below the finalized view
	c.pending.PruneByView(finalized.View)
	c.finalizedHeight.Set(finalized.Height)
	c.finalizedView.Set(finalized.View)

	// always record the metric
	c.mempoolMetrics.MempoolEntries(metrics.ResourceClusterProposal, c.pending.Size())
}

// checkForAndLogOutdatedInputError checks whether error is an `engine.OutdatedInputError`.
// If this is the case, we emit a log message and return true.
// For any error other than `engine.OutdatedInputError`, this function is a no-op
// and returns false.
func checkForAndLogOutdatedInputError(err error, log zerolog.Logger) bool {
	if engine.IsOutdatedInputError(err) {
		// child is outdated by the time we started processing it
		// => node was probably behind and is catching up. Log as warning
		log.Info().Msg("dropped processing of abandoned fork; this might be an indicator that the node is slightly behind")
		return true
	}
	return false
}

// checkForAndLogUnverifiableInputError checks whether error is an `engine.UnverifiableInputError`.
// If this is the case, we emit a log message and return true.
// For any error other than `engine.UnverifiableInputError`, this function is a no-op
// and returns false.
func checkForAndLogUnverifiableInputError(err error, log zerolog.Logger) bool {
	if engine.IsUnverifiableInputError(err) {
		// the block cannot be validated
		log.Warn().Err(err).Msg("received collection proposal with unknown reference block; " +
			"this might be an indicator that the node is slightly behind or the proposer published an invalid collection")
		return true
	}
	return false
}<|MERGE_RESOLUTION|>--- conflicted
+++ resolved
@@ -110,22 +110,14 @@
 		c.hotstuffMetrics.BlockProcessingDuration(time.Since(startTime))
 	}()
 
+	// TODO(malleability, #7100) this can probably be improved
 	proposal := flow.Slashable[*cluster.BlockProposal]{
 		OriginID: proposalMsg.OriginID,
 		Message:  proposalMsg.Message.ToInternal(),
 	}
-<<<<<<< HEAD
-	block := flow.Slashable[*cluster.Block]{
-		OriginID: proposal.OriginID,
-		Message:  proposal.Message.Block,
-	}
-	header := block.Message.Header
-	blockID := block.Message.ID()
-=======
 	header := proposal.Message.Block.Header
 	payload := proposal.Message.Block.Payload
-	blockID := header.ID()
->>>>>>> f80c5a5f
+	blockID := proposal.Message.Block.ID()
 	finalHeight := c.finalizedHeight.Value()
 	finalView := c.finalizedView.Value()
 
