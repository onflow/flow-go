package ingest

import (
	"errors"
	"io/ioutil"
	"testing"

	"github.com/rs/zerolog"
	"github.com/stretchr/testify/mock"
	"github.com/stretchr/testify/suite"

<<<<<<< HEAD
	"github.com/dapperlabs/flow-go/access"
	"github.com/dapperlabs/flow-go/engine/testutil"
=======
>>>>>>> a5a384d5
	"github.com/dapperlabs/flow-go/model/flow"
	"github.com/dapperlabs/flow-go/model/flow/filter"
	mempool "github.com/dapperlabs/flow-go/module/mempool/mock"
	"github.com/dapperlabs/flow-go/module/metrics"
	module "github.com/dapperlabs/flow-go/module/mock"
	network "github.com/dapperlabs/flow-go/network/mock"
	realprotocol "github.com/dapperlabs/flow-go/state/protocol"
	protocol "github.com/dapperlabs/flow-go/state/protocol/mock"
	"github.com/dapperlabs/flow-go/storage"
	"github.com/dapperlabs/flow-go/utils/unittest"
)

type Suite struct {
	suite.Suite

	N_COLLECTORS int
	N_CLUSTERS   uint

	con *network.Conduit
	me  *module.Local

	pool *mempool.Transactions

	identities flow.IdentityList
	clusters   flow.ClusterList
	state      *protocol.State
	snapshot   *protocol.Snapshot
	epochQuery *protocol.EpochQuery
	epoch      *protocol.Epoch
	root       *flow.Block

	// backend for mocks
	transactions map[flow.Identifier]*flow.TransactionBody
	blocks       map[flow.Identifier]*flow.Block
	final        *flow.Block

	engine *Engine
}

func TestIngest(t *testing.T) {
	suite.Run(t, new(Suite))
}

func (suite *Suite) SetupTest() {
	var err error

	suite.N_COLLECTORS = 4
	suite.N_CLUSTERS = 2

	log := zerolog.New(ioutil.Discard)
	metrics := metrics.NewNoopCollector()

	net := new(module.Network)
	suite.con = new(network.Conduit)
	net.On("Register", mock.Anything, mock.Anything).Return(suite.con, nil).Once()

	collectors := unittest.IdentityListFixture(suite.N_COLLECTORS, unittest.WithRole(flow.RoleCollection))
	me := collectors[0]
	others := unittest.IdentityListFixture(4, unittest.WithAllRolesExcept(flow.RoleCollection))
	suite.identities = append(collectors, others...)

	suite.me = new(module.Local)
	suite.me.On("NodeID").Return(me.NodeID)

	suite.pool = new(mempool.Transactions)
	suite.transactions = make(map[flow.Identifier]*flow.TransactionBody)
	suite.pool.On("Add", mock.Anything).Run(
		func(args mock.Arguments) {
			tx := args[0].(*flow.TransactionBody)
			suite.transactions[tx.ID()] = tx
		}).Return(true)
	suite.pool.On("Has", mock.Anything).Return(
		func(txID flow.Identifier) bool {
			_, exists := suite.transactions[txID]
			return exists
		})

	assignments := unittest.ClusterAssignment(suite.N_CLUSTERS, collectors)
	suite.clusters, err = flow.NewClusterList(assignments, collectors)
	suite.Require().Nil(err)

	suite.root = unittest.GenesisFixture(suite.identities)
	suite.final = suite.root
	suite.blocks = make(map[flow.Identifier]*flow.Block)
	suite.blocks[suite.root.ID()] = suite.root

	suite.state = new(protocol.State)
	suite.snapshot = new(protocol.Snapshot)
	suite.state.On("Final").Return(suite.snapshot)
	suite.snapshot.On("Head").Return(
		func() *flow.Header { return suite.final.Header },
		func() error { return nil },
	)
	suite.state.On("AtBlockID", mock.Anything).Return(
		func(blockID flow.Identifier) realprotocol.Snapshot {
			snap := new(protocol.Snapshot)
			block, ok := suite.blocks[blockID]
			if ok {
				snap.On("Head").Return(block.Header, nil)
			} else {
				snap.On("Head").Return(nil, storage.ErrNotFound)
			}
			return snap
		})

	suite.epochQuery = new(protocol.EpochQuery)
	suite.epoch = new(protocol.Epoch)
	suite.snapshot.On("Epochs").Return(suite.epochQuery)
	suite.epochQuery.On("Current").Return(suite.epoch)
	suite.epoch.On("Clustering").Return(suite.clusters, nil)

	suite.engine, err = New(log, net, suite.state, metrics, metrics, suite.me, suite.pool, DefaultConfig())
	suite.Require().Nil(err)
}

func (suite *Suite) TestInvalidTransaction() {

	suite.Run("missing field", func() {
		tx := unittest.TransactionBodyFixture()
		tx.ReferenceBlockID = suite.root.ID()
		tx.Script = nil

<<<<<<< HEAD
		err := node.IngestionEngine.ProcessLocal(&tx)
		if assert.Error(t, err) {
			assert.True(t, errors.As(err, &access.IncompleteTransactionError{}))
		}
=======
		err := suite.engine.ProcessLocal(&tx)
		suite.Assert().Error(err)
		suite.Assert().True(errors.As(err, &IncompleteTransactionError{}))
>>>>>>> a5a384d5
	})

	suite.Run("gas limit exceeds the maximum allowed", func() {
		tx := unittest.TransactionBodyFixture()
		tx.GasLimit = flow.DefaultMaxGasLimit + 1

<<<<<<< HEAD
		err := node.IngestionEngine.ProcessLocal(&tx)
		if assert.Error(t, err) {
			assert.True(t, errors.As(err, &access.InvalidGasLimitError{}))
		}
=======
		err := suite.engine.ProcessLocal(&tx)
		suite.Assert().Error(err)
		suite.Assert().True(errors.As(err, &GasLimitExceededError{}))
>>>>>>> a5a384d5
	})

	suite.Run("invalid reference block ID", func() {
		tx := unittest.TransactionBodyFixture()
		tx.ReferenceBlockID = unittest.IdentifierFixture()

<<<<<<< HEAD
		err := node.IngestionEngine.ProcessLocal(&tx)
		t.Log(err)
		assert.True(t, errors.As(err, &access.ErrUnknownReferenceBlock))
=======
		err := suite.engine.ProcessLocal(&tx)
		suite.Assert().Error(err)
		suite.Assert().True(errors.As(err, &ErrUnknownReferenceBlock))
>>>>>>> a5a384d5
	})

	suite.Run("un-parseable script", func() {
		tx := unittest.TransactionBodyFixture()
		tx.ReferenceBlockID = suite.root.ID()
		tx.Script = []byte("definitely a real transaction")

<<<<<<< HEAD
		err := node.IngestionEngine.ProcessLocal(&tx)
		t.Log(err)
		assert.True(t, errors.As(err, &access.InvalidScriptError{}))
=======
		err := suite.engine.ProcessLocal(&tx)
		suite.Assert().Error(err)
		suite.Assert().True(errors.As(err, &InvalidScriptError{}))
>>>>>>> a5a384d5
	})

	suite.Run("invalid signature", func() {
		// TODO cannot check signatures in MVP
		suite.T().Skip()
	})

<<<<<<< HEAD
	t.Run("expired reference block ID", func(t *testing.T) {
		util.RunWithStorageLayer(t, func(_ *badger.DB, _ *storage.Headers, _ *storage.Identities, _ *storage.Guarantees, _ *storage.Seals, _ *storage.Index, _ *storage.Payloads, blocks *storage.Blocks) {

			// build enough blocks to make genesis an expired reference
			parent := genesis
			for i := 0; i < flow.DefaultTransactionExpiry+1; i++ {
				next := unittest.BlockWithParentFixture(parent)
				next.Payload.Guarantees = nil
				next.Header.PayloadHash = next.Payload.Hash()
				err = node.State.Mutate().Extend(&next)
				require.Nil(t, err)
				err = node.State.Mutate().Finalize(next.ID())
				parent = next.Header
			}

			tx := unittest.TransactionBodyFixture()
			tx.ReferenceBlockID = genesis.ID()

			err := node.IngestionEngine.ProcessLocal(&tx)
			t.Log(err)
			assert.True(t, errors.As(err, &access.ExpiredTransactionError{}))
		})
	})
}

// Transactions should be routed to the correct cluster and should not be
// routed unnecessarily.
func TestClusterRouting(t *testing.T) {

	const (
		nNodes    = 3
		nClusters = 3
	)

	chainID := flow.Testnet

	t.Run("should store transaction for local cluster", func(t *testing.T) {
		hub := stub.NewNetworkHub()
		nodes := testutil.CollectionNodes(t, hub, nNodes, chainID, protocol.SetClusters(nClusters))
		for _, node := range nodes {
			defer node.Done()
		}
=======
	suite.Run("expired reference block ID", func() {
>>>>>>> a5a384d5

		// "finalize" a sufficiently high block that root block is expired
		final := unittest.BlockFixture()
		final.Header.Height = suite.root.Header.Height + flow.DefaultTransactionExpiry + 1
		suite.final = &final

		tx := unittest.TransactionBodyFixture()
		tx.ReferenceBlockID = suite.root.ID()

		err := suite.engine.ProcessLocal(&tx)
		suite.Assert().Error(err)
		suite.Assert().True(errors.As(err, &ExpiredTransactionError{}))
	})
}

// should store transactions for local cluster and propagate to other cluster members
func (suite *Suite) TestRoutingLocalCluster() {

	local, _, ok := suite.clusters.ByNodeID(suite.me.NodeID())
	suite.Require().True(ok)

	// get a transaction that will be routed to local cluster
	tx := unittest.TransactionBodyFixture()
	tx.ReferenceBlockID = suite.root.ID()
	tx = unittest.AlterTransactionForCluster(tx, suite.clusters, local, func(transaction *flow.TransactionBody) {})

	recipient := local.Filter(filter.Not(filter.HasNodeID(suite.me.NodeID())))[0]

	// should route to other node in local cluster
	suite.con.
		On("Submit", &tx, recipient.NodeID).
		Return(nil)

	err := suite.engine.ProcessLocal(&tx)
	suite.Assert().Nil(err)

	// should be added to local mempool
	stored, ok := suite.transactions[tx.ID()]
	suite.Assert().True(ok)
	suite.Assert().Equal(tx.ID(), stored.ID())
	suite.con.AssertExpectations(suite.T())
}

// should not store transactions for a different cluster and should propagate
// to the responsible cluster
func (suite *Suite) TestRoutingRemoteCluster() {

	// find a remote cluster
	_, index, ok := suite.clusters.ByNodeID(suite.me.NodeID())
	suite.Require().True(ok)
	remote, ok := suite.clusters.ByIndex((index + 1) % suite.N_CLUSTERS)
	suite.Require().True(ok)

	// get a transaction that will be routed to local cluster
	tx := unittest.TransactionBodyFixture()
	tx.ReferenceBlockID = suite.root.ID()
	tx = unittest.AlterTransactionForCluster(tx, suite.clusters, remote, func(transaction *flow.TransactionBody) {})

	// should route to both nodes in remote cluster
	suite.con.
		On("Submit", &tx, mock.Anything, mock.Anything).Run(
		func(args mock.Arguments) {
			lookup := make(map[flow.Identifier]bool)
			for _, arg := range args[1:] {
				lookup[arg.(flow.Identifier)] = true
			}
			for _, recipientID := range remote.NodeIDs() {
				suite.Assert().True(lookup[recipientID])
			}
			suite.Assert().Equal(len(lookup), len(remote.NodeIDs()))
		}).
		Return(nil)

	err := suite.engine.ProcessLocal(&tx)
	suite.Assert().Nil(err)

	// should not be added to local mempool
	_, ok = suite.transactions[tx.ID()]
	suite.Assert().False(ok)
	suite.con.AssertExpectations(suite.T())
}

// should not propagate transactions received from another node (that node is
// responsible for propagation)
func (suite *Suite) TestRoutingLocalClusterFromOtherNode() {

	local, _, ok := suite.clusters.ByNodeID(suite.me.NodeID())
	suite.Require().True(ok)

	// another node will send us the transaction
	sender := local.Filter(filter.Not(filter.HasNodeID(suite.me.NodeID())))[0]

	// get a transaction that will be routed to local cluster
	tx := unittest.TransactionBodyFixture()
	tx.ReferenceBlockID = suite.root.ID()
	tx = unittest.AlterTransactionForCluster(tx, suite.clusters, local, func(transaction *flow.TransactionBody) {})

	// should not route to any node
	suite.con.AssertNotCalled(suite.T(), "Submit", tx, mock.Anything)
	suite.con.AssertNotCalled(suite.T(), "Submit", tx, mock.Anything, mock.Anything)

	err := suite.engine.Process(sender.NodeID, &tx)
	suite.Assert().Nil(err)

	// should be added to local mempool
	stored, ok := suite.transactions[tx.ID()]
	suite.Assert().True(ok)
	suite.Assert().Equal(tx.ID(), stored.ID())
	suite.con.AssertExpectations(suite.T())
}

// should not route or store invalid transactions
func (suite *Suite) TestRoutingInvalidTransaction() {

	// find a remote cluster
	_, index, ok := suite.clusters.ByNodeID(suite.me.NodeID())
	suite.Require().True(ok)
	remote, ok := suite.clusters.ByIndex((index + 1) % suite.N_CLUSTERS)
	suite.Require().True(ok)

	// get transaction for target cluster, but make it invalid
	tx := unittest.TransactionBodyFixture()
	tx = unittest.AlterTransactionForCluster(tx, suite.clusters, remote,
		func(tx *flow.TransactionBody) {
			tx.GasLimit = 0
		})

	// should not route to any node
	suite.con.AssertNotCalled(suite.T(), "Submit", tx, mock.Anything)
	suite.con.AssertNotCalled(suite.T(), "Submit", tx, mock.Anything, mock.Anything)

	_ = suite.engine.ProcessLocal(&tx)

	// should not be added to local mempool
	_, ok = suite.transactions[tx.ID()]
	suite.Assert().False(ok)
	suite.con.AssertExpectations(suite.T())
}<|MERGE_RESOLUTION|>--- conflicted
+++ resolved
@@ -9,11 +9,7 @@
 	"github.com/stretchr/testify/mock"
 	"github.com/stretchr/testify/suite"
 
-<<<<<<< HEAD
 	"github.com/dapperlabs/flow-go/access"
-	"github.com/dapperlabs/flow-go/engine/testutil"
-=======
->>>>>>> a5a384d5
 	"github.com/dapperlabs/flow-go/model/flow"
 	"github.com/dapperlabs/flow-go/model/flow/filter"
 	mempool "github.com/dapperlabs/flow-go/module/mempool/mock"
@@ -136,47 +132,27 @@
 		tx.ReferenceBlockID = suite.root.ID()
 		tx.Script = nil
 
-<<<<<<< HEAD
-		err := node.IngestionEngine.ProcessLocal(&tx)
-		if assert.Error(t, err) {
-			assert.True(t, errors.As(err, &access.IncompleteTransactionError{}))
-		}
-=======
-		err := suite.engine.ProcessLocal(&tx)
-		suite.Assert().Error(err)
-		suite.Assert().True(errors.As(err, &IncompleteTransactionError{}))
->>>>>>> a5a384d5
+		err := suite.engine.ProcessLocal(&tx)
+		suite.Assert().Error(err)
+		suite.Assert().True(errors.As(err, &access.IncompleteTransactionError{}))
 	})
 
 	suite.Run("gas limit exceeds the maximum allowed", func() {
 		tx := unittest.TransactionBodyFixture()
 		tx.GasLimit = flow.DefaultMaxGasLimit + 1
 
-<<<<<<< HEAD
-		err := node.IngestionEngine.ProcessLocal(&tx)
-		if assert.Error(t, err) {
-			assert.True(t, errors.As(err, &access.InvalidGasLimitError{}))
-		}
-=======
-		err := suite.engine.ProcessLocal(&tx)
-		suite.Assert().Error(err)
-		suite.Assert().True(errors.As(err, &GasLimitExceededError{}))
->>>>>>> a5a384d5
+		err := suite.engine.ProcessLocal(&tx)
+		suite.Assert().Error(err)
+		suite.Assert().True(errors.As(err, &access.InvalidGasLimitError{}))
 	})
 
 	suite.Run("invalid reference block ID", func() {
 		tx := unittest.TransactionBodyFixture()
 		tx.ReferenceBlockID = unittest.IdentifierFixture()
 
-<<<<<<< HEAD
-		err := node.IngestionEngine.ProcessLocal(&tx)
-		t.Log(err)
-		assert.True(t, errors.As(err, &access.ErrUnknownReferenceBlock))
-=======
-		err := suite.engine.ProcessLocal(&tx)
-		suite.Assert().Error(err)
-		suite.Assert().True(errors.As(err, &ErrUnknownReferenceBlock))
->>>>>>> a5a384d5
+		err := suite.engine.ProcessLocal(&tx)
+		suite.Assert().Error(err)
+		suite.Assert().True(errors.As(err, &access.ErrUnknownReferenceBlock))
 	})
 
 	suite.Run("un-parseable script", func() {
@@ -184,15 +160,9 @@
 		tx.ReferenceBlockID = suite.root.ID()
 		tx.Script = []byte("definitely a real transaction")
 
-<<<<<<< HEAD
-		err := node.IngestionEngine.ProcessLocal(&tx)
-		t.Log(err)
-		assert.True(t, errors.As(err, &access.InvalidScriptError{}))
-=======
-		err := suite.engine.ProcessLocal(&tx)
-		suite.Assert().Error(err)
-		suite.Assert().True(errors.As(err, &InvalidScriptError{}))
->>>>>>> a5a384d5
+		err := suite.engine.ProcessLocal(&tx)
+		suite.Assert().Error(err)
+		suite.Assert().True(errors.As(err, &access.InvalidScriptError{}))
 	})
 
 	suite.Run("invalid signature", func() {
@@ -200,53 +170,7 @@
 		suite.T().Skip()
 	})
 
-<<<<<<< HEAD
-	t.Run("expired reference block ID", func(t *testing.T) {
-		util.RunWithStorageLayer(t, func(_ *badger.DB, _ *storage.Headers, _ *storage.Identities, _ *storage.Guarantees, _ *storage.Seals, _ *storage.Index, _ *storage.Payloads, blocks *storage.Blocks) {
-
-			// build enough blocks to make genesis an expired reference
-			parent := genesis
-			for i := 0; i < flow.DefaultTransactionExpiry+1; i++ {
-				next := unittest.BlockWithParentFixture(parent)
-				next.Payload.Guarantees = nil
-				next.Header.PayloadHash = next.Payload.Hash()
-				err = node.State.Mutate().Extend(&next)
-				require.Nil(t, err)
-				err = node.State.Mutate().Finalize(next.ID())
-				parent = next.Header
-			}
-
-			tx := unittest.TransactionBodyFixture()
-			tx.ReferenceBlockID = genesis.ID()
-
-			err := node.IngestionEngine.ProcessLocal(&tx)
-			t.Log(err)
-			assert.True(t, errors.As(err, &access.ExpiredTransactionError{}))
-		})
-	})
-}
-
-// Transactions should be routed to the correct cluster and should not be
-// routed unnecessarily.
-func TestClusterRouting(t *testing.T) {
-
-	const (
-		nNodes    = 3
-		nClusters = 3
-	)
-
-	chainID := flow.Testnet
-
-	t.Run("should store transaction for local cluster", func(t *testing.T) {
-		hub := stub.NewNetworkHub()
-		nodes := testutil.CollectionNodes(t, hub, nNodes, chainID, protocol.SetClusters(nClusters))
-		for _, node := range nodes {
-			defer node.Done()
-		}
-=======
 	suite.Run("expired reference block ID", func() {
->>>>>>> a5a384d5
-
 		// "finalize" a sufficiently high block that root block is expired
 		final := unittest.BlockFixture()
 		final.Header.Height = suite.root.Header.Height + flow.DefaultTransactionExpiry + 1
@@ -257,7 +181,7 @@
 
 		err := suite.engine.ProcessLocal(&tx)
 		suite.Assert().Error(err)
-		suite.Assert().True(errors.As(err, &ExpiredTransactionError{}))
+		suite.Assert().True(errors.As(err, &access.ExpiredTransactionError{}))
 	})
 }
 
