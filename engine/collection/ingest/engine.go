--- conflicted
+++ resolved
@@ -3,11 +3,7 @@
 package ingest
 
 import (
-<<<<<<< HEAD
-=======
 	"context"
-	"errors"
->>>>>>> b9019231
 	"fmt"
 	"sync"
 
@@ -119,22 +115,19 @@
 		net:                  net,
 	}
 
-<<<<<<< HEAD
-	err := net.RegisterDirectMessageHandler(engine.PushTransactions, e.Submit)
-=======
 	e.ComponentManager = component.NewComponentManagerBuilder().
 		AddWorker(e.processQueuedTransactions).
 		Build()
 
-	conduit, err := net.Register(engine.PushTransactions, e)
->>>>>>> b9019231
+	err = net.RegisterDirectMessageHandler(engine.PushTransactions, func(channel network.Channel, originID flow.Identifier, message interface{}) {
+		err := e.Process(channel, originID, message)
+		if err != nil {
+			e.log.Err(err).Msg("failed to process message")
+		}
+	})
 	if err != nil {
 		return nil, fmt.Errorf("could not register direct message handler: %w", err)
 	}
-<<<<<<< HEAD
-=======
-	e.conduit = conduit
->>>>>>> b9019231
 
 	return e, nil
 }
@@ -146,7 +139,7 @@
 	select {
 	case <-e.ComponentManager.ShutdownSignal():
 		e.log.Warn().Msgf("received message from %x after shut down", originID)
-		return nil
+		return component.ErrComponentShutdown
 	default:
 	}
 
@@ -318,31 +311,6 @@
 		return nil, fmt.Errorf("could not get clusters for reference epoch: %w", err)
 	}
 
-<<<<<<< HEAD
-		targets := flow.Sample(e.config.PropagationRedundancy+1, txCluster.NodeIDs()...)
-		g := new(errgroup.Group)
-		success := false
-		var succeedOnce sync.Once
-
-		for _, target := range targets {
-			target := target
-			g.Go(func() error {
-				err := e.net.SendDirectMessage(engine.PushTransactions, tx, target)
-				if err == nil {
-					succeedOnce.Do(func() {
-						success = true
-					})
-					e.engMetrics.MessageSent(metrics.EngineCollectionIngest, metrics.MessageTransaction)
-				} else {
-					e.log.Debug().Err(err).Str("target_id", target.String()).Msg("failed to propagate transaction to target")
-				}
-				return err
-			})
-		}
-		_ = g.Wait()
-		if !success {
-			return fmt.Errorf("failed to propagate transaction to cluster: %w", err)
-=======
 	localCluster, _, ok := clusters.ByNodeID(e.me.NodeID())
 	if !ok {
 		// if we aren't assigned to a cluster, check that we are a member of
@@ -356,7 +324,6 @@
 			// CAUTION: we are a member of the epoch, but have no assigned cluster!
 			// This is an unexpected condition and indicates a protocol state invariant has been broken
 			return nil, fmt.Errorf("this node should have an assigned cluster in epoch (counter=%d), but has none", epochCounter)
->>>>>>> b9019231
 		}
 		return nil, engine.NewUnverifiableInputError("this node is not assigned a cluster in epoch (counter=%d)", epochCounter)
 	}
@@ -412,12 +379,30 @@
 func (e *Engine) propagateTransaction(log zerolog.Logger, tx *flow.TransactionBody, txCluster flow.IdentityList) {
 	log.Debug().Msg("propagating transaction to cluster")
 
-	err := e.conduit.Multicast(tx, e.config.PropagationRedundancy+1, txCluster.NodeIDs()...)
-	if err != nil && !errors.Is(err, network.EmptyTargetList) {
-		// if multicast to a target cluster with at least one node failed, log an error and exit
-		e.log.Error().Err(err).Msg("could not route transaction to cluster")
-	}
-	if err == nil {
+	targets := flow.Sample(e.config.PropagationRedundancy+1, txCluster.NodeIDs()...)
+	g := new(errgroup.Group)
+	success := false
+	var succeedOnce sync.Once
+
+	for _, target := range targets {
+		target := target
+		g.Go(func() error {
+			err := e.net.SendDirectMessage(engine.PushTransactions, tx, target)
+			if err == nil {
+				succeedOnce.Do(func() {
+					success = true
+				})
+				e.engMetrics.MessageSent(metrics.EngineCollectionIngest, metrics.MessageTransaction)
+			} else {
+				e.log.Debug().Err(err).Str("target_id", target.String()).Msg("failed to propagate transaction to target")
+			}
+			return err
+		})
+	}
+	_ = g.Wait()
+	if !success {
+		e.log.Error().Msg("failed to propagate transaction to cluster")
+	} else {
 		e.engMetrics.MessageSent(metrics.EngineCollectionIngest, metrics.MessageTransaction)
 	}
 }