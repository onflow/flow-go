package message_hub

import (
	"context"
	"errors"
	"fmt"
	"time"

	"github.com/rs/zerolog"

	"github.com/onflow/flow-go/consensus/hotstuff"
	"github.com/onflow/flow-go/consensus/hotstuff/model"
	"github.com/onflow/flow-go/consensus/hotstuff/notifications"
	"github.com/onflow/flow-go/engine"
	"github.com/onflow/flow-go/engine/common/fifoqueue"
	"github.com/onflow/flow-go/model/events"
	"github.com/onflow/flow-go/model/flow"
	"github.com/onflow/flow-go/model/flow/filter"
	"github.com/onflow/flow-go/model/messages"
	"github.com/onflow/flow-go/module"
	"github.com/onflow/flow-go/module/component"
	"github.com/onflow/flow-go/module/irrecoverable"
	"github.com/onflow/flow-go/network"
	"github.com/onflow/flow-go/network/channels"
	clusterkv "github.com/onflow/flow-go/state/cluster"
	"github.com/onflow/flow-go/state/protocol"
	"github.com/onflow/flow-go/storage"
	"github.com/onflow/flow-go/utils/logging"
)

// defaultMessageHubRequestsWorkers number of workers to dispatch events for requests
const defaultMessageHubRequestsWorkers = 5

// defaultProposalQueueCapacity number of pending outgoing proposals stored in queue
const defaultProposalQueueCapacity = 3

// defaultVoteQueueCapacity number of pending outgoing votes stored in queue
const defaultVoteQueueCapacity = 20

// defaultTimeoutQueueCapacity number of pending outgoing timeouts stored in queue
const defaultTimeoutQueueCapacity = 3

// packedVote is a helper structure to pack recipientID and vote into one structure to pass through fifoqueue.FifoQueue
type packedVote struct {
	recipientID flow.Identifier
	vote        *messages.ClusterBlockVote
}

// MessageHub is a central module for handling incoming and outgoing messages via cluster consensus channel.
// It performs message routing for incoming messages by matching them by type and sending to respective engine.
// For incoming messages handling processing looks like this:
//
//	   +-------------------+      +------------+
//	-->|  Cluster-Channel  |----->| MessageHub |
//	   +-------------------+      +------+-----+
//	                         ------------|------------
//	   +------+---------+    |    +------+-----+     |    +------+------------+
//	   | VoteAggregator |----+    | Compliance |     +----| TimeoutAggregator |
//	   +----------------+         +------------+          +------+------------+
//	          vote                     block                  timeout object
//
// MessageHub acts as communicator and handles hotstuff.Consumer communication events to send votes, broadcast timeouts
// and proposals. It is responsible for communication between cluster consensus participants.
// It implements hotstuff.Consumer interface and needs to be subscribed for notifications via pub/sub.
// All communicator events are handled on worker thread to prevent sender from blocking.
// For outgoing messages processing logic looks like this:
//
//	+-------------------+      +------------+      +----------+      +------------------------+
//	|  Cluster-Channel  |<-----| MessageHub |<-----| Consumer |<-----|        Hotstuff        |
//	+-------------------+      +------+-----+      +----------+      +------------------------+
//	                                                  pub/sub          vote, timeout, proposal
//
// MessageHub is safe to use in concurrent environment.
type MessageHub struct {
	*component.ComponentManager
	notifications.NoopConsumer
	log                    zerolog.Logger
	me                     module.Local
	state                  protocol.State
	headers                storage.Headers
	payloads               storage.ClusterPayloads
	con                    network.Conduit
	queuedMessagesNotifier engine.Notifier
	queuedVotes            *fifoqueue.FifoQueue // queue for handling outgoing vote transmissions
	queuedProposals        *fifoqueue.FifoQueue // queue for handling outgoing proposal transmissions
	queuedTimeouts         *fifoqueue.FifoQueue // queue for handling outgoing timeout transmissions
	cluster                flow.IdentityList    // consensus participants in our cluster

	// injected dependencies
	compliance        network.MessageProcessor   // handler of incoming block proposals
	hotstuff          module.HotStuff            // used to submit proposals that were previously broadcast
	voteAggregator    hotstuff.VoteAggregator    // handler of incoming votes
	timeoutAggregator hotstuff.TimeoutAggregator // handler of incoming timeouts
}

var _ network.MessageProcessor = (*MessageHub)(nil)
var _ hotstuff.CommunicatorConsumer = (*MessageHub)(nil)

// NewMessageHub constructs new instance of message hub
// No errors are expected during normal operations.
func NewMessageHub(log zerolog.Logger,
	net network.Network,
	me module.Local,
	compliance network.MessageProcessor,
	hotstuff module.HotStuff,
	voteAggregator hotstuff.VoteAggregator,
	timeoutAggregator hotstuff.TimeoutAggregator,
	state protocol.State,
	clusterState clusterkv.State,
	headers storage.Headers,
	payloads storage.ClusterPayloads,
) (*MessageHub, error) {
	// find my cluster for the current epoch
	// TODO this should flow from cluster state as source of truth
	clusters, err := state.Final().Epochs().Current().Clustering()
	if err != nil {
		return nil, fmt.Errorf("could not get clusters: %w", err)
	}
	currentCluster, _, found := clusters.ByNodeID(me.NodeID())
	if !found {
		return nil, fmt.Errorf("could not find cluster for self")
	}

	queuedVotes, err := fifoqueue.NewFifoQueue(
		fifoqueue.WithCapacity(defaultVoteQueueCapacity),
	)
	if err != nil {
		return nil, fmt.Errorf("could not initialize votes queue")
	}
	queuedProposals, err := fifoqueue.NewFifoQueue(
		fifoqueue.WithCapacity(defaultProposalQueueCapacity),
	)
	if err != nil {
		return nil, fmt.Errorf("could not initialize blocks queue")
	}
	queuedTimeouts, err := fifoqueue.NewFifoQueue(
		fifoqueue.WithCapacity(defaultTimeoutQueueCapacity),
	)
	if err != nil {
		return nil, fmt.Errorf("could not initialize timeouts queue")
	}
	hub := &MessageHub{
		log:                    log.With().Str("engine", "cluster_message_hub").Logger(),
		me:                     me,
		state:                  state,
		headers:                headers,
		payloads:               payloads,
		compliance:             compliance,
		hotstuff:               hotstuff,
		voteAggregator:         voteAggregator,
		timeoutAggregator:      timeoutAggregator,
		queuedMessagesNotifier: engine.NewNotifier(),
		queuedVotes:            queuedVotes,
		queuedProposals:        queuedProposals,
		queuedTimeouts:         queuedTimeouts,
		cluster:                currentCluster,
	}

	// register network conduit
	chainID, err := clusterState.Params().ChainID()
	if err != nil {
		return nil, fmt.Errorf("could not get chain ID: %w", err)
	}
	conduit, err := net.Register(channels.ConsensusCluster(chainID), hub)
	if err != nil {
		return nil, fmt.Errorf("could not register engine: %w", err)
	}
	hub.con = conduit

	componentBuilder := component.NewComponentManagerBuilder()
	// This implementation tolerates if the networking layer sometimes blocks on send requests.
	// We use by default 5 go-routines here. This is fine, because outbound messages are temporally sparse
	// under normal operations. Hence, the go-routines should mostly be asleep waiting for work.
	for i := 0; i < defaultMessageHubRequestsWorkers; i++ {
		componentBuilder.AddWorker(func(ctx irrecoverable.SignalerContext, ready component.ReadyFunc) {
			ready()
			hub.queuedMessagesProcessingLoop(ctx)
		})
	}
	hub.ComponentManager = componentBuilder.Build()
	return hub, nil
}

// queuedMessagesProcessingLoop orchestrates dispatching of previously queued messages
func (h *MessageHub) queuedMessagesProcessingLoop(ctx irrecoverable.SignalerContext) {
	notifier := h.queuedMessagesNotifier.Channel()
	for {
		select {
		case <-ctx.Done():
			return
		case <-notifier:
			err := h.processQueuedMessages(ctx)
			if err != nil {
				ctx.Throw(fmt.Errorf("internal error processing queued messages: %w", err))
				return
			}
		}
	}
}

// processQueuedMessages is a function which dispatches previously queued messages on worker thread
// This function is called whenever we have queued messages ready to be dispatched.
// No errors are expected during normal operations.
func (h *MessageHub) processQueuedMessages(ctx context.Context) error {
	for {
		select {
		case <-ctx.Done():
			return nil
		default:
		}

		msg, ok := h.queuedProposals.Pop()
		if ok {
			block := msg.(*flow.Header)
			err := h.processQueuedProposal(block)
			if err != nil {
				return fmt.Errorf("could not process queued block %v: %w", block.ID(), err)
			}
			continue
		}

		msg, ok = h.queuedVotes.Pop()
		if ok {
			packed := msg.(*packedVote)
			err := h.processQueuedVote(packed)
			if err != nil {
				return fmt.Errorf("could not process queued vote: %w", err)
			}
			continue
		}

		msg, ok = h.queuedTimeouts.Pop()
		if ok {
			err := h.processQueuedTimeout(msg.(*messages.ClusterTimeoutObject))
			if err != nil {
				return fmt.Errorf("coult not process queued timeout: %w", err)
			}

			continue
		}

		// when there is no more messages in the queue, back to the loop to wait
		// for the next incoming message to arrive.
		return nil
	}
}

// processQueuedTimeout performs actual processing of model.TimeoutObject, as a result of successful invocation
// broadcasts timeout object to consensus committee.
// No errors are expected during normal operations.
<<<<<<< HEAD
func (h *MessageHub) processQueuedTimeout(timeout *messages.ClusterTimeoutObject) error {
	logContext := h.log.With().
		Uint64("timeout_newest_qc_view", timeout.NewestQC.View).
		Hex("timeout_newest_qc_block_id", timeout.NewestQC.BlockID[:]).
		Uint64("timeout_view", timeout.View)

	if timeout.LastViewTC != nil {
		logContext.
			Uint64("last_view_tc_view", timeout.LastViewTC.View).
			Uint64("last_view_tc_newest_qc_view", timeout.LastViewTC.NewestQC.View)
	}
	log := logContext.Logger()
=======
func (h *MessageHub) processQueuedTimeout(timeout *model.TimeoutObject) error {
	log := timeout.LogContext(h.log).Logger()
>>>>>>> c20f2cf7

	log.Info().Msg("processing timeout broadcast request from hotstuff")

	// Retrieve all collection nodes in our cluster (excluding myself).
	recipients, err := h.state.Final().Identities(filter.And(
		filter.In(h.cluster),
		filter.Not(filter.HasNodeID(h.me.NodeID())),
	))
	if err != nil {
		return fmt.Errorf("could not get cluster members for broadcasting timeout: %w", err)
	}

	err = h.con.Publish(timeout, recipients.NodeIDs()...)
	if errors.Is(err, network.EmptyTargetList) {
		return nil
	}
	if err != nil {
		log.Err(err).Msg("could not broadcast timeout")
		return nil
	}
	log.Info().Msg("cluster timeout was broadcast")

	// TODO(active-pacemaker): update metrics
	//e.metrics.MessageSent(metrics.EngineClusterCompliance, metrics.MessageClusterBlockProposal)
	//e.core.collectionMetrics.ClusterBlockProposed(block)

	return nil
}

// processQueuedVote performs actual processing of model.Vote, as a result of successful invocation
// sends vote to designated receiver.
// No errors are expected during normal operations.
func (h *MessageHub) processQueuedVote(packed *packedVote) error {
	log := h.log.With().
		Hex("collection_id", packed.vote.BlockID[:]).
		Uint64("collection_view", packed.vote.View).
		Hex("recipient_id", packed.recipientID[:]).
		Logger()

	log.Info().Msg("processing vote transmission request from hotstuff")

	// send the vote the desired recipient
	err := h.con.Unicast(packed.vote, packed.recipientID)
	if err != nil {
		log.Err(err).Msg("could not send vote")
		return nil
	}
	// TODO(active-pacemaker): update metrics
	//h.engineMetrics.MessageSent(metrics.EngineCompliance, metrics.MessageBlockVote)
	log.Info().Msg("collection vote transmitted")

	return nil
}

// processQueuedProposal performs actual processing of flow.Header, as a result of successful invocation
// broadcasts block proposal to collection cluster.
// No errors are expected during normal operations.
func (h *MessageHub) processQueuedProposal(header *flow.Header) error {
	// first, check that we are the proposer of the block
	if header.ProposerID != h.me.NodeID() {
		return fmt.Errorf("cannot broadcast proposal with non-local proposer (%x)", header.ProposerID)
	}

	// get the parent of the block
	parent, err := h.headers.ByBlockID(header.ParentID)
	if err != nil {
		return fmt.Errorf("could not retrieve proposal parent: %w", err)
	}

	// fill in the fields that can't be populated by HotStuff
	// TODO(active-pacemaker): will be not relevant after merging flow.Header change
	header.ChainID = parent.ChainID
	header.Height = parent.Height + 1

	// retrieve the payload for the block
	payload, err := h.payloads.ByBlockID(header.ID())
	if err != nil {
		return fmt.Errorf("could not retrieve payload for proposal: %w", err)
	}

	log := h.log.With().
		Str("chain_id", header.ChainID.String()).
		Uint64("block_height", header.Height).
		Uint64("block_view", header.View).
		Hex("block_id", logging.ID(header.ID())).
		Hex("parent_id", header.ParentID[:]).
		Hex("ref_block", payload.ReferenceBlockID[:]).
		Int("transaction_count", payload.Collection.Len()).
		Hex("parent_signer_indices", header.ParentVoterIndices).
		Logger()

	log.Debug().Msg("processing cluster broadcast request from hotstuff")

	// TODO(active-pacemaker): replace with pub/sub?
	h.hotstuff.SubmitProposal(header, parent.View) // non-blocking

	// retrieve all collection nodes in our cluster
	recipients, err := h.state.Final().Identities(filter.And(
		filter.In(h.cluster),
		filter.Not(filter.HasNodeID(h.me.NodeID())),
	))
	if err != nil {
		return fmt.Errorf("could not get cluster members for broadcasting collection proposal")
	}

	// create the proposal message for the collection
	proposal := &messages.ClusterBlockProposal{
		Header:  header,
		Payload: payload,
	}

	// broadcast the proposal to consensus nodes
	err = h.con.Publish(proposal, recipients.NodeIDs()...)
	if errors.Is(err, network.EmptyTargetList) {
		return nil
	}
	if err != nil {
		log.Err(err).Msg("could not send proposal message")
		return nil
	}

	//TODO(active-pacemaker): update metrics
	//e.engineMetrics.MessageSent(metrics.EngineCompliance, metrics.MessageBlockProposal)

	log.Info().Msg("cluster proposal was broadcast")

	//TODO(active-pacemaker): add metrics for ClusterBlockProposed
	return nil
}

// OnOwnVote queues vote for subsequent sending
func (h *MessageHub) OnOwnVote(blockID flow.Identifier, view uint64, sigData []byte, recipientID flow.Identifier) {
	vote := &packedVote{
		recipientID: recipientID,
		vote: &messages.ClusterBlockVote{
			BlockID: blockID,
			View:    view,
			SigData: sigData,
		},
	}
	if ok := h.queuedVotes.Push(vote); ok {
		h.queuedMessagesNotifier.Notify()
	}
}

<<<<<<< HEAD
// BroadcastTimeout queues timeout for subsequent sending
func (h *MessageHub) BroadcastTimeout(timeout *model.TimeoutObject, timeoutTick uint64) {
	if ok := h.queuedTimeouts.Push(&messages.ClusterTimeoutObject{
		Seq:        timeoutTick,
		View:       timeout.View,
		NewestQC:   timeout.NewestQC,
		LastViewTC: timeout.LastViewTC,
		SigData:    timeout.SigData,
	}); ok {
=======
// OnOwnTimeout queues timeout for subsequent sending
func (h *MessageHub) OnOwnTimeout(timeout *model.TimeoutObject) {
	if ok := h.queuedTimeouts.Push(timeout); ok {
>>>>>>> c20f2cf7
		h.queuedMessagesNotifier.Notify()
	}
}

// OnOwnProposal queues proposal for subsequent sending
func (h *MessageHub) OnOwnProposal(proposal *flow.Header, delay time.Duration) {
	go func() {
		select {
		case <-time.After(delay):
		case <-h.ShutdownSignal():
			return
		}

		if ok := h.queuedProposals.Push(proposal); ok {
			h.queuedMessagesNotifier.Notify()
		}
	}()
}

// Process handles incoming messages from consensus channel. After matching message by type, sends it to the correct
// component for handling.
// No errors are expected during normal operations.
func (h *MessageHub) Process(channel channels.Channel, originID flow.Identifier, message interface{}) error {
	switch msg := message.(type) {
	case *events.SyncedClusterBlock:
		return h.compliance.Process(channel, h.me.NodeID(), message)
	case *messages.ClusterBlockProposal:
		return h.compliance.Process(channel, h.me.NodeID(), message)
	case *messages.ClusterBlockVote:
		v := &model.Vote{
			View:     msg.View,
			BlockID:  msg.BlockID,
			SignerID: originID,
			SigData:  msg.SigData,
		}
		h.log.Info().
			Uint64("block_view", v.View).
			Hex("block_id", v.BlockID[:]).
			Hex("voter", v.SignerID[:]).
			Str("vote_id", v.ID().String()).
			Msg("block vote received, forwarding block vote to hotstuff vote aggregator")

		// forward the vote to hotstuff for processing
		h.voteAggregator.AddVote(v)
	case *messages.ClusterTimeoutObject:
		t := &model.TimeoutObject{
			View:       msg.View,
			NewestQC:   msg.NewestQC,
			LastViewTC: msg.LastViewTC,
			SignerID:   originID,
			SigData:    msg.SigData,
		}
		h.log.Info().
			Hex("origin_id", originID[:]).
			Uint64("view", t.View).
			Str("timeout_id", t.ID().String()).
			Msg("timeout received, forwarding timeout to hotstuff timeout aggregator")
		// forward the timeout to hotstuff for processing
		h.timeoutAggregator.AddTimeout(t)
	default:
		h.log.Warn().Msgf("%v delivered unsupported message %T through %v", originID, message, channel)
	}
	return nil
}<|MERGE_RESOLUTION|>--- conflicted
+++ resolved
@@ -248,10 +248,10 @@
 // processQueuedTimeout performs actual processing of model.TimeoutObject, as a result of successful invocation
 // broadcasts timeout object to consensus committee.
 // No errors are expected during normal operations.
-<<<<<<< HEAD
 func (h *MessageHub) processQueuedTimeout(timeout *messages.ClusterTimeoutObject) error {
 	logContext := h.log.With().
 		Uint64("timeout_newest_qc_view", timeout.NewestQC.View).
+		Uint64("timeout_tick", timeout.Seq).
 		Hex("timeout_newest_qc_block_id", timeout.NewestQC.BlockID[:]).
 		Uint64("timeout_view", timeout.View)
 
@@ -261,12 +261,6 @@
 			Uint64("last_view_tc_newest_qc_view", timeout.LastViewTC.NewestQC.View)
 	}
 	log := logContext.Logger()
-=======
-func (h *MessageHub) processQueuedTimeout(timeout *model.TimeoutObject) error {
-	log := timeout.LogContext(h.log).Logger()
->>>>>>> c20f2cf7
-
-	log.Info().Msg("processing timeout broadcast request from hotstuff")
 
 	// Retrieve all collection nodes in our cluster (excluding myself).
 	recipients, err := h.state.Final().Identities(filter.And(
@@ -410,9 +404,8 @@
 	}
 }
 
-<<<<<<< HEAD
-// BroadcastTimeout queues timeout for subsequent sending
-func (h *MessageHub) BroadcastTimeout(timeout *model.TimeoutObject, timeoutTick uint64) {
+// OnOwnTimeout queues timeout for subsequent sending
+func (h *MessageHub) OnOwnTimeout(timeout *model.TimeoutObject, timeoutTick uint64) {
 	if ok := h.queuedTimeouts.Push(&messages.ClusterTimeoutObject{
 		Seq:        timeoutTick,
 		View:       timeout.View,
@@ -420,11 +413,6 @@
 		LastViewTC: timeout.LastViewTC,
 		SigData:    timeout.SigData,
 	}); ok {
-=======
-// OnOwnTimeout queues timeout for subsequent sending
-func (h *MessageHub) OnOwnTimeout(timeout *model.TimeoutObject) {
-	if ok := h.queuedTimeouts.Push(timeout); ok {
->>>>>>> c20f2cf7
 		h.queuedMessagesNotifier.Notify()
 	}
 }
