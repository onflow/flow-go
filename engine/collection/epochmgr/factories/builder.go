package factories

import (
	"fmt"

	"github.com/jordanschalm/lockctx"
	"github.com/rs/zerolog"

	"github.com/onflow/flow-go/engine/collection"
	"github.com/onflow/flow-go/module"
	builder "github.com/onflow/flow-go/module/builder/collection"
	finalizer "github.com/onflow/flow-go/module/finalizer/collection"
	"github.com/onflow/flow-go/module/mempool"
	clusterstate "github.com/onflow/flow-go/state/cluster"
	"github.com/onflow/flow-go/state/protocol"
	"github.com/onflow/flow-go/storage"
)

type BuilderFactory struct {
	db               storage.DB
	protoState       protocol.State
	lockManager      lockctx.Manager
	mainChainHeaders storage.Headers
	trace            module.Tracer
	opts             []builder.Opt
	metrics          module.CollectionMetrics
	pusher           collection.GuaranteedCollectionPublisher // engine for pushing finalized collection to consensus committee
	configGetter     module.ReadonlySealingLagRateLimiterConfig
	log              zerolog.Logger
}

func NewBuilderFactory(
	db storage.DB,
	protoState protocol.State,
	lockManager lockctx.Manager,
	mainChainHeaders storage.Headers,
	trace module.Tracer,
	metrics module.CollectionMetrics,
	pusher collection.GuaranteedCollectionPublisher,
	log zerolog.Logger,
	configGetter module.ReadonlySealingLagRateLimiterConfig,
	opts ...builder.Opt,
) (*BuilderFactory, error) {

	factory := &BuilderFactory{
		db:               db,
		protoState:       protoState,
		lockManager:      lockManager,
		mainChainHeaders: mainChainHeaders,
		trace:            trace,
		metrics:          metrics,
		pusher:           pusher,
		log:              log,
		configGetter:     configGetter,
		opts:             opts,
	}
	return factory, nil
}

func (f *BuilderFactory) Create(
	clusterState clusterstate.State,
	clusterHeaders storage.Headers,
	clusterPayloads storage.ClusterPayloads,
	pool mempool.Transactions,
	epoch uint64,
) (module.Builder, *finalizer.Finalizer, error) {

	build, err := builder.NewBuilder(
		f.db,
		f.trace,
<<<<<<< HEAD
		f.lockManager,
=======
		f.metrics,
>>>>>>> 6faabc04
		f.protoState,
		clusterState,
		f.mainChainHeaders,
		clusterHeaders,
		clusterPayloads,
		pool,
		f.log,
		epoch,
		f.configGetter,
		f.opts...,
	)
	if err != nil {
		return nil, nil, fmt.Errorf("could not create builder: %w", err)
	}

	final := finalizer.NewFinalizer(
		f.db,
		f.lockManager,
		pool,
		f.pusher,
		f.metrics,
	)

	return build, final, nil
}<|MERGE_RESOLUTION|>--- conflicted
+++ resolved
@@ -68,11 +68,8 @@
 	build, err := builder.NewBuilder(
 		f.db,
 		f.trace,
-<<<<<<< HEAD
 		f.lockManager,
-=======
 		f.metrics,
->>>>>>> 6faabc04
 		f.protoState,
 		clusterState,
 		f.mainChainHeaders,
