package apiproxy

import (
	"context"

	"github.com/onflow/flow/protobuf/go/flow/access"
	"github.com/rs/zerolog"
	"google.golang.org/grpc/codes"
	"google.golang.org/grpc/status"

	"github.com/onflow/flow-go/engine/access/rpc"
	"github.com/onflow/flow-go/engine/access/rpc/connection"
	"github.com/onflow/flow-go/engine/common/grpc/forwarder"
	"github.com/onflow/flow-go/model/flow"
	"github.com/onflow/flow-go/module/metrics"
)

const (
	LocalApiService    = "local"
	UpstreamApiService = "upstream"
)

// FlowAccessAPIRouter is a structure that represents the routing proxy algorithm.
// It splits requests between a local and a remote API service.
type FlowAccessAPIRouter struct {
	logger   zerolog.Logger
	metrics  *metrics.ObserverCollector
	upstream *FlowAccessAPIForwarder
	local    *rpc.Handler
	useIndex bool
}

var _ access.AccessAPIServer = (*FlowAccessAPIRouter)(nil)

type Params struct {
	Log      zerolog.Logger
	Metrics  *metrics.ObserverCollector
	Upstream *FlowAccessAPIForwarder
	Local    *rpc.Handler
	UseIndex bool
}

// NewFlowAccessAPIRouter creates FlowAccessAPIRouter instance
func NewFlowAccessAPIRouter(params Params) *FlowAccessAPIRouter {
	h := &FlowAccessAPIRouter{
		logger:   params.Log,
		metrics:  params.Metrics,
		upstream: params.Upstream,
		local:    params.Local,
		useIndex: params.UseIndex,
	}

	return h
}

func (h *FlowAccessAPIRouter) log(handler, rpc string, err error) {
	code := status.Code(err)
	h.metrics.RecordRPC(handler, rpc, code)

	logger := h.logger.With().
		Str("handler", handler).
		Str("grpc_method", rpc).
		Str("grpc_code", code.String()).
		Logger()

	if err != nil {
		logger.Error().Err(err).Msg("request failed")
		return
	}

	logger.Info().Msg("request succeeded")
}

// Ping pings the service. It is special in the sense that it responds successful,
// only if all underlying services are ready.
func (h *FlowAccessAPIRouter) Ping(ctx context.Context, req *access.PingRequest) (*access.PingResponse, error) {
	h.log(LocalApiService, "Ping", nil)
	return &access.PingResponse{}, nil
}

func (h *FlowAccessAPIRouter) GetNodeVersionInfo(ctx context.Context, request *access.GetNodeVersionInfoRequest) (*access.GetNodeVersionInfoResponse, error) {
	res, err := h.local.GetNodeVersionInfo(ctx, request)
	h.log(LocalApiService, "GetNodeVersionInfo", err)
	return res, err
}

func (h *FlowAccessAPIRouter) GetLatestBlockHeader(ctx context.Context, req *access.GetLatestBlockHeaderRequest) (*access.BlockHeaderResponse, error) {
	res, err := h.local.GetLatestBlockHeader(ctx, req)
	h.log(LocalApiService, "GetLatestBlockHeader", err)
	return res, err
}

func (h *FlowAccessAPIRouter) GetBlockHeaderByID(ctx context.Context, req *access.GetBlockHeaderByIDRequest) (*access.BlockHeaderResponse, error) {
	res, err := h.local.GetBlockHeaderByID(ctx, req)
	h.log(LocalApiService, "GetBlockHeaderByID", err)
	return res, err
}

func (h *FlowAccessAPIRouter) GetBlockHeaderByHeight(ctx context.Context, req *access.GetBlockHeaderByHeightRequest) (*access.BlockHeaderResponse, error) {
	res, err := h.local.GetBlockHeaderByHeight(ctx, req)
	h.log(LocalApiService, "GetBlockHeaderByHeight", err)
	return res, err
}

func (h *FlowAccessAPIRouter) GetLatestBlock(ctx context.Context, req *access.GetLatestBlockRequest) (*access.BlockResponse, error) {
	res, err := h.local.GetLatestBlock(ctx, req)
	h.log(LocalApiService, "GetLatestBlock", err)
	return res, err
}

func (h *FlowAccessAPIRouter) GetBlockByID(ctx context.Context, req *access.GetBlockByIDRequest) (*access.BlockResponse, error) {
	res, err := h.local.GetBlockByID(ctx, req)
	h.log(LocalApiService, "GetBlockByID", err)
	return res, err
}

func (h *FlowAccessAPIRouter) GetBlockByHeight(ctx context.Context, req *access.GetBlockByHeightRequest) (*access.BlockResponse, error) {
	res, err := h.local.GetBlockByHeight(ctx, req)
	h.log(LocalApiService, "GetBlockByHeight", err)
	return res, err
}

func (h *FlowAccessAPIRouter) GetCollectionByID(ctx context.Context, req *access.GetCollectionByIDRequest) (*access.CollectionResponse, error) {
	if h.useIndex {
		res, err := h.local.GetCollectionByID(ctx, req)
		h.log(LocalApiService, "GetCollectionByID", err)
		return res, err
	}

	res, err := h.upstream.GetCollectionByID(ctx, req)
	h.log(UpstreamApiService, "GetCollectionByID", err)
	return res, err
}

func (h *FlowAccessAPIRouter) GetFullCollectionByID(ctx context.Context, req *access.GetFullCollectionByIDRequest) (*access.FullCollectionResponse, error) {
	if h.useIndex {
		res, err := h.local.GetFullCollectionByID(ctx, req)
		h.log(LocalApiService, "GetFullCollectionByID", err)
		return res, err
	}

	res, err := h.upstream.GetFullCollectionByID(ctx, req)
	h.log(UpstreamApiService, "GetFullCollectionByID", err)
	return res, err
}

func (h *FlowAccessAPIRouter) SendTransaction(ctx context.Context, req *access.SendTransactionRequest) (*access.SendTransactionResponse, error) {
	res, err := h.upstream.SendTransaction(ctx, req)
	h.log(UpstreamApiService, "SendTransaction", err)
	return res, err
}

func (h *FlowAccessAPIRouter) GetTransaction(ctx context.Context, req *access.GetTransactionRequest) (*access.TransactionResponse, error) {
	if h.useIndex {
		res, err := h.local.GetTransaction(ctx, req)
		h.log(LocalApiService, "GetTransaction", err)
		return res, err
	}

	res, err := h.upstream.GetTransaction(ctx, req)
	h.log(UpstreamApiService, "GetTransaction", err)
	return res, err
}

func (h *FlowAccessAPIRouter) GetTransactionResult(ctx context.Context, req *access.GetTransactionRequest) (*access.TransactionResultResponse, error) {
	// TODO: add implementation for transaction error message before adding local impl

	res, err := h.upstream.GetTransactionResult(ctx, req)
	h.log(UpstreamApiService, "GetTransactionResult", err)
	return res, err
}

func (h *FlowAccessAPIRouter) GetTransactionResultsByBlockID(ctx context.Context, req *access.GetTransactionsByBlockIDRequest) (*access.TransactionResultsResponse, error) {
	// TODO: add implementation for transaction error message before adding local impl

	res, err := h.upstream.GetTransactionResultsByBlockID(ctx, req)
	h.log(UpstreamApiService, "GetTransactionResultsByBlockID", err)
	return res, err
}

func (h *FlowAccessAPIRouter) GetTransactionsByBlockID(ctx context.Context, req *access.GetTransactionsByBlockIDRequest) (*access.TransactionsResponse, error) {
	if h.useIndex {
		res, err := h.local.GetTransactionsByBlockID(ctx, req)
		h.log(LocalApiService, "GetTransactionsByBlockID", err)
		return res, err
	}

	res, err := h.upstream.GetTransactionsByBlockID(ctx, req)
	h.log(UpstreamApiService, "GetTransactionsByBlockID", err)
	return res, err
}

func (h *FlowAccessAPIRouter) GetTransactionResultByIndex(ctx context.Context, req *access.GetTransactionByIndexRequest) (*access.TransactionResultResponse, error) {
	// TODO: add implementation for transaction error message before adding local impl

	res, err := h.upstream.GetTransactionResultByIndex(ctx, req)
	h.log(UpstreamApiService, "GetTransactionResultByIndex", err)
	return res, err
}

func (h *FlowAccessAPIRouter) GetSystemTransaction(ctx context.Context, req *access.GetSystemTransactionRequest) (*access.TransactionResponse, error) {
	if h.useIndex {
		res, err := h.local.GetSystemTransaction(ctx, req)
		h.log(LocalApiService, "GetSystemTransaction", err)
		return res, err
	}

	res, err := h.upstream.GetSystemTransaction(ctx, req)
	h.log(UpstreamApiService, "GetSystemTransaction", err)
	return res, err
}

func (h *FlowAccessAPIRouter) GetSystemTransactionResult(ctx context.Context, req *access.GetSystemTransactionResultRequest) (*access.TransactionResultResponse, error) {
	res, err := h.upstream.GetSystemTransactionResult(ctx, req)
	h.log(UpstreamApiService, "GetSystemTransactionResult", err)
	return res, err
}

<<<<<<< HEAD
func (h *FlowAccessAPIRouter) GetAccount(ctx context.Context, req *access.GetAccountRequest) (*access.GetAccountResponse, error) {
=======
func (h *FlowAccessAPIRouter) GetScheduledTransaction(context context.Context, req *access.GetScheduledTransactionRequest) (*access.TransactionResponse, error) {
	if h.useIndex {
		res, err := h.local.GetScheduledTransaction(context, req)
		h.log(LocalApiService, "GetScheduledTransaction", err)
		return res, err
	}

	res, err := h.upstream.GetScheduledTransaction(context, req)
	h.log(UpstreamApiService, "GetScheduledTransaction", err)
	return res, err
}

func (h *FlowAccessAPIRouter) GetScheduledTransactionResult(context context.Context, req *access.GetScheduledTransactionResultRequest) (*access.TransactionResultResponse, error) {
	if h.useIndex {
		res, err := h.local.GetScheduledTransactionResult(context, req)
		h.log(LocalApiService, "GetScheduledTransactionResult", err)
		return res, err
	}

	res, err := h.upstream.GetScheduledTransactionResult(context, req)
	h.log(UpstreamApiService, "GetScheduledTransactionResult", err)
	return res, err
}

func (h *FlowAccessAPIRouter) GetAccount(context context.Context, req *access.GetAccountRequest) (*access.GetAccountResponse, error) {
>>>>>>> 50ea7e45
	if h.useIndex {
		res, err := h.local.GetAccount(ctx, req)
		h.log(LocalApiService, "GetAccount", err)
		return res, err
	}

	res, err := h.upstream.GetAccount(ctx, req)
	h.log(UpstreamApiService, "GetAccount", err)
	return res, err
}

func (h *FlowAccessAPIRouter) GetAccountAtLatestBlock(ctx context.Context, req *access.GetAccountAtLatestBlockRequest) (*access.AccountResponse, error) {
	if h.useIndex {
		res, err := h.local.GetAccountAtLatestBlock(ctx, req)
		h.log(LocalApiService, "GetAccountAtLatestBlock", err)
		return res, err
	}

	res, err := h.upstream.GetAccountAtLatestBlock(ctx, req)
	h.log(UpstreamApiService, "GetAccountAtLatestBlock", err)
	return res, err
}

func (h *FlowAccessAPIRouter) GetAccountAtBlockHeight(ctx context.Context, req *access.GetAccountAtBlockHeightRequest) (*access.AccountResponse, error) {
	if h.useIndex {
		res, err := h.local.GetAccountAtBlockHeight(ctx, req)
		h.log(LocalApiService, "GetAccountAtBlockHeight", err)
		return res, err
	}

	res, err := h.upstream.GetAccountAtBlockHeight(ctx, req)
	h.log(UpstreamApiService, "GetAccountAtBlockHeight", err)
	return res, err
}

func (h *FlowAccessAPIRouter) GetAccountBalanceAtLatestBlock(ctx context.Context, req *access.GetAccountBalanceAtLatestBlockRequest) (*access.AccountBalanceResponse, error) {
	if h.useIndex {
		res, err := h.local.GetAccountBalanceAtLatestBlock(ctx, req)
		h.log(LocalApiService, "GetAccountBalanceAtLatestBlock", err)
		return res, err
	}

	res, err := h.upstream.GetAccountBalanceAtLatestBlock(ctx, req)
	h.log(UpstreamApiService, "GetAccountBalanceAtLatestBlock", err)
	return res, err
}

func (h *FlowAccessAPIRouter) GetAccountBalanceAtBlockHeight(ctx context.Context, req *access.GetAccountBalanceAtBlockHeightRequest) (*access.AccountBalanceResponse, error) {
	if h.useIndex {
		res, err := h.local.GetAccountBalanceAtBlockHeight(ctx, req)
		h.log(LocalApiService, "GetAccountBalanceAtBlockHeight", err)
		return res, err
	}

	res, err := h.upstream.GetAccountBalanceAtBlockHeight(ctx, req)
	h.log(UpstreamApiService, "GetAccountBalanceAtBlockHeight", err)
	return res, err
}

func (h *FlowAccessAPIRouter) GetAccountKeyAtLatestBlock(ctx context.Context, req *access.GetAccountKeyAtLatestBlockRequest) (*access.AccountKeyResponse, error) {
	if h.useIndex {
		res, err := h.local.GetAccountKeyAtLatestBlock(ctx, req)
		h.log(LocalApiService, "GetAccountKeyAtLatestBlock", err)
		return res, err
	}

	res, err := h.upstream.GetAccountKeyAtLatestBlock(ctx, req)
	h.log(UpstreamApiService, "GetAccountKeyAtLatestBlock", err)
	return res, err
}

func (h *FlowAccessAPIRouter) GetAccountKeysAtLatestBlock(ctx context.Context, req *access.GetAccountKeysAtLatestBlockRequest) (*access.AccountKeysResponse, error) {
	if h.useIndex {
		res, err := h.local.GetAccountKeysAtLatestBlock(ctx, req)
		h.log(LocalApiService, "GetAccountKeysAtLatestBlock", err)
		return res, err
	}

	res, err := h.upstream.GetAccountKeysAtLatestBlock(ctx, req)
	h.log(UpstreamApiService, "GetAccountKeysAtLatestBlock", err)
	return res, err
}

func (h *FlowAccessAPIRouter) GetAccountKeyAtBlockHeight(ctx context.Context, req *access.GetAccountKeyAtBlockHeightRequest) (*access.AccountKeyResponse, error) {
	if h.useIndex {
		res, err := h.local.GetAccountKeyAtBlockHeight(ctx, req)
		h.log(LocalApiService, "GetAccountKeyAtBlockHeight", err)
		return res, err
	}

	res, err := h.upstream.GetAccountKeyAtBlockHeight(ctx, req)
	h.log(UpstreamApiService, "GetAccountKeyAtBlockHeight", err)
	return res, err
}

func (h *FlowAccessAPIRouter) GetAccountKeysAtBlockHeight(ctx context.Context, req *access.GetAccountKeysAtBlockHeightRequest) (*access.AccountKeysResponse, error) {
	if h.useIndex {
		res, err := h.local.GetAccountKeysAtBlockHeight(ctx, req)
		h.log(LocalApiService, "GetAccountKeysAtBlockHeight", err)
		return res, err
	}

	res, err := h.upstream.GetAccountKeysAtBlockHeight(ctx, req)
	h.log(UpstreamApiService, "GetAccountKeysAtBlockHeight", err)
	return res, err
}

func (h *FlowAccessAPIRouter) ExecuteScriptAtLatestBlock(ctx context.Context, req *access.ExecuteScriptAtLatestBlockRequest) (*access.ExecuteScriptResponse, error) {
	if h.useIndex {
		res, err := h.local.ExecuteScriptAtLatestBlock(ctx, req)
		h.log(LocalApiService, "ExecuteScriptAtLatestBlock", err)
		return res, err
	}

	res, err := h.upstream.ExecuteScriptAtLatestBlock(ctx, req)
	h.log(UpstreamApiService, "ExecuteScriptAtLatestBlock", err)
	return res, err
}

func (h *FlowAccessAPIRouter) ExecuteScriptAtBlockID(ctx context.Context, req *access.ExecuteScriptAtBlockIDRequest) (*access.ExecuteScriptResponse, error) {
	if h.useIndex {
		res, err := h.local.ExecuteScriptAtBlockID(ctx, req)
		h.log(LocalApiService, "ExecuteScriptAtBlockID", err)
		return res, err
	}

	res, err := h.upstream.ExecuteScriptAtBlockID(ctx, req)
	h.log(UpstreamApiService, "ExecuteScriptAtBlockID", err)
	return res, err
}

func (h *FlowAccessAPIRouter) ExecuteScriptAtBlockHeight(ctx context.Context, req *access.ExecuteScriptAtBlockHeightRequest) (*access.ExecuteScriptResponse, error) {
	if h.useIndex {
		res, err := h.local.ExecuteScriptAtBlockHeight(ctx, req)
		h.log(LocalApiService, "ExecuteScriptAtBlockHeight", err)
		return res, err
	}

	res, err := h.upstream.ExecuteScriptAtBlockHeight(ctx, req)
	h.log(UpstreamApiService, "ExecuteScriptAtBlockHeight", err)
	return res, err
}

func (h *FlowAccessAPIRouter) GetEventsForHeightRange(ctx context.Context, req *access.GetEventsForHeightRangeRequest) (*access.EventsResponse, error) {
	if h.useIndex {
		res, err := h.local.GetEventsForHeightRange(ctx, req)
		h.log(LocalApiService, "GetEventsForHeightRange", err)
		return res, err
	}

	res, err := h.upstream.GetEventsForHeightRange(ctx, req)
	h.log(UpstreamApiService, "GetEventsForHeightRange", err)
	return res, err
}

func (h *FlowAccessAPIRouter) GetEventsForBlockIDs(ctx context.Context, req *access.GetEventsForBlockIDsRequest) (*access.EventsResponse, error) {
	if h.useIndex {
		res, err := h.local.GetEventsForBlockIDs(ctx, req)
		h.log(LocalApiService, "GetEventsForBlockIDs", err)
		return res, err
	}

	res, err := h.upstream.GetEventsForBlockIDs(ctx, req)
	h.log(UpstreamApiService, "GetEventsForBlockIDs", err)
	return res, err
}

func (h *FlowAccessAPIRouter) GetNetworkParameters(ctx context.Context, req *access.GetNetworkParametersRequest) (*access.GetNetworkParametersResponse, error) {
	res, err := h.local.GetNetworkParameters(ctx, req)
	h.log(LocalApiService, "GetNetworkParameters", err)
	return res, err
}

func (h *FlowAccessAPIRouter) GetLatestProtocolStateSnapshot(ctx context.Context, req *access.GetLatestProtocolStateSnapshotRequest) (*access.ProtocolStateSnapshotResponse, error) {
	res, err := h.local.GetLatestProtocolStateSnapshot(ctx, req)
	h.log(LocalApiService, "GetLatestProtocolStateSnapshot", err)
	return res, err
}

func (h *FlowAccessAPIRouter) GetProtocolStateSnapshotByBlockID(ctx context.Context, req *access.GetProtocolStateSnapshotByBlockIDRequest) (*access.ProtocolStateSnapshotResponse, error) {
	res, err := h.local.GetProtocolStateSnapshotByBlockID(ctx, req)
	h.log(LocalApiService, "GetProtocolStateSnapshotByBlockID", err)
	return res, err
}

func (h *FlowAccessAPIRouter) GetProtocolStateSnapshotByHeight(ctx context.Context, req *access.GetProtocolStateSnapshotByHeightRequest) (*access.ProtocolStateSnapshotResponse, error) {
	res, err := h.local.GetProtocolStateSnapshotByHeight(ctx, req)
	h.log(LocalApiService, "GetProtocolStateSnapshotByHeight", err)
	return res, err
}

func (h *FlowAccessAPIRouter) GetExecutionResultForBlockID(ctx context.Context, req *access.GetExecutionResultForBlockIDRequest) (*access.ExecutionResultForBlockIDResponse, error) {
	res, err := h.local.GetExecutionResultForBlockID(ctx, req)
	h.log(LocalApiService, "GetExecutionResultForBlockID", err)
	return res, err
}

func (h *FlowAccessAPIRouter) GetExecutionResultByID(ctx context.Context, req *access.GetExecutionResultByIDRequest) (*access.ExecutionResultByIDResponse, error) {
	res, err := h.local.GetExecutionResultByID(ctx, req)
	h.log(LocalApiService, "GetExecutionResultByID", err)
	return res, err
}

func (h *FlowAccessAPIRouter) SubscribeBlocksFromStartBlockID(req *access.SubscribeBlocksFromStartBlockIDRequest, server access.AccessAPI_SubscribeBlocksFromStartBlockIDServer) error {
	err := h.local.SubscribeBlocksFromStartBlockID(req, server)
	h.log(LocalApiService, "SubscribeBlocksFromStartBlockID", err)
	return err
}

func (h *FlowAccessAPIRouter) SubscribeBlocksFromStartHeight(req *access.SubscribeBlocksFromStartHeightRequest, server access.AccessAPI_SubscribeBlocksFromStartHeightServer) error {
	err := h.local.SubscribeBlocksFromStartHeight(req, server)
	h.log(LocalApiService, "SubscribeBlocksFromStartHeight", err)
	return err
}

func (h *FlowAccessAPIRouter) SubscribeBlocksFromLatest(req *access.SubscribeBlocksFromLatestRequest, server access.AccessAPI_SubscribeBlocksFromLatestServer) error {
	err := h.local.SubscribeBlocksFromLatest(req, server)
	h.log(LocalApiService, "SubscribeBlocksFromLatest", err)
	return err
}

func (h *FlowAccessAPIRouter) SubscribeBlockHeadersFromStartBlockID(req *access.SubscribeBlockHeadersFromStartBlockIDRequest, server access.AccessAPI_SubscribeBlockHeadersFromStartBlockIDServer) error {
	err := h.local.SubscribeBlockHeadersFromStartBlockID(req, server)
	h.log(LocalApiService, "SubscribeBlockHeadersFromStartBlockID", err)
	return err
}

func (h *FlowAccessAPIRouter) SubscribeBlockHeadersFromStartHeight(req *access.SubscribeBlockHeadersFromStartHeightRequest, server access.AccessAPI_SubscribeBlockHeadersFromStartHeightServer) error {
	err := h.local.SubscribeBlockHeadersFromStartHeight(req, server)
	h.log(LocalApiService, "SubscribeBlockHeadersFromStartHeight", err)
	return err
}

func (h *FlowAccessAPIRouter) SubscribeBlockHeadersFromLatest(req *access.SubscribeBlockHeadersFromLatestRequest, server access.AccessAPI_SubscribeBlockHeadersFromLatestServer) error {
	err := h.local.SubscribeBlockHeadersFromLatest(req, server)
	h.log(LocalApiService, "SubscribeBlockHeadersFromLatest", err)
	return err
}

func (h *FlowAccessAPIRouter) SubscribeBlockDigestsFromStartBlockID(req *access.SubscribeBlockDigestsFromStartBlockIDRequest, server access.AccessAPI_SubscribeBlockDigestsFromStartBlockIDServer) error {
	err := h.local.SubscribeBlockDigestsFromStartBlockID(req, server)
	h.log(LocalApiService, "SubscribeBlockDigestsFromStartBlockID", err)
	return err
}

func (h *FlowAccessAPIRouter) SubscribeBlockDigestsFromStartHeight(req *access.SubscribeBlockDigestsFromStartHeightRequest, server access.AccessAPI_SubscribeBlockDigestsFromStartHeightServer) error {
	err := h.local.SubscribeBlockDigestsFromStartHeight(req, server)
	h.log(LocalApiService, "SubscribeBlockDigestsFromStartHeight", err)
	return err
}

func (h *FlowAccessAPIRouter) SubscribeBlockDigestsFromLatest(req *access.SubscribeBlockDigestsFromLatestRequest, server access.AccessAPI_SubscribeBlockDigestsFromLatestServer) error {
	err := h.local.SubscribeBlockDigestsFromLatest(req, server)
	h.log(LocalApiService, "SubscribeBlockDigestsFromLatest", err)
	return err
}

func (h *FlowAccessAPIRouter) SendAndSubscribeTransactionStatuses(req *access.SendAndSubscribeTransactionStatusesRequest, server access.AccessAPI_SendAndSubscribeTransactionStatusesServer) error {
	// SendAndSubscribeTransactionStatuses is not implemented for observer yet
	return status.Errorf(codes.Unimplemented, "method SendAndSubscribeTransactionStatuses not implemented")
}

// FlowAccessAPIForwarder forwards all requests to a set of upstream access nodes or observers
type FlowAccessAPIForwarder struct {
	*forwarder.Forwarder
}

var _ access.AccessAPIServer = (*FlowAccessAPIForwarder)(nil)

func NewFlowAccessAPIForwarder(identities flow.IdentitySkeletonList, connectionFactory connection.ConnectionFactory) (*FlowAccessAPIForwarder, error) {
	forwarder, err := forwarder.NewForwarder(identities, connectionFactory)
	if err != nil {
		return nil, err
	}

	return &FlowAccessAPIForwarder{
		Forwarder: forwarder,
	}, nil
}

// Ping pings the service. It is special in the sense that it responds successful,
// only if all underlying services are ready.
func (h *FlowAccessAPIForwarder) Ping(ctx context.Context, req *access.PingRequest) (*access.PingResponse, error) {
	// This is a passthrough request
	upstream, closer, err := h.FaultTolerantClient()
	if err != nil {
		return nil, err
	}
	defer closer.Close()
	return upstream.Ping(ctx, req)
}

func (h *FlowAccessAPIForwarder) GetNodeVersionInfo(ctx context.Context, req *access.GetNodeVersionInfoRequest) (*access.GetNodeVersionInfoResponse, error) {
	// This is a passthrough request
	upstream, closer, err := h.FaultTolerantClient()
	if err != nil {
		return nil, err
	}
	defer closer.Close()
	return upstream.GetNodeVersionInfo(ctx, req)
}

func (h *FlowAccessAPIForwarder) GetLatestBlockHeader(ctx context.Context, req *access.GetLatestBlockHeaderRequest) (*access.BlockHeaderResponse, error) {
	// This is a passthrough request
	upstream, closer, err := h.FaultTolerantClient()
	if err != nil {
		return nil, err
	}
	defer closer.Close()
	return upstream.GetLatestBlockHeader(ctx, req)
}

func (h *FlowAccessAPIForwarder) GetBlockHeaderByID(ctx context.Context, req *access.GetBlockHeaderByIDRequest) (*access.BlockHeaderResponse, error) {
	// This is a passthrough request
	upstream, closer, err := h.FaultTolerantClient()
	if err != nil {
		return nil, err
	}
	defer closer.Close()
	return upstream.GetBlockHeaderByID(ctx, req)
}

func (h *FlowAccessAPIForwarder) GetBlockHeaderByHeight(ctx context.Context, req *access.GetBlockHeaderByHeightRequest) (*access.BlockHeaderResponse, error) {
	// This is a passthrough request
	upstream, closer, err := h.FaultTolerantClient()
	if err != nil {
		return nil, err
	}
	defer closer.Close()
	return upstream.GetBlockHeaderByHeight(ctx, req)
}

func (h *FlowAccessAPIForwarder) GetLatestBlock(ctx context.Context, req *access.GetLatestBlockRequest) (*access.BlockResponse, error) {
	// This is a passthrough request
	upstream, closer, err := h.FaultTolerantClient()
	if err != nil {
		return nil, err
	}
	defer closer.Close()
	return upstream.GetLatestBlock(ctx, req)
}

func (h *FlowAccessAPIForwarder) GetBlockByID(ctx context.Context, req *access.GetBlockByIDRequest) (*access.BlockResponse, error) {
	// This is a passthrough request
	upstream, closer, err := h.FaultTolerantClient()
	if err != nil {
		return nil, err
	}
	defer closer.Close()
	return upstream.GetBlockByID(ctx, req)
}

func (h *FlowAccessAPIForwarder) GetBlockByHeight(ctx context.Context, req *access.GetBlockByHeightRequest) (*access.BlockResponse, error) {
	// This is a passthrough request
	upstream, closer, err := h.FaultTolerantClient()
	if err != nil {
		return nil, err
	}
	defer closer.Close()
	return upstream.GetBlockByHeight(ctx, req)
}

func (h *FlowAccessAPIForwarder) GetCollectionByID(ctx context.Context, req *access.GetCollectionByIDRequest) (*access.CollectionResponse, error) {
	// This is a passthrough request
	upstream, closer, err := h.FaultTolerantClient()
	if err != nil {
		return nil, err
	}
	defer closer.Close()
	return upstream.GetCollectionByID(ctx, req)
}

func (h *FlowAccessAPIForwarder) GetFullCollectionByID(ctx context.Context, req *access.GetFullCollectionByIDRequest) (*access.FullCollectionResponse, error) {
	// This is a passthrough request
	upstream, closer, err := h.FaultTolerantClient()
	if err != nil {
		return nil, err
	}
	defer closer.Close()
	return upstream.GetFullCollectionByID(ctx, req)
}

func (h *FlowAccessAPIForwarder) SendTransaction(ctx context.Context, req *access.SendTransactionRequest) (*access.SendTransactionResponse, error) {
	// This is a passthrough request
	upstream, closer, err := h.FaultTolerantClient()
	if err != nil {
		return nil, err
	}
	defer closer.Close()
	return upstream.SendTransaction(ctx, req)
}

func (h *FlowAccessAPIForwarder) GetTransaction(ctx context.Context, req *access.GetTransactionRequest) (*access.TransactionResponse, error) {
	// This is a passthrough request
	upstream, closer, err := h.FaultTolerantClient()
	if err != nil {
		return nil, err
	}
	defer closer.Close()
	return upstream.GetTransaction(ctx, req)
}

func (h *FlowAccessAPIForwarder) GetTransactionResult(ctx context.Context, req *access.GetTransactionRequest) (*access.TransactionResultResponse, error) {
	// This is a passthrough request
	upstream, closer, err := h.FaultTolerantClient()
	if err != nil {
		return nil, err
	}
	defer closer.Close()
	return upstream.GetTransactionResult(ctx, req)
}

func (h *FlowAccessAPIForwarder) GetSystemTransaction(ctx context.Context, req *access.GetSystemTransactionRequest) (*access.TransactionResponse, error) {
	// This is a passthrough request
	upstream, closer, err := h.FaultTolerantClient()
	if err != nil {
		return nil, err
	}
	defer closer.Close()
	return upstream.GetSystemTransaction(ctx, req)
}

<<<<<<< HEAD
func (h *FlowAccessAPIForwarder) GetSystemTransactionResult(ctx context.Context, req *access.GetSystemTransactionResultRequest) (*access.TransactionResultResponse, error) {
=======
func (h *FlowAccessAPIForwarder) GetScheduledTransaction(context context.Context, req *access.GetScheduledTransactionRequest) (*access.TransactionResponse, error) {
	// This is a passthrough request
	upstream, closer, err := h.FaultTolerantClient()
	if err != nil {
		return nil, err
	}
	defer closer.Close()
	return upstream.GetScheduledTransaction(context, req)
}

func (h *FlowAccessAPIForwarder) GetScheduledTransactionResult(context context.Context, req *access.GetScheduledTransactionResultRequest) (*access.TransactionResultResponse, error) {
	// This is a passthrough request
	upstream, closer, err := h.FaultTolerantClient()
	if err != nil {
		return nil, err
	}
	defer closer.Close()
	return upstream.GetScheduledTransactionResult(context, req)
}

func (h *FlowAccessAPIForwarder) GetSystemTransactionResult(context context.Context, req *access.GetSystemTransactionResultRequest) (*access.TransactionResultResponse, error) {
>>>>>>> 50ea7e45
	// This is a passthrough request
	upstream, closer, err := h.FaultTolerantClient()
	if err != nil {
		return nil, err
	}
	defer closer.Close()
	return upstream.GetSystemTransactionResult(ctx, req)
}

func (h *FlowAccessAPIForwarder) GetTransactionResultByIndex(ctx context.Context, req *access.GetTransactionByIndexRequest) (*access.TransactionResultResponse, error) {
	// This is a passthrough request
	upstream, closer, err := h.FaultTolerantClient()
	if err != nil {
		return nil, err
	}
	defer closer.Close()
	return upstream.GetTransactionResultByIndex(ctx, req)
}

func (h *FlowAccessAPIForwarder) GetTransactionResultsByBlockID(ctx context.Context, req *access.GetTransactionsByBlockIDRequest) (*access.TransactionResultsResponse, error) {
	// This is a passthrough request
	upstream, closer, err := h.FaultTolerantClient()
	if err != nil {
		return nil, err
	}
	defer closer.Close()
	return upstream.GetTransactionResultsByBlockID(ctx, req)
}

func (h *FlowAccessAPIForwarder) GetTransactionsByBlockID(ctx context.Context, req *access.GetTransactionsByBlockIDRequest) (*access.TransactionsResponse, error) {
	upstream, closer, err := h.FaultTolerantClient()
	if err != nil {
		return nil, err
	}
	defer closer.Close()
	return upstream.GetTransactionsByBlockID(ctx, req)
}

func (h *FlowAccessAPIForwarder) GetAccount(ctx context.Context, req *access.GetAccountRequest) (*access.GetAccountResponse, error) {
	// This is a passthrough request
	upstream, closer, err := h.FaultTolerantClient()
	if err != nil {
		return nil, err
	}
	defer closer.Close()
	return upstream.GetAccount(ctx, req)
}

func (h *FlowAccessAPIForwarder) GetAccountAtLatestBlock(ctx context.Context, req *access.GetAccountAtLatestBlockRequest) (*access.AccountResponse, error) {
	// This is a passthrough request
	upstream, closer, err := h.FaultTolerantClient()
	if err != nil {
		return nil, err
	}
	defer closer.Close()
	return upstream.GetAccountAtLatestBlock(ctx, req)
}

func (h *FlowAccessAPIForwarder) GetAccountAtBlockHeight(ctx context.Context, req *access.GetAccountAtBlockHeightRequest) (*access.AccountResponse, error) {
	// This is a passthrough request
	upstream, closer, err := h.FaultTolerantClient()
	if err != nil {
		return nil, err
	}
	defer closer.Close()
	return upstream.GetAccountAtBlockHeight(ctx, req)
}

func (h *FlowAccessAPIForwarder) GetAccountBalanceAtLatestBlock(ctx context.Context, req *access.GetAccountBalanceAtLatestBlockRequest) (*access.AccountBalanceResponse, error) {
	// This is a passthrough request
	upstream, closer, err := h.FaultTolerantClient()
	if err != nil {
		return nil, err
	}
	defer closer.Close()
	return upstream.GetAccountBalanceAtLatestBlock(ctx, req)
}

func (h *FlowAccessAPIForwarder) GetAccountBalanceAtBlockHeight(ctx context.Context, req *access.GetAccountBalanceAtBlockHeightRequest) (*access.AccountBalanceResponse, error) {
	// This is a passthrough request
	upstream, closer, err := h.FaultTolerantClient()
	if err != nil {
		return nil, err
	}
	defer closer.Close()
	return upstream.GetAccountBalanceAtBlockHeight(ctx, req)
}

func (h *FlowAccessAPIForwarder) GetAccountKeyAtLatestBlock(ctx context.Context, req *access.GetAccountKeyAtLatestBlockRequest) (*access.AccountKeyResponse, error) {
	// This is a passthrough request
	upstream, closer, err := h.FaultTolerantClient()
	if err != nil {
		return nil, err
	}
	defer closer.Close()
	return upstream.GetAccountKeyAtLatestBlock(ctx, req)
}

func (h *FlowAccessAPIForwarder) GetAccountKeysAtLatestBlock(ctx context.Context, req *access.GetAccountKeysAtLatestBlockRequest) (*access.AccountKeysResponse, error) {
	// This is a passthrough request
	upstream, closer, err := h.FaultTolerantClient()
	if err != nil {
		return nil, err
	}
	defer closer.Close()
	return upstream.GetAccountKeysAtLatestBlock(ctx, req)
}

func (h *FlowAccessAPIForwarder) GetAccountKeyAtBlockHeight(ctx context.Context, req *access.GetAccountKeyAtBlockHeightRequest) (*access.AccountKeyResponse, error) {
	// This is a passthrough request
	upstream, closer, err := h.FaultTolerantClient()
	if err != nil {
		return nil, err
	}
	defer closer.Close()
	return upstream.GetAccountKeyAtBlockHeight(ctx, req)
}

func (h *FlowAccessAPIForwarder) GetAccountKeysAtBlockHeight(ctx context.Context, req *access.GetAccountKeysAtBlockHeightRequest) (*access.AccountKeysResponse, error) {
	// This is a passthrough request
	upstream, closer, err := h.FaultTolerantClient()
	if err != nil {
		return nil, err
	}
	defer closer.Close()
	return upstream.GetAccountKeysAtBlockHeight(ctx, req)
}

func (h *FlowAccessAPIForwarder) ExecuteScriptAtLatestBlock(ctx context.Context, req *access.ExecuteScriptAtLatestBlockRequest) (*access.ExecuteScriptResponse, error) {
	// This is a passthrough request
	upstream, closer, err := h.FaultTolerantClient()
	if err != nil {
		return nil, err
	}
	defer closer.Close()
	return upstream.ExecuteScriptAtLatestBlock(ctx, req)
}

func (h *FlowAccessAPIForwarder) ExecuteScriptAtBlockID(ctx context.Context, req *access.ExecuteScriptAtBlockIDRequest) (*access.ExecuteScriptResponse, error) {
	// This is a passthrough request
	upstream, closer, err := h.FaultTolerantClient()
	if err != nil {
		return nil, err
	}
	defer closer.Close()
	return upstream.ExecuteScriptAtBlockID(ctx, req)
}

func (h *FlowAccessAPIForwarder) ExecuteScriptAtBlockHeight(ctx context.Context, req *access.ExecuteScriptAtBlockHeightRequest) (*access.ExecuteScriptResponse, error) {
	// This is a passthrough request
	upstream, closer, err := h.FaultTolerantClient()
	if err != nil {
		return nil, err
	}
	defer closer.Close()
	return upstream.ExecuteScriptAtBlockHeight(ctx, req)
}

func (h *FlowAccessAPIForwarder) GetEventsForHeightRange(ctx context.Context, req *access.GetEventsForHeightRangeRequest) (*access.EventsResponse, error) {
	// This is a passthrough request
	upstream, closer, err := h.FaultTolerantClient()
	if err != nil {
		return nil, err
	}
	defer closer.Close()
	return upstream.GetEventsForHeightRange(ctx, req)
}

func (h *FlowAccessAPIForwarder) GetEventsForBlockIDs(ctx context.Context, req *access.GetEventsForBlockIDsRequest) (*access.EventsResponse, error) {
	// This is a passthrough request
	upstream, closer, err := h.FaultTolerantClient()
	if err != nil {
		return nil, err
	}
	defer closer.Close()
	return upstream.GetEventsForBlockIDs(ctx, req)
}

func (h *FlowAccessAPIForwarder) GetNetworkParameters(ctx context.Context, req *access.GetNetworkParametersRequest) (*access.GetNetworkParametersResponse, error) {
	// This is a passthrough request
	upstream, closer, err := h.FaultTolerantClient()
	if err != nil {
		return nil, err
	}
	defer closer.Close()
	return upstream.GetNetworkParameters(ctx, req)
}

func (h *FlowAccessAPIForwarder) GetLatestProtocolStateSnapshot(ctx context.Context, req *access.GetLatestProtocolStateSnapshotRequest) (*access.ProtocolStateSnapshotResponse, error) {
	// This is a passthrough request
	upstream, closer, err := h.FaultTolerantClient()
	if err != nil {
		return nil, err
	}
	defer closer.Close()
	return upstream.GetLatestProtocolStateSnapshot(ctx, req)
}

<<<<<<< HEAD
func (h *FlowAccessAPIForwarder) GetExecutionResultForBlockID(ctx context.Context, req *access.GetExecutionResultForBlockIDRequest) (*access.ExecutionResultForBlockIDResponse, error) {
=======
func (h *FlowAccessAPIForwarder) GetProtocolStateSnapshotByBlockID(context context.Context, req *access.GetProtocolStateSnapshotByBlockIDRequest) (*access.ProtocolStateSnapshotResponse, error) {
	// This is a passthrough request
	upstream, closer, err := h.FaultTolerantClient()
	if err != nil {
		return nil, err
	}
	defer closer.Close()
	return upstream.GetProtocolStateSnapshotByBlockID(context, req)
}

func (h *FlowAccessAPIForwarder) GetProtocolStateSnapshotByHeight(context context.Context, req *access.GetProtocolStateSnapshotByHeightRequest) (*access.ProtocolStateSnapshotResponse, error) {
	// This is a passthrough request
	upstream, closer, err := h.FaultTolerantClient()
	if err != nil {
		return nil, err
	}
	defer closer.Close()
	return upstream.GetProtocolStateSnapshotByHeight(context, req)
}

func (h *FlowAccessAPIForwarder) GetExecutionResultForBlockID(context context.Context, req *access.GetExecutionResultForBlockIDRequest) (*access.ExecutionResultForBlockIDResponse, error) {
>>>>>>> 50ea7e45
	// This is a passthrough request
	upstream, closer, err := h.FaultTolerantClient()
	if err != nil {
		return nil, err
	}
	defer closer.Close()
	return upstream.GetExecutionResultForBlockID(ctx, req)
}

func (h *FlowAccessAPIForwarder) GetExecutionResultByID(ctx context.Context, req *access.GetExecutionResultByIDRequest) (*access.ExecutionResultByIDResponse, error) {
	// This is a passthrough request
	upstream, closer, err := h.FaultTolerantClient()
	if err != nil {
		return nil, err
	}
	defer closer.Close()
<<<<<<< HEAD
	return upstream.GetExecutionResultByID(ctx, req)
=======
	return upstream.GetExecutionResultByID(context, req)
}

func (h *FlowAccessAPIForwarder) SendAndSubscribeTransactionStatuses(req *access.SendAndSubscribeTransactionStatusesRequest, server access.AccessAPI_SendAndSubscribeTransactionStatusesServer) error {
	return status.Errorf(codes.Unimplemented, "method SendAndSubscribeTransactionStatuses not implemented")
}

func (h *FlowAccessAPIForwarder) SubscribeBlockDigestsFromLatest(req *access.SubscribeBlockDigestsFromLatestRequest, server access.AccessAPI_SubscribeBlockDigestsFromLatestServer) error {
	return status.Errorf(codes.Unimplemented, "method SubscribeBlockDigestsFromLatest not implemented")
}

func (h *FlowAccessAPIForwarder) SubscribeBlockDigestsFromStartBlockID(req *access.SubscribeBlockDigestsFromStartBlockIDRequest, server access.AccessAPI_SubscribeBlockDigestsFromStartBlockIDServer) error {
	return status.Errorf(codes.Unimplemented, "method SubscribeBlockDigestsFromStartBlockID not implemented")
}

func (h *FlowAccessAPIForwarder) SubscribeBlockDigestsFromStartHeight(req *access.SubscribeBlockDigestsFromStartHeightRequest, server access.AccessAPI_SubscribeBlockDigestsFromStartHeightServer) error {
	return status.Errorf(codes.Unimplemented, "method SubscribeBlockDigestsFromStartHeight not implemented")
}

func (h *FlowAccessAPIForwarder) SubscribeBlockHeadersFromLatest(req *access.SubscribeBlockHeadersFromLatestRequest, server access.AccessAPI_SubscribeBlockHeadersFromLatestServer) error {
	return status.Errorf(codes.Unimplemented, "method SubscribeBlockHeadersFromLatest not implemented")
}

func (h *FlowAccessAPIForwarder) SubscribeBlockHeadersFromStartBlockID(req *access.SubscribeBlockHeadersFromStartBlockIDRequest, server access.AccessAPI_SubscribeBlockHeadersFromStartBlockIDServer) error {
	return status.Errorf(codes.Unimplemented, "method SubscribeBlockHeadersFromStartBlockID not implemented")
}

func (h *FlowAccessAPIForwarder) SubscribeBlockHeadersFromStartHeight(req *access.SubscribeBlockHeadersFromStartHeightRequest, server access.AccessAPI_SubscribeBlockHeadersFromStartHeightServer) error {
	return status.Errorf(codes.Unimplemented, "method SubscribeBlockHeadersFromStartHeight not implemented")
}

func (h *FlowAccessAPIForwarder) SubscribeBlocksFromLatest(req *access.SubscribeBlocksFromLatestRequest, server access.AccessAPI_SubscribeBlocksFromLatestServer) error {
	return status.Errorf(codes.Unimplemented, "method SubscribeBlocksFromLatest not implemented")
}

func (h *FlowAccessAPIForwarder) SubscribeBlocksFromStartBlockID(req *access.SubscribeBlocksFromStartBlockIDRequest, server access.AccessAPI_SubscribeBlocksFromStartBlockIDServer) error {
	return status.Errorf(codes.Unimplemented, "method SubscribeBlocksFromStartBlockID not implemented")
}

func (h *FlowAccessAPIForwarder) SubscribeBlocksFromStartHeight(req *access.SubscribeBlocksFromStartHeightRequest, server access.AccessAPI_SubscribeBlocksFromStartHeightServer) error {
	return status.Errorf(codes.Unimplemented, "method SubscribeBlocksFromStartHeight not implemented")
>>>>>>> 50ea7e45
}<|MERGE_RESOLUTION|>--- conflicted
+++ resolved
@@ -216,35 +216,31 @@
 	return res, err
 }
 
-<<<<<<< HEAD
+func (h *FlowAccessAPIRouter) GetScheduledTransaction(ctx context.Context, req *access.GetScheduledTransactionRequest) (*access.TransactionResponse, error) {
+	if h.useIndex {
+		res, err := h.local.GetScheduledTransaction(ctx, req)
+		h.log(LocalApiService, "GetScheduledTransaction", err)
+		return res, err
+	}
+
+	res, err := h.upstream.GetScheduledTransaction(ctx, req)
+	h.log(UpstreamApiService, "GetScheduledTransaction", err)
+	return res, err
+}
+
+func (h *FlowAccessAPIRouter) GetScheduledTransactionResult(ctx context.Context, req *access.GetScheduledTransactionResultRequest) (*access.TransactionResultResponse, error) {
+	if h.useIndex {
+		res, err := h.local.GetScheduledTransactionResult(ctx, req)
+		h.log(LocalApiService, "GetScheduledTransactionResult", err)
+		return res, err
+	}
+
+	res, err := h.upstream.GetScheduledTransactionResult(ctx, req)
+	h.log(UpstreamApiService, "GetScheduledTransactionResult", err)
+	return res, err
+}
+
 func (h *FlowAccessAPIRouter) GetAccount(ctx context.Context, req *access.GetAccountRequest) (*access.GetAccountResponse, error) {
-=======
-func (h *FlowAccessAPIRouter) GetScheduledTransaction(context context.Context, req *access.GetScheduledTransactionRequest) (*access.TransactionResponse, error) {
-	if h.useIndex {
-		res, err := h.local.GetScheduledTransaction(context, req)
-		h.log(LocalApiService, "GetScheduledTransaction", err)
-		return res, err
-	}
-
-	res, err := h.upstream.GetScheduledTransaction(context, req)
-	h.log(UpstreamApiService, "GetScheduledTransaction", err)
-	return res, err
-}
-
-func (h *FlowAccessAPIRouter) GetScheduledTransactionResult(context context.Context, req *access.GetScheduledTransactionResultRequest) (*access.TransactionResultResponse, error) {
-	if h.useIndex {
-		res, err := h.local.GetScheduledTransactionResult(context, req)
-		h.log(LocalApiService, "GetScheduledTransactionResult", err)
-		return res, err
-	}
-
-	res, err := h.upstream.GetScheduledTransactionResult(context, req)
-	h.log(UpstreamApiService, "GetScheduledTransactionResult", err)
-	return res, err
-}
-
-func (h *FlowAccessAPIRouter) GetAccount(context context.Context, req *access.GetAccountRequest) (*access.GetAccountResponse, error) {
->>>>>>> 50ea7e45
 	if h.useIndex {
 		res, err := h.local.GetAccount(ctx, req)
 		h.log(LocalApiService, "GetAccount", err)
@@ -667,31 +663,27 @@
 	return upstream.GetSystemTransaction(ctx, req)
 }
 
-<<<<<<< HEAD
+func (h *FlowAccessAPIForwarder) GetScheduledTransaction(ctx context.Context, req *access.GetScheduledTransactionRequest) (*access.TransactionResponse, error) {
+	// This is a passthrough request
+	upstream, closer, err := h.FaultTolerantClient()
+	if err != nil {
+		return nil, err
+	}
+	defer closer.Close()
+	return upstream.GetScheduledTransaction(ctx, req)
+}
+
+func (h *FlowAccessAPIForwarder) GetScheduledTransactionResult(ctx context.Context, req *access.GetScheduledTransactionResultRequest) (*access.TransactionResultResponse, error) {
+	// This is a passthrough request
+	upstream, closer, err := h.FaultTolerantClient()
+	if err != nil {
+		return nil, err
+	}
+	defer closer.Close()
+	return upstream.GetScheduledTransactionResult(ctx, req)
+}
+
 func (h *FlowAccessAPIForwarder) GetSystemTransactionResult(ctx context.Context, req *access.GetSystemTransactionResultRequest) (*access.TransactionResultResponse, error) {
-=======
-func (h *FlowAccessAPIForwarder) GetScheduledTransaction(context context.Context, req *access.GetScheduledTransactionRequest) (*access.TransactionResponse, error) {
-	// This is a passthrough request
-	upstream, closer, err := h.FaultTolerantClient()
-	if err != nil {
-		return nil, err
-	}
-	defer closer.Close()
-	return upstream.GetScheduledTransaction(context, req)
-}
-
-func (h *FlowAccessAPIForwarder) GetScheduledTransactionResult(context context.Context, req *access.GetScheduledTransactionResultRequest) (*access.TransactionResultResponse, error) {
-	// This is a passthrough request
-	upstream, closer, err := h.FaultTolerantClient()
-	if err != nil {
-		return nil, err
-	}
-	defer closer.Close()
-	return upstream.GetScheduledTransactionResult(context, req)
-}
-
-func (h *FlowAccessAPIForwarder) GetSystemTransactionResult(context context.Context, req *access.GetSystemTransactionResultRequest) (*access.TransactionResultResponse, error) {
->>>>>>> 50ea7e45
 	// This is a passthrough request
 	upstream, closer, err := h.FaultTolerantClient()
 	if err != nil {
@@ -890,31 +882,27 @@
 	return upstream.GetLatestProtocolStateSnapshot(ctx, req)
 }
 
-<<<<<<< HEAD
+func (h *FlowAccessAPIForwarder) GetProtocolStateSnapshotByBlockID(ctx context.Context, req *access.GetProtocolStateSnapshotByBlockIDRequest) (*access.ProtocolStateSnapshotResponse, error) {
+	// This is a passthrough request
+	upstream, closer, err := h.FaultTolerantClient()
+	if err != nil {
+		return nil, err
+	}
+	defer closer.Close()
+	return upstream.GetProtocolStateSnapshotByBlockID(ctx, req)
+}
+
+func (h *FlowAccessAPIForwarder) GetProtocolStateSnapshotByHeight(ctx context.Context, req *access.GetProtocolStateSnapshotByHeightRequest) (*access.ProtocolStateSnapshotResponse, error) {
+	// This is a passthrough request
+	upstream, closer, err := h.FaultTolerantClient()
+	if err != nil {
+		return nil, err
+	}
+	defer closer.Close()
+	return upstream.GetProtocolStateSnapshotByHeight(ctx, req)
+}
+
 func (h *FlowAccessAPIForwarder) GetExecutionResultForBlockID(ctx context.Context, req *access.GetExecutionResultForBlockIDRequest) (*access.ExecutionResultForBlockIDResponse, error) {
-=======
-func (h *FlowAccessAPIForwarder) GetProtocolStateSnapshotByBlockID(context context.Context, req *access.GetProtocolStateSnapshotByBlockIDRequest) (*access.ProtocolStateSnapshotResponse, error) {
-	// This is a passthrough request
-	upstream, closer, err := h.FaultTolerantClient()
-	if err != nil {
-		return nil, err
-	}
-	defer closer.Close()
-	return upstream.GetProtocolStateSnapshotByBlockID(context, req)
-}
-
-func (h *FlowAccessAPIForwarder) GetProtocolStateSnapshotByHeight(context context.Context, req *access.GetProtocolStateSnapshotByHeightRequest) (*access.ProtocolStateSnapshotResponse, error) {
-	// This is a passthrough request
-	upstream, closer, err := h.FaultTolerantClient()
-	if err != nil {
-		return nil, err
-	}
-	defer closer.Close()
-	return upstream.GetProtocolStateSnapshotByHeight(context, req)
-}
-
-func (h *FlowAccessAPIForwarder) GetExecutionResultForBlockID(context context.Context, req *access.GetExecutionResultForBlockIDRequest) (*access.ExecutionResultForBlockIDResponse, error) {
->>>>>>> 50ea7e45
 	// This is a passthrough request
 	upstream, closer, err := h.FaultTolerantClient()
 	if err != nil {
@@ -931,10 +919,7 @@
 		return nil, err
 	}
 	defer closer.Close()
-<<<<<<< HEAD
 	return upstream.GetExecutionResultByID(ctx, req)
-=======
-	return upstream.GetExecutionResultByID(context, req)
 }
 
 func (h *FlowAccessAPIForwarder) SendAndSubscribeTransactionStatuses(req *access.SendAndSubscribeTransactionStatusesRequest, server access.AccessAPI_SendAndSubscribeTransactionStatusesServer) error {
@@ -975,5 +960,4 @@
 
 func (h *FlowAccessAPIForwarder) SubscribeBlocksFromStartHeight(req *access.SubscribeBlocksFromStartHeightRequest, server access.AccessAPI_SubscribeBlocksFromStartHeightServer) error {
 	return status.Errorf(codes.Unimplemented, "method SubscribeBlocksFromStartHeight not implemented")
->>>>>>> 50ea7e45
 }