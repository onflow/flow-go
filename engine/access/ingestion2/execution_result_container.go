--- conflicted
+++ resolved
@@ -27,11 +27,8 @@
 	resultID    flow.Identifier // precomputed ID of result to avoid expensive hashing on each call
 	blockHeader *flow.Header    // header of the block which the result is for
 	pipeline    optimistic_sync.Pipeline
-<<<<<<< HEAD
 	enqueued    *atomic.Bool
-=======
 	blockStatus counters.StrictMonotonicCounter
->>>>>>> a3180e34
 
 	mu sync.RWMutex
 }
@@ -58,17 +55,13 @@
 		resultID:    result.ID(),
 		blockHeader: header,
 		pipeline:    pipeline,
-<<<<<<< HEAD
 		enqueued:    atomic.NewBool(false),
-	}, nil
-=======
 		blockStatus: counters.NewMonotonicCounter(uint64(BlockStatusCertified)),
 	}
 
 	c.SetBlockStatus(blockStatus)
 
 	return c, nil
->>>>>>> a3180e34
 }
 
 // IsEnqueued returns true if the container is enqueued for processing.
