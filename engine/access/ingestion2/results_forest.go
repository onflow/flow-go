package ingestion2

import (
	"fmt"
	"sort"
	"sync"

	"github.com/onflow/flow-go/model/flow"
	"github.com/onflow/flow-go/module/executiondatasync/optimistic_sync"
	"github.com/onflow/flow-go/module/forest"
	"github.com/onflow/flow-go/storage"
	"github.com/rs/zerolog"
)

var (
	// ErrMaxViewDeltaExceeded is returned when attempting to add a results who's block view is
	// more than maxViewDelta views ahead of the last sealed view.
	ErrMaxViewDeltaExceeded = fmt.Errorf("results block view exceeds accepted range")
)

// ResultsForest is a mempool holding execution results and receipts, which is aware of the tree
// structure formed by the results. The mempool supports pruning by view (of the executed block):
// only results descending from the latest sealed and finalized result are relevant.
// By convention, the ResultsForest always contains the latest sealed result. Thereby, the
// ResultsForest is able to determine whether results for a block still need to be processed or
// can be orphaned (processing abandoned). Hence, we prune all results for blocks _below_ the
// latest block with a finalized seal.
// All results for views at or above the pruning threshold are retained, explicitly including results
// from execution forks or orphaned blocks even if they conflict with the finalized seal. However, such
// orphaned forks will eventually stop growing, because either (i) a conflicting fork of blocks is
// finalized, which means that the orphaned forks can no longer be extended by new blocks or (ii) a
// rogue execution node pursuing its own execution fork will eventually be slashed and can no longer
// submit new results.
// Nevertheless, to utilize resources efficiently, the ResultsForest tried to avoid processing execution
// forks that conflict with the finalized seal.
//
// Safe for concurrent access. Internally, the mempool utilizes the LevelledForrest.
type ResultsForest struct {
	log                         zerolog.Logger
	forest                      forest.LevelledForest
<<<<<<< HEAD
	maxSize                     uint64
	manager                     *ForestManager
=======
	headers                     storage.Headers
	maxViewDelta                uint64
>>>>>>> 4fbb3a03
	lastSealedResultID          flow.Identifier
	lastSealedView              uint64
	latestPersistedSealedResult storage.LatestPersistedSealedResult
	pipelineFactory             optimistic_sync.PipelineFactory
	mu                          sync.RWMutex
}

// NewResultsForest creates a new instance of ResultsForest.
func NewResultsForest(
	log zerolog.Logger,
<<<<<<< HEAD
	maxSize uint64,
	manager *ForestManager,
=======
	headers storage.Headers,
>>>>>>> 4fbb3a03
	latestPersistedSealedResult storage.LatestPersistedSealedResult,
	maxViewDelta uint64,
) (*ResultsForest, error) {
	resultID, sealedHeight := latestPersistedSealedResult.Latest()

	sealedHeader, err := headers.ByHeight(sealedHeight)
	if err != nil {
		return nil, fmt.Errorf("failed to get block header for latest persisted sealed result (height: %d): %w", sealedHeight, err)
	}

	rf := &ResultsForest{
		log:                         log.With().Str("component", "results_forest").Logger(),
<<<<<<< HEAD
		forest:                      *forest.NewLevelledForest(0),
		maxSize:                     maxSize,
		manager:                     manager,
=======
		forest:                      *forest.NewLevelledForest(sealedHeader.View),
		headers:                     headers,
		maxViewDelta:                maxViewDelta,
>>>>>>> 4fbb3a03
		lastSealedResultID:          resultID,
		latestPersistedSealedResult: latestPersistedSealedResult,
	}

	return rf, nil
}

// AddSealedResult adds a sealed Execution Result to the Result Forest (without any receipts), in
// case the result is not already stored in the tree.
// This is useful for crash recovery:
// After recovering from a crash, the mempools are wiped and the sealed results will not
// be stored in the Execution Tree anymore. Adding the result to the tree allows to create
// a vertex in the tree without attaching any Execution Receipts to it.
//
// Expected errors during normal operations:
//   - ErrMaxViewDeltaExceeded: if the result's block view is more than maxViewDelta views ahead of the last sealed view
//   - All other errors are potential indicators of bugs or corrupted internal state (continuation impossible)
//
// TODO: during normal operations we should never add a result without a receipt, this is only used for crash recovery
func (rf *ResultsForest) AddSealedResult(result *flow.ExecutionResult) error {
	rf.mu.Lock()
	defer rf.mu.Unlock()

	_, err := rf.getOrCreateExecutionResultContainer(result, true)
	if err != nil {
		return fmt.Errorf("failed to get container for result (%s): %w", result.ID(), err)
	}
	return nil
}

// AddReceipt adds the given execution receipt to the forest.
//
// Expected errors during normal operations:
//   - ErrMaxViewDeltaExceeded: if the result's block view is more than maxViewDelta views ahead of the last sealed view
//   - All other errors are potential indicators of bugs or corrupted internal state (continuation impossible)
func (rf *ResultsForest) AddReceipt(receipt *flow.ExecutionReceipt) (bool, error) {
	rf.mu.Lock()
	defer rf.mu.Unlock()

	container, err := rf.getOrCreateExecutionResultContainer(&receipt.ExecutionResult, false)
	if err != nil {
		return false, fmt.Errorf("failed to get container for result (%s): %w", receipt.ExecutionResult.ID(), err)
	}

	if container == nil {
		// noop if the result's block view is lower than the lowest view.
		return false, nil
	}

	added, err := container.AddReceipt(receipt)
	if err != nil {
		return false, fmt.Errorf("failed to add receipt to its container: %w", err)
	}

	err = rf.manager.OnReceiptAdded(container)
	if err != nil {
		return false, fmt.Errorf("failed to notify manager of new receipt: %w", err)
	}

	return added > 0, nil
}

// getOrCreateExecutionResultContainer retrieves or creates the container for the given result.
// CAUTION: not concurrency safe! Caller must hold a lock.
//
// Expected errors during normal operations:
//   - ErrMaxViewDeltaExceeded: if the result's block view is more than maxViewDelta views ahead of the last sealed view
//   - All other errors are potential indicators of bugs or corrupted internal state (continuation impossible)
func (rf *ResultsForest) getOrCreateExecutionResultContainer(result *flow.ExecutionResult, isSealed bool) (*ExecutionResultContainer, error) {
	// First try to get existing container
	resultID := result.ID()
	container, found := rf.getContainer(resultID)
	if found {
		return container, nil
	}

	executedBlock, err := rf.headers.ByBlockID(result.BlockID)
	if err != nil {
		// this is an exception since only results for certified blocks should be added to the forest
		return nil, fmt.Errorf("failed to get block header for result (%s): %w", resultID, err)
	}

	// drop receipts for block views lower than the lowest view.
	if executedBlock.View < rf.forest.LowestLevel {
		return nil, nil
	}

	// make sure the result's block view is within the accepted range
	if executedBlock.View > rf.forest.LowestLevel+rf.maxViewDelta {
		return nil, ErrMaxViewDeltaExceeded
	}

	pipeline := rf.pipelineFactory.NewPipeline(result, isSealed)
	container, err = NewExecutionResultContainer(result, executedBlock, pipeline)
	if err != nil {
		return nil, fmt.Errorf("failed to create container for result (%s): %w", resultID, err)
	}

	// Verify and add to forest
	err = rf.forest.VerifyVertex(container)
	if err != nil {
		return nil, fmt.Errorf("failed to store receipt's container: %w", err)
	}
	rf.forest.AddVertex(container)

	// mark the container as abandoned if it does not descend from the latest sealed result.
	//
	// consider the following case:
	// X is the result that was just added
	// A was previously sealed, and B was sealed before X was added
	//
	//   ↙ X
	// A ← B ← C
	//
	// in this case, we know that X conflicts with B and will never be sealed. We should abandon X
	// immediately.
	//
	// consider another case:
	// Y is the result that was just added
	// X is its parent, but does not exist in the forest yet
	//
	//   ↙ [X] ← Y
	// A ← B ← C
	//
	// in this case, we do not know if Y will eventually be sealed since we don't know which result
	// X will descend from. We must wait until we eventually receive X to determine if X and Y should
	// be abandoned.
	if descends, connected := rf.descendsFromLatestSealedResult(container); connected && !descends {
		rf.abandonFork(container)
	}

	return container, nil
}

// HasReceipt checks if a receipt exists in the forest.
func (rf *ResultsForest) HasReceipt(receipt *flow.ExecutionReceipt) bool {
	resultID := receipt.ExecutionResult.ID()
	receiptID := receipt.ID()

	rf.mu.RLock()
	defer rf.mu.RUnlock()

	container, found := rf.getContainer(resultID)
	if !found {
		return false
	}
	return container.Has(receiptID)
}

// Size returns the number of results stored in the forest.
func (rf *ResultsForest) Size() uint {
	rf.mu.RLock()
	defer rf.mu.RUnlock()
	return uint(rf.forest.GetSize())
}

// LowestView returns the lowest view where results are still stored in the mempool.
func (rf *ResultsForest) LowestView() uint64 {
	rf.mu.RLock()
	defer rf.mu.RUnlock()
	return rf.forest.LowestLevel
}

// GetContainer retrieves the ExecutionResultContainer for the given result ID.
func (rf *ResultsForest) GetContainer(resultID flow.Identifier) (*ExecutionResultContainer, bool) {
	rf.mu.RLock()
	defer rf.mu.RUnlock()
	return rf.getContainer(resultID)
}

// getContainer retrieves the ExecutionResultContainer for the given result ID without locking.
// CAUTION: not concurrency safe! Caller must hold a lock.
func (rf *ResultsForest) getContainer(resultID flow.Identifier) (*ExecutionResultContainer, bool) {
	container, ok := rf.forest.GetVertex(resultID)
	if !ok {
		return nil, false
	}
	return container.(*ExecutionResultContainer), true
}

// IterateChildren iterates over all children of the given result ID and calls the provided function on each child.
<<<<<<< HEAD
//
// Parameters:
//   - resultID: the ID of the result whose children to iterate
//   - fn: function to call on each child, return false to stop iteration
//
// Concurrency safety:
//   - Safe for concurrent access
func (rf *ResultsForest) IterateChildren(resultID flow.Identifier, fn func(*ExecutionResultContainer) bool) {
	rf.mu.RLock()
	defer rf.mu.RUnlock()

=======
// Callback function should return false to stop iteration
func (rf *ResultsForest) IterateChildren(resultID flow.Identifier, fn func(*ExecutionResultContainer) bool) {
	rf.mu.RLock()
	defer rf.mu.RUnlock()
>>>>>>> 4fbb3a03
	rf.iterateChildren(resultID, fn)
}

// iterateChildren iterates over all children of the given result ID and calls the provided function on each child.
// Callback function should return false to stop iteration
// CAUTION: not concurrency safe! Caller must hold a lock.
func (rf *ResultsForest) iterateChildren(resultID flow.Identifier, fn func(*ExecutionResultContainer) bool) {
	siblings := rf.forest.GetChildren(resultID)
	for siblings.HasNext() {
		sibling := siblings.NextVertex().(*ExecutionResultContainer)
		if !fn(sibling) {
			return
		}
	}
}

// OnResultSealed marks the execution result as sealed and updates the state of related pipelines.
//
// No errors are expected during normal operation.
func (rf *ResultsForest) OnResultSealed(resultID flow.Identifier) error {
	rf.mu.Lock()
	defer rf.mu.Unlock()

	// Get the container for the newly sealed result
	sealedResult, found := rf.getContainer(resultID)
	if !found {
		// the sealed result may not be loaded yet. we can ignore this notification for now and
		// handle it during a future call.
		return nil
	}

	// collect all unsealed containers in the path from the sealed result to the last sealed result.
	// this ensures:
	// 1. the newly sealed result descends from the last sealed result (state is consistent)
	// 2. any sealing notifications that were missed due to undiscovered results are handled
	// 3. sealing notifications are processed in sealing order
	unsealedContainers, err := rf.findUnsealedAncestors(sealedResult)
	if err != nil {
		return err
	}

	// if this notification is for an already sealed result, we can ignore it.
	if len(unsealedContainers) == 0 {
		return nil
	}

	for _, container := range unsealedContainers {
		rf.markResultSealed(container)
	}

	rf.lastSealedResultID = resultID
	rf.lastSealedView = sealedResult.blockHeader.View

	return nil
}

// findUnsealedAncestors returns all unsealed containers between the last sealed container (excluded)
// and the provided `head` of an execution fork. The returned containers are ordered by ascending views
// of the executed blocks.
// CAUTION: not concurrency safe!
//
// findUnsealedAncestors expects that `head` is a descendant of the last sealed result and that all
// intermediate results are also in the forest. Otherwise, an exception is returned.
//
// No errors are expected during normal operation.
func (rf *ResultsForest) findUnsealedAncestors(head *ExecutionResultContainer) ([]*ExecutionResultContainer, error) {
	unsealedContainers := make([]*ExecutionResultContainer, 0)

	if rf.lastSealedView >= head.blockHeader.View {
		return unsealedContainers, nil
	}
	unsealedContainers = append(unsealedContainers, head)

	for {
		parentID, _ := head.Parent()
		if parentID == rf.lastSealedResultID {
			break
		}

		parent, found := rf.getContainer(parentID)
		if !found {
			return nil, fmt.Errorf("ancestor result %s of %s not found in forest", parentID, head.resultID)
		}

		unsealedContainers = append(unsealedContainers, parent)
		head = parent
	}

	// Sort containers by view in ascending order
	sort.Slice(unsealedContainers, func(i, j int) bool {
		return unsealedContainers[i].blockHeader.View < unsealedContainers[j].blockHeader.View
	})

	return unsealedContainers, nil
}

// markResultSealed marks a result as sealed and updates its siblings' pipelines to abandoned.
// CAUTION: not concurrency safe! Caller must hold a lock.
func (rf *ResultsForest) markResultSealed(container *ExecutionResultContainer) {
	container.Pipeline().SetSealed()

	// abandon all conflicting forks
	parentID, _ := container.Parent()
	rf.iterateChildren(parentID, func(sibling *ExecutionResultContainer) bool {
		if sibling.resultID != container.resultID {
			rf.abandonFork(sibling)
		}
		return true
	})
}

// OnBlockStatusUpdated signals that the block status has been updated.
// It finds all vertices for results of blocks that conflict with the finalized block and abort them.
<<<<<<< HEAD
//
// Parameters:
//   - finalized: the finalized block header
//   - sealed: the sealed block header
//   - parentBlockResultIDs: list of IDs of results for the finalized block's parent
//
// Concurrency safety:
//   - Safe for concurrent access
func (rf *ResultsForest) OnBlockStatusUpdated(finalized *flow.Header, sealed *flow.Header, parentBlockResultIDs []flow.Identifier) error {
=======
func (rf *ResultsForest) OnBlockFinalized(finalizedBlockID flow.Identifier, parentBlockResultIDs []flow.Identifier) {
>>>>>>> 4fbb3a03
	rf.mu.Lock()
	defer rf.mu.Unlock()

	// 1. Get all ExecutionResults for the finalized block's parent (done by caller)
	// 2. For each of these results, get all child vertices
	// 3. For each child vertex, cancel if it does not reference the finalized block

	finalizedBlockID := finalized.ID()

	for _, parentResultID := range parentBlockResultIDs {
		rf.iterateChildren(parentResultID, func(child *ExecutionResultContainer) bool {
<<<<<<< HEAD
			if child.result.BlockID != finalizedBlockID {
				child.Pipeline().OnParentStateUpdated(optimistic_sync.StateAbandoned)
=======
			if child.blockHeader.ID() != finalizedBlockID {
				rf.abandonFork(child)
>>>>>>> 4fbb3a03
			}
			return true
		})
	}

	rf.manager.OnBlockStatusUpdated(finalized, sealed)
	return nil
}

// abandonFork recursively abandons a container and all its descendants.
// CAUTION: not concurrency safe! Caller must hold a lock.
func (rf *ResultsForest) abandonFork(container *ExecutionResultContainer) {
	container.Pipeline().Abandon()
	rf.iterateChildren(container.resultID, func(child *ExecutionResultContainer) bool {
		rf.abandonFork(child)
		return true
	})
}

// OnStateUpdated is called by pipeline state machines when their state changes, and propagates the
// state update to all children of the result.
func (rf *ResultsForest) OnStateUpdated(resultID flow.Identifier, newState optimistic_sync.State) {
<<<<<<< HEAD
	// propagate state update to all children.
=======
	// abandoned status is propagated to all descendants synchronously, so no need to traverse again here.
	if newState == optimistic_sync.StateAbandoned {
		return
	}

	// send state update to all children.
>>>>>>> 4fbb3a03
	rf.IterateChildren(resultID, func(child *ExecutionResultContainer) bool {
		child.Pipeline().OnParentStateUpdated(newState)
		return true
	})

	// process completed pipelines
	if newState == optimistic_sync.StateComplete {
		rf.mu.Lock()
		defer rf.mu.Unlock()

		if err := rf.processCompleted(resultID); err != nil {
			// TODO: handle with a irrecoverable error
			rf.log.Fatal().Err(err).Msg("irrecoverable exception: failed to process completed pipeline")
		}
	}
}

// processCompleted processes a completed pipeline and prunes the forest.
// CAUTION: not concurrency safe! Caller must hold a lock.
//
// No errors are expected during normal operation.
func (rf *ResultsForest) processCompleted(resultID flow.Identifier) error {
	// first, ensure that the result ID is in the forest, otherwise the forest is in an inconsistent state
	container, found := rf.getContainer(resultID)
	if !found {
		return fmt.Errorf("result %s not found in forest", resultID)
	}

	// next, ensure that this result matches the latest persisted sealed result, otherwise
	// the forest is in an inconsistent state since persisting must be done sequentially
	latestResultID, _ := rf.latestPersistedSealedResult.Latest()
	if container.resultID != latestResultID {
		return fmt.Errorf("completed result %s does not match latest persisted sealed result %s",
			container.resultID, latestResultID)
	}

	// finally, prune the forest up to the latest persisted result's block view
	latestPersistedView := container.blockHeader.View
	err := rf.forest.PruneUpToLevel(latestPersistedView)
	if err != nil {
		return fmt.Errorf("failed to prune results forest (view: %d): %w", latestPersistedView, err)
	}

	return nil
}

// descendsFromLatestSealedResult checks if a container's result is a descendant of the latest sealed result.
// CAUTION: not concurrency safe! Caller must hold a lock.
//
// Returns:
//   - descends: true if the container's result descends from the latest sealed result, otherwise false
//   - connected: true if the container's result descends from a sealed or abandoned result, otherwise false
func (rf *ResultsForest) descendsFromLatestSealedResult(container *ExecutionResultContainer) (descends bool, connected bool) {
	current := container
	for {
		parentID, parentView := current.Parent()
		if parentID == rf.lastSealedResultID {
			return true, true
		}

		// sealed views are strictly increasing, so if we find a parent view that is lower than the
		// last sealed view, and we have not yet found the latest sealed result, then we are guaranteed
		// to never find it.
		if parentView < rf.lastSealedView {
			return false, true
		}

		// if the parent is not found, that means either the parent has not been added to the forest yet,
		// or it has already been pruned. either way, we can't confirm that the container descends
		// from the latest sealed result.
		parent, found := rf.getContainer(parentID)
		if !found {
			return false, false
		}

		// if the parent is abandoned, then the container does not descend from the latest sealed
		// result, and we can guarantee that the container will never be started.
		if parent.Pipeline().GetState() == optimistic_sync.StateAbandoned {
			return false, true
		}

		current = parent
	}
}<|MERGE_RESOLUTION|>--- conflicted
+++ resolved
@@ -38,13 +38,9 @@
 type ResultsForest struct {
 	log                         zerolog.Logger
 	forest                      forest.LevelledForest
-<<<<<<< HEAD
-	maxSize                     uint64
 	manager                     *ForestManager
-=======
 	headers                     storage.Headers
 	maxViewDelta                uint64
->>>>>>> 4fbb3a03
 	lastSealedResultID          flow.Identifier
 	lastSealedView              uint64
 	latestPersistedSealedResult storage.LatestPersistedSealedResult
@@ -55,13 +51,9 @@
 // NewResultsForest creates a new instance of ResultsForest.
 func NewResultsForest(
 	log zerolog.Logger,
-<<<<<<< HEAD
-	maxSize uint64,
+	headers storage.Headers,
+	latestPersistedSealedResult storage.LatestPersistedSealedResult,
 	manager *ForestManager,
-=======
-	headers storage.Headers,
->>>>>>> 4fbb3a03
-	latestPersistedSealedResult storage.LatestPersistedSealedResult,
 	maxViewDelta uint64,
 ) (*ResultsForest, error) {
 	resultID, sealedHeight := latestPersistedSealedResult.Latest()
@@ -73,15 +65,10 @@
 
 	rf := &ResultsForest{
 		log:                         log.With().Str("component", "results_forest").Logger(),
-<<<<<<< HEAD
-		forest:                      *forest.NewLevelledForest(0),
-		maxSize:                     maxSize,
+		forest:                      *forest.NewLevelledForest(sealedHeader.View),
 		manager:                     manager,
-=======
-		forest:                      *forest.NewLevelledForest(sealedHeader.View),
 		headers:                     headers,
 		maxViewDelta:                maxViewDelta,
->>>>>>> 4fbb3a03
 		lastSealedResultID:          resultID,
 		latestPersistedSealedResult: latestPersistedSealedResult,
 	}
@@ -263,24 +250,10 @@
 }
 
 // IterateChildren iterates over all children of the given result ID and calls the provided function on each child.
-<<<<<<< HEAD
-//
-// Parameters:
-//   - resultID: the ID of the result whose children to iterate
-//   - fn: function to call on each child, return false to stop iteration
-//
-// Concurrency safety:
-//   - Safe for concurrent access
-func (rf *ResultsForest) IterateChildren(resultID flow.Identifier, fn func(*ExecutionResultContainer) bool) {
-	rf.mu.RLock()
-	defer rf.mu.RUnlock()
-
-=======
 // Callback function should return false to stop iteration
 func (rf *ResultsForest) IterateChildren(resultID flow.Identifier, fn func(*ExecutionResultContainer) bool) {
 	rf.mu.RLock()
 	defer rf.mu.RUnlock()
->>>>>>> 4fbb3a03
 	rf.iterateChildren(resultID, fn)
 }
 
@@ -394,19 +367,7 @@
 
 // OnBlockStatusUpdated signals that the block status has been updated.
 // It finds all vertices for results of blocks that conflict with the finalized block and abort them.
-<<<<<<< HEAD
-//
-// Parameters:
-//   - finalized: the finalized block header
-//   - sealed: the sealed block header
-//   - parentBlockResultIDs: list of IDs of results for the finalized block's parent
-//
-// Concurrency safety:
-//   - Safe for concurrent access
 func (rf *ResultsForest) OnBlockStatusUpdated(finalized *flow.Header, sealed *flow.Header, parentBlockResultIDs []flow.Identifier) error {
-=======
-func (rf *ResultsForest) OnBlockFinalized(finalizedBlockID flow.Identifier, parentBlockResultIDs []flow.Identifier) {
->>>>>>> 4fbb3a03
 	rf.mu.Lock()
 	defer rf.mu.Unlock()
 
@@ -418,13 +379,8 @@
 
 	for _, parentResultID := range parentBlockResultIDs {
 		rf.iterateChildren(parentResultID, func(child *ExecutionResultContainer) bool {
-<<<<<<< HEAD
-			if child.result.BlockID != finalizedBlockID {
-				child.Pipeline().OnParentStateUpdated(optimistic_sync.StateAbandoned)
-=======
 			if child.blockHeader.ID() != finalizedBlockID {
 				rf.abandonFork(child)
->>>>>>> 4fbb3a03
 			}
 			return true
 		})
@@ -447,16 +403,12 @@
 // OnStateUpdated is called by pipeline state machines when their state changes, and propagates the
 // state update to all children of the result.
 func (rf *ResultsForest) OnStateUpdated(resultID flow.Identifier, newState optimistic_sync.State) {
-<<<<<<< HEAD
-	// propagate state update to all children.
-=======
 	// abandoned status is propagated to all descendants synchronously, so no need to traverse again here.
 	if newState == optimistic_sync.StateAbandoned {
 		return
 	}
 
 	// send state update to all children.
->>>>>>> 4fbb3a03
 	rf.IterateChildren(resultID, func(child *ExecutionResultContainer) bool {
 		child.Pipeline().OnParentStateUpdated(newState)
 		return true
