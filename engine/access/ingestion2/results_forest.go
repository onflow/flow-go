package ingestion2

import (
	"fmt"
	"iter"
	"sort"
	"sync"

	"github.com/rs/zerolog"

	"github.com/onflow/flow-go/model/flow"
	"github.com/onflow/flow-go/module/counters"
	"github.com/onflow/flow-go/module/executiondatasync/optimistic_sync"
	"github.com/onflow/flow-go/module/forest"
	"github.com/onflow/flow-go/storage"
)

var (
	// ErrMaxViewDeltaExceeded is returned when attempting to add a result whose view is
	// more than maxViewDelta views ahead of the last sealed and persisted result. In the
	// context of the ResultsForest, the view of a result is the view of the executed block.
	ErrMaxViewDeltaExceeded = fmt.Errorf("result's block is outside view range currenlty covered by ResultForest")
)

// ResultsForest is a mempool holding execution results (and receipts), which is aware of the tree
// structure formed by the results. The mempool provides functional primitives for deciding if and when
// data for an execution result should be downloaded, processed, persisted, and/or abandoned.
//
// Usage pattern:
//   - The ResultsForest serves as a stateful, fork-aware mempool, to temporarily store the progress of ingesting
//     different execution results and their receipts.
//   - The ResultsForest is intended to 𝙨𝙩𝙤𝙧𝙚 𝙖𝙡𝙡 𝙠𝙣𝙤𝙬𝙣 𝙧𝙚𝙨𝙪𝙡𝙩𝙨 𝙬𝙞𝙩𝙝𝙞𝙣 𝙖 𝙬𝙞𝙣𝙙𝙤𝙬 𝙤𝙛 𝙫𝙞𝙚𝙬𝙨. It only works for use cases, where
//     processing of results with lower views takes precedence over results with higher views (only exception being
//     execution forks that are known to be orphaned).
//   - Results are accepted by the mempool if and only if they fall within the ResultsForest's current view window;
//     it is *not* necessary for all ancestor results to be present in the forest first.
//   - However, for its liveness, the ResultsForest requires that every result sealed by the protocol is 𝙚𝙫𝙚𝙣𝙩𝙪𝙖𝙡𝙡𝙮
//     added to the ResultsForest successfully (either as wrapped inside an Execution Node's receipt or as a
//     stand-alone sealed result).
//   - The ResultsForest mempool encapsulates the logic for maintaining a forest of execution results, including
//     the receipts and processing status of each result. While it is concurrency safe, it utilizes the calling
//     threads to execute its internal logic.
//
// Nomenclature:
//   - Within the context of the ResultsForest, we refer to a 𝒓𝒆𝒔𝒖𝒍𝒕 as 𝒔𝒆𝒂𝒍𝒆𝒅, if and only if a seal for the result
//     exists in a finalized block.
//   - Within the scope of the ResultsForest, the 𝙫𝙞𝙚𝙬 of a result is defined as the view of the executed block.
//     We denote the view of a result 𝒓 as `𝒓.𝙇𝙚𝙫𝙚𝙡` (adopting the more generic terminology of the LevelledForest).
//   - 𝘼𝙣𝙘𝙚𝙨𝙩𝙤𝙧 is a transitive binary relation between two results 𝒓₁ and 𝒓₂. We say that 𝒓₁ is an ancestor of 𝒓₂
//     if 𝒓₁ can be reached from 𝒓₂ following the `PreviousResultID` fields of the results, only using results that
//     are stored in the ResultsForest. 𝒓₁ is the parent of 𝒓₂, iff 𝒓₂.PreviousResultID == 𝒓₁.ID(); in this case, we
//     say that 𝒓₁ is the ancestor of degree 1 of 𝒓₂. The grandparent is the ancestor of degree 2, etc. Lastly, a
//     result is its own ancestor of degree 0.
//
// Conceptually, the ResultsForest maintains the following three quantities:
//  1. 𝓹 tracks the 𝙡𝙤𝙬𝙚𝙨𝙩 𝘀𝗲𝗮𝗹𝗲𝗱 𝗿𝗲𝘀𝘂𝗹𝘁 𝘄𝗶𝘁𝗵𝗶𝗻 the ResultsForest. Specifically, we require that
//     (i) 𝓹 is sealed (a seal for it has been included in a finalized block) and
//     (ii) no results with a lower view exist in the forest.
//  2. 𝓼 is a local notion of the 𝙡𝙖𝙩𝙚𝙨𝙩 𝘀𝗲𝗮𝗹𝗲𝗱 𝗿𝗲𝘀𝘂𝗹𝘁 𝘄𝗶𝘁𝗵𝗶𝗻 𝘁𝗵𝗲 𝗳𝗼𝗿𝗲𝘀𝘁. Specifically, we require all
//     of the following attributes to hold:
//     (i) 𝓼 is sealed (a seal for it has been included in a finalized block).
//     (ii) All parent and ancestor results exist in the forest up to and including the pruning-threshold view.
//     Specifically, recursing the execution fork from 𝓼 backwards following the `PreviousResultID`, we
//     eventually will reach 𝓹.
//     (iii) No other result 𝒓 resists in the forest that satisfies (i) and (ii) but has a higher view than 𝓼.
//     Note that this definition purposefully excludes results that have been sealed by the consensus nodes,
//     but which the ResultsForest hasn't ingested yet or where some ancestor results are not yet available.
//  3. 𝓱 is the ResultsForest's 𝙫𝙞𝙚𝙬 𝙝𝙤𝙧𝙞𝙯𝙤𝙣. No results with larger view exist in the forest.
//  4. `rejectedResults` is a boolean value that indicates whether the ResultsForest has rejected any results.
//     During instantiation, it is initialized to false. It is set to true if and only if the ResultsForest
//     rejects a result with view > 𝓱. The ResultsForest allows external business logic to reset
//     `rejectedResults` back to false, by calling `ResetLowestRejectedView` (details below).
//
// At runtime, the ResultsForest enforces that 𝓹, 𝓼, 𝓱 always satisfy the following relationships referred
// to collectively as 𝙞𝙣𝙫𝙖𝙧𝙞𝙖𝙣𝙩. The invariant is a necessary condition for correct protocol execution and a
// sufficient condition for liveness of data ingestion.
//   - 𝓹 and 𝓼 always exist in the forest
//   - 𝓹 is an ancestor of 𝓼. We allow the degenerate case, where 𝓹 is 𝓼's ancestor of degree zero, i.e.
//     𝓹 and 𝓼 reference the same result. Consequently, 𝓹's view must be smaller or equal to the view of
//     𝓼; formally 𝓹.Level ≤ 𝓼.Level.
//   - 𝓹.Level ≤ 𝓼.Level ≤ 𝓱
//     with the additional constraint that 𝓹.Level < 𝓱 (required for liveness)
//   - 𝓹, 𝓼, 𝓱, monotonically increase during the runtime of the ResultsForest
//
// Any honest protocol execution should satisfy the invariant. Hence, the invariant being violated is a
// symptom of a severe bug in the protocol implementation or a corrupted internal state. Either way, safe
// continuation is not possible and the node should restart.
// With the following additional 𝒄𝒐𝒏𝒕𝒓𝒂𝒄𝒕, the invariant is sufficient to guarantee safety and liveness
// of the ResultsForest (proof to be written up):
//
//   - The ResultsForest offers the method `ResetLowestRejectedView() 𝒔 uint64`, which resets
//     `rejectedResults = false` and returns the view 𝒔 := 𝓼.Level. When calling `ResetLowestRejectedView`,
//     the higher-level business logic promises that all sealed results with views ≥ 𝒔 will eventually be
//     provided to the ResultsForest. Sealed results must be provided, while unsealed results may be added.
//   - The higher-level business logic abides by this contract up to the point where the ResultsForest
//     rejects a result again later.
//   - When calling `ResetLowestRejectedView`, all prior contracts are annulled, and we engage again in the
//     contract of delivering all sealed results with views ≥ 𝒔, where 𝒔 denotes the value returned by the
//     most recent call to `ResetLowestRejectedView`.
//   - The higher-level business logic must perform the following backfill process:
//     (i) provide sealed results from the returned 𝓼.Level up to and including the latest sealed result
//     from the consensus follower.
//     (ii) inform the forest about sealing of results that are being backfilled.
//     This ensures that the forest is fully up to date with the higher-level business logic's view of the
//     protocol's global state such that seals within any new OnFinalizedBlock event extend from the
//     forest's latest sealed result 𝓼.
//
// Safety here means that only results marked as sealed by the protocol will be considered sealed by the ResultsForest.
// Liveness means that every result sealed by the protocol will eventually be considered as processed by the ResultsForest.
//
// Important:
//   - The ResultsForest is intended to run in an environment where the Consensus Follower ingests blocks. The
//     Follower only accepts blocks once they are certified (i.e. a QC exists for the block). Per guarantees of
//     the Jolteon consensus algorithm, among all blocks for some view, at most one can be certified.
//   - The ResultsForest is designed to be 𝙚𝙫𝙚𝙣𝙩𝙪𝙖𝙡𝙡𝙮 𝙘𝙤𝙣𝙨𝙞𝙨𝙩𝙚𝙣𝙩. This means that its local values for 𝓹, 𝓼, and 𝓱
//     may be lagging behind conceptually similar quantities in the Consensus Follower (or other components in
//     the node). This is an intentional design choice to increase modularity, reduce requirements on other
//     components, and allow components to progress independently. Overall, an eventually consistent design
//     helps to keep intellectual complexity of the protocol implementation manageable while also strengthening
//     BFT of the node implementations.
//   - 𝓹.Level essentially parameterizes the lower bound of the view window in which the ResultsForest accepts
//     results. Other components building on top of the ResultsForest may require a shorter history. This is
//     fine - the ResultsForest must maintain sufficient history to allow the higher-level components to work, but
//     it may temporarily have a longer history than strictly necessary, as long as it eventually prunes it.
//   - Similarly, 𝓼.Level is the view up to which the ResultsForest can track sealing progress. Though, the protocol
//     might already have sealed further blocks, some of which might not have been ingested by the ResultsForest yet.
//     This is another case, where the ResultsForest local notion lags behind the protocol's global view, which
//     is fine as long as the forest eventually receives the result and is told that it is sealed.
//   - The ResultsForest is an information-driven system and information is idempotent. Inputs are information about
//     the protocol's global view rather than commands for the ResultsForest to do a certain thing. As illustration,
//     consider a Alice walking up to a cliff. Telling Alice that "it is safe to walk up to 3m before the cliff"
//     would be the information-driven approach. Repeatedly giving the same information is safe. Also receiving outdated
//     information is safe - such as telling Alice that "it is safe to walk up to 5m before the cliff". Both
//     packages of information are consistent in that they declare 5m as a safe distance to the cliff; furthermore,
//     the first package of information provides additional insights: it is also safe to walk up to 3m to the cliff.
//     In contrast, the command "walk 1 meter forward" would not be idempotent, because accidental repetition causes
//     Alice to eventually fall off the cliff. The latter approach is safe only if the commander observing Alice's
//     distance to the cliff, issuing the command, and Alice executing the command all happens within one atomic operation.
//     Atomic state updates across different concurrent components are a major source of complexity. We reduce those
//     complexities by designing the ResultsForest as an information-driven, eventually consistent system.
//     Examples of Idempotent operations in the ResultsForest:
//   - Pruning: telling the ResultsForest that all results with views smaller 70 can be pruned and later
//     informing the forest that results with views smaller 60 can be pruned should be acceptable. The forest
//     may respond with a dedicated sentinel informing the caller that it already has pruned up to view 70.
//     Nevertheless, from the perspective of the ResultsForest, it should not be treated as a critical exception,
//     because the information that all blocks up to view 60 are allowed to be pruned is a subset of the information
//     the forest got before when being told that all blocks up to view 70 can be pruned.
//   - Repeated addition of the same result and/or receipt should be a no-op.
//   - <additional conditions?>
//
// It is the forest's responsibility to make progress up to its 𝙡𝙖𝙩𝙚𝙨𝙩 𝘀𝗲𝗮𝗹𝗲𝗱 𝗿𝗲𝘀𝘂𝗹𝘁 𝓼.
// Per definition of 𝓼, the ancestry of 𝓼 is stored in the forest, so the forest has the means to
// progress up to 𝓼. If the forest satisfies this design decision (specific argument why this is
// the case for our implementation at had is still to be written down), the following statement is
// true:
//   - As long as the forest does not reject any results, the forest 𝙡𝙖𝙩𝙚𝙨𝙩 𝘀𝗲𝗮𝗹𝗲𝗱 𝗿𝗲𝘀𝘂𝗹𝘁 𝓼 𝘄𝗶𝘁𝗵𝗶𝗻 𝘁𝗵𝗲 𝗳𝗼𝗿𝗲𝘀𝘁
//     will continue to grow, because the forest is being fed with results in ancestor-first order.
//     Hence, the indexing process is guaranteed to be live up to 𝓼.
//
// The Consensus follower guarantees that blocks are incorporated in "ancestor first order".
// Specifically that means that when the consensus follower ingests block B, it has previously
// incorporated block B.ParentID.
//   - By induction, this means that all blocks that the consensus follower declares as
//     "incorporated" (via OnBlockIncorporated notifications) descend from the root block the node
//     was boostrapped with.
//   - Furthermore, OnBlockIncorporated are delivered in an order-preserving manner. Meaning, a
//     component subscribed to the OnBlockIncorporated notifications also hears about blocks in an
//     ancestor-first order.
//   - Unless the node crashes, OnBlockIncorporated notifications are delivered to the subscribers for
//     every block that the consensus follower ingests.
//
// Consensus makes a similar guarantee for results included in blocks:
//   - Results are included into a fork in an ancestor-first ordering. Meaning, the proposer of
//     block B may include a result R only if the result referenced by R.PreviousResultID was
//     included in B or its ancestors.
//
// The result forest requires that finalized block and sealed result notifications are both delivered
// in ancestor first order. This is relaxed for unsealed results which may be delivered in any order.
//
// The ResultsForest mempool supports pruning by view:
// only results descending from the latest sealed and finalized result are relevant.
// By convention, the ResultsForest always contains the latest sealed result. Thereby, the
// ResultsForest is able to determine whether results for a block still need to be processed or
// can be orphaned (processing abandoned). Hence, we prune all results for blocks _below_ the
// latest block with a finalized seal, once it has been persisted in the database.
// All results for views at or above the pruning threshold are retained, explicitly including results
// from execution forks or orphaned blocks even if they conflict with the finalized seal. However, such
// orphaned forks will eventually stop growing, because either (i) a conflicting fork of blocks is
// finalized, which means that the orphaned forks can no longer be extended by new blocks or (ii) a
// rogue execution node pursuing its own execution fork will eventually be slashed and can no longer
// submit new results.
// Nevertheless, to utilize resources efficiently, the ResultsForest tries to avoid processing execution
// forks that conflict with the finalized seal.
//
// Pruning and abandoning processing of results:
//   - For liveness, the ResultsForest must guarantee that all sealed results it knows about are
//     eventually marked as processable.
//   - For results that are not yet sealed, only results descending from the latest sealed result 𝓼 should
//     ideally be processed. The ResultsForest is allowed to process results optimistically (resources
//     permitting), accepting the possibility that some results will turn out to be orphaned later.
//   - To utilize resources efficiently, the ResultsForest tries to avoid processing execution forks that
//     conflict with the finalized seal. Furthermore, it attempts to cancel already ongoing processing once
//     it concludes that a fork was abandoned. Specifically:
//     (a) processing of execution forks that conflict with known sealed results are be abandoned
//     (b) processing of execution forks whose executed blocks conflict with finalized blocks can be abandoned
//   - By convention, the ResultsForest always retains the 𝒍𝒂𝒕𝒆𝒔𝒕 𝒔𝒆𝒂𝒍𝒆𝒅 𝒂𝒏𝒅 𝒑𝒓𝒐𝒄𝒆𝒔𝒔𝒆𝒅 (denoted as 𝓹 above). Thereby,
//     the ResultsForest is able to determine whether results for a block still need to be processed or can be
//     orphaned (processing abandoned). Hence, we prune all results for blocks _below_ the latest block with
//     a finalized seal, once it has been persisted in the database.
//     All results for views at or above the pruning threshold are retained, explicitly including results
//     from execution forks or orphaned blocks even if they conflict with the finalized seal. Nevertheless,
//     all orphaned execution forks will eventually be dropped by the ResultsForest, as pruning progresses.
//     The reason is that orphaned execution forks will eventually stop growing, because either
//     (i) a conflicting fork of blocks is finalized, which means that the orphaned forks can no longer
//     be extended by new blocks or (ii) a rogue execution node pursuing its own execution fork will
//     eventually be slashed and can no longer submit new results.
//
// Finalized block tracking:
//   - The ResultsForest tracks the finalized block status of results within the forest. This is used
//     exclusively by higher-level business logic (e.g. ForestManager) to determine whether a result
//     can be processed.
//   - Since results for finalized blocks are not guaranteed by the protocol to exist before sealing,
//     the process used to guarantee a fully connected chain from 𝓹 to 𝓼 is not possible for finalized
//     results.
//   - Given this, the forest does not make any guarantees about the connectedness of finalized results,
//     except that a result for the finalized block will eventually processed once
//
// Safe for concurrent access. Internally, the mempool utilizes the LevelledForrest.
type ResultsForest struct {
	log             zerolog.Logger
	forest          forest.LevelledForest
	headers         storage.Headers
	pipelineFactory optimistic_sync.PipelineFactory

	// lastSealedView is the view of the last sealed result.
	lastSealedView counters.StrictMonotonicCounter

	// lastFinalizedView is the view of the last finalized block processed by the forest.
	lastFinalizedView counters.StrictMonotonicCounter

	// latestPersistedSealedResult tracks metadata about the latest persisted sealed result.
	// this represents the lowest sealed result within the forest.
	latestPersistedSealedResult storage.LatestPersistedSealedResultReader

	// maxViewDelta specifies the number of views past its lowest view that the forest will accept.
	// maxViewDelta is added to the lowest view to compute the view horizon.
	// Results for views higher than view horizon are rejected. This ensures that the forest does
	// not grow unbounded.
	maxViewDelta uint64

	// rejectedResults is a boolean value that indicates whether the ResultsForest has rejected any
	// results because their view exceeds the forest's view horizon.
	rejectedResults bool

	mu sync.RWMutex
}

// NewResultsForest creates a new instance of ResultsForest.
// No errors are expected during normal operations.
func NewResultsForest(
	log zerolog.Logger,
	headers storage.Headers,
	pipelineFactory optimistic_sync.PipelineFactory,
	latestPersistedSealedResult storage.LatestPersistedSealedResultReader,
	maxViewDelta uint64,
) (*ResultsForest, error) {
	_, sealedHeight := latestPersistedSealedResult.Latest()
	sealedHeader, err := headers.ByHeight(sealedHeight) // by protocol convention, this should always exist (initialized during bootstrapping)
	if err != nil {
		return nil, fmt.Errorf("failed to get block header for latest persisted sealed result (height: %d): %w", sealedHeight, err)
	}

	return &ResultsForest{
		log:                         log.With().Str("component", "results_forest").Logger(),
		forest:                      *forest.NewLevelledForest(sealedHeader.View),
		headers:                     headers,
		pipelineFactory:             pipelineFactory,
		maxViewDelta:                maxViewDelta,
		lastSealedView:              counters.NewMonotonicCounter(sealedHeader.View),
		lastFinalizedView:           counters.NewMonotonicCounter(sealedHeader.View),
		latestPersistedSealedResult: latestPersistedSealedResult,
	}, nil
}

// ResetLowestRejectedView resets the rejected results flag, and returns the last sealed view processed
// by the forest. If no results have been rejected since the last call, false is returned.
func (rf *ResultsForest) ResetLowestRejectedView() (uint64, bool) {
	rf.mu.Lock()
	defer rf.mu.Unlock()

	rejectedResults := rf.rejectedResults
	rf.rejectedResults = false

	return rf.lastSealedView.Value(), rejectedResults
}

// AddSealedResult adds a SEALED Execution Result to the Result Forest (without any receipts),
// in case the result is not already stored in the tree. If the result is already stored,
// its status is set to sealed.
//
// IMPORTANT: The caller MUST provide sealed results in ancestor first order to allow the forest to
// guarantee liveness. If a sealed result is provided who's parent is either missing or not sealed,
// an error is returned.
//
// Execution results with a finalized seal are committed to the chain and considered final
// irrespective of which Execution Nodes [ENs] produced them. Therefore, it is fine to not track
// which ENs produced the result (but we also don't preclude a receipt from being added for the
// result later).
//
// In contrast, for results without a finalized seal, it depends on the clients how much trust they
// are willing to place in the results correctness - potentially depending on how many ENs and/or
// which ENs specifically produced the result. Therefore, unsealed results must be added using
// the `AddReceipt` method.
//
// Expected errors during normal operations:
//   - ErrMaxViewDeltaExceeded: if the result's block view is more than maxViewDelta views ahead of the last sealed view
//   - All other errors are potential indicators of bugs or corrupted internal state (continuation impossible)
func (rf *ResultsForest) AddSealedResult(result *flow.ExecutionResult) error {
	resultID := result.ID()

	container, err := rf.getOrCreateContainer(result, BlockStatusSealed)
	if err != nil {
		return fmt.Errorf("failed to get container for result (%s): %w", resultID, err)
	}
	if container == nil {
		// noop if the result's block view is lower than the lowest view.
		return nil
	}

	rf.mu.Lock()
	defer rf.mu.Unlock()

	// sealed results must be provided in ancestor first order. if updating the last sealed view fails,
	// this indicates that a sealed result was provided out of order, which is strictly disallowed.
	if !rf.updateLastSealed(container) {
		return fmt.Errorf("failed to update last sealed view for result (%s): parent result not found in forest or is not sealed", resultID)
	}

	return nil
}

// AddReceipt adds the given execution result to the forest. Furthermore, we track which Execution Node issued
// receipts committing to this result. This method is idempotent.
//
// Expected errors during normal operations:
//   - ErrMaxViewDeltaExceeded: if the result's block view is more than maxViewDelta views ahead of the last sealed view
//   - All other errors are potential indicators of bugs or corrupted internal state (continuation impossible)
func (rf *ResultsForest) AddReceipt(receipt *flow.ExecutionReceipt, blockStatus BlockStatus) (bool, error) {
	resultID := receipt.ExecutionResult.ID()

	container, err := rf.getOrCreateContainer(&receipt.ExecutionResult, blockStatus)
	if err != nil {
		return false, fmt.Errorf("failed to get container for result (%s): %w", resultID, err)
	}
	if container == nil {
		// noop if the result's block view is lower than the lowest view.
		return false, nil
	}

	added, err := container.AddReceipt(receipt)
	if err != nil {
		return false, fmt.Errorf("failed to add receipt to its container: %w", err)
	}

	rf.mu.Lock()
	defer rf.mu.Unlock()

	container.SetBlockStatus(blockStatus)

	if blockStatus == BlockStatusSealed {
		// it is OK to receive out of order receipt notifications since they may be provided based
		// on network events.
		_ = rf.updateLastSealed(container)
	}

	return added > 0, nil
}

// updateLastSealed updates the last sealed view and abandons all orphaned sibling forks if and only
// if the result's parent exists in the forest and is already sealed. Otherwise, false is returned
// and the operation is a no-op. This function is idempotent.
//
// This guarantees that there is always a direct ancestoral connection from the latest persisted
// sealed result to the latest sealed result.
//
// CAUTION: not concurrency safe! Caller must hold a lock.
func (rf *ResultsForest) updateLastSealed(container *ExecutionResultContainer) bool {
	parentID, _ := container.Parent()
	parent, found := rf.getContainer(parentID)
	if !found || parent.BlockStatus() != BlockStatusSealed {
		return false // invariant violation, do not update
	}

	if !rf.lastSealedView.Set(container.BlockView()) {
		return true // duplicate event
	}

	// abandon all orphaned sibling forks
	for sibling := range rf.iterateChildren(parentID) {
		if sibling.ResultID() != container.ResultID() {
			rf.abandonFork(sibling)
		}
	}

	return true
}

// getOrCreateContainer retrieves or creates the container for the given result within the forest.
// It is optimized for the case of many concurrent reads compared to relatively few writes, and
// rarely repeated calls.
// getOrCreateContainer is idempotent and atomic: it always returns the first container created
// for the given result.
//
// Expected errors during normal operations:
//   - ErrMaxViewDeltaExceeded: if the result's block view is more than maxViewDelta views ahead of the last sealed view
//   - All other errors are potential indicators of bugs or corrupted internal state (continuation impossible)
func (rf *ResultsForest) getOrCreateContainer(result *flow.ExecutionResult, blockStatus BlockStatus) (*ExecutionResultContainer, error) {
	// First, try to get existing container - this will acquire read-lock only
	resultID := result.ID()
	container, found := rf.GetContainer(resultID)
	if found {
		return container, nil
	}

	// At this point, we know that the result is not *yet* in the forest. We are optimistically creating the
	// container now, while still permitting concurrent access to the forest for performance reasons.
	// Note: we are not holding the lock atm! This is beneficial, because querying for the block header
	// might fall back on a database read. Furthermore, heap allocations are more expensive operations.
	// (see https: //go101.org/optimizations/0.3-memory-allocations.html). In comparison, lock
	// allocations are assumed to be cheaper in a non-congested environment.
	executedBlock, err := rf.headers.ByBlockID(result.BlockID)
	if err != nil {
		// this is an exception since only results for certified blocks should be added to the forest
		return nil, fmt.Errorf("failed to get block header for result (%s): %w", resultID, err)
	}

	pipeline := rf.pipelineFactory.NewPipeline(result, blockStatus == BlockStatusSealed)
	newContainer, err := NewExecutionResultContainer(result, executedBlock, blockStatus, pipeline)
	if err != nil {
		return nil, fmt.Errorf("failed to create container for result (%s): %w", resultID, err)
	}

	// Now, we have the container ready to be inserted. Repeat check for the container's existence and
	// proceed only with the optimisitically-constructed container if still nothing is in the forest.
	// This is implemented as an atomic operation, i.e. holding the lock.
	// In the rare case that a container for the requested result was already added by another thread concurrently,
	// the levelled forest will automatically discard it as a duplicate. Specifically, the LevelledForest considers
	// two Vertices as equal if they have the same ID (here `resultID`), Level (here `executedBlock.View`), and
	// Parent (here `result.PreviousResultID` & `executedBlock.ParentView`). In our case, all of those are guaranteed to
	// be identical for all `ExecutionResultContainer` instances that we create for the same result.
	// Though, it should be noted that different instances of the `ExecutionResultContainer` may differ in the content of
	// their `Pipeline` and `Receipts` fields (domain-specific aspects not covered by the LevelledForest).
	// Hence, we have the IMPORTANT requirement: in case a container already exists, it takes precident over our
	// optimistically constructed instance.
	rf.mu.Lock()
	defer rf.mu.Unlock()

	container, found = rf.getContainer(resultID) // early exit in case some other thread already added the container
	if found {
		return container, nil
	}
	container = newContainer

	// check invariant: the result's block view must be greater than 𝓹.View
	if executedBlock.View < rf.forest.LowestLevel {
		return nil, nil
	}

	// check invariant: the result's block view must be less than or equal to the view horizon 𝓱
	if executedBlock.View > rf.forest.LowestLevel+rf.maxViewDelta {
		rf.rejectedResults = true
		return nil, ErrMaxViewDeltaExceeded
	}

	// verify and add to forest
	err = rf.forest.VerifyVertex(container)
	if err != nil {
		return nil, fmt.Errorf("failed to store receipt's container: %w", err)
	}
	rf.forest.AddVertex(container)

	// abandon all descendants if the container is already known to be abandoned.
	if rf.isAbandonedFork(container) {
		rf.abandonFork(container)
	}

	return container, nil
}

// HasReceipt checks if a receipt exists in the forest.
func (rf *ResultsForest) HasReceipt(receipt *flow.ExecutionReceipt) bool {
	resultID := receipt.ExecutionResult.ID()
	receiptID := receipt.ID()

	rf.mu.RLock()
	defer rf.mu.RUnlock()

	container, found := rf.getContainer(resultID)
	if !found {
		return false
	}
	return container.Has(receiptID)
}

// Size returns the number of results stored in the forest.
func (rf *ResultsForest) Size() uint {
	rf.mu.RLock()
	defer rf.mu.RUnlock()
	return uint(rf.forest.GetSize())
}

// LowestView returns the lowest view where results are still stored in the mempool.
func (rf *ResultsForest) LowestView() uint64 {
	rf.mu.RLock()
	defer rf.mu.RUnlock()
	return rf.forest.LowestLevel
}

// GetContainer retrieves the ExecutionResultContainer for the given result ID.
func (rf *ResultsForest) GetContainer(resultID flow.Identifier) (*ExecutionResultContainer, bool) {
	rf.mu.RLock()
	defer rf.mu.RUnlock()
	return rf.getContainer(resultID)
}

// getContainer retrieves the ExecutionResultContainer for the given result ID without locking.
// CAUTION: not concurrency safe! Caller must hold a lock.
func (rf *ResultsForest) getContainer(resultID flow.Identifier) (*ExecutionResultContainer, bool) {
	container, ok := rf.forest.GetVertex(resultID)
	if !ok {
		return nil, false
	}
	return container.(*ExecutionResultContainer), true
}

// IterateChildren returns an iter.Seq that iterates over all children of the given result ID
func (rf *ResultsForest) IterateChildren(resultID flow.Identifier) iter.Seq[*ExecutionResultContainer] {
	rf.mu.RLock()
	defer rf.mu.RUnlock()
	return rf.iterateChildren(resultID)
}

// iterateChildren returns an iter.Seq that iterates over all children of the given result ID
// CAUTION: not concurrency safe! Caller must hold a lock.
func (rf *ResultsForest) iterateChildren(resultID flow.Identifier) iter.Seq[*ExecutionResultContainer] {
	return func(yield func(*ExecutionResultContainer) bool) {
		siblings := rf.forest.GetChildren(resultID)
		for siblings.HasNext() {
			sibling := siblings.NextVertex().(*ExecutionResultContainer)
			if !yield(sibling) {
				return
			}
		}
	}
}

// IterateView returns an iter.Seq that iterates over all containers who's executed block has the given view
func (rf *ResultsForest) IterateView(view uint64) iter.Seq[*ExecutionResultContainer] {
	rf.mu.RLock()
	defer rf.mu.RUnlock()
	return rf.iterateView(view)
}

// iterateView returns an iter.Seq that iterates over all containers who's executed block has the given view
// CAUTION: not concurrency safe! Caller must hold a lock.
func (rf *ResultsForest) iterateView(view uint64) iter.Seq[*ExecutionResultContainer] {
	return func(yield func(*ExecutionResultContainer) bool) {
		containers := rf.forest.GetVerticesAtLevel(view)
		for containers.HasNext() {
			container := containers.NextVertex().(*ExecutionResultContainer)
			if !yield(container) {
				return
			}
		}
	}
}

// OnBlockFinalized notifies the ResultsForest that a block has been finalized.
// The forest updates the state of all results affected by the finalized block and its seals.
<<<<<<< HEAD
func (rf *ResultsForest) OnBlockFinalized(finalized *flow.Block) {
	finalizedBlockID := finalized.ID()
=======
func (rf *ResultsForest) OnBlockFinalized(finalized *flow.Block) error {
>>>>>>> 89a64411
	rf.mu.Lock()
	defer rf.mu.Unlock()

	// ignore duplicate events
	if !rf.lastFinalizedView.Set(finalized.View) {
		return nil
	}

	// abandon all forks who's executed block conflicts with the new finalized block. This is an
	// optimization since all results for these conflicting results will eventually be abandoned
	// when sealing catches up.
	//
	// Note: it is possible that there are no results in the forest for either/both the finalized
	// block or its parent. That is OK since they will eventually be abandoned.
	//
	// Steps:
	// 1. Iterate all results for the finalized block's parent
	// 2. For each of the results' children, mark the result as finalized if its executed block
	//    matches the finalized block, otherwise, abandon the fork.
	for container := range rf.iterateView(finalized.ParentView) {
		for child := range rf.iterateChildren(container.ResultID()) {
			if child.BlockView() == finalized.View {
				container.SetBlockStatus(BlockStatusFinalized)
			} else {
				rf.abandonFork(child)
			}
		}
	}

	// the following logic guarantees the sealed result notifications are processed in ancestor
	// first order, which is required by the forest to ensure the last sealed view invariant holds.
	// However, the protocol does not guarantee an order for seals within a block, only that all
	// seals within the block form a continuous chain extending from the seals in its ancestors.
	// Therefore, we need to explicitly sort the seals by view before processing.

	// 1. collect the containers pertaining to the seals
	sealedContainers := make([]*ExecutionResultContainer, 0, len(finalized.Payload.Seals))
	for _, seal := range finalized.Payload.Seals {
		container, found := rf.getContainer(seal.ResultID)
		if found {
			sealedContainers = append(sealedContainers, container)
		}
	}

	// 2. sort the containers by view in ascending order
	sort.Slice(sealedContainers, func(i, j int) bool {
		return sealedContainers[i].BlockView() < sealedContainers[j].BlockView()
	})

	// 3. process the seals -> mark the containers as sealed, update the last sealed view, and
	// abandon all conflicting forks.
	for _, container := range sealedContainers {
		container.SetBlockStatus(BlockStatusSealed)
		if !rf.updateLastSealed(container) {
			if rf.rejectedResults {
				// if results have been rejected, then it's expected some sealed results are missing.
				// abort after the first failure since all subsequent results will also fail.
				break
			}
			// otherwise, this is an invariant violation and the forest is in an inconsistent state.
			return fmt.Errorf("failed to update last sealed view for result (%s): parent result not found in forest or is not sealed", container.ResultID())
		}
	}
	return nil
}

// abandonFork recursively abandons a container and all its descendants.
// CAUTION: not concurrency safe! Caller must hold a lock.
func (rf *ResultsForest) abandonFork(container *ExecutionResultContainer) {
	container.Pipeline().Abandon()
	for child := range rf.iterateChildren(container.ResultID()) {
		rf.abandonFork(child)
	}
}

// OnStateUpdated is called by pipeline state machines when their state changes, and propagates the
// state update to all children of the result.
func (rf *ResultsForest) OnStateUpdated(resultID flow.Identifier, newState optimistic_sync.State) {
	// abandoned status is propagated to all descendants synchronously, so no need to traverse again here.
	if newState == optimistic_sync.StateAbandoned {
		return
	}

	// send state update to all children.
	for child := range rf.IterateChildren(resultID) {
		child.Pipeline().OnParentStateUpdated(newState)
	}
}

// processCompleted processes a completed pipeline and prunes the forest.
//
// WARNING: we are assuming a strict ordering of calls to `processCompleted` from completed pipelines.
// This is because we require a strict ancestor first order of `StateComplete`in order of sealing to
// ensure that the forest is in a consistent state.
//
// No errors are expected during normal operation.
func (rf *ResultsForest) processCompleted(resultID flow.Identifier) error {
	rf.mu.Lock()
	defer rf.mu.Unlock()

	// first, ensure that the result ID is in the forest, otherwise the forest is in an inconsistent state
	container, found := rf.getContainer(resultID)
	if !found {
		return fmt.Errorf("result %s not found in forest", resultID)
	}

	// next, ensure that this result matches the latest persisted sealed result, otherwise
	// the forest is in an inconsistent state since persisting must be done sequentially
	// Note: In practise this means that we are expecting a strict sequentiality of events `OnStateUpdated` when
	// the next pipeline reaches `optimistic_sync.StateComplete`.
	latestResultID, _ := rf.latestPersistedSealedResult.Latest()
	if container.ResultID() != latestResultID {
		return fmt.Errorf("completed result %s does not match latest persisted sealed result %s",
			container.ResultID(), latestResultID)
	}

	// finally, prune the forest up to the latest persisted result's block view
	latestPersistedView := container.BlockView()
	err := rf.forest.PruneUpToLevel(latestPersistedView)
	if err != nil {
		return fmt.Errorf("failed to prune results forest (view: %d): %w", latestPersistedView, err)
	}

	return nil
}

// isAbandonedFork checks if a container's result descends from an abandoned result.
// This requires that there is a direct path from the container's result to an abandoned result
// within the forest, otherwise the function cannot determine if the fork is abandoned and returns false.
//
// A container is known to be on an abandoned fork if:
//  1. its parent is abandoned
//  2. one of its siblings is sealed
//  3. its block conflicts with a finalized block
//
// In the case of 3, it is difficult to determine that the block conflicts without traversal.
// However, one of the result's siblings will eventually be sealed, at which point this result
// will be abandoned. Skipping the check here simplifies the logic, and forgoes the optimization
// of abandoning the fork early.
//
// CAUTION: not concurrency safe! Caller must hold a lock.
func (rf *ResultsForest) isAbandonedFork(container *ExecutionResultContainer) bool {
	// optimization: if the container is sealed, it can't be in an abandoned fork
	if container.BlockStatus() == BlockStatusSealed {
		return false
	}

	// if the parent is not found, that means either the parent has not been added to the forest yet,
	// or it has already been pruned. either way, we can't confirm if the fork is abandoned.
	parentID, _ := container.Parent()
	parent, found := rf.getContainer(parentID)
	if !found {
		return false
	}

	// 1. the parent is abandoned
	if parent.Pipeline().GetState() == optimistic_sync.StateAbandoned {
		return true
	}

	isAbandoned := false
	for sibling := range rf.iterateChildren(parentID) {
		if sibling.ResultID() == container.ResultID() {
			continue // skip self
		}

		// 2. a sibling is sealed
		if sibling.BlockStatus() == BlockStatusSealed {
			isAbandoned = true
			break
		}
	}

	return isAbandoned
}<|MERGE_RESOLUTION|>--- conflicted
+++ resolved
@@ -577,12 +577,7 @@
 
 // OnBlockFinalized notifies the ResultsForest that a block has been finalized.
 // The forest updates the state of all results affected by the finalized block and its seals.
-<<<<<<< HEAD
-func (rf *ResultsForest) OnBlockFinalized(finalized *flow.Block) {
-	finalizedBlockID := finalized.ID()
-=======
 func (rf *ResultsForest) OnBlockFinalized(finalized *flow.Block) error {
->>>>>>> 89a64411
 	rf.mu.Lock()
 	defer rf.mu.Unlock()
 
