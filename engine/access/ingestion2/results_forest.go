--- conflicted
+++ resolved
@@ -500,15 +500,9 @@
 	}
 }
 
-<<<<<<< HEAD
-// OnBlockStatusUpdated signals that the block status has been updated.
-// It finds all vertices for results of blocks that conflict with the finalized block and abort them.
-func (rf *ResultsForest) OnBlockStatusUpdated(finalized *flow.Header, sealed *flow.Header, parentBlockResultIDs []flow.Identifier) error {
-=======
 // OnBlockFinalized notifies the ResultsForest that a block has been finalized.
 // The forest updates the state of all results affected by the finalized block and its seals.
 func (rf *ResultsForest) OnBlockFinalized(finalized *flow.Block) {
->>>>>>> a3180e34
 	finalizedBlockID := finalized.ID()
 	rf.mu.Lock()
 	defer rf.mu.Unlock()
@@ -549,15 +543,8 @@
 			}
 			return true
 		})
-<<<<<<< HEAD
-	}
-
-	rf.manager.OnBlockStatusUpdated(finalized, sealed)
-	return nil
-=======
 		return true
 	})
->>>>>>> a3180e34
 }
 
 // abandonFork recursively abandons a container and all its descendants.
