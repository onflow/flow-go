--- conflicted
+++ resolved
@@ -271,11 +271,7 @@
 
 		blockIDSlice := []string{strings.Join(blockIDs, ",")}
 		_, resp, err := client.BlocksApi.BlocksIdGet(ctx, blockIDSlice, optionsForBlockByID())
-<<<<<<< HEAD
-		assertError(suite.T(), resp, err, http.StatusBadRequest, fmt.Sprintf("at most %d Block IDs can be requested at a time", rest.MaxAllowedIDs))
-=======
 		assertError(suite.T(), resp, err, http.StatusBadRequest, fmt.Sprintf("at most %d IDs can be requested at a time", rest.MaxAllowedIDs))
->>>>>>> 373fd9d6
 	})
 
 	suite.Run("GetBlockByID with one non-existing block ID", func() {
