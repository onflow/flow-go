package apiproxy

import (
	"context"
	"errors"
	"fmt"
	"strings"

	"github.com/rs/zerolog"
	"google.golang.org/grpc/codes"
	"google.golang.org/grpc/status"

	accessproto "github.com/onflow/flow/protobuf/go/flow/access"
	"github.com/onflow/flow/protobuf/go/flow/entities"

	"github.com/onflow/flow-go/access"
	"github.com/onflow/flow-go/engine/access/rpc/connection"
	"github.com/onflow/flow-go/engine/common/grpc/forwarder"
	"github.com/onflow/flow-go/engine/common/rpc/convert"
	accessmodel "github.com/onflow/flow-go/model/access"
	"github.com/onflow/flow-go/model/flow"
	"github.com/onflow/flow-go/module/executiondatasync/optimistic_sync"
	"github.com/onflow/flow-go/module/metrics"
)

// RestProxyHandler implements the access.API interface to provide backend functionality for the
// REST API. It uses a local implementation for all data that is available locally on observer nodes,
// and proxies the remaining methods to an upstream Access node using its grpc endpoints.
// For proxied methods, the handler converts the grpc response and errors back to the local
// representation and returns them to the caller.
type RestProxyHandler struct {
	access.API
	*forwarder.Forwarder
	logger  zerolog.Logger
	metrics metrics.ObserverMetrics
	chain   flow.Chain
}

var _ access.API = (*RestProxyHandler)(nil)

// NewRestProxyHandler returns a new rest proxy handler for observer node.
func NewRestProxyHandler(
	api access.API,
	identities flow.IdentitySkeletonList,
	connectionFactory connection.ConnectionFactory,
	log zerolog.Logger,
	metrics metrics.ObserverMetrics,
	chain flow.Chain,
) (*RestProxyHandler, error) {
	forwarder, err := forwarder.NewForwarder(
		identities,
		connectionFactory,
	)
	if err != nil {
		return nil, fmt.Errorf("could not create REST forwarder: %w", err)
	}

	restProxyHandler := &RestProxyHandler{
		logger:  log,
		metrics: metrics,
		chain:   chain,
	}

	restProxyHandler.API = api
	restProxyHandler.Forwarder = forwarder

	return restProxyHandler, nil
}

func (r *RestProxyHandler) log(handler, rpc string, err error) {
	code := status.Code(err)
	r.metrics.RecordRPC(handler, rpc, code)

	logger := r.logger.With().
		Str("handler", handler).
		Str("rest_method", rpc).
		Str("rest_code", code.String()).
		Logger()

	if err != nil {
		logger.Error().Err(err).Msg("request failed")
		return
	}

	logger.Info().Msg("request succeeded")
}

// GetCollectionByID returns a light collection by its ID.
//
// CAUTION: this layer SIMPLIFIES the ERROR HANDLING convention
//   - All errors returned are guaranteed to be benign. The node can continue normal operations after such errors.
//   - To prevent delivering incorrect results to clients in case of an error, all other return values should be discarded.
//
// Expected sentinel errors providing details to clients about failed requests:
//   - access.DataNotFoundError if the collection is not found.
func (r *RestProxyHandler) GetCollectionByID(ctx context.Context, id flow.Identifier) (*flow.LightCollection, error) {
	upstream, closer, err := r.FaultTolerantClient()
	if err != nil {
		return nil, access.NewServiceUnavailable(err)
	}
	defer closer.Close()

	getCollectionByIDRequest := &accessproto.GetCollectionByIDRequest{
		Id: id[:],
	}

	collectionResponse, err := upstream.GetCollectionByID(ctx, getCollectionByIDRequest)
	r.log("upstream", "GetCollectionByID", err)

	if err != nil {
		return nil, convertError(ctx, err, "collection")
	}

	collection, err := convert.MessageToLightCollection(collectionResponse.Collection)
	if err != nil {
		// this is not fatal because the data is coming from the upstream AN, so a failure here
		// does not imply inconsistent local state.
		return nil, access.NewInternalError(fmt.Errorf("failed to convert collection response: %w", err))
	}

	return collection, nil
}

// SendTransaction sends already created transaction.
func (r *RestProxyHandler) SendTransaction(ctx context.Context, tx *flow.TransactionBody) error {
	upstream, closer, err := r.FaultTolerantClient()
	if err != nil {
		return err
	}
	defer closer.Close()

	transaction := convert.TransactionToMessage(*tx)
	sendTransactionRequest := &accessproto.SendTransactionRequest{
		Transaction: transaction,
	}

	_, err = upstream.SendTransaction(ctx, sendTransactionRequest)
	r.log("upstream", "SendTransaction", err)

	return err
}

// GetTransaction returns transaction by ID.
func (r *RestProxyHandler) GetTransaction(ctx context.Context, id flow.Identifier) (*flow.TransactionBody, error) {
	upstream, closer, err := r.FaultTolerantClient()
	if err != nil {
		return nil, err
	}
	defer closer.Close()

	getTransactionRequest := &accessproto.GetTransactionRequest{
		Id: id[:],
	}
	transactionResponse, err := upstream.GetTransaction(ctx, getTransactionRequest)
	r.log("upstream", "GetTransaction", err)

	if err != nil {
		return nil, err
	}

	transactionBody, err := convert.MessageToTransaction(transactionResponse.Transaction, r.chain)
	if err != nil {
		return nil, err
	}

	return &transactionBody, nil
}

// GetTransactionResult returns transaction result by the transaction ID.
func (r *RestProxyHandler) GetTransactionResult(
	ctx context.Context,
	id flow.Identifier,
	blockID flow.Identifier,
	collectionID flow.Identifier,
	requiredEventEncodingVersion entities.EventEncodingVersion,
	criteria optimistic_sync.Criteria,
) (*accessmodel.TransactionResult, accessmodel.ExecutorMetadata, error) {
	upstream, closer, err := r.FaultTolerantClient()
	if err != nil {

		return nil, accessmodel.ExecutorMetadata{}, err
	}
	defer closer.Close()

	getTransactionResultRequest := &accessproto.GetTransactionRequest{
		Id:                   id[:],
		BlockId:              blockID[:],
		CollectionId:         collectionID[:],
		EventEncodingVersion: requiredEventEncodingVersion,
		ExecutionStateQuery: &entities.ExecutionStateQuery{
			AgreeingExecutorsCount:  uint64(criteria.AgreeingExecutorsCount),
			RequiredExecutorIds:     convert.IdentifiersToMessages(criteria.RequiredExecutors),
			IncludeExecutorMetadata: true,
		},
	}

	transactionResultResponse, err := upstream.GetTransactionResult(ctx, getTransactionResultRequest)
	r.log("upstream", "GetTransactionResult", err)

	if err != nil {
		return nil, accessmodel.ExecutorMetadata{}, err
	}

	transactionResult, err := convert.MessageToTransactionResult(transactionResultResponse)
	if err != nil {
		return nil, accessmodel.ExecutorMetadata{}, err
	}

	metadata := convert.MessageToExecutorMetadata(transactionResultResponse.Metadata.GetExecutorMetadata())

	return transactionResult, *metadata, nil
}

// GetAccountAtBlockHeight returns account by account address and block height.
func (r *RestProxyHandler) GetAccountAtBlockHeight(ctx context.Context, address flow.Address, height uint64) (*flow.Account, error) {
	upstream, closer, err := r.FaultTolerantClient()
	if err != nil {
		return nil, err
	}
	defer closer.Close()

	getAccountAtBlockHeightRequest := &accessproto.GetAccountAtBlockHeightRequest{
		Address:     address.Bytes(),
		BlockHeight: height,
	}

	accountResponse, err := upstream.GetAccountAtBlockHeight(ctx, getAccountAtBlockHeightRequest)
	r.log("upstream", "GetAccountAtBlockHeight", err)

	if err != nil {
		return nil, err
	}

	return convert.MessageToAccount(accountResponse.Account)
}

// GetAccountBalanceAtBlockHeight returns account balance by account address and block height.
func (r *RestProxyHandler) GetAccountBalanceAtBlockHeight(ctx context.Context, address flow.Address, height uint64) (uint64, error) {
	upstream, closer, err := r.FaultTolerantClient()
	if err != nil {
		return 0, err
	}
	defer closer.Close()

	getAccountBalanceAtBlockHeightRequest := &accessproto.GetAccountBalanceAtBlockHeightRequest{
		Address:     address.Bytes(),
		BlockHeight: height,
	}

	accountBalanceResponse, err := upstream.GetAccountBalanceAtBlockHeight(ctx, getAccountBalanceAtBlockHeightRequest)
	r.log("upstream", "GetAccountBalanceAtBlockHeight", err)

	if err != nil {
		return 0, err
	}

	return accountBalanceResponse.GetBalance(), nil

}

// GetAccountKeys returns account keys by account address and block height.
func (r *RestProxyHandler) GetAccountKeys(ctx context.Context, address flow.Address, height uint64) ([]flow.AccountPublicKey, error) {
	upstream, closer, err := r.FaultTolerantClient()
	if err != nil {
		return nil, err
	}
	defer closer.Close()

	getAccountKeysAtBlockHeightRequest := &accessproto.GetAccountKeysAtBlockHeightRequest{
		Address:     address.Bytes(),
		BlockHeight: height,
	}

	accountKeyResponse, err := upstream.GetAccountKeysAtBlockHeight(ctx, getAccountKeysAtBlockHeightRequest)
	r.log("upstream", "GetAccountKeysAtBlockHeight", err)

	if err != nil {
		return nil, err
	}

	accountKeys := make([]flow.AccountPublicKey, len(accountKeyResponse.GetAccountKeys()))
	for i, key := range accountKeyResponse.GetAccountKeys() {
		accountKey, err := convert.MessageToAccountKey(key)
		if err != nil {
			return nil, err
		}

		accountKeys[i] = *accountKey
	}

	return accountKeys, nil
}

// GetAccountKeyByIndex returns account key by account address, key index and block height.
func (r *RestProxyHandler) GetAccountKeyByIndex(ctx context.Context, address flow.Address, keyIndex uint32, height uint64) (*flow.AccountPublicKey, error) {
	upstream, closer, err := r.FaultTolerantClient()
	if err != nil {
		return nil, err
	}
	defer closer.Close()

	getAccountKeyAtBlockHeightRequest := &accessproto.GetAccountKeyAtBlockHeightRequest{
		Address:     address.Bytes(),
		Index:       keyIndex,
		BlockHeight: height,
	}

	accountKeyResponse, err := upstream.GetAccountKeyAtBlockHeight(ctx, getAccountKeyAtBlockHeightRequest)
	r.log("upstream", "GetAccountKeyAtBlockHeight", err)

	if err != nil {
		return nil, err
	}

	return convert.MessageToAccountKey(accountKeyResponse.AccountKey)
}

// ExecuteScriptAtLatestBlock executes script at latest block.
func (r *RestProxyHandler) ExecuteScriptAtLatestBlock(ctx context.Context, script []byte, arguments [][]byte) ([]byte, error) {
	upstream, closer, err := r.FaultTolerantClient()
	if err != nil {
		return nil, err
	}
	defer closer.Close()

	executeScriptAtLatestBlockRequest := &accessproto.ExecuteScriptAtLatestBlockRequest{
		Script:    script,
		Arguments: arguments,
	}
	executeScriptAtLatestBlockResponse, err := upstream.ExecuteScriptAtLatestBlock(ctx, executeScriptAtLatestBlockRequest)
	r.log("upstream", "ExecuteScriptAtLatestBlock", err)

	if err != nil {
		return nil, err
	}

	return executeScriptAtLatestBlockResponse.Value, nil
}

// ExecuteScriptAtBlockHeight executes script at the given block height .
func (r *RestProxyHandler) ExecuteScriptAtBlockHeight(ctx context.Context, blockHeight uint64, script []byte, arguments [][]byte) ([]byte, error) {
	upstream, closer, err := r.FaultTolerantClient()
	if err != nil {
		return nil, err
	}
	defer closer.Close()

	executeScriptAtBlockHeightRequest := &accessproto.ExecuteScriptAtBlockHeightRequest{
		BlockHeight: blockHeight,
		Script:      script,
		Arguments:   arguments,
	}
	executeScriptAtBlockHeightResponse, err := upstream.ExecuteScriptAtBlockHeight(ctx, executeScriptAtBlockHeightRequest)
	r.log("upstream", "ExecuteScriptAtBlockHeight", err)

	if err != nil {
		return nil, err
	}

	return executeScriptAtBlockHeightResponse.Value, nil
}

// ExecuteScriptAtBlockID executes script at the given block id .
func (r *RestProxyHandler) ExecuteScriptAtBlockID(ctx context.Context, blockID flow.Identifier, script []byte, arguments [][]byte) ([]byte, error) {
	upstream, closer, err := r.FaultTolerantClient()
	if err != nil {
		return nil, err
	}
	defer closer.Close()

	executeScriptAtBlockIDRequest := &accessproto.ExecuteScriptAtBlockIDRequest{
		BlockId:   blockID[:],
		Script:    script,
		Arguments: arguments,
	}
	executeScriptAtBlockIDResponse, err := upstream.ExecuteScriptAtBlockID(ctx, executeScriptAtBlockIDRequest)
	r.log("upstream", "ExecuteScriptAtBlockID", err)

	if err != nil {
		return nil, err
	}

	return executeScriptAtBlockIDResponse.Value, nil
}

// GetEventsForHeightRange returns events by their name in the specified blocks heights.
func (r *RestProxyHandler) GetEventsForHeightRange(
	ctx context.Context,
	eventType string,
	startHeight, endHeight uint64,
	requiredEventEncodingVersion entities.EventEncodingVersion,
	criteria optimistic_sync.Criteria,
) ([]flow.BlockEvents, accessmodel.ExecutorMetadata, error) {
	upstream, closer, err := r.FaultTolerantClient()
	if err != nil {
		return nil, accessmodel.ExecutorMetadata{}, err
	}
	defer closer.Close()

	getEventsForHeightRangeRequest := &accessproto.GetEventsForHeightRangeRequest{
		Type:                 eventType,
		StartHeight:          startHeight,
		EndHeight:            endHeight,
		EventEncodingVersion: requiredEventEncodingVersion,
		ExecutionStateQuery: &entities.ExecutionStateQuery{
			AgreeingExecutorsCount:  uint64(criteria.AgreeingExecutorsCount),
			RequiredExecutorIds:     convert.IdentifiersToMessages(criteria.RequiredExecutors),
			IncludeExecutorMetadata: true,
		},
	}
	eventsResponse, err := upstream.GetEventsForHeightRange(ctx, getEventsForHeightRangeRequest)
	r.log("upstream", "GetEventsForHeightRange", err)
	if err != nil {
		return nil, accessmodel.ExecutorMetadata{}, err
	}

	metadata := getExecutorMetadata(eventsResponse.GetMetadata())
	res, err := convert.MessagesToBlockEvents(eventsResponse.Results)

	return res, metadata, err
}

// GetEventsForBlockIDs returns events by their name in the specified block IDs.
func (r *RestProxyHandler) GetEventsForBlockIDs(
	ctx context.Context,
	eventType string,
	blockIDs []flow.Identifier,
	requiredEventEncodingVersion entities.EventEncodingVersion,
	criteria optimistic_sync.Criteria,
) ([]flow.BlockEvents, accessmodel.ExecutorMetadata, error) {
	upstream, closer, err := r.FaultTolerantClient()
	if err != nil {
		return nil, accessmodel.ExecutorMetadata{}, err
	}
	defer closer.Close()

	blockIds := convert.IdentifiersToMessages(blockIDs)

	getEventsForBlockIDsRequest := &accessproto.GetEventsForBlockIDsRequest{
		Type:                 eventType,
		BlockIds:             blockIds,
		EventEncodingVersion: requiredEventEncodingVersion,
		ExecutionStateQuery: &entities.ExecutionStateQuery{
			AgreeingExecutorsCount:  uint64(criteria.AgreeingExecutorsCount),
			RequiredExecutorIds:     convert.IdentifiersToMessages(criteria.RequiredExecutors),
			IncludeExecutorMetadata: true,
		},
	}
	eventsResponse, err := upstream.GetEventsForBlockIDs(ctx, getEventsForBlockIDsRequest)
	r.log("upstream", "GetEventsForBlockIDs", err)
	if err != nil {
		return nil, accessmodel.ExecutorMetadata{}, err
	}

	metadata := getExecutorMetadata(eventsResponse.GetMetadata())
	res, err := convert.MessagesToBlockEvents(eventsResponse.Results)

	return res, metadata, err
}

// convertError converts a serialized access error formatted as a grpc error returned from the upstream AN,
// to a local access sentinel error.
// if conversion fails, an irrecoverable error is thrown.
func convertError(ctx context.Context, err error, typeName string) error {
	// this is a bit fragile since we're decoding error strings. it's only needed until we add support for execution data on the public network
	switch status.Code(err) {
	case codes.NotFound:
		if sourceErrStr, ok := splitOnPrefix(err.Error(), fmt.Sprintf("data not found for %s: ", typeName)); ok {
			return access.NewDataNotFoundError(typeName, errors.New(sourceErrStr))
		}
	case codes.Internal:
		if sourceErrStr, ok := splitOnPrefix(err.Error(), "internal error: "); ok {
			return access.NewInternalError(errors.New(sourceErrStr))
		}
	case codes.OutOfRange:
		if sourceErrStr, ok := splitOnPrefix(err.Error(), "out of range: "); ok {
			return access.NewOutOfRangeError(errors.New(sourceErrStr))
		}
	case codes.FailedPrecondition:
		if sourceErrStr, ok := splitOnPrefix(err.Error(), "precondition failed: "); ok {
			return access.NewPreconditionFailedError(errors.New(sourceErrStr))
		}
	case codes.InvalidArgument:
		if sourceErrStr, ok := splitOnPrefix(err.Error(), "invalid argument: "); ok {
			return access.NewInvalidRequestError(errors.New(sourceErrStr))
		}
	case codes.Canceled:
		if sourceErrStr, ok := splitOnPrefix(err.Error(), "request canceled: "); ok {
			return access.NewRequestCanceledError(errors.New(sourceErrStr))
		}
		// it's possible that this came from the client side, so wrap the original error directly.
		return access.NewRequestCanceledError(err)
	case codes.DeadlineExceeded:
		if sourceErrStr, ok := splitOnPrefix(err.Error(), "request timed out: "); ok {
			return access.NewRequestTimedOutError(errors.New(sourceErrStr))
		}
		// it's possible that this came from the client side, so wrap the original error directly.
		return access.NewRequestTimedOutError(err)
	case codes.Unavailable:
		if sourceErrStr, ok := splitOnPrefix(err.Error(), "service unavailable error: "); ok {
			return access.NewServiceUnavailable(errors.New(sourceErrStr))
		}
		// it's possible that this came from the client side, so wrap the original error directly.
		return access.NewServiceUnavailable(err)
	}

	// all methods MUST return an access sentinel error. if we couldn't successfully convert the error,
	// then there is a bug. throw an irrecoverable exception.
	return access.RequireNoError(ctx, fmt.Errorf("failed to convert upstream error: %w", err))
}

func splitOnPrefix(original, prefix string) (string, bool) {
	parts := strings.Split(original, prefix)
	if len(parts) == 2 {
		return parts[1], true
	}
	return "", false
}

func getExecutorMetadata(metadata *entities.Metadata) accessmodel.ExecutorMetadata {
<<<<<<< HEAD
	if metadata != nil {
		if executorMetadata := metadata.GetExecutorMetadata(); executorMetadata != nil {
			return *convert.MessageToExecutorMetadata(executorMetadata)
		}
=======
	if executorMetadata := metadata.GetExecutorMetadata(); executorMetadata != nil {
		return *convert.MessageToExecutorMetadata(executorMetadata)
>>>>>>> 73a3ce18
	}

	return accessmodel.ExecutorMetadata{}
}<|MERGE_RESOLUTION|>--- conflicted
+++ resolved
@@ -518,15 +518,8 @@
 }
 
 func getExecutorMetadata(metadata *entities.Metadata) accessmodel.ExecutorMetadata {
-<<<<<<< HEAD
-	if metadata != nil {
-		if executorMetadata := metadata.GetExecutorMetadata(); executorMetadata != nil {
-			return *convert.MessageToExecutorMetadata(executorMetadata)
-		}
-=======
 	if executorMetadata := metadata.GetExecutorMetadata(); executorMetadata != nil {
 		return *convert.MessageToExecutorMetadata(executorMetadata)
->>>>>>> 73a3ce18
 	}
 
 	return accessmodel.ExecutorMetadata{}
