package apiproxy

import (
	"context"
	"errors"
	"fmt"
	"strings"

	"github.com/rs/zerolog"
	"google.golang.org/grpc/codes"
	"google.golang.org/grpc/status"

	accessproto "github.com/onflow/flow/protobuf/go/flow/access"
	"github.com/onflow/flow/protobuf/go/flow/entities"

	"github.com/onflow/flow-go/access"
	"github.com/onflow/flow-go/engine/access/rpc/connection"
	"github.com/onflow/flow-go/engine/common/grpc/forwarder"
	"github.com/onflow/flow-go/engine/common/rpc/convert"
	accessmodel "github.com/onflow/flow-go/model/access"
	"github.com/onflow/flow-go/model/flow"
	"github.com/onflow/flow-go/module/executiondatasync/optimistic_sync"
	"github.com/onflow/flow-go/module/metrics"
)

// RestProxyHandler implements the access.API interface to provide backend functionality for the
// REST API. It uses a local implementation for all data that is available locally on observer nodes,
// and proxies the remaining methods to an upstream Access node using its grpc endpoints.
// For proxied methods, the handler converts the grpc response and errors back to the local
// representation and returns them to the caller.
type RestProxyHandler struct {
	access.API
	*forwarder.Forwarder
	logger  zerolog.Logger
	metrics metrics.ObserverMetrics
	chain   flow.Chain
}

var _ access.API = (*RestProxyHandler)(nil)

// NewRestProxyHandler returns a new rest proxy handler for observer node.
func NewRestProxyHandler(
	api access.API,
	identities flow.IdentitySkeletonList,
	connectionFactory connection.ConnectionFactory,
	log zerolog.Logger,
	metrics metrics.ObserverMetrics,
	chain flow.Chain,
) (*RestProxyHandler, error) {
	forwarder, err := forwarder.NewForwarder(
		identities,
		connectionFactory,
	)
	if err != nil {
		return nil, fmt.Errorf("could not create REST forwarder: %w", err)
	}

	restProxyHandler := &RestProxyHandler{
		logger:  log,
		metrics: metrics,
		chain:   chain,
	}

	restProxyHandler.API = api
	restProxyHandler.Forwarder = forwarder

	return restProxyHandler, nil
}

func (r *RestProxyHandler) log(handler, rpc string, err error) {
	code := status.Code(err)
	r.metrics.RecordRPC(handler, rpc, code)

	logger := r.logger.With().
		Str("handler", handler).
		Str("rest_method", rpc).
		Str("rest_code", code.String()).
		Logger()

	if err != nil {
		logger.Error().Err(err).Msg("request failed")
		return
	}

	logger.Info().Msg("request succeeded")
}

// GetCollectionByID returns a light collection by its ID.
//
// CAUTION: this layer SIMPLIFIES the ERROR HANDLING convention
//   - All errors returned are guaranteed to be benign. The node can continue normal operations after such errors.
//   - To prevent delivering incorrect results to clients in case of an error, all other return values should be discarded.
//
// Expected sentinel errors providing details to clients about failed requests:
//   - access.DataNotFoundError if the collection is not found.
func (r *RestProxyHandler) GetCollectionByID(
	ctx context.Context,
	id flow.Identifier,
) (*flow.LightCollection, error) {
	upstream, closer, err := r.FaultTolerantClient()
	if err != nil {
		return nil, access.NewServiceUnavailable(err)
	}
	defer closer.Close()

	getCollectionByIDRequest := &accessproto.GetCollectionByIDRequest{
		Id: id[:],
	}

	collectionResponse, err := upstream.GetCollectionByID(ctx, getCollectionByIDRequest)
	r.log("upstream", "GetCollectionByID", err)

	if err != nil {
		return nil, convertError(ctx, err, "collection")
	}

	collection, err := convert.MessageToLightCollection(collectionResponse.Collection)
	if err != nil {
		// this is not fatal because the data is coming from the upstream AN, so a failure here
		// does not imply inconsistent local state.
		return nil, access.NewInternalError(
			fmt.Errorf(
				"failed to convert collection response: %w",
				err,
			),
		)
	}

	return collection, nil
}

// SendTransaction sends already created transaction.
func (r *RestProxyHandler) SendTransaction(ctx context.Context, tx *flow.TransactionBody) error {
	upstream, closer, err := r.FaultTolerantClient()
	if err != nil {
		return err
	}
	defer closer.Close()

	transaction := convert.TransactionToMessage(*tx)
	sendTransactionRequest := &accessproto.SendTransactionRequest{
		Transaction: transaction,
	}

	_, err = upstream.SendTransaction(ctx, sendTransactionRequest)
	r.log("upstream", "SendTransaction", err)

	return err
}

// GetTransaction returns transaction by ID.
func (r *RestProxyHandler) GetTransaction(
	ctx context.Context,
	id flow.Identifier,
) (*flow.TransactionBody, error) {
	upstream, closer, err := r.FaultTolerantClient()
	if err != nil {
		return nil, err
	}
	defer closer.Close()

	getTransactionRequest := &accessproto.GetTransactionRequest{
		Id: id[:],
	}
	transactionResponse, err := upstream.GetTransaction(ctx, getTransactionRequest)
	r.log("upstream", "GetTransaction", err)

	if err != nil {
		return nil, err
	}

	transactionBody, err := convert.MessageToTransaction(transactionResponse.Transaction, r.chain)
	if err != nil {
		return nil, err
	}

	return &transactionBody, nil
}

// GetTransactionResult returns transaction result by the transaction ID.
func (r *RestProxyHandler) GetTransactionResult(
	ctx context.Context,
	id flow.Identifier,
	blockID flow.Identifier,
	collectionID flow.Identifier,
	requiredEventEncodingVersion entities.EventEncodingVersion,
) (*accessmodel.TransactionResult, error) {
	upstream, closer, err := r.FaultTolerantClient()
	if err != nil {

		return nil, err
	}
	defer closer.Close()

	getTransactionResultRequest := &accessproto.GetTransactionRequest{
		Id:                   id[:],
		BlockId:              blockID[:],
		CollectionId:         collectionID[:],
		EventEncodingVersion: requiredEventEncodingVersion,
	}

	transactionResultResponse, err := upstream.GetTransactionResult(
		ctx,
		getTransactionResultRequest,
	)
	r.log("upstream", "GetTransactionResult", err)

	if err != nil {
		return nil, err
	}

	return convert.MessageToTransactionResult(transactionResultResponse)
}

// GetAccountAtBlockHeight returns account by account address and block height.
func (r *RestProxyHandler) GetAccountAtBlockHeight(
	ctx context.Context,
	address flow.Address,
	height uint64,
) (*flow.Account, error) {
	upstream, closer, err := r.FaultTolerantClient()
	if err != nil {
		return nil, err
	}
	defer closer.Close()

	getAccountAtBlockHeightRequest := &accessproto.GetAccountAtBlockHeightRequest{
		Address:     address.Bytes(),
		BlockHeight: height,
	}

	accountResponse, err := upstream.GetAccountAtBlockHeight(ctx, getAccountAtBlockHeightRequest)
	r.log("upstream", "GetAccountAtBlockHeight", err)

	if err != nil {
		return nil, err
	}

	return convert.MessageToAccount(accountResponse.Account)
}

// GetAccountBalanceAtBlockHeight returns account balance by account address and block height.
func (r *RestProxyHandler) GetAccountBalanceAtBlockHeight(
	ctx context.Context,
	address flow.Address,
	height uint64,
) (uint64, error) {
	upstream, closer, err := r.FaultTolerantClient()
	if err != nil {
		return 0, err
	}
	defer closer.Close()

	getAccountBalanceAtBlockHeightRequest := &accessproto.GetAccountBalanceAtBlockHeightRequest{
		Address:     address.Bytes(),
		BlockHeight: height,
	}

	accountBalanceResponse, err := upstream.GetAccountBalanceAtBlockHeight(
		ctx,
		getAccountBalanceAtBlockHeightRequest,
	)
	r.log("upstream", "GetAccountBalanceAtBlockHeight", err)

	if err != nil {
		return 0, err
	}

	return accountBalanceResponse.GetBalance(), nil

}

// GetAccountKeys returns account keys by account address and block height.
func (r *RestProxyHandler) GetAccountKeys(
	ctx context.Context,
	address flow.Address,
	height uint64,
) ([]flow.AccountPublicKey, error) {
	upstream, closer, err := r.FaultTolerantClient()
	if err != nil {
		return nil, err
	}
	defer closer.Close()

	getAccountKeysAtBlockHeightRequest := &accessproto.GetAccountKeysAtBlockHeightRequest{
		Address:     address.Bytes(),
		BlockHeight: height,
	}

	accountKeyResponse, err := upstream.GetAccountKeysAtBlockHeight(
		ctx,
		getAccountKeysAtBlockHeightRequest,
	)
	r.log("upstream", "GetAccountKeysAtBlockHeight", err)

	if err != nil {
		return nil, err
	}

	accountKeys := make([]flow.AccountPublicKey, len(accountKeyResponse.GetAccountKeys()))
	for i, key := range accountKeyResponse.GetAccountKeys() {
		accountKey, err := convert.MessageToAccountKey(key)
		if err != nil {
			return nil, err
		}

		accountKeys[i] = *accountKey
	}

	return accountKeys, nil
}

// GetAccountKeyByIndex returns account key by account address, key index and block height.
func (r *RestProxyHandler) GetAccountKeyByIndex(
	ctx context.Context,
	address flow.Address,
	keyIndex uint32,
	height uint64,
) (*flow.AccountPublicKey, error) {
	upstream, closer, err := r.FaultTolerantClient()
	if err != nil {
		return nil, err
	}
	defer closer.Close()

	getAccountKeyAtBlockHeightRequest := &accessproto.GetAccountKeyAtBlockHeightRequest{
		Address:     address.Bytes(),
		Index:       keyIndex,
		BlockHeight: height,
	}

	accountKeyResponse, err := upstream.GetAccountKeyAtBlockHeight(
		ctx,
		getAccountKeyAtBlockHeightRequest,
	)
	r.log("upstream", "GetAccountKeyAtBlockHeight", err)

	if err != nil {
		return nil, err
	}

	return convert.MessageToAccountKey(accountKeyResponse.AccountKey)
}

// ExecuteScriptAtLatestBlock executes script at latest block.
func (r *RestProxyHandler) ExecuteScriptAtLatestBlock(
	ctx context.Context,
	script []byte,
	arguments [][]byte,
	criteria optimistic_sync.Criteria,
) ([]byte, accessmodel.ExecutorMetadata, error) {
	upstream, closer, err := r.FaultTolerantClient()
	if err != nil {
		return nil, accessmodel.ExecutorMetadata{}, err
	}
	defer closer.Close()

	executeScriptAtLatestBlockRequest := &accessproto.ExecuteScriptAtLatestBlockRequest{
		Script:              script,
		Arguments:           arguments,
		ExecutionStateQuery: executionStateQuery(criteria),
	}
	executeScriptAtLatestBlockResponse, err := upstream.ExecuteScriptAtLatestBlock(
		ctx,
		executeScriptAtLatestBlockRequest,
	)
	r.log("upstream", "ExecuteScriptAtLatestBlock", err)

	if err != nil {
		return nil, accessmodel.ExecutorMetadata{}, err
	}

	metadata := getExecutorMetadata(executeScriptAtLatestBlockResponse.GetMetadata())

	return executeScriptAtLatestBlockResponse.Value, metadata, nil
}

// ExecuteScriptAtBlockHeight executes script at the given block height .
func (r *RestProxyHandler) ExecuteScriptAtBlockHeight(
	ctx context.Context,
	blockHeight uint64,
	script []byte,
	arguments [][]byte,
	criteria optimistic_sync.Criteria,
) ([]byte, accessmodel.ExecutorMetadata, error) {
	upstream, closer, err := r.FaultTolerantClient()
	if err != nil {
		return nil, accessmodel.ExecutorMetadata{}, err
	}
	defer closer.Close()

	executeScriptAtBlockHeightRequest := &accessproto.ExecuteScriptAtBlockHeightRequest{
		BlockHeight:         blockHeight,
		Script:              script,
		Arguments:           arguments,
		ExecutionStateQuery: executionStateQuery(criteria),
	}
	executeScriptAtBlockHeightResponse, err := upstream.ExecuteScriptAtBlockHeight(
		ctx,
		executeScriptAtBlockHeightRequest,
	)
	r.log("upstream", "ExecuteScriptAtBlockHeight", err)

	if err != nil {
		return nil, accessmodel.ExecutorMetadata{}, err
	}

	metadata := getExecutorMetadata(executeScriptAtBlockHeightResponse.GetMetadata())

	return executeScriptAtBlockHeightResponse.Value, metadata, nil
}

// ExecuteScriptAtBlockID executes script at the given block id .
func (r *RestProxyHandler) ExecuteScriptAtBlockID(
	ctx context.Context,
	blockID flow.Identifier,
	script []byte,
	arguments [][]byte,
	criteria optimistic_sync.Criteria,
) ([]byte, accessmodel.ExecutorMetadata, error) {
	upstream, closer, err := r.FaultTolerantClient()
	if err != nil {
		return nil, accessmodel.ExecutorMetadata{}, err
	}
	defer closer.Close()

	executeScriptAtBlockIDRequest := &accessproto.ExecuteScriptAtBlockIDRequest{
		BlockId:             blockID[:],
		Script:              script,
		Arguments:           arguments,
		ExecutionStateQuery: executionStateQuery(criteria),
	}
	executeScriptAtBlockIDResponse, err := upstream.ExecuteScriptAtBlockID(
		ctx,
		executeScriptAtBlockIDRequest,
	)
	r.log("upstream", "ExecuteScriptAtBlockID", err)

	if err != nil {
		return nil, accessmodel.ExecutorMetadata{}, err
	}

	metadata := getExecutorMetadata(executeScriptAtBlockIDResponse.GetMetadata())

	return executeScriptAtBlockIDResponse.Value, metadata, nil
}

// GetEventsForHeightRange returns events by their name in the specified blocks heights.
func (r *RestProxyHandler) GetEventsForHeightRange(
	ctx context.Context,
	eventType string,
	startHeight, endHeight uint64,
	requiredEventEncodingVersion entities.EventEncodingVersion,
	criteria optimistic_sync.Criteria,
) ([]flow.BlockEvents, accessmodel.ExecutorMetadata, error) {
	upstream, closer, err := r.FaultTolerantClient()
	if err != nil {
		return nil, accessmodel.ExecutorMetadata{}, err
	}
	defer closer.Close()

	getEventsForHeightRangeRequest := &accessproto.GetEventsForHeightRangeRequest{
		Type:                 eventType,
		StartHeight:          startHeight,
		EndHeight:            endHeight,
		EventEncodingVersion: requiredEventEncodingVersion,
		ExecutionStateQuery:  executionStateQuery(criteria),
	}
	eventsResponse, err := upstream.GetEventsForHeightRange(ctx, getEventsForHeightRangeRequest)
	r.log("upstream", "GetEventsForHeightRange", err)
	if err != nil {
		return nil, accessmodel.ExecutorMetadata{}, err
	}

	metadata := getExecutorMetadata(eventsResponse.GetMetadata())
	res, err := convert.MessagesToBlockEvents(eventsResponse.Results)

	return res, metadata, err
}

// GetEventsForBlockIDs returns events by their name in the specified block IDs.
func (r *RestProxyHandler) GetEventsForBlockIDs(
	ctx context.Context,
	eventType string,
	blockIDs []flow.Identifier,
	requiredEventEncodingVersion entities.EventEncodingVersion,
	criteria optimistic_sync.Criteria,
) ([]flow.BlockEvents, accessmodel.ExecutorMetadata, error) {
	upstream, closer, err := r.FaultTolerantClient()
	if err != nil {
		return nil, accessmodel.ExecutorMetadata{}, err
	}
	defer closer.Close()

	blockIds := convert.IdentifiersToMessages(blockIDs)

	getEventsForBlockIDsRequest := &accessproto.GetEventsForBlockIDsRequest{
		Type:                 eventType,
		BlockIds:             blockIds,
		EventEncodingVersion: requiredEventEncodingVersion,
		ExecutionStateQuery:  executionStateQuery(criteria),
	}
	eventsResponse, err := upstream.GetEventsForBlockIDs(ctx, getEventsForBlockIDsRequest)
	r.log("upstream", "GetEventsForBlockIDs", err)
	if err != nil {
		return nil, accessmodel.ExecutorMetadata{}, err
	}

	metadata := getExecutorMetadata(eventsResponse.GetMetadata())
	res, err := convert.MessagesToBlockEvents(eventsResponse.Results)

	return res, metadata, err
}

// convertError converts a serialized access error formatted as a grpc error returned from the upstream AN,
// to a local access sentinel error.
// if conversion fails, an irrecoverable error is thrown.
func convertError(ctx context.Context, err error, typeName string) error {
	// this is a bit fragile since we're decoding error strings. it's only needed until we add support for execution data on the public network
	switch status.Code(err) {
	case codes.NotFound:
		if sourceErrStr, ok := splitOnPrefix(err.Error(), fmt.Sprintf("data not found for %s: ", typeName)); ok {
			return access.NewDataNotFoundError(typeName, errors.New(sourceErrStr))
		}
	case codes.Internal:
		if sourceErrStr, ok := splitOnPrefix(err.Error(), "internal error: "); ok {
			return access.NewInternalError(errors.New(sourceErrStr))
		}
	case codes.OutOfRange:
		if sourceErrStr, ok := splitOnPrefix(err.Error(), "out of range: "); ok {
			return access.NewOutOfRangeError(errors.New(sourceErrStr))
		}
	case codes.FailedPrecondition:
		if sourceErrStr, ok := splitOnPrefix(err.Error(), "precondition failed: "); ok {
			return access.NewPreconditionFailedError(errors.New(sourceErrStr))
		}
	case codes.InvalidArgument:
		if sourceErrStr, ok := splitOnPrefix(err.Error(), "invalid argument: "); ok {
			return access.NewInvalidRequestError(errors.New(sourceErrStr))
		}
	case codes.Canceled:
		if sourceErrStr, ok := splitOnPrefix(err.Error(), "request canceled: "); ok {
			return access.NewRequestCanceledError(errors.New(sourceErrStr))
		}
		// it's possible that this came from the client side, so wrap the original error directly.
		return access.NewRequestCanceledError(err)
	case codes.DeadlineExceeded:
		if sourceErrStr, ok := splitOnPrefix(err.Error(), "request timed out: "); ok {
			return access.NewRequestTimedOutError(errors.New(sourceErrStr))
		}
		// it's possible that this came from the client side, so wrap the original error directly.
		return access.NewRequestTimedOutError(err)
	case codes.Unavailable:
		if sourceErrStr, ok := splitOnPrefix(err.Error(), "service unavailable error: "); ok {
			return access.NewServiceUnavailable(errors.New(sourceErrStr))
		}
		// it's possible that this came from the client side, so wrap the original error directly.
		return access.NewServiceUnavailable(err)
	}

	// all methods MUST return an access sentinel error. if we couldn't successfully convert the error,
	// then there is a bug. throw an irrecoverable exception.
	return access.RequireNoError(ctx, fmt.Errorf("failed to convert upstream error: %w", err))
}

func splitOnPrefix(original, prefix string) (string, bool) {
	parts := strings.Split(original, prefix)
	if len(parts) == 2 {
		return parts[1], true
	}
	return "", false
}

func getExecutorMetadata(metadata *entities.Metadata) accessmodel.ExecutorMetadata {
	if executorMetadata := metadata.GetExecutorMetadata(); executorMetadata != nil {
		return *convert.MessageToExecutorMetadata(executorMetadata)
	}

	return accessmodel.ExecutorMetadata{}
<<<<<<< HEAD

}

// TODO(Uliana): add godoc
func executionStateQuery(criteria optimistic_sync.Criteria) *entities.ExecutionStateQuery {
	return &entities.ExecutionStateQuery{
		AgreeingExecutorsCount:  uint64(criteria.AgreeingExecutorsCount),
		RequiredExecutorIds:     convert.IdentifiersToMessages(criteria.RequiredExecutors),
		IncludeExecutorMetadata: true,
	}
=======
>>>>>>> da48b9a6
}<|MERGE_RESOLUTION|>--- conflicted
+++ resolved
@@ -577,8 +577,6 @@
 	}
 
 	return accessmodel.ExecutorMetadata{}
-<<<<<<< HEAD
-
 }
 
 // TODO(Uliana): add godoc
@@ -588,6 +586,4 @@
 		RequiredExecutorIds:     convert.IdentifiersToMessages(criteria.RequiredExecutors),
 		IncludeExecutorMetadata: true,
 	}
-=======
->>>>>>> da48b9a6
 }