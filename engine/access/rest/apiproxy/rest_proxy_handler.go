package apiproxy

import (
	"context"
	"errors"
	"fmt"
	"strings"

	"github.com/rs/zerolog"
	"google.golang.org/grpc/codes"
	"google.golang.org/grpc/status"

	accessproto "github.com/onflow/flow/protobuf/go/flow/access"
	"github.com/onflow/flow/protobuf/go/flow/entities"

	"github.com/onflow/flow-go/access"
	"github.com/onflow/flow-go/engine/access/rpc/connection"
	"github.com/onflow/flow-go/engine/common/grpc/forwarder"
	"github.com/onflow/flow-go/engine/common/rpc/convert"
	accessmodel "github.com/onflow/flow-go/model/access"
	"github.com/onflow/flow-go/model/flow"
	"github.com/onflow/flow-go/module/executiondatasync/optimistic_sync"
	"github.com/onflow/flow-go/module/metrics"
)

// RestProxyHandler implements the access.API interface to provide backend functionality for the
// REST API. It uses a local implementation for all data that is available locally on observer nodes,
// and proxies the remaining methods to an upstream Access node using its grpc endpoints.
// For proxied methods, the handler converts the grpc response and errors back to the local
// representation and returns them to the caller.
type RestProxyHandler struct {
	access.API
	*forwarder.Forwarder
	logger  zerolog.Logger
	metrics metrics.ObserverMetrics
	chain   flow.Chain
}

var _ access.API = (*RestProxyHandler)(nil)

// NewRestProxyHandler returns a new rest proxy handler for observer node.
func NewRestProxyHandler(
	api access.API,
	identities flow.IdentitySkeletonList,
	connectionFactory connection.ConnectionFactory,
	log zerolog.Logger,
	metrics metrics.ObserverMetrics,
	chain flow.Chain,
) (*RestProxyHandler, error) {
	forwarder, err := forwarder.NewForwarder(
		identities,
		connectionFactory,
	)
	if err != nil {
		return nil, fmt.Errorf("could not create REST forwarder: %w", err)
	}

	restProxyHandler := &RestProxyHandler{
		logger:  log,
		metrics: metrics,
		chain:   chain,
	}

	restProxyHandler.API = api
	restProxyHandler.Forwarder = forwarder

	return restProxyHandler, nil
}

func (r *RestProxyHandler) log(handler, rpc string, err error) {
	code := status.Code(err)
	r.metrics.RecordRPC(handler, rpc, code)

	logger := r.logger.With().
		Str("handler", handler).
		Str("rest_method", rpc).
		Str("rest_code", code.String()).
		Logger()

	if err != nil {
		logger.Error().Err(err).Msg("request failed")
		return
	}

	logger.Info().Msg("request succeeded")
}

// GetCollectionByID returns a light collection by its ID.
//
// CAUTION: this layer SIMPLIFIES the ERROR HANDLING convention
//   - All errors returned are guaranteed to be benign. The node can continue normal operations after such errors.
//   - To prevent delivering incorrect results to clients in case of an error, all other return values should be discarded.
//
// Expected sentinel errors providing details to clients about failed requests:
//   - access.DataNotFoundError if the collection is not found.
func (r *RestProxyHandler) GetCollectionByID(ctx context.Context, id flow.Identifier) (*flow.LightCollection, error) {
	upstream, closer, err := r.FaultTolerantClient()
	if err != nil {
		return nil, access.NewServiceUnavailable(err)
	}
	defer closer.Close()

	getCollectionByIDRequest := &accessproto.GetCollectionByIDRequest{
		Id: id[:],
	}

	collectionResponse, err := upstream.GetCollectionByID(ctx, getCollectionByIDRequest)
	r.log("upstream", "GetCollectionByID", err)

	if err != nil {
		return nil, convertError(ctx, err, "collection")
	}

	collection, err := convert.MessageToLightCollection(collectionResponse.Collection)
	if err != nil {
		// this is not fatal because the data is coming from the upstream AN, so a failure here
		// does not imply inconsistent local state.
		return nil, access.NewInternalError(fmt.Errorf("failed to convert collection response: %w", err))
	}

	return collection, nil
}

// SendTransaction sends already created transaction.
func (r *RestProxyHandler) SendTransaction(ctx context.Context, tx *flow.TransactionBody) error {
	upstream, closer, err := r.FaultTolerantClient()
	if err != nil {
		return err
	}
	defer closer.Close()

	transaction := convert.TransactionToMessage(*tx)
	sendTransactionRequest := &accessproto.SendTransactionRequest{
		Transaction: transaction,
	}

	_, err = upstream.SendTransaction(ctx, sendTransactionRequest)
	r.log("upstream", "SendTransaction", err)

	return err
}

// GetTransaction returns transaction by ID.
func (r *RestProxyHandler) GetTransaction(ctx context.Context, id flow.Identifier) (*flow.TransactionBody, error) {
	upstream, closer, err := r.FaultTolerantClient()
	if err != nil {
		return nil, err
	}
	defer closer.Close()

	getTransactionRequest := &accessproto.GetTransactionRequest{
		Id: id[:],
	}
	transactionResponse, err := upstream.GetTransaction(ctx, getTransactionRequest)
	r.log("upstream", "GetTransaction", err)

	if err != nil {
		return nil, err
	}

	transactionBody, err := convert.MessageToTransaction(transactionResponse.Transaction, r.chain)
	if err != nil {
		return nil, err
	}

	return &transactionBody, nil
}

// GetTransactionResult returns transaction result by the transaction ID.
func (r *RestProxyHandler) GetTransactionResult(
	ctx context.Context,
	id flow.Identifier,
	blockID flow.Identifier,
	collectionID flow.Identifier,
	requiredEventEncodingVersion entities.EventEncodingVersion,
	criteria optimistic_sync.Criteria,
) (*accessmodel.TransactionResult, accessmodel.ExecutorMetadata, error) {
	upstream, closer, err := r.FaultTolerantClient()
	if err != nil {

		return nil, accessmodel.ExecutorMetadata{}, err
	}
	defer closer.Close()

	getTransactionResultRequest := &accessproto.GetTransactionRequest{
		Id:                   id[:],
		BlockId:              blockID[:],
		CollectionId:         collectionID[:],
		EventEncodingVersion: requiredEventEncodingVersion,
		ExecutionStateQuery: &entities.ExecutionStateQuery{
			AgreeingExecutorsCount:  uint64(criteria.AgreeingExecutorsCount),
			RequiredExecutorIds:     convert.IdentifiersToMessages(criteria.RequiredExecutors),
			IncludeExecutorMetadata: true,
		},
	}

	transactionResultResponse, err := upstream.GetTransactionResult(ctx, getTransactionResultRequest)
	r.log("upstream", "GetTransactionResult", err)

	if err != nil {
		return nil, accessmodel.ExecutorMetadata{}, err
	}

	transactionResult, err := convert.MessageToTransactionResult(transactionResultResponse)
	if err != nil {
		return nil, accessmodel.ExecutorMetadata{}, err
	}

	metadata := convert.MessageToExecutorMetadata(transactionResultResponse.Metadata.GetExecutorMetadata())

	return transactionResult, *metadata, nil
}

// GetAccountAtBlockHeight returns account by account address and block height.
func (r *RestProxyHandler) GetAccountAtBlockHeight(ctx context.Context, address flow.Address, height uint64) (*flow.Account, error) {
	upstream, closer, err := r.FaultTolerantClient()
	if err != nil {
		return nil, err
	}
	defer closer.Close()

	getAccountAtBlockHeightRequest := &accessproto.GetAccountAtBlockHeightRequest{
		Address:     address.Bytes(),
		BlockHeight: height,
	}

	accountResponse, err := upstream.GetAccountAtBlockHeight(ctx, getAccountAtBlockHeightRequest)
	r.log("upstream", "GetAccountAtBlockHeight", err)

	if err != nil {
		return nil, err
	}

	return convert.MessageToAccount(accountResponse.Account)
}

// GetAccountBalanceAtBlockHeight returns account balance by account address and block height.
func (r *RestProxyHandler) GetAccountBalanceAtBlockHeight(ctx context.Context, address flow.Address, height uint64) (uint64, error) {
	upstream, closer, err := r.FaultTolerantClient()
	if err != nil {
		return 0, err
	}
	defer closer.Close()

	getAccountBalanceAtBlockHeightRequest := &accessproto.GetAccountBalanceAtBlockHeightRequest{
		Address:     address.Bytes(),
		BlockHeight: height,
	}

	accountBalanceResponse, err := upstream.GetAccountBalanceAtBlockHeight(ctx, getAccountBalanceAtBlockHeightRequest)
	r.log("upstream", "GetAccountBalanceAtBlockHeight", err)

	if err != nil {
		return 0, err
	}

	return accountBalanceResponse.GetBalance(), nil

}

// GetAccountKeys returns account keys by account address and block height.
func (r *RestProxyHandler) GetAccountKeys(ctx context.Context, address flow.Address, height uint64) ([]flow.AccountPublicKey, error) {
	upstream, closer, err := r.FaultTolerantClient()
	if err != nil {
		return nil, err
	}
	defer closer.Close()

	getAccountKeysAtBlockHeightRequest := &accessproto.GetAccountKeysAtBlockHeightRequest{
		Address:     address.Bytes(),
		BlockHeight: height,
	}

	accountKeyResponse, err := upstream.GetAccountKeysAtBlockHeight(ctx, getAccountKeysAtBlockHeightRequest)
	r.log("upstream", "GetAccountKeysAtBlockHeight", err)

	if err != nil {
		return nil, err
	}

	accountKeys := make([]flow.AccountPublicKey, len(accountKeyResponse.GetAccountKeys()))
	for i, key := range accountKeyResponse.GetAccountKeys() {
		accountKey, err := convert.MessageToAccountKey(key)
		if err != nil {
			return nil, err
		}

		accountKeys[i] = *accountKey
	}

	return accountKeys, nil
}

// GetAccountKeyByIndex returns account key by account address, key index and block height.
func (r *RestProxyHandler) GetAccountKeyByIndex(ctx context.Context, address flow.Address, keyIndex uint32, height uint64) (*flow.AccountPublicKey, error) {
	upstream, closer, err := r.FaultTolerantClient()
	if err != nil {
		return nil, err
	}
	defer closer.Close()

	getAccountKeyAtBlockHeightRequest := &accessproto.GetAccountKeyAtBlockHeightRequest{
		Address:     address.Bytes(),
		Index:       keyIndex,
		BlockHeight: height,
	}

	accountKeyResponse, err := upstream.GetAccountKeyAtBlockHeight(ctx, getAccountKeyAtBlockHeightRequest)
	r.log("upstream", "GetAccountKeyAtBlockHeight", err)

	if err != nil {
		return nil, err
	}

	return convert.MessageToAccountKey(accountKeyResponse.AccountKey)
}

// ExecuteScriptAtLatestBlock executes script at latest block.
func (r *RestProxyHandler) ExecuteScriptAtLatestBlock(ctx context.Context, script []byte, arguments [][]byte) ([]byte, error) {
	upstream, closer, err := r.FaultTolerantClient()
	if err != nil {
		return nil, err
	}
	defer closer.Close()

	executeScriptAtLatestBlockRequest := &accessproto.ExecuteScriptAtLatestBlockRequest{
		Script:    script,
		Arguments: arguments,
	}
	executeScriptAtLatestBlockResponse, err := upstream.ExecuteScriptAtLatestBlock(ctx, executeScriptAtLatestBlockRequest)
	r.log("upstream", "ExecuteScriptAtLatestBlock", err)

	if err != nil {
		return nil, err
	}

	return executeScriptAtLatestBlockResponse.Value, nil
}

// ExecuteScriptAtBlockHeight executes script at the given block height .
func (r *RestProxyHandler) ExecuteScriptAtBlockHeight(ctx context.Context, blockHeight uint64, script []byte, arguments [][]byte) ([]byte, error) {
	upstream, closer, err := r.FaultTolerantClient()
	if err != nil {
		return nil, err
	}
	defer closer.Close()

	executeScriptAtBlockHeightRequest := &accessproto.ExecuteScriptAtBlockHeightRequest{
		BlockHeight: blockHeight,
		Script:      script,
		Arguments:   arguments,
	}
	executeScriptAtBlockHeightResponse, err := upstream.ExecuteScriptAtBlockHeight(ctx, executeScriptAtBlockHeightRequest)
	r.log("upstream", "ExecuteScriptAtBlockHeight", err)

	if err != nil {
		return nil, err
	}

	return executeScriptAtBlockHeightResponse.Value, nil
}

// ExecuteScriptAtBlockID executes script at the given block id .
func (r *RestProxyHandler) ExecuteScriptAtBlockID(ctx context.Context, blockID flow.Identifier, script []byte, arguments [][]byte) ([]byte, error) {
	upstream, closer, err := r.FaultTolerantClient()
	if err != nil {
		return nil, err
	}
	defer closer.Close()

	executeScriptAtBlockIDRequest := &accessproto.ExecuteScriptAtBlockIDRequest{
		BlockId:   blockID[:],
		Script:    script,
		Arguments: arguments,
	}
	executeScriptAtBlockIDResponse, err := upstream.ExecuteScriptAtBlockID(ctx, executeScriptAtBlockIDRequest)
	r.log("upstream", "ExecuteScriptAtBlockID", err)

	if err != nil {
		return nil, err
	}

	return executeScriptAtBlockIDResponse.Value, nil
}

// GetEventsForHeightRange returns events by their name in the specified blocks heights.
func (r *RestProxyHandler) GetEventsForHeightRange(
	ctx context.Context,
	eventType string,
	startHeight, endHeight uint64,
	requiredEventEncodingVersion entities.EventEncodingVersion,
	criteria optimistic_sync.Criteria,
) ([]flow.BlockEvents, accessmodel.ExecutorMetadata, error) {
	upstream, closer, err := r.FaultTolerantClient()
	if err != nil {
		return nil, accessmodel.ExecutorMetadata{}, err
	}
	defer closer.Close()

	getEventsForHeightRangeRequest := &accessproto.GetEventsForHeightRangeRequest{
		Type:                 eventType,
		StartHeight:          startHeight,
		EndHeight:            endHeight,
		EventEncodingVersion: requiredEventEncodingVersion,
		ExecutionStateQuery: &entities.ExecutionStateQuery{
			AgreeingExecutorsCount:  uint64(criteria.AgreeingExecutorsCount),
			RequiredExecutorIds:     convert.IdentifiersToMessages(criteria.RequiredExecutors),
			IncludeExecutorMetadata: true,
		},
	}
	eventsResponse, err := upstream.GetEventsForHeightRange(ctx, getEventsForHeightRangeRequest)
	if err != nil {
		return nil, accessmodel.ExecutorMetadata{}, err
	}
	r.log("upstream", "GetEventsForHeightRange", err)

<<<<<<< HEAD
	metadata := convert.MessageToExecutorMetadata(eventsResponse.Metadata.ExecutorMetadata)

=======
	metadata := getExecutorMetadata(eventsResponse.GetMetadata())
>>>>>>> 3f07db5d
	res, err := convert.MessagesToBlockEvents(eventsResponse.Results)

	return res, metadata, err
}

// GetEventsForBlockIDs returns events by their name in the specified block IDs.
func (r *RestProxyHandler) GetEventsForBlockIDs(
	ctx context.Context,
	eventType string,
	blockIDs []flow.Identifier,
	requiredEventEncodingVersion entities.EventEncodingVersion,
	criteria optimistic_sync.Criteria,
) ([]flow.BlockEvents, accessmodel.ExecutorMetadata, error) {
	upstream, closer, err := r.FaultTolerantClient()
	if err != nil {
		return nil, accessmodel.ExecutorMetadata{}, err
	}
	defer closer.Close()

	blockIds := convert.IdentifiersToMessages(blockIDs)

	getEventsForBlockIDsRequest := &accessproto.GetEventsForBlockIDsRequest{
		Type:                 eventType,
		BlockIds:             blockIds,
		EventEncodingVersion: requiredEventEncodingVersion,
		ExecutionStateQuery: &entities.ExecutionStateQuery{
			AgreeingExecutorsCount:  uint64(criteria.AgreeingExecutorsCount),
			RequiredExecutorIds:     convert.IdentifiersToMessages(criteria.RequiredExecutors),
			IncludeExecutorMetadata: true,
		},
	}
	eventsResponse, err := upstream.GetEventsForBlockIDs(ctx, getEventsForBlockIDsRequest)
	r.log("upstream", "GetEventsForBlockIDs", err)

	if err != nil {
		return nil, accessmodel.ExecutorMetadata{}, err
	}

<<<<<<< HEAD
	metadata := convert.MessageToExecutorMetadata(eventsResponse.Metadata.ExecutorMetadata)

=======
	metadata := getExecutorMetadata(eventsResponse.GetMetadata())
>>>>>>> 3f07db5d
	res, err := convert.MessagesToBlockEvents(eventsResponse.Results)

	return res, metadata, err
}

// convertError converts a serialized access error formatted as a grpc error returned from the upstream AN,
// to a local access sentinel error.
// if conversion fails, an irrecoverable error is thrown.
func convertError(ctx context.Context, err error, typeName string) error {
	// this is a bit fragile since we're decoding error strings. it's only needed until we add support for execution data on the public network
	switch status.Code(err) {
	case codes.NotFound:
		if sourceErrStr, ok := splitOnPrefix(err.Error(), fmt.Sprintf("data not found for %s: ", typeName)); ok {
			return access.NewDataNotFoundError(typeName, errors.New(sourceErrStr))
		}
	case codes.Internal:
		if sourceErrStr, ok := splitOnPrefix(err.Error(), "internal error: "); ok {
			return access.NewInternalError(errors.New(sourceErrStr))
		}
	case codes.OutOfRange:
		if sourceErrStr, ok := splitOnPrefix(err.Error(), "out of range: "); ok {
			return access.NewOutOfRangeError(errors.New(sourceErrStr))
		}
	case codes.FailedPrecondition:
		if sourceErrStr, ok := splitOnPrefix(err.Error(), "precondition failed: "); ok {
			return access.NewPreconditionFailedError(errors.New(sourceErrStr))
		}
	case codes.InvalidArgument:
		if sourceErrStr, ok := splitOnPrefix(err.Error(), "invalid argument: "); ok {
			return access.NewInvalidRequestError(errors.New(sourceErrStr))
		}
	case codes.Canceled:
		if sourceErrStr, ok := splitOnPrefix(err.Error(), "request canceled: "); ok {
			return access.NewRequestCanceledError(errors.New(sourceErrStr))
		}
		// it's possible that this came from the client side, so wrap the original error directly.
		return access.NewRequestCanceledError(err)
	case codes.DeadlineExceeded:
		if sourceErrStr, ok := splitOnPrefix(err.Error(), "request timed out: "); ok {
			return access.NewRequestTimedOutError(errors.New(sourceErrStr))
		}
		// it's possible that this came from the client side, so wrap the original error directly.
		return access.NewRequestTimedOutError(err)
	case codes.Unavailable:
		if sourceErrStr, ok := splitOnPrefix(err.Error(), "service unavailable error: "); ok {
			return access.NewServiceUnavailable(errors.New(sourceErrStr))
		}
		// it's possible that this came from the client side, so wrap the original error directly.
		return access.NewServiceUnavailable(err)
	}

	// all methods MUST return an access sentinel error. if we couldn't successfully convert the error,
	// then there is a bug. throw an irrecoverable exception.
	return access.RequireNoError(ctx, fmt.Errorf("failed to convert upstream error: %w", err))
}

func splitOnPrefix(original, prefix string) (string, bool) {
	parts := strings.Split(original, prefix)
	if len(parts) == 2 {
		return parts[1], true
	}
	return "", false
}

func getExecutorMetadata(metadata *entities.Metadata) accessmodel.ExecutorMetadata {
	if metadata != nil {
		if executorMetadata := metadata.GetExecutionStateQuery(); executorMetadata != nil {
			return *convert.MessageToExecutorMetadata(executorMetadata)
		}
	}

	return accessmodel.ExecutorMetadata{}

}<|MERGE_RESOLUTION|>--- conflicted
+++ resolved
@@ -414,12 +414,7 @@
 	}
 	r.log("upstream", "GetEventsForHeightRange", err)
 
-<<<<<<< HEAD
-	metadata := convert.MessageToExecutorMetadata(eventsResponse.Metadata.ExecutorMetadata)
-
-=======
 	metadata := getExecutorMetadata(eventsResponse.GetMetadata())
->>>>>>> 3f07db5d
 	res, err := convert.MessagesToBlockEvents(eventsResponse.Results)
 
 	return res, metadata, err
@@ -458,12 +453,7 @@
 		return nil, accessmodel.ExecutorMetadata{}, err
 	}
 
-<<<<<<< HEAD
-	metadata := convert.MessageToExecutorMetadata(eventsResponse.Metadata.ExecutorMetadata)
-
-=======
 	metadata := getExecutorMetadata(eventsResponse.GetMetadata())
->>>>>>> 3f07db5d
 	res, err := convert.MessagesToBlockEvents(eventsResponse.Results)
 
 	return res, metadata, err
@@ -530,7 +520,7 @@
 
 func getExecutorMetadata(metadata *entities.Metadata) accessmodel.ExecutorMetadata {
 	if metadata != nil {
-		if executorMetadata := metadata.GetExecutionStateQuery(); executorMetadata != nil {
+		if executorMetadata := metadata.GetExecutorMetadata(); executorMetadata != nil {
 			return *convert.MessageToExecutorMetadata(executorMetadata)
 		}
 	}
