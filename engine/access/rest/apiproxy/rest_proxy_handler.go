package apiproxy

import (
	"context"
	"errors"
	"fmt"
	"strings"

	"github.com/rs/zerolog"
	"google.golang.org/grpc/codes"
	"google.golang.org/grpc/status"

	accessproto "github.com/onflow/flow/protobuf/go/flow/access"
	"github.com/onflow/flow/protobuf/go/flow/entities"

	"github.com/onflow/flow-go/access"
	"github.com/onflow/flow-go/engine/access/rpc/connection"
	"github.com/onflow/flow-go/engine/common/grpc/forwarder"
	"github.com/onflow/flow-go/engine/common/rpc/convert"
	accessmodel "github.com/onflow/flow-go/model/access"
	"github.com/onflow/flow-go/model/flow"
	"github.com/onflow/flow-go/module/executiondatasync/optimistic_sync"
	"github.com/onflow/flow-go/module/metrics"
)

// RestProxyHandler implements the access.API interface to provide backend functionality for the
// REST API. It uses a local implementation for all data that is available locally on observer nodes,
// and proxies the remaining methods to an upstream Access node using its grpc endpoints.
// For proxied methods, the handler converts the grpc response and errors back to the local
// representation and returns them to the caller.
type RestProxyHandler struct {
	access.API
	*forwarder.Forwarder
	logger  zerolog.Logger
	metrics metrics.ObserverMetrics
	chain   flow.Chain
}

var _ access.API = (*RestProxyHandler)(nil)

// NewRestProxyHandler returns a new rest proxy handler for observer node.
func NewRestProxyHandler(
	api access.API,
	identities flow.IdentitySkeletonList,
	connectionFactory connection.ConnectionFactory,
	log zerolog.Logger,
	metrics metrics.ObserverMetrics,
	chain flow.Chain,
) (*RestProxyHandler, error) {
	forwarder, err := forwarder.NewForwarder(
		identities,
		connectionFactory,
	)
	if err != nil {
		return nil, fmt.Errorf("could not create REST forwarder: %w", err)
	}

	restProxyHandler := &RestProxyHandler{
		logger:  log,
		metrics: metrics,
		chain:   chain,
	}

	restProxyHandler.API = api
	restProxyHandler.Forwarder = forwarder

	return restProxyHandler, nil
}

func (r *RestProxyHandler) log(handler, rpc string, err error) {
	code := status.Code(err)
	r.metrics.RecordRPC(handler, rpc, code)

	logger := r.logger.With().
		Str("handler", handler).
		Str("rest_method", rpc).
		Str("rest_code", code.String()).
		Logger()

	if err != nil {
		logger.Error().Err(err).Msg("request failed")
		return
	}

	logger.Info().Msg("request succeeded")
}

// GetCollectionByID returns a light collection by its ID.
//
// CAUTION: this layer SIMPLIFIES the ERROR HANDLING convention
//   - All errors returned are guaranteed to be benign. The node can continue normal operations after such errors.
//   - To prevent delivering incorrect results to clients in case of an error, all other return values should be discarded.
//
// Expected sentinel errors providing details to clients about failed requests:
//   - access.DataNotFoundError if the collection is not found.
func (r *RestProxyHandler) GetCollectionByID(ctx context.Context, id flow.Identifier) (*flow.LightCollection, error) {
	upstream, closer, err := r.FaultTolerantClient()
	if err != nil {
		return nil, access.NewServiceUnavailable(err)
	}
	defer closer.Close()

	getCollectionByIDRequest := &accessproto.GetCollectionByIDRequest{
		Id: id[:],
	}

	collectionResponse, err := upstream.GetCollectionByID(ctx, getCollectionByIDRequest)
	r.log("upstream", "GetCollectionByID", err)

	if err != nil {
		return nil, convertError(ctx, err, "collection")
	}

	collection, err := convert.MessageToLightCollection(collectionResponse.Collection)
	if err != nil {
		// this is not fatal because the data is coming from the upstream AN, so a failure here
		// does not imply inconsistent local state.
		return nil, access.NewInternalError(fmt.Errorf("failed to convert collection response: %w", err))
	}

	return collection, nil
}

// SendTransaction sends already created transaction.
func (r *RestProxyHandler) SendTransaction(ctx context.Context, tx *flow.TransactionBody) error {
	upstream, closer, err := r.FaultTolerantClient()
	if err != nil {
		return err
	}
	defer closer.Close()

	transaction := convert.TransactionToMessage(*tx)
	sendTransactionRequest := &accessproto.SendTransactionRequest{
		Transaction: transaction,
	}

	_, err = upstream.SendTransaction(ctx, sendTransactionRequest)
	r.log("upstream", "SendTransaction", err)

	return err
}

// GetTransaction returns transaction by ID.
func (r *RestProxyHandler) GetTransaction(ctx context.Context, id flow.Identifier) (*flow.TransactionBody, error) {
	upstream, closer, err := r.FaultTolerantClient()
	if err != nil {
		return nil, err
	}
	defer closer.Close()

	getTransactionRequest := &accessproto.GetTransactionRequest{
		Id: id[:],
	}
	transactionResponse, err := upstream.GetTransaction(ctx, getTransactionRequest)
	r.log("upstream", "GetTransaction", err)

	if err != nil {
		return nil, err
	}

	transactionBody, err := convert.MessageToTransaction(transactionResponse.Transaction, r.chain)
	if err != nil {
		return nil, err
	}

	return &transactionBody, nil
}

// GetTransactionResult returns transaction result by the transaction ID.
func (r *RestProxyHandler) GetTransactionResult(
	ctx context.Context,
	id flow.Identifier,
	blockID flow.Identifier,
	collectionID flow.Identifier,
	requiredEventEncodingVersion entities.EventEncodingVersion,
) (*accessmodel.TransactionResult, error) {
	upstream, closer, err := r.FaultTolerantClient()
	if err != nil {

		return nil, err
	}
	defer closer.Close()

	getTransactionResultRequest := &accessproto.GetTransactionRequest{
		Id:                   id[:],
		BlockId:              blockID[:],
		CollectionId:         collectionID[:],
		EventEncodingVersion: requiredEventEncodingVersion,
	}

	transactionResultResponse, err := upstream.GetTransactionResult(ctx, getTransactionResultRequest)
	r.log("upstream", "GetTransactionResult", err)

	if err != nil {
		return nil, err
	}

	return convert.MessageToTransactionResult(transactionResultResponse)
}

// GetAccountAtBlockHeight returns account by account address and block height.
func (r *RestProxyHandler) GetAccountAtBlockHeight(ctx context.Context, address flow.Address, height uint64) (*flow.Account, error) {
	upstream, closer, err := r.FaultTolerantClient()
	if err != nil {
		return nil, err
	}
	defer closer.Close()

	getAccountAtBlockHeightRequest := &accessproto.GetAccountAtBlockHeightRequest{
		Address:     address.Bytes(),
		BlockHeight: height,
	}

	accountResponse, err := upstream.GetAccountAtBlockHeight(ctx, getAccountAtBlockHeightRequest)
	r.log("upstream", "GetAccountAtBlockHeight", err)

	if err != nil {
		return nil, err
	}

	return convert.MessageToAccount(accountResponse.Account)
}

// GetAccountBalanceAtBlockHeight returns account balance by account address and block height.
func (r *RestProxyHandler) GetAccountBalanceAtBlockHeight(ctx context.Context, address flow.Address, height uint64) (uint64, error) {
	upstream, closer, err := r.FaultTolerantClient()
	if err != nil {
		return 0, err
	}
	defer closer.Close()

	getAccountBalanceAtBlockHeightRequest := &accessproto.GetAccountBalanceAtBlockHeightRequest{
		Address:     address.Bytes(),
		BlockHeight: height,
	}

	accountBalanceResponse, err := upstream.GetAccountBalanceAtBlockHeight(ctx, getAccountBalanceAtBlockHeightRequest)
	r.log("upstream", "GetAccountBalanceAtBlockHeight", err)

	if err != nil {
		return 0, err
	}

	return accountBalanceResponse.GetBalance(), nil

}

// GetAccountKeys returns account keys by account address and block height.
func (r *RestProxyHandler) GetAccountKeys(ctx context.Context, address flow.Address, height uint64) ([]flow.AccountPublicKey, error) {
	upstream, closer, err := r.FaultTolerantClient()
	if err != nil {
		return nil, err
	}
	defer closer.Close()

	getAccountKeysAtBlockHeightRequest := &accessproto.GetAccountKeysAtBlockHeightRequest{
		Address:     address.Bytes(),
		BlockHeight: height,
	}

	accountKeyResponse, err := upstream.GetAccountKeysAtBlockHeight(ctx, getAccountKeysAtBlockHeightRequest)
	r.log("upstream", "GetAccountKeysAtBlockHeight", err)

	if err != nil {
		return nil, err
	}

	accountKeys := make([]flow.AccountPublicKey, len(accountKeyResponse.GetAccountKeys()))
	for i, key := range accountKeyResponse.GetAccountKeys() {
		accountKey, err := convert.MessageToAccountKey(key)
		if err != nil {
			return nil, err
		}

		accountKeys[i] = *accountKey
	}

	return accountKeys, nil
}

// GetAccountKeyByIndex returns account key by account address, key index and block height.
func (r *RestProxyHandler) GetAccountKeyByIndex(ctx context.Context, address flow.Address, keyIndex uint32, height uint64) (*flow.AccountPublicKey, error) {
	upstream, closer, err := r.FaultTolerantClient()
	if err != nil {
		return nil, err
	}
	defer closer.Close()

	getAccountKeyAtBlockHeightRequest := &accessproto.GetAccountKeyAtBlockHeightRequest{
		Address:     address.Bytes(),
		Index:       keyIndex,
		BlockHeight: height,
	}

	accountKeyResponse, err := upstream.GetAccountKeyAtBlockHeight(ctx, getAccountKeyAtBlockHeightRequest)
	r.log("upstream", "GetAccountKeyAtBlockHeight", err)

	if err != nil {
		return nil, err
	}

	return convert.MessageToAccountKey(accountKeyResponse.AccountKey)
}

// ExecuteScriptAtLatestBlock executes script at latest block.
func (r *RestProxyHandler) ExecuteScriptAtLatestBlock(ctx context.Context, script []byte, arguments [][]byte) ([]byte, error) {
	upstream, closer, err := r.FaultTolerantClient()
	if err != nil {
		return nil, err
	}
	defer closer.Close()

	executeScriptAtLatestBlockRequest := &accessproto.ExecuteScriptAtLatestBlockRequest{
		Script:    script,
		Arguments: arguments,
	}
	executeScriptAtLatestBlockResponse, err := upstream.ExecuteScriptAtLatestBlock(ctx, executeScriptAtLatestBlockRequest)
	r.log("upstream", "ExecuteScriptAtLatestBlock", err)

	if err != nil {
		return nil, err
	}

	return executeScriptAtLatestBlockResponse.Value, nil
}

// ExecuteScriptAtBlockHeight executes script at the given block height .
func (r *RestProxyHandler) ExecuteScriptAtBlockHeight(ctx context.Context, blockHeight uint64, script []byte, arguments [][]byte) ([]byte, error) {
	upstream, closer, err := r.FaultTolerantClient()
	if err != nil {
		return nil, err
	}
	defer closer.Close()

	executeScriptAtBlockHeightRequest := &accessproto.ExecuteScriptAtBlockHeightRequest{
		BlockHeight: blockHeight,
		Script:      script,
		Arguments:   arguments,
	}
	executeScriptAtBlockHeightResponse, err := upstream.ExecuteScriptAtBlockHeight(ctx, executeScriptAtBlockHeightRequest)
	r.log("upstream", "ExecuteScriptAtBlockHeight", err)

	if err != nil {
		return nil, err
	}

	return executeScriptAtBlockHeightResponse.Value, nil
}

// ExecuteScriptAtBlockID executes script at the given block id .
func (r *RestProxyHandler) ExecuteScriptAtBlockID(ctx context.Context, blockID flow.Identifier, script []byte, arguments [][]byte) ([]byte, error) {
	upstream, closer, err := r.FaultTolerantClient()
	if err != nil {
		return nil, err
	}
	defer closer.Close()

	executeScriptAtBlockIDRequest := &accessproto.ExecuteScriptAtBlockIDRequest{
		BlockId:   blockID[:],
		Script:    script,
		Arguments: arguments,
	}
	executeScriptAtBlockIDResponse, err := upstream.ExecuteScriptAtBlockID(ctx, executeScriptAtBlockIDRequest)
	r.log("upstream", "ExecuteScriptAtBlockID", err)

	if err != nil {
		return nil, err
	}

	return executeScriptAtBlockIDResponse.Value, nil
}

// GetEventsForHeightRange returns events by their name in the specified blocks heights.
func (r *RestProxyHandler) GetEventsForHeightRange(
	ctx context.Context,
	eventType string,
	startHeight, endHeight uint64,
	requiredEventEncodingVersion entities.EventEncodingVersion,
	criteria optimistic_sync.Criteria,
) ([]flow.BlockEvents, accessmodel.ExecutorMetadata, error) {
	upstream, closer, err := r.FaultTolerantClient()
	if err != nil {
		return nil, accessmodel.ExecutorMetadata{}, err
	}
	defer closer.Close()

	getEventsForHeightRangeRequest := &accessproto.GetEventsForHeightRangeRequest{
		Type:                 eventType,
		StartHeight:          startHeight,
		EndHeight:            endHeight,
		EventEncodingVersion: requiredEventEncodingVersion,
		ExecutionStateQuery: &entities.ExecutionStateQuery{
			AgreeingExecutorsCount:  uint64(criteria.AgreeingExecutorsCount),
			RequiredExecutorIds:     convert.IdentifiersToMessages(criteria.RequiredExecutors),
			IncludeExecutorMetadata: true,
		},
	}
	eventsResponse, err := upstream.GetEventsForHeightRange(ctx, getEventsForHeightRangeRequest)
	r.log("upstream", "GetEventsForHeightRange", err)
	if err != nil {
		return nil, accessmodel.ExecutorMetadata{}, err
	}

	metadata := getExecutorMetadata(eventsResponse.GetMetadata())
	res, err := convert.MessagesToBlockEvents(eventsResponse.Results)

	return res, metadata, err
}

// GetEventsForBlockIDs returns events by their name in the specified block IDs.
func (r *RestProxyHandler) GetEventsForBlockIDs(
	ctx context.Context,
	eventType string,
	blockIDs []flow.Identifier,
	requiredEventEncodingVersion entities.EventEncodingVersion,
	criteria optimistic_sync.Criteria,
) ([]flow.BlockEvents, accessmodel.ExecutorMetadata, error) {
	upstream, closer, err := r.FaultTolerantClient()
	if err != nil {
		return nil, accessmodel.ExecutorMetadata{}, err
	}
	defer closer.Close()

	blockIds := convert.IdentifiersToMessages(blockIDs)

	getEventsForBlockIDsRequest := &accessproto.GetEventsForBlockIDsRequest{
		Type:                 eventType,
		BlockIds:             blockIds,
		EventEncodingVersion: requiredEventEncodingVersion,
		ExecutionStateQuery: &entities.ExecutionStateQuery{
			AgreeingExecutorsCount:  uint64(criteria.AgreeingExecutorsCount),
			RequiredExecutorIds:     convert.IdentifiersToMessages(criteria.RequiredExecutors),
			IncludeExecutorMetadata: true,
		},
	}
	eventsResponse, err := upstream.GetEventsForBlockIDs(ctx, getEventsForBlockIDsRequest)
	r.log("upstream", "GetEventsForBlockIDs", err)
	if err != nil {
		return nil, accessmodel.ExecutorMetadata{}, err
	}

	metadata := getExecutorMetadata(eventsResponse.GetMetadata())
	res, err := convert.MessagesToBlockEvents(eventsResponse.Results)

	return res, metadata, err
}

// convertError converts a serialized access error formatted as a grpc error returned from the upstream AN,
// to a local access sentinel error.
// if conversion fails, an irrecoverable error is thrown.
func convertError(ctx context.Context, err error, typeName string) error {
	// this is a bit fragile since we're decoding error strings. it's only needed until we add support for execution data on the public network
	switch status.Code(err) {
	case codes.NotFound:
		if sourceErrStr, ok := splitOnPrefix(err.Error(), fmt.Sprintf("data not found for %s: ", typeName)); ok {
			return access.NewDataNotFoundError(typeName, errors.New(sourceErrStr))
		}
	case codes.Internal:
		if sourceErrStr, ok := splitOnPrefix(err.Error(), "internal error: "); ok {
			return access.NewInternalError(errors.New(sourceErrStr))
		}
	case codes.OutOfRange:
		if sourceErrStr, ok := splitOnPrefix(err.Error(), "out of range: "); ok {
			return access.NewOutOfRangeError(errors.New(sourceErrStr))
		}
	case codes.FailedPrecondition:
		if sourceErrStr, ok := splitOnPrefix(err.Error(), "precondition failed: "); ok {
			return access.NewPreconditionFailedError(errors.New(sourceErrStr))
		}
	case codes.InvalidArgument:
		if sourceErrStr, ok := splitOnPrefix(err.Error(), "invalid argument: "); ok {
			return access.NewInvalidRequestError(errors.New(sourceErrStr))
		}
	case codes.Canceled:
		if sourceErrStr, ok := splitOnPrefix(err.Error(), "request canceled: "); ok {
			return access.NewRequestCanceledError(errors.New(sourceErrStr))
		}
		// it's possible that this came from the client side, so wrap the original error directly.
		return access.NewRequestCanceledError(err)
	case codes.DeadlineExceeded:
		if sourceErrStr, ok := splitOnPrefix(err.Error(), "request timed out: "); ok {
			return access.NewRequestTimedOutError(errors.New(sourceErrStr))
		}
		// it's possible that this came from the client side, so wrap the original error directly.
		return access.NewRequestTimedOutError(err)
	case codes.Unavailable:
		if sourceErrStr, ok := splitOnPrefix(err.Error(), "service unavailable error: "); ok {
			return access.NewServiceUnavailable(errors.New(sourceErrStr))
		}
		// it's possible that this came from the client side, so wrap the original error directly.
		return access.NewServiceUnavailable(err)
	}

	// all methods MUST return an access sentinel error. if we couldn't successfully convert the error,
	// then there is a bug. throw an irrecoverable exception.
	return access.RequireNoError(ctx, fmt.Errorf("failed to convert upstream error: %w", err))
}

func splitOnPrefix(original, prefix string) (string, bool) {
	parts := strings.Split(original, prefix)
	if len(parts) == 2 {
		return parts[1], true
	}
	return "", false
}

func getExecutorMetadata(metadata *entities.Metadata) accessmodel.ExecutorMetadata {
<<<<<<< HEAD
	if executorMetadata := metadata.GetExecutionStateQuery(); executorMetadata != nil {
=======
	if executorMetadata := metadata.GetExecutorMetadata(); executorMetadata != nil {
>>>>>>> 73a3ce18
		return *convert.MessageToExecutorMetadata(executorMetadata)
	}

	return accessmodel.ExecutorMetadata{}
}<|MERGE_RESOLUTION|>--- conflicted
+++ resolved
@@ -505,11 +505,7 @@
 }
 
 func getExecutorMetadata(metadata *entities.Metadata) accessmodel.ExecutorMetadata {
-<<<<<<< HEAD
-	if executorMetadata := metadata.GetExecutionStateQuery(); executorMetadata != nil {
-=======
 	if executorMetadata := metadata.GetExecutorMetadata(); executorMetadata != nil {
->>>>>>> 73a3ce18
 		return *convert.MessageToExecutorMetadata(executorMetadata)
 	}
 
