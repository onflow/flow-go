--- conflicted
+++ resolved
@@ -43,6 +43,7 @@
 		linkGenerator:  generator,
 	}
 }
+
 func (h *Handler) ServeHTTP(w http.ResponseWriter, r *http.Request) {
 
 	errorLogger := h.logger.With().Str("request_url", r.URL.String()).Logger()
@@ -72,11 +73,8 @@
 	}
 
 	// write response to response stream
-<<<<<<< HEAD
 	w.Header().Set("Content-Type", "application/json; charset=UTF-8")
-=======
 
->>>>>>> f3b3cc67
 	_, writeErr := w.Write(encodedResponse)
 	if writeErr != nil {
 		h.logger.Error().Err(err).Msg("failed to write response")
