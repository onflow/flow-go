// Package websockets provides a number of abstractions for managing WebSocket connections.
// It supports handling client subscriptions, sending messages, and maintaining
// the lifecycle of WebSocket connections with robust keepalive mechanisms.
//
// Overview
//
// The architecture of this package consists of three main components:
//
// 1. **Connection**: Responsible for providing a channel that allows the client
//    to communicate with the server. It encapsulates WebSocket-level operations
//    such as sending and receiving messages.
// 2. **Data Providers**: Standalone units responsible for fetching data from
//    the blockchain (protocol). These providers act as sources of data that are
//    sent to clients based on their subscriptions.
// 3. **Controller**: Acts as a mediator between the connection and data providers.
//    It governs client subscriptions, handles client requests and responses,
//    validates messages, and manages error handling. The controller ensures smooth
//    coordination between the client and the data-fetching units.
//
// Basically, it is an N:1:1 approach: N data providers, 1 controller, 1 websocket connection.
// This allows a client to receive messages from different subscriptions over a single connection.
//
// ### Controller Details
//
// The `Controller` is the core component that coordinates the interactions between
// the client and data providers. It achieves this through three routines that run
// in parallel (writer, reader, and keepalive routine). If any of the three routines
// fails with an error, the remaining routines will be canceled using the provided
// context to ensure proper cleanup and termination.
//
// 1. **Reader Routine**:
//    - Reads messages from the client WebSocket connection.
//    - Parses and validates the messages.
//    - Handles the messages by triggering the appropriate actions, such as subscribing
//      to a topic or unsubscribing from an existing subscription.
//    - Ensures proper validation of message formats and data before passing them to
//      the internal handlers.
//
// 2. **Writer Routine**:
//    - Listens to the `multiplexedStream`, which is a channel filled by data providers
//      with messages that clients have subscribed to.
//    - Writes these messages to the client WebSocket connection.
//    - Ensures the outgoing messages respect the required deadlines to maintain the
//      stability of the connection.
//
// 3. **Keepalive Routine**:
//    - Periodically sends a WebSocket ping control message to the client to indicate
//      that the controller and all its subscriptions are working as expected.
//    - Ensures the connection remains clean and avoids timeout scenarios due to
//      inactivity.
//    - Resets the connection's read deadline whenever a pong message is received.
//
// Example
//
// Usage typically involves creating a `Controller` instance and invoking its
// `HandleConnection` method to manage a single WebSocket connection:
//
//     logger := zerolog.New(os.Stdout)
//     config := websockets.Config{/* configuration options */}
//     conn := /* a WebsocketConnection implementation */
//     factory := /* a DataProviderFactory implementation */
//
//     controller := websockets.NewWebSocketController(logger, config, conn, factory)
//     ctx := context.Background()
//     controller.HandleConnection(ctx)
//
//
// Package Constants
//
// This package expects constants like `PongWait` and `WriteWait` for controlling
// the read/write deadlines. They need to be defined in your application as appropriate.

package websockets

import (
	"context"
	"encoding/json"
	"errors"
	"fmt"
	"sync"
	"time"

	"golang.org/x/time/rate"

	"github.com/google/uuid"
	"github.com/gorilla/websocket"
	"github.com/rs/zerolog"
	"golang.org/x/sync/errgroup"

	dp "github.com/onflow/flow-go/engine/access/rest/websockets/data_providers"
	"github.com/onflow/flow-go/engine/access/rest/websockets/models"
	"github.com/onflow/flow-go/utils/concurrentmap"
	"github.com/onflow/flow-go/utils/concurrentticker"
)

type Controller struct {
	logger zerolog.Logger
	config Config
	conn   WebsocketConnection

	// The `multiplexedStream` is a core channel used for communication between the
	// `Controller` and Data Providers. Its lifecycle is as follows:
	//
	// 1. **Data Providers**:
	//    - Data providers write their data into this channel, which is consumed by
	//      the writer routine to send messages to the client.
	// 2. **Reader Routine**:
	//    - Writes OK/error responses to the channel as a result of processing client messages.
	// 3. **Writer Routine**:
	//    - Reads messages from this channel and forwards them to the client WebSocket connection.
	//
	// 4. **Channel Closing**:
	//      The intention to close the channel comes from the reader-from-this-channel routines (controller's routines),
	//      not the writer-to-this-channel routines (data providers).
	//      Therefore, we have to signal the data providers to stop writing, wait for them to finish write operations,
	//      and only after that we can close the channel.
	//
	//    - The `Controller` is responsible for starting and managing the lifecycle of the channel.
	//    - If an unrecoverable error occurs in any of the three routines (reader, writer, or keepalive),
	//      the parent context is canceled. This triggers data providers to stop their work.
	//    - The `multiplexedStream` will not be closed until all data providers signal that
	//      they have stopped writing to it via the `dataProvidersGroup` wait group.
	//
	// 5. **Edge Case - Writer Routine Finished Before Providers**:
	//    - If the writer routine finishes before all data providers, a separate draining routine
	//      ensures that the `multiplexedStream` is fully drained to prevent deadlocks.
	//      All remaining messages in this case will be discarded.
	//
	// This design ensures that the channel is only closed when it is safe to do so, avoiding
	// issues such as sending on a closed channel while maintaining proper cleanup.
	multiplexedStream chan interface{}

	dataProviders       *concurrentmap.Map[uuid.UUID, dp.DataProvider]
	dataProviderFactory dp.DataProviderFactory
	dataProvidersGroup  *sync.WaitGroup
	limiter             *rate.Limiter
	inactivityTracker   *concurrentticker.Ticker
}

func NewWebSocketController(
	logger zerolog.Logger,
	config Config,
	conn WebsocketConnection,
	dataProviderFactory dp.DataProviderFactory,
) *Controller {
	return &Controller{
		logger:              logger.With().Str("component", "websocket-controller").Logger(),
		config:              config,
		conn:                conn,
		multiplexedStream:   make(chan interface{}),
		dataProviders:       concurrentmap.New[uuid.UUID, dp.DataProvider](),
		dataProviderFactory: dataProviderFactory,
		dataProvidersGroup:  &sync.WaitGroup{},
		limiter:             rate.NewLimiter(rate.Limit(config.MaxResponsesPerSecond), 1),
		inactivityTracker:   concurrentticker.NewTicker(config.InactivityTimeout),
	}
}

// HandleConnection manages the lifecycle of a WebSocket connection,
// including setup, message processing, and graceful shutdown.
//
// Parameters:
// - ctx: The context for controlling cancellation and timeouts.
func (c *Controller) HandleConnection(ctx context.Context) {
	defer c.shutdownConnection()

	err := c.configureKeepalive()
	if err != nil {
		c.logger.Error().Err(err).Msg("error configuring keepalive connection")
		return
	}

	g, gCtx := errgroup.WithContext(ctx)

	g.Go(func() error {
		return c.keepalive(gCtx)
	})
	g.Go(func() error {
		return c.writeMessages(gCtx)
	})
	g.Go(func() error {
		return c.readMessages(gCtx)
	})
	g.Go(func() error {
		return c.monitorInactivity(ctx)
	})

	if err = g.Wait(); err != nil {
		if errors.Is(err, websocket.ErrCloseSent) {
			return
		}

		c.logger.Error().Err(err).Msg("error detected in one of the goroutines")
	}
}

// configureKeepalive sets up the WebSocket connection with a read deadline
// and a handler for receiving pong messages from the client.
//
// The function does the following:
//  1. Sets an initial read deadline to ensure the server doesn't wait indefinitely
//     for a pong message from the client. If no message is received within the
//     specified `pongWait` duration, the connection will be closed.
//  2. Establishes a Pong handler that resets the read deadline every time a pong
//     message is received from the client, allowing the server to continue waiting
//     for further pong messages within the new deadline.
//
// No errors are expected during normal operation.
func (c *Controller) configureKeepalive() error {
	// Set the initial read deadline for the first pong message
	// The Pong handler itself only resets the read deadline after receiving a Pong.
	// It doesn't set an initial deadline. The initial read deadline is crucial to prevent the server from waiting
	// forever if the client doesn't send Pongs.
	if err := c.conn.SetReadDeadline(time.Now().Add(PongWait)); err != nil {
		return fmt.Errorf("failed to set the initial read deadline: %w", err)
	}

	// Establish a Pong handler which sets the handler for pong messages received from the peer.
	c.conn.SetPongHandler(func(string) error {
		return c.conn.SetReadDeadline(time.Now().Add(PongWait))
	})

	return nil
}

// monitorInactivity periodically checks for inactivity on the connection.
//
// Expected behavior:
// - Terminates when all data providers are unsubscribed.
// - Resets based on activity such as adding/removing subscriptions.
//
// Parameters:
// - ctx: Context to control cancellation and timeouts.
func (c *Controller) monitorInactivity(ctx context.Context) error {
	defer c.inactivityTracker.Stop()

	for {
		select {
		case <-ctx.Done():
			return nil
		case <-c.inactivityTracker.C():
			if c.dataProviders.Size() == 0 {
				// Optionally send a message to the client indicating the reason for closure.
				c.logger.Info().Msg("Connection inactive, closing due to timeout.")
				return fmt.Errorf("no recent activity for %v", c.config.InactivityTimeout)
			}
		}
	}
}

// checkInactivity checks if there are no active data providers
// and resets the inactivity timer. This function should be called after removing a data provider
// to update the inactivity tracker and ensure it reflects the current state.
func (c *Controller) checkInactivity() {
	if c.dataProviders.Size() == 0 {
		c.inactivityTracker.Reset(c.config.InactivityTimeout)
	}
}

// keepalive sends a ping message periodically to keep the WebSocket connection alive
// and avoid timeouts.
func (c *Controller) keepalive(ctx context.Context) error {
	pingTicker := time.NewTicker(PingPeriod)
	defer pingTicker.Stop()

	for {
		select {
		case <-ctx.Done():
			return nil
		case <-pingTicker.C:
			err := c.conn.WriteControl(websocket.PingMessage, time.Now().Add(WriteWait))
			if err != nil {
				if errors.Is(err, websocket.ErrCloseSent) {
					return err
				}

				return fmt.Errorf("error sending ping: %w", err)
			}
		}
	}
}

// writeMessages reads a messages from multiplexed stream and passes them on to a client WebSocket connection.
// The multiplexed stream channel is filled by data providers.
// The function tracks the last message sent and periodically checks for inactivity.
// If no messages are sent within InactivityTimeout and no active data providers exist,
// the connection will be closed.
func (c *Controller) writeMessages(ctx context.Context) error {
	inactivityTicker := time.NewTicker(c.config.InactivityTimeout / 10)
	defer inactivityTicker.Stop()

	lastMessageSentAt := time.Now()

	defer func() {
		// drain the channel as some providers may still send data to it after this routine shutdowns
		// so, in order to not run into deadlock there should be at least 1 reader on the channel
		go func() {
			for range c.multiplexedStream {
			}
		}()
	}()

	for {
		select {
		case <-ctx.Done():
			return nil
		case message, ok := <-c.multiplexedStream:
			if !ok {
				return nil
			}

<<<<<<< HEAD
			// wait for the rate limiter to allow the next message write.
			if err := c.limiter.WaitN(ctx, 1); err != nil {
				return fmt.Errorf("rate limiter wait failed: %w", err)
			}

=======
>>>>>>> 72adf9e5
			// Specifies a timeout for the write operation. If the write
			// isn't completed within this duration, it fails with a timeout error.
			// SetWriteDeadline ensures the write operation does not block indefinitely
			// if the client is slow or unresponsive. This prevents resource exhaustion
			// and allows the server to gracefully handle timeouts for delayed writes.
			if err := c.conn.SetWriteDeadline(time.Now().Add(WriteWait)); err != nil {
				return fmt.Errorf("failed to set the write deadline: %w", err)
			}

			if err := c.conn.WriteJSON(message); err != nil {
				return err
			}

			lastMessageSentAt = time.Now()

		case <-inactivityTicker.C:
			hasNoActiveSubscriptions := c.dataProviders.Size() == 0
			exceedsInactivityTimeout := time.Since(lastMessageSentAt) > c.config.InactivityTimeout
			if hasNoActiveSubscriptions && exceedsInactivityTimeout {
				c.logger.Debug().
					Dur("timeout", c.config.InactivityTimeout).
					Msg("connection inactive, closing due to timeout")
				return fmt.Errorf("no recent activity for %v", c.config.InactivityTimeout)
			}
		}
	}
}

// readMessages continuously reads messages from a client WebSocket connection,
// validates each message, and processes it based on the message type.
func (c *Controller) readMessages(ctx context.Context) error {
	for {
		var message json.RawMessage
		if err := c.conn.ReadJSON(&message); err != nil {
			//if errors.Is(err, websocket.ErrCloseSent) {
			//	return err
			//}
			var closeErr *websocket.CloseError
			if errors.As(err, &closeErr) {
				return err
			}

			c.writeErrorResponse(
				ctx,
				err,
				wrapErrorMessage(InvalidMessage, "error reading message", "", "", ""))
			continue
		}

		err := c.handleMessage(ctx, message)
		if err != nil {
			c.writeErrorResponse(
				ctx,
				err,
				wrapErrorMessage(InvalidMessage, "error parsing message", "", "", ""))
			continue
		}
	}
}

func (c *Controller) handleMessage(ctx context.Context, message json.RawMessage) error {
	var baseMsg models.BaseMessageRequest
	if err := json.Unmarshal(message, &baseMsg); err != nil {
		return fmt.Errorf("error unmarshalling base message: %w", err)
	}

	switch baseMsg.Action {
	case models.SubscribeAction:
		var subscribeMsg models.SubscribeMessageRequest
		if err := json.Unmarshal(message, &subscribeMsg); err != nil {
			return fmt.Errorf("error unmarshalling subscribe message: %w", err)
		}
		c.handleSubscribe(ctx, subscribeMsg)

	case models.UnsubscribeAction:
		var unsubscribeMsg models.UnsubscribeMessageRequest
		if err := json.Unmarshal(message, &unsubscribeMsg); err != nil {
			return fmt.Errorf("error unmarshalling unsubscribe message: %w", err)
		}
		c.handleUnsubscribe(ctx, unsubscribeMsg)

	case models.ListSubscriptionsAction:
		var listMsg models.ListSubscriptionsMessageRequest
		if err := json.Unmarshal(message, &listMsg); err != nil {
			return fmt.Errorf("error unmarshalling list subscriptions message: %w", err)
		}
		c.handleListSubscriptions(ctx, listMsg)

	default:
		c.logger.Debug().Str("action", baseMsg.Action).Msg("unknown action type")
		return fmt.Errorf("unknown action type: %s", baseMsg.Action)
	}

	return nil
}

func (c *Controller) handleSubscribe(ctx context.Context, msg models.SubscribeMessageRequest) {
	// register new provider
	provider, err := c.dataProviderFactory.NewDataProvider(ctx, msg.Topic, msg.Arguments, c.multiplexedStream)
	if err != nil {
		c.writeErrorResponse(
			ctx,
			err,
			wrapErrorMessage(InvalidArgument, "error creating data provider", msg.ClientMessageID, models.SubscribeAction, ""),
		)
		return
	}
	c.dataProviders.Add(provider.ID(), provider)

	// write OK response to client
	responseOk := models.SubscribeMessageResponse{
		BaseMessageResponse: models.BaseMessageResponse{
			ClientMessageID: msg.ClientMessageID,
			Success:         true,
			SubscriptionID:  provider.ID().String(),
		},
	}
	c.writeResponse(ctx, responseOk)

	// run provider
	c.dataProvidersGroup.Add(1)
	go func() {
		err = provider.Run()
		if err != nil {
			c.writeErrorResponse(
				ctx,
				err,
				wrapErrorMessage(SubscriptionError, "subscription finished with error", "", "", ""),
			)
		}

		c.dataProvidersGroup.Done()
		c.dataProviders.Remove(provider.ID())
		c.checkInactivity()
	}()
}

func (c *Controller) handleUnsubscribe(ctx context.Context, msg models.UnsubscribeMessageRequest) {
	id, err := uuid.Parse(msg.SubscriptionID)
	if err != nil {
		c.writeErrorResponse(
			ctx,
			err,
			wrapErrorMessage(InvalidArgument, "error parsing subscription ID", msg.ClientMessageID, models.UnsubscribeAction, msg.SubscriptionID),
		)
		return
	}

	provider, ok := c.dataProviders.Get(id)
	if !ok {
		c.writeErrorResponse(
			ctx,
			err,
			wrapErrorMessage(NotFound, "subscription not found", msg.ClientMessageID, models.UnsubscribeAction, msg.SubscriptionID),
		)
		return
	}

	provider.Close()
	c.dataProviders.Remove(id)
	c.checkInactivity()

	responseOk := models.UnsubscribeMessageResponse{
		BaseMessageResponse: models.BaseMessageResponse{
			ClientMessageID: msg.ClientMessageID,
			Success:         true,
			SubscriptionID:  msg.SubscriptionID,
		},
	}
	c.writeResponse(ctx, responseOk)
}

func (c *Controller) handleListSubscriptions(ctx context.Context, msg models.ListSubscriptionsMessageRequest) {
	var subs []*models.SubscriptionEntry
	err := c.dataProviders.ForEach(func(id uuid.UUID, provider dp.DataProvider) error {
		subs = append(subs, &models.SubscriptionEntry{
			ID:    id.String(),
			Topic: provider.Topic(),
		})
		return nil
	})

	if err != nil {
		c.writeErrorResponse(
			ctx,
			err,
			wrapErrorMessage(NotFound, "error listing subscriptions", msg.ClientMessageID, models.ListSubscriptionsAction, ""),
		)
		return
	}

	responseOk := models.ListSubscriptionsMessageResponse{
		Success:         true,
		ClientMessageID: msg.ClientMessageID,
		Subscriptions:   subs,
	}
	c.writeResponse(ctx, responseOk)
}

func (c *Controller) shutdownConnection() {
	err := c.conn.Close()
	if err != nil {
		c.logger.Debug().Err(err).Msg("error closing connection")
	}

	err = c.dataProviders.ForEach(func(_ uuid.UUID, provider dp.DataProvider) error {
		provider.Close()
		return nil
	})
	if err != nil {
		c.logger.Debug().Err(err).Msg("error closing data provider")
	}

	c.dataProviders.Clear()
	c.dataProvidersGroup.Wait()
	close(c.multiplexedStream)
}

func (c *Controller) writeErrorResponse(ctx context.Context, err error, msg models.BaseMessageResponse) {
	c.logger.Debug().Err(err).Msg(msg.Error.Message)
	c.writeResponse(ctx, msg)
}

func (c *Controller) writeResponse(ctx context.Context, response interface{}) {
	select {
	case <-ctx.Done():
		return
	case c.multiplexedStream <- response:
	}
}

func wrapErrorMessage(code Code, message string, msgId string, action string, subscriptionID string) models.BaseMessageResponse {
	return models.BaseMessageResponse{
		ClientMessageID: msgId,
		Success:         false,
		SubscriptionID:  subscriptionID,
		Error: models.ErrorMessage{
			Code:    int(code),
			Message: message,
			Action:  action,
		},
	}
}<|MERGE_RESOLUTION|>--- conflicted
+++ resolved
@@ -80,8 +80,6 @@
 	"sync"
 	"time"
 
-	"golang.org/x/time/rate"
-
 	"github.com/google/uuid"
 	"github.com/gorilla/websocket"
 	"github.com/rs/zerolog"
@@ -90,7 +88,6 @@
 	dp "github.com/onflow/flow-go/engine/access/rest/websockets/data_providers"
 	"github.com/onflow/flow-go/engine/access/rest/websockets/models"
 	"github.com/onflow/flow-go/utils/concurrentmap"
-	"github.com/onflow/flow-go/utils/concurrentticker"
 )
 
 type Controller struct {
@@ -133,8 +130,6 @@
 	dataProviders       *concurrentmap.Map[uuid.UUID, dp.DataProvider]
 	dataProviderFactory dp.DataProviderFactory
 	dataProvidersGroup  *sync.WaitGroup
-	limiter             *rate.Limiter
-	inactivityTracker   *concurrentticker.Ticker
 }
 
 func NewWebSocketController(
@@ -151,8 +146,6 @@
 		dataProviders:       concurrentmap.New[uuid.UUID, dp.DataProvider](),
 		dataProviderFactory: dataProviderFactory,
 		dataProvidersGroup:  &sync.WaitGroup{},
-		limiter:             rate.NewLimiter(rate.Limit(config.MaxResponsesPerSecond), 1),
-		inactivityTracker:   concurrentticker.NewTicker(config.InactivityTimeout),
 	}
 }
 
@@ -181,9 +174,6 @@
 	g.Go(func() error {
 		return c.readMessages(gCtx)
 	})
-	g.Go(func() error {
-		return c.monitorInactivity(ctx)
-	})
 
 	if err = g.Wait(); err != nil {
 		if errors.Is(err, websocket.ErrCloseSent) {
@@ -221,40 +211,6 @@
 	})
 
 	return nil
-}
-
-// monitorInactivity periodically checks for inactivity on the connection.
-//
-// Expected behavior:
-// - Terminates when all data providers are unsubscribed.
-// - Resets based on activity such as adding/removing subscriptions.
-//
-// Parameters:
-// - ctx: Context to control cancellation and timeouts.
-func (c *Controller) monitorInactivity(ctx context.Context) error {
-	defer c.inactivityTracker.Stop()
-
-	for {
-		select {
-		case <-ctx.Done():
-			return nil
-		case <-c.inactivityTracker.C():
-			if c.dataProviders.Size() == 0 {
-				// Optionally send a message to the client indicating the reason for closure.
-				c.logger.Info().Msg("Connection inactive, closing due to timeout.")
-				return fmt.Errorf("no recent activity for %v", c.config.InactivityTimeout)
-			}
-		}
-	}
-}
-
-// checkInactivity checks if there are no active data providers
-// and resets the inactivity timer. This function should be called after removing a data provider
-// to update the inactivity tracker and ensure it reflects the current state.
-func (c *Controller) checkInactivity() {
-	if c.dataProviders.Size() == 0 {
-		c.inactivityTracker.Reset(c.config.InactivityTimeout)
-	}
 }
 
 // keepalive sends a ping message periodically to keep the WebSocket connection alive
@@ -309,14 +265,6 @@
 				return nil
 			}
 
-<<<<<<< HEAD
-			// wait for the rate limiter to allow the next message write.
-			if err := c.limiter.WaitN(ctx, 1); err != nil {
-				return fmt.Errorf("rate limiter wait failed: %w", err)
-			}
-
-=======
->>>>>>> 72adf9e5
 			// Specifies a timeout for the write operation. If the write
 			// isn't completed within this duration, it fails with a timeout error.
 			// SetWriteDeadline ensures the write operation does not block indefinitely
@@ -450,7 +398,6 @@
 
 		c.dataProvidersGroup.Done()
 		c.dataProviders.Remove(provider.ID())
-		c.checkInactivity()
 	}()
 }
 
@@ -477,7 +424,6 @@
 
 	provider.Close()
 	c.dataProviders.Remove(id)
-	c.checkInactivity()
 
 	responseOk := models.UnsubscribeMessageResponse{
 		BaseMessageResponse: models.BaseMessageResponse{
