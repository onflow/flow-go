// Package websockets provides a number of abstractions for managing WebSocket connections.
// It supports handling client subscriptions, sending messages, and maintaining
// the lifecycle of WebSocket connections with robust keepalive mechanisms.
//
// Overview
//
// The architecture of this package consists of three main components:
//
// 1. **Connection**: Responsible for providing a channel that allows the client
//    to communicate with the server. It encapsulates WebSocket-level operations
//    such as sending and receiving messages.
// 2. **Data Providers**: Standalone units responsible for fetching data from
//    the blockchain (protocol). These providers act as sources of data that are
//    sent to clients based on their subscriptions.
// 3. **Controller**: Acts as a mediator between the connection and data providers.
//    It governs client subscriptions, handles client requests and responses,
//    validates messages, and manages error handling. The controller ensures smooth
//    coordination between the client and the data-fetching units.
//
// Basically, it is an N:1:1 approach: N data providers, 1 controller, 1 websocket connection.
// This allows a client to receive messages from different subscriptions over a single connection.
//
// ### Controller Details
//
// The `Controller` is the core component that coordinates the interactions between
// the client and data providers. It achieves this through three routines that run
// in parallel (writer, reader, and keepalive routine). If any of the three routines
// fails with an error, the remaining routines will be canceled using the provided
// context to ensure proper cleanup and termination.
//
// 1. **Reader Routine**:
//    - Reads messages from the client WebSocket connection.
//    - Parses and validates the messages.
//    - Handles the messages by triggering the appropriate actions, such as subscribing
//      to a topic or unsubscribing from an existing subscription.
//    - Ensures proper validation of message formats and data before passing them to
//      the internal handlers.
//
// 2. **Writer Routine**:
//    - Listens to the `multiplexedStream`, which is a channel filled by data providers
//      with messages that clients have subscribed to.
//    - Writes these messages to the client WebSocket connection.
//    - Ensures the outgoing messages respect the required deadlines to maintain the
//      stability of the connection.
//
// 3. **Keepalive Routine**:
//    - Periodically sends a WebSocket ping control message to the client to indicate
//      that the controller and all its subscriptions are working as expected.
//    - Ensures the connection remains clean and avoids timeout scenarios due to
//      inactivity.
//    - Resets the connection's read deadline whenever a pong message is received.
//
// Example
//
// Usage typically involves creating a `Controller` instance and invoking its
// `HandleConnection` method to manage a single WebSocket connection:
//
//     logger := zerolog.New(os.Stdout)
//     config := websockets.Config{/* configuration options */}
//     conn := /* a WebsocketConnection implementation */
//     factory := /* a DataProviderFactory implementation */
//
//     controller := websockets.NewWebSocketController(logger, config, conn, factory)
//     ctx := context.Background()
//     controller.HandleConnection(ctx)
//
//
// Package Constants
//
// This package expects constants like `PongWait` and `WriteWait` for controlling
// the read/write deadlines. They need to be defined in your application as appropriate.

package websockets

import (
	"context"
	"encoding/json"
	"errors"
	"fmt"
	"sync"
	"time"

	"github.com/google/uuid"
	"github.com/gorilla/websocket"
	"github.com/rs/zerolog"
	"golang.org/x/sync/errgroup"

	dp "github.com/onflow/flow-go/engine/access/rest/websockets/data_providers"
	"github.com/onflow/flow-go/engine/access/rest/websockets/models"
	"github.com/onflow/flow-go/utils/concurrentmap"
)

type Controller struct {
	logger zerolog.Logger
	config Config
	conn   WebsocketConnection

	// The `multiplexedStream` is a core channel used for communication between the
	// `Controller` and Data Providers. Its lifecycle is as follows:
	//
	// 1. **Data Providers**:
	//    - Data providers write their data into this channel, which is consumed by
	//      the writer routine to send messages to the client.
	// 2. **Reader Routine**:
	//    - Writes OK/error responses to the channel as a result of processing client messages.
	// 3. **Writer Routine**:
	//    - Reads messages from this channel and forwards them to the client WebSocket connection.
	//
	// 4. **Channel Closing**:
	//      The intention to close the channel comes from the reader-from-this-channel routines (controller's routines),
	//      not the writer-to-this-channel routines (data providers).
	//      Therefore, we have to signal the data providers to stop writing, wait for them to finish write operations,
	//      and only after that we can close the channel.
	//
	//    - The `Controller` is responsible for starting and managing the lifecycle of the channel.
	//    - If an unrecoverable error occurs in any of the three routines (reader, writer, or keepalive),
	//      the parent context is canceled. This triggers data providers to stop their work.
	//    - The `multiplexedStream` will not be closed until all data providers signal that
	//      they have stopped writing to it via the `dataProvidersGroup` wait group.
	//
	// 5. **Edge Case - Writer Routine Finished Before Providers**:
	//    - If the writer routine finishes before all data providers, a separate draining routine
	//      ensures that the `multiplexedStream` is fully drained to prevent deadlocks.
	//      All remaining messages in this case will be discarded.
	//
	// This design ensures that the channel is only closed when it is safe to do so, avoiding
	// issues such as sending on a closed channel while maintaining proper cleanup.
	multiplexedStream chan interface{}

	dataProviders       *concurrentmap.Map[uuid.UUID, dp.DataProvider]
	dataProviderFactory dp.DataProviderFactory
	dataProvidersGroup  *sync.WaitGroup
}

func NewWebSocketController(
	logger zerolog.Logger,
	config Config,
	conn WebsocketConnection,
	dataProviderFactory dp.DataProviderFactory,
) *Controller {
	return &Controller{
		logger:              logger.With().Str("component", "websocket-controller").Logger(),
		config:              config,
		conn:                conn,
		multiplexedStream:   make(chan interface{}),
		dataProviders:       concurrentmap.New[uuid.UUID, dp.DataProvider](),
		dataProviderFactory: dataProviderFactory,
		dataProvidersGroup:  &sync.WaitGroup{},
	}
}

// HandleConnection manages the lifecycle of a WebSocket connection,
// including setup, message processing, and graceful shutdown.
//
// Parameters:
// - ctx: The context for controlling cancellation and timeouts.
func (c *Controller) HandleConnection(ctx context.Context) {
	defer c.shutdownConnection()

	err := c.configureKeepalive()
	if err != nil {
		c.logger.Error().Err(err).Msg("error configuring keepalive connection")
		return
	}

	g, gCtx := errgroup.WithContext(ctx)

	g.Go(func() error {
		return c.keepalive(gCtx)
	})
	g.Go(func() error {
		return c.writeMessages(gCtx)
	})
	g.Go(func() error {
		return c.readMessages(gCtx)
	})

	if err = g.Wait(); err != nil {
		if errors.Is(err, websocket.ErrCloseSent) {
			return
		}

		c.logger.Error().Err(err).Msg("error detected in one of the goroutines")
	}
}

// configureKeepalive sets up the WebSocket connection with a read deadline
// and a handler for receiving pong messages from the client.
//
// The function does the following:
//  1. Sets an initial read deadline to ensure the server doesn't wait indefinitely
//     for a pong message from the client. If no message is received within the
//     specified `pongWait` duration, the connection will be closed.
//  2. Establishes a Pong handler that resets the read deadline every time a pong
//     message is received from the client, allowing the server to continue waiting
//     for further pong messages within the new deadline.
//
// No errors are expected during normal operation.
func (c *Controller) configureKeepalive() error {
	// Set the initial read deadline for the first pong message
	// The Pong handler itself only resets the read deadline after receiving a Pong.
	// It doesn't set an initial deadline. The initial read deadline is crucial to prevent the server from waiting
	// forever if the client doesn't send Pongs.
	if err := c.conn.SetReadDeadline(time.Now().Add(PongWait)); err != nil {
		return fmt.Errorf("failed to set the initial read deadline: %w", err)
	}

	// Establish a Pong handler which sets the handler for pong messages received from the peer.
	c.conn.SetPongHandler(func(string) error {
		return c.conn.SetReadDeadline(time.Now().Add(PongWait))
	})

	return nil
}

// keepalive sends a ping message periodically to keep the WebSocket connection alive
// and avoid timeouts.
func (c *Controller) keepalive(ctx context.Context) error {
	pingTicker := time.NewTicker(PingPeriod)
	defer pingTicker.Stop()

	for {
		select {
		case <-ctx.Done():
			return nil
		case <-pingTicker.C:
			err := c.conn.WriteControl(websocket.PingMessage, time.Now().Add(WriteWait))
			if err != nil {
				if errors.Is(err, websocket.ErrCloseSent) {
					return err
				}

				return fmt.Errorf("error sending ping: %w", err)
			}
		}
	}
}

// writeMessages reads a messages from multiplexed stream and passes them on to a client WebSocket connection.
// The multiplexed stream channel is filled by data providers.
// The function tracks the last message sent and periodically checks for inactivity.
// If no messages are sent within InactivityTimeout and no active data providers exist,
// the connection will be closed.
func (c *Controller) writeMessages(ctx context.Context) error {
	inactivityTicker := time.NewTicker(c.inactivityTickerPeriod())
	defer inactivityTicker.Stop()

	lastMessageSentAt := time.Now()

	defer func() {
		// drain the channel as some providers may still send data to it after this routine shutdowns
		// so, in order to not run into deadlock there should be at least 1 reader on the channel
		go func() {
			for range c.multiplexedStream {
			}
		}()
	}()

	for {
		select {
		case <-ctx.Done():
			return nil
		case message, ok := <-c.multiplexedStream:
			if !ok {
				return nil
			}

			// Specifies a timeout for the write operation. If the write
			// isn't completed within this duration, it fails with a timeout error.
			// SetWriteDeadline ensures the write operation does not block indefinitely
			// if the client is slow or unresponsive. This prevents resource exhaustion
			// and allows the server to gracefully handle timeouts for delayed writes.
			if err := c.conn.SetWriteDeadline(time.Now().Add(WriteWait)); err != nil {
				return fmt.Errorf("failed to set the write deadline: %w", err)
			}

			if err := c.conn.WriteJSON(message); err != nil {
				return err
			}

			lastMessageSentAt = time.Now()

		case <-inactivityTicker.C:
			hasNoActiveSubscriptions := c.dataProviders.Size() == 0
			exceedsInactivityTimeout := time.Since(lastMessageSentAt) > c.config.InactivityTimeout
			if hasNoActiveSubscriptions && exceedsInactivityTimeout {
				c.logger.Debug().
					Dur("timeout", c.config.InactivityTimeout).
					Msg("connection inactive, closing due to timeout")
				return fmt.Errorf("no recent activity for %v", c.config.InactivityTimeout)
			}
		}
	}
}

func (c *Controller) inactivityTickerPeriod() time.Duration {
	return c.config.InactivityTimeout / 10
}

// readMessages continuously reads messages from a client WebSocket connection,
// validates each message, and processes it based on the message type.
func (c *Controller) readMessages(ctx context.Context) error {
	for {
		select {
		case <-ctx.Done():
			return nil
		default:
			var message json.RawMessage
			if err := c.conn.ReadJSON(&message); err != nil {
				if errors.Is(err, websocket.ErrCloseSent) {
					return err
				}

<<<<<<< HEAD
				var closeErr *websocket.CloseError
				if errors.As(err, &closeErr) {
					return err
				}

				c.writeErrorResponse(
					ctx,
					err,
					wrapErrorMessage(InvalidMessage, "error reading message", "", "", ""))
				continue
			}

			err := c.handleMessage(ctx, message)
			if err != nil {
				c.writeErrorResponse(
					ctx,
					err,
					wrapErrorMessage(InvalidMessage, "error parsing message", "", "", ""))
				continue
			}
=======
			c.writeErrorResponse(
				ctx,
				err,
				wrapErrorMessage(InvalidMessage, "error reading message", ""),
			)
			continue
		}

		err := c.handleMessage(ctx, message)
		if err != nil {
			c.writeErrorResponse(
				ctx,
				err,
				wrapErrorMessage(InvalidMessage, "error parsing message", ""),
			)
			continue
>>>>>>> b528a879
		}
	}
}

func (c *Controller) handleMessage(ctx context.Context, message json.RawMessage) error {
	var baseMsg models.BaseMessageRequest
	if err := json.Unmarshal(message, &baseMsg); err != nil {
		return fmt.Errorf("error unmarshalling base message: %w", err)
	}

	switch baseMsg.Action {
	case models.SubscribeAction:
		var subscribeMsg models.SubscribeMessageRequest
		if err := json.Unmarshal(message, &subscribeMsg); err != nil {
			return fmt.Errorf("error unmarshalling subscribe message: %w", err)
		}
		c.handleSubscribe(ctx, subscribeMsg)

	case models.UnsubscribeAction:
		var unsubscribeMsg models.UnsubscribeMessageRequest
		if err := json.Unmarshal(message, &unsubscribeMsg); err != nil {
			return fmt.Errorf("error unmarshalling unsubscribe message: %w", err)
		}
		c.handleUnsubscribe(ctx, unsubscribeMsg)

	case models.ListSubscriptionsAction:
		var listMsg models.ListSubscriptionsMessageRequest
		if err := json.Unmarshal(message, &listMsg); err != nil {
			return fmt.Errorf("error unmarshalling list subscriptions message: %w", err)
		}
		c.handleListSubscriptions(ctx, listMsg)

	default:
		c.logger.Debug().Str("action", baseMsg.Action).Msg("unknown action type")
		return fmt.Errorf("unknown action type: %s", baseMsg.Action)
	}

	return nil
}

func (c *Controller) handleSubscribe(ctx context.Context, msg models.SubscribeMessageRequest) {
	subscriptionID, err := c.parseOrCreateSubscriptionID(msg.SubscriptionID)
	if err != nil {
		c.writeErrorResponse(
			ctx,
			err,
			wrapErrorMessage(InvalidMessage, "error parsing subscription id", msg.SubscriptionID),
		)
		return
	}

	// register new provider
	provider, err := c.dataProviderFactory.NewDataProvider(ctx, subscriptionID, msg.Topic, msg.Arguments, c.multiplexedStream)
	if err != nil {
		c.writeErrorResponse(
			ctx,
			err,
			wrapErrorMessage(InvalidMessage, "error creating data provider", subscriptionID.String()),
		)
		return
	}
	c.dataProviders.Add(subscriptionID, provider)

	// write OK response to client
	responseOk := models.SubscribeMessageResponse{
		BaseMessageResponse: models.BaseMessageResponse{
			SubscriptionID: subscriptionID.String(),
		},
	}
	c.writeResponse(ctx, responseOk)

	// run provider
	c.dataProvidersGroup.Add(1)
	go func() {
		err = provider.Run()
		if err != nil {
			c.writeErrorResponse(
				ctx,
				err,
				wrapErrorMessage(InternalServerError, "internal error", subscriptionID.String()),
			)
		}

		c.dataProvidersGroup.Done()
		c.dataProviders.Remove(subscriptionID)
	}()
}

func (c *Controller) handleUnsubscribe(ctx context.Context, msg models.UnsubscribeMessageRequest) {
	subscriptionID, err := uuid.Parse(msg.SubscriptionID)
	if err != nil {
		c.writeErrorResponse(
			ctx,
			err,
			wrapErrorMessage(InvalidMessage, "error parsing subscription id", msg.SubscriptionID),
		)
		return
	}

	provider, ok := c.dataProviders.Get(subscriptionID)
	if !ok {
		c.writeErrorResponse(
			ctx,
			err,
			wrapErrorMessage(NotFound, "subscription not found", subscriptionID.String()),
		)
		return
	}

	provider.Close()
	c.dataProviders.Remove(subscriptionID)

	responseOk := models.UnsubscribeMessageResponse{
		BaseMessageResponse: models.BaseMessageResponse{
			SubscriptionID: subscriptionID.String(),
		},
	}
	c.writeResponse(ctx, responseOk)
}

func (c *Controller) handleListSubscriptions(ctx context.Context, msg models.ListSubscriptionsMessageRequest) {
	var subs []*models.SubscriptionEntry
	err := c.dataProviders.ForEach(func(id uuid.UUID, provider dp.DataProvider) error {
		subs = append(subs, &models.SubscriptionEntry{
			SubscriptionID: id.String(),
			Topic:          provider.Topic(),
		})
		return nil
	})

	if err != nil {
		c.writeErrorResponse(
			ctx,
			err,
			wrapErrorMessage(NotFound, "error listing subscriptions", ""),
		)
		return
	}

	responseOk := models.ListSubscriptionsMessageResponse{
		BaseMessageResponse: models.BaseMessageResponse{
			SubscriptionID: msg.SubscriptionID,
		},
		Subscriptions: subs,
	}
	c.writeResponse(ctx, responseOk)
}

func (c *Controller) shutdownConnection() {
	err := c.conn.Close()
	if err != nil {
		c.logger.Debug().Err(err).Msg("error closing connection")
	}

	err = c.dataProviders.ForEach(func(_ uuid.UUID, provider dp.DataProvider) error {
		provider.Close()
		return nil
	})
	if err != nil {
		c.logger.Debug().Err(err).Msg("error closing data provider")
	}

	c.dataProviders.Clear()
	c.dataProvidersGroup.Wait()
	close(c.multiplexedStream)
}

func (c *Controller) writeErrorResponse(ctx context.Context, err error, msg models.BaseMessageResponse) {
	c.logger.Debug().Err(err).Msg(msg.Error.Message)
	c.writeResponse(ctx, msg)
}

func (c *Controller) writeResponse(ctx context.Context, response interface{}) {
	select {
	case <-ctx.Done():
		return
	case c.multiplexedStream <- response:
	}
}

func wrapErrorMessage(code Code, message string, subscriptionID string) models.BaseMessageResponse {
	return models.BaseMessageResponse{
		SubscriptionID: subscriptionID,
		Error: models.ErrorMessage{
			Code:    int(code),
			Message: message,
		},
	}
}

func (c *Controller) parseOrCreateSubscriptionID(id string) (uuid.UUID, error) {
	// if client didn't provide subscription id, we create one for him
	if id == "" {
		return uuid.New(), nil
	}

	newID, err := uuid.Parse(id)
	if err != nil {
		return uuid.Nil, err
	}

	if c.dataProviders.Has(newID) {
		return uuid.Nil, fmt.Errorf("subscription id is already in use")
	}

	return newID, nil
}<|MERGE_RESOLUTION|>--- conflicted
+++ resolved
@@ -311,7 +311,6 @@
 					return err
 				}
 
-<<<<<<< HEAD
 				var closeErr *websocket.CloseError
 				if errors.As(err, &closeErr) {
 					return err
@@ -320,7 +319,8 @@
 				c.writeErrorResponse(
 					ctx,
 					err,
-					wrapErrorMessage(InvalidMessage, "error reading message", "", "", ""))
+					wrapErrorMessage(InvalidMessage, "error reading message", ""),
+				)
 				continue
 			}
 
@@ -329,27 +329,10 @@
 				c.writeErrorResponse(
 					ctx,
 					err,
-					wrapErrorMessage(InvalidMessage, "error parsing message", "", "", ""))
+					wrapErrorMessage(InvalidMessage, "error parsing message", ""),
+				)
 				continue
 			}
-=======
-			c.writeErrorResponse(
-				ctx,
-				err,
-				wrapErrorMessage(InvalidMessage, "error reading message", ""),
-			)
-			continue
-		}
-
-		err := c.handleMessage(ctx, message)
-		if err != nil {
-			c.writeErrorResponse(
-				ctx,
-				err,
-				wrapErrorMessage(InvalidMessage, "error parsing message", ""),
-			)
-			continue
->>>>>>> b528a879
 		}
 	}
 }
