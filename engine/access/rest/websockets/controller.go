--- conflicted
+++ resolved
@@ -319,11 +319,7 @@
 			c.writeErrorResponse(
 				ctx,
 				err,
-<<<<<<< HEAD
-				wrapErrorMessage(InvalidMessage, "error reading message", ""),
-=======
 				wrapErrorMessage(http.StatusBadRequest, "error reading message", ""),
->>>>>>> d111c4f8
 			)
 			continue
 		}
@@ -333,11 +329,7 @@
 			c.writeErrorResponse(
 				ctx,
 				err,
-<<<<<<< HEAD
-				wrapErrorMessage(InvalidMessage, "error parsing message", ""),
-=======
 				wrapErrorMessage(http.StatusBadRequest, "error parsing message", ""),
->>>>>>> d111c4f8
 			)
 			continue
 		}
@@ -386,11 +378,7 @@
 		c.writeErrorResponse(
 			ctx,
 			err,
-<<<<<<< HEAD
-			wrapErrorMessage(InvalidMessage, "error parsing subscription id", msg.SubscriptionID),
-=======
 			wrapErrorMessage(http.StatusBadRequest, "error parsing subscription id", msg.SubscriptionID),
->>>>>>> d111c4f8
 		)
 		return
 	}
@@ -401,11 +389,7 @@
 		c.writeErrorResponse(
 			ctx,
 			err,
-<<<<<<< HEAD
-			wrapErrorMessage(InvalidMessage, "error creating data provider", subscriptionID.String()),
-=======
 			wrapErrorMessage(http.StatusBadRequest, "error creating data provider", subscriptionID.String()),
->>>>>>> d111c4f8
 		)
 		return
 	}
@@ -427,11 +411,7 @@
 			c.writeErrorResponse(
 				ctx,
 				err,
-<<<<<<< HEAD
-				wrapErrorMessage(InternalServerError, "internal error", subscriptionID.String()),
-=======
 				wrapErrorMessage(http.StatusInternalServerError, "internal error", subscriptionID.String()),
->>>>>>> d111c4f8
 			)
 		}
 
@@ -446,11 +426,7 @@
 		c.writeErrorResponse(
 			ctx,
 			err,
-<<<<<<< HEAD
-			wrapErrorMessage(InvalidMessage, "error parsing subscription id", msg.SubscriptionID),
-=======
 			wrapErrorMessage(http.StatusBadRequest, "error parsing subscription id", msg.SubscriptionID),
->>>>>>> d111c4f8
 		)
 		return
 	}
@@ -460,11 +436,7 @@
 		c.writeErrorResponse(
 			ctx,
 			err,
-<<<<<<< HEAD
-			wrapErrorMessage(NotFound, "subscription not found", subscriptionID.String()),
-=======
 			wrapErrorMessage(http.StatusNotFound, "subscription not found", subscriptionID.String()),
->>>>>>> d111c4f8
 		)
 		return
 	}
@@ -486,35 +458,17 @@
 		subs = append(subs, &models.SubscriptionEntry{
 			SubscriptionID: id.String(),
 			Topic:          provider.Topic(),
-<<<<<<< HEAD
 			Arguments:      provider.Arguments(),
-=======
->>>>>>> d111c4f8
 		})
 		return nil
 	})
 
 	// intentionally ignored, this never happens
 	if err != nil {
-<<<<<<< HEAD
-		c.writeErrorResponse(
-			ctx,
-			err,
-			wrapErrorMessage(NotFound, "error listing subscriptions", ""),
-		)
-		return
+		c.logger.Debug().Err(err).Msg("error listing subscriptions")
 	}
 
 	responseOk := models.ListSubscriptionsMessageResponse{
-		BaseMessageResponse: models.BaseMessageResponse{
-			SubscriptionID: msg.SubscriptionID,
-		},
-=======
-		c.logger.Debug().Err(err).Msg("error listing subscriptions")
-	}
-
-	responseOk := models.ListSubscriptionsMessageResponse{
->>>>>>> d111c4f8
 		Subscriptions: subs,
 	}
 	c.writeResponse(ctx, responseOk)
@@ -552,11 +506,7 @@
 	}
 }
 
-<<<<<<< HEAD
-func wrapErrorMessage(code Code, message string, subscriptionID string) models.BaseMessageResponse {
-=======
 func wrapErrorMessage(code int, message string, subscriptionID string) models.BaseMessageResponse {
->>>>>>> d111c4f8
 	return models.BaseMessageResponse{
 		SubscriptionID: subscriptionID,
 		Error: models.ErrorMessage{
@@ -567,11 +517,7 @@
 }
 
 func (c *Controller) parseOrCreateSubscriptionID(id string) (uuid.UUID, error) {
-<<<<<<< HEAD
-	// if client didn't provide subscription id, we create one for him
-=======
 	// if client didn't provide subscription id, we create one for them
->>>>>>> d111c4f8
 	if id == "" {
 		return uuid.New(), nil
 	}
