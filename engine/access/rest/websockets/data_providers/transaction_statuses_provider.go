--- conflicted
+++ resolved
@@ -4,7 +4,6 @@
 	"context"
 	"fmt"
 
-	"github.com/google/uuid"
 	"github.com/rs/zerolog"
 	"google.golang.org/grpc/codes"
 	"google.golang.org/grpc/status"
@@ -43,13 +42,8 @@
 	ctx context.Context,
 	logger zerolog.Logger,
 	api access.API,
-<<<<<<< HEAD
-	linkGenerator commonmodels.LinkGenerator,
-	subscriptionID uuid.UUID,
-=======
 	subscriptionID string,
 	linkGenerator commonmodels.LinkGenerator,
->>>>>>> 37ac1f63
 	topic string,
 	arguments models.Arguments,
 	send chan<- interface{},
@@ -117,16 +111,11 @@
 				return status.Errorf(codes.Internal, "message index already incremented to %d", messageIndex.Value())
 			}
 
-<<<<<<< HEAD
 			var txStatusesPayload models.TransactionStatusesResponse
 			txStatusesPayload.Build(p.linkGenerator, txResults[i], index)
 
 			var response models.BaseDataProvidersResponse
-			response.Build(p.ID().String(), p.Topic(), &txStatusesPayload)
-=======
-			var response models.TransactionStatusesResponse
-			response.Build(p.linkGenerator, txResults[i], index)
->>>>>>> 37ac1f63
+			response.Build(p.ID(), p.Topic(), &txStatusesPayload)
 
 			p.send <- &response
 		}
