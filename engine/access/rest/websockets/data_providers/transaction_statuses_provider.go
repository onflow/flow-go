package data_providers

import (
	"context"
	"fmt"

	"github.com/rs/zerolog"

	"github.com/onflow/flow-go/access"
	commonmodels "github.com/onflow/flow-go/engine/access/rest/common/models"
	"github.com/onflow/flow-go/engine/access/rest/common/parser"
	"github.com/onflow/flow-go/engine/access/rest/websockets/data_providers/models"
	wsmodels "github.com/onflow/flow-go/engine/access/rest/websockets/models"
	"github.com/onflow/flow-go/engine/access/subscription"
	"github.com/onflow/flow-go/model/flow"
	"github.com/onflow/flow-go/module/counters"

	"github.com/onflow/flow/protobuf/go/flow/entities"
)

// transactionStatusesArguments contains the arguments required for subscribing to transaction statuses
type transactionStatusesArguments struct {
	TxID flow.Identifier `json:"tx_id"` // ID of the transaction to monitor.
}

// TransactionStatusesDataProvider is responsible for providing tx statuses
type TransactionStatusesDataProvider struct {
	*baseDataProvider

	arguments     transactionStatusesArguments
	messageIndex  counters.StrictMonotonicCounter
	linkGenerator commonmodels.LinkGenerator
}

var _ DataProvider = (*TransactionStatusesDataProvider)(nil)

func NewTransactionStatusesDataProvider(
	logger zerolog.Logger,
	api access.API,
	subscriptionID string,
	linkGenerator commonmodels.LinkGenerator,
	topic string,
<<<<<<< HEAD
	rawArguments models.Arguments,
=======
	arguments wsmodels.Arguments,
>>>>>>> 4cabd390
	send chan<- interface{},
) (*TransactionStatusesDataProvider, error) {
	args, err := parseTransactionStatusesArguments(rawArguments)
	if err != nil {
		return nil, fmt.Errorf("invalid arguments for tx statuses data provider: %w", err)
	}
	provider := newBaseDataProvider(
		logger.With().Str("component", "transaction-statuses-data-provider").Logger(),
		api,
		subscriptionID,
		topic,
		rawArguments,
		send,
	)

	return &TransactionStatusesDataProvider{
		baseDataProvider: provider,
		arguments:        args,
		messageIndex:     counters.NewMonotonicCounter(0),
		linkGenerator:    linkGenerator,
	}, nil
}

// Run starts processing the subscription for events and handles responses.
//
// No errors are expected during normal operations.
func (p *TransactionStatusesDataProvider) Run(ctx context.Context) error {
	// start a new subscription. we read data from it and send them to client's channel
	ctx, cancel := context.WithCancel(ctx)
	defer cancel()
	p.subscriptionState = newSubscriptionState(cancel, p.createAndStartSubscription(ctx, p.arguments))

	// set messageIndex to zero in case Run() called for the second time
	p.messageIndex = counters.NewMonotonicCounter(0)

	return run(
		p.baseDataProvider.done,
		p.subscriptionState.subscription,
		func(response []*access.TransactionResult) error {
			return p.sendResponse(response, &p.messageIndex)
		},
	)
}

// sendResponse processes a tx status message and sends it to client's channel.
// This function is not expected to be called concurrently.
//
// No errors are expected during normal operations.
<<<<<<< HEAD
func (p *TransactionStatusesDataProvider) sendResponse(
	txResults []*access.TransactionResult,
	messageIndex *counters.StrictMonotonicCounter,
) error {
	for i := range txResults {
		var txStatusesPayload models.TransactionStatusesResponse
		txStatusesPayload.Build(p.linkGenerator, txResults[i], messageIndex.Value())

		var response models.BaseDataProvidersResponse
		response.Build(p.ID(), p.Topic(), &txStatusesPayload)

		messageIndex.Increment()
		p.send <- &response
	}

	return nil
}
=======
func (p *TransactionStatusesDataProvider) handleResponse() func(txResults []*access.TransactionResult) error {
	messageIndex := counters.NewMonotonicCounter(0)

	return func(txResults []*access.TransactionResult) error {
		for i := range txResults {
			index := messageIndex.Value()
			if ok := messageIndex.Set(messageIndex.Value() + 1); !ok {
				return status.Errorf(codes.Internal, "message index already incremented to %d", messageIndex.Value())
			}

			txStatusesPayload := models.NewTransactionStatusesResponse(p.linkGenerator, txResults[i], index)
			response := models.BaseDataProvidersResponse{
				SubscriptionID: p.ID(),
				Topic:          p.Topic(),
				Payload:        txStatusesPayload,
			}
			p.send <- &response
		}
>>>>>>> 4cabd390

// createAndStartSubscription creates a new subscription using the specified input arguments.
func (p *TransactionStatusesDataProvider) createAndStartSubscription(
	ctx context.Context,
	args transactionStatusesArguments,
) subscription.Subscription {
	return p.api.SubscribeTransactionStatuses(ctx, args.TxID, entities.EventEncodingVersion_JSON_CDC_V0)
}

// parseAccountStatusesArguments validates and initializes the account statuses arguments.
func parseTransactionStatusesArguments(
	arguments wsmodels.Arguments,
) (transactionStatusesArguments, error) {
	allowedFields := map[string]struct{}{
		"tx_id": {},
	}
	err := ensureAllowedFields(arguments, allowedFields)
	if err != nil {
		return transactionStatusesArguments{}, err
	}

	var args transactionStatusesArguments

	// Check if tx_id exists and is not empty
	rawTxID, exists := arguments["tx_id"]
	if !exists {
		return transactionStatusesArguments{}, fmt.Errorf("missing 'tx_id' field")
	}

	// Ensure the transaction ID is a string
	txIDString, isString := rawTxID.(string)
	if !isString {
		return transactionStatusesArguments{}, fmt.Errorf("'tx_id' must be a string")
	}

	if len(txIDString) == 0 {
		return transactionStatusesArguments{}, fmt.Errorf("'tx_id' must not be empty")
	}

	var parsedTxID parser.ID
	if err = parsedTxID.Parse(txIDString); err != nil {
		return transactionStatusesArguments{}, fmt.Errorf("invalid 'tx_id': %w", err)
	}

	// Assign the validated transaction ID to the args
	args.TxID = parsedTxID.Flow()
	return args, nil
}<|MERGE_RESOLUTION|>--- conflicted
+++ resolved
@@ -40,11 +40,7 @@
 	subscriptionID string,
 	linkGenerator commonmodels.LinkGenerator,
 	topic string,
-<<<<<<< HEAD
-	rawArguments models.Arguments,
-=======
-	arguments wsmodels.Arguments,
->>>>>>> 4cabd390
+	rawArguments wsmodels.Arguments,
 	send chan<- interface{},
 ) (*TransactionStatusesDataProvider, error) {
 	args, err := parseTransactionStatusesArguments(rawArguments)
@@ -93,44 +89,24 @@
 // This function is not expected to be called concurrently.
 //
 // No errors are expected during normal operations.
-<<<<<<< HEAD
 func (p *TransactionStatusesDataProvider) sendResponse(
 	txResults []*access.TransactionResult,
 	messageIndex *counters.StrictMonotonicCounter,
 ) error {
 	for i := range txResults {
-		var txStatusesPayload models.TransactionStatusesResponse
-		txStatusesPayload.Build(p.linkGenerator, txResults[i], messageIndex.Value())
-
-		var response models.BaseDataProvidersResponse
-		response.Build(p.ID(), p.Topic(), &txStatusesPayload)
+		txStatusesPayload := models.NewTransactionStatusesResponse(p.linkGenerator, txResults[i], messageIndex.Value())
+		response := models.BaseDataProvidersResponse{
+			SubscriptionID: p.ID(),
+			Topic:          p.Topic(),
+			Payload:        txStatusesPayload,
+		}
+		p.send <- &response
 
 		messageIndex.Increment()
-		p.send <- &response
 	}
 
 	return nil
 }
-=======
-func (p *TransactionStatusesDataProvider) handleResponse() func(txResults []*access.TransactionResult) error {
-	messageIndex := counters.NewMonotonicCounter(0)
-
-	return func(txResults []*access.TransactionResult) error {
-		for i := range txResults {
-			index := messageIndex.Value()
-			if ok := messageIndex.Set(messageIndex.Value() + 1); !ok {
-				return status.Errorf(codes.Internal, "message index already incremented to %d", messageIndex.Value())
-			}
-
-			txStatusesPayload := models.NewTransactionStatusesResponse(p.linkGenerator, txResults[i], index)
-			response := models.BaseDataProvidersResponse{
-				SubscriptionID: p.ID(),
-				Topic:          p.Topic(),
-				Payload:        txStatusesPayload,
-			}
-			p.send <- &response
-		}
->>>>>>> 4cabd390
 
 // createAndStartSubscription creates a new subscription using the specified input arguments.
 func (p *TransactionStatusesDataProvider) createAndStartSubscription(
