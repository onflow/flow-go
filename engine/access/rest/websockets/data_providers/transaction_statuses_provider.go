package data_providers

import (
	"context"
	"fmt"

	"github.com/rs/zerolog"
	"google.golang.org/grpc/codes"
	"google.golang.org/grpc/status"

	"github.com/onflow/flow-go/access"
	commonmodels "github.com/onflow/flow-go/engine/access/rest/common/models"
	"github.com/onflow/flow-go/engine/access/rest/common/parser"
	"github.com/onflow/flow-go/engine/access/rest/http/request"
	"github.com/onflow/flow-go/engine/access/rest/websockets/models"
	"github.com/onflow/flow-go/engine/access/subscription"
	"github.com/onflow/flow-go/model/flow"
	"github.com/onflow/flow-go/module/counters"

	"github.com/onflow/flow/protobuf/go/flow/entities"
)

// transactionStatusesArguments contains the arguments required for subscribing to transaction statuses
type transactionStatusesArguments struct {
	TxID             flow.Identifier // ID of the transaction to monitor.
	StartBlockID     flow.Identifier // ID of the block to start subscription from
	StartBlockHeight uint64          // Height of the block to start subscription from
}

// TransactionStatusesDataProvider is responsible for providing tx statuses
type TransactionStatusesDataProvider struct {
	*baseDataProvider

	logger        zerolog.Logger
	api           access.API
	linkGenerator commonmodels.LinkGenerator
}

var _ DataProvider = (*TransactionStatusesDataProvider)(nil)

func NewTransactionStatusesDataProvider(
	ctx context.Context,
	logger zerolog.Logger,
	api access.API,
	linkGenerator commonmodels.LinkGenerator,
	topic string,
	arguments models.Arguments,
	send chan<- interface{},
) (*TransactionStatusesDataProvider, error) {
	p := &TransactionStatusesDataProvider{
		logger:        logger.With().Str("component", "transaction-statuses-data-provider").Logger(),
		api:           api,
		linkGenerator: linkGenerator,
	}

	// Initialize arguments passed to the provider.
	txStatusesArgs, err := parseTransactionStatusesArguments(arguments)
	if err != nil {
		return nil, fmt.Errorf("invalid arguments for tx statuses data provider: %w", err)
	}

	subCtx, cancel := context.WithCancel(ctx)

	p.baseDataProvider = newBaseDataProvider(
		topic,
		cancel,
		send,
		p.createSubscription(subCtx, txStatusesArgs), // Set up a subscription to tx statuses based on arguments.
	)

	return p, nil
}

// Run starts processing the subscription for events and handles responses.
//
// No errors are expected during normal operations.
func (p *TransactionStatusesDataProvider) Run() error {
	return subscription.HandleSubscription(p.subscription, p.handleResponse())
}

// createSubscription creates a new subscription using the specified input arguments.
func (p *TransactionStatusesDataProvider) createSubscription(
	ctx context.Context,
	args transactionStatusesArguments,
) subscription.Subscription {
	if args.StartBlockID != flow.ZeroID {
		return p.api.SubscribeTransactionStatusesFromStartBlockID(ctx, args.TxID, args.StartBlockID, entities.EventEncodingVersion_JSON_CDC_V0)
	}

	if args.StartBlockHeight != request.EmptyHeight {
		return p.api.SubscribeTransactionStatusesFromStartHeight(ctx, args.TxID, args.StartBlockHeight, entities.EventEncodingVersion_JSON_CDC_V0)
	}

	return p.api.SubscribeTransactionStatusesFromLatest(ctx, args.TxID, entities.EventEncodingVersion_JSON_CDC_V0)
}

// handleResponse processes a tx statuses and sends the formatted response.
//
// No errors are expected during normal operations.
func (p *TransactionStatusesDataProvider) handleResponse() func(txResults []*access.TransactionResult) error {
	messageIndex := counters.NewMonotonousCounter(0)

	return func(txResults []*access.TransactionResult) error {

		for i := range txResults {
			index := messageIndex.Value()
			if ok := messageIndex.Set(messageIndex.Value() + 1); !ok {
				return status.Errorf(codes.Internal, "message index already incremented to %d", messageIndex.Value())
			}

<<<<<<< HEAD
			p.send <- &models.BaseDataProvidersResponse{
				SubscriptionID: p.ID().String(),
				Topic:          p.Topic(),
				Payload: &models.TransactionStatusesResponse{
					TransactionResult: txResults[i],
					MessageIndex:      index,
				},
			}
=======
			var response models.TransactionStatusesResponse
			response.Build(p.linkGenerator, txResults[i], index)

			p.send <- &response
>>>>>>> 0eaf627c
		}

		return nil
	}
}

// parseAccountStatusesArguments validates and initializes the account statuses arguments.
func parseTransactionStatusesArguments(
	arguments models.Arguments,
) (transactionStatusesArguments, error) {
	var args transactionStatusesArguments

	// Parse block arguments
	startBlockID, startBlockHeight, err := ParseStartBlock(arguments)
	if err != nil {
		return args, err
	}
	args.StartBlockID = startBlockID
	args.StartBlockHeight = startBlockHeight

	if txIDIn, ok := arguments["tx_id"]; ok && txIDIn != "" {
		result, ok := txIDIn.(string)
		if !ok {
			return args, fmt.Errorf("'tx_id' must be a string")
		}
		var txID parser.ID
		err := txID.Parse(result)
		if err != nil {
			return args, fmt.Errorf("invalid 'tx_id': %w", err)
		}
		args.TxID = txID.Flow()
	}

	return args, nil
}<|MERGE_RESOLUTION|>--- conflicted
+++ resolved
@@ -29,7 +29,7 @@
 
 // TransactionStatusesDataProvider is responsible for providing tx statuses
 type TransactionStatusesDataProvider struct {
-	*baseDataProvider
+	*BaseDataProvider
 
 	logger        zerolog.Logger
 	api           access.API
@@ -61,7 +61,7 @@
 
 	subCtx, cancel := context.WithCancel(ctx)
 
-	p.baseDataProvider = newBaseDataProvider(
+	p.BaseDataProvider = newBaseDataProvider(
 		topic,
 		cancel,
 		send,
@@ -108,21 +108,13 @@
 				return status.Errorf(codes.Internal, "message index already incremented to %d", messageIndex.Value())
 			}
 
-<<<<<<< HEAD
-			p.send <- &models.BaseDataProvidersResponse{
-				SubscriptionID: p.ID().String(),
-				Topic:          p.Topic(),
-				Payload: &models.TransactionStatusesResponse{
-					TransactionResult: txResults[i],
-					MessageIndex:      index,
-				},
-			}
-=======
-			var response models.TransactionStatusesResponse
-			response.Build(p.linkGenerator, txResults[i], index)
+			var txStatusesPayload models.TransactionStatusesResponse
+			txStatusesPayload.Build(p.linkGenerator, txResults[i], index)
+
+			var response models.BaseDataProvidersResponse
+			response.Build(p.ID().String(), p.Topic(), &txStatusesPayload)
 
 			p.send <- &response
->>>>>>> 0eaf627c
 		}
 
 		return nil
