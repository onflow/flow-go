package data_providers

import (
	"context"
	"fmt"
	"testing"

	"github.com/stretchr/testify/mock"
	"github.com/stretchr/testify/suite"

	accessmock "github.com/onflow/flow-go/access/mock"
	"github.com/onflow/flow-go/engine/access/rest/common/parser"
	wsmodels "github.com/onflow/flow-go/engine/access/rest/websockets/models"
	"github.com/onflow/flow-go/engine/access/state_stream"
	statestreammock "github.com/onflow/flow-go/engine/access/state_stream/mock"
	"github.com/onflow/flow-go/engine/access/subscription"
	"github.com/onflow/flow-go/model/flow"
	"github.com/onflow/flow-go/utils/unittest"
)

// DataProviderFactorySuite is a test suite for testing the DataProviderFactory functionality.
type DataProviderFactorySuite struct {
	suite.Suite

	ctx context.Context
	ch  chan interface{}

	accessApi      *accessmock.API
	stateStreamApi *statestreammock.API

	factory *DataProviderFactoryImpl
}

func TestDataProviderFactorySuite(t *testing.T) {
	suite.Run(t, new(DataProviderFactorySuite))
}

// SetupTest sets up the initial context and dependencies for each test case.
// It initializes the factory with mock instances and validates that it is created successfully.
func (s *DataProviderFactorySuite) SetupTest() {
	log := unittest.Logger()
	s.stateStreamApi = statestreammock.NewAPI(s.T())
	s.accessApi = accessmock.NewAPI(s.T())

	s.ctx = context.Background()
	s.ch = make(chan interface{})

	s.factory = NewDataProviderFactory(
		log,
		s.stateStreamApi,
		s.accessApi,
		flow.Testnet.Chain(),
		state_stream.DefaultEventFilterConfig,
		subscription.DefaultHeartbeatInterval,
		nil,
	)
	s.Require().NotNil(s.factory)
}

// setupSubscription creates a mock subscription instance for testing purposes.
// It configures the return value of the specified API call to the mock subscription.
func (s *DataProviderFactorySuite) setupSubscription(apiCall *mock.Call) {
	subscription := statestreammock.NewSubscription(s.T())
	apiCall.Return(subscription).Once()
}

// TODO: add others topic to check when they will be implemented
// TestSupportedTopics verifies that supported topics return a valid provider and no errors.
// Each test case includes a topic and arguments for which a data provider should be created.
func (s *DataProviderFactorySuite) TestSupportedTopics() {
	// Define supported topics and check if each returns the correct provider without errors
	tx := unittest.TransactionBodyFixture()
	tx.PayloadSignatures = []flow.TransactionSignature{unittest.TransactionSignatureFixture()}
	tx.Arguments = [][]uint8{}

	testCases := []struct {
		name               string
		topic              string
		arguments          wsmodels.Arguments
		setupSubscription  func()
		assertExpectations func()
	}{
		{
			name:      "block topic",
			topic:     BlocksTopic,
			arguments: wsmodels.Arguments{"block_status": parser.Finalized},
			setupSubscription: func() {
				s.setupSubscription(s.accessApi.On("SubscribeBlocksFromLatest", mock.Anything, flow.BlockStatusFinalized))
			},
			assertExpectations: func() {
				s.accessApi.AssertExpectations(s.T())
			},
		},
		{
			name:      "block headers topic",
			topic:     BlockHeadersTopic,
			arguments: wsmodels.Arguments{"block_status": parser.Finalized},
			setupSubscription: func() {
				s.setupSubscription(s.accessApi.On("SubscribeBlockHeadersFromLatest", mock.Anything, flow.BlockStatusFinalized))
			},
			assertExpectations: func() {
				s.accessApi.AssertExpectations(s.T())
			},
		},
		{
			name:      "block digests topic",
			topic:     BlockDigestsTopic,
			arguments: wsmodels.Arguments{"block_status": parser.Finalized},
			setupSubscription: func() {
				s.setupSubscription(s.accessApi.On("SubscribeBlockDigestsFromLatest", mock.Anything, flow.BlockStatusFinalized))
			},
			assertExpectations: func() {
				s.accessApi.AssertExpectations(s.T())
			},
		},
		{
<<<<<<< HEAD
			name:      "events topic",
			topic:     EventsTopic,
			arguments: wsmodels.Arguments{},
=======
			name:  "events topic",
			topic: EventsTopic,
			arguments: models.Arguments{
				"event_types": []string{state_stream.CoreEventAccountCreated},
				"addresses":   []string{unittest.AddressFixture().String()},
				"contracts":   []string{"A.0000000000000001.Contract1", "A.0000000000000001.Contract2"},
			},
>>>>>>> 5dc9f815
			setupSubscription: func() {
				s.setupSubscription(s.stateStreamApi.On("SubscribeEventsFromLatest", mock.Anything, mock.Anything))
			},
			assertExpectations: func() {
				s.stateStreamApi.AssertExpectations(s.T())
			},
		},
		{
<<<<<<< HEAD
			name:      "account statuses topic",
			topic:     AccountStatusesTopic,
			arguments: wsmodels.Arguments{},
=======
			name:  "account statuses topic",
			topic: AccountStatusesTopic,
			arguments: models.Arguments{
				"event_types":       []string{state_stream.CoreEventAccountCreated},
				"account_addresses": []string{unittest.AddressFixture().String()},
			},
>>>>>>> 5dc9f815
			setupSubscription: func() {
				s.setupSubscription(s.stateStreamApi.On("SubscribeAccountStatusesFromLatestBlock", mock.Anything, mock.Anything))
			},
			assertExpectations: func() {
				s.stateStreamApi.AssertExpectations(s.T())
			},
		},
		{
<<<<<<< HEAD
			name:      "transaction statuses topic",
			topic:     TransactionStatusesTopic,
			arguments: wsmodels.Arguments{"tx_id": unittest.IdentifierFixture().String()},
=======
			name:  "transaction statuses topic",
			topic: TransactionStatusesTopic,
			arguments: models.Arguments{
				"tx_id": unittest.IdentifierFixture().String(),
			},
>>>>>>> 5dc9f815
			setupSubscription: func() {
				s.setupSubscription(s.accessApi.On("SubscribeTransactionStatuses", mock.Anything, mock.Anything, mock.Anything))
			},
			assertExpectations: func() {
				s.stateStreamApi.AssertExpectations(s.T())
			},
		},
		{
			name:      "send transaction statuses topic",
			topic:     SendAndGetTransactionStatusesTopic,
			arguments: wsmodels.Arguments(unittest.CreateSendTxHttpPayload(tx)),
			setupSubscription: func() {
				s.setupSubscription(s.accessApi.On("SendAndSubscribeTransactionStatuses", mock.Anything, mock.Anything, mock.Anything))
			},
			assertExpectations: func() {
				s.stateStreamApi.AssertExpectations(s.T())
			},
		},
	}

	for _, test := range testCases {
		s.Run(test.name, func() {
			s.T().Parallel()
			test.setupSubscription()

			provider, err := s.factory.NewDataProvider(s.ctx, "dummy-id", test.topic, test.arguments, s.ch)
			s.Require().NoError(err, "Expected no error for topic %s", test.topic)
			s.Require().NotNil(provider, "Expected provider for topic %s", test.topic)
			s.Require().Equal(test.topic, provider.Topic())
			s.Require().Equal(test.arguments, provider.Arguments())

			test.assertExpectations()
		})
	}
}

// TestUnsupportedTopics verifies that unsupported topics do not return a provider
// and instead return an error indicating the topic is unsupported.
func (s *DataProviderFactorySuite) TestUnsupportedTopics() {
	s.T().Parallel()

	// Define unsupported topics
	unsupportedTopics := []string{
		"unknown_topic",
		"",
	}

	for _, topic := range unsupportedTopics {
		provider, err := s.factory.NewDataProvider(s.ctx, "dummy-id", topic, nil, s.ch)
		s.Require().Error(err, "Expected error for unsupported topic %s", topic)
		s.Require().Nil(provider, "Expected no provider for unsupported topic %s", topic)
		s.Require().EqualError(err, fmt.Sprintf("unsupported topic \"%s\"", topic))
	}
}<|MERGE_RESOLUTION|>--- conflicted
+++ resolved
@@ -114,19 +114,13 @@
 			},
 		},
 		{
-<<<<<<< HEAD
-			name:      "events topic",
-			topic:     EventsTopic,
-			arguments: wsmodels.Arguments{},
-=======
 			name:  "events topic",
 			topic: EventsTopic,
-			arguments: models.Arguments{
+			arguments: wsmodels.Arguments{
 				"event_types": []string{state_stream.CoreEventAccountCreated},
 				"addresses":   []string{unittest.AddressFixture().String()},
 				"contracts":   []string{"A.0000000000000001.Contract1", "A.0000000000000001.Contract2"},
 			},
->>>>>>> 5dc9f815
 			setupSubscription: func() {
 				s.setupSubscription(s.stateStreamApi.On("SubscribeEventsFromLatest", mock.Anything, mock.Anything))
 			},
@@ -135,18 +129,12 @@
 			},
 		},
 		{
-<<<<<<< HEAD
-			name:      "account statuses topic",
-			topic:     AccountStatusesTopic,
-			arguments: wsmodels.Arguments{},
-=======
 			name:  "account statuses topic",
 			topic: AccountStatusesTopic,
-			arguments: models.Arguments{
+			arguments: wsmodels.Arguments{
 				"event_types":       []string{state_stream.CoreEventAccountCreated},
 				"account_addresses": []string{unittest.AddressFixture().String()},
 			},
->>>>>>> 5dc9f815
 			setupSubscription: func() {
 				s.setupSubscription(s.stateStreamApi.On("SubscribeAccountStatusesFromLatestBlock", mock.Anything, mock.Anything))
 			},
@@ -155,17 +143,11 @@
 			},
 		},
 		{
-<<<<<<< HEAD
-			name:      "transaction statuses topic",
-			topic:     TransactionStatusesTopic,
-			arguments: wsmodels.Arguments{"tx_id": unittest.IdentifierFixture().String()},
-=======
 			name:  "transaction statuses topic",
 			topic: TransactionStatusesTopic,
-			arguments: models.Arguments{
+			arguments: wsmodels.Arguments{
 				"tx_id": unittest.IdentifierFixture().String(),
 			},
->>>>>>> 5dc9f815
 			setupSubscription: func() {
 				s.setupSubscription(s.accessApi.On("SubscribeTransactionStatuses", mock.Anything, mock.Anything, mock.Anything))
 			},
