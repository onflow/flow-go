package data_providers

import (
	"context"
	"fmt"
	"testing"

	"github.com/stretchr/testify/mock"
	"github.com/stretchr/testify/suite"

	accessmock "github.com/onflow/flow-go/access/mock"
	"github.com/onflow/flow-go/engine/access/rest/common/parser"
	"github.com/onflow/flow-go/engine/access/rest/websockets/models"
	"github.com/onflow/flow-go/engine/access/state_stream"
	statestreammock "github.com/onflow/flow-go/engine/access/state_stream/mock"
	"github.com/onflow/flow-go/engine/access/subscription"
	"github.com/onflow/flow-go/model/flow"
	"github.com/onflow/flow-go/utils/unittest"
)

// DataProviderFactorySuite is a test suite for testing the DataProviderFactory functionality.
type DataProviderFactorySuite struct {
	suite.Suite

	ctx context.Context
	ch  chan interface{}

	accessApi      *accessmock.API
	stateStreamApi *statestreammock.API

	factory *DataProviderFactoryImpl
}

func TestDataProviderFactorySuite(t *testing.T) {
	suite.Run(t, new(DataProviderFactorySuite))
}

// SetupTest sets up the initial context and dependencies for each test case.
// It initializes the factory with mock instances and validates that it is created successfully.
func (s *DataProviderFactorySuite) SetupTest() {
	log := unittest.Logger()
	s.stateStreamApi = statestreammock.NewAPI(s.T())
	s.accessApi = accessmock.NewAPI(s.T())

	s.ctx = context.Background()
	s.ch = make(chan interface{})

<<<<<<< HEAD
=======
	chain := flow.Testnet.Chain()

>>>>>>> 3630b39f
	s.factory = NewDataProviderFactory(
		log,
		s.stateStreamApi,
		s.accessApi,
<<<<<<< HEAD
		flow.Testnet.Chain(),
		state_stream.DefaultEventFilterConfig,
		subscription.DefaultHeartbeatInterval,
		nil,
=======
		chain,
		state_stream.DefaultEventFilterConfig,
		subscription.DefaultHeartbeatInterval,
>>>>>>> 3630b39f
	)
	s.Require().NotNil(s.factory)
}

// setupSubscription creates a mock subscription instance for testing purposes.
// It configures the return value of the specified API call to the mock subscription.
func (s *DataProviderFactorySuite) setupSubscription(apiCall *mock.Call) {
	subscription := statestreammock.NewSubscription(s.T())
	apiCall.Return(subscription).Once()
}

// TODO: add others topic to check when they will be implemented
// TestSupportedTopics verifies that supported topics return a valid provider and no errors.
// Each test case includes a topic and arguments for which a data provider should be created.
func (s *DataProviderFactorySuite) TestSupportedTopics() {
	// Define supported topics and check if each returns the correct provider without errors
	testCases := []struct {
		name               string
		topic              string
		arguments          models.Arguments
		setupSubscription  func()
		assertExpectations func()
	}{
		{
			name:      "block topic",
			topic:     BlocksTopic,
			arguments: models.Arguments{"block_status": parser.Finalized},
			setupSubscription: func() {
				s.setupSubscription(s.accessApi.On("SubscribeBlocksFromLatest", mock.Anything, flow.BlockStatusFinalized))
			},
			assertExpectations: func() {
				s.accessApi.AssertExpectations(s.T())
			},
		},
		{
			name:      "block headers topic",
			topic:     BlockHeadersTopic,
			arguments: models.Arguments{"block_status": parser.Finalized},
			setupSubscription: func() {
				s.setupSubscription(s.accessApi.On("SubscribeBlockHeadersFromLatest", mock.Anything, flow.BlockStatusFinalized))
			},
			assertExpectations: func() {
				s.accessApi.AssertExpectations(s.T())
			},
		},
		{
			name:      "block digests topic",
			topic:     BlockDigestsTopic,
			arguments: models.Arguments{"block_status": parser.Finalized},
			setupSubscription: func() {
				s.setupSubscription(s.accessApi.On("SubscribeBlockDigestsFromLatest", mock.Anything, flow.BlockStatusFinalized))
			},
			assertExpectations: func() {
				s.accessApi.AssertExpectations(s.T())
			},
		},
		{
			name:      "events topic",
			topic:     EventsTopic,
			arguments: models.Arguments{},
			setupSubscription: func() {
				s.setupSubscription(s.stateStreamApi.On("SubscribeEventsFromLatest", mock.Anything, mock.Anything))
			},
			assertExpectations: func() {
				s.stateStreamApi.AssertExpectations(s.T())
			},
		},
		{
			name:      "account statuses topic",
			topic:     AccountStatusesTopic,
			arguments: models.Arguments{},
			setupSubscription: func() {
				s.setupSubscription(s.stateStreamApi.On("SubscribeAccountStatusesFromLatestBlock", mock.Anything, mock.Anything))
			},
			assertExpectations: func() {
				s.stateStreamApi.AssertExpectations(s.T())
			},
		},
		{
			name:      "transaction statuses topic",
			topic:     TransactionStatusesTopic,
			arguments: models.Arguments{},
			setupSubscription: func() {
				s.setupSubscription(s.accessApi.On("SubscribeTransactionStatusesFromLatest", mock.Anything, mock.Anything, mock.Anything))
			},
			assertExpectations: func() {
				s.stateStreamApi.AssertExpectations(s.T())
			},
		},
<<<<<<< HEAD
=======
		{
			name:      "send transaction statuses topic",
			topic:     SendTransactionStatusesTopic,
			arguments: models.Arguments{},
			setupSubscription: func() {
				s.setupSubscription(s.accessApi.On("SendAndSubscribeTransactionStatuses", mock.Anything, mock.Anything, mock.Anything))
			},
			assertExpectations: func() {
				s.stateStreamApi.AssertExpectations(s.T())
			},
		},
>>>>>>> 3630b39f
	}

	for _, test := range testCases {
		s.Run(test.name, func() {
			s.T().Parallel()
			test.setupSubscription()

			provider, err := s.factory.NewDataProvider(s.ctx, test.topic, test.arguments, s.ch)
			s.Require().NotNil(provider, "Expected provider for topic %s", test.topic)
			s.Require().NoError(err, "Expected no error for topic %s", test.topic)
			s.Require().Equal(test.topic, provider.Topic())

			test.assertExpectations()
		})
	}
}

// TestUnsupportedTopics verifies that unsupported topics do not return a provider
// and instead return an error indicating the topic is unsupported.
func (s *DataProviderFactorySuite) TestUnsupportedTopics() {
	s.T().Parallel()

	// Define unsupported topics
	unsupportedTopics := []string{
		"unknown_topic",
		"",
	}

	for _, topic := range unsupportedTopics {
		provider, err := s.factory.NewDataProvider(s.ctx, topic, nil, s.ch)
		s.Require().Nil(provider, "Expected no provider for unsupported topic %s", topic)
		s.Require().Error(err, "Expected error for unsupported topic %s", topic)
		s.Require().EqualError(err, fmt.Sprintf("unsupported topic \"%s\"", topic))
	}
}<|MERGE_RESOLUTION|>--- conflicted
+++ resolved
@@ -45,25 +45,14 @@
 	s.ctx = context.Background()
 	s.ch = make(chan interface{})
 
-<<<<<<< HEAD
-=======
-	chain := flow.Testnet.Chain()
-
->>>>>>> 3630b39f
 	s.factory = NewDataProviderFactory(
 		log,
 		s.stateStreamApi,
 		s.accessApi,
-<<<<<<< HEAD
 		flow.Testnet.Chain(),
 		state_stream.DefaultEventFilterConfig,
 		subscription.DefaultHeartbeatInterval,
 		nil,
-=======
-		chain,
-		state_stream.DefaultEventFilterConfig,
-		subscription.DefaultHeartbeatInterval,
->>>>>>> 3630b39f
 	)
 	s.Require().NotNil(s.factory)
 }
@@ -153,8 +142,6 @@
 				s.stateStreamApi.AssertExpectations(s.T())
 			},
 		},
-<<<<<<< HEAD
-=======
 		{
 			name:      "send transaction statuses topic",
 			topic:     SendTransactionStatusesTopic,
@@ -166,7 +153,6 @@
 				s.stateStreamApi.AssertExpectations(s.T())
 			},
 		},
->>>>>>> 3630b39f
 	}
 
 	for _, test := range testCases {
