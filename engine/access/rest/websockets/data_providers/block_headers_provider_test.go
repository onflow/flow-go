package data_providers

import (
	"strconv"
	"testing"

	"github.com/stretchr/testify/mock"
	"github.com/stretchr/testify/suite"

	commonmodels "github.com/onflow/flow-go/engine/access/rest/common/models"
	"github.com/onflow/flow-go/engine/access/rest/common/parser"
	"github.com/onflow/flow-go/engine/access/rest/websockets/models"
	statestreamsmock "github.com/onflow/flow-go/engine/access/state_stream/mock"
	"github.com/onflow/flow-go/model/flow"
)

type BlockHeadersProviderSuite struct {
	BlocksProviderSuite
}

func TestBlockHeadersProviderSuite(t *testing.T) {
	suite.Run(t, new(BlockHeadersProviderSuite))
}

// SetupTest initializes the test suite with required dependencies.
func (s *BlockHeadersProviderSuite) SetupTest() {
	s.BlocksProviderSuite.SetupTest()
}

// TestBlockHeadersDataProvider_HappyPath tests the behavior of the block headers data provider
// when it is configured correctly and operating under normal conditions. It
// validates that block headers are correctly streamed to the channel and ensures
// no unexpected errors occur.
func (s *BlockHeadersProviderSuite) TestBlockHeadersDataProvider_HappyPath() {
	testHappyPath(
		s.T(),
		BlockHeadersTopic,
		s.factory,
		s.validBlockHeadersArgumentsTestCases(),
		func(dataChan chan interface{}) {
			for _, block := range s.blocks {
				dataChan <- block.Header
			}
		},
		s.requireBlockHeader,
	)
}

// validBlockHeadersArgumentsTestCases defines test happy cases for block headers data providers.
// Each test case specifies input arguments, and setup functions for the mock API used in the test.
func (s *BlockHeadersProviderSuite) validBlockHeadersArgumentsTestCases() []testType {
	expectedResponses := make([]interface{}, len(s.blocks))
	for i, b := range s.blocks {
		var header commonmodels.BlockHeader
		header.Build(b.Header)

		expectedResponses[i] = &models.BaseDataProvidersResponse{
			Topic:   BlockHeadersTopic,
			Payload: &header,
		}
	}

	return []testType{
		{
			name: "happy path with start_block_id argument",
			arguments: models.Arguments{
				"start_block_id": s.rootBlock.ID().String(),
				"block_status":   parser.Finalized,
			},
			setupBackend: func(sub *statestreamsmock.Subscription) {
				s.api.On(
					"SubscribeBlockHeadersFromStartBlockID",
					mock.Anything,
					s.rootBlock.ID(),
					flow.BlockStatusFinalized,
				).Return(sub).Once()
			},
			expectedResponses: expectedResponses,
		},
		{
			name: "happy path with start_block_height argument",
			arguments: models.Arguments{
				"start_block_height": strconv.FormatUint(s.rootBlock.Header.Height, 10),
				"block_status":       parser.Finalized,
			},
			setupBackend: func(sub *statestreamsmock.Subscription) {
				s.api.On(
					"SubscribeBlockHeadersFromStartHeight",
					mock.Anything,
					s.rootBlock.Header.Height,
					flow.BlockStatusFinalized,
				).Return(sub).Once()
			},
			expectedResponses: expectedResponses,
		},
		{
			name: "happy path without any start argument",
			arguments: models.Arguments{
				"block_status": parser.Finalized,
			},
			setupBackend: func(sub *statestreamsmock.Subscription) {
				s.api.On(
					"SubscribeBlockHeadersFromLatest",
					mock.Anything,
					flow.BlockStatusFinalized,
				).Return(sub).Once()
			},
			expectedResponses: expectedResponses,
		},
	}
}

// requireBlockHeaders ensures that the received block header information matches the expected data.
func (s *BlockHeadersProviderSuite) requireBlockHeader(actual interface{}, expected interface{}) {
	expectedResponse, expectedResponsePayload := extractPayload[*commonmodels.BlockHeader](s.T(), expected)
	actualResponse, actualResponsePayload := extractPayload[*commonmodels.BlockHeader](s.T(), actual)

	s.Require().Equal(expectedResponse.Topic, actualResponse.Topic)
	s.Require().Equal(expectedResponsePayload, actualResponsePayload)
}

// TestBlockHeadersDataProvider_InvalidArguments tests the behavior of the block headers data provider
// when invalid arguments are provided. It verifies that appropriate errors are returned
// for missing or conflicting arguments.
// This test covers the test cases:
// 1. Missing 'block_status' argument.
// 2. Invalid 'block_status' argument.
// 3. Providing both 'start_block_id' and 'start_block_height' simultaneously.
func (s *BlockHeadersProviderSuite) TestBlockHeadersDataProvider_InvalidArguments() {
	send := make(chan interface{})
	topic := BlockHeadersTopic

	for _, test := range s.invalidArgumentsTestCases() {
		s.Run(test.name, func() {
<<<<<<< HEAD
			provider, err := NewBlockHeadersDataProvider(s.log, s.api, "dummy-id", topic, test.arguments, send)
			s.Require().Nil(provider)
=======
			provider, err := NewBlockHeadersDataProvider(ctx, s.log, s.api, "dummy-id", topic, test.arguments, send)
>>>>>>> 5dc9f815
			s.Require().Error(err)
			s.Require().Nil(provider)
			s.Require().Contains(err.Error(), test.expectedErrorMsg)
		})
	}
}<|MERGE_RESOLUTION|>--- conflicted
+++ resolved
@@ -132,12 +132,7 @@
 
 	for _, test := range s.invalidArgumentsTestCases() {
 		s.Run(test.name, func() {
-<<<<<<< HEAD
 			provider, err := NewBlockHeadersDataProvider(s.log, s.api, "dummy-id", topic, test.arguments, send)
-			s.Require().Nil(provider)
-=======
-			provider, err := NewBlockHeadersDataProvider(ctx, s.log, s.api, "dummy-id", topic, test.arguments, send)
->>>>>>> 5dc9f815
 			s.Require().Error(err)
 			s.Require().Nil(provider)
 			s.Require().Contains(err.Error(), test.expectedErrorMsg)
