--- conflicted
+++ resolved
@@ -41,11 +41,7 @@
 	subscriptionID string,
 	linkGenerator commonmodels.LinkGenerator,
 	topic string,
-<<<<<<< HEAD
-	rawArguments models.Arguments,
-=======
-	arguments wsmodels.Arguments,
->>>>>>> 4cabd390
+	rawArguments wsmodels.Arguments,
 	send chan<- interface{},
 ) (*BlocksDataProvider, error) {
 	args, err := parseBlocksArguments(rawArguments)
@@ -71,7 +67,6 @@
 
 // Run starts processing the subscription for blocks and handles responses.
 //
-<<<<<<< HEAD
 // Expected errors during normal operations:
 //   - context.Canceled: if the operation is canceled, during an unsubscribe action.
 func (p *BlocksDataProvider) Run(ctx context.Context) error {
@@ -84,33 +79,18 @@
 		p.baseDataProvider.done,
 		p.subscriptionState.subscription,
 		func(block *flow.Block) error {
-			var blockResponse commonmodels.Block
-=======
-// No errors are expected during normal operations.
-func (p *BlocksDataProvider) Run() error {
-	return subscription.HandleSubscription(
-		p.subscription,
-		subscription.HandleResponse(p.send, func(b *flow.Block) (interface{}, error) {
-			var block commonmodels.Block
->>>>>>> 4cabd390
-
 			expandPayload := map[string]bool{commonmodels.ExpandableFieldPayload: true}
-			err := blockResponse.Build(block, nil, p.linkGenerator, p.arguments.BlockStatus, expandPayload)
+			blockPayload, err := commonmodels.NewBlock(block, nil, p.linkGenerator, p.arguments.BlockStatus, expandPayload)
 			if err != nil {
-				return fmt.Errorf("failed to build block response :%w", err)
+				return fmt.Errorf("failed to build block payload response: %w", err)
 			}
 
-<<<<<<< HEAD
-			var response models.BaseDataProvidersResponse
-			response.Build(p.ID(), p.Topic(), &blockResponse)
-			p.send <- &response
-=======
 			response := models.BaseDataProvidersResponse{
 				SubscriptionID: p.ID(),
 				Topic:          p.Topic(),
-				Payload:        &block,
+				Payload:        blockPayload,
 			}
->>>>>>> 4cabd390
+			p.send <- &response
 
 			return nil
 		},
