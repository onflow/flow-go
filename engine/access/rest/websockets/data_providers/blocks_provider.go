package data_providers

import (
	"context"
	"fmt"

	"github.com/rs/zerolog"

	"github.com/onflow/flow-go/access"
	commonmodels "github.com/onflow/flow-go/engine/access/rest/common/models"
	"github.com/onflow/flow-go/engine/access/rest/common/parser"
	"github.com/onflow/flow-go/engine/access/rest/http/request"
	"github.com/onflow/flow-go/engine/access/rest/util"
	"github.com/onflow/flow-go/engine/access/rest/websockets/data_providers/models"
	wsmodels "github.com/onflow/flow-go/engine/access/rest/websockets/models"
	"github.com/onflow/flow-go/engine/access/subscription"
	"github.com/onflow/flow-go/model/flow"
)

// BlocksArguments contains the arguments required for subscribing to blocks / block headers / block digests
type blocksArguments struct {
	StartBlockID     flow.Identifier  // ID of the block to start subscription from
	StartBlockHeight uint64           // Height of the block to start subscription from
	BlockStatus      flow.BlockStatus // Status of blocks to subscribe to
}

// BlocksDataProvider is responsible for providing blocks
type BlocksDataProvider struct {
	*baseDataProvider

	logger        zerolog.Logger
	api           access.API
	arguments     blocksArguments
	linkGenerator commonmodels.LinkGenerator
}

var _ DataProvider = (*BlocksDataProvider)(nil)

// NewBlocksDataProvider creates a new instance of BlocksDataProvider.
func NewBlocksDataProvider(
	ctx context.Context,
	logger zerolog.Logger,
	api access.API,
	subscriptionID string,
	linkGenerator commonmodels.LinkGenerator,
	topic string,
	arguments wsmodels.Arguments,
	send chan<- interface{},
) (*BlocksDataProvider, error) {
	p := &BlocksDataProvider{
		logger:        logger.With().Str("component", "blocks-data-provider").Logger(),
		api:           api,
		linkGenerator: linkGenerator,
	}

	// Parse arguments passed to the provider.
	args, err := parseBlocksArguments(arguments)
	if err != nil {
		return nil, fmt.Errorf("invalid arguments: %w", err)
	}
	p.arguments = args

	subCtx, cancel := context.WithCancel(ctx)
	p.baseDataProvider = newBaseDataProvider(
		subscriptionID,
		topic,
		arguments,
		cancel,
		send,
		p.createSubscription(subCtx, args), // Set up a subscription to blocks based on arguments.
	)

	return p, nil
}

// Run starts processing the subscription for blocks and handles responses.
//
// No errors are expected during normal operations.
func (p *BlocksDataProvider) Run() error {
	return subscription.HandleSubscription(
		p.subscription,
		subscription.HandleResponse(p.send, func(b *flow.Block) (interface{}, error) {
			var block commonmodels.Block

			expandPayload := map[string]bool{commonmodels.ExpandableFieldPayload: true}
			err := block.Build(b, nil, p.linkGenerator, p.arguments.BlockStatus, expandPayload)
			if err != nil {
				return nil, fmt.Errorf("failed to build block response :%w", err)
			}

			response := models.BaseDataProvidersResponse{
				SubscriptionID: p.ID(),
				Topic:          p.Topic(),
				Payload:        &block,
			}

			return &response, nil
		}),
	)
}

// createSubscription creates a new subscription using the specified input arguments.
func (p *BlocksDataProvider) createSubscription(ctx context.Context, args blocksArguments) subscription.Subscription {
	if args.StartBlockID != flow.ZeroID {
		return p.api.SubscribeBlocksFromStartBlockID(ctx, args.StartBlockID, args.BlockStatus)
	}

	if args.StartBlockHeight != request.EmptyHeight {
		return p.api.SubscribeBlocksFromStartHeight(ctx, args.StartBlockHeight, args.BlockStatus)
	}

	return p.api.SubscribeBlocksFromLatest(ctx, args.BlockStatus)
}

<<<<<<< HEAD
// ParseBlocksArguments validates and initializes the blocks arguments.
func parseBlocksArguments(arguments wsmodels.Arguments) (blocksArguments, error) {
	allowedFields := []string{
		"start_block_id",
		"start_block_height",
		"block_status",
=======
// parseBlocksArguments validates and initializes the blocks arguments.
func parseBlocksArguments(arguments models.Arguments) (blocksArguments, error) {
	allowedFields := map[string]struct{}{
		"start_block_id":     {},
		"start_block_height": {},
		"block_status":       {},
>>>>>>> 5dc9f815
	}
	err := ensureAllowedFields(arguments, allowedFields)
	if err != nil {
		return blocksArguments{}, err
	}

	var args blocksArguments

	// Parse block arguments
	startBlockID, startBlockHeight, err := parseStartBlock(arguments)
	if err != nil {
		return blocksArguments{}, err
	}
	args.StartBlockID = startBlockID
	args.StartBlockHeight = startBlockHeight

	// Parse 'block_status'
	rawBlockStatus, exists := arguments["block_status"]
	if !exists {
		return blocksArguments{}, fmt.Errorf("missing 'block_status' field")
	}

	blockStatusStr, isString := rawBlockStatus.(string)
	if !isString {
		return blocksArguments{}, fmt.Errorf("'block_status' must be string")
	}

	if len(blockStatusStr) == 0 {
		return blocksArguments{}, fmt.Errorf("'block_status' field must not be empty")
	}

	blockStatus, err := parser.ParseBlockStatus(blockStatusStr)
	if err != nil {
		return blocksArguments{}, err
	}
	args.BlockStatus = blockStatus

	return args, nil
}

func parseStartBlock(arguments wsmodels.Arguments) (flow.Identifier, uint64, error) {
	startBlockIDIn, hasStartBlockID := arguments["start_block_id"]
	startBlockHeightIn, hasStartBlockHeight := arguments["start_block_height"]

	// Check for mutual exclusivity of start_block_id and start_block_height early
	if hasStartBlockID && hasStartBlockHeight {
		return flow.ZeroID, 0, fmt.Errorf("can only provide either 'start_block_id' or 'start_block_height'")
	}

	// Parse 'start_block_id'
	if hasStartBlockID {
		result, ok := startBlockIDIn.(string)
		if !ok {
			return flow.ZeroID, request.EmptyHeight, fmt.Errorf("'start_block_id' must be a string")
		}
		var startBlockID parser.ID
		err := startBlockID.Parse(result)
		if err != nil {
			return flow.ZeroID, request.EmptyHeight, fmt.Errorf("invalid 'start_block_id': %w", err)
		}
		return startBlockID.Flow(), request.EmptyHeight, nil
	}

	// Parse 'start_block_height'
	if hasStartBlockHeight {
		result, ok := startBlockHeightIn.(string)
		if !ok {
			return flow.ZeroID, 0, fmt.Errorf("'start_block_height' must be a string")
		}
		startBlockHeight, err := util.ToUint64(result)
		if err != nil {
			return flow.ZeroID, request.EmptyHeight, fmt.Errorf("'start_block_height' must be convertible to uint64: %w", err)
		}
		return flow.ZeroID, startBlockHeight, nil
	}

	return flow.ZeroID, request.EmptyHeight, nil
}<|MERGE_RESOLUTION|>--- conflicted
+++ resolved
@@ -54,11 +54,11 @@
 	}
 
 	// Parse arguments passed to the provider.
-	args, err := parseBlocksArguments(arguments)
+	var err error
+	p.arguments, err = parseBlocksArguments(arguments)
 	if err != nil {
 		return nil, fmt.Errorf("invalid arguments: %w", err)
 	}
-	p.arguments = args
 
 	subCtx, cancel := context.WithCancel(ctx)
 	p.baseDataProvider = newBaseDataProvider(
@@ -67,7 +67,7 @@
 		arguments,
 		cancel,
 		send,
-		p.createSubscription(subCtx, args), // Set up a subscription to blocks based on arguments.
+		p.createSubscription(subCtx, p.arguments), // Set up a subscription to blocks based on arguments.
 	)
 
 	return p, nil
@@ -112,21 +112,12 @@
 	return p.api.SubscribeBlocksFromLatest(ctx, args.BlockStatus)
 }
 
-<<<<<<< HEAD
-// ParseBlocksArguments validates and initializes the blocks arguments.
+// parseBlocksArguments validates and initializes the blocks arguments.
 func parseBlocksArguments(arguments wsmodels.Arguments) (blocksArguments, error) {
-	allowedFields := []string{
-		"start_block_id",
-		"start_block_height",
-		"block_status",
-=======
-// parseBlocksArguments validates and initializes the blocks arguments.
-func parseBlocksArguments(arguments models.Arguments) (blocksArguments, error) {
 	allowedFields := map[string]struct{}{
 		"start_block_id":     {},
 		"start_block_height": {},
 		"block_status":       {},
->>>>>>> 5dc9f815
 	}
 	err := ensureAllowedFields(arguments, allowedFields)
 	if err != nil {
