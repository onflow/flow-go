--- conflicted
+++ resolved
@@ -3,25 +3,15 @@
 import (
 	"context"
 
-<<<<<<< HEAD
-	"github.com/google/uuid"
-
 	"github.com/onflow/flow-go/engine/access/rest/websockets/models"
-=======
->>>>>>> 37ac1f63
 	"github.com/onflow/flow-go/engine/access/subscription"
 )
 
 // baseDataProvider holds common objects for the provider
 type baseDataProvider struct {
-<<<<<<< HEAD
-	subscriptionID uuid.UUID
+	subscriptionID string
 	topic          string
 	arguments      models.Arguments
-=======
-	subscriptionID string
-	topic          string
->>>>>>> 37ac1f63
 	cancel         context.CancelFunc
 	send           chan<- interface{}
 	subscription   subscription.Subscription
@@ -29,11 +19,7 @@
 
 // newBaseDataProvider creates a new instance of baseDataProvider.
 func newBaseDataProvider(
-<<<<<<< HEAD
-	subscriptionID uuid.UUID,
-=======
 	subscriptionID string,
->>>>>>> 37ac1f63
 	topic string,
 	arguments models.Arguments,
 	cancel context.CancelFunc,
@@ -43,10 +29,7 @@
 	return &baseDataProvider{
 		subscriptionID: subscriptionID,
 		topic:          topic,
-<<<<<<< HEAD
 		arguments:      arguments,
-=======
->>>>>>> 37ac1f63
 		cancel:         cancel,
 		send:           send,
 		subscription:   subscription,
@@ -54,11 +37,7 @@
 }
 
 // ID returns the subscription ID associated with current data provider
-<<<<<<< HEAD
-func (b *baseDataProvider) ID() uuid.UUID {
-=======
 func (b *baseDataProvider) ID() string {
->>>>>>> 37ac1f63
 	return b.subscriptionID
 }
 
