package data_providers

import (
	"context"

<<<<<<< HEAD
	"github.com/google/uuid"

	"github.com/onflow/flow-go/engine/access/rest/websockets/models"
=======
>>>>>>> ff8c3a9d
	"github.com/onflow/flow-go/engine/access/subscription"
)

// baseDataProvider holds common objects for the provider
type baseDataProvider struct {
<<<<<<< HEAD
	id           uuid.UUID
	topic        string
	arguments    models.Arguments
	cancel       context.CancelFunc
	send         chan<- interface{}
	subscription subscription.Subscription
=======
	subscriptionID string
	topic          string
	cancel         context.CancelFunc
	send           chan<- interface{}
	subscription   subscription.Subscription
>>>>>>> ff8c3a9d
}

// newBaseDataProvider creates a new instance of baseDataProvider.
func newBaseDataProvider(
	subscriptionID string,
	topic string,
	arguments models.Arguments,
	cancel context.CancelFunc,
	send chan<- interface{},
	subscription subscription.Subscription,
) *baseDataProvider {
	return &baseDataProvider{
<<<<<<< HEAD
		id:           uuid.New(),
		topic:        topic,
		arguments:    arguments,
		cancel:       cancel,
		send:         send,
		subscription: subscription,
=======
		subscriptionID: subscriptionID,
		topic:          topic,
		cancel:         cancel,
		send:           send,
		subscription:   subscription,
>>>>>>> ff8c3a9d
	}
}

// ID returns the subscription ID associated with current data provider
func (b *baseDataProvider) ID() string {
	return b.subscriptionID
}

// Topic returns the topic associated with the data provider.
func (b *baseDataProvider) Topic() string {
	return b.topic
}

// Arguments returns the arguments associated with the data provider.
func (b *baseDataProvider) Arguments() models.Arguments {
	return b.arguments
}

// Close terminates the data provider.
//
// No errors are expected during normal operations.
func (b *baseDataProvider) Close() {
	b.cancel()
}<|MERGE_RESOLUTION|>--- conflicted
+++ resolved
@@ -3,31 +3,18 @@
 import (
 	"context"
 
-<<<<<<< HEAD
-	"github.com/google/uuid"
-
 	"github.com/onflow/flow-go/engine/access/rest/websockets/models"
-=======
->>>>>>> ff8c3a9d
 	"github.com/onflow/flow-go/engine/access/subscription"
 )
 
 // baseDataProvider holds common objects for the provider
 type baseDataProvider struct {
-<<<<<<< HEAD
-	id           uuid.UUID
-	topic        string
-	arguments    models.Arguments
-	cancel       context.CancelFunc
-	send         chan<- interface{}
-	subscription subscription.Subscription
-=======
 	subscriptionID string
 	topic          string
+	arguments      models.Arguments
 	cancel         context.CancelFunc
 	send           chan<- interface{}
 	subscription   subscription.Subscription
->>>>>>> ff8c3a9d
 }
 
 // newBaseDataProvider creates a new instance of baseDataProvider.
@@ -40,20 +27,12 @@
 	subscription subscription.Subscription,
 ) *baseDataProvider {
 	return &baseDataProvider{
-<<<<<<< HEAD
-		id:           uuid.New(),
-		topic:        topic,
-		arguments:    arguments,
-		cancel:       cancel,
-		send:         send,
-		subscription: subscription,
-=======
 		subscriptionID: subscriptionID,
 		topic:          topic,
+		arguments:      arguments,
 		cancel:         cancel,
 		send:           send,
 		subscription:   subscription,
->>>>>>> ff8c3a9d
 	}
 }
 
