--- conflicted
+++ resolved
@@ -32,12 +32,7 @@
 	api *ssmock.API
 
 	chain          flow.Chain
-<<<<<<< HEAD
-	rootBlock      flow.Block
-=======
 	rootBlock      *flow.Block
-	finalizedBlock *flow.Header
->>>>>>> 1f1ef231
 
 	factory *DataProviderFactoryImpl
 }
