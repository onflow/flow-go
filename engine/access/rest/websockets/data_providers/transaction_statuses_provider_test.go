--- conflicted
+++ resolved
@@ -263,8 +263,6 @@
 		currentIndex := responses[i].MessageIndex
 		s.Require().Equal(prevIndex+1, currentIndex, "Expected MessageIndex to increment by 1")
 	}
-<<<<<<< HEAD
-=======
 }
 
 // TestTransactionStatusesDataProvider_InvalidArguments tests the behavior of the transaction statuses data provider
@@ -320,5 +318,4 @@
 			expectedErrorMsg: "unexpected field: 'unexpected_argument'",
 		},
 	}
->>>>>>> 06bd16a8
 }