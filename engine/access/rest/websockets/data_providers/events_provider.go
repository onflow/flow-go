--- conflicted
+++ resolved
@@ -103,17 +103,12 @@
 			return fmt.Errorf("message index already incremented to: %d", messageIndex.Value())
 		}
 
-<<<<<<< HEAD
 		var eventsPayload models.EventResponse
 		eventsPayload.Build(eventsResponse, index)
 
 		var response models.BaseDataProvidersResponse
 		response.Build(p.ID(), p.Topic(), &eventsPayload)
 
-=======
-		var response models.EventResponse
-		response.Build(eventsResponse, index)
->>>>>>> ff8c3a9d
 		p.send <- &response
 
 		return nil
