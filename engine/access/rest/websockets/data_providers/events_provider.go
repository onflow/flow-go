--- conflicted
+++ resolved
@@ -111,10 +111,7 @@
 
 		var response models.BaseDataProvidersResponse
 		response.Build(p.ID(), p.Topic(), &eventsPayload)
-<<<<<<< HEAD
-=======
 
->>>>>>> a80d14d3
 		p.send <- &response
 
 		return nil
