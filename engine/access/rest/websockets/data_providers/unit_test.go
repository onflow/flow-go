package data_providers

import (
	"context"
	"fmt"
	"reflect"
	"testing"
	"time"

	"github.com/stretchr/testify/require"

	"github.com/onflow/flow-go/engine/access/rest/websockets/models"
	statestreamsmock "github.com/onflow/flow-go/engine/access/state_stream/mock"
	"github.com/onflow/flow-go/utils/unittest"
)

// testType represents a valid test scenario for subscribing
type testType struct {
	name              string
	arguments         models.Arguments
	setupBackend      func(sub *statestreamsmock.Subscription)
	expectedResponses []interface{}
}

// testErrType represents an error cases for subscribing
type testErrType struct {
	name             string
	arguments        models.Arguments
	expectedErrorMsg string
}

// testHappyPath tests a variety of scenarios for data providers in
// happy path scenarios. This function runs parameterized test cases that
// simulate various configurations and verifies that the data provider operates
// as expected without encountering errors.
//
// Arguments:
// - t: The testing context.
// - topic: The topic associated with the data provider.
// - factory: A factory for creating data provider instance.
// - tests: A slice of test cases to run, each specifying setup and validation logic.
// - sendData: A function to simulate emitting data into the subscription's data channel.
// - requireFn: A function to validate the output received in the send channel.
func testHappyPath(
	t *testing.T,
	topic string,
	factory *DataProviderFactoryImpl,
	tests []testType,
	sendData func(chan interface{}),
	requireFn func(interface{}, interface{}),
) {
	for _, test := range tests {
		t.Run(test.name, func(t *testing.T) {
			ctx := context.Background()
			send := make(chan interface{}, 10)

			// Create a channel to simulate the subscription's data channel
			dataChan := make(chan interface{})

			// Create a mock subscription and mock the channel
			sub := statestreamsmock.NewSubscription(t)
			sub.On("Channel").Return((<-chan interface{})(dataChan))
			sub.On("Err").Return(nil)
			test.setupBackend(sub)

			// Create the data provider instance
<<<<<<< HEAD
			provider, err := factory.NewDataProvider("dummy-id", topic, test.arguments, send)

			require.NotNil(t, provider)
=======
			provider, err := factory.NewDataProvider(ctx, "dummy-id", topic, test.arguments, send)
>>>>>>> 5dc9f815
			require.NoError(t, err)
			require.NotNil(t, provider)

			// Ensure the provider is properly doneOnce after the test
			defer provider.Close()

			// Run the provider in a separate goroutine
			done := make(chan struct{})
			go func() {
				defer close(done)
				err = provider.Run(ctx)
				require.NoError(t, err)
			}()

			// Simulate emitting data to the data channel
			go func() {
				defer close(dataChan)
				sendData(dataChan)
			}()

			// Wait for the provider goroutine to finish
			unittest.RequireCloseBefore(t, done, time.Second, "provider failed to stop")

			// Collect responses
			for i, expected := range test.expectedResponses {
				unittest.RequireReturnsBefore(t, func() {
					v, ok := <-send
					require.True(t, ok, "channel doneOnce while waiting for response %v: err: %v", expected, sub.Err())

					requireFn(v, expected)
				}, time.Second, fmt.Sprintf("timed out waiting for response %d %v", i, expected))
			}
		})
	}
}

// extractPayload extracts the BaseDataProvidersResponse and its typed Payload.
func extractPayload[T any](t *testing.T, v interface{}) (*models.BaseDataProvidersResponse, T) {
	response, ok := v.(*models.BaseDataProvidersResponse)
	require.True(t, ok, "Expected *models.BaseDataProvidersResponse, got %T", v)

	payload, ok := response.Payload.(T)
	require.True(t, ok, "Unexpected response payload type: %T", response.Payload)

	return response, payload
}

func TestEnsureAllowedFields(t *testing.T) {
	t.Parallel()

	allowedFields := map[string]struct{}{
		"start_block_id":     {},
		"start_block_height": {},
		"event_types":        {},
		"account_addresses":  {},
		"heartbeat_interval": {},
	}

	t.Run("Valid fields with all required", func(t *testing.T) {
		fields := map[string]interface{}{
			"start_block_id":     "abc",
			"start_block_height": 123,
			"event_types":        []string{"flow.Event"},
			"account_addresses":  []string{"0x1"},
			"heartbeat_interval": 10,
		}
		if err := ensureAllowedFields(fields, allowedFields); err != nil {
			t.Errorf("unexpected error: %v", err)
		}
	})

	t.Run("Unexpected field present", func(t *testing.T) {
		fields := map[string]interface{}{
			"start_block_id":     "abc",
			"start_block_height": 123,
			"unknown_field":      "unexpected",
		}
		if err := ensureAllowedFields(fields, allowedFields); err == nil {
			t.Error("expected error for unexpected field, got nil")
		}
	})
}

func TestExtractArrayOfStrings(t *testing.T) {
	tests := []struct {
		name      string
		args      models.Arguments
		key       string
		required  bool
		expect    []string
		expectErr bool
	}{
		{
			name:      "Valid string array",
			args:      models.Arguments{"tags": []string{"a", "b"}},
			key:       "tags",
			required:  true,
			expect:    []string{"a", "b"},
			expectErr: false,
		},
		{
			name:      "Missing required key",
			args:      models.Arguments{},
			key:       "tags",
			required:  true,
			expect:    nil,
			expectErr: true,
		},
		{
			name:      "Missing optional key",
			args:      models.Arguments{},
			key:       "tags",
			required:  false,
			expect:    []string{},
			expectErr: false,
		},
		{
			name:      "Invalid type in array",
			args:      models.Arguments{"tags": []interface{}{"a", 123}},
			key:       "tags",
			required:  true,
			expect:    nil,
			expectErr: true,
		},
		{
			name:      "Nil value",
			args:      models.Arguments{"tags": nil},
			key:       "tags",
			required:  false,
			expect:    nil,
			expectErr: true,
		},
	}

	for _, tt := range tests {
		t.Run(tt.name, func(t *testing.T) {
			result, err := extractArrayOfStrings(tt.args, tt.key, tt.required)
			if (err != nil) != tt.expectErr {
				t.Fatalf("unexpected error status. got: %v, want error: %v", err, tt.expectErr)
			}
			if !reflect.DeepEqual(result, tt.expect) {
				t.Fatalf("unexpected result. got: %v, want: %v", result, tt.expect)
			}
		})
	}
}<|MERGE_RESOLUTION|>--- conflicted
+++ resolved
@@ -64,17 +64,11 @@
 			test.setupBackend(sub)
 
 			// Create the data provider instance
-<<<<<<< HEAD
 			provider, err := factory.NewDataProvider("dummy-id", topic, test.arguments, send)
-
-			require.NotNil(t, provider)
-=======
-			provider, err := factory.NewDataProvider(ctx, "dummy-id", topic, test.arguments, send)
->>>>>>> 5dc9f815
 			require.NoError(t, err)
 			require.NotNil(t, provider)
 
-			// Ensure the provider is properly doneOnce after the test
+			// Ensure the provider is properly closed after the test
 			defer provider.Close()
 
 			// Run the provider in a separate goroutine
@@ -98,7 +92,7 @@
 			for i, expected := range test.expectedResponses {
 				unittest.RequireReturnsBefore(t, func() {
 					v, ok := <-send
-					require.True(t, ok, "channel doneOnce while waiting for response %v: err: %v", expected, sub.Err())
+					require.True(t, ok, "channel closed while waiting for response %v: err: %v", expected, sub.Err())
 
 					requireFn(v, expected)
 				}, time.Second, fmt.Sprintf("timed out waiting for response %d %v", i, expected))
