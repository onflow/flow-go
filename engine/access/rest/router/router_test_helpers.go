--- conflicted
+++ resolved
@@ -39,11 +39,7 @@
 	ContractsQueryParams              = "contracts"
 	HeartbeatIntervalQueryParam       = "heartbeat_interval"
 	AgreeingExecutorsCountQueryParam  = "agreeing_executors_count"
-<<<<<<< HEAD
-	RequiredExecutorsIdsQueryParam    = "required_executors_ids"
-=======
 	RequiredExecutorIdsQueryParam     = "required_executor_ids"
->>>>>>> 1f1ef231
 	IncludeExecutorMetadataQueryParam = "include_executor_metadata"
 )
 
