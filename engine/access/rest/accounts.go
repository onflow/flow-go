package rest

import (
	"github.com/onflow/flow-go/access"
	"github.com/onflow/flow-go/model/flow"
)

<<<<<<< HEAD
func getAccount(r *requestDecorator, backend access.API, link LinkGenerator) (interface{}, error) {
	address, err := toAddress(r.getParam("address"))
=======
func getAccount(r *requestDecorator, backend access.API, link LinkGenerator) (interface{}, StatusError) {
	address, err := toAddress(r.getVar("address"))
>>>>>>> 8b52cbee
	if err != nil {
		return nil, NewBadRequestError(err)
	}

	var account *flow.Account
	height := r.getQuery("height")
	if height == "latest" || height == "" {
		account, err = backend.GetAccountAtLatestBlock(r.Context(), address)
		if err != nil {
			return nil, err
		}
	} else {
		h, err := toHeight(height)
		if err != nil {
			return nil, NewBadRequestError(err)
		}
		account, err = backend.GetAccountAtBlockHeight(r.Context(), address, h)
		if err != nil {
			return nil, err
		}
	}

	return accountResponse(account), nil
}<|MERGE_RESOLUTION|>--- conflicted
+++ resolved
@@ -5,13 +5,8 @@
 	"github.com/onflow/flow-go/model/flow"
 )
 
-<<<<<<< HEAD
 func getAccount(r *requestDecorator, backend access.API, link LinkGenerator) (interface{}, error) {
-	address, err := toAddress(r.getParam("address"))
-=======
-func getAccount(r *requestDecorator, backend access.API, link LinkGenerator) (interface{}, StatusError) {
 	address, err := toAddress(r.getVar("address"))
->>>>>>> 8b52cbee
 	if err != nil {
 		return nil, NewBadRequestError(err)
 	}
