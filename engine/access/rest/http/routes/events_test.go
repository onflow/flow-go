package routes_test

import (
	"encoding/json"
	"fmt"
	"net/http"
	"net/url"
	"strings"
	"testing"

	"github.com/onflow/flow/protobuf/go/flow/entities"
	"github.com/stretchr/testify/assert"
	mocks "github.com/stretchr/testify/mock"
	"github.com/stretchr/testify/require"
	"github.com/stretchr/testify/suite"
	"google.golang.org/grpc/codes"
	"google.golang.org/grpc/status"

	"github.com/onflow/flow-go/access/mock"
	"github.com/onflow/flow-go/engine/access/rest/common/models"
	"github.com/onflow/flow-go/engine/access/rest/http/routes"
	"github.com/onflow/flow-go/engine/access/rest/router"
	"github.com/onflow/flow-go/model/flow"
	"github.com/onflow/flow-go/module/executiondatasync/optimistic_sync"
	"github.com/onflow/flow-go/utils/unittest"
)

type GetEventsSuite struct {
	suite.Suite

	backend *mock.API

	events    []flow.BlockEvents
	eventType string
}

func TestGetEventsSuite(t *testing.T) {
	suite.Run(t, new(GetEventsSuite))
}

func (s *GetEventsSuite) SetupTest() {
	s.backend = mock.NewAPI(s.T())
	s.eventType = "A.179b6b1cb6755e31.Foo.Bar"

	s.events = make([]flow.BlockEvents, 5)
	for i := 0; i < len(s.events); i++ {
		block := unittest.BlockHeaderFixture(unittest.WithHeaderHeight(uint64(i)))
		s.events[i] = unittest.BlockEventsFixture(block, 2)
	}
}

func (s *GetEventsSuite) TestGetEvents_GetEventsForBlockIDs() {
	s.Run("for 3 blocks", func() {
		expectedEvents := s.events[0:2]

		s.backend.
			On(
				"GetEventsForBlockIDs",
				mocks.Anything,
				s.eventType,
				[]flow.Identifier{s.events[0].BlockID, s.events[1].BlockID},
				entities.EventEncodingVersion_JSON_CDC_V0,
				mocks.Anything,
			).
			Return(expectedEvents, access.ExecutorMetadata{}, nil).
			Once()

		request := buildRequest(
			s.T(),
			requestArgs{
				eventType: s.eventType,
				blockIDs:  []string{s.events[0].BlockID.String(), s.events[1].BlockID.String()},
			},
		)

		responseRecorder := router.ExecuteRequest(request, s.backend)
		require.Equal(s.T(), http.StatusOK, responseRecorder.Code)

		expectedResponse := buildExpectedResponse(s.T(), expectedEvents, false)
		actualResponse := responseRecorder.Body.String()
		require.JSONEq(s.T(), expectedResponse, actualResponse)
	})

	s.Run("invalid argument", func() {
		s.backend.
			On(
				"GetEventsForBlockIDs",
				mocks.Anything,
				s.eventType,
				[]flow.Identifier{s.events[0].BlockID},
				entities.EventEncodingVersion_JSON_CDC_V0,
				mocks.Anything,
			).
			Return(nil, access.ExecutorMetadata{},
				status.Error(codes.InvalidArgument, "block IDs must not be empty")).
			Once()

		request := buildRequest(
			s.T(),
			requestArgs{
				eventType: s.eventType,
				blockIDs:  []string{s.events[0].BlockID.String()}, // pass any block
			},
		)

		responseRecorder := router.ExecuteRequest(request, s.backend)
		require.Equal(s.T(), http.StatusBadRequest, responseRecorder.Code)
	})

	s.Run("internal error", func() {
		s.backend.
			On(
				"GetEventsForBlockIDs",
				mocks.Anything,
				s.eventType,
				[]flow.Identifier{s.events[0].BlockID},
				entities.EventEncodingVersion_JSON_CDC_V0,
				mocks.Anything,
			).
			Return(nil, access.ExecutorMetadata{}, assert.AnError).
			Once()

		request := buildRequest(
			s.T(),
			requestArgs{
				eventType: s.eventType,
				blockIDs:  []string{s.events[0].BlockID.String()},
			},
		)

		responseRecorder := router.ExecuteRequest(request, s.backend)
		require.Equal(s.T(), http.StatusInternalServerError, responseRecorder.Code)
	})
}

func (s *GetEventsSuite) TestGetEvents_GetEventsForHeightRange() {
	s.Run("happy path for height range", func() {
		s.backend.
			On(
				"GetEventsForHeightRange",
				mocks.Anything,
				s.eventType,
				s.events[0].BlockHeight,
				s.events[len(s.events)-1].BlockHeight,
				entities.EventEncodingVersion_JSON_CDC_V0,
				mocks.Anything,
			).
			Return(s.events, access.ExecutorMetadata{}, nil).
			Once()

		request := buildRequest(
			s.T(),
			requestArgs{
				eventType: s.eventType,
				start:     fmt.Sprint(s.events[0].BlockHeight),
				end:       fmt.Sprint(s.events[len(s.events)-1].BlockHeight),
			},
		)

		responseRecorder := router.ExecuteRequest(request, s.backend)
		require.Equal(s.T(), http.StatusOK, responseRecorder.Code)

<<<<<<< HEAD
		expectedResponse := buildExpectedResponse(s.T(), s.events, false)
		actualResponse := responseRecorder.Body.String()
		require.JSONEq(s.T(), expectedResponse, actualResponse)
	})

	s.Run("height range that exceeds existing events", func() {
		s.backend.
			On(
				"GetEventsForHeightRange",
				mocks.Anything,
				s.eventType,
				s.events[0].BlockHeight,
				s.events[len(s.events)-1].BlockHeight+5,
				entities.EventEncodingVersion_JSON_CDC_V0,
				mocks.Anything,
			).
			Return(s.events, access.ExecutorMetadata{}, nil).
			Once()
=======
	backend := mock.NewAPI(t)
	backend.
		On(
			"GetEventsForHeightRange",
			mocks.Anything,
			eventType,
			uint64(startHeight),
			uint64(endHeight),
			entities.EventEncodingVersion_JSON_CDC_V0,
			mocks.Anything,
		).
		Return(expectedBlockEvents, nil, nil)
>>>>>>> 621f2e99

		request := buildRequest(
			s.T(),
			requestArgs{
				eventType: s.eventType,
				start:     fmt.Sprint(s.events[0].BlockHeight),
				end:       fmt.Sprint(s.events[len(s.events)-1].BlockHeight + 5),
			},
		)

		responseRecorder := router.ExecuteRequest(request, s.backend)
		require.Equal(s.T(), http.StatusOK, responseRecorder.Code)

		expectedResponse := buildExpectedResponse(s.T(), s.events, false)
		actualResponse := responseRecorder.Body.String()
		require.JSONEq(s.T(), expectedResponse, actualResponse)
	})
}

func (s *GetEventsSuite) TestGetEvents_InvalidRequest() {
	s.Run("all fields missing", func() {
		request := buildRequest(
			s.T(),
			requestArgs{
				agreeingExecutorsCount:  "2",
				includeExecutorMetadata: "true",
			},
		)

		responseRecorder := router.ExecuteRequest(request, nil)
		require.Equal(s.T(), http.StatusBadRequest, responseRecorder.Code)

		expectedResponse := `{"code":400,"message":"must provide either block IDs or start and end height range"}`
		actualResponse := responseRecorder.Body.String()
		require.JSONEq(s.T(), expectedResponse, actualResponse)
	})

	s.Run("query event type missing", func() {
		request := buildRequest(
			s.T(),
			requestArgs{
				blockIDs:                []string{unittest.IdentifierFixture().String()},
				agreeingExecutorsCount:  "2",
				includeExecutorMetadata: "true",
			},
		)

		responseRecorder := router.ExecuteRequest(request, nil)
		require.Equal(s.T(), http.StatusBadRequest, responseRecorder.Code)

		expectedResponse := `{"code":400,"message":"event type must be provided"}`
		actualResponse := responseRecorder.Body.String()
		require.JSONEq(s.T(), expectedResponse, actualResponse)
	})

	s.Run("end height missing", func() {
		request := buildRequest(
			s.T(),
			requestArgs{
				eventType:               s.eventType,
				start:                   "100",
				agreeingExecutorsCount:  "2",
				includeExecutorMetadata: "true",
			},
		)

		responseRecorder := router.ExecuteRequest(request, nil)
		require.Equal(s.T(), http.StatusBadRequest, responseRecorder.Code)

		expectedResponse := `{"code":400,"message":"must provide either block IDs or start and end height range"}`
		actualResponse := responseRecorder.Body.String()
		require.JSONEq(s.T(), expectedResponse, actualResponse)
	})

	s.Run("start height greater than end height", func() {
		request := buildRequest(
			s.T(),
			requestArgs{
				eventType:               s.eventType,
				start:                   "100",
				end:                     "50",
				agreeingExecutorsCount:  "2",
				includeExecutorMetadata: "true",
			},
		)

		responseRecorder := router.ExecuteRequest(request, nil)
		require.Equal(s.T(), http.StatusBadRequest, responseRecorder.Code)

		expectedResponse := `{"code":400,"message":"start height must be less than or equal to end height"}`
		actualResponse := responseRecorder.Body.String()
		require.JSONEq(s.T(), expectedResponse, actualResponse)
	})

	s.Run("too big interval", func() {
		s.T()
		request := buildRequest(
			s.T(),
			requestArgs{
				eventType:               s.eventType,
				start:                   "0",
				end:                     "5000",
				agreeingExecutorsCount:  "2",
				includeExecutorMetadata: "true",
			},
		)

		responseRecorder := router.ExecuteRequest(request, nil)
		require.Equal(s.T(), http.StatusBadRequest, responseRecorder.Code)

		expectedResponse := `{"code":400,"message":"height range 5000 exceeds maximum allowed of 250"}`
		actualResponse := responseRecorder.Body.String()
		require.JSONEq(s.T(), expectedResponse, actualResponse)
	})

<<<<<<< HEAD
	s.Run("all fields provided", func() {
		request := buildRequest(
			s.T(),
			requestArgs{
				eventType:               s.eventType,
				start:                   "100",
				end:                     "120",
				blockIDs:                []string{"10e782612a014b5c9c7d17994d7e67157064f3dd42fa92cd080bfb0fe22c3f71"},
				agreeingExecutorsCount:  "2",
				includeExecutorMetadata: "true",
			},
		)
=======
	backend.
		On(
			"GetEventsForHeightRange",
			mocks.Anything,
			eventType,
			uint64(0),
			mocks.Anything,
			entities.EventEncodingVersion_JSON_CDC_V0,
			optimistic_sync.DefaultCriteria,
		).
		Return(expectedBlockEvents, nil, nil).
		Once()
>>>>>>> 621f2e99

		responseRecorder := router.ExecuteRequest(request, nil)
		require.Equal(s.T(), http.StatusBadRequest, responseRecorder.Code)

		expectedResponse := `{"code":400,"message":"can only provide either block IDs or start and end height range"}`
		actualResponse := responseRecorder.Body.String()
		require.JSONEq(s.T(), expectedResponse, actualResponse)
	})

	s.T().Run("invalid height format", func(t *testing.T) {
		request := buildRequest(
			t,
			requestArgs{
				eventType:               s.eventType,
				start:                   "foo",
				end:                     "120",
				agreeingExecutorsCount:  "2",
				includeExecutorMetadata: "true",
			},
		)

		responseRecorder := router.ExecuteRequest(request, nil)
		require.Equal(t, http.StatusBadRequest, responseRecorder.Code)

		expectedResponse := `{"code":400,"message":"invalid start height: invalid height format"}`
		actualResponse := responseRecorder.Body.String()
		require.JSONEq(t, expectedResponse, actualResponse)
	})

<<<<<<< HEAD
	s.T().Run("last block smaller than start height", func(t *testing.T) {
		latestBlock := unittest.BlockHeaderFixture()
		backend := mock.NewAPI(t)
		backend.
			On("GetLatestBlockHeader", mocks.Anything, true).
			Return(latestBlock, flow.BlockStatusSealed, nil).
=======
		backend.Mock.
			On(
				"GetEventsForBlockIDs",
				mocks.Anything,
				mocks.Anything,
				[]flow.Identifier{header.ID()},
				entities.EventEncodingVersion_JSON_CDC_V0,
				mocks.Anything,
			).
			Return([]flow.BlockEvents{events[i]}, nil, nil).
>>>>>>> 621f2e99
			Once()

		request := buildRequest(
			t,
			requestArgs{
				eventType:               s.eventType,
				start:                   fmt.Sprint(latestBlock.Height + 1),
				end:                     "sealed",
				agreeingExecutorsCount:  "2",
				includeExecutorMetadata: "true",
			},
		)

<<<<<<< HEAD
		responseRecorder := router.ExecuteRequest(request, backend)
		require.Equal(t, http.StatusBadRequest, responseRecorder.Code)

		expectedResponse := `{"code":400,"message":"current retrieved end height value is lower than start height"}`
		actualResponse := responseRecorder.Body.String()
		require.JSONEq(t, expectedResponse, actualResponse)
	})
}
=======
	backend.Mock.
		On(
			"GetEventsForBlockIDs",
			mocks.Anything,
			mocks.Anything, ids,
			entities.EventEncodingVersion_JSON_CDC_V0,
			mocks.Anything,
		).
		Return(events, nil, nil).
		Once()

	// range from first to last block
	backend.Mock.
		On(
			"GetEventsForHeightRange",
			mocks.Anything,
			mocks.Anything,
			events[0].BlockHeight,
			events[len(events)-1].BlockHeight,
			entities.EventEncodingVersion_JSON_CDC_V0,
			mocks.Anything,
		).
		Return(events, nil, nil).
		Once()
>>>>>>> 621f2e99

func (s *GetEventsSuite) TestGetEvents_ParseExecutionState() {
	s.backend.
		On(
			"GetEventsForHeightRange",
			mocks.Anything,
			s.eventType,
			s.events[0].BlockHeight,
			s.events[len(s.events)-1].BlockHeight,
			entities.EventEncodingVersion_JSON_CDC_V0,
			mocks.Anything,
		).
<<<<<<< HEAD
		Return(s.events, access.ExecutorMetadata{}, nil)
=======
		Return(append(events[:len(events)-1], unittest.BlockEventsFixture(lastHeader, 0)), nil, nil).
		Once()
>>>>>>> 621f2e99

	s.T().Run("empty execution state query", func(t *testing.T) {
		request := buildRequest(
			t,
			requestArgs{
				eventType: s.eventType,
				start:     fmt.Sprint(s.events[0].BlockHeight),
				end:       fmt.Sprint(s.events[len(s.events)-1].BlockHeight),
			},
		)

<<<<<<< HEAD
		responseRecorder := router.ExecuteRequest(request, s.backend)
		require.Equal(t, http.StatusOK, responseRecorder.Code)

		expectedResponse := buildExpectedResponse(t, s.events, false)
		actualResponse := responseRecorder.Body.String()
		require.JSONEq(t, expectedResponse, actualResponse)
	})

	s.T().Run("empty agreeing executors count", func(t *testing.T) {
		request := buildRequest(
			t,
			requestArgs{
				eventType:               s.eventType,
				start:                   fmt.Sprint(s.events[0].BlockHeight),
				end:                     fmt.Sprint(s.events[len(s.events)-1].BlockHeight),
				requiredExecutors:       unittest.IdentifierListFixture(2).Strings(),
				includeExecutorMetadata: "true",
			},
		)

		responseRecorder := router.ExecuteRequest(request, s.backend)
		require.Equal(t, http.StatusOK, responseRecorder.Code)

		expectedResponse := buildExpectedResponse(t, s.events, false)
		actualResponse := responseRecorder.Body.String()
		require.JSONEq(t, expectedResponse, actualResponse)
	})

	s.T().Run("empty required executors", func(t *testing.T) {
		request := buildRequest(
			t,
			requestArgs{
				eventType:               s.eventType,
				start:                   fmt.Sprint(s.events[0].BlockHeight),
				end:                     fmt.Sprint(s.events[len(s.events)-1].BlockHeight),
				agreeingExecutorsCount:  "2",
				includeExecutorMetadata: "true",
			},
		)

		responseRecorder := router.ExecuteRequest(request, s.backend)
		require.Equal(t, http.StatusOK, responseRecorder.Code)

		expectedResponse := buildExpectedResponse(t, s.events, false)
		actualResponse := responseRecorder.Body.String()
		require.JSONEq(t, expectedResponse, actualResponse)
	})

	s.T().Run("empty include executor metadata", func(t *testing.T) {
		request := buildRequest(
			t,
			requestArgs{
				eventType:              s.eventType,
				start:                  fmt.Sprint(s.events[0].BlockHeight),
				end:                    fmt.Sprint(s.events[len(s.events)-1].BlockHeight),
				agreeingExecutorsCount: "2",
				requiredExecutors:      unittest.IdentifierListFixture(2).Strings(),
			},
		)

		responseRecorder := router.ExecuteRequest(request, s.backend)
		require.Equal(t, http.StatusOK, responseRecorder.Code)

		expectedResponse := buildExpectedResponse(t, s.events, false)
		actualResponse := responseRecorder.Body.String()
		require.JSONEq(t, expectedResponse, actualResponse)
	})

	s.T().Run("agreeing executors count equals 0", func(t *testing.T) {
		request := buildRequest(
			t,
			requestArgs{
				eventType:               s.eventType,
				start:                   fmt.Sprint(s.events[0].BlockHeight),
				end:                     fmt.Sprint(s.events[len(s.events)-1].BlockHeight),
				agreeingExecutorsCount:  "0",
				requiredExecutors:       unittest.IdentifierListFixture(2).Strings(),
				includeExecutorMetadata: "true",
			},
		)

		responseRecorder := router.ExecuteRequest(request, s.backend)
		// agreeing executors count should be either omitted or greater than 0
		require.Equal(t, http.StatusBadRequest, responseRecorder.Code)
	})
}

func (s *GetEventsSuite) TestGetEvents_GetAtSealedBlock() {
	s.backend.
		On("GetLatestBlockHeader", mocks.Anything, true).
		Return(unittest.BlockHeaderFixture(), flow.BlockStatusSealed, nil).
=======
	// default not found
	backend.Mock.
		On(
			"GetEventsForBlockIDs",
			mocks.Anything,
			mocks.Anything,
			mocks.Anything,
			entities.EventEncodingVersion_JSON_CDC_V0,
			mocks.Anything,
		).
		Return(nil, nil, status.Error(codes.NotFound, "not found")).
>>>>>>> 621f2e99
		Once()

	s.backend.
		On(
			"GetEventsForHeightRange",
			mocks.Anything,
			s.eventType,
			s.events[0].BlockHeight,
			mocks.Anything,
			entities.EventEncodingVersion_JSON_CDC_V0,
			optimistic_sync.DefaultCriteria,
		).
<<<<<<< HEAD
		Return(s.events, access.ExecutorMetadata{}, nil).
=======
		Return(events[0:3], nil, nil).
>>>>>>> 621f2e99
		Once()

	request := buildRequest(
		s.T(),
		requestArgs{
			eventType:               s.eventType,
			start:                   fmt.Sprint(s.events[0].BlockHeight),
			end:                     "sealed",
			agreeingExecutorsCount:  "2",
			includeExecutorMetadata: "true",
		},
	)

	responseRecorder := router.ExecuteRequest(request, s.backend)
	require.Equal(s.T(), http.StatusOK, responseRecorder.Code)

	expectedResponse := buildExpectedResponse(s.T(), s.events, false)
	actualResponse := responseRecorder.Body.String()
	require.JSONEq(s.T(), expectedResponse, actualResponse)
}

type requestArgs struct {
	eventType               string
	start                   string
	end                     string
	blockIDs                []string
	agreeingExecutorsCount  string
	requiredExecutors       []string
	includeExecutorMetadata string
}

func buildRequest(
	t *testing.T,
	args requestArgs,
) *http.Request {
	t.Helper()

	u, _ := url.Parse("/v1/events")
	q := u.Query()

	if len(args.blockIDs) > 0 {
		q.Add(routes.BlockQueryParam, strings.Join(args.blockIDs, ","))
	}

	if args.start != "" && args.end != "" {
		q.Add(router.StartHeightQueryParam, args.start)
		q.Add(router.EndHeightQueryParam, args.end)
	}

	q.Add(router.AgreeingExecutorsCountQueryParam, args.agreeingExecutorsCount)

	if len(args.requiredExecutors) > 0 {
		q.Add(router.RequiredExecutorIdsQueryParam, strings.Join(args.requiredExecutors, ","))
	}

	if len(args.includeExecutorMetadata) > 0 {
		q.Add(router.IncludeExecutorMetadataQueryParam, args.includeExecutorMetadata)
	}

	q.Add(routes.EventTypeQuery, args.eventType)

	u.RawQuery = q.Encode()

	req, err := http.NewRequest("GET", u.String(), nil)
	require.NoError(t, err)

	return req
}

func buildExpectedResponse(t *testing.T, events []flow.BlockEvents, includeMetadata bool) string {
	list := models.NewBlockEventsList(events, nil, includeMetadata)
	data, err := json.Marshal(list)
	require.NoError(t, err)

	return string(data)
}<|MERGE_RESOLUTION|>--- conflicted
+++ resolved
@@ -62,7 +62,7 @@
 				entities.EventEncodingVersion_JSON_CDC_V0,
 				mocks.Anything,
 			).
-			Return(expectedEvents, access.ExecutorMetadata{}, nil).
+			Return(expectedEvents, nil, nil).
 			Once()
 
 		request := buildRequest(
@@ -91,7 +91,7 @@
 				entities.EventEncodingVersion_JSON_CDC_V0,
 				mocks.Anything,
 			).
-			Return(nil, access.ExecutorMetadata{},
+			Return(nil, nil,
 				status.Error(codes.InvalidArgument, "block IDs must not be empty")).
 			Once()
 
@@ -117,7 +117,7 @@
 				entities.EventEncodingVersion_JSON_CDC_V0,
 				mocks.Anything,
 			).
-			Return(nil, access.ExecutorMetadata{}, assert.AnError).
+			Return(nil, nil, assert.AnError).
 			Once()
 
 		request := buildRequest(
@@ -145,7 +145,7 @@
 				entities.EventEncodingVersion_JSON_CDC_V0,
 				mocks.Anything,
 			).
-			Return(s.events, access.ExecutorMetadata{}, nil).
+			Return(s.events, nil, nil).
 			Once()
 
 		request := buildRequest(
@@ -160,7 +160,6 @@
 		responseRecorder := router.ExecuteRequest(request, s.backend)
 		require.Equal(s.T(), http.StatusOK, responseRecorder.Code)
 
-<<<<<<< HEAD
 		expectedResponse := buildExpectedResponse(s.T(), s.events, false)
 		actualResponse := responseRecorder.Body.String()
 		require.JSONEq(s.T(), expectedResponse, actualResponse)
@@ -177,22 +176,8 @@
 				entities.EventEncodingVersion_JSON_CDC_V0,
 				mocks.Anything,
 			).
-			Return(s.events, access.ExecutorMetadata{}, nil).
+			Return(s.events, nil, nil).
 			Once()
-=======
-	backend := mock.NewAPI(t)
-	backend.
-		On(
-			"GetEventsForHeightRange",
-			mocks.Anything,
-			eventType,
-			uint64(startHeight),
-			uint64(endHeight),
-			entities.EventEncodingVersion_JSON_CDC_V0,
-			mocks.Anything,
-		).
-		Return(expectedBlockEvents, nil, nil)
->>>>>>> 621f2e99
 
 		request := buildRequest(
 			s.T(),
@@ -308,7 +293,6 @@
 		require.JSONEq(s.T(), expectedResponse, actualResponse)
 	})
 
-<<<<<<< HEAD
 	s.Run("all fields provided", func() {
 		request := buildRequest(
 			s.T(),
@@ -321,20 +305,6 @@
 				includeExecutorMetadata: "true",
 			},
 		)
-=======
-	backend.
-		On(
-			"GetEventsForHeightRange",
-			mocks.Anything,
-			eventType,
-			uint64(0),
-			mocks.Anything,
-			entities.EventEncodingVersion_JSON_CDC_V0,
-			optimistic_sync.DefaultCriteria,
-		).
-		Return(expectedBlockEvents, nil, nil).
-		Once()
->>>>>>> 621f2e99
 
 		responseRecorder := router.ExecuteRequest(request, nil)
 		require.Equal(s.T(), http.StatusBadRequest, responseRecorder.Code)
@@ -364,25 +334,12 @@
 		require.JSONEq(t, expectedResponse, actualResponse)
 	})
 
-<<<<<<< HEAD
 	s.T().Run("last block smaller than start height", func(t *testing.T) {
 		latestBlock := unittest.BlockHeaderFixture()
 		backend := mock.NewAPI(t)
 		backend.
 			On("GetLatestBlockHeader", mocks.Anything, true).
 			Return(latestBlock, flow.BlockStatusSealed, nil).
-=======
-		backend.Mock.
-			On(
-				"GetEventsForBlockIDs",
-				mocks.Anything,
-				mocks.Anything,
-				[]flow.Identifier{header.ID()},
-				entities.EventEncodingVersion_JSON_CDC_V0,
-				mocks.Anything,
-			).
-			Return([]flow.BlockEvents{events[i]}, nil, nil).
->>>>>>> 621f2e99
 			Once()
 
 		request := buildRequest(
@@ -396,7 +353,6 @@
 			},
 		)
 
-<<<<<<< HEAD
 		responseRecorder := router.ExecuteRequest(request, backend)
 		require.Equal(t, http.StatusBadRequest, responseRecorder.Code)
 
@@ -405,32 +361,6 @@
 		require.JSONEq(t, expectedResponse, actualResponse)
 	})
 }
-=======
-	backend.Mock.
-		On(
-			"GetEventsForBlockIDs",
-			mocks.Anything,
-			mocks.Anything, ids,
-			entities.EventEncodingVersion_JSON_CDC_V0,
-			mocks.Anything,
-		).
-		Return(events, nil, nil).
-		Once()
-
-	// range from first to last block
-	backend.Mock.
-		On(
-			"GetEventsForHeightRange",
-			mocks.Anything,
-			mocks.Anything,
-			events[0].BlockHeight,
-			events[len(events)-1].BlockHeight,
-			entities.EventEncodingVersion_JSON_CDC_V0,
-			mocks.Anything,
-		).
-		Return(events, nil, nil).
-		Once()
->>>>>>> 621f2e99
 
 func (s *GetEventsSuite) TestGetEvents_ParseExecutionState() {
 	s.backend.
@@ -443,12 +373,7 @@
 			entities.EventEncodingVersion_JSON_CDC_V0,
 			mocks.Anything,
 		).
-<<<<<<< HEAD
-		Return(s.events, access.ExecutorMetadata{}, nil)
-=======
-		Return(append(events[:len(events)-1], unittest.BlockEventsFixture(lastHeader, 0)), nil, nil).
-		Once()
->>>>>>> 621f2e99
+		Return(s.events, nil, nil)
 
 	s.T().Run("empty execution state query", func(t *testing.T) {
 		request := buildRequest(
@@ -460,7 +385,6 @@
 			},
 		)
 
-<<<<<<< HEAD
 		responseRecorder := router.ExecuteRequest(request, s.backend)
 		require.Equal(t, http.StatusOK, responseRecorder.Code)
 
@@ -552,19 +476,6 @@
 	s.backend.
 		On("GetLatestBlockHeader", mocks.Anything, true).
 		Return(unittest.BlockHeaderFixture(), flow.BlockStatusSealed, nil).
-=======
-	// default not found
-	backend.Mock.
-		On(
-			"GetEventsForBlockIDs",
-			mocks.Anything,
-			mocks.Anything,
-			mocks.Anything,
-			entities.EventEncodingVersion_JSON_CDC_V0,
-			mocks.Anything,
-		).
-		Return(nil, nil, status.Error(codes.NotFound, "not found")).
->>>>>>> 621f2e99
 		Once()
 
 	s.backend.
@@ -577,11 +488,7 @@
 			entities.EventEncodingVersion_JSON_CDC_V0,
 			optimistic_sync.DefaultCriteria,
 		).
-<<<<<<< HEAD
-		Return(s.events, access.ExecutorMetadata{}, nil).
-=======
-		Return(events[0:3], nil, nil).
->>>>>>> 621f2e99
+		Return(s.events, nil, nil).
 		Once()
 
 	request := buildRequest(
