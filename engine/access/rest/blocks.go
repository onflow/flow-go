--- conflicted
+++ resolved
@@ -38,17 +38,10 @@
 	return blocks, nil
 }
 
-<<<<<<< HEAD
 func getBlocksByHeight(r *requestDecorator, backend access.API, link LinkGenerator) (interface{}, error) {
-	height := r.getParam("height")
-	startHeight := r.getParam("start_height")
-	endHeight := r.getParam("end_height")
-=======
-func getBlocksByHeight(r *requestDecorator, backend access.API, link LinkGenerator) (interface{}, StatusError) {
 	heights := r.getQueryParams("height")
 	startHeight := r.getQueryParam("start_height")
 	endHeight := r.getQueryParam("end_height")
->>>>>>> 8b52cbee
 
 	// if both height and one or both of start and end height are provided
 	if len(heights) > 0 && (startHeight != "" || endHeight != "") {
