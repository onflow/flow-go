--- conflicted
+++ resolved
@@ -85,11 +85,7 @@
 	// Notifier for queue consumer
 	finalizedBlockNotifier engine.Notifier
 
-<<<<<<< HEAD
-	// txResultErrorMessagesChan uses to fetch and store transaction result error messages for block
-=======
 	// txResultErrorMessagesChan is used to fetch and store transaction result error messages for blocks
->>>>>>> 203e10f4
 	txResultErrorMessagesChan chan flow.Identifier
 
 	log     zerolog.Logger   // used to log relevant actions with context
@@ -112,15 +108,8 @@
 	// metrics
 	collectionExecutedMetric module.CollectionExecutedMetric
 
-<<<<<<< HEAD
 	execNodeIdentitiesProvider *commonrpc.ExecutionNodeIdentitiesProvider
 	backend                    *backend.Backend
-=======
-	preferredENIdentifiers flow.IdentifierList
-	fixedENIdentifiers     flow.IdentifierList
-
-	backend *backend.Backend
->>>>>>> 203e10f4
 }
 
 var _ network.MessageProcessor = (*Engine)(nil)
@@ -145,12 +134,7 @@
 	processedHeight storage.ConsumerProgress,
 	lastFullBlockHeight *counters.PersistentStrictMonotonicCounter,
 	backend *backend.Backend,
-<<<<<<< HEAD
 	execNodeIdentitiesProvider *commonrpc.ExecutionNodeIdentitiesProvider,
-=======
-	preferredExecutionNodeIDs []string,
-	fixedExecutionNodeIDs []string,
->>>>>>> 203e10f4
 ) (*Engine, error) {
 	executionReceiptsRawQueue, err := fifoqueue.NewFifoQueue(defaultQueueCapacity)
 	if err != nil {
@@ -172,16 +156,6 @@
 	)
 
 	collectionExecutedMetric.UpdateLastFullBlockHeight(lastFullBlockHeight.Value())
-
-	preferredENIdentifiers, err := commonrpc.IdentifierList(preferredExecutionNodeIDs)
-	if err != nil {
-		return nil, fmt.Errorf("failed to convert node id string to Flow Identifier for preferred EN map: %w", err)
-	}
-
-	fixedENIdentifiers, err := commonrpc.IdentifierList(fixedExecutionNodeIDs)
-	if err != nil {
-		return nil, fmt.Errorf("failed to convert node id string to Flow Identifier for fixed EN map: %w", err)
-	}
 
 	// initialize the propagation engine with its dependencies
 	e := &Engine{
@@ -202,22 +176,12 @@
 		lastFullBlockHeight:            lastFullBlockHeight,
 
 		// queue / notifier for execution receipts
-<<<<<<< HEAD
 		executionReceiptsNotifier:  engine.NewNotifier(),
 		txResultErrorMessagesChan:  make(chan flow.Identifier, 1),
 		executionReceiptsQueue:     executionReceiptsQueue,
 		messageHandler:             messageHandler,
 		backend:                    backend,
 		execNodeIdentitiesProvider: execNodeIdentitiesProvider,
-=======
-		executionReceiptsNotifier: engine.NewNotifier(),
-		txResultErrorMessagesChan: make(chan flow.Identifier, 1),
-		executionReceiptsQueue:    executionReceiptsQueue,
-		messageHandler:            messageHandler,
-		backend:                   backend,
-		preferredENIdentifiers:    preferredENIdentifiers,
-		fixedENIdentifiers:        fixedENIdentifiers,
->>>>>>> 203e10f4
 	}
 
 	// jobqueue Jobs object that tracks finalized blocks by height. This is used by the finalizedBlockConsumer
@@ -395,7 +359,6 @@
 
 		// notify, to fetch and store transaction result error messages for block
 		e.txResultErrorMessagesChan <- receipt.BlockID
-<<<<<<< HEAD
 	}
 }
 
@@ -424,36 +387,6 @@
 	}
 }
 
-=======
-	}
-}
-
-// processTransactionResultErrorMessages handles error messages related to transaction
-// results by reading from the error messages channel and processing them accordingly.
-//
-// This function listens for messages on the txResultErrorMessagesChan channel and
-// processes each transaction result error message as it arrives.
-//
-// No errors are expected during normal operation.
-func (e *Engine) processTransactionResultErrorMessages(ctx irrecoverable.SignalerContext, ready component.ReadyFunc) {
-	ready()
-
-	for {
-		select {
-		case <-ctx.Done():
-			return
-		case blockID := <-e.txResultErrorMessagesChan:
-			err := e.handleTransactionResultErrorMessages(ctx, blockID)
-			if err != nil {
-				// if an error reaches this point, it is unexpected
-				ctx.Throw(err)
-				return
-			}
-		}
-	}
-}
-
->>>>>>> 203e10f4
 // handleTransactionResultErrorMessages processes transaction result error messages for a given block ID.
 // It retrieves error messages from the backend if they do not already exist in storage.
 //
@@ -466,42 +399,6 @@
 //
 // No errors are expected during normal operation.
 func (e *Engine) handleTransactionResultErrorMessages(ctx context.Context, blockID flow.Identifier) error {
-<<<<<<< HEAD
-	if e.transactionResultErrorMessages != nil {
-		exists, err := e.transactionResultErrorMessages.Exists(blockID)
-		if err != nil {
-			return fmt.Errorf("could not check existance of transaction result error messages: %w", err)
-		}
-
-		// retrieves error messages from the backend if they do not already exist in storage
-		if !exists {
-			execNodes, err := e.execNodeIdentitiesProvider.ExecutionNodesForBlockID(
-				ctx,
-				blockID,
-			)
-			if err != nil {
-				// in case querying nodes by existing execution receipts failed,
-				// will continue with the next execution node from next the execution receipt for that block
-				return nil
-			}
-
-			req := &execproto.GetTransactionErrorMessagesByBlockIDRequest{
-				BlockId: convert.IdentifierToMessage(blockID),
-			}
-
-			resp, execNode, err := e.backend.GetTransactionErrorMessagesFromAnyEN(ctx, execNodes, req)
-			if err != nil {
-				// continue, we will add functionality to backfill these later
-				return nil
-			}
-
-			if len(resp) > 0 {
-				err = e.storeTransactionResultErrorMessages(blockID, resp, execNode)
-				if err != nil {
-					return fmt.Errorf("could not store error messages: %w", err)
-				}
-			}
-=======
 	if e.transactionResultErrorMessages == nil {
 		return nil
 	}
@@ -516,14 +413,9 @@
 	}
 
 	// retrieves error messages from the backend if they do not already exist in storage
-	execNodes, err := commonrpc.ExecutionNodesForBlockID(
+	execNodes, err := e.execNodeIdentitiesProvider.ExecutionNodesForBlockID(
 		ctx,
 		blockID,
-		e.executionReceipts,
-		e.state,
-		e.log,
-		e.preferredENIdentifiers,
-		e.preferredENIdentifiers,
 	)
 	if err != nil {
 		e.log.Error().Err(err).Msg(fmt.Sprintf("failed to found execution nodes for block id: %s", blockID))
@@ -546,7 +438,6 @@
 		err = e.storeTransactionResultErrorMessages(blockID, resp, execNode)
 		if err != nil {
 			return fmt.Errorf("could not store error messages: %w", err)
->>>>>>> 203e10f4
 		}
 	}
 
@@ -566,11 +457,7 @@
 	errorMessagesResponses []*execproto.GetTransactionErrorMessagesResponse_Result,
 	execNode *flow.IdentitySkeleton,
 ) error {
-<<<<<<< HEAD
-	errorMessages := make([]flow.TransactionResultErrorMessage, 0)
-=======
 	errorMessages := make([]flow.TransactionResultErrorMessage, 0, len(errorMessagesResponses))
->>>>>>> 203e10f4
 	for _, value := range errorMessagesResponses {
 		errorMessage := flow.TransactionResultErrorMessage{
 			ErrorMessage:  value.ErrorMessage,
