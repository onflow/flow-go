--- conflicted
+++ resolved
@@ -5,11 +5,7 @@
 import (
 	"errors"
 	"fmt"
-<<<<<<< HEAD
-	"math/rand"
 	"time"
-=======
->>>>>>> 48ca114c
 
 	"github.com/rs/zerolog"
 
@@ -19,11 +15,7 @@
 	"github.com/dapperlabs/flow-go/model/flow"
 	"github.com/dapperlabs/flow-go/model/flow/filter"
 	"github.com/dapperlabs/flow-go/module"
-<<<<<<< HEAD
 	"github.com/dapperlabs/flow-go/module/mempool/stdmap"
-	"github.com/dapperlabs/flow-go/network"
-=======
->>>>>>> 48ca114c
 	"github.com/dapperlabs/flow-go/state/protocol"
 	"github.com/dapperlabs/flow-go/storage"
 	"github.com/dapperlabs/flow-go/utils/logging"
@@ -57,6 +49,7 @@
 // New creates a new access ingestion engine
 func New(
 	log zerolog.Logger,
+	net module.Network,
 	state protocol.State,
 	me module.Local,
 	request module.Requester,
@@ -73,11 +66,11 @@
 
 	// initialize the propagation engine with its dependencies
 	eng := &Engine{
-<<<<<<< HEAD
 		unit:                       engine.NewUnit(),
 		log:                        log.With().Str("engine", "ingestion").Logger(),
 		state:                      state,
 		me:                         me,
+		request:                    request,
 		blocks:                     blocks,
 		headers:                    headers,
 		collections:                collections,
@@ -89,33 +82,12 @@
 		rpcEngine:                  rpcEngine,
 	}
 
-	collConduit, err := net.Register(engine.CollectionProvider, eng)
-	if err != nil {
-		return nil, fmt.Errorf("could not register collection provider engine: %w", err)
-	}
-
-	eng.collectionConduit = collConduit
-
 	// register engine with the execution receipt provider
-	_, err = net.Register(engine.ExecutionReceiptProvider, eng)
+	_, err := net.Register(engine.ReceiveReceipts, eng)
 	if err != nil {
 		return nil, fmt.Errorf("could not register for results: %w", err)
 	}
 
-=======
-		unit:         engine.NewUnit(),
-		log:          log.With().Str("engine", "ingestion").Logger(),
-		state:        state,
-		me:           me,
-		request:      request,
-		blocks:       blocks,
-		headers:      headers,
-		collections:  collections,
-		transactions: transactions,
-		rpcEngine:    rpcEngine,
-	}
-
->>>>>>> 48ca114c
 	return eng, nil
 }
 
@@ -166,18 +138,12 @@
 // to this function originate within the expulsion engine on the node with the
 // given origin ID.
 func (e *Engine) process(originID flow.Identifier, event interface{}) error {
-<<<<<<< HEAD
 	switch entity := event.(type) {
-	case *messages.CollectionResponse:
-		return e.handleCollectionResponse(originID, entity)
 	case *flow.ExecutionReceipt:
 		return e.handleExecutionReceipt(originID, entity)
 	default:
 		return fmt.Errorf("invalid event type (%T)", event)
 	}
-=======
-	return fmt.Errorf("invalid event type (%T)", event)
->>>>>>> 48ca114c
 }
 
 // OnFinalizedBlock is called by the follower engine after a block has been finalized and the state has been updated
@@ -223,7 +189,6 @@
 	return nil
 }
 
-<<<<<<< HEAD
 func (e *Engine) trackFinalizedMetricForBlock(hb *model.Block) {
 	// retrieve the block
 	block, err := e.blocks.ByID(hb.BlockID)
@@ -301,10 +266,6 @@
 	}
 }
 
-// handleCollectionResponse handles the response of the a collection request made earlier when a block was received
-func (e *Engine) handleCollectionResponse(originID flow.Identifier, response *messages.CollectionResponse) error {
-	collection := response.Collection
-=======
 // handleCollection handles the response of the a collection request made earlier when a block was received
 func (e *Engine) handleCollection(originID flow.Identifier, entity flow.Entity) error {
 
@@ -314,7 +275,6 @@
 		return fmt.Errorf("invalid entity type (%T)", entity)
 	}
 
->>>>>>> 48ca114c
 	light := collection.Light()
 
 	if ti, found := e.collectionsToMarkFinalized.ByID(light.ID()); found {
