package ingestion

import (
	"context"
	"errors"
	"fmt"
	"time"

	execproto "github.com/onflow/flow/protobuf/go/flow/execution"
	"github.com/rs/zerolog"

	"github.com/onflow/flow-go/consensus/hotstuff/model"
	"github.com/onflow/flow-go/engine"
<<<<<<< HEAD
	"github.com/onflow/flow-go/engine/access/rpc/backend"
=======
	"github.com/onflow/flow-go/engine/access/ingestion/tx_error_messages"
>>>>>>> 2180706e
	"github.com/onflow/flow-go/engine/common/fifoqueue"
	commonrpc "github.com/onflow/flow-go/engine/common/rpc"
	"github.com/onflow/flow-go/engine/common/rpc/convert"
	"github.com/onflow/flow-go/model/flow"
	"github.com/onflow/flow-go/model/flow/filter"
	"github.com/onflow/flow-go/module"
	"github.com/onflow/flow-go/module/component"
	"github.com/onflow/flow-go/module/counters"
	"github.com/onflow/flow-go/module/irrecoverable"
	"github.com/onflow/flow-go/module/jobqueue"
	"github.com/onflow/flow-go/module/state_synchronization/indexer"
	"github.com/onflow/flow-go/module/util"
	"github.com/onflow/flow-go/network"
	"github.com/onflow/flow-go/network/channels"
	"github.com/onflow/flow-go/state/protocol"
	"github.com/onflow/flow-go/storage"
)

const (
	// time to wait for the all the missing collections to be received at node startup
	collectionCatchupTimeout = 30 * time.Second

	// time to poll the storage to check if missing collections have been received
	collectionCatchupDBPollInterval = 10 * time.Millisecond

	// time to update the FullBlockHeight index
	fullBlockRefreshInterval = 1 * time.Second

	// time to request missing collections from the network
	missingCollsRequestInterval = 1 * time.Minute

	// a threshold of number of blocks with missing collections beyond which collections should be re-requested
	// this is to prevent spamming the collection nodes with request
	missingCollsForBlkThreshold = 100

	// a threshold of block height beyond which collections should be re-requested (regardless of the number of blocks for which collection are missing)
	// this is to ensure that if a collection is missing for a long time (in terms of block height) it is eventually re-requested
	missingCollsForAgeThreshold = 100

	// default queue capacity
	defaultQueueCapacity = 10_000

	// processFinalizedBlocksWorkersCount defines the number of workers that
	// concurrently process finalized blocks in the job queue.
	processFinalizedBlocksWorkersCount = 1

	// ensure blocks are processed sequentially by jobqueue
	searchAhead = 1
)

var (
	defaultCollectionCatchupTimeout               = collectionCatchupTimeout
	defaultCollectionCatchupDBPollInterval        = collectionCatchupDBPollInterval
	defaultFullBlockRefreshInterval               = fullBlockRefreshInterval
	defaultMissingCollsRequestInterval            = missingCollsRequestInterval
	defaultMissingCollsForBlkThreshold            = missingCollsForBlkThreshold
	defaultMissingCollsForAgeThreshold     uint64 = missingCollsForAgeThreshold
)

// Engine represents the ingestion engine, used to funnel data from other nodes
// to a centralized location that can be queried by a user
//
// No errors are expected during normal operation.
type Engine struct {
	*component.ComponentManager
	messageHandler            *engine.MessageHandler
	executionReceiptsNotifier engine.Notifier
	executionReceiptsQueue    engine.MessageStore
	// Job queue
	finalizedBlockConsumer *jobqueue.ComponentConsumer
	// Notifiers for queue consumer
	finalizedBlockNotifier engine.Notifier

	// txResultErrorMessagesChan is used to fetch and store transaction result error messages for blocks
	txResultErrorMessagesChan chan flow.Identifier

	log     zerolog.Logger   // used to log relevant actions with context
	state   protocol.State   // used to access the  protocol state
	me      module.Local     // used to access local node information
	request module.Requester // used to request collections

	// storage
	// FIX: remove direct DB access by substituting indexer module
	blocks                         storage.Blocks
	headers                        storage.Headers
	collections                    storage.Collections
	transactions                   storage.Transactions
	executionReceipts              storage.ExecutionReceipts
	maxReceiptHeight               uint64
	executionResults               storage.ExecutionResults
	transactionResultErrorMessages storage.TransactionResultErrorMessages

	lastFullBlockHeight *counters.PersistentStrictMonotonicCounter
	// metrics
	collectionExecutedMetric module.CollectionExecutedMetric

<<<<<<< HEAD
	execNodeIdentitiesProvider *commonrpc.ExecutionNodeIdentitiesProvider
	backend                    *backend.Backend
=======
	txErrorMessagesCore *tx_error_messages.TxErrorMessagesCore
>>>>>>> 2180706e
}

var _ network.MessageProcessor = (*Engine)(nil)

// New creates a new access ingestion engine
//
// No errors are expected during normal operation.
func New(
	log zerolog.Logger,
	net network.EngineRegistry,
	state protocol.State,
	me module.Local,
	request module.Requester,
	blocks storage.Blocks,
	headers storage.Headers,
	collections storage.Collections,
	transactions storage.Transactions,
	executionResults storage.ExecutionResults,
	executionReceipts storage.ExecutionReceipts,
	transactionResultErrorMessages storage.TransactionResultErrorMessages,
	collectionExecutedMetric module.CollectionExecutedMetric,
	finalizedProcessedHeight storage.ConsumerProgress,
	lastFullBlockHeight *counters.PersistentStrictMonotonicCounter,
<<<<<<< HEAD
	backend *backend.Backend,
	execNodeIdentitiesProvider *commonrpc.ExecutionNodeIdentitiesProvider,
=======
	txErrorMessagesCore *tx_error_messages.TxErrorMessagesCore,
>>>>>>> 2180706e
) (*Engine, error) {
	executionReceiptsRawQueue, err := fifoqueue.NewFifoQueue(defaultQueueCapacity)
	if err != nil {
		return nil, fmt.Errorf("could not create execution receipts queue: %w", err)
	}

	executionReceiptsQueue := &engine.FifoMessageStore{FifoQueue: executionReceiptsRawQueue}

	messageHandler := engine.NewMessageHandler(
		log,
		engine.NewNotifier(),
		engine.Pattern{
			Match: func(msg *engine.Message) bool {
				_, ok := msg.Payload.(*flow.ExecutionReceipt)
				return ok
			},
			Store: executionReceiptsQueue,
		},
	)

	collectionExecutedMetric.UpdateLastFullBlockHeight(lastFullBlockHeight.Value())

	// initialize the propagation engine with its dependencies
	e := &Engine{
		log:                            log.With().Str("engine", "ingestion").Logger(),
		state:                          state,
		me:                             me,
		request:                        request,
		blocks:                         blocks,
		headers:                        headers,
		collections:                    collections,
		transactions:                   transactions,
		executionResults:               executionResults,
		executionReceipts:              executionReceipts,
		transactionResultErrorMessages: transactionResultErrorMessages,
		maxReceiptHeight:               0,
		collectionExecutedMetric:       collectionExecutedMetric,
		finalizedBlockNotifier:         engine.NewNotifier(),
		lastFullBlockHeight:            lastFullBlockHeight,

		// queue / notifier for execution receipts
<<<<<<< HEAD
		executionReceiptsNotifier:  engine.NewNotifier(),
		txResultErrorMessagesChan:  make(chan flow.Identifier, 1),
		executionReceiptsQueue:     executionReceiptsQueue,
		messageHandler:             messageHandler,
		backend:                    backend,
		execNodeIdentitiesProvider: execNodeIdentitiesProvider,
=======
		executionReceiptsNotifier: engine.NewNotifier(),
		txResultErrorMessagesChan: make(chan flow.Identifier, 1),
		executionReceiptsQueue:    executionReceiptsQueue,
		messageHandler:            messageHandler,
		txErrorMessagesCore:       txErrorMessagesCore,
>>>>>>> 2180706e
	}

	// jobqueue Jobs object that tracks finalized blocks by height. This is used by the finalizedBlockConsumer
	// to get a sequential list of finalized blocks.
	finalizedBlockReader := jobqueue.NewFinalizedBlockReader(state, blocks)

	defaultIndex, err := e.defaultProcessedIndex()
	if err != nil {
		return nil, fmt.Errorf("could not read default finalized processed index: %w", err)
	}

	// create a jobqueue that will process new available finalized block. The `finalizedBlockNotifier` is used to
	// signal new work, which is being triggered on the `processFinalizedBlockJob` handler.
	e.finalizedBlockConsumer, err = jobqueue.NewComponentConsumer(
		e.log.With().Str("module", "ingestion_block_consumer").Logger(),
		e.finalizedBlockNotifier.Channel(),
		finalizedProcessedHeight,
		finalizedBlockReader,
		defaultIndex,
		e.processFinalizedBlockJob,
		processFinalizedBlocksWorkersCount,
		searchAhead,
	)
	if err != nil {
		return nil, fmt.Errorf("error creating finalizedBlock jobqueue: %w", err)
	}

	// Add workers
	e.ComponentManager = component.NewComponentManagerBuilder().
		AddWorker(e.processBackground).
		AddWorker(e.processExecutionReceipts).
		AddWorker(e.runFinalizedBlockConsumer).
<<<<<<< HEAD
		AddWorker(e.processTransactionResultErrorMessages).
=======
		AddWorker(e.processTransactionResultErrorMessagesByReceipts).
>>>>>>> 2180706e
		Build()

	// register engine with the execution receipt provider
	_, err = net.Register(channels.ReceiveReceipts, e)
	if err != nil {
		return nil, fmt.Errorf("could not register for results: %w", err)
	}

	return e, nil
}

// defaultProcessedIndex returns the last finalized block height from the protocol state.
//
// The finalizedBlockConsumer utilizes this return height to fetch and consume block jobs from
// jobs queue the first time it initializes.
//
// No errors are expected during normal operation.
func (e *Engine) defaultProcessedIndex() (uint64, error) {
	final, err := e.state.Final().Head()
	if err != nil {
		return 0, fmt.Errorf("could not get finalized height: %w", err)
	}
	return final.Height, nil
}

// runFinalizedBlockConsumer runs the finalizedBlockConsumer component
func (e *Engine) runFinalizedBlockConsumer(ctx irrecoverable.SignalerContext, ready component.ReadyFunc) {
	e.finalizedBlockConsumer.Start(ctx)

	err := util.WaitClosed(ctx, e.finalizedBlockConsumer.Ready())
	if err == nil {
		ready()
	}

	<-e.finalizedBlockConsumer.Done()
}

// processFinalizedBlockJob is a handler function for processing finalized block jobs.
// It converts the job to a block, processes the block, and logs any errors encountered during processing.
func (e *Engine) processFinalizedBlockJob(ctx irrecoverable.SignalerContext, job module.Job, done func()) {
	block, err := jobqueue.JobToBlock(job)
	if err != nil {
		ctx.Throw(fmt.Errorf("failed to convert job to block: %w", err))
	}

	err = e.processFinalizedBlock(ctx, block)
	if err == nil {
		done()
		return
	}

	e.log.Error().Err(err).Str("job_id", string(job.ID())).Msg("error during finalized block processing job")
}

// processBackground is a background routine responsible for executing periodic tasks related to block processing and collection retrieval.
// It performs tasks such as updating indexes of processed blocks and requesting missing collections from the network.
// This function runs indefinitely until the context is canceled.
// Periodically, it checks for updates in the last fully processed block index and requests missing collections if necessary.
// Additionally, it checks for missing collections across a range of blocks and requests them if certain thresholds are met.
func (e *Engine) processBackground(ctx irrecoverable.SignalerContext, ready component.ReadyFunc) {
	// context with timeout
	requestCtx, cancel := context.WithTimeout(ctx, defaultCollectionCatchupTimeout)
	defer cancel()

	// request missing collections
	err := e.requestMissingCollections(requestCtx)
	if err != nil {
		e.log.Error().Err(err).Msg("requesting missing collections failed")
	}
	ready()

	updateTicker := time.NewTicker(defaultFullBlockRefreshInterval)
	defer updateTicker.Stop()

	requestTicker := time.NewTicker(defaultMissingCollsRequestInterval)
	defer requestTicker.Stop()

	for {
		select {
		case <-ctx.Done():
			return

		// refresh the LastFullBlockReceived index
		case <-updateTicker.C:
			err := e.updateLastFullBlockReceivedIndex()
			if err != nil {
				ctx.Throw(err)
			}

		// request missing collections from the network
		case <-requestTicker.C:
			err := e.checkMissingCollections()
			if err != nil {
				ctx.Throw(err)
			}
		}
	}
}

// processExecutionReceipts is responsible for processing the execution receipts.
// It listens for incoming execution receipts and processes them asynchronously.
func (e *Engine) processExecutionReceipts(ctx irrecoverable.SignalerContext, ready component.ReadyFunc) {
	ready()
	notifier := e.executionReceiptsNotifier.Channel()

	for {
		select {
		case <-ctx.Done():
			return
		case <-notifier:
			err := e.processAvailableExecutionReceipts(ctx)
			if err != nil {
				// if an error reaches this point, it is unexpected
				ctx.Throw(err)
				return
			}
		}
	}
}

// processAvailableExecutionReceipts processes available execution receipts in the queue and handles it.
// It continues processing until the context is canceled.
//
// No errors are expected during normal operation.
func (e *Engine) processAvailableExecutionReceipts(ctx context.Context) error {
	for {
		select {
		case <-ctx.Done():
			return nil
		default:
		}
		msg, ok := e.executionReceiptsQueue.Get()
		if !ok {
			return nil
		}

		receipt := msg.Payload.(*flow.ExecutionReceipt)

		if err := e.handleExecutionReceipt(msg.OriginID, receipt); err != nil {
			return err
		}

		// notify, to fetch and store transaction result error messages for block
		e.txResultErrorMessagesChan <- receipt.BlockID
	}
}

<<<<<<< HEAD
// processTransactionResultErrorMessages handles error messages related to transaction
=======
// processTransactionResultErrorMessagesByReceipts handles error messages related to transaction
>>>>>>> 2180706e
// results by reading from the error messages channel and processing them accordingly.
//
// This function listens for messages on the txResultErrorMessagesChan channel and
// processes each transaction result error message as it arrives.
//
// No errors are expected during normal operation.
<<<<<<< HEAD
func (e *Engine) processTransactionResultErrorMessages(ctx irrecoverable.SignalerContext, ready component.ReadyFunc) {
=======
func (e *Engine) processTransactionResultErrorMessagesByReceipts(ctx irrecoverable.SignalerContext, ready component.ReadyFunc) {
>>>>>>> 2180706e
	ready()

	for {
		select {
		case <-ctx.Done():
			return
		case blockID := <-e.txResultErrorMessagesChan:
<<<<<<< HEAD
			err := e.handleTransactionResultErrorMessages(ctx, blockID)
			if err != nil {
				// if an error reaches this point, it is unexpected
				ctx.Throw(err)
				return
			}
		}
	}
}

// handleTransactionResultErrorMessages processes transaction result error messages for a given block ID.
// It retrieves error messages from the backend if they do not already exist in storage.
//
// The function first checks if error messages for the given block ID are already present in storage.
// If they are not, it fetches the messages from execution nodes and stores them.
//
// Parameters:
// - ctx: The context for managing cancellation and deadlines during the operation.
// - blockID: The identifier of the block for which transaction result error messages need to be processed.
//
// No errors are expected during normal operation.
func (e *Engine) handleTransactionResultErrorMessages(ctx context.Context, blockID flow.Identifier) error {
	if e.transactionResultErrorMessages == nil {
		return nil
	}

	exists, err := e.transactionResultErrorMessages.Exists(blockID)
	if err != nil {
		return fmt.Errorf("could not check existance of transaction result error messages: %w", err)
	}

	if exists {
		return nil
	}

	// retrieves error messages from the backend if they do not already exist in storage
	execNodes, err := e.execNodeIdentitiesProvider.ExecutionNodesForBlockID(
		ctx,
		blockID,
	)
	if err != nil {
		e.log.Error().Err(err).Msg(fmt.Sprintf("failed to found execution nodes for block id: %s", blockID))

		return fmt.Errorf("could not found execution nodes for block: %w", err)
	}

	req := &execproto.GetTransactionErrorMessagesByBlockIDRequest{
		BlockId: convert.IdentifierToMessage(blockID),
	}

	resp, execNode, err := e.backend.GetTransactionErrorMessagesFromAnyEN(ctx, execNodes, req)
	if err != nil {
		// continue, we will add functionality to backfill these later
		e.log.Error().Err(err).Msg("failed to get transaction error messages from execution nodes")
		return nil
	}

	if len(resp) > 0 {
		err = e.storeTransactionResultErrorMessages(blockID, resp, execNode)
		if err != nil {
			return fmt.Errorf("could not store error messages: %w", err)
		}
	}

	return nil
}

// storeTransactionResultErrorMessages stores the transaction result error messages for a given block ID.
//
// Parameters:
// - blockID: The identifier of the block for which the error messages are to be stored.
// - errorMessagesResponses: A slice of responses containing the error messages to be stored.
// - execNode: The execution node associated with the error messages.
//
// No errors are expected during normal operation.
func (e *Engine) storeTransactionResultErrorMessages(
	blockID flow.Identifier,
	errorMessagesResponses []*execproto.GetTransactionErrorMessagesResponse_Result,
	execNode *flow.IdentitySkeleton,
) error {
	errorMessages := make([]flow.TransactionResultErrorMessage, 0, len(errorMessagesResponses))
	for _, value := range errorMessagesResponses {
		errorMessage := flow.TransactionResultErrorMessage{
			ErrorMessage:  value.ErrorMessage,
			TransactionID: convert.MessageToIdentifier(value.TransactionId),
			Index:         value.Index,
			ExecutorID:    execNode.NodeID,
		}
		errorMessages = append(errorMessages, errorMessage)
=======
			if e.txErrorMessagesCore == nil {
				return
			}

			err := e.txErrorMessagesCore.HandleTransactionResultErrorMessages(ctx, blockID)
			if err != nil {
				// TODO: we should revisit error handling here.
				// Errors that come from querying the EN and possibly ExecutionNodesForBlockID should be logged and
				// retried later, while others should cause an exception.
				e.log.Error().
					Err(err).
					Msg("error encountered while processing transaction result error messages by receipts")
			}
		}
>>>>>>> 2180706e
	}

	err := e.transactionResultErrorMessages.Store(blockID, errorMessages)
	if err != nil {
		return fmt.Errorf("failed to store transaction error messages: %w", err)
	}

	return nil
}

// process processes the given ingestion engine event. Events that are given
// to this function originate within the expulsion engine on the node with the
// given origin ID.
func (e *Engine) process(originID flow.Identifier, event interface{}) error {
	select {
	case <-e.ComponentManager.ShutdownSignal():
		return component.ErrComponentShutdown
	default:
	}

	switch event.(type) {
	case *flow.ExecutionReceipt:
		err := e.messageHandler.Process(originID, event)
		e.executionReceiptsNotifier.Notify()
		return err
	default:
		return fmt.Errorf("invalid event type (%T)", event)
	}
}

// Process processes the given event from the node with the given origin ID in
// a blocking manner. It returns the potential processing error when done.
func (e *Engine) Process(_ channels.Channel, originID flow.Identifier, event interface{}) error {
	return e.process(originID, event)
}

// OnFinalizedBlock is called by the follower engine after a block has been finalized and the state has been updated.
// Receives block finalized events from the finalization distributor and forwards them to the finalizedBlockConsumer.
func (e *Engine) OnFinalizedBlock(*model.Block) {
	e.finalizedBlockNotifier.Notify()
}

// processFinalizedBlock handles an incoming finalized block.
// It processes the block, indexes it for further processing, and requests missing collections if necessary.
//
// Expected errors during normal operation:
//   - storage.ErrNotFound - if last full block height does not exist in the database.
//   - storage.ErrAlreadyExists - if the collection within block or an execution result ID already exists in the database.
//   - generic error in case of unexpected failure from the database layer, or failure
//     to decode an existing database value.
func (e *Engine) processFinalizedBlock(ctx context.Context, block *flow.Block) error {
	// FIX: we can't index guarantees here, as we might have more than one block
	// with the same collection as long as it is not finalized

	// TODO: substitute an indexer module as layer between engine and storage

	// index the block storage with each of the collection guarantee
	err := e.blocks.IndexBlockForCollections(block.Header.ID(), flow.GetIDs(block.Payload.Guarantees))
	if err != nil {
		return fmt.Errorf("could not index block for collections: %w", err)
	}

	// loop through seals and index ID -> result ID
	for _, seal := range block.Payload.Seals {
		err := e.executionResults.Index(seal.BlockID, seal.ResultID)
		if err != nil {
			return fmt.Errorf("could not index block for execution result: %w", err)
		}

		err = e.handleTransactionResultErrorMessages(ctx, seal.BlockID)
		if err != nil {
			return err
		}
	}

	// skip requesting collections, if this block is below the last full block height
	// this means that either we have already received these collections, or the block
	// may contain unverifiable guarantees (in case this node has just joined the network)
	lastFullBlockHeight := e.lastFullBlockHeight.Value()
	if block.Header.Height <= lastFullBlockHeight {
		e.log.Info().Msgf("skipping requesting collections for finalized block below last full block height (%d<=%d)", block.Header.Height, lastFullBlockHeight)
		return nil
	}

	// queue requesting each of the collections from the collection node
	e.requestCollectionsInFinalizedBlock(block.Payload.Guarantees)

	e.collectionExecutedMetric.BlockFinalized(block)

	return nil
}

// handleExecutionReceipt persists the execution receipt locally.
// Storing the execution receipt and updates the collection executed metric.
//
// No errors are expected during normal operation.
func (e *Engine) handleExecutionReceipt(_ flow.Identifier, r *flow.ExecutionReceipt) error {
	// persist the execution receipt locally, storing will also index the receipt
	err := e.executionReceipts.Store(r)
	if err != nil {
		return fmt.Errorf("failed to store execution receipt: %w", err)
	}

	e.collectionExecutedMetric.ExecutionReceiptReceived(r)
	return nil
}

// OnCollection handles the response of the collection request made earlier when a block was received.
// No errors expected during normal operations.
func (e *Engine) OnCollection(originID flow.Identifier, entity flow.Entity) {
	collection, ok := entity.(*flow.Collection)
	if !ok {
		e.log.Error().Msgf("invalid entity type (%T)", entity)
		return
	}

	err := indexer.HandleCollection(collection, e.collections, e.transactions, e.log, e.collectionExecutedMetric)
	if err != nil {
		e.log.Error().Err(err).Msg("could not handle collection")
		return
	}
}

// requestMissingCollections requests missing collections for all blocks in the local db storage once at startup
func (e *Engine) requestMissingCollections(ctx context.Context) error {
	var startHeight, endHeight uint64

	// get the height of the last block for which all collections were received
	lastFullHeight := e.lastFullBlockHeight.Value()
	// start from the next block
	startHeight = lastFullHeight + 1

	// end at the finalized block
	finalBlk, err := e.state.Final().Head()
	if err != nil {
		return err
	}
	endHeight = finalBlk.Height

	e.log.Info().
		Uint64("start_height", startHeight).
		Uint64("end_height", endHeight).
		Msg("starting collection catchup")

	// collect all missing collection ids in a map
	var missingCollMap = make(map[flow.Identifier]struct{})

	// iterate through the complete chain and request the missing collections
	for i := startHeight; i <= endHeight; i++ {

		// if deadline exceeded or someone cancelled the context
		if ctx.Err() != nil {
			return fmt.Errorf("failed to complete requests for missing collections: %w", ctx.Err())
		}

		missingColls, err := e.missingCollectionsAtHeight(i)
		if err != nil {
			return fmt.Errorf("failed to retrieve missing collections by height %d during collection catchup: %w", i, err)
		}

		// request the missing collections
		e.requestCollectionsInFinalizedBlock(missingColls)

		// add them to the missing collection id map to track later
		for _, cg := range missingColls {
			missingCollMap[cg.CollectionID] = struct{}{}
		}
	}

	// if no collections were found to be missing we are done.
	if len(missingCollMap) == 0 {
		// nothing more to do
		e.log.Info().Msg("no missing collections found")
		return nil
	}

	// the collection catchup needs to happen ASAP when the node starts up. Hence, force the requester to dispatch all request
	e.request.Force()

	// track progress of retrieving all the missing collections by polling the db periodically
	ticker := time.NewTicker(defaultCollectionCatchupDBPollInterval)
	defer ticker.Stop()

	// while there are still missing collections, keep polling
	for len(missingCollMap) > 0 {
		select {
		case <-ctx.Done():
			// context may have expired
			return fmt.Errorf("failed to complete collection retreival: %w", ctx.Err())
		case <-ticker.C:

			// log progress
			e.log.Info().
				Int("total_missing_collections", len(missingCollMap)).
				Msg("retrieving missing collections...")

			var foundColls []flow.Identifier
			// query db to find if collections are still missing
			for collID := range missingCollMap {
				found, err := e.haveCollection(collID)
				if err != nil {
					return err
				}
				// if collection found in local db, remove it from missingColls later
				if found {
					foundColls = append(foundColls, collID)
				}
			}

			// update the missingColls list by removing collections that have now been received
			for _, c := range foundColls {
				delete(missingCollMap, c)
			}
		}
	}

	e.log.Info().Msg("collection catchup done")
	return nil
}

// updateLastFullBlockReceivedIndex finds the next highest height where all previous collections
// have been indexed, and updates the LastFullBlockReceived index to that height
func (e *Engine) updateLastFullBlockReceivedIndex() error {
	lastFullHeight := e.lastFullBlockHeight.Value()

	finalBlk, err := e.state.Final().Head()
	if err != nil {
		return fmt.Errorf("failed to get finalized block: %w", err)
	}
	finalizedHeight := finalBlk.Height

	// track the latest contiguous full height
	newLastFullHeight, err := e.lowestHeightWithMissingCollection(lastFullHeight, finalizedHeight)
	if err != nil {
		return fmt.Errorf("failed to find last full block received height: %w", err)
	}

	// if more contiguous blocks are now complete, update db
	if newLastFullHeight > lastFullHeight {
		err := e.lastFullBlockHeight.Set(newLastFullHeight)
		if err != nil {
			return fmt.Errorf("failed to update last full block height: %w", err)
		}

		e.collectionExecutedMetric.UpdateLastFullBlockHeight(newLastFullHeight)

		e.log.Debug().
			Uint64("last_full_block_height", newLastFullHeight).
			Msg("updated LastFullBlockReceived index")
	}

	return nil
}

// lowestHeightWithMissingCollection returns the lowest height that is missing collections
func (e *Engine) lowestHeightWithMissingCollection(lastFullHeight, finalizedHeight uint64) (uint64, error) {
	newLastFullHeight := lastFullHeight

	for i := lastFullHeight + 1; i <= finalizedHeight; i++ {
		missingColls, err := e.missingCollectionsAtHeight(i)
		if err != nil {
			return 0, err
		}

		// return when we find the first block with missing collections
		if len(missingColls) > 0 {
			return newLastFullHeight, nil
		}

		newLastFullHeight = i
	}

	return newLastFullHeight, nil
}

// checkMissingCollections requests missing collections if the number of blocks missing collections
// have reached the defaultMissingCollsForBlkThreshold value.
func (e *Engine) checkMissingCollections() error {
	lastFullHeight := e.lastFullBlockHeight.Value()

	finalBlk, err := e.state.Final().Head()
	if err != nil {
		return fmt.Errorf("failed to get finalized block: %w", err)
	}
	finalizedHeight := finalBlk.Height

	// number of blocks with missing collections
	incompleteBlksCnt := 0

	// collect all missing collections
	var allMissingColls []*flow.CollectionGuarantee

	// start from the next block till we either hit the finalized block or cross the max collection missing threshold
	for i := lastFullHeight + 1; i <= finalizedHeight && incompleteBlksCnt < defaultMissingCollsForBlkThreshold; i++ {
		missingColls, err := e.missingCollectionsAtHeight(i)
		if err != nil {
			return fmt.Errorf("failed to find missing collections at height %d: %w", i, err)
		}

		if len(missingColls) == 0 {
			continue
		}

		incompleteBlksCnt++

		allMissingColls = append(allMissingColls, missingColls...)
	}

	// additionally, if more than threshold blocks have missing collections OR collections are
	// missing since defaultMissingCollsForAgeThreshold, re-request those collections
	if incompleteBlksCnt >= defaultMissingCollsForBlkThreshold ||
		(finalizedHeight-lastFullHeight) > defaultMissingCollsForAgeThreshold {
		// warn log since this should generally not happen
		e.log.Warn().
			Uint64("finalized_height", finalizedHeight).
			Uint64("last_full_blk_height", lastFullHeight).
			Int("missing_collection_blk_count", incompleteBlksCnt).
			Int("missing_collection_count", len(allMissingColls)).
			Msg("re-requesting missing collections")
		e.requestCollectionsInFinalizedBlock(allMissingColls)
	}

	return nil
}

// missingCollectionsAtHeight returns all missing collection guarantees at a given height
func (e *Engine) missingCollectionsAtHeight(h uint64) ([]*flow.CollectionGuarantee, error) {
	block, err := e.blocks.ByHeight(h)
	if err != nil {
		return nil, fmt.Errorf("failed to retrieve block by height %d: %w", h, err)
	}

	var missingColls []*flow.CollectionGuarantee
	for _, guarantee := range block.Payload.Guarantees {
		collID := guarantee.CollectionID
		found, err := e.haveCollection(collID)
		if err != nil {
			return nil, err
		}
		if !found {
			missingColls = append(missingColls, guarantee)
		}
	}
	return missingColls, nil
}

// haveCollection looks up the collection from the collection db with collID
func (e *Engine) haveCollection(collID flow.Identifier) (bool, error) {
	_, err := e.collections.LightByID(collID)
	if err == nil {
		return true, nil
	}
	if errors.Is(err, storage.ErrNotFound) {
		return false, nil
	}
	return false, fmt.Errorf("failed to retrieve collection %s: %w", collID.String(), err)
}

// requestCollectionsInFinalizedBlock registers collection requests with the requester engine
func (e *Engine) requestCollectionsInFinalizedBlock(missingColls []*flow.CollectionGuarantee) {
	for _, cg := range missingColls {
		guarantors, err := protocol.FindGuarantors(e.state, cg)
		if err != nil {
			// failed to find guarantors for guarantees contained in a finalized block is fatal error
			e.log.Fatal().Err(err).Msgf("could not find guarantors for guarantee %v", cg.ID())
		}
		e.request.EntityByID(cg.ID(), filter.HasNodeID[flow.Identity](guarantors...))
	}
}<|MERGE_RESOLUTION|>--- conflicted
+++ resolved
@@ -6,19 +6,12 @@
 	"fmt"
 	"time"
 
-	execproto "github.com/onflow/flow/protobuf/go/flow/execution"
 	"github.com/rs/zerolog"
 
 	"github.com/onflow/flow-go/consensus/hotstuff/model"
 	"github.com/onflow/flow-go/engine"
-<<<<<<< HEAD
-	"github.com/onflow/flow-go/engine/access/rpc/backend"
-=======
 	"github.com/onflow/flow-go/engine/access/ingestion/tx_error_messages"
->>>>>>> 2180706e
 	"github.com/onflow/flow-go/engine/common/fifoqueue"
-	commonrpc "github.com/onflow/flow-go/engine/common/rpc"
-	"github.com/onflow/flow-go/engine/common/rpc/convert"
 	"github.com/onflow/flow-go/model/flow"
 	"github.com/onflow/flow-go/model/flow/filter"
 	"github.com/onflow/flow-go/module"
@@ -99,25 +92,19 @@
 
 	// storage
 	// FIX: remove direct DB access by substituting indexer module
-	blocks                         storage.Blocks
-	headers                        storage.Headers
-	collections                    storage.Collections
-	transactions                   storage.Transactions
-	executionReceipts              storage.ExecutionReceipts
-	maxReceiptHeight               uint64
-	executionResults               storage.ExecutionResults
-	transactionResultErrorMessages storage.TransactionResultErrorMessages
+	blocks            storage.Blocks
+	headers           storage.Headers
+	collections       storage.Collections
+	transactions      storage.Transactions
+	executionReceipts storage.ExecutionReceipts
+	maxReceiptHeight  uint64
+	executionResults  storage.ExecutionResults
 
 	lastFullBlockHeight *counters.PersistentStrictMonotonicCounter
 	// metrics
 	collectionExecutedMetric module.CollectionExecutedMetric
 
-<<<<<<< HEAD
-	execNodeIdentitiesProvider *commonrpc.ExecutionNodeIdentitiesProvider
-	backend                    *backend.Backend
-=======
 	txErrorMessagesCore *tx_error_messages.TxErrorMessagesCore
->>>>>>> 2180706e
 }
 
 var _ network.MessageProcessor = (*Engine)(nil)
@@ -137,16 +124,10 @@
 	transactions storage.Transactions,
 	executionResults storage.ExecutionResults,
 	executionReceipts storage.ExecutionReceipts,
-	transactionResultErrorMessages storage.TransactionResultErrorMessages,
 	collectionExecutedMetric module.CollectionExecutedMetric,
 	finalizedProcessedHeight storage.ConsumerProgress,
 	lastFullBlockHeight *counters.PersistentStrictMonotonicCounter,
-<<<<<<< HEAD
-	backend *backend.Backend,
-	execNodeIdentitiesProvider *commonrpc.ExecutionNodeIdentitiesProvider,
-=======
 	txErrorMessagesCore *tx_error_messages.TxErrorMessagesCore,
->>>>>>> 2180706e
 ) (*Engine, error) {
 	executionReceiptsRawQueue, err := fifoqueue.NewFifoQueue(defaultQueueCapacity)
 	if err != nil {
@@ -171,37 +152,27 @@
 
 	// initialize the propagation engine with its dependencies
 	e := &Engine{
-		log:                            log.With().Str("engine", "ingestion").Logger(),
-		state:                          state,
-		me:                             me,
-		request:                        request,
-		blocks:                         blocks,
-		headers:                        headers,
-		collections:                    collections,
-		transactions:                   transactions,
-		executionResults:               executionResults,
-		executionReceipts:              executionReceipts,
-		transactionResultErrorMessages: transactionResultErrorMessages,
-		maxReceiptHeight:               0,
-		collectionExecutedMetric:       collectionExecutedMetric,
-		finalizedBlockNotifier:         engine.NewNotifier(),
-		lastFullBlockHeight:            lastFullBlockHeight,
+		log:                      log.With().Str("engine", "ingestion").Logger(),
+		state:                    state,
+		me:                       me,
+		request:                  request,
+		blocks:                   blocks,
+		headers:                  headers,
+		collections:              collections,
+		transactions:             transactions,
+		executionResults:         executionResults,
+		executionReceipts:        executionReceipts,
+		maxReceiptHeight:         0,
+		collectionExecutedMetric: collectionExecutedMetric,
+		finalizedBlockNotifier:   engine.NewNotifier(),
+		lastFullBlockHeight:      lastFullBlockHeight,
 
 		// queue / notifier for execution receipts
-<<<<<<< HEAD
-		executionReceiptsNotifier:  engine.NewNotifier(),
-		txResultErrorMessagesChan:  make(chan flow.Identifier, 1),
-		executionReceiptsQueue:     executionReceiptsQueue,
-		messageHandler:             messageHandler,
-		backend:                    backend,
-		execNodeIdentitiesProvider: execNodeIdentitiesProvider,
-=======
 		executionReceiptsNotifier: engine.NewNotifier(),
 		txResultErrorMessagesChan: make(chan flow.Identifier, 1),
 		executionReceiptsQueue:    executionReceiptsQueue,
 		messageHandler:            messageHandler,
 		txErrorMessagesCore:       txErrorMessagesCore,
->>>>>>> 2180706e
 	}
 
 	// jobqueue Jobs object that tracks finalized blocks by height. This is used by the finalizedBlockConsumer
@@ -234,11 +205,7 @@
 		AddWorker(e.processBackground).
 		AddWorker(e.processExecutionReceipts).
 		AddWorker(e.runFinalizedBlockConsumer).
-<<<<<<< HEAD
-		AddWorker(e.processTransactionResultErrorMessages).
-=======
 		AddWorker(e.processTransactionResultErrorMessagesByReceipts).
->>>>>>> 2180706e
 		Build()
 
 	// register engine with the execution receipt provider
@@ -284,7 +251,7 @@
 		ctx.Throw(fmt.Errorf("failed to convert job to block: %w", err))
 	}
 
-	err = e.processFinalizedBlock(ctx, block)
+	err = e.processFinalizedBlock(block)
 	if err == nil {
 		done()
 		return
@@ -386,22 +353,14 @@
 	}
 }
 
-<<<<<<< HEAD
-// processTransactionResultErrorMessages handles error messages related to transaction
-=======
 // processTransactionResultErrorMessagesByReceipts handles error messages related to transaction
->>>>>>> 2180706e
 // results by reading from the error messages channel and processing them accordingly.
 //
 // This function listens for messages on the txResultErrorMessagesChan channel and
 // processes each transaction result error message as it arrives.
 //
 // No errors are expected during normal operation.
-<<<<<<< HEAD
-func (e *Engine) processTransactionResultErrorMessages(ctx irrecoverable.SignalerContext, ready component.ReadyFunc) {
-=======
 func (e *Engine) processTransactionResultErrorMessagesByReceipts(ctx irrecoverable.SignalerContext, ready component.ReadyFunc) {
->>>>>>> 2180706e
 	ready()
 
 	for {
@@ -409,97 +368,6 @@
 		case <-ctx.Done():
 			return
 		case blockID := <-e.txResultErrorMessagesChan:
-<<<<<<< HEAD
-			err := e.handleTransactionResultErrorMessages(ctx, blockID)
-			if err != nil {
-				// if an error reaches this point, it is unexpected
-				ctx.Throw(err)
-				return
-			}
-		}
-	}
-}
-
-// handleTransactionResultErrorMessages processes transaction result error messages for a given block ID.
-// It retrieves error messages from the backend if they do not already exist in storage.
-//
-// The function first checks if error messages for the given block ID are already present in storage.
-// If they are not, it fetches the messages from execution nodes and stores them.
-//
-// Parameters:
-// - ctx: The context for managing cancellation and deadlines during the operation.
-// - blockID: The identifier of the block for which transaction result error messages need to be processed.
-//
-// No errors are expected during normal operation.
-func (e *Engine) handleTransactionResultErrorMessages(ctx context.Context, blockID flow.Identifier) error {
-	if e.transactionResultErrorMessages == nil {
-		return nil
-	}
-
-	exists, err := e.transactionResultErrorMessages.Exists(blockID)
-	if err != nil {
-		return fmt.Errorf("could not check existance of transaction result error messages: %w", err)
-	}
-
-	if exists {
-		return nil
-	}
-
-	// retrieves error messages from the backend if they do not already exist in storage
-	execNodes, err := e.execNodeIdentitiesProvider.ExecutionNodesForBlockID(
-		ctx,
-		blockID,
-	)
-	if err != nil {
-		e.log.Error().Err(err).Msg(fmt.Sprintf("failed to found execution nodes for block id: %s", blockID))
-
-		return fmt.Errorf("could not found execution nodes for block: %w", err)
-	}
-
-	req := &execproto.GetTransactionErrorMessagesByBlockIDRequest{
-		BlockId: convert.IdentifierToMessage(blockID),
-	}
-
-	resp, execNode, err := e.backend.GetTransactionErrorMessagesFromAnyEN(ctx, execNodes, req)
-	if err != nil {
-		// continue, we will add functionality to backfill these later
-		e.log.Error().Err(err).Msg("failed to get transaction error messages from execution nodes")
-		return nil
-	}
-
-	if len(resp) > 0 {
-		err = e.storeTransactionResultErrorMessages(blockID, resp, execNode)
-		if err != nil {
-			return fmt.Errorf("could not store error messages: %w", err)
-		}
-	}
-
-	return nil
-}
-
-// storeTransactionResultErrorMessages stores the transaction result error messages for a given block ID.
-//
-// Parameters:
-// - blockID: The identifier of the block for which the error messages are to be stored.
-// - errorMessagesResponses: A slice of responses containing the error messages to be stored.
-// - execNode: The execution node associated with the error messages.
-//
-// No errors are expected during normal operation.
-func (e *Engine) storeTransactionResultErrorMessages(
-	blockID flow.Identifier,
-	errorMessagesResponses []*execproto.GetTransactionErrorMessagesResponse_Result,
-	execNode *flow.IdentitySkeleton,
-) error {
-	errorMessages := make([]flow.TransactionResultErrorMessage, 0, len(errorMessagesResponses))
-	for _, value := range errorMessagesResponses {
-		errorMessage := flow.TransactionResultErrorMessage{
-			ErrorMessage:  value.ErrorMessage,
-			TransactionID: convert.MessageToIdentifier(value.TransactionId),
-			Index:         value.Index,
-			ExecutorID:    execNode.NodeID,
-		}
-		errorMessages = append(errorMessages, errorMessage)
-=======
 			if e.txErrorMessagesCore == nil {
 				return
 			}
@@ -514,15 +382,7 @@
 					Msg("error encountered while processing transaction result error messages by receipts")
 			}
 		}
->>>>>>> 2180706e
-	}
-
-	err := e.transactionResultErrorMessages.Store(blockID, errorMessages)
-	if err != nil {
-		return fmt.Errorf("failed to store transaction error messages: %w", err)
-	}
-
-	return nil
+	}
 }
 
 // process processes the given ingestion engine event. Events that are given
@@ -565,7 +425,7 @@
 //   - storage.ErrAlreadyExists - if the collection within block or an execution result ID already exists in the database.
 //   - generic error in case of unexpected failure from the database layer, or failure
 //     to decode an existing database value.
-func (e *Engine) processFinalizedBlock(ctx context.Context, block *flow.Block) error {
+func (e *Engine) processFinalizedBlock(block *flow.Block) error {
 	// FIX: we can't index guarantees here, as we might have more than one block
 	// with the same collection as long as it is not finalized
 
@@ -582,11 +442,6 @@
 		err := e.executionResults.Index(seal.BlockID, seal.ResultID)
 		if err != nil {
 			return fmt.Errorf("could not index block for execution result: %w", err)
-		}
-
-		err = e.handleTransactionResultErrorMessages(ctx, seal.BlockID)
-		if err != nil {
-			return err
 		}
 	}
 
