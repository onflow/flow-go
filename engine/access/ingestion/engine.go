package ingestion

import (
	"context"
	"fmt"

	"github.com/jordanschalm/lockctx"
	"github.com/rs/zerolog"

	"github.com/onflow/flow-go/consensus/hotstuff/model"
	"github.com/onflow/flow-go/engine"
	"github.com/onflow/flow-go/engine/access/ingestion/collections"
	"github.com/onflow/flow-go/engine/access/ingestion/tx_error_messages"
	"github.com/onflow/flow-go/engine/common/fifoqueue"
	"github.com/onflow/flow-go/model/flow"
	"github.com/onflow/flow-go/module"
	"github.com/onflow/flow-go/module/component"
	"github.com/onflow/flow-go/module/irrecoverable"
	"github.com/onflow/flow-go/module/jobqueue"
	"github.com/onflow/flow-go/module/util"
	"github.com/onflow/flow-go/network"
	"github.com/onflow/flow-go/network/channels"
	"github.com/onflow/flow-go/state/protocol"
	"github.com/onflow/flow-go/storage"
)

const (
	// default queue capacity
	defaultQueueCapacity = 10_000

	// processFinalizedBlocksWorkersCount defines the number of workers that
	// concurrently process finalized blocks in the job queue.
	processFinalizedBlocksWorkersCount = 1

	// ensure blocks are processed sequentially by jobqueue
	searchAhead = 1
)

// Engine represents the ingestion engine, used to funnel data from other nodes
// to a centralized location that can be queried by a user
//
// No errors are expected during normal operation.
type Engine struct {
	*component.ComponentManager
	messageHandler            *engine.MessageHandler
	executionReceiptsNotifier engine.Notifier
	executionReceiptsQueue    engine.MessageStore
	// Job queue
	finalizedBlockConsumer *jobqueue.ComponentConsumer
	// Notifier for queue consumer
	finalizedBlockNotifier engine.Notifier

	// txResultErrorMessagesChan is used to fetch and store transaction result error messages for blocks
	txResultErrorMessagesChan chan flow.Identifier

	log   zerolog.Logger // used to log relevant actions with context
	state protocol.State // used to access the  protocol state
	me    module.Local   // used to access local node information

	// storage
	// FIX: remove direct DB access by substituting indexer module
	db                storage.DB
	lockManager       storage.LockManager
	blocks            storage.Blocks
	executionReceipts storage.ExecutionReceipts
	maxReceiptHeight  uint64
	executionResults  storage.ExecutionResults

	collectionSyncer  *collections.Syncer
	collectionIndexer *collections.Indexer

	// TODO: There's still a need for this metric to be in the ingestion engine rather than collection syncer.
	// Maybe it is a good idea to split it up?
	collectionExecutedMetric module.CollectionExecutedMetric

	txErrorMessagesCore *tx_error_messages.TxErrorMessagesCore
}

var _ network.MessageProcessor = (*Engine)(nil)

// New creates a new access ingestion engine
//
// No errors are expected during normal operation.
func New(
	log zerolog.Logger,
	net network.EngineRegistry,
	state protocol.State,
	me module.Local,
	lockManager storage.LockManager,
	db storage.DB,
	blocks storage.Blocks,
	executionResults storage.ExecutionResults,
	executionReceipts storage.ExecutionReceipts,
	finalizedProcessedHeight storage.ConsumerProgressInitializer,
	collectionSyncer *collections.Syncer,
	collectionIndexer *collections.Indexer,
	collectionExecutedMetric module.CollectionExecutedMetric,
	txErrorMessagesCore *tx_error_messages.TxErrorMessagesCore,
) (*Engine, error) {
	executionReceiptsRawQueue, err := fifoqueue.NewFifoQueue(defaultQueueCapacity)
	if err != nil {
		return nil, fmt.Errorf("could not create execution receipts queue: %w", err)
	}

	executionReceiptsQueue := &engine.FifoMessageStore{FifoQueue: executionReceiptsRawQueue}

	messageHandler := engine.NewMessageHandler(
		log,
		engine.NewNotifier(),
		engine.Pattern{
			Match: func(msg *engine.Message) bool {
				_, ok := msg.Payload.(*flow.ExecutionReceipt)
				return ok
			},
			Store: executionReceiptsQueue,
		},
	)

	// initialize the propagation engine with its dependencies
	e := &Engine{
		log:                      log.With().Str("engine", "ingestion").Logger(),
		state:                    state,
		me:                       me,
		lockManager:              lockManager,
		db:                       db,
		blocks:                   blocks,
		executionResults:         executionResults,
		executionReceipts:        executionReceipts,
		maxReceiptHeight:         0,
		collectionExecutedMetric: collectionExecutedMetric,
		finalizedBlockNotifier:   engine.NewNotifier(),

		// queue / notifier for execution receipts
		executionReceiptsNotifier: engine.NewNotifier(),
		txResultErrorMessagesChan: make(chan flow.Identifier, 1),
		executionReceiptsQueue:    executionReceiptsQueue,
		messageHandler:            messageHandler,
		txErrorMessagesCore:       txErrorMessagesCore,
		collectionSyncer:          collectionSyncer,
		collectionIndexer:         collectionIndexer,
	}

	// jobqueue Jobs object that tracks finalized blocks by height. This is used by the finalizedBlockConsumer
	// to get a sequential list of finalized blocks.
	finalizedBlockReader := jobqueue.NewFinalizedBlockReader(state, blocks)

	defaultIndex, err := e.defaultProcessedIndex()
	if err != nil {
		return nil, fmt.Errorf("could not read default finalized processed index: %w", err)
	}

	// create a jobqueue that will process new available finalized block. The `finalizedBlockNotifier` is used to
	// signal new work, which is being triggered on the `processFinalizedBlockJob` handler.
	e.finalizedBlockConsumer, err = jobqueue.NewComponentConsumer(
		e.log.With().Str("module", "ingestion_block_consumer").Logger(),
		e.finalizedBlockNotifier.Channel(),
		finalizedProcessedHeight,
		finalizedBlockReader,
		defaultIndex,
		e.processFinalizedBlockJob,
		processFinalizedBlocksWorkersCount,
		searchAhead,
	)
	if err != nil {
		return nil, fmt.Errorf("error creating finalizedBlock jobqueue: %w", err)
	}

	// Add workers
	builder := component.NewComponentManagerBuilder().
		AddWorker(e.collectionSyncer.WorkerLoop).
		AddWorker(e.collectionIndexer.WorkerLoop).
		AddWorker(e.processExecutionReceipts).
		AddWorker(e.runFinalizedBlockConsumer)

	// If txErrorMessagesCore is provided, add a worker responsible for processing
	// transaction result error messages by receipts. This worker listens for blocks
	// containing execution receipts and processes any associated transaction result
	// error messages. The worker is added only when error message processing is enabled.
	if txErrorMessagesCore != nil {
		builder.AddWorker(e.processTransactionResultErrorMessagesByReceipts)
	}

	e.ComponentManager = builder.Build()

	// register engine with the execution receipt provider
	_, err = net.Register(channels.ReceiveReceipts, e)
	if err != nil {
		return nil, fmt.Errorf("could not register for results: %w", err)
	}

	return e, nil
}

// defaultProcessedIndex returns the last finalized block height from the protocol state.
//
// The finalizedBlockConsumer utilizes this return height to fetch and consume block jobs from
// jobs queue the first time it initializes.
//
// No errors are expected during normal operation.
func (e *Engine) defaultProcessedIndex() (uint64, error) {
	final, err := e.state.Final().Head()
	if err != nil {
		return 0, fmt.Errorf("could not get finalized height: %w", err)
	}
	return final.Height, nil
}

// runFinalizedBlockConsumer runs the finalizedBlockConsumer component
func (e *Engine) runFinalizedBlockConsumer(ctx irrecoverable.SignalerContext, ready component.ReadyFunc) {
	e.finalizedBlockConsumer.Start(ctx)

	err := util.WaitClosed(ctx, e.finalizedBlockConsumer.Ready())
	if err == nil {
		ready()
	}

	<-e.finalizedBlockConsumer.Done()
}

// processFinalizedBlockJob is a handler function for processing finalized block jobs.
// It converts the job to a block, processes the block, and logs any errors encountered during processing.
func (e *Engine) processFinalizedBlockJob(ctx irrecoverable.SignalerContext, job module.Job, done func()) {
	block, err := jobqueue.JobToBlock(job)
	if err != nil {
		ctx.Throw(fmt.Errorf("failed to convert job to block: %w", err))
	}

	err = e.processFinalizedBlock(block)
	if err == nil {
		done()
		return
	}

	e.log.Error().Err(err).Str("job_id", string(job.ID())).Msg("error during finalized block processing job")
}

// processExecutionReceipts is responsible for processing the execution receipts.
// It listens for incoming execution receipts and processes them asynchronously.
func (e *Engine) processExecutionReceipts(ctx irrecoverable.SignalerContext, ready component.ReadyFunc) {
	ready()
	notifier := e.executionReceiptsNotifier.Channel()

	for {
		select {
		case <-ctx.Done():
			return
		case <-notifier:
			err := e.processAvailableExecutionReceipts(ctx)
			if err != nil {
				// if an error reaches this point, it is unexpected
				ctx.Throw(err)
				return
			}
		}
	}
}

// processAvailableExecutionReceipts processes available execution receipts in the queue and handles it.
// It continues processing until the context is canceled.
//
// No errors are expected during normal operation.
func (e *Engine) processAvailableExecutionReceipts(ctx context.Context) error {
	for {
		select {
		case <-ctx.Done():
			return nil
		default:
		}
		msg, ok := e.executionReceiptsQueue.Get()
		if !ok {
			return nil
		}

		receipt := msg.Payload.(*flow.ExecutionReceipt)

		if err := e.handleExecutionReceipt(msg.OriginID, receipt); err != nil {
			return err
		}

		// Notify to fetch and store transaction result error messages for the block.
		// If txErrorMessagesCore is enabled, the receipt's BlockID is sent to trigger
		// transaction error message processing. This step is skipped if error message
		// storage is not enabled.
		if e.txErrorMessagesCore != nil {
			e.txResultErrorMessagesChan <- receipt.BlockID
		}
	}
}

// processTransactionResultErrorMessagesByReceipts handles error messages related to transaction
// results by reading from the error messages channel and processing them accordingly.
//
// This function listens for messages on the txResultErrorMessagesChan channel and
// processes each transaction result error message as it arrives.
//
// No errors are expected during normal operation.
func (e *Engine) processTransactionResultErrorMessagesByReceipts(ctx irrecoverable.SignalerContext, ready component.ReadyFunc) {
	ready()

	for {
		select {
		case <-ctx.Done():
			return
		case blockID := <-e.txResultErrorMessagesChan:
			err := e.txErrorMessagesCore.FetchErrorMessages(ctx, blockID)
			if err != nil {
				// TODO: we should revisit error handling here.
				// Errors that come from querying the EN and possibly ExecutionNodesForBlockID should be logged and
				// retried later, while others should cause an exception.
				e.log.Error().
					Err(err).
					Msg("error encountered while processing transaction result error messages by receipts")
			}
		}
	}
}

// process processes the given ingestion engine event. Events that are given
// to this function originate within the expulsion engine on the node with the
// given origin ID.
func (e *Engine) process(originID flow.Identifier, event interface{}) error {
	select {
	case <-e.ComponentManager.ShutdownSignal():
		return component.ErrComponentShutdown
	default:
	}

	switch event.(type) {
	case *flow.ExecutionReceipt:
		err := e.messageHandler.Process(originID, event)
		e.executionReceiptsNotifier.Notify()
		return err
	default:
		return fmt.Errorf("invalid event type (%T)", event)
	}
}

// Process processes the given event from the node with the given origin ID in
// a blocking manner. It returns the potential processing error when done.
func (e *Engine) Process(_ channels.Channel, originID flow.Identifier, event interface{}) error {
	return e.process(originID, event)
}

// OnFinalizedBlock is called by the follower engine after a block has been finalized and the state has been updated.
// Receives block finalized events from the finalization distributor and forwards them to the finalizedBlockConsumer.
func (e *Engine) OnFinalizedBlock(*model.Block) {
	e.finalizedBlockNotifier.Notify()
}

// processFinalizedBlock handles an incoming finalized block.
// It processes the block, indexes it for further processing, and requests missing collections if necessary.
//
// Expected errors during normal operation:
//   - storage.ErrNotFound - if last full block height does not exist in the database.
//   - storage.ErrAlreadyExists - if the collection within block or an execution result ID already exists in the database.
//   - generic error in case of unexpected failure from the database layer, or failure
//     to decode an existing database value.
func (e *Engine) processFinalizedBlock(block *flow.Block) error {
	// FIX: we can't index guarantees here, as we might have more than one block
	// with the same collection as long as it is not finalized

	// TODO: substitute an indexer module as layer between engine and storage

	// index the block storage with each of the collection guarantee
	err := storage.WithLocks(e.lockManager, storage.LockGroupAccessFinalizingBlock, func(lctx lockctx.Context) error {
		return e.db.WithReaderBatchWriter(func(rw storage.ReaderBatchWriter) error {
			// requires [storage.LockIndexBlockByPayloadGuarantees] lock
			err := e.blocks.BatchIndexBlockContainingCollectionGuarantees(lctx, rw, block.ID(), flow.GetIDs(block.Payload.Guarantees))
			if err != nil {
				return fmt.Errorf("could not index block for collections: %w", err)
			}

			// loop through seals and index ID -> result ID
			for _, seal := range block.Payload.Seals {
				// requires [storage.LockIndexExecutionResult] lock
				err := e.executionResults.BatchIndex(lctx, rw, seal.BlockID, seal.ResultID)
				if err != nil {
					return fmt.Errorf("could not index block for execution result: %w", err)
				}
			}
			return nil
		})
	})
	if err != nil {
		return fmt.Errorf("could not index block for collections: %w", err)
	}

<<<<<<< HEAD
	e.collectionSyncer.RequestCollectionsForBlock(block.Height, block.Payload.Guarantees)
=======
	// loop through seals and index ID -> result ID
	for _, seal := range block.Payload.Seals {
		err := e.executionResults.Index(seal.BlockID, seal.ResultID)
		if err != nil {
			return fmt.Errorf("could not index block for execution result: %w", err)
		}
	}

	err = e.collectionSyncer.RequestCollectionsForBlock(block.Height, block.Payload.Guarantees)
	if err != nil {
		return fmt.Errorf("could not request collections for block: %w", err)
	}
>>>>>>> 2f004eff
	e.collectionExecutedMetric.BlockFinalized(block)

	return nil
}

// handleExecutionReceipt persists the execution receipt locally.
// Storing the execution receipt and updates the collection executed metric.
//
// No errors are expected during normal operation.
func (e *Engine) handleExecutionReceipt(_ flow.Identifier, r *flow.ExecutionReceipt) error {
	// persist the execution receipt locally, storing will also index the receipt
	err := e.executionReceipts.Store(r)
	if err != nil {
		return fmt.Errorf("failed to store execution receipt: %w", err)
	}

	e.collectionExecutedMetric.ExecutionReceiptReceived(r)
	return nil
}<|MERGE_RESOLUTION|>--- conflicted
+++ resolved
@@ -385,22 +385,11 @@
 		return fmt.Errorf("could not index block for collections: %w", err)
 	}
 
-<<<<<<< HEAD
 	e.collectionSyncer.RequestCollectionsForBlock(block.Height, block.Payload.Guarantees)
-=======
-	// loop through seals and index ID -> result ID
-	for _, seal := range block.Payload.Seals {
-		err := e.executionResults.Index(seal.BlockID, seal.ResultID)
-		if err != nil {
-			return fmt.Errorf("could not index block for execution result: %w", err)
-		}
-	}
-
 	err = e.collectionSyncer.RequestCollectionsForBlock(block.Height, block.Payload.Guarantees)
 	if err != nil {
 		return fmt.Errorf("could not request collections for block: %w", err)
 	}
->>>>>>> 2f004eff
 	e.collectionExecutedMetric.BlockFinalized(block)
 
 	return nil
