package tx_error_messages

import (
	"context"
	"fmt"

	"github.com/rs/zerolog"

	"github.com/onflow/flow-go/engine/access/rpc/backend"
	commonrpc "github.com/onflow/flow-go/engine/common/rpc"
	"github.com/onflow/flow-go/engine/common/rpc/convert"
	"github.com/onflow/flow-go/model/flow"
	"github.com/onflow/flow-go/storage"

	execproto "github.com/onflow/flow/protobuf/go/flow/execution"
)

// TxErrorMessagesCore is responsible for managing transaction result error messages
// It handles both storage and retrieval of error messages
// from execution nodes.
type TxErrorMessagesCore struct {
	log zerolog.Logger // used to log relevant actions with context

	backend                        *backend.Backend
	transactionResultErrorMessages storage.TransactionResultErrorMessages
	execNodeIdentitiesProvider     *commonrpc.ExecutionNodeIdentitiesProvider
}

// NewTxErrorMessagesCore creates a new instance of TxErrorMessagesCore.
func NewTxErrorMessagesCore(
	log zerolog.Logger,
	backend *backend.Backend,
	transactionResultErrorMessages storage.TransactionResultErrorMessages,
	execNodeIdentitiesProvider *commonrpc.ExecutionNodeIdentitiesProvider,
) *TxErrorMessagesCore {
	return &TxErrorMessagesCore{
<<<<<<< HEAD
		log:                            log.With().Str("engine", "tx_error_messages_core").Logger(),
=======
		log:                            log.With().Str("module", "tx_error_messages_core").Logger(),
		state:                          state,
>>>>>>> 36f067d0
		backend:                        backend,
		transactionResultErrorMessages: transactionResultErrorMessages,
		execNodeIdentitiesProvider:     execNodeIdentitiesProvider,
	}
}

// HandleTransactionResultErrorMessages processes transaction result error messages for a given block ID.
// It retrieves error messages from the backend if they do not already exist in storage.
//
// The function first checks if error messages for the given block ID are already present in storage.
// If they are not, it fetches the messages from execution nodes and stores them.
//
// Parameters:
// - ctx: The context for managing cancellation and deadlines during the operation.
// - blockID: The identifier of the block for which transaction result error messages need to be processed.
//
// No errors are expected during normal operation.
func (c *TxErrorMessagesCore) HandleTransactionResultErrorMessages(ctx context.Context, blockID flow.Identifier) error {
	exists, err := c.transactionResultErrorMessages.Exists(blockID)
	if err != nil {
		return fmt.Errorf("could not check existance of transaction result error messages: %w", err)
	}

	if exists {
		return nil
	}

	// retrieves error messages from the backend if they do not already exist in storage
	execNodes, err := c.execNodeIdentitiesProvider.ExecutionNodesForBlockID(ctx, blockID)
	if err != nil {
		c.log.Error().Err(err).Msg(fmt.Sprintf("failed to find execution nodes for block id: %s", blockID))
		return fmt.Errorf("could not find execution nodes for block: %w", err)
	}

	req := &execproto.GetTransactionErrorMessagesByBlockIDRequest{
		BlockId: convert.IdentifierToMessage(blockID),
	}

	c.log.Debug().
		Msgf("transaction error messages for block %s are being downloaded", blockID)

	resp, execNode, err := c.backend.GetTransactionErrorMessagesFromAnyEN(ctx, execNodes, req)
	if err != nil {
		c.log.Error().Err(err).Msg("failed to get transaction error messages from execution nodes")
		return err
	}

	if len(resp) > 0 {
		err = c.storeTransactionResultErrorMessages(blockID, resp, execNode)
		if err != nil {
			return fmt.Errorf("could not store error messages (block: %s): %w", blockID, err)
		}
	}

	return nil
}

// storeTransactionResultErrorMessages stores the transaction result error messages for a given block ID.
//
// Parameters:
// - blockID: The identifier of the block for which the error messages are to be stored.
// - errorMessagesResponses: A slice of responses containing the error messages to be stored.
// - execNode: The execution node associated with the error messages.
//
// No errors are expected during normal operation.
func (c *TxErrorMessagesCore) storeTransactionResultErrorMessages(
	blockID flow.Identifier,
	errorMessagesResponses []*execproto.GetTransactionErrorMessagesResponse_Result,
	execNode *flow.IdentitySkeleton,
) error {
	errorMessages := make([]flow.TransactionResultErrorMessage, 0, len(errorMessagesResponses))
	for _, value := range errorMessagesResponses {
		errorMessage := flow.TransactionResultErrorMessage{
			ErrorMessage:  value.ErrorMessage,
			TransactionID: convert.MessageToIdentifier(value.TransactionId),
			Index:         value.Index,
			ExecutorID:    execNode.NodeID,
		}
		errorMessages = append(errorMessages, errorMessage)
	}

	err := c.transactionResultErrorMessages.Store(blockID, errorMessages)
	if err != nil {
		return fmt.Errorf("failed to store transaction error messages: %w", err)
	}

	return nil
}<|MERGE_RESOLUTION|>--- conflicted
+++ resolved
@@ -34,12 +34,7 @@
 	execNodeIdentitiesProvider *commonrpc.ExecutionNodeIdentitiesProvider,
 ) *TxErrorMessagesCore {
 	return &TxErrorMessagesCore{
-<<<<<<< HEAD
-		log:                            log.With().Str("engine", "tx_error_messages_core").Logger(),
-=======
 		log:                            log.With().Str("module", "tx_error_messages_core").Logger(),
-		state:                          state,
->>>>>>> 36f067d0
 		backend:                        backend,
 		transactionResultErrorMessages: transactionResultErrorMessages,
 		execNodeIdentitiesProvider:     execNodeIdentitiesProvider,
