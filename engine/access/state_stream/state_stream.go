package state_stream

import (
	"context"

	"github.com/onflow/flow-go/engine/access/subscription"
	accessmodel "github.com/onflow/flow-go/model/access"
	"github.com/onflow/flow-go/model/flow"
	"github.com/onflow/flow-go/module/executiondatasync/execution_data"
	"github.com/onflow/flow-go/module/executiondatasync/optimistic_sync"
)

const (
	// DefaultRegisterIDsRequestLimit defines the default limit of register IDs for a single request to the get register endpoint
	DefaultRegisterIDsRequestLimit = 100
)

<<<<<<< HEAD
type EventsAPI interface {
=======
// API represents an interface that defines methods for interacting with a blockchain's execution data and events.
type API interface {
	// GetExecutionDataByBlockID retrieves execution data for a specific block by its block ID.
	//
	// CAUTION: this layer SIMPLIFIES the ERROR HANDLING convention
	//   - All errors returned are guaranteed to be benign. The node can continue normal operations after such errors.
	//   - To prevent delivering incorrect results to clients in case of an error, all other return values should be discarded.
	//
	// Expected errors:
	// - [access.DataNotFoundError]: when data required to process the request is not available.
	GetExecutionDataByBlockID(ctx context.Context, blockID flow.Identifier, criteria optimistic_sync.Criteria) (*execution_data.BlockExecutionData, *accessmodel.ExecutorMetadata, error)
	// SubscribeExecutionData is deprecated and will be removed in future versions.
	// Use SubscribeExecutionDataFromStartBlockID, SubscribeExecutionDataFromStartBlockHeight or SubscribeExecutionDataFromLatest.
	//
	// SubscribeExecutionData subscribes to execution data starting from a specific block ID and block height.
	SubscribeExecutionData(ctx context.Context, startBlockID flow.Identifier, startBlockHeight uint64) subscription.Subscription
	// SubscribeExecutionDataFromStartBlockID subscribes to execution data starting from a specific block id.
	SubscribeExecutionDataFromStartBlockID(ctx context.Context, startBlockID flow.Identifier) subscription.Subscription
	// SubscribeExecutionDataFromStartBlockHeight subscribes to execution data starting from a specific block height.
	SubscribeExecutionDataFromStartBlockHeight(ctx context.Context, startBlockHeight uint64) subscription.Subscription
	// SubscribeExecutionDataFromLatest subscribes to execution data starting from latest block.
	SubscribeExecutionDataFromLatest(ctx context.Context) subscription.Subscription
>>>>>>> 379ae591
	// SubscribeEvents is deprecated and will be removed in a future version.
	// Use SubscribeEventsFromStartBlockID, SubscribeEventsFromStartHeight or SubscribeEventsFromLatest.
	//
	// SubscribeEvents streams events for all blocks starting at the specified block ID or block height
	// up until the latest available block. Once the latest is
	// reached, the stream will remain open and responses are sent for each new
	// block as it becomes available.
	//
	// Only one of startBlockID and startHeight may be set. If neither startBlockID nor startHeight is provided,
	// the latest sealed block is used.
	//
	// Events within each block are filtered by the provided EventFilter, and only
	// those events that match the filter are returned. If no filter is provided,
	// all events are returned.
	//
	// Parameters:
	// - ctx: Context for the operation.
	// - startBlockID: The identifier of the starting block. If provided, startHeight should be 0.
	// - startHeight: The height of the starting block. If provided, startBlockID should be flow.ZeroID.
	// - filter: The event filter used to filter events.
	//
	// If invalid parameters will be supplied SubscribeEvents will return a failed subscription.
	SubscribeEvents(
		ctx context.Context,
		startBlockID flow.Identifier,
		startHeight uint64,
		filter EventFilter,
		criteria optimistic_sync.Criteria,
	) subscription.Subscription

	// SubscribeEventsFromStartBlockID streams events starting at the specified block ID,
	// up until the latest available block. Once the latest is
	// reached, the stream will remain open and responses are sent for each new
	// block as it becomes available.
	//
	// Events within each block are filtered by the provided EventFilter, and only
	// those events that match the filter are returned. If no filter is provided,
	// all events are returned.
	//
	// Parameters:
	// - ctx: Context for the operation.
	// - startBlockID: The identifier of the starting block.
	// - filter: The event filter used to filter events.
	//
	// If invalid parameters will be supplied SubscribeEventsFromStartBlockID will return a failed subscription.
	SubscribeEventsFromStartBlockID(
		ctx context.Context,
		startBlockID flow.Identifier,
		filter EventFilter,
		criteria optimistic_sync.Criteria,
	) subscription.Subscription

	// SubscribeEventsFromStartHeight streams events starting at the specified block height,
	// up until the latest available block. Once the latest is
	// reached, the stream will remain open and responses are sent for each new
	// block as it becomes available.
	//
	// Events within each block are filtered by the provided EventFilter, and only
	// those events that match the filter are returned. If no filter is provided,
	// all events are returned.
	//
	// Parameters:
	// - ctx: Context for the operation.
	// - startHeight: The height of the starting block.
	// - filter: The event filter used to filter events.
	//
	// If invalid parameters will be supplied SubscribeEventsFromStartHeight will return a failed subscription.
	SubscribeEventsFromStartHeight(
		ctx context.Context,
		startHeight uint64,
		filter EventFilter,
		criteria optimistic_sync.Criteria,
	) subscription.Subscription

	// SubscribeEventsFromLatest subscribes to events starting at the latest sealed block,
	// up until the latest available block. Once the latest is
	// reached, the stream will remain open and responses are sent for each new
	// block as it becomes available.
	//
	// Events within each block are filtered by the provided EventFilter, and only
	// those events that match the filter are returned. If no filter is provided,
	// all events are returned.
	//
	// Parameters:
	// - ctx: Context for the operation.
	// - filter: The event filter used to filter events.
	//
	// If invalid parameters will be supplied SubscribeEventsFromLatest will return a failed subscription.
	SubscribeEventsFromLatest(
		ctx context.Context,
		filter EventFilter,
		criteria optimistic_sync.Criteria,
	) subscription.Subscription
}

type AccountsAPI interface {
	// SubscribeAccountStatusesFromStartBlockID subscribes to the streaming of account status changes starting from
	// a specific block ID with an optional status filter.
	SubscribeAccountStatusesFromStartBlockID(
		ctx context.Context,
		startBlockID flow.Identifier,
		filter AccountStatusFilter,
		criteria optimistic_sync.Criteria,
	) subscription.Subscription

	// SubscribeAccountStatusesFromStartHeight subscribes to the streaming of account status changes starting from
	// a specific block height, with an optional status filter.

	SubscribeAccountStatusesFromStartHeight(
		ctx context.Context,
		startHeight uint64,
		filter AccountStatusFilter,
		criteria optimistic_sync.Criteria,
	) subscription.Subscription

	// SubscribeAccountStatusesFromLatestBlock subscribes to the streaming of account status changes starting from a
	// latest sealed block, with an optional status filter.
	SubscribeAccountStatusesFromLatestBlock(
		ctx context.Context,
		filter AccountStatusFilter,
		criteria optimistic_sync.Criteria,
	) subscription.Subscription
}

// API represents an interface that defines methods for interacting with a blockchain's execution data and events.
type API interface {
	AccountsAPI
	EventsAPI

	// GetExecutionDataByBlockID retrieves execution data for a specific block by its block ID.
	GetExecutionDataByBlockID(ctx context.Context, blockID flow.Identifier) (*execution_data.BlockExecutionData, error)
	// SubscribeExecutionData is deprecated and will be removed in future versions.
	// Use SubscribeExecutionDataFromStartBlockID, SubscribeExecutionDataFromStartBlockHeight or SubscribeExecutionDataFromLatest.
	//
	// SubscribeExecutionData subscribes to execution data starting from a specific block ID and block height.
	SubscribeExecutionData(ctx context.Context, startBlockID flow.Identifier, startBlockHeight uint64) subscription.Subscription
	// SubscribeExecutionDataFromStartBlockID subscribes to execution data starting from a specific block id.
	SubscribeExecutionDataFromStartBlockID(ctx context.Context, startBlockID flow.Identifier) subscription.Subscription
	// SubscribeExecutionDataFromStartBlockHeight subscribes to execution data starting from a specific block height.
	SubscribeExecutionDataFromStartBlockHeight(ctx context.Context, startBlockHeight uint64) subscription.Subscription
	// SubscribeExecutionDataFromLatest subscribes to execution data starting from latest block.
	SubscribeExecutionDataFromLatest(ctx context.Context) subscription.Subscription
	// GetRegisterValues returns register values for a set of register IDs at the provided block height.
	GetRegisterValues(registerIDs flow.RegisterIDs, height uint64) ([]flow.RegisterValue, error)
}<|MERGE_RESOLUTION|>--- conflicted
+++ resolved
@@ -15,11 +15,7 @@
 	DefaultRegisterIDsRequestLimit = 100
 )
 
-<<<<<<< HEAD
-type EventsAPI interface {
-=======
-// API represents an interface that defines methods for interacting with a blockchain's execution data and events.
-type API interface {
+type ExecutionDataAPI interface {
 	// GetExecutionDataByBlockID retrieves execution data for a specific block by its block ID.
 	//
 	// CAUTION: this layer SIMPLIFIES the ERROR HANDLING convention
@@ -28,19 +24,29 @@
 	//
 	// Expected errors:
 	// - [access.DataNotFoundError]: when data required to process the request is not available.
-	GetExecutionDataByBlockID(ctx context.Context, blockID flow.Identifier, criteria optimistic_sync.Criteria) (*execution_data.BlockExecutionData, *accessmodel.ExecutorMetadata, error)
+	GetExecutionDataByBlockID(
+		ctx context.Context,
+		blockID flow.Identifier,
+		criteria optimistic_sync.Criteria,
+	) (*execution_data.BlockExecutionData, *accessmodel.ExecutorMetadata, error)
+
 	// SubscribeExecutionData is deprecated and will be removed in future versions.
 	// Use SubscribeExecutionDataFromStartBlockID, SubscribeExecutionDataFromStartBlockHeight or SubscribeExecutionDataFromLatest.
 	//
 	// SubscribeExecutionData subscribes to execution data starting from a specific block ID and block height.
 	SubscribeExecutionData(ctx context.Context, startBlockID flow.Identifier, startBlockHeight uint64) subscription.Subscription
+
 	// SubscribeExecutionDataFromStartBlockID subscribes to execution data starting from a specific block id.
 	SubscribeExecutionDataFromStartBlockID(ctx context.Context, startBlockID flow.Identifier) subscription.Subscription
+
 	// SubscribeExecutionDataFromStartBlockHeight subscribes to execution data starting from a specific block height.
 	SubscribeExecutionDataFromStartBlockHeight(ctx context.Context, startBlockHeight uint64) subscription.Subscription
+
 	// SubscribeExecutionDataFromLatest subscribes to execution data starting from latest block.
 	SubscribeExecutionDataFromLatest(ctx context.Context) subscription.Subscription
->>>>>>> 379ae591
+}
+
+type EventsAPI interface {
 	// SubscribeEvents is deprecated and will be removed in a future version.
 	// Use SubscribeEventsFromStartBlockID, SubscribeEventsFromStartHeight or SubscribeEventsFromLatest.
 	//
@@ -169,20 +175,8 @@
 type API interface {
 	AccountsAPI
 	EventsAPI
+	ExecutionDataAPI
 
-	// GetExecutionDataByBlockID retrieves execution data for a specific block by its block ID.
-	GetExecutionDataByBlockID(ctx context.Context, blockID flow.Identifier) (*execution_data.BlockExecutionData, error)
-	// SubscribeExecutionData is deprecated and will be removed in future versions.
-	// Use SubscribeExecutionDataFromStartBlockID, SubscribeExecutionDataFromStartBlockHeight or SubscribeExecutionDataFromLatest.
-	//
-	// SubscribeExecutionData subscribes to execution data starting from a specific block ID and block height.
-	SubscribeExecutionData(ctx context.Context, startBlockID flow.Identifier, startBlockHeight uint64) subscription.Subscription
-	// SubscribeExecutionDataFromStartBlockID subscribes to execution data starting from a specific block id.
-	SubscribeExecutionDataFromStartBlockID(ctx context.Context, startBlockID flow.Identifier) subscription.Subscription
-	// SubscribeExecutionDataFromStartBlockHeight subscribes to execution data starting from a specific block height.
-	SubscribeExecutionDataFromStartBlockHeight(ctx context.Context, startBlockHeight uint64) subscription.Subscription
-	// SubscribeExecutionDataFromLatest subscribes to execution data starting from latest block.
-	SubscribeExecutionDataFromLatest(ctx context.Context) subscription.Subscription
 	// GetRegisterValues returns register values for a set of register IDs at the provided block height.
 	GetRegisterValues(registerIDs flow.RegisterIDs, height uint64) ([]flow.RegisterValue, error)
 }