package backend

import (
	"context"
	"fmt"
	"testing"
	"time"

	"github.com/ipfs/go-datastore"
	dssync "github.com/ipfs/go-datastore/sync"
	"github.com/stretchr/testify/assert"
	"github.com/stretchr/testify/mock"
	"github.com/stretchr/testify/require"
	"github.com/stretchr/testify/suite"
	"google.golang.org/grpc/codes"
	"google.golang.org/grpc/status"

	"github.com/onflow/flow-go/engine"
	"github.com/onflow/flow-go/engine/access/state_stream"
	"github.com/onflow/flow-go/model/flow"
	"github.com/onflow/flow-go/module/blobs"
	"github.com/onflow/flow-go/module/execution"
	"github.com/onflow/flow-go/module/executiondatasync/execution_data"
	"github.com/onflow/flow-go/module/executiondatasync/execution_data/cache"
	"github.com/onflow/flow-go/module/mempool/herocache"
	"github.com/onflow/flow-go/module/metrics"
	protocolmock "github.com/onflow/flow-go/state/protocol/mock"
	"github.com/onflow/flow-go/storage"
	storagemock "github.com/onflow/flow-go/storage/mock"
	"github.com/onflow/flow-go/utils/unittest"
)

var testEventTypes = []flow.EventType{
	"A.0x1.Foo.Bar",
	"A.0x2.Zoo.Moo",
	"A.0x3.Goo.Hoo",
}

type BackendExecutionDataSuite struct {
	suite.Suite

<<<<<<< HEAD
	state    *protocolmock.State
	params   *protocolmock.Params
	snapshot *protocolmock.Snapshot
	headers  *storagemock.Headers
	events   *storagemock.Events
	seals    *storagemock.Seals
	results  *storagemock.ExecutionResults
=======
	state          *protocolmock.State
	params         *protocolmock.Params
	snapshot       *protocolmock.Snapshot
	headers        *storagemock.Headers
	seals          *storagemock.Seals
	results        *storagemock.ExecutionResults
	registers      *storagemock.RegisterIndex
	registersAsync *execution.RegistersAsyncStore
>>>>>>> 02bb6369

	bs                blobs.Blobstore
	eds               execution_data.ExecutionDataStore
	broadcaster       *engine.Broadcaster
	execDataCache     *cache.ExecutionDataCache
	execDataHeroCache *herocache.BlockExecutionData
	backend           *StateStreamBackend

	blocks      []*flow.Block
	blockEvents map[flow.Identifier]flow.EventsList
	execDataMap map[flow.Identifier]*execution_data.BlockExecutionDataEntity
	blockMap    map[uint64]*flow.Block
	sealMap     map[flow.Identifier]*flow.Seal
	resultMap   map[flow.Identifier]*flow.ExecutionResult
	registerID  flow.RegisterID
}

func TestBackendExecutionDataSuite(t *testing.T) {
	suite.Run(t, new(BackendExecutionDataSuite))
}

func (s *BackendExecutionDataSuite) SetupTest() {
	logger := unittest.Logger()

	s.state = protocolmock.NewState(s.T())
	s.snapshot = protocolmock.NewSnapshot(s.T())
	s.params = protocolmock.NewParams(s.T())
	s.headers = storagemock.NewHeaders(s.T())
	s.events = storagemock.NewEvents(s.T())
	s.seals = storagemock.NewSeals(s.T())
	s.results = storagemock.NewExecutionResults(s.T())

	s.bs = blobs.NewBlobstore(dssync.MutexWrap(datastore.NewMapDatastore()))
	s.eds = execution_data.NewExecutionDataStore(s.bs, execution_data.DefaultSerializer)

	s.broadcaster = engine.NewBroadcaster()

	s.execDataHeroCache = herocache.NewBlockExecutionData(state_stream.DefaultCacheSize, logger, metrics.NewNoopCollector())
	s.execDataCache = cache.NewExecutionDataCache(s.eds, s.headers, s.seals, s.results, s.execDataHeroCache)

	conf := Config{
		ClientSendTimeout:       state_stream.DefaultSendTimeout,
		ClientSendBufferSize:    state_stream.DefaultSendBufferSize,
		RegisterIDsRequestLimit: state_stream.DefaultRegisterIDsRequestLimit,
	}

	var err error

	blockCount := 5
	s.execDataMap = make(map[flow.Identifier]*execution_data.BlockExecutionDataEntity, blockCount)
	s.blockEvents = make(map[flow.Identifier]flow.EventsList, blockCount)
	s.blockMap = make(map[uint64]*flow.Block, blockCount)
	s.sealMap = make(map[flow.Identifier]*flow.Seal, blockCount)
	s.resultMap = make(map[flow.Identifier]*flow.ExecutionResult, blockCount)
	s.blocks = make([]*flow.Block, 0, blockCount)

	// generate blockCount consecutive blocks with associated seal, result and execution data
	rootBlock := unittest.BlockFixture()
	parent := rootBlock.Header
	s.blockMap[rootBlock.Header.Height] = &rootBlock

	s.T().Logf("Generating %d blocks, root block: %d %s", blockCount, rootBlock.Header.Height, rootBlock.ID())

	for i := 0; i < blockCount; i++ {
		block := unittest.BlockWithParentFixture(parent)
		// update for next iteration
		parent = block.Header

		seal := unittest.BlockSealsFixture(1)[0]
		result := unittest.ExecutionResultFixture()
		blockEvents := unittest.BlockEventsFixture(block.Header, (i%len(testEventTypes))*3+1, testEventTypes...)

		numChunks := 5
		chunkDatas := make([]*execution_data.ChunkExecutionData, 0, numChunks)
		for i := 0; i < numChunks; i++ {
			var events flow.EventsList
			switch {
			case i >= len(blockEvents.Events):
				events = flow.EventsList{}
			case i == numChunks-1:
				events = blockEvents.Events[i:]
			default:
				events = flow.EventsList{blockEvents.Events[i]}
			}
			chunkDatas = append(chunkDatas, unittest.ChunkExecutionDataFixture(s.T(), execution_data.DefaultMaxBlobSize/5, unittest.WithChunkEvents(events)))
		}
		execData := unittest.BlockExecutionDataFixture(
			unittest.WithBlockExecutionDataBlockID(block.ID()),
			unittest.WithChunkExecutionDatas(chunkDatas...),
		)

		result.ExecutionDataID, err = s.eds.Add(context.TODO(), execData)
		assert.NoError(s.T(), err)

		s.blocks = append(s.blocks, block)
		s.execDataMap[block.ID()] = execution_data.NewBlockExecutionDataEntity(result.ExecutionDataID, execData)
		s.blockEvents[block.ID()] = blockEvents.Events
		s.blockMap[block.Header.Height] = block
		s.sealMap[block.ID()] = seal
		s.resultMap[seal.ResultID] = result

		s.T().Logf("adding exec data for block %d %d %v => %v", i, block.Header.Height, block.ID(), result.ExecutionDataID)
	}

	s.registerID = unittest.RegisterIDFixture()

	s.registersAsync = execution.NewRegistersAsyncStore()
	s.registers = storagemock.NewRegisterIndex(s.T())
	err = s.registersAsync.InitDataAvailable(s.registers)
	require.NoError(s.T(), err)
	s.registers.On("LatestHeight").Return(rootBlock.Header.Height).Maybe()
	s.registers.On("FirstHeight").Return(rootBlock.Header.Height).Maybe()
	s.registers.On("Get", mock.AnythingOfType("RegisterID"), mock.AnythingOfType("uint64")).Return(
		func(id flow.RegisterID, height uint64) (flow.RegisterValue, error) {
			if id == s.registerID {
				return flow.RegisterValue{}, nil
			}
			return nil, storage.ErrNotFound
		}).Maybe()

	s.state.On("Sealed").Return(s.snapshot, nil).Maybe()
	s.snapshot.On("Head").Return(s.blocks[0].Header, nil).Maybe()

	s.seals.On("FinalizedSealForBlock", mock.AnythingOfType("flow.Identifier")).Return(
		func(blockID flow.Identifier) *flow.Seal {
			if seal, ok := s.sealMap[blockID]; ok {
				return seal
			}
			return nil
		},
		func(blockID flow.Identifier) error {
			if _, ok := s.sealMap[blockID]; ok {
				return nil
			}
			return storage.ErrNotFound
		},
	).Maybe()

	s.results.On("ByID", mock.AnythingOfType("flow.Identifier")).Return(
		func(resultID flow.Identifier) *flow.ExecutionResult {
			if result, ok := s.resultMap[resultID]; ok {
				return result
			}
			return nil
		},
		func(resultID flow.Identifier) error {
			if _, ok := s.resultMap[resultID]; ok {
				return nil
			}
			return storage.ErrNotFound
		},
	).Maybe()

	s.headers.On("ByBlockID", mock.AnythingOfType("flow.Identifier")).Return(
		func(blockID flow.Identifier) *flow.Header {
			for _, block := range s.blockMap {
				if block.ID() == blockID {
					return block.Header
				}
			}
			return nil
		},
		func(blockID flow.Identifier) error {
			for _, block := range s.blockMap {
				if block.ID() == blockID {
					return nil
				}
			}
			return storage.ErrNotFound
		},
	).Maybe()

	s.headers.On("ByHeight", mock.AnythingOfType("uint64")).Return(
		func(height uint64) *flow.Header {
			if block, ok := s.blockMap[height]; ok {
				return block.Header
			}
			return nil
		},
		func(height uint64) error {
			if _, ok := s.blockMap[height]; ok {
				return nil
			}
			return storage.ErrNotFound
		},
	).Maybe()

	s.headers.On("BlockIDByHeight", mock.AnythingOfType("uint64")).Return(
		func(height uint64) flow.Identifier {
			if block, ok := s.blockMap[height]; ok {
				return block.Header.ID()
			}
			return flow.ZeroID
		},
		func(height uint64) error {
			if _, ok := s.blockMap[height]; ok {
				return nil
			}
			return storage.ErrNotFound
		},
	).Maybe()

	s.backend, err = New(
		logger,
		conf,
		s.state,
		s.headers,
		s.events,
		s.seals,
		s.results,
		s.eds,
		s.execDataCache,
		s.broadcaster,
		rootBlock.Header.Height,
		rootBlock.Header.Height, // initialize with no downloaded data
		s.registersAsync,
	)
	require.NoError(s.T(), err)
}

func (s *BackendExecutionDataSuite) TestGetExecutionDataByBlockID() {
	ctx, cancel := context.WithCancel(context.Background())
	defer cancel()

	block := s.blocks[0]
	seal := s.sealMap[block.ID()]
	result := s.resultMap[seal.ResultID]
	execData := s.execDataMap[block.ID()]

	// notify backend block is available
	s.backend.setHighestHeight(block.Header.Height)

	var err error
	s.Run("happy path TestGetExecutionDataByBlockID success", func() {
		result.ExecutionDataID, err = s.eds.Add(ctx, execData.BlockExecutionData)
		require.NoError(s.T(), err)

		res, err := s.backend.GetExecutionDataByBlockID(ctx, block.ID())
		assert.Equal(s.T(), execData.BlockExecutionData, res)
		assert.NoError(s.T(), err)
	})

	s.execDataHeroCache.Clear()

	s.Run("missing exec data for TestGetExecutionDataByBlockID failure", func() {
		result.ExecutionDataID = unittest.IdentifierFixture()

		execDataRes, err := s.backend.GetExecutionDataByBlockID(ctx, block.ID())
		assert.Nil(s.T(), execDataRes)
		assert.Equal(s.T(), codes.NotFound, status.Code(err))
	})
}

func (s *BackendExecutionDataSuite) TestSubscribeExecutionData() {
	ctx, cancel := context.WithCancel(context.Background())
	defer cancel()

	tests := []struct {
		name            string
		highestBackfill int
		startBlockID    flow.Identifier
		startHeight     uint64
	}{
		{
			name:            "happy path - all new blocks",
			highestBackfill: -1, // no backfill
			startBlockID:    flow.ZeroID,
			startHeight:     0,
		},
		{
			name:            "happy path - partial backfill",
			highestBackfill: 2, // backfill the first 3 blocks
			startBlockID:    flow.ZeroID,
			startHeight:     s.blocks[0].Header.Height,
		},
		{
			name:            "happy path - complete backfill",
			highestBackfill: len(s.blocks) - 1, // backfill all blocks
			startBlockID:    s.blocks[0].ID(),
			startHeight:     0,
		},
		{
			name:            "happy path - start from root block by height",
			highestBackfill: len(s.blocks) - 1, // backfill all blocks
			startBlockID:    flow.ZeroID,
			startHeight:     s.backend.rootBlockHeight, // start from root block
		},
		{
			name:            "happy path - start from root block by id",
			highestBackfill: len(s.blocks) - 1,     // backfill all blocks
			startBlockID:    s.backend.rootBlockID, // start from root block
			startHeight:     0,
		},
	}

	for _, test := range tests {
		s.Run(test.name, func() {
			// make sure we're starting with a fresh cache
			s.execDataHeroCache.Clear()

			s.T().Logf("len(s.execDataMap) %d", len(s.execDataMap))

			// add "backfill" block - blocks that are already in the database before the test starts
			// this simulates a subscription on a past block
			for i := 0; i <= test.highestBackfill; i++ {
				s.T().Logf("backfilling block %d", i)
				s.backend.setHighestHeight(s.blocks[i].Header.Height)
			}

			subCtx, subCancel := context.WithCancel(ctx)
			sub := s.backend.SubscribeExecutionData(subCtx, test.startBlockID, test.startHeight)

			// loop over all of the blocks
			for i, b := range s.blocks {
				execData := s.execDataMap[b.ID()]
				s.T().Logf("checking block %d %v", i, b.ID())

				// simulate new exec data received.
				// exec data for all blocks with index <= highestBackfill were already received
				if i > test.highestBackfill {
					s.backend.setHighestHeight(b.Header.Height)
					s.broadcaster.Publish()
				}

				// consume execution data from subscription
				unittest.RequireReturnsBefore(s.T(), func() {
					v, ok := <-sub.Channel()
					require.True(s.T(), ok, "channel closed while waiting for exec data for block %d %v: err: %v", b.Header.Height, b.ID(), sub.Err())

					resp, ok := v.(*ExecutionDataResponse)
					require.True(s.T(), ok, "unexpected response type: %T", v)

					assert.Equal(s.T(), b.Header.Height, resp.Height)
					assert.Equal(s.T(), execData.BlockExecutionData, resp.ExecutionData)
				}, time.Second, fmt.Sprintf("timed out waiting for exec data for block %d %v", b.Header.Height, b.ID()))
			}

			// make sure there are no new messages waiting. the channel should be opened with nothing waiting
			unittest.RequireNeverReturnBefore(s.T(), func() {
				<-sub.Channel()
			}, 100*time.Millisecond, "timed out waiting for subscription to shutdown")

			// stop the subscription
			subCancel()

			// ensure subscription shuts down gracefully
			unittest.RequireReturnsBefore(s.T(), func() {
				v, ok := <-sub.Channel()
				assert.Nil(s.T(), v)
				assert.False(s.T(), ok)
				assert.ErrorIs(s.T(), sub.Err(), context.Canceled)
			}, 100*time.Millisecond, "timed out waiting for subscription to shutdown")
		})
	}
}

func (s *BackendExecutionDataSuite) TestSubscribeExecutionDataHandlesErrors() {
	ctx, cancel := context.WithCancel(context.Background())
	defer cancel()

	s.Run("returns error if both start blockID and start height are provided", func() {
		subCtx, subCancel := context.WithCancel(ctx)
		defer subCancel()

		sub := s.backend.SubscribeExecutionData(subCtx, unittest.IdentifierFixture(), 1)
		assert.Equal(s.T(), codes.InvalidArgument, status.Code(sub.Err()))
	})

	s.Run("returns error for start height before root height", func() {
		subCtx, subCancel := context.WithCancel(ctx)
		defer subCancel()

		sub := s.backend.SubscribeExecutionData(subCtx, flow.ZeroID, s.backend.rootBlockHeight-1)
		assert.Equal(s.T(), codes.InvalidArgument, status.Code(sub.Err()))
	})

	s.Run("returns error for unindexed start blockID", func() {
		subCtx, subCancel := context.WithCancel(ctx)
		defer subCancel()

		sub := s.backend.SubscribeExecutionData(subCtx, unittest.IdentifierFixture(), 0)
		assert.Equal(s.T(), codes.NotFound, status.Code(sub.Err()))
	})

	// make sure we're starting with a fresh cache
	s.execDataHeroCache.Clear()

	s.Run("returns error for unindexed start height", func() {
		subCtx, subCancel := context.WithCancel(ctx)
		defer subCancel()

		sub := s.backend.SubscribeExecutionData(subCtx, flow.ZeroID, s.blocks[len(s.blocks)-1].Header.Height+10)
		assert.Equal(s.T(), codes.NotFound, status.Code(sub.Err()))
	})
}

func (s *BackendExecutionDataSuite) TestGetRegisterValues() {
	s.Run("normal case", func() {
		res, err := s.backend.GetRegisterValues(flow.RegisterIDs{s.registerID}, s.backend.rootBlockHeight)
		require.NoError(s.T(), err)
		require.NotEmpty(s.T(), res)
	})

	s.Run("returns error if block height is out of range", func() {
		_, err := s.backend.GetRegisterValues(flow.RegisterIDs{s.registerID}, s.backend.rootBlockHeight+1)
		require.Equal(s.T(), codes.OutOfRange, status.Code(err))
	})

	s.Run("returns error if register path is not indexed", func() {
		falseID := flow.RegisterIDs{flow.RegisterID{Owner: "ha", Key: "ha"}}
		_, err := s.backend.GetRegisterValues(falseID, s.backend.rootBlockHeight)
		require.Equal(s.T(), codes.NotFound, status.Code(err))
	})

	s.Run("returns error if too many registers are requested", func() {
		_, err := s.backend.GetRegisterValues(make(flow.RegisterIDs, s.backend.registerRequestLimit+1), s.backend.rootBlockHeight)
		require.Equal(s.T(), codes.InvalidArgument, status.Code(err))
	})
}<|MERGE_RESOLUTION|>--- conflicted
+++ resolved
@@ -39,15 +39,6 @@
 type BackendExecutionDataSuite struct {
 	suite.Suite
 
-<<<<<<< HEAD
-	state    *protocolmock.State
-	params   *protocolmock.Params
-	snapshot *protocolmock.Snapshot
-	headers  *storagemock.Headers
-	events   *storagemock.Events
-	seals    *storagemock.Seals
-	results  *storagemock.ExecutionResults
-=======
 	state          *protocolmock.State
 	params         *protocolmock.Params
 	snapshot       *protocolmock.Snapshot
@@ -56,7 +47,6 @@
 	results        *storagemock.ExecutionResults
 	registers      *storagemock.RegisterIndex
 	registersAsync *execution.RegistersAsyncStore
->>>>>>> 02bb6369
 
 	bs                blobs.Blobstore
 	eds               execution_data.ExecutionDataStore
