package backend

import (
	"context"
	"fmt"
	"testing"
	"time"

	"github.com/ipfs/go-datastore"
	dssync "github.com/ipfs/go-datastore/sync"
	"github.com/rs/zerolog"
	"github.com/stretchr/testify/assert"
	"github.com/stretchr/testify/mock"
	"github.com/stretchr/testify/require"
	"github.com/stretchr/testify/suite"
	"google.golang.org/grpc/codes"
	"google.golang.org/grpc/status"

	"github.com/onflow/flow-go/engine"
	"github.com/onflow/flow-go/engine/access/index"
	"github.com/onflow/flow-go/engine/access/state_stream"
	"github.com/onflow/flow-go/engine/access/subscription"
	"github.com/onflow/flow-go/engine/access/subscription/tracker"
	trackermock "github.com/onflow/flow-go/engine/access/subscription/tracker/mock"
	"github.com/onflow/flow-go/model/flow"
	"github.com/onflow/flow-go/module/blobs"
	"github.com/onflow/flow-go/module/execution"
	"github.com/onflow/flow-go/module/executiondatasync/execution_data"
	"github.com/onflow/flow-go/module/executiondatasync/execution_data/cache"
	"github.com/onflow/flow-go/module/mempool/herocache"
	"github.com/onflow/flow-go/module/metrics"
	protocolmock "github.com/onflow/flow-go/state/protocol/mock"
	"github.com/onflow/flow-go/storage"
	storagemock "github.com/onflow/flow-go/storage/mock"
	"github.com/onflow/flow-go/utils/unittest"
	"github.com/onflow/flow-go/utils/unittest/mocks"
)

var (
	chainID        = flow.MonotonicEmulator
	testEventTypes = []flow.EventType{
		unittest.EventTypeFixture(chainID),
		unittest.EventTypeFixture(chainID),
		unittest.EventTypeFixture(chainID),
	}
)

type BackendExecutionDataSuite struct {
	suite.Suite
	logger         zerolog.Logger
	state          *protocolmock.State
	params         *protocolmock.Params
	snapshot       *protocolmock.Snapshot
	headers        *storagemock.Headers
	events         *storagemock.Events
	seals          *storagemock.Seals
	results        *storagemock.ExecutionResults
	registers      *storagemock.RegisterIndex
	registersAsync *execution.RegistersAsyncStore
	eventsIndex    *index.EventsIndex

	bs                       blobs.Blobstore
	eds                      execution_data.ExecutionDataStore
	broadcaster              *engine.Broadcaster
	execDataCache            *cache.ExecutionDataCache
	execDataHeroCache        *herocache.BlockExecutionData
	executionDataTracker     *trackermock.ExecutionDataTracker
	backend                  *StateStreamBackend
	executionDataTrackerReal tracker.ExecutionDataTracker

	blocks      []*flow.Block
	blockEvents map[flow.Identifier][]flow.Event
	execDataMap map[flow.Identifier]*execution_data.BlockExecutionDataEntity
	blockMap    map[uint64]*flow.Block
	sealMap     map[flow.Identifier]*flow.Seal
	resultMap   map[flow.Identifier]*flow.ExecutionResult
	registerID  flow.RegisterID

	rootBlock          *flow.Block
	highestBlockHeader *flow.Header
}

type executionDataTestType struct {
	name            string
	highestBackfill int
	startBlockID    flow.Identifier
	startHeight     uint64
}

func TestBackendExecutionDataSuite(t *testing.T) {
	suite.Run(t, new(BackendExecutionDataSuite))
}

func (s *BackendExecutionDataSuite) SetupTest() {
	blockCount := 5
	s.SetupTestSuite(blockCount)

	var err error
	parent := s.rootBlock.ToHeader()

	for i := 0; i < blockCount; i++ {
		block := unittest.BlockWithParentFixture(parent)
		// update for next iteration
		parent = block.ToHeader()

		seal := unittest.BlockSealsFixture(1)[0]
		result := unittest.ExecutionResultFixture()
		blockEvents := generateMockEvents(block.ToHeader(), (i%len(testEventTypes))*3+1)

		numChunks := 5
		chunkDatas := make([]*execution_data.ChunkExecutionData, 0, numChunks)
		for i := 0; i < numChunks; i++ {
			var events flow.EventsList
			switch {
			case i >= len(blockEvents.Events):
				events = flow.EventsList{}
			case i == numChunks-1:
				events = blockEvents.Events[i:]
			default:
				events = flow.EventsList{blockEvents.Events[i]}
			}
			chunkDatas = append(chunkDatas, unittest.ChunkExecutionDataFixture(s.T(), execution_data.DefaultMaxBlobSize/5, unittest.WithChunkEvents(events)))
		}
		execData := unittest.BlockExecutionDataFixture(
			unittest.WithBlockExecutionDataBlockID(block.Hash()),
			unittest.WithChunkExecutionDatas(chunkDatas...),
		)

		result.ExecutionDataID, err = s.eds.Add(context.TODO(), execData)
		assert.NoError(s.T(), err)

		s.blocks = append(s.blocks, block)
		s.execDataMap[block.Hash()] = execution_data.NewBlockExecutionDataEntity(result.ExecutionDataID, execData)
		s.blockEvents[block.Hash()] = blockEvents.Events
		s.blockMap[block.Height] = block
		s.sealMap[block.Hash()] = seal
		s.resultMap[seal.ResultID] = result

		s.T().Logf("adding exec data for block %d %d %v => %v", i, block.Height, block.Hash(), result.ExecutionDataID)
	}

	s.SetupTestMocks()
}

func (s *BackendExecutionDataSuite) SetupTestSuite(blockCount int) {
	s.logger = unittest.Logger()

	s.state = protocolmock.NewState(s.T())
	s.snapshot = protocolmock.NewSnapshot(s.T())
	s.params = protocolmock.NewParams(s.T())
	s.headers = storagemock.NewHeaders(s.T())
	s.events = storagemock.NewEvents(s.T())
	s.seals = storagemock.NewSeals(s.T())
	s.results = storagemock.NewExecutionResults(s.T())

	s.bs = blobs.NewBlobstore(dssync.MutexWrap(datastore.NewMapDatastore()))
	s.eds = execution_data.NewExecutionDataStore(s.bs, execution_data.DefaultSerializer)

	s.broadcaster = engine.NewBroadcaster()

	s.execDataHeroCache = herocache.NewBlockExecutionData(subscription.DefaultCacheSize, s.logger, metrics.NewNoopCollector())
	s.execDataCache = cache.NewExecutionDataCache(s.eds, s.headers, s.seals, s.results, s.execDataHeroCache)
	s.executionDataTracker = trackermock.NewExecutionDataTracker(s.T())

	s.execDataMap = make(map[flow.Identifier]*execution_data.BlockExecutionDataEntity, blockCount)
	s.blockEvents = make(map[flow.Identifier][]flow.Event, blockCount)
	s.blockMap = make(map[uint64]*flow.Block, blockCount)
	s.sealMap = make(map[flow.Identifier]*flow.Seal, blockCount)
	s.resultMap = make(map[flow.Identifier]*flow.ExecutionResult, blockCount)
	s.blocks = make([]*flow.Block, 0, blockCount)

	// generate blockCount consecutive blocks with associated seal, result and execution data
	s.rootBlock = unittest.BlockFixture()
	s.blockMap[s.rootBlock.Height] = s.rootBlock
	s.highestBlockHeader = s.rootBlock.ToHeader()

	s.T().Logf("Generating %d blocks, root block: %d %s", blockCount, s.rootBlock.Height, s.rootBlock.Hash())
}

func (s *BackendExecutionDataSuite) SetupTestMocks() {
	s.registerID = unittest.RegisterIDFixture()

	s.eventsIndex = index.NewEventsIndex(index.NewReporter(), s.events)
	s.registersAsync = execution.NewRegistersAsyncStore()
	s.registers = storagemock.NewRegisterIndex(s.T())
	err := s.registersAsync.Initialize(s.registers)
	require.NoError(s.T(), err)
	s.registers.On("LatestHeight").Return(s.rootBlock.Height).Maybe()
	s.registers.On("FirstHeight").Return(s.rootBlock.Height).Maybe()
	s.registers.On("Get", mock.AnythingOfType("RegisterID"), mock.AnythingOfType("uint64")).Return(
		func(id flow.RegisterID, height uint64) (flow.RegisterValue, error) {
			if id == s.registerID {
				return flow.RegisterValue{}, nil
			}
			return nil, storage.ErrNotFound
		}).Maybe()

	s.state.On("Sealed").Return(s.snapshot, nil).Maybe()
	s.snapshot.On("Head").Return(s.blocks[0].ToHeader(), nil).Maybe()

	s.state.On("Params").Return(s.params).Maybe()
	s.params.On("SporkRootBlockHeight").Return(s.rootBlock.Height, nil).Maybe()
	s.params.On("SporkRootBlock").Return(s.rootBlock, nil).Maybe()
	s.headers.On("BlockIDByHeight", s.rootBlock.Height).Return(s.rootBlock.ID(), nil).Maybe()

	s.seals.On("FinalizedSealForBlock", mock.AnythingOfType("flow.Identifier")).Return(
		mocks.StorageMapGetter(s.sealMap),
	).Maybe()

	s.results.On("ByID", mock.AnythingOfType("flow.Identifier")).Return(
		mocks.StorageMapGetter(s.resultMap),
	).Maybe()

	s.headers.On("ByBlockID", mock.AnythingOfType("flow.Identifier")).Return(
		func(blockID flow.Identifier) (*flow.Header, error) {
			for _, block := range s.blockMap {
				if block.Hash() == blockID {
					return block.ToHeader(), nil
				}
			}
			return nil, storage.ErrNotFound
		},
	).Maybe()

	s.headers.On("ByHeight", mock.AnythingOfType("uint64")).Return(
		mocks.ConvertStorageOutput(
			mocks.StorageMapGetter(s.blockMap),
			func(block *flow.Block) *flow.Header { return block.ToHeader() },
		),
	).Maybe()

	s.headers.On("BlockIDByHeight", mock.AnythingOfType("uint64")).Return(
		mocks.ConvertStorageOutput(
			mocks.StorageMapGetter(s.blockMap),
			func(block *flow.Block) flow.Identifier { return block.Hash() },
		),
	).Maybe()

	s.SetupBackend(false)
}

func (s *BackendExecutionDataSuite) SetupBackend(useEventsIndex bool) {
	var err error
	s.backend, err = New(
		s.logger,
		s.state,
		s.headers,
		s.seals,
		s.results,
		s.eds,
		s.execDataCache,
		s.registersAsync,
		s.eventsIndex,
		useEventsIndex,
		state_stream.DefaultRegisterIDsRequestLimit,
		subscription.NewSubscriptionHandler(
			s.logger,
			s.broadcaster,
			subscription.DefaultSendTimeout,
			subscription.DefaultResponseLimit,
			subscription.DefaultSendBufferSize,
		),
		s.executionDataTracker,
	)
	require.NoError(s.T(), err)

	// create real execution data tracker to use GetStartHeight from it, instead of mocking
	s.executionDataTrackerReal = tracker.NewExecutionDataTracker(
		s.logger,
		s.state,
		s.rootBlock.Height,
		s.headers,
		s.broadcaster,
		s.rootBlock.Height,
		s.eventsIndex,
		useEventsIndex,
	)

	s.executionDataTracker.On(
		"GetStartHeight",
		mock.Anything,
		mock.Anything,
		mock.Anything,
	).Return(func(ctx context.Context, startBlockID flow.Identifier, startHeight uint64) (uint64, error) {
		return s.executionDataTrackerReal.GetStartHeight(ctx, startBlockID, startHeight)
	}, nil).Maybe()

	s.executionDataTracker.On("GetHighestHeight").Return(func() uint64 {
		return s.highestBlockHeader.Height
	}).Maybe()
}

// generateMockEvents generates a set of mock events for a block split into multiple tx with
// appropriate indexes set
func generateMockEvents(header *flow.Header, eventCount int) flow.BlockEvents {
	txCount := eventCount / 3

	txID := unittest.IdentifierFixture()
	txIndex := uint32(0)
	eventIndex := uint32(0)

	events := make([]flow.Event, eventCount)
	for i := 0; i < eventCount; i++ {
		if i > 0 && i%txCount == 0 {
			txIndex++
			txID = unittest.IdentifierFixture()
			eventIndex = 0
		}

		events[i] = unittest.EventFixture(
			unittest.Event.WithEventType(testEventTypes[i%len(testEventTypes)]),
			unittest.Event.WithTransactionIndex(txIndex),
			unittest.Event.WithEventIndex(eventIndex),
			unittest.Event.WithTransactionID(txID),
		)
	}

	return flow.BlockEvents{
		BlockID:        header.Hash(),
		BlockHeight:    header.Height,
		BlockTimestamp: time.UnixMilli(int64(header.Timestamp)).UTC(),
		Events:         events,
	}
}

func (s *BackendExecutionDataSuite) TestGetExecutionDataByBlockID() {
	ctx, cancel := context.WithCancel(context.Background())
	defer cancel()

	block := s.blocks[0]
	seal := s.sealMap[block.Hash()]
	result := s.resultMap[seal.ResultID]
	execData := s.execDataMap[block.Hash()]

	// notify backend block is available
	s.highestBlockHeader = block.ToHeader()

	var err error
	s.Run("happy path TestGetExecutionDataByBlockID success", func() {
		result.ExecutionDataID, err = s.eds.Add(ctx, execData.BlockExecutionData)
		require.NoError(s.T(), err)

		res, err := s.backend.GetExecutionDataByBlockID(ctx, block.Hash())
		assert.Equal(s.T(), execData.BlockExecutionData, res)
		assert.NoError(s.T(), err)
	})

	s.execDataHeroCache.Clear()

	s.Run("missing exec data for TestGetExecutionDataByBlockID failure", func() {
		result.ExecutionDataID = unittest.IdentifierFixture()

		execDataRes, err := s.backend.GetExecutionDataByBlockID(ctx, block.Hash())
		assert.Nil(s.T(), execDataRes)
		assert.Equal(s.T(), codes.NotFound, status.Code(err))
	})
}

func (s *BackendExecutionDataSuite) TestSubscribeExecutionData() {
	tests := []executionDataTestType{
		{
			name:            "happy path - all new blocks",
			highestBackfill: -1, // no backfill
			startBlockID:    flow.ZeroID,
			startHeight:     0,
		},
		{
			name:            "happy path - partial backfill",
			highestBackfill: 2, // backfill the first 3 blocks
			startBlockID:    flow.ZeroID,
			startHeight:     s.blocks[0].Height,
		},
		{
			name:            "happy path - complete backfill",
			highestBackfill: len(s.blocks) - 1, // backfill all blocks
			startBlockID:    s.blocks[0].Hash(),
			startHeight:     0,
		},
<<<<<<< HEAD
		{
			name:            "happy path - start from root block by height",
			highestBackfill: len(s.blocks) - 1, // backfill all blocks
			startBlockID:    flow.ZeroID,
			startHeight:     s.rootBlock.Height, // start from root block
		},
		{
			name:            "happy path - start from root block by id",
			highestBackfill: len(s.blocks) - 1,  // backfill all blocks
			startBlockID:    s.rootBlock.Hash(), // start from root block
			startHeight:     0,
		},
=======
>>>>>>> 53d20935
	}

	subFunc := func(ctx context.Context, blockID flow.Identifier, startHeight uint64) subscription.Subscription {
		return s.backend.SubscribeExecutionData(ctx, blockID, startHeight)
	}

	s.subscribe(subFunc, tests)
}

func (s *BackendExecutionDataSuite) TestSubscribeExecutionDataFromStartBlockID() {
	tests := []executionDataTestType{
		{
			name:            "happy path - all new blocks",
			highestBackfill: -1, // no backfill
<<<<<<< HEAD
			startBlockID:    s.rootBlock.Hash(),
=======
			startBlockID:    s.blocks[0].ID(),
>>>>>>> 53d20935
		},
		{
			name:            "happy path - partial backfill",
			highestBackfill: 2, // backfill the first 3 blocks
			startBlockID:    s.blocks[0].Hash(),
		},
		{
			name:            "happy path - complete backfill",
			highestBackfill: len(s.blocks) - 1, // backfill all blocks
			startBlockID:    s.blocks[0].Hash(),
		},
<<<<<<< HEAD
		{
			name:            "happy path - start from root block by id",
			highestBackfill: len(s.blocks) - 1,  // backfill all blocks
			startBlockID:    s.rootBlock.Hash(), // start from root block
		},
=======
>>>>>>> 53d20935
	}

	s.executionDataTracker.On(
		"GetStartHeightFromBlockID",
		mock.AnythingOfType("flow.Identifier"),
	).Return(func(startBlockID flow.Identifier) (uint64, error) {
		return s.executionDataTrackerReal.GetStartHeightFromBlockID(startBlockID)
	}, nil)

	subFunc := func(ctx context.Context, blockID flow.Identifier, startHeight uint64) subscription.Subscription {
		return s.backend.SubscribeExecutionDataFromStartBlockID(ctx, blockID)
	}

	s.subscribe(subFunc, tests)
}

func (s *BackendExecutionDataSuite) TestSubscribeExecutionDataFromStartBlockHeight() {
	tests := []executionDataTestType{
		{
			name:            "happy path - all new blocks",
			highestBackfill: -1, // no backfill
			startHeight:     s.blocks[0].Height,
		},
		{
			name:            "happy path - partial backfill",
			highestBackfill: 2, // backfill the first 3 blocks
			startHeight:     s.blocks[0].Height,
		},
		{
			name:            "happy path - complete backfill",
			highestBackfill: len(s.blocks) - 1, // backfill all blocks
			startHeight:     s.blocks[0].Height,
		},
	}

	s.executionDataTracker.On(
		"GetStartHeightFromHeight",
		mock.AnythingOfType("uint64"),
	).Return(func(startHeight uint64) (uint64, error) {
		return s.executionDataTrackerReal.GetStartHeightFromHeight(startHeight)
	}, nil)

	subFunc := func(ctx context.Context, blockID flow.Identifier, startHeight uint64) subscription.Subscription {
		return s.backend.SubscribeExecutionDataFromStartBlockHeight(ctx, startHeight)
	}

	s.subscribe(subFunc, tests)
}

func (s *BackendExecutionDataSuite) TestSubscribeExecutionDataFromLatest() {
	tests := []executionDataTestType{
		{
			name:            "happy path - all new blocks",
			highestBackfill: -1, // no backfill
		},
		{
			name:            "happy path - partial backfill",
			highestBackfill: 2, // backfill the first 3 blocks
		},
		{
			name:            "happy path - complete backfill",
			highestBackfill: len(s.blocks) - 1, // backfill all blocks
		},
	}

	s.executionDataTracker.On(
		"GetStartHeightFromLatest",
		mock.Anything,
	).Return(func(ctx context.Context) (uint64, error) {
		return s.executionDataTrackerReal.GetStartHeightFromLatest(ctx)
	}, nil)

	subFunc := func(ctx context.Context, blockID flow.Identifier, startHeight uint64) subscription.Subscription {
		return s.backend.SubscribeExecutionDataFromLatest(ctx)
	}

	s.subscribe(subFunc, tests)
}

func (s *BackendExecutionDataSuite) subscribe(subscribeFunc func(ctx context.Context, startBlockID flow.Identifier, startHeight uint64) subscription.Subscription, tests []executionDataTestType) {
	ctx, cancel := context.WithCancel(context.Background())
	defer cancel()

	for _, test := range tests {
		s.Run(test.name, func() {
			// make sure we're starting with a fresh cache
			s.execDataHeroCache.Clear()

			s.T().Logf("len(s.execDataMap) %d", len(s.execDataMap))

			// add "backfill" block - blocks that are already in the database before the test starts
			// this simulates a subscription on a past block
			for i := 0; i <= test.highestBackfill; i++ {
				s.T().Logf("backfilling block %d", i)
				s.highestBlockHeader = s.blocks[i].ToHeader()
			}

			subCtx, subCancel := context.WithCancel(ctx)
			sub := subscribeFunc(subCtx, test.startBlockID, test.startHeight)

			// loop over of the all blocks
			for i, b := range s.blocks {
				execData := s.execDataMap[b.Hash()]
				s.T().Logf("checking block %d %v %v", i, b.Height, b.Hash())

				// simulate new exec data received.
				// exec data for all blocks with index <= highestBackfill were already received
				if i > test.highestBackfill {
					s.highestBlockHeader = b.ToHeader()
					s.broadcaster.Publish()
				}

				// consume execution data from subscription
				unittest.RequireReturnsBefore(s.T(), func() {
					v, ok := <-sub.Channel()
					require.True(s.T(), ok, "channel closed while waiting for exec data for block %d %v: err: %v", b.Height, b.Hash(), sub.Err())

					resp, ok := v.(*ExecutionDataResponse)
					require.True(s.T(), ok, "unexpected response type: %T", v)

					assert.Equal(s.T(), b.Height, resp.Height)
					assert.Equal(s.T(), execData.BlockExecutionData, resp.ExecutionData)
				}, time.Second, fmt.Sprintf("timed out waiting for exec data for block %d %v", b.Height, b.Hash()))
			}

			// make sure there are no new messages waiting. the channel should be opened with nothing waiting
			unittest.RequireNeverReturnBefore(s.T(), func() {
				<-sub.Channel()
			}, 100*time.Millisecond, "timed out waiting for subscription to shutdown")

			// stop the subscription
			subCancel()

			// ensure subscription shuts down gracefully
			unittest.RequireReturnsBefore(s.T(), func() {
				v, ok := <-sub.Channel()
				assert.Nil(s.T(), v)
				assert.False(s.T(), ok)
				assert.ErrorIs(s.T(), sub.Err(), context.Canceled)
			}, 100*time.Millisecond, "timed out waiting for subscription to shutdown")
		})
	}
}

// TestSubscribeEventsFromSporkRootBlock tests that events subscriptions starting from the spork
// root block return an empty result for the root block.
func (s *BackendExecutionDataSuite) TestSubscribeExecutionFromSporkRootBlock() {
	ctx, cancel := context.WithCancel(context.Background())
	defer cancel()

	// setup the backend to have 1 available block
	s.highestBlockHeader = s.blocks[0].ToHeader()

	rootEventResponse := &ExecutionDataResponse{
		Height: s.rootBlock.Height,
		ExecutionData: &execution_data.BlockExecutionData{
			BlockID: s.rootBlock.ID(),
		},
	}

	firstEventResponse := &ExecutionDataResponse{
		Height:        s.blocks[0].Height,
		ExecutionData: s.execDataMap[s.blocks[0].ID()].BlockExecutionData,
	}

	assertExecutionDataResponse := func(v interface{}, expected *ExecutionDataResponse) {
		resp, ok := v.(*ExecutionDataResponse)
		require.True(s.T(), ok, "unexpected response type: %T", v)

		assert.Equal(s.T(), expected, resp)
	}

	assertSubscriptionResponses := func(sub subscription.Subscription, cancel context.CancelFunc) {
		// the first response should have details from the root block and no events
		resp := <-sub.Channel()
		assertExecutionDataResponse(resp, rootEventResponse)

		// the second response should have details from the first block and its events
		resp = <-sub.Channel()
		assertExecutionDataResponse(resp, firstEventResponse)

		cancel()
		resp, ok := <-sub.Channel()
		assert.False(s.T(), ok)
		assert.Nil(s.T(), resp)
		assert.ErrorIs(s.T(), sub.Err(), context.Canceled)
	}

	s.Run("by height", func() {
		subCtx, subCancel := context.WithCancel(ctx)
		defer subCancel()

		s.executionDataTracker.On("GetStartHeightFromHeight", s.rootBlock.Height).
			Return(func(startHeight uint64) (uint64, error) {
				return s.executionDataTrackerReal.GetStartHeightFromHeight(startHeight)
			})

		sub := s.backend.SubscribeExecutionDataFromStartBlockHeight(subCtx, s.rootBlock.Height)
		assertSubscriptionResponses(sub, subCancel)
	})

	s.Run("by height - legacy", func() {
		subCtx, subCancel := context.WithCancel(ctx)
		defer subCancel()

		s.executionDataTracker.On("GetStartHeightFromHeight", s.rootBlock.Height).
			Return(func(startHeight uint64) (uint64, error) {
				return s.executionDataTrackerReal.GetStartHeightFromHeight(startHeight)
			})

		sub := s.backend.SubscribeExecutionData(subCtx, flow.ZeroID, s.rootBlock.Height)
		assertSubscriptionResponses(sub, subCancel)
	})

	s.Run("by ID", func() {
		subCtx, subCancel := context.WithCancel(ctx)
		defer subCancel()

		s.executionDataTracker.On("GetStartHeightFromBlockID", s.rootBlock.ID()).
			Return(func(startBlockID flow.Identifier) (uint64, error) {
				return s.executionDataTrackerReal.GetStartHeightFromBlockID(startBlockID)
			})

		sub := s.backend.SubscribeExecutionDataFromStartBlockID(subCtx, s.rootBlock.ID())
		assertSubscriptionResponses(sub, subCancel)
	})

	s.Run("by ID - legacy", func() {
		subCtx, subCancel := context.WithCancel(ctx)
		defer subCancel()

		s.executionDataTracker.On("GetStartHeightFromBlockID", s.rootBlock.ID()).
			Return(func(startBlockID flow.Identifier) (uint64, error) {
				return s.executionDataTrackerReal.GetStartHeightFromBlockID(startBlockID)
			})

		sub := s.backend.SubscribeExecutionData(subCtx, s.rootBlock.ID(), 0)
		assertSubscriptionResponses(sub, subCancel)
	})

	s.Run("by latest", func() {
		subCtx, subCancel := context.WithCancel(ctx)
		defer subCancel()

		// simulate the case where the latest block is also the root block
		s.snapshot.On("Head").Unset()
		s.snapshot.On("Head").Return(s.rootBlock.ToHeader(), nil).Once()

		s.executionDataTracker.On("GetStartHeightFromLatest", mock.Anything).
			Return(func(ctx context.Context) (uint64, error) {
				return s.executionDataTrackerReal.GetStartHeightFromLatest(ctx)
			})

		sub := s.backend.SubscribeExecutionDataFromLatest(subCtx)
		assertSubscriptionResponses(sub, subCancel)
	})

	s.Run("by latest - legacy", func() {
		subCtx, subCancel := context.WithCancel(ctx)
		defer subCancel()

		// simulate the case where the latest block is also the root block
		s.snapshot.On("Head").Unset()
		s.snapshot.On("Head").Return(s.rootBlock.ToHeader(), nil).Once()

		s.executionDataTracker.On("GetStartHeightFromLatest", mock.Anything).
			Return(func(ctx context.Context) (uint64, error) {
				return s.executionDataTrackerReal.GetStartHeightFromLatest(ctx)
			})

		sub := s.backend.SubscribeExecutionData(subCtx, flow.ZeroID, 0)
		assertSubscriptionResponses(sub, subCancel)
	})
}

func (s *BackendExecutionDataSuite) TestSubscribeExecutionDataHandlesErrors() {
	ctx, cancel := context.WithCancel(context.Background())
	defer cancel()

	s.Run("returns error if both start blockID and start height are provided", func() {
		subCtx, subCancel := context.WithCancel(ctx)
		defer subCancel()

		sub := s.backend.SubscribeExecutionData(subCtx, unittest.IdentifierFixture(), 1)
		assert.Equal(s.T(), codes.InvalidArgument, status.Code(sub.Err()))
	})

	s.Run("returns error for start height before root height", func() {
		subCtx, subCancel := context.WithCancel(ctx)
		defer subCancel()

		sub := s.backend.SubscribeExecutionData(subCtx, flow.ZeroID, s.rootBlock.Height-1)
		assert.Equal(s.T(), codes.InvalidArgument, status.Code(sub.Err()))
	})

	s.Run("returns error for unindexed start blockID", func() {
		subCtx, subCancel := context.WithCancel(ctx)
		defer subCancel()

		sub := s.backend.SubscribeExecutionData(subCtx, unittest.IdentifierFixture(), 0)
		assert.Equal(s.T(), codes.NotFound, status.Code(sub.Err()))
	})

	// make sure we're starting with a fresh cache
	s.execDataHeroCache.Clear()

	s.Run("returns error for unindexed start height", func() {
		subCtx, subCancel := context.WithCancel(ctx)
		defer subCancel()

		sub := s.backend.SubscribeExecutionData(subCtx, flow.ZeroID, s.blocks[len(s.blocks)-1].Height+10)
		assert.Equal(s.T(), codes.NotFound, status.Code(sub.Err()))
	})
}

func (s *BackendExecutionDataSuite) TestGetRegisterValues() {
	s.Run("normal case", func() {
		res, err := s.backend.GetRegisterValues(flow.RegisterIDs{s.registerID}, s.rootBlock.Height)
		require.NoError(s.T(), err)
		require.NotEmpty(s.T(), res)
	})

	s.Run("returns error if block height is out of range", func() {
		res, err := s.backend.GetRegisterValues(flow.RegisterIDs{s.registerID}, s.rootBlock.Height+1)
		require.Nil(s.T(), res)
		require.Equal(s.T(), codes.OutOfRange, status.Code(err))
	})

	s.Run("returns error if register path is not indexed", func() {
		falseID := flow.RegisterIDs{flow.RegisterID{Owner: "ha", Key: "ha"}}
		res, err := s.backend.GetRegisterValues(falseID, s.rootBlock.Height)
		require.Nil(s.T(), res)
		require.Equal(s.T(), codes.NotFound, status.Code(err))
	})

	s.Run("returns error if too many registers are requested", func() {
		res, err := s.backend.GetRegisterValues(make(flow.RegisterIDs, s.backend.registerRequestLimit+1), s.rootBlock.Height)
		require.Nil(s.T(), res)
		require.Equal(s.T(), codes.InvalidArgument, status.Code(err))
	})
}<|MERGE_RESOLUTION|>--- conflicted
+++ resolved
@@ -201,7 +201,7 @@
 	s.state.On("Params").Return(s.params).Maybe()
 	s.params.On("SporkRootBlockHeight").Return(s.rootBlock.Height, nil).Maybe()
 	s.params.On("SporkRootBlock").Return(s.rootBlock, nil).Maybe()
-	s.headers.On("BlockIDByHeight", s.rootBlock.Height).Return(s.rootBlock.ID(), nil).Maybe()
+	s.headers.On("BlockIDByHeight", s.rootBlock.Height).Return(s.rootBlock.Hash(), nil).Maybe()
 
 	s.seals.On("FinalizedSealForBlock", mock.AnythingOfType("flow.Identifier")).Return(
 		mocks.StorageMapGetter(s.sealMap),
@@ -376,21 +376,6 @@
 			startBlockID:    s.blocks[0].Hash(),
 			startHeight:     0,
 		},
-<<<<<<< HEAD
-		{
-			name:            "happy path - start from root block by height",
-			highestBackfill: len(s.blocks) - 1, // backfill all blocks
-			startBlockID:    flow.ZeroID,
-			startHeight:     s.rootBlock.Height, // start from root block
-		},
-		{
-			name:            "happy path - start from root block by id",
-			highestBackfill: len(s.blocks) - 1,  // backfill all blocks
-			startBlockID:    s.rootBlock.Hash(), // start from root block
-			startHeight:     0,
-		},
-=======
->>>>>>> 53d20935
 	}
 
 	subFunc := func(ctx context.Context, blockID flow.Identifier, startHeight uint64) subscription.Subscription {
@@ -405,11 +390,7 @@
 		{
 			name:            "happy path - all new blocks",
 			highestBackfill: -1, // no backfill
-<<<<<<< HEAD
-			startBlockID:    s.rootBlock.Hash(),
-=======
-			startBlockID:    s.blocks[0].ID(),
->>>>>>> 53d20935
+			startBlockID:    s.blocks[0].Hash(),
 		},
 		{
 			name:            "happy path - partial backfill",
@@ -421,14 +402,6 @@
 			highestBackfill: len(s.blocks) - 1, // backfill all blocks
 			startBlockID:    s.blocks[0].Hash(),
 		},
-<<<<<<< HEAD
-		{
-			name:            "happy path - start from root block by id",
-			highestBackfill: len(s.blocks) - 1,  // backfill all blocks
-			startBlockID:    s.rootBlock.Hash(), // start from root block
-		},
-=======
->>>>>>> 53d20935
 	}
 
 	s.executionDataTracker.On(
@@ -585,13 +558,13 @@
 	rootEventResponse := &ExecutionDataResponse{
 		Height: s.rootBlock.Height,
 		ExecutionData: &execution_data.BlockExecutionData{
-			BlockID: s.rootBlock.ID(),
+			BlockID: s.rootBlock.Hash(),
 		},
 	}
 
 	firstEventResponse := &ExecutionDataResponse{
 		Height:        s.blocks[0].Height,
-		ExecutionData: s.execDataMap[s.blocks[0].ID()].BlockExecutionData,
+		ExecutionData: s.execDataMap[s.blocks[0].Hash()].BlockExecutionData,
 	}
 
 	assertExecutionDataResponse := func(v interface{}, expected *ExecutionDataResponse) {
@@ -647,12 +620,12 @@
 		subCtx, subCancel := context.WithCancel(ctx)
 		defer subCancel()
 
-		s.executionDataTracker.On("GetStartHeightFromBlockID", s.rootBlock.ID()).
+		s.executionDataTracker.On("GetStartHeightFromBlockID", s.rootBlock.Hash()).
 			Return(func(startBlockID flow.Identifier) (uint64, error) {
 				return s.executionDataTrackerReal.GetStartHeightFromBlockID(startBlockID)
 			})
 
-		sub := s.backend.SubscribeExecutionDataFromStartBlockID(subCtx, s.rootBlock.ID())
+		sub := s.backend.SubscribeExecutionDataFromStartBlockID(subCtx, s.rootBlock.Hash())
 		assertSubscriptionResponses(sub, subCancel)
 	})
 
@@ -660,12 +633,12 @@
 		subCtx, subCancel := context.WithCancel(ctx)
 		defer subCancel()
 
-		s.executionDataTracker.On("GetStartHeightFromBlockID", s.rootBlock.ID()).
+		s.executionDataTracker.On("GetStartHeightFromBlockID", s.rootBlock.Hash()).
 			Return(func(startBlockID flow.Identifier) (uint64, error) {
 				return s.executionDataTrackerReal.GetStartHeightFromBlockID(startBlockID)
 			})
 
-		sub := s.backend.SubscribeExecutionData(subCtx, s.rootBlock.ID(), 0)
+		sub := s.backend.SubscribeExecutionData(subCtx, s.rootBlock.Hash(), 0)
 		assertSubscriptionResponses(sub, subCancel)
 	})
 
