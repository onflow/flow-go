--- conflicted
+++ resolved
@@ -180,8 +180,7 @@
 	s.blockMap[s.rootBlock.Height] = s.rootBlock
 	s.highestBlockHeader = s.rootBlock.ToHeader()
 
-<<<<<<< HEAD
-	s.T().Logf("Generating %d blocks, root block: %d %s", blockCount, s.rootBlock.Header.Height, s.rootBlock.ID())
+	s.T().Logf("Generating %d blocks, root block: %d %s", blockCount, s.rootBlock.Height, s.rootBlock.ID())
 
 	s.executionStateSnapshot = osmock.NewSnapshot(s.T())
 	s.executionStateSnapshot.
@@ -208,9 +207,6 @@
 		Maybe()
 
 	s.criteria = optimistic_sync.DefaultCriteria
-=======
-	s.T().Logf("Generating %d blocks, root block: %d %s", blockCount, s.rootBlock.Height, s.rootBlock.ID())
->>>>>>> 1f1ef231
 }
 
 func (s *BackendExecutionDataSuite) SetupTestMocks() {
