package backend

import (
	"context"
	"fmt"
	"testing"
	"time"

	"github.com/ipfs/go-datastore"
	dssync "github.com/ipfs/go-datastore/sync"
	"github.com/rs/zerolog"
	"github.com/stretchr/testify/assert"
	"github.com/stretchr/testify/mock"
	"github.com/stretchr/testify/require"
	"github.com/stretchr/testify/suite"
	"google.golang.org/grpc/codes"
	"google.golang.org/grpc/status"

	"github.com/onflow/flow-go/access"
	"github.com/onflow/flow-go/engine"
	"github.com/onflow/flow-go/engine/access/index"
	"github.com/onflow/flow-go/engine/access/rpc/backend/common"
	"github.com/onflow/flow-go/engine/access/state_stream"
	"github.com/onflow/flow-go/engine/access/subscription"
	"github.com/onflow/flow-go/engine/access/subscription/tracker"
	trackermock "github.com/onflow/flow-go/engine/access/subscription/tracker/mock"
	accessmodel "github.com/onflow/flow-go/model/access"
	"github.com/onflow/flow-go/model/flow"
	"github.com/onflow/flow-go/module/blobs"
	"github.com/onflow/flow-go/module/execution"
	"github.com/onflow/flow-go/module/executiondatasync/execution_data"
	"github.com/onflow/flow-go/module/executiondatasync/execution_data/cache"
	"github.com/onflow/flow-go/module/executiondatasync/optimistic_sync"
	osyncmock "github.com/onflow/flow-go/module/executiondatasync/optimistic_sync/mock"
	"github.com/onflow/flow-go/module/irrecoverable"
	"github.com/onflow/flow-go/module/mempool/herocache"
	"github.com/onflow/flow-go/module/metrics"
	"github.com/onflow/flow-go/module/state_synchronization/indexer"
	protocolmock "github.com/onflow/flow-go/state/protocol/mock"
	"github.com/onflow/flow-go/storage"
	storagemock "github.com/onflow/flow-go/storage/mock"
	"github.com/onflow/flow-go/utils/unittest"
	"github.com/onflow/flow-go/utils/unittest/mocks"
)

var (
	chainID        = flow.MonotonicEmulator
	testEventTypes = []flow.EventType{
		unittest.EventTypeFixture(chainID),
		unittest.EventTypeFixture(chainID),
		unittest.EventTypeFixture(chainID),
	}
)

type BackendExecutionDataSuite struct {
	suite.Suite
	logger         zerolog.Logger
	state          *protocolmock.State
	params         *protocolmock.Params
	snapshot       *protocolmock.Snapshot
	headers        *storagemock.Headers
	events         *storagemock.Events
	seals          *storagemock.Seals
	results        *storagemock.ExecutionResults
	registers      *storagemock.RegisterSnapshotReader
	registersAsync *execution.RegistersAsyncStore
	eventsIndex    *index.EventsIndex

	bs                       blobs.Blobstore
	eds                      execution_data.ExecutionDataStore
	broadcaster              *engine.Broadcaster
	execDataCache            *cache.ExecutionDataCache
	execDataHeroCache        *herocache.BlockExecutionData
	executionDataTracker     *trackermock.ExecutionDataTracker
	backend                  *StateStreamBackend
	executionDataTrackerReal tracker.ExecutionDataTracker

	executionResultProvider *osyncmock.ExecutionResultProvider
	executionStateCache     *osyncmock.ExecutionStateCache
	executionDataSnapshot   *osyncmock.Snapshot
	criteria                optimistic_sync.Criteria

	blocks      []*flow.Block
	blockEvents map[flow.Identifier][]flow.Event
	execDataMap map[flow.Identifier]*execution_data.BlockExecutionDataEntity
	blockMap    map[uint64]*flow.Block
	sealMap     map[flow.Identifier]*flow.Seal
	resultMap   map[flow.Identifier]*flow.ExecutionResult
	registerID  flow.RegisterID

	rootBlock          *flow.Block
	highestBlockHeader *flow.Header
}

type executionDataTestType struct {
	name            string
	highestBackfill int
	startBlockID    flow.Identifier
	startHeight     uint64
}

func TestBackendExecutionDataSuite(t *testing.T) {
	suite.Run(t, new(BackendExecutionDataSuite))
}

func (s *BackendExecutionDataSuite) SetupTest() {
	blockCount := 5
	s.SetupTestSuite(blockCount)

	var err error
	parent := s.rootBlock.ToHeader()

	for i := 0; i < blockCount; i++ {
		block := unittest.BlockWithParentFixture(parent)
		// update for next iteration
		parent = block.ToHeader()

		seal := unittest.BlockSealsFixture(1)[0]
		result := unittest.ExecutionResultFixture()
		blockEvents := generateMockEvents(block.ToHeader(), (i%len(testEventTypes))*3+1)

		numChunks := 5
		chunkDatas := make([]*execution_data.ChunkExecutionData, 0, numChunks)
		for i := 0; i < numChunks; i++ {
			var events flow.EventsList
			switch {
			case i >= len(blockEvents.Events):
				events = flow.EventsList{}
			case i == numChunks-1:
				events = blockEvents.Events[i:]
			default:
				events = flow.EventsList{blockEvents.Events[i]}
			}
			chunkDatas = append(chunkDatas, unittest.ChunkExecutionDataFixture(s.T(), execution_data.DefaultMaxBlobSize/5, unittest.WithChunkEvents(events)))
		}
		execData := unittest.BlockExecutionDataFixture(
			unittest.WithBlockExecutionDataBlockID(block.ID()),
			unittest.WithChunkExecutionDatas(chunkDatas...),
		)

		result.ExecutionDataID, err = s.eds.Add(context.TODO(), execData)
		assert.NoError(s.T(), err)

		s.blocks = append(s.blocks, block)
		s.execDataMap[block.ID()] = execution_data.NewBlockExecutionDataEntity(result.ExecutionDataID, execData)
		s.blockEvents[block.ID()] = blockEvents.Events
		s.blockMap[block.Height] = block
		s.sealMap[block.ID()] = seal
		s.resultMap[seal.ResultID] = result

		s.T().Logf("adding exec data for block %d %d %v => %v", i, block.Height, block.ID(), result.ExecutionDataID)
	}

	s.SetupTestMocks()
}

func (s *BackendExecutionDataSuite) SetupTestSuite(blockCount int) {
	s.logger = unittest.Logger()

	s.state = protocolmock.NewState(s.T())
	s.snapshot = protocolmock.NewSnapshot(s.T())
	s.params = protocolmock.NewParams(s.T())
	s.headers = storagemock.NewHeaders(s.T())
	s.events = storagemock.NewEvents(s.T())
	s.seals = storagemock.NewSeals(s.T())
	s.results = storagemock.NewExecutionResults(s.T())

	s.bs = blobs.NewBlobstore(dssync.MutexWrap(datastore.NewMapDatastore()))
	s.eds = execution_data.NewExecutionDataStore(s.bs, execution_data.DefaultSerializer)

	s.broadcaster = engine.NewBroadcaster()

	s.execDataHeroCache = herocache.NewBlockExecutionData(subscription.DefaultCacheSize, s.logger, metrics.NewNoopCollector())
	s.execDataCache = cache.NewExecutionDataCache(s.eds, s.headers, s.seals, s.results, s.execDataHeroCache)
	s.executionDataTracker = trackermock.NewExecutionDataTracker(s.T())

	s.execDataMap = make(map[flow.Identifier]*execution_data.BlockExecutionDataEntity, blockCount)
	s.blockEvents = make(map[flow.Identifier][]flow.Event, blockCount)
	s.blockMap = make(map[uint64]*flow.Block, blockCount)
	s.sealMap = make(map[flow.Identifier]*flow.Seal, blockCount)
	s.resultMap = make(map[flow.Identifier]*flow.ExecutionResult, blockCount)
	s.blocks = make([]*flow.Block, 0, blockCount)

	s.executionDataSnapshot = osyncmock.NewSnapshot(s.T())
	s.executionResultProvider = osyncmock.NewExecutionResultProvider(s.T())
	s.executionStateCache = osyncmock.NewExecutionStateCache(s.T())
	s.criteria = optimistic_sync.Criteria{}

	// generate blockCount consecutive blocks with associated seal, result and execution data
	s.rootBlock = unittest.BlockFixture()
	s.blockMap[s.rootBlock.Height] = s.rootBlock
	s.highestBlockHeader = s.rootBlock.ToHeader()

	s.T().Logf("Generating %d blocks, root block: %d %s", blockCount, s.rootBlock.Height, s.rootBlock.ID())
}

func (s *BackendExecutionDataSuite) SetupTestMocks() {
	s.registerID = unittest.RegisterIDFixture()

	s.eventsIndex = index.NewEventsIndex(index.NewReporter(), s.events)
	s.registersAsync = execution.NewRegistersAsyncStore()
	s.registers = storagemock.NewRegisterSnapshotReader(s.T())
	err := s.registersAsync.Initialize(s.registers)
	require.NoError(s.T(), err)
	s.registers.On("LatestHeight").Return(s.rootBlock.Height).Maybe()
	s.registers.On("FirstHeight").Return(s.rootBlock.Height).Maybe()

	s.state.On("Sealed").Return(s.snapshot, nil).Maybe()
	s.snapshot.On("Head").Return(s.blocks[0].ToHeader(), nil).Maybe()

	s.state.On("Params").Return(s.params).Maybe()
	s.params.On("SporkRootBlockHeight").Return(s.rootBlock.Height, nil).Maybe()
	s.params.On("SporkRootBlock").Return(s.rootBlock, nil).Maybe()
	s.headers.On("BlockIDByHeight", s.rootBlock.Height).Return(s.rootBlock.ID(), nil).Maybe()

	s.seals.On("FinalizedSealForBlock", mock.AnythingOfType("flow.Identifier")).Return(
		mocks.StorageMapGetter(s.sealMap),
	).Maybe()

	s.results.On("ByID", mock.AnythingOfType("flow.Identifier")).Return(
		mocks.StorageMapGetter(s.resultMap),
	).Maybe()

	s.headers.On("ByBlockID", mock.AnythingOfType("flow.Identifier")).Return(
		func(blockID flow.Identifier) (*flow.Header, error) {
			for _, block := range s.blockMap {
				if block.ID() == blockID {
					return block.ToHeader(), nil
				}
			}
			return nil, storage.ErrNotFound
		},
	).Maybe()

	s.headers.On("ByHeight", mock.AnythingOfType("uint64")).Return(
		mocks.ConvertStorageOutput(
			mocks.StorageMapGetter(s.blockMap),
			func(block *flow.Block) *flow.Header { return block.ToHeader() },
		),
	).Maybe()

	s.headers.On("BlockIDByHeight", mock.AnythingOfType("uint64")).Return(
		mocks.ConvertStorageOutput(
			mocks.StorageMapGetter(s.blockMap),
			func(block *flow.Block) flow.Identifier { return block.ID() },
		),
	).Maybe()

	s.SetupBackend(false)
}

func (s *BackendExecutionDataSuite) SetupBackend(useEventsIndex bool) {
	var err error
	s.backend, err = New(
		s.logger,
		s.state,
		s.headers,
		s.seals,
		s.results,
		s.eds,
		s.execDataCache,
		s.registersAsync,
		s.eventsIndex,
		useEventsIndex,
		state_stream.DefaultRegisterIDsRequestLimit,
		subscription.NewSubscriptionHandler(
			s.logger,
			s.broadcaster,
			subscription.DefaultSendTimeout,
			subscription.DefaultResponseLimit,
			subscription.DefaultSendBufferSize,
		),
		s.executionDataTracker,
		s.executionResultProvider,
		s.executionStateCache,
	)
	require.NoError(s.T(), err)

	// create real execution data tracker to use GetStartHeight from it, instead of mocking
	s.executionDataTrackerReal = tracker.NewExecutionDataTracker(
		s.logger,
		s.state,
		s.rootBlock.Height,
		s.headers,
		s.broadcaster,
		s.rootBlock.Height,
		s.eventsIndex,
		useEventsIndex,
	)

	s.executionDataTracker.On(
		"GetStartHeight",
		mock.Anything,
		mock.Anything,
		mock.Anything,
	).Return(func(ctx context.Context, startBlockID flow.Identifier, startHeight uint64) (uint64, error) {
		return s.executionDataTrackerReal.GetStartHeight(ctx, startBlockID, startHeight)
	}, nil).Maybe()

	s.executionDataTracker.On("GetHighestHeight").Return(func() uint64 {
		return s.highestBlockHeader.Height
	}).Maybe()
}

// generateMockEvents generates a set of mock events for a block split into multiple tx with
// appropriate indexes set
func generateMockEvents(header *flow.Header, eventCount int) flow.BlockEvents {
	txCount := eventCount / 3

	txID := unittest.IdentifierFixture()
	txIndex := uint32(0)
	eventIndex := uint32(0)

	events := make([]flow.Event, eventCount)
	for i := 0; i < eventCount; i++ {
		if i > 0 && i%txCount == 0 {
			txIndex++
			txID = unittest.IdentifierFixture()
			eventIndex = 0
		}

		events[i] = unittest.EventFixture(
			unittest.Event.WithEventType(testEventTypes[i%len(testEventTypes)]),
			unittest.Event.WithTransactionIndex(txIndex),
			unittest.Event.WithEventIndex(eventIndex),
			unittest.Event.WithTransactionID(txID),
		)
	}

	return flow.BlockEvents{
		BlockID:        header.ID(),
		BlockHeight:    header.Height,
		BlockTimestamp: time.UnixMilli(int64(header.Timestamp)).UTC(),
		Events:         events,
	}
}

func (s *BackendExecutionDataSuite) TestGetExecutionDataByBlockID() {
	ctx, cancel := context.WithCancel(context.Background())
	defer cancel()

	block := s.blocks[0]
	seal := s.sealMap[block.ID()]
	result := s.resultMap[seal.ResultID]
	execData := s.execDataMap[block.ID()]

	// notify backend block is available
	s.highestBlockHeader = block.ToHeader()

	executionNodes := unittest.IdentityListFixture(2, unittest.WithRole(flow.RoleExecution))

	var err error
	reader := osyncmock.NewBlockExecutionDataReader(s.T())
	s.Run("happy path TestGetExecutionDataByBlockID success", func() {
		result.ExecutionDataID, err = s.eds.Add(ctx, execData.BlockExecutionData)
		require.NoError(s.T(), err)

		metadata := &accessmodel.ExecutorMetadata{
			ExecutionResultID: result.ID(),
			ExecutorIDs:       executionNodes.NodeIDs(),
		}

		s.executionResultProvider.
			On("ExecutionResultInfo", block.ID(), mock.Anything).
			Return(&optimistic_sync.ExecutionResultInfo{
				ExecutionResultID: result.ID(),
				ExecutionNodes:    executionNodes.ToSkeleton(),
			}, nil).
			Once()

		s.executionStateCache.
			On("Snapshot", result.ID()).
			Return(s.executionDataSnapshot, nil).
			Once()

		s.executionDataSnapshot.
			On("BlockExecutionData").
			Return(reader).
			Once()

		reader.
			On("ByBlockID", mock.Anything, block.ID()).
			Return(execData, nil).
			Once()

		res, resMetadata, err := s.backend.GetExecutionDataByBlockID(ctx, block.ID(), s.criteria)
		assert.NotNil(s.T(), resMetadata)
		assert.Equal(s.T(), metadata, resMetadata)
		assert.Equal(s.T(), execData.BlockExecutionData, res)
		assert.NoError(s.T(), err)
	})

	s.execDataHeroCache.Clear()

	s.Run("execution result info returns data not found", func() {
		s.executionResultProvider.
			On("ExecutionResultInfo", block.ID(), mock.Anything).
			Return(nil, storage.ErrNotFound).
			Once()

		execDataRes, metadata, err := s.backend.GetExecutionDataByBlockID(ctx, block.ID(), s.criteria)
		assert.Nil(s.T(), execDataRes)
		assert.Nil(s.T(), metadata)
		require.Error(s.T(), err)
		require.True(s.T(), access.IsDataNotFoundError(err))
	})

	s.Run("execution result info returns unexpected error", func() {
		expectedErr := fmt.Errorf("failed to get execution result info for block: %w", storage.ErrDataMismatch)
		s.executionResultProvider.
			On("ExecutionResultInfo", block.ID(), mock.Anything).
			Return(nil, storage.ErrDataMismatch).
			Once()

		ctxSignaler := irrecoverable.NewMockSignalerContextExpectError(s.T(), ctx, expectedErr)
		ctxIrr := irrecoverable.WithSignalerContext(ctx, ctxSignaler)

		execDataRes, metadata, err := s.backend.GetExecutionDataByBlockID(ctxIrr, block.ID(), s.criteria)
		assert.Nil(s.T(), execDataRes)
		assert.Nil(s.T(), metadata)
		assert.Error(s.T(), err)
	})

	s.Run("snapshot returns data not found", func() {
		s.executionResultProvider.
			On("ExecutionResultInfo", block.ID(), mock.Anything).
			Return(&optimistic_sync.ExecutionResultInfo{
				ExecutionResultID: result.ID(),
				ExecutionNodes:    executionNodes.ToSkeleton(),
			}, nil).
			Once()

		s.executionStateCache.
			On("Snapshot", result.ID()).
			Return(nil, storage.ErrNotFound).
			Once()

		execDataRes, metadata, err := s.backend.GetExecutionDataByBlockID(ctx, block.ID(), s.criteria)
		assert.Nil(s.T(), execDataRes)
		assert.Nil(s.T(), metadata)
		require.Error(s.T(), err)
		require.True(s.T(), access.IsDataNotFoundError(err))
	})

	s.Run("snapshot returns unexpected error", func() {
		s.executionResultProvider.
			On("ExecutionResultInfo", block.ID(), mock.Anything).
			Return(&optimistic_sync.ExecutionResultInfo{
				ExecutionResultID: result.ID(),
				ExecutionNodes:    executionNodes.ToSkeleton(),
			}, nil).
			Once()

		expectedError := fmt.Errorf("unexpected error")
		s.executionStateCache.
			On("Snapshot", result.ID()).
			Return(nil, expectedError).
			Once()

		ctxSignaler := irrecoverable.NewMockSignalerContextExpectError(s.T(), ctx, expectedError)
		ctxIrr := irrecoverable.WithSignalerContext(ctx, ctxSignaler)

		execDataRes, metadata, err := s.backend.GetExecutionDataByBlockID(ctxIrr, block.ID(), s.criteria)
		assert.Nil(s.T(), execDataRes)
		assert.Nil(s.T(), metadata)
		assert.Error(s.T(), err)
	})

	s.Run("missing exec data for TestGetExecutionDataByBlockID failure", func() {
		result.ExecutionDataID = unittest.IdentifierFixture()

		s.executionResultProvider.
			On("ExecutionResultInfo", block.ID(), mock.Anything).
			Return(&optimistic_sync.ExecutionResultInfo{
				ExecutionResultID: result.ID(),
				ExecutionNodes:    executionNodes.ToSkeleton(),
			}, nil).
			Once()

		s.executionStateCache.
			On("Snapshot", result.ID()).
			Return(s.executionDataSnapshot, nil).
			Once()

		s.executionDataSnapshot.
			On("BlockExecutionData").
			Return(reader).
			Once()

		reader.
			On("ByBlockID", mock.Anything, block.ID()).
			Return(nil, storage.ErrNotFound).
			Once()

		execDataRes, metadata, err := s.backend.GetExecutionDataByBlockID(ctx, block.ID(), s.criteria)
		assert.Nil(s.T(), execDataRes)
		assert.Nil(s.T(), metadata)
		s.Require().True(access.IsDataNotFoundError(err))
	})

	s.Run("unexpected error from ByBlockID", func() {
		s.executionResultProvider.
			On("ExecutionResultInfo", block.ID(), mock.Anything).
			Return(&optimistic_sync.ExecutionResultInfo{
				ExecutionResultID: result.ID(),
				ExecutionNodes:    executionNodes.ToSkeleton(),
			}, nil).
			Once()

		s.executionStateCache.
			On("Snapshot", result.ID()).
			Return(s.executionDataSnapshot, nil).
			Once()

		s.executionDataSnapshot.
			On("BlockExecutionData").
			Return(reader).
			Once()

		reader.
			On("ByBlockID", mock.Anything, block.ID()).
			Return(nil, storage.ErrDataMismatch).
			Once()

		expectedError := fmt.Errorf("unexpected error getting execution data: %w", storage.ErrDataMismatch)
		ctxSignaler := irrecoverable.NewMockSignalerContextExpectError(s.T(), ctx, expectedError)
		ctxIrr := irrecoverable.WithSignalerContext(ctx, ctxSignaler)

		execDataRes, metadata, err := s.backend.GetExecutionDataByBlockID(ctxIrr, block.ID(), s.criteria)
		assert.Nil(s.T(), execDataRes)
		assert.Nil(s.T(), metadata)
		assert.Error(s.T(), err)
	})
}

func (s *BackendExecutionDataSuite) TestSubscribeExecutionData() {
	tests := []executionDataTestType{
		{
			name:            "happy path - all new blocks",
			highestBackfill: -1, // no backfill
			startBlockID:    flow.ZeroID,
			startHeight:     0,
		},
		{
			name:            "happy path - partial backfill",
			highestBackfill: 2, // backfill the first 3 blocks
			startBlockID:    flow.ZeroID,
			startHeight:     s.blocks[0].Height,
		},
		{
			name:            "happy path - complete backfill",
			highestBackfill: len(s.blocks) - 1, // backfill all blocks
			startBlockID:    s.blocks[0].ID(),
			startHeight:     0,
		},
	}

	subFunc := func(ctx context.Context, blockID flow.Identifier, startHeight uint64) subscription.Subscription {
		return s.backend.SubscribeExecutionData(ctx, blockID, startHeight)
	}

	s.subscribe(subFunc, tests)
}

func (s *BackendExecutionDataSuite) TestSubscribeExecutionDataFromStartBlockID() {
	tests := []executionDataTestType{
		{
			name:            "happy path - all new blocks",
			highestBackfill: -1, // no backfill
			startBlockID:    s.blocks[0].ID(),
		},
		{
			name:            "happy path - partial backfill",
			highestBackfill: 2, // backfill the first 3 blocks
			startBlockID:    s.blocks[0].ID(),
		},
		{
			name:            "happy path - complete backfill",
			highestBackfill: len(s.blocks) - 1, // backfill all blocks
			startBlockID:    s.blocks[0].ID(),
		},
	}

	s.executionDataTracker.On(
		"GetStartHeightFromBlockID",
		mock.AnythingOfType("flow.Identifier"),
	).Return(func(startBlockID flow.Identifier) (uint64, error) {
		return s.executionDataTrackerReal.GetStartHeightFromBlockID(startBlockID)
	}, nil)

	subFunc := func(ctx context.Context, blockID flow.Identifier, startHeight uint64) subscription.Subscription {
		return s.backend.SubscribeExecutionDataFromStartBlockID(ctx, blockID)
	}

	s.subscribe(subFunc, tests)
}

func (s *BackendExecutionDataSuite) TestSubscribeExecutionDataFromStartBlockHeight() {
	tests := []executionDataTestType{
		{
			name:            "happy path - all new blocks",
			highestBackfill: -1, // no backfill
			startHeight:     s.blocks[0].Height,
		},
		{
			name:            "happy path - partial backfill",
			highestBackfill: 2, // backfill the first 3 blocks
			startHeight:     s.blocks[0].Height,
		},
		{
			name:            "happy path - complete backfill",
			highestBackfill: len(s.blocks) - 1, // backfill all blocks
			startHeight:     s.blocks[0].Height,
		},
	}

	s.executionDataTracker.On(
		"GetStartHeightFromHeight",
		mock.AnythingOfType("uint64"),
	).Return(func(startHeight uint64) (uint64, error) {
		return s.executionDataTrackerReal.GetStartHeightFromHeight(startHeight)
	}, nil)

	subFunc := func(ctx context.Context, blockID flow.Identifier, startHeight uint64) subscription.Subscription {
		return s.backend.SubscribeExecutionDataFromStartBlockHeight(ctx, startHeight)
	}

	s.subscribe(subFunc, tests)
}

func (s *BackendExecutionDataSuite) TestSubscribeExecutionDataFromLatest() {
	tests := []executionDataTestType{
		{
			name:            "happy path - all new blocks",
			highestBackfill: -1, // no backfill
		},
		{
			name:            "happy path - partial backfill",
			highestBackfill: 2, // backfill the first 3 blocks
		},
		{
			name:            "happy path - complete backfill",
			highestBackfill: len(s.blocks) - 1, // backfill all blocks
		},
	}

	s.executionDataTracker.On(
		"GetStartHeightFromLatest",
		mock.Anything,
	).Return(func(ctx context.Context) (uint64, error) {
		return s.executionDataTrackerReal.GetStartHeightFromLatest(ctx)
	}, nil)

	subFunc := func(ctx context.Context, blockID flow.Identifier, startHeight uint64) subscription.Subscription {
		return s.backend.SubscribeExecutionDataFromLatest(ctx)
	}

	s.subscribe(subFunc, tests)
}

func (s *BackendExecutionDataSuite) subscribe(subscribeFunc func(ctx context.Context, startBlockID flow.Identifier, startHeight uint64) subscription.Subscription, tests []executionDataTestType) {
	ctx, cancel := context.WithCancel(context.Background())
	defer cancel()

	for _, test := range tests {
		s.Run(test.name, func() {
			// make sure we're starting with a fresh cache
			s.execDataHeroCache.Clear()

			s.T().Logf("len(s.execDataMap) %d", len(s.execDataMap))

			// add "backfill" block - blocks that are already in the database before the test starts
			// this simulates a subscription on a past block
			for i := 0; i <= test.highestBackfill; i++ {
				s.T().Logf("backfilling block %d", i)
				s.highestBlockHeader = s.blocks[i].ToHeader()
			}

			subCtx, subCancel := context.WithCancel(ctx)
			sub := subscribeFunc(subCtx, test.startBlockID, test.startHeight)

			// loop over of the all blocks
			for i, b := range s.blocks {
				execData := s.execDataMap[b.ID()]
				s.T().Logf("checking block %d %v %v", i, b.Height, b.ID())

				// simulate new exec data received.
				// exec data for all blocks with index <= highestBackfill were already received
				if i > test.highestBackfill {
					s.highestBlockHeader = b.ToHeader()
					s.broadcaster.Publish()
				}

				// consume execution data from subscription
				unittest.RequireReturnsBefore(s.T(), func() {
					v, ok := <-sub.Channel()
					require.True(s.T(), ok, "channel closed while waiting for exec data for block %d %v: err: %v", b.Height, b.ID(), sub.Err())

					resp, ok := v.(*ExecutionDataResponse)
					require.True(s.T(), ok, "unexpected response type: %T", v)

					assert.Equal(s.T(), b.Height, resp.Height)
					assert.Equal(s.T(), execData.BlockExecutionData, resp.ExecutionData)
				}, time.Second, fmt.Sprintf("timed out waiting for exec data for block %d %v", b.Height, b.ID()))
			}

			// make sure there are no new messages waiting. the channel should be opened with nothing waiting
			unittest.RequireNeverReturnBefore(s.T(), func() {
				<-sub.Channel()
			}, 100*time.Millisecond, "timed out waiting for subscription to shutdown")

			// stop the subscription
			subCancel()

			// ensure subscription shuts down gracefully
			unittest.RequireReturnsBefore(s.T(), func() {
				v, ok := <-sub.Channel()
				assert.Nil(s.T(), v)
				assert.False(s.T(), ok)
				assert.ErrorIs(s.T(), sub.Err(), context.Canceled)
			}, 100*time.Millisecond, "timed out waiting for subscription to shutdown")
		})
	}
}

// TestSubscribeEventsFromSporkRootBlock tests that events subscriptions starting from the spork
// root block return an empty result for the root block.
func (s *BackendExecutionDataSuite) TestSubscribeExecutionFromSporkRootBlock() {
	ctx, cancel := context.WithCancel(context.Background())
	defer cancel()

	// setup the backend to have 1 available block
	s.highestBlockHeader = s.blocks[0].ToHeader()

	rootEventResponse := &ExecutionDataResponse{
		Height: s.rootBlock.Height,
		ExecutionData: &execution_data.BlockExecutionData{
			BlockID: s.rootBlock.ID(),
		},
	}

	firstEventResponse := &ExecutionDataResponse{
		Height:        s.blocks[0].Height,
		ExecutionData: s.execDataMap[s.blocks[0].ID()].BlockExecutionData,
	}

	assertExecutionDataResponse := func(v interface{}, expected *ExecutionDataResponse) {
		resp, ok := v.(*ExecutionDataResponse)
		require.True(s.T(), ok, "unexpected response type: %T", v)

		assert.Equal(s.T(), expected, resp)
	}

	assertSubscriptionResponses := func(sub subscription.Subscription, cancel context.CancelFunc) {
		// the first response should have details from the root block and no events
		resp := <-sub.Channel()
		assertExecutionDataResponse(resp, rootEventResponse)

		// the second response should have details from the first block and its events
		resp = <-sub.Channel()
		assertExecutionDataResponse(resp, firstEventResponse)

		cancel()
		resp, ok := <-sub.Channel()
		assert.False(s.T(), ok)
		assert.Nil(s.T(), resp)
		assert.ErrorIs(s.T(), sub.Err(), context.Canceled)
	}

	s.Run("by height", func() {
		subCtx, subCancel := context.WithCancel(ctx)
		defer subCancel()

		s.executionDataTracker.On("GetStartHeightFromHeight", s.rootBlock.Height).
			Return(func(startHeight uint64) (uint64, error) {
				return s.executionDataTrackerReal.GetStartHeightFromHeight(startHeight)
			})

		sub := s.backend.SubscribeExecutionDataFromStartBlockHeight(subCtx, s.rootBlock.Height)
		assertSubscriptionResponses(sub, subCancel)
	})

	s.Run("by height - legacy", func() {
		subCtx, subCancel := context.WithCancel(ctx)
		defer subCancel()

		s.executionDataTracker.On("GetStartHeightFromHeight", s.rootBlock.Height).
			Return(func(startHeight uint64) (uint64, error) {
				return s.executionDataTrackerReal.GetStartHeightFromHeight(startHeight)
			})

		sub := s.backend.SubscribeExecutionData(subCtx, flow.ZeroID, s.rootBlock.Height)
		assertSubscriptionResponses(sub, subCancel)
	})

	s.Run("by ID", func() {
		subCtx, subCancel := context.WithCancel(ctx)
		defer subCancel()

		s.executionDataTracker.On("GetStartHeightFromBlockID", s.rootBlock.ID()).
			Return(func(startBlockID flow.Identifier) (uint64, error) {
				return s.executionDataTrackerReal.GetStartHeightFromBlockID(startBlockID)
			})

		sub := s.backend.SubscribeExecutionDataFromStartBlockID(subCtx, s.rootBlock.ID())
		assertSubscriptionResponses(sub, subCancel)
	})

	s.Run("by ID - legacy", func() {
		subCtx, subCancel := context.WithCancel(ctx)
		defer subCancel()

		s.executionDataTracker.On("GetStartHeightFromBlockID", s.rootBlock.ID()).
			Return(func(startBlockID flow.Identifier) (uint64, error) {
				return s.executionDataTrackerReal.GetStartHeightFromBlockID(startBlockID)
			})

		sub := s.backend.SubscribeExecutionData(subCtx, s.rootBlock.ID(), 0)
		assertSubscriptionResponses(sub, subCancel)
	})

	s.Run("by latest", func() {
		subCtx, subCancel := context.WithCancel(ctx)
		defer subCancel()

		// simulate the case where the latest block is also the root block
		s.snapshot.On("Head").Unset()
		s.snapshot.On("Head").Return(s.rootBlock.ToHeader(), nil).Once()

		s.executionDataTracker.On("GetStartHeightFromLatest", mock.Anything).
			Return(func(ctx context.Context) (uint64, error) {
				return s.executionDataTrackerReal.GetStartHeightFromLatest(ctx)
			})

		sub := s.backend.SubscribeExecutionDataFromLatest(subCtx)
		assertSubscriptionResponses(sub, subCancel)
	})

	s.Run("by latest - legacy", func() {
		subCtx, subCancel := context.WithCancel(ctx)
		defer subCancel()

		// simulate the case where the latest block is also the root block
		s.snapshot.On("Head").Unset()
		s.snapshot.On("Head").Return(s.rootBlock.ToHeader(), nil).Once()

		s.executionDataTracker.On("GetStartHeightFromLatest", mock.Anything).
			Return(func(ctx context.Context) (uint64, error) {
				return s.executionDataTrackerReal.GetStartHeightFromLatest(ctx)
			})

		sub := s.backend.SubscribeExecutionData(subCtx, flow.ZeroID, 0)
		assertSubscriptionResponses(sub, subCancel)
	})
}

func (s *BackendExecutionDataSuite) TestSubscribeExecutionDataHandlesErrors() {
	ctx, cancel := context.WithCancel(context.Background())
	defer cancel()

	s.Run("returns error if both start blockID and start height are provided", func() {
		subCtx, subCancel := context.WithCancel(ctx)
		defer subCancel()

		sub := s.backend.SubscribeExecutionData(subCtx, unittest.IdentifierFixture(), 1)
		assert.Equal(s.T(), codes.InvalidArgument, status.Code(sub.Err()))
	})

	s.Run("returns error for start height before root height", func() {
		subCtx, subCancel := context.WithCancel(ctx)
		defer subCancel()

		sub := s.backend.SubscribeExecutionData(subCtx, flow.ZeroID, s.rootBlock.Height-1)
		assert.Equal(s.T(), codes.InvalidArgument, status.Code(sub.Err()))
	})

	s.Run("returns error for unindexed start blockID", func() {
		subCtx, subCancel := context.WithCancel(ctx)
		defer subCancel()

		sub := s.backend.SubscribeExecutionData(subCtx, unittest.IdentifierFixture(), 0)
		assert.Equal(s.T(), codes.NotFound, status.Code(sub.Err()))
	})

	// make sure we're starting with a fresh cache
	s.execDataHeroCache.Clear()

	s.Run("returns error for unindexed start height", func() {
		subCtx, subCancel := context.WithCancel(ctx)
		defer subCancel()

		sub := s.backend.SubscribeExecutionData(subCtx, flow.ZeroID, s.blocks[len(s.blocks)-1].Height+10)
		assert.Equal(s.T(), codes.NotFound, status.Code(sub.Err()))
	})
}

// TestGetRegisterValues tests that GetRegisterValues correctly returns register data
// in normal conditions and propagates appropriate errors for all failure scenarios.
func (s *BackendExecutionDataSuite) TestGetRegisterValues() {
	ctx, cancel := context.WithCancel(context.Background())
	defer cancel()

	block := s.blocks[0]
	seal := s.sealMap[block.ID()]
	result := s.resultMap[seal.ResultID]

	// notify backend block is available
	s.highestBlockHeader = block.ToHeader()
	executionNodes := unittest.IdentityListFixture(2, unittest.WithRole(flow.RoleExecution))

	s.Run("happy case", func() {
		s.executionResultProvider.
			On("ExecutionResultInfo", block.ToHeader().ID(), mock.Anything).
			Return(&optimistic_sync.ExecutionResultInfo{
				ExecutionResultID: result.ID(),
				ExecutionNodes:    executionNodes.ToSkeleton(),
			}, nil).Once()

		s.executionStateCache.
			On("Snapshot", result.ID()).
			Return(s.executionDataSnapshot, nil).
			Once()

		metadata := &accessmodel.ExecutorMetadata{
			ExecutionResultID: result.ID(),
			ExecutorIDs:       executionNodes.NodeIDs(),
		}

		s.executionDataSnapshot.On("Registers").Return(s.registers, nil).Once()

<<<<<<< HEAD
		res, resMetadata, err := s.backend.GetRegisterValues(ctx, flow.RegisterIDs{s.registerID}, block.Height, s.criteria)
=======
		expectedRegister := flow.RegisterValue("value0")
		s.registers.On("Get", s.registerID, block.Height).Return(expectedRegister, nil).Once()

		res, resMetadata, err := s.backend.GetRegisterValues(flow.RegisterIDs{s.registerID}, block.Height, s.criteria)
>>>>>>> 7b46e479

		require.NotEmpty(s.T(), res)
		require.Equal(s.T(), []flow.RegisterValue{expectedRegister}, res)
		require.NotEmpty(s.T(), resMetadata)
		require.Equal(s.T(), metadata, resMetadata)
		require.NoError(s.T(), err)
	})

	s.Run("returns error if too many registers are requested", func() {
		res, metadata, err := s.backend.GetRegisterValues(ctx, make(flow.RegisterIDs, s.backend.registerRequestLimit+1), block.Height, s.criteria)

		require.Nil(s.T(), res)
		require.Nil(s.T(), metadata)
		require.Error(s.T(), err)
		require.True(s.T(), access.IsPreconditionFailedError(err))
	})

<<<<<<< HEAD
	s.Run("returns error if failed to get execution result info for block because no execution receipts were found for a given block ID", func() {
=======
	s.Run("returns error if failed to get execution result info for block - insufficient receipts", func() {
>>>>>>> 7b46e479
		s.executionResultProvider.
			On("ExecutionResultInfo", block.ToHeader().ID(), mock.Anything).
			Return(nil, common.NewInsufficientExecutionReceipts(block.ID(), 0)).Once()

		res, metadata, err := s.backend.GetRegisterValues(ctx, flow.RegisterIDs{s.registerID}, block.Height, s.criteria)
		require.Nil(s.T(), res)
		require.Nil(s.T(), metadata)
		require.Error(s.T(), err)
		require.True(s.T(), common.IsInsufficientExecutionReceipts(err))
	})

	s.Run("returns error if failed to get execution result info for block - not found", func() {
		s.executionResultProvider.
			On("ExecutionResultInfo", block.ToHeader().ID(), mock.Anything).
			Return(nil, storage.ErrNotFound).Once()

		res, metadata, err := s.backend.GetRegisterValues(ctx, flow.RegisterIDs{s.registerID}, block.Height, s.criteria)
		require.Nil(s.T(), res)
		require.Nil(s.T(), metadata)
		require.Error(s.T(), err)
		require.True(s.T(), access.IsDataNotFoundError(err))
	})

	s.Run("execution result info returns unexpected error", func() {
		expectedErr := fmt.Errorf("failed to get execution result info for block: %w", storage.ErrDataMismatch)

		s.executionResultProvider.
			On("ExecutionResultInfo", block.ToHeader().ID(), mock.Anything).
			Return(nil, storage.ErrDataMismatch).Once()

		ctxSignaler := irrecoverable.NewMockSignalerContextExpectError(s.T(), ctx, expectedErr)
		ctxIrr := irrecoverable.WithSignalerContext(ctx, ctxSignaler)

		res, metadata, err := s.backend.GetRegisterValues(ctxIrr, flow.RegisterIDs{s.registerID}, block.Height, s.criteria)
		require.Nil(s.T(), res)
		require.Nil(s.T(), metadata)
		require.Error(s.T(), err)
	})

	s.Run("returns error when snapshot is not found", func() {
		s.executionResultProvider.
			On("ExecutionResultInfo", block.ToHeader().ID(), mock.Anything).
			Return(&optimistic_sync.ExecutionResultInfo{
				ExecutionResultID: result.ID(),
				ExecutionNodes:    executionNodes.ToSkeleton(),
			}, nil).Once()

		s.executionStateCache.
			On("Snapshot", result.ID()).
			Return(nil, storage.ErrNotFound).
			Once()

		res, metadata, err := s.backend.GetRegisterValues(ctx, flow.RegisterIDs{s.registerID}, block.Height, s.criteria)
		require.Nil(s.T(), res)
		require.Nil(s.T(), metadata)
		require.Error(s.T(), err)
		require.True(s.T(), access.IsDataNotFoundError(err))
	})

	s.Run("snapshot returns unexpected error", func() {
		s.executionResultProvider.
			On("ExecutionResultInfo", block.ToHeader().ID(), mock.Anything).
			Return(&optimistic_sync.ExecutionResultInfo{
				ExecutionResultID: result.ID(),
				ExecutionNodes:    executionNodes.ToSkeleton(),
			}, nil).Once()

		expectedError := fmt.Errorf("unexpected error")
		s.executionStateCache.
			On("Snapshot", result.ID()).
			Return(nil, expectedError).
			Once()

		ctxSignaler := irrecoverable.NewMockSignalerContextExpectError(s.T(), ctx, expectedError)
		ctxIrr := irrecoverable.WithSignalerContext(ctx, ctxSignaler)

		execDataRes, metadata, err := s.backend.GetExecutionDataByBlockID(ctxIrr, block.ID(), s.criteria)
		assert.Nil(s.T(), execDataRes)
		assert.Nil(s.T(), metadata)
		assert.Error(s.T(), err)
	})

	s.Run("returns error if the storage is still bootstrapping.", func() {
		s.executionResultProvider.
			On("ExecutionResultInfo", block.ToHeader().ID(), mock.Anything).
			Return(&optimistic_sync.ExecutionResultInfo{
				ExecutionResultID: result.ID(),
				ExecutionNodes:    executionNodes.ToSkeleton(),
			}, nil).Once()

		s.executionStateCache.
			On("Snapshot", result.ID()).
			Return(s.executionDataSnapshot, nil).
			Once()

		s.executionDataSnapshot.On("Registers").Return(nil, indexer.ErrIndexNotInitialized).Once()

		res, metadata, err := s.backend.GetRegisterValues(ctx, flow.RegisterIDs{s.registerID}, block.Height, s.criteria)
		require.Nil(s.T(), res)
		require.Nil(s.T(), metadata)
		require.Error(s.T(), err)
		require.True(s.T(), access.IsPreconditionFailedError(err))
	})

	s.Run("registers returns unexpected error", func() {
		s.executionResultProvider.
			On("ExecutionResultInfo", block.ToHeader().ID(), mock.Anything).
			Return(&optimistic_sync.ExecutionResultInfo{
				ExecutionResultID: result.ID(),
				ExecutionNodes:    executionNodes.ToSkeleton(),
			}, nil).Once()

		s.executionStateCache.
			On("Snapshot", result.ID()).
			Return(s.executionDataSnapshot, nil).
			Once()

		expectedError := fmt.Errorf("unexpected error")
		s.executionDataSnapshot.On("Registers").Return(nil, expectedError).Once()

		ctxSignaler := irrecoverable.NewMockSignalerContextExpectError(s.T(), ctx, expectedError)
		ctxIrr := irrecoverable.WithSignalerContext(ctx, ctxSignaler)

		res, metadata, err := s.backend.GetRegisterValues(ctxIrr, flow.RegisterIDs{s.registerID}, block.Height, s.criteria)
		require.Nil(s.T(), res)
		require.Nil(s.T(), metadata)
		require.Error(s.T(), err)
	})

	s.Run("returns error if the requested height is outside the range of indexed blocks", func() {
		s.executionResultProvider.
			On("ExecutionResultInfo", block.ToHeader().ID(), mock.Anything).
			Return(&optimistic_sync.ExecutionResultInfo{
				ExecutionResultID: result.ID(),
				ExecutionNodes:    executionNodes.ToSkeleton(),
			}, nil).Once()

		s.executionStateCache.
			On("Snapshot", result.ID()).
			Return(s.executionDataSnapshot, nil).
			Once()

		s.executionDataSnapshot.On("Registers").Return(s.registers, nil).Once()

		s.registers.On("Get", s.registerID, block.Height).Return(nil, storage.ErrHeightNotIndexed).Once()

		res, metadata, err := s.backend.GetRegisterValues(ctx, flow.RegisterIDs{s.registerID}, block.Height, s.criteria)
		require.Nil(s.T(), res)
		require.Nil(s.T(), metadata)
		require.Error(s.T(), err)
		require.ErrorIs(s.T(), err, storage.ErrHeightNotIndexed)
	})

	s.Run("returns error if block or registerSnapshot value at height was not found", func() {
		s.executionResultProvider.
			On("ExecutionResultInfo", block.ToHeader().ID(), mock.Anything).
			Return(&optimistic_sync.ExecutionResultInfo{
				ExecutionResultID: result.ID(),
				ExecutionNodes:    executionNodes.ToSkeleton(),
			}, nil).Once()

		s.executionStateCache.
			On("Snapshot", result.ID()).
			Return(s.executionDataSnapshot, nil).
			Once()

		s.executionDataSnapshot.On("Registers").Return(s.registers, nil).Once()
		s.registers.On("Get", s.registerID, block.Height).Return(nil, storage.ErrNotFound).Once()

		res, metadata, err := s.backend.GetRegisterValues(ctx, flow.RegisterIDs{s.registerID}, block.Height, s.criteria)
		require.Nil(s.T(), res)
		require.Nil(s.T(), metadata)
		require.Error(s.T(), err)
		require.True(s.T(), access.IsDataNotFoundError(err))
	})

	s.Run("returns error if block or registerSnapshot value at height was not found", func() {
		s.executionResultProvider.
			On("ExecutionResultInfo", block.ToHeader().ID(), mock.Anything).
			Return(&optimistic_sync.ExecutionResultInfo{
				ExecutionResultID: result.ID(),
				ExecutionNodes:    executionNodes.ToSkeleton(),
			}, nil).Once()

		s.executionStateCache.
			On("Snapshot", result.ID()).
			Return(s.executionDataSnapshot, nil).
			Once()

		s.executionDataSnapshot.On("Registers").Return(s.registers, nil).Once()
		s.registers.On("Get", s.registerID, block.Height).Unset()
		s.registers.On("Get", s.registerID, block.Height).Return(nil, storage.ErrNotFound).Once()

		res, metadata, err := s.backend.GetRegisterValues(ctx, flow.RegisterIDs{s.registerID}, block.Height, s.criteria)
		require.Nil(s.T(), res)
		require.Nil(s.T(), metadata)
		require.Error(s.T(), err)
		require.True(s.T(), access.IsDataNotFoundError(err))
	})

	s.Run("registers Get returns unexpected error", func() {
		s.executionResultProvider.
			On("ExecutionResultInfo", block.ToHeader().ID(), mock.Anything).
			Return(&optimistic_sync.ExecutionResultInfo{
				ExecutionResultID: result.ID(),
				ExecutionNodes:    executionNodes.ToSkeleton(),
			}, nil).Once()

		s.executionStateCache.
			On("Snapshot", result.ID()).
			Return(s.executionDataSnapshot, nil).
			Once()

		s.executionDataSnapshot.On("Registers").Return(s.registers, nil).Once()

		expectedErr := fmt.Errorf("failed to get register by the register ID at a given block height: %w", storage.ErrDataMismatch)
		ctxSignaler := irrecoverable.NewMockSignalerContextExpectError(s.T(), ctx, expectedErr)
		ctxIrr := irrecoverable.WithSignalerContext(ctx, ctxSignaler)

		s.registers.On("Get", s.registerID, block.Height).Unset()
		s.registers.On("Get", s.registerID, block.Height).Return(nil, storage.ErrDataMismatch).Once()

		res, metadata, err := s.backend.GetRegisterValues(ctxIrr, flow.RegisterIDs{s.registerID}, block.Height, s.criteria)
		require.Nil(s.T(), res)
		require.Nil(s.T(), metadata)
		require.Error(s.T(), err)
	})

	s.Run("returns error if no finalized block is known at the given height", func() {
		s.headers.On("ByHeight", block.Height).Unset()
		s.headers.On("ByHeight", block.Height).Return(nil, storage.ErrNotFound)

		res, metadata, err := s.backend.GetRegisterValues(ctx, flow.RegisterIDs{s.registerID}, block.Height, s.criteria)
		require.Nil(s.T(), res)
		require.Nil(s.T(), metadata)
		require.Error(s.T(), err)
		require.True(s.T(), access.IsDataNotFoundError(err))
	})
}<|MERGE_RESOLUTION|>--- conflicted
+++ resolved
@@ -928,14 +928,10 @@
 
 		s.executionDataSnapshot.On("Registers").Return(s.registers, nil).Once()
 
-<<<<<<< HEAD
-		res, resMetadata, err := s.backend.GetRegisterValues(ctx, flow.RegisterIDs{s.registerID}, block.Height, s.criteria)
-=======
 		expectedRegister := flow.RegisterValue("value0")
 		s.registers.On("Get", s.registerID, block.Height).Return(expectedRegister, nil).Once()
 
-		res, resMetadata, err := s.backend.GetRegisterValues(flow.RegisterIDs{s.registerID}, block.Height, s.criteria)
->>>>>>> 7b46e479
+		res, resMetadata, err := s.backend.GetRegisterValues(ctx, flow.RegisterIDs{s.registerID}, block.Height, s.criteria)
 
 		require.NotEmpty(s.T(), res)
 		require.Equal(s.T(), []flow.RegisterValue{expectedRegister}, res)
@@ -953,11 +949,7 @@
 		require.True(s.T(), access.IsPreconditionFailedError(err))
 	})
 
-<<<<<<< HEAD
-	s.Run("returns error if failed to get execution result info for block because no execution receipts were found for a given block ID", func() {
-=======
 	s.Run("returns error if failed to get execution result info for block - insufficient receipts", func() {
->>>>>>> 7b46e479
 		s.executionResultProvider.
 			On("ExecutionResultInfo", block.ToHeader().ID(), mock.Anything).
 			Return(nil, common.NewInsufficientExecutionReceipts(block.ID(), 0)).Once()
