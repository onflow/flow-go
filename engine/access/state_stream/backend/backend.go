package backend

import (
	"context"
	"errors"
	"fmt"
	"time"

	"github.com/rs/zerolog"
	"google.golang.org/grpc/codes"
	"google.golang.org/grpc/status"

	"github.com/onflow/flow-go/engine/access/index"
	"github.com/onflow/flow-go/engine/access/state_stream"
	"github.com/onflow/flow-go/engine/access/subscription"
	"github.com/onflow/flow-go/engine/access/subscription/tracker"
	accessmodel "github.com/onflow/flow-go/model/access"
	"github.com/onflow/flow-go/model/flow"
	"github.com/onflow/flow-go/module/execution"
	"github.com/onflow/flow-go/module/executiondatasync/execution_data"
	"github.com/onflow/flow-go/module/executiondatasync/execution_data/cache"
	"github.com/onflow/flow-go/module/executiondatasync/optimistic_sync"
	"github.com/onflow/flow-go/state/protocol"
	"github.com/onflow/flow-go/storage"
)

// Config defines the configurable options for the ingress server.
type Config struct {
	state_stream.EventFilterConfig

	// ListenAddr is the address the GRPC server will listen on as host:port
	ListenAddr string

	// MaxExecutionDataMsgSize is the max message size for block execution data API
	MaxExecutionDataMsgSize uint

	// RpcMetricsEnabled specifies whether to enable the GRPC metrics
	RpcMetricsEnabled bool

	// MaxGlobalStreams defines the global max number of streams that can be open at the same time.
	MaxGlobalStreams uint32

	// RegisterIDsRequestLimit defines the max number of register IDs that can be received in a single request.
	RegisterIDsRequestLimit uint32

	// ExecutionDataCacheSize is the max number of objects for the execution data cache.
	ExecutionDataCacheSize uint32

	// ClientSendTimeout is the timeout for sending a message to the client. After the timeout,
	// the stream is closed with an error.
	ClientSendTimeout time.Duration

	// ClientSendBufferSize is the size of the response buffer for sending messages to the client.
	ClientSendBufferSize uint

	// ResponseLimit is the max responses per second allowed on a stream. After exceeding the limit,
	// the stream is paused until more capacity is available. Searches of past data can be CPU
	// intensive, so this helps manage the impact.
	ResponseLimit float64

	// HeartbeatInterval specifies the block interval at which heartbeat messages should be sent.
	HeartbeatInterval uint64
}

type GetExecutionDataFunc func(context.Context, uint64) (*execution_data.BlockExecutionDataEntity, error)

type StateStreamBackend struct {
	tracker.ExecutionDataTracker

	ExecutionDataBackend
	EventsBackend
	AccountStatusesBackend

<<<<<<< HEAD
	log                     zerolog.Logger
	state                   protocol.State
	headers                 storage.Headers
	seals                   storage.Seals
	results                 storage.ExecutionResults
	execDataStore           execution_data.ExecutionDataStore
	execDataCache           *cache.ExecutionDataCache
	executionResultProvider optimistic_sync.ExecutionResultInfoProvider
	executionStateCache     optimistic_sync.ExecutionStateCache
	registerRequestLimit    int
=======
	log                  zerolog.Logger
	state                protocol.State
	headers              storage.Headers
	seals                storage.Seals
	results              storage.ExecutionResults
	execDataStore        execution_data.ExecutionDataStore
	execDataCache        *cache.ExecutionDataCache
	registers            *execution.RegistersAsyncStore
	registerRequestLimit int
	sporkRootBlockHeight uint64
>>>>>>> d9884366
}

func New(
	log zerolog.Logger,
	state protocol.State,
	headers storage.Headers,
	seals storage.Seals,
	results storage.ExecutionResults,
	execDataStore execution_data.ExecutionDataStore,
	execDataCache *cache.ExecutionDataCache,
	registers *execution.RegistersAsyncStore,
	eventsIndex *index.EventsIndex,
	useEventsIndex bool,
	registerIDsRequestLimit int,
	subscriptionHandler *subscription.SubscriptionHandler,
	executionDataTracker tracker.ExecutionDataTracker,
	executionResultProvider optimistic_sync.ExecutionResultInfoProvider,
	executionStateCache optimistic_sync.ExecutionStateCache,
) (*StateStreamBackend, error) {
	logger := log.With().Str("module", "state_stream_api").Logger()

	b := &StateStreamBackend{
<<<<<<< HEAD
		ExecutionDataTracker:    executionDataTracker,
		log:                     logger,
		state:                   state,
		headers:                 headers,
		seals:                   seals,
		results:                 results,
		execDataStore:           execDataStore,
		execDataCache:           execDataCache,
		executionResultProvider: executionResultProvider,
		executionStateCache:     executionStateCache,
		registerRequestLimit:    registerIDsRequestLimit,
=======
		ExecutionDataTracker: executionDataTracker,
		log:                  logger,
		state:                state,
		headers:              headers,
		seals:                seals,
		results:              results,
		execDataStore:        execDataStore,
		execDataCache:        execDataCache,
		registers:            registers,
		registerRequestLimit: registerIDsRequestLimit,
		sporkRootBlockHeight: state.Params().SporkRootBlockHeight(),
>>>>>>> d9884366
	}

	b.ExecutionDataBackend = ExecutionDataBackend{
		log:                  logger,
		headers:              headers,
		subscriptionHandler:  subscriptionHandler,
		getExecutionData:     b.getExecutionData,
		executionDataTracker: executionDataTracker,
	}

	eventsProvider := EventsProvider{
		log:              logger,
		headers:          headers,
		getExecutionData: b.getExecutionData,
		useEventsIndex:   useEventsIndex,
		eventsIndex:      eventsIndex,
	}

	b.EventsBackend = EventsBackend{
		log:                  logger,
		subscriptionHandler:  subscriptionHandler,
		executionDataTracker: executionDataTracker,
		eventsProvider:       eventsProvider,
	}

	b.AccountStatusesBackend = AccountStatusesBackend{
		log:                  logger,
		subscriptionHandler:  subscriptionHandler,
		executionDataTracker: b.ExecutionDataTracker,
		eventsProvider:       eventsProvider,
	}

	return b, nil
}

// getExecutionData returns the execution data for the given block height.
// Expected errors during normal operation:
// - subscription.ErrBlockNotReady: execution data for the given block height is not available.
func (b *StateStreamBackend) getExecutionData(ctx context.Context, height uint64) (*execution_data.BlockExecutionDataEntity, error) {
	highestHeight := b.ExecutionDataTracker.GetHighestHeight()
	// fail early if no notification has been received for the given block height.
	// note: it's possible for the data to exist in the data store before the notification is
	// received. this ensures a consistent view is available to all streams.
	if height > highestHeight {
		return nil, fmt.Errorf("execution data for block %d is not available yet: %w", height, subscription.ErrBlockNotReady)
	}

	// the spork root block will never have execution data available. If requested, return an empty result.
	if height == b.sporkRootBlockHeight {
		return &execution_data.BlockExecutionDataEntity{
			BlockExecutionData: &execution_data.BlockExecutionData{
				BlockID: b.state.Params().SporkRootBlock().ID(),
			},
		}, nil
	}

	execData, err := b.execDataCache.ByHeight(ctx, height)
	if err != nil {
		if errors.Is(err, storage.ErrNotFound) ||
			execution_data.IsBlobNotFoundError(err) {
			err = errors.Join(err, subscription.ErrBlockNotReady)
			return nil, fmt.Errorf("could not get execution data for block %d: %w", height, err)
		}
		return nil, fmt.Errorf("could not get execution data for block %d: %w", height, err)
	}

	return execData, nil
}

// GetRegisterValues returns the register values for the given register IDs at the given block height.
func (b *StateStreamBackend) GetRegisterValues(
	ids flow.RegisterIDs,
	height uint64,
	criteria optimistic_sync.Criteria,
) ([]flow.RegisterValue, *accessmodel.ExecutorMetadata, error) {
	if len(ids) > b.registerRequestLimit {
		return nil, nil, status.Errorf(codes.InvalidArgument, "number of register IDs exceeds limit of %d", b.registerRequestLimit)
	}

	header, err := b.headers.ByHeight(height)
	if err != nil {
		return nil, nil, err
	}

	execResultInfo, err := b.executionResultProvider.ExecutionResultInfo(header.ID(), criteria)
	if err != nil {
		return nil, nil, err
	}

	executionResultID := execResultInfo.ExecutionResultID
	snapshot, err := b.executionStateCache.Snapshot(executionResultID)
	if err != nil {
		return nil, nil, err
	}

	values := make([]flow.RegisterValue, len(ids))
	//values, err := b.registers.RegisterValues(ids, height)
	for i, regID := range ids {
		val, err := snapshot.Registers().Get(regID, height)
		if err != nil {
			if errors.Is(err, storage.ErrHeightNotIndexed) {
				return nil, nil, status.Errorf(codes.OutOfRange, "register values for block %d is not available", height)
			}
			if errors.Is(err, storage.ErrNotFound) {
				return nil, nil, status.Errorf(codes.NotFound, "register values for block %d not found", height)
			}
			return nil, nil, err
		}
		values[i] = val
	}

	return values, nil, nil
}<|MERGE_RESOLUTION|>--- conflicted
+++ resolved
@@ -71,7 +71,6 @@
 	EventsBackend
 	AccountStatusesBackend
 
-<<<<<<< HEAD
 	log                     zerolog.Logger
 	state                   protocol.State
 	headers                 storage.Headers
@@ -81,19 +80,9 @@
 	execDataCache           *cache.ExecutionDataCache
 	executionResultProvider optimistic_sync.ExecutionResultInfoProvider
 	executionStateCache     optimistic_sync.ExecutionStateCache
+	registers               *execution.RegistersAsyncStore
 	registerRequestLimit    int
-=======
-	log                  zerolog.Logger
-	state                protocol.State
-	headers              storage.Headers
-	seals                storage.Seals
-	results              storage.ExecutionResults
-	execDataStore        execution_data.ExecutionDataStore
-	execDataCache        *cache.ExecutionDataCache
-	registers            *execution.RegistersAsyncStore
-	registerRequestLimit int
-	sporkRootBlockHeight uint64
->>>>>>> d9884366
+	sporkRootBlockHeight    uint64
 }
 
 func New(
@@ -116,7 +105,6 @@
 	logger := log.With().Str("module", "state_stream_api").Logger()
 
 	b := &StateStreamBackend{
-<<<<<<< HEAD
 		ExecutionDataTracker:    executionDataTracker,
 		log:                     logger,
 		state:                   state,
@@ -127,20 +115,9 @@
 		execDataCache:           execDataCache,
 		executionResultProvider: executionResultProvider,
 		executionStateCache:     executionStateCache,
+		registers:               registers,
 		registerRequestLimit:    registerIDsRequestLimit,
-=======
-		ExecutionDataTracker: executionDataTracker,
-		log:                  logger,
-		state:                state,
-		headers:              headers,
-		seals:                seals,
-		results:              results,
-		execDataStore:        execDataStore,
-		execDataCache:        execDataCache,
-		registers:            registers,
-		registerRequestLimit: registerIDsRequestLimit,
-		sporkRootBlockHeight: state.Params().SporkRootBlockHeight(),
->>>>>>> d9884366
+		sporkRootBlockHeight:    state.Params().SporkRootBlockHeight(),
 	}
 
 	b.ExecutionDataBackend = ExecutionDataBackend{
@@ -237,9 +214,20 @@
 	}
 
 	values := make([]flow.RegisterValue, len(ids))
+
+	registers, err := snapshot.Registers()
+	if err != nil {
+		return nil, nil, err
+	}
+	registersStorageSnapshot, err := registers.StorageSnapshot(height)
+	if err != nil {
+		return nil, nil, err
+	}
+
 	//values, err := b.registers.RegisterValues(ids, height)
 	for i, regID := range ids {
-		val, err := snapshot.Registers().Get(regID, height)
+		//val, err := registers.Get(regID, height)
+		val, err := registersStorageSnapshot.Get(regID)
 		if err != nil {
 			if errors.Is(err, storage.ErrHeightNotIndexed) {
 				return nil, nil, status.Errorf(codes.OutOfRange, "register values for block %d is not available", height)
