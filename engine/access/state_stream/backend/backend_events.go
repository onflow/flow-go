--- conflicted
+++ resolved
@@ -2,22 +2,15 @@
 
 import (
 	"context"
-<<<<<<< HEAD
-=======
 	"fmt"
->>>>>>> 84a39b0c
 
 	"github.com/rs/zerolog"
 
 	"github.com/onflow/flow-go/engine/access/state_stream"
 	"github.com/onflow/flow-go/engine/access/subscription"
-<<<<<<< HEAD
-	"github.com/onflow/flow-go/model/flow"
-=======
 	"github.com/onflow/flow-go/fvm/errors"
 	"github.com/onflow/flow-go/model/flow"
 	"github.com/onflow/flow-go/storage"
->>>>>>> 84a39b0c
 )
 
 type EventsBackend struct {
@@ -136,24 +129,16 @@
 // - filter: The event filter used to filter events.
 //
 // Expected errors during normal operation:
-<<<<<<< HEAD
-// - codes.NotFound: If block header for the specified block height is not found, if events for the specified block height are not found.
-=======
 // - subscription.ErrBlockNotReady: execution data for the given block height is not available.
->>>>>>> 84a39b0c
 func (b *EventsBackend) getResponseFactory(filter state_stream.EventFilter) subscription.GetDataByHeightFunc {
 	return func(ctx context.Context, height uint64) (response interface{}, err error) {
 		eventsResponse, err := b.eventsRetriever.GetAllEventsResponse(ctx, height)
 		if err != nil {
-<<<<<<< HEAD
-			return nil, err
-=======
 			if errors.Is(err, storage.ErrNotFound) ||
 				errors.Is(err, storage.ErrHeightNotIndexed) {
 				return nil, subscription.ErrBlockNotReady
 			}
 			return nil, fmt.Errorf("block %d is not available yet: %w", height, subscription.ErrBlockNotReady)
->>>>>>> 84a39b0c
 		}
 
 		eventsResponse.Events = filter.Filter(eventsResponse.Events)
