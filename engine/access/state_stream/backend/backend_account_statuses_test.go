package backend

import (
	"context"
	"fmt"
	"testing"
	"time"

	"github.com/stretchr/testify/assert"
	"github.com/stretchr/testify/mock"
	"github.com/stretchr/testify/require"
	"github.com/stretchr/testify/suite"
	"google.golang.org/grpc/codes"
	"google.golang.org/grpc/status"

	"github.com/onflow/flow-go/engine/access/state_stream"
	"github.com/onflow/flow-go/engine/access/subscription"
	"github.com/onflow/flow-go/model/flow"
	"github.com/onflow/flow-go/module/executiondatasync/execution_data"
	"github.com/onflow/flow-go/utils/unittest"
)

var testProtocolEventTypes = []flow.EventType{
	state_stream.CoreEventAccountCreated,
	state_stream.CoreEventAccountContractAdded,
	state_stream.CoreEventAccountContractUpdated,
}

// Define the test type struct
// The struct is used for testing different test cases of each endpoint from AccountStatusesBackend.
type testType struct {
	name            string // Test case name
	highestBackfill int    // Highest backfill index
	startValue      interface{}
	filters         state_stream.AccountStatusFilter // Event filters
}

// BackendAccountStatusesSuite is a test suite for the AccountStatusesBackend functionality.
// It is used to test the endpoints which enables users to subscribe to the streaming of account status changes.
// It verified that each of endpoints works properly with expected data being returned. Also the suite tests
// handling of expected errors in the SubscribeAccountStatuses.
type BackendAccountStatusesSuite struct {
	BackendExecutionDataSuite
	accountCreatedAddress  flow.Address
	accountContractAdded   flow.Address
	accountContractUpdated flow.Address
}

func TestBackendAccountStatusesSuite(t *testing.T) {
	suite.Run(t, new(BackendAccountStatusesSuite))
}

// generateProtocolMockEvents generates a set of mock events.
func (s *BackendAccountStatusesSuite) generateProtocolMockEvents() flow.EventsList {
	events := make([]flow.Event, 4)
	events = append(events, unittest.EventFixture(
		unittest.Event.WithEventType(testEventTypes[0]),
	))

	accountCreateEvent := unittest.EventGenerator.GenerateAccountCreateEvent(s.T(), s.accountCreatedAddress)
	accountCreateEvent.TransactionIndex = 1
	events = append(events, accountCreateEvent)

	accountContractAdded := unittest.EventGenerator.GenerateAccountContractEvent(s.T(), "AccountContractAdded", s.accountContractAdded)
	accountContractAdded.TransactionIndex = 2
	events = append(events, accountContractAdded)

	accountContractUpdated := unittest.EventGenerator.GenerateAccountContractEvent(s.T(), "AccountContractUpdated", s.accountContractUpdated)
	accountContractUpdated.TransactionIndex = 3
	events = append(events, accountContractUpdated)

	return events
}

// SetupTest initializes the test suite.
func (s *BackendAccountStatusesSuite) SetupTest() {
	blockCount := 5
	var err error
	s.SetupTestSuite(blockCount)

	addressGenerator := chainID.Chain().NewAddressGenerator()
	s.accountCreatedAddress, err = addressGenerator.NextAddress()
	require.NoError(s.T(), err)
	s.accountContractAdded, err = addressGenerator.NextAddress()
	require.NoError(s.T(), err)
	s.accountContractUpdated, err = addressGenerator.NextAddress()
	require.NoError(s.T(), err)

	parent := s.rootBlock.ToHeader()
	events := s.generateProtocolMockEvents()

	for i := 0; i < blockCount; i++ {
		block := unittest.BlockWithParentFixture(parent)
		// update for next iteration
		parent = block.ToHeader()

		seal := unittest.BlockSealsFixture(1)[0]
		result := unittest.ExecutionResultFixture()

		chunkDatas := []*execution_data.ChunkExecutionData{
			unittest.ChunkExecutionDataFixture(s.T(), execution_data.DefaultMaxBlobSize/5, unittest.WithChunkEvents(events)),
		}

		execData := unittest.BlockExecutionDataFixture(
			unittest.WithBlockExecutionDataBlockID(block.ID()),
			unittest.WithChunkExecutionDatas(chunkDatas...),
		)

		result.ExecutionDataID, err = s.eds.Add(context.TODO(), execData)
		assert.NoError(s.T(), err)

		s.blocks = append(s.blocks, block)
		s.execDataMap[block.ID()] = execution_data.NewBlockExecutionDataEntity(result.ExecutionDataID, execData)
		s.blockEvents[block.ID()] = events
		s.blockMap[block.Height] = block
		s.sealMap[block.ID()] = seal
		s.resultMap[seal.ResultID] = result

		s.T().Logf("adding exec data for block %d %d %v => %v", i, block.Height, block.ID(), result.ExecutionDataID)
	}

	s.SetupTestMocks()
}

// subscribeFromStartBlockIdTestCases generates test cases for subscribing from a start block ID.
func (s *BackendAccountStatusesSuite) subscribeFromStartBlockIdTestCases() []testType {
	baseTests := []testType{
		{
			name:            "happy path - all new blocks",
			highestBackfill: -1, // no backfill
			startValue:      s.rootBlock.ID(),
		},
		{
			name:            "happy path - partial backfill",
			highestBackfill: 2, // backfill the first 3 blocks
			startValue:      s.blocks[0].ID(),
		},
		{
			name:            "happy path - complete backfill",
			highestBackfill: len(s.blocks) - 1, // backfill all blocks
			startValue:      s.blocks[0].ID(),
		},
		{
			name:            "happy path - start from root block by id",
			highestBackfill: len(s.blocks) - 1, // backfill all blocks
			startValue:      s.rootBlock.ID(),  // start from root block
		},
	}

	return s.generateFiltersForTestCases(baseTests)
}

// subscribeFromStartHeightTestCases generates test cases for subscribing from a start height.
func (s *BackendAccountStatusesSuite) subscribeFromStartHeightTestCases() []testType {
	baseTests := []testType{
		{
			name:            "happy path - all new blocks",
			highestBackfill: -1, // no backfill
			startValue:      s.rootBlock.Height,
		},
		{
			name:            "happy path - partial backfill",
			highestBackfill: 2, // backfill the first 3 blocks
			startValue:      s.blocks[0].Height,
		},
		{
			name:            "happy path - complete backfill",
			highestBackfill: len(s.blocks) - 1, // backfill all blocks
			startValue:      s.blocks[0].Height,
		},
		{
			name:            "happy path - start from root block by id",
			highestBackfill: len(s.blocks) - 1,  // backfill all blocks
			startValue:      s.rootBlock.Height, // start from root block
		},
	}

	return s.generateFiltersForTestCases(baseTests)
}

// subscribeFromLatestTestCases generates test cases for subscribing from the latest block.
func (s *BackendAccountStatusesSuite) subscribeFromLatestTestCases() []testType {
	baseTests := []testType{
		{
			name:            "happy path - all new blocks",
			highestBackfill: -1, // no backfill
		},
		{
			name:            "happy path - partial backfill",
			highestBackfill: 2, // backfill the first 3 blocks
		},
		{
			name:            "happy path - complete backfill",
			highestBackfill: len(s.blocks) - 1, // backfill all blocks
		},
	}

	return s.generateFiltersForTestCases(baseTests)
}

// generateFiltersForTestCases generates variations of test cases with different event filters.
//
// This function takes an array of base testType structs and creates variations for each of them.
// For each base test case, it generates three variations:
// - All events: Includes all protocol event types filtered by the provided account address.
// - Some events: Includes only the first protocol event type filtered by the provided account address.
// - No events: Includes a custom event type "flow.AccountKeyAdded" filtered by the provided account address.
func (s *BackendAccountStatusesSuite) generateFiltersForTestCases(baseTests []testType) []testType {
	// Create variations for each of the base tests
	tests := make([]testType, 0, len(baseTests)*3)
	var err error
	for _, test := range baseTests {
		t1 := test
		t1.name = fmt.Sprintf("%s - all events", test.name)
		t1.filters, err = state_stream.NewAccountStatusFilter(
			state_stream.DefaultEventFilterConfig,
			chainID.Chain(),
			[]string{string(testProtocolEventTypes[0]), string(testProtocolEventTypes[1]), string(testProtocolEventTypes[2])},
			[]string{s.accountCreatedAddress.HexWithPrefix(), s.accountContractAdded.HexWithPrefix(), s.accountContractUpdated.HexWithPrefix()},
		)
		require.NoError(s.T(), err)
		tests = append(tests, t1)

		t2 := test
		t2.name = fmt.Sprintf("%s - some events", test.name)
		t2.filters, err = state_stream.NewAccountStatusFilter(
			state_stream.DefaultEventFilterConfig,
			chainID.Chain(),
			[]string{string(testProtocolEventTypes[0])},
			[]string{s.accountCreatedAddress.HexWithPrefix(), s.accountContractAdded.HexWithPrefix(), s.accountContractUpdated.HexWithPrefix()},
		)
		require.NoError(s.T(), err)
		tests = append(tests, t2)

		t3 := test
		t3.name = fmt.Sprintf("%s - no events", test.name)
		t3.filters, err = state_stream.NewAccountStatusFilter(
			state_stream.DefaultEventFilterConfig,
			chainID.Chain(),
			[]string{"flow.AccountKeyAdded"},
			[]string{s.accountCreatedAddress.HexWithPrefix(), s.accountContractAdded.HexWithPrefix(), s.accountContractUpdated.HexWithPrefix()},
		)
		require.NoError(s.T(), err)
		tests = append(tests, t3)

		t4 := test
		t4.name = fmt.Sprintf("%s - no events, no addresses", test.name)
		t4.filters, err = state_stream.NewAccountStatusFilter(
			state_stream.DefaultEventFilterConfig,
			chainID.Chain(),
			[]string{},
			[]string{},
		)
		require.NoError(s.T(), err)
		tests = append(tests, t4)

		t5 := test
		t5.name = fmt.Sprintf("%s - some events, no addresses", test.name)
		t5.filters, err = state_stream.NewAccountStatusFilter(
			state_stream.DefaultEventFilterConfig,
			chainID.Chain(),
			[]string{"flow.AccountKeyAdded"},
			[]string{},
		)
		require.NoError(s.T(), err)
		tests = append(tests, t5)
	}

	return tests
}

// subscribeToAccountStatuses runs subscription tests for account statuses.
//
// This function takes a subscribeFn function, which is a subscription function for account statuses,
// and an array of testType structs representing the test cases.
// It iterates over each test case and sets up the necessary context and cancellation for the subscription.
// For each test case, it simulates backfill blocks and verifies the expected account events for each block.
// It also ensures that the subscription shuts down gracefully after completing the test cases.
func (s *BackendAccountStatusesSuite) subscribeToAccountStatuses(
	subscribeFn func(ctx context.Context, startValue interface{}, filter state_stream.AccountStatusFilter) subscription.Subscription,
	tests []testType,
) {
	ctx, cancel := context.WithCancel(context.Background())
	defer cancel()

	// Iterate over each test case
	for _, test := range tests {
		s.Run(test.name, func() {
			s.T().Logf("len(s.execDataMap) %d", len(s.execDataMap))

			// Add "backfill" block - blocks that are already in the database before the test starts
			// This simulates a subscription on a past block
			if test.highestBackfill > 0 {
				s.highestBlockHeader = s.blocks[test.highestBackfill].ToHeader()
			}

			// Set up subscription context and cancellation
			subCtx, subCancel := context.WithCancel(ctx)

			sub := subscribeFn(subCtx, test.startValue, test.filters)

			// Loop over all the blocks
			for i, b := range s.blocks {
				s.T().Logf("checking block %d %v", i, b.ID())

				// Simulate new exec data received.
				// Exec data for all blocks with index <= highestBackfill were already received
				if i > test.highestBackfill {
					s.highestBlockHeader = b.ToHeader()

					s.broadcaster.Publish()
				}

				expectedEvents := map[string]flow.EventsList{}
				for _, event := range s.blockEvents[b.ID()] {
					if test.filters.Match(event) {
						var address string
						switch event.Type {
						case state_stream.CoreEventAccountCreated:
							address = s.accountCreatedAddress.HexWithPrefix()
						case state_stream.CoreEventAccountContractAdded:
							address = s.accountContractAdded.HexWithPrefix()
						case state_stream.CoreEventAccountContractUpdated:
							address = s.accountContractUpdated.HexWithPrefix()
						}
						expectedEvents[address] = append(expectedEvents[address], event)
					}
				}

				// Consume execution data from subscription
				unittest.RequireReturnsBefore(s.T(), func() {
					v, ok := <-sub.Channel()
					require.True(s.T(), ok, "channel closed while waiting for exec data for block %d %v: err: %v", b.Height, b.ID(), sub.Err())

					resp, ok := v.(*AccountStatusesResponse)
					require.True(s.T(), ok, "unexpected response type: %T", v)

					assert.Equal(s.T(), b.ID(), resp.BlockID)
					assert.Equal(s.T(), b.Height, resp.Height)
					assert.Equal(s.T(), expectedEvents, resp.AccountEvents)
				}, 60*time.Second, fmt.Sprintf("timed out waiting for exec data for block %d %v", b.Height, b.ID()))
			}

			// Make sure there are no new messages waiting. The channel should be opened with nothing waiting
			unittest.RequireNeverReturnBefore(s.T(), func() {
				<-sub.Channel()
			}, 100*time.Millisecond, "timed out waiting for subscription to shutdown")

			// Stop the subscription
			subCancel()

			// Ensure subscription shuts down gracefully
			unittest.RequireReturnsBefore(s.T(), func() {
				v, ok := <-sub.Channel()
				assert.Nil(s.T(), v)
				assert.False(s.T(), ok)
				assert.ErrorIs(s.T(), sub.Err(), context.Canceled)
			}, 100*time.Millisecond, "timed out waiting for subscription to shutdown")
		})
	}
}

// TestSubscribeAccountStatusesFromStartBlockID tests the SubscribeAccountStatusesFromStartBlockID method.
func (s *BackendAccountStatusesSuite) TestSubscribeAccountStatusesFromStartBlockID() {
	s.executionDataTracker.On(
		"GetStartHeightFromBlockID",
		mock.AnythingOfType("flow.Identifier"),
	).Return(func(startBlockID flow.Identifier) (uint64, error) {
		return s.executionDataTrackerReal.GetStartHeightFromBlockID(startBlockID)
	}, nil)

	call := func(ctx context.Context, startValue interface{}, filter state_stream.AccountStatusFilter) subscription.Subscription {
		return s.backend.SubscribeAccountStatusesFromStartBlockID(ctx, startValue.(flow.Identifier), filter, s.criteria)
	}

	s.subscribeToAccountStatuses(call, s.subscribeFromStartBlockIdTestCases())
}

// TestSubscribeAccountStatusesFromStartHeight tests the SubscribeAccountStatusesFromStartHeight method.
func (s *BackendAccountStatusesSuite) TestSubscribeAccountStatusesFromStartHeight() {
	s.executionDataTracker.On(
		"GetStartHeightFromHeight",
		mock.AnythingOfType("uint64"),
	).Return(func(startHeight uint64) (uint64, error) {
		return s.executionDataTrackerReal.GetStartHeightFromHeight(startHeight)
	}, nil)

	call := func(ctx context.Context, startValue interface{}, filter state_stream.AccountStatusFilter) subscription.Subscription {
		return s.backend.SubscribeAccountStatusesFromStartHeight(ctx, startValue.(uint64), filter, s.criteria)
	}

	s.subscribeToAccountStatuses(call, s.subscribeFromStartHeightTestCases())
}

// TestSubscribeAccountStatusesFromLatestBlock tests the SubscribeAccountStatusesFromLatestBlock method.
func (s *BackendAccountStatusesSuite) TestSubscribeAccountStatusesFromLatestBlock() {
	s.executionDataTracker.On(
		"GetStartHeightFromLatest",
		mock.Anything,
	).Return(func(ctx context.Context) (uint64, error) {
		return s.executionDataTrackerReal.GetStartHeightFromLatest(ctx)
	}, nil)

	call := func(ctx context.Context, startValue interface{}, filter state_stream.AccountStatusFilter) subscription.Subscription {
		return s.backend.SubscribeAccountStatusesFromLatestBlock(ctx, filter, s.criteria)
	}

	s.subscribeToAccountStatuses(call, s.subscribeFromLatestTestCases())
}

// TestSubscribeAccountStatusesHandlesErrors tests handling of expected errors in the SubscribeAccountStatuses.
func (s *BackendExecutionDataSuite) TestSubscribeAccountStatusesHandlesErrors() {
	ctx, cancel := context.WithCancel(context.Background())
	defer cancel()

	// mock block tracker for SubscribeBlocksFromStartBlockID
	s.executionDataTracker.On(
		"GetStartHeightFromBlockID",
		mock.AnythingOfType("flow.Identifier"),
	).Return(func(startBlockID flow.Identifier) (uint64, error) {
		return s.executionDataTrackerReal.GetStartHeightFromBlockID(startBlockID)
	}, nil)

	s.Run("returns error for unindexed start blockID", func() {
		subCtx, subCancel := context.WithCancel(ctx)
		defer subCancel()

		sub := s.backend.SubscribeAccountStatusesFromStartBlockID(
			subCtx,
			unittest.IdentifierFixture(),
			state_stream.AccountStatusFilter{},
			s.criteria,
		)
		assert.Equal(s.T(), codes.NotFound, status.Code(sub.Err()), "expected NotFound, got %v: %v", status.Code(sub.Err()).String(), sub.Err())
	})

	s.executionDataTracker.On(
		"GetStartHeightFromHeight",
		mock.AnythingOfType("uint64"),
	).Return(func(startHeight uint64) (uint64, error) {
		return s.executionDataTrackerReal.GetStartHeightFromHeight(startHeight)
	}, nil)

	s.Run("returns error for start height before root height", func() {
		subCtx, subCancel := context.WithCancel(ctx)
		defer subCancel()

<<<<<<< HEAD
		sub := s.backend.SubscribeAccountStatusesFromStartHeight(
			subCtx,
			s.rootBlock.Header.Height-1,
			state_stream.AccountStatusFilter{},
			s.criteria,
		)
=======
		sub := s.backend.SubscribeAccountStatusesFromStartHeight(subCtx, s.rootBlock.Height-1, state_stream.AccountStatusFilter{})
>>>>>>> 1f1ef231
		assert.Equal(s.T(), codes.InvalidArgument, status.Code(sub.Err()), "expected InvalidArgument, got %v: %v", status.Code(sub.Err()).String(), sub.Err())
	})

	// make sure we're starting with a fresh cache
	s.execDataHeroCache.Clear()

	s.Run("returns error for unindexed start height", func() {
		subCtx, subCancel := context.WithCancel(ctx)
		defer subCancel()

<<<<<<< HEAD
		sub := s.backend.SubscribeAccountStatusesFromStartHeight(
			subCtx,
			s.blocks[len(s.blocks)-1].Header.Height+10,
			state_stream.AccountStatusFilter{},
			s.criteria,
		)
=======
		sub := s.backend.SubscribeAccountStatusesFromStartHeight(subCtx, s.blocks[len(s.blocks)-1].Height+10, state_stream.AccountStatusFilter{})
>>>>>>> 1f1ef231
		assert.Equal(s.T(), codes.NotFound, status.Code(sub.Err()), "expected NotFound, got %v: %v", status.Code(sub.Err()).String(), sub.Err())
	})
}<|MERGE_RESOLUTION|>--- conflicted
+++ resolved
@@ -445,16 +445,12 @@
 		subCtx, subCancel := context.WithCancel(ctx)
 		defer subCancel()
 
-<<<<<<< HEAD
 		sub := s.backend.SubscribeAccountStatusesFromStartHeight(
 			subCtx,
-			s.rootBlock.Header.Height-1,
+			s.rootBlock.Height-1,
 			state_stream.AccountStatusFilter{},
 			s.criteria,
 		)
-=======
-		sub := s.backend.SubscribeAccountStatusesFromStartHeight(subCtx, s.rootBlock.Height-1, state_stream.AccountStatusFilter{})
->>>>>>> 1f1ef231
 		assert.Equal(s.T(), codes.InvalidArgument, status.Code(sub.Err()), "expected InvalidArgument, got %v: %v", status.Code(sub.Err()).String(), sub.Err())
 	})
 
@@ -465,16 +461,12 @@
 		subCtx, subCancel := context.WithCancel(ctx)
 		defer subCancel()
 
-<<<<<<< HEAD
 		sub := s.backend.SubscribeAccountStatusesFromStartHeight(
 			subCtx,
-			s.blocks[len(s.blocks)-1].Header.Height+10,
+			s.blocks[len(s.blocks)-1].Height+10,
 			state_stream.AccountStatusFilter{},
 			s.criteria,
 		)
-=======
-		sub := s.backend.SubscribeAccountStatusesFromStartHeight(subCtx, s.blocks[len(s.blocks)-1].Height+10, state_stream.AccountStatusFilter{})
->>>>>>> 1f1ef231
 		assert.Equal(s.T(), codes.NotFound, status.Code(sub.Err()), "expected NotFound, got %v: %v", status.Code(sub.Err()).String(), sub.Err())
 	})
 }