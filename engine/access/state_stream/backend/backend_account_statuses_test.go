--- conflicted
+++ resolved
@@ -128,11 +128,7 @@
 		{
 			name:            "happy path - all new blocks",
 			highestBackfill: -1, // no backfill
-<<<<<<< HEAD
-			startValue:      s.rootBlock.Hash(),
-=======
-			startValue:      s.blocks[0].ID(),
->>>>>>> 53d20935
+			startValue:      s.blocks[0].Hash(),
 		},
 		{
 			name:            "happy path - partial backfill",
@@ -144,14 +140,6 @@
 			highestBackfill: len(s.blocks) - 1, // backfill all blocks
 			startValue:      s.blocks[0].Hash(),
 		},
-<<<<<<< HEAD
-		{
-			name:            "happy path - start from root block by id",
-			highestBackfill: len(s.blocks) - 1,  // backfill all blocks
-			startValue:      s.rootBlock.Hash(), // start from root block
-		},
-=======
->>>>>>> 53d20935
 	}
 
 	return s.generateFiltersForTestCases(baseTests)
@@ -313,25 +301,7 @@
 					s.broadcaster.Publish()
 				}
 
-<<<<<<< HEAD
-				expectedEvents := map[string]flow.EventsList{}
-				for _, event := range s.blockEvents[b.Hash()] {
-					if test.filters.Match(event) {
-						var address string
-						switch event.Type {
-						case state_stream.CoreEventAccountCreated:
-							address = s.accountCreatedAddress.HexWithPrefix()
-						case state_stream.CoreEventAccountContractAdded:
-							address = s.accountContractAdded.HexWithPrefix()
-						case state_stream.CoreEventAccountContractUpdated:
-							address = s.accountContractUpdated.HexWithPrefix()
-						}
-						expectedEvents[address] = append(expectedEvents[address], event)
-					}
-				}
-=======
-				expectedEvents := s.expectedAccountStatuses(b.ID(), test.filters)
->>>>>>> 53d20935
+				expectedEvents := s.expectedAccountStatuses(b.Hash(), test.filters)
 
 				// Consume execution data from subscription
 				unittest.RequireReturnsBefore(s.T(), func() {
@@ -339,20 +309,13 @@
 					require.True(s.T(), ok, "channel closed while waiting for exec data for block %d %v: err: %v", b.Height, b.Hash(), sub.Err())
 
 					expected := &AccountStatusesResponse{
-						BlockID:       b.ID(),
+						BlockID:       b.Hash(),
 						Height:        b.Height,
 						AccountEvents: expectedEvents,
 					}
 					s.requireEventsResponse(v, expected)
 
-<<<<<<< HEAD
-					assert.Equal(s.T(), b.Hash(), resp.BlockID)
-					assert.Equal(s.T(), b.Height, resp.Height)
-					assert.Equal(s.T(), expectedEvents, resp.AccountEvents)
 				}, 60*time.Second, fmt.Sprintf("timed out waiting for exec data for block %d %v", b.Height, b.Hash()))
-=======
-				}, 60*time.Second, fmt.Sprintf("timed out waiting for exec data for block %d %v", b.Height, b.ID()))
->>>>>>> 53d20935
 			}
 
 			// Make sure there are no new messages waiting. The channel should be opened with nothing waiting
@@ -442,7 +405,7 @@
 	s.highestBlockHeader = s.blocks[0].ToHeader()
 
 	rootEventResponse := &AccountStatusesResponse{
-		BlockID:       s.rootBlock.ID(),
+		BlockID:       s.rootBlock.Hash(),
 		Height:        s.rootBlock.Height,
 		AccountEvents: map[string]flow.EventsList{},
 	}
@@ -450,9 +413,9 @@
 	filter, err := state_stream.NewAccountStatusFilter(state_stream.DefaultEventFilterConfig, chainID.Chain(), []string{}, []string{})
 	require.NoError(s.T(), err)
 
-	expectedEvents := s.expectedAccountStatuses(s.blocks[0].ID(), filter)
+	expectedEvents := s.expectedAccountStatuses(s.blocks[0].Hash(), filter)
 	firstEventResponse := &AccountStatusesResponse{
-		BlockID:       s.blocks[0].ID(),
+		BlockID:       s.blocks[0].Hash(),
 		Height:        s.blocks[0].Height,
 		AccountEvents: expectedEvents,
 	}
@@ -490,12 +453,12 @@
 		subCtx, subCancel := context.WithCancel(ctx)
 		defer subCancel()
 
-		s.executionDataTracker.On("GetStartHeightFromBlockID", s.rootBlock.ID()).
+		s.executionDataTracker.On("GetStartHeightFromBlockID", s.rootBlock.Hash()).
 			Return(func(startBlockID flow.Identifier) (uint64, error) {
 				return s.executionDataTrackerReal.GetStartHeightFromBlockID(startBlockID)
 			})
 
-		sub := s.backend.SubscribeAccountStatusesFromStartBlockID(subCtx, s.rootBlock.ID(), filter)
+		sub := s.backend.SubscribeAccountStatusesFromStartBlockID(subCtx, s.rootBlock.Hash(), filter)
 		assertSubscriptionResponses(sub, subCancel)
 	})
 
