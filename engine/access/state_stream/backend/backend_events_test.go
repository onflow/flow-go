package backend

import (
	"bytes"
	"context"
	"fmt"
	"sort"
	"testing"
	"time"

	"github.com/stretchr/testify/assert"
	"github.com/stretchr/testify/mock"
	"github.com/stretchr/testify/require"
	"github.com/stretchr/testify/suite"
	"google.golang.org/grpc/codes"
	"google.golang.org/grpc/status"

	"github.com/onflow/flow-go/engine/access/state_stream"
	"github.com/onflow/flow-go/engine/access/subscription"
	"github.com/onflow/flow-go/model/flow"
	"github.com/onflow/flow-go/module/state_synchronization/indexer"
	syncmock "github.com/onflow/flow-go/module/state_synchronization/mock"
	"github.com/onflow/flow-go/utils/unittest"
	"github.com/onflow/flow-go/utils/unittest/mocks"
)

// eventsTestType represents a test scenario for subscribe events endpoints.
// The old version of test case is used to test SubscribeEvents as well.
// After removing SubscribeEvents endpoint testType struct as a test case can be used.
type eventsTestType struct {
	name            string
	highestBackfill int
	startBlockID    flow.Identifier
	startHeight     uint64
	filter          state_stream.EventFilter
}

// BackendEventsSuite is a test suite for the EventsBackend functionality.
// It is used to test the endpoints which enable users to subscribe to block events.
// It verifies that each endpoint works properly with the expected data being returned and tests
// handling of expected errors.
//
// Test cases cover various subscription methods:
// - Subscribing from a start block ID or start height (SubscribeEvents)
// - Subscribing from a start block ID (SubscribeEventsFromStartBlockID)
// - Subscribing from a start height (SubscribeEventsFromStartHeight)
// - Subscribing from the latest data (SubscribeEventsFromLatest)
//
// Each test case covers various scenarios and edge cases, thoroughly assessing the
// EventsBackend's subscription functionality and its ability to handle different
// starting points, event sources, and filtering criteria.
//
// The suite focuses on events extracted from local storage and extracted from ExecutionData,
// ensuring proper testing of event retrieval from both sources.
type BackendEventsSuite struct {
	BackendExecutionDataSuite
}

func TestBackendEventsSuite(t *testing.T) {
	suite.Run(t, new(BackendEventsSuite))
}

// SetupTest initializes the test suite.
func (s *BackendEventsSuite) SetupTest() {
	s.BackendExecutionDataSuite.SetupTest()
}

// setupFilterForTestCases sets up variations of test scenarios with different event filters
//
// This function takes an array of base testType structs and creates variations for each of them.
// For each base test case, it generates three variations:
// - All events: Includes all event types.
// - Some events: Includes only event types that match the provided filter.
// - No events: Includes a custom event type "A.0x1.NonExistent.Event".
func (s *BackendEventsSuite) setupFilterForTestCases(baseTests []eventsTestType) []eventsTestType {
	// create variations for each of the base test
	tests := make([]eventsTestType, 0, len(baseTests)*3)
	var err error

	for _, test := range baseTests {
		t1 := test
		t1.name = fmt.Sprintf("%s - all events", test.name)
		t1.filter = state_stream.EventFilter{}
		tests = append(tests, t1)

		t2 := test
		t2.name = fmt.Sprintf("%s - some events", test.name)
		t2.filter, err = state_stream.NewEventFilter(state_stream.DefaultEventFilterConfig, chainID.Chain(), []string{string(testEventTypes[0])}, nil, nil)
		require.NoError(s.T(), err)
		tests = append(tests, t2)

		t3 := test
		t3.name = fmt.Sprintf("%s - no events", test.name)
		t3.filter, err = state_stream.NewEventFilter(state_stream.DefaultEventFilterConfig, chainID.Chain(), []string{"A.0x1.NonExistent.Event"}, nil, nil)
		require.NoError(s.T(), err)
		tests = append(tests, t3)
	}

	return tests
}

// setupLocalStorage prepares local storage for testing
func (s *BackendEventsSuite) setupLocalStorage() {
	s.SetupBackend(true)

	// events returned from the db are sorted by txID, txIndex, then eventIndex.
	// reproduce that here to ensure output order works as expected
	blockEvents := make(map[flow.Identifier][]flow.Event)
	for _, b := range s.blocks {
		events := make([]flow.Event, len(s.blockEvents[b.Hash()]))
		for i, event := range s.blockEvents[b.Hash()] {
			events[i] = event
		}
		sort.Slice(events, func(i, j int) bool {
			cmp := bytes.Compare(events[i].TransactionID[:], events[j].TransactionID[:])
			if cmp == 0 {
				if events[i].TransactionIndex == events[j].TransactionIndex {
					return events[i].EventIndex < events[j].EventIndex
				}
				return events[i].TransactionIndex < events[j].TransactionIndex
			}
			return cmp < 0
		})
		blockEvents[b.Hash()] = events
	}

	s.events.On("ByBlockID", mock.AnythingOfType("flow.Identifier")).Return(
		mocks.StorageMapGetter(blockEvents),
	)

	reporter := syncmock.NewIndexReporter(s.T())
	reporter.On("LowestIndexedHeight").Return(s.blocks[0].Height, nil)
	reporter.On("HighestIndexedHeight").Return(s.blocks[len(s.blocks)-1].Height, nil)
	err := s.eventsIndex.Initialize(reporter)
	s.Require().NoError(err)
}

// TestSubscribeEventsFromExecutionData tests the SubscribeEvents method happy path for events
// extracted from ExecutionData
func (s *BackendEventsSuite) TestSubscribeEventsFromExecutionData() {
	s.runTestSubscribeEvents()
}

// TestSubscribeEventsFromLocalStorage tests the SubscribeEvents method happy path for events
// extracted from local storage
func (s *BackendEventsSuite) TestSubscribeEventsFromLocalStorage() {
	s.setupLocalStorage()
	s.runTestSubscribeEvents()
}

// TestSubscribeEventsFromStartBlockIDFromExecutionData tests the SubscribeEventsFromStartBlockID method happy path for events
// extracted from ExecutionData
func (s *BackendEventsSuite) TestSubscribeEventsFromStartBlockIDFromExecutionData() {
	s.runTestSubscribeEventsFromStartBlockID()
}

// TestSubscribeEventsFromStartBlockIDFromLocalStorage tests the SubscribeEventsFromStartBlockID method happy path for events
// extracted from local storage
func (s *BackendEventsSuite) TestSubscribeEventsFromStartBlockIDFromLocalStorage() {
	s.setupLocalStorage()
	s.runTestSubscribeEventsFromStartBlockID()
}

// TestSubscribeEventsFromStartHeightFromExecutionData tests the SubscribeEventsFromStartHeight method happy path for events
// extracted from ExecutionData
func (s *BackendEventsSuite) TestSubscribeEventsFromStartHeightFromExecutionData() {
	s.runTestSubscribeEventsFromStartHeight()
}

// TestSubscribeEventsFromStartHeightFromLocalStorage tests the SubscribeEventsFromStartHeight method happy path for events
// extracted from local storage
func (s *BackendEventsSuite) TestSubscribeEventsFromStartHeightFromLocalStorage() {
	s.setupLocalStorage()
	s.runTestSubscribeEventsFromStartHeight()
}

// TestSubscribeEventsFromLatestFromExecutionData tests the SubscribeEventsFromLatest method happy path for events
// extracted from ExecutionData
func (s *BackendEventsSuite) TestSubscribeEventsFromLatestFromExecutionData() {
	s.runTestSubscribeEventsFromLatest()
}

// TestSubscribeEventsFromLatestFromLocalStorage tests the SubscribeEventsFromLatest method happy path for events
// extracted from local storage
func (s *BackendEventsSuite) TestSubscribeEventsFromLatestFromLocalStorage() {
	s.setupLocalStorage()
	s.runTestSubscribeEventsFromLatest()
}

// runTestSubscribeEvents runs the test suite for SubscribeEvents subscription
func (s *BackendEventsSuite) runTestSubscribeEvents() {
	tests := []eventsTestType{
		{
			name:            "happy path - all new blocks - latest",
			highestBackfill: -1, // no backfill
			startBlockID:    flow.ZeroID,
			startHeight:     0,
		},
		{
			name:            "happy path - partial backfill - by height",
			highestBackfill: 2, // backfill the first 3 blocks
			startBlockID:    flow.ZeroID,
			startHeight:     s.blocks[0].Height,
		},
		{
			name:            "happy path - complete backfill - by id",
			highestBackfill: len(s.blocks) - 1, // backfill all blocks
			startBlockID:    s.blocks[0].Hash(),
			startHeight:     0,
		},
<<<<<<< HEAD
		{
			name:            "happy path - start from root block by height",
			highestBackfill: len(s.blocks) - 1, // backfill all blocks
			startBlockID:    flow.ZeroID,
			startHeight:     s.rootBlock.Height, // start from root block
		},
		{
			name:            "happy path - start from root block by id",
			highestBackfill: len(s.blocks) - 1,  // backfill all blocks
			startBlockID:    s.rootBlock.Hash(), // start from root block
			startHeight:     0,
		},
=======
>>>>>>> 53d20935
	}

	call := func(ctx context.Context, startBlockID flow.Identifier, startHeight uint64, filter state_stream.EventFilter) subscription.Subscription {
		return s.backend.SubscribeEvents(ctx, startBlockID, startHeight, filter)
	}

	s.subscribe(call, s.requireEventsResponse, s.setupFilterForTestCases(tests))
}

// runTestSubscribeEventsFromStartBlockID runs the test suite for SubscribeEventsFromStartBlockID subscription
func (s *BackendEventsSuite) runTestSubscribeEventsFromStartBlockID() {
	tests := []eventsTestType{
		{
			name:            "happy path - all new blocks",
			highestBackfill: -1, // no backfill
<<<<<<< HEAD
			startBlockID:    s.rootBlock.Hash(),
=======
			startBlockID:    s.blocks[0].ID(),
>>>>>>> 53d20935
		},
		{
			name:            "happy path - partial backfill",
			highestBackfill: 2, // backfill the first 3 blocks
			startBlockID:    s.blocks[0].Hash(),
		},
		{
			name:            "happy path - complete backfill",
			highestBackfill: len(s.blocks) - 1, // backfill all blocks
			startBlockID:    s.blocks[0].Hash(),
		},
<<<<<<< HEAD
		{
			name:            "happy path - start from root block by id",
			highestBackfill: len(s.blocks) - 1,  // backfill all blocks
			startBlockID:    s.rootBlock.Hash(), // start from root block
		},
=======
>>>>>>> 53d20935
	}

	s.executionDataTracker.On(
		"GetStartHeightFromBlockID",
		mock.AnythingOfType("flow.Identifier"),
	).Return(func(startBlockID flow.Identifier) (uint64, error) {
		return s.executionDataTrackerReal.GetStartHeightFromBlockID(startBlockID)
	}, nil)

	call := func(ctx context.Context, startBlockID flow.Identifier, _ uint64, filter state_stream.EventFilter) subscription.Subscription {
		return s.backend.SubscribeEventsFromStartBlockID(ctx, startBlockID, filter)
	}

	s.subscribe(call, s.requireEventsResponse, s.setupFilterForTestCases(tests))
}

// runTestSubscribeEventsFromStartHeight runs the test suite for SubscribeEventsFromStartHeight subscription
func (s *BackendEventsSuite) runTestSubscribeEventsFromStartHeight() {
	tests := []eventsTestType{
		{
			name:            "happy path - all new blocks",
			highestBackfill: -1, // no backfill
			startHeight:     s.blocks[0].Height,
		},
		{
			name:            "happy path - partial backfill",
			highestBackfill: 2, // backfill the first 3 blocks
			startHeight:     s.blocks[0].Height,
		},
		{
			name:            "happy path - complete backfill",
			highestBackfill: len(s.blocks) - 1, // backfill all blocks
			startHeight:     s.blocks[0].Height,
		},
	}

	s.executionDataTracker.On(
		"GetStartHeightFromHeight",
		mock.AnythingOfType("uint64"),
	).Return(func(startHeight uint64) (uint64, error) {
		return s.executionDataTrackerReal.GetStartHeightFromHeight(startHeight)
	}, nil)

	call := func(ctx context.Context, _ flow.Identifier, startHeight uint64, filter state_stream.EventFilter) subscription.Subscription {
		return s.backend.SubscribeEventsFromStartHeight(ctx, startHeight, filter)
	}

	s.subscribe(call, s.requireEventsResponse, s.setupFilterForTestCases(tests))
}

// runTestSubscribeEventsFromLatest runs the test suite for SubscribeEventsFromLatest subscription
func (s *BackendEventsSuite) runTestSubscribeEventsFromLatest() {
	tests := []eventsTestType{
		{
			name:            "happy path - all new blocks",
			highestBackfill: -1, // no backfill
		},
		{
			name:            "happy path - partial backfill",
			highestBackfill: 2, // backfill the first 3 blocks
		},
		{
			name:            "happy path - complete backfill",
			highestBackfill: len(s.blocks) - 1, // backfill all blocks
		},
	}

	s.executionDataTracker.On(
		"GetStartHeightFromLatest",
		mock.Anything,
	).Return(func(ctx context.Context) (uint64, error) {
		return s.executionDataTrackerReal.GetStartHeightFromLatest(ctx)
	}, nil)

	call := func(ctx context.Context, _ flow.Identifier, _ uint64, filter state_stream.EventFilter) subscription.Subscription {
		return s.backend.SubscribeEventsFromLatest(ctx, filter)
	}

	s.subscribe(call, s.requireEventsResponse, s.setupFilterForTestCases(tests))
}

// subscribe is a helper function to run test scenarios for event subscription in the BackendEventsSuite.
// It covers various scenarios for subscribing, handling backfill, and receiving block updates.
// The test cases include scenarios for different event filters.
//
// Parameters:
//
//   - subscribeFn: A function representing the subscription method to be tested.
//     It takes a context, startBlockID, startHeight, and filter as parameters
//     and returns a subscription.Subscription.
//
//   - requireFn: A function responsible for validating that the received information
//     matches the expected data. It takes an actual interface{} and an expected *EventsResponse as parameters.
//
//   - tests: A slice of testType representing different test scenarios for subscriptions.
//
// The function performs the following steps for each test case:
//
//  1. Initializes the test context and cancellation function.
//  2. Iterates through the provided test cases.
//  3. For each test case, sets up a executionDataTracker mock if there are blocks to backfill.
//  4. Mocks the latest sealed block if no startBlockID or startHeight is provided.
//  5. Subscribes using the provided subscription function.
//  6. Simulates the reception of new blocks and consumes them from the subscription channel.
//  7. Ensures that there are no new messages waiting after all blocks have been processed.
//  8. Cancels the subscription and ensures it shuts down gracefully.
func (s *BackendEventsSuite) subscribe(
	subscribeFn func(ctx context.Context, startBlockID flow.Identifier, startHeight uint64, filter state_stream.EventFilter) subscription.Subscription,
	requireFn func(interface{}, *EventsResponse),
	tests []eventsTestType,
) {
	ctx, cancel := context.WithCancel(context.Background())
	defer cancel()

	for _, test := range tests {
		s.Run(test.name, func() {
			// add "backfill" block - blocks that are already in the database before the test starts
			// this simulates a subscription on a past block
			if test.highestBackfill > 0 {
				s.highestBlockHeader = s.blocks[test.highestBackfill].ToHeader()
			}

			subCtx, subCancel := context.WithCancel(ctx)

			// mock latest sealed if test case has no start value provided
			if test.startBlockID == flow.ZeroID && test.startHeight == 0 {
				s.snapshot.On("Head").Unset()
				s.snapshot.On("Head").Return(s.blocks[0].ToHeader(), nil).Once()
			}

			sub := subscribeFn(subCtx, test.startBlockID, test.startHeight, test.filter)

			// loop over all blocks
			for i, b := range s.blocks {
				s.T().Logf("checking block %d %v %d", i, b.Hash(), b.Height)

				// simulate new block received.
				// all blocks with index <= highestBackfill were already received
				if i > test.highestBackfill {
					s.highestBlockHeader = b.ToHeader()

					s.broadcaster.Publish()
				}

				var expectedEvents flow.EventsList
				for _, event := range s.blockEvents[b.Hash()] {
					if test.filter.Match(event) {
						expectedEvents = append(expectedEvents, event)
					}
				}

				// consume events response from subscription
				unittest.RequireReturnsBefore(s.T(), func() {
					v, ok := <-sub.Channel()
					require.True(s.T(), ok, "channel closed while waiting for exec data for block %x %v: err: %v", b.Height, b.Hash(), sub.Err())

					expected := &EventsResponse{
						BlockID:        b.Hash(),
						Height:         b.Height,
						Events:         expectedEvents,
						BlockTimestamp: time.UnixMilli(int64(b.Timestamp)).UTC(),
					}
					requireFn(v, expected)

				}, time.Second, fmt.Sprintf("timed out waiting for block %d %v", b.Height, b.Hash()))
			}

			// make sure there are no new messages waiting. the channel should be opened with nothing waiting
			unittest.RequireNeverReturnBefore(s.T(), func() {
				<-sub.Channel()
			}, 100*time.Millisecond, "timed out waiting for subscription to shutdown")

			// stop the subscription
			subCancel()

			// ensure subscription shuts down gracefully
			unittest.RequireReturnsBefore(s.T(), func() {
				v, ok := <-sub.Channel()
				assert.Nil(s.T(), v)
				assert.False(s.T(), ok)
				assert.ErrorIs(s.T(), sub.Err(), context.Canceled)
			}, 100*time.Millisecond, "timed out waiting for subscription to shutdown")
		})
	}
}

// requireEventsResponse ensures that the received event information matches the expected data.
func (s *BackendEventsSuite) requireEventsResponse(v interface{}, expected *EventsResponse) {
	actual, ok := v.(*EventsResponse)
	require.True(s.T(), ok, "unexpected response type: %T", v)

	assert.Equal(s.T(), expected.BlockID, actual.BlockID)
	assert.Equal(s.T(), expected.Height, actual.Height)
	assert.Equal(s.T(), expected.Events, actual.Events)
	assert.Equal(s.T(), expected.BlockTimestamp, actual.BlockTimestamp)
}

// TestSubscribeEventsFromSporkRootBlock tests that events subscriptions starting from the spork
// root block return an empty result for the root block.
func (s *BackendEventsSuite) TestSubscribeEventsFromSporkRootBlock() {
	ctx, cancel := context.WithCancel(context.Background())
	defer cancel()

	// setup the backend to have 1 available block
	s.highestBlockHeader = s.blocks[0].ToHeader()

	rootEventResponse := &EventsResponse{
		BlockID:        s.rootBlock.ID(),
		Height:         s.rootBlock.Height,
		BlockTimestamp: time.UnixMilli(int64(s.rootBlock.Timestamp)).UTC(),
	}

	firstEventResponse := &EventsResponse{
		BlockID:        s.blocks[0].ID(),
		Height:         s.blocks[0].Height,
		BlockTimestamp: time.UnixMilli(int64(s.blocks[0].Timestamp)).UTC(),
		Events:         flow.EventsList(s.blockEvents[s.blocks[0].ID()]),
	}

	assertSubscriptionResponses := func(sub subscription.Subscription, cancel context.CancelFunc) {
		// the first response should have details from the root block and no events
		resp := <-sub.Channel()
		s.requireEventsResponse(resp, rootEventResponse)

		// the second response should have details from the first block and its events
		resp = <-sub.Channel()
		s.requireEventsResponse(resp, firstEventResponse)

		cancel()
		resp, ok := <-sub.Channel()
		assert.False(s.T(), ok)
		assert.Nil(s.T(), resp)
		assert.ErrorIs(s.T(), sub.Err(), context.Canceled)
	}

	s.Run("by height", func() {
		subCtx, subCancel := context.WithCancel(ctx)
		defer subCancel()

		s.executionDataTracker.On("GetStartHeightFromHeight", s.rootBlock.Height).
			Return(func(startHeight uint64) (uint64, error) {
				return s.executionDataTrackerReal.GetStartHeightFromHeight(startHeight)
			})

		sub := s.backend.SubscribeEventsFromStartHeight(subCtx, s.rootBlock.Height, state_stream.EventFilter{})
		assertSubscriptionResponses(sub, subCancel)
	})

	s.Run("by height - legacy", func() {
		subCtx, subCancel := context.WithCancel(ctx)
		defer subCancel()

		s.executionDataTracker.On("GetStartHeightFromHeight", s.rootBlock.Height).
			Return(func(startHeight uint64) (uint64, error) {
				return s.executionDataTrackerReal.GetStartHeightFromHeight(startHeight)
			})

		sub := s.backend.SubscribeEvents(subCtx, flow.ZeroID, s.rootBlock.Height, state_stream.EventFilter{})
		assertSubscriptionResponses(sub, subCancel)
	})

	s.Run("by ID", func() {
		subCtx, subCancel := context.WithCancel(ctx)
		defer subCancel()

		s.executionDataTracker.On("GetStartHeightFromBlockID", s.rootBlock.ID()).
			Return(func(startBlockID flow.Identifier) (uint64, error) {
				return s.executionDataTrackerReal.GetStartHeightFromBlockID(startBlockID)
			})

		sub := s.backend.SubscribeEventsFromStartBlockID(subCtx, s.rootBlock.ID(), state_stream.EventFilter{})
		assertSubscriptionResponses(sub, subCancel)
	})

	s.Run("by ID - legacy", func() {
		subCtx, subCancel := context.WithCancel(ctx)
		defer subCancel()

		s.executionDataTracker.On("GetStartHeightFromBlockID", s.rootBlock.ID()).
			Return(func(startBlockID flow.Identifier) (uint64, error) {
				return s.executionDataTrackerReal.GetStartHeightFromBlockID(startBlockID)
			})

		sub := s.backend.SubscribeEvents(subCtx, s.rootBlock.ID(), 0, state_stream.EventFilter{})
		assertSubscriptionResponses(sub, subCancel)
	})

	s.Run("by latest", func() {
		subCtx, subCancel := context.WithCancel(ctx)
		defer subCancel()

		// simulate the case where the latest block is also the root block
		s.snapshot.On("Head").Unset()
		s.snapshot.On("Head").Return(s.rootBlock.ToHeader(), nil).Once()

		s.executionDataTracker.On("GetStartHeightFromLatest", mock.Anything).
			Return(func(ctx context.Context) (uint64, error) {
				return s.executionDataTrackerReal.GetStartHeightFromLatest(ctx)
			})

		sub := s.backend.SubscribeEventsFromLatest(subCtx, state_stream.EventFilter{})
		assertSubscriptionResponses(sub, subCancel)
	})

	s.Run("by latest - legacy", func() {
		subCtx, subCancel := context.WithCancel(ctx)
		defer subCancel()

		// simulate the case where the latest block is also the root block
		s.snapshot.On("Head").Unset()
		s.snapshot.On("Head").Return(s.rootBlock.ToHeader(), nil).Once()

		s.executionDataTracker.On("GetStartHeightFromLatest", mock.Anything).
			Return(func(ctx context.Context) (uint64, error) {
				return s.executionDataTrackerReal.GetStartHeightFromLatest(ctx)
			})

		sub := s.backend.SubscribeEvents(subCtx, flow.ZeroID, 0, state_stream.EventFilter{})
		assertSubscriptionResponses(sub, subCancel)
	})
}

// TestSubscribeEventsHandlesErrors tests error handling for SubscribeEvents subscription
//
// Test Cases:
//
// 1. Returns error if both start blockID and start height are provided:
//   - Ensures that providing both start blockID and start height results in an InvalidArgument error.
//
// 2. Returns error for start height before root height:
//   - Validates that attempting to subscribe with a start height before the root height results in an InvalidArgument error.
//
// 3. Returns error for unindexed start blockID:
//   - Tests that subscribing with an unindexed start blockID results in a NotFound error.
//
// 4. Returns error for unindexed start height:
//   - Tests that subscribing with an unindexed start height results in a NotFound error.
//
// 5. Returns error for uninitialized index:
//   - Ensures that subscribing with an uninitialized index results in a FailedPrecondition error.
//
// 6. Returns error for start below lowest indexed:
//   - Validates that subscribing with a start height below the lowest indexed height results in an InvalidArgument error.
//
// 7. Returns error for start above highest indexed:
//   - Validates that subscribing with a start height above the highest indexed height results in an InvalidArgument error.
func (s *BackendExecutionDataSuite) TestSubscribeEventsHandlesErrors() {
	ctx, cancel := context.WithCancel(context.Background())
	defer cancel()

	s.Run("returns error if both start blockID and start height are provided", func() {
		subCtx, subCancel := context.WithCancel(ctx)
		defer subCancel()

		sub := s.backend.SubscribeEvents(subCtx, unittest.IdentifierFixture(), 1, state_stream.EventFilter{})
		assert.Equal(s.T(), codes.InvalidArgument, status.Code(sub.Err()))
	})

	s.Run("returns error for start height before root height", func() {
		subCtx, subCancel := context.WithCancel(ctx)
		defer subCancel()

		sub := s.backend.SubscribeEvents(subCtx, flow.ZeroID, s.rootBlock.Height-1, state_stream.EventFilter{})
		assert.Equal(s.T(), codes.InvalidArgument, status.Code(sub.Err()), "expected InvalidArgument, got %v: %v", status.Code(sub.Err()).String(), sub.Err())
	})

	s.Run("returns error for unindexed start blockID", func() {
		subCtx, subCancel := context.WithCancel(ctx)
		defer subCancel()

		sub := s.backend.SubscribeEvents(subCtx, unittest.IdentifierFixture(), 0, state_stream.EventFilter{})
		assert.Equal(s.T(), codes.NotFound, status.Code(sub.Err()), "expected NotFound, got %v: %v", status.Code(sub.Err()).String(), sub.Err())
	})

	// make sure we're starting with a fresh cache
	s.execDataHeroCache.Clear()

	s.Run("returns error for unindexed start height", func() {
		subCtx, subCancel := context.WithCancel(ctx)
		defer subCancel()

		sub := s.backend.SubscribeEvents(subCtx, flow.ZeroID, s.blocks[len(s.blocks)-1].Height+10, state_stream.EventFilter{})
		assert.Equal(s.T(), codes.NotFound, status.Code(sub.Err()), "expected NotFound, got %v: %v", status.Code(sub.Err()).String(), sub.Err())
	})

	// Unset GetStartHeight to mock new behavior instead of default one
	s.executionDataTracker.On("GetStartHeight", mock.Anything, mock.Anything).Unset()

	s.Run("returns error for uninitialized index", func() {
		subCtx, subCancel := context.WithCancel(ctx)
		defer subCancel()

		s.executionDataTracker.On("GetStartHeight", subCtx, flow.ZeroID, uint64(0)).
			Return(uint64(0), status.Errorf(codes.FailedPrecondition, "failed to get lowest indexed height: %v", indexer.ErrIndexNotInitialized)).
			Once()

		// Note: eventIndex.Initialize() is not called in this test
		sub := s.backend.SubscribeEvents(subCtx, flow.ZeroID, 0, state_stream.EventFilter{})
		assert.Equal(s.T(), codes.FailedPrecondition, status.Code(sub.Err()), "expected FailedPrecondition, got %v: %v", status.Code(sub.Err()).String(), sub.Err())
	})

	s.Run("returns error for start below lowest indexed", func() {
		subCtx, subCancel := context.WithCancel(ctx)
		defer subCancel()

		s.executionDataTracker.On("GetStartHeight", subCtx, flow.ZeroID, s.blocks[0].Height).
			Return(uint64(0), status.Errorf(codes.InvalidArgument, "start height %d is lower than lowest indexed height %d", s.blocks[0].Height, 0)).
			Once()

		sub := s.backend.SubscribeEvents(subCtx, flow.ZeroID, s.blocks[0].Height, state_stream.EventFilter{})
		assert.Equal(s.T(), codes.InvalidArgument, status.Code(sub.Err()), "expected InvalidArgument, got %v: %v", status.Code(sub.Err()).String(), sub.Err())
	})

	s.Run("returns error for start above highest indexed", func() {
		subCtx, subCancel := context.WithCancel(ctx)
		defer subCancel()

		s.executionDataTracker.On("GetStartHeight", subCtx, flow.ZeroID, s.blocks[len(s.blocks)-1].Height).
			Return(uint64(0), status.Errorf(codes.InvalidArgument, "start height %d is higher than highest indexed height %d", s.blocks[len(s.blocks)-1].Height, s.blocks[0].Height)).
			Once()

		sub := s.backend.SubscribeEvents(subCtx, flow.ZeroID, s.blocks[len(s.blocks)-1].Height, state_stream.EventFilter{})
		assert.Equal(s.T(), codes.InvalidArgument, status.Code(sub.Err()), "expected InvalidArgument, got %v: %v", status.Code(sub.Err()).String(), sub.Err())
	})
}

// TestSubscribeEventsFromStartBlockIDHandlesErrors tests error handling for SubscribeEventsFromStartBlockID subscription
//
// Test Cases:
//
// 1. Returns error for unindexed start blockID:
//   - Ensures that subscribing with an unindexed start blockID results in a NotFound error.
//
// 2. Returns error for uninitialized index:
//   - Ensures that subscribing with an uninitialized index results in a FailedPrecondition error.
//
// 3. Returns error for start below lowest indexed:
//   - Validates that subscribing with a start blockID below the lowest indexed height results in an InvalidArgument error.
//
// 4. Returns error for start above highest indexed:
//   - Validates that subscribing with a start blockID above the highest indexed height results in an InvalidArgument error.
func (s *BackendExecutionDataSuite) TestSubscribeEventsFromStartBlockIDHandlesErrors() {
	ctx, cancel := context.WithCancel(context.Background())
	defer cancel()

	s.executionDataTracker.On(
		"GetStartHeightFromBlockID",
		mock.Anything,
	).Return(func(startBlockID flow.Identifier) (uint64, error) {
		return s.executionDataTrackerReal.GetStartHeightFromBlockID(startBlockID)
	}, nil)

	s.Run("returns error for unindexed start blockID", func() {
		subCtx, subCancel := context.WithCancel(ctx)
		defer subCancel()

		sub := s.backend.SubscribeEventsFromStartBlockID(subCtx, unittest.IdentifierFixture(), state_stream.EventFilter{})
		assert.Equal(s.T(), codes.NotFound, status.Code(sub.Err()), "expected NotFound, got %v: %v", status.Code(sub.Err()).String(), sub.Err())
	})

	// Unset GetStartHeightFromBlockID to mock new behavior instead of default one
	s.executionDataTracker.On("GetStartHeightFromBlockID", mock.Anything).Unset()

	s.Run("returns error for uninitialized index", func() {
		subCtx, subCancel := context.WithCancel(ctx)
		defer subCancel()

		s.executionDataTracker.On("GetStartHeightFromBlockID", flow.ZeroID).
			Return(uint64(0), status.Errorf(codes.FailedPrecondition, "failed to get lowest indexed height: %v", indexer.ErrIndexNotInitialized)).
			Once()

		// Note: eventIndex.Initialize() is not called in this test
		sub := s.backend.SubscribeEventsFromStartBlockID(subCtx, flow.ZeroID, state_stream.EventFilter{})
		assert.Equal(s.T(), codes.FailedPrecondition, status.Code(sub.Err()), "expected FailedPrecondition, got %v: %v", status.Code(sub.Err()).String(), sub.Err())
	})

	s.Run("returns error for start below lowest indexed", func() {
		subCtx, subCancel := context.WithCancel(ctx)
		defer subCancel()

		s.executionDataTracker.On("GetStartHeightFromBlockID", s.blocks[0].Hash()).
			Return(uint64(0), status.Errorf(codes.InvalidArgument, "start height %d is lower than lowest indexed height %d", s.blocks[0].Height, 0)).
			Once()

		sub := s.backend.SubscribeEventsFromStartBlockID(subCtx, s.blocks[0].Hash(), state_stream.EventFilter{})
		assert.Equal(s.T(), codes.InvalidArgument, status.Code(sub.Err()), "expected InvalidArgument, got %v: %v", status.Code(sub.Err()).String(), sub.Err())
	})

	s.Run("returns error for start above highest indexed", func() {
		subCtx, subCancel := context.WithCancel(ctx)
		defer subCancel()

		s.executionDataTracker.On("GetStartHeightFromBlockID", s.blocks[len(s.blocks)-1].Hash()).
			Return(uint64(0), status.Errorf(codes.InvalidArgument, "start height %d is higher than highest indexed height %d", s.blocks[len(s.blocks)-1].Height, s.blocks[0].Height)).
			Once()

		sub := s.backend.SubscribeEventsFromStartBlockID(subCtx, s.blocks[len(s.blocks)-1].Hash(), state_stream.EventFilter{})
		assert.Equal(s.T(), codes.InvalidArgument, status.Code(sub.Err()), "expected InvalidArgument, got %v: %v", status.Code(sub.Err()).String(), sub.Err())
	})
}

// TestSubscribeEventsFromStartHeightHandlesErrors tests error handling for SubscribeEventsFromStartHeight subscription.
//
// Test Cases:
//
// 1. Returns error for start height before root height:
//   - Validates that attempting to subscribe with a start height before the root height results in an InvalidArgument error.
//
// 2. Returns error for unindexed start height:
//   - Tests that subscribing with an unindexed start height results in a NotFound error.
//
// 3. Returns error for uninitialized index:
//   - Ensures that subscribing with an uninitialized index results in a FailedPrecondition error.
//
// 4. Returns error for start below lowest indexed:
//   - Validates that subscribing with a start height below the lowest indexed height results in an InvalidArgument error.
//
// 5. Returns error for start above highest indexed:
//   - Validates that subscribing with a start height above the highest indexed height results in an InvalidArgument error.
func (s *BackendExecutionDataSuite) TestSubscribeEventsFromStartHeightHandlesErrors() {
	ctx, cancel := context.WithCancel(context.Background())
	defer cancel()

	s.executionDataTracker.On(
		"GetStartHeightFromHeight",
		mock.Anything,
	).Return(func(startHeight uint64) (uint64, error) {
		return s.executionDataTrackerReal.GetStartHeightFromHeight(startHeight)
	}, nil)

	s.Run("returns error for start height before root height", func() {
		subCtx, subCancel := context.WithCancel(ctx)
		defer subCancel()

		sub := s.backend.SubscribeEventsFromStartHeight(subCtx, s.rootBlock.Height-1, state_stream.EventFilter{})
		assert.Equal(s.T(), codes.InvalidArgument, status.Code(sub.Err()), "expected InvalidArgument, got %v: %v", status.Code(sub.Err()).String(), sub.Err())
	})

	// make sure we're starting with a fresh cache
	s.execDataHeroCache.Clear()

	s.Run("returns error for unindexed start height", func() {
		subCtx, subCancel := context.WithCancel(ctx)
		defer subCancel()

		sub := s.backend.SubscribeEventsFromStartHeight(subCtx, s.blocks[len(s.blocks)-1].Height+10, state_stream.EventFilter{})
		assert.Equal(s.T(), codes.NotFound, status.Code(sub.Err()), "expected NotFound, got %v: %v", status.Code(sub.Err()).String(), sub.Err())
	})

	// Unset GetStartHeightFromHeight to mock new behavior instead of default one
	s.executionDataTracker.On("GetStartHeightFromHeight", mock.Anything).Unset()

	s.Run("returns error for uninitialized index", func() {
		subCtx, subCancel := context.WithCancel(ctx)
		defer subCancel()

		s.executionDataTracker.On("GetStartHeightFromHeight", s.blocks[0].Height).
			Return(uint64(0), status.Errorf(codes.FailedPrecondition, "failed to get lowest indexed height: %v", indexer.ErrIndexNotInitialized)).
			Once()

		// Note: eventIndex.Initialize() is not called in this test
		sub := s.backend.SubscribeEventsFromStartHeight(subCtx, s.blocks[0].Height, state_stream.EventFilter{})
		assert.Equal(s.T(), codes.FailedPrecondition, status.Code(sub.Err()), "expected FailedPrecondition, got %v: %v", status.Code(sub.Err()).String(), sub.Err())
	})

	s.Run("returns error for start below lowest indexed", func() {
		subCtx, subCancel := context.WithCancel(ctx)
		defer subCancel()

		s.executionDataTracker.On("GetStartHeightFromHeight", s.blocks[0].Height).
			Return(uint64(0), status.Errorf(codes.InvalidArgument, "start height %d is lower than lowest indexed height %d", s.blocks[0].Height, 0)).
			Once()

		sub := s.backend.SubscribeEventsFromStartHeight(subCtx, s.blocks[0].Height, state_stream.EventFilter{})
		assert.Equal(s.T(), codes.InvalidArgument, status.Code(sub.Err()), "expected InvalidArgument, got %v: %v", status.Code(sub.Err()).String(), sub.Err())
	})

	s.Run("returns error for start above highest indexed", func() {
		subCtx, subCancel := context.WithCancel(ctx)
		defer subCancel()

		s.executionDataTracker.On("GetStartHeightFromHeight", s.blocks[len(s.blocks)-1].Height).
			Return(uint64(0), status.Errorf(codes.InvalidArgument, "start height %d is higher than highest indexed height %d", s.blocks[len(s.blocks)-1].Height, s.blocks[0].Height)).
			Once()

		sub := s.backend.SubscribeEventsFromStartHeight(subCtx, s.blocks[len(s.blocks)-1].Height, state_stream.EventFilter{})
		assert.Equal(s.T(), codes.InvalidArgument, status.Code(sub.Err()), "expected InvalidArgument, got %v: %v", status.Code(sub.Err()).String(), sub.Err())
	})
}<|MERGE_RESOLUTION|>--- conflicted
+++ resolved
@@ -208,21 +208,6 @@
 			startBlockID:    s.blocks[0].Hash(),
 			startHeight:     0,
 		},
-<<<<<<< HEAD
-		{
-			name:            "happy path - start from root block by height",
-			highestBackfill: len(s.blocks) - 1, // backfill all blocks
-			startBlockID:    flow.ZeroID,
-			startHeight:     s.rootBlock.Height, // start from root block
-		},
-		{
-			name:            "happy path - start from root block by id",
-			highestBackfill: len(s.blocks) - 1,  // backfill all blocks
-			startBlockID:    s.rootBlock.Hash(), // start from root block
-			startHeight:     0,
-		},
-=======
->>>>>>> 53d20935
 	}
 
 	call := func(ctx context.Context, startBlockID flow.Identifier, startHeight uint64, filter state_stream.EventFilter) subscription.Subscription {
@@ -238,11 +223,7 @@
 		{
 			name:            "happy path - all new blocks",
 			highestBackfill: -1, // no backfill
-<<<<<<< HEAD
-			startBlockID:    s.rootBlock.Hash(),
-=======
-			startBlockID:    s.blocks[0].ID(),
->>>>>>> 53d20935
+			startBlockID:    s.blocks[0].Hash(),
 		},
 		{
 			name:            "happy path - partial backfill",
@@ -254,14 +235,6 @@
 			highestBackfill: len(s.blocks) - 1, // backfill all blocks
 			startBlockID:    s.blocks[0].Hash(),
 		},
-<<<<<<< HEAD
-		{
-			name:            "happy path - start from root block by id",
-			highestBackfill: len(s.blocks) - 1,  // backfill all blocks
-			startBlockID:    s.rootBlock.Hash(), // start from root block
-		},
-=======
->>>>>>> 53d20935
 	}
 
 	s.executionDataTracker.On(
@@ -469,16 +442,16 @@
 	s.highestBlockHeader = s.blocks[0].ToHeader()
 
 	rootEventResponse := &EventsResponse{
-		BlockID:        s.rootBlock.ID(),
+		BlockID:        s.rootBlock.Hash(),
 		Height:         s.rootBlock.Height,
 		BlockTimestamp: time.UnixMilli(int64(s.rootBlock.Timestamp)).UTC(),
 	}
 
 	firstEventResponse := &EventsResponse{
-		BlockID:        s.blocks[0].ID(),
+		BlockID:        s.blocks[0].Hash(),
 		Height:         s.blocks[0].Height,
 		BlockTimestamp: time.UnixMilli(int64(s.blocks[0].Timestamp)).UTC(),
-		Events:         flow.EventsList(s.blockEvents[s.blocks[0].ID()]),
+		Events:         flow.EventsList(s.blockEvents[s.blocks[0].Hash()]),
 	}
 
 	assertSubscriptionResponses := func(sub subscription.Subscription, cancel context.CancelFunc) {
@@ -527,12 +500,12 @@
 		subCtx, subCancel := context.WithCancel(ctx)
 		defer subCancel()
 
-		s.executionDataTracker.On("GetStartHeightFromBlockID", s.rootBlock.ID()).
+		s.executionDataTracker.On("GetStartHeightFromBlockID", s.rootBlock.Hash()).
 			Return(func(startBlockID flow.Identifier) (uint64, error) {
 				return s.executionDataTrackerReal.GetStartHeightFromBlockID(startBlockID)
 			})
 
-		sub := s.backend.SubscribeEventsFromStartBlockID(subCtx, s.rootBlock.ID(), state_stream.EventFilter{})
+		sub := s.backend.SubscribeEventsFromStartBlockID(subCtx, s.rootBlock.Hash(), state_stream.EventFilter{})
 		assertSubscriptionResponses(sub, subCancel)
 	})
 
@@ -540,12 +513,12 @@
 		subCtx, subCancel := context.WithCancel(ctx)
 		defer subCancel()
 
-		s.executionDataTracker.On("GetStartHeightFromBlockID", s.rootBlock.ID()).
+		s.executionDataTracker.On("GetStartHeightFromBlockID", s.rootBlock.Hash()).
 			Return(func(startBlockID flow.Identifier) (uint64, error) {
 				return s.executionDataTrackerReal.GetStartHeightFromBlockID(startBlockID)
 			})
 
-		sub := s.backend.SubscribeEvents(subCtx, s.rootBlock.ID(), 0, state_stream.EventFilter{})
+		sub := s.backend.SubscribeEvents(subCtx, s.rootBlock.Hash(), 0, state_stream.EventFilter{})
 		assertSubscriptionResponses(sub, subCancel)
 	})
 
