--- conflicted
+++ resolved
@@ -22,12 +22,8 @@
 
 	pingEnabled  bool
 	pingInterval time.Duration
-<<<<<<< HEAD
-	middleware   *libp2p.Middleware
+	middleware   *p2p.Middleware
 	nodeInfo     map[flow.Identifier]string // additional details about a node such as operator name
-=======
-	middleware   *p2p.Middleware
->>>>>>> 08a4b25e
 }
 
 func New(
@@ -36,12 +32,8 @@
 	me module.Local,
 	metrics module.PingMetrics,
 	pingEnabled bool,
-<<<<<<< HEAD
-	mw *libp2p.Middleware,
+	mw *p2p.Middleware,
 	nodeInfoFile string,
-=======
-	mw *p2p.Middleware,
->>>>>>> 08a4b25e
 ) (*Engine, error) {
 
 	eng := &Engine{
