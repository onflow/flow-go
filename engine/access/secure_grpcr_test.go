--- conflicted
+++ resolved
@@ -136,10 +136,6 @@
 	block := unittest.BlockHeaderFixture()
 	suite.snapshot.On("Head").Return(block, nil)
 
-<<<<<<< HEAD
-	rpcEngBuilder, err := rpc.NewBuilder(suite.log, suite.state, config, suite.collClient, nil, suite.blocks, suite.headers, suite.collections, suite.transactions, nil,
-		nil, suite.chainID, suite.metrics, suite.metrics, 0, 0, false, false, suite.me, secureGrpcServer, unsecureGrpcServer)
-=======
 	rpcEngBuilder, err := rpc.NewBuilder(
 		suite.log,
 		suite.state,
@@ -158,11 +154,10 @@
 		0,
 		false,
 		false,
-		nil,
-		nil,
 		suite.me,
+		secureGrpcServer,
+		unsecureGrpcServer,
 	)
->>>>>>> 3dd71922
 	assert.NoError(suite.T(), err)
 	suite.rpcEng, err = rpcEngBuilder.WithLegacy().Build()
 	assert.NoError(suite.T(), err)
