--- conflicted
+++ resolved
@@ -100,12 +100,7 @@
 		headers, _, _, _, _, blocks, _, _, _, results := util.StorageLayer(suite.T(), db)
 		transactions := storage.NewTransactions(suite.metrics, db)
 		collections := storage.NewCollections(db, transactions)
-<<<<<<< HEAD
-		results := storage.NewExecutionResults(suite.metrics, db)
 		receipts := storage.NewExecutionReceipts(suite.metrics, db, results, storage.DefaultCacheSize)
-=======
-		receipts := storage.NewExecutionReceipts(suite.metrics, db, results)
->>>>>>> c8767e37
 
 		suite.backend = backend.New(
 			suite.state,
