package access_test

import (
	"context"
	"encoding/json"
	"os"
	"testing"

	"github.com/dgraph-io/badger/v2"
	"github.com/google/go-cmp/cmp"
	"github.com/jordanschalm/lockctx"
	"github.com/rs/zerolog"
	"github.com/stretchr/testify/assert"
	"github.com/stretchr/testify/mock"
	"github.com/stretchr/testify/require"
	"github.com/stretchr/testify/suite"
	"google.golang.org/protobuf/testing/protocmp"

	"github.com/onflow/crypto"

	"github.com/onflow/flow-go/cmd/build"
	hsmock "github.com/onflow/flow-go/consensus/hotstuff/mocks"
	"github.com/onflow/flow-go/consensus/hotstuff/model"
	"github.com/onflow/flow-go/engine/access/ingestion"
	accessmock "github.com/onflow/flow-go/engine/access/mock"
	"github.com/onflow/flow-go/engine/access/rpc"
	"github.com/onflow/flow-go/engine/access/rpc/backend"
	"github.com/onflow/flow-go/engine/access/rpc/backend/events"
	"github.com/onflow/flow-go/engine/access/rpc/backend/node_communicator"
	"github.com/onflow/flow-go/engine/access/rpc/backend/query_mode"
	connectionmock "github.com/onflow/flow-go/engine/access/rpc/connection/mock"
	"github.com/onflow/flow-go/engine/access/subscription"
	commonrpc "github.com/onflow/flow-go/engine/common/rpc"
	"github.com/onflow/flow-go/engine/common/rpc/convert"
	"github.com/onflow/flow-go/model/flow"
	"github.com/onflow/flow-go/model/flow/factory"
	"github.com/onflow/flow-go/model/flow/filter"
	"github.com/onflow/flow-go/module"
	"github.com/onflow/flow-go/module/counters"
	"github.com/onflow/flow-go/module/irrecoverable"
	"github.com/onflow/flow-go/module/mempool/stdmap"
	"github.com/onflow/flow-go/module/metrics"
	mockmodule "github.com/onflow/flow-go/module/mock"
	"github.com/onflow/flow-go/module/signature"
	"github.com/onflow/flow-go/module/state_synchronization/indexer"
	"github.com/onflow/flow-go/network/channels"
	"github.com/onflow/flow-go/network/mocknetwork"
	protocol "github.com/onflow/flow-go/state/protocol/mock"
	"github.com/onflow/flow-go/storage"
	bstorage "github.com/onflow/flow-go/storage/badger"
	"github.com/onflow/flow-go/storage/operation"
	"github.com/onflow/flow-go/storage/operation/badgerimpl"
	"github.com/onflow/flow-go/storage/store"
	"github.com/onflow/flow-go/storage/util"
	"github.com/onflow/flow-go/utils/unittest"
	"github.com/onflow/flow-go/utils/unittest/mocks"

	accessproto "github.com/onflow/flow/protobuf/go/flow/access"
	entitiesproto "github.com/onflow/flow/protobuf/go/flow/entities"
	execproto "github.com/onflow/flow/protobuf/go/flow/execution"
)

type Suite struct {
	suite.Suite
	state                *protocol.State
	sealedSnapshot       *protocol.Snapshot
	finalSnapshot        *protocol.Snapshot
	epochQuery           *protocol.EpochQuery
	params               *protocol.Params
	signerIndicesDecoder *hsmock.BlockSignerDecoder
	signerIds            flow.IdentifierList
	log                  zerolog.Logger
	net                  *mocknetwork.Network
	request              *mockmodule.Requester
	collClient           *accessmock.AccessAPIClient
	execClient           *accessmock.ExecutionAPIClient
	me                   *mockmodule.Local
	rootBlock            *flow.Header
	sealedBlock          *flow.Header
	finalizedBlock       *flow.Header
	chainID              flow.ChainID
	metrics              *metrics.NoopCollector
	finalizedHeaderCache module.FinalizedHeaderCache
	backend              *backend.Backend
	sporkID              flow.Identifier
	protocolStateVersion uint64
	lockManager          lockctx.Manager
}

// TestAccess tests scenarios which exercise multiple API calls using both the RPC handler and the ingest engine
// and using a real badger storage
func TestAccess(t *testing.T) {
	suite.Run(t, new(Suite))
}

func (suite *Suite) SetupTest() {
	suite.lockManager = storage.NewTestingLockManager()
	suite.log = zerolog.New(os.Stderr)
	suite.net = new(mocknetwork.Network)
	suite.state = new(protocol.State)
	suite.finalSnapshot = new(protocol.Snapshot)
	suite.sealedSnapshot = new(protocol.Snapshot)
	suite.sporkID = unittest.IdentifierFixture()
	suite.protocolStateVersion = unittest.Uint64InRange(10, 30)

	suite.rootBlock = unittest.BlockHeaderFixture(unittest.WithHeaderHeight(0))
	suite.sealedBlock = suite.rootBlock
	suite.finalizedBlock = unittest.BlockHeaderWithParentFixture(suite.sealedBlock)

	suite.epochQuery = new(protocol.EpochQuery)
	suite.state.On("Sealed").Return(suite.sealedSnapshot, nil).Maybe()
	suite.state.On("Final").Return(suite.finalSnapshot, nil).Maybe()
	suite.finalSnapshot.On("Epochs").Return(suite.epochQuery).Maybe()
	suite.sealedSnapshot.On("Head").Return(
		func() *flow.Header {
			return suite.sealedBlock
		},
		nil,
	).Maybe()
	suite.finalSnapshot.On("Head").Return(
		func() *flow.Header {
			return suite.finalizedBlock
		},
		nil,
	).Maybe()

	pstate := protocol.NewKVStoreReader(suite.T())
	pstate.On("GetProtocolStateVersion").Return(suite.protocolStateVersion, nil).Maybe()
	suite.finalSnapshot.On("ProtocolState").Return(pstate, nil).Maybe()

	suite.params = new(protocol.Params)
	suite.params.On("FinalizedRoot").Return(suite.rootBlock, nil)
	suite.params.On("SporkID").Return(suite.sporkID, nil)
	suite.params.On("SporkRootBlockHeight").Return(suite.rootBlock.Height, nil)
	suite.params.On("SealedRoot").Return(suite.rootBlock, nil)
	suite.state.On("Params").Return(suite.params).Maybe()
	suite.collClient = new(accessmock.AccessAPIClient)
	suite.execClient = new(accessmock.ExecutionAPIClient)

	suite.request = new(mockmodule.Requester)
	suite.request.On("EntityByID", mock.Anything, mock.Anything)

	suite.me = new(mockmodule.Local)

	suite.signerIds = unittest.IdentifierListFixture(4)
	suite.signerIndicesDecoder = new(hsmock.BlockSignerDecoder)
	suite.signerIndicesDecoder.On("DecodeSignerIDs", mock.Anything).Return(suite.signerIds, nil).Maybe()

	accessIdentity := unittest.IdentityFixture(unittest.WithRole(flow.RoleAccess))
	suite.me.
		On("NodeID").
		Return(accessIdentity.NodeID)

	suite.chainID = flow.Testnet
	suite.metrics = metrics.NewNoopCollector()
	suite.finalizedHeaderCache = mocks.NewFinalizedHeaderCache(suite.T(), suite.state)
}

func (suite *Suite) RunTest(
	f func(handler *rpc.Handler, db *badger.DB, all *storage.All, en *storage.Execution),
) {
	unittest.RunWithBadgerDB(suite.T(), func(db *badger.DB) {
		all := bstorage.InitAll(metrics.NewNoopCollector(), db)
		en := util.ExecutionStorageLayer(suite.T(), db)

		var err error
		suite.backend, err = backend.New(backend.Params{
			State:                suite.state,
			CollectionRPC:        suite.collClient,
			Blocks:               all.Blocks,
			Headers:              all.Headers,
			Collections:          all.Collections,
			Transactions:         all.Transactions,
			ExecutionResults:     en.Results,
			ExecutionReceipts:    en.Receipts,
			ChainID:              suite.chainID,
			AccessMetrics:        suite.metrics,
			MaxHeightRange:       events.DefaultMaxHeightRange,
			Log:                  suite.log,
			SnapshotHistoryLimit: backend.DefaultSnapshotHistoryLimit,
			Communicator:         node_communicator.NewNodeCommunicator(false),
			EventQueryMode:       query_mode.IndexQueryModeExecutionNodesOnly,
			ScriptExecutionMode:  query_mode.IndexQueryModeExecutionNodesOnly,
			TxResultQueryMode:    query_mode.IndexQueryModeExecutionNodesOnly,
		})
		require.NoError(suite.T(), err)

		handler := rpc.NewHandler(
			suite.backend,
			suite.chainID.Chain(),
			suite.finalizedHeaderCache,
			suite.me,
			subscription.DefaultMaxGlobalStreams,
			rpc.WithBlockSignerDecoder(suite.signerIndicesDecoder),
		)
		f(handler, db, all, en)
	})
}

func (suite *Suite) TestSendAndGetTransaction() {
	suite.RunTest(func(handler *rpc.Handler, _ *badger.DB, _ *storage.All, _ *storage.Execution) {
		referenceBlock := unittest.BlockHeaderFixture()
		transaction := unittest.TransactionFixture(
			func(t *flow.Transaction) {
				t.ReferenceBlockID = referenceBlock.ID()
			})

		refSnapshot := new(protocol.Snapshot)

		suite.state.
			On("AtBlockID", referenceBlock.ID()).
			Return(refSnapshot, nil)

		refSnapshot.
			On("Head").
			Return(referenceBlock, nil).
			Twice()

		suite.finalSnapshot.
			On("Head").
			Return(referenceBlock, nil).
			Once()

		expected := convert.TransactionToMessage(transaction.TransactionBody)
		sendReq := &accessproto.SendTransactionRequest{
			Transaction: expected,
		}
		sendResp := accessproto.SendTransactionResponse{}

		suite.collClient.
			On("SendTransaction", mock.Anything, mock.Anything).
			Return(&sendResp, nil).
			Once()

		// Send transaction
		resp, err := handler.SendTransaction(context.Background(), sendReq)
		suite.Require().NoError(err)
		suite.Require().NotNil(resp)

		id := transaction.ID()
		getReq := &accessproto.GetTransactionRequest{
			Id: id[:],
		}

		// Get transaction
		gResp, err := handler.GetTransaction(context.Background(), getReq)
		suite.Require().NoError(err)
		suite.Require().NotNil(gResp)

		actual := gResp.GetTransaction()
		suite.Require().Equal(expected, actual)
	})
}

func (suite *Suite) TestSendExpiredTransaction() {
	suite.RunTest(func(handler *rpc.Handler, _ *badger.DB, _ *storage.All, en *storage.Execution) {
		referenceBlock := suite.finalizedBlock

		transaction := unittest.TransactionFixture(
			func(t *flow.Transaction) {
				t.ReferenceBlockID = referenceBlock.ID()
			})
		// create latest block that is past the expiry window
		latestBlock := unittest.BlockHeaderFixture()
		latestBlock.Height = referenceBlock.Height + flow.DefaultTransactionExpiry*2

		refSnapshot := new(protocol.Snapshot)

		suite.state.
			On("AtBlockID", referenceBlock.ID()).
			Return(refSnapshot, nil)

		refSnapshot.
			On("Head").
			Return(referenceBlock, nil).
			Twice()

		// Advancing final state to expire ref block
		suite.finalizedBlock = latestBlock

		req := &accessproto.SendTransactionRequest{
			Transaction: convert.TransactionToMessage(transaction.TransactionBody),
		}

		_, err := handler.SendTransaction(context.Background(), req)
		suite.Require().Error(err)
	})
}

// TestSendTransactionToRandomCollectionNode tests that collection nodes are chosen from the appropriate cluster when
// forwarding transactions by sending two transactions bound for two different collection clusters.
func (suite *Suite) TestSendTransactionToRandomCollectionNode() {
	unittest.RunWithBadgerDB(suite.T(), func(db *badger.DB) {

		// create a transaction
		referenceBlock := unittest.BlockHeaderFixture()
		transaction := unittest.TransactionFixture(
			func(t *flow.Transaction) {
				t.ReferenceBlockID = referenceBlock.ID()
			})

		// setup the state and finalSnapshot mock expectations
		suite.state.On("AtBlockID", referenceBlock.ID()).Return(suite.finalSnapshot, nil)
		suite.finalSnapshot.On("Head").Return(referenceBlock, nil)

		// create storage
		metrics := metrics.NewNoopCollector()
		storedb := badgerimpl.ToDB(db)
		transactions := store.NewTransactions(metrics, storedb)
		collections := store.NewCollections(storedb, transactions)

		// create collection node cluster
		count := 2
		collNodes := unittest.IdentityListFixture(count, unittest.WithRole(flow.RoleCollection)).ToSkeleton()
		assignments := unittest.ClusterAssignment(uint(count), collNodes)
		clusters, err := factory.NewClusterList(assignments, collNodes)
		suite.Require().Nil(err)
		collNode1 := clusters[0][0]
		collNode2 := clusters[1][0]
		epoch := new(protocol.CommittedEpoch)
		suite.epochQuery.On("Current").Return(epoch, nil)
		epoch.On("Clustering").Return(clusters, nil)

		// create two transactions bound for each of the cluster
		cluster1 := clusters[0]
		cluster1tx := unittest.AlterTransactionForCluster(transaction.TransactionBody, clusters, cluster1, func(transaction *flow.TransactionBody) {})
		tx1 := convert.TransactionToMessage(cluster1tx)
		sendReq1 := &accessproto.SendTransactionRequest{
			Transaction: tx1,
		}
		cluster2 := clusters[1]
		cluster2tx := unittest.AlterTransactionForCluster(transaction.TransactionBody, clusters, cluster2, func(transaction *flow.TransactionBody) {})
		tx2 := convert.TransactionToMessage(cluster2tx)
		sendReq2 := &accessproto.SendTransactionRequest{
			Transaction: tx2,
		}
		sendResp := accessproto.SendTransactionResponse{}

		// create mock access api clients for each of the collection node expecting the correct transaction once
		col1ApiClient := new(accessmock.AccessAPIClient)
		col1ApiClient.On("SendTransaction", mock.Anything, sendReq1).Return(&sendResp, nil).Once()
		col2ApiClient := new(accessmock.AccessAPIClient)
		col2ApiClient.On("SendTransaction", mock.Anything, sendReq2).Return(&sendResp, nil).Once()

		// create a mock connection factory
		connFactory := connectionmock.NewConnectionFactory(suite.T())
		connFactory.On("GetAccessAPIClient", collNode1.Address, nil).Return(col1ApiClient, &mocks.MockCloser{}, nil)
		connFactory.On("GetAccessAPIClient", collNode2.Address, nil).Return(col2ApiClient, &mocks.MockCloser{}, nil)

		bnd, err := backend.New(backend.Params{State: suite.state,
			Collections:          collections,
			Transactions:         transactions,
			ChainID:              suite.chainID,
			AccessMetrics:        metrics,
			ConnFactory:          connFactory,
			MaxHeightRange:       events.DefaultMaxHeightRange,
			Log:                  suite.log,
			SnapshotHistoryLimit: backend.DefaultSnapshotHistoryLimit,
			Communicator:         node_communicator.NewNodeCommunicator(false),
			EventQueryMode:       query_mode.IndexQueryModeExecutionNodesOnly,
			ScriptExecutionMode:  query_mode.IndexQueryModeExecutionNodesOnly,
			TxResultQueryMode:    query_mode.IndexQueryModeExecutionNodesOnly,
		})
		require.NoError(suite.T(), err)

		handler := rpc.NewHandler(bnd, suite.chainID.Chain(), suite.finalizedHeaderCache, suite.me, subscription.DefaultMaxGlobalStreams)

		// Send transaction 1
		resp, err := handler.SendTransaction(context.Background(), sendReq1)
		require.NoError(suite.T(), err)
		require.NotNil(suite.T(), resp)

		// Send transaction 2
		resp, err = handler.SendTransaction(context.Background(), sendReq2)
		require.NoError(suite.T(), err)
		require.NotNil(suite.T(), resp)

		// verify that a collection node in the correct cluster was contacted exactly once
		col1ApiClient.AssertExpectations(suite.T())
		col2ApiClient.AssertExpectations(suite.T())
		epoch.AssertNumberOfCalls(suite.T(), "Clustering", 2)

		// additionally do a GetTransaction request for the two transactions
		getTx := func(tx flow.TransactionBody) {
			id := tx.ID()
			getReq := &accessproto.GetTransactionRequest{
				Id: id[:],
			}
			gResp, err := handler.GetTransaction(context.Background(), getReq)
			require.NoError(suite.T(), err)
			require.NotNil(suite.T(), gResp)
			actual := gResp.GetTransaction()
			expected := convert.TransactionToMessage(tx)
			require.Equal(suite.T(), expected, actual)
		}

		getTx(cluster1tx)
		getTx(cluster1tx)
	})
}

func (suite *Suite) TestGetBlockByIDAndHeight() {
	suite.RunTest(func(handler *rpc.Handler, db *badger.DB, all *storage.All, en *storage.Execution) {

		// test block1 get by ID
		block1 := unittest.BlockFixture()
		proposal1 := unittest.ProposalFromBlock(block1)
		// test block2 get by height
		block2 := unittest.BlockFixture(
			unittest.Block.WithHeight(2),
		)
		proposal2 := unittest.ProposalFromBlock(block2)

<<<<<<< HEAD
		bdb := badgerimpl.ToDB(db)
		lctx := suite.lockManager.NewContext()
		require.NoError(suite.T(), lctx.AcquireLock(storage.LockInsertBlock))
		require.NoError(suite.T(), bdb.WithReaderBatchWriter(func(rw storage.ReaderBatchWriter) error {
			if err := all.Blocks.BatchStore(lctx, rw, &block1); err != nil {
				return err
			}
			if err := all.Blocks.BatchStore(lctx, rw, &block2); err != nil {
				return err
			}
			return nil
		}))
		lctx.Release()
=======
		require.NoError(suite.T(), all.Blocks.Store(proposal1))
		require.NoError(suite.T(), all.Blocks.Store(proposal2))
>>>>>>> 5fccb89d

		fctx := suite.lockManager.NewContext()
		require.NoError(suite.T(), fctx.AcquireLock(storage.LockFinalizeBlock))
		// the follower logic should update height index on the block storage when a block is finalized
<<<<<<< HEAD
		require.NoError(suite.T(), bdb.WithReaderBatchWriter(func(rw storage.ReaderBatchWriter) error {
			return operation.IndexFinalizedBlockByHeight(fctx, rw, block2.Header.Height, block2.ID())
		}))
		fctx.Release()
=======
		err := db.Update(operation.IndexBlockHeight(block2.Height, block2.ID()))
		require.NoError(suite.T(), err)
>>>>>>> 5fccb89d

		assertHeaderResp := func(
			resp *accessproto.BlockHeaderResponse,
			err error,
			header *flow.Header,
		) {
			require.NoError(suite.T(), err)
			require.NotNil(suite.T(), resp)
			actual := resp.Block
			expectedMessage, err := convert.BlockHeaderToMessage(header, suite.signerIds)
			require.NoError(suite.T(), err)
			require.Empty(suite.T(), cmp.Diff(expectedMessage, actual, protocmp.Transform()))
			expectedBlockHeader, err := convert.MessageToBlockHeader(actual)
			require.NoError(suite.T(), err)
			require.Equal(suite.T(), expectedBlockHeader, header)
		}

		assertBlockResp := func(
			resp *accessproto.BlockResponse,
			err error,
			block *flow.Block,
		) {
			require.NoError(suite.T(), err)
			require.NotNil(suite.T(), resp)
			actual := resp.Block
			expectedMessage, err := convert.BlockToMessage(block, suite.signerIds)
			require.NoError(suite.T(), err)
			require.Equal(suite.T(), expectedMessage, actual)
			expectedBlock, err := convert.MessageToBlock(resp.Block)
			require.NoError(suite.T(), err)
			require.Equal(suite.T(), expectedBlock.ID(), block.ID())
		}

		assertLightBlockResp := func(
			resp *accessproto.BlockResponse,
			err error,
			block *flow.Block,
		) {
			require.NoError(suite.T(), err)
			require.NotNil(suite.T(), resp)
			actual := resp.Block
			expectedMessage := convert.BlockToMessageLight(block)
			require.Equal(suite.T(), expectedMessage, actual)
		}

		suite.finalSnapshot.On("Head").Return(block1.ToHeader(), nil)
		suite.Run("get header 1 by ID", func() {
			// get header by ID
			id := block1.ID()
			req := &accessproto.GetBlockHeaderByIDRequest{
				Id: id[:],
			}

			resp, err := handler.GetBlockHeaderByID(context.Background(), req)

			// assert it is indeed block1
			assertHeaderResp(resp, err, block1.ToHeader())
		})

		suite.Run("get block 1 by ID", func() {
			id := block1.ID()
			// get block details by ID
			req := &accessproto.GetBlockByIDRequest{
				Id:                id[:],
				FullBlockResponse: true,
			}

			resp, err := handler.GetBlockByID(context.Background(), req)

			assertBlockResp(resp, err, block1)
		})

		suite.Run("get block light 1 by ID", func() {
			id := block1.ID()
			// get block details by ID
			req := &accessproto.GetBlockByIDRequest{
				Id: id[:],
			}

			resp, err := handler.GetBlockByID(context.Background(), req)

			assertLightBlockResp(resp, err, block1)
		})

		suite.Run("get header 2 by height", func() {

			// get header by height
			req := &accessproto.GetBlockHeaderByHeightRequest{
				Height: block2.Height,
			}

			resp, err := handler.GetBlockHeaderByHeight(context.Background(), req)

			assertHeaderResp(resp, err, block2.ToHeader())
		})

		suite.Run("get block 2 by height", func() {
			// get block details by height
			req := &accessproto.GetBlockByHeightRequest{
				Height:            block2.Height,
				FullBlockResponse: true,
			}

			resp, err := handler.GetBlockByHeight(context.Background(), req)

			assertBlockResp(resp, err, block2)
		})

		suite.Run("get block 2 by height", func() {
			// get block details by height
			req := &accessproto.GetBlockByHeightRequest{
				Height: block2.Height,
			}

			resp, err := handler.GetBlockByHeight(context.Background(), req)

			assertLightBlockResp(resp, err, block2)
		})
	})
}

func (suite *Suite) TestGetExecutionResultByBlockID() {
	suite.RunTest(func(handler *rpc.Handler, db *badger.DB, all *storage.All, en *storage.Execution) {

		// test block1 get by ID
		nonexistingID := unittest.IdentifierFixture()
		blockID := unittest.IdentifierFixture()

		er := unittest.ExecutionResultFixture(
			unittest.WithExecutionResultBlockID(blockID),
			unittest.WithServiceEvents(3))

		require.NoError(suite.T(), en.Results.Store(er))
		require.NoError(suite.T(), en.Results.Index(blockID, er.ID()))

		assertResp := func(
			resp *accessproto.ExecutionResultForBlockIDResponse,
			err error,
			executionResult *flow.ExecutionResult,
		) {
			require.NoError(suite.T(), err)
			require.NotNil(suite.T(), resp)
			er := resp.ExecutionResult

			require.Len(suite.T(), er.Chunks, len(executionResult.Chunks))
			require.Len(suite.T(), er.ServiceEvents, len(executionResult.ServiceEvents))

			assert.Equal(suite.T(), executionResult.BlockID, convert.MessageToIdentifier(er.BlockId))
			assert.Equal(suite.T(), executionResult.PreviousResultID, convert.MessageToIdentifier(er.PreviousResultId))
			assert.Equal(suite.T(), executionResult.ExecutionDataID, convert.MessageToIdentifier(er.ExecutionDataId))

			for i, chunk := range executionResult.Chunks {
				assert.Equal(suite.T(), chunk.BlockID[:], er.Chunks[i].BlockId)
				assert.Equal(suite.T(), chunk.Index, er.Chunks[i].Index)
				assert.Equal(suite.T(), uint32(chunk.CollectionIndex), er.Chunks[i].CollectionIndex)
				assert.Equal(suite.T(), chunk.StartState[:], er.Chunks[i].StartState)
				assert.Equal(suite.T(), chunk.EventCollection[:], er.Chunks[i].EventCollection)
				assert.Equal(suite.T(), chunk.TotalComputationUsed, er.Chunks[i].TotalComputationUsed)
				assert.Equal(suite.T(), uint32(chunk.NumberOfTransactions), er.Chunks[i].NumberOfTransactions)
				assert.Equal(suite.T(), chunk.EndState[:], er.Chunks[i].EndState)
			}

			for i, serviceEvent := range executionResult.ServiceEvents {
				assert.Equal(suite.T(), serviceEvent.Type.String(), er.ServiceEvents[i].Type)
				event := serviceEvent.Event
				marshalledEvent, err := json.Marshal(event)
				require.NoError(suite.T(), err)
				assert.Equal(suite.T(), marshalledEvent, er.ServiceEvents[i].Payload)
			}
			parsedExecResult, err := convert.MessageToExecutionResult(resp.ExecutionResult)
			require.NoError(suite.T(), err)
			assert.Equal(suite.T(), parsedExecResult.ID(), executionResult.ID())
		}

		suite.Run("nonexisting block", func() {
			req := &accessproto.GetExecutionResultForBlockIDRequest{
				BlockId: nonexistingID[:],
			}

			resp, err := handler.GetExecutionResultForBlockID(context.Background(), req)

			require.Error(suite.T(), err)
			require.Nil(suite.T(), resp)
		})

		suite.Run("some block", func() {
			// get header by ID
			req := &accessproto.GetExecutionResultForBlockIDRequest{
				BlockId: blockID[:],
			}

			resp, err := handler.GetExecutionResultForBlockID(context.Background(), req)

			require.NoError(suite.T(), err)

			assertResp(resp, err, er)
		})

	})
}

// TestGetSealedTransaction tests that transactions status of transaction that belongs to a sealed block
// is reported as sealed
func (suite *Suite) TestGetSealedTransaction() {
	unittest.RunWithBadgerDB(suite.T(), func(db *badger.DB) {
		all := bstorage.InitAll(metrics.NewNoopCollector(), db)
		en := util.ExecutionStorageLayer(suite.T(), db)
		enIdentities := unittest.IdentityListFixture(2, unittest.WithRole(flow.RoleExecution))
		enNodeIDs := enIdentities.NodeIDs()

		// create block -> collection -> transactions
		proposal, collection := suite.createChain()
		block := proposal.Block

		// setup mocks
		conduit := new(mocknetwork.Conduit)
		suite.net.On("Register", channels.ReceiveReceipts, mock.Anything).Return(conduit, nil).
			Once()
		suite.request.On("Request", mock.Anything, mock.Anything).Return()

		colIdentities := unittest.IdentityListFixture(1, unittest.WithRole(flow.RoleCollection))
		allIdentities := append(colIdentities, enIdentities...)

		suite.finalSnapshot.On("Identities", mock.Anything).Return(allIdentities, nil).Once()

		exeEventResp := execproto.GetTransactionResultResponse{
			Events: nil,
		}

		// generate receipts
		executionReceipts := unittest.ReceiptsForBlockFixture(&block, enNodeIDs)

		// assume execution node returns an empty list of events
		suite.execClient.On("GetTransactionResult", mock.Anything, mock.Anything).Return(&exeEventResp, nil)

		// create a mock connection factory
		connFactory := connectionmock.NewConnectionFactory(suite.T())
		connFactory.On("GetExecutionAPIClient", mock.Anything).Return(suite.execClient, &mocks.MockCloser{}, nil)

		// initialize storage
		metrics := metrics.NewNoopCollector()
<<<<<<< HEAD
		storedb := badgerimpl.ToDB(db)
		transactions := store.NewTransactions(metrics, storedb)
		collections := store.NewCollections(storedb, transactions)
		collectionsToMarkFinalized, err := stdmap.NewTimes(100)
		require.NoError(suite.T(), err)
		collectionsToMarkExecuted, err := stdmap.NewTimes(100)
		require.NoError(suite.T(), err)
		blocksToMarkExecuted, err := stdmap.NewTimes(100)
		require.NoError(suite.T(), err)
		blockTransactions, err := stdmap.NewIdentifierMap(100)
		require.NoError(suite.T(), err)
=======
		transactions := bstorage.NewTransactions(metrics, db)
		collections := bstorage.NewCollections(db, transactions)
		collectionsToMarkFinalized := stdmap.NewTimes(100)
		collectionsToMarkExecuted := stdmap.NewTimes(100)
		blocksToMarkExecuted := stdmap.NewTimes(100)
		blockTransactions := stdmap.NewIdentifierMap(100)
>>>>>>> 5fccb89d

		execNodeIdentitiesProvider := commonrpc.NewExecutionNodeIdentitiesProvider(
			suite.log,
			suite.state,
			en.Receipts,
			enNodeIDs,
			nil,
		)

		bnd, err := backend.New(backend.Params{
			State:                      suite.state,
			CollectionRPC:              suite.collClient,
			Blocks:                     all.Blocks,
			Headers:                    all.Headers,
			Collections:                collections,
			Transactions:               transactions,
			ExecutionReceipts:          en.Receipts,
			ExecutionResults:           en.Results,
			ChainID:                    suite.chainID,
			AccessMetrics:              suite.metrics,
			ConnFactory:                connFactory,
			MaxHeightRange:             events.DefaultMaxHeightRange,
			Log:                        suite.log,
			SnapshotHistoryLimit:       backend.DefaultSnapshotHistoryLimit,
			Communicator:               node_communicator.NewNodeCommunicator(false),
			TxResultQueryMode:          query_mode.IndexQueryModeExecutionNodesOnly,
			EventQueryMode:             query_mode.IndexQueryModeExecutionNodesOnly,
			ScriptExecutionMode:        query_mode.IndexQueryModeExecutionNodesOnly,
			ExecNodeIdentitiesProvider: execNodeIdentitiesProvider,
		})
		require.NoError(suite.T(), err)

		handler := rpc.NewHandler(bnd, suite.chainID.Chain(), suite.finalizedHeaderCache, suite.me, subscription.DefaultMaxGlobalStreams)

		collectionExecutedMetric, err := indexer.NewCollectionExecutedMetricImpl(
			suite.log,
			metrics,
			collectionsToMarkFinalized,
			collectionsToMarkExecuted,
			blocksToMarkExecuted,
			collections,
			all.Blocks,
			blockTransactions,
		)
		require.NoError(suite.T(), err)

		progress, err := store.NewConsumerProgress(badgerimpl.ToDB(db), module.ConsumeProgressLastFullBlockHeight).Initialize(suite.rootBlock.Height)
		require.NoError(suite.T(), err)
		lastFullBlockHeight, err := counters.NewPersistentStrictMonotonicCounter(progress)
		require.NoError(suite.T(), err)

		// create the ingest engine
		processedHeight := store.NewConsumerProgress(badgerimpl.ToDB(db), module.ConsumeProgressIngestionEngineBlockHeight)

		collectionSyncer := ingestion.NewCollectionSyncer(
			suite.log,
			module.CollectionExecutedMetric(collectionExecutedMetric),
			suite.request,
			suite.state,
			all.Blocks,
			collections,
			transactions,
			lastFullBlockHeight,
			suite.lockManager,
		)

		ingestEng, err := ingestion.New(
			suite.log,
			suite.net,
			suite.state,
			suite.me,
			all.Blocks,
			en.Results,
			en.Receipts,
			processedHeight,
			collectionSyncer,
			collectionExecutedMetric,
			nil,
		)
		require.NoError(suite.T(), err)

		// 1. Assume that follower engine updated the block storage and the protocol state. The block is reported as sealed
<<<<<<< HEAD
		bdb := badgerimpl.ToDB(db)
		lctx := suite.lockManager.NewContext()
		require.NoError(suite.T(), lctx.AcquireLock(storage.LockInsertBlock))
		require.NoError(suite.T(), bdb.WithReaderBatchWriter(func(rw storage.ReaderBatchWriter) error {
			return all.Blocks.BatchStore(lctx, rw, block)
		}))
		lctx.Release()

		fctx := suite.lockManager.NewContext()
		require.NoError(suite.T(), fctx.AcquireLock(storage.LockFinalizeBlock))
		require.NoError(suite.T(), bdb.WithReaderBatchWriter(func(rw storage.ReaderBatchWriter) error {
			return operation.IndexFinalizedBlockByHeight(fctx, rw, block.Header.Height, block.ID())
		}))
		fctx.Release()
=======
		err = all.Blocks.Store(proposal)
		require.NoError(suite.T(), err)

		err = db.Update(operation.IndexBlockHeight(block.Height, block.ID()))
		require.NoError(suite.T(), err)
>>>>>>> 5fccb89d

		suite.sealedBlock = block.ToHeader()

		background, cancel := context.WithCancel(context.Background())
		defer cancel()

		ctx := irrecoverable.NewMockSignalerContext(suite.T(), background)
		ingestEng.Start(ctx)
		<-ingestEng.Ready()

		// 2. Ingest engine was notified by the follower engine about a new block.
		// Follower engine --> Ingest engine
		mb := &model.Block{
			BlockID: block.ID(),
		}
		ingestEng.OnFinalizedBlock(mb)

		// 3. Request engine is used to request missing collection
		suite.request.On("EntityByID", collection.ID(), mock.Anything).Return()
		// 4. Indexer IndexCollection receives the requested collection and all the execution receipts
		// Create a lock context for indexing
		indexLctx := suite.lockManager.NewContext()
		lockErr := indexLctx.AcquireLock(storage.LockInsertCollection)
		require.NoError(suite.T(), lockErr)
		defer indexLctx.Release()

		err = indexer.IndexCollection(indexLctx, collection, collections, suite.log, module.CollectionExecutedMetric(collectionExecutedMetric))
		require.NoError(suite.T(), err)

		for _, r := range executionReceipts {
			err = ingestEng.Process(channels.ReceiveReceipts, enNodeIDs[0], r)
			require.NoError(suite.T(), err)
		}

		// 5. Client requests a transaction
		tx := collection.Transactions[0]
		txID := tx.ID()
		getReq := &accessproto.GetTransactionRequest{
			Id: txID[:],
		}
		gResp, err := handler.GetTransactionResult(context.Background(), getReq)
		require.NoError(suite.T(), err)
		// assert that the transaction is reported as Sealed
		require.Equal(suite.T(), entitiesproto.TransactionStatus_SEALED, gResp.GetStatus())
	})
}

// TestGetTransactionResult tests different approaches to using the GetTransactionResult query, including using
// transaction ID, block ID, and collection ID.
func (suite *Suite) TestGetTransactionResult() {
	unittest.RunWithBadgerDB(suite.T(), func(db *badger.DB) {
		all := bstorage.InitAll(metrics.NewNoopCollector(), db)
		en := util.ExecutionStorageLayer(suite.T(), db)
		originID := unittest.IdentifierFixture()

		*suite.state = protocol.State{}

		// create block -> collection -> transactions
		proposal, collection := suite.createChain()
		block := proposal.Block
		proposalNegative, collectionNegative := suite.createChain()
		blockNegative := proposalNegative.Block
		blockId := block.ID()
		blockNegativeId := blockNegative.ID()

		finalSnapshot := new(protocol.Snapshot)
		finalSnapshot.On("Head").Return(suite.finalizedBlock, nil)

		suite.state.On("Params").Return(suite.params)
		suite.state.On("Final").Return(finalSnapshot)
		suite.state.On("Sealed").Return(suite.sealedSnapshot)
		sealedBlock := unittest.Block.Genesis(flow.Emulator).ToHeader()
		// specifically for this test we will consider that sealed block is far behind finalized, so we get EXECUTED status
		suite.sealedSnapshot.On("Head").Return(sealedBlock, nil)

<<<<<<< HEAD
		bdb := badgerimpl.ToDB(db)
		lctx := suite.lockManager.NewContext()
		require.NoError(suite.T(), lctx.AcquireLock(storage.LockInsertBlock))
		require.NoError(suite.T(), bdb.WithReaderBatchWriter(func(rw storage.ReaderBatchWriter) error {
			return all.Blocks.BatchStore(lctx, rw, block)
		}))
		lctx.Release()

		lctx2 := suite.lockManager.NewContext()
		require.NoError(suite.T(), lctx2.AcquireLock(storage.LockInsertBlock))
		require.NoError(suite.T(), bdb.WithReaderBatchWriter(func(rw storage.ReaderBatchWriter) error {
			return all.Blocks.BatchStore(lctx2, rw, blockNegative)
		}))
		lctx2.Release()
=======
		err := all.Blocks.Store(proposal)
		require.NoError(suite.T(), err)
		err = all.Blocks.Store(proposalNegative)
		require.NoError(suite.T(), err)
>>>>>>> 5fccb89d

		suite.state.On("AtBlockID", blockId).Return(suite.sealedSnapshot)

		colIdentities := unittest.IdentityListFixture(1, unittest.WithRole(flow.RoleCollection))
		enIdentities := unittest.IdentityListFixture(2, unittest.WithRole(flow.RoleExecution))

		enNodeIDs := enIdentities.NodeIDs()
		allIdentities := append(colIdentities, enIdentities...)
		finalSnapshot.On("Identities", mock.Anything).Return(allIdentities, nil)

		suite.state.On("AtBlockID", blockNegativeId).Return(suite.sealedSnapshot)
		suite.sealedSnapshot.On("Identities", mock.Anything).Return(allIdentities, nil)

		// assume execution node returns an empty list of events
		suite.execClient.On("GetTransactionResult", mock.Anything, mock.Anything).Return(&execproto.GetTransactionResultResponse{
			Events: nil,
		}, nil)

		// setup mocks
		conduit := new(mocknetwork.Conduit)
		suite.net.On("Register", channels.ReceiveReceipts, mock.Anything).Return(conduit, nil).Once()
		suite.request.On("Request", mock.Anything, mock.Anything).Return()

		// create a mock connection factory
		connFactory := connectionmock.NewConnectionFactory(suite.T())
		connFactory.On("GetExecutionAPIClient", mock.Anything).Return(suite.execClient, &mocks.MockCloser{}, nil)

		// initialize storage
		metrics := metrics.NewNoopCollector()
		storedb := badgerimpl.ToDB(db)
		transactions := store.NewTransactions(metrics, storedb)
		collections := store.NewCollections(storedb, transactions)
		_, err := collections.Store(collectionNegative)
		require.NoError(suite.T(), err)
		collectionsToMarkFinalized := stdmap.NewTimes(100)
		collectionsToMarkExecuted := stdmap.NewTimes(100)
		blocksToMarkExecuted := stdmap.NewTimes(100)
		blockTransactions := stdmap.NewIdentifierMap(100)

		execNodeIdentitiesProvider := commonrpc.NewExecutionNodeIdentitiesProvider(
			suite.log,
			suite.state,
			en.Receipts,
			enNodeIDs,
			nil,
		)

		bnd, err := backend.New(backend.Params{State: suite.state,
			CollectionRPC:              suite.collClient,
			Blocks:                     all.Blocks,
			Headers:                    all.Headers,
			Collections:                collections,
			Transactions:               transactions,
			ExecutionReceipts:          en.Receipts,
			ExecutionResults:           en.Results,
			ChainID:                    suite.chainID,
			AccessMetrics:              suite.metrics,
			ConnFactory:                connFactory,
			MaxHeightRange:             events.DefaultMaxHeightRange,
			Log:                        suite.log,
			SnapshotHistoryLimit:       backend.DefaultSnapshotHistoryLimit,
			Communicator:               node_communicator.NewNodeCommunicator(false),
			TxResultQueryMode:          query_mode.IndexQueryModeExecutionNodesOnly,
			EventQueryMode:             query_mode.IndexQueryModeExecutionNodesOnly,
			ScriptExecutionMode:        query_mode.IndexQueryModeExecutionNodesOnly,
			ExecNodeIdentitiesProvider: execNodeIdentitiesProvider,
		})
		require.NoError(suite.T(), err)

		handler := rpc.NewHandler(bnd, suite.chainID.Chain(), suite.finalizedHeaderCache, suite.me, subscription.DefaultMaxGlobalStreams)

		collectionExecutedMetric, err := indexer.NewCollectionExecutedMetricImpl(
			suite.log,
			metrics,
			collectionsToMarkFinalized,
			collectionsToMarkExecuted,
			blocksToMarkExecuted,
			collections,
			all.Blocks,
			blockTransactions,
		)
		require.NoError(suite.T(), err)

		processedHeightInitializer := store.NewConsumerProgress(badgerimpl.ToDB(db), module.ConsumeProgressIngestionEngineBlockHeight)

		lastFullBlockHeightProgress, err := store.NewConsumerProgress(badgerimpl.ToDB(db), module.ConsumeProgressLastFullBlockHeight).
			Initialize(suite.rootBlock.Height)
		require.NoError(suite.T(), err)

		lastFullBlockHeight, err := counters.NewPersistentStrictMonotonicCounter(lastFullBlockHeightProgress)
		require.NoError(suite.T(), err)

		collectionSyncer := ingestion.NewCollectionSyncer(
			suite.log,
			module.CollectionExecutedMetric(collectionExecutedMetric),
			suite.request,
			suite.state,
			all.Blocks,
			collections,
			transactions,
			lastFullBlockHeight,
			suite.lockManager,
		)

		ingestEng, err := ingestion.New(
			suite.log,
			suite.net,
			suite.state,
			suite.me,
			all.Blocks,
			en.Results,
			en.Receipts,
			processedHeightInitializer,
			collectionSyncer,
			collectionExecutedMetric,
			nil,
		)
		require.NoError(suite.T(), err)

		background, cancel := context.WithCancel(context.Background())
		defer cancel()

		ctx := irrecoverable.NewMockSignalerContext(suite.T(), background)
		ingestEng.Start(ctx)
		<-ingestEng.Ready()

		processExecutionReceipts := func(
			block *flow.Block,
			collection *flow.Collection,
			enNodeIDs flow.IdentifierList,
			originID flow.Identifier,
			ingestEng *ingestion.Engine,
		) {
			executionReceipts := unittest.ReceiptsForBlockFixture(block, enNodeIDs)
			// Ingest engine was notified by the follower engine about a new block.
			// Follower engine --> Ingest engine
			mb := &model.Block{
				BlockID: block.ID(),
			}
			ingestEng.OnFinalizedBlock(mb)

			// Indexer IndexCollection receives the requested collection and all the execution receipts
			// Create a lock context for indexing
			indexLctx := suite.lockManager.NewContext()
			lockErr := indexLctx.AcquireLock(storage.LockInsertCollection)
			require.NoError(suite.T(), lockErr)
			defer indexLctx.Release()

			err = indexer.IndexCollection(indexLctx, collection, collections, suite.log, module.CollectionExecutedMetric(collectionExecutedMetric))
			require.NoError(suite.T(), err)

			for _, r := range executionReceipts {
				err = ingestEng.Process(channels.ReceiveReceipts, enNodeIDs[0], r)
				require.NoError(suite.T(), err)
			}
		}
<<<<<<< HEAD
		fctx2 := suite.lockManager.NewContext()
		require.NoError(suite.T(), fctx2.AcquireLock(storage.LockFinalizeBlock))
		require.NoError(suite.T(), bdb.WithReaderBatchWriter(func(rw storage.ReaderBatchWriter) error {
			return operation.IndexFinalizedBlockByHeight(fctx2, rw, block.Header.Height, block.ID())
		}))
		fctx2.Release()
		finalSnapshot.On("Head").Return(block.Header, nil)
=======
		err = db.Update(operation.IndexBlockHeight(block.Height, block.ID()))
		require.NoError(suite.T(), err)
		finalSnapshot.On("Head").Return(block.ToHeader(), nil)
>>>>>>> 5fccb89d

		processExecutionReceipts(&block, collection, enNodeIDs, originID, ingestEng)
		processExecutionReceipts(&blockNegative, collectionNegative, enNodeIDs, originID, ingestEng)

		txId := collection.Transactions[0].ID()
		collectionId := collection.ID()
		txIdNegative := collectionNegative.Transactions[0].ID()
		collectionIdNegative := collectionNegative.ID()

		assertTransactionResult := func(
			resp *accessproto.TransactionResultResponse,
			err error,
		) {
			require.NoError(suite.T(), err)
			actualTxId := flow.HashToID(resp.TransactionId)
			require.Equal(suite.T(), txId, actualTxId)
			actualBlockId := flow.HashToID(resp.BlockId)
			require.Equal(suite.T(), blockId, actualBlockId)
			actualCollectionId := flow.HashToID(resp.CollectionId)
			require.Equal(suite.T(), collectionId, actualCollectionId)
		}

		// Test behaviour with transactionId provided
		// POSITIVE
		suite.Run("Get transaction result by transaction ID", func() {
			getReq := &accessproto.GetTransactionRequest{
				Id: txId[:],
			}
			resp, err := handler.GetTransactionResult(context.Background(), getReq)
			assertTransactionResult(resp, err)
		})

		// Test behaviour with blockId provided
		suite.Run("Get transaction result by block ID", func() {
			getReq := &accessproto.GetTransactionRequest{
				Id:      txId[:],
				BlockId: blockId[:],
			}
			resp, err := handler.GetTransactionResult(context.Background(), getReq)
			assertTransactionResult(resp, err)
		})

		suite.Run("Get transaction result with wrong transaction ID and correct block ID", func() {
			getReq := &accessproto.GetTransactionRequest{
				Id:      txIdNegative[:],
				BlockId: blockId[:],
			}
			resp, err := handler.GetTransactionResult(context.Background(), getReq)
			require.Error(suite.T(), err)
			require.Nil(suite.T(), resp)
		})

		suite.Run("Get transaction result with wrong block ID and correct transaction ID", func() {
			getReq := &accessproto.GetTransactionRequest{
				Id:      txId[:],
				BlockId: blockNegativeId[:],
			}
			resp, err := handler.GetTransactionResult(context.Background(), getReq)
			require.Error(suite.T(), err)
			require.Contains(suite.T(), err.Error(), "failed to find: transaction not in block")
			require.Nil(suite.T(), resp)
		})

		// Test behaviour with collectionId provided
		suite.Run("Get transaction result by collection ID", func() {
			getReq := &accessproto.GetTransactionRequest{
				Id:           txId[:],
				CollectionId: collectionId[:],
			}
			resp, err := handler.GetTransactionResult(context.Background(), getReq)
			assertTransactionResult(resp, err)
		})

		suite.Run("Get transaction result with wrong collection ID but correct transaction ID", func() {
			getReq := &accessproto.GetTransactionRequest{
				Id:           txId[:],
				CollectionId: collectionIdNegative[:],
			}
			resp, err := handler.GetTransactionResult(context.Background(), getReq)
			require.Error(suite.T(), err)
			require.Nil(suite.T(), resp)
		})

		suite.Run("Get transaction result with wrong transaction ID and correct collection ID", func() {
			getReq := &accessproto.GetTransactionRequest{
				Id:           txIdNegative[:],
				CollectionId: collectionId[:],
			}
			resp, err := handler.GetTransactionResult(context.Background(), getReq)
			require.Error(suite.T(), err)
			require.Nil(suite.T(), resp)
		})

		// Test behaviour with blockId and collectionId provided
		suite.Run("Get transaction result by block ID and collection ID", func() {
			getReq := &accessproto.GetTransactionRequest{
				Id:           txId[:],
				BlockId:      blockId[:],
				CollectionId: collectionId[:],
			}
			resp, err := handler.GetTransactionResult(context.Background(), getReq)
			assertTransactionResult(resp, err)
		})

		suite.Run("Get transaction result by block ID with wrong collection ID", func() {
			getReq := &accessproto.GetTransactionRequest{
				Id:           txId[:],
				BlockId:      blockId[:],
				CollectionId: collectionIdNegative[:],
			}
			resp, err := handler.GetTransactionResult(context.Background(), getReq)
			require.Error(suite.T(), err)
			require.Nil(suite.T(), resp)
		})
	})
}

// TestExecuteScript tests the three execute Script related calls to make sure that the execution api is called with
// the correct block id
func (suite *Suite) TestExecuteScript() {
	unittest.RunWithBadgerDB(suite.T(), func(badgerdb *badger.DB) {
		db := badgerimpl.ToDB(badgerdb)
		all := bstorage.InitAll(metrics.NewNoopCollector(), badgerdb)
		en := util.ExecutionStorageLayer(suite.T(), badgerdb)
		identities := unittest.IdentityListFixture(2, unittest.WithRole(flow.RoleExecution))
		suite.sealedSnapshot.On("Identities", mock.Anything).Return(identities, nil)
		suite.finalSnapshot.On("Identities", mock.Anything).Return(identities, nil)

		// create a mock connection factory
		connFactory := connectionmock.NewConnectionFactory(suite.T())
		connFactory.On("GetExecutionAPIClient", mock.Anything).Return(suite.execClient, &mocks.MockCloser{}, nil)

		execNodeIdentitiesProvider := commonrpc.NewExecutionNodeIdentitiesProvider(
			suite.log,
			suite.state,
			en.Receipts,
			nil,
			identities.NodeIDs(),
		)

		var err error
		suite.backend, err = backend.New(backend.Params{
			State:                      suite.state,
			CollectionRPC:              suite.collClient,
			Blocks:                     all.Blocks,
			Headers:                    all.Headers,
			Collections:                all.Collections,
			Transactions:               all.Transactions,
			ExecutionReceipts:          en.Receipts,
			ExecutionResults:           en.Results,
			ChainID:                    suite.chainID,
			AccessMetrics:              suite.metrics,
			ConnFactory:                connFactory,
			MaxHeightRange:             events.DefaultMaxHeightRange,
			Log:                        suite.log,
			SnapshotHistoryLimit:       backend.DefaultSnapshotHistoryLimit,
			Communicator:               node_communicator.NewNodeCommunicator(false),
			EventQueryMode:             query_mode.IndexQueryModeExecutionNodesOnly,
			ScriptExecutionMode:        query_mode.IndexQueryModeExecutionNodesOnly,
			TxResultQueryMode:          query_mode.IndexQueryModeExecutionNodesOnly,
			ExecNodeIdentitiesProvider: execNodeIdentitiesProvider,
		})
		require.NoError(suite.T(), err)

		handler := rpc.NewHandler(suite.backend, suite.chainID.Chain(), suite.finalizedHeaderCache, suite.me, subscription.DefaultMaxGlobalStreams)

		// initialize metrics related storage
		metrics := metrics.NewNoopCollector()
		collectionsToMarkFinalized := stdmap.NewTimes(100)
		collectionsToMarkExecuted := stdmap.NewTimes(100)
		blocksToMarkExecuted := stdmap.NewTimes(100)
		blockTransactions := stdmap.NewIdentifierMap(100)

		collectionExecutedMetric, err := indexer.NewCollectionExecutedMetricImpl(
			suite.log,
			metrics,
			collectionsToMarkFinalized,
			collectionsToMarkExecuted,
			blocksToMarkExecuted,
			all.Collections,
			all.Blocks,
			blockTransactions,
		)
		require.NoError(suite.T(), err)

		conduit := new(mocknetwork.Conduit)
		suite.net.On("Register", channels.ReceiveReceipts, mock.Anything).Return(conduit, nil).
			Once()

		processedHeightInitializer := store.NewConsumerProgress(db, module.ConsumeProgressIngestionEngineBlockHeight)

		lastFullBlockHeightInitializer := store.NewConsumerProgress(db, module.ConsumeProgressLastFullBlockHeight)
		lastFullBlockHeightProgress, err := lastFullBlockHeightInitializer.Initialize(suite.rootBlock.Height)
		require.NoError(suite.T(), err)

		lastFullBlockHeight, err := counters.NewPersistentStrictMonotonicCounter(lastFullBlockHeightProgress)
		require.NoError(suite.T(), err)

		collectionSyncer := ingestion.NewCollectionSyncer(
			suite.log,
			module.CollectionExecutedMetric(collectionExecutedMetric),
			suite.request,
			suite.state,
			all.Blocks,
			all.Collections,
			all.Transactions,
			lastFullBlockHeight,
			suite.lockManager,
		)

		ingestEng, err := ingestion.New(
			suite.log,
			suite.net,
			suite.state,
			suite.me,
			all.Blocks,
			en.Results,
			en.Receipts,
			processedHeightInitializer,
			collectionSyncer,
			collectionExecutedMetric,
			nil,
		)
		require.NoError(suite.T(), err)

		// create another block as a predecessor of the block created earlier
		prevBlock := unittest.BlockWithParentFixture(suite.finalizedBlock)
		prevProposal := unittest.ProposalFromBlock(prevBlock)

		// create a block and a seal pointing to that block
<<<<<<< HEAD
		lastBlock := unittest.BlockWithParentFixture(prevBlock.Header)
		lctx := suite.lockManager.NewContext()
		require.NoError(suite.T(), lctx.AcquireLock(storage.LockInsertBlock))
		require.NoError(suite.T(), db.WithReaderBatchWriter(func(rw storage.ReaderBatchWriter) error {
			return all.Blocks.BatchStore(lctx, rw, lastBlock)
		}))
		lctx.Release()
		require.NoError(suite.T(), err)

		fctx := suite.lockManager.NewContext()
		require.NoError(suite.T(), fctx.AcquireLock(storage.LockFinalizeBlock))
		require.NoError(suite.T(), db.WithReaderBatchWriter(func(rw storage.ReaderBatchWriter) error {
			return operation.IndexFinalizedBlockByHeight(fctx, rw, lastBlock.Header.Height, lastBlock.ID())
		}))
		fctx.Release()
=======
		lastBlock := unittest.BlockWithParentFixture(prevBlock.ToHeader())
		lastProposal := unittest.ProposalFromBlock(lastBlock)
		err = all.Blocks.Store(lastProposal)
		require.NoError(suite.T(), err)
		err = db.Update(operation.IndexBlockHeight(lastBlock.Height, lastBlock.ID()))
>>>>>>> 5fccb89d
		require.NoError(suite.T(), err)
		// update latest sealed block
		suite.sealedBlock = lastBlock.ToHeader()
		// create execution receipts for each of the execution node and the last block
		executionReceipts := unittest.ReceiptsForBlockFixture(lastBlock, identities.NodeIDs())
		// notify the ingest engine about the receipts
		for _, r := range executionReceipts {
			err = ingestEng.Process(channels.ReceiveReceipts, unittest.IdentifierFixture(), r)
			require.NoError(suite.T(), err)
		}

<<<<<<< HEAD
		fctx2 := suite.lockManager.NewContext()
		require.NoError(suite.T(), fctx2.AcquireLock(storage.LockInsertBlock))
		require.NoError(suite.T(), fctx2.AcquireLock(storage.LockFinalizeBlock))
		require.NoError(suite.T(), db.WithReaderBatchWriter(func(rw storage.ReaderBatchWriter) error {
			err := all.Blocks.BatchStore(fctx2, rw, prevBlock)
			if err != nil {
				return err
			}

			return operation.IndexFinalizedBlockByHeight(fctx2, rw, prevBlock.Header.Height, prevBlock.ID())
		}))
		fctx2.Release()
=======
		err = all.Blocks.Store(prevProposal)
		require.NoError(suite.T(), err)
		err = db.Update(operation.IndexBlockHeight(prevBlock.Height, prevBlock.ID()))
		require.NoError(suite.T(), err)
>>>>>>> 5fccb89d

		// create execution receipts for each of the execution node and the previous block
		executionReceipts = unittest.ReceiptsForBlockFixture(prevBlock, identities.NodeIDs())
		// notify the ingest engine about the receipts
		for _, r := range executionReceipts {
			err = ingestEng.Process(channels.ReceiveReceipts, unittest.IdentifierFixture(), r)
			require.NoError(suite.T(), err)
		}

		ctx := context.Background()

		script := []byte("dummy script")

		// setupExecClientMock sets up the mock the execution client and returns the access response to expect
		setupExecClientMock := func(blockID flow.Identifier) *accessproto.ExecuteScriptResponse {
			id := blockID[:]
			executionReq := execproto.ExecuteScriptAtBlockIDRequest{
				BlockId: id,
				Script:  script,
			}
			executionResp := execproto.ExecuteScriptAtBlockIDResponse{
				Value: []byte{9, 10, 11},
			}

			suite.execClient.On("ExecuteScriptAtBlockID", ctx, &executionReq).Return(&executionResp, nil).Once()

			finalizedHeader := suite.finalizedHeaderCache.Get()
			finalizedHeaderId := finalizedHeader.ID()
			nodeId := suite.me.NodeID()

			expectedResp := accessproto.ExecuteScriptResponse{
				Value: executionResp.GetValue(),
				Metadata: &entitiesproto.Metadata{
					LatestFinalizedBlockId: finalizedHeaderId[:],
					LatestFinalizedHeight:  finalizedHeader.Height,
					NodeId:                 nodeId[:],
				},
			}
			return &expectedResp
		}

		assertResult := func(err error, expected interface{}, actual interface{}) {
			suite.Require().NoError(err)
			suite.Require().Equal(expected, actual)
			suite.execClient.AssertExpectations(suite.T())
		}

		suite.Run("execute script at latest block", func() {
			suite.state.
				On("AtBlockID", lastBlock.ID()).
				Return(suite.sealedSnapshot, nil)

			expectedResp := setupExecClientMock(lastBlock.ID())
			req := accessproto.ExecuteScriptAtLatestBlockRequest{
				Script: script,
			}
			actualResp, err := handler.ExecuteScriptAtLatestBlock(ctx, &req)
			assertResult(err, expectedResp, actualResp)
		})

		suite.Run("execute script at block id", func() {
			suite.state.
				On("AtBlockID", prevBlock.ID()).
				Return(suite.sealedSnapshot, nil)

			expectedResp := setupExecClientMock(prevBlock.ID())
			id := prevBlock.ID()
			req := accessproto.ExecuteScriptAtBlockIDRequest{
				BlockId: id[:],
				Script:  script,
			}
			actualResp, err := handler.ExecuteScriptAtBlockID(ctx, &req)
			assertResult(err, expectedResp, actualResp)
		})

		suite.Run("execute script at block height", func() {
			suite.state.
				On("AtBlockID", prevBlock.ID()).
				Return(suite.sealedSnapshot, nil)

			expectedResp := setupExecClientMock(prevBlock.ID())
			req := accessproto.ExecuteScriptAtBlockHeightRequest{
				BlockHeight: prevBlock.Height,
				Script:      script,
			}
			actualResp, err := handler.ExecuteScriptAtBlockHeight(ctx, &req)
			assertResult(err, expectedResp, actualResp)
		})
	})
}

// TestAPICallNodeVersionInfo tests the GetNodeVersionInfo query and check response returns correct node version
// information
func (suite *Suite) TestAPICallNodeVersionInfo() {
	suite.RunTest(func(handler *rpc.Handler, db *badger.DB, all *storage.All, en *storage.Execution) {
		req := &accessproto.GetNodeVersionInfoRequest{}
		resp, err := handler.GetNodeVersionInfo(context.Background(), req)
		require.NoError(suite.T(), err)
		require.NotNil(suite.T(), resp)

		respNodeVersionInfo := resp.Info
		suite.Require().Equal(respNodeVersionInfo, &entitiesproto.NodeVersionInfo{
			Semver:               build.Version(),
			Commit:               build.Commit(),
			SporkId:              suite.sporkID[:],
			ProtocolVersion:      0,
			ProtocolStateVersion: uint64(suite.protocolStateVersion),
		})
	})
}

// TestLastFinalizedBlockHeightResult tests on example of the GetBlockHeaderByID function that the LastFinalizedBlock
// field in the response matches the finalized header from cache. It also tests that the LastFinalizedBlock field is
// updated correctly when a block with a greater height is finalized.
func (suite *Suite) TestLastFinalizedBlockHeightResult() {
	suite.RunTest(func(handler *rpc.Handler, badgerdb *badger.DB, all *storage.All, en *storage.Execution) {
		block := unittest.BlockWithParentFixture(suite.finalizedBlock)
		proposal := unittest.ProposalFromBlock(block)
		newFinalizedBlock := unittest.BlockWithParentFixture(block.ToHeader())

		db := badgerimpl.ToDB(badgerdb)
		lctx := suite.lockManager.NewContext()
		err := lctx.AcquireLock(storage.LockInsertBlock)
		require.NoError(suite.T(), err)
		defer lctx.Release()

		// store new block
<<<<<<< HEAD
		require.NoError(suite.T(), db.WithReaderBatchWriter(func(rw storage.ReaderBatchWriter) error {
			return all.Blocks.BatchStore(lctx, rw, block)
		}))
=======
		require.NoError(suite.T(), all.Blocks.Store(proposal))
>>>>>>> 5fccb89d

		assertFinalizedBlockHeader := func(resp *accessproto.BlockHeaderResponse, err error) {
			require.NoError(suite.T(), err)
			require.NotNil(suite.T(), resp)

			finalizedHeaderId := suite.finalizedBlock.ID()
			nodeId := suite.me.NodeID()

			require.Equal(suite.T(), &entitiesproto.Metadata{
				LatestFinalizedBlockId: finalizedHeaderId[:],
				LatestFinalizedHeight:  suite.finalizedBlock.Height,
				NodeId:                 nodeId[:],
			}, resp.Metadata)
		}

		id := block.ID()
		req := &accessproto.GetBlockHeaderByIDRequest{
			Id: id[:],
		}

		resp, err := handler.GetBlockHeaderByID(context.Background(), req)
		assertFinalizedBlockHeader(resp, err)

		suite.finalizedBlock = newFinalizedBlock.ToHeader()

		resp, err = handler.GetBlockHeaderByID(context.Background(), req)
		assertFinalizedBlockHeader(resp, err)
	})
}

func (suite *Suite) createChain() (*flow.Proposal, *flow.Collection) {
	collection := unittest.CollectionFixture(10)
	refBlockID := unittest.IdentifierFixture()
	// prepare cluster committee members
	clusterCommittee := unittest.IdentityListFixture(32 * 4).Filter(filter.HasRole[flow.Identity](flow.RoleCollection))
	// guarantee signers must be cluster committee members, so that access will fetch collection from
	// the signers that are specified by guarantee.SignerIndices
	indices, err := signature.EncodeSignersToIndices(clusterCommittee.NodeIDs(), clusterCommittee.NodeIDs())
	require.NoError(suite.T(), err)
	guarantee := &flow.CollectionGuarantee{
		CollectionID:     collection.ID(),
		Signature:        crypto.Signature([]byte("signature A")),
		ReferenceBlockID: refBlockID,
		SignerIndices:    indices,
	}
	block := unittest.BlockWithParentAndPayload(
		suite.finalizedBlock,
		unittest.PayloadFixture(unittest.WithGuarantees(guarantee)),
	)
	proposal := unittest.ProposalFromBlock(block)

	cluster := new(protocol.Cluster)
	cluster.On("Members").Return(clusterCommittee.ToSkeleton(), nil)
	epoch := new(protocol.CommittedEpoch)
	epoch.On("ClusterByChainID", mock.Anything).Return(cluster, nil)
	epochs := new(protocol.EpochQuery)
	epochs.On("Current").Return(epoch, nil)
	snap := new(protocol.Snapshot)
	snap.On("Epochs").Return(epochs).Maybe()
	snap.On("Params").Return(suite.params).Maybe()
	snap.On("Head").Return(block.ToHeader(), nil).Maybe()

	suite.state.On("AtBlockID", refBlockID).Return(snap)

	return proposal, &collection
}<|MERGE_RESOLUTION|>--- conflicted
+++ resolved
@@ -8,7 +8,6 @@
 
 	"github.com/dgraph-io/badger/v2"
 	"github.com/google/go-cmp/cmp"
-	"github.com/jordanschalm/lockctx"
 	"github.com/rs/zerolog"
 	"github.com/stretchr/testify/assert"
 	"github.com/stretchr/testify/mock"
@@ -48,7 +47,7 @@
 	protocol "github.com/onflow/flow-go/state/protocol/mock"
 	"github.com/onflow/flow-go/storage"
 	bstorage "github.com/onflow/flow-go/storage/badger"
-	"github.com/onflow/flow-go/storage/operation"
+	"github.com/onflow/flow-go/storage/badger/operation"
 	"github.com/onflow/flow-go/storage/operation/badgerimpl"
 	"github.com/onflow/flow-go/storage/store"
 	"github.com/onflow/flow-go/storage/util"
@@ -84,7 +83,6 @@
 	backend              *backend.Backend
 	sporkID              flow.Identifier
 	protocolStateVersion uint64
-	lockManager          lockctx.Manager
 }
 
 // TestAccess tests scenarios which exercise multiple API calls using both the RPC handler and the ingest engine
@@ -94,7 +92,6 @@
 }
 
 func (suite *Suite) SetupTest() {
-	suite.lockManager = storage.NewTestingLockManager()
 	suite.log = zerolog.New(os.Stderr)
 	suite.net = new(mocknetwork.Network)
 	suite.state = new(protocol.State)
@@ -305,9 +302,8 @@
 
 		// create storage
 		metrics := metrics.NewNoopCollector()
-		storedb := badgerimpl.ToDB(db)
-		transactions := store.NewTransactions(metrics, storedb)
-		collections := store.NewCollections(storedb, transactions)
+		transactions := bstorage.NewTransactions(metrics, db)
+		collections := bstorage.NewCollections(db, transactions)
 
 		// create collection node cluster
 		count := 2
@@ -411,37 +407,12 @@
 		)
 		proposal2 := unittest.ProposalFromBlock(block2)
 
-<<<<<<< HEAD
-		bdb := badgerimpl.ToDB(db)
-		lctx := suite.lockManager.NewContext()
-		require.NoError(suite.T(), lctx.AcquireLock(storage.LockInsertBlock))
-		require.NoError(suite.T(), bdb.WithReaderBatchWriter(func(rw storage.ReaderBatchWriter) error {
-			if err := all.Blocks.BatchStore(lctx, rw, &block1); err != nil {
-				return err
-			}
-			if err := all.Blocks.BatchStore(lctx, rw, &block2); err != nil {
-				return err
-			}
-			return nil
-		}))
-		lctx.Release()
-=======
 		require.NoError(suite.T(), all.Blocks.Store(proposal1))
 		require.NoError(suite.T(), all.Blocks.Store(proposal2))
->>>>>>> 5fccb89d
-
-		fctx := suite.lockManager.NewContext()
-		require.NoError(suite.T(), fctx.AcquireLock(storage.LockFinalizeBlock))
+
 		// the follower logic should update height index on the block storage when a block is finalized
-<<<<<<< HEAD
-		require.NoError(suite.T(), bdb.WithReaderBatchWriter(func(rw storage.ReaderBatchWriter) error {
-			return operation.IndexFinalizedBlockByHeight(fctx, rw, block2.Header.Height, block2.ID())
-		}))
-		fctx.Release()
-=======
 		err := db.Update(operation.IndexBlockHeight(block2.Height, block2.ID()))
 		require.NoError(suite.T(), err)
->>>>>>> 5fccb89d
 
 		assertHeaderResp := func(
 			resp *accessproto.BlockHeaderResponse,
@@ -683,26 +654,12 @@
 
 		// initialize storage
 		metrics := metrics.NewNoopCollector()
-<<<<<<< HEAD
-		storedb := badgerimpl.ToDB(db)
-		transactions := store.NewTransactions(metrics, storedb)
-		collections := store.NewCollections(storedb, transactions)
-		collectionsToMarkFinalized, err := stdmap.NewTimes(100)
-		require.NoError(suite.T(), err)
-		collectionsToMarkExecuted, err := stdmap.NewTimes(100)
-		require.NoError(suite.T(), err)
-		blocksToMarkExecuted, err := stdmap.NewTimes(100)
-		require.NoError(suite.T(), err)
-		blockTransactions, err := stdmap.NewIdentifierMap(100)
-		require.NoError(suite.T(), err)
-=======
 		transactions := bstorage.NewTransactions(metrics, db)
 		collections := bstorage.NewCollections(db, transactions)
 		collectionsToMarkFinalized := stdmap.NewTimes(100)
 		collectionsToMarkExecuted := stdmap.NewTimes(100)
 		blocksToMarkExecuted := stdmap.NewTimes(100)
 		blockTransactions := stdmap.NewIdentifierMap(100)
->>>>>>> 5fccb89d
 
 		execNodeIdentitiesProvider := commonrpc.NewExecutionNodeIdentitiesProvider(
 			suite.log,
@@ -759,14 +716,13 @@
 
 		collectionSyncer := ingestion.NewCollectionSyncer(
 			suite.log,
-			module.CollectionExecutedMetric(collectionExecutedMetric),
+			collectionExecutedMetric,
 			suite.request,
 			suite.state,
 			all.Blocks,
 			collections,
 			transactions,
 			lastFullBlockHeight,
-			suite.lockManager,
 		)
 
 		ingestEng, err := ingestion.New(
@@ -785,28 +741,11 @@
 		require.NoError(suite.T(), err)
 
 		// 1. Assume that follower engine updated the block storage and the protocol state. The block is reported as sealed
-<<<<<<< HEAD
-		bdb := badgerimpl.ToDB(db)
-		lctx := suite.lockManager.NewContext()
-		require.NoError(suite.T(), lctx.AcquireLock(storage.LockInsertBlock))
-		require.NoError(suite.T(), bdb.WithReaderBatchWriter(func(rw storage.ReaderBatchWriter) error {
-			return all.Blocks.BatchStore(lctx, rw, block)
-		}))
-		lctx.Release()
-
-		fctx := suite.lockManager.NewContext()
-		require.NoError(suite.T(), fctx.AcquireLock(storage.LockFinalizeBlock))
-		require.NoError(suite.T(), bdb.WithReaderBatchWriter(func(rw storage.ReaderBatchWriter) error {
-			return operation.IndexFinalizedBlockByHeight(fctx, rw, block.Header.Height, block.ID())
-		}))
-		fctx.Release()
-=======
 		err = all.Blocks.Store(proposal)
 		require.NoError(suite.T(), err)
 
 		err = db.Update(operation.IndexBlockHeight(block.Height, block.ID()))
 		require.NoError(suite.T(), err)
->>>>>>> 5fccb89d
 
 		suite.sealedBlock = block.ToHeader()
 
@@ -827,13 +766,7 @@
 		// 3. Request engine is used to request missing collection
 		suite.request.On("EntityByID", collection.ID(), mock.Anything).Return()
 		// 4. Indexer IndexCollection receives the requested collection and all the execution receipts
-		// Create a lock context for indexing
-		indexLctx := suite.lockManager.NewContext()
-		lockErr := indexLctx.AcquireLock(storage.LockInsertCollection)
-		require.NoError(suite.T(), lockErr)
-		defer indexLctx.Release()
-
-		err = indexer.IndexCollection(indexLctx, collection, collections, suite.log, module.CollectionExecutedMetric(collectionExecutedMetric))
+		err = indexer.IndexCollection(collection, collections, transactions, suite.log, collectionExecutedMetric)
 		require.NoError(suite.T(), err)
 
 		for _, r := range executionReceipts {
@@ -882,27 +815,10 @@
 		// specifically for this test we will consider that sealed block is far behind finalized, so we get EXECUTED status
 		suite.sealedSnapshot.On("Head").Return(sealedBlock, nil)
 
-<<<<<<< HEAD
-		bdb := badgerimpl.ToDB(db)
-		lctx := suite.lockManager.NewContext()
-		require.NoError(suite.T(), lctx.AcquireLock(storage.LockInsertBlock))
-		require.NoError(suite.T(), bdb.WithReaderBatchWriter(func(rw storage.ReaderBatchWriter) error {
-			return all.Blocks.BatchStore(lctx, rw, block)
-		}))
-		lctx.Release()
-
-		lctx2 := suite.lockManager.NewContext()
-		require.NoError(suite.T(), lctx2.AcquireLock(storage.LockInsertBlock))
-		require.NoError(suite.T(), bdb.WithReaderBatchWriter(func(rw storage.ReaderBatchWriter) error {
-			return all.Blocks.BatchStore(lctx2, rw, blockNegative)
-		}))
-		lctx2.Release()
-=======
 		err := all.Blocks.Store(proposal)
 		require.NoError(suite.T(), err)
 		err = all.Blocks.Store(proposalNegative)
 		require.NoError(suite.T(), err)
->>>>>>> 5fccb89d
 
 		suite.state.On("AtBlockID", blockId).Return(suite.sealedSnapshot)
 
@@ -932,10 +848,9 @@
 
 		// initialize storage
 		metrics := metrics.NewNoopCollector()
-		storedb := badgerimpl.ToDB(db)
-		transactions := store.NewTransactions(metrics, storedb)
-		collections := store.NewCollections(storedb, transactions)
-		_, err := collections.Store(collectionNegative)
+		transactions := bstorage.NewTransactions(metrics, db)
+		collections := bstorage.NewCollections(db, transactions)
+		err = collections.Store(collectionNegative)
 		require.NoError(suite.T(), err)
 		collectionsToMarkFinalized := stdmap.NewTimes(100)
 		collectionsToMarkExecuted := stdmap.NewTimes(100)
@@ -997,14 +912,13 @@
 
 		collectionSyncer := ingestion.NewCollectionSyncer(
 			suite.log,
-			module.CollectionExecutedMetric(collectionExecutedMetric),
+			collectionExecutedMetric,
 			suite.request,
 			suite.state,
 			all.Blocks,
 			collections,
 			transactions,
 			lastFullBlockHeight,
-			suite.lockManager,
 		)
 
 		ingestEng, err := ingestion.New(
@@ -1045,13 +959,7 @@
 			ingestEng.OnFinalizedBlock(mb)
 
 			// Indexer IndexCollection receives the requested collection and all the execution receipts
-			// Create a lock context for indexing
-			indexLctx := suite.lockManager.NewContext()
-			lockErr := indexLctx.AcquireLock(storage.LockInsertCollection)
-			require.NoError(suite.T(), lockErr)
-			defer indexLctx.Release()
-
-			err = indexer.IndexCollection(indexLctx, collection, collections, suite.log, module.CollectionExecutedMetric(collectionExecutedMetric))
+			err = indexer.IndexCollection(collection, collections, transactions, suite.log, collectionExecutedMetric)
 			require.NoError(suite.T(), err)
 
 			for _, r := range executionReceipts {
@@ -1059,19 +967,9 @@
 				require.NoError(suite.T(), err)
 			}
 		}
-<<<<<<< HEAD
-		fctx2 := suite.lockManager.NewContext()
-		require.NoError(suite.T(), fctx2.AcquireLock(storage.LockFinalizeBlock))
-		require.NoError(suite.T(), bdb.WithReaderBatchWriter(func(rw storage.ReaderBatchWriter) error {
-			return operation.IndexFinalizedBlockByHeight(fctx2, rw, block.Header.Height, block.ID())
-		}))
-		fctx2.Release()
-		finalSnapshot.On("Head").Return(block.Header, nil)
-=======
 		err = db.Update(operation.IndexBlockHeight(block.Height, block.ID()))
 		require.NoError(suite.T(), err)
 		finalSnapshot.On("Head").Return(block.ToHeader(), nil)
->>>>>>> 5fccb89d
 
 		processExecutionReceipts(&block, collection, enNodeIDs, originID, ingestEng)
 		processExecutionReceipts(&blockNegative, collectionNegative, enNodeIDs, originID, ingestEng)
@@ -1192,10 +1090,9 @@
 // TestExecuteScript tests the three execute Script related calls to make sure that the execution api is called with
 // the correct block id
 func (suite *Suite) TestExecuteScript() {
-	unittest.RunWithBadgerDB(suite.T(), func(badgerdb *badger.DB) {
-		db := badgerimpl.ToDB(badgerdb)
-		all := bstorage.InitAll(metrics.NewNoopCollector(), badgerdb)
-		en := util.ExecutionStorageLayer(suite.T(), badgerdb)
+	unittest.RunWithBadgerDB(suite.T(), func(db *badger.DB) {
+		all := bstorage.InitAll(metrics.NewNoopCollector(), db)
+		en := util.ExecutionStorageLayer(suite.T(), db)
 		identities := unittest.IdentityListFixture(2, unittest.WithRole(flow.RoleExecution))
 		suite.sealedSnapshot.On("Identities", mock.Anything).Return(identities, nil)
 		suite.finalSnapshot.On("Identities", mock.Anything).Return(identities, nil)
@@ -1261,9 +1158,9 @@
 		suite.net.On("Register", channels.ReceiveReceipts, mock.Anything).Return(conduit, nil).
 			Once()
 
-		processedHeightInitializer := store.NewConsumerProgress(db, module.ConsumeProgressIngestionEngineBlockHeight)
-
-		lastFullBlockHeightInitializer := store.NewConsumerProgress(db, module.ConsumeProgressLastFullBlockHeight)
+		processedHeightInitializer := store.NewConsumerProgress(badgerimpl.ToDB(db), module.ConsumeProgressIngestionEngineBlockHeight)
+
+		lastFullBlockHeightInitializer := store.NewConsumerProgress(badgerimpl.ToDB(db), module.ConsumeProgressLastFullBlockHeight)
 		lastFullBlockHeightProgress, err := lastFullBlockHeightInitializer.Initialize(suite.rootBlock.Height)
 		require.NoError(suite.T(), err)
 
@@ -1272,14 +1169,13 @@
 
 		collectionSyncer := ingestion.NewCollectionSyncer(
 			suite.log,
-			module.CollectionExecutedMetric(collectionExecutedMetric),
+			collectionExecutedMetric,
 			suite.request,
 			suite.state,
 			all.Blocks,
 			all.Collections,
 			all.Transactions,
 			lastFullBlockHeight,
-			suite.lockManager,
 		)
 
 		ingestEng, err := ingestion.New(
@@ -1302,29 +1198,11 @@
 		prevProposal := unittest.ProposalFromBlock(prevBlock)
 
 		// create a block and a seal pointing to that block
-<<<<<<< HEAD
-		lastBlock := unittest.BlockWithParentFixture(prevBlock.Header)
-		lctx := suite.lockManager.NewContext()
-		require.NoError(suite.T(), lctx.AcquireLock(storage.LockInsertBlock))
-		require.NoError(suite.T(), db.WithReaderBatchWriter(func(rw storage.ReaderBatchWriter) error {
-			return all.Blocks.BatchStore(lctx, rw, lastBlock)
-		}))
-		lctx.Release()
-		require.NoError(suite.T(), err)
-
-		fctx := suite.lockManager.NewContext()
-		require.NoError(suite.T(), fctx.AcquireLock(storage.LockFinalizeBlock))
-		require.NoError(suite.T(), db.WithReaderBatchWriter(func(rw storage.ReaderBatchWriter) error {
-			return operation.IndexFinalizedBlockByHeight(fctx, rw, lastBlock.Header.Height, lastBlock.ID())
-		}))
-		fctx.Release()
-=======
 		lastBlock := unittest.BlockWithParentFixture(prevBlock.ToHeader())
 		lastProposal := unittest.ProposalFromBlock(lastBlock)
 		err = all.Blocks.Store(lastProposal)
 		require.NoError(suite.T(), err)
 		err = db.Update(operation.IndexBlockHeight(lastBlock.Height, lastBlock.ID()))
->>>>>>> 5fccb89d
 		require.NoError(suite.T(), err)
 		// update latest sealed block
 		suite.sealedBlock = lastBlock.ToHeader()
@@ -1336,25 +1214,10 @@
 			require.NoError(suite.T(), err)
 		}
 
-<<<<<<< HEAD
-		fctx2 := suite.lockManager.NewContext()
-		require.NoError(suite.T(), fctx2.AcquireLock(storage.LockInsertBlock))
-		require.NoError(suite.T(), fctx2.AcquireLock(storage.LockFinalizeBlock))
-		require.NoError(suite.T(), db.WithReaderBatchWriter(func(rw storage.ReaderBatchWriter) error {
-			err := all.Blocks.BatchStore(fctx2, rw, prevBlock)
-			if err != nil {
-				return err
-			}
-
-			return operation.IndexFinalizedBlockByHeight(fctx2, rw, prevBlock.Header.Height, prevBlock.ID())
-		}))
-		fctx2.Release()
-=======
 		err = all.Blocks.Store(prevProposal)
 		require.NoError(suite.T(), err)
 		err = db.Update(operation.IndexBlockHeight(prevBlock.Height, prevBlock.ID()))
 		require.NoError(suite.T(), err)
->>>>>>> 5fccb89d
 
 		// create execution receipts for each of the execution node and the previous block
 		executionReceipts = unittest.ReceiptsForBlockFixture(prevBlock, identities.NodeIDs())
@@ -1470,25 +1333,13 @@
 // field in the response matches the finalized header from cache. It also tests that the LastFinalizedBlock field is
 // updated correctly when a block with a greater height is finalized.
 func (suite *Suite) TestLastFinalizedBlockHeightResult() {
-	suite.RunTest(func(handler *rpc.Handler, badgerdb *badger.DB, all *storage.All, en *storage.Execution) {
+	suite.RunTest(func(handler *rpc.Handler, db *badger.DB, all *storage.All, en *storage.Execution) {
 		block := unittest.BlockWithParentFixture(suite.finalizedBlock)
 		proposal := unittest.ProposalFromBlock(block)
 		newFinalizedBlock := unittest.BlockWithParentFixture(block.ToHeader())
 
-		db := badgerimpl.ToDB(badgerdb)
-		lctx := suite.lockManager.NewContext()
-		err := lctx.AcquireLock(storage.LockInsertBlock)
-		require.NoError(suite.T(), err)
-		defer lctx.Release()
-
 		// store new block
-<<<<<<< HEAD
-		require.NoError(suite.T(), db.WithReaderBatchWriter(func(rw storage.ReaderBatchWriter) error {
-			return all.Blocks.BatchStore(lctx, rw, block)
-		}))
-=======
 		require.NoError(suite.T(), all.Blocks.Store(proposal))
->>>>>>> 5fccb89d
 
 		assertFinalizedBlockHeader := func(resp *accessproto.BlockHeaderResponse, err error) {
 			require.NoError(suite.T(), err)
