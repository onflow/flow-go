--- conflicted
+++ resolved
@@ -900,7 +900,6 @@
 	})
 }
 
-<<<<<<< HEAD
 // TestAPICallNodeVersionInfo tests the GetNodeVersionInfo query and check response returns correct node version
 // information
 func (suite *Suite) TestAPICallNodeVersionInfo() {
@@ -926,8 +925,6 @@
 	})
 }
 
-func (suite *Suite) createChain() (flow.Block, flow.Collection) {
-=======
 // TestRpcEngineBuilderWithFinalizedHeaderCache test checks whether the RPC builder can construct the engine correctly
 // only when the WithFinalizedHeaderCache method has been called.
 func (suite *Suite) TestRpcEngineBuilderWithFinalizedHeaderCache() {
@@ -955,8 +952,9 @@
 	})
 }
 
-// TestLastFinalizedBlockHeightResult test checks whether the response from a GetBlockHeaderByID request contains
-// the finalized block height and ID even when the finalized block height has been changed.
+// TestLastFinalizedBlockHeightResult tests on example of the GetBlockHeaderByID function that the LastFinalizedBlock
+// field in the response matches the finalized header from cache. It also tests that the LastFinalizedBlock field is
+// updated correctly when a block with a greater height is finalized.
 func (suite *Suite) TestLastFinalizedBlockHeightResult() {
 	suite.RunTest(func(handler *access.Handler, db *badger.DB, all *storage.All) {
 		block := unittest.BlockWithParentFixture(suite.finalizedBlock)
@@ -997,11 +995,7 @@
 	})
 }
 
-// TestLastFinalizedBlockHeightResult tests on example of the GetBlockHeaderByID function that the LastFinalizedBlock
-// field in the response matches the finalized header from cache. It also tests that the LastFinalizedBlock field is
-// updated correctly when a block with a greater height is finalized.
 func (suite *Suite) createChain() (*flow.Block, *flow.Collection) {
->>>>>>> 2b72c894
 	collection := unittest.CollectionFixture(10)
 	refBlockID := unittest.IdentifierFixture()
 	// prepare cluster committee members
