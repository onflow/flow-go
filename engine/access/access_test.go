--- conflicted
+++ resolved
@@ -84,13 +84,10 @@
 	backend              *backend.Backend
 	sporkID              flow.Identifier
 	protocolStateVersion uint64
-<<<<<<< HEAD
+	lockManager          lockctx.Manager
 
 	executionResultInfoProvider *osyncmock.ExecutionResultInfoProvider
 	executionStateCache         *osyncmock.ExecutionStateCache
-=======
-	lockManager          lockctx.Manager
->>>>>>> a93329ea
 }
 
 // TestAccess tests scenarios which exercise multiple API calls using both the RPC handler and the ingest engine
@@ -174,15 +171,14 @@
 
 		var err error
 		suite.backend, err = backend.New(backend.Params{
-<<<<<<< HEAD
 			State:                       suite.state,
 			CollectionRPC:               suite.collClient,
 			Blocks:                      all.Blocks,
 			Headers:                     all.Headers,
 			Collections:                 all.Collections,
 			Transactions:                all.Transactions,
-			ExecutionResults:            en.Results,
-			ExecutionReceipts:           en.Receipts,
+			ExecutionResults:            all.Results,
+			ExecutionReceipts:           all.Receipts,
 			ChainID:                     suite.chainID,
 			AccessMetrics:               suite.metrics,
 			MaxHeightRange:              events.DefaultMaxHeightRange,
@@ -195,26 +191,7 @@
 			ExecutionResultInfoProvider: suite.executionResultInfoProvider,
 			ExecutionStateCache:         suite.executionStateCache,
 			OperatorCriteria:            optimistic_sync.DefaultCriteria,
-=======
-			State:                    suite.state,
-			CollectionRPC:            suite.collClient,
-			Blocks:                   all.Blocks,
-			Headers:                  all.Headers,
-			Collections:              all.Collections,
-			Transactions:             all.Transactions,
-			ExecutionResults:         all.Results,
-			ExecutionReceipts:        all.Receipts,
-			ChainID:                  suite.chainID,
-			AccessMetrics:            suite.metrics,
-			MaxHeightRange:           events.DefaultMaxHeightRange,
-			Log:                      suite.log,
-			SnapshotHistoryLimit:     backend.DefaultSnapshotHistoryLimit,
-			Communicator:             node_communicator.NewNodeCommunicator(false),
-			EventQueryMode:           query_mode.IndexQueryModeExecutionNodesOnly,
-			ScriptExecutionMode:      query_mode.IndexQueryModeExecutionNodesOnly,
-			TxResultQueryMode:        query_mode.IndexQueryModeExecutionNodesOnly,
-			MaxScriptAndArgumentSize: commonrpc.DefaultAccessMaxRequestSize,
->>>>>>> a93329ea
+			MaxScriptAndArgumentSize:    commonrpc.DefaultAccessMaxRequestSize,
 		})
 		require.NoError(suite.T(), err)
 
@@ -380,8 +357,8 @@
 		connFactory.On("GetCollectionAPIClient", collNode1.Address, nil).Return(col1ApiClient, &mocks.MockCloser{}, nil)
 		connFactory.On("GetCollectionAPIClient", collNode2.Address, nil).Return(col2ApiClient, &mocks.MockCloser{}, nil)
 
-		bnd, err := backend.New(backend.Params{State: suite.state,
-<<<<<<< HEAD
+		bnd, err := backend.New(backend.Params{
+			State:                       suite.state,
 			Collections:                 collections,
 			Transactions:                transactions,
 			ChainID:                     suite.chainID,
@@ -397,21 +374,7 @@
 			ExecutionResultInfoProvider: suite.executionResultInfoProvider,
 			ExecutionStateCache:         suite.executionStateCache,
 			OperatorCriteria:            optimistic_sync.DefaultCriteria,
-=======
-			Collections:              collections,
-			Transactions:             transactions,
-			ChainID:                  suite.chainID,
-			AccessMetrics:            metrics,
-			ConnFactory:              connFactory,
-			MaxHeightRange:           events.DefaultMaxHeightRange,
-			Log:                      suite.log,
-			SnapshotHistoryLimit:     backend.DefaultSnapshotHistoryLimit,
-			Communicator:             node_communicator.NewNodeCommunicator(false),
-			EventQueryMode:           query_mode.IndexQueryModeExecutionNodesOnly,
-			ScriptExecutionMode:      query_mode.IndexQueryModeExecutionNodesOnly,
-			TxResultQueryMode:        query_mode.IndexQueryModeExecutionNodesOnly,
-			MaxScriptAndArgumentSize: commonrpc.DefaultAccessMaxRequestSize,
->>>>>>> a93329ea
+			MaxScriptAndArgumentSize:    commonrpc.DefaultAccessMaxRequestSize,
 		})
 		require.NoError(suite.T(), err)
 
@@ -740,15 +703,14 @@
 		)
 
 		bnd, err := backend.New(backend.Params{
-<<<<<<< HEAD
 			State:                       suite.state,
 			CollectionRPC:               suite.collClient,
 			Blocks:                      all.Blocks,
 			Headers:                     all.Headers,
 			Collections:                 collections,
 			Transactions:                transactions,
-			ExecutionReceipts:           en.Receipts,
-			ExecutionResults:            en.Results,
+			ExecutionReceipts:           all.Receipts,
+			ExecutionResults:            all.Results,
 			ChainID:                     suite.chainID,
 			AccessMetrics:               suite.metrics,
 			ConnFactory:                 connFactory,
@@ -763,28 +725,7 @@
 			ExecutionResultInfoProvider: suite.executionResultInfoProvider,
 			ExecutionStateCache:         suite.executionStateCache,
 			OperatorCriteria:            optimistic_sync.DefaultCriteria,
-=======
-			State:                      suite.state,
-			CollectionRPC:              suite.collClient,
-			Blocks:                     all.Blocks,
-			Headers:                    all.Headers,
-			Collections:                collections,
-			Transactions:               transactions,
-			ExecutionReceipts:          all.Receipts,
-			ExecutionResults:           all.Results,
-			ChainID:                    suite.chainID,
-			AccessMetrics:              suite.metrics,
-			ConnFactory:                connFactory,
-			MaxHeightRange:             events.DefaultMaxHeightRange,
-			Log:                        suite.log,
-			SnapshotHistoryLimit:       backend.DefaultSnapshotHistoryLimit,
-			Communicator:               node_communicator.NewNodeCommunicator(false),
-			TxResultQueryMode:          query_mode.IndexQueryModeExecutionNodesOnly,
-			EventQueryMode:             query_mode.IndexQueryModeExecutionNodesOnly,
-			ScriptExecutionMode:        query_mode.IndexQueryModeExecutionNodesOnly,
-			ExecNodeIdentitiesProvider: execNodeIdentitiesProvider,
-			MaxScriptAndArgumentSize:   commonrpc.DefaultAccessMaxRequestSize,
->>>>>>> a93329ea
+			MaxScriptAndArgumentSize:    commonrpc.DefaultAccessMaxRequestSize,
 		})
 		require.NoError(suite.T(), err)
 
@@ -985,15 +926,15 @@
 			nil,
 		)
 
-<<<<<<< HEAD
-		bnd, err := backend.New(backend.Params{State: suite.state,
+		bnd, err := backend.New(backend.Params{
+			State:                       suite.state,
 			CollectionRPC:               suite.collClient,
 			Blocks:                      all.Blocks,
 			Headers:                     all.Headers,
 			Collections:                 collections,
 			Transactions:                transactions,
-			ExecutionReceipts:           en.Receipts,
-			ExecutionResults:            en.Results,
+			ExecutionReceipts:           all.Receipts,
+			ExecutionResults:            all.Results,
 			ChainID:                     suite.chainID,
 			AccessMetrics:               suite.metrics,
 			ConnFactory:                 connFactory,
@@ -1008,29 +949,7 @@
 			ExecutionResultInfoProvider: suite.executionResultInfoProvider,
 			ExecutionStateCache:         suite.executionStateCache,
 			OperatorCriteria:            optimistic_sync.DefaultCriteria,
-=======
-		bnd, err := backend.New(backend.Params{
-			State:                      suite.state,
-			CollectionRPC:              suite.collClient,
-			Blocks:                     all.Blocks,
-			Headers:                    all.Headers,
-			Collections:                collections,
-			Transactions:               transactions,
-			ExecutionReceipts:          all.Receipts,
-			ExecutionResults:           all.Results,
-			ChainID:                    suite.chainID,
-			AccessMetrics:              suite.metrics,
-			ConnFactory:                connFactory,
-			MaxHeightRange:             events.DefaultMaxHeightRange,
-			Log:                        suite.log,
-			SnapshotHistoryLimit:       backend.DefaultSnapshotHistoryLimit,
-			Communicator:               node_communicator.NewNodeCommunicator(false),
-			TxResultQueryMode:          query_mode.IndexQueryModeExecutionNodesOnly,
-			EventQueryMode:             query_mode.IndexQueryModeExecutionNodesOnly,
-			ScriptExecutionMode:        query_mode.IndexQueryModeExecutionNodesOnly,
-			ExecNodeIdentitiesProvider: execNodeIdentitiesProvider,
-			MaxScriptAndArgumentSize:   commonrpc.DefaultAccessMaxRequestSize,
->>>>>>> a93329ea
+			MaxScriptAndArgumentSize:    commonrpc.DefaultAccessMaxRequestSize,
 		})
 		require.NoError(suite.T(), err)
 
@@ -1269,15 +1188,14 @@
 
 		var err error
 		suite.backend, err = backend.New(backend.Params{
-<<<<<<< HEAD
 			State:                       suite.state,
 			CollectionRPC:               suite.collClient,
 			Blocks:                      all.Blocks,
 			Headers:                     all.Headers,
 			Collections:                 all.Collections,
 			Transactions:                all.Transactions,
-			ExecutionReceipts:           en.Receipts,
-			ExecutionResults:            en.Results,
+			ExecutionReceipts:           all.Receipts,
+			ExecutionResults:            all.Results,
 			ChainID:                     suite.chainID,
 			AccessMetrics:               suite.metrics,
 			ConnFactory:                 connFactory,
@@ -1292,28 +1210,7 @@
 			ExecutionResultInfoProvider: suite.executionResultInfoProvider,
 			ExecutionStateCache:         suite.executionStateCache,
 			OperatorCriteria:            optimistic_sync.DefaultCriteria,
-=======
-			State:                      suite.state,
-			CollectionRPC:              suite.collClient,
-			Blocks:                     all.Blocks,
-			Headers:                    all.Headers,
-			Collections:                all.Collections,
-			Transactions:               all.Transactions,
-			ExecutionReceipts:          all.Receipts,
-			ExecutionResults:           all.Results,
-			ChainID:                    suite.chainID,
-			AccessMetrics:              suite.metrics,
-			ConnFactory:                connFactory,
-			MaxHeightRange:             events.DefaultMaxHeightRange,
-			Log:                        suite.log,
-			SnapshotHistoryLimit:       backend.DefaultSnapshotHistoryLimit,
-			Communicator:               node_communicator.NewNodeCommunicator(false),
-			EventQueryMode:             query_mode.IndexQueryModeExecutionNodesOnly,
-			ScriptExecutionMode:        query_mode.IndexQueryModeExecutionNodesOnly,
-			TxResultQueryMode:          query_mode.IndexQueryModeExecutionNodesOnly,
-			ExecNodeIdentitiesProvider: execNodeIdentitiesProvider,
-			MaxScriptAndArgumentSize:   commonrpc.DefaultAccessMaxRequestSize,
->>>>>>> a93329ea
+			MaxScriptAndArgumentSize:    commonrpc.DefaultAccessMaxRequestSize,
 		})
 		require.NoError(suite.T(), err)
 
