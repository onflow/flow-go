package access_test

import (
	"context"
	"encoding/json"
	"os"
	"testing"

	"github.com/cockroachdb/pebble/v2"
	"github.com/google/go-cmp/cmp"
	"github.com/jordanschalm/lockctx"
	"github.com/rs/zerolog"
	"github.com/stretchr/testify/assert"
	"github.com/stretchr/testify/mock"
	"github.com/stretchr/testify/require"
	"github.com/stretchr/testify/suite"
	"google.golang.org/protobuf/testing/protocmp"

	"github.com/onflow/crypto"

	"github.com/onflow/flow-go/cmd/build"
	hsmock "github.com/onflow/flow-go/consensus/hotstuff/mocks"
	"github.com/onflow/flow-go/consensus/hotstuff/model"
	"github.com/onflow/flow-go/engine/access/ingestion"
	accessmock "github.com/onflow/flow-go/engine/access/mock"
	"github.com/onflow/flow-go/engine/access/rpc"
	"github.com/onflow/flow-go/engine/access/rpc/backend"
	"github.com/onflow/flow-go/engine/access/rpc/backend/events"
	"github.com/onflow/flow-go/engine/access/rpc/backend/node_communicator"
	"github.com/onflow/flow-go/engine/access/rpc/backend/query_mode"
	connectionmock "github.com/onflow/flow-go/engine/access/rpc/connection/mock"
	"github.com/onflow/flow-go/engine/access/subscription"
	commonrpc "github.com/onflow/flow-go/engine/common/rpc"
	"github.com/onflow/flow-go/engine/common/rpc/convert"
	"github.com/onflow/flow-go/model/flow"
	"github.com/onflow/flow-go/model/flow/factory"
	"github.com/onflow/flow-go/model/flow/filter"
	"github.com/onflow/flow-go/module"
	"github.com/onflow/flow-go/module/counters"
	"github.com/onflow/flow-go/module/irrecoverable"
	"github.com/onflow/flow-go/module/mempool/stdmap"
	"github.com/onflow/flow-go/module/metrics"
	mockmodule "github.com/onflow/flow-go/module/mock"
	"github.com/onflow/flow-go/module/signature"
	"github.com/onflow/flow-go/module/state_synchronization/indexer"
	"github.com/onflow/flow-go/network/channels"
	"github.com/onflow/flow-go/network/mocknetwork"
	protocol "github.com/onflow/flow-go/state/protocol/mock"
	"github.com/onflow/flow-go/storage"
	"github.com/onflow/flow-go/storage/operation"
	"github.com/onflow/flow-go/storage/operation/pebbleimpl"
	"github.com/onflow/flow-go/storage/store"
	"github.com/onflow/flow-go/utils/unittest"
	"github.com/onflow/flow-go/utils/unittest/mocks"

	accessproto "github.com/onflow/flow/protobuf/go/flow/access"
	entitiesproto "github.com/onflow/flow/protobuf/go/flow/entities"
	execproto "github.com/onflow/flow/protobuf/go/flow/execution"
)

type Suite struct {
	suite.Suite
	state                *protocol.State
	sealedSnapshot       *protocol.Snapshot
	finalSnapshot        *protocol.Snapshot
	epochQuery           *protocol.EpochQuery
	params               *protocol.Params
	signerIndicesDecoder *hsmock.BlockSignerDecoder
	signerIds            flow.IdentifierList
	log                  zerolog.Logger
	net                  *mocknetwork.Network
	request              *mockmodule.Requester
	collClient           *accessmock.AccessAPIClient
	execClient           *accessmock.ExecutionAPIClient
	me                   *mockmodule.Local
	rootBlock            *flow.Header
	sealedBlock          *flow.Header
	finalizedBlock       *flow.Header
	chainID              flow.ChainID
	metrics              *metrics.NoopCollector
	finalizedHeaderCache module.FinalizedHeaderCache
	backend              *backend.Backend
	sporkID              flow.Identifier
	protocolStateVersion uint64
	lockManager          lockctx.Manager
}

// TestAccess tests scenarios which exercise multiple API calls using both the RPC handler and the ingest engine
// and using a real badger storage
func TestAccess(t *testing.T) {
	suite.Run(t, new(Suite))
}

func (suite *Suite) SetupTest() {
	suite.lockManager = storage.NewTestingLockManager()
	suite.log = zerolog.New(os.Stderr)
	suite.net = new(mocknetwork.Network)
	suite.state = new(protocol.State)
	suite.finalSnapshot = new(protocol.Snapshot)
	suite.sealedSnapshot = new(protocol.Snapshot)
	suite.sporkID = unittest.IdentifierFixture()
	suite.protocolStateVersion = unittest.Uint64InRange(10, 30)

	suite.rootBlock = unittest.BlockHeaderFixture(unittest.WithHeaderHeight(0))
	suite.sealedBlock = suite.rootBlock
	suite.finalizedBlock = unittest.BlockHeaderWithParentFixture(suite.sealedBlock)

	suite.epochQuery = new(protocol.EpochQuery)
	suite.state.On("Sealed").Return(suite.sealedSnapshot, nil).Maybe()
	suite.state.On("Final").Return(suite.finalSnapshot, nil).Maybe()
	suite.finalSnapshot.On("Epochs").Return(suite.epochQuery).Maybe()
	suite.sealedSnapshot.On("Head").Return(
		func() *flow.Header {
			return suite.sealedBlock
		},
		nil,
	).Maybe()
	suite.finalSnapshot.On("Head").Return(
		func() *flow.Header {
			return suite.finalizedBlock
		},
		nil,
	).Maybe()

	pstate := protocol.NewKVStoreReader(suite.T())
	pstate.On("GetProtocolStateVersion").Return(suite.protocolStateVersion, nil).Maybe()
	suite.finalSnapshot.On("ProtocolState").Return(pstate, nil).Maybe()

	suite.params = new(protocol.Params)
	suite.params.On("FinalizedRoot").Return(suite.rootBlock, nil)
	suite.params.On("SporkID").Return(suite.sporkID, nil)
	suite.params.On("SporkRootBlockHeight").Return(suite.rootBlock.Height, nil)
	suite.params.On("SealedRoot").Return(suite.rootBlock, nil)
	suite.state.On("Params").Return(suite.params).Maybe()
	suite.collClient = new(accessmock.AccessAPIClient)
	suite.execClient = new(accessmock.ExecutionAPIClient)

	suite.request = new(mockmodule.Requester)
	suite.request.On("EntityByID", mock.Anything, mock.Anything)

	suite.me = new(mockmodule.Local)

	suite.signerIds = unittest.IdentifierListFixture(4)
	suite.signerIndicesDecoder = new(hsmock.BlockSignerDecoder)
	suite.signerIndicesDecoder.On("DecodeSignerIDs", mock.Anything).Return(suite.signerIds, nil).Maybe()

	accessIdentity := unittest.IdentityFixture(unittest.WithRole(flow.RoleAccess))
	suite.me.
		On("NodeID").
		Return(accessIdentity.NodeID)

	suite.chainID = flow.Testnet
	suite.metrics = metrics.NewNoopCollector()
	suite.finalizedHeaderCache = mocks.NewFinalizedHeaderCache(suite.T(), suite.state)
}

func (suite *Suite) RunTest(
	f func(handler *rpc.Handler, db storage.DB, all *store.All),
) {
	unittest.RunWithPebbleDB(suite.T(), func(pdb *pebble.DB) {
		db := pebbleimpl.ToDB(pdb)
		all := store.InitAll(metrics.NewNoopCollector(), db)

		var err error
		suite.backend, err = backend.New(backend.Params{
			State:                suite.state,
			CollectionRPC:        suite.collClient,
			Blocks:               all.Blocks,
			Headers:              all.Headers,
			Collections:          all.Collections,
			Transactions:         all.Transactions,
			ExecutionResults:     all.Results,
			ExecutionReceipts:    all.Receipts,
			ChainID:              suite.chainID,
			AccessMetrics:        suite.metrics,
			MaxHeightRange:       events.DefaultMaxHeightRange,
			Log:                  suite.log,
			SnapshotHistoryLimit: backend.DefaultSnapshotHistoryLimit,
			Communicator:         node_communicator.NewNodeCommunicator(false),
			EventQueryMode:       query_mode.IndexQueryModeExecutionNodesOnly,
			ScriptExecutionMode:  query_mode.IndexQueryModeExecutionNodesOnly,
			TxResultQueryMode:    query_mode.IndexQueryModeExecutionNodesOnly,
		})
		require.NoError(suite.T(), err)

		handler := rpc.NewHandler(
			suite.backend,
			suite.chainID.Chain(),
			suite.finalizedHeaderCache,
			suite.me,
			subscription.DefaultMaxGlobalStreams,
			rpc.WithBlockSignerDecoder(suite.signerIndicesDecoder),
		)
		f(handler, db, all)
	})
}

func (suite *Suite) TestSendAndGetTransaction() {
	suite.RunTest(func(handler *rpc.Handler, _ storage.DB, _ *store.All) {
		referenceBlock := unittest.BlockHeaderFixture()
		transaction := unittest.TransactionFixture(
			func(t *flow.Transaction) {
				t.ReferenceBlockID = referenceBlock.ID()
			})

		refSnapshot := new(protocol.Snapshot)

		suite.state.
			On("AtBlockID", referenceBlock.ID()).
			Return(refSnapshot, nil)

		refSnapshot.
			On("Head").
			Return(referenceBlock, nil).
			Twice()

		suite.finalSnapshot.
			On("Head").
			Return(referenceBlock, nil).
			Once()

		expected := convert.TransactionToMessage(transaction.TransactionBody)
		sendReq := &accessproto.SendTransactionRequest{
			Transaction: expected,
		}
		sendResp := accessproto.SendTransactionResponse{}

		suite.collClient.
			On("SendTransaction", mock.Anything, mock.Anything).
			Return(&sendResp, nil).
			Once()

		// Send transaction
		resp, err := handler.SendTransaction(context.Background(), sendReq)
		suite.Require().NoError(err)
		suite.Require().NotNil(resp)

		id := transaction.ID()
		getReq := &accessproto.GetTransactionRequest{
			Id: id[:],
		}

		// Get transaction
		gResp, err := handler.GetTransaction(context.Background(), getReq)
		suite.Require().NoError(err)
		suite.Require().NotNil(gResp)

		actual := gResp.GetTransaction()
		suite.Require().Equal(expected, actual)
	})
}

func (suite *Suite) TestSendExpiredTransaction() {
	suite.RunTest(func(handler *rpc.Handler, _ storage.DB, _ *store.All) {
		referenceBlock := suite.finalizedBlock

		transaction := unittest.TransactionFixture(
			func(t *flow.Transaction) {
				t.ReferenceBlockID = referenceBlock.ID()
			})
		// create latest block that is past the expiry window
		latestBlock := unittest.BlockHeaderFixture()
		latestBlock.Height = referenceBlock.Height + flow.DefaultTransactionExpiry*2

		refSnapshot := new(protocol.Snapshot)

		suite.state.
			On("AtBlockID", referenceBlock.ID()).
			Return(refSnapshot, nil)

		refSnapshot.
			On("Head").
			Return(referenceBlock, nil).
			Twice()

		// Advancing final state to expire ref block
		suite.finalizedBlock = latestBlock

		req := &accessproto.SendTransactionRequest{
			Transaction: convert.TransactionToMessage(transaction.TransactionBody),
		}

		_, err := handler.SendTransaction(context.Background(), req)
		suite.Require().Error(err)
	})
}

// TestSendTransactionToRandomCollectionNode tests that collection nodes are chosen from the appropriate cluster when
// forwarding transactions by sending two transactions bound for two different collection clusters.
func (suite *Suite) TestSendTransactionToRandomCollectionNode() {
	unittest.RunWithPebbleDB(suite.T(), func(pdb *pebble.DB) {
		db := pebbleimpl.ToDB(pdb)

		// create a transaction
		referenceBlock := unittest.BlockHeaderFixture()
		transaction := unittest.TransactionFixture(
			func(t *flow.Transaction) {
				t.ReferenceBlockID = referenceBlock.ID()
			})

		// setup the state and finalSnapshot mock expectations
		suite.state.On("AtBlockID", referenceBlock.ID()).Return(suite.finalSnapshot, nil)
		suite.finalSnapshot.On("Head").Return(referenceBlock, nil)

		// create storage
		metrics := metrics.NewNoopCollector()
		transactions := store.NewTransactions(metrics, db)
		collections := store.NewCollections(db, transactions)

		// create collection node cluster
		count := 2
		collNodes := unittest.IdentityListFixture(count, unittest.WithRole(flow.RoleCollection)).ToSkeleton()
		assignments := unittest.ClusterAssignment(uint(count), collNodes)
		clusters, err := factory.NewClusterList(assignments, collNodes)
		suite.Require().Nil(err)
		collNode1 := clusters[0][0]
		collNode2 := clusters[1][0]
		epoch := new(protocol.CommittedEpoch)
		suite.epochQuery.On("Current").Return(epoch, nil)
		epoch.On("Clustering").Return(clusters, nil)

		// create two transactions bound for each of the cluster
		cluster1 := clusters[0]
		cluster1tx := unittest.AlterTransactionForCluster(transaction.TransactionBody, clusters, cluster1, func(transaction *flow.TransactionBody) {})
		tx1 := convert.TransactionToMessage(cluster1tx)
		sendReq1 := &accessproto.SendTransactionRequest{
			Transaction: tx1,
		}
		cluster2 := clusters[1]
		cluster2tx := unittest.AlterTransactionForCluster(transaction.TransactionBody, clusters, cluster2, func(transaction *flow.TransactionBody) {})
		tx2 := convert.TransactionToMessage(cluster2tx)
		sendReq2 := &accessproto.SendTransactionRequest{
			Transaction: tx2,
		}
		sendResp := accessproto.SendTransactionResponse{}

		// create mock access api clients for each of the collection node expecting the correct transaction once
		col1ApiClient := new(accessmock.AccessAPIClient)
		col1ApiClient.On("SendTransaction", mock.Anything, sendReq1).Return(&sendResp, nil).Once()
		col2ApiClient := new(accessmock.AccessAPIClient)
		col2ApiClient.On("SendTransaction", mock.Anything, sendReq2).Return(&sendResp, nil).Once()

		// create a mock connection factory
		connFactory := connectionmock.NewConnectionFactory(suite.T())
		connFactory.On("GetAccessAPIClient", collNode1.Address, nil).Return(col1ApiClient, &mocks.MockCloser{}, nil)
		connFactory.On("GetAccessAPIClient", collNode2.Address, nil).Return(col2ApiClient, &mocks.MockCloser{}, nil)

		bnd, err := backend.New(backend.Params{State: suite.state,
			Collections:          collections,
			Transactions:         transactions,
			ChainID:              suite.chainID,
			AccessMetrics:        metrics,
			ConnFactory:          connFactory,
			MaxHeightRange:       events.DefaultMaxHeightRange,
			Log:                  suite.log,
			SnapshotHistoryLimit: backend.DefaultSnapshotHistoryLimit,
			Communicator:         node_communicator.NewNodeCommunicator(false),
			EventQueryMode:       query_mode.IndexQueryModeExecutionNodesOnly,
			ScriptExecutionMode:  query_mode.IndexQueryModeExecutionNodesOnly,
			TxResultQueryMode:    query_mode.IndexQueryModeExecutionNodesOnly,
		})
		require.NoError(suite.T(), err)

		handler := rpc.NewHandler(bnd, suite.chainID.Chain(), suite.finalizedHeaderCache, suite.me, subscription.DefaultMaxGlobalStreams)

		// Send transaction 1
		resp, err := handler.SendTransaction(context.Background(), sendReq1)
		require.NoError(suite.T(), err)
		require.NotNil(suite.T(), resp)

		// Send transaction 2
		resp, err = handler.SendTransaction(context.Background(), sendReq2)
		require.NoError(suite.T(), err)
		require.NotNil(suite.T(), resp)

		// verify that a collection node in the correct cluster was contacted exactly once
		col1ApiClient.AssertExpectations(suite.T())
		col2ApiClient.AssertExpectations(suite.T())
		epoch.AssertNumberOfCalls(suite.T(), "Clustering", 2)

		// additionally do a GetTransaction request for the two transactions
		getTx := func(tx flow.TransactionBody) {
			id := tx.ID()
			getReq := &accessproto.GetTransactionRequest{
				Id: id[:],
			}
			gResp, err := handler.GetTransaction(context.Background(), getReq)
			require.NoError(suite.T(), err)
			require.NotNil(suite.T(), gResp)
			actual := gResp.GetTransaction()
			expected := convert.TransactionToMessage(tx)
			require.Equal(suite.T(), expected, actual)
		}

		getTx(cluster1tx)
		getTx(cluster1tx)
	})
}

func (suite *Suite) TestGetBlockByIDAndHeight() {
	suite.RunTest(func(handler *rpc.Handler, db storage.DB, all *store.All) {

		// test block1 get by ID
		block1 := unittest.BlockFixture()
		proposal1 := unittest.ProposalFromBlock(block1)
		// test block2 get by height
		block2 := unittest.BlockFixture(
			unittest.Block.WithHeight(2),
		)
		proposal2 := unittest.ProposalFromBlock(block2)

		lctx := suite.lockManager.NewContext()
		require.NoError(suite.T(), lctx.AcquireLock(storage.LockInsertBlock))
		require.NoError(suite.T(), db.WithReaderBatchWriter(func(rw storage.ReaderBatchWriter) error {
			if err := all.Blocks.BatchStore(lctx, rw, proposal1); err != nil {
				return err
			}
			if err := all.Blocks.BatchStore(lctx, rw, proposal2); err != nil {
				return err
			}
			return nil
		}))
		lctx.Release()

		fctx := suite.lockManager.NewContext()
		require.NoError(suite.T(), fctx.AcquireLock(storage.LockFinalizeBlock))
		// the follower logic should update height index on the block storage when a block is finalized
		require.NoError(suite.T(), db.WithReaderBatchWriter(func(rw storage.ReaderBatchWriter) error {
			return operation.IndexFinalizedBlockByHeight(fctx, rw, block2.Height, block2.ID())
		}))
		fctx.Release()

		assertHeaderResp := func(
			resp *accessproto.BlockHeaderResponse,
			err error,
			header *flow.Header,
		) {
			require.NoError(suite.T(), err)
			require.NotNil(suite.T(), resp)
			actual := resp.Block
			expectedMessage, err := convert.BlockHeaderToMessage(header, suite.signerIds)
			require.NoError(suite.T(), err)
			require.Empty(suite.T(), cmp.Diff(expectedMessage, actual, protocmp.Transform()))
			expectedBlockHeader, err := convert.MessageToBlockHeader(actual)
			require.NoError(suite.T(), err)
			require.Equal(suite.T(), expectedBlockHeader, header)
		}

		assertBlockResp := func(
			resp *accessproto.BlockResponse,
			err error,
			block *flow.Block,
		) {
			require.NoError(suite.T(), err)
			require.NotNil(suite.T(), resp)
			actual := resp.Block
			expectedMessage, err := convert.BlockToMessage(block, suite.signerIds)
			require.NoError(suite.T(), err)
			require.Equal(suite.T(), expectedMessage, actual)
			expectedBlock, err := convert.MessageToBlock(resp.Block)
			require.NoError(suite.T(), err)
			require.Equal(suite.T(), expectedBlock.ID(), block.ID())
		}

		assertLightBlockResp := func(
			resp *accessproto.BlockResponse,
			err error,
			block *flow.Block,
		) {
			require.NoError(suite.T(), err)
			require.NotNil(suite.T(), resp)
			actual := resp.Block
			expectedMessage := convert.BlockToMessageLight(block)
			require.Equal(suite.T(), expectedMessage, actual)
		}

		suite.finalSnapshot.On("Head").Return(block1.ToHeader(), nil)
		suite.Run("get header 1 by ID", func() {
			// get header by ID
			id := block1.ID()
			req := &accessproto.GetBlockHeaderByIDRequest{
				Id: id[:],
			}

			resp, err := handler.GetBlockHeaderByID(context.Background(), req)

			// assert it is indeed block1
			assertHeaderResp(resp, err, block1.ToHeader())
		})

		suite.Run("get block 1 by ID", func() {
			id := block1.ID()
			// get block details by ID
			req := &accessproto.GetBlockByIDRequest{
				Id:                id[:],
				FullBlockResponse: true,
			}

			resp, err := handler.GetBlockByID(context.Background(), req)

			assertBlockResp(resp, err, block1)
		})

		suite.Run("get block light 1 by ID", func() {
			id := block1.ID()
			// get block details by ID
			req := &accessproto.GetBlockByIDRequest{
				Id: id[:],
			}

			resp, err := handler.GetBlockByID(context.Background(), req)

			assertLightBlockResp(resp, err, block1)
		})

		suite.Run("get header 2 by height", func() {

			// get header by height
			req := &accessproto.GetBlockHeaderByHeightRequest{
				Height: block2.Height,
			}

			resp, err := handler.GetBlockHeaderByHeight(context.Background(), req)

			assertHeaderResp(resp, err, block2.ToHeader())
		})

		suite.Run("get block 2 by height", func() {
			// get block details by height
			req := &accessproto.GetBlockByHeightRequest{
				Height:            block2.Height,
				FullBlockResponse: true,
			}

			resp, err := handler.GetBlockByHeight(context.Background(), req)

			assertBlockResp(resp, err, block2)
		})

		suite.Run("get block 2 by height", func() {
			// get block details by height
			req := &accessproto.GetBlockByHeightRequest{
				Height: block2.Height,
			}

			resp, err := handler.GetBlockByHeight(context.Background(), req)

			assertLightBlockResp(resp, err, block2)
		})
	})
}

func (suite *Suite) TestGetExecutionResultByBlockID() {
	suite.RunTest(func(handler *rpc.Handler, db storage.DB, all *store.All) {

		// test block1 get by ID
		nonexistingID := unittest.IdentifierFixture()
		blockID := unittest.IdentifierFixture()

		er := unittest.ExecutionResultFixture(
			unittest.WithExecutionResultBlockID(blockID),
			unittest.WithServiceEvents(3))

		require.NoError(suite.T(), all.Results.Store(er))
		require.NoError(suite.T(), all.Results.Index(blockID, er.ID()))

		assertResp := func(
			resp *accessproto.ExecutionResultForBlockIDResponse,
			err error,
			executionResult *flow.ExecutionResult,
		) {
			require.NoError(suite.T(), err)
			require.NotNil(suite.T(), resp)
			er := resp.ExecutionResult

			require.Len(suite.T(), er.Chunks, len(executionResult.Chunks))
			require.Len(suite.T(), er.ServiceEvents, len(executionResult.ServiceEvents))

			assert.Equal(suite.T(), executionResult.BlockID, convert.MessageToIdentifier(er.BlockId))
			assert.Equal(suite.T(), executionResult.PreviousResultID, convert.MessageToIdentifier(er.PreviousResultId))
			assert.Equal(suite.T(), executionResult.ExecutionDataID, convert.MessageToIdentifier(er.ExecutionDataId))

			for i, chunk := range executionResult.Chunks {
				assert.Equal(suite.T(), chunk.BlockID[:], er.Chunks[i].BlockId)
				assert.Equal(suite.T(), chunk.Index, er.Chunks[i].Index)
				assert.Equal(suite.T(), uint32(chunk.CollectionIndex), er.Chunks[i].CollectionIndex)
				assert.Equal(suite.T(), chunk.StartState[:], er.Chunks[i].StartState)
				assert.Equal(suite.T(), chunk.EventCollection[:], er.Chunks[i].EventCollection)
				assert.Equal(suite.T(), chunk.TotalComputationUsed, er.Chunks[i].TotalComputationUsed)
				assert.Equal(suite.T(), uint32(chunk.NumberOfTransactions), er.Chunks[i].NumberOfTransactions)
				assert.Equal(suite.T(), chunk.EndState[:], er.Chunks[i].EndState)
			}

			for i, serviceEvent := range executionResult.ServiceEvents {
				assert.Equal(suite.T(), serviceEvent.Type.String(), er.ServiceEvents[i].Type)
				event := serviceEvent.Event
				marshalledEvent, err := json.Marshal(event)
				require.NoError(suite.T(), err)
				assert.Equal(suite.T(), marshalledEvent, er.ServiceEvents[i].Payload)
			}
			parsedExecResult, err := convert.MessageToExecutionResult(resp.ExecutionResult)
			require.NoError(suite.T(), err)
			assert.Equal(suite.T(), parsedExecResult.ID(), executionResult.ID())
		}

		suite.Run("nonexisting block", func() {
			req := &accessproto.GetExecutionResultForBlockIDRequest{
				BlockId: nonexistingID[:],
			}

			resp, err := handler.GetExecutionResultForBlockID(context.Background(), req)

			require.Error(suite.T(), err)
			require.Nil(suite.T(), resp)
		})

		suite.Run("some block", func() {
			// get header by ID
			req := &accessproto.GetExecutionResultForBlockIDRequest{
				BlockId: blockID[:],
			}

			resp, err := handler.GetExecutionResultForBlockID(context.Background(), req)

			require.NoError(suite.T(), err)

			assertResp(resp, err, er)
		})

	})
}

// TestGetSealedTransaction tests that transactions status of transaction that belongs to a sealed block
// is reported as sealed
func (suite *Suite) TestGetSealedTransaction() {
<<<<<<< HEAD
	lockManager := storage.NewTestingLockManager()
	unittest.RunWithPebbleDB(suite.T(), func(pdb *pebble.DB) {
		db := pebbleimpl.ToDB(pdb)
		all := store.InitAll(metrics.NewNoopCollector(), db)
=======
	unittest.RunWithBadgerDB(suite.T(), func(db *badger.DB) {
		all := bstorage.InitAll(metrics.NewNoopCollector(), db)
		en := util.ExecutionStorageLayer(suite.T(), db)
>>>>>>> 781ebf57
		enIdentities := unittest.IdentityListFixture(2, unittest.WithRole(flow.RoleExecution))
		enNodeIDs := enIdentities.NodeIDs()

		// create block -> collection -> transactions
		proposal, collection := suite.createChain()
		block := proposal.Block

		// setup mocks
		conduit := new(mocknetwork.Conduit)
		suite.net.On("Register", channels.ReceiveReceipts, mock.Anything).Return(conduit, nil).
			Once()
		suite.request.On("Request", mock.Anything, mock.Anything).Return()

		colIdentities := unittest.IdentityListFixture(1, unittest.WithRole(flow.RoleCollection))
		allIdentities := append(colIdentities, enIdentities...)

		suite.finalSnapshot.On("Identities", mock.Anything).Return(allIdentities, nil).Once()

		exeEventResp := execproto.GetTransactionResultResponse{
			Events: nil,
		}

		// generate receipts
		executionReceipts := unittest.ReceiptsForBlockFixture(&block, enNodeIDs)

		// assume execution node returns an empty list of events
		suite.execClient.On("GetTransactionResult", mock.Anything, mock.Anything).Return(&exeEventResp, nil)

		// create a mock connection factory
		connFactory := connectionmock.NewConnectionFactory(suite.T())
		connFactory.On("GetExecutionAPIClient", mock.Anything).Return(suite.execClient, &mocks.MockCloser{}, nil)

		// initialize storage
		metrics := metrics.NewNoopCollector()
		transactions := store.NewTransactions(metrics, db)
		collections := store.NewCollections(db, transactions)
		collectionsToMarkFinalized := stdmap.NewTimes(100)
		collectionsToMarkExecuted := stdmap.NewTimes(100)
		blocksToMarkExecuted := stdmap.NewTimes(100)
		blockTransactions := stdmap.NewIdentifierMap(100)

		execNodeIdentitiesProvider := commonrpc.NewExecutionNodeIdentitiesProvider(
			suite.log,
			suite.state,
			all.Receipts,
			enNodeIDs,
			nil,
		)

		bnd, err := backend.New(backend.Params{
			State:                      suite.state,
			CollectionRPC:              suite.collClient,
			Blocks:                     all.Blocks,
			Headers:                    all.Headers,
			Collections:                collections,
			Transactions:               transactions,
			ExecutionReceipts:          all.Receipts,
			ExecutionResults:           all.Results,
			ChainID:                    suite.chainID,
			AccessMetrics:              suite.metrics,
			ConnFactory:                connFactory,
			MaxHeightRange:             events.DefaultMaxHeightRange,
			Log:                        suite.log,
			SnapshotHistoryLimit:       backend.DefaultSnapshotHistoryLimit,
			Communicator:               node_communicator.NewNodeCommunicator(false),
			TxResultQueryMode:          query_mode.IndexQueryModeExecutionNodesOnly,
			EventQueryMode:             query_mode.IndexQueryModeExecutionNodesOnly,
			ScriptExecutionMode:        query_mode.IndexQueryModeExecutionNodesOnly,
			ExecNodeIdentitiesProvider: execNodeIdentitiesProvider,
		})
		require.NoError(suite.T(), err)

		handler := rpc.NewHandler(bnd, suite.chainID.Chain(), suite.finalizedHeaderCache, suite.me, subscription.DefaultMaxGlobalStreams)

		collectionExecutedMetric, err := indexer.NewCollectionExecutedMetricImpl(
			suite.log,
			metrics,
			collectionsToMarkFinalized,
			collectionsToMarkExecuted,
			blocksToMarkExecuted,
			collections,
			all.Blocks,
			blockTransactions,
		)
		require.NoError(suite.T(), err)

		progress, err := store.NewConsumerProgress(db, module.ConsumeProgressLastFullBlockHeight).Initialize(suite.rootBlock.Height)
		require.NoError(suite.T(), err)
		lastFullBlockHeight, err := counters.NewPersistentStrictMonotonicCounter(progress)
		require.NoError(suite.T(), err)

		// create the ingest engine
		processedHeight := store.NewConsumerProgress(db, module.ConsumeProgressIngestionEngineBlockHeight)

		collectionSyncer := ingestion.NewCollectionSyncer(
			suite.log,
			module.CollectionExecutedMetric(collectionExecutedMetric),
			suite.request,
			suite.state,
			all.Blocks,
			collections,
			transactions,
			lastFullBlockHeight,
			suite.lockManager,
		)

		ingestEng, err := ingestion.New(
			suite.log,
			suite.net,
			suite.state,
			suite.me,
			all.Blocks,
			all.Results,
			all.Receipts,
			processedHeight,
			collectionSyncer,
			collectionExecutedMetric,
			nil,
		)
		require.NoError(suite.T(), err)

		// 1. Assume that follower engine updated the block storage and the protocol state. The block is reported as sealed
		lctx := suite.lockManager.NewContext()
		require.NoError(suite.T(), lctx.AcquireLock(storage.LockInsertBlock))
		require.NoError(suite.T(), db.WithReaderBatchWriter(func(rw storage.ReaderBatchWriter) error {
			return all.Blocks.BatchStore(lctx, rw, proposal)
		}))
		lctx.Release()

		fctx := suite.lockManager.NewContext()
		require.NoError(suite.T(), fctx.AcquireLock(storage.LockFinalizeBlock))
		require.NoError(suite.T(), db.WithReaderBatchWriter(func(rw storage.ReaderBatchWriter) error {
			return operation.IndexFinalizedBlockByHeight(fctx, rw, block.Height, block.ID())
		}))
		fctx.Release()

		suite.sealedBlock = block.ToHeader()

		background, cancel := context.WithCancel(context.Background())
		defer cancel()

		ctx := irrecoverable.NewMockSignalerContext(suite.T(), background)
		ingestEng.Start(ctx)
		<-ingestEng.Ready()

		// 2. Ingest engine was notified by the follower engine about a new block.
		// Follower engine --> Ingest engine
		mb := &model.Block{
			BlockID: block.ID(),
		}
		ingestEng.OnFinalizedBlock(mb)

		// 3. Request engine is used to request missing collection
		suite.request.On("EntityByID", collection.ID(), mock.Anything).Return()
		// 4. Indexer IndexCollection receives the requested collection and all the execution receipts
		// Create a lock context for indexing
		indexLctx := suite.lockManager.NewContext()
		lockErr := indexLctx.AcquireLock(storage.LockInsertCollection)
		require.NoError(suite.T(), lockErr)
		defer indexLctx.Release()

		err = indexer.IndexCollection(indexLctx, collection, collections, suite.log, module.CollectionExecutedMetric(collectionExecutedMetric))
		require.NoError(suite.T(), err)

		for _, r := range executionReceipts {
			err = ingestEng.Process(channels.ReceiveReceipts, enNodeIDs[0], r)
			require.NoError(suite.T(), err)
		}

		// 5. Client requests a transaction
		tx := collection.Transactions[0]
		txID := tx.ID()
		getReq := &accessproto.GetTransactionRequest{
			Id: txID[:],
		}
		gResp, err := handler.GetTransactionResult(context.Background(), getReq)
		require.NoError(suite.T(), err)
		// assert that the transaction is reported as Sealed
		require.Equal(suite.T(), entitiesproto.TransactionStatus_SEALED, gResp.GetStatus())
	})
}

// TestGetTransactionResult tests different approaches to using the GetTransactionResult query, including using
// transaction ID, block ID, and collection ID.
func (suite *Suite) TestGetTransactionResult() {
	unittest.RunWithPebbleDB(suite.T(), func(pdb *pebble.DB) {
		db := pebbleimpl.ToDB(pdb)
		all := store.InitAll(metrics.NewNoopCollector(), db)
		originID := unittest.IdentifierFixture()

		*suite.state = protocol.State{}

		// create block -> collection -> transactions
		proposal, collection := suite.createChain()
		block := proposal.Block
		proposalNegative, collectionNegative := suite.createChain()
		blockNegative := proposalNegative.Block
		blockId := block.ID()
		blockNegativeId := blockNegative.ID()

		finalSnapshot := new(protocol.Snapshot)
		finalSnapshot.On("Head").Return(suite.finalizedBlock, nil)

		suite.state.On("Params").Return(suite.params)
		suite.state.On("Final").Return(finalSnapshot)
		suite.state.On("Sealed").Return(suite.sealedSnapshot)
		sealedBlock := unittest.Block.Genesis(flow.Emulator).ToHeader()
		// specifically for this test we will consider that sealed block is far behind finalized, so we get EXECUTED status
		suite.sealedSnapshot.On("Head").Return(sealedBlock, nil)

		lctx := suite.lockManager.NewContext()
		require.NoError(suite.T(), lctx.AcquireLock(storage.LockInsertBlock))
		require.NoError(suite.T(), db.WithReaderBatchWriter(func(rw storage.ReaderBatchWriter) error {
			return all.Blocks.BatchStore(lctx, rw, proposal)
		}))
		lctx.Release()

		lctx2 := suite.lockManager.NewContext()
		require.NoError(suite.T(), lctx2.AcquireLock(storage.LockInsertBlock))
		require.NoError(suite.T(), db.WithReaderBatchWriter(func(rw storage.ReaderBatchWriter) error {
			return all.Blocks.BatchStore(lctx2, rw, proposalNegative)
		}))
		lctx2.Release()

		suite.state.On("AtBlockID", blockId).Return(suite.sealedSnapshot)

		colIdentities := unittest.IdentityListFixture(1, unittest.WithRole(flow.RoleCollection))
		enIdentities := unittest.IdentityListFixture(2, unittest.WithRole(flow.RoleExecution))

		enNodeIDs := enIdentities.NodeIDs()
		allIdentities := append(colIdentities, enIdentities...)
		finalSnapshot.On("Identities", mock.Anything).Return(allIdentities, nil)

		suite.state.On("AtBlockID", blockNegativeId).Return(suite.sealedSnapshot)
		suite.sealedSnapshot.On("Identities", mock.Anything).Return(allIdentities, nil)

		// assume execution node returns an empty list of events
		suite.execClient.On("GetTransactionResult", mock.Anything, mock.Anything).Return(&execproto.GetTransactionResultResponse{
			Events: nil,
		}, nil)

		// setup mocks
		conduit := new(mocknetwork.Conduit)
		suite.net.On("Register", channels.ReceiveReceipts, mock.Anything).Return(conduit, nil).Once()
		suite.request.On("Request", mock.Anything, mock.Anything).Return()

		// create a mock connection factory
		connFactory := connectionmock.NewConnectionFactory(suite.T())
		connFactory.On("GetExecutionAPIClient", mock.Anything).Return(suite.execClient, &mocks.MockCloser{}, nil)

		// initialize storage
		metrics := metrics.NewNoopCollector()
		transactions := store.NewTransactions(metrics, db)
		collections := store.NewCollections(db, transactions)
		_, err := collections.Store(collectionNegative)
		require.NoError(suite.T(), err)
		collectionsToMarkFinalized := stdmap.NewTimes(100)
		collectionsToMarkExecuted := stdmap.NewTimes(100)
		blocksToMarkExecuted := stdmap.NewTimes(100)
		blockTransactions := stdmap.NewIdentifierMap(100)

		execNodeIdentitiesProvider := commonrpc.NewExecutionNodeIdentitiesProvider(
			suite.log,
			suite.state,
			all.Receipts,
			enNodeIDs,
			nil,
		)

		bnd, err := backend.New(backend.Params{State: suite.state,
			CollectionRPC:              suite.collClient,
			Blocks:                     all.Blocks,
			Headers:                    all.Headers,
			Collections:                collections,
			Transactions:               transactions,
			ExecutionReceipts:          all.Receipts,
			ExecutionResults:           all.Results,
			ChainID:                    suite.chainID,
			AccessMetrics:              suite.metrics,
			ConnFactory:                connFactory,
			MaxHeightRange:             events.DefaultMaxHeightRange,
			Log:                        suite.log,
			SnapshotHistoryLimit:       backend.DefaultSnapshotHistoryLimit,
			Communicator:               node_communicator.NewNodeCommunicator(false),
			TxResultQueryMode:          query_mode.IndexQueryModeExecutionNodesOnly,
			EventQueryMode:             query_mode.IndexQueryModeExecutionNodesOnly,
			ScriptExecutionMode:        query_mode.IndexQueryModeExecutionNodesOnly,
			ExecNodeIdentitiesProvider: execNodeIdentitiesProvider,
		})
		require.NoError(suite.T(), err)

		handler := rpc.NewHandler(bnd, suite.chainID.Chain(), suite.finalizedHeaderCache, suite.me, subscription.DefaultMaxGlobalStreams)

		collectionExecutedMetric, err := indexer.NewCollectionExecutedMetricImpl(
			suite.log,
			metrics,
			collectionsToMarkFinalized,
			collectionsToMarkExecuted,
			blocksToMarkExecuted,
			collections,
			all.Blocks,
			blockTransactions,
		)
		require.NoError(suite.T(), err)

		processedHeightInitializer := store.NewConsumerProgress(db, module.ConsumeProgressIngestionEngineBlockHeight)

		lastFullBlockHeightProgress, err := store.NewConsumerProgress(db, module.ConsumeProgressLastFullBlockHeight).
			Initialize(suite.rootBlock.Height)
		require.NoError(suite.T(), err)

		lastFullBlockHeight, err := counters.NewPersistentStrictMonotonicCounter(lastFullBlockHeightProgress)
		require.NoError(suite.T(), err)

		collectionSyncer := ingestion.NewCollectionSyncer(
			suite.log,
			module.CollectionExecutedMetric(collectionExecutedMetric),
			suite.request,
			suite.state,
			all.Blocks,
			collections,
			transactions,
			lastFullBlockHeight,
			suite.lockManager,
		)

		ingestEng, err := ingestion.New(
			suite.log,
			suite.net,
			suite.state,
			suite.me,
			all.Blocks,
			all.Results,
			all.Receipts,
			processedHeightInitializer,
			collectionSyncer,
			collectionExecutedMetric,
			nil,
		)
		require.NoError(suite.T(), err)

		background, cancel := context.WithCancel(context.Background())
		defer cancel()

		ctx := irrecoverable.NewMockSignalerContext(suite.T(), background)
		ingestEng.Start(ctx)
		<-ingestEng.Ready()

		processExecutionReceipts := func(
			block *flow.Block,
			collection *flow.Collection,
			enNodeIDs flow.IdentifierList,
			originID flow.Identifier,
			ingestEng *ingestion.Engine,
		) {
			executionReceipts := unittest.ReceiptsForBlockFixture(block, enNodeIDs)
			// Ingest engine was notified by the follower engine about a new block.
			// Follower engine --> Ingest engine
			mb := &model.Block{
				BlockID: block.ID(),
			}
			ingestEng.OnFinalizedBlock(mb)

			// Indexer IndexCollection receives the requested collection and all the execution receipts
			// Create a lock context for indexing
			indexLctx := suite.lockManager.NewContext()
			lockErr := indexLctx.AcquireLock(storage.LockInsertCollection)
			require.NoError(suite.T(), lockErr)
			defer indexLctx.Release()

			err = indexer.IndexCollection(indexLctx, collection, collections, suite.log, module.CollectionExecutedMetric(collectionExecutedMetric))
			require.NoError(suite.T(), err)

			for _, r := range executionReceipts {
				err = ingestEng.Process(channels.ReceiveReceipts, enNodeIDs[0], r)
				require.NoError(suite.T(), err)
			}
		}
		fctx2 := suite.lockManager.NewContext()
		require.NoError(suite.T(), fctx2.AcquireLock(storage.LockFinalizeBlock))
		require.NoError(suite.T(), db.WithReaderBatchWriter(func(rw storage.ReaderBatchWriter) error {
			return operation.IndexFinalizedBlockByHeight(fctx2, rw, block.Height, block.ID())
		}))
		fctx2.Release()
		finalSnapshot.On("Head").Return(block.ToHeader(), nil)

		processExecutionReceipts(&block, collection, enNodeIDs, originID, ingestEng)
		processExecutionReceipts(&blockNegative, collectionNegative, enNodeIDs, originID, ingestEng)

		txId := collection.Transactions[0].ID()
		collectionId := collection.ID()
		txIdNegative := collectionNegative.Transactions[0].ID()
		collectionIdNegative := collectionNegative.ID()

		assertTransactionResult := func(
			resp *accessproto.TransactionResultResponse,
			err error,
		) {
			require.NoError(suite.T(), err)
			actualTxId := flow.HashToID(resp.TransactionId)
			require.Equal(suite.T(), txId, actualTxId)
			actualBlockId := flow.HashToID(resp.BlockId)
			require.Equal(suite.T(), blockId, actualBlockId)
			actualCollectionId := flow.HashToID(resp.CollectionId)
			require.Equal(suite.T(), collectionId, actualCollectionId)
		}

		// Test behaviour with transactionId provided
		// POSITIVE
		suite.Run("Get transaction result by transaction ID", func() {
			getReq := &accessproto.GetTransactionRequest{
				Id: txId[:],
			}
			resp, err := handler.GetTransactionResult(context.Background(), getReq)
			assertTransactionResult(resp, err)
		})

		// Test behaviour with blockId provided
		suite.Run("Get transaction result by block ID", func() {
			getReq := &accessproto.GetTransactionRequest{
				Id:      txId[:],
				BlockId: blockId[:],
			}
			resp, err := handler.GetTransactionResult(context.Background(), getReq)
			assertTransactionResult(resp, err)
		})

		suite.Run("Get transaction result with wrong transaction ID and correct block ID", func() {
			getReq := &accessproto.GetTransactionRequest{
				Id:      txIdNegative[:],
				BlockId: blockId[:],
			}
			resp, err := handler.GetTransactionResult(context.Background(), getReq)
			require.Error(suite.T(), err)
			require.Nil(suite.T(), resp)
		})

		suite.Run("Get transaction result with wrong block ID and correct transaction ID", func() {
			getReq := &accessproto.GetTransactionRequest{
				Id:      txId[:],
				BlockId: blockNegativeId[:],
			}
			resp, err := handler.GetTransactionResult(context.Background(), getReq)
			require.Error(suite.T(), err)
			require.Contains(suite.T(), err.Error(), "failed to find: transaction not in block")
			require.Nil(suite.T(), resp)
		})

		// Test behaviour with collectionId provided
		suite.Run("Get transaction result by collection ID", func() {
			getReq := &accessproto.GetTransactionRequest{
				Id:           txId[:],
				CollectionId: collectionId[:],
			}
			resp, err := handler.GetTransactionResult(context.Background(), getReq)
			assertTransactionResult(resp, err)
		})

		suite.Run("Get transaction result with wrong collection ID but correct transaction ID", func() {
			getReq := &accessproto.GetTransactionRequest{
				Id:           txId[:],
				CollectionId: collectionIdNegative[:],
			}
			resp, err := handler.GetTransactionResult(context.Background(), getReq)
			require.Error(suite.T(), err)
			require.Nil(suite.T(), resp)
		})

		suite.Run("Get transaction result with wrong transaction ID and correct collection ID", func() {
			getReq := &accessproto.GetTransactionRequest{
				Id:           txIdNegative[:],
				CollectionId: collectionId[:],
			}
			resp, err := handler.GetTransactionResult(context.Background(), getReq)
			require.Error(suite.T(), err)
			require.Nil(suite.T(), resp)
		})

		// Test behaviour with blockId and collectionId provided
		suite.Run("Get transaction result by block ID and collection ID", func() {
			getReq := &accessproto.GetTransactionRequest{
				Id:           txId[:],
				BlockId:      blockId[:],
				CollectionId: collectionId[:],
			}
			resp, err := handler.GetTransactionResult(context.Background(), getReq)
			assertTransactionResult(resp, err)
		})

		suite.Run("Get transaction result by block ID with wrong collection ID", func() {
			getReq := &accessproto.GetTransactionRequest{
				Id:           txId[:],
				BlockId:      blockId[:],
				CollectionId: collectionIdNegative[:],
			}
			resp, err := handler.GetTransactionResult(context.Background(), getReq)
			require.Error(suite.T(), err)
			require.Nil(suite.T(), resp)
		})
	})
}

// TestExecuteScript tests the three execute Script related calls to make sure that the execution api is called with
// the correct block id
func (suite *Suite) TestExecuteScript() {
<<<<<<< HEAD
	lockManager := storage.NewTestingLockManager()
	unittest.RunWithPebbleDB(suite.T(), func(pdb *pebble.DB) {
		db := pebbleimpl.ToDB(pdb)
		all := store.InitAll(metrics.NewNoopCollector(), db)
=======
	unittest.RunWithBadgerDB(suite.T(), func(badgerdb *badger.DB) {
		db := badgerimpl.ToDB(badgerdb)
		all := bstorage.InitAll(metrics.NewNoopCollector(), badgerdb)
		en := util.ExecutionStorageLayer(suite.T(), badgerdb)
>>>>>>> 781ebf57
		identities := unittest.IdentityListFixture(2, unittest.WithRole(flow.RoleExecution))
		suite.sealedSnapshot.On("Identities", mock.Anything).Return(identities, nil)
		suite.finalSnapshot.On("Identities", mock.Anything).Return(identities, nil)

		// create a mock connection factory
		connFactory := connectionmock.NewConnectionFactory(suite.T())
		connFactory.On("GetExecutionAPIClient", mock.Anything).Return(suite.execClient, &mocks.MockCloser{}, nil)

		execNodeIdentitiesProvider := commonrpc.NewExecutionNodeIdentitiesProvider(
			suite.log,
			suite.state,
			all.Receipts,
			nil,
			identities.NodeIDs(),
		)

		var err error
		suite.backend, err = backend.New(backend.Params{
			State:                      suite.state,
			CollectionRPC:              suite.collClient,
			Blocks:                     all.Blocks,
			Headers:                    all.Headers,
			Collections:                all.Collections,
			Transactions:               all.Transactions,
			ExecutionReceipts:          all.Receipts,
			ExecutionResults:           all.Results,
			ChainID:                    suite.chainID,
			AccessMetrics:              suite.metrics,
			ConnFactory:                connFactory,
			MaxHeightRange:             events.DefaultMaxHeightRange,
			Log:                        suite.log,
			SnapshotHistoryLimit:       backend.DefaultSnapshotHistoryLimit,
			Communicator:               node_communicator.NewNodeCommunicator(false),
			EventQueryMode:             query_mode.IndexQueryModeExecutionNodesOnly,
			ScriptExecutionMode:        query_mode.IndexQueryModeExecutionNodesOnly,
			TxResultQueryMode:          query_mode.IndexQueryModeExecutionNodesOnly,
			ExecNodeIdentitiesProvider: execNodeIdentitiesProvider,
		})
		require.NoError(suite.T(), err)

		handler := rpc.NewHandler(suite.backend, suite.chainID.Chain(), suite.finalizedHeaderCache, suite.me, subscription.DefaultMaxGlobalStreams)

		// initialize metrics related storage
		metrics := metrics.NewNoopCollector()
		collectionsToMarkFinalized := stdmap.NewTimes(100)
		collectionsToMarkExecuted := stdmap.NewTimes(100)
		blocksToMarkExecuted := stdmap.NewTimes(100)
		blockTransactions := stdmap.NewIdentifierMap(100)

		collectionExecutedMetric, err := indexer.NewCollectionExecutedMetricImpl(
			suite.log,
			metrics,
			collectionsToMarkFinalized,
			collectionsToMarkExecuted,
			blocksToMarkExecuted,
			all.Collections,
			all.Blocks,
			blockTransactions,
		)
		require.NoError(suite.T(), err)

		conduit := new(mocknetwork.Conduit)
		suite.net.On("Register", channels.ReceiveReceipts, mock.Anything).Return(conduit, nil).
			Once()

		processedHeightInitializer := store.NewConsumerProgress(db, module.ConsumeProgressIngestionEngineBlockHeight)

		lastFullBlockHeightInitializer := store.NewConsumerProgress(db, module.ConsumeProgressLastFullBlockHeight)
		lastFullBlockHeightProgress, err := lastFullBlockHeightInitializer.Initialize(suite.rootBlock.Height)
		require.NoError(suite.T(), err)

		lastFullBlockHeight, err := counters.NewPersistentStrictMonotonicCounter(lastFullBlockHeightProgress)
		require.NoError(suite.T(), err)

		collectionSyncer := ingestion.NewCollectionSyncer(
			suite.log,
			module.CollectionExecutedMetric(collectionExecutedMetric),
			suite.request,
			suite.state,
			all.Blocks,
			all.Collections,
			all.Transactions,
			lastFullBlockHeight,
			suite.lockManager,
		)

		ingestEng, err := ingestion.New(
			suite.log,
			suite.net,
			suite.state,
			suite.me,
			all.Blocks,
			all.Results,
			all.Receipts,
			processedHeightInitializer,
			collectionSyncer,
			collectionExecutedMetric,
			nil,
		)
		require.NoError(suite.T(), err)

		// create another block as a predecessor of the block created earlier
		prevBlock := unittest.BlockWithParentFixture(suite.finalizedBlock)

		// create a block and a seal pointing to that block
		lastBlock := unittest.BlockWithParentFixture(prevBlock.ToHeader())
		lctx := suite.lockManager.NewContext()
		require.NoError(suite.T(), lctx.AcquireLock(storage.LockInsertBlock))
		require.NoError(suite.T(), db.WithReaderBatchWriter(func(rw storage.ReaderBatchWriter) error {
			return all.Blocks.BatchStore(lctx, rw, unittest.ProposalFromBlock(lastBlock))
		}))
		lctx.Release()
		require.NoError(suite.T(), err)

		fctx := suite.lockManager.NewContext()
		require.NoError(suite.T(), fctx.AcquireLock(storage.LockFinalizeBlock))
		require.NoError(suite.T(), db.WithReaderBatchWriter(func(rw storage.ReaderBatchWriter) error {
			return operation.IndexFinalizedBlockByHeight(fctx, rw, lastBlock.Height, lastBlock.ID())
		}))
		fctx.Release()
		require.NoError(suite.T(), err)
		// update latest sealed block
		suite.sealedBlock = lastBlock.ToHeader()
		// create execution receipts for each of the execution node and the last block
		executionReceipts := unittest.ReceiptsForBlockFixture(lastBlock, identities.NodeIDs())
		// notify the ingest engine about the receipts
		for _, r := range executionReceipts {
			err = ingestEng.Process(channels.ReceiveReceipts, unittest.IdentifierFixture(), r)
			require.NoError(suite.T(), err)
		}

		fctx2 := suite.lockManager.NewContext()
		require.NoError(suite.T(), fctx2.AcquireLock(storage.LockInsertBlock))
		require.NoError(suite.T(), fctx2.AcquireLock(storage.LockFinalizeBlock))
		require.NoError(suite.T(), db.WithReaderBatchWriter(func(rw storage.ReaderBatchWriter) error {
			err := all.Blocks.BatchStore(fctx2, rw, unittest.ProposalFromBlock(prevBlock))
			if err != nil {
				return err
			}

			return operation.IndexFinalizedBlockByHeight(fctx2, rw, prevBlock.Height, prevBlock.ID())
		}))
		fctx2.Release()

		// create execution receipts for each of the execution node and the previous block
		executionReceipts = unittest.ReceiptsForBlockFixture(prevBlock, identities.NodeIDs())
		// notify the ingest engine about the receipts
		for _, r := range executionReceipts {
			err = ingestEng.Process(channels.ReceiveReceipts, unittest.IdentifierFixture(), r)
			require.NoError(suite.T(), err)
		}

		ctx := context.Background()

		script := []byte("dummy script")

		// setupExecClientMock sets up the mock the execution client and returns the access response to expect
		setupExecClientMock := func(blockID flow.Identifier) *accessproto.ExecuteScriptResponse {
			id := blockID[:]
			executionReq := execproto.ExecuteScriptAtBlockIDRequest{
				BlockId: id,
				Script:  script,
			}
			executionResp := execproto.ExecuteScriptAtBlockIDResponse{
				Value: []byte{9, 10, 11},
			}

			suite.execClient.On("ExecuteScriptAtBlockID", ctx, &executionReq).Return(&executionResp, nil).Once()

			finalizedHeader := suite.finalizedHeaderCache.Get()
			finalizedHeaderId := finalizedHeader.ID()
			nodeId := suite.me.NodeID()

			expectedResp := accessproto.ExecuteScriptResponse{
				Value: executionResp.GetValue(),
				Metadata: &entitiesproto.Metadata{
					LatestFinalizedBlockId: finalizedHeaderId[:],
					LatestFinalizedHeight:  finalizedHeader.Height,
					NodeId:                 nodeId[:],
				},
			}
			return &expectedResp
		}

		assertResult := func(err error, expected interface{}, actual interface{}) {
			suite.Require().NoError(err)
			suite.Require().Equal(expected, actual)
			suite.execClient.AssertExpectations(suite.T())
		}

		suite.Run("execute script at latest block", func() {
			suite.state.
				On("AtBlockID", lastBlock.ID()).
				Return(suite.sealedSnapshot, nil)

			expectedResp := setupExecClientMock(lastBlock.ID())
			req := accessproto.ExecuteScriptAtLatestBlockRequest{
				Script: script,
			}
			actualResp, err := handler.ExecuteScriptAtLatestBlock(ctx, &req)
			assertResult(err, expectedResp, actualResp)
		})

		suite.Run("execute script at block id", func() {
			suite.state.
				On("AtBlockID", prevBlock.ID()).
				Return(suite.sealedSnapshot, nil)

			expectedResp := setupExecClientMock(prevBlock.ID())
			id := prevBlock.ID()
			req := accessproto.ExecuteScriptAtBlockIDRequest{
				BlockId: id[:],
				Script:  script,
			}
			actualResp, err := handler.ExecuteScriptAtBlockID(ctx, &req)
			assertResult(err, expectedResp, actualResp)
		})

		suite.Run("execute script at block height", func() {
			suite.state.
				On("AtBlockID", prevBlock.ID()).
				Return(suite.sealedSnapshot, nil)

			expectedResp := setupExecClientMock(prevBlock.ID())
			req := accessproto.ExecuteScriptAtBlockHeightRequest{
				BlockHeight: prevBlock.Height,
				Script:      script,
			}
			actualResp, err := handler.ExecuteScriptAtBlockHeight(ctx, &req)
			assertResult(err, expectedResp, actualResp)
		})
	})
}

// TestAPICallNodeVersionInfo tests the GetNodeVersionInfo query and check response returns correct node version
// information
func (suite *Suite) TestAPICallNodeVersionInfo() {
	suite.RunTest(func(handler *rpc.Handler, db storage.DB, all *store.All) {
		req := &accessproto.GetNodeVersionInfoRequest{}
		resp, err := handler.GetNodeVersionInfo(context.Background(), req)
		require.NoError(suite.T(), err)
		require.NotNil(suite.T(), resp)

		respNodeVersionInfo := resp.Info
		suite.Require().Equal(respNodeVersionInfo, &entitiesproto.NodeVersionInfo{
			Semver:               build.Version(),
			Commit:               build.Commit(),
			SporkId:              suite.sporkID[:],
			ProtocolVersion:      0,
			ProtocolStateVersion: uint64(suite.protocolStateVersion),
		})
	})
}

// TestLastFinalizedBlockHeightResult tests on example of the GetBlockHeaderByID function that the LastFinalizedBlock
// field in the response matches the finalized header from cache. It also tests that the LastFinalizedBlock field is
// updated correctly when a block with a greater height is finalized.
func (suite *Suite) TestLastFinalizedBlockHeightResult() {
	suite.RunTest(func(handler *rpc.Handler, db storage.DB, all *store.All) {
		block := unittest.BlockWithParentFixture(suite.finalizedBlock)
		proposal := unittest.ProposalFromBlock(block)
		newFinalizedBlock := unittest.BlockWithParentFixture(block.ToHeader())

		lctx := suite.lockManager.NewContext()
		err := lctx.AcquireLock(storage.LockInsertBlock)
		require.NoError(suite.T(), err)

		// store new block
		require.NoError(suite.T(), db.WithReaderBatchWriter(func(rw storage.ReaderBatchWriter) error {
			return all.Blocks.BatchStore(lctx, rw, proposal)
		}))
		lctx.Release()

		assertFinalizedBlockHeader := func(resp *accessproto.BlockHeaderResponse, err error) {
			require.NoError(suite.T(), err)
			require.NotNil(suite.T(), resp)

			finalizedHeaderId := suite.finalizedBlock.ID()
			nodeId := suite.me.NodeID()

			require.Equal(suite.T(), &entitiesproto.Metadata{
				LatestFinalizedBlockId: finalizedHeaderId[:],
				LatestFinalizedHeight:  suite.finalizedBlock.Height,
				NodeId:                 nodeId[:],
			}, resp.Metadata)
		}

		id := block.ID()
		req := &accessproto.GetBlockHeaderByIDRequest{
			Id: id[:],
		}

		resp, err := handler.GetBlockHeaderByID(context.Background(), req)
		assertFinalizedBlockHeader(resp, err)

		suite.finalizedBlock = newFinalizedBlock.ToHeader()

		resp, err = handler.GetBlockHeaderByID(context.Background(), req)
		assertFinalizedBlockHeader(resp, err)
	})
}

func (suite *Suite) createChain() (*flow.Proposal, *flow.Collection) {
	collection := unittest.CollectionFixture(10)
	refBlockID := unittest.IdentifierFixture()
	// prepare cluster committee members
	clusterCommittee := unittest.IdentityListFixture(32 * 4).Filter(filter.HasRole[flow.Identity](flow.RoleCollection))
	// guarantee signers must be cluster committee members, so that access will fetch collection from
	// the signers that are specified by guarantee.SignerIndices
	indices, err := signature.EncodeSignersToIndices(clusterCommittee.NodeIDs(), clusterCommittee.NodeIDs())
	require.NoError(suite.T(), err)
	guarantee := &flow.CollectionGuarantee{
		CollectionID:     collection.ID(),
		Signature:        crypto.Signature([]byte("signature A")),
		ReferenceBlockID: refBlockID,
		SignerIndices:    indices,
	}
	block := unittest.BlockWithParentAndPayload(
		suite.finalizedBlock,
		unittest.PayloadFixture(unittest.WithGuarantees(guarantee)),
	)
	proposal := unittest.ProposalFromBlock(block)

	cluster := new(protocol.Cluster)
	cluster.On("Members").Return(clusterCommittee.ToSkeleton(), nil)
	epoch := new(protocol.CommittedEpoch)
	epoch.On("ClusterByChainID", mock.Anything).Return(cluster, nil)
	epochs := new(protocol.EpochQuery)
	epochs.On("Current").Return(epoch, nil)
	snap := new(protocol.Snapshot)
	snap.On("Epochs").Return(epochs).Maybe()
	snap.On("Params").Return(suite.params).Maybe()
	snap.On("Head").Return(block.ToHeader(), nil).Maybe()

	suite.state.On("AtBlockID", refBlockID).Return(snap)

	return proposal, &collection
}<|MERGE_RESOLUTION|>--- conflicted
+++ resolved
@@ -633,16 +633,9 @@
 // TestGetSealedTransaction tests that transactions status of transaction that belongs to a sealed block
 // is reported as sealed
 func (suite *Suite) TestGetSealedTransaction() {
-<<<<<<< HEAD
-	lockManager := storage.NewTestingLockManager()
 	unittest.RunWithPebbleDB(suite.T(), func(pdb *pebble.DB) {
 		db := pebbleimpl.ToDB(pdb)
 		all := store.InitAll(metrics.NewNoopCollector(), db)
-=======
-	unittest.RunWithBadgerDB(suite.T(), func(db *badger.DB) {
-		all := bstorage.InitAll(metrics.NewNoopCollector(), db)
-		en := util.ExecutionStorageLayer(suite.T(), db)
->>>>>>> 781ebf57
 		enIdentities := unittest.IdentityListFixture(2, unittest.WithRole(flow.RoleExecution))
 		enNodeIDs := enIdentities.NodeIDs()
 
@@ -1148,17 +1141,9 @@
 // TestExecuteScript tests the three execute Script related calls to make sure that the execution api is called with
 // the correct block id
 func (suite *Suite) TestExecuteScript() {
-<<<<<<< HEAD
-	lockManager := storage.NewTestingLockManager()
 	unittest.RunWithPebbleDB(suite.T(), func(pdb *pebble.DB) {
 		db := pebbleimpl.ToDB(pdb)
 		all := store.InitAll(metrics.NewNoopCollector(), db)
-=======
-	unittest.RunWithBadgerDB(suite.T(), func(badgerdb *badger.DB) {
-		db := badgerimpl.ToDB(badgerdb)
-		all := bstorage.InitAll(metrics.NewNoopCollector(), badgerdb)
-		en := util.ExecutionStorageLayer(suite.T(), badgerdb)
->>>>>>> 781ebf57
 		identities := unittest.IdentityListFixture(2, unittest.WithRole(flow.RoleExecution))
 		suite.sealedSnapshot.On("Identities", mock.Anything).Return(identities, nil)
 		suite.finalSnapshot.On("Identities", mock.Anything).Return(identities, nil)
