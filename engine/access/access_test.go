package access

import (
	"context"
	"testing"
	"time"

	"github.com/dgraph-io/badger/v2"
	"github.com/rs/zerolog"
	"github.com/stretchr/testify/mock"
	"github.com/stretchr/testify/require"
	"github.com/stretchr/testify/suite"

	"github.com/onflow/flow/protobuf/go/flow/access"
	"github.com/onflow/flow/protobuf/go/flow/entities"
	"github.com/onflow/flow/protobuf/go/flow/execution"

	"github.com/dapperlabs/flow-go/consensus/hotstuff/model"
	"github.com/dapperlabs/flow-go/crypto"
	"github.com/dapperlabs/flow-go/engine"
	"github.com/dapperlabs/flow-go/engine/access/ingestion"
	accessmock "github.com/dapperlabs/flow-go/engine/access/mock"
	"github.com/dapperlabs/flow-go/engine/access/rpc/handler"
	"github.com/dapperlabs/flow-go/engine/common/convert"
	"github.com/dapperlabs/flow-go/model/flow"
	"github.com/dapperlabs/flow-go/model/messages"
	mockmodule "github.com/dapperlabs/flow-go/module/mock"
	networkmock "github.com/dapperlabs/flow-go/network/mock"
	protocol "github.com/dapperlabs/flow-go/state/protocol/mock"
	bstorage "github.com/dapperlabs/flow-go/storage/badger"
	"github.com/dapperlabs/flow-go/storage/badger/operation"
	"github.com/dapperlabs/flow-go/utils/unittest"
)

type Suite struct {
	suite.Suite
	state              *protocol.State
	snapshot           *protocol.Snapshot
	log                zerolog.Logger
	net                *mockmodule.Network
	collClient         *accessmock.AccessAPIClient
	execClient         *accessmock.ExecutionAPIClient
	collectionsConduit *networkmock.Conduit
	me                 *mockmodule.Local
}

// TestAccess tests scenarios which exercise multiple API calls using both the RPC handler and the ingest engine
// and using a real badger storage.
func TestAccess(t *testing.T) {
	suite.Run(t, new(Suite))
}

func (suite *Suite) SetupTest() {
	suite.log = zerolog.Logger{}
	suite.state = new(protocol.State)
	suite.snapshot = new(protocol.Snapshot)
	suite.state.On("Final").Return(suite.snapshot, nil).Maybe()
	suite.collClient = new(accessmock.AccessAPIClient)
	suite.execClient = new(accessmock.ExecutionAPIClient)
	suite.net = new(mockmodule.Network)
	suite.collectionsConduit = &networkmock.Conduit{}
	suite.me = new(mockmodule.Local)
	obsIdentity := unittest.IdentityFixture(unittest.WithRole(flow.RoleAccess))
	suite.me.On("NodeID").Return(obsIdentity.NodeID)
}

func (suite *Suite) TestSendAndGetTransaction() {

	unittest.RunWithBadgerDB(suite.T(), func(db *badger.DB) {
		transaction := unittest.TransactionFixture()

		// create storage
		collections := bstorage.NewCollections(db)
		transactions := bstorage.NewTransactions(db)
		handler := handler.NewHandler(suite.log, suite.state, nil, suite.collClient, nil, nil, collections, transactions)

		expected := convert.TransactionToMessage(transaction.TransactionBody)
		sendReq := &access.SendTransactionRequest{
			Transaction: expected,
		}
		sendResp := access.SendTransactionResponse{}
		suite.collClient.On("SendTransaction", mock.Anything, mock.Anything).Return(&sendResp, nil).Once()

		// Send transaction
		resp, err := handler.SendTransaction(context.Background(), sendReq)
		require.NoError(suite.T(), err)
		require.NotNil(suite.T(), resp)

		id := transaction.ID()
		getReq := &access.GetTransactionRequest{
			Id: id[:],
		}

		// Get transaction
		gResp, err := handler.GetTransaction(context.Background(), getReq)
		require.NoError(suite.T(), err)
		require.NotNil(suite.T(), gResp)

		actual := gResp.GetTransaction()
		require.Equal(suite.T(), expected, actual)
	})
}

func (suite *Suite) TestGetBlockByIDAndHeight() {

	unittest.RunWithBadgerDB(suite.T(), func(db *badger.DB) {
		// test block1 get by ID
		block1 := unittest.BlockFixture()
		// test block2 get by height
		block2 := unittest.BlockFixture()
		block2.Height = 2

		blocks := bstorage.NewBlocks(db)
		headers := bstorage.NewHeaders(db)
		require.NoError(suite.T(), blocks.Store(&block1))
		require.NoError(suite.T(), blocks.Store(&block2))

		// the follower logic should update height index on the block storage when a block is finalized
		err := db.Update(operation.InsertNumber(block2.Height, block2.ID()))
		require.NoError(suite.T(), err)

		handler := handler.NewHandler(suite.log, suite.state, nil, suite.collClient, blocks, headers, nil, nil)

		assertHeaderResp := func(resp *access.BlockHeaderResponse, err error, header *flow.Header) {
			require.NoError(suite.T(), err)
			require.NotNil(suite.T(), resp)
			actual := *resp.Block
			expected, _ := convert.BlockHeaderToMessage(header)
			require.Equal(suite.T(), expected, actual)
		}

		assertBlockResp := func(resp *access.BlockResponse, err error, block *flow.Block) {
			require.NoError(suite.T(), err)
			require.NotNil(suite.T(), resp)
			actual := resp.Block
			expected, _ := convert.BlockToMessage(block)
			require.Equal(suite.T(), expected, actual)
		}

		suite.Run("get header 1 by ID", func() {
			// get header by ID
			id := block1.ID()
			req := &access.GetBlockHeaderByIDRequest{
				Id: id[:],
			}

			resp, err := handler.GetBlockHeaderByID(context.Background(), req)

			// assert it is indeed block1
			assertHeaderResp(resp, err, &block1.Header)
		})

		suite.Run("get block 1 by ID", func() {
			id := block1.ID()
			// get block details by ID
			req := &access.GetBlockByIDRequest{
				Id: id[:],
			}

			resp, err := handler.GetBlockByID(context.Background(), req)

			assertBlockResp(resp, err, &block1)
		})

		suite.Run("get header 2 by height", func() {

			// get header by height
			req := &access.GetBlockHeaderByHeightRequest{
				Height: block2.Height,
			}

			resp, err := handler.GetBlockHeaderByHeight(context.Background(), req)

			assertHeaderResp(resp, err, &block2.Header)
		})

		suite.Run("get block 2 by height", func() {
			// get block details by height
			req := &access.GetBlockByHeightRequest{
				Height: block2.Height,
			}

			resp, err := handler.GetBlockByHeight(context.Background(), req)

			assertBlockResp(resp, err, &block2)
		})
	})
}

// TestGetSealedTransaction tests that transactions status of transaction that belongs to a sealed blocked
// is reported as sealed
func (suite *Suite) TestGetSealedTransaction() {
	unittest.RunWithBadgerDB(suite.T(), func(db *badger.DB) {
		// create block -> collection -> transactions and seal
		block, collection, seal := suite.createChain()

		// setup mocks
		originID := unittest.IdentifierFixture()
		suite.net.On("Register", uint8(engine.CollectionProvider), mock.Anything).
			Return(suite.collectionsConduit, nil).
			Once()
		colIdentities := unittest.IdentityListFixture(1, unittest.WithRole(flow.RoleCollection))
		suite.snapshot.On("Identities", mock.Anything).Return(colIdentities, nil).Once()
		suite.collectionsConduit.On("Submit", mock.Anything, mock.Anything).Return(nil).Times(len(block.Guarantees))
		metrics := &mockmodule.Metrics{}

<<<<<<< HEAD
		exeEventResp := execution.GetTransactionResultResponse{
			Events: nil,
		}
		// assume execution node returns an empty list of events
		suite.execClient.On("GetTransactionResult", mock.Anything, mock.Anything).Return(&exeEventResp, nil)
=======
		exeEventResp := execution.EventsResponse{
			Results: nil,
		}
		// assume execution node returns an empty list of events
		suite.execClient.On("GetEventsForBlockIDTransactionID", mock.Anything, mock.Anything).Return(&exeEventResp, nil)
>>>>>>> e2d04b6d

		// initialize storage
		blocks := bstorage.NewBlocks(db)
		headers := bstorage.NewHeaders(db)
		collections := bstorage.NewCollections(db)
		transactions := bstorage.NewTransactions(db)

		// create the ingest engine
		ingestEng, err := ingestion.New(suite.log, suite.net, suite.state, metrics, suite.me, blocks, headers, collections, transactions)
		require.NoError(suite.T(), err)

		// create the handler (called by the grpc engine)
		handler := handler.NewHandler(suite.log, suite.state, suite.execClient, suite.collClient, blocks, headers, collections, transactions)

		// 1. Assume that follower engine updated the block storage and the protocol state. The block is reported as sealed
		err = blocks.Store(&block)
		require.NoError(suite.T(), err)
		suite.snapshot.On("Seal").Return(&seal, nil).Once()

		// 2. Ingest engine was notified by the follower engine about a new block.
		// Follower engine --> Ingest engine
		mb := &model.Block{
			BlockID: block.ID(),
		}
		ingestEng.OnFinalizedBlock(mb)
		time.Sleep(1 * time.Second)

		// 3. Ingest engine requests all collections of the block
		suite.collectionsConduit.AssertExpectations(suite.T())

		// 4. Ingest engine receives the requested collection
		cr := &messages.CollectionResponse{Collection: collection}
		err = ingestEng.Process(originID, cr)
		require.NoError(suite.T(), err)

		// 5. client requests a transaction
		tx := collection.Transactions[0]
		id := tx.ID()
		getReq := &access.GetTransactionRequest{
			Id: id[:],
		}
		gResp, err := handler.GetTransactionResult(context.Background(), getReq)
		require.NoError(suite.T(), err)
		// assert that the transaction is reported as Sealed
		require.Equal(suite.T(), entities.TransactionStatus_SEALED, gResp.GetStatus())
	})
}

// TestExecuteScript tests the three execute Script related calls to make sure that the execution api is called with
// the correct block id
func (suite *Suite) TestExecuteScript() {
	unittest.RunWithBadgerDB(suite.T(), func(db *badger.DB) {

		// initialize storage
		blocks := bstorage.NewBlocks(db)
		headers := bstorage.NewHeaders(db)

		// create a block and a seal pointing to that block
		lastBlock := unittest.BlockFixture()
		lastBlock.Height = 2
		seal := flow.Seal{
			BlockID: lastBlock.ID(),
		}
		err := blocks.Store(&lastBlock)
		require.NoError(suite.T(), err)
		err = db.Update(operation.InsertNumber(lastBlock.Height, lastBlock.ID()))
		require.NoError(suite.T(), err)
		suite.snapshot.On("Seal").Return(&seal, nil).Once()

		// create another block as a predecessor of the block created earlier
		prevBlock := unittest.BlockFixture()
		prevBlock.Height = lastBlock.Height - 1
		err = blocks.Store(&prevBlock)
		require.NoError(suite.T(), err)
		err = db.Update(operation.InsertNumber(prevBlock.Height, prevBlock.ID()))
		require.NoError(suite.T(), err)

		ctx := context.Background()

		handler := handler.NewHandler(suite.log, suite.state, suite.execClient, suite.collClient, blocks, headers, nil, nil)

		script := []byte("dummy script")

		// setupExecClientMock sets up the mock the execution client and returns the access response to expect
		setupExecClientMock := func(blockID flow.Identifier) *access.ExecuteScriptResponse {
			id := blockID[:]
			executionReq := execution.ExecuteScriptAtBlockIDRequest{
				BlockId: id,
				Script:  script,
			}
			executionResp := execution.ExecuteScriptAtBlockIDResponse{
				Value: []byte{9, 10, 11},
			}

			suite.execClient.On("ExecuteScriptAtBlockID", ctx, &executionReq).Return(&executionResp, nil).Once()

			expectedResp := access.ExecuteScriptResponse{
				Value: executionResp.GetValue(),
			}
			return &expectedResp
		}

		assertResult := func(err error, expected interface{}, actual interface{}) {
			suite.Require().NoError(err)
			suite.Require().Equal(expected, actual)
			suite.execClient.AssertExpectations(suite.T())
		}

		suite.Run("execute script at latest block", func() {
			expectedResp := setupExecClientMock(lastBlock.ID())
			req := access.ExecuteScriptAtLatestBlockRequest{
				Script: script,
			}
			actualResp, err := handler.ExecuteScriptAtLatestBlock(ctx, &req)
			assertResult(err, expectedResp, actualResp)
		})

		suite.Run("execute script at block id", func() {
			expectedResp := setupExecClientMock(prevBlock.ID())
			id := prevBlock.ID()
			req := access.ExecuteScriptAtBlockIDRequest{
				BlockId: id[:],
				Script:  script,
			}
			actualResp, err := handler.ExecuteScriptAtBlockID(ctx, &req)
			assertResult(err, expectedResp, actualResp)
		})

		suite.Run("execute script at block height", func() {
			expectedResp := setupExecClientMock(prevBlock.ID())
			req := access.ExecuteScriptAtBlockHeightRequest{
				BlockHeight: prevBlock.Height,
				Script:      script,
			}
			actualResp, err := handler.ExecuteScriptAtBlockHeight(ctx, &req)
			assertResult(err, expectedResp, actualResp)
		})
	})
}

func (suite *Suite) createChain() (flow.Block, flow.Collection, flow.Seal) {
	collection := unittest.CollectionFixture(10)
	cg := &flow.CollectionGuarantee{
		CollectionID: collection.ID(),
		Signature:    crypto.Signature([]byte("signature A")),
	}
	block := unittest.BlockFixture()
	block.Guarantees = []*flow.CollectionGuarantee{cg}

	seal := flow.Seal{
		BlockID: block.ID(),
	}

	return block, collection, seal
}<|MERGE_RESOLUTION|>--- conflicted
+++ resolved
@@ -204,19 +204,11 @@
 		suite.collectionsConduit.On("Submit", mock.Anything, mock.Anything).Return(nil).Times(len(block.Guarantees))
 		metrics := &mockmodule.Metrics{}
 
-<<<<<<< HEAD
 		exeEventResp := execution.GetTransactionResultResponse{
 			Events: nil,
 		}
 		// assume execution node returns an empty list of events
 		suite.execClient.On("GetTransactionResult", mock.Anything, mock.Anything).Return(&exeEventResp, nil)
-=======
-		exeEventResp := execution.EventsResponse{
-			Results: nil,
-		}
-		// assume execution node returns an empty list of events
-		suite.execClient.On("GetEventsForBlockIDTransactionID", mock.Anything, mock.Anything).Return(&exeEventResp, nil)
->>>>>>> e2d04b6d
 
 		// initialize storage
 		blocks := bstorage.NewBlocks(db)
