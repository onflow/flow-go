package provider

import (
	"context"
	"errors"
	"fmt"

	"github.com/rs/zerolog"
	"google.golang.org/grpc/codes"
	"google.golang.org/grpc/status"

	"github.com/onflow/flow-go/engine/access/rpc/backend/common"
	"github.com/onflow/flow-go/engine/common/rpc"
	fvmerrors "github.com/onflow/flow-go/fvm/errors"
	accessmodel "github.com/onflow/flow-go/model/access"
	"github.com/onflow/flow-go/model/flow"
	"github.com/onflow/flow-go/module/execution"
<<<<<<< HEAD
	"github.com/onflow/flow-go/module/executiondatasync/optimistic_sync"
=======
>>>>>>> 7021da86
	"github.com/onflow/flow-go/state/protocol"
	"github.com/onflow/flow-go/storage"
)

type LocalAccountProvider struct {
	log                 zerolog.Logger
	state               protocol.State
	scriptExecutor      execution.ScriptExecutor
	executionStateCache optimistic_sync.ExecutionStateCache
}

var _ AccountProvider = (*LocalAccountProvider)(nil)

func NewLocalAccountProvider(
	log zerolog.Logger,
	state protocol.State,
	scriptExecutor execution.ScriptExecutor,
	executionStateCache optimistic_sync.ExecutionStateCache,
) *LocalAccountProvider {
	return &LocalAccountProvider{
		log:                 log.With().Str("account_provider", "local").Logger(),
		state:               state,
		scriptExecutor:      scriptExecutor,
		executionStateCache: executionStateCache,
	}
}

func (l *LocalAccountProvider) GetAccountAtBlock(
	ctx context.Context,
	address flow.Address,
	_ flow.Identifier,
	height uint64,
	executionResultInfo *optimistic_sync.ExecutionResultInfo,
) (*flow.Account, *accessmodel.ExecutorMetadata, error) {
	executionResultID := executionResultInfo.ExecutionResultID
	snapshot, err := l.executionStateCache.Snapshot(executionResultID)
	if err != nil {
		return nil, nil, fmt.Errorf("failed to get snapshot for execution result %s: %w", executionResultID, err)
	}

	registers, err := snapshot.Registers()
	if err != nil {
<<<<<<< HEAD
		return nil, nil, fmt.Errorf("failed to get registers storage from snapshot: %w", err)
=======
		return nil, fmt.Errorf("failed to get register snapshot reader: %w", err)
>>>>>>> 7021da86
	}

	account, err := l.scriptExecutor.GetAccountAtBlockHeight(ctx, address, height, registers)
	if err != nil {
		return nil, nil, convertAccountError(common.ResolveHeightError(l.state.Params(), height, err), address, height)
	}

	metadata := &accessmodel.ExecutorMetadata{
		ExecutionResultID: executionResultID,
		ExecutorIDs:       executionResultInfo.ExecutionNodes.NodeIDs(),
	}

	return account, metadata, nil
}

func (l *LocalAccountProvider) GetAccountBalanceAtBlock(
	ctx context.Context,
	address flow.Address,
	blockID flow.Identifier,
	height uint64,
	executionResultInfo *optimistic_sync.ExecutionResultInfo,
) (uint64, *accessmodel.ExecutorMetadata, error) {
	executionResultID := executionResultInfo.ExecutionResultID
	snapshot, err := l.executionStateCache.Snapshot(executionResultID)
	if err != nil {
<<<<<<< HEAD
		return 0, nil, fmt.Errorf("failed to get snapshot for execution result %s: %w", executionResultID, err)
=======
		return 0, fmt.Errorf("failed to get register snapshot reader: %w", err)
>>>>>>> 7021da86
	}

	registers, err := snapshot.Registers()
	if err != nil {
		return 0, nil, fmt.Errorf("failed to get registers storage from snapshot: %w", err)
	}

	accountBalance, err := l.scriptExecutor.GetAccountBalance(ctx, address, height, registers)
	if err != nil {
		l.log.Debug().Err(err).Msgf("failed to get account balance at blockID: %v", blockID)
		return 0, nil, err
	}

	metadata := &accessmodel.ExecutorMetadata{
		ExecutionResultID: executionResultID,
		ExecutorIDs:       executionResultInfo.ExecutionNodes.NodeIDs(),
	}

	return accountBalance, metadata, nil
}

func (l *LocalAccountProvider) GetAccountKeyAtBlock(
	ctx context.Context,
	address flow.Address,
	keyIndex uint32,
	_ flow.Identifier,
	height uint64,
	executionResultInfo *optimistic_sync.ExecutionResultInfo,
) (*flow.AccountPublicKey, *accessmodel.ExecutorMetadata, error) {
	executionResultID := executionResultInfo.ExecutionResultID
	snapshot, err := l.executionStateCache.Snapshot(executionResultID)
	if err != nil {
<<<<<<< HEAD
		return nil, nil, fmt.Errorf("failed to get snapshot for execution result %s: %w", executionResultID, err)
=======
		return nil, fmt.Errorf("failed to get register snapshot reader: %w", err)
>>>>>>> 7021da86
	}

	registers, err := snapshot.Registers()
	if err != nil {
		return nil, nil, fmt.Errorf("failed to get registers storage from snapshot: %w", err)
	}

	accountKey, err := l.scriptExecutor.GetAccountKey(ctx, address, keyIndex, height, registers)
	if err != nil {
		l.log.Debug().Err(err).Msgf("failed to get account key at height: %d", height)
		return nil, nil, err
	}

	metadata := &accessmodel.ExecutorMetadata{
		ExecutionResultID: executionResultID,
		ExecutorIDs:       executionResultInfo.ExecutionNodes.NodeIDs(),
	}

	return accountKey, metadata, nil
}

func (l *LocalAccountProvider) GetAccountKeysAtBlock(
	ctx context.Context,
	address flow.Address,
	_ flow.Identifier,
	height uint64,
	executionResultInfo *optimistic_sync.ExecutionResultInfo,
) ([]flow.AccountPublicKey, *accessmodel.ExecutorMetadata, error) {
	executionResultID := executionResultInfo.ExecutionResultID
	snapshot, err := l.executionStateCache.Snapshot(executionResultID)
	if err != nil {
<<<<<<< HEAD
		return nil, nil, fmt.Errorf("failed to get snapshot for execution result %s: %w", executionResultID, err)
=======
		return nil, fmt.Errorf("failed to get register snapshot reader: %w", err)
>>>>>>> 7021da86
	}

	registers, err := snapshot.Registers()
	if err != nil {
		return nil, nil, fmt.Errorf("failed to get registers storage from snapshot: %w", err)
	}

	accountKeys, err := l.scriptExecutor.GetAccountKeys(ctx, address, height, registers)
	if err != nil {
		l.log.Debug().Err(err).Msgf("failed to get account keys at height: %d", height)
		return nil, nil, err
	}

	metadata := &accessmodel.ExecutorMetadata{
		ExecutionResultID: executionResultID,
		ExecutorIDs:       executionResultInfo.ExecutionNodes.NodeIDs(),
	}

	return accountKeys, metadata, nil
}

// convertAccountError converts the script execution error to a gRPC error
func convertAccountError(err error, address flow.Address, height uint64) error {
	if err == nil {
		return nil
	}

	if errors.Is(err, storage.ErrNotFound) {
		return status.Errorf(codes.NotFound, "account with address %s not found: %v", address, err)
	}

	if fvmerrors.IsAccountNotFoundError(err) {
		return status.Errorf(codes.NotFound, "account not found")
	}

	return rpc.ConvertIndexError(err, height, "failed to get account")
}<|MERGE_RESOLUTION|>--- conflicted
+++ resolved
@@ -15,10 +15,7 @@
 	accessmodel "github.com/onflow/flow-go/model/access"
 	"github.com/onflow/flow-go/model/flow"
 	"github.com/onflow/flow-go/module/execution"
-<<<<<<< HEAD
 	"github.com/onflow/flow-go/module/executiondatasync/optimistic_sync"
-=======
->>>>>>> 7021da86
 	"github.com/onflow/flow-go/state/protocol"
 	"github.com/onflow/flow-go/storage"
 )
@@ -61,11 +58,7 @@
 
 	registers, err := snapshot.Registers()
 	if err != nil {
-<<<<<<< HEAD
-		return nil, nil, fmt.Errorf("failed to get registers storage from snapshot: %w", err)
-=======
-		return nil, fmt.Errorf("failed to get register snapshot reader: %w", err)
->>>>>>> 7021da86
+		return nil, nil, fmt.Errorf("failed to get register snapshot reader: %w", err)
 	}
 
 	account, err := l.scriptExecutor.GetAccountAtBlockHeight(ctx, address, height, registers)
@@ -91,16 +84,12 @@
 	executionResultID := executionResultInfo.ExecutionResultID
 	snapshot, err := l.executionStateCache.Snapshot(executionResultID)
 	if err != nil {
-<<<<<<< HEAD
 		return 0, nil, fmt.Errorf("failed to get snapshot for execution result %s: %w", executionResultID, err)
-=======
-		return 0, fmt.Errorf("failed to get register snapshot reader: %w", err)
->>>>>>> 7021da86
 	}
 
 	registers, err := snapshot.Registers()
 	if err != nil {
-		return 0, nil, fmt.Errorf("failed to get registers storage from snapshot: %w", err)
+		return 0, nil, fmt.Errorf("failed to get register snapshot reader: %w", err)
 	}
 
 	accountBalance, err := l.scriptExecutor.GetAccountBalance(ctx, address, height, registers)
@@ -128,16 +117,12 @@
 	executionResultID := executionResultInfo.ExecutionResultID
 	snapshot, err := l.executionStateCache.Snapshot(executionResultID)
 	if err != nil {
-<<<<<<< HEAD
 		return nil, nil, fmt.Errorf("failed to get snapshot for execution result %s: %w", executionResultID, err)
-=======
-		return nil, fmt.Errorf("failed to get register snapshot reader: %w", err)
->>>>>>> 7021da86
 	}
 
 	registers, err := snapshot.Registers()
 	if err != nil {
-		return nil, nil, fmt.Errorf("failed to get registers storage from snapshot: %w", err)
+		return nil, nil, fmt.Errorf("failed to get register snapshot reader: %w", err)
 	}
 
 	accountKey, err := l.scriptExecutor.GetAccountKey(ctx, address, keyIndex, height, registers)
@@ -164,16 +149,12 @@
 	executionResultID := executionResultInfo.ExecutionResultID
 	snapshot, err := l.executionStateCache.Snapshot(executionResultID)
 	if err != nil {
-<<<<<<< HEAD
 		return nil, nil, fmt.Errorf("failed to get snapshot for execution result %s: %w", executionResultID, err)
-=======
-		return nil, fmt.Errorf("failed to get register snapshot reader: %w", err)
->>>>>>> 7021da86
 	}
 
 	registers, err := snapshot.Registers()
 	if err != nil {
-		return nil, nil, fmt.Errorf("failed to get registers storage from snapshot: %w", err)
+		return nil, nil, fmt.Errorf("failed to get register snapshot reader: %w", err)
 	}
 
 	accountKeys, err := l.scriptExecutor.GetAccountKeys(ctx, address, height, registers)
