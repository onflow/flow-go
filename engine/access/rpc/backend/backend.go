package backend

import (
	"context"
	"crypto/md5" //nolint:gosec
	"fmt"
	"time"

	lru "github.com/hashicorp/golang-lru/v2"
	accessproto "github.com/onflow/flow/protobuf/go/flow/access"
	"github.com/rs/zerolog"

	"github.com/onflow/flow-go/access"
	"github.com/onflow/flow-go/access/validator"
	"github.com/onflow/flow-go/cmd/build"
	"github.com/onflow/flow-go/engine/access/index"
	"github.com/onflow/flow-go/engine/access/rpc/backend/accounts"
	"github.com/onflow/flow-go/engine/access/rpc/backend/common"
	"github.com/onflow/flow-go/engine/access/rpc/backend/events"
	"github.com/onflow/flow-go/engine/access/rpc/backend/node_communicator"
	"github.com/onflow/flow-go/engine/access/rpc/backend/query_mode"
	"github.com/onflow/flow-go/engine/access/rpc/backend/scripts"
	"github.com/onflow/flow-go/engine/access/rpc/backend/transactions"
	"github.com/onflow/flow-go/engine/access/rpc/backend/transactions/error_messages"
	"github.com/onflow/flow-go/engine/access/rpc/backend/transactions/provider"
	"github.com/onflow/flow-go/engine/access/rpc/backend/transactions/status"
	txstream "github.com/onflow/flow-go/engine/access/rpc/backend/transactions/stream"
	"github.com/onflow/flow-go/engine/access/rpc/connection"
	"github.com/onflow/flow-go/engine/access/subscription"
	"github.com/onflow/flow-go/engine/access/subscription/tracker"
	"github.com/onflow/flow-go/engine/common/rpc"
	"github.com/onflow/flow-go/engine/common/version"
	"github.com/onflow/flow-go/fvm/blueprints"
	accessmodel "github.com/onflow/flow-go/model/access"
	"github.com/onflow/flow-go/model/flow"
	"github.com/onflow/flow-go/module"
	"github.com/onflow/flow-go/module/counters"
	"github.com/onflow/flow-go/module/execution"
	"github.com/onflow/flow-go/module/executiondatasync/optimistic_sync"
	"github.com/onflow/flow-go/module/state_synchronization"
	"github.com/onflow/flow-go/state/protocol"
	"github.com/onflow/flow-go/storage"
)

// DefaultSnapshotHistoryLimit the amount of blocks to look back in state
// when recursively searching for a valid snapshot
const DefaultSnapshotHistoryLimit = 500

// DefaultConnectionPoolSize is the default size for the connection pool to collection and execution nodes
const DefaultConnectionPoolSize = 250

// Backend implements the Access API.
//
// It is composed of several sub-backends that implement part of the Access API.
//
// Script related calls are handled by backendScripts.
// Transaction related calls are handled by backendTransactions.
// Block Header related calls are handled by backendBlockHeaders.
// Block details related calls are handled by backendBlockDetails.
// Event related calls are handled by backendEvents.
// Account related calls are handled by backendAccounts.
//
// All remaining calls are handled by the base Backend in this file.
type Backend struct {
	accounts.Accounts
	events.Events
	scripts.Scripts
	transactions.Transactions
	txstream.TransactionStream
	backendBlockHeaders
	backendBlockDetails
	backendExecutionResults
	backendNetwork
	backendSubscribeBlocks

	state               protocol.State
	collections         storage.Collections
	staticCollectionRPC accessproto.AccessAPIClient

	stateParams    protocol.Params
	versionControl *version.VersionControl

	BlockTracker tracker.BlockTracker
}

type Params struct {
	State                    protocol.State
	CollectionRPC            accessproto.AccessAPIClient
	HistoricalAccessNodes    []accessproto.AccessAPIClient
	Blocks                   storage.Blocks
	Headers                  storage.Headers
	Collections              storage.Collections
	Transactions             storage.Transactions
	ExecutionReceipts        storage.ExecutionReceipts
	ExecutionResults         storage.ExecutionResults
	TxResultErrorMessages    storage.TransactionResultErrorMessages
	ChainID                  flow.ChainID
	AccessMetrics            module.AccessMetrics
	ConnFactory              connection.ConnectionFactory
	RetryEnabled             bool
	MaxHeightRange           uint
	Log                      zerolog.Logger
	SnapshotHistoryLimit     int
	Communicator             node_communicator.Communicator
	TxResultCacheSize        uint
	ScriptExecutor           execution.ScriptExecutor
	ScriptExecutionMode      query_mode.IndexQueryMode
	CheckPayerBalanceMode    validator.PayerBalanceMode
	EventQueryMode           query_mode.IndexQueryMode
	BlockTracker             tracker.BlockTracker
	SubscriptionHandler      *subscription.SubscriptionHandler
	MaxScriptAndArgumentSize uint

	EventsIndex                *index.EventsIndex
	TxResultQueryMode          query_mode.IndexQueryMode
	TxResultsIndex             *index.TransactionResultsIndex
	LastFullBlockHeight        *counters.PersistentStrictMonotonicCounter
	IndexReporter              state_synchronization.IndexReporter
	VersionControl             *version.VersionControl
	ExecNodeIdentitiesProvider *rpc.ExecutionNodeIdentitiesProvider
	TxErrorMessageProvider     error_messages.Provider
<<<<<<< HEAD

	ExecutionResultInfoProvider optimistic_sync.ExecutionResultInfoProvider
	ExecutionStateCache         optimistic_sync.ExecutionStateCache
	OperatorCriteria            optimistic_sync.Criteria
=======
	ScheduledCallbacksEnabled  bool
>>>>>>> a93329ea
}

var _ access.API = (*Backend)(nil)

// New creates backend instance
func New(params Params) (*Backend, error) {
	loggedScripts, err := lru.New[[md5.Size]byte, time.Time](common.DefaultLoggedScriptsCacheSize)
	if err != nil {
		return nil, fmt.Errorf("failed to initialize script logging cache: %w", err)
	}

	var txResCache *lru.Cache[flow.Identifier, *accessmodel.TransactionResult]
	if params.TxResultCacheSize > 0 {
		txResCache, err = lru.New[flow.Identifier, *accessmodel.TransactionResult](int(params.TxResultCacheSize))
		if err != nil {
			return nil, fmt.Errorf("failed to init cache for transaction results: %w", err)
		}
	}

	// the system tx is hardcoded and never changes during runtime
	systemTx, err := blueprints.SystemChunkTransaction(params.ChainID.Chain())
	if err != nil {
		return nil, fmt.Errorf("failed to create system chunk transaction: %w", err)
	}
	systemTxID := systemTx.ID()

	accountsBackend, err := accounts.NewAccountsBackend(
		params.Log,
		params.State,
		params.Headers,
		params.ConnFactory,
		params.Communicator,
		params.ScriptExecutionMode,
		params.ScriptExecutor,
		params.ExecNodeIdentitiesProvider,
	)
	if err != nil {
		return nil, fmt.Errorf("failed to create accounts: %w", err)
	}

	eventsBackend, err := events.NewEventsBackend(
		params.Log,
		params.State,
		params.ChainID.Chain(),
		params.MaxHeightRange,
		params.Headers,
		params.ConnFactory,
		params.Communicator,
		params.EventQueryMode,
		params.ExecNodeIdentitiesProvider,
		params.ExecutionResultInfoProvider,
		params.ExecutionStateCache,
		params.OperatorCriteria,
	)
	if err != nil {
		return nil, fmt.Errorf("failed to create events: %w", err)
	}

	scriptsBackend, err := scripts.NewScriptsBackend(
		params.Log,
		params.AccessMetrics,
		params.Headers,
		params.State,
		params.ConnFactory,
		params.Communicator,
		params.ScriptExecutor,
		params.ScriptExecutionMode,
		params.ExecNodeIdentitiesProvider,
		loggedScripts,
		params.MaxScriptAndArgumentSize,
	)
	if err != nil {
		return nil, fmt.Errorf("failed to create scripts: %w", err)
	}

	txValidator, err := validator.NewTransactionValidator(
		validator.NewProtocolStateBlocks(params.State, params.IndexReporter),
		params.ChainID.Chain(),
		params.AccessMetrics,
		validator.TransactionValidationOptions{
			Expiry:                       flow.DefaultTransactionExpiry,
			ExpiryBuffer:                 flow.DefaultTransactionExpiryBuffer,
			AllowEmptyReferenceBlockID:   false,
			AllowUnknownReferenceBlockID: false,
			CheckScriptsParse:            false,
			MaxGasLimit:                  flow.DefaultMaxTransactionGasLimit,
			MaxTransactionByteSize:       flow.DefaultMaxTransactionByteSize,
			MaxCollectionByteSize:        flow.DefaultMaxCollectionByteSize,
			CheckPayerBalanceMode:        params.CheckPayerBalanceMode,
		},
		params.ScriptExecutor,
	)
	if err != nil {
		return nil, fmt.Errorf("could not create transaction validator: %w", err)
	}

	txStatusDeriver := status.NewTxStatusDeriver(params.State, params.LastFullBlockHeight)

	localTxProvider := provider.NewLocalTransactionProvider(
		params.State,
		params.Collections,
		params.Blocks,
		params.EventsIndex,
		params.TxResultsIndex,
		params.TxErrorMessageProvider,
		systemTxID,
		txStatusDeriver,
		params.ChainID,
		params.ScheduledCallbacksEnabled,
	)
	execNodeTxProvider := provider.NewENTransactionProvider(
		params.Log,
		params.State,
		params.Collections,
		params.ConnFactory,
		params.Communicator,
		params.ExecNodeIdentitiesProvider,
		txStatusDeriver,
		systemTxID,
		params.ChainID,
		params.ScheduledCallbacksEnabled,
	)
	failoverTxProvider := provider.NewFailoverTransactionProvider(localTxProvider, execNodeTxProvider)

	txParams := transactions.Params{
		Log:                         params.Log,
		Metrics:                     params.AccessMetrics,
		State:                       params.State,
		ChainID:                     params.ChainID,
		SystemTxID:                  systemTxID,
		StaticCollectionRPCClient:   params.CollectionRPC,
		HistoricalAccessNodeClients: params.HistoricalAccessNodes,
		NodeCommunicator:            params.Communicator,
		ConnFactory:                 params.ConnFactory,
		EnableRetries:               params.RetryEnabled,
		NodeProvider:                params.ExecNodeIdentitiesProvider,
		Blocks:                      params.Blocks,
		Collections:                 params.Collections,
		Transactions:                params.Transactions,
		TxErrorMessageProvider:      params.TxErrorMessageProvider,
		TxResultCache:               txResCache,
		TxValidator:                 txValidator,
		TxStatusDeriver:             txStatusDeriver,
		EventsIndex:                 params.EventsIndex,
		TxResultsIndex:              params.TxResultsIndex,
		ScheduledCallbacksEnabled:   params.ScheduledCallbacksEnabled,
	}

	switch params.TxResultQueryMode {
	case query_mode.IndexQueryModeLocalOnly:
		txParams.TxProvider = localTxProvider
	case query_mode.IndexQueryModeExecutionNodesOnly:
		txParams.TxProvider = execNodeTxProvider
	case query_mode.IndexQueryModeFailover:
		txParams.TxProvider = failoverTxProvider
	default:
		return nil, fmt.Errorf("invalid tx result query mode: %s", params.TxResultQueryMode)
	}

	txBackend, err := transactions.NewTransactionsBackend(txParams)
	if err != nil {
		return nil, fmt.Errorf("failed to create transactions backend: %w", err)
	}

	txStreamBackend := txstream.NewTransactionStreamBackend(
		params.Log,
		params.State,
		params.SubscriptionHandler,
		params.BlockTracker,
		txBackend.SendTransaction,
		params.Blocks,
		params.Collections,
		params.Transactions,
		failoverTxProvider,
		txStatusDeriver,
	)

	b := &Backend{
		Accounts:          *accountsBackend,
		Events:            *eventsBackend,
		Scripts:           *scriptsBackend,
		Transactions:      *txBackend,
		TransactionStream: *txStreamBackend,
		backendBlockHeaders: backendBlockHeaders{
			backendBlockBase: backendBlockBase{
				blocks:  params.Blocks,
				headers: params.Headers,
				state:   params.State,
			},
		},
		backendBlockDetails: backendBlockDetails{
			backendBlockBase: backendBlockBase{
				blocks:  params.Blocks,
				headers: params.Headers,
				state:   params.State,
			},
		},
		backendExecutionResults: backendExecutionResults{
			executionResults: params.ExecutionResults,
		},
		backendNetwork: backendNetwork{
			state:                params.State,
			chainID:              params.ChainID,
			headers:              params.Headers,
			snapshotHistoryLimit: params.SnapshotHistoryLimit,
		},
		backendSubscribeBlocks: backendSubscribeBlocks{
			log:                 params.Log,
			state:               params.State,
			headers:             params.Headers,
			blocks:              params.Blocks,
			subscriptionHandler: params.SubscriptionHandler,
			blockTracker:        params.BlockTracker,
		},

		state:               params.State,
		collections:         params.Collections,
		staticCollectionRPC: params.CollectionRPC,
		stateParams:         params.State.Params(),
		versionControl:      params.VersionControl,
		BlockTracker:        params.BlockTracker,
	}

	return b, nil
}

// Ping responds to requests when the server is up.
//
// CAUTION: this layer SIMPLIFIES the ERROR HANDLING convention
// As documented in the [access.API], which we partially implement with this function
//   - All errors returned by this API are guaranteed to be benign. The node can continue normal operations after such errors.
//   - Hence, we MUST check here and crash on all errors *except* for those known to be benign in the present context!
//
// Expected sentinel errors providing details to clients about failed requests:
// - access.ServiceUnavailable if the configured static collection node does not respond to ping.
func (b *Backend) Ping(ctx context.Context) error {
	// staticCollectionRPC is only set if a collection node address was provided at startup
	if b.staticCollectionRPC != nil {
		if _, err := b.staticCollectionRPC.Ping(ctx, &accessproto.PingRequest{}); err != nil {
			return access.NewServiceUnavailable(fmt.Errorf("could not ping collection node: %w", err))
		}
	}

	return nil
}

// GetNodeVersionInfo returns node version information such as semver, commit, sporkID, protocolVersion, etc
//
// CAUTION: this layer SIMPLIFIES the ERROR HANDLING convention
// As documented in the [access.API], which we partially implement with this function
//   - All errors returned by this API are guaranteed to be benign. The node can continue normal operations after such errors.
//   - Hence, we MUST check here and crash on all errors *except* for those known to be benign in the present context!
func (b *Backend) GetNodeVersionInfo(ctx context.Context) (*accessmodel.NodeVersionInfo, error) {
	sporkID := b.stateParams.SporkID()
	sporkRootBlockHeight := b.stateParams.SporkRootBlockHeight()
	nodeRootBlockHeader := b.stateParams.SealedRoot()
	protocolSnapshot, err := b.state.Final().ProtocolState()
	if err != nil {
		return nil, access.RequireNoError(ctx, fmt.Errorf("could not read finalized protocol kvstore: %w", err))
	}

	var compatibleRange *accessmodel.CompatibleRange

	// Version control feature could be disabled
	if b.versionControl != nil {
		compatibleRange = &accessmodel.CompatibleRange{
			StartHeight: b.versionControl.StartHeight(),
			EndHeight:   b.versionControl.EndHeight(),
		}
	}

	nodeInfo := &accessmodel.NodeVersionInfo{
		Semver:               build.Version(),
		Commit:               build.Commit(),
		SporkId:              sporkID,
		ProtocolVersion:      0,
		ProtocolStateVersion: protocolSnapshot.GetProtocolStateVersion(),
		SporkRootBlockHeight: sporkRootBlockHeight,
		NodeRootBlockHeight:  nodeRootBlockHeader.Height,
		CompatibleRange:      compatibleRange,
	}

	return nodeInfo, nil
}

// GetCollectionByID returns a light collection by its ID.
//
// CAUTION: this layer SIMPLIFIES the ERROR HANDLING convention
// As documented in the [access.API], which we partially implement with this function
//   - All errors returned by this API are guaranteed to be benign. The node can continue normal operations after such errors.
//   - Hence, we MUST check here and crash on all errors *except* for those known to be benign in the present context!
//
// Expected sentinel errors providing details to clients about failed requests:
//   - access.DataNotFoundError if the collection is not found.
func (b *Backend) GetCollectionByID(ctx context.Context, colID flow.Identifier) (*flow.LightCollection, error) {
	col, err := b.collections.LightByID(colID)
	if err != nil {
		// Collections are retrieved asynchronously as we finalize blocks, so it is possible to get
		// a storage.ErrNotFound for a collection within a finalized block. Clients should retry.
		err = access.RequireErrorIs(ctx, err, storage.ErrNotFound)
		return nil, access.NewDataNotFoundError("collection", fmt.Errorf("please retry for collection in finalized block: %w", err))
	}

	return col, nil
}

// GetFullCollectionByID returns a full collection by its ID.
//
// CAUTION: this layer SIMPLIFIES the ERROR HANDLING convention
// As documented in the [access.API], which we partially implement with this function
//   - All errors returned by this API are guaranteed to be benign. The node can continue normal operations after such errors.
//   - Hence, we MUST check here and crash on all errors *except* for those known to be benign in the present context!
//
// Expected sentinel errors providing details to clients about failed requests:
//   - access.DataNotFoundError if the collection is not found.
func (b *Backend) GetFullCollectionByID(ctx context.Context, colID flow.Identifier) (*flow.Collection, error) {
	col, err := b.collections.ByID(colID)
	if err != nil {
		// Collections are retrieved asynchronously as we finalize blocks, so it is possible to get
		// a storage.ErrNotFound for a collection within a finalized block. Clients should retry.
		err = access.RequireErrorIs(ctx, err, storage.ErrNotFound)
		return nil, access.NewDataNotFoundError("collection", fmt.Errorf("please retry for collection in finalized block: %w", err))
	}

	return col, nil
}<|MERGE_RESOLUTION|>--- conflicted
+++ resolved
@@ -119,14 +119,11 @@
 	VersionControl             *version.VersionControl
 	ExecNodeIdentitiesProvider *rpc.ExecutionNodeIdentitiesProvider
 	TxErrorMessageProvider     error_messages.Provider
-<<<<<<< HEAD
 
 	ExecutionResultInfoProvider optimistic_sync.ExecutionResultInfoProvider
 	ExecutionStateCache         optimistic_sync.ExecutionStateCache
 	OperatorCriteria            optimistic_sync.Criteria
-=======
-	ScheduledCallbacksEnabled  bool
->>>>>>> a93329ea
+	ScheduledCallbacksEnabled   bool
 }
 
 var _ access.API = (*Backend)(nil)
