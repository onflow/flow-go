package backend

import (
	"context"
	"crypto/md5" //nolint:gosec
	"fmt"
	"time"

	lru "github.com/hashicorp/golang-lru/v2"
	accessproto "github.com/onflow/flow/protobuf/go/flow/access"
	"github.com/rs/zerolog"

	"github.com/onflow/flow-go/access"
	"github.com/onflow/flow-go/access/validator"
	"github.com/onflow/flow-go/cmd/build"
	"github.com/onflow/flow-go/engine/access/index"
	"github.com/onflow/flow-go/engine/access/rpc/backend/accounts"
	"github.com/onflow/flow-go/engine/access/rpc/backend/common"
	"github.com/onflow/flow-go/engine/access/rpc/backend/events"
	"github.com/onflow/flow-go/engine/access/rpc/backend/node_communicator"
	"github.com/onflow/flow-go/engine/access/rpc/backend/query_mode"
	"github.com/onflow/flow-go/engine/access/rpc/backend/scripts"
	"github.com/onflow/flow-go/engine/access/rpc/backend/transactions"
	"github.com/onflow/flow-go/engine/access/rpc/backend/transactions/error_message_provider"
	"github.com/onflow/flow-go/engine/access/rpc/backend/transactions/provider"
	"github.com/onflow/flow-go/engine/access/rpc/backend/transactions/status"
	txstream "github.com/onflow/flow-go/engine/access/rpc/backend/transactions/stream"
	"github.com/onflow/flow-go/engine/access/rpc/connection"
	"github.com/onflow/flow-go/engine/access/subscription"
	"github.com/onflow/flow-go/engine/access/subscription/tracker"
	commonrpc "github.com/onflow/flow-go/engine/common/rpc"
	"github.com/onflow/flow-go/engine/common/version"
	"github.com/onflow/flow-go/fvm/blueprints"
	accessmodel "github.com/onflow/flow-go/model/access"
	"github.com/onflow/flow-go/model/flow"
	"github.com/onflow/flow-go/module"
	"github.com/onflow/flow-go/module/counters"
	"github.com/onflow/flow-go/module/execution"
	"github.com/onflow/flow-go/module/state_synchronization"
	"github.com/onflow/flow-go/state/protocol"
	"github.com/onflow/flow-go/storage"
)

// DefaultSnapshotHistoryLimit the amount of blocks to look back in state
// when recursively searching for a valid snapshot
const DefaultSnapshotHistoryLimit = 500

// DefaultConnectionPoolSize is the default size for the connection pool to collection and execution nodes
const DefaultConnectionPoolSize = 250

// Backend implements the Access API.
//
// It is composed of several sub-backends that implement part of the Access API.
//
// Script related calls are handled by backendScripts.
// Transaction related calls are handled by backendTransactions.
// Block Header related calls are handled by backendBlockHeaders.
// Block details related calls are handled by backendBlockDetails.
// Event related calls are handled by backendEvents.
// Account related calls are handled by backendAccounts.
//
// All remaining calls are handled by the base Backend in this file.
type Backend struct {
	accounts.Accounts
	events.Events
	scripts.Scripts
	transactions.Transactions
	txstream.TransactionStream
	backendBlockHeaders
	backendBlockDetails
	backendExecutionResults
	backendNetwork
	backendSubscribeBlocks

	state               protocol.State
	collections         storage.Collections
	staticCollectionRPC accessproto.AccessAPIClient

	stateParams    protocol.Params
	versionControl *version.VersionControl

	BlockTracker tracker.BlockTracker
}

type Params struct {
	State                 protocol.State
	CollectionRPC         accessproto.AccessAPIClient
	HistoricalAccessNodes []accessproto.AccessAPIClient
	Blocks                storage.Blocks
	Headers               storage.Headers
	Collections           storage.Collections
	Transactions          storage.Transactions
	ExecutionReceipts     storage.ExecutionReceipts
	ExecutionResults      storage.ExecutionResults
	TxResultErrorMessages storage.TransactionResultErrorMessages
	ChainID               flow.ChainID
	AccessMetrics         module.AccessMetrics
	ConnFactory           connection.ConnectionFactory
	RetryEnabled          bool
	MaxHeightRange        uint
	Log                   zerolog.Logger
	SnapshotHistoryLimit  int
	Communicator          node_communicator.Communicator
	TxResultCacheSize     uint
	ScriptExecutor        execution.ScriptExecutor
	ScriptExecutionMode   query_mode.IndexQueryMode
	CheckPayerBalanceMode validator.PayerBalanceMode
	EventQueryMode        query_mode.IndexQueryMode
	BlockTracker          tracker.BlockTracker
	SubscriptionHandler   *subscription.SubscriptionHandler

	EventsIndex                *index.EventsIndex
	TxResultQueryMode          query_mode.IndexQueryMode
	TxResultsIndex             *index.TransactionResultsIndex
	LastFullBlockHeight        *counters.PersistentStrictMonotonicCounter
	IndexReporter              state_synchronization.IndexReporter
	VersionControl             *version.VersionControl
	ExecNodeIdentitiesProvider *commonrpc.ExecutionNodeIdentitiesProvider
	TxErrorMessageProvider     error_message_provider.TxErrorMessageProvider
}

var _ access.API = (*Backend)(nil)

// New creates backend instance
func New(params Params) (*Backend, error) {
	loggedScripts, err := lru.New[[md5.Size]byte, time.Time](common.DefaultLoggedScriptsCacheSize)
	if err != nil {
		return nil, fmt.Errorf("failed to initialize script logging cache: %w", err)
	}

	var txResCache *lru.Cache[flow.Identifier, *accessmodel.TransactionResult]
	if params.TxResultCacheSize > 0 {
		txResCache, err = lru.New[flow.Identifier, *accessmodel.TransactionResult](int(params.TxResultCacheSize))
		if err != nil {
			return nil, fmt.Errorf("failed to init cache for transaction results: %w", err)
		}
	}

	// the system tx is hardcoded and never changes during runtime
	systemTx, err := blueprints.SystemChunkTransaction(params.ChainID.Chain())
	if err != nil {
		return nil, fmt.Errorf("failed to create system chunk transaction: %w", err)
	}
	systemTxID := systemTx.ID()

	accountsBackend, err := accounts.NewAccountsBackend(
		params.Log,
		params.State,
		params.Headers,
		params.ConnFactory,
		params.Communicator,
		params.ScriptExecutionMode,
		params.ScriptExecutor,
		params.ExecNodeIdentitiesProvider,
	)
	if err != nil {
		return nil, fmt.Errorf("failed to create accounts: %w", err)
	}

	eventsBackend, err := events.NewEventsBackend(
		params.Log,
		params.State,
		params.ChainID.Chain(),
		params.MaxHeightRange,
		params.Headers,
		params.ConnFactory,
		params.Communicator,
		params.EventQueryMode,
		params.EventsIndex,
		params.ExecNodeIdentitiesProvider,
	)
	if err != nil {
		return nil, fmt.Errorf("failed to create events: %w", err)
	}

	scriptsBackend, err := scripts.NewScriptsBackend(
		params.Log,
		params.AccessMetrics,
		params.Headers,
		params.State,
		params.ConnFactory,
		params.Communicator,
		params.ScriptExecutor,
		params.ScriptExecutionMode,
		params.ExecNodeIdentitiesProvider,
		loggedScripts,
	)
	if err != nil {
		return nil, fmt.Errorf("failed to create scripts: %w", err)
	}

	txValidator, err := validator.NewTransactionValidator(
		validator.NewProtocolStateBlocks(params.State, params.IndexReporter),
		params.ChainID.Chain(),
		params.AccessMetrics,
		validator.TransactionValidationOptions{
			Expiry:                       flow.DefaultTransactionExpiry,
			ExpiryBuffer:                 flow.DefaultTransactionExpiryBuffer,
			AllowEmptyReferenceBlockID:   false,
			AllowUnknownReferenceBlockID: false,
			CheckScriptsParse:            false,
			MaxGasLimit:                  flow.DefaultMaxTransactionGasLimit,
			MaxTransactionByteSize:       flow.DefaultMaxTransactionByteSize,
			MaxCollectionByteSize:        flow.DefaultMaxCollectionByteSize,
			CheckPayerBalanceMode:        params.CheckPayerBalanceMode,
		},
		params.ScriptExecutor,
	)
	if err != nil {
		return nil, fmt.Errorf("could not create transaction validator: %w", err)
	}

	txStatusDeriver := status.NewTxStatusDeriver(params.State, params.LastFullBlockHeight)

	localTxProvider := provider.NewLocalTransactionProvider(
		params.State,
		params.Collections,
		params.Blocks,
		params.EventsIndex,
		params.TxResultsIndex,
		params.TxErrorMessageProvider,
		systemTxID,
		txStatusDeriver,
	)
	execNodeTxProvider := provider.NewENTransactionProvider(
		params.Log,
		params.State,
		params.Collections,
		params.ConnFactory,
		params.Communicator,
		params.ExecNodeIdentitiesProvider,
		txStatusDeriver,
		systemTxID,
		systemTx,
	)
	failoverTxProvider := provider.NewFailoverTransactionProvider(localTxProvider, execNodeTxProvider)

	txParams := transactions.Params{
		Log:                         params.Log,
		Metrics:                     params.AccessMetrics,
		State:                       params.State,
		ChainID:                     params.ChainID,
		SystemTx:                    systemTx,
		SystemTxID:                  systemTxID,
		StaticCollectionRPCClient:   params.CollectionRPC,
		HistoricalAccessNodeClients: params.HistoricalAccessNodes,
		NodeCommunicator:            params.Communicator,
		ConnFactory:                 params.ConnFactory,
		EnableRetries:               params.RetryEnabled,
		NodeProvider:                params.ExecNodeIdentitiesProvider,
		Blocks:                      params.Blocks,
		Collections:                 params.Collections,
		Transactions:                params.Transactions,
		TxErrorMessageProvider:      params.TxErrorMessageProvider,
		TxResultCache:               txResCache,
		TxValidator:                 txValidator,
		TxStatusDeriver:             txStatusDeriver,
		EventsIndex:                 params.EventsIndex,
		TxResultsIndex:              params.TxResultsIndex,
	}

	switch params.TxResultQueryMode {
	case query_mode.IndexQueryModeLocalOnly:
		txParams.TxProvider = localTxProvider
	case query_mode.IndexQueryModeExecutionNodesOnly:
		txParams.TxProvider = execNodeTxProvider
	case query_mode.IndexQueryModeFailover:
		txParams.TxProvider = failoverTxProvider
	default:
		return nil, fmt.Errorf("invalid tx result query mode: %s", params.TxResultQueryMode)
	}

	txBackend, err := transactions.NewTransactionsBackend(txParams)
	if err != nil {
		return nil, fmt.Errorf("failed to create transactions backend: %w", err)
	}

	txStreamBackend := txstream.NewTransactionStreamBackend(
		params.Log,
		params.State,
		params.SubscriptionHandler,
		params.BlockTracker,
		txBackend.SendTransaction,
		params.Blocks,
		params.Collections,
		params.Transactions,
		failoverTxProvider,
		txStatusDeriver,
	)

	b := &Backend{
		Accounts:          *accountsBackend,
		Events:            *eventsBackend,
		Scripts:           *scriptsBackend,
		Transactions:      *txBackend,
		TransactionStream: *txStreamBackend,
		backendBlockHeaders: backendBlockHeaders{
			backendBlockBase: backendBlockBase{
				blocks:  params.Blocks,
				headers: params.Headers,
				state:   params.State,
			},
		},
		backendBlockDetails: backendBlockDetails{
			backendBlockBase: backendBlockBase{
				blocks:  params.Blocks,
				headers: params.Headers,
				state:   params.State,
			},
		},
		backendExecutionResults: backendExecutionResults{
			executionResults: params.ExecutionResults,
		},
		backendNetwork: backendNetwork{
			state:                params.State,
			chainID:              params.ChainID,
			headers:              params.Headers,
			snapshotHistoryLimit: params.SnapshotHistoryLimit,
		},
		backendSubscribeBlocks: backendSubscribeBlocks{
			log:                 params.Log,
			state:               params.State,
			headers:             params.Headers,
			blocks:              params.Blocks,
			subscriptionHandler: params.SubscriptionHandler,
			blockTracker:        params.BlockTracker,
		},

		state:               params.State,
		collections:         params.Collections,
		staticCollectionRPC: params.CollectionRPC,
		stateParams:         params.State.Params(),
		versionControl:      params.VersionControl,
		BlockTracker:        params.BlockTracker,
	}

	return b, nil
}

// Ping responds to requests when the server is up.
//
// CAUTION: this layer SIMPLIFIES the ERROR HANDLING convention
// As documented in the [access.API], which we partially implement with this function
//   - All errors returned by this API are guaranteed to be benign. The node can continue normal operations after such errors.
//   - Hence, we MUST check here and crash on all errors *except* for those known to be benign in the present context!
//
// Expected sentinel errors providing details to clients about failed requests:
// - access.ServiceUnavailable if the configured static collection node does not respond to ping.
func (b *Backend) Ping(ctx context.Context) error {
	// staticCollectionRPC is only set if a collection node address was provided at startup
	if b.staticCollectionRPC != nil {
		if _, err := b.staticCollectionRPC.Ping(ctx, &accessproto.PingRequest{}); err != nil {
			return access.NewServiceUnavailable(fmt.Errorf("could not ping collection node: %w", err))
		}
	}

	return nil
}

// GetNodeVersionInfo returns node version information such as semver, commit, sporkID, protocolVersion, etc
//
// CAUTION: this layer SIMPLIFIES the ERROR HANDLING convention
// As documented in the [access.API], which we partially implement with this function
//   - All errors returned by this API are guaranteed to be benign. The node can continue normal operations after such errors.
//   - Hence, we MUST check here and crash on all errors *except* for those known to be benign in the present context!
func (b *Backend) GetNodeVersionInfo(ctx context.Context) (*accessmodel.NodeVersionInfo, error) {
	sporkID := b.stateParams.SporkID()
	sporkRootBlockHeight := b.stateParams.SporkRootBlockHeight()
	nodeRootBlockHeader := b.stateParams.SealedRoot()
	protocolSnapshot, err := b.state.Final().ProtocolState()
	if err != nil {
		return nil, access.RequireNoError(ctx, fmt.Errorf("could not read finalized protocol kvstore: %w", err))
	}

	var compatibleRange *accessmodel.CompatibleRange

	// Version control feature could be disabled
	if b.versionControl != nil {
		compatibleRange = &accessmodel.CompatibleRange{
			StartHeight: b.versionControl.StartHeight(),
			EndHeight:   b.versionControl.EndHeight(),
		}
	}

	nodeInfo := &accessmodel.NodeVersionInfo{
		Semver:               build.Version(),
		Commit:               build.Commit(),
		SporkId:              sporkID,
		ProtocolVersion:      0,
		ProtocolStateVersion: protocolSnapshot.GetProtocolStateVersion(),
		SporkRootBlockHeight: sporkRootBlockHeight,
		NodeRootBlockHeight:  nodeRootBlockHeader.Height,
		CompatibleRange:      compatibleRange,
	}

	return nodeInfo, nil
}

// GetCollectionByID returns a light collection by its ID.
//
// CAUTION: this layer SIMPLIFIES the ERROR HANDLING convention
// As documented in the [access.API], which we partially implement with this function
//   - All errors returned by this API are guaranteed to be benign. The node can continue normal operations after such errors.
//   - Hence, we MUST check here and crash on all errors *except* for those known to be benign in the present context!
//
// Expected sentinel errors providing details to clients about failed requests:
//   - access.DataNotFoundError if the collection is not found.
func (b *Backend) GetCollectionByID(ctx context.Context, colID flow.Identifier) (*flow.LightCollection, error) {
	col, err := b.collections.LightByID(colID)
	if err != nil {
		// Collections are retrieved asynchronously as we finalize blocks, so it is possible to get
		// a storage.ErrNotFound for a collection within a finalized block. Clients should retry.
		err = access.RequireErrorIs(ctx, err, storage.ErrNotFound)
		return nil, access.NewDataNotFoundError("collection", fmt.Errorf("please retry for collection in finalized block: %w", err))
	}

	return col, nil
}

// GetFullCollectionByID returns a full collection by its ID.
//
// CAUTION: this layer SIMPLIFIES the ERROR HANDLING convention
// As documented in the [access.API], which we partially implement with this function
//   - All errors returned by this API are guaranteed to be benign. The node can continue normal operations after such errors.
//   - Hence, we MUST check here and crash on all errors *except* for those known to be benign in the present context!
//
// Expected sentinel errors providing details to clients about failed requests:
//   - access.DataNotFoundError if the collection is not found.
func (b *Backend) GetFullCollectionByID(ctx context.Context, colID flow.Identifier) (*flow.Collection, error) {
	col, err := b.collections.ByID(colID)
	if err != nil {
		// Collections are retrieved asynchronously as we finalize blocks, so it is possible to get
		// a storage.ErrNotFound for a collection within a finalized block. Clients should retry.
		err = access.RequireErrorIs(ctx, err, storage.ErrNotFound)
		return nil, access.NewDataNotFoundError("collection", fmt.Errorf("please retry for collection in finalized block: %w", err))
	}

	return col, nil
}

<<<<<<< HEAD
// resolveHeightError wraps storage.ErrNotFound errors returned during height-based queries with
// additional context about why the data was not found.
//
// Specifically, this function determines whether the queried height falls outside the node's
// accessible range and provides context-sensitive error messages based on spork and node root block
// heights.
//
// Parameters:
// - stateParams: Protocol parameters that contain spork root and node root block heights.
// - height: The queried block height.
// - err: The original error.
//
// Will return the original error, possibly wrapped with additional context.
// CAUTION: this function might return irrecoverable errors or generic fatal from the lower protocol layers
func resolveHeightError(stateParams protocol.Params, height uint64, err error) error {
	if !errors.Is(err, storage.ErrNotFound) {
		return err
	}

	sporkRootBlockHeight := stateParams.SporkRootBlockHeight()
	nodeRootBlockHeader := stateParams.SealedRoot().Height

	if height < sporkRootBlockHeight {
		return fmt.Errorf("block height %d is less than the spork root block height %d. Try to use a historic node: %w",
			height,
			sporkRootBlockHeight,
			err,
		)
	}

	if height < nodeRootBlockHeader {
		return fmt.Errorf("block height %d is less than the node's root block height %d. Try to use a different Access node: %w",
			height,
			nodeRootBlockHeader,
			err,
		)
=======
func (b *Backend) GetNetworkParameters(_ context.Context) accessmodel.NetworkParameters {
	return accessmodel.NetworkParameters{
		ChainID: b.backendNetwork.chainID,
>>>>>>> 7344085a
	}

	return err
}<|MERGE_RESOLUTION|>--- conflicted
+++ resolved
@@ -436,51 +436,4 @@
 	}
 
 	return col, nil
-}
-
-<<<<<<< HEAD
-// resolveHeightError wraps storage.ErrNotFound errors returned during height-based queries with
-// additional context about why the data was not found.
-//
-// Specifically, this function determines whether the queried height falls outside the node's
-// accessible range and provides context-sensitive error messages based on spork and node root block
-// heights.
-//
-// Parameters:
-// - stateParams: Protocol parameters that contain spork root and node root block heights.
-// - height: The queried block height.
-// - err: The original error.
-//
-// Will return the original error, possibly wrapped with additional context.
-// CAUTION: this function might return irrecoverable errors or generic fatal from the lower protocol layers
-func resolveHeightError(stateParams protocol.Params, height uint64, err error) error {
-	if !errors.Is(err, storage.ErrNotFound) {
-		return err
-	}
-
-	sporkRootBlockHeight := stateParams.SporkRootBlockHeight()
-	nodeRootBlockHeader := stateParams.SealedRoot().Height
-
-	if height < sporkRootBlockHeight {
-		return fmt.Errorf("block height %d is less than the spork root block height %d. Try to use a historic node: %w",
-			height,
-			sporkRootBlockHeight,
-			err,
-		)
-	}
-
-	if height < nodeRootBlockHeader {
-		return fmt.Errorf("block height %d is less than the node's root block height %d. Try to use a different Access node: %w",
-			height,
-			nodeRootBlockHeader,
-			err,
-		)
-=======
-func (b *Backend) GetNetworkParameters(_ context.Context) accessmodel.NetworkParameters {
-	return accessmodel.NetworkParameters{
-		ChainID: b.backendNetwork.chainID,
->>>>>>> 7344085a
-	}
-
-	return err
 }