package backend

import (
	"context"
	"crypto/md5" //nolint:gosec
	"fmt"
	"time"

	lru "github.com/hashicorp/golang-lru/v2"
	accessproto "github.com/onflow/flow/protobuf/go/flow/access"
	"github.com/rs/zerolog"

	"github.com/onflow/flow-go/access"
	"github.com/onflow/flow-go/access/validator"
	"github.com/onflow/flow-go/cmd/build"
	"github.com/onflow/flow-go/engine/access/index"
	"github.com/onflow/flow-go/engine/access/rpc/backend/accounts"
	"github.com/onflow/flow-go/engine/access/rpc/backend/common"
	"github.com/onflow/flow-go/engine/access/rpc/backend/events"
	"github.com/onflow/flow-go/engine/access/rpc/backend/node_communicator"
	"github.com/onflow/flow-go/engine/access/rpc/backend/query_mode"
	"github.com/onflow/flow-go/engine/access/rpc/backend/scripts"
	"github.com/onflow/flow-go/engine/access/rpc/backend/transactions"
	"github.com/onflow/flow-go/engine/access/rpc/backend/transactions/error_messages"
	"github.com/onflow/flow-go/engine/access/rpc/backend/transactions/provider"
	"github.com/onflow/flow-go/engine/access/rpc/backend/transactions/status"
	txstream "github.com/onflow/flow-go/engine/access/rpc/backend/transactions/stream"
	"github.com/onflow/flow-go/engine/access/rpc/connection"
	"github.com/onflow/flow-go/engine/access/subscription"
	"github.com/onflow/flow-go/engine/access/subscription/tracker"
	commonrpc "github.com/onflow/flow-go/engine/common/rpc"
	"github.com/onflow/flow-go/engine/common/version"
	"github.com/onflow/flow-go/fvm/blueprints"
	accessmodel "github.com/onflow/flow-go/model/access"
	"github.com/onflow/flow-go/model/flow"
	"github.com/onflow/flow-go/module"
	"github.com/onflow/flow-go/module/counters"
	"github.com/onflow/flow-go/module/execution"
	"github.com/onflow/flow-go/module/executiondatasync/optimistic_sync"
	"github.com/onflow/flow-go/module/state_synchronization"
	"github.com/onflow/flow-go/state/protocol"
	"github.com/onflow/flow-go/storage"
)

// DefaultSnapshotHistoryLimit the amount of blocks to look back in state
// when recursively searching for a valid snapshot
const DefaultSnapshotHistoryLimit = 500

// DefaultConnectionPoolSize is the default size for the connection pool to collection and execution nodes
const DefaultConnectionPoolSize = 250

// Backend implements the Access API.
//
// It is composed of several sub-backends that implement part of the Access API.
//
// Script related calls are handled by backendScripts.
// Transaction related calls are handled by backendTransactions.
// Block Header related calls are handled by backendBlockHeaders.
// Block details related calls are handled by backendBlockDetails.
// Event related calls are handled by backendEvents.
// Account related calls are handled by backendAccounts.
//
// All remaining calls are handled by the base Backend in this file.
type Backend struct {
	accounts.Accounts
	events.Events
	scripts.Scripts
	transactions.Transactions
	txstream.TransactionStream
	backendBlockHeaders
	backendBlockDetails
	backendExecutionResults
	backendNetwork
	backendSubscribeBlocks

	state               protocol.State
	collections         storage.Collections
	staticCollectionRPC accessproto.AccessAPIClient

	stateParams    protocol.Params
	versionControl *version.VersionControl

	BlockTracker tracker.BlockTracker
}

type Params struct {
	State                 protocol.State
	CollectionRPC         accessproto.AccessAPIClient
	HistoricalAccessNodes []accessproto.AccessAPIClient
	Blocks                storage.Blocks
	Headers               storage.Headers
	Collections           storage.Collections
	Transactions          storage.Transactions
	ExecutionReceipts     storage.ExecutionReceipts
	ExecutionResults      storage.ExecutionResults
	TxResultErrorMessages storage.TransactionResultErrorMessages
	ChainID               flow.ChainID
	AccessMetrics         module.AccessMetrics
	ConnFactory           connection.ConnectionFactory
	RetryEnabled          bool
	MaxHeightRange        uint
	Log                   zerolog.Logger
	SnapshotHistoryLimit  int
	Communicator          node_communicator.Communicator
	TxResultCacheSize     uint
	ScriptExecutor        execution.ScriptExecutor
	ScriptExecutionMode   query_mode.IndexQueryMode
	CheckPayerBalanceMode validator.PayerBalanceMode
	EventQueryMode        query_mode.IndexQueryMode
	BlockTracker          tracker.BlockTracker
	SubscriptionHandler   *subscription.SubscriptionHandler

	EventsIndex                *index.EventsIndex
	TxResultQueryMode          query_mode.IndexQueryMode
	TxResultsIndex             *index.TransactionResultsIndex
	LastFullBlockHeight        *counters.PersistentStrictMonotonicCounter
	IndexReporter              state_synchronization.IndexReporter
	VersionControl             *version.VersionControl
	ExecNodeIdentitiesProvider *commonrpc.ExecutionNodeIdentitiesProvider
	TxErrorMessageProvider     error_messages.Provider

	ExecutionResultProvider optimistic_sync.ExecutionResultProvider
	ExecutionStateCache     optimistic_sync.ExecutionStateCache
<<<<<<< HEAD
=======
	OperatorCriteria        optimistic_sync.Criteria
>>>>>>> 183b7121
}

var _ access.API = (*Backend)(nil)

// New creates backend instance
func New(params Params) (*Backend, error) {
	loggedScripts, err := lru.New[[md5.Size]byte, time.Time](common.DefaultLoggedScriptsCacheSize)
	if err != nil {
		return nil, fmt.Errorf("failed to initialize script logging cache: %w", err)
	}

	var txResCache *lru.Cache[flow.Identifier, *accessmodel.TransactionResult]
	if params.TxResultCacheSize > 0 {
		txResCache, err = lru.New[flow.Identifier, *accessmodel.TransactionResult](int(params.TxResultCacheSize))
		if err != nil {
			return nil, fmt.Errorf("failed to init cache for transaction results: %w", err)
		}
	}

	// the system tx is hardcoded and never changes during runtime
	systemTx, err := blueprints.SystemChunkTransaction(params.ChainID.Chain())
	if err != nil {
		return nil, fmt.Errorf("failed to create system chunk transaction: %w", err)
	}
	systemTxID := systemTx.ID()

	accountsBackend, err := accounts.NewAccountsBackend(
		params.Log,
		params.State,
		params.Headers,
		params.ConnFactory,
		params.Communicator,
		params.ScriptExecutionMode,
		params.ScriptExecutor,
		params.ExecNodeIdentitiesProvider,
	)
	if err != nil {
		return nil, fmt.Errorf("failed to create accounts: %w", err)
	}

	eventsBackend, err := events.NewEventsBackend(
		params.Log,
		params.State,
		params.ChainID.Chain(),
		params.MaxHeightRange,
		params.Headers,
		params.ConnFactory,
		params.Communicator,
		params.EventQueryMode,
		params.ExecNodeIdentitiesProvider,
		params.ExecutionResultProvider,
		params.ExecutionStateCache,
<<<<<<< HEAD
=======
		params.OperatorCriteria,
>>>>>>> 183b7121
	)
	if err != nil {
		return nil, fmt.Errorf("failed to create events: %w", err)
	}

	scriptsBackend, err := scripts.NewScriptsBackend(
		params.Log,
		params.AccessMetrics,
		params.Headers,
		params.State,
		params.ConnFactory,
		params.Communicator,
		params.ScriptExecutor,
		params.ScriptExecutionMode,
		params.ExecNodeIdentitiesProvider,
		loggedScripts,
	)
	if err != nil {
		return nil, fmt.Errorf("failed to create scripts: %w", err)
	}

	txValidator, err := validator.NewTransactionValidator(
		validator.NewProtocolStateBlocks(params.State, params.IndexReporter),
		params.ChainID.Chain(),
		params.AccessMetrics,
		validator.TransactionValidationOptions{
			Expiry:                       flow.DefaultTransactionExpiry,
			ExpiryBuffer:                 flow.DefaultTransactionExpiryBuffer,
			AllowEmptyReferenceBlockID:   false,
			AllowUnknownReferenceBlockID: false,
			CheckScriptsParse:            false,
			MaxGasLimit:                  flow.DefaultMaxTransactionGasLimit,
			MaxTransactionByteSize:       flow.DefaultMaxTransactionByteSize,
			MaxCollectionByteSize:        flow.DefaultMaxCollectionByteSize,
			CheckPayerBalanceMode:        params.CheckPayerBalanceMode,
		},
		params.ScriptExecutor,
	)
	if err != nil {
		return nil, fmt.Errorf("could not create transaction validator: %w", err)
	}

	txStatusDeriver := status.NewTxStatusDeriver(params.State, params.LastFullBlockHeight)

	localTxProvider := provider.NewLocalTransactionProvider(
		params.State,
		params.Collections,
		params.Blocks,
		systemTxID,
		txStatusDeriver,
		params.ExecutionResultProvider,
		params.ExecutionStateCache,
	)
	execNodeTxProvider := provider.NewENTransactionProvider(
		params.Log,
		params.State,
		params.Collections,
		params.ConnFactory,
		params.Communicator,
		params.ExecNodeIdentitiesProvider,
		txStatusDeriver,
		systemTxID,
		systemTx,
	)
	failoverTxProvider := provider.NewFailoverTransactionProvider(localTxProvider, execNodeTxProvider)

	txParams := transactions.Params{
		Log:                         params.Log,
		Metrics:                     params.AccessMetrics,
		State:                       params.State,
		ChainID:                     params.ChainID,
		SystemTx:                    systemTx,
		SystemTxID:                  systemTxID,
		StaticCollectionRPCClient:   params.CollectionRPC,
		HistoricalAccessNodeClients: params.HistoricalAccessNodes,
		NodeCommunicator:            params.Communicator,
		ConnFactory:                 params.ConnFactory,
		EnableRetries:               params.RetryEnabled,
		NodeProvider:                params.ExecNodeIdentitiesProvider,
		Blocks:                      params.Blocks,
		Collections:                 params.Collections,
		Transactions:                params.Transactions,
		TxResultCache:               txResCache,
		TxValidator:                 txValidator,
		TxStatusDeriver:             txStatusDeriver,
	}

	switch params.TxResultQueryMode {
	case query_mode.IndexQueryModeLocalOnly:
		txParams.TxProvider = localTxProvider
	case query_mode.IndexQueryModeExecutionNodesOnly:
		txParams.TxProvider = execNodeTxProvider
	case query_mode.IndexQueryModeFailover:
		txParams.TxProvider = failoverTxProvider
	default:
		return nil, fmt.Errorf("invalid tx result query mode: %s", params.TxResultQueryMode)
	}

	txBackend, err := transactions.NewTransactionsBackend(txParams)
	if err != nil {
		return nil, fmt.Errorf("failed to create transactions backend: %w", err)
	}

	txStreamBackend := txstream.NewTransactionStreamBackend(
		params.Log,
		params.State,
		params.SubscriptionHandler,
		params.BlockTracker,
		txBackend.SendTransaction,
		params.Blocks,
		params.Collections,
		params.Transactions,
		failoverTxProvider,
		txStatusDeriver,
	)

	b := &Backend{
		Accounts:          *accountsBackend,
		Events:            *eventsBackend,
		Scripts:           *scriptsBackend,
		Transactions:      *txBackend,
		TransactionStream: *txStreamBackend,
		backendBlockHeaders: backendBlockHeaders{
			backendBlockBase: backendBlockBase{
				blocks:  params.Blocks,
				headers: params.Headers,
				state:   params.State,
			},
		},
		backendBlockDetails: backendBlockDetails{
			backendBlockBase: backendBlockBase{
				blocks:  params.Blocks,
				headers: params.Headers,
				state:   params.State,
			},
		},
		backendExecutionResults: backendExecutionResults{
			executionResults: params.ExecutionResults,
		},
		backendNetwork: backendNetwork{
			state:                params.State,
			chainID:              params.ChainID,
			headers:              params.Headers,
			snapshotHistoryLimit: params.SnapshotHistoryLimit,
		},
		backendSubscribeBlocks: backendSubscribeBlocks{
			log:                 params.Log,
			state:               params.State,
			headers:             params.Headers,
			blocks:              params.Blocks,
			subscriptionHandler: params.SubscriptionHandler,
			blockTracker:        params.BlockTracker,
		},

		state:               params.State,
		collections:         params.Collections,
		staticCollectionRPC: params.CollectionRPC,
		stateParams:         params.State.Params(),
		versionControl:      params.VersionControl,
		BlockTracker:        params.BlockTracker,
	}

	return b, nil
}

// Ping responds to requests when the server is up.
//
// CAUTION: this layer SIMPLIFIES the ERROR HANDLING convention
// As documented in the [access.API], which we partially implement with this function
//   - All errors returned by this API are guaranteed to be benign. The node can continue normal operations after such errors.
//   - Hence, we MUST check here and crash on all errors *except* for those known to be benign in the present context!
//
// Expected sentinel errors providing details to clients about failed requests:
// - access.ServiceUnavailable if the configured static collection node does not respond to ping.
func (b *Backend) Ping(ctx context.Context) error {
	// staticCollectionRPC is only set if a collection node address was provided at startup
	if b.staticCollectionRPC != nil {
		if _, err := b.staticCollectionRPC.Ping(ctx, &accessproto.PingRequest{}); err != nil {
			return access.NewServiceUnavailable(fmt.Errorf("could not ping collection node: %w", err))
		}
	}

	return nil
}

// GetNodeVersionInfo returns node version information such as semver, commit, sporkID, protocolVersion, etc
//
// CAUTION: this layer SIMPLIFIES the ERROR HANDLING convention
// As documented in the [access.API], which we partially implement with this function
//   - All errors returned by this API are guaranteed to be benign. The node can continue normal operations after such errors.
//   - Hence, we MUST check here and crash on all errors *except* for those known to be benign in the present context!
func (b *Backend) GetNodeVersionInfo(ctx context.Context) (*accessmodel.NodeVersionInfo, error) {
	sporkID := b.stateParams.SporkID()
	sporkRootBlockHeight := b.stateParams.SporkRootBlockHeight()
	nodeRootBlockHeader := b.stateParams.SealedRoot()
	protocolSnapshot, err := b.state.Final().ProtocolState()
	if err != nil {
		return nil, access.RequireNoError(ctx, fmt.Errorf("could not read finalized protocol kvstore: %w", err))
	}

	var compatibleRange *accessmodel.CompatibleRange

	// Version control feature could be disabled
	if b.versionControl != nil {
		compatibleRange = &accessmodel.CompatibleRange{
			StartHeight: b.versionControl.StartHeight(),
			EndHeight:   b.versionControl.EndHeight(),
		}
	}

	nodeInfo := &accessmodel.NodeVersionInfo{
		Semver:               build.Version(),
		Commit:               build.Commit(),
		SporkId:              sporkID,
		ProtocolVersion:      0,
		ProtocolStateVersion: protocolSnapshot.GetProtocolStateVersion(),
		SporkRootBlockHeight: sporkRootBlockHeight,
		NodeRootBlockHeight:  nodeRootBlockHeader.Height,
		CompatibleRange:      compatibleRange,
	}

	return nodeInfo, nil
}

// GetCollectionByID returns a light collection by its ID.
//
// CAUTION: this layer SIMPLIFIES the ERROR HANDLING convention
// As documented in the [access.API], which we partially implement with this function
//   - All errors returned by this API are guaranteed to be benign. The node can continue normal operations after such errors.
//   - Hence, we MUST check here and crash on all errors *except* for those known to be benign in the present context!
//
// Expected sentinel errors providing details to clients about failed requests:
//   - access.DataNotFoundError if the collection is not found.
func (b *Backend) GetCollectionByID(ctx context.Context, colID flow.Identifier) (*flow.LightCollection, error) {
	col, err := b.collections.LightByID(colID)
	if err != nil {
		// Collections are retrieved asynchronously as we finalize blocks, so it is possible to get
		// a storage.ErrNotFound for a collection within a finalized block. Clients should retry.
		err = access.RequireErrorIs(ctx, err, storage.ErrNotFound)
		return nil, access.NewDataNotFoundError("collection", fmt.Errorf("please retry for collection in finalized block: %w", err))
	}

	return col, nil
}

// GetFullCollectionByID returns a full collection by its ID.
//
// CAUTION: this layer SIMPLIFIES the ERROR HANDLING convention
// As documented in the [access.API], which we partially implement with this function
//   - All errors returned by this API are guaranteed to be benign. The node can continue normal operations after such errors.
//   - Hence, we MUST check here and crash on all errors *except* for those known to be benign in the present context!
//
// Expected sentinel errors providing details to clients about failed requests:
//   - access.DataNotFoundError if the collection is not found.
func (b *Backend) GetFullCollectionByID(ctx context.Context, colID flow.Identifier) (*flow.Collection, error) {
	col, err := b.collections.ByID(colID)
	if err != nil {
		// Collections are retrieved asynchronously as we finalize blocks, so it is possible to get
		// a storage.ErrNotFound for a collection within a finalized block. Clients should retry.
		err = access.RequireErrorIs(ctx, err, storage.ErrNotFound)
		return nil, access.NewDataNotFoundError("collection", fmt.Errorf("please retry for collection in finalized block: %w", err))
	}

	return col, nil
}<|MERGE_RESOLUTION|>--- conflicted
+++ resolved
@@ -121,10 +121,7 @@
 
 	ExecutionResultProvider optimistic_sync.ExecutionResultProvider
 	ExecutionStateCache     optimistic_sync.ExecutionStateCache
-<<<<<<< HEAD
-=======
 	OperatorCriteria        optimistic_sync.Criteria
->>>>>>> 183b7121
 }
 
 var _ access.API = (*Backend)(nil)
@@ -177,10 +174,7 @@
 		params.ExecNodeIdentitiesProvider,
 		params.ExecutionResultProvider,
 		params.ExecutionStateCache,
-<<<<<<< HEAD
-=======
 		params.OperatorCriteria,
->>>>>>> 183b7121
 	)
 	if err != nil {
 		return nil, fmt.Errorf("failed to create events: %w", err)
