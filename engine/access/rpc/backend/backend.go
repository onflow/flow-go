--- conflicted
+++ resolved
@@ -105,11 +105,8 @@
 	ScriptExecutor            execution.ScriptExecutor
 	ScriptExecutionMode       IndexQueryMode
 	EventQueryMode            IndexQueryMode
-<<<<<<< HEAD
+	EventsIndex               *EventsIndex
 	TxResultQueryMode         IndexQueryMode
-=======
-	EventsIndex               *EventsIndex
->>>>>>> 7d7a9ab6
 }
 
 // New creates backend instance
@@ -168,7 +165,7 @@
 				collections: params.Collections,
 				blocks:      params.Blocks,
 				results:     params.LightTransactionResults,
-				events:      params.Events,
+				eventsIndex: params.EventsIndex,
 			},
 			log:                  params.Log,
 			staticCollectionRPC:  params.CollectionRPC,
@@ -259,7 +256,6 @@
 		log.Debug().Str("grpc_conn_evicted", client.Address).Msg("closing grpc connection evicted from pool")
 		metrics.ConnectionFromPoolEvicted()
 	})
-
 	if err != nil {
 		return nil, fmt.Errorf("could not initialize connection pool cache: %w", err)
 	}
@@ -298,7 +294,6 @@
 
 // Ping responds to requests when the server is up.
 func (b *Backend) Ping(ctx context.Context) error {
-
 	// staticCollectionRPC is only set if a collection node address was provided at startup
 	if b.staticCollectionRPC != nil {
 		_, err := b.staticCollectionRPC.Ping(ctx, &accessproto.PingRequest{})
@@ -367,7 +362,6 @@
 	state protocol.State,
 	log zerolog.Logger,
 ) (flow.IdentitySkeletonList, error) {
-
 	var (
 		executorIDs flow.IdentifierList
 		err         error
@@ -408,7 +402,7 @@
 			case <-ctx.Done():
 				return nil, ctx.Err()
 			case <-time.After(100 * time.Millisecond << time.Duration(attempt)):
-				//retry after an exponential backoff
+				// retry after an exponential backoff
 			}
 		}
 
@@ -443,7 +437,6 @@
 	executionReceipts storage.ExecutionReceipts,
 	log zerolog.Logger,
 ) (flow.IdentifierList, error) {
-
 	// lookup the receipt's storage with the block ID
 	allReceipts, err := executionReceipts.ByBlockID(blockID)
 	if err != nil {
@@ -500,7 +493,6 @@
 // e.g. If execution nodes in identity table are {1,2,3,4}, preferred ENs are defined as {2,3,4}
 // and the executor IDs is {1,2,3}, then {2, 3} is returned as the chosen subset of ENs
 func chooseExecutionNodes(state protocol.State, executorIDs flow.IdentifierList) (flow.IdentitySkeletonList, error) {
-
 	allENs, err := state.Final().Identities(filter.HasRole[flow.Identity](flow.RoleExecution))
 	if err != nil {
 		return nil, fmt.Errorf("failed to retreive all execution IDs: %w", err)
