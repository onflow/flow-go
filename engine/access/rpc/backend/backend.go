--- conflicted
+++ resolved
@@ -7,8 +7,9 @@
 	"time"
 
 	lru "github.com/hashicorp/golang-lru/v2"
+	"github.com/rs/zerolog"
+
 	accessproto "github.com/onflow/flow/protobuf/go/flow/access"
-	"github.com/rs/zerolog"
 
 	"github.com/onflow/flow-go/access"
 	"github.com/onflow/flow-go/access/validator"
@@ -224,17 +225,12 @@
 
 	localTxProvider := provider.NewLocalTransactionProvider(
 		params.State,
-		params.Collections,
 		params.Blocks,
 		systemTxID,
 		txStatusDeriver,
-<<<<<<< HEAD
-		params.ExecutionResultProvider,
 		params.ExecutionStateCache,
-=======
 		params.ChainID,
 		params.ScheduledCallbacksEnabled,
->>>>>>> 3f07db5d
 	)
 	execNodeTxProvider := provider.NewENTransactionProvider(
 		params.Log,
@@ -242,7 +238,6 @@
 		params.Collections,
 		params.ConnFactory,
 		params.Communicator,
-		params.ExecutionResultProvider,
 		txStatusDeriver,
 		systemTxID,
 		params.ChainID,
@@ -268,15 +263,10 @@
 		TxResultCache:               txResCache,
 		TxValidator:                 txValidator,
 		TxStatusDeriver:             txStatusDeriver,
-<<<<<<< HEAD
 		ExecutionStateCache:         params.ExecutionStateCache,
-		ExecResultProvider:          params.ExecutionResultProvider,
+		ExecResultProvider:          params.ExecutionResultInfoProvider,
 		OperatorCriteria:            params.OperatorCriteria,
-=======
-		EventsIndex:                 params.EventsIndex,
-		TxResultsIndex:              params.TxResultsIndex,
 		ScheduledCallbacksEnabled:   params.ScheduledCallbacksEnabled,
->>>>>>> 3f07db5d
 	}
 
 	switch params.TxResultQueryMode {
@@ -306,7 +296,7 @@
 		params.Transactions,
 		failoverTxProvider,
 		txStatusDeriver,
-		params.ExecutionResultProvider,
+		params.ExecutionResultInfoProvider,
 	)
 
 	b := &Backend{
