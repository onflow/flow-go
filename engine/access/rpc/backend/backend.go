package backend

import (
	"context"
	"crypto/md5" //nolint:gosec
	"fmt"
	"time"

	lru "github.com/hashicorp/golang-lru/v2"
	accessproto "github.com/onflow/flow/protobuf/go/flow/access"
	"github.com/rs/zerolog"

	"github.com/onflow/flow-go/access"
	"github.com/onflow/flow-go/access/validator"
	"github.com/onflow/flow-go/cmd/build"
	"github.com/onflow/flow-go/engine/access/index"
	"github.com/onflow/flow-go/engine/access/rpc/backend/accounts"
	"github.com/onflow/flow-go/engine/access/rpc/backend/blocks"
	blockstream "github.com/onflow/flow-go/engine/access/rpc/backend/blocks/stream"
	collectionsbackend "github.com/onflow/flow-go/engine/access/rpc/backend/collections"
	"github.com/onflow/flow-go/engine/access/rpc/backend/common"
	"github.com/onflow/flow-go/engine/access/rpc/backend/events"
	"github.com/onflow/flow-go/engine/access/rpc/backend/execution_results"
	"github.com/onflow/flow-go/engine/access/rpc/backend/network"
	"github.com/onflow/flow-go/engine/access/rpc/backend/node_communicator"
	"github.com/onflow/flow-go/engine/access/rpc/backend/query_mode"
	"github.com/onflow/flow-go/engine/access/rpc/backend/scripts"
	"github.com/onflow/flow-go/engine/access/rpc/backend/transactions"
	"github.com/onflow/flow-go/engine/access/rpc/backend/transactions/error_messages"
	"github.com/onflow/flow-go/engine/access/rpc/backend/transactions/provider"
	"github.com/onflow/flow-go/engine/access/rpc/backend/transactions/status"
	txstream "github.com/onflow/flow-go/engine/access/rpc/backend/transactions/stream"
	"github.com/onflow/flow-go/engine/access/rpc/connection"
	"github.com/onflow/flow-go/engine/access/subscription"
	"github.com/onflow/flow-go/engine/access/subscription/tracker"
	"github.com/onflow/flow-go/engine/common/rpc"
	"github.com/onflow/flow-go/engine/common/version"
	accessmodel "github.com/onflow/flow-go/model/access"
	"github.com/onflow/flow-go/model/access/systemcollection"
	"github.com/onflow/flow-go/model/flow"
	"github.com/onflow/flow-go/module"
	"github.com/onflow/flow-go/module/counters"
	"github.com/onflow/flow-go/module/execution"
	"github.com/onflow/flow-go/module/executiondatasync/optimistic_sync"
	"github.com/onflow/flow-go/module/state_synchronization"
	"github.com/onflow/flow-go/state/protocol"
	"github.com/onflow/flow-go/storage"
)

// DefaultSnapshotHistoryLimit the amount of blocks to look back in state
// when recursively searching for a valid snapshot
const DefaultSnapshotHistoryLimit = 500

// DefaultConnectionPoolSize is the default size for the connection pool to collection and execution nodes
const DefaultConnectionPoolSize = 250

// Backend implements the Access API.
//
// It is composed of several sub-backends that implement parts of the Access API.
//
// All remaining calls are handled by the base Backend in this file.
type Backend struct {
	accounts.Accounts
	events.Events
	scripts.Scripts
	transactions.Transactions
	txstream.TransactionStream
	blocks.BlocksBase
	blockstream.SubscribeBlocks
	execution_results.ExecutionResults
	network.Network
	collectionsbackend.Collections

	state               protocol.State
	staticCollectionRPC accessproto.AccessAPIClient

	stateParams    protocol.Params
	versionControl *version.VersionControl

	BlockTracker tracker.BlockTracker
}

type Params struct {
	State                    protocol.State
	CollectionRPC            accessproto.AccessAPIClient
	HistoricalAccessNodes    []accessproto.AccessAPIClient
	Blocks                   storage.Blocks
	Headers                  storage.Headers
	Collections              storage.Collections
	Transactions             storage.Transactions
	ExecutionReceipts        storage.ExecutionReceipts
	ExecutionResults         storage.ExecutionResults
	Seals                    storage.Seals
	TxResultErrorMessages    storage.TransactionResultErrorMessages
	ScheduledTransactions    storage.ScheduledTransactionsReader
	RegistersAsyncStore      *execution.RegistersAsyncStore
	ChainID                  flow.ChainID
	AccessMetrics            module.AccessMetrics
	ConnFactory              connection.ConnectionFactory
	MaxHeightRange           uint
	Log                      zerolog.Logger
	SnapshotHistoryLimit     int
	Communicator             node_communicator.Communicator
	TxResultCacheSize        uint
	ScriptExecutor           execution.ScriptExecutor
	ScriptExecutionMode      query_mode.IndexQueryMode
	CheckPayerBalanceMode    validator.PayerBalanceMode
	EventQueryMode           query_mode.IndexQueryMode
	BlockTracker             tracker.BlockTracker
	SubscriptionHandler      *subscription.SubscriptionHandler
	MaxScriptAndArgumentSize uint

	EventsIndex                *index.EventsIndex
	TxResultQueryMode          query_mode.IndexQueryMode
	TxResultsIndex             *index.TransactionResultsIndex
	LastFullBlockHeight        *counters.PersistentStrictMonotonicCounter
	IndexReporter              state_synchronization.IndexReporter
	VersionControl             *version.VersionControl
	ExecNodeIdentitiesProvider *rpc.ExecutionNodeIdentitiesProvider
	TxErrorMessageProvider     error_messages.Provider

	ExecutionResultInfoProvider optimistic_sync.ExecutionResultInfoProvider
	ExecutionStateCache         optimistic_sync.ExecutionStateCache
	ScheduledCallbacksEnabled   bool
}

var _ access.API = (*Backend)(nil)

// New creates backend instance
func New(params Params) (*Backend, error) {
	loggedScripts, err := lru.New[[md5.Size]byte, time.Time](common.DefaultLoggedScriptsCacheSize)
	if err != nil {
		return nil, fmt.Errorf("failed to initialize script logging cache: %w", err)
	}

	var txResCache transactions.TxResultCache = transactions.NewNoopTxResultCache()
	if params.TxResultCacheSize > 0 {
		txResCache, err = lru.New[flow.Identifier, *accessmodel.TransactionResult](int(params.TxResultCacheSize))
		if err != nil {
			return nil, fmt.Errorf("failed to init cache for transaction results: %w", err)
		}
	}

	systemCollections, err := systemcollection.NewVersioned(params.ChainID.Chain(), systemcollection.Default(params.ChainID))
	if err != nil {
		return nil, fmt.Errorf("failed to create system collection set: %w", err)
	}

	accountsBackend, err := accounts.NewAccountsBackend(
		params.Log,
		params.State,
		params.Headers,
		params.ConnFactory,
		params.Communicator,
		params.ScriptExecutionMode,
		params.ScriptExecutor,
		params.ExecNodeIdentitiesProvider,
		params.ExecutionResultInfoProvider,
		params.ExecutionStateCache,
	)
	if err != nil {
		return nil, fmt.Errorf("failed to create accounts: %w", err)
	}

	eventsBackend, err := events.NewEventsBackend(
		params.Log,
		params.State,
		params.ChainID.Chain(),
		params.MaxHeightRange,
		params.Headers,
		params.ConnFactory,
		params.Communicator,
		params.EventQueryMode,
		params.ExecNodeIdentitiesProvider,
		params.ExecutionResultInfoProvider,
		params.ExecutionStateCache,
	)
	if err != nil {
		return nil, fmt.Errorf("failed to create events: %w", err)
	}

	scriptsBackend, err := scripts.NewScriptsBackend(
		params.Log,
		params.AccessMetrics,
		params.Headers,
		params.State,
		params.ConnFactory,
		params.Communicator,
		params.ScriptExecutor,
		params.ScriptExecutionMode,
		params.ExecNodeIdentitiesProvider,
		loggedScripts,
		params.MaxScriptAndArgumentSize,
		params.ExecutionResultInfoProvider,
		params.ExecutionStateCache,
	)
	if err != nil {
		return nil, fmt.Errorf("failed to create scripts: %w", err)
	}

	txValidator, err := validator.NewTransactionValidator(
		validator.NewProtocolStateBlocks(params.State, params.IndexReporter),
		params.ChainID.Chain(),
		params.AccessMetrics,
		validator.TransactionValidationOptions{
			Expiry:                       flow.DefaultTransactionExpiry,
			ExpiryBuffer:                 flow.DefaultTransactionExpiryBuffer,
			AllowEmptyReferenceBlockID:   false,
			AllowUnknownReferenceBlockID: false,
			CheckScriptsParse:            false,
			MaxGasLimit:                  flow.DefaultMaxTransactionGasLimit,
			MaxTransactionByteSize:       flow.DefaultMaxTransactionByteSize,
			MaxCollectionByteSize:        flow.DefaultMaxCollectionByteSize,
			CheckPayerBalanceMode:        params.CheckPayerBalanceMode,
		},
		params.ScriptExecutor,
		params.RegistersAsyncStore,
	)
	if err != nil {
		return nil, fmt.Errorf("could not create transaction validator: %w", err)
	}

	txStatusDeriver := status.NewTxStatusDeriver(params.State, params.LastFullBlockHeight)

	localTxProvider := provider.NewLocalTransactionProvider(
		params.State,
		params.Collections,
		params.Blocks,
		params.EventsIndex,
		params.TxResultsIndex,
		params.TxErrorMessageProvider,
		systemCollections,
		txStatusDeriver,
		params.ChainID,
	)
	execNodeTxProvider := provider.NewENTransactionProvider(
		params.Log,
		params.State,
		params.Collections,
		params.ConnFactory,
		params.Communicator,
		params.ExecNodeIdentitiesProvider,
		txStatusDeriver,
		systemCollections,
		params.ChainID,
	)
	failoverTxProvider := provider.NewFailoverTransactionProvider(localTxProvider, execNodeTxProvider)

	txParams := transactions.Params{
		Log:                         params.Log,
		Metrics:                     params.AccessMetrics,
		State:                       params.State,
		ChainID:                     params.ChainID,
		SystemCollections:           systemCollections,
		StaticCollectionRPCClient:   params.CollectionRPC,
		HistoricalAccessNodeClients: params.HistoricalAccessNodes,
		NodeCommunicator:            params.Communicator,
		ConnFactory:                 params.ConnFactory,
		NodeProvider:                params.ExecNodeIdentitiesProvider,
		Blocks:                      params.Blocks,
		Collections:                 params.Collections,
		Transactions:                params.Transactions,
		TxErrorMessageProvider:      params.TxErrorMessageProvider,
		ScheduledTransactions:       params.ScheduledTransactions,
		TxResultCache:               txResCache,
		TxValidator:                 txValidator,
		TxStatusDeriver:             txStatusDeriver,
		EventsIndex:                 params.EventsIndex,
		TxResultsIndex:              params.TxResultsIndex,
	}

	switch params.TxResultQueryMode {
	case query_mode.IndexQueryModeLocalOnly:
		txParams.TxProvider = localTxProvider
	case query_mode.IndexQueryModeExecutionNodesOnly:
		txParams.TxProvider = execNodeTxProvider
	case query_mode.IndexQueryModeFailover:
		txParams.TxProvider = failoverTxProvider
	default:
		return nil, fmt.Errorf("invalid tx result query mode: %s", params.TxResultQueryMode)
	}

	txBackend, err := transactions.NewTransactionsBackend(txParams)
	if err != nil {
		return nil, fmt.Errorf("failed to create transactions backend: %w", err)
	}

	txStreamBackend := txstream.NewTransactionStreamBackend(
		params.Log,
		params.State,
		params.SubscriptionHandler,
		params.BlockTracker,
		txBackend.SendTransaction,
		params.Blocks,
		params.Collections,
		params.Transactions,
		failoverTxProvider,
		txStatusDeriver,
	)

	subscribeBlocksBackend := blockstream.NewSubscribeBlocks(
		params.Log,
		params.State,
		params.Headers,
		params.Blocks,
		params.SubscriptionHandler,
		params.BlockTracker,
	)

	executionResultsBackend := execution_results.NewExecutionResults(params.ExecutionResults)

	networkBackend := network.NewNetwork(
		params.State,
		params.ChainID,
		params.Headers,
		params.SnapshotHistoryLimit,
	)

	collectionsBackend := collectionsbackend.NewCollectionsBackend(params.Collections)

	b := &Backend{
		Accounts:          *accountsBackend,
		Events:            *eventsBackend,
		Scripts:           *scriptsBackend,
		Transactions:      *txBackend,
		TransactionStream: *txStreamBackend,
<<<<<<< HEAD
		backendBlockHeaders: backendBlockHeaders{
			backendBlockBase: backendBlockBase{
				blocks:  params.Blocks,
				headers: params.Headers,
				state:   params.State,
			},
		},
		backendBlockDetails: backendBlockDetails{
			backendBlockBase: backendBlockBase{
				blocks:  params.Blocks,
				headers: params.Headers,
				state:   params.State,
			},
		},
		backendExecutionResults: backendExecutionResults{
			executionResults: params.ExecutionResults,
			seals:            params.Seals,
		},
		backendNetwork: backendNetwork{
			state:                params.State,
			chainID:              params.ChainID,
			headers:              params.Headers,
			snapshotHistoryLimit: params.SnapshotHistoryLimit,
		},
		backendSubscribeBlocks: backendSubscribeBlocks{
			log:                 params.Log,
			state:               params.State,
			headers:             params.Headers,
			blocks:              params.Blocks,
			subscriptionHandler: params.SubscriptionHandler,
			blockTracker:        params.BlockTracker,
		},
=======
		BlocksBase:        blocks.NewBlockBase(params.Blocks, params.Headers, params.State),
		SubscribeBlocks:   *subscribeBlocksBackend,
		ExecutionResults:  *executionResultsBackend,
		Network:           *networkBackend,
		Collections:       *collectionsBackend,
>>>>>>> f2e5a788

		state:               params.State,
		staticCollectionRPC: params.CollectionRPC,
		stateParams:         params.State.Params(),
		versionControl:      params.VersionControl,
		BlockTracker:        params.BlockTracker,
	}

	return b, nil
}

// Ping responds to requests when the server is up.
//
// CAUTION: this layer SIMPLIFIES the ERROR HANDLING convention
// As documented in the [access.API], which we partially implement with this function
//   - All errors returned by this API are guaranteed to be benign. The node can continue normal operations after such errors.
//   - Hence, we MUST check here and crash on all errors *except* for those known to be benign in the present context!
//
// Expected sentinel errors providing details to clients about failed requests:
//   - [access.ServiceUnavailable]: If the configured static collection node does not respond to ping.
func (b *Backend) Ping(ctx context.Context) error {
	// staticCollectionRPC is only set if a collection node address was provided at startup
	if b.staticCollectionRPC != nil {
		if _, err := b.staticCollectionRPC.Ping(ctx, &accessproto.PingRequest{}); err != nil {
			return access.NewServiceUnavailable(fmt.Errorf("could not ping collection node: %w", err))
		}
	}

	return nil
}

// GetNodeVersionInfo returns node version information such as semver, commit, sporkID, protocolVersion, etc
//
// CAUTION: this layer SIMPLIFIES the ERROR HANDLING convention
// As documented in the [access.API], which we partially implement with this function
//   - All errors returned by this API are guaranteed to be benign. The node can continue normal operations after such errors.
//   - Hence, we MUST check here and crash on all errors *except* for those known to be benign in the present context!
func (b *Backend) GetNodeVersionInfo(ctx context.Context) (*accessmodel.NodeVersionInfo, error) {
	sporkID := b.stateParams.SporkID()
	sporkRootBlockHeight := b.stateParams.SporkRootBlockHeight()
	nodeRootBlockHeader := b.stateParams.SealedRoot()
	protocolSnapshot, err := b.state.Final().ProtocolState()
	if err != nil {
		return nil, access.RequireNoError(ctx, fmt.Errorf("could not read finalized protocol kvstore: %w", err))
	}

	var compatibleRange *accessmodel.CompatibleRange

	// Version control feature could be disabled
	if b.versionControl != nil {
		compatibleRange = &accessmodel.CompatibleRange{
			StartHeight: b.versionControl.StartHeight(),
			EndHeight:   b.versionControl.EndHeight(),
		}
	}

	nodeInfo := &accessmodel.NodeVersionInfo{
		Semver:               build.Version(),
		Commit:               build.Commit(),
		SporkId:              sporkID,
		ProtocolVersion:      0,
		ProtocolStateVersion: protocolSnapshot.GetProtocolStateVersion(),
		SporkRootBlockHeight: sporkRootBlockHeight,
		NodeRootBlockHeight:  nodeRootBlockHeader.Height,
		CompatibleRange:      compatibleRange,
	}

	return nodeInfo, nil
}<|MERGE_RESOLUTION|>--- conflicted
+++ resolved
@@ -324,46 +324,11 @@
 		Scripts:           *scriptsBackend,
 		Transactions:      *txBackend,
 		TransactionStream: *txStreamBackend,
-<<<<<<< HEAD
-		backendBlockHeaders: backendBlockHeaders{
-			backendBlockBase: backendBlockBase{
-				blocks:  params.Blocks,
-				headers: params.Headers,
-				state:   params.State,
-			},
-		},
-		backendBlockDetails: backendBlockDetails{
-			backendBlockBase: backendBlockBase{
-				blocks:  params.Blocks,
-				headers: params.Headers,
-				state:   params.State,
-			},
-		},
-		backendExecutionResults: backendExecutionResults{
-			executionResults: params.ExecutionResults,
-			seals:            params.Seals,
-		},
-		backendNetwork: backendNetwork{
-			state:                params.State,
-			chainID:              params.ChainID,
-			headers:              params.Headers,
-			snapshotHistoryLimit: params.SnapshotHistoryLimit,
-		},
-		backendSubscribeBlocks: backendSubscribeBlocks{
-			log:                 params.Log,
-			state:               params.State,
-			headers:             params.Headers,
-			blocks:              params.Blocks,
-			subscriptionHandler: params.SubscriptionHandler,
-			blockTracker:        params.BlockTracker,
-		},
-=======
 		BlocksBase:        blocks.NewBlockBase(params.Blocks, params.Headers, params.State),
 		SubscribeBlocks:   *subscribeBlocksBackend,
 		ExecutionResults:  *executionResultsBackend,
 		Network:           *networkBackend,
 		Collections:       *collectionsBackend,
->>>>>>> f2e5a788
 
 		state:               params.State,
 		staticCollectionRPC: params.CollectionRPC,
