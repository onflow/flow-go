--- conflicted
+++ resolved
@@ -4,7 +4,6 @@
 	"context"
 	"errors"
 	"fmt"
-	"sync"
 	"time"
 
 	lru "github.com/hashicorp/golang-lru"
@@ -122,14 +121,7 @@
 			state:             state,
 			log:               log,
 			metrics:           transactionMetrics,
-<<<<<<< HEAD
-			seenScripts: &scriptMap{
-				scripts: make(map[[md5.Size]byte]time.Time),
-				lock:    sync.RWMutex{},
-			},
-=======
 			loggedScripts:     loggedScripts,
->>>>>>> 9652b94c
 		},
 		backendTransactions: backendTransactions{
 			staticCollectionRPC:  collectionRPC,
@@ -434,12 +426,7 @@
 	executionIdentitiesRandom := subsetENs.Sample(maxExecutionNodesCnt)
 
 	if len(executionIdentitiesRandom) == 0 {
-<<<<<<< HEAD
-		return flow.IdentityList{},
-			fmt.Errorf("no matching execution node found for block ID %v", blockID)
-=======
 		return nil, fmt.Errorf("no matching execution node found for block ID %v", blockID)
->>>>>>> 9652b94c
 	}
 
 	return executionIdentitiesRandom, nil
