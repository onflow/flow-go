package backend

import (
	"context"
	"crypto/md5" //nolint:gosec
	"fmt"
	"time"

	lru "github.com/hashicorp/golang-lru/v2"
	accessproto "github.com/onflow/flow/protobuf/go/flow/access"
	"github.com/rs/zerolog"

	"github.com/onflow/flow-go/access"
	"github.com/onflow/flow-go/access/validator"
	"github.com/onflow/flow-go/cmd/build"
	"github.com/onflow/flow-go/engine/access/index"
	"github.com/onflow/flow-go/engine/access/rpc/backend/accounts"
	"github.com/onflow/flow-go/engine/access/rpc/backend/common"
	"github.com/onflow/flow-go/engine/access/rpc/backend/events"
	"github.com/onflow/flow-go/engine/access/rpc/backend/node_communicator"
	"github.com/onflow/flow-go/engine/access/rpc/backend/query_mode"
<<<<<<< HEAD
	"github.com/onflow/flow-go/engine/access/rpc/backend/transactions"
	"github.com/onflow/flow-go/engine/access/rpc/backend/transactions/error_message_provider"
	"github.com/onflow/flow-go/engine/access/rpc/backend/transactions/status_deriver"
	txstream "github.com/onflow/flow-go/engine/access/rpc/backend/transactions/stream"
=======
	"github.com/onflow/flow-go/engine/access/rpc/backend/scripts"
>>>>>>> c4867d2a
	"github.com/onflow/flow-go/engine/access/rpc/connection"
	"github.com/onflow/flow-go/engine/access/subscription"
	"github.com/onflow/flow-go/engine/access/subscription/tracker"
	"github.com/onflow/flow-go/engine/common/rpc"
	commonrpc "github.com/onflow/flow-go/engine/common/rpc"
	"github.com/onflow/flow-go/engine/common/version"
	"github.com/onflow/flow-go/fvm/blueprints"
	accessmodel "github.com/onflow/flow-go/model/access"
	"github.com/onflow/flow-go/model/flow"
	"github.com/onflow/flow-go/module"
	"github.com/onflow/flow-go/module/counters"
	"github.com/onflow/flow-go/module/execution"
	"github.com/onflow/flow-go/module/state_synchronization"
	"github.com/onflow/flow-go/state/protocol"
	"github.com/onflow/flow-go/storage"
)

// DefaultSnapshotHistoryLimit the amount of blocks to look back in state
// when recursively searching for a valid snapshot
const DefaultSnapshotHistoryLimit = 500

// DefaultConnectionPoolSize is the default size for the connection pool to collection and execution nodes
const DefaultConnectionPoolSize = 250

// Backend implements the Access API.
//
// It is composed of several sub-backends that implement part of the Access API.
//
// Script related calls are handled by backendScripts.
// Transaction related calls are handled by backendTransactions.
// Block Header related calls are handled by backendBlockHeaders.
// Block details related calls are handled by backendBlockDetails.
// Event related calls are handled by backendEvents.
// Account related calls are handled by backendAccounts.
//
// All remaining calls are handled by the base Backend in this file.
type Backend struct {
<<<<<<< HEAD
	transactions.Transactions
	txstream.TransactionStream
	backendScripts
	events.Events
	backendBlockHeaders
	backendBlockDetails
	accounts.Accounts
=======
	accounts.Accounts
	events.Events
	scripts.Scripts
	backendTransactions
	backendBlockHeaders
	backendBlockDetails
>>>>>>> c4867d2a
	backendExecutionResults
	backendNetwork
	backendSubscribeBlocks

	state               protocol.State
	collections         storage.Collections
	staticCollectionRPC accessproto.AccessAPIClient

	stateParams    protocol.Params
	versionControl *version.VersionControl

	BlockTracker tracker.BlockTracker
}

type Params struct {
	State                 protocol.State
	CollectionRPC         accessproto.AccessAPIClient
	HistoricalAccessNodes []accessproto.AccessAPIClient
	Blocks                storage.Blocks
	Headers               storage.Headers
	Collections           storage.Collections
	Transactions          storage.Transactions
	ExecutionReceipts     storage.ExecutionReceipts
	ExecutionResults      storage.ExecutionResults
	TxResultErrorMessages storage.TransactionResultErrorMessages
	ChainID               flow.ChainID
	AccessMetrics         module.AccessMetrics
	ConnFactory           connection.ConnectionFactory
	RetryEnabled          bool
	MaxHeightRange        uint
	Log                   zerolog.Logger
	SnapshotHistoryLimit  int
	Communicator          node_communicator.Communicator
	TxResultCacheSize     uint
	ScriptExecutor        execution.ScriptExecutor
	ScriptExecutionMode   query_mode.IndexQueryMode
	CheckPayerBalanceMode validator.PayerBalanceMode
	EventQueryMode        query_mode.IndexQueryMode
	BlockTracker          tracker.BlockTracker
	SubscriptionHandler   *subscription.SubscriptionHandler

	EventsIndex                *index.EventsIndex
	TxResultQueryMode          query_mode.IndexQueryMode
	TxResultsIndex             *index.TransactionResultsIndex
	LastFullBlockHeight        *counters.PersistentStrictMonotonicCounter
	IndexReporter              state_synchronization.IndexReporter
	VersionControl             *version.VersionControl
	ExecNodeIdentitiesProvider *commonrpc.ExecutionNodeIdentitiesProvider
	TxErrorMessageProvider     error_message_provider.TxErrorMessageProvider
}

var _ access.API = (*Backend)(nil)
<<<<<<< HEAD

// New creates backend instance
func New(params Params) (*Backend, error) {
=======
var _ TransactionErrorMessage = (*Backend)(nil)

// New creates backend instance
func New(params Params) (*Backend, error) {
	retry := newRetry(params.Log)
	if params.RetryEnabled {
		retry.Activate()
	}

>>>>>>> c4867d2a
	loggedScripts, err := lru.New[[md5.Size]byte, time.Time](common.DefaultLoggedScriptsCacheSize)
	if err != nil {
		return nil, fmt.Errorf("failed to initialize script logging cache: %w", err)
	}

	var txResCache *lru.Cache[flow.Identifier, *accessmodel.TransactionResult]
	if params.TxResultCacheSize > 0 {
		txResCache, err = lru.New[flow.Identifier, *accessmodel.TransactionResult](int(params.TxResultCacheSize))
		if err != nil {
			return nil, fmt.Errorf("failed to init cache for transaction results: %w", err)
		}
	}

	// the system tx is hardcoded and never changes during runtime
	systemTx, err := blueprints.SystemChunkTransaction(params.ChainID.Chain())
	if err != nil {
		return nil, fmt.Errorf("failed to create system chunk transaction: %w", err)
	}
	systemTxID := systemTx.ID()

	accountsBackend, err := accounts.NewAccountsBackend(
		params.Log,
		params.State,
		params.Headers,
		params.ConnFactory,
		params.Communicator,
		params.ScriptExecutionMode,
<<<<<<< HEAD

=======
>>>>>>> c4867d2a
		params.ScriptExecutor,
		params.ExecNodeIdentitiesProvider,
	)
	if err != nil {
		return nil, fmt.Errorf("failed to create accounts: %w", err)
	}

	eventsBackend, err := events.NewEventsBackend(
		params.Log,
		params.State,
		params.ChainID.Chain(),
		params.MaxHeightRange,
		params.Headers,
		params.ConnFactory,
		params.Communicator,
		params.EventQueryMode,
		params.EventsIndex,
		params.ExecNodeIdentitiesProvider,
	)
	if err != nil {
		return nil, fmt.Errorf("failed to create events: %w", err)
	}

<<<<<<< HEAD
	txValidator, err := validator.NewTransactionValidator(
		validator.NewProtocolStateBlocks(params.State, params.IndexReporter),
		params.ChainID.Chain(),
		params.AccessMetrics,
		validator.TransactionValidationOptions{
			Expiry:                       flow.DefaultTransactionExpiry,
			ExpiryBuffer:                 flow.DefaultTransactionExpiryBuffer,
			AllowEmptyReferenceBlockID:   false,
			AllowUnknownReferenceBlockID: false,
			CheckScriptsParse:            false,
			MaxGasLimit:                  flow.DefaultMaxTransactionGasLimit,
			MaxTransactionByteSize:       flow.DefaultMaxTransactionByteSize,
			MaxCollectionByteSize:        flow.DefaultMaxCollectionByteSize,
			CheckPayerBalanceMode:        params.CheckPayerBalanceMode,
		},
		params.ScriptExecutor,
	)
	if err != nil {
		return nil, fmt.Errorf("could not create transaction validator: %w", err)
	}

	txStatusDeriver := status_deriver.NewTxStatusDeriver(params.State, params.LastFullBlockHeight)

	txBackend, err := transactions.NewTransactionsBackend(
		transactions.Params{
			Log:                         params.Log,
			Metrics:                     params.AccessMetrics,
			State:                       params.State,
			SystemTx:                    systemTx,
			SystemTxID:                  systemTxID,
			StaticCollectionRPCClient:   params.CollectionRPC,
			HistoricalAccessNodeClients: params.HistoricalAccessNodes,
			NodeCommunicator:            params.Communicator,
			ConnFactory:                 params.ConnFactory,
			EnableRetries:               params.RetryEnabled,
			NodeProvider:                params.ExecNodeIdentitiesProvider,
			Blocks:                      params.Blocks,
			Collections:                 params.Collections,
			Transactions:                params.Transactions,
			TxErrorMessageProvider:      params.TxErrorMessageProvider,
			TxResultCache:               txResCache,
			TxResultQueryMode:           params.TxResultQueryMode,
			TxValidator:                 txValidator,
			TxStatusDeriver:             txStatusDeriver,
			EventsIndex:                 params.EventsIndex,
			TxResultsIndex:              params.TxResultsIndex,
		},
	)
	if err != nil {
		return nil, fmt.Errorf("failed to create transactions backend: %w", err)
	}

	txStreamBackend := txstream.NewTransactionStreamBackend(
		params.Log,
		params.State,
		params.SubscriptionHandler,
		params.BlockTracker,
		txBackend.SendTransaction,
		params.Blocks,
		params.Collections,
		params.Transactions,
	)

	b := &Backend{
		Accounts:          *accountsBackend,
		Events:            *eventsBackend,
		Transactions:      *txBackend,
		TransactionStream: *txStreamBackend,
		backendScripts: backendScripts{
			log:                        params.Log,
			headers:                    params.Headers,
			connFactory:                params.ConnFactory,
			state:                      params.State,
			metrics:                    params.AccessMetrics,
			loggedScripts:              loggedScripts,
			nodeCommunicator:           params.Communicator,
			scriptExecutor:             params.ScriptExecutor,
			scriptExecMode:             params.ScriptExecutionMode,
			execNodeIdentitiesProvider: params.ExecNodeIdentitiesProvider,
		},
=======
	scriptsBackend, err := scripts.NewScriptsBackend(
		params.Log,
		params.AccessMetrics,
		params.Headers,
		params.State,
		params.ConnFactory,
		params.Communicator,
		params.ScriptExecutor,
		params.ScriptExecutionMode,
		params.ExecNodeIdentitiesProvider,
		loggedScripts,
	)
	if err != nil {
		return nil, fmt.Errorf("failed to create scripts: %w", err)
	}

	b := &Backend{
		Accounts: *accountsBackend,
		Events:   *eventsBackend,
		Scripts:  *scriptsBackend,
>>>>>>> c4867d2a
		backendBlockHeaders: backendBlockHeaders{
			backendBlockBase: backendBlockBase{
				blocks:  params.Blocks,
				headers: params.Headers,
				state:   params.State,
			},
		},
		backendBlockDetails: backendBlockDetails{
			backendBlockBase: backendBlockBase{
				blocks:  params.Blocks,
				headers: params.Headers,
				state:   params.State,
			},
		},
		backendExecutionResults: backendExecutionResults{
			executionResults: params.ExecutionResults,
		},
		backendNetwork: backendNetwork{
			state:                params.State,
			chainID:              params.ChainID,
			headers:              params.Headers,
			snapshotHistoryLimit: params.SnapshotHistoryLimit,
		},
		backendSubscribeBlocks: backendSubscribeBlocks{
			log:                 params.Log,
			state:               params.State,
			headers:             params.Headers,
			blocks:              params.Blocks,
			subscriptionHandler: params.SubscriptionHandler,
			blockTracker:        params.BlockTracker,
		},

<<<<<<< HEAD
		state:               params.State,
		collections:         params.Collections,
		staticCollectionRPC: params.CollectionRPC,
		stateParams:         params.State.Params(),
		versionControl:      params.VersionControl,
		BlockTracker:        params.BlockTracker,
=======
		state:             params.State,
		BlockTracker:      params.BlockTracker,
		collections:       params.Collections,
		executionReceipts: params.ExecutionReceipts,
		connFactory:       params.ConnFactory,
		chainID:           params.ChainID,
		stateParams:       params.State.Params(),
		versionControl:    params.VersionControl,
	}

	txValidator, err := configureTransactionValidator(params.State, params.ChainID, params.IndexReporter, params.AccessMetrics, params.ScriptExecutor, params.CheckPayerBalanceMode)
	if err != nil {
		return nil, fmt.Errorf("could not create transaction validator: %w", err)
	}

	b.backendTransactions = backendTransactions{
		TransactionsLocalDataProvider: &TransactionsLocalDataProvider{
			state:               params.State,
			collections:         params.Collections,
			blocks:              params.Blocks,
			eventsIndex:         params.EventsIndex,
			txResultsIndex:      params.TxResultsIndex,
			systemTxID:          systemTxID,
			lastFullBlockHeight: params.LastFullBlockHeight,
		},
		log:                        params.Log,
		staticCollectionRPC:        params.CollectionRPC,
		chainID:                    params.ChainID,
		transactions:               params.Transactions,
		txResultErrorMessages:      params.TxResultErrorMessages,
		transactionValidator:       txValidator,
		transactionMetrics:         params.AccessMetrics,
		retry:                      retry,
		connFactory:                params.ConnFactory,
		previousAccessNodes:        params.HistoricalAccessNodes,
		nodeCommunicator:           params.Communicator,
		txResultCache:              txResCache,
		txResultQueryMode:          params.TxResultQueryMode,
		systemTx:                   systemTx,
		systemTxID:                 systemTxID,
		execNodeIdentitiesProvider: params.ExecNodeIdentitiesProvider,
	}

	// TODO: The TransactionErrorMessage interface should be reorganized in future, as it is implemented in backendTransactions but used in TransactionsLocalDataProvider, and its initialization is somewhat quirky.
	b.backendTransactions.txErrorMessages = b

	b.backendSubscribeTransactions = backendSubscribeTransactions{
		backendTransactions: &b.backendTransactions,
		log:                 params.Log,
		subscriptionHandler: params.SubscriptionHandler,
		blockTracker:        params.BlockTracker,
		sendTransaction:     b.SendTransaction,
>>>>>>> c4867d2a
	}

	return b, nil
}

// Ping responds to requests when the server is up.
func (b *Backend) Ping(ctx context.Context) error {
	// staticCollectionRPC is only set if a collection node address was provided at startup
	if b.staticCollectionRPC != nil {
		_, err := b.staticCollectionRPC.Ping(ctx, &accessproto.PingRequest{})
		if err != nil {
			return fmt.Errorf("could not ping collection node: %w", err)
		}
	}

	return nil
}

// GetNodeVersionInfo returns node version information such as semver, commit, sporkID, protocolVersion, etc
func (b *Backend) GetNodeVersionInfo(_ context.Context) (*accessmodel.NodeVersionInfo, error) {
	sporkID := b.stateParams.SporkID()
	sporkRootBlockHeight := b.stateParams.SporkRootBlockHeight()
	nodeRootBlockHeader := b.stateParams.SealedRoot()
	protocolSnapshot, err := b.state.Final().ProtocolState()
	if err != nil {
		return nil, fmt.Errorf("could not read finalized protocol kvstore: %w", err)
	}

	var compatibleRange *accessmodel.CompatibleRange

	// Version control feature could be disabled
	if b.versionControl != nil {
		compatibleRange = &accessmodel.CompatibleRange{
			StartHeight: b.versionControl.StartHeight(),
			EndHeight:   b.versionControl.EndHeight(),
		}
	}

	nodeInfo := &accessmodel.NodeVersionInfo{
		Semver:               build.Version(),
		Commit:               build.Commit(),
		SporkId:              sporkID,
		ProtocolVersion:      0,
		ProtocolStateVersion: protocolSnapshot.GetProtocolStateVersion(),
		SporkRootBlockHeight: sporkRootBlockHeight,
		NodeRootBlockHeight:  nodeRootBlockHeader.Height,
		CompatibleRange:      compatibleRange,
	}

	return nodeInfo, nil
}

func (b *Backend) GetCollectionByID(_ context.Context, colID flow.Identifier) (*flow.LightCollection, error) {
	// retrieve the collection from the collection storage
	col, err := b.collections.LightByID(colID)
	if err != nil {
		// Collections are retrieved asynchronously as we finalize blocks, so
		// it is possible for a client to request a finalized block from us
		// containing some collection, then get a not found error when requesting
		// that collection. These clients should retry.
		err = rpc.ConvertStorageError(fmt.Errorf("please retry for collection in finalized block: %w", err))
		return nil, err
	}

	return col, nil
}

func (b *Backend) GetFullCollectionByID(_ context.Context, colID flow.Identifier) (*flow.Collection, error) {
	// retrieve the collection from the collection storage
	col, err := b.collections.ByID(colID)
	if err != nil {
		// Collections are retrieved asynchronously as we finalize blocks, so
		// it is possible for a client to request a finalized block from us
		// containing some collection, then get a not found error when requesting
		// that collection. These clients should retry.
		err = rpc.ConvertStorageError(fmt.Errorf("please retry for collection in finalized block: %w", err))
		return nil, err
	}

	return col, nil
}

func (b *Backend) GetNetworkParameters(_ context.Context) accessmodel.NetworkParameters {
	return accessmodel.NetworkParameters{
		ChainID: b.chainID,
	}
}<|MERGE_RESOLUTION|>--- conflicted
+++ resolved
@@ -19,14 +19,11 @@
 	"github.com/onflow/flow-go/engine/access/rpc/backend/events"
 	"github.com/onflow/flow-go/engine/access/rpc/backend/node_communicator"
 	"github.com/onflow/flow-go/engine/access/rpc/backend/query_mode"
-<<<<<<< HEAD
+	"github.com/onflow/flow-go/engine/access/rpc/backend/scripts"
 	"github.com/onflow/flow-go/engine/access/rpc/backend/transactions"
 	"github.com/onflow/flow-go/engine/access/rpc/backend/transactions/error_message_provider"
 	"github.com/onflow/flow-go/engine/access/rpc/backend/transactions/status_deriver"
 	txstream "github.com/onflow/flow-go/engine/access/rpc/backend/transactions/stream"
-=======
-	"github.com/onflow/flow-go/engine/access/rpc/backend/scripts"
->>>>>>> c4867d2a
 	"github.com/onflow/flow-go/engine/access/rpc/connection"
 	"github.com/onflow/flow-go/engine/access/subscription"
 	"github.com/onflow/flow-go/engine/access/subscription/tracker"
@@ -64,22 +61,13 @@
 //
 // All remaining calls are handled by the base Backend in this file.
 type Backend struct {
-<<<<<<< HEAD
-	transactions.Transactions
-	txstream.TransactionStream
-	backendScripts
-	events.Events
-	backendBlockHeaders
-	backendBlockDetails
-	accounts.Accounts
-=======
 	accounts.Accounts
 	events.Events
 	scripts.Scripts
-	backendTransactions
+	transactions.Transactions
+	txstream.TransactionStream
 	backendBlockHeaders
 	backendBlockDetails
->>>>>>> c4867d2a
 	backendExecutionResults
 	backendNetwork
 	backendSubscribeBlocks
@@ -132,21 +120,9 @@
 }
 
 var _ access.API = (*Backend)(nil)
-<<<<<<< HEAD
 
 // New creates backend instance
 func New(params Params) (*Backend, error) {
-=======
-var _ TransactionErrorMessage = (*Backend)(nil)
-
-// New creates backend instance
-func New(params Params) (*Backend, error) {
-	retry := newRetry(params.Log)
-	if params.RetryEnabled {
-		retry.Activate()
-	}
-
->>>>>>> c4867d2a
 	loggedScripts, err := lru.New[[md5.Size]byte, time.Time](common.DefaultLoggedScriptsCacheSize)
 	if err != nil {
 		return nil, fmt.Errorf("failed to initialize script logging cache: %w", err)
@@ -174,10 +150,6 @@
 		params.ConnFactory,
 		params.Communicator,
 		params.ScriptExecutionMode,
-<<<<<<< HEAD
-
-=======
->>>>>>> c4867d2a
 		params.ScriptExecutor,
 		params.ExecNodeIdentitiesProvider,
 	)
@@ -201,7 +173,6 @@
 		return nil, fmt.Errorf("failed to create events: %w", err)
 	}
 
-<<<<<<< HEAD
 	txValidator, err := validator.NewTransactionValidator(
 		validator.NewProtocolStateBlocks(params.State, params.IndexReporter),
 		params.ChainID.Chain(),
@@ -265,24 +236,6 @@
 		params.Transactions,
 	)
 
-	b := &Backend{
-		Accounts:          *accountsBackend,
-		Events:            *eventsBackend,
-		Transactions:      *txBackend,
-		TransactionStream: *txStreamBackend,
-		backendScripts: backendScripts{
-			log:                        params.Log,
-			headers:                    params.Headers,
-			connFactory:                params.ConnFactory,
-			state:                      params.State,
-			metrics:                    params.AccessMetrics,
-			loggedScripts:              loggedScripts,
-			nodeCommunicator:           params.Communicator,
-			scriptExecutor:             params.ScriptExecutor,
-			scriptExecMode:             params.ScriptExecutionMode,
-			execNodeIdentitiesProvider: params.ExecNodeIdentitiesProvider,
-		},
-=======
 	scriptsBackend, err := scripts.NewScriptsBackend(
 		params.Log,
 		params.AccessMetrics,
@@ -300,10 +253,11 @@
 	}
 
 	b := &Backend{
-		Accounts: *accountsBackend,
-		Events:   *eventsBackend,
-		Scripts:  *scriptsBackend,
->>>>>>> c4867d2a
+		Accounts:          *accountsBackend,
+		Scripts:           *scriptsBackend,
+		Events:            *eventsBackend,
+		Transactions:      *txBackend,
+		TransactionStream: *txStreamBackend,
 		backendBlockHeaders: backendBlockHeaders{
 			backendBlockBase: backendBlockBase{
 				blocks:  params.Blocks,
@@ -336,67 +290,12 @@
 			blockTracker:        params.BlockTracker,
 		},
 
-<<<<<<< HEAD
 		state:               params.State,
 		collections:         params.Collections,
 		staticCollectionRPC: params.CollectionRPC,
 		stateParams:         params.State.Params(),
 		versionControl:      params.VersionControl,
 		BlockTracker:        params.BlockTracker,
-=======
-		state:             params.State,
-		BlockTracker:      params.BlockTracker,
-		collections:       params.Collections,
-		executionReceipts: params.ExecutionReceipts,
-		connFactory:       params.ConnFactory,
-		chainID:           params.ChainID,
-		stateParams:       params.State.Params(),
-		versionControl:    params.VersionControl,
-	}
-
-	txValidator, err := configureTransactionValidator(params.State, params.ChainID, params.IndexReporter, params.AccessMetrics, params.ScriptExecutor, params.CheckPayerBalanceMode)
-	if err != nil {
-		return nil, fmt.Errorf("could not create transaction validator: %w", err)
-	}
-
-	b.backendTransactions = backendTransactions{
-		TransactionsLocalDataProvider: &TransactionsLocalDataProvider{
-			state:               params.State,
-			collections:         params.Collections,
-			blocks:              params.Blocks,
-			eventsIndex:         params.EventsIndex,
-			txResultsIndex:      params.TxResultsIndex,
-			systemTxID:          systemTxID,
-			lastFullBlockHeight: params.LastFullBlockHeight,
-		},
-		log:                        params.Log,
-		staticCollectionRPC:        params.CollectionRPC,
-		chainID:                    params.ChainID,
-		transactions:               params.Transactions,
-		txResultErrorMessages:      params.TxResultErrorMessages,
-		transactionValidator:       txValidator,
-		transactionMetrics:         params.AccessMetrics,
-		retry:                      retry,
-		connFactory:                params.ConnFactory,
-		previousAccessNodes:        params.HistoricalAccessNodes,
-		nodeCommunicator:           params.Communicator,
-		txResultCache:              txResCache,
-		txResultQueryMode:          params.TxResultQueryMode,
-		systemTx:                   systemTx,
-		systemTxID:                 systemTxID,
-		execNodeIdentitiesProvider: params.ExecNodeIdentitiesProvider,
-	}
-
-	// TODO: The TransactionErrorMessage interface should be reorganized in future, as it is implemented in backendTransactions but used in TransactionsLocalDataProvider, and its initialization is somewhat quirky.
-	b.backendTransactions.txErrorMessages = b
-
-	b.backendSubscribeTransactions = backendSubscribeTransactions{
-		backendTransactions: &b.backendTransactions,
-		log:                 params.Log,
-		subscriptionHandler: params.SubscriptionHandler,
-		blockTracker:        params.BlockTracker,
-		sendTransaction:     b.SendTransaction,
->>>>>>> c4867d2a
 	}
 
 	return b, nil
