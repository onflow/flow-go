package backend

import (
	"context"
	"crypto/md5" //nolint:gosec
	"sync"
	"time"

	"github.com/hashicorp/go-multierror"
	execproto "github.com/onflow/flow/protobuf/go/flow/execution"
	"github.com/rs/zerolog"
	"google.golang.org/grpc/codes"
	"google.golang.org/grpc/status"

	"github.com/onflow/flow-go/model/flow"
	"github.com/onflow/flow-go/module"
	"github.com/onflow/flow-go/state/protocol"
	"github.com/onflow/flow-go/storage"
)

// uniqueScriptLoggingTimeWindow is the duration for checking the uniqueness of scripts sent for execution
const uniqueScriptLoggingTimeWindow = 10 * time.Minute

type backendScripts struct {
	headers           storage.Headers
	executionReceipts storage.ExecutionReceipts
	state             protocol.State
	connFactory       ConnectionFactory
	log               zerolog.Logger
<<<<<<< HEAD
	seenScripts       map[[md5.Size]byte]time.Time // to keep track of unique scripts sent by clients. bounded to 1MB (2^16*2*8) due to fixed key size
	metrics           module.BackendScriptsMetrics
=======
	seenScripts       *scriptMap
}

type scriptMap struct {
	scripts map[[md5.Size]byte]time.Time // to keep track of unique scripts sent by clients. bounded to 1MB (2^16*2*8) due to fixed key size
	lock    sync.RWMutex
}

func (s *scriptMap) getLastSeen(scriptId [md5.Size]byte) (time.Time, bool) {
	s.lock.RLock()
	defer s.lock.RUnlock()
	timestamp, seen := s.scripts[scriptId]
	return timestamp, seen
}

func (s *scriptMap) setLastSeenToTime(scriptId [md5.Size]byte, execTime time.Time) {
	s.lock.Lock()
	defer s.lock.Unlock()
	s.scripts[scriptId] = execTime
>>>>>>> 8db11510
}

func (b *backendScripts) ExecuteScriptAtLatestBlock(
	ctx context.Context,
	script []byte,
	arguments [][]byte,
) ([]byte, error) {
	// get the latest sealed header
	latestHeader, err := b.state.Sealed().Head()
	if err != nil {
		return nil, status.Errorf(codes.Internal, "failed to get latest sealed header: %v", err)
	}

	// get the block id of the latest sealed header
	latestBlockID := latestHeader.ID()

	// execute script on the execution node at that block id
	return b.executeScriptOnExecutionNode(ctx, latestBlockID, script, arguments)
}

func (b *backendScripts) ExecuteScriptAtBlockID(
	ctx context.Context,
	blockID flow.Identifier,
	script []byte,
	arguments [][]byte,
) ([]byte, error) {
	// execute script on the execution node at that block id
	return b.executeScriptOnExecutionNode(ctx, blockID, script, arguments)
}

func (b *backendScripts) ExecuteScriptAtBlockHeight(
	ctx context.Context,
	blockHeight uint64,
	script []byte,
	arguments [][]byte,
) ([]byte, error) {
	// get header at given height
	header, err := b.headers.ByHeight(blockHeight)
	if err != nil {
		err = convertStorageError(err)
		return nil, err
	}

	blockID := header.ID()

	// execute script on the execution node at that block id
	return b.executeScriptOnExecutionNode(ctx, blockID, script, arguments)
}

// executeScriptOnExecutionNode forwards the request to the execution node using the execution node
// grpc client and converts the response back to the access node api response format
func (b *backendScripts) executeScriptOnExecutionNode(
	ctx context.Context,
	blockID flow.Identifier,
	script []byte,
	arguments [][]byte,
) ([]byte, error) {

	execReq := execproto.ExecuteScriptAtBlockIDRequest{
		BlockId:   blockID[:],
		Script:    script,
		Arguments: arguments,
	}

	// find few execution nodes which have executed the block earlier and provided an execution receipt for it
	execNodes, err := executionNodesForBlockID(ctx, blockID, b.executionReceipts, b.state, b.log)
	if err != nil {
		return nil, status.Errorf(codes.Internal, "failed to find execution nodes at blockId %v: %v", blockID.String(), err)
	}
	// encode to MD5 as low compute/memory lookup key
	encodedScript := md5.Sum(script) //nolint:gosec

	// try each of the execution nodes found
	var errors *multierror.Error

	// try to execute the script on one of the execution nodes
	for _, execNode := range execNodes {
		execStartTime := time.Now() // record start time
		result, err := b.tryExecuteScript(ctx, execNode, execReq)

		if err == nil {
			if b.log.GetLevel() == zerolog.DebugLevel {
				executionTime := time.Now()
<<<<<<< HEAD
				timestamp, seen := b.seenScripts[encodedScript]

=======
				timestamp, seen := b.seenScripts.getLastSeen(encodedScript)
>>>>>>> 8db11510
				// log if the script is unique in the time window
				if !seen || executionTime.Sub(timestamp) >= uniqueScriptLoggingTimeWindow {
					b.log.Debug().
						Str("execution_node", execNode.String()).
						Hex("block_id", blockID[:]).
						Hex("script_hash", encodedScript[:]).
						Str("script", string(script)).
						Msg("Successfully executed script")
					b.seenScripts.setLastSeenToTime(encodedScript, executionTime)
				}
			}

			// log execution time
			b.metrics.ScriptExecuted(
				time.Since(execStartTime),
				len(script),
			)

			return result, nil
		}

		// return if it's just a script failure as opposed to an EN failure and skip trying other ENs
		if status.Code(err) == codes.InvalidArgument {
			b.log.Debug().Err(err).
				Str("execution_node", execNode.String()).
				Hex("block_id", blockID[:]).
				Hex("script_hash", encodedScript[:]).
				Str("script", string(script)).
				Msg("script failed to execute on the execution node")
			return nil, err
		}
		errors = multierror.Append(errors, err)
	}

	errToReturn := errors.ErrorOrNil()
	if errToReturn != nil {
		b.log.Error().Err(err).Msg("script execution failed for execution node internal reasons")
	}
	return nil, errToReturn
}

func (b *backendScripts) tryExecuteScript(ctx context.Context, execNode *flow.Identity, req execproto.ExecuteScriptAtBlockIDRequest) ([]byte, error) {
	execRPCClient, closer, err := b.connFactory.GetExecutionAPIClient(execNode.Address)
	if err != nil {
		return nil, status.Errorf(codes.Internal, "failed to create client for execution node %s: %v", execNode.String(), err)
	}
	defer closer.Close()
	execResp, err := execRPCClient.ExecuteScriptAtBlockID(ctx, &req)
	if err != nil {
		return nil, status.Errorf(status.Code(err), "failed to execute the script on the execution node %s: %v", execNode.String(), err)
	}
	return execResp.GetValue(), nil
}<|MERGE_RESOLUTION|>--- conflicted
+++ resolved
@@ -27,10 +27,7 @@
 	state             protocol.State
 	connFactory       ConnectionFactory
 	log               zerolog.Logger
-<<<<<<< HEAD
-	seenScripts       map[[md5.Size]byte]time.Time // to keep track of unique scripts sent by clients. bounded to 1MB (2^16*2*8) due to fixed key size
 	metrics           module.BackendScriptsMetrics
-=======
 	seenScripts       *scriptMap
 }
 
@@ -50,7 +47,6 @@
 	s.lock.Lock()
 	defer s.lock.Unlock()
 	s.scripts[scriptId] = execTime
->>>>>>> 8db11510
 }
 
 func (b *backendScripts) ExecuteScriptAtLatestBlock(
@@ -134,12 +130,8 @@
 		if err == nil {
 			if b.log.GetLevel() == zerolog.DebugLevel {
 				executionTime := time.Now()
-<<<<<<< HEAD
-				timestamp, seen := b.seenScripts[encodedScript]
-
-=======
 				timestamp, seen := b.seenScripts.getLastSeen(encodedScript)
->>>>>>> 8db11510
+        
 				// log if the script is unique in the time window
 				if !seen || executionTime.Sub(timestamp) >= uniqueScriptLoggingTimeWindow {
 					b.log.Debug().
