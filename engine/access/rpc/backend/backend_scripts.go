package backend

import (
<<<<<<< HEAD
=======
	"bytes"
	"context"
>>>>>>> e2ac1cf7
	"crypto/md5" //nolint:gosec
	"context"
	"io"
	"time"

<<<<<<< HEAD
	lru "github.com/hashicorp/golang-lru/v2"
=======
	"github.com/hashicorp/go-multierror"
	lru "github.com/hashicorp/golang-lru"
	"github.com/onflow/flow/protobuf/go/flow/access"
	execproto "github.com/onflow/flow/protobuf/go/flow/execution"
	"github.com/rs/zerolog"
	"google.golang.org/grpc/codes"
	"google.golang.org/grpc/status"

>>>>>>> e2ac1cf7
	"github.com/onflow/flow-go/engine/access/rpc/connection"
	"github.com/onflow/flow-go/engine/common/rpc"
	"github.com/onflow/flow-go/model/flow"
	"github.com/onflow/flow-go/module"
	"github.com/onflow/flow-go/state/protocol"
	"github.com/onflow/flow-go/storage"
	"github.com/onflow/flow/protobuf/go/flow/access"
	execproto "github.com/onflow/flow/protobuf/go/flow/execution"
	"github.com/rs/zerolog"
	"google.golang.org/grpc/codes"
	"google.golang.org/grpc/status"
)

// uniqueScriptLoggingTimeWindow is the duration for checking the uniqueness of scripts sent for execution
const uniqueScriptLoggingTimeWindow = 10 * time.Minute

type backendScripts struct {
<<<<<<< HEAD
	headers            storage.Headers
	executionReceipts  storage.ExecutionReceipts
	state              protocol.State
	connFactory        connection.ConnectionFactory
	log                zerolog.Logger
	metrics            module.BackendScriptsMetrics
	loggedScripts      *lru.Cache[[16]byte, time.Time]
	archiveAddressList []string
	archivePorts       []uint
	nodeCommunicator   *NodeCommunicator
=======
	headers              storage.Headers
	executionReceipts    storage.ExecutionReceipts
	state                protocol.State
	connFactory          connection.ConnectionFactory
	log                  zerolog.Logger
	metrics              module.BackendScriptsMetrics
	loggedScripts        *lru.Cache
	archiveAddressList   []string
	archivePorts         []uint
	scriptExecValidation bool
	nodeCommunicator     *NodeCommunicator
>>>>>>> e2ac1cf7
}

func (b *backendScripts) ExecuteScriptAtLatestBlock(
	ctx context.Context,
	script []byte,
	arguments [][]byte,
) ([]byte, error) {

	// get the latest sealed header
	latestHeader, err := b.state.Sealed().Head()
	if err != nil {
		return nil, status.Errorf(codes.Internal, "failed to get latest sealed header: %v", err)
	}

	// get the block id of the latest sealed header
	latestBlockID := latestHeader.ID()

	// execute script on the execution node at that block id
	return b.executeScriptOnExecutor(ctx, latestBlockID, script, arguments)
}

func (b *backendScripts) ExecuteScriptAtBlockID(
	ctx context.Context,
	blockID flow.Identifier,
	script []byte,
	arguments [][]byte,
) ([]byte, error) {
	// execute script on the execution node at that block id
	return b.executeScriptOnExecutor(ctx, blockID, script, arguments)
}

func (b *backendScripts) ExecuteScriptAtBlockHeight(
	ctx context.Context,
	blockHeight uint64,
	script []byte,
	arguments [][]byte,
) ([]byte, error) {
	// get header at given height
	header, err := b.headers.ByHeight(blockHeight)
	if err != nil {
		err = rpc.ConvertStorageError(err)
		return nil, err
	}

	blockID := header.ID()

	// execute script on the execution node at that block id
	return b.executeScriptOnExecutor(ctx, blockID, script, arguments)
}

func isCadenceScriptError(scriptExecutionErr error) bool {
	return scriptExecutionErr == nil || status.Code(scriptExecutionErr) == codes.InvalidArgument
}

// executeScriptOnExecutionNode forwards the request to the execution node using the execution node
// grpc client and converts the response back to the access node api response format
func (b *backendScripts) executeScriptOnExecutor(
	ctx context.Context,
	blockID flow.Identifier,
	script []byte,
	arguments [][]byte,
) ([]byte, error) {
	// encode to MD5 as low compute/memory lookup key
	// CAUTION: cryptographically insecure md5 is used here, but only to de-duplicate logs.
	// *DO NOT* use this hash for any protocol-related or cryptographic functions.
	insecureScriptHash := md5.Sum(script) //nolint:gosec
	// try execution nodes if the script wasn't executed
	if b.scriptExecValidation {
		execNodeResult, execErr := b.executeScriptOnAvailableExecutionNodes(
			ctx, blockID, script, arguments, insecureScriptHash)
		// we can only compare the results if there are no errors from RN and EN
		// since we cannot distinguish the EN error as caused by the block being pruned or some other reason,
		// which may produce a valid RN output but an error for the EN
		if isCadenceScriptError(execErr) {
			archiveResult, archiveErr := b.executeScriptOnAvailableArchiveNodes(ctx, blockID, script, arguments,
				insecureScriptHash)
			// return EN results by default
			b.compareScriptExecutionResults(execNodeResult, execErr, archiveResult, archiveErr, blockID,
				script)
			return execNodeResult, execErr
		}
		return execNodeResult, execErr
	}
	archiveResult, archiveErr := b.executeScriptOnAvailableArchiveNodes(ctx, blockID, script, arguments,
		insecureScriptHash)
	// execute on execution nodes if it's not a script error
	if !isCadenceScriptError(archiveErr) {
		execNodeResult, err := b.executeScriptOnAvailableExecutionNodes(
			ctx, blockID, script, arguments, insecureScriptHash)
		return execNodeResult, err
	}
	return archiveResult, archiveErr
}

func (b *backendScripts) compareScriptExecutionResults(
	execNodeResult []byte,
	execErr error,
	archiveResult []byte,
	archiveErr error,
	blockID flow.Identifier,
	script []byte,
) {
	// check errors first
	if execErr != nil {
		if archiveErr != nil && execErr == archiveErr {
			b.metrics.ScriptExecutionErrorMatch()
		} else {
			b.metrics.ScriptExecutionErrorMismatch()
			b.logScriptExecutionComparison(blockID, script, execNodeResult, archiveResult, execErr, archiveErr,
				"cadence errors on Archive node and EN are not equal")
		}
		return
	}
	if bytes.Equal(execNodeResult, archiveResult) {
		b.metrics.ScriptExecutionResultMatch()
	} else {
		b.metrics.ScriptExecutionResultMismatch()
		b.logScriptExecutionComparison(blockID, script, execNodeResult, archiveResult, execErr, archiveErr,
			"script execution results on Archive node and EN are not equal")
	}
}

func (b *backendScripts) logScriptExecutionComparison(
	blockID flow.Identifier,
	script []byte,
	execNodeResult []byte,
	archiveResult []byte,
	executionError error,
	archiveError error,
	msg string,
) {
	// over-log for ease of debug
	if executionError != nil || archiveError != nil {
		b.log.Debug().Hex("block_id", blockID[:]).
			Str("script", string(script)).
			AnErr("execution_node_error", executionError).
			AnErr("archive_node_error", archiveError).
			Msg(msg)
	} else {
		b.log.Debug().Hex("block_id", blockID[:]).
			Str("script", string(script)).
			Hex("execution_node_result", execNodeResult).
			Hex("archive_node_result", archiveResult).
			Msg(msg)
	}
}

// executeScriptOnAvailableArchiveNodes executes the given script for a blockID on all archive nodes available
func (b *backendScripts) executeScriptOnAvailableArchiveNodes(
	ctx context.Context,
	blockID flow.Identifier,
	script []byte,
	arguments [][]byte,
	insecureScriptHash [16]byte,
) ([]byte, error) {
	var errors *multierror.Error
	if len(b.archiveAddressList) > 0 {
		startTime := time.Now()
		for idx, rnAddr := range b.archiveAddressList {
			rnPort := b.archivePorts[idx]
			result, err := b.tryExecuteScriptOnArchiveNode(ctx, rnAddr, rnPort, blockID, script, arguments)
			if err == nil {
				// log execution time
				b.metrics.ScriptExecuted(
					time.Since(startTime),
					len(script),
				)
				return result, nil
			} else {
				errCode := status.Code(err)
				switch errCode {
				case codes.InvalidArgument:
					// failure due to cadence script, no need to query further
					b.log.Debug().Err(err).
						Str("script_executor_addr", rnAddr).
						Hex("block_id", blockID[:]).
						Hex("script_hash", insecureScriptHash[:]).
						Str("script", string(script)).
						Msg("script failed to execute on the execution node")
					return nil, err
				case codes.NotFound:
					// failures due to unavailable blocks are explicitly marked Not found
					b.metrics.ScriptExecutionErrorOnArchiveNode()
					b.log.Error().Err(err).Msg("script execution failed for archive node")
					return nil, err
				default:
					errors = multierror.Append(errors, err)
					continue
				}
			}
		}
	}
	// don't need to distinguish error codes at this point
	if errors.ErrorOrNil() != nil {
		return nil, rpc.ConvertMultiError(errors, "failed to execute script on archive nodes", codes.Internal)
	}
	return nil, status.Errorf(codes.Unavailable, "no archive nodes in address list")
}

func (b *backendScripts) executeScriptOnAvailableExecutionNodes(
	ctx context.Context,
	blockID flow.Identifier,
	script []byte,
	arguments [][]byte,
	insecureScriptHash [16]byte,
) ([]byte, error) {
	// find few execution nodes which have executed the block earlier and provided an execution receipt for it
	executors, err := executionNodesForBlockID(ctx, blockID, b.executionReceipts, b.state, b.log)
	if err != nil {
		return nil, status.Errorf(codes.Internal, "failed to find script executors at blockId %v: %v", blockID.String(), err)
	}
	var result []byte
	hasInvalidArgument := false
	errToReturn := b.nodeCommunicator.CallAvailableNode(
		executors,
		func(node *flow.Identity) error {
			execStartTime := time.Now()
			result, err = b.tryExecuteScriptOnExecutionNode(ctx, node.Address, blockID, script, arguments)
			if err == nil {
				if b.log.GetLevel() == zerolog.DebugLevel {
					executionTime := time.Now()
					if b.shouldLogScript(executionTime, insecureScriptHash) {
						b.log.Debug().
							Str("script_executor_addr", node.Address).
							Hex("block_id", blockID[:]).
							Hex("script_hash", insecureScriptHash[:]).
							Str("script", string(script)).
							Msg("Successfully executed script")
						b.loggedScripts.Add(insecureScriptHash, executionTime)
					}
				}

				// log execution time
				b.metrics.ScriptExecuted(
					time.Since(execStartTime),
					len(script),
				)

				return nil
			}

			return err
		},
		func(node *flow.Identity, err error) bool {
			hasInvalidArgument = status.Code(err) == codes.InvalidArgument
			if hasInvalidArgument {
				b.log.Debug().Err(err).
					Str("script_executor_addr", node.Address).
					Hex("block_id", blockID[:]).
					Hex("script_hash", insecureScriptHash[:]).
					Str("script", string(script)).
					Msg("script failed to execute on the execution node")
			}
			return hasInvalidArgument
		},
	)

	if hasInvalidArgument {
		return nil, errToReturn
	}

	if errToReturn == nil {
		return result, nil
	} else {
		b.metrics.ScriptExecutionErrorOnExecutionNode()
		b.log.Error().Err(err).Msg("script execution failed for execution node internal reasons")
		return nil, rpc.ConvertError(errToReturn, "failed to execute script on execution nodes", codes.Internal)
	}
}

// shouldLogScript checks if the script hash is unique in the time window
func (b *backendScripts) shouldLogScript(execTime time.Time, scriptHash [16]byte) bool {
	timestamp, seen := b.loggedScripts.Get(scriptHash)
	if !seen {
		return true
	}
	return execTime.Sub(timestamp) >= uniqueScriptLoggingTimeWindow
}

func (b *backendScripts) tryExecuteScriptOnExecutionNode(
	ctx context.Context,
	executorAddress string,
	blockID flow.Identifier,
	script []byte,
	arguments [][]byte,
) ([]byte, error) {
	req := &execproto.ExecuteScriptAtBlockIDRequest{
		BlockId:   blockID[:],
		Script:    script,
		Arguments: arguments,
	}
	execRPCClient, closer, err := b.connFactory.GetExecutionAPIClient(executorAddress)
	if err != nil {
		return nil, status.Errorf(codes.Internal, "failed to create client for execution node %s: %v",
			executorAddress, err)
	}
	defer func(closer io.Closer) {
		err := closer.Close()
		if err != nil {
			b.log.Error().Err(err).Msg("failed to close execution client")
		}
	}(closer)

	execResp, err := execRPCClient.ExecuteScriptAtBlockID(ctx, req)
	if err != nil {
		return nil, status.Errorf(status.Code(err), "failed to execute the script on the execution node %s: %v", executorAddress, err)
	}
	return execResp.GetValue(), nil
}

func (b *backendScripts) tryExecuteScriptOnArchiveNode(
	ctx context.Context,
	executorAddress string,
	port uint,
	blockID flow.Identifier,
	script []byte,
	arguments [][]byte,
) ([]byte, error) {
	req := &access.ExecuteScriptAtBlockIDRequest{
		BlockId:   blockID[:],
		Script:    script,
		Arguments: arguments,
	}

	archiveClient, closer, err := b.connFactory.GetAccessAPIClientWithPort(executorAddress, port)
	if err != nil {
		return nil, status.Errorf(codes.Internal, "failed to create client for archive node %s: %v",
			executorAddress, err)
	}
	defer func(closer io.Closer) {
		err := closer.Close()
		if err != nil {
			b.log.Error().Err(err).Msg("failed to close archive client")
		}
	}(closer)
	resp, err := archiveClient.ExecuteScriptAtBlockID(ctx, req)
	if err != nil {
		if status.Code(err) == codes.Unavailable {
			b.connFactory.InvalidateAccessAPIClient(executorAddress)
		}
		return nil, status.Errorf(status.Code(err), "failed to execute the script on archive node %s: %v",
			executorAddress, err)
	}
	return resp.GetValue(), nil
}<|MERGE_RESOLUTION|>--- conflicted
+++ resolved
@@ -1,28 +1,14 @@
 package backend
 
 import (
-<<<<<<< HEAD
-=======
+	"crypto/md5" //nolint:gosec
 	"bytes"
-	"context"
->>>>>>> e2ac1cf7
-	"crypto/md5" //nolint:gosec
 	"context"
 	"io"
 	"time"
 
-<<<<<<< HEAD
+	"github.com/hashicorp/go-multierror"
 	lru "github.com/hashicorp/golang-lru/v2"
-=======
-	"github.com/hashicorp/go-multierror"
-	lru "github.com/hashicorp/golang-lru"
-	"github.com/onflow/flow/protobuf/go/flow/access"
-	execproto "github.com/onflow/flow/protobuf/go/flow/execution"
-	"github.com/rs/zerolog"
-	"google.golang.org/grpc/codes"
-	"google.golang.org/grpc/status"
-
->>>>>>> e2ac1cf7
 	"github.com/onflow/flow-go/engine/access/rpc/connection"
 	"github.com/onflow/flow-go/engine/common/rpc"
 	"github.com/onflow/flow-go/model/flow"
@@ -40,30 +26,18 @@
 const uniqueScriptLoggingTimeWindow = 10 * time.Minute
 
 type backendScripts struct {
-<<<<<<< HEAD
-	headers            storage.Headers
-	executionReceipts  storage.ExecutionReceipts
-	state              protocol.State
-	connFactory        connection.ConnectionFactory
-	log                zerolog.Logger
-	metrics            module.BackendScriptsMetrics
-	loggedScripts      *lru.Cache[[16]byte, time.Time]
-	archiveAddressList []string
-	archivePorts       []uint
-	nodeCommunicator   *NodeCommunicator
-=======
-	headers              storage.Headers
-	executionReceipts    storage.ExecutionReceipts
-	state                protocol.State
-	connFactory          connection.ConnectionFactory
-	log                  zerolog.Logger
-	metrics              module.BackendScriptsMetrics
-	loggedScripts        *lru.Cache
+	headers           storage.Headers
+	executionReceipts storage.ExecutionReceipts
+	state             protocol.State
+	connFactory       connection.ConnectionFactory
+	log               zerolog.Logger
+	metrics           module.BackendScriptsMetrics
+	loggedScripts     *lru.Cache[[16]byte, time.Time]
+
 	archiveAddressList   []string
 	archivePorts         []uint
 	scriptExecValidation bool
 	nodeCommunicator     *NodeCommunicator
->>>>>>> e2ac1cf7
 }
 
 func (b *backendScripts) ExecuteScriptAtLatestBlock(
