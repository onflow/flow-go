--- conflicted
+++ resolved
@@ -258,16 +258,9 @@
 
 			return nil
 		},
-<<<<<<< HEAD
 		func(node *flow.IdentitySkeleton, err error) bool {
-			hasInvalidArgument = status.Code(err) == codes.InvalidArgument
-			if hasInvalidArgument {
-				b.log.Debug().Err(err).
-=======
-		func(node *flow.Identity, err error) bool {
 			if status.Code(err) == codes.InvalidArgument {
 				lg.Debug().Err(err).
->>>>>>> e4011e4c
 					Str("script_executor_addr", node.Address).
 					Str("script", string(r.script)).
 					Msg("script failed to execute on the execution node")
