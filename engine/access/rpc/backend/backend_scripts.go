--- conflicted
+++ resolved
@@ -3,7 +3,6 @@
 import (
 	"context"
 	"crypto/md5" //nolint:gosec
-	"sync"
 	"time"
 
 	lru "github.com/hashicorp/golang-lru"
@@ -30,29 +29,7 @@
 	connFactory       ConnectionFactory
 	log               zerolog.Logger
 	metrics           module.BackendScriptsMetrics
-<<<<<<< HEAD
-	seenScripts       *scriptMap
-}
-
-type scriptMap struct {
-	scripts map[[md5.Size]byte]time.Time // to keep track of unique scripts sent by clients. bounded to 1MB (2^16*2*8) due to fixed key size
-	lock    sync.RWMutex
-}
-
-func (s *scriptMap) getLastSeen(scriptId [md5.Size]byte) (time.Time, bool) {
-	s.lock.RLock()
-	defer s.lock.RUnlock()
-	timestamp, seen := s.scripts[scriptId]
-	return timestamp, seen
-}
-
-func (s *scriptMap) setLastSeenToTime(scriptId [md5.Size]byte, execTime time.Time) {
-	s.lock.Lock()
-	defer s.lock.Unlock()
-	s.scripts[scriptId] = execTime
-=======
 	loggedScripts     *lru.Cache
->>>>>>> 9652b94c
 }
 
 func (b *backendScripts) ExecuteScriptAtLatestBlock(
@@ -60,6 +37,7 @@
 	script []byte,
 	arguments [][]byte,
 ) ([]byte, error) {
+
 	// get the latest sealed header
 	latestHeader, err := b.state.Sealed().Head()
 	if err != nil {
@@ -129,34 +107,21 @@
 
 	// try each of the execution nodes found
 	var errors *multierror.Error
-
 	// try to execute the script on one of the execution nodes
 	for _, execNode := range execNodes {
 		execStartTime := time.Now() // record start time
 		result, err := b.tryExecuteScript(ctx, execNode, execReq)
-
 		if err == nil {
 			if b.log.GetLevel() == zerolog.DebugLevel {
 				executionTime := time.Now()
-<<<<<<< HEAD
-				timestamp, seen := b.seenScripts.getLastSeen(encodedScript)
-
-				// log if the script is unique in the time window
-				if !seen || executionTime.Sub(timestamp) >= uniqueScriptLoggingTimeWindow {
-=======
 				if b.shouldLogScript(executionTime, insecureScriptHash) {
->>>>>>> 9652b94c
 					b.log.Debug().
 						Str("execution_node", execNode.String()).
 						Hex("block_id", blockID[:]).
 						Hex("script_hash", insecureScriptHash[:]).
 						Str("script", string(script)).
 						Msg("Successfully executed script")
-<<<<<<< HEAD
-					b.seenScripts.setLastSeenToTime(encodedScript, executionTime)
-=======
 					b.loggedScripts.Add(insecureScriptHash, executionTime)
->>>>>>> 9652b94c
 				}
 			}
 
@@ -168,7 +133,6 @@
 
 			return result, nil
 		}
-
 		// return if it's just a script failure as opposed to an EN failure and skip trying other ENs
 		if status.Code(err) == codes.InvalidArgument {
 			b.log.Debug().Err(err).
@@ -181,7 +145,6 @@
 		}
 		errors = multierror.Append(errors, err)
 	}
-
 	errToReturn := errors.ErrorOrNil()
 	if errToReturn != nil {
 		b.log.Error().Err(err).Msg("script execution failed for execution node internal reasons")
