--- conflicted
+++ resolved
@@ -208,15 +208,10 @@
 func (b *backendEvents) tryGetEvents(ctx context.Context,
 	execNode *flow.Identity,
 	req execproto.GetEventsForBlockIDsRequest) (*execproto.GetEventsForBlockIDsResponse, error) {
-	execRPCClient, err := b.connFactory.GetExecutionAPIClient(execNode.Address)
+	execRPCClient, closer, err := b.connFactory.GetExecutionAPIClient(execNode.Address)
 	if err != nil {
 		return nil, err
 	}
-<<<<<<< HEAD
-	resp, err := execRPCClient.GetEventsForBlockIDs(ctx, &req)
-	if err != nil {
-		b.connFactory.InvalidateExecutionAPIClient(execNode.Address)
-=======
 	defer closer.Close()
 
 	resp, err := execRPCClient.GetEventsForBlockIDs(ctx, &req)
@@ -224,7 +219,6 @@
 		if status.Code(err) == codes.Unavailable {
 			b.connFactory.InvalidateExecutionAPIClient(execNode.Address)
 		}
->>>>>>> 138e1c32
 		return nil, err
 	}
 	return resp, nil
