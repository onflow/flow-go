--- conflicted
+++ resolved
@@ -119,11 +119,7 @@
 		ExecutorIDs:       result.ExecutionNodes.NodeIDs(),
 	}
 
-<<<<<<< HEAD
-	return Response{
-=======
 	response := Response{
->>>>>>> 1761c9b9
 		Events:        blockEvents,
 		MissingBlocks: missingBlocks,
 	}
