--- conflicted
+++ resolved
@@ -191,11 +191,7 @@
 	// must be from the execution fork terminating at this result. this guarantees the response
 	// contains a consistent view of the state.
 	lastBlockID := blockHeaders[len(blockHeaders)-1].ID
-<<<<<<< HEAD
-	execResultInfo, err := e.execResultProvider.ExecutionResult(lastBlockID, criteria)
-=======
 	execResultInfo, err := e.execResultProvider.ExecutionResultInfo(lastBlockID, criteria)
->>>>>>> 3f07db5d
 	if err != nil {
 		return nil, accessmodel.ExecutorMetadata{},
 			fmt.Errorf("failed to get execution result for last block: %w", err)
