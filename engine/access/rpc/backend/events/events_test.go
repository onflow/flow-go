package events

import (
	"bytes"
	"context"
	"fmt"
	"sort"
	"testing"

	"github.com/rs/zerolog"
	"github.com/stretchr/testify/mock"
	"github.com/stretchr/testify/require"
	"github.com/stretchr/testify/suite"
	"google.golang.org/grpc/codes"
	"google.golang.org/grpc/status"

	"github.com/onflow/cadence/encoding/ccf"
	jsoncdc "github.com/onflow/cadence/encoding/json"
	"github.com/onflow/flow/protobuf/go/flow/entities"
	execproto "github.com/onflow/flow/protobuf/go/flow/execution"

	access "github.com/onflow/flow-go/engine/access/mock"
	"github.com/onflow/flow-go/engine/access/rpc/backend/node_communicator"
	"github.com/onflow/flow-go/engine/access/rpc/backend/query_mode"
	connectionmock "github.com/onflow/flow-go/engine/access/rpc/connection/mock"
	commonrpc "github.com/onflow/flow-go/engine/common/rpc"
	"github.com/onflow/flow-go/engine/common/rpc/convert"
	"github.com/onflow/flow-go/model/flow"
	"github.com/onflow/flow-go/module/executiondatasync/optimistic_sync"
	osyncmock "github.com/onflow/flow-go/module/executiondatasync/optimistic_sync/mock"

	"github.com/onflow/flow-go/module/irrecoverable"
	protocol "github.com/onflow/flow-go/state/protocol/mock"
	"github.com/onflow/flow-go/storage"
	storagemock "github.com/onflow/flow-go/storage/mock"
	"github.com/onflow/flow-go/utils/unittest"
	"github.com/onflow/flow-go/utils/unittest/mocks"
)

var targetEvent string

type testCase struct {
	encoding  entities.EventEncodingVersion
	queryMode query_mode.IndexQueryMode
}

type EventsSuite struct {
	suite.Suite

	log        zerolog.Logger
	state      *protocol.State
	snapshot   *protocol.Snapshot
	params     *protocol.Params
	rootHeader *flow.Header

	events            *storagemock.Events
	headers           *storagemock.Headers
	receipts          *storagemock.ExecutionReceipts
	connectionFactory *connectionmock.ConnectionFactory
	chainID           flow.ChainID

	executionNodes flow.IdentityList
	execClient     *access.ExecutionAPIClient

	executionResult *flow.ExecutionResult
	sealedHead      *flow.Header
	blocks          []*flow.Block
	blockIDs        []flow.Identifier
	blockEvents     []flow.Event

	executionResultProvider *osyncmock.ExecutionResultProvider
	executionStateCache     *osyncmock.ExecutionStateCache
	resultForestSnapshot    *osyncmock.Snapshot
	criteria                optimistic_sync.Criteria

	testCases []testCase
}

func TestBackendEventsSuite(t *testing.T) {
	suite.Run(t, new(EventsSuite))
}

func (s *EventsSuite) SetupTest() {
	s.log = unittest.Logger()
	s.state = protocol.NewState(s.T())
	s.snapshot = protocol.NewSnapshot(s.T())
	s.rootHeader = unittest.BlockHeaderFixture()
	s.params = protocol.NewParams(s.T())
	s.events = storagemock.NewEvents(s.T())
	s.headers = storagemock.NewHeaders(s.T())
	s.receipts = storagemock.NewExecutionReceipts(s.T())
	s.connectionFactory = connectionmock.NewConnectionFactory(s.T())
	s.chainID = flow.Testnet

	s.execClient = access.NewExecutionAPIClient(s.T())
	s.executionNodes = unittest.IdentityListFixture(2, unittest.WithRole(flow.RoleExecution))

	s.executionResult = unittest.ExecutionResultFixture()
	blockCount := 5
	s.blocks = make([]*flow.Block, blockCount)
	s.blockIDs = make([]flow.Identifier, blockCount)

	for i := 0; i < blockCount; i++ {
		var header *flow.Header
		if i == 0 {
			header = unittest.BlockHeaderFixture()
		} else {
			header = unittest.BlockHeaderWithParentFixture(s.blocks[i-1].ToHeader())
		}

		payload := unittest.PayloadFixture()
		header.PayloadHash = payload.Hash()
		block, err := flow.NewBlock(
			flow.UntrustedBlock{
				HeaderBody: header.HeaderBody,
				Payload:    payload,
			},
		)
		require.NoError(s.T(), err)

		// the last block is sealed
		if i == blockCount-1 {
			s.sealedHead = header
		}

		s.blocks[i] = block
		s.blockIDs[i] = block.ID()

		s.T().Logf("block %d: %s", header.Height, block.ID())
	}

	s.blockEvents = unittest.EventGenerator.GetEventsWithEncoding(10, entities.EventEncodingVersion_CCF_V0)
	targetEvent = string(s.blockEvents[0].Type)

	// events returned from the db are sorted by txID, txIndex, then eventIndex.
	// reproduce that here to ensure output order works as expected
	returnBlockEvents := make([]flow.Event, len(s.blockEvents))
	copy(returnBlockEvents, s.blockEvents)

	sort.Slice(returnBlockEvents, func(i, j int) bool {
		return bytes.Compare(returnBlockEvents[i].TransactionID[:], returnBlockEvents[j].TransactionID[:]) < 0
	})

	s.events.On("ByBlockID", mock.Anything).Return(func(blockID flow.Identifier) ([]flow.Event, error) {
		for _, headerID := range s.blockIDs {
			if blockID == headerID {
				return returnBlockEvents, nil
			}
		}
		return nil, storage.ErrNotFound
	}).Maybe()

	s.headers.On("BlockIDByHeight", mock.Anything).Return(func(height uint64) (flow.Identifier, error) {
		for _, block := range s.blocks {
			if height == block.Height {
				return block.ID(), nil
			}
		}
		return flow.ZeroID, storage.ErrNotFound
	}).Maybe()

	s.headers.On("ByBlockID", mock.Anything).Return(func(blockID flow.Identifier) (*flow.Header, error) {
		for _, block := range s.blocks {
			if blockID == block.ID() {
				return block.ToHeader(), nil
			}
		}
		return nil, storage.ErrNotFound
	}).Maybe()

	s.resultForestSnapshot = osyncmock.NewSnapshot(s.T())
	s.resultForestSnapshot.
		On("Events").
		Return(s.events, nil).
		Maybe()

	s.executionResultProvider = osyncmock.NewExecutionResultProvider(s.T())
	s.executionResultProvider.
		On("ExecutionResult", mock.Anything, mock.Anything).
		Return(&optimistic_sync.ExecutionResultInfo{
			ExecutionResult: s.executionResult,
			ExecutionNodes:  s.executionNodes.ToSkeleton(),
		}, nil).
		Maybe() // it is called only for local query mode

	s.executionStateCache = osyncmock.NewExecutionStateCache(s.T())
	s.executionStateCache.
		On("Snapshot", mock.Anything).
		Return(s.resultForestSnapshot, nil).
		Maybe() // it is called only for local query mode

	s.criteria = optimistic_sync.NewCriteria(nil)

	s.testCases = make([]testCase, 0)

	for _, encoding := range []entities.EventEncodingVersion{
		entities.EventEncodingVersion_CCF_V0,
		entities.EventEncodingVersion_JSON_CDC_V0,
	} {
		for _, queryMode := range []query_mode.IndexQueryMode{
			query_mode.IndexQueryModeExecutionNodesOnly,
			query_mode.IndexQueryModeLocalOnly,
			query_mode.IndexQueryModeFailover,
		} {
			s.testCases = append(s.testCases, testCase{
				encoding:  encoding,
				queryMode: queryMode,
			})
		}
	}
}

// TestGetEvents_HappyPaths tests the happy paths for GetEventsForBlockIDs and GetEventsForHeightRange
// across all queryModes and encodings
func (s *EventsSuite) TestGetEvents_HappyPaths() {
	ctx := context.Background()

	startHeight := s.blocks[0].Height
	endHeight := s.sealedHead.Height

	s.state.On("Sealed").Return(s.snapshot)
	s.snapshot.On("Head").Return(s.sealedHead, nil)

	s.Run("GetEventsForHeightRange - end height updated", func() {
		backend := s.defaultBackend(query_mode.IndexQueryModeFailover)
		endHeight := startHeight + 20 // should still return 5 responses
		encoding := entities.EventEncodingVersion_CCF_V0

		response, _, err := backend.GetEventsForHeightRange(
			ctx,
			targetEvent,
			startHeight,
			endHeight,
			encoding,
			s.criteria,
		)
		s.Require().NoError(err)

		s.assertResponse(response, encoding)
	})

	for _, tt := range s.testCases {
		s.Run(fmt.Sprintf("with local query mode. encdoing: %s, query mode: %s", tt.encoding.String(), tt.queryMode), func() {
			if tt.queryMode != query_mode.IndexQueryModeLocalOnly {
				return
			}

			backend := s.defaultBackend(tt.queryMode)
			response, _, err := backend.GetEventsForBlockIDs(
				ctx,
				targetEvent,
				s.blockIDs,
				tt.encoding,
				s.criteria,
			)
			s.Require().NoError(err)
			s.assertResponse(response, tt.encoding)

			response, _, err = backend.GetEventsForHeightRange(ctx, targetEvent, startHeight, endHeight, tt.encoding, s.criteria)
			s.Require().NoError(err)
			s.assertResponse(response, tt.encoding)
		})

		s.Run(fmt.Sprintf("with execution node query mode. encdoing: %s, query mode: %s", tt.encoding.String(), tt.queryMode), func() {
			if tt.queryMode != query_mode.IndexQueryModeExecutionNodesOnly {
				return
			}

			backend := s.defaultBackend(tt.queryMode)
			s.setupENSuccessResponse(targetEvent, s.blocks)

			response, _, err := backend.GetEventsForBlockIDs(
				ctx,
				targetEvent,
				s.blockIDs,
				tt.encoding,
				s.criteria,
			)
			s.Require().NoError(err)
			s.assertResponse(response, tt.encoding)

			response, _, err = backend.GetEventsForHeightRange(ctx, targetEvent, startHeight, endHeight, tt.encoding, s.criteria)
			s.Require().NoError(err)
			s.assertResponse(response, tt.encoding)
		})

		s.Run(fmt.Sprintf("with failover query mode. encdoing: %s, query mode: %s", tt.encoding.String(), tt.queryMode), func() {
			if tt.queryMode != query_mode.IndexQueryModeFailover {
				return
			}

<<<<<<< HEAD
			//TODO: this tests only local query mode tbh. we need to make it fail at some point and
			// make sure that execution nodes are called

			backend := s.defaultBackend(tt.queryMode)
			response, _, err := backend.GetEventsForBlockIDs(
				ctx,
				targetEvent,
				s.blockIDs,
				tt.encoding,
				s.criteria,
			)
=======
			// the first and last blocks are not available from storage, and should be fetched from the EN
			reporter := syncmock.NewIndexReporter(s.T())
			reporter.On("LowestIndexedHeight").Return(s.blocks[1].Height, nil)
			reporter.On("HighestIndexedHeight").Return(s.blocks[3].Height, nil)

			events.On("ByBlockID", s.blockIDs[1]).Return(s.blockEvents, nil)
			events.On("ByBlockID", s.blockIDs[2]).Return(s.blockEvents, nil)
			events.On("ByBlockID", s.blockIDs[3]).Return(s.blockEvents, nil)

			err := eventsIndex.Initialize(reporter)
			s.Require().NoError(err)

			backend := s.defaultBackend(tt.queryMode, eventsIndex)
			response, err := backend.GetEventsForBlockIDs(ctx, targetEvent, s.blockIDs, tt.encoding)
>>>>>>> e3997334
			s.Require().NoError(err)
			s.assertResponse(response, tt.encoding)

			response, _, err = backend.GetEventsForHeightRange(ctx, targetEvent, startHeight, endHeight, tt.encoding, s.criteria)
			s.Require().NoError(err)
			s.assertResponse(response, tt.encoding)
		})
	}
}

func (s *EventsSuite) TestGetEventsForHeightRange_HandlesErrors() {
	ctx := context.Background()

	startHeight := s.blocks[0].Height
	endHeight := s.sealedHead.Height
	encoding := entities.EventEncodingVersion_CCF_V0

	s.Run("returns error for endHeight < startHeight", func() {
		backend := s.defaultBackend(query_mode.IndexQueryModeExecutionNodesOnly)
		endHeight := startHeight - 1

		response, _, err := backend.GetEventsForHeightRange(
			ctx,
			targetEvent,
			startHeight,
			endHeight,
			encoding,
			s.criteria,
		)
		s.Assert().Equal(codes.InvalidArgument, status.Code(err))
		s.Assert().Nil(response)
	})

	s.Run("returns error for range larger than max", func() {
		backend := s.defaultBackend(query_mode.IndexQueryModeExecutionNodesOnly)
		endHeight := startHeight + DefaultMaxHeightRange

		response, _, err := backend.GetEventsForHeightRange(
			ctx,
			targetEvent,
			startHeight,
			endHeight,
			encoding,
			s.criteria,
		)
		s.Assert().Equal(codes.InvalidArgument, status.Code(err))
		s.Assert().Nil(response)
	})

	s.Run("throws irrecoverable if sealed header not available", func() {
		s.state.On("Sealed").Return(s.snapshot)
		s.snapshot.On("Head").Return(nil, storage.ErrNotFound).Once()

		signCtxErr := irrecoverable.NewExceptionf("failed to lookup sealed header: %w", storage.ErrNotFound)
		signalerCtx := irrecoverable.WithSignalerContext(context.Background(),
			irrecoverable.NewMockSignalerContextExpectError(s.T(), ctx, signCtxErr))

		backend := s.defaultBackend(query_mode.IndexQueryModeExecutionNodesOnly)
		response, _, err := backend.GetEventsForHeightRange(
			signalerCtx,
			targetEvent,
			startHeight,
			endHeight,
			encoding,
			s.criteria,
		)
		// these will never be returned in production
		s.Assert().Equal(codes.Unknown, status.Code(err))
		s.Assert().Nil(response)
	})

	s.state.On("Sealed").Return(s.snapshot)
	s.snapshot.On("Head").Return(s.sealedHead, nil)

	s.Run("returns error for startHeight > sealed height", func() {
		startHeight := s.sealedHead.Height + 1
		endHeight := startHeight + 1

		backend := s.defaultBackend(query_mode.IndexQueryModeExecutionNodesOnly)
		response, _, err := backend.GetEventsForHeightRange(
			ctx,
			targetEvent,
			startHeight,
			endHeight,
			encoding,
			s.criteria,
		)
		s.Assert().Equal(codes.OutOfRange, status.Code(err))
		s.Assert().Nil(response)
	})

	s.state.On("Params").Return(s.params)

	s.Run("returns error for startHeight < spork root height", func() {
		sporkRootHeight := s.blocks[0].Height - 10
		startHeight := sporkRootHeight - 1

		s.params.On("SporkRootBlockHeight").Return(sporkRootHeight).Once()
		s.params.On("SealedRoot").Return(s.rootHeader, nil).Once()

		backend := s.defaultBackend(query_mode.IndexQueryModeExecutionNodesOnly)
		response, _, err := backend.GetEventsForHeightRange(
			ctx,
			targetEvent,
			startHeight,
			endHeight,
			encoding,
			s.criteria,
		)
		s.Assert().Equal(codes.NotFound, status.Code(err))
		s.Assert().ErrorContains(err, "Try to use a historic node")
		s.Assert().Nil(response)
	})

	s.Run("returns error for startHeight < node root height", func() {
		backend := s.defaultBackend(query_mode.IndexQueryModeExecutionNodesOnly)

		sporkRootHeight := s.blocks[0].Height - 10
		nodeRootHeader := unittest.BlockHeaderWithHeight(s.blocks[0].Height)
		startHeight := nodeRootHeader.Height - 5

		s.params.On("SporkRootBlockHeight").Return(sporkRootHeight).Once()
		s.params.On("SealedRoot").Return(nodeRootHeader, nil).Once()

		response, _, err := backend.GetEventsForHeightRange(
			ctx,
			targetEvent,
			startHeight,
			endHeight,
			encoding,
			s.criteria,
		)
		s.Assert().Equal(codes.NotFound, status.Code(err))
		s.Assert().ErrorContains(err, "Try to use a different Access node")
		s.Assert().Nil(response)
	})
}

func (s *EventsSuite) TestGetEventsForBlockIDs_HandlesErrors() {
	ctx := context.Background()
	encoding := entities.EventEncodingVersion_CCF_V0

	s.Run("returns error when too many blockIDs requested", func() {
		backend := s.defaultBackend(query_mode.IndexQueryModeExecutionNodesOnly)
		backend.maxHeightRange = 3

		response, _, err := backend.GetEventsForBlockIDs(
			ctx,
			targetEvent,
			s.blockIDs,
			encoding,
			s.criteria,
		)
		s.Assert().Equal(codes.InvalidArgument, status.Code(err))
		s.Assert().Nil(response)
	})

	s.Run("returns error for missing header", func() {
		headers := storagemock.NewHeaders(s.T())
		backend := s.defaultBackend(query_mode.IndexQueryModeExecutionNodesOnly)
		backend.headers = headers

		for i, blockID := range s.blockIDs {
			// return error on the last header
			if i == len(s.blocks)-1 {
				headers.On("ByBlockID", blockID).Return(nil, storage.ErrNotFound)
				continue
			}

			headers.On("ByBlockID", blockID).Return(s.blocks[i].ToHeader(), nil)
		}

		response, _, err := backend.GetEventsForBlockIDs(
			ctx,
			targetEvent,
			s.blockIDs,
			encoding,
			s.criteria,
		)
		s.Assert().Equal(codes.NotFound, status.Code(err))
		s.Assert().Nil(response)
	})
}

func (s *EventsSuite) assertResponse(response []flow.BlockEvents, encoding entities.EventEncodingVersion) {
	s.Assert().Len(response, len(s.blocks))
	for i, block := range s.blocks {
		s.Assert().Equal(block.Height, response[i].BlockHeight)
		s.Assert().Equal(block.ID(), response[i].BlockID)
		s.Assert().Len(response[i].Events, 1)

		s.assertEncoding(&response[i].Events[0], encoding)
	}
}

func (s *EventsSuite) assertEncoding(event *flow.Event, encoding entities.EventEncodingVersion) {
	var err error
	switch encoding {
	case entities.EventEncodingVersion_CCF_V0:
		_, err = ccf.Decode(nil, event.Payload)
	case entities.EventEncodingVersion_JSON_CDC_V0:
		_, err = jsoncdc.Decode(nil, event.Payload)
	default:
		s.T().Errorf("unknown encoding: %s", encoding.String())
	}
	s.Require().NoError(err)
}

func (s *EventsSuite) defaultBackend(mode query_mode.IndexQueryMode) *Events {
	e, err := NewEventsBackend(
		s.log,
		s.state,
		s.chainID.Chain(),
		DefaultMaxHeightRange,
		s.headers,
		s.connectionFactory,
		node_communicator.NewNodeCommunicator(false),
		mode,
		commonrpc.NewExecutionNodeIdentitiesProvider(
			s.log,
			s.state,
			s.receipts,
			flow.IdentifierList{},
			flow.IdentifierList{},
		),
		s.executionResultProvider,
		s.executionStateCache,
		optimistic_sync.DefaultCriteria,
	)
	require.NoError(s.T(), err)

	return e
}

// setupExecutionNodes sets up the mocks required to test against an EN backend
func (s *EventsSuite) setupExecutionNodes(block *flow.Block) {
	s.params.On("FinalizedRoot").Return(s.rootHeader, nil)
	s.state.On("Params").Return(s.params)
	s.state.On("Final").Return(s.snapshot)
	s.snapshot.On("Identities", mock.Anything).Return(s.executionNodes, nil)

	// this line causes a S1021 lint error because receipts is explicitly declared. this is required
	// to ensure the mock library handles the response type correctly
	var receipts flow.ExecutionReceiptList //nolint:gosimple
	receipts = unittest.ReceiptsForBlockFixture(block, s.executionNodes.NodeIDs())
	s.receipts.On("ByBlockID", block.ID()).Return(receipts, nil)

	s.connectionFactory.
		On("GetExecutionAPIClient", mock.Anything).
		Return(s.execClient, &mocks.MockCloser{}, nil)
}

// setupENSuccessResponse configures the execution node client to return a successful response
func (s *EventsSuite) setupENSuccessResponse(eventType string, blocks []*flow.Block) {
	s.setupExecutionNodes(blocks[len(blocks)-1])

	ids := make([][]byte, len(blocks))
	results := make([]*execproto.GetEventsForBlockIDsResponse_Result, len(blocks))

	events := make([]*entities.Event, 0)
	for _, event := range s.blockEvents {
		if string(event.Type) == eventType {
			events = append(events, convert.EventToMessage(event))
		}
	}

	for i, block := range blocks {
		id := block.ID()
		ids[i] = id[:]
		results[i] = &execproto.GetEventsForBlockIDsResponse_Result{
			BlockId:     id[:],
			BlockHeight: block.Height,
			Events:      events,
		}
	}
	expectedExecRequest := &execproto.GetEventsForBlockIDsRequest{
		Type:     eventType,
		BlockIds: ids,
	}
	expectedResponse := &execproto.GetEventsForBlockIDsResponse{
		Results:              results,
		EventEncodingVersion: entities.EventEncodingVersion_CCF_V0,
	}

	s.execClient.
		On("GetEventsForBlockIDs", mock.Anything, expectedExecRequest).
		Return(expectedResponse, nil)
}

// setupENFailingResponse configures the execution node client to return an error
func (s *EventsSuite) setupENFailingResponse(eventType string, headers []*flow.Header, err error) {
	ids := make([][]byte, len(headers))
	for i, header := range headers {
		id := header.ID()
		ids[i] = id[:]
	}
	failingRequest := &execproto.GetEventsForBlockIDsRequest{
		Type:     eventType,
		BlockIds: ids,
	}

	s.execClient.On("GetEventsForBlockIDs", mock.Anything, failingRequest).
		Return(nil, err)
}<|MERGE_RESOLUTION|>--- conflicted
+++ resolved
@@ -289,7 +289,6 @@
 				return
 			}
 
-<<<<<<< HEAD
 			//TODO: this tests only local query mode tbh. we need to make it fail at some point and
 			// make sure that execution nodes are called
 
@@ -301,22 +300,6 @@
 				tt.encoding,
 				s.criteria,
 			)
-=======
-			// the first and last blocks are not available from storage, and should be fetched from the EN
-			reporter := syncmock.NewIndexReporter(s.T())
-			reporter.On("LowestIndexedHeight").Return(s.blocks[1].Height, nil)
-			reporter.On("HighestIndexedHeight").Return(s.blocks[3].Height, nil)
-
-			events.On("ByBlockID", s.blockIDs[1]).Return(s.blockEvents, nil)
-			events.On("ByBlockID", s.blockIDs[2]).Return(s.blockEvents, nil)
-			events.On("ByBlockID", s.blockIDs[3]).Return(s.blockEvents, nil)
-
-			err := eventsIndex.Initialize(reporter)
-			s.Require().NoError(err)
-
-			backend := s.defaultBackend(tt.queryMode, eventsIndex)
-			response, err := backend.GetEventsForBlockIDs(ctx, targetEvent, s.blockIDs, tt.encoding)
->>>>>>> e3997334
 			s.Require().NoError(err)
 			s.assertResponse(response, tt.encoding)
 
