package events

import (
	"bytes"
	"context"
	"fmt"
	"sort"
	"testing"

	"github.com/rs/zerolog"
	"github.com/stretchr/testify/mock"
	"github.com/stretchr/testify/require"
	"github.com/stretchr/testify/suite"
	"google.golang.org/grpc/codes"
	"google.golang.org/grpc/status"

	"github.com/onflow/cadence/encoding/ccf"
	jsoncdc "github.com/onflow/cadence/encoding/json"
	"github.com/onflow/flow/protobuf/go/flow/entities"
	execproto "github.com/onflow/flow/protobuf/go/flow/execution"

	access "github.com/onflow/flow-go/engine/access/mock"
	"github.com/onflow/flow-go/engine/access/rpc/backend/node_communicator"
	"github.com/onflow/flow-go/engine/access/rpc/backend/query_mode"
	connectionmock "github.com/onflow/flow-go/engine/access/rpc/connection/mock"
	commonrpc "github.com/onflow/flow-go/engine/common/rpc"
	"github.com/onflow/flow-go/engine/common/rpc/convert"
	"github.com/onflow/flow-go/model/flow"
	"github.com/onflow/flow-go/module/executiondatasync/optimistic_sync"
	osyncmock "github.com/onflow/flow-go/module/executiondatasync/optimistic_sync/mock"
	"github.com/onflow/flow-go/module/irrecoverable"
	protocol "github.com/onflow/flow-go/state/protocol/mock"
	"github.com/onflow/flow-go/storage"
	storagemock "github.com/onflow/flow-go/storage/mock"
	"github.com/onflow/flow-go/utils/unittest"
	"github.com/onflow/flow-go/utils/unittest/mocks"
)

var targetEvent string

type testCase struct {
	encoding  entities.EventEncodingVersion
	queryMode query_mode.IndexQueryMode
}

type EventsSuite struct {
	suite.Suite

	log        zerolog.Logger
	state      *protocol.State
	snapshot   *protocol.Snapshot
	params     *protocol.Params
	rootHeader *flow.Header

	events            *storagemock.Events
	headers           *storagemock.Headers
	receipts          *storagemock.ExecutionReceipts
	connectionFactory *connectionmock.ConnectionFactory
	chainID           flow.ChainID

	executionNodes flow.IdentityList
	execClient     *access.ExecutionAPIClient

	executionResult *flow.ExecutionResult
	sealedHead      *flow.Header
	blocks          []*flow.Block
	blockIDs        []flow.Identifier
	blockEvents     []flow.Event

	executionResultProvider *osyncmock.ExecutionResultInfoProvider
	executionStateCache     *osyncmock.ExecutionStateCache
	executionDataSnapshot   *osyncmock.Snapshot
	criteria                optimistic_sync.Criteria

	testCases []testCase
}

func TestBackendEventsSuite(t *testing.T) {
	suite.Run(t, new(EventsSuite))
}

func (s *EventsSuite) SetupTest() {
	s.log = unittest.Logger()
	s.state = protocol.NewState(s.T())
	s.snapshot = protocol.NewSnapshot(s.T())
	s.rootHeader = unittest.BlockHeaderFixture()
	s.params = protocol.NewParams(s.T())
	s.events = storagemock.NewEvents(s.T())
	s.headers = storagemock.NewHeaders(s.T())
	s.receipts = storagemock.NewExecutionReceipts(s.T())
	s.connectionFactory = connectionmock.NewConnectionFactory(s.T())
	s.chainID = flow.Testnet

	s.execClient = access.NewExecutionAPIClient(s.T())
	s.executionNodes = unittest.IdentityListFixture(2, unittest.WithRole(flow.RoleExecution))

	s.executionResult = unittest.ExecutionResultFixture()
	blockCount := 5
	s.blocks = make([]*flow.Block, blockCount)
	s.blockIDs = make([]flow.Identifier, blockCount)

	for i := 0; i < blockCount; i++ {
		var header *flow.Header
		if i == 0 {
			header = unittest.BlockHeaderFixture()
		} else {
			header = unittest.BlockHeaderWithParentFixture(s.blocks[i-1].ToHeader())
		}

		payload := unittest.PayloadFixture()
		header.PayloadHash = payload.Hash()
		block, err := flow.NewBlock(
			flow.UntrustedBlock{
				HeaderBody: header.HeaderBody,
				Payload:    payload,
			},
		)
		require.NoError(s.T(), err)

		// the last block is sealed
		if i == blockCount-1 {
			s.sealedHead = header
		}

		s.blocks[i] = block
		s.blockIDs[i] = block.ID()

		s.T().Logf("block %d: %s", header.Height, block.ID())
	}

	s.blockEvents = unittest.EventGenerator.GetEventsWithEncoding(10, entities.EventEncodingVersion_CCF_V0)
	targetEvent = string(s.blockEvents[0].Type)

	// events returned from the db are sorted by txID, txIndex, then eventIndex.
	// reproduce that here to ensure output order works as expected
	returnBlockEvents := make([]flow.Event, len(s.blockEvents))
	copy(returnBlockEvents, s.blockEvents)

	sort.Slice(returnBlockEvents, func(i, j int) bool {
		return bytes.Compare(returnBlockEvents[i].TransactionID[:], returnBlockEvents[j].TransactionID[:]) < 0
	})

	s.events.On("ByBlockID", mock.Anything).Return(func(blockID flow.Identifier) ([]flow.Event, error) {
		for _, headerID := range s.blockIDs {
			if blockID == headerID {
				return returnBlockEvents, nil
			}
		}
		return nil, storage.ErrNotFound
	}).Maybe()

	s.headers.On("BlockIDByHeight", mock.Anything).Return(func(height uint64) (flow.Identifier, error) {
		for _, block := range s.blocks {
			if height == block.Height {
				return block.ID(), nil
			}
		}
		return flow.ZeroID, storage.ErrNotFound
	}).Maybe()

	s.headers.On("ByBlockID", mock.Anything).Return(func(blockID flow.Identifier) (*flow.Header, error) {
		for _, block := range s.blocks {
			if blockID == block.ID() {
				return block.ToHeader(), nil
			}
		}
		return nil, storage.ErrNotFound
	}).Maybe()

	s.executionDataSnapshot = osyncmock.NewSnapshot(s.T())
<<<<<<< HEAD
	s.executionDataSnapshot.
		On("Events").
		Return(s.events, nil).
		Maybe()

	s.executionResultProvider = osyncmock.NewExecutionResultInfoProvider(s.T())
	s.executionResultProvider.
		On("ExecutionResultInfo", mock.Anything, mock.Anything).
		Return(&optimistic_sync.ExecutionResultInfo{
			ExecutionResult: s.executionResult,
			ExecutionNodes:  s.executionNodes.ToSkeleton(),
		}, nil).
		Maybe() // it is called only for local query mode

=======
	s.executionResultProvider = osyncmock.NewExecutionResultProvider(s.T())
>>>>>>> 73a3ce18
	s.executionStateCache = osyncmock.NewExecutionStateCache(s.T())
	s.criteria = optimistic_sync.Criteria{}

	s.testCases = make([]testCase, 0)

	for _, encoding := range []entities.EventEncodingVersion{
		entities.EventEncodingVersion_CCF_V0,
		entities.EventEncodingVersion_JSON_CDC_V0,
	} {
		for _, queryMode := range []query_mode.IndexQueryMode{
			query_mode.IndexQueryModeExecutionNodesOnly,
			query_mode.IndexQueryModeLocalOnly,
			query_mode.IndexQueryModeFailover,
		} {
			s.testCases = append(s.testCases, testCase{
				encoding:  encoding,
				queryMode: queryMode,
			})
		}
	}
}

// TestGetEvents_HappyPaths tests the happy paths for GetEventsForBlockIDs and GetEventsForHeightRange
// across all queryModes and encodings
func (s *EventsSuite) TestGetEvents_HappyPaths() {
	ctx := context.Background()

	s.executionResultProvider.
		On("ExecutionResultInfo", mock.Anything, mock.Anything).
		Return(&optimistic_sync.ExecutionResultInfo{
			ExecutionResultID: s.executionResult.ID(),
			ExecutionNodes:    s.executionNodes.ToSkeleton(),
		}, nil)

	s.executionStateCache.
		On("Snapshot", mock.Anything).
		Return(s.executionDataSnapshot, nil)

	s.executionDataSnapshot.
		On("Events").
		Return(s.events, nil)

	startHeight := s.blocks[0].Height
	endHeight := s.sealedHead.Height

	s.state.On("Sealed").Return(s.snapshot)
	s.snapshot.On("Head").Return(s.sealedHead, nil)

	s.Run("GetEventsForHeightRange - end height updated", func() {
		backend := s.defaultBackend(query_mode.IndexQueryModeFailover)
		endHeight := startHeight + 20 // should still return 5 responses
		encoding := entities.EventEncodingVersion_CCF_V0

		response, _, err := backend.GetEventsForHeightRange(
			ctx,
			targetEvent,
			startHeight,
			endHeight,
			encoding,
			s.criteria,
		)
		s.Require().NoError(err)

		s.assertResponse(response, encoding)
	})

	for _, tt := range s.testCases {
		s.Run(fmt.Sprintf("with local query mode. encoding: %s, query mode: %s", tt.encoding.String(), tt.queryMode), func() {
			if tt.queryMode != query_mode.IndexQueryModeLocalOnly {
				return
			}

			backend := s.defaultBackend(tt.queryMode)
			response, _, err := backend.GetEventsForBlockIDs(
				ctx,
				targetEvent,
				s.blockIDs,
				tt.encoding,
				s.criteria,
			)
			s.Require().NoError(err)
			s.assertResponse(response, tt.encoding)

			response, _, err = backend.GetEventsForHeightRange(ctx, targetEvent, startHeight, endHeight, tt.encoding, s.criteria)
			s.Require().NoError(err)
			s.assertResponse(response, tt.encoding)
		})

		s.Run(fmt.Sprintf("with execution node query mode. encoding: %s, query mode: %s", tt.encoding.String(), tt.queryMode), func() {
			if tt.queryMode != query_mode.IndexQueryModeExecutionNodesOnly {
				return
			}

			backend := s.defaultBackend(tt.queryMode)
			s.setupENSuccessResponse(targetEvent, s.blocks)

			response, _, err := backend.GetEventsForBlockIDs(
				ctx,
				targetEvent,
				s.blockIDs,
				tt.encoding,
				s.criteria,
			)
			s.Require().NoError(err)
			s.assertResponse(response, tt.encoding)

			response, _, err = backend.GetEventsForHeightRange(ctx, targetEvent, startHeight, endHeight, tt.encoding, s.criteria)
			s.Require().NoError(err)
			s.assertResponse(response, tt.encoding)
		})

		s.Run(fmt.Sprintf("with failover query mode. encoding: %s, query mode: %s", tt.encoding.String(), tt.queryMode), func() {
			if tt.queryMode != query_mode.IndexQueryModeFailover {
				return
			}

			//TODO: this tests only local query mode tbh. we need to make it fail at some point and
			// make sure that execution nodes are called

			backend := s.defaultBackend(tt.queryMode)
			response, _, err := backend.GetEventsForBlockIDs(
				ctx,
				targetEvent,
				s.blockIDs,
				tt.encoding,
				s.criteria,
			)
			s.Require().NoError(err)
			s.assertResponse(response, tt.encoding)

			response, _, err = backend.GetEventsForHeightRange(ctx, targetEvent, startHeight, endHeight, tt.encoding, s.criteria)
			s.Require().NoError(err)
			s.assertResponse(response, tt.encoding)
		})
	}
}

func (s *EventsSuite) TestGetEventsForHeightRange_HandlesErrors() {
	ctx := context.Background()

	startHeight := s.blocks[0].Height
	endHeight := s.sealedHead.Height
	encoding := entities.EventEncodingVersion_CCF_V0

	s.Run("returns error for endHeight < startHeight", func() {
		backend := s.defaultBackend(query_mode.IndexQueryModeExecutionNodesOnly)
		endHeight := startHeight - 1

		response, _, err := backend.GetEventsForHeightRange(
			ctx,
			targetEvent,
			startHeight,
			endHeight,
			encoding,
			s.criteria,
		)
		s.Assert().Equal(codes.InvalidArgument, status.Code(err))
		s.Assert().Nil(response)
	})

	s.Run("returns error for range larger than max", func() {
		backend := s.defaultBackend(query_mode.IndexQueryModeExecutionNodesOnly)
		endHeight := startHeight + DefaultMaxHeightRange

		response, _, err := backend.GetEventsForHeightRange(
			ctx,
			targetEvent,
			startHeight,
			endHeight,
			encoding,
			s.criteria,
		)
		s.Assert().Equal(codes.InvalidArgument, status.Code(err))
		s.Assert().Nil(response)
	})

	s.Run("throws irrecoverable if sealed header not available", func() {
		s.state.On("Sealed").Return(s.snapshot)
		s.snapshot.On("Head").Return(nil, storage.ErrNotFound).Once()

		signCtxErr := irrecoverable.NewExceptionf("failed to lookup sealed header: %w", storage.ErrNotFound)
		signalerCtx := irrecoverable.WithSignalerContext(context.Background(),
			irrecoverable.NewMockSignalerContextExpectError(s.T(), ctx, signCtxErr))

		backend := s.defaultBackend(query_mode.IndexQueryModeExecutionNodesOnly)
		response, _, err := backend.GetEventsForHeightRange(
			signalerCtx,
			targetEvent,
			startHeight,
			endHeight,
			encoding,
			s.criteria,
		)
		// these will never be returned in production
		s.Assert().Equal(codes.Unknown, status.Code(err))
		s.Assert().Nil(response)
	})

	s.state.On("Sealed").Return(s.snapshot)
	s.snapshot.On("Head").Return(s.sealedHead, nil)

	s.Run("returns error for startHeight > sealed height", func() {
		startHeight := s.sealedHead.Height + 1
		endHeight := startHeight + 1

		backend := s.defaultBackend(query_mode.IndexQueryModeExecutionNodesOnly)
		response, _, err := backend.GetEventsForHeightRange(
			ctx,
			targetEvent,
			startHeight,
			endHeight,
			encoding,
			s.criteria,
		)
		s.Assert().Equal(codes.OutOfRange, status.Code(err))
		s.Assert().Nil(response)
	})

	s.state.On("Params").Return(s.params)

	s.Run("returns error for startHeight < spork root height", func() {
		sporkRootHeight := s.blocks[0].Height - 10
		startHeight := sporkRootHeight - 1

		s.params.On("SporkRootBlockHeight").Return(sporkRootHeight).Once()
		s.params.On("SealedRoot").Return(s.rootHeader, nil).Once()

		backend := s.defaultBackend(query_mode.IndexQueryModeExecutionNodesOnly)
		response, _, err := backend.GetEventsForHeightRange(
			ctx,
			targetEvent,
			startHeight,
			endHeight,
			encoding,
			s.criteria,
		)
		s.Assert().Equal(codes.NotFound, status.Code(err))
		s.Assert().ErrorContains(err, "Try to use a historic node")
		s.Assert().Nil(response)
	})

	s.Run("returns error for startHeight < node root height", func() {
		backend := s.defaultBackend(query_mode.IndexQueryModeExecutionNodesOnly)

		sporkRootHeight := s.blocks[0].Height - 10
		nodeRootHeader := unittest.BlockHeaderWithHeight(s.blocks[0].Height)
		startHeight := nodeRootHeader.Height - 5

		s.params.On("SporkRootBlockHeight").Return(sporkRootHeight).Once()
		s.params.On("SealedRoot").Return(nodeRootHeader, nil).Once()

		response, _, err := backend.GetEventsForHeightRange(
			ctx,
			targetEvent,
			startHeight,
			endHeight,
			encoding,
			s.criteria,
		)
		s.Assert().Equal(codes.NotFound, status.Code(err))
		s.Assert().ErrorContains(err, "Try to use a different Access node")
		s.Assert().Nil(response)
	})
}

func (s *EventsSuite) TestGetEventsForBlockIDs_HandlesErrors() {
	ctx := context.Background()
	encoding := entities.EventEncodingVersion_CCF_V0

	s.Run("returns error when too many blockIDs requested", func() {
		backend := s.defaultBackend(query_mode.IndexQueryModeExecutionNodesOnly)
		backend.maxHeightRange = 3

		response, _, err := backend.GetEventsForBlockIDs(
			ctx,
			targetEvent,
			s.blockIDs,
			encoding,
			s.criteria,
		)
		s.Assert().Equal(codes.InvalidArgument, status.Code(err))
		s.Assert().Nil(response)
	})

	s.Run("returns error for missing header", func() {
		headers := storagemock.NewHeaders(s.T())
		backend := s.defaultBackend(query_mode.IndexQueryModeExecutionNodesOnly)
		backend.headers = headers

		for i, blockID := range s.blockIDs {
			// return error on the last header
			if i == len(s.blocks)-1 {
				headers.On("ByBlockID", blockID).Return(nil, storage.ErrNotFound)
				continue
			}

			headers.On("ByBlockID", blockID).Return(s.blocks[i].ToHeader(), nil)
		}

		response, _, err := backend.GetEventsForBlockIDs(
			ctx,
			targetEvent,
			s.blockIDs,
			encoding,
			s.criteria,
		)
		s.Assert().Equal(codes.NotFound, status.Code(err))
		s.Assert().Nil(response)
	})
}

func (s *EventsSuite) assertResponse(response []flow.BlockEvents, encoding entities.EventEncodingVersion) {
	s.Assert().Len(response, len(s.blocks))
	for i, block := range s.blocks {
		s.Assert().Equal(block.Height, response[i].BlockHeight)
		s.Assert().Equal(block.ID(), response[i].BlockID)
		s.Assert().Len(response[i].Events, 1)

		s.assertEncoding(&response[i].Events[0], encoding)
	}
}

func (s *EventsSuite) assertEncoding(event *flow.Event, encoding entities.EventEncodingVersion) {
	var err error
	switch encoding {
	case entities.EventEncodingVersion_CCF_V0:
		_, err = ccf.Decode(nil, event.Payload)
	case entities.EventEncodingVersion_JSON_CDC_V0:
		_, err = jsoncdc.Decode(nil, event.Payload)
	default:
		s.T().Errorf("unknown encoding: %s", encoding.String())
	}
	s.Require().NoError(err)
}

func (s *EventsSuite) defaultBackend(mode query_mode.IndexQueryMode) *Events {
	e, err := NewEventsBackend(
		s.log,
		s.state,
		s.chainID.Chain(),
		DefaultMaxHeightRange,
		s.headers,
		s.connectionFactory,
		node_communicator.NewNodeCommunicator(false),
		mode,
		commonrpc.NewExecutionNodeIdentitiesProvider(
			s.log,
			s.state,
			s.receipts,
			flow.IdentifierList{},
			flow.IdentifierList{},
		),
		s.executionResultProvider,
		s.executionStateCache,
		optimistic_sync.DefaultCriteria,
	)
	require.NoError(s.T(), err)

	return e
}

// setupENSuccessResponse configures the execution node client to return a successful response
func (s *EventsSuite) setupENSuccessResponse(eventType string, blocks []*flow.Block) {
	s.connectionFactory.
		On("GetExecutionAPIClient", mock.Anything).
		Return(s.execClient, &mocks.MockCloser{}, nil)

	ids := make([][]byte, len(blocks))
	results := make([]*execproto.GetEventsForBlockIDsResponse_Result, len(blocks))

	events := make([]*entities.Event, 0)
	for _, event := range s.blockEvents {
		if string(event.Type) == eventType {
			events = append(events, convert.EventToMessage(event))
		}
	}

	for i, block := range blocks {
		id := block.ID()
		ids[i] = id[:]
		results[i] = &execproto.GetEventsForBlockIDsResponse_Result{
			BlockId:     id[:],
			BlockHeight: block.Height,
			Events:      events,
		}
	}
	expectedExecRequest := &execproto.GetEventsForBlockIDsRequest{
		Type:     eventType,
		BlockIds: ids,
	}
	expectedResponse := &execproto.GetEventsForBlockIDsResponse{
		Results:              results,
		EventEncodingVersion: entities.EventEncodingVersion_CCF_V0,
	}

	s.execClient.
		On("GetEventsForBlockIDs", mock.Anything, expectedExecRequest).
		Return(expectedResponse, nil)
}

// setupENFailingResponse configures the execution node client to return an error
func (s *EventsSuite) setupENFailingResponse(eventType string, headers []*flow.Header, err error) {
	ids := make([][]byte, len(headers))
	for i, header := range headers {
		id := header.ID()
		ids[i] = id[:]
	}
	failingRequest := &execproto.GetEventsForBlockIDsRequest{
		Type:     eventType,
		BlockIds: ids,
	}

	s.execClient.On("GetEventsForBlockIDs", mock.Anything, failingRequest).
		Return(nil, err)
}<|MERGE_RESOLUTION|>--- conflicted
+++ resolved
@@ -168,24 +168,7 @@
 	}).Maybe()
 
 	s.executionDataSnapshot = osyncmock.NewSnapshot(s.T())
-<<<<<<< HEAD
-	s.executionDataSnapshot.
-		On("Events").
-		Return(s.events, nil).
-		Maybe()
-
 	s.executionResultProvider = osyncmock.NewExecutionResultInfoProvider(s.T())
-	s.executionResultProvider.
-		On("ExecutionResultInfo", mock.Anything, mock.Anything).
-		Return(&optimistic_sync.ExecutionResultInfo{
-			ExecutionResult: s.executionResult,
-			ExecutionNodes:  s.executionNodes.ToSkeleton(),
-		}, nil).
-		Maybe() // it is called only for local query mode
-
-=======
-	s.executionResultProvider = osyncmock.NewExecutionResultProvider(s.T())
->>>>>>> 73a3ce18
 	s.executionStateCache = osyncmock.NewExecutionStateCache(s.T())
 	s.criteria = optimistic_sync.Criteria{}
 
