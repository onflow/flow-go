--- conflicted
+++ resolved
@@ -276,8 +276,6 @@
 
 	// derive status of the transaction
 	txStatus, err := b.deriveTransactionStatus(tx, transactionWasExecuted, block)
-<<<<<<< HEAD
-=======
 	if err != nil {
 		return nil, convertStorageError(err)
 	}
@@ -439,168 +437,12 @@
 
 	// tx body is irrelevant to status if it's in an executed block
 	txStatus, err := b.deriveTransactionStatus(nil, true, block)
->>>>>>> 9652b94c
-	if err != nil {
-		return nil, convertStorageError(err)
-	}
-
-<<<<<<< HEAD
-	b.transactionMetrics.TransactionResultFetched(time.Since(start), len(tx.Script))
-
-	return &access.TransactionResult{
-		Status:        txStatus,
-		StatusCode:    uint(statusCode),
-		Events:        events,
-		ErrorMessage:  txError,
-		BlockID:       blockID,
-		TransactionID: txID,
-	}, nil
-}
-
-func (b *backendTransactions) GetTransactionResultsByBlockID(
-	ctx context.Context,
-	blockID flow.Identifier,
-) ([]*access.TransactionResult, error) {
-	block, err := b.blocks.ByID(blockID)
-	if err != nil {
-		return nil, convertStorageError(err)
-	}
-
-	req := execproto.GetTransactionsByBlockIDRequest{
-		BlockId: blockID[:],
-	}
-	execNodes, err := executionNodesForBlockID(ctx, blockID, b.executionReceipts, b.state, b.log)
-	if err != nil {
-		_, isInsufficientExecReceipts := err.(*InsufficientExecutionReceipts)
-		if isInsufficientExecReceipts {
-			return nil, status.Errorf(codes.NotFound, err.Error())
-		}
-		return nil, status.Errorf(codes.Internal, "failed to retrieve results from any execution node: %v", err)
-	}
-
-	resp, err := b.getTransactionResultsByBlockIDFromAnyExeNode(ctx, execNodes, req)
-	if err != nil {
-		if status.Code(err) == codes.NotFound {
-			return nil, err
-		}
-		return nil, status.Errorf(codes.Internal, "failed to retrieve result from execution node: %v", err)
-	}
-
-	results := make([]*access.TransactionResult, 0, len(resp.TransactionResults))
-	i := 0
-	errInsufficientResults := status.Errorf(
-		codes.Internal,
-		"number of transaction results returned by execution node is less than the number of transactions in the block",
-	)
-
-	for _, guarantee := range block.Payload.Guarantees {
-		collection, err := b.collections.LightByID(guarantee.CollectionID)
-		if err != nil {
-			return nil, convertStorageError(err)
-		}
-
-		for _, txID := range collection.Transactions {
-			if i >= len(resp.TransactionResults) {
-				return nil, errInsufficientResults
-			}
-
-			txResult := resp.TransactionResults[i]
-			// tx body is irrelevant to status if it's in an executed block
-			txStatus, err := b.deriveTransactionStatus(nil, true, block)
-			if err != nil {
-				return nil, convertStorageError(err)
-			}
-
-			results = append(results, &access.TransactionResult{
-				Status:        txStatus,
-				StatusCode:    uint(txResult.GetStatusCode()),
-				Events:        convert.MessagesToEvents(txResult.GetEvents()),
-				ErrorMessage:  txResult.GetErrorMessage(),
-				BlockID:       blockID,
-				TransactionID: txID,
-				CollectionID:  guarantee.CollectionID,
-			})
-
-			i++
-		}
-	}
-
-	// system chunk transaction
-	if i >= len(resp.TransactionResults) {
-		return nil, errInsufficientResults
-	} else if i < len(resp.TransactionResults)-1 {
-		return nil, status.Errorf(codes.Internal, "number of transaction results returned by execution node is more than the number of transactions in the block")
-	}
-
-	systemTx, err := blueprints.SystemChunkTransaction(b.chainID.Chain())
-	if err != nil {
-		return nil, fmt.Errorf("could not get system chunk transaction: %w", err)
-	}
-	systemTxResult := resp.TransactionResults[len(resp.TransactionResults)-1]
-	systemTxStatus, err := b.deriveTransactionStatus(systemTx, true, block)
-	if err != nil {
-		return nil, convertStorageError(err)
-	}
-
-	results = append(results, &access.TransactionResult{
-		Status:        systemTxStatus,
-		StatusCode:    uint(systemTxResult.GetStatusCode()),
-		Events:        convert.MessagesToEvents(systemTxResult.GetEvents()),
-		ErrorMessage:  systemTxResult.GetErrorMessage(),
-		BlockID:       blockID,
-		TransactionID: systemTx.ID(),
-	})
-
-	return results, nil
-}
-
-// GetTransactionResultByIndex returns TransactionsResults for an index in a block that is executed,
-// pending or finalized transactions return errors
-func (b *backendTransactions) GetTransactionResultByIndex(
-	ctx context.Context,
-	blockID flow.Identifier,
-	index uint32,
-) (*access.TransactionResult, error) {
-	// TODO: https://github.com/onflow/flow-go/issues/2175 so caching doesn't cause a circular dependency
-	block, err := b.blocks.ByID(blockID)
-	if err != nil {
-		return nil, convertStorageError(err)
-	}
-
-	// create request and forward to EN
-	req := execproto.GetTransactionByIndexRequest{
-		BlockId: blockID[:],
-		Index:   index,
-	}
-	execNodes, err := executionNodesForBlockID(ctx, blockID, b.executionReceipts, b.state, b.log)
-	if err != nil {
-		_, isInsufficientExecReceipts := err.(*InsufficientExecutionReceipts)
-		if isInsufficientExecReceipts {
-			return nil, status.Errorf(codes.NotFound, err.Error())
-		}
-		return nil, status.Errorf(codes.Internal, "failed to retrieve result from any execution node: %v", err)
-	}
-
-	resp, err := b.getTransactionResultByIndexFromAnyExeNode(ctx, execNodes, req)
-	if err != nil {
-		if status.Code(err) == codes.NotFound {
-			return nil, err
-		}
-		return nil, status.Errorf(codes.Internal, "failed to retrieve result from execution node: %v", err)
-	}
-
-	// tx body is irrelevant to status if it's in an executed block
-	txStatus, err := b.deriveTransactionStatus(nil, true, block)
 	if err != nil {
 		return nil, convertStorageError(err)
 	}
 
 	// convert to response, cache and return
 	return &access.TransactionResult{
-=======
-	// convert to response, cache and return
-	return &access.TransactionResult{
->>>>>>> 9652b94c
 		Status:       txStatus,
 		StatusCode:   uint(resp.GetStatusCode()),
 		Events:       convert.MessagesToEvents(resp.GetEvents()),
@@ -860,15 +702,15 @@
 	execNode *flow.Identity,
 	req execproto.GetTransactionResultRequest,
 ) (*execproto.GetTransactionResultResponse, error) {
-<<<<<<< HEAD
-	execRPCClient, closer, err := b.connFactory.GetExecutionAPIClient(execNode.Address)
-=======
 	execRPCClient, err := b.connFactory.GetExecutionAPIClient(execNode.Address)
->>>>>>> 9652b94c
 	if err != nil {
 		return nil, err
 	}
 	resp, err := execRPCClient.GetTransactionResult(ctx, &req)
+	if err != nil {
+		b.connFactory.InvalidateExecutionAPIClient(execNode.Address)
+		return nil, err
+	}
 	return resp, err
 }
 
@@ -878,13 +720,18 @@
 	req execproto.GetTransactionsByBlockIDRequest,
 ) (*execproto.GetTransactionResultsResponse, error) {
 	var errs *multierror.Error
-	logAnyError := func() {
-		errToReturn := errs.ErrorOrNil()
-		if errToReturn != nil {
-			b.log.Err(errToReturn).Msg("failed to get transaction results from execution nodes")
-		}
-	}
-	defer logAnyError()
+
+	defer func() {
+		if err := errs.ErrorOrNil(); err != nil {
+			b.log.Err(errs).Msg("failed to get transaction results from execution nodes")
+		}
+	}()
+
+	// if we were passed 0 execution nodes add a specific error
+	if len(execNodes) == 0 {
+		return nil, errors.New("zero execution nodes")
+	}
+
 	for _, execNode := range execNodes {
 		resp, err := b.tryGetTransactionResultsByBlockID(ctx, execNode, req)
 		if err == nil {
@@ -899,6 +746,8 @@
 		}
 		errs = multierror.Append(errs, err)
 	}
+
+	// log the errors
 	return nil, errs.ErrorOrNil()
 }
 
@@ -907,12 +756,15 @@
 	execNode *flow.Identity,
 	req execproto.GetTransactionsByBlockIDRequest,
 ) (*execproto.GetTransactionResultsResponse, error) {
-	execRPCClient, closer, err := b.connFactory.GetExecutionAPIClient(execNode.Address)
+	execRPCClient, err := b.connFactory.GetExecutionAPIClient(execNode.Address)
 	if err != nil {
 		return nil, err
 	}
-	defer closer.Close()
 	resp, err := execRPCClient.GetTransactionResultsByBlockID(ctx, &req)
+	if err != nil {
+		b.connFactory.InvalidateExecutionAPIClient(execNode.Address)
+		return nil, err
+	}
 	return resp, err
 }
 
@@ -929,6 +781,11 @@
 		}
 	}
 	defer logAnyError()
+
+	if len(execNodes) == 0 {
+		return nil, errors.New("zero execution nodes provided")
+	}
+
 	// try to execute the script on one of the execution nodes
 	for _, execNode := range execNodes {
 		resp, err := b.tryGetTransactionResultByIndex(ctx, execNode, req)
@@ -945,110 +802,6 @@
 		}
 		errs = multierror.Append(errs, err)
 	}
-	return nil, errs.ErrorOrNil()
-}
-
-func (b *backendTransactions) tryGetTransactionResultByIndex(
-	ctx context.Context,
-	execNode *flow.Identity,
-	req execproto.GetTransactionByIndexRequest,
-) (*execproto.GetTransactionResultResponse, error) {
-	execRPCClient, closer, err := b.connFactory.GetExecutionAPIClient(execNode.Address)
-	if err != nil {
-		b.connFactory.InvalidateExecutionAPIClient(execNode.Address)
-		return nil, err
-	}
-	return resp, err
-}
-
-func (b *backendTransactions) getTransactionResultsByBlockIDFromAnyExeNode(
-	ctx context.Context,
-	execNodes flow.IdentityList,
-	req execproto.GetTransactionsByBlockIDRequest,
-) (*execproto.GetTransactionResultsResponse, error) {
-	var errs *multierror.Error
-
-	defer func() {
-		if err := errs.ErrorOrNil(); err != nil {
-			b.log.Err(errs).Msg("failed to get transaction results from execution nodes")
-		}
-	}()
-
-	// if we were passed 0 execution nodes add a specific error
-	if len(execNodes) == 0 {
-		return nil, errors.New("zero execution nodes")
-	}
-
-	for _, execNode := range execNodes {
-		resp, err := b.tryGetTransactionResultsByBlockID(ctx, execNode, req)
-		if err == nil {
-			b.log.Debug().
-				Str("execution_node", execNode.String()).
-				Hex("block_id", req.GetBlockId()).
-				Msg("Successfully got transaction results from any node")
-			return resp, nil
-		}
-		if status.Code(err) == codes.NotFound {
-			return nil, err
-		}
-		errs = multierror.Append(errs, err)
-	}
-
-	// log the errors
-	return nil, errs.ErrorOrNil()
-}
-
-func (b *backendTransactions) tryGetTransactionResultsByBlockID(
-	ctx context.Context,
-	execNode *flow.Identity,
-	req execproto.GetTransactionsByBlockIDRequest,
-) (*execproto.GetTransactionResultsResponse, error) {
-	execRPCClient, err := b.connFactory.GetExecutionAPIClient(execNode.Address)
-	if err != nil {
-		return nil, err
-	}
-	resp, err := execRPCClient.GetTransactionResultsByBlockID(ctx, &req)
-	if err != nil {
-		b.connFactory.InvalidateExecutionAPIClient(execNode.Address)
-		return nil, err
-	}
-	return resp, err
-}
-
-func (b *backendTransactions) getTransactionResultByIndexFromAnyExeNode(
-	ctx context.Context,
-	execNodes flow.IdentityList,
-	req execproto.GetTransactionByIndexRequest,
-) (*execproto.GetTransactionResultResponse, error) {
-	var errs *multierror.Error
-	logAnyError := func() {
-		errToReturn := errs.ErrorOrNil()
-		if errToReturn != nil {
-			b.log.Info().Err(errToReturn).Msg("failed to get transaction result from execution nodes")
-		}
-	}
-	defer logAnyError()
-
-	if len(execNodes) == 0 {
-		return nil, errors.New("zero execution nodes provided")
-	}
-
-	// try to execute the script on one of the execution nodes
-	for _, execNode := range execNodes {
-		resp, err := b.tryGetTransactionResultByIndex(ctx, execNode, req)
-		if err == nil {
-			b.log.Debug().
-				Str("execution_node", execNode.String()).
-				Hex("block_id", req.GetBlockId()).
-				Uint32("index", req.GetIndex()).
-				Msg("Successfully got transaction results from any node")
-			return resp, nil
-		}
-		if status.Code(err) == codes.NotFound {
-			return nil, err
-		}
-		errs = multierror.Append(errs, err)
-	}
 
 	return nil, errs.ErrorOrNil()
 }
@@ -1067,10 +820,5 @@
 		b.connFactory.InvalidateExecutionAPIClient(execNode.Address)
 		return nil, err
 	}
-<<<<<<< HEAD
-	defer closer.Close()
-	resp, err := execRPCClient.GetTransactionResultByIndex(ctx, &req)
-=======
->>>>>>> 9652b94c
 	return resp, err
 }