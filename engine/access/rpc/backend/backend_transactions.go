package backend

import (
	"context"
	"errors"
	"fmt"
	"time"

	lru "github.com/hashicorp/golang-lru/v2"
	accessproto "github.com/onflow/flow/protobuf/go/flow/access"
	"github.com/onflow/flow/protobuf/go/flow/entities"
	execproto "github.com/onflow/flow/protobuf/go/flow/execution"
	"github.com/rs/zerolog"
	"google.golang.org/grpc/codes"
	"google.golang.org/grpc/status"

	"github.com/onflow/flow-go/access"
	"github.com/onflow/flow-go/engine/access/rpc/connection"
	"github.com/onflow/flow-go/engine/common/rpc"
	"github.com/onflow/flow-go/engine/common/rpc/convert"
	"github.com/onflow/flow-go/fvm/blueprints"
	"github.com/onflow/flow-go/model/flow"
	"github.com/onflow/flow-go/module"
	"github.com/onflow/flow-go/module/irrecoverable"
	"github.com/onflow/flow-go/state"
	"github.com/onflow/flow-go/storage"
)

type backendTransactions struct {
	TransactionsLocalDataProvider
	staticCollectionRPC  accessproto.AccessAPIClient // rpc client tied to a fixed collection node
	transactions         storage.Transactions
	executionReceipts    storage.ExecutionReceipts
	chainID              flow.ChainID
	transactionMetrics   module.TransactionMetrics
	transactionValidator *access.TransactionValidator
	retry                *Retry
	connFactory          connection.ConnectionFactory

	previousAccessNodes  []accessproto.AccessAPIClient
	log                  zerolog.Logger
	nodeCommunicator     Communicator
	txResultCache        *lru.Cache[flow.Identifier, *access.TransactionResult]
	txErrorMessagesCache *lru.Cache[flow.Identifier, string] // cache for transactions error messages, indexed by hash(block_id, tx_id).
	txResultQueryMode    IndexQueryMode
}

var _ TransactionErrorMessage = (*backendTransactions)(nil)

// SendTransaction forwards the transaction to the collection node
func (b *backendTransactions) SendTransaction(
	ctx context.Context,
	tx *flow.TransactionBody,
) error {
	now := time.Now().UTC()

	err := b.transactionValidator.Validate(tx)
	if err != nil {
		return status.Errorf(codes.InvalidArgument, "invalid transaction: %s", err.Error())
	}

	// send the transaction to the collection node if valid
	err = b.trySendTransaction(ctx, tx)
	if err != nil {
		b.transactionMetrics.TransactionSubmissionFailed()
		return rpc.ConvertError(err, "failed to send transaction to a collection node", codes.Internal)
	}

	b.transactionMetrics.TransactionReceived(tx.ID(), now)

	// store the transaction locally
	err = b.transactions.Store(tx)
	if err != nil {
		return status.Errorf(codes.Internal, "failed to store transaction: %v", err)
	}

	if b.retry.IsActive() {
		go b.registerTransactionForRetry(tx)
	}

	return nil
}

// trySendTransaction tries to transaction to a collection node
func (b *backendTransactions) trySendTransaction(ctx context.Context, tx *flow.TransactionBody) error {
	// if a collection node rpc client was provided at startup, just use that
	if b.staticCollectionRPC != nil {
		return b.grpcTxSend(ctx, b.staticCollectionRPC, tx)
	}

	// otherwise choose all collection nodes to try
	collNodes, err := b.chooseCollectionNodes(tx.ID())
	if err != nil {
		return fmt.Errorf("failed to determine collection node for tx %x: %w", tx, err)
	}

	var sendError error
	logAnyError := func() {
		if sendError != nil {
			b.log.Info().Err(err).Msg("failed to send transactions  to collector nodes")
		}
	}
	defer logAnyError()

	// try sending the transaction to one of the chosen collection nodes
	sendError = b.nodeCommunicator.CallAvailableNode(
		collNodes,
		func(node *flow.IdentitySkeleton) error {
			err = b.sendTransactionToCollector(ctx, tx, node.Address)
			if err != nil {
				return err
			}
			return nil
		},
		nil,
	)

	return sendError
}

// chooseCollectionNodes finds a random subset of size sampleSize of collection node addresses from the
// collection node cluster responsible for the given tx
func (b *backendTransactions) chooseCollectionNodes(txID flow.Identifier) (flow.IdentitySkeletonList, error) {
	// retrieve the set of collector clusters
	clusters, err := b.State.Final().Epochs().Current().Clustering()
	if err != nil {
		return nil, fmt.Errorf("could not cluster collection nodes: %w", err)
	}

	// get the cluster responsible for the transaction
	targetNodes, ok := clusters.ByTxID(txID)
	if !ok {
		return nil, fmt.Errorf("could not get local cluster by txID: %x", txID)
	}

	return targetNodes, nil
}

// sendTransactionToCollection sends the transaction to the given collection node via grpc
func (b *backendTransactions) sendTransactionToCollector(
	ctx context.Context,
	tx *flow.TransactionBody,
	collectionNodeAddr string,
) error {
	collectionRPC, closer, err := b.connFactory.GetAccessAPIClient(collectionNodeAddr, nil)
	if err != nil {
		return fmt.Errorf("failed to connect to collection node at %s: %w", collectionNodeAddr, err)
	}
	defer closer.Close()

	err = b.grpcTxSend(ctx, collectionRPC, tx)
	if err != nil {
		return fmt.Errorf("failed to send transaction to collection node at %s: %w", collectionNodeAddr, err)
	}
	return nil
}

func (b *backendTransactions) grpcTxSend(ctx context.Context, client accessproto.AccessAPIClient, tx *flow.TransactionBody) error {
	colReq := &accessproto.SendTransactionRequest{
		Transaction: convert.TransactionToMessage(*tx),
	}

	clientDeadline := time.Now().Add(time.Duration(2) * time.Second)
	ctx, cancel := context.WithDeadline(ctx, clientDeadline)
	defer cancel()

	_, err := client.SendTransaction(ctx, colReq)
	return err
}

// SendRawTransaction sends a raw transaction to the collection node
func (b *backendTransactions) SendRawTransaction(
	ctx context.Context,
	tx *flow.TransactionBody,
) error {
	// send the transaction to the collection node
	return b.trySendTransaction(ctx, tx)
}

func (b *backendTransactions) GetTransaction(ctx context.Context, txID flow.Identifier) (*flow.TransactionBody, error) {
	// look up transaction from storage
	tx, err := b.transactions.ByID(txID)
	txErr := rpc.ConvertStorageError(err)

	if txErr != nil {
		if status.Code(txErr) == codes.NotFound {
			return b.getHistoricalTransaction(ctx, txID)
		}
		// Other Error trying to retrieve the transaction, return with err
		return nil, txErr
	}

	return tx, nil
}

func (b *backendTransactions) GetTransactionsByBlockID(
	_ context.Context,
	blockID flow.Identifier,
) ([]*flow.TransactionBody, error) {
	var transactions []*flow.TransactionBody

	// TODO: consider using storage.Index.ByBlockID, the index contains collection id and seals ID
	block, err := b.Blocks.ByID(blockID)
	if err != nil {
		return nil, rpc.ConvertStorageError(err)
	}

	for _, guarantee := range block.Payload.Guarantees {
		collection, err := b.collections.ByID(guarantee.CollectionID)
		if err != nil {
			return nil, rpc.ConvertStorageError(err)
		}

		transactions = append(transactions, collection.Transactions...)
	}

	systemTx, err := blueprints.SystemChunkTransaction(b.chainID.Chain())
	if err != nil {
		return nil, status.Errorf(codes.Internal, "could not get system chunk transaction: %v", err)
	}

	transactions = append(transactions, systemTx)

	return transactions, nil
}

func (b *backendTransactions) GetTransactionResult(
	ctx context.Context,
	txID flow.Identifier,
	blockID flow.Identifier,
	collectionID flow.Identifier,
	requiredEventEncodingVersion entities.EventEncodingVersion,
) (*access.TransactionResult, error) {
	// look up transaction from storage
	start := time.Now()

	tx, err := b.transactions.ByID(txID)
	if err != nil {
		txErr := rpc.ConvertStorageError(err)

		if status.Code(txErr) != codes.NotFound {
			return nil, txErr
		}

		// Tx not found. If we have historical Sporks setup, lets look through those as well
		if b.txResultCache != nil {
			val, ok := b.txResultCache.Get(txID)
			if ok {
				return val, nil
			}
		}
		historicalTxResult, err := b.getHistoricalTransactionResult(ctx, txID)
		if err != nil {
			// if tx not found in old access nodes either, then assume that the tx was submitted to a different AN
			// and return status as unknown
			txStatus := flow.TransactionStatusUnknown
			result := &access.TransactionResult{
				Status:     txStatus,
				StatusCode: uint(txStatus),
			}
			if b.txResultCache != nil {
				b.txResultCache.Add(txID, result)
			}
			return result, nil
		}

		if b.txResultCache != nil {
			b.txResultCache.Add(txID, historicalTxResult)
		}
		return historicalTxResult, nil
	}

<<<<<<< HEAD
	block, err := b.RetrieveBlock(blockID, collectionID, txID)
=======
	block, err := b.retrieveBlock(blockID, collectionID, txID)
>>>>>>> 6cbf92ef
	// an error occurred looking up the block or the requested block or collection was not found.
	// If looking up the block based solely on the txID returns not found, then no error is
	// returned since the block may not be finalized yet.
	if err != nil {
		return nil, rpc.ConvertStorageError(err)
	}

	var blockHeight uint64
	var txResult *access.TransactionResult
	// access node may not have the block if it hasn't yet been finalized, hence block can be nil at this point
	if block != nil {
		txResult, err = b.lookupTransactionResult(ctx, txID, block, requiredEventEncodingVersion)
		if err != nil {
			return nil, rpc.ConvertError(err, "failed to retrieve result", codes.Internal)
		}

		// an additional check to ensure the correctness of the collection ID.
		expectedCollectionID, err := b.lookupCollectionIDInBlock(block, txID)
		if err != nil {
			// if the collection has not been indexed yet, the lookup will return a not found error.
			// if the request included a blockID or collectionID in its the search criteria, not found
			// should result in an error because it's not possible to guarantee that the result found
			// is the correct one.
			if blockID != flow.ZeroID || collectionID != flow.ZeroID {
				return nil, rpc.ConvertStorageError(err)
			}
		}

		if collectionID == flow.ZeroID {
			collectionID = expectedCollectionID
		} else if collectionID != expectedCollectionID {
			return nil, status.Error(codes.InvalidArgument, "transaction not found in provided collection")
		}

		blockID = block.ID()
		blockHeight = block.Header.Height
	}

	// If there is still no transaction result, provide one based on available information.
	if txResult == nil {
		var txStatus flow.TransactionStatus
		// Derive the status of the transaction.
		if block == nil {
			txStatus, err = b.deriveUnknownTransactionStatus(tx.ReferenceBlockID)
		} else {
			txStatus, err = b.deriveTransactionStatus(blockID, blockHeight, false)
		}

		if err != nil {
			if !errors.Is(err, state.ErrUnknownSnapshotReference) {
				irrecoverable.Throw(ctx, err)
			}
			return nil, rpc.ConvertStorageError(err)
<<<<<<< HEAD
		}
=======
		}

		txResult = &access.TransactionResult{
			BlockID:       blockID,
			BlockHeight:   blockHeight,
			TransactionID: txID,
			Status:        txStatus,
			CollectionID:  collectionID,
		}
	} else {
		txResult.CollectionID = collectionID
	}

	b.transactionMetrics.TransactionResultFetched(time.Since(start), len(tx.Script))

	return txResult, nil
}

// retrieveBlock function returns a block based on the input argument. The block ID lookup has the highest priority,
// followed by the collection ID lookup. If both are missing, the default lookup by transaction ID is performed.
func (b *backendTransactions) retrieveBlock(
	// the requested block or collection was not found. If looking up the block based solely on the txID returns
	// not found, then no error is returned.
	blockID flow.Identifier,
	collectionID flow.Identifier,
	txID flow.Identifier,
) (*flow.Block, error) {
	if blockID != flow.ZeroID {
		return b.blocks.ByID(blockID)
	}
>>>>>>> 6cbf92ef

		txResult = &access.TransactionResult{
			BlockID:       blockID,
			BlockHeight:   blockHeight,
			TransactionID: txID,
			Status:        txStatus,
			CollectionID:  collectionID,
		}
	} else {
		txResult.CollectionID = collectionID
	}

	b.transactionMetrics.TransactionResultFetched(time.Since(start), len(tx.Script))

	return txResult, nil
}

func (b *backendTransactions) GetTransactionResultsByBlockID(
	ctx context.Context,
	blockID flow.Identifier,
	requiredEventEncodingVersion entities.EventEncodingVersion,
) ([]*access.TransactionResult, error) {
	// TODO: consider using storage.Index.ByBlockID, the index contains collection id and seals ID
	block, err := b.Blocks.ByID(blockID)
	if err != nil {
		return nil, rpc.ConvertStorageError(err)
	}

	switch b.txResultQueryMode {
	case IndexQueryModeExecutionNodesOnly:
		return b.getTransactionResultsByBlockIDFromExecutionNode(ctx, block, requiredEventEncodingVersion)
	case IndexQueryModeLocalOnly:
		return b.GetTransactionResultsByBlockIDFromStorage(ctx, block, requiredEventEncodingVersion)
	case IndexQueryModeFailover:
		results, err := b.GetTransactionResultsByBlockIDFromStorage(ctx, block, requiredEventEncodingVersion)
		if err == nil {
			return results, nil
		}

		// If any error occurs with local storage - request transaction result from EN
		return b.getTransactionResultsByBlockIDFromExecutionNode(ctx, block, requiredEventEncodingVersion)
	default:
		return nil, status.Errorf(codes.Internal, "unknown transaction result query mode: %v", b.txResultQueryMode)
	}
}

func (b *backendTransactions) getTransactionResultsByBlockIDFromExecutionNode(
	ctx context.Context,
	block *flow.Block,
	requiredEventEncodingVersion entities.EventEncodingVersion,
) ([]*access.TransactionResult, error) {
	blockID := block.ID()
	req := &execproto.GetTransactionsByBlockIDRequest{
		BlockId: blockID[:],
	}

	execNodes, err := executionNodesForBlockID(ctx, blockID, b.executionReceipts, b.State, b.log)
	if err != nil {
		if IsInsufficientExecutionReceipts(err) {
			return nil, status.Errorf(codes.NotFound, err.Error())
		}
		return nil, rpc.ConvertError(err, "failed to retrieve result from any execution node", codes.Internal)
	}

	resp, err := b.getTransactionResultsByBlockIDFromAnyExeNode(ctx, execNodes, req)
	if err != nil {
		return nil, rpc.ConvertError(err, "failed to retrieve result from execution node", codes.Internal)
	}

	results := make([]*access.TransactionResult, 0, len(resp.TransactionResults))
	i := 0
	errInsufficientResults := status.Errorf(
		codes.Internal,
		"number of transaction results returned by execution node is less than the number of transactions  in the block",
	)

	for _, guarantee := range block.Payload.Guarantees {
		collection, err := b.collections.LightByID(guarantee.CollectionID)
		if err != nil {
			return nil, rpc.ConvertStorageError(err)
		}

		for _, txID := range collection.Transactions {
			// bounds check. this means the EN returned fewer transaction results than the transactions  in the block
			if i >= len(resp.TransactionResults) {
				return nil, errInsufficientResults
			}
			txResult := resp.TransactionResults[i]

			// tx body is irrelevant to status if it's in an executed block
			txStatus, err := b.deriveTransactionStatus(blockID, block.Header.Height, true)
			if err != nil {
				if !errors.Is(err, state.ErrUnknownSnapshotReference) {
					irrecoverable.Throw(ctx, err)
				}
				return nil, rpc.ConvertStorageError(err)
			}
			events, err := convert.MessagesToEventsWithEncodingConversion(txResult.GetEvents(), resp.GetEventEncodingVersion(), requiredEventEncodingVersion)
			if err != nil {
				return nil, status.Errorf(codes.Internal,
					"failed to convert events to message in txID %x: %v", txID, err)
			}

			results = append(results, &access.TransactionResult{
				Status:        txStatus,
				StatusCode:    uint(txResult.GetStatusCode()),
				Events:        events,
				ErrorMessage:  txResult.GetErrorMessage(),
				BlockID:       blockID,
				TransactionID: txID,
				CollectionID:  guarantee.CollectionID,
				BlockHeight:   block.Header.Height,
			})

			i++
		}
	}

	// after iterating through all transactions  in each collection, i equals the total number of
	// user transactions  in the block
	txCount := i
	sporkRootBlockHeight := b.State.Params().SporkRootBlockHeight()

	// root block has no system transaction result
	if block.Header.Height > sporkRootBlockHeight {
		// system chunk transaction

		// resp.TransactionResults includes the system tx result, so there should be exactly one
		// more result than txCount
		if txCount != len(resp.TransactionResults)-1 {
			if txCount >= len(resp.TransactionResults) {
				return nil, errInsufficientResults
			}
			// otherwise there are extra results
			// TODO(bft): slashable offense
			return nil, status.Errorf(codes.Internal, "number of transaction results returned by execution node is more than the number of transactions  in the block")
		}

		systemTx, err := blueprints.SystemChunkTransaction(b.chainID.Chain())
		if err != nil {
			return nil, status.Errorf(codes.Internal, "could not get system chunk transaction: %v", err)
		}
		systemTxResult := resp.TransactionResults[len(resp.TransactionResults)-1]
		systemTxStatus, err := b.deriveTransactionStatus(blockID, block.Header.Height, true)
		if err != nil {
			if !errors.Is(err, state.ErrUnknownSnapshotReference) {
				irrecoverable.Throw(ctx, err)
			}
			return nil, rpc.ConvertStorageError(err)
		}

		events, err := convert.MessagesToEventsWithEncodingConversion(systemTxResult.GetEvents(), resp.GetEventEncodingVersion(), requiredEventEncodingVersion)
		if err != nil {
			return nil, rpc.ConvertError(err, "failed to convert events from system tx result", codes.Internal)
		}

		results = append(results, &access.TransactionResult{
			Status:        systemTxStatus,
			StatusCode:    uint(systemTxResult.GetStatusCode()),
			Events:        events,
			ErrorMessage:  systemTxResult.GetErrorMessage(),
			BlockID:       blockID,
			TransactionID: systemTx.ID(),
			BlockHeight:   block.Header.Height,
		})
	}
	return results, nil
}

// GetTransactionResultByIndex returns transactions Results for an index in a block that is executed,
// pending or finalized transactions  return errors
func (b *backendTransactions) GetTransactionResultByIndex(
	ctx context.Context,
	blockID flow.Identifier,
	index uint32,
	requiredEventEncodingVersion entities.EventEncodingVersion,
) (*access.TransactionResult, error) {
	// TODO: https://github.com/onflow/flow-go/issues/2175 so caching doesn't cause a circular dependency
	block, err := b.Blocks.ByID(blockID)
	if err != nil {
		return nil, rpc.ConvertStorageError(err)
	}

	switch b.txResultQueryMode {
	case IndexQueryModeExecutionNodesOnly:
		return b.getTransactionResultByIndexFromExecutionNode(ctx, block, index, requiredEventEncodingVersion)
	case IndexQueryModeLocalOnly:
		return b.GetTransactionResultByIndexFromStorage(ctx, block, index, requiredEventEncodingVersion)
	case IndexQueryModeFailover:
		result, err := b.GetTransactionResultByIndexFromStorage(ctx, block, index, requiredEventEncodingVersion)
		if err == nil {
			return result, nil
		}

		// If any error occurs with local storage - request transaction result from EN
		return b.getTransactionResultByIndexFromExecutionNode(ctx, block, index, requiredEventEncodingVersion)
	default:
		return nil, status.Errorf(codes.Internal, "unknown transaction result query mode: %v", b.txResultQueryMode)
	}
}

func (b *backendTransactions) getTransactionResultByIndexFromExecutionNode(
	ctx context.Context,
	block *flow.Block,
	index uint32,
	requiredEventEncodingVersion entities.EventEncodingVersion,
) (*access.TransactionResult, error) {
	blockID := block.ID()
	// create request and forward to EN
	req := &execproto.GetTransactionByIndexRequest{
		BlockId: blockID[:],
		Index:   index,
	}

	execNodes, err := executionNodesForBlockID(ctx, blockID, b.executionReceipts, b.State, b.log)
	if err != nil {
		if IsInsufficientExecutionReceipts(err) {
			return nil, status.Errorf(codes.NotFound, err.Error())
		}
		return nil, rpc.ConvertError(err, "failed to retrieve result from any execution node", codes.Internal)
	}

	resp, err := b.getTransactionResultByIndexFromAnyExeNode(ctx, execNodes, req)
	if err != nil {
		return nil, rpc.ConvertError(err, "failed to retrieve result from execution node", codes.Internal)
	}

	// tx body is irrelevant to status if it's in an executed block
	txStatus, err := b.deriveTransactionStatus(blockID, block.Header.Height, true)
	if err != nil {
		if !errors.Is(err, state.ErrUnknownSnapshotReference) {
			irrecoverable.Throw(ctx, err)
		}
		return nil, rpc.ConvertStorageError(err)
	}

	events, err := convert.MessagesToEventsWithEncodingConversion(resp.GetEvents(), resp.GetEventEncodingVersion(), requiredEventEncodingVersion)
	if err != nil {
		return nil, status.Errorf(codes.Internal, "failed to convert events in blockID %x: %v", blockID, err)
	}

	// convert to response, cache and return
	return &access.TransactionResult{
		Status:       txStatus,
		StatusCode:   uint(resp.GetStatusCode()),
		Events:       events,
		ErrorMessage: resp.GetErrorMessage(),
		BlockID:      blockID,
		BlockHeight:  block.Header.Height,
	}, nil
}

// GetSystemTransaction returns system transaction
func (b *backendTransactions) GetSystemTransaction(ctx context.Context, _ flow.Identifier) (*flow.TransactionBody, error) {
	systemTx, err := blueprints.SystemChunkTransaction(b.chainID.Chain())
	if err != nil {
		return nil, status.Errorf(codes.Internal, "could not get system chunk transaction: %v", err)
	}

	return systemTx, nil
}

// GetSystemTransactionResult returns system transaction result
func (b *backendTransactions) GetSystemTransactionResult(ctx context.Context, blockID flow.Identifier, requiredEventEncodingVersion entities.EventEncodingVersion) (*access.TransactionResult, error) {
	block, err := b.Blocks.ByID(blockID)
	if err != nil {
		return nil, rpc.ConvertStorageError(err)
	}

	req := &execproto.GetTransactionsByBlockIDRequest{
		BlockId: blockID[:],
	}
	execNodes, err := executionNodesForBlockID(ctx, blockID, b.executionReceipts, b.State, b.log)
	if err != nil {
		if IsInsufficientExecutionReceipts(err) {
			return nil, status.Errorf(codes.NotFound, err.Error())
		}
		return nil, rpc.ConvertError(err, "failed to retrieve result from any execution node", codes.Internal)
	}

	resp, err := b.getTransactionResultsByBlockIDFromAnyExeNode(ctx, execNodes, req)
	if err != nil {
		return nil, rpc.ConvertError(err, "failed to retrieve result from execution node", codes.Internal)
	}

	systemTx, err := blueprints.SystemChunkTransaction(b.chainID.Chain())
	if err != nil {
		return nil, status.Errorf(codes.Internal, "could not get system chunk transaction: %v", err)
	}

	systemTxResult := resp.TransactionResults[len(resp.TransactionResults)-1]
	systemTxStatus, err := b.deriveTransactionStatus(blockID, block.Header.Height, true)
	if err != nil {
		return nil, rpc.ConvertStorageError(err)
	}

	events, err := convert.MessagesToEventsWithEncodingConversion(systemTxResult.GetEvents(), resp.GetEventEncodingVersion(), requiredEventEncodingVersion)
	if err != nil {
		return nil, rpc.ConvertError(err, "failed to convert events from system tx result", codes.Internal)
	}

	return &access.TransactionResult{
		Status:        systemTxStatus,
		StatusCode:    uint(systemTxResult.GetStatusCode()),
		Events:        events,
		ErrorMessage:  systemTxResult.GetErrorMessage(),
		BlockID:       blockID,
		TransactionID: systemTx.ID(),
		BlockHeight:   block.Header.Height,
	}, nil
}

<<<<<<< HEAD
=======
// Error returns:
//   - `storage.ErrNotFound` - collection referenced by transaction or block by a collection has not been found.
//   - all other errors are unexpected and potentially symptoms of internal implementation bugs or state corruption (fatal).
func (b *backendTransactions) lookupBlock(txID flow.Identifier) (*flow.Block, error) {
	collection, err := b.collections.LightByTransactionID(txID)
	if err != nil {
		return nil, err
	}

	block, err := b.blocks.ByCollectionID(collection.ID())
	if err != nil {
		return nil, err
	}

	return block, nil
}

>>>>>>> 6cbf92ef
func (b *backendTransactions) lookupTransactionResult(
	ctx context.Context,
	txID flow.Identifier,
	block *flow.Block,
	requiredEventEncodingVersion entities.EventEncodingVersion,
) (*access.TransactionResult, error) {
<<<<<<< HEAD
	switch b.txResultQueryMode {
	case IndexQueryModeExecutionNodesOnly:
		txResult, err := b.getTransactionResultFromExecutionNode(ctx, block, txID, requiredEventEncodingVersion)
		if err != nil {
			// if either the execution node reported no results or there were not enough execution results
			if status.Code(err) == codes.NotFound {
				// No result yet, indicate that it has not been executed
				return nil, nil
			}
			// Other Error trying to retrieve the result, return with err
			return nil, err
		}

		// considered executed as long as some result is returned, even if it's an error message
		return txResult, nil
	case IndexQueryModeLocalOnly:
		return b.GetTransactionResultFromStorage(ctx, block, txID, requiredEventEncodingVersion)
	case IndexQueryModeFailover:
		txResult, err := b.GetTransactionResultFromStorage(ctx, block, txID, requiredEventEncodingVersion)
		if err == nil {
			return txResult, nil
		}

		// If any error occurs with local storage - request transaction result from EN
		txResult, err = b.getTransactionResultFromExecutionNode(ctx, block, txID, requiredEventEncodingVersion)
		if err != nil {
			// if either the execution node reported no results or the execution node could not be chosen
			if status.Code(err) == codes.NotFound {
				// No result yet, indicate that it has not been executed
				return nil, nil
			}
			// Other Error trying to retrieve the result, return with err
			return nil, err
		}

		// considered executed as long as some result is returned, even if it's an error message
		return txResult, nil
	default:
		return nil, status.Errorf(codes.Internal, "unknown transaction result query mode: %v", b.txResultQueryMode)
	}
=======
	var txResult *access.TransactionResult
	var err error
	switch b.txResultQueryMode {
	case IndexQueryModeExecutionNodesOnly:
		txResult, err = b.getTransactionResultFromExecutionNode(ctx, block, txID, requiredEventEncodingVersion)
	case IndexQueryModeLocalOnly:
		txResult, err = b.GetTransactionResultFromStorage(ctx, block, txID, requiredEventEncodingVersion)
	case IndexQueryModeFailover:
		txResult, err = b.GetTransactionResultFromStorage(ctx, block, txID, requiredEventEncodingVersion)
		if err != nil {
			// If any error occurs with local storage - request transaction result from EN
			txResult, err = b.getTransactionResultFromExecutionNode(ctx, block, txID, requiredEventEncodingVersion)
		}
	default:
		return nil, status.Errorf(codes.Internal, "unknown transaction result query mode: %v", b.txResultQueryMode)
	}

	if err != nil {
		// if either the storage or execution node reported no results or there were not enough execution results
		if status.Code(err) == codes.NotFound {
			// No result yet, indicate that it has not been executed
			return nil, nil
		}
		// Other Error trying to retrieve the result, return with err
		return nil, err
	}

	// considered executed as long as some result is returned, even if it's an error message
	return txResult, nil
>>>>>>> 6cbf92ef
}

func (b *backendTransactions) getHistoricalTransaction(
	ctx context.Context,
	txID flow.Identifier,
) (*flow.TransactionBody, error) {
	for _, historicalNode := range b.previousAccessNodes {
		txResp, err := historicalNode.GetTransaction(ctx, &accessproto.GetTransactionRequest{Id: txID[:]})
		if err == nil {
			tx, err := convert.MessageToTransaction(txResp.Transaction, b.chainID.Chain())
			if err != nil {
				return nil, status.Errorf(codes.Internal, "could not convert transaction: %v", err)
			}

			// Found on a historical node. Report
			return &tx, nil
		}
		// Otherwise, if not found, just continue
		if status.Code(err) == codes.NotFound {
			continue
		}
		// TODO should we do something if the error isn't not found?
	}
	return nil, status.Errorf(codes.NotFound, "no known transaction with ID %s", txID)
}

func (b *backendTransactions) getHistoricalTransactionResult(
	ctx context.Context,
	txID flow.Identifier,
) (*access.TransactionResult, error) {
	for _, historicalNode := range b.previousAccessNodes {
		result, err := historicalNode.GetTransactionResult(ctx, &accessproto.GetTransactionRequest{Id: txID[:]})
		if err == nil {
			// Found on a historical node. Report
			if result.GetStatus() == entities.TransactionStatus_UNKNOWN {
				// We've moved to returning Status UNKNOWN instead of an error with the NotFound status,
				// Therefore we should continue and look at the next access node for answers.
				continue
			}

			if result.GetStatus() == entities.TransactionStatus_PENDING {
				// This is on a historical node. No transactions  from it will ever be
				// executed, therefore we should consider this expired
				result.Status = entities.TransactionStatus_EXPIRED
			}

			return access.MessageToTransactionResult(result), nil
		}
		// Otherwise, if not found, just continue
		if status.Code(err) == codes.NotFound {
			continue
		}
		// TODO should we do something if the error isn't not found?
	}
	return nil, status.Errorf(codes.NotFound, "no known transaction with ID %s", txID)
}

func (b *backendTransactions) registerTransactionForRetry(tx *flow.TransactionBody) {
	referenceBlock, err := b.State.AtBlockID(tx.ReferenceBlockID).Head()
	if err != nil {
		return
	}

	b.retry.RegisterTransaction(referenceBlock.Height, tx)
}

func (b *backendTransactions) getTransactionResultFromExecutionNode(
	ctx context.Context,
	block *flow.Block,
	transactionID flow.Identifier,
	requiredEventEncodingVersion entities.EventEncodingVersion,
) (*access.TransactionResult, error) {
	blockID := block.ID()
	// create an execution API request for events at blockID and transactionID
	req := &execproto.GetTransactionResultRequest{
		BlockId:       blockID[:],
		TransactionId: transactionID[:],
	}

	execNodes, err := executionNodesForBlockID(ctx, blockID, b.executionReceipts, b.State, b.log)
	if err != nil {
		// if no execution receipt were found, return a NotFound GRPC error
		if IsInsufficientExecutionReceipts(err) {
			return nil, status.Errorf(codes.NotFound, err.Error())
		}
		return nil, err
	}

	resp, err := b.getTransactionResultFromAnyExeNode(ctx, execNodes, req)
	if err != nil {
		return nil, err
	}

	// tx body is irrelevant to status if it's in an executed block
	txStatus, err := b.deriveTransactionStatus(blockID, block.Header.Height, true)
	if err != nil {
		if !errors.Is(err, state.ErrUnknownSnapshotReference) {
			irrecoverable.Throw(ctx, err)
		}
		return nil, rpc.ConvertStorageError(err)
	}

	events, err := convert.MessagesToEventsWithEncodingConversion(resp.GetEvents(), resp.GetEventEncodingVersion(), requiredEventEncodingVersion)
	if err != nil {
		return nil, rpc.ConvertError(err, "failed to convert events to message", codes.Internal)
	}

	return &access.TransactionResult{
		TransactionID: transactionID,
		Status:        txStatus,
		StatusCode:    uint(resp.GetStatusCode()),
		Events:        events,
		ErrorMessage:  resp.GetErrorMessage(),
		BlockID:       blockID,
		BlockHeight:   block.Header.Height,
	}, nil
}

// ATTENTION: might be a source of problems in future. We run this code on finalization gorotuine,
// potentially lagging finalization events if operations take long time.
// We might need to move this logic on dedicated goroutine and provide a way to skip finalization events if they are delivered
// too often for this engine. An example of similar approach - https://github.com/onflow/flow-go/blob/10b0fcbf7e2031674c00f3cdd280f27bd1b16c47/engine/common/follower/compliance_engine.go#L201..
// No errors expected during normal operations.
func (b *backendTransactions) ProcessFinalizedBlockHeight(height uint64) error {
	return b.retry.Retry(height)
}

func (b *backendTransactions) getTransactionResultFromAnyExeNode(
	ctx context.Context,
	execNodes flow.IdentitySkeletonList,
	req *execproto.GetTransactionResultRequest,
) (*execproto.GetTransactionResultResponse, error) {
	var errToReturn error

	defer func() {
		if errToReturn != nil {
			b.log.Info().Err(errToReturn).Msg("failed to get transaction result from execution nodes")
		}
	}()

	var resp *execproto.GetTransactionResultResponse
	errToReturn = b.nodeCommunicator.CallAvailableNode(
		execNodes,
		func(node *flow.IdentitySkeleton) error {
			var err error
			resp, err = b.tryGetTransactionResult(ctx, node, req)
			if err == nil {
				b.log.Debug().
					Str("execution_node", node.String()).
					Hex("block_id", req.GetBlockId()).
					Hex("transaction_id", req.GetTransactionId()).
					Msg("Successfully got transaction results from any node")
				return nil
			}
			return err
		},
		nil,
	)

	return resp, errToReturn
}

func (b *backendTransactions) tryGetTransactionResult(
	ctx context.Context,
	execNode *flow.IdentitySkeleton,
	req *execproto.GetTransactionResultRequest,
) (*execproto.GetTransactionResultResponse, error) {
	execRPCClient, closer, err := b.connFactory.GetExecutionAPIClient(execNode.Address)
	if err != nil {
		return nil, err
	}
	defer closer.Close()

	resp, err := execRPCClient.GetTransactionResult(ctx, req)
	if err != nil {
		return nil, err
	}

	return resp, nil
}

func (b *backendTransactions) getTransactionResultsByBlockIDFromAnyExeNode(
	ctx context.Context,
	execNodes flow.IdentitySkeletonList,
	req *execproto.GetTransactionsByBlockIDRequest,
) (*execproto.GetTransactionResultsResponse, error) {
	var errToReturn error

	defer func() {
		// log the errors
		if errToReturn != nil {
			b.log.Err(errToReturn).Msg("failed to get transaction results from execution nodes")
		}
	}()

	// if we were passed 0 execution nodes add a specific error
	if len(execNodes) == 0 {
		return nil, errors.New("zero execution nodes")
	}

	var resp *execproto.GetTransactionResultsResponse
	errToReturn = b.nodeCommunicator.CallAvailableNode(
		execNodes,
		func(node *flow.IdentitySkeleton) error {
			var err error
			resp, err = b.tryGetTransactionResultsByBlockID(ctx, node, req)
			if err == nil {
				b.log.Debug().
					Str("execution_node", node.String()).
					Hex("block_id", req.GetBlockId()).
					Msg("Successfully got transaction results from any node")
				return nil
			}
			return err
		},
		nil,
	)

	return resp, errToReturn
}

func (b *backendTransactions) tryGetTransactionResultsByBlockID(
	ctx context.Context,
	execNode *flow.IdentitySkeleton,
	req *execproto.GetTransactionsByBlockIDRequest,
) (*execproto.GetTransactionResultsResponse, error) {
	execRPCClient, closer, err := b.connFactory.GetExecutionAPIClient(execNode.Address)
	if err != nil {
		return nil, err
	}
	defer closer.Close()

	resp, err := execRPCClient.GetTransactionResultsByBlockID(ctx, req)
	if err != nil {
		return nil, err
	}

	return resp, nil
}

func (b *backendTransactions) getTransactionResultByIndexFromAnyExeNode(
	ctx context.Context,
	execNodes flow.IdentitySkeletonList,
	req *execproto.GetTransactionByIndexRequest,
) (*execproto.GetTransactionResultResponse, error) {
	var errToReturn error
	defer func() {
		if errToReturn != nil {
			b.log.Info().Err(errToReturn).Msg("failed to get transaction result from execution nodes")
		}
	}()

	if len(execNodes) == 0 {
		return nil, errors.New("zero execution nodes provided")
	}

	var resp *execproto.GetTransactionResultResponse
	errToReturn = b.nodeCommunicator.CallAvailableNode(
		execNodes,
		func(node *flow.IdentitySkeleton) error {
			var err error
			resp, err = b.tryGetTransactionResultByIndex(ctx, node, req)
			if err == nil {
				b.log.Debug().
					Str("execution_node", node.String()).
					Hex("block_id", req.GetBlockId()).
					Uint32("index", req.GetIndex()).
					Msg("Successfully got transaction results from any node")
				return nil
			}
			return err
		},
		nil,
	)

	return resp, errToReturn
}

func (b *backendTransactions) tryGetTransactionResultByIndex(
	ctx context.Context,
	execNode *flow.IdentitySkeleton,
	req *execproto.GetTransactionByIndexRequest,
) (*execproto.GetTransactionResultResponse, error) {
	execRPCClient, closer, err := b.connFactory.GetExecutionAPIClient(execNode.Address)
	if err != nil {
		return nil, err
	}
	defer closer.Close()

	resp, err := execRPCClient.GetTransactionResultByIndex(ctx, req)
	if err != nil {
		return nil, err
	}

	return resp, nil
}

<<<<<<< HEAD
// LookupErrorMessageByTransactionId returns transaction error message for specified transaction.
=======
// LookupErrorMessageByTransactionID returns transaction error message for specified transaction.
>>>>>>> 6cbf92ef
// If an error message for transaction can be found in the cache then it will be used to serve the request, otherwise
// an RPC call will be made to the EN to fetch that error message, fetched value will be cached in the LRU cache.
// Expected errors during normal operation:
//   - InsufficientExecutionReceipts - found insufficient receipts for given block ID.
//   - status.Error - remote GRPC call to EN has failed.
<<<<<<< HEAD
func (b *backendTransactions) LookupErrorMessageByTransactionId(
=======
func (b *backendTransactions) LookupErrorMessageByTransactionID(
>>>>>>> 6cbf92ef
	ctx context.Context,
	blockID flow.Identifier,
	transactionID flow.Identifier,
) (string, error) {
	var cacheKey flow.Identifier
	var value string

	if b.txErrorMessagesCache != nil {
		cacheKey = flow.MakeIDFromFingerPrint(append(blockID[:], transactionID[:]...))
		value, cached := b.txErrorMessagesCache.Get(cacheKey)
		if cached {
			return value, nil
		}
	}

	execNodes, err := executionNodesForBlockID(ctx, blockID, b.executionReceipts, b.State, b.log)
	if err != nil {
		if IsInsufficientExecutionReceipts(err) {
			return "", status.Errorf(codes.NotFound, err.Error())
		}
		return "", rpc.ConvertError(err, "failed to select execution nodes", codes.Internal)
	}
	req := &execproto.GetTransactionErrorMessageRequest{
		BlockId:       convert.IdentifierToMessage(blockID),
		TransactionId: convert.IdentifierToMessage(transactionID),
	}

	resp, err := b.getTransactionErrorMessageFromAnyEN(ctx, execNodes, req)
	if err != nil {
		return "", fmt.Errorf("could not fetch error message from ENs: %w", err)
	}
	value = resp.ErrorMessage

	if b.txErrorMessagesCache != nil {
		b.txErrorMessagesCache.Add(cacheKey, value)
	}

	return value, nil
}

// LookupErrorMessageByIndex returns transaction error message for specified transaction using its index.
// If an error message for transaction can be found in cache then it will be used to serve the request, otherwise
// an RPC call will be made to the EN to fetch that error message, fetched value will be cached in the LRU cache.
// Expected errors during normal operation:
//   - status.Error[codes.NotFound] - transaction result for given block ID and tx index is not available.
//   - InsufficientExecutionReceipts - found insufficient receipts for given block ID.
//   - status.Error - remote GRPC call to EN has failed.
func (b *backendTransactions) LookupErrorMessageByIndex(
	ctx context.Context,
	blockID flow.Identifier,
	height uint64,
	index uint32,
) (string, error) {
<<<<<<< HEAD
	txResult, err := b.txResultsIndex.GetResultsByBlockIDTransactionIndex(blockID, height, index)
=======
	txResult, err := b.txResultsIndex.ByBlockIDTransactionIndex(blockID, height, index)
>>>>>>> 6cbf92ef
	if err != nil {
		return "", rpc.ConvertStorageError(err)
	}

	var cacheKey flow.Identifier
	var value string

	if b.txErrorMessagesCache != nil {
		cacheKey = flow.MakeIDFromFingerPrint(append(blockID[:], txResult.TransactionID[:]...))
		value, cached := b.txErrorMessagesCache.Get(cacheKey)
		if cached {
			return value, nil
		}
	}

	execNodes, err := executionNodesForBlockID(ctx, blockID, b.executionReceipts, b.State, b.log)
	if err != nil {
		if IsInsufficientExecutionReceipts(err) {
			return "", status.Errorf(codes.NotFound, err.Error())
		}
		return "", rpc.ConvertError(err, "failed to select execution nodes", codes.Internal)
	}
	req := &execproto.GetTransactionErrorMessageByIndexRequest{
		BlockId: convert.IdentifierToMessage(blockID),
		Index:   index,
	}

	resp, err := b.getTransactionErrorMessageByIndexFromAnyEN(ctx, execNodes, req)
	if err != nil {
		return "", fmt.Errorf("could not fetch error message from ENs: %w", err)
	}
	value = resp.ErrorMessage

	if b.txErrorMessagesCache != nil {
		b.txErrorMessagesCache.Add(cacheKey, value)
	}

	return value, nil
}

// LookupErrorMessagesByBlockID returns all error messages for failed transactions by blockID.
// An RPC call will be made to the EN to fetch missing errors messages, fetched value will be cached in the LRU cache.
// Expected errors during normal operation:
//   - status.Error[codes.NotFound] - transaction results for given block ID are not available.
//   - InsufficientExecutionReceipts - found insufficient receipts for given block ID.
//   - status.Error - remote GRPC call to EN has failed.
func (b *backendTransactions) LookupErrorMessagesByBlockID(
	ctx context.Context,
	blockID flow.Identifier,
	height uint64,
) (map[flow.Identifier]string, error) {
<<<<<<< HEAD
	txResults, err := b.txResultsIndex.GetResultsByBlockID(blockID, height)
=======
	txResults, err := b.txResultsIndex.ByBlockID(blockID, height)
>>>>>>> 6cbf92ef
	if err != nil {
		return nil, rpc.ConvertStorageError(err)
	}

	results := make(map[flow.Identifier]string)

	if b.txErrorMessagesCache != nil {
		needToFetch := false
		for _, txResult := range txResults {
			if txResult.Failed {
				cacheKey := flow.MakeIDFromFingerPrint(append(blockID[:], txResult.TransactionID[:]...))
				if value, ok := b.txErrorMessagesCache.Get(cacheKey); ok {
					results[txResult.TransactionID] = value
				} else {
					needToFetch = true
				}
			}
		}

		// all transactions were served from cache or there were no failed transactions
		if !needToFetch {
			return results, nil
		}
	}

	execNodes, err := executionNodesForBlockID(ctx, blockID, b.executionReceipts, b.State, b.log)
	if err != nil {
		if IsInsufficientExecutionReceipts(err) {
			return nil, status.Errorf(codes.NotFound, err.Error())
		}
		return nil, rpc.ConvertError(err, "failed to select execution nodes", codes.Internal)
	}
	req := &execproto.GetTransactionErrorMessagesByBlockIDRequest{
		BlockId: convert.IdentifierToMessage(blockID),
	}

	resp, err := b.getTransactionErrorMessagesFromAnyEN(ctx, execNodes, req)
	if err != nil {
		return nil, fmt.Errorf("could not fetch error message from ENs: %w", err)
	}
	result := make(map[flow.Identifier]string, len(resp))
	for _, value := range resp {
		if b.txErrorMessagesCache != nil {
			cacheKey := flow.MakeIDFromFingerPrint(append(req.BlockId, value.TransactionId...))
			b.txErrorMessagesCache.Add(cacheKey, value.ErrorMessage)
		}
		result[convert.MessageToIdentifier(value.TransactionId)] = value.ErrorMessage
	}
	return result, nil
}

// getTransactionErrorMessageFromAnyEN performs an RPC call using available nodes passed as argument. List of nodes must be non-empty otherwise an error will be returned.
// Expected errors during normal operation:
//   - status.Error - GRPC call failed, some of possible codes are:
//   - codes.NotFound - request cannot be served by EN because of absence of data.
//   - codes.Unavailable - remote node is not unavailable.
func (b *backendTransactions) getTransactionErrorMessageFromAnyEN(
	ctx context.Context,
	execNodes flow.IdentitySkeletonList,
	req *execproto.GetTransactionErrorMessageRequest,
) (*execproto.GetTransactionErrorMessageResponse, error) {
	// if we were passed 0 execution nodes add a specific error
	if len(execNodes) == 0 {
		return nil, errors.New("zero execution nodes")
	}

	var resp *execproto.GetTransactionErrorMessageResponse
	errToReturn := b.nodeCommunicator.CallAvailableNode(
		execNodes,
		func(node *flow.IdentitySkeleton) error {
			var err error
			resp, err = b.tryGetTransactionErrorMessageFromEN(ctx, node, req)
			if err == nil {
				b.log.Debug().
					Str("execution_node", node.String()).
					Hex("block_id", req.GetBlockId()).
					Hex("transaction_id", req.GetTransactionId()).
					Msg("Successfully got transaction error message from any node")
				return nil
			}
			return err
		},
		nil,
	)

	// log the errors
	if errToReturn != nil {
		b.log.Err(errToReturn).Msg("failed to get transaction error message from execution nodes")
		return nil, errToReturn
	}

	return resp, nil
}

// getTransactionErrorMessageFromAnyEN performs an RPC call using available nodes passed as argument. List of nodes must be non-empty otherwise an error will be returned.
// Expected errors during normal operation:
//   - status.Error - GRPC call failed, some of possible codes are:
//   - codes.NotFound - request cannot be served by EN because of absence of data.
//   - codes.Unavailable - remote node is not unavailable.
func (b *backendTransactions) getTransactionErrorMessageByIndexFromAnyEN(
	ctx context.Context,
	execNodes flow.IdentitySkeletonList,
	req *execproto.GetTransactionErrorMessageByIndexRequest,
) (*execproto.GetTransactionErrorMessageResponse, error) {
	// if we were passed 0 execution nodes add a specific error
	if len(execNodes) == 0 {
		return nil, errors.New("zero execution nodes")
	}

	var resp *execproto.GetTransactionErrorMessageResponse
	errToReturn := b.nodeCommunicator.CallAvailableNode(
		execNodes,
		func(node *flow.IdentitySkeleton) error {
			var err error
			resp, err = b.tryGetTransactionErrorMessageByIndexFromEN(ctx, node, req)
			if err == nil {
				b.log.Debug().
					Str("execution_node", node.String()).
					Hex("block_id", req.GetBlockId()).
					Uint32("index", req.GetIndex()).
					Msg("Successfully got transaction error message by index from any node")
				return nil
			}
			return err
		},
		nil,
	)
	if errToReturn != nil {
		b.log.Err(errToReturn).Msg("failed to get transaction error message by index from execution nodes")
		return nil, errToReturn
	}

	return resp, nil
}

// getTransactionErrorMessagesFromAnyEN performs an RPC call using available nodes passed as argument. List of nodes must be non-empty otherwise an error will be returned.
// Expected errors during normal operation:
//   - status.Error - GRPC call failed, some of possible codes are:
//   - codes.NotFound - request cannot be served by EN because of absence of data.
//   - codes.Unavailable - remote node is not unavailable.
func (b *backendTransactions) getTransactionErrorMessagesFromAnyEN(
	ctx context.Context,
	execNodes flow.IdentitySkeletonList,
	req *execproto.GetTransactionErrorMessagesByBlockIDRequest,
) ([]*execproto.GetTransactionErrorMessagesResponse_Result, error) {
	// if we were passed 0 execution nodes add a specific error
	if len(execNodes) == 0 {
		return nil, errors.New("zero execution nodes")
	}

	var resp *execproto.GetTransactionErrorMessagesResponse
	errToReturn := b.nodeCommunicator.CallAvailableNode(
		execNodes,
		func(node *flow.IdentitySkeleton) error {
			var err error
			resp, err = b.tryGetTransactionErrorMessagesByBlockIDFromEN(ctx, node, req)
			if err == nil {
				b.log.Debug().
					Str("execution_node", node.String()).
					Hex("block_id", req.GetBlockId()).
					Msg("Successfully got transaction error messages from any node")
				return nil
			}
			return err
		},
		nil,
	)

	// log the errors
	if errToReturn != nil {
		b.log.Err(errToReturn).Msg("failed to get transaction error messages from execution nodes")
		return nil, errToReturn
	}

	return resp.GetResults(), nil
}

// Expected errors during normal operation:
//   - status.Error - GRPC call failed, some of possible codes are:
//   - codes.NotFound - request cannot be served by EN because of absence of data.
//   - codes.Unavailable - remote node is not unavailable.
//
// tryGetTransactionErrorMessageFromEN performs a grpc call to the specified execution node and returns response.
func (b *backendTransactions) tryGetTransactionErrorMessageFromEN(
	ctx context.Context,
	execNode *flow.IdentitySkeleton,
	req *execproto.GetTransactionErrorMessageRequest,
) (*execproto.GetTransactionErrorMessageResponse, error) {
	execRPCClient, closer, err := b.connFactory.GetExecutionAPIClient(execNode.Address)
	if err != nil {
		return nil, err
	}
	defer closer.Close()
	return execRPCClient.GetTransactionErrorMessage(ctx, req)
}

// tryGetTransactionErrorMessageByIndexFromEN performs a grpc call to the specified execution node and returns response.
// Expected errors during normal operation:
//   - status.Error - GRPC call failed, some of possible codes are:
//   - codes.NotFound - request cannot be served by EN because of absence of data.
//   - codes.Unavailable - remote node is not unavailable.
func (b *backendTransactions) tryGetTransactionErrorMessageByIndexFromEN(
	ctx context.Context,
	execNode *flow.IdentitySkeleton,
	req *execproto.GetTransactionErrorMessageByIndexRequest,
) (*execproto.GetTransactionErrorMessageResponse, error) {
	execRPCClient, closer, err := b.connFactory.GetExecutionAPIClient(execNode.Address)
	if err != nil {
		return nil, err
	}
	defer closer.Close()
	return execRPCClient.GetTransactionErrorMessageByIndex(ctx, req)
}

// tryGetTransactionErrorMessagesByBlockIDFromEN performs a grpc call to the specified execution node and returns response.
// Expected errors during normal operation:
//   - status.Error - GRPC call failed, some of possible codes are:
//   - codes.NotFound - request cannot be served by EN because of absence of data.
//   - codes.Unavailable - remote node is not unavailable.
func (b *backendTransactions) tryGetTransactionErrorMessagesByBlockIDFromEN(
	ctx context.Context,
	execNode *flow.IdentitySkeleton,
	req *execproto.GetTransactionErrorMessagesByBlockIDRequest,
) (*execproto.GetTransactionErrorMessagesResponse, error) {
	execRPCClient, closer, err := b.connFactory.GetExecutionAPIClient(execNode.Address)
	if err != nil {
		return nil, err
	}
	defer closer.Close()
	return execRPCClient.GetTransactionErrorMessagesByBlockID(ctx, req)
}<|MERGE_RESOLUTION|>--- conflicted
+++ resolved
@@ -270,11 +270,7 @@
 		return historicalTxResult, nil
 	}
 
-<<<<<<< HEAD
 	block, err := b.RetrieveBlock(blockID, collectionID, txID)
-=======
-	block, err := b.retrieveBlock(blockID, collectionID, txID)
->>>>>>> 6cbf92ef
 	// an error occurred looking up the block or the requested block or collection was not found.
 	// If looking up the block based solely on the txID returns not found, then no error is
 	// returned since the block may not be finalized yet.
@@ -328,40 +324,7 @@
 				irrecoverable.Throw(ctx, err)
 			}
 			return nil, rpc.ConvertStorageError(err)
-<<<<<<< HEAD
-		}
-=======
-		}
-
-		txResult = &access.TransactionResult{
-			BlockID:       blockID,
-			BlockHeight:   blockHeight,
-			TransactionID: txID,
-			Status:        txStatus,
-			CollectionID:  collectionID,
-		}
-	} else {
-		txResult.CollectionID = collectionID
-	}
-
-	b.transactionMetrics.TransactionResultFetched(time.Since(start), len(tx.Script))
-
-	return txResult, nil
-}
-
-// retrieveBlock function returns a block based on the input argument. The block ID lookup has the highest priority,
-// followed by the collection ID lookup. If both are missing, the default lookup by transaction ID is performed.
-func (b *backendTransactions) retrieveBlock(
-	// the requested block or collection was not found. If looking up the block based solely on the txID returns
-	// not found, then no error is returned.
-	blockID flow.Identifier,
-	collectionID flow.Identifier,
-	txID flow.Identifier,
-) (*flow.Block, error) {
-	if blockID != flow.ZeroID {
-		return b.blocks.ByID(blockID)
-	}
->>>>>>> 6cbf92ef
+		}
 
 		txResult = &access.TransactionResult{
 			BlockID:       blockID,
@@ -674,74 +637,12 @@
 	}, nil
 }
 
-<<<<<<< HEAD
-=======
-// Error returns:
-//   - `storage.ErrNotFound` - collection referenced by transaction or block by a collection has not been found.
-//   - all other errors are unexpected and potentially symptoms of internal implementation bugs or state corruption (fatal).
-func (b *backendTransactions) lookupBlock(txID flow.Identifier) (*flow.Block, error) {
-	collection, err := b.collections.LightByTransactionID(txID)
-	if err != nil {
-		return nil, err
-	}
-
-	block, err := b.blocks.ByCollectionID(collection.ID())
-	if err != nil {
-		return nil, err
-	}
-
-	return block, nil
-}
-
->>>>>>> 6cbf92ef
 func (b *backendTransactions) lookupTransactionResult(
 	ctx context.Context,
 	txID flow.Identifier,
 	block *flow.Block,
 	requiredEventEncodingVersion entities.EventEncodingVersion,
 ) (*access.TransactionResult, error) {
-<<<<<<< HEAD
-	switch b.txResultQueryMode {
-	case IndexQueryModeExecutionNodesOnly:
-		txResult, err := b.getTransactionResultFromExecutionNode(ctx, block, txID, requiredEventEncodingVersion)
-		if err != nil {
-			// if either the execution node reported no results or there were not enough execution results
-			if status.Code(err) == codes.NotFound {
-				// No result yet, indicate that it has not been executed
-				return nil, nil
-			}
-			// Other Error trying to retrieve the result, return with err
-			return nil, err
-		}
-
-		// considered executed as long as some result is returned, even if it's an error message
-		return txResult, nil
-	case IndexQueryModeLocalOnly:
-		return b.GetTransactionResultFromStorage(ctx, block, txID, requiredEventEncodingVersion)
-	case IndexQueryModeFailover:
-		txResult, err := b.GetTransactionResultFromStorage(ctx, block, txID, requiredEventEncodingVersion)
-		if err == nil {
-			return txResult, nil
-		}
-
-		// If any error occurs with local storage - request transaction result from EN
-		txResult, err = b.getTransactionResultFromExecutionNode(ctx, block, txID, requiredEventEncodingVersion)
-		if err != nil {
-			// if either the execution node reported no results or the execution node could not be chosen
-			if status.Code(err) == codes.NotFound {
-				// No result yet, indicate that it has not been executed
-				return nil, nil
-			}
-			// Other Error trying to retrieve the result, return with err
-			return nil, err
-		}
-
-		// considered executed as long as some result is returned, even if it's an error message
-		return txResult, nil
-	default:
-		return nil, status.Errorf(codes.Internal, "unknown transaction result query mode: %v", b.txResultQueryMode)
-	}
-=======
 	var txResult *access.TransactionResult
 	var err error
 	switch b.txResultQueryMode {
@@ -771,7 +672,6 @@
 
 	// considered executed as long as some result is returned, even if it's an error message
 	return txResult, nil
->>>>>>> 6cbf92ef
 }
 
 func (b *backendTransactions) getHistoricalTransaction(
@@ -1069,21 +969,13 @@
 	return resp, nil
 }
 
-<<<<<<< HEAD
-// LookupErrorMessageByTransactionId returns transaction error message for specified transaction.
-=======
 // LookupErrorMessageByTransactionID returns transaction error message for specified transaction.
->>>>>>> 6cbf92ef
 // If an error message for transaction can be found in the cache then it will be used to serve the request, otherwise
 // an RPC call will be made to the EN to fetch that error message, fetched value will be cached in the LRU cache.
 // Expected errors during normal operation:
 //   - InsufficientExecutionReceipts - found insufficient receipts for given block ID.
 //   - status.Error - remote GRPC call to EN has failed.
-<<<<<<< HEAD
-func (b *backendTransactions) LookupErrorMessageByTransactionId(
-=======
 func (b *backendTransactions) LookupErrorMessageByTransactionID(
->>>>>>> 6cbf92ef
 	ctx context.Context,
 	blockID flow.Identifier,
 	transactionID flow.Identifier,
@@ -1137,11 +1029,7 @@
 	height uint64,
 	index uint32,
 ) (string, error) {
-<<<<<<< HEAD
-	txResult, err := b.txResultsIndex.GetResultsByBlockIDTransactionIndex(blockID, height, index)
-=======
 	txResult, err := b.txResultsIndex.ByBlockIDTransactionIndex(blockID, height, index)
->>>>>>> 6cbf92ef
 	if err != nil {
 		return "", rpc.ConvertStorageError(err)
 	}
@@ -1193,11 +1081,7 @@
 	blockID flow.Identifier,
 	height uint64,
 ) (map[flow.Identifier]string, error) {
-<<<<<<< HEAD
-	txResults, err := b.txResultsIndex.GetResultsByBlockID(blockID, height)
-=======
 	txResults, err := b.txResultsIndex.ByBlockID(blockID, height)
->>>>>>> 6cbf92ef
 	if err != nil {
 		return nil, rpc.ConvertStorageError(err)
 	}
