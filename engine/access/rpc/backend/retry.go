package backend

import (
	"context"
	"errors"
	"fmt"
	"sync"

	"github.com/rs/zerolog"

	"github.com/onflow/flow-go/model/flow"
	"github.com/onflow/flow-go/state"
	"github.com/onflow/flow-go/storage"
)

// retryFrequency has to be less than TransactionExpiry or else this module does nothing
const retryFrequency uint64 = 120 // Blocks

// Retry implements a simple retry mechanism for transaction submission.
type Retry struct {
	mu sync.RWMutex
	// pending Transactions
	transactionByReferencBlockHeight map[uint64]map[flow.Identifier]*flow.TransactionBody
	backend                          *Backend
	active                           bool
	log                              zerolog.Logger // default logger
}

func newRetry(log zerolog.Logger) *Retry {
	return &Retry{
		log:                              log,
		transactionByReferencBlockHeight: map[uint64]map[flow.Identifier]*flow.TransactionBody{},
	}
}

func (r *Retry) Activate() *Retry {
	r.active = true
	return r
}

func (r *Retry) IsActive() bool {
	return r.active
}

func (r *Retry) SetBackend(b *Backend) *Retry {
	r.backend = b
	return r
}

// Retry attempts to resend transactions for a specified block height.
// It performs cleanup operations, including pruning old transactions, and retries sending
// transactions that are still pending.
// The method takes a block height as input. If the provided height is lower than
// flow.DefaultTransactionExpiry, no retries are performed, and the method returns nil.
// No errors expected during normal operations.
func (r *Retry) Retry(height uint64) error {
	// No need to retry if height is lower than DefaultTransactionExpiry
	if height < flow.DefaultTransactionExpiry {
		return nil
	}

	// naive cleanup for now, prune every 120 Blocks
	if height%retryFrequency == 0 {
		r.prune(height)
	}

	heightToRetry := height - flow.DefaultTransactionExpiry + retryFrequency

	for heightToRetry < height {
		err := r.retryTxsAtHeight(heightToRetry)
		if err != nil {
			return err
		}
		heightToRetry = heightToRetry + retryFrequency
	}
	return nil
}

// RegisterTransaction adds a transaction that could possibly be retried
func (r *Retry) RegisterTransaction(height uint64, tx *flow.TransactionBody) {
	r.mu.Lock()
	defer r.mu.Unlock()
	if r.transactionByReferencBlockHeight[height] == nil {
		r.transactionByReferencBlockHeight[height] = make(map[flow.Identifier]*flow.TransactionBody)
	}
	r.transactionByReferencBlockHeight[height][tx.ID()] = tx
}

func (r *Retry) prune(height uint64) {
	r.mu.Lock()
	defer r.mu.Unlock()
	// If height is less than the default, there will be no expired Transactions
	if height < flow.DefaultTransactionExpiry {
		return
	}
	for h := range r.transactionByReferencBlockHeight {
		if h < height-flow.DefaultTransactionExpiry {
			delete(r.transactionByReferencBlockHeight, h)
		}
	}
}

// retryTxsAtHeight retries transactions at a specific block height.
// It looks up transactions at the specified height and retries sending
// raw transactions for those that are still pending. It also cleans up
// transactions that are no longer pending or have an unknown status.
// Error returns:
//   - errors are unexpected and potentially symptoms of internal implementation bugs or state corruption (fatal).
func (r *Retry) retryTxsAtHeight(heightToRetry uint64) error {
	r.mu.Lock()
	defer r.mu.Unlock()
	txsAtHeight := r.transactionByReferencBlockHeight[heightToRetry]
	for txID, tx := range txsAtHeight {
		// find the block for the transaction
		block, err := r.backend.lookupBlock(txID)
		if err != nil {
			if !errors.Is(err, storage.ErrNotFound) {
				return err
			}
			block = nil
		}

		// find the transaction status
		var status flow.TransactionStatus
		if block == nil {
			status, err = r.backend.DeriveUnknownTransactionStatus(tx.ReferenceBlockID)
		} else {
<<<<<<< HEAD
			status, err = r.backend.DeriveTransactionStatus(block.ID(), block.Header.Height, false)
=======
			status, err = r.backend.DeriveTransactionStatus(block.Header.Height, false)
>>>>>>> 84a39b0c
		}

		if err != nil {
			if !errors.Is(err, state.ErrUnknownSnapshotReference) {
				return err
			}
			continue
		}
		if status == flow.TransactionStatusPending {
			err = r.backend.SendRawTransaction(context.Background(), tx)
			if err != nil {
				r.log.Info().Str("retry", fmt.Sprintf("retryTxsAtHeight: %v", heightToRetry)).Err(err).Msg("failed to send raw transactions")
			}
		} else if status != flow.TransactionStatusUnknown {
			// not pending or unknown, don't need to retry anymore
			delete(txsAtHeight, txID)
		}
	}
	return nil
}<|MERGE_RESOLUTION|>--- conflicted
+++ resolved
@@ -125,11 +125,7 @@
 		if block == nil {
 			status, err = r.backend.DeriveUnknownTransactionStatus(tx.ReferenceBlockID)
 		} else {
-<<<<<<< HEAD
-			status, err = r.backend.DeriveTransactionStatus(block.ID(), block.Header.Height, false)
-=======
 			status, err = r.backend.DeriveTransactionStatus(block.Header.Height, false)
->>>>>>> 84a39b0c
 		}
 
 		if err != nil {
