package backend

import (
	"context"
	"fmt"
	"math/rand"

	"github.com/dgraph-io/badger/v2"
	jsoncdc "github.com/onflow/cadence/encoding/json"
	"github.com/onflow/flow/protobuf/go/flow/access"
	"github.com/onflow/flow/protobuf/go/flow/entities"
	execproto "github.com/onflow/flow/protobuf/go/flow/execution"
	"github.com/stretchr/testify/mock"
	"github.com/stretchr/testify/require"
	"google.golang.org/grpc/codes"
	"google.golang.org/grpc/status"

	acc "github.com/onflow/flow-go/access"
	"github.com/onflow/flow-go/engine/access/index"
	connectionmock "github.com/onflow/flow-go/engine/access/rpc/connection/mock"
	"github.com/onflow/flow-go/engine/common/rpc/convert"
	"github.com/onflow/flow-go/fvm/blueprints"
	"github.com/onflow/flow-go/model/flow"
	"github.com/onflow/flow-go/model/flow/filter"
	syncmock "github.com/onflow/flow-go/module/state_synchronization/mock"
	"github.com/onflow/flow-go/state/protocol"
	bprotocol "github.com/onflow/flow-go/state/protocol/badger"
	"github.com/onflow/flow-go/state/protocol/util"
	"github.com/onflow/flow-go/storage"
	"github.com/onflow/flow-go/utils/unittest"
	"github.com/onflow/flow-go/utils/unittest/generator"
)

const expectedErrorMsg = "expected test error"

func (suite *Suite) withPreConfiguredState(f func(snap protocol.Snapshot)) {
	identities := unittest.CompleteIdentitySet()
	rootSnapshot := unittest.RootSnapshotFixture(identities)
	util.RunWithFullProtocolStateAndMutator(suite.T(), rootSnapshot, func(db *badger.DB, state *bprotocol.ParticipantState, mutableState protocol.MutableProtocolState) {
		epochBuilder := unittest.NewEpochBuilder(suite.T(), mutableState, state)

		epochBuilder.
			BuildEpoch().
			CompleteEpoch()

		// get heights of each phase in built epochs
		epoch1, ok := epochBuilder.EpochHeights(1)
		require.True(suite.T(), ok)

		// setup AtHeight mock returns for State
		for _, height := range epoch1.Range() {
			suite.state.On("AtHeight", epoch1.Range()).Return(state.AtHeight(height))
		}

		snap := state.AtHeight(epoch1.FinalHeight())
		suite.state.On("Final").Return(snap)
		suite.communicator.On("CallAvailableNode",
			mock.Anything,
			mock.Anything,
			mock.Anything).
			Return(nil).Once()

		f(snap)
	})
}

// TestGetTransactionResultReturnsUnknown returns unknown result when tx not found
func (suite *Suite) TestGetTransactionResultReturnsUnknown() {
	suite.withPreConfiguredState(func(snap protocol.Snapshot) {
		block := unittest.BlockFixture()
		tbody := unittest.TransactionBodyFixture()
		tx := unittest.TransactionFixture()
		tx.TransactionBody = tbody

		coll := flow.CollectionFromTransactions([]*flow.Transaction{&tx})
		suite.state.On("AtBlockID", block.ID()).Return(snap, nil).Once()

		suite.transactions.
			On("ByID", tx.ID()).
			Return(nil, storage.ErrNotFound)

		params := suite.defaultBackendParams()
		params.Communicator = suite.communicator

		backend, err := New(params)
		suite.Require().NoError(err)

		res, err := backend.GetTransactionResult(
			context.Background(),
			tx.ID(),
			block.ID(),
			coll.ID(),
			entities.EventEncodingVersion_JSON_CDC_V0,
		)
		suite.Require().NoError(err)
		suite.Require().Equal(res.Status, flow.TransactionStatusUnknown)
	})
}

// TestGetTransactionResultReturnsTransactionError returns error from transaction storage
func (suite *Suite) TestGetTransactionResultReturnsTransactionError() {
	suite.withPreConfiguredState(func(snap protocol.Snapshot) {
		block := unittest.BlockFixture()
		tbody := unittest.TransactionBodyFixture()
		tx := unittest.TransactionFixture()
		tx.TransactionBody = tbody

		coll := flow.CollectionFromTransactions([]*flow.Transaction{&tx})

		suite.transactions.
			On("ByID", tx.ID()).
			Return(nil, fmt.Errorf("some other error"))

		suite.blocks.
			On("ByID", block.ID()).
			Return(&block, nil).
			Once()

		suite.state.On("AtBlockID", block.ID()).Return(snap, nil).Once()

		params := suite.defaultBackendParams()
		params.Communicator = suite.communicator

		backend, err := New(params)
		suite.Require().NoError(err)

		_, err = backend.GetTransactionResult(
			context.Background(),
			tx.ID(),
			block.ID(),
			coll.ID(),
			entities.EventEncodingVersion_JSON_CDC_V0,
		)
		suite.Require().Equal(err, status.Errorf(codes.Internal, "failed to find: %v", fmt.Errorf("some other error")))
	})
}

// TestGetTransactionResultReturnsValidTransactionResultFromHistoricNode tests lookup in historic nodes
func (suite *Suite) TestGetTransactionResultReturnsValidTransactionResultFromHistoricNode() {
	suite.withPreConfiguredState(func(snap protocol.Snapshot) {
		block := unittest.BlockFixture()
		tbody := unittest.TransactionBodyFixture()
		tx := unittest.TransactionFixture()
		tx.TransactionBody = tbody

		coll := flow.CollectionFromTransactions([]*flow.Transaction{&tx})

		suite.transactions.
			On("ByID", tx.ID()).
			Return(nil, storage.ErrNotFound)

		suite.state.On("AtBlockID", block.ID()).Return(snap, nil).Once()

		transactionResultResponse := access.TransactionResultResponse{
			Status:     entities.TransactionStatus_EXECUTED,
			StatusCode: uint32(entities.TransactionStatus_EXECUTED),
		}

		suite.historicalAccessClient.
			On("GetTransactionResult", mock.Anything, mock.Anything).
			Return(&transactionResultResponse, nil).Once()

		params := suite.defaultBackendParams()
		params.HistoricalAccessNodes = []access.AccessAPIClient{suite.historicalAccessClient}
		params.Communicator = suite.communicator

		backend, err := New(params)
		suite.Require().NoError(err)

		resp, err := backend.GetTransactionResult(
			context.Background(),
			tx.ID(),
			block.ID(),
			coll.ID(),
			entities.EventEncodingVersion_JSON_CDC_V0,
		)
		suite.Require().NoError(err)
		suite.Require().Equal(flow.TransactionStatusExecuted, resp.Status)
		suite.Require().Equal(uint(flow.TransactionStatusExecuted), resp.StatusCode)
	})
}

func (suite *Suite) withGetTransactionCachingTestSetup(f func(b *flow.Block, t *flow.Transaction)) {
	suite.withPreConfiguredState(func(snap protocol.Snapshot) {
		block := unittest.BlockFixture()
		tbody := unittest.TransactionBodyFixture()
		tx := unittest.TransactionFixture()
		tx.TransactionBody = tbody

		suite.transactions.
			On("ByID", tx.ID()).
			Return(nil, storage.ErrNotFound)

		suite.state.On("AtBlockID", block.ID()).Return(snap, nil).Once()

		f(&block, &tx)
	})
}

// TestGetTransactionResultFromCache get historic transaction result from cache
func (suite *Suite) TestGetTransactionResultFromCache() {
	suite.withGetTransactionCachingTestSetup(func(block *flow.Block, tx *flow.Transaction) {
		transactionResultResponse := access.TransactionResultResponse{
			Status:     entities.TransactionStatus_EXECUTED,
			StatusCode: uint32(entities.TransactionStatus_EXECUTED),
		}

		suite.historicalAccessClient.
			On("GetTransactionResult", mock.Anything, mock.AnythingOfType("*access.GetTransactionRequest")).
			Return(&transactionResultResponse, nil).Once()

		params := suite.defaultBackendParams()
		params.HistoricalAccessNodes = []access.AccessAPIClient{suite.historicalAccessClient}
		params.Communicator = suite.communicator
		params.TxResultCacheSize = 10

		backend, err := New(params)
		suite.Require().NoError(err)

		coll := flow.CollectionFromTransactions([]*flow.Transaction{tx})

		resp, err := backend.GetTransactionResult(
			context.Background(),
			tx.ID(),
			block.ID(),
			coll.ID(),
			entities.EventEncodingVersion_JSON_CDC_V0,
		)
		suite.Require().NoError(err)
		suite.Require().Equal(flow.TransactionStatusExecuted, resp.Status)
		suite.Require().Equal(uint(flow.TransactionStatusExecuted), resp.StatusCode)

		resp2, err := backend.GetTransactionResult(
			context.Background(),
			tx.ID(),
			block.ID(),
			coll.ID(),
			entities.EventEncodingVersion_JSON_CDC_V0,
		)
		suite.Require().NoError(err)
		suite.Require().Equal(flow.TransactionStatusExecuted, resp2.Status)
		suite.Require().Equal(uint(flow.TransactionStatusExecuted), resp2.StatusCode)

		suite.historicalAccessClient.AssertExpectations(suite.T())
	})
}

// TestGetTransactionResultCacheNonExistent tests caches non existing result
func (suite *Suite) TestGetTransactionResultCacheNonExistent() {
	suite.withGetTransactionCachingTestSetup(func(block *flow.Block, tx *flow.Transaction) {
		suite.historicalAccessClient.
			On("GetTransactionResult", mock.Anything, mock.AnythingOfType("*access.GetTransactionRequest")).
			Return(nil, status.Errorf(codes.NotFound, "no known transaction with ID %s", tx.ID())).Once()

		params := suite.defaultBackendParams()
		params.HistoricalAccessNodes = []access.AccessAPIClient{suite.historicalAccessClient}
		params.Communicator = suite.communicator
		params.TxResultCacheSize = 10

		backend, err := New(params)
		suite.Require().NoError(err)

		coll := flow.CollectionFromTransactions([]*flow.Transaction{tx})

		resp, err := backend.GetTransactionResult(
			context.Background(),
			tx.ID(),
			block.ID(),
			coll.ID(),
			entities.EventEncodingVersion_JSON_CDC_V0,
		)
		suite.Require().NoError(err)
		suite.Require().Equal(flow.TransactionStatusUnknown, resp.Status)
		suite.Require().Equal(uint(flow.TransactionStatusUnknown), resp.StatusCode)

		// ensure the unknown transaction is cached when not found anywhere
		txStatus := flow.TransactionStatusUnknown
		res, ok := backend.txResultCache.Get(tx.ID())
		suite.Require().True(ok)
		suite.Require().Equal(res, &acc.TransactionResult{
			Status:     txStatus,
			StatusCode: uint(txStatus),
		})

		suite.historicalAccessClient.AssertExpectations(suite.T())
	})
}

// TestGetTransactionResultUnknownFromCache retrieve unknown result from cache.
func (suite *Suite) TestGetTransactionResultUnknownFromCache() {
	suite.withGetTransactionCachingTestSetup(func(block *flow.Block, tx *flow.Transaction) {
		suite.historicalAccessClient.
			On("GetTransactionResult", mock.Anything, mock.AnythingOfType("*access.GetTransactionRequest")).
			Return(nil, status.Errorf(codes.NotFound, "no known transaction with ID %s", tx.ID())).Once()

		params := suite.defaultBackendParams()
		params.HistoricalAccessNodes = []access.AccessAPIClient{suite.historicalAccessClient}
		params.Communicator = suite.communicator
		params.TxResultCacheSize = 10

		backend, err := New(params)
		suite.Require().NoError(err)

		coll := flow.CollectionFromTransactions([]*flow.Transaction{tx})

		resp, err := backend.GetTransactionResult(
			context.Background(),
			tx.ID(),
			block.ID(),
			coll.ID(),
			entities.EventEncodingVersion_JSON_CDC_V0,
		)
		suite.Require().NoError(err)
		suite.Require().Equal(flow.TransactionStatusUnknown, resp.Status)
		suite.Require().Equal(uint(flow.TransactionStatusUnknown), resp.StatusCode)

		// ensure the unknown transaction is cached when not found anywhere
		txStatus := flow.TransactionStatusUnknown
		res, ok := backend.txResultCache.Get(tx.ID())
		suite.Require().True(ok)
		suite.Require().Equal(res, &acc.TransactionResult{
			Status:     txStatus,
			StatusCode: uint(txStatus),
		})

		resp2, err := backend.GetTransactionResult(
			context.Background(),
			tx.ID(),
			block.ID(),
			coll.ID(),
			entities.EventEncodingVersion_JSON_CDC_V0,
		)
		suite.Require().NoError(err)
		suite.Require().Equal(flow.TransactionStatusUnknown, resp2.Status)
		suite.Require().Equal(uint(flow.TransactionStatusUnknown), resp2.StatusCode)

		suite.historicalAccessClient.AssertExpectations(suite.T())
	})
}

// TestLookupTransactionErrorMessageByTransactionID_HappyPath verifies the lookup of a transaction error message
// by block id and transaction id.
// It tests two cases:
// 1. Happy path where the error message is fetched from the EN if it's not found in the cache.
// 2. Happy path where the error message is served from the storage database if it exists.
func (suite *Suite) TestLookupTransactionErrorMessageByTransactionID_HappyPath() {
	block := unittest.BlockFixture()
	blockId := block.ID()
	failedTx := unittest.TransactionFixture()
	failedTxId := failedTx.ID()
	failedTxIndex := rand.Uint32()

	// Setup mock receipts and execution node identities.
	_, fixedENIDs := suite.setupReceipts(&block)
	suite.state.On("Final").Return(suite.snapshot, nil).Maybe()
	suite.snapshot.On("Identities", mock.Anything).Return(fixedENIDs, nil)

<<<<<<< HEAD
	suite.fixedExecutionNodeIDs = fixedENIDs.NodeIDs()

=======
>>>>>>> 2180706e
	params := suite.defaultBackendParams()
	params.TxResultErrorMessages = suite.txErrorMessages

	// Test case: transaction error message is fetched from the EN.
	suite.Run("happy path from EN", func() {
		// the connection factory should be used to get the execution node client
		params.ConnFactory = suite.setupConnectionFactory()
<<<<<<< HEAD
=======
		params.FixedExecutionNodeIDs = fixedENIDs.NodeIDs().Strings()
>>>>>>> 2180706e

		// Mock the cache lookup for the transaction error message, returning "not found".
		suite.txErrorMessages.On("ByBlockIDTransactionID", blockId, failedTxId).
			Return(nil, storage.ErrNotFound).Once()

		backend, err := New(params)
		suite.Require().NoError(err)

		// Mock the execution node API call to fetch the error message.
		exeEventReq := &execproto.GetTransactionErrorMessageRequest{
			BlockId:       blockId[:],
			TransactionId: failedTxId[:],
		}
		exeEventResp := &execproto.GetTransactionErrorMessageResponse{
			TransactionId: failedTxId[:],
			ErrorMessage:  expectedErrorMsg,
		}
		suite.execClient.On("GetTransactionErrorMessage", mock.Anything, exeEventReq).Return(exeEventResp, nil).Once()

		// Perform the lookup and assert that the error message is retrieved correctly.
		errMsg, err := backend.LookupErrorMessageByTransactionID(context.Background(), blockId, block.Header.Height, failedTxId)
		suite.Require().NoError(err)
		suite.Require().Equal(expectedErrorMsg, errMsg)
		suite.assertAllExpectations()
	})

	// Test case: transaction error message is fetched from the storage database.
	suite.Run("happy path from storage db", func() {
		backend, err := New(params)
		suite.Require().NoError(err)

		// Mock the cache lookup for the transaction error message, returning a stored result.
		suite.txErrorMessages.On("ByBlockIDTransactionID", blockId, failedTxId).
			Return(&flow.TransactionResultErrorMessage{
				TransactionID: failedTxId,
				ErrorMessage:  expectedErrorMsg,
				Index:         failedTxIndex,
				ExecutorID:    unittest.IdentifierFixture(),
			}, nil).Once()

		// Perform the lookup and assert that the error message is retrieved correctly from storage.
		errMsg, err := backend.LookupErrorMessageByTransactionID(context.Background(), blockId, block.Header.Height, failedTxId)
		suite.Require().NoError(err)
		suite.Require().Equal(expectedErrorMsg, errMsg)
		suite.assertAllExpectations()
	})
}

// TestLookupTransactionErrorMessageByTransactionID_FailedToFetch tests the case when a transaction error message
// is not in the cache and needs to be fetched from the EN, but the EN fails to return it.
// It tests three cases:
// 1. The transaction is not found in the transaction results, leading to a "NotFound" error.
// 2. The transaction result is not failed, and the error message is empty.
// 3. The transaction result is failed, and the error message "failed" are returned.
func (suite *Suite) TestLookupTransactionErrorMessageByTransactionID_FailedToFetch() {
	block := unittest.BlockFixture()
	blockId := block.ID()
	failedTx := unittest.TransactionFixture()
	failedTxId := failedTx.ID()

	// Setup mock receipts and execution node identities.
	_, fixedENIDs := suite.setupReceipts(&block)
	suite.state.On("Final").Return(suite.snapshot, nil).Maybe()
	suite.snapshot.On("Identities", mock.Anything).Return(fixedENIDs, nil)

	// Create a mock index reporter
	reporter := syncmock.NewIndexReporter(suite.T())
	reporter.On("LowestIndexedHeight").Return(block.Header.Height, nil)
	reporter.On("HighestIndexedHeight").Return(block.Header.Height+10, nil)
<<<<<<< HEAD

	suite.fixedExecutionNodeIDs = fixedENIDs.NodeIDs()
=======
>>>>>>> 2180706e

	params := suite.defaultBackendParams()
	// The connection factory should be used to get the execution node client
	params.ConnFactory = suite.setupConnectionFactory()
	// Initialize the transaction results index with the mock reporter.
<<<<<<< HEAD
=======
	params.FixedExecutionNodeIDs = fixedENIDs.NodeIDs().Strings()
>>>>>>> 2180706e
	params.TxResultsIndex = index.NewTransactionResultsIndex(index.NewReporter(), suite.transactionResults)
	err := params.TxResultsIndex.Initialize(reporter)
	suite.Require().NoError(err)

	params.TxResultErrorMessages = suite.txErrorMessages

	backend, err := New(params)
	suite.Require().NoError(err)

	// Test case: failed to fetch from EN, transaction is unknown.
	suite.Run("failed to fetch from EN, unknown tx", func() {
		// lookup should try each of the 2 ENs in fixedENIDs
		suite.execClient.On("GetTransactionErrorMessage", mock.Anything, mock.Anything).Return(nil,
			status.Error(codes.Unavailable, "")).Twice()
<<<<<<< HEAD

		// Setup mock that the transaction and tx error message is not found in the storage.
		suite.txErrorMessages.On("ByBlockIDTransactionID", blockId, failedTxId).
			Return(nil, storage.ErrNotFound).Once()
		suite.transactionResults.On("ByBlockIDTransactionID", blockId, failedTxId).
			Return(nil, storage.ErrNotFound).Once()

		// Perform the lookup and expect a "NotFound" error with an empty error message.
		errMsg, err := backend.LookupErrorMessageByTransactionID(context.Background(), blockId, block.Header.Height, failedTxId)
		suite.Require().Error(err)
		suite.Require().Equal(codes.NotFound, status.Code(err))
		suite.Require().Empty(errMsg)
		suite.assertAllExpectations()
	})

=======

		// Setup mock that the transaction and tx error message is not found in the storage.
		suite.txErrorMessages.On("ByBlockIDTransactionID", blockId, failedTxId).
			Return(nil, storage.ErrNotFound).Once()
		suite.transactionResults.On("ByBlockIDTransactionID", blockId, failedTxId).
			Return(nil, storage.ErrNotFound).Once()

		// Perform the lookup and expect a "NotFound" error with an empty error message.
		errMsg, err := backend.LookupErrorMessageByTransactionID(context.Background(), blockId, block.Header.Height, failedTxId)
		suite.Require().Error(err)
		suite.Require().Equal(codes.NotFound, status.Code(err))
		suite.Require().Empty(errMsg)
		suite.assertAllExpectations()
	})

>>>>>>> 2180706e
	// Test case: failed to fetch from EN, but the transaction result is not failed.
	suite.Run("failed to fetch from EN, tx result is not failed", func() {
		// Lookup should try each of the 2 ENs in fixedENIDs
		suite.execClient.On("GetTransactionErrorMessage", mock.Anything, mock.Anything).Return(nil,
			status.Error(codes.Unavailable, "")).Twice()

		// Setup mock that the transaction error message is not found in storage.
		suite.txErrorMessages.On("ByBlockIDTransactionID", blockId, failedTxId).
			Return(nil, storage.ErrNotFound).Once()

		// Setup mock that the transaction result exists and is not failed.
		suite.transactionResults.On("ByBlockIDTransactionID", blockId, failedTxId).
			Return(&flow.LightTransactionResult{
				TransactionID:   failedTxId,
				Failed:          false,
				ComputationUsed: 0,
			}, nil).Once()

		// Perform the lookup and expect no error and an empty error message.
		errMsg, err := backend.LookupErrorMessageByTransactionID(context.Background(), blockId, block.Header.Height, failedTxId)
		suite.Require().NoError(err)
		suite.Require().Empty(errMsg)
		suite.assertAllExpectations()
	})

	// Test case: failed to fetch from EN, but the transaction result is failed.
	suite.Run("failed to fetch from EN, tx result is failed", func() {
		// lookup should try each of the 2 ENs in fixedENIDs
		suite.execClient.On("GetTransactionErrorMessage", mock.Anything, mock.Anything).Return(nil,
			status.Error(codes.Unavailable, "")).Twice()

		// Setup mock that the transaction error message is not found in storage.
		suite.txErrorMessages.On("ByBlockIDTransactionID", blockId, failedTxId).
			Return(nil, storage.ErrNotFound).Once()

		// Setup mock that the transaction result exists and is failed.
		suite.transactionResults.On("ByBlockIDTransactionID", blockId, failedTxId).
			Return(&flow.LightTransactionResult{
				TransactionID:   failedTxId,
				Failed:          true,
				ComputationUsed: 0,
			}, nil).Once()

		// Perform the lookup and expect the failed error message to be returned.
		errMsg, err := backend.LookupErrorMessageByTransactionID(context.Background(), blockId, block.Header.Height, failedTxId)
		suite.Require().NoError(err)
<<<<<<< HEAD
		suite.Require().Equal(errMsg, FailedErrorMessage)
=======
		suite.Require().Equal(errMsg, DefaultFailedErrorMessage)
>>>>>>> 2180706e
		suite.assertAllExpectations()
	})
}

// TestLookupTransactionErrorMessageByIndex_HappyPath verifies the lookup of a transaction error message
// by block ID and transaction index.
// It tests two cases:
// 1. Happy path where the error message is fetched from the EN if it is not found in the cache.
// 2. Happy path where the error message is served from the storage database if it exists.
func (suite *Suite) TestLookupTransactionErrorMessageByIndex_HappyPath() {
	block := unittest.BlockFixture()
	blockId := block.ID()
	failedTx := unittest.TransactionFixture()
	failedTxId := failedTx.ID()
	failedTxIndex := rand.Uint32()

	// Setup mock receipts and execution node identities.
	_, fixedENIDs := suite.setupReceipts(&block)
	suite.state.On("Final").Return(suite.snapshot, nil).Maybe()
	suite.snapshot.On("Identities", mock.Anything).Return(fixedENIDs, nil)

<<<<<<< HEAD
	suite.fixedExecutionNodeIDs = fixedENIDs.NodeIDs()

=======
>>>>>>> 2180706e
	params := suite.defaultBackendParams()
	params.TxResultErrorMessages = suite.txErrorMessages

	// Test case: transaction error message is fetched from the EN.
	suite.Run("happy path from EN", func() {
		// the connection factory should be used to get the execution node client
		params.ConnFactory = suite.setupConnectionFactory()
<<<<<<< HEAD
=======
		params.FixedExecutionNodeIDs = fixedENIDs.NodeIDs().Strings()
>>>>>>> 2180706e

		// Mock the cache lookup for the transaction error message, returning "not found".
		suite.txErrorMessages.On("ByBlockIDTransactionIndex", blockId, failedTxIndex).
			Return(nil, storage.ErrNotFound).Once()

		backend, err := New(params)
		suite.Require().NoError(err)

		// Mock the execution node API call to fetch the error message.
		exeEventReq := &execproto.GetTransactionErrorMessageByIndexRequest{
			BlockId: blockId[:],
			Index:   failedTxIndex,
		}
		exeEventResp := &execproto.GetTransactionErrorMessageResponse{
			TransactionId: failedTxId[:],
			ErrorMessage:  expectedErrorMsg,
		}
		suite.execClient.On("GetTransactionErrorMessageByIndex", mock.Anything, exeEventReq).Return(exeEventResp, nil).Once()

		// Perform the lookup and assert that the error message is retrieved correctly.
		errMsg, err := backend.LookupErrorMessageByIndex(context.Background(), blockId, block.Header.Height, failedTxIndex)
		suite.Require().NoError(err)
		suite.Require().Equal(expectedErrorMsg, errMsg)
		suite.assertAllExpectations()
	})

	// Test case: transaction error message is fetched from the storage database.
	suite.Run("happy path from storage db", func() {
		backend, err := New(params)
		suite.Require().NoError(err)

		// Mock the cache lookup for the transaction error message, returning a stored result.
		suite.txErrorMessages.On("ByBlockIDTransactionIndex", blockId, failedTxIndex).
			Return(&flow.TransactionResultErrorMessage{
				TransactionID: failedTxId,
				ErrorMessage:  expectedErrorMsg,
				Index:         failedTxIndex,
				ExecutorID:    unittest.IdentifierFixture(),
			}, nil).Once()

		// Perform the lookup and assert that the error message is retrieved correctly from storage.
		errMsg, err := backend.LookupErrorMessageByIndex(context.Background(), blockId, block.Header.Height, failedTxIndex)
		suite.Require().NoError(err)
		suite.Require().Equal(expectedErrorMsg, errMsg)
		suite.assertAllExpectations()
	})
}

// TestLookupTransactionErrorMessageByIndex_FailedToFetch verifies the behavior of looking up a transaction error message by index
// when the error message is not in the cache, and fetching it from the EN fails.
// It tests three cases:
// 1. The transaction is not found in the transaction results, leading to a "NotFound" error.
// 2. The transaction result is not failed, and the error message is empty.
// 3. The transaction result is failed, and the error message "failed" are returned.
func (suite *Suite) TestLookupTransactionErrorMessageByIndex_FailedToFetch() {
	block := unittest.BlockFixture()
	blockId := block.ID()
	failedTxIndex := rand.Uint32()
	failedTx := unittest.TransactionFixture()
	failedTxId := failedTx.ID()

	// Setup mock receipts and execution node identities.
	_, fixedENIDs := suite.setupReceipts(&block)
	suite.state.On("Final").Return(suite.snapshot, nil).Maybe()
	suite.snapshot.On("Identities", mock.Anything).Return(fixedENIDs, nil)

	// Create a mock connection factory
	connFactory := connectionmock.NewConnectionFactory(suite.T())
	connFactory.On("GetExecutionAPIClient", mock.Anything).Return(suite.execClient, &mockCloser{}, nil)

	// Create a mock index reporter
	reporter := syncmock.NewIndexReporter(suite.T())
	reporter.On("LowestIndexedHeight").Return(block.Header.Height, nil)
	reporter.On("HighestIndexedHeight").Return(block.Header.Height+10, nil)

	suite.fixedExecutionNodeIDs = fixedENIDs.NodeIDs()

	params := suite.defaultBackendParams()
	// the connection factory should be used to get the execution node client
	params.ConnFactory = connFactory
<<<<<<< HEAD
=======
	params.FixedExecutionNodeIDs = fixedENIDs.NodeIDs().Strings()
>>>>>>> 2180706e
	// Initialize the transaction results index with the mock reporter.
	params.TxResultsIndex = index.NewTransactionResultsIndex(index.NewReporter(), suite.transactionResults)
	err := params.TxResultsIndex.Initialize(reporter)
	suite.Require().NoError(err)

	params.TxResultErrorMessages = suite.txErrorMessages

	backend, err := New(params)
	suite.Require().NoError(err)

	// Test case: failed to fetch from EN, transaction is unknown.
	suite.Run("failed to fetch from EN, unknown tx", func() {
		// lookup should try each of the 2 ENs in fixedENIDs
		suite.execClient.On("GetTransactionErrorMessageByIndex", mock.Anything, mock.Anything).Return(nil,
			status.Error(codes.Unavailable, "")).Twice()

		// Setup mock that the transaction and tx error message is not found in the storage.
		suite.txErrorMessages.On("ByBlockIDTransactionIndex", blockId, failedTxIndex).
			Return(nil, storage.ErrNotFound).Once()
		suite.transactionResults.On("ByBlockIDTransactionIndex", blockId, failedTxIndex).
			Return(nil, storage.ErrNotFound).Once()

		// Perform the lookup and expect a "NotFound" error with an empty error message.
		errMsg, err := backend.LookupErrorMessageByIndex(context.Background(), blockId, block.Header.Height, failedTxIndex)
		suite.Require().Error(err)
		suite.Require().Equal(codes.NotFound, status.Code(err))
		suite.Require().Empty(errMsg)
		suite.assertAllExpectations()
	})

	// Test case: failed to fetch from EN, but the transaction result is not failed.
	suite.Run("failed to fetch from EN, tx result is not failed", func() {
		// lookup should try each of the 2 ENs in fixedENIDs
		suite.execClient.On("GetTransactionErrorMessageByIndex", mock.Anything, mock.Anything).Return(nil,
			status.Error(codes.Unavailable, "")).Twice()

		// Setup mock that the transaction error message is not found in storage.
		suite.txErrorMessages.On("ByBlockIDTransactionIndex", blockId, failedTxIndex).
			Return(nil, storage.ErrNotFound).Once()

		// Setup mock that the transaction result exists and is not failed.
		suite.transactionResults.On("ByBlockIDTransactionIndex", blockId, failedTxIndex).
			Return(&flow.LightTransactionResult{
				TransactionID:   failedTxId,
				Failed:          false,
				ComputationUsed: 0,
			}, nil).Once()

		// Perform the lookup and expect no error and an empty error message.
		errMsg, err := backend.LookupErrorMessageByIndex(context.Background(), blockId, block.Header.Height, failedTxIndex)
		suite.Require().NoError(err)
		suite.Require().Empty(errMsg)
		suite.assertAllExpectations()
	})

	// Test case: failed to fetch from EN, but the transaction result is failed.
	suite.Run("failed to fetch from EN, tx result is failed", func() {
		// lookup should try each of the 2 ENs in fixedENIDs
		suite.execClient.On("GetTransactionErrorMessageByIndex", mock.Anything, mock.Anything).Return(nil,
			status.Error(codes.Unavailable, "")).Twice()

		// Setup mock that the transaction error message is not found in storage.
		suite.txErrorMessages.On("ByBlockIDTransactionIndex", blockId, failedTxIndex).
			Return(nil, storage.ErrNotFound).Once()

		// Setup mock that the transaction result exists and is failed.
		suite.transactionResults.On("ByBlockIDTransactionIndex", blockId, failedTxIndex).
			Return(&flow.LightTransactionResult{
				TransactionID:   failedTxId,
				Failed:          true,
				ComputationUsed: 0,
			}, nil).Once()

		// Perform the lookup and expect the failed error message to be returned.
		errMsg, err := backend.LookupErrorMessageByIndex(context.Background(), blockId, block.Header.Height, failedTxIndex)
		suite.Require().NoError(err)
<<<<<<< HEAD
		suite.Require().Equal(errMsg, FailedErrorMessage)
=======
		suite.Require().Equal(errMsg, DefaultFailedErrorMessage)
>>>>>>> 2180706e
		suite.assertAllExpectations()
	})
}

// TestLookupTransactionErrorMessagesByBlockID_HappyPath verifies the lookup of transaction error messages by block ID.
// It tests two cases:
// 1. Happy path where the error messages are fetched from the EN if they are not found in the cache.
// 2. Happy path where the error messages are served from the storage database if they exist.
func (suite *Suite) TestLookupTransactionErrorMessagesByBlockID_HappyPath() {
	block := unittest.BlockFixture()
	blockId := block.ID()

	resultsByBlockID := make([]flow.LightTransactionResult, 0)
	for i := 0; i < 5; i++ {
		resultsByBlockID = append(resultsByBlockID, flow.LightTransactionResult{
			TransactionID:   unittest.IdentifierFixture(),
			Failed:          i%2 == 0, // create a mix of failed and non-failed transactions
			ComputationUsed: 0,
		})
	}

	_, fixedENIDs := suite.setupReceipts(&block)
	suite.state.On("Final").Return(suite.snapshot, nil).Maybe()
	suite.snapshot.On("Identities", mock.Anything).Return(fixedENIDs, nil)

<<<<<<< HEAD
	suite.fixedExecutionNodeIDs = fixedENIDs.NodeIDs()

=======
>>>>>>> 2180706e
	params := suite.defaultBackendParams()
	params.TxResultErrorMessages = suite.txErrorMessages

	// Test case: transaction error messages is fetched from the EN.
	suite.Run("happy path from EN", func() {
		// the connection factory should be used to get the execution node client
		params.ConnFactory = suite.setupConnectionFactory()
<<<<<<< HEAD
=======
		params.FixedExecutionNodeIDs = fixedENIDs.NodeIDs().Strings()
>>>>>>> 2180706e

		// Mock the cache lookup for the transaction error messages, returning "not found".
		suite.txErrorMessages.On("ByBlockID", blockId).
			Return(nil, storage.ErrNotFound).Once()

		backend, err := New(params)
		suite.Require().NoError(err)

		// Mock the execution node API call to fetch the error messages.
		exeEventReq := &execproto.GetTransactionErrorMessagesByBlockIDRequest{
			BlockId: blockId[:],
		}
		exeErrMessagesResp := &execproto.GetTransactionErrorMessagesResponse{}
		for _, result := range resultsByBlockID {
			r := result
			if r.Failed {
				errMsg := fmt.Sprintf("%s.%s", expectedErrorMsg, r.TransactionID)
				exeErrMessagesResp.Results = append(exeErrMessagesResp.Results, &execproto.GetTransactionErrorMessagesResponse_Result{
					TransactionId: r.TransactionID[:],
					ErrorMessage:  errMsg,
				})
			}
		}
		suite.execClient.On("GetTransactionErrorMessagesByBlockID", mock.Anything, exeEventReq).
			Return(exeErrMessagesResp, nil).
			Once()

		// Perform the lookup and assert that the error message is retrieved correctly.
		errMessages, err := backend.LookupErrorMessagesByBlockID(context.Background(), blockId, block.Header.Height)
		suite.Require().NoError(err)
		suite.Require().Len(errMessages, len(exeErrMessagesResp.Results))
		for _, expectedResult := range exeErrMessagesResp.Results {
			errMsg, ok := errMessages[convert.MessageToIdentifier(expectedResult.TransactionId)]
			suite.Require().True(ok)
			suite.Assert().Equal(expectedResult.ErrorMessage, errMsg)
		}
		suite.assertAllExpectations()
	})

	// Test case: transaction error messages is fetched from the storage database.
	suite.Run("happy path from storage db", func() {
		backend, err := New(params)
		suite.Require().NoError(err)

		// Mock the cache lookup for the transaction error messages, returning a stored result.
		var txErrorMessages []flow.TransactionResultErrorMessage
		for i, result := range resultsByBlockID {
			if result.Failed {
				errMsg := fmt.Sprintf("%s.%s", expectedErrorMsg, result.TransactionID)

				txErrorMessages = append(txErrorMessages,
					flow.TransactionResultErrorMessage{
						TransactionID: result.TransactionID,
						ErrorMessage:  errMsg,
						Index:         uint32(i),
						ExecutorID:    unittest.IdentifierFixture(),
					})
			}
		}
		suite.txErrorMessages.On("ByBlockID", blockId).
			Return(txErrorMessages, nil).Once()

		// Perform the lookup and assert that the error message is retrieved correctly from storage.
		errMessages, err := backend.LookupErrorMessagesByBlockID(context.Background(), blockId, block.Header.Height)
		suite.Require().NoError(err)
		suite.Require().Len(errMessages, len(txErrorMessages))
		for _, expected := range txErrorMessages {
			errMsg, ok := errMessages[expected.TransactionID]
			suite.Require().True(ok)
			suite.Assert().Equal(expected.ErrorMessage, errMsg)
		}
		suite.assertAllExpectations()
	})
}

// TestLookupTransactionErrorMessagesByBlockID_FailedToFetch tests lookup of a transaction error messages by block ID,
// when a transaction result is not in the cache and needs to be fetched from EN, but the EN fails to return it.
// It tests three cases:
// 1. The transaction is not found in the transaction results, leading to a "NotFound" error.
// 2. The transaction result is not failed, and the error message is empty.
// 3. The transaction result is failed, and the error message "failed" are returned.
func (suite *Suite) TestLookupTransactionErrorMessagesByBlockID_FailedToFetch() {
	block := unittest.BlockFixture()
	blockId := block.ID()

	// Setup mock receipts and execution node identities.
	_, fixedENIDs := suite.setupReceipts(&block)
	suite.state.On("Final").Return(suite.snapshot, nil).Maybe()
	suite.snapshot.On("Identities", mock.Anything).Return(fixedENIDs, nil)

	// Create a mock index reporter
	reporter := syncmock.NewIndexReporter(suite.T())
	reporter.On("LowestIndexedHeight").Return(block.Header.Height, nil)
	reporter.On("HighestIndexedHeight").Return(block.Header.Height+10, nil)

<<<<<<< HEAD
	suite.fixedExecutionNodeIDs = fixedENIDs.NodeIDs()

	params := suite.defaultBackendParams()
	// the connection factory should be used to get the execution node client
	params.ConnFactory = suite.setupConnectionFactory()
=======
	params := suite.defaultBackendParams()
	// the connection factory should be used to get the execution node client
	params.ConnFactory = suite.setupConnectionFactory()
	params.FixedExecutionNodeIDs = fixedENIDs.NodeIDs().Strings()
>>>>>>> 2180706e
	// Initialize the transaction results index with the mock reporter.
	params.TxResultsIndex = index.NewTransactionResultsIndex(index.NewReporter(), suite.transactionResults)
	err := params.TxResultsIndex.Initialize(reporter)
	suite.Require().NoError(err)
<<<<<<< HEAD
=======

	params.TxResultErrorMessages = suite.txErrorMessages
>>>>>>> 2180706e

	params.TxResultErrorMessages = suite.txErrorMessages

	backend, err := New(params)
	suite.Require().NoError(err)

	// Test case: failed to fetch from EN, transaction is unknown.
	suite.Run("failed to fetch from EN, unknown tx", func() {
		// lookup should try each of the 2 ENs in fixedENIDs
		suite.execClient.On("GetTransactionErrorMessagesByBlockID", mock.Anything, mock.Anything).Return(nil,
			status.Error(codes.Unavailable, "")).Twice()

		// Setup mock that the transaction and tx error messages is not found in the storage.
		suite.txErrorMessages.On("ByBlockID", blockId).
			Return(nil, storage.ErrNotFound).Once()
		suite.transactionResults.On("ByBlockID", blockId).
			Return(nil, storage.ErrNotFound).Once()

		// Perform the lookup and expect a "NotFound" error with an empty error message.
		errMsg, err := backend.LookupErrorMessagesByBlockID(context.Background(), blockId, block.Header.Height)
		suite.Require().Error(err)
		suite.Require().Equal(codes.NotFound, status.Code(err))
		suite.Require().Empty(errMsg)
		suite.assertAllExpectations()
	})

	// Test case: failed to fetch from EN, but the transaction result is not failed.
	suite.Run("failed to fetch from EN, tx result is not failed", func() {
		// lookup should try each of the 2 ENs in fixedENIDs
		suite.execClient.On("GetTransactionErrorMessagesByBlockID", mock.Anything, mock.Anything).Return(nil,
			status.Error(codes.Unavailable, "")).Twice()

		// Setup mock that the transaction error message is not found in storage.
		suite.txErrorMessages.On("ByBlockID", blockId).
			Return(nil, storage.ErrNotFound).Once()

		// Setup mock that the transaction results exists and is not failed.
		suite.transactionResults.On("ByBlockID", blockId).
			Return([]flow.LightTransactionResult{
				{
					TransactionID:   unittest.IdentifierFixture(),
					Failed:          false,
					ComputationUsed: 0,
				},
				{
					TransactionID:   unittest.IdentifierFixture(),
					Failed:          false,
					ComputationUsed: 0,
				},
			}, nil).Once()

		// Perform the lookup and expect no error and an empty error messages.
		errMsg, err := backend.LookupErrorMessagesByBlockID(context.Background(), blockId, block.Header.Height)
		suite.Require().NoError(err)
		suite.Require().Empty(errMsg)
		suite.assertAllExpectations()
	})

	// Test case: failed to fetch from EN, but the transaction result is failed.
	suite.Run("failed to fetch from EN, tx result is failed", func() {
		failedResultsByBlockID := []flow.LightTransactionResult{
			{
				TransactionID:   unittest.IdentifierFixture(),
				Failed:          true,
				ComputationUsed: 0,
			},
			{
				TransactionID:   unittest.IdentifierFixture(),
				Failed:          true,
				ComputationUsed: 0,
			},
		}

		// lookup should try each of the 2 ENs in fixedENIDs
		suite.execClient.On("GetTransactionErrorMessagesByBlockID", mock.Anything, mock.Anything).Return(nil,
			status.Error(codes.Unavailable, "")).Twice()

		// Setup mock that the transaction error messages is not found in storage.
		suite.txErrorMessages.On("ByBlockID", blockId).
			Return(nil, storage.ErrNotFound).Once()

		// Setup mock that the transaction results exists and is failed.
		suite.transactionResults.On("ByBlockID", blockId).
			Return(failedResultsByBlockID, nil).Once()

		// Setup mock expected the transaction error messages after retrieving the failed result.
		expectedTxErrorMessages := make(map[flow.Identifier]string)
		for _, result := range failedResultsByBlockID {
			if result.Failed {
<<<<<<< HEAD
				expectedTxErrorMessages[result.TransactionID] = FailedErrorMessage
=======
				expectedTxErrorMessages[result.TransactionID] = DefaultFailedErrorMessage
>>>>>>> 2180706e
			}
		}

		// Perform the lookup and expect the failed error messages to be returned.
		errMsg, err := backend.LookupErrorMessagesByBlockID(context.Background(), blockId, block.Header.Height)
		suite.Require().NoError(err)
		suite.Require().Len(errMsg, len(expectedTxErrorMessages))
		for txID, expectedMessage := range expectedTxErrorMessages {
			actualMessage, ok := errMsg[txID]
			suite.Require().True(ok)
			suite.Assert().Equal(expectedMessage, actualMessage)
		}
		suite.assertAllExpectations()
	})
}

// TestGetSystemTransaction_HappyPath tests that GetSystemTransaction call returns system chunk transaction.
func (suite *Suite) TestGetSystemTransaction_HappyPath() {
	suite.withPreConfiguredState(func(snap protocol.Snapshot) {
		suite.state.On("Sealed").Return(snap, nil).Maybe()

		params := suite.defaultBackendParams()
		backend, err := New(params)
		suite.Require().NoError(err)

		block := unittest.BlockFixture()
		blockID := block.ID()

		// Make the call for the system chunk transaction
		res, err := backend.GetSystemTransaction(context.Background(), blockID)
		suite.Require().NoError(err)
		// Expected system chunk transaction
		systemTx, err := blueprints.SystemChunkTransaction(suite.chainID.Chain())
		suite.Require().NoError(err)

		suite.Require().Equal(systemTx, res)
	})
}

// TestGetSystemTransactionResult_HappyPath tests that GetSystemTransactionResult call returns system transaction
// result for required block id.
func (suite *Suite) TestGetSystemTransactionResult_HappyPath() {
	suite.withPreConfiguredState(func(snap protocol.Snapshot) {
		suite.state.On("Sealed").Return(snap, nil).Maybe()
		lastBlock, err := snap.Head()
		suite.Require().NoError(err)
		identities, err := snap.Identities(filter.Any)
		suite.Require().NoError(err)

		block := unittest.BlockWithParentFixture(lastBlock)
		blockID := block.ID()
		suite.state.On("AtBlockID", blockID).Return(
			unittest.StateSnapshotForKnownBlock(block.Header, identities.Lookup()), nil).Once()

		// block storage returns the corresponding block
		suite.blocks.
			On("ByID", blockID).
			Return(block, nil).
			Once()

		receipt1 := unittest.ReceiptForBlockFixture(block)
		suite.receipts.
			On("ByBlockID", block.ID()).
			Return(flow.ExecutionReceiptList{receipt1}, nil)

		// the connection factory should be used to get the execution node client
		params := suite.defaultBackendParams()
		params.ConnFactory = suite.setupConnectionFactory()

		exeEventReq := &execproto.GetTransactionsByBlockIDRequest{
			BlockId: blockID[:],
		}

		// Generating events with event generator
		exeNodeEventEncodingVersion := entities.EventEncodingVersion_CCF_V0
		events := generator.GetEventsWithEncoding(1, exeNodeEventEncodingVersion)
		eventMessages := convert.EventsToMessages(events)

		exeEventResp := &execproto.GetTransactionResultsResponse{
			TransactionResults: []*execproto.GetTransactionResultResponse{{
				Events:               eventMessages,
				EventEncodingVersion: exeNodeEventEncodingVersion,
			}},
			EventEncodingVersion: exeNodeEventEncodingVersion,
		}

		suite.execClient.
			On("GetTransactionResultsByBlockID", mock.Anything, exeEventReq).
			Return(exeEventResp, nil).
			Once()

		backend, err := New(params)
		suite.Require().NoError(err)

		suite.execClient.
			On("GetTransactionResult", mock.Anything, mock.AnythingOfType("*execution.GetTransactionResultRequest")).
			Return(exeEventResp.TransactionResults[0], nil).
			Once()

		// Make the call for the system transaction result
		res, err := backend.GetSystemTransactionResult(
			context.Background(),
			block.ID(),
			entities.EventEncodingVersion_JSON_CDC_V0,
		)
		suite.Require().NoError(err)

		// Expected system chunk transaction
		suite.Require().Equal(flow.TransactionStatusExecuted, res.Status)
		suite.Require().Equal(suite.systemTx.ID(), res.TransactionID)

		// Check for successful decoding of event
		_, err = jsoncdc.Decode(nil, res.Events[0].Payload)
		suite.Require().NoError(err)

		events, err = convert.MessagesToEventsWithEncodingConversion(eventMessages,
			exeNodeEventEncodingVersion,
			entities.EventEncodingVersion_JSON_CDC_V0)
		suite.Require().NoError(err)
		suite.Require().Equal(events, res.Events)
	})
}

func (suite *Suite) TestGetSystemTransactionResultFromStorage() {
	// Create fixtures for block, transaction, and collection
	block := unittest.BlockFixture()
	sysTx, err := blueprints.SystemChunkTransaction(suite.chainID.Chain())
	suite.Require().NoError(err)
	suite.Require().NotNil(sysTx)
	transaction := flow.Transaction{TransactionBody: *sysTx}
	txId := suite.systemTx.ID()
	blockId := block.ID()

	// Mock the behavior of the blocks and transactionResults objects
	suite.blocks.
		On("ByID", blockId).
		Return(&block, nil).
		Once()

	lightTxShouldFail := false
	suite.transactionResults.
		On("ByBlockIDTransactionID", blockId, txId).
		Return(&flow.LightTransactionResult{
			TransactionID:   txId,
			Failed:          lightTxShouldFail,
			ComputationUsed: 0,
		}, nil).
		Once()

	suite.transactions.
		On("ByID", txId).
		Return(&transaction.TransactionBody, nil).
		Once()

	// Set up the events storage mock
	var eventsForTx []flow.Event
	// expect a call to lookup events by block ID and transaction ID
	suite.events.On("ByBlockIDTransactionID", blockId, txId).Return(eventsForTx, nil)

	// Set up the state and snapshot mocks
	suite.state.On("Final").Return(suite.snapshot, nil).Once()
	suite.state.On("Sealed").Return(suite.snapshot, nil).Once()
	suite.snapshot.On("Head", mock.Anything).Return(block.Header, nil).Once()

	// create a mock index reporter
	reporter := syncmock.NewIndexReporter(suite.T())
	reporter.On("LowestIndexedHeight").Return(block.Header.Height, nil)
	reporter.On("HighestIndexedHeight").Return(block.Header.Height+10, nil)

	indexReporter := index.NewReporter()
	err = indexReporter.Initialize(reporter)
	suite.Require().NoError(err)

	// Set up the backend parameters and the backend instance
	params := suite.defaultBackendParams()
	params.TxResultQueryMode = IndexQueryModeLocalOnly

	params.EventsIndex = index.NewEventsIndex(indexReporter, suite.events)
	params.TxResultsIndex = index.NewTransactionResultsIndex(indexReporter, suite.transactionResults)

	backend, err := New(params)
	suite.Require().NoError(err)

	response, err := backend.GetSystemTransactionResult(context.Background(), blockId, entities.EventEncodingVersion_JSON_CDC_V0)
	suite.assertTransactionResultResponse(err, response, block, txId, lightTxShouldFail, eventsForTx)
}

// TestGetSystemTransactionResult_BlockNotFound tests GetSystemTransactionResult function when block was not found.
func (suite *Suite) TestGetSystemTransactionResult_BlockNotFound() {
	suite.withPreConfiguredState(func(snap protocol.Snapshot) {
		suite.state.On("Sealed").Return(snap, nil).Maybe()
		lastBlock, err := snap.Head()
		suite.Require().NoError(err)
		identities, err := snap.Identities(filter.Any)
		suite.Require().NoError(err)

		block := unittest.BlockWithParentFixture(lastBlock)
		blockID := block.ID()
		suite.state.On("AtBlockID", blockID).Return(
			unittest.StateSnapshotForKnownBlock(block.Header, identities.Lookup()), nil).Once()

		// block storage returns the ErrNotFound error
		suite.blocks.
			On("ByID", blockID).
			Return(nil, storage.ErrNotFound).
			Once()

		receipt1 := unittest.ReceiptForBlockFixture(block)
		suite.receipts.
			On("ByBlockID", block.ID()).
			Return(flow.ExecutionReceiptList{receipt1}, nil)

		params := suite.defaultBackendParams()

		backend, err := New(params)
		suite.Require().NoError(err)

		// Make the call for the system transaction result
		res, err := backend.GetSystemTransactionResult(
			context.Background(),
			block.ID(),
			entities.EventEncodingVersion_JSON_CDC_V0,
		)

		suite.Require().Nil(res)
		suite.Require().Error(err)
		suite.Require().Equal(err, status.Errorf(codes.NotFound, "not found: %v", fmt.Errorf("key not found")))
	})
}

// TestGetSystemTransactionResult_FailedEncodingConversion tests the GetSystemTransactionResult function with different
// event encoding versions.
func (suite *Suite) TestGetSystemTransactionResult_FailedEncodingConversion() {
	suite.withPreConfiguredState(func(snap protocol.Snapshot) {
		suite.state.On("Sealed").Return(snap, nil).Maybe()
		lastBlock, err := snap.Head()
		suite.Require().NoError(err)
		identities, err := snap.Identities(filter.Any)
		suite.Require().NoError(err)

		block := unittest.BlockWithParentFixture(lastBlock)
		blockID := block.ID()
		suite.state.On("AtBlockID", blockID).Return(
			unittest.StateSnapshotForKnownBlock(block.Header, identities.Lookup()), nil).Once()

		// block storage returns the corresponding block
		suite.blocks.
			On("ByID", blockID).
			Return(block, nil).
			Once()

		receipt1 := unittest.ReceiptForBlockFixture(block)
		suite.receipts.
			On("ByBlockID", block.ID()).
			Return(flow.ExecutionReceiptList{receipt1}, nil)

		// the connection factory should be used to get the execution node client
		params := suite.defaultBackendParams()
		params.ConnFactory = suite.setupConnectionFactory()

		exeEventReq := &execproto.GetTransactionsByBlockIDRequest{
			BlockId: blockID[:],
		}

		// create empty events
		eventsPerBlock := 10
		eventMessages := make([]*entities.Event, eventsPerBlock)

		exeEventResp := &execproto.GetTransactionResultsResponse{
			TransactionResults: []*execproto.GetTransactionResultResponse{{
				Events:               eventMessages,
				EventEncodingVersion: entities.EventEncodingVersion_JSON_CDC_V0,
			}},
		}

		suite.execClient.
			On("GetTransactionResultsByBlockID", mock.Anything, exeEventReq).
			Return(exeEventResp, nil).
			Once()

		backend, err := New(params)
		suite.Require().NoError(err)

		suite.execClient.
			On("GetTransactionResult", mock.Anything, mock.AnythingOfType("*execution.GetTransactionResultRequest")).
			Return(exeEventResp.TransactionResults[0], nil).
			Once()

		// Make the call for the system transaction result
		res, err := backend.GetSystemTransactionResult(
			context.Background(),
			block.ID(),
			entities.EventEncodingVersion_CCF_V0,
		)

		suite.Require().Nil(res)
		suite.Require().Error(err)
		suite.Require().Equal(err, status.Errorf(codes.Internal, "failed to convert events to message: %v",
			fmt.Errorf("conversion from format JSON_CDC_V0 to CCF_V0 is not supported")))
	})
}

func (suite *Suite) assertTransactionResultResponse(
	err error,
	response *acc.TransactionResult,
	block flow.Block,
	txId flow.Identifier,
	txFailed bool,
	eventsForTx []flow.Event,
) {
	suite.Require().NoError(err)
	suite.Assert().Equal(block.ID(), response.BlockID)
	suite.Assert().Equal(block.Header.Height, response.BlockHeight)
	suite.Assert().Equal(txId, response.TransactionID)
	if txId == suite.systemTx.ID() {
		suite.Assert().Equal(flow.ZeroID, response.CollectionID)
	} else {
		suite.Assert().Equal(block.Payload.Guarantees[0].CollectionID, response.CollectionID)
	}
	suite.Assert().Equal(len(eventsForTx), len(response.Events))
	// When there are error messages occurred in the transaction, the status should be 1
	if txFailed {
		suite.Assert().Equal(uint(1), response.StatusCode)
		suite.Assert().Equal(expectedErrorMsg, response.ErrorMessage)
	} else {
		suite.Assert().Equal(uint(0), response.StatusCode)
		suite.Assert().Equal("", response.ErrorMessage)
	}
	suite.Assert().Equal(flow.TransactionStatusSealed, response.Status)
}

// TestTransactionResultFromStorage tests the retrieval of a transaction result (flow.TransactionResult) from storage
// instead of requesting it from the Execution Node.
func (suite *Suite) TestTransactionResultFromStorage() {
	// Create fixtures for block, transaction, and collection
	block := unittest.BlockFixture()
	transaction := unittest.TransactionFixture()
	col := flow.CollectionFromTransactions([]*flow.Transaction{&transaction})
	guarantee := col.Guarantee()
	block.SetPayload(unittest.PayloadFixture(unittest.WithGuarantees(&guarantee)))
	txId := transaction.ID()
	blockId := block.ID()

	// Mock the behavior of the blocks and transactionResults objects
	suite.blocks.
		On("ByID", blockId).
		Return(&block, nil)

	suite.transactionResults.On("ByBlockIDTransactionID", blockId, txId).
		Return(&flow.LightTransactionResult{
			TransactionID:   txId,
			Failed:          true,
			ComputationUsed: 0,
		}, nil)

	suite.transactions.
		On("ByID", txId).
		Return(&transaction.TransactionBody, nil)

	// Set up the light collection and mock the behavior of the collections object
	lightCol := col.Light()
	suite.collections.On("LightByID", col.ID()).Return(&lightCol, nil)

	// Set up the events storage mock
	totalEvents := 5
	eventsForTx := unittest.EventsFixture(totalEvents, flow.EventAccountCreated)
	eventMessages := make([]*entities.Event, totalEvents)
	for j, event := range eventsForTx {
		eventMessages[j] = convert.EventToMessage(event)
	}

	// expect a call to lookup events by block ID and transaction ID
	suite.events.On("ByBlockIDTransactionID", blockId, txId).Return(eventsForTx, nil)

	// Set up the state and snapshot mocks
	_, fixedENIDs := suite.setupReceipts(&block)
	suite.state.On("Final").Return(suite.snapshot, nil).Maybe()
	suite.state.On("Sealed").Return(suite.snapshot, nil).Maybe()
	suite.snapshot.On("Identities", mock.Anything).Return(fixedENIDs, nil)
	suite.snapshot.On("Head", mock.Anything).Return(block.Header, nil)

	// create a mock index reporter
	reporter := syncmock.NewIndexReporter(suite.T())
	reporter.On("LowestIndexedHeight").Return(block.Header.Height, nil)
	reporter.On("HighestIndexedHeight").Return(block.Header.Height+10, nil)

	indexReporter := index.NewReporter()
	err := indexReporter.Initialize(reporter)
	suite.Require().NoError(err)

	suite.fixedExecutionNodeIDs = fixedENIDs.NodeIDs()

	// Set up the backend parameters and the backend instance
	params := suite.defaultBackendParams()
	// the connection factory should be used to get the execution node client
	params.ConnFactory = suite.setupConnectionFactory()
<<<<<<< HEAD
=======
	params.FixedExecutionNodeIDs = fixedENIDs.NodeIDs().Strings()
>>>>>>> 2180706e
	params.TxResultQueryMode = IndexQueryModeLocalOnly
	params.EventsIndex = index.NewEventsIndex(indexReporter, suite.events)
	params.TxResultsIndex = index.NewTransactionResultsIndex(indexReporter, suite.transactionResults)

	backend, err := New(params)
	suite.Require().NoError(err)

	// Set up the expected error message for the execution node response

	exeEventReq := &execproto.GetTransactionErrorMessageRequest{
		BlockId:       blockId[:],
		TransactionId: txId[:],
	}

	exeEventResp := &execproto.GetTransactionErrorMessageResponse{
		TransactionId: txId[:],
		ErrorMessage:  expectedErrorMsg,
	}

	suite.execClient.On("GetTransactionErrorMessage", mock.Anything, exeEventReq).Return(exeEventResp, nil).Once()

	response, err := backend.GetTransactionResult(context.Background(), txId, blockId, flow.ZeroID, entities.EventEncodingVersion_JSON_CDC_V0)
	suite.assertTransactionResultResponse(err, response, block, txId, true, eventsForTx)
}

// TestTransactionByIndexFromStorage tests the retrieval of a transaction result (flow.TransactionResult) by index
// and returns it from storage instead of requesting from the Execution Node.
func (suite *Suite) TestTransactionByIndexFromStorage() {
	// Create fixtures for block, transaction, and collection
	block := unittest.BlockFixture()
	transaction := unittest.TransactionFixture()
	col := flow.CollectionFromTransactions([]*flow.Transaction{&transaction})
	guarantee := col.Guarantee()
	block.SetPayload(unittest.PayloadFixture(unittest.WithGuarantees(&guarantee)))
	blockId := block.ID()
	txId := transaction.ID()
	txIndex := rand.Uint32()

	// Set up the light collection and mock the behavior of the collections object
	lightCol := col.Light()
	suite.collections.On("LightByID", col.ID()).Return(&lightCol, nil)

	// Mock the behavior of the blocks and transactionResults objects
	suite.blocks.
		On("ByID", blockId).
		Return(&block, nil)

	suite.transactionResults.On("ByBlockIDTransactionIndex", blockId, txIndex).
		Return(&flow.LightTransactionResult{
			TransactionID:   txId,
			Failed:          true,
			ComputationUsed: 0,
		}, nil)

	// Set up the events storage mock
	totalEvents := 5
	eventsForTx := unittest.EventsFixture(totalEvents, flow.EventAccountCreated)
	eventMessages := make([]*entities.Event, totalEvents)
	for j, event := range eventsForTx {
		eventMessages[j] = convert.EventToMessage(event)
	}

	// expect a call to lookup events by block ID and transaction ID
	suite.events.On("ByBlockIDTransactionIndex", blockId, txIndex).Return(eventsForTx, nil)

	// Set up the state and snapshot mocks
	_, fixedENIDs := suite.setupReceipts(&block)
	suite.state.On("Final").Return(suite.snapshot, nil).Maybe()
	suite.state.On("Sealed").Return(suite.snapshot, nil).Maybe()
	suite.snapshot.On("Identities", mock.Anything).Return(fixedENIDs, nil)
	suite.snapshot.On("Head", mock.Anything).Return(block.Header, nil)

	// create a mock index reporter
	reporter := syncmock.NewIndexReporter(suite.T())
	reporter.On("LowestIndexedHeight").Return(block.Header.Height, nil)
	reporter.On("HighestIndexedHeight").Return(block.Header.Height+10, nil)

	indexReporter := index.NewReporter()
	err := indexReporter.Initialize(reporter)
	suite.Require().NoError(err)

	suite.fixedExecutionNodeIDs = fixedENIDs.NodeIDs()

	// Set up the backend parameters and the backend instance
	params := suite.defaultBackendParams()
	// the connection factory should be used to get the execution node client
	params.ConnFactory = suite.setupConnectionFactory()
<<<<<<< HEAD
=======
	params.FixedExecutionNodeIDs = fixedENIDs.NodeIDs().Strings()
>>>>>>> 2180706e
	params.TxResultQueryMode = IndexQueryModeLocalOnly
	params.EventsIndex = index.NewEventsIndex(indexReporter, suite.events)
	params.TxResultsIndex = index.NewTransactionResultsIndex(indexReporter, suite.transactionResults)

	backend, err := New(params)
	suite.Require().NoError(err)

	// Set up the expected error message for the execution node response
	exeEventReq := &execproto.GetTransactionErrorMessageByIndexRequest{
		BlockId: blockId[:],
		Index:   txIndex,
	}

	exeEventResp := &execproto.GetTransactionErrorMessageResponse{
		TransactionId: txId[:],
		ErrorMessage:  expectedErrorMsg,
	}

	suite.execClient.On("GetTransactionErrorMessageByIndex", mock.Anything, exeEventReq).Return(exeEventResp, nil).Once()

	response, err := backend.GetTransactionResultByIndex(context.Background(), blockId, txIndex, entities.EventEncodingVersion_JSON_CDC_V0)
	suite.assertTransactionResultResponse(err, response, block, txId, true, eventsForTx)
}

// TestTransactionResultsByBlockIDFromStorage tests the retrieval of transaction results ([]flow.TransactionResult)
// by block ID from storage instead of requesting from the Execution Node.
func (suite *Suite) TestTransactionResultsByBlockIDFromStorage() {
	// Create fixtures for the block and collection
	block := unittest.BlockFixture()
	col := unittest.CollectionFixture(2)
	guarantee := col.Guarantee()
	block.SetPayload(unittest.PayloadFixture(unittest.WithGuarantees(&guarantee)))
	blockId := block.ID()

	// Mock the behavior of the blocks, collections and light transaction results objects
	suite.blocks.
		On("ByID", blockId).
		Return(&block, nil)
	lightCol := col.Light()
	suite.collections.On("LightByID", mock.Anything).Return(&lightCol, nil)

	lightTxResults := make([]flow.LightTransactionResult, len(lightCol.Transactions))
	for i, txID := range lightCol.Transactions {
		lightTxResults[i] = flow.LightTransactionResult{
			TransactionID:   txID,
			Failed:          false,
			ComputationUsed: 0,
		}
	}
	// simulate the system tx
	lightTxResults = append(lightTxResults, flow.LightTransactionResult{
		TransactionID:   suite.systemTx.ID(),
		Failed:          false,
		ComputationUsed: 10,
	})

	// Mark the first transaction as failed
	lightTxResults[0].Failed = true
	suite.transactionResults.On("ByBlockID", blockId).Return(lightTxResults, nil)

	// Set up the events storage mock
	totalEvents := 5
	eventsForTx := unittest.EventsFixture(totalEvents, flow.EventAccountCreated)
	eventMessages := make([]*entities.Event, totalEvents)
	for j, event := range eventsForTx {
		eventMessages[j] = convert.EventToMessage(event)
	}

	// expect a call to lookup events by block ID and transaction ID
	suite.events.On("ByBlockIDTransactionID", blockId, mock.Anything).Return(eventsForTx, nil)

	// Set up the state and snapshot mocks
	_, fixedENIDs := suite.setupReceipts(&block)
	suite.state.On("Final").Return(suite.snapshot, nil).Maybe()
	suite.state.On("Sealed").Return(suite.snapshot, nil).Maybe()
	suite.snapshot.On("Identities", mock.Anything).Return(fixedENIDs, nil)
	suite.snapshot.On("Head", mock.Anything).Return(block.Header, nil)

	// create a mock index reporter
	reporter := syncmock.NewIndexReporter(suite.T())
	reporter.On("LowestIndexedHeight").Return(block.Header.Height, nil)
	reporter.On("HighestIndexedHeight").Return(block.Header.Height+10, nil)

	indexReporter := index.NewReporter()
	err := indexReporter.Initialize(reporter)
	suite.Require().NoError(err)

	suite.fixedExecutionNodeIDs = fixedENIDs.NodeIDs()

	// Set up the state and snapshot mocks and the backend instance
	params := suite.defaultBackendParams()
	// the connection factory should be used to get the execution node client
	params.ConnFactory = suite.setupConnectionFactory()
<<<<<<< HEAD
=======
	params.FixedExecutionNodeIDs = fixedENIDs.NodeIDs().Strings()

>>>>>>> 2180706e
	params.EventsIndex = index.NewEventsIndex(indexReporter, suite.events)
	params.TxResultsIndex = index.NewTransactionResultsIndex(indexReporter, suite.transactionResults)
	params.TxResultQueryMode = IndexQueryModeLocalOnly

	backend, err := New(params)
	suite.Require().NoError(err)

	// Set up the expected error message for the execution node response
	exeEventReq := &execproto.GetTransactionErrorMessagesByBlockIDRequest{
		BlockId: blockId[:],
	}

	res := &execproto.GetTransactionErrorMessagesResponse_Result{
		TransactionId: lightTxResults[0].TransactionID[:],
		ErrorMessage:  expectedErrorMsg,
		Index:         1,
	}
	exeEventResp := &execproto.GetTransactionErrorMessagesResponse{
		Results: []*execproto.GetTransactionErrorMessagesResponse_Result{
			res,
		},
	}

	suite.execClient.On("GetTransactionErrorMessagesByBlockID", mock.Anything, exeEventReq).Return(exeEventResp, nil).Once()

	response, err := backend.GetTransactionResultsByBlockID(context.Background(), blockId, entities.EventEncodingVersion_JSON_CDC_V0)
	suite.Require().NoError(err)
	suite.Assert().Equal(len(lightTxResults), len(response))

	// Assertions for each transaction result in the response
	for i, responseResult := range response {
		lightTx := lightTxResults[i]
		suite.assertTransactionResultResponse(err, responseResult, block, lightTx.TransactionID, lightTx.Failed, eventsForTx)
	}
}<|MERGE_RESOLUTION|>--- conflicted
+++ resolved
@@ -355,11 +355,8 @@
 	suite.state.On("Final").Return(suite.snapshot, nil).Maybe()
 	suite.snapshot.On("Identities", mock.Anything).Return(fixedENIDs, nil)
 
-<<<<<<< HEAD
 	suite.fixedExecutionNodeIDs = fixedENIDs.NodeIDs()
 
-=======
->>>>>>> 2180706e
 	params := suite.defaultBackendParams()
 	params.TxResultErrorMessages = suite.txErrorMessages
 
@@ -367,10 +364,6 @@
 	suite.Run("happy path from EN", func() {
 		// the connection factory should be used to get the execution node client
 		params.ConnFactory = suite.setupConnectionFactory()
-<<<<<<< HEAD
-=======
-		params.FixedExecutionNodeIDs = fixedENIDs.NodeIDs().Strings()
->>>>>>> 2180706e
 
 		// Mock the cache lookup for the transaction error message, returning "not found".
 		suite.txErrorMessages.On("ByBlockIDTransactionID", blockId, failedTxId).
@@ -440,20 +433,13 @@
 	reporter := syncmock.NewIndexReporter(suite.T())
 	reporter.On("LowestIndexedHeight").Return(block.Header.Height, nil)
 	reporter.On("HighestIndexedHeight").Return(block.Header.Height+10, nil)
-<<<<<<< HEAD
 
 	suite.fixedExecutionNodeIDs = fixedENIDs.NodeIDs()
-=======
->>>>>>> 2180706e
 
 	params := suite.defaultBackendParams()
 	// The connection factory should be used to get the execution node client
 	params.ConnFactory = suite.setupConnectionFactory()
 	// Initialize the transaction results index with the mock reporter.
-<<<<<<< HEAD
-=======
-	params.FixedExecutionNodeIDs = fixedENIDs.NodeIDs().Strings()
->>>>>>> 2180706e
 	params.TxResultsIndex = index.NewTransactionResultsIndex(index.NewReporter(), suite.transactionResults)
 	err := params.TxResultsIndex.Initialize(reporter)
 	suite.Require().NoError(err)
@@ -468,7 +454,6 @@
 		// lookup should try each of the 2 ENs in fixedENIDs
 		suite.execClient.On("GetTransactionErrorMessage", mock.Anything, mock.Anything).Return(nil,
 			status.Error(codes.Unavailable, "")).Twice()
-<<<<<<< HEAD
 
 		// Setup mock that the transaction and tx error message is not found in the storage.
 		suite.txErrorMessages.On("ByBlockIDTransactionID", blockId, failedTxId).
@@ -484,23 +469,6 @@
 		suite.assertAllExpectations()
 	})
 
-=======
-
-		// Setup mock that the transaction and tx error message is not found in the storage.
-		suite.txErrorMessages.On("ByBlockIDTransactionID", blockId, failedTxId).
-			Return(nil, storage.ErrNotFound).Once()
-		suite.transactionResults.On("ByBlockIDTransactionID", blockId, failedTxId).
-			Return(nil, storage.ErrNotFound).Once()
-
-		// Perform the lookup and expect a "NotFound" error with an empty error message.
-		errMsg, err := backend.LookupErrorMessageByTransactionID(context.Background(), blockId, block.Header.Height, failedTxId)
-		suite.Require().Error(err)
-		suite.Require().Equal(codes.NotFound, status.Code(err))
-		suite.Require().Empty(errMsg)
-		suite.assertAllExpectations()
-	})
-
->>>>>>> 2180706e
 	// Test case: failed to fetch from EN, but the transaction result is not failed.
 	suite.Run("failed to fetch from EN, tx result is not failed", func() {
 		// Lookup should try each of the 2 ENs in fixedENIDs
@@ -547,11 +515,7 @@
 		// Perform the lookup and expect the failed error message to be returned.
 		errMsg, err := backend.LookupErrorMessageByTransactionID(context.Background(), blockId, block.Header.Height, failedTxId)
 		suite.Require().NoError(err)
-<<<<<<< HEAD
-		suite.Require().Equal(errMsg, FailedErrorMessage)
-=======
 		suite.Require().Equal(errMsg, DefaultFailedErrorMessage)
->>>>>>> 2180706e
 		suite.assertAllExpectations()
 	})
 }
@@ -573,11 +537,8 @@
 	suite.state.On("Final").Return(suite.snapshot, nil).Maybe()
 	suite.snapshot.On("Identities", mock.Anything).Return(fixedENIDs, nil)
 
-<<<<<<< HEAD
 	suite.fixedExecutionNodeIDs = fixedENIDs.NodeIDs()
 
-=======
->>>>>>> 2180706e
 	params := suite.defaultBackendParams()
 	params.TxResultErrorMessages = suite.txErrorMessages
 
@@ -585,10 +546,6 @@
 	suite.Run("happy path from EN", func() {
 		// the connection factory should be used to get the execution node client
 		params.ConnFactory = suite.setupConnectionFactory()
-<<<<<<< HEAD
-=======
-		params.FixedExecutionNodeIDs = fixedENIDs.NodeIDs().Strings()
->>>>>>> 2180706e
 
 		// Mock the cache lookup for the transaction error message, returning "not found".
 		suite.txErrorMessages.On("ByBlockIDTransactionIndex", blockId, failedTxIndex).
@@ -669,10 +626,6 @@
 	params := suite.defaultBackendParams()
 	// the connection factory should be used to get the execution node client
 	params.ConnFactory = connFactory
-<<<<<<< HEAD
-=======
-	params.FixedExecutionNodeIDs = fixedENIDs.NodeIDs().Strings()
->>>>>>> 2180706e
 	// Initialize the transaction results index with the mock reporter.
 	params.TxResultsIndex = index.NewTransactionResultsIndex(index.NewReporter(), suite.transactionResults)
 	err := params.TxResultsIndex.Initialize(reporter)
@@ -749,11 +702,7 @@
 		// Perform the lookup and expect the failed error message to be returned.
 		errMsg, err := backend.LookupErrorMessageByIndex(context.Background(), blockId, block.Header.Height, failedTxIndex)
 		suite.Require().NoError(err)
-<<<<<<< HEAD
-		suite.Require().Equal(errMsg, FailedErrorMessage)
-=======
 		suite.Require().Equal(errMsg, DefaultFailedErrorMessage)
->>>>>>> 2180706e
 		suite.assertAllExpectations()
 	})
 }
@@ -779,11 +728,8 @@
 	suite.state.On("Final").Return(suite.snapshot, nil).Maybe()
 	suite.snapshot.On("Identities", mock.Anything).Return(fixedENIDs, nil)
 
-<<<<<<< HEAD
 	suite.fixedExecutionNodeIDs = fixedENIDs.NodeIDs()
 
-=======
->>>>>>> 2180706e
 	params := suite.defaultBackendParams()
 	params.TxResultErrorMessages = suite.txErrorMessages
 
@@ -791,10 +737,6 @@
 	suite.Run("happy path from EN", func() {
 		// the connection factory should be used to get the execution node client
 		params.ConnFactory = suite.setupConnectionFactory()
-<<<<<<< HEAD
-=======
-		params.FixedExecutionNodeIDs = fixedENIDs.NodeIDs().Strings()
->>>>>>> 2180706e
 
 		// Mock the cache lookup for the transaction error messages, returning "not found".
 		suite.txErrorMessages.On("ByBlockID", blockId).
@@ -890,27 +832,15 @@
 	reporter.On("LowestIndexedHeight").Return(block.Header.Height, nil)
 	reporter.On("HighestIndexedHeight").Return(block.Header.Height+10, nil)
 
-<<<<<<< HEAD
 	suite.fixedExecutionNodeIDs = fixedENIDs.NodeIDs()
 
 	params := suite.defaultBackendParams()
 	// the connection factory should be used to get the execution node client
 	params.ConnFactory = suite.setupConnectionFactory()
-=======
-	params := suite.defaultBackendParams()
-	// the connection factory should be used to get the execution node client
-	params.ConnFactory = suite.setupConnectionFactory()
-	params.FixedExecutionNodeIDs = fixedENIDs.NodeIDs().Strings()
->>>>>>> 2180706e
 	// Initialize the transaction results index with the mock reporter.
 	params.TxResultsIndex = index.NewTransactionResultsIndex(index.NewReporter(), suite.transactionResults)
 	err := params.TxResultsIndex.Initialize(reporter)
 	suite.Require().NoError(err)
-<<<<<<< HEAD
-=======
-
-	params.TxResultErrorMessages = suite.txErrorMessages
->>>>>>> 2180706e
 
 	params.TxResultErrorMessages = suite.txErrorMessages
 
@@ -1000,11 +930,7 @@
 		expectedTxErrorMessages := make(map[flow.Identifier]string)
 		for _, result := range failedResultsByBlockID {
 			if result.Failed {
-<<<<<<< HEAD
-				expectedTxErrorMessages[result.TransactionID] = FailedErrorMessage
-=======
 				expectedTxErrorMessages[result.TransactionID] = DefaultFailedErrorMessage
->>>>>>> 2180706e
 			}
 		}
 
@@ -1401,10 +1327,6 @@
 	params := suite.defaultBackendParams()
 	// the connection factory should be used to get the execution node client
 	params.ConnFactory = suite.setupConnectionFactory()
-<<<<<<< HEAD
-=======
-	params.FixedExecutionNodeIDs = fixedENIDs.NodeIDs().Strings()
->>>>>>> 2180706e
 	params.TxResultQueryMode = IndexQueryModeLocalOnly
 	params.EventsIndex = index.NewEventsIndex(indexReporter, suite.events)
 	params.TxResultsIndex = index.NewTransactionResultsIndex(indexReporter, suite.transactionResults)
@@ -1492,10 +1414,6 @@
 	params := suite.defaultBackendParams()
 	// the connection factory should be used to get the execution node client
 	params.ConnFactory = suite.setupConnectionFactory()
-<<<<<<< HEAD
-=======
-	params.FixedExecutionNodeIDs = fixedENIDs.NodeIDs().Strings()
->>>>>>> 2180706e
 	params.TxResultQueryMode = IndexQueryModeLocalOnly
 	params.EventsIndex = index.NewEventsIndex(indexReporter, suite.events)
 	params.TxResultsIndex = index.NewTransactionResultsIndex(indexReporter, suite.transactionResults)
@@ -1589,11 +1507,6 @@
 	params := suite.defaultBackendParams()
 	// the connection factory should be used to get the execution node client
 	params.ConnFactory = suite.setupConnectionFactory()
-<<<<<<< HEAD
-=======
-	params.FixedExecutionNodeIDs = fixedENIDs.NodeIDs().Strings()
-
->>>>>>> 2180706e
 	params.EventsIndex = index.NewEventsIndex(indexReporter, suite.events)
 	params.TxResultsIndex = index.NewTransactionResultsIndex(indexReporter, suite.transactionResults)
 	params.TxResultQueryMode = IndexQueryModeLocalOnly
