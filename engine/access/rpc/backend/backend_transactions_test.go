package backend

import (
	"context"
	"fmt"
	"math/rand"

	"github.com/dgraph-io/badger/v2"
	jsoncdc "github.com/onflow/cadence/encoding/json"
	"github.com/onflow/flow/protobuf/go/flow/access"
	"github.com/onflow/flow/protobuf/go/flow/entities"
	execproto "github.com/onflow/flow/protobuf/go/flow/execution"
	"github.com/stretchr/testify/mock"
	"github.com/stretchr/testify/require"
	"google.golang.org/grpc/codes"
	"google.golang.org/grpc/status"

	acc "github.com/onflow/flow-go/access"
	connectionmock "github.com/onflow/flow-go/engine/access/rpc/connection/mock"
<<<<<<< HEAD
=======
	"github.com/onflow/flow-go/engine/common/rpc/convert"
	"github.com/onflow/flow-go/fvm/blueprints"
>>>>>>> 783804db
	"github.com/onflow/flow-go/model/flow"
	"github.com/onflow/flow-go/model/flow/filter"
	"github.com/onflow/flow-go/state/protocol"
	bprotocol "github.com/onflow/flow-go/state/protocol/badger"
	"github.com/onflow/flow-go/state/protocol/util"
	"github.com/onflow/flow-go/storage"
	"github.com/onflow/flow-go/utils/unittest"
	"github.com/onflow/flow-go/utils/unittest/generator"
)

func (suite *Suite) withPreConfiguredState(f func(snap protocol.Snapshot)) {
	identities := unittest.CompleteIdentitySet()
	rootSnapshot := unittest.RootSnapshotFixture(identities)
	util.RunWithFullProtocolState(suite.T(), rootSnapshot, func(db *badger.DB, state *bprotocol.ParticipantState) {
		epochBuilder := unittest.NewEpochBuilder(suite.T(), state)

		epochBuilder.
			BuildEpoch().
			CompleteEpoch()

		// get heights of each phase in built epochs
		epoch1, ok := epochBuilder.EpochHeights(1)
		require.True(suite.T(), ok)

		// setup AtHeight mock returns for State
		for _, height := range epoch1.Range() {
			suite.state.On("AtHeight", epoch1.Range()).Return(state.AtHeight(height))
		}

		snap := state.AtHeight(epoch1.FinalHeight())
		suite.state.On("Final").Return(snap)
		suite.communicator.On("CallAvailableNode",
			mock.Anything,
			mock.Anything,
			mock.Anything).
			Return(nil).Once()

		f(snap)
	})

}

// TestGetTransactionResultReturnsUnknown returns unknown result when tx not found
func (suite *Suite) TestGetTransactionResultReturnsUnknown() {
	suite.withPreConfiguredState(func(snap protocol.Snapshot) {
		block := unittest.BlockFixture()
		tbody := unittest.TransactionBodyFixture()
		tx := unittest.TransactionFixture()
		tx.TransactionBody = tbody

		coll := flow.CollectionFromTransactions([]*flow.Transaction{&tx})
		suite.state.On("AtBlockID", block.ID()).Return(snap, nil).Once()

		suite.transactions.
			On("ByID", tx.ID()).
			Return(nil, storage.ErrNotFound)

		params := suite.defaultBackendParams()
		params.Communicator = suite.communicator

		backend, err := New(params)
		suite.Require().NoError(err)

		res, err := backend.GetTransactionResult(
			context.Background(),
			tx.ID(),
			block.ID(),
			coll.ID(),
			entities.EventEncodingVersion_JSON_CDC_V0,
		)
		suite.Require().NoError(err)
		suite.Require().Equal(res.Status, flow.TransactionStatusUnknown)
	})
}

// TestGetTransactionResultReturnsTransactionError returns error from transaction storage
func (suite *Suite) TestGetTransactionResultReturnsTransactionError() {
	suite.withPreConfiguredState(func(snap protocol.Snapshot) {
		block := unittest.BlockFixture()
		tbody := unittest.TransactionBodyFixture()
		tx := unittest.TransactionFixture()
		tx.TransactionBody = tbody

		coll := flow.CollectionFromTransactions([]*flow.Transaction{&tx})

		suite.transactions.
			On("ByID", tx.ID()).
			Return(nil, fmt.Errorf("some other error"))

		suite.blocks.
			On("ByID", block.ID()).
			Return(&block, nil).
			Once()

		suite.state.On("AtBlockID", block.ID()).Return(snap, nil).Once()

		params := suite.defaultBackendParams()
		params.Communicator = suite.communicator

		backend, err := New(params)
		suite.Require().NoError(err)

		_, err = backend.GetTransactionResult(
			context.Background(),
			tx.ID(),
			block.ID(),
			coll.ID(),
			entities.EventEncodingVersion_JSON_CDC_V0,
		)
		suite.Require().Equal(err, status.Errorf(codes.Internal, "failed to find: %v", fmt.Errorf("some other error")))

	})
}

// TestGetTransactionResultReturnsValidTransactionResultFromHistoricNode tests lookup in historic nodes
func (suite *Suite) TestGetTransactionResultReturnsValidTransactionResultFromHistoricNode() {
	suite.withPreConfiguredState(func(snap protocol.Snapshot) {
		block := unittest.BlockFixture()
		tbody := unittest.TransactionBodyFixture()
		tx := unittest.TransactionFixture()
		tx.TransactionBody = tbody

		coll := flow.CollectionFromTransactions([]*flow.Transaction{&tx})

		suite.transactions.
			On("ByID", tx.ID()).
			Return(nil, storage.ErrNotFound)

		suite.state.On("AtBlockID", block.ID()).Return(snap, nil).Once()

		transactionResultResponse := access.TransactionResultResponse{
			Status:     entities.TransactionStatus_EXECUTED,
			StatusCode: uint32(entities.TransactionStatus_EXECUTED),
		}

		suite.historicalAccessClient.
			On("GetTransactionResult", mock.Anything, mock.Anything).
			Return(&transactionResultResponse, nil).Once()

		params := suite.defaultBackendParams()
		params.HistoricalAccessNodes = []access.AccessAPIClient{suite.historicalAccessClient}
		params.Communicator = suite.communicator

		backend, err := New(params)
		suite.Require().NoError(err)

		resp, err := backend.GetTransactionResult(
			context.Background(),
			tx.ID(),
			block.ID(),
			coll.ID(),
			entities.EventEncodingVersion_JSON_CDC_V0,
		)
		suite.Require().NoError(err)
		suite.Require().Equal(flow.TransactionStatusExecuted, resp.Status)
		suite.Require().Equal(uint(flow.TransactionStatusExecuted), resp.StatusCode)
	})
}

func (suite *Suite) withGetTransactionCachingTestSetup(f func(b *flow.Block, t *flow.Transaction)) {
	suite.withPreConfiguredState(func(snap protocol.Snapshot) {
		block := unittest.BlockFixture()
		tbody := unittest.TransactionBodyFixture()
		tx := unittest.TransactionFixture()
		tx.TransactionBody = tbody

		suite.transactions.
			On("ByID", tx.ID()).
			Return(nil, storage.ErrNotFound)

		suite.state.On("AtBlockID", block.ID()).Return(snap, nil).Once()

		f(&block, &tx)
	})
}

// TestGetTransactionResultFromCache get historic transaction result from cache
func (suite *Suite) TestGetTransactionResultFromCache() {
	suite.withGetTransactionCachingTestSetup(func(block *flow.Block, tx *flow.Transaction) {
		transactionResultResponse := access.TransactionResultResponse{
			Status:     entities.TransactionStatus_EXECUTED,
			StatusCode: uint32(entities.TransactionStatus_EXECUTED),
		}

		suite.historicalAccessClient.
			On("GetTransactionResult", mock.AnythingOfType("*context.emptyCtx"), mock.AnythingOfType("*access.GetTransactionRequest")).
			Return(&transactionResultResponse, nil).Once()

		params := suite.defaultBackendParams()
		params.HistoricalAccessNodes = []access.AccessAPIClient{suite.historicalAccessClient}
		params.Communicator = suite.communicator
		params.TxResultCacheSize = 10

		backend, err := New(params)
		suite.Require().NoError(err)

		coll := flow.CollectionFromTransactions([]*flow.Transaction{tx})

		resp, err := backend.GetTransactionResult(
			context.Background(),
			tx.ID(),
			block.ID(),
			coll.ID(),
			entities.EventEncodingVersion_JSON_CDC_V0,
		)
		suite.Require().NoError(err)
		suite.Require().Equal(flow.TransactionStatusExecuted, resp.Status)
		suite.Require().Equal(uint(flow.TransactionStatusExecuted), resp.StatusCode)

		resp2, err := backend.GetTransactionResult(
			context.Background(),
			tx.ID(),
			block.ID(),
			coll.ID(),
			entities.EventEncodingVersion_JSON_CDC_V0,
		)
		suite.Require().NoError(err)
		suite.Require().Equal(flow.TransactionStatusExecuted, resp2.Status)
		suite.Require().Equal(uint(flow.TransactionStatusExecuted), resp2.StatusCode)

		suite.historicalAccessClient.AssertExpectations(suite.T())
	})
}

// TestGetTransactionResultCacheNonExistent tests caches non existing result
func (suite *Suite) TestGetTransactionResultCacheNonExistent() {
	suite.withGetTransactionCachingTestSetup(func(block *flow.Block, tx *flow.Transaction) {

		suite.historicalAccessClient.
			On("GetTransactionResult", mock.AnythingOfType("*context.emptyCtx"), mock.AnythingOfType("*access.GetTransactionRequest")).
			Return(nil, status.Errorf(codes.NotFound, "no known transaction with ID %s", tx.ID())).Once()

		params := suite.defaultBackendParams()
		params.HistoricalAccessNodes = []access.AccessAPIClient{suite.historicalAccessClient}
		params.Communicator = suite.communicator
		params.TxResultCacheSize = 10

		backend, err := New(params)
		suite.Require().NoError(err)

		coll := flow.CollectionFromTransactions([]*flow.Transaction{tx})

		resp, err := backend.GetTransactionResult(
			context.Background(),
			tx.ID(),
			block.ID(),
			coll.ID(),
			entities.EventEncodingVersion_JSON_CDC_V0,
		)
		suite.Require().NoError(err)
		suite.Require().Equal(flow.TransactionStatusUnknown, resp.Status)
		suite.Require().Equal(uint(flow.TransactionStatusUnknown), resp.StatusCode)

		// ensure the unknown transaction is cached when not found anywhere
		txStatus := flow.TransactionStatusUnknown
		res, ok := backend.txResultCache.Get(tx.ID())
		suite.Require().True(ok)
		suite.Require().Equal(res, &acc.TransactionResult{
			Status:     txStatus,
			StatusCode: uint(txStatus),
		})

		suite.historicalAccessClient.AssertExpectations(suite.T())
	})
}

// TestGetTransactionResultUnknownFromCache retrieve unknown result from cache.
func (suite *Suite) TestGetTransactionResultUnknownFromCache() {
	suite.withGetTransactionCachingTestSetup(func(block *flow.Block, tx *flow.Transaction) {
		suite.historicalAccessClient.
			On("GetTransactionResult", mock.AnythingOfType("*context.emptyCtx"), mock.AnythingOfType("*access.GetTransactionRequest")).
			Return(nil, status.Errorf(codes.NotFound, "no known transaction with ID %s", tx.ID())).Once()

		params := suite.defaultBackendParams()
		params.HistoricalAccessNodes = []access.AccessAPIClient{suite.historicalAccessClient}
		params.Communicator = suite.communicator
		params.TxResultCacheSize = 10

		backend, err := New(params)
		suite.Require().NoError(err)

		coll := flow.CollectionFromTransactions([]*flow.Transaction{tx})

		resp, err := backend.GetTransactionResult(
			context.Background(),
			tx.ID(),
			block.ID(),
			coll.ID(),
			entities.EventEncodingVersion_JSON_CDC_V0,
		)
		suite.Require().NoError(err)
		suite.Require().Equal(flow.TransactionStatusUnknown, resp.Status)
		suite.Require().Equal(uint(flow.TransactionStatusUnknown), resp.StatusCode)

		// ensure the unknown transaction is cached when not found anywhere
		txStatus := flow.TransactionStatusUnknown
		res, ok := backend.txResultCache.Get(tx.ID())
		suite.Require().True(ok)
		suite.Require().Equal(res, &acc.TransactionResult{
			Status:     txStatus,
			StatusCode: uint(txStatus),
		})

		resp2, err := backend.GetTransactionResult(
			context.Background(),
			tx.ID(),
			block.ID(),
			coll.ID(),
			entities.EventEncodingVersion_JSON_CDC_V0,
		)
		suite.Require().NoError(err)
		suite.Require().Equal(flow.TransactionStatusUnknown, resp2.Status)
		suite.Require().Equal(uint(flow.TransactionStatusUnknown), resp2.StatusCode)

		suite.historicalAccessClient.AssertExpectations(suite.T())
	})
}

<<<<<<< HEAD
// TestLookupTransactionErrorMessage_HappyPath tests lookup of a transaction error message. In a happy path if it wasn't found in the cache, it
// has to be fetched from the execution node, otherwise served from the cache.
// If the transaction has not failed, the error message must be empty.
func (suite *Suite) TestLookupTransactionErrorMessage_HappyPath() {
	block := unittest.BlockFixture()
	blockId := block.ID()
	failedTx := unittest.TransactionFixture()
	failedTxId := failedTx.ID()

	nonFailedTx := unittest.TransactionFixture()
	nonFailedTxID := nonFailedTx.ID()

	suite.transactionResults.On("ByBlockIDTransactionID", blockId, failedTxId).
		Return(&flow.LightTransactionResult{
			TransactionID:   failedTxId,
			Failed:          true,
			ComputationUsed: 0,
		}, nil).Once()

	suite.transactionResults.On("ByBlockIDTransactionID", blockId, nonFailedTxID).
		Return(&flow.LightTransactionResult{
			TransactionID:   nonFailedTxID,
			Failed:          false,
			ComputationUsed: 0,
		}, nil).Once()

	_, fixedENIDs := suite.setupReceipts(&block)
	suite.state.On("Final").Return(suite.snapshot, nil).Maybe()
	suite.snapshot.On("Identities", mock.Anything).Return(fixedENIDs, nil)

	// create a mock connection factory
	connFactory := connectionmock.NewConnectionFactory(suite.T())
	connFactory.On("GetExecutionAPIClient", mock.Anything).Return(suite.execClient, &mockCloser{}, nil)

	params := suite.defaultBackendParams()
	// the connection factory should be used to get the execution node client
	params.ConnFactory = connFactory
	params.FixedExecutionNodeIDs = fixedENIDs.NodeIDs().Strings()

	backend, err := New(params)
	suite.Require().NoError(err)

	errMsg, err := backend.lookupTransactionErrorMessage(context.Background(), blockId, nonFailedTxID)
	suite.Require().NoError(err)
	suite.Require().Empty(errMsg)

	expectedErrorMsg := "some error"

	exeEventReq := &execproto.GetTransactionErrorMessageRequest{
		BlockId:       blockId[:],
		TransactionId: failedTxId[:],
	}

	exeEventResp := &execproto.GetTransactionErrorMessageResponse{
		TransactionId: failedTxId[:],
		ErrorMessage:  expectedErrorMsg,
	}

	suite.execClient.On("GetTransactionErrorMessage", mock.Anything, exeEventReq).Return(exeEventResp, nil).Once()

	errMsg, err = backend.lookupTransactionErrorMessage(context.Background(), blockId, failedTxId)
	suite.Require().NoError(err)
	suite.Require().Equal(expectedErrorMsg, errMsg)

	// ensure the transaction error message is cached after retrieval; we do this by mocking the grpc call
	// only once
	errMsg, err = backend.lookupTransactionErrorMessage(context.Background(), blockId, failedTxId)
	suite.Require().NoError(err)
	suite.Require().Equal(expectedErrorMsg, errMsg)
	suite.assertAllExpectations()
}

// TestLookupTransactionErrorMessage_UnknownTransaction tests lookup of a transaction error message, when a transaction result
// has not been synced yet, in this case nothing we can do but return an error.
func (suite *Suite) TestLookupTransactionErrorMessage_UnknownTransaction() {
	block := unittest.BlockFixture()
	blockId := block.ID()
	failedTx := unittest.TransactionFixture()
	failedTxId := failedTx.ID()

	suite.transactionResults.On("ByBlockIDTransactionID", blockId, failedTxId).
		Return(nil, storage.ErrNotFound).Once()

	params := suite.defaultBackendParams()
	backend, err := New(params)
	suite.Require().NoError(err)

	errMsg, err := backend.lookupTransactionErrorMessage(context.Background(), blockId, failedTxId)
	suite.Require().Error(err)
	suite.Require().Equal(codes.NotFound, status.Code(err))
	suite.Require().Empty(errMsg)

	suite.assertAllExpectations()
}

// TestLookupTransactionErrorMessage_FailedToFetch tests lookup of a transaction error message, when a transaction result
// is not in the cache and needs to be fetched from EN, but the EN fails to return it.
func (suite *Suite) TestLookupTransactionErrorMessage_FailedToFetch() {
	block := unittest.BlockFixture()
	blockId := block.ID()
	failedTx := unittest.TransactionFixture()
	failedTxId := failedTx.ID()

	suite.transactionResults.On("ByBlockIDTransactionID", blockId, failedTxId).
		Return(&flow.LightTransactionResult{
			TransactionID:   failedTxId,
			Failed:          true,
			ComputationUsed: 0,
		}, nil).Once()

	_, fixedENIDs := suite.setupReceipts(&block)
	suite.state.On("Final").Return(suite.snapshot, nil).Maybe()
	suite.snapshot.On("Identities", mock.Anything).Return(fixedENIDs, nil)

	// create a mock connection factory
	connFactory := connectionmock.NewConnectionFactory(suite.T())
	connFactory.On("GetExecutionAPIClient", mock.Anything).Return(suite.execClient, &mockCloser{}, nil)

	params := suite.defaultBackendParams()
	// the connection factory should be used to get the execution node client
	params.ConnFactory = connFactory
	params.FixedExecutionNodeIDs = fixedENIDs.NodeIDs().Strings()

	backend, err := New(params)
	suite.Require().NoError(err)

	suite.execClient.On("GetTransactionErrorMessage", mock.Anything, mock.Anything).Return(nil,
		status.Error(codes.Unavailable, "")).Twice()

	errMsg, err := backend.lookupTransactionErrorMessage(context.Background(), blockId, failedTxId)
	suite.Require().Error(err)
	suite.Require().Equal(codes.Unavailable, status.Code(err))
	suite.Require().Empty(errMsg)

	suite.assertAllExpectations()
}

// TestLookupTransactionErrorMessageByIndex_HappyPath tests lookup of a transaction error message by index.
// In a happy path if it wasn't found in the cache, it has to be fetched from the execution node, otherwise served from the cache.
// If the transaction has not failed, the error message must be empty.
func (suite *Suite) TestLookupTransactionErrorMessageByIndex_HappyPath() {
	block := unittest.BlockFixture()
	blockId := block.ID()
	failedTx := unittest.TransactionFixture()
	failedTxId := failedTx.ID()
	failedTxIndex := rand.Uint32()

	nonFailedTx := unittest.TransactionFixture()
	nonFailedTxID := nonFailedTx.ID()
	nonFailedTxIndex := rand.Uint32()

	suite.transactionResults.On("ByBlockIDTransactionIndex", blockId, failedTxIndex).
		Return(&flow.LightTransactionResult{
			TransactionID:   failedTxId,
			Failed:          true,
			ComputationUsed: 0,
		}, nil).Twice()

	suite.transactionResults.On("ByBlockIDTransactionIndex", blockId, nonFailedTxIndex).
		Return(&flow.LightTransactionResult{
			TransactionID:   nonFailedTxID,
			Failed:          false,
			ComputationUsed: 0,
		}, nil).Once()

	_, fixedENIDs := suite.setupReceipts(&block)
	suite.state.On("Final").Return(suite.snapshot, nil).Maybe()
	suite.snapshot.On("Identities", mock.Anything).Return(fixedENIDs, nil)

	// create a mock connection factory
	connFactory := connectionmock.NewConnectionFactory(suite.T())
	connFactory.On("GetExecutionAPIClient", mock.Anything).Return(suite.execClient, &mockCloser{}, nil)

	params := suite.defaultBackendParams()
	// the connection factory should be used to get the execution node client
	params.ConnFactory = connFactory
	params.FixedExecutionNodeIDs = fixedENIDs.NodeIDs().Strings()

	backend, err := New(params)
	suite.Require().NoError(err)

	errMsg, err := backend.lookupTransactionErrorMessageByIndex(context.Background(), blockId, nonFailedTxIndex)
	suite.Require().NoError(err)
	suite.Require().Empty(errMsg)

	expectedErrorMsg := "some error"

	exeEventReq := &execproto.GetTransactionErrorMessageRequest{
		BlockId:       blockId[:],
		TransactionId: failedTxId[:],
	}

	exeEventResp := &execproto.GetTransactionErrorMessageResponse{
		TransactionId: failedTxId[:],
		ErrorMessage:  expectedErrorMsg,
	}

	suite.execClient.On("GetTransactionErrorMessage", mock.Anything, exeEventReq).Return(exeEventResp, nil).Once()

	errMsg, err = backend.lookupTransactionErrorMessageByIndex(context.Background(), blockId, failedTxIndex)
	suite.Require().NoError(err)
	suite.Require().Equal(expectedErrorMsg, errMsg)

	// ensure the transaction error message is cached after retrieval; we do this by mocking the grpc call
	// only once
	errMsg, err = backend.lookupTransactionErrorMessageByIndex(context.Background(), blockId, failedTxIndex)
	suite.Require().NoError(err)
	suite.Require().Equal(expectedErrorMsg, errMsg)
	suite.assertAllExpectations()
}

// TestLookupTransactionErrorMessageByIndex_UnknownTransaction tests lookup of a transaction error message by index,
// when a transaction result has not been synced yet, in this case nothing we can do but return an error.
func (suite *Suite) TestLookupTransactionErrorMessageByIndex_UnknownTransaction() {
	block := unittest.BlockFixture()
	blockId := block.ID()
	failedTxIndex := rand.Uint32()

	suite.transactionResults.On("ByBlockIDTransactionIndex", blockId, failedTxIndex).
		Return(nil, storage.ErrNotFound).Once()

	params := suite.defaultBackendParams()
	backend, err := New(params)
	suite.Require().NoError(err)

	errMsg, err := backend.lookupTransactionErrorMessageByIndex(context.Background(), blockId, failedTxIndex)
	suite.Require().Error(err)
	suite.Require().Equal(codes.NotFound, status.Code(err))
	suite.Require().Empty(errMsg)

	suite.assertAllExpectations()
}

// TestLookupTransactionErrorMessageByIndex_FailedToFetch tests lookup of a transaction error message by index,
// when a transaction result is not in the cache and needs to be fetched from EN, but the EN fails to return it.
func (suite *Suite) TestLookupTransactionErrorMessageByIndex_FailedToFetch() {
	block := unittest.BlockFixture()
	blockId := block.ID()
	failedTx := unittest.TransactionFixture()
	failedTxId := failedTx.ID()
	failedTxIndex := rand.Uint32()

	suite.transactionResults.On("ByBlockIDTransactionIndex", blockId, failedTxIndex).
		Return(&flow.LightTransactionResult{
			TransactionID:   failedTxId,
			Failed:          true,
			ComputationUsed: 0,
		}, nil).Once()

	_, fixedENIDs := suite.setupReceipts(&block)
	suite.state.On("Final").Return(suite.snapshot, nil).Maybe()
	suite.snapshot.On("Identities", mock.Anything).Return(fixedENIDs, nil)

	// create a mock connection factory
	connFactory := connectionmock.NewConnectionFactory(suite.T())
	connFactory.On("GetExecutionAPIClient", mock.Anything).Return(suite.execClient, &mockCloser{}, nil)

	params := suite.defaultBackendParams()
	// the connection factory should be used to get the execution node client
	params.ConnFactory = connFactory
	params.FixedExecutionNodeIDs = fixedENIDs.NodeIDs().Strings()

	backend, err := New(params)
	suite.Require().NoError(err)

	suite.execClient.On("GetTransactionErrorMessage", mock.Anything, mock.Anything).Return(nil,
		status.Error(codes.Unavailable, "")).Twice()

	errMsg, err := backend.lookupTransactionErrorMessageByIndex(context.Background(), blockId, failedTxIndex)
	suite.Require().Error(err)
	suite.Require().Equal(codes.Unavailable, status.Code(err))
	suite.Require().Empty(errMsg)

	suite.assertAllExpectations()
}

// TestLookupTransactionErrorMessages_HappyPath tests lookup of a transaction error messages by block ID.
// In a happy path, it has to be fetched from the execution node if there are no cached results.
// All fetched transactions have to be cached for future calls.
func (suite *Suite) TestLookupTransactionErrorMessages_HappyPath() {
	block := unittest.BlockFixture()
	blockId := block.ID()

	resultsByBlockID := make([]flow.LightTransactionResult, 0)
	for i := 0; i < 5; i++ {
		resultsByBlockID = append(resultsByBlockID, flow.LightTransactionResult{
			TransactionID:   unittest.IdentifierFixture(),
			Failed:          i%2 == 0, // create a mix of failed and non-failed transactions
			ComputationUsed: 0,
		})
	}

	suite.transactionResults.On("ByBlockID", blockId).
		Return(resultsByBlockID, nil).Twice()

	_, fixedENIDs := suite.setupReceipts(&block)
	suite.state.On("Final").Return(suite.snapshot, nil).Maybe()
	suite.snapshot.On("Identities", mock.Anything).Return(fixedENIDs, nil)

	// create a mock connection factory
	connFactory := connectionmock.NewConnectionFactory(suite.T())
	connFactory.On("GetExecutionAPIClient", mock.Anything).Return(suite.execClient, &mockCloser{}, nil)

	params := suite.defaultBackendParams()
	// the connection factory should be used to get the execution node client
	params.ConnFactory = connFactory
	params.FixedExecutionNodeIDs = fixedENIDs.NodeIDs().Strings()

	backend, err := New(params)
	suite.Require().NoError(err)

	expectedErrorMsg := "some error"

	exeEventReq := &execproto.GetTransactionErrorMessagesByBlockIDRequest{
		BlockId: blockId[:],
	}

	exeEventResp := &execproto.GetTransactionErrorMessagesResponse{}
	for _, result := range resultsByBlockID {
		r := result
		if r.Failed {
			exeEventResp.Results = append(exeEventResp.Results, &execproto.GetTransactionErrorMessagesResponse_Result{
				TransactionId: r.TransactionID[:],
				ErrorMessage:  fmt.Sprintf("%s.%s", expectedErrorMsg, r.TransactionID),
			})
		}
	}

	suite.execClient.On("GetTransactionErrorMessagesByBlockID", mock.Anything, exeEventReq).
		Return(exeEventResp, nil).
		Once()

	errMessages, err := backend.lookupTransactionErrorMessagesByBlockID(context.Background(), blockId)
	suite.Require().NoError(err)
	for _, expectedResult := range resultsByBlockID {
		if expectedResult.Failed {
			errMsg, ok := errMessages[expectedResult.TransactionID]
			suite.Require().True(ok)
			suite.Assert().Equal(fmt.Sprintf("%s.%s", expectedErrorMsg, expectedResult.TransactionID), errMsg)
		}
	}

	// ensure the transaction error message is cached after retrieval; we do this by mocking the grpc call
	// only once
	errMessages, err = backend.lookupTransactionErrorMessagesByBlockID(context.Background(), blockId)
	suite.Require().NoError(err)
	for _, expectedResult := range resultsByBlockID {
		if expectedResult.Failed {
			errMsg, ok := errMessages[expectedResult.TransactionID]
			suite.Require().True(ok)
			suite.Assert().Equal(fmt.Sprintf("%s.%s", expectedErrorMsg, expectedResult.TransactionID), errMsg)
		}
	}
	suite.assertAllExpectations()
}

// TestLookupTransactionErrorMessages_HappyPath_NoFailedTxns tests lookup of a transaction error messages by block ID.
// In a happy path where a block with no failed txns is requested. We don't want to perform an RPC call in this case.
func (suite *Suite) TestLookupTransactionErrorMessages_HappyPath_NoFailedTxns() {
	block := unittest.BlockFixture()
	blockId := block.ID()

	resultsByBlockID := []flow.LightTransactionResult{
		{
			TransactionID:   unittest.IdentifierFixture(),
			Failed:          false,
			ComputationUsed: 0,
		},
		{
			TransactionID:   unittest.IdentifierFixture(),
			Failed:          false,
			ComputationUsed: 0,
		},
	}

	suite.transactionResults.On("ByBlockID", blockId).
		Return(resultsByBlockID, nil).Once()

	params := suite.defaultBackendParams()

	backend, err := New(params)
	suite.Require().NoError(err)

	errMessages, err := backend.lookupTransactionErrorMessagesByBlockID(context.Background(), blockId)
	suite.Require().NoError(err)
	suite.Require().Empty(errMessages)
	suite.assertAllExpectations()
}

// TestLookupTransactionErrorMessages_UnknownTransaction tests lookup of a transaction error messages by block ID,
// when a transaction results for block has not been synced yet, in this case nothing we can do but return an error.
func (suite *Suite) TestLookupTransactionErrorMessages_UnknownTransaction() {
	block := unittest.BlockFixture()
	blockId := block.ID()

	suite.transactionResults.On("ByBlockID", blockId).
		Return(nil, storage.ErrNotFound).Once()

	params := suite.defaultBackendParams()
	backend, err := New(params)
	suite.Require().NoError(err)

	errMsg, err := backend.lookupTransactionErrorMessagesByBlockID(context.Background(), blockId)
	suite.Require().Error(err)
	suite.Require().Equal(codes.NotFound, status.Code(err))
	suite.Require().Empty(errMsg)

	suite.assertAllExpectations()
}

// TestLookupTransactionErrorMessages_FailedToFetch tests lookup of a transaction error messages by block ID,
// when a transaction result is not in the cache and needs to be fetched from EN, but the EN fails to return it.
func (suite *Suite) TestLookupTransactionErrorMessages_FailedToFetch() {
	block := unittest.BlockFixture()
	blockId := block.ID()

	resultsByBlockID := []flow.LightTransactionResult{
		{
			TransactionID:   unittest.IdentifierFixture(),
			Failed:          true,
			ComputationUsed: 0,
		},
		{
			TransactionID:   unittest.IdentifierFixture(),
			Failed:          true,
			ComputationUsed: 0,
		},
	}

	suite.transactionResults.On("ByBlockID", blockId).
		Return(resultsByBlockID, nil).Once()

	_, fixedENIDs := suite.setupReceipts(&block)
	suite.state.On("Final").Return(suite.snapshot, nil).Maybe()
	suite.snapshot.On("Identities", mock.Anything).Return(fixedENIDs, nil)

	// create a mock connection factory
	connFactory := connectionmock.NewConnectionFactory(suite.T())
	connFactory.On("GetExecutionAPIClient", mock.Anything).Return(suite.execClient, &mockCloser{}, nil)

	params := suite.defaultBackendParams()
	// the connection factory should be used to get the execution node client
	params.ConnFactory = connFactory
	params.FixedExecutionNodeIDs = fixedENIDs.NodeIDs().Strings()

	backend, err := New(params)
	suite.Require().NoError(err)

	// pretend the first transaction has been cached, but there are multiple failed txns so still a request has to be made.
	backend.txErrorMessagesCache.Add(resultsByBlockID[0].TransactionID, "some error")

	suite.execClient.On("GetTransactionErrorMessagesByBlockID", mock.Anything, mock.Anything).Return(nil,
		status.Error(codes.Unavailable, "")).Twice()

	errMsg, err := backend.lookupTransactionErrorMessagesByBlockID(context.Background(), blockId)
	suite.Require().Error(err)
	suite.Require().Equal(codes.Unavailable, status.Code(err))
	suite.Require().Empty(errMsg)

	suite.assertAllExpectations()
=======
// TestGetSystemTransaction_HappyPath tests that GetSystemTransaction call returns system chunk transaction.
func (suite *Suite) TestGetSystemTransaction_HappyPath() {
	suite.withPreConfiguredState(func(snap protocol.Snapshot) {
		suite.state.On("Sealed").Return(snap, nil).Maybe()

		params := suite.defaultBackendParams()
		backend, err := New(params)
		suite.Require().NoError(err)

		block := unittest.BlockFixture()
		blockID := block.ID()

		// Make the call for the system chunk transaction
		res, err := backend.GetSystemTransaction(context.Background(), blockID)
		suite.Require().NoError(err)
		// Expected system chunk transaction
		systemTx, err := blueprints.SystemChunkTransaction(suite.chainID.Chain())
		suite.Require().NoError(err)

		suite.Require().Equal(systemTx, res)
	})
}

// TestGetSystemTransactionResult_HappyPath tests that GetSystemTransactionResult call returns system transaction
// result for required block id.
func (suite *Suite) TestGetSystemTransactionResult_HappyPath() {
	suite.withPreConfiguredState(func(snap protocol.Snapshot) {
		suite.state.On("Sealed").Return(snap, nil).Maybe()
		lastBlock, err := snap.Head()
		suite.Require().NoError(err)
		identities, err := snap.Identities(filter.Any)
		suite.Require().NoError(err)

		block := unittest.BlockWithParentFixture(lastBlock)
		blockID := block.ID()
		suite.state.On("AtBlockID", blockID).Return(
			unittest.StateSnapshotForKnownBlock(block.Header, identities.Lookup()), nil).Once()

		// block storage returns the corresponding block
		suite.blocks.
			On("ByID", blockID).
			Return(block, nil).
			Once()

		receipt1 := unittest.ReceiptForBlockFixture(block)
		suite.receipts.
			On("ByBlockID", block.ID()).
			Return(flow.ExecutionReceiptList{receipt1}, nil)

		// create a mock connection factory
		connFactory := connectionmock.NewConnectionFactory(suite.T())
		connFactory.On("GetExecutionAPIClient", mock.Anything).Return(suite.execClient, &mockCloser{}, nil)

		// the connection factory should be used to get the execution node client
		params := suite.defaultBackendParams()
		params.ConnFactory = connFactory

		exeEventReq := &execproto.GetTransactionsByBlockIDRequest{
			BlockId: blockID[:],
		}

		// Generating events with event generator
		exeNodeEventEncodingVersion := entities.EventEncodingVersion_CCF_V0
		events := generator.GetEventsWithEncoding(1, exeNodeEventEncodingVersion)
		eventMessages := convert.EventsToMessages(events)

		exeEventResp := &execproto.GetTransactionResultsResponse{
			TransactionResults: []*execproto.GetTransactionResultResponse{{
				Events:               eventMessages,
				EventEncodingVersion: exeNodeEventEncodingVersion,
			}},
			EventEncodingVersion: exeNodeEventEncodingVersion,
		}

		suite.execClient.
			On("GetTransactionResultsByBlockID", mock.Anything, exeEventReq).
			Return(exeEventResp, nil).
			Once()

		backend, err := New(params)
		suite.Require().NoError(err)

		// Make the call for the system transaction result
		res, err := backend.GetSystemTransactionResult(
			context.Background(),
			block.ID(),
			entities.EventEncodingVersion_JSON_CDC_V0,
		)
		suite.Require().NoError(err)

		// Expected system chunk transaction
		systemTx, err := blueprints.SystemChunkTransaction(suite.chainID.Chain())
		suite.Require().NoError(err)

		suite.Require().Equal(flow.TransactionStatusExecuted, res.Status)
		suite.Require().Equal(systemTx.ID(), res.TransactionID)

		// Check for successful decoding of event
		_, err = jsoncdc.Decode(nil, res.Events[0].Payload)
		suite.Require().NoError(err)

		events, err = convert.MessagesToEventsWithEncodingConversion(eventMessages,
			exeNodeEventEncodingVersion,
			entities.EventEncodingVersion_JSON_CDC_V0)
		suite.Require().NoError(err)
		suite.Require().Equal(events, res.Events)
	})
}

// TestGetSystemTransactionResult_BlockNotFound tests GetSystemTransactionResult function when block was not found.
func (suite *Suite) TestGetSystemTransactionResult_BlockNotFound() {
	suite.withPreConfiguredState(func(snap protocol.Snapshot) {
		suite.state.On("Sealed").Return(snap, nil).Maybe()
		lastBlock, err := snap.Head()
		suite.Require().NoError(err)
		identities, err := snap.Identities(filter.Any)
		suite.Require().NoError(err)

		block := unittest.BlockWithParentFixture(lastBlock)
		blockID := block.ID()
		suite.state.On("AtBlockID", blockID).Return(
			unittest.StateSnapshotForKnownBlock(block.Header, identities.Lookup()), nil).Once()

		// block storage returns the ErrNotFound error
		suite.blocks.
			On("ByID", blockID).
			Return(nil, storage.ErrNotFound).
			Once()

		receipt1 := unittest.ReceiptForBlockFixture(block)
		suite.receipts.
			On("ByBlockID", block.ID()).
			Return(flow.ExecutionReceiptList{receipt1}, nil)

		params := suite.defaultBackendParams()

		backend, err := New(params)
		suite.Require().NoError(err)

		// Make the call for the system transaction result
		res, err := backend.GetSystemTransactionResult(
			context.Background(),
			block.ID(),
			entities.EventEncodingVersion_JSON_CDC_V0,
		)

		suite.Require().Nil(res)
		suite.Require().Error(err)
		suite.Require().Equal(err, status.Errorf(codes.NotFound, "not found: %v", fmt.Errorf("key not found")))
	})
}

// TestGetSystemTransactionResult_FailedEncodingConversion tests the GetSystemTransactionResult function with different
// event encoding versions.
func (suite *Suite) TestGetSystemTransactionResult_FailedEncodingConversion() {
	suite.withPreConfiguredState(func(snap protocol.Snapshot) {
		suite.state.On("Sealed").Return(snap, nil).Maybe()
		lastBlock, err := snap.Head()
		suite.Require().NoError(err)
		identities, err := snap.Identities(filter.Any)
		suite.Require().NoError(err)

		block := unittest.BlockWithParentFixture(lastBlock)
		blockID := block.ID()
		suite.state.On("AtBlockID", blockID).Return(
			unittest.StateSnapshotForKnownBlock(block.Header, identities.Lookup()), nil).Once()

		// block storage returns the corresponding block
		suite.blocks.
			On("ByID", blockID).
			Return(block, nil).
			Once()

		receipt1 := unittest.ReceiptForBlockFixture(block)
		suite.receipts.
			On("ByBlockID", block.ID()).
			Return(flow.ExecutionReceiptList{receipt1}, nil)

		// create a mock connection factory
		connFactory := connectionmock.NewConnectionFactory(suite.T())
		connFactory.On("GetExecutionAPIClient", mock.Anything).Return(suite.execClient, &mockCloser{}, nil)

		// the connection factory should be used to get the execution node client
		params := suite.defaultBackendParams()
		params.ConnFactory = connFactory

		exeEventReq := &execproto.GetTransactionsByBlockIDRequest{
			BlockId: blockID[:],
		}

		// create empty events
		eventsPerBlock := 10
		eventMessages := make([]*entities.Event, eventsPerBlock)

		exeEventResp := &execproto.GetTransactionResultsResponse{
			TransactionResults: []*execproto.GetTransactionResultResponse{{
				Events:               eventMessages,
				EventEncodingVersion: entities.EventEncodingVersion_JSON_CDC_V0,
			}},
		}

		suite.execClient.
			On("GetTransactionResultsByBlockID", mock.Anything, exeEventReq).
			Return(exeEventResp, nil).
			Once()

		backend, err := New(params)
		suite.Require().NoError(err)

		// Make the call for the system transaction result
		res, err := backend.GetSystemTransactionResult(
			context.Background(),
			block.ID(),
			entities.EventEncodingVersion_CCF_V0,
		)

		suite.Require().Nil(res)
		suite.Require().Error(err)
		suite.Require().Equal(err, status.Errorf(codes.Internal, "failed to convert events from system tx result: %v",
			fmt.Errorf("conversion from format JSON_CDC_V0 to CCF_V0 is not supported")))
	})
>>>>>>> 783804db
}<|MERGE_RESOLUTION|>--- conflicted
+++ resolved
@@ -17,11 +17,8 @@
 
 	acc "github.com/onflow/flow-go/access"
 	connectionmock "github.com/onflow/flow-go/engine/access/rpc/connection/mock"
-<<<<<<< HEAD
-=======
 	"github.com/onflow/flow-go/engine/common/rpc/convert"
 	"github.com/onflow/flow-go/fvm/blueprints"
->>>>>>> 783804db
 	"github.com/onflow/flow-go/model/flow"
 	"github.com/onflow/flow-go/model/flow/filter"
 	"github.com/onflow/flow-go/state/protocol"
@@ -340,7 +337,6 @@
 	})
 }
 
-<<<<<<< HEAD
 // TestLookupTransactionErrorMessage_HappyPath tests lookup of a transaction error message. In a happy path if it wasn't found in the cache, it
 // has to be fetched from the execution node, otherwise served from the cache.
 // If the transaction has not failed, the error message must be empty.
@@ -801,7 +797,8 @@
 	suite.Require().Empty(errMsg)
 
 	suite.assertAllExpectations()
-=======
+}
+
 // TestGetSystemTransaction_HappyPath tests that GetSystemTransaction call returns system chunk transaction.
 func (suite *Suite) TestGetSystemTransaction_HappyPath() {
 	suite.withPreConfiguredState(func(snap protocol.Snapshot) {
@@ -1023,5 +1020,4 @@
 		suite.Require().Equal(err, status.Errorf(codes.Internal, "failed to convert events from system tx result: %v",
 			fmt.Errorf("conversion from format JSON_CDC_V0 to CCF_V0 is not supported")))
 	})
->>>>>>> 783804db
 }