package backend

import (
	"context"
	"fmt"
	"math/rand"

	"github.com/dgraph-io/badger/v2"
	jsoncdc "github.com/onflow/cadence/encoding/json"
	"github.com/onflow/flow/protobuf/go/flow/access"
	"github.com/onflow/flow/protobuf/go/flow/entities"
	execproto "github.com/onflow/flow/protobuf/go/flow/execution"
	"github.com/stretchr/testify/mock"
	"github.com/stretchr/testify/require"
	"google.golang.org/grpc/codes"
	"google.golang.org/grpc/status"

	"github.com/onflow/flow-go/engine/access/index"
	connectionmock "github.com/onflow/flow-go/engine/access/rpc/connection/mock"
	"github.com/onflow/flow-go/engine/common/rpc/convert"
	"github.com/onflow/flow-go/fvm/blueprints"
	accessmodel "github.com/onflow/flow-go/model/access"
	"github.com/onflow/flow-go/model/flow"
	"github.com/onflow/flow-go/model/flow/filter"
	syncmock "github.com/onflow/flow-go/module/state_synchronization/mock"
	"github.com/onflow/flow-go/state/protocol"
	bprotocol "github.com/onflow/flow-go/state/protocol/badger"
	"github.com/onflow/flow-go/state/protocol/util"
	"github.com/onflow/flow-go/storage"
	"github.com/onflow/flow-go/utils/unittest"
	"github.com/onflow/flow-go/utils/unittest/generator"
	"github.com/onflow/flow-go/utils/unittest/mocks"
)

const expectedErrorMsg = "expected test error"

func (suite *Suite) withPreConfiguredState(f func(snap protocol.Snapshot)) {
	identities := unittest.CompleteIdentitySet()
	rootSnapshot := unittest.RootSnapshotFixture(identities)
	util.RunWithFullProtocolStateAndMutator(suite.T(), rootSnapshot, func(db *badger.DB, state *bprotocol.ParticipantState, mutableState protocol.MutableProtocolState) {
		epochBuilder := unittest.NewEpochBuilder(suite.T(), mutableState, state)

		epochBuilder.
			BuildEpoch().
			CompleteEpoch()

		// get heights of each phase in built epochs
		epoch1, ok := epochBuilder.EpochHeights(1)
		require.True(suite.T(), ok)

		// setup AtHeight mock returns for State
		for _, height := range epoch1.Range() {
			suite.state.On("AtHeight", epoch1.Range()).Return(state.AtHeight(height))
		}

		snap := state.AtHeight(epoch1.FinalHeight())
		suite.state.On("Final").Return(snap)
		suite.communicator.On("CallAvailableNode",
			mock.Anything,
			mock.Anything,
			mock.Anything).
			Return(nil).Once()

		f(snap)
	})
}

// TestGetTransactionResultReturnsUnknown returns unknown result when tx not found
func (suite *Suite) TestGetTransactionResultReturnsUnknown() {
	suite.withPreConfiguredState(func(snap protocol.Snapshot) {
		block := unittest.BlockFixture()
		tbody := unittest.TransactionBodyFixture()
		tx := unittest.TransactionFixture()
		tx.TransactionBody = tbody

		coll := unittest.CollectionFromTransactions([]*flow.Transaction{&tx})
		suite.state.On("AtBlockID", block.ID()).Return(snap, nil).Once()

		suite.transactions.
			On("ByID", tx.ID()).
			Return(nil, storage.ErrNotFound)

		params := suite.defaultBackendParams()
		params.Communicator = suite.communicator

		backend, err := New(params)
		suite.Require().NoError(err)

		res, err := backend.GetTransactionResult(
			context.Background(),
			tx.ID(),
			block.ID(),
			coll.ID(),
			entities.EventEncodingVersion_JSON_CDC_V0,
		)
		suite.Require().NoError(err)
		suite.Require().Equal(res.Status, flow.TransactionStatusUnknown)
	})
}

// TestGetTransactionResultReturnsTransactionError returns error from transaction storage
func (suite *Suite) TestGetTransactionResultReturnsTransactionError() {
	suite.withPreConfiguredState(func(snap protocol.Snapshot) {
		block := unittest.BlockFixture()
		tbody := unittest.TransactionBodyFixture()
		tx := unittest.TransactionFixture()
		tx.TransactionBody = tbody

		coll := unittest.CollectionFromTransactions([]*flow.Transaction{&tx})

		suite.transactions.
			On("ByID", tx.ID()).
			Return(nil, fmt.Errorf("some other error"))

		suite.blocks.
			On("ByID", block.ID()).
			Return(block, nil).
			Once()

		suite.state.On("AtBlockID", block.ID()).Return(snap, nil).Once()

		params := suite.defaultBackendParams()
		params.Communicator = suite.communicator

		backend, err := New(params)
		suite.Require().NoError(err)

		_, err = backend.GetTransactionResult(
			context.Background(),
			tx.ID(),
			block.ID(),
			coll.ID(),
			entities.EventEncodingVersion_JSON_CDC_V0,
		)
		suite.Require().Equal(err, status.Errorf(codes.Internal, "failed to find: %v", fmt.Errorf("some other error")))
	})
}

// TestGetTransactionResultReturnsValidTransactionResultFromHistoricNode tests lookup in historic nodes
func (suite *Suite) TestGetTransactionResultReturnsValidTransactionResultFromHistoricNode() {
	suite.withPreConfiguredState(func(snap protocol.Snapshot) {
		block := unittest.BlockFixture()
		tbody := unittest.TransactionBodyFixture()
		tx := unittest.TransactionFixture()
		tx.TransactionBody = tbody

		coll := unittest.CollectionFromTransactions([]*flow.Transaction{&tx})

		suite.transactions.
			On("ByID", tx.ID()).
			Return(nil, storage.ErrNotFound)

		suite.state.On("AtBlockID", block.ID()).Return(snap, nil).Once()

		transactionResultResponse := access.TransactionResultResponse{
			Status:     entities.TransactionStatus_EXECUTED,
			StatusCode: uint32(entities.TransactionStatus_EXECUTED),
		}

		suite.historicalAccessClient.
			On("GetTransactionResult", mock.Anything, mock.Anything).
			Return(&transactionResultResponse, nil).Once()

		params := suite.defaultBackendParams()
		params.HistoricalAccessNodes = []access.AccessAPIClient{suite.historicalAccessClient}
		params.Communicator = suite.communicator

		backend, err := New(params)
		suite.Require().NoError(err)

		resp, err := backend.GetTransactionResult(
			context.Background(),
			tx.ID(),
			block.ID(),
			coll.ID(),
			entities.EventEncodingVersion_JSON_CDC_V0,
		)
		suite.Require().NoError(err)
		suite.Require().Equal(flow.TransactionStatusExecuted, resp.Status)
		suite.Require().Equal(uint(flow.TransactionStatusExecuted), resp.StatusCode)
	})
}

func (suite *Suite) withGetTransactionCachingTestSetup(f func(b *flow.Block, t *flow.Transaction)) {
	suite.withPreConfiguredState(func(snap protocol.Snapshot) {
		block := unittest.BlockFixture()
		tbody := unittest.TransactionBodyFixture()
		tx := unittest.TransactionFixture()
		tx.TransactionBody = tbody

		suite.transactions.
			On("ByID", tx.ID()).
			Return(nil, storage.ErrNotFound)

		suite.state.On("AtBlockID", block.ID()).Return(snap, nil).Once()

		f(block, &tx)
	})
}

// TestGetTransactionResultFromCache get historic transaction result from cache
func (suite *Suite) TestGetTransactionResultFromCache() {
	suite.withGetTransactionCachingTestSetup(func(block *flow.Block, tx *flow.Transaction) {
		transactionResultResponse := access.TransactionResultResponse{
			Status:     entities.TransactionStatus_EXECUTED,
			StatusCode: uint32(entities.TransactionStatus_EXECUTED),
		}

		suite.historicalAccessClient.
			On("GetTransactionResult", mock.Anything, mock.AnythingOfType("*access.GetTransactionRequest")).
			Return(&transactionResultResponse, nil).Once()

		params := suite.defaultBackendParams()
		params.HistoricalAccessNodes = []access.AccessAPIClient{suite.historicalAccessClient}
		params.Communicator = suite.communicator
		params.TxResultCacheSize = 10

		backend, err := New(params)
		suite.Require().NoError(err)

		coll := unittest.CollectionFromTransactions([]*flow.Transaction{tx})

		resp, err := backend.GetTransactionResult(
			context.Background(),
			tx.ID(),
			block.ID(),
			coll.ID(),
			entities.EventEncodingVersion_JSON_CDC_V0,
		)
		suite.Require().NoError(err)
		suite.Require().Equal(flow.TransactionStatusExecuted, resp.Status)
		suite.Require().Equal(uint(flow.TransactionStatusExecuted), resp.StatusCode)

		resp2, err := backend.GetTransactionResult(
			context.Background(),
			tx.ID(),
			block.ID(),
			coll.ID(),
			entities.EventEncodingVersion_JSON_CDC_V0,
		)
		suite.Require().NoError(err)
		suite.Require().Equal(flow.TransactionStatusExecuted, resp2.Status)
		suite.Require().Equal(uint(flow.TransactionStatusExecuted), resp2.StatusCode)

		suite.historicalAccessClient.AssertExpectations(suite.T())
	})
}

// TestGetTransactionResultCacheNonExistent tests caches non existing result
func (suite *Suite) TestGetTransactionResultCacheNonExistent() {
	suite.withGetTransactionCachingTestSetup(func(block *flow.Block, tx *flow.Transaction) {
		suite.historicalAccessClient.
			On("GetTransactionResult", mock.Anything, mock.AnythingOfType("*access.GetTransactionRequest")).
			Return(nil, status.Errorf(codes.NotFound, "no known transaction with ID %s", tx.ID())).Once()

		params := suite.defaultBackendParams()
		params.HistoricalAccessNodes = []access.AccessAPIClient{suite.historicalAccessClient}
		params.Communicator = suite.communicator
		params.TxResultCacheSize = 10

		backend, err := New(params)
		suite.Require().NoError(err)

		coll := unittest.CollectionFromTransactions([]*flow.Transaction{tx})

		resp, err := backend.GetTransactionResult(
			context.Background(),
			tx.ID(),
			block.ID(),
			coll.ID(),
			entities.EventEncodingVersion_JSON_CDC_V0,
		)
		suite.Require().NoError(err)
		suite.Require().Equal(flow.TransactionStatusUnknown, resp.Status)
		suite.Require().Equal(uint(flow.TransactionStatusUnknown), resp.StatusCode)

		// ensure the unknown transaction is cached when not found anywhere
		txStatus := flow.TransactionStatusUnknown
		res, ok := backend.txResultCache.Get(tx.ID())
		suite.Require().True(ok)
		suite.Require().Equal(res, &accessmodel.TransactionResult{
			Status:     txStatus,
			StatusCode: uint(txStatus),
		})

		suite.historicalAccessClient.AssertExpectations(suite.T())
	})
}

// TestGetTransactionResultUnknownFromCache retrieve unknown result from cache.
func (suite *Suite) TestGetTransactionResultUnknownFromCache() {
	suite.withGetTransactionCachingTestSetup(func(block *flow.Block, tx *flow.Transaction) {
		suite.historicalAccessClient.
			On("GetTransactionResult", mock.Anything, mock.AnythingOfType("*access.GetTransactionRequest")).
			Return(nil, status.Errorf(codes.NotFound, "no known transaction with ID %s", tx.ID())).Once()

		params := suite.defaultBackendParams()
		params.HistoricalAccessNodes = []access.AccessAPIClient{suite.historicalAccessClient}
		params.Communicator = suite.communicator
		params.TxResultCacheSize = 10

		backend, err := New(params)
		suite.Require().NoError(err)

		coll := unittest.CollectionFromTransactions([]*flow.Transaction{tx})

		resp, err := backend.GetTransactionResult(
			context.Background(),
			tx.ID(),
			block.ID(),
			coll.ID(),
			entities.EventEncodingVersion_JSON_CDC_V0,
		)
		suite.Require().NoError(err)
		suite.Require().Equal(flow.TransactionStatusUnknown, resp.Status)
		suite.Require().Equal(uint(flow.TransactionStatusUnknown), resp.StatusCode)

		// ensure the unknown transaction is cached when not found anywhere
		txStatus := flow.TransactionStatusUnknown
		res, ok := backend.txResultCache.Get(tx.ID())
		suite.Require().True(ok)
		suite.Require().Equal(res, &accessmodel.TransactionResult{
			Status:     txStatus,
			StatusCode: uint(txStatus),
		})

		resp2, err := backend.GetTransactionResult(
			context.Background(),
			tx.ID(),
			block.ID(),
			coll.ID(),
			entities.EventEncodingVersion_JSON_CDC_V0,
		)
		suite.Require().NoError(err)
		suite.Require().Equal(flow.TransactionStatusUnknown, resp2.Status)
		suite.Require().Equal(uint(flow.TransactionStatusUnknown), resp2.StatusCode)

		suite.historicalAccessClient.AssertExpectations(suite.T())
	})
}

// TestLookupTransactionErrorMessageByTransactionID_HappyPath verifies the lookup of a transaction error message
// by block id and transaction id.
// It tests two cases:
// 1. Happy path where the error message is fetched from the EN if it's not found in the cache.
// 2. Happy path where the error message is served from the storage database if it exists.
func (suite *Suite) TestLookupTransactionErrorMessageByTransactionID_HappyPath() {
	block := unittest.BlockFixture()
	blockId := block.ID()
	failedTx := unittest.TransactionFixture()
	failedTxId := failedTx.ID()
	failedTxIndex := rand.Uint32()

	// Setup mock receipts and execution node identities.
	_, fixedENIDs := suite.setupReceipts(block)
	suite.state.On("Final").Return(suite.snapshot, nil).Maybe()
	suite.snapshot.On("Identities", mock.Anything).Return(fixedENIDs, nil)

	suite.fixedExecutionNodeIDs = fixedENIDs.NodeIDs()

	params := suite.defaultBackendParams()
	params.TxResultErrorMessages = suite.txErrorMessages

	// Test case: transaction error message is fetched from the EN.
	suite.Run("happy path from EN", func() {
		// the connection factory should be used to get the execution node client
		params.ConnFactory = suite.setupConnectionFactory()

		// Mock the cache lookup for the transaction error message, returning "not found".
		suite.txErrorMessages.On("ByBlockIDTransactionID", blockId, failedTxId).
			Return(nil, storage.ErrNotFound).Once()

		backend, err := New(params)
		suite.Require().NoError(err)

		// Mock the execution node API call to fetch the error message.
		exeEventReq := &execproto.GetTransactionErrorMessageRequest{
			BlockId:       blockId[:],
			TransactionId: failedTxId[:],
		}
		exeEventResp := &execproto.GetTransactionErrorMessageResponse{
			TransactionId: failedTxId[:],
			ErrorMessage:  expectedErrorMsg,
		}
		suite.execClient.On("GetTransactionErrorMessage", mock.Anything, exeEventReq).Return(exeEventResp, nil).Once()

		// Perform the lookup and assert that the error message is retrieved correctly.
		errMsg, err := backend.LookupErrorMessageByTransactionID(context.Background(), blockId, block.Header.Height, failedTxId)
		suite.Require().NoError(err)
		suite.Require().Equal(expectedErrorMsg, errMsg)
		suite.assertAllExpectations()
	})

	// Test case: transaction error message is fetched from the storage database.
	suite.Run("happy path from storage db", func() {
		backend, err := New(params)
		suite.Require().NoError(err)

		// Mock the cache lookup for the transaction error message, returning a stored result.
		suite.txErrorMessages.On("ByBlockIDTransactionID", blockId, failedTxId).
			Return(&flow.TransactionResultErrorMessage{
				TransactionID: failedTxId,
				ErrorMessage:  expectedErrorMsg,
				Index:         failedTxIndex,
				ExecutorID:    unittest.IdentifierFixture(),
			}, nil).Once()

		// Perform the lookup and assert that the error message is retrieved correctly from storage.
		errMsg, err := backend.LookupErrorMessageByTransactionID(context.Background(), blockId, block.Header.Height, failedTxId)
		suite.Require().NoError(err)
		suite.Require().Equal(expectedErrorMsg, errMsg)
		suite.assertAllExpectations()
	})
}

// TestLookupTransactionErrorMessageByTransactionID_FailedToFetch tests the case when a transaction error message
// is not in the cache and needs to be fetched from the EN, but the EN fails to return it.
// It tests three cases:
// 1. The transaction is not found in the transaction results, leading to a "NotFound" error.
// 2. The transaction result is not failed, and the error message is empty.
// 3. The transaction result is failed, and the error message "failed" are returned.
func (suite *Suite) TestLookupTransactionErrorMessageByTransactionID_FailedToFetch() {
	block := unittest.BlockFixture()
	blockId := block.ID()
	failedTx := unittest.TransactionFixture()
	failedTxId := failedTx.ID()

	// Setup mock receipts and execution node identities.
	_, fixedENIDs := suite.setupReceipts(block)
	suite.state.On("Final").Return(suite.snapshot, nil).Maybe()
	suite.snapshot.On("Identities", mock.Anything).Return(fixedENIDs, nil)

	// Create a mock index reporter
	reporter := syncmock.NewIndexReporter(suite.T())
	reporter.On("LowestIndexedHeight").Return(block.Header.Height, nil)
	reporter.On("HighestIndexedHeight").Return(block.Header.Height+10, nil)

	suite.fixedExecutionNodeIDs = fixedENIDs.NodeIDs()

	params := suite.defaultBackendParams()
	// The connection factory should be used to get the execution node client
	params.ConnFactory = suite.setupConnectionFactory()
	// Initialize the transaction results index with the mock reporter.
	params.TxResultsIndex = index.NewTransactionResultsIndex(index.NewReporter(), suite.transactionResults)
	err := params.TxResultsIndex.Initialize(reporter)
	suite.Require().NoError(err)

	params.TxResultErrorMessages = suite.txErrorMessages

	backend, err := New(params)
	suite.Require().NoError(err)

	// Test case: failed to fetch from EN, transaction is unknown.
	suite.Run("failed to fetch from EN, unknown tx", func() {
		// lookup should try each of the 2 ENs in fixedENIDs
		suite.execClient.On("GetTransactionErrorMessage", mock.Anything, mock.Anything).Return(nil,
			status.Error(codes.Unavailable, "")).Twice()

		// Setup mock that the transaction and tx error message is not found in the storage.
		suite.txErrorMessages.On("ByBlockIDTransactionID", blockId, failedTxId).
			Return(nil, storage.ErrNotFound).Once()
		suite.transactionResults.On("ByBlockIDTransactionID", blockId, failedTxId).
			Return(nil, storage.ErrNotFound).Once()

		// Perform the lookup and expect a "NotFound" error with an empty error message.
		errMsg, err := backend.LookupErrorMessageByTransactionID(context.Background(), blockId, block.Header.Height, failedTxId)
		suite.Require().Error(err)
		suite.Require().Equal(codes.NotFound, status.Code(err))
		suite.Require().Empty(errMsg)
		suite.assertAllExpectations()
	})

	// Test case: failed to fetch from EN, but the transaction result is not failed.
	suite.Run("failed to fetch from EN, tx result is not failed", func() {
		// Lookup should try each of the 2 ENs in fixedENIDs
		suite.execClient.On("GetTransactionErrorMessage", mock.Anything, mock.Anything).Return(nil,
			status.Error(codes.Unavailable, "")).Twice()

		// Setup mock that the transaction error message is not found in storage.
		suite.txErrorMessages.On("ByBlockIDTransactionID", blockId, failedTxId).
			Return(nil, storage.ErrNotFound).Once()

		// Setup mock that the transaction result exists and is not failed.
		suite.transactionResults.On("ByBlockIDTransactionID", blockId, failedTxId).
			Return(&flow.LightTransactionResult{
				TransactionID:   failedTxId,
				Failed:          false,
				ComputationUsed: 0,
			}, nil).Once()

		// Perform the lookup and expect no error and an empty error message.
		errMsg, err := backend.LookupErrorMessageByTransactionID(context.Background(), blockId, block.Header.Height, failedTxId)
		suite.Require().NoError(err)
		suite.Require().Empty(errMsg)
		suite.assertAllExpectations()
	})

	// Test case: failed to fetch from EN, but the transaction result is failed.
	suite.Run("failed to fetch from EN, tx result is failed", func() {
		// lookup should try each of the 2 ENs in fixedENIDs
		suite.execClient.On("GetTransactionErrorMessage", mock.Anything, mock.Anything).Return(nil,
			status.Error(codes.Unavailable, "")).Twice()

		// Setup mock that the transaction error message is not found in storage.
		suite.txErrorMessages.On("ByBlockIDTransactionID", blockId, failedTxId).
			Return(nil, storage.ErrNotFound).Once()

		// Setup mock that the transaction result exists and is failed.
		suite.transactionResults.On("ByBlockIDTransactionID", blockId, failedTxId).
			Return(&flow.LightTransactionResult{
				TransactionID:   failedTxId,
				Failed:          true,
				ComputationUsed: 0,
			}, nil).Once()

		// Perform the lookup and expect the failed error message to be returned.
		errMsg, err := backend.LookupErrorMessageByTransactionID(context.Background(), blockId, block.Header.Height, failedTxId)
		suite.Require().NoError(err)
		suite.Require().Equal(errMsg, DefaultFailedErrorMessage)
		suite.assertAllExpectations()
	})
}

// TestLookupTransactionErrorMessageByIndex_HappyPath verifies the lookup of a transaction error message
// by block ID and transaction index.
// It tests two cases:
// 1. Happy path where the error message is fetched from the EN if it is not found in the cache.
// 2. Happy path where the error message is served from the storage database if it exists.
func (suite *Suite) TestLookupTransactionErrorMessageByIndex_HappyPath() {
	block := unittest.BlockFixture()
	blockId := block.ID()
	failedTx := unittest.TransactionFixture()
	failedTxId := failedTx.ID()
	failedTxIndex := rand.Uint32()

	// Setup mock receipts and execution node identities.
	_, fixedENIDs := suite.setupReceipts(block)
	suite.state.On("Final").Return(suite.snapshot, nil).Maybe()
	suite.snapshot.On("Identities", mock.Anything).Return(fixedENIDs, nil)

	suite.fixedExecutionNodeIDs = fixedENIDs.NodeIDs()

	params := suite.defaultBackendParams()
	params.TxResultErrorMessages = suite.txErrorMessages

	// Test case: transaction error message is fetched from the EN.
	suite.Run("happy path from EN", func() {
		// the connection factory should be used to get the execution node client
		params.ConnFactory = suite.setupConnectionFactory()

		// Mock the cache lookup for the transaction error message, returning "not found".
		suite.txErrorMessages.On("ByBlockIDTransactionIndex", blockId, failedTxIndex).
			Return(nil, storage.ErrNotFound).Once()

		backend, err := New(params)
		suite.Require().NoError(err)

		// Mock the execution node API call to fetch the error message.
		exeEventReq := &execproto.GetTransactionErrorMessageByIndexRequest{
			BlockId: blockId[:],
			Index:   failedTxIndex,
		}
		exeEventResp := &execproto.GetTransactionErrorMessageResponse{
			TransactionId: failedTxId[:],
			ErrorMessage:  expectedErrorMsg,
		}
		suite.execClient.On("GetTransactionErrorMessageByIndex", mock.Anything, exeEventReq).Return(exeEventResp, nil).Once()

		// Perform the lookup and assert that the error message is retrieved correctly.
		errMsg, err := backend.LookupErrorMessageByIndex(context.Background(), blockId, block.Header.Height, failedTxIndex)
		suite.Require().NoError(err)
		suite.Require().Equal(expectedErrorMsg, errMsg)
		suite.assertAllExpectations()
	})

	// Test case: transaction error message is fetched from the storage database.
	suite.Run("happy path from storage db", func() {
		backend, err := New(params)
		suite.Require().NoError(err)

		// Mock the cache lookup for the transaction error message, returning a stored result.
		suite.txErrorMessages.On("ByBlockIDTransactionIndex", blockId, failedTxIndex).
			Return(&flow.TransactionResultErrorMessage{
				TransactionID: failedTxId,
				ErrorMessage:  expectedErrorMsg,
				Index:         failedTxIndex,
				ExecutorID:    unittest.IdentifierFixture(),
			}, nil).Once()

		// Perform the lookup and assert that the error message is retrieved correctly from storage.
		errMsg, err := backend.LookupErrorMessageByIndex(context.Background(), blockId, block.Header.Height, failedTxIndex)
		suite.Require().NoError(err)
		suite.Require().Equal(expectedErrorMsg, errMsg)
		suite.assertAllExpectations()
	})
}

// TestLookupTransactionErrorMessageByIndex_FailedToFetch verifies the behavior of looking up a transaction error message by index
// when the error message is not in the cache, and fetching it from the EN fails.
// It tests three cases:
// 1. The transaction is not found in the transaction results, leading to a "NotFound" error.
// 2. The transaction result is not failed, and the error message is empty.
// 3. The transaction result is failed, and the error message "failed" are returned.
func (suite *Suite) TestLookupTransactionErrorMessageByIndex_FailedToFetch() {
	block := unittest.BlockFixture()
	blockId := block.ID()
	failedTxIndex := rand.Uint32()
	failedTx := unittest.TransactionFixture()
	failedTxId := failedTx.ID()

	// Setup mock receipts and execution node identities.
	_, fixedENIDs := suite.setupReceipts(block)
	suite.state.On("Final").Return(suite.snapshot, nil).Maybe()
	suite.snapshot.On("Identities", mock.Anything).Return(fixedENIDs, nil)

	// Create a mock connection factory
	connFactory := connectionmock.NewConnectionFactory(suite.T())
	connFactory.On("GetExecutionAPIClient", mock.Anything).Return(suite.execClient, &mocks.MockCloser{}, nil)

	// Create a mock index reporter
	reporter := syncmock.NewIndexReporter(suite.T())
	reporter.On("LowestIndexedHeight").Return(block.Header.Height, nil)
	reporter.On("HighestIndexedHeight").Return(block.Header.Height+10, nil)

	suite.fixedExecutionNodeIDs = fixedENIDs.NodeIDs()

	params := suite.defaultBackendParams()
	// the connection factory should be used to get the execution node client
	params.ConnFactory = connFactory
	// Initialize the transaction results index with the mock reporter.
	params.TxResultsIndex = index.NewTransactionResultsIndex(index.NewReporter(), suite.transactionResults)
	err := params.TxResultsIndex.Initialize(reporter)
	suite.Require().NoError(err)

	params.TxResultErrorMessages = suite.txErrorMessages

	backend, err := New(params)
	suite.Require().NoError(err)

	// Test case: failed to fetch from EN, transaction is unknown.
	suite.Run("failed to fetch from EN, unknown tx", func() {
		// lookup should try each of the 2 ENs in fixedENIDs
		suite.execClient.On("GetTransactionErrorMessageByIndex", mock.Anything, mock.Anything).Return(nil,
			status.Error(codes.Unavailable, "")).Twice()

		// Setup mock that the transaction and tx error message is not found in the storage.
		suite.txErrorMessages.On("ByBlockIDTransactionIndex", blockId, failedTxIndex).
			Return(nil, storage.ErrNotFound).Once()
		suite.transactionResults.On("ByBlockIDTransactionIndex", blockId, failedTxIndex).
			Return(nil, storage.ErrNotFound).Once()

		// Perform the lookup and expect a "NotFound" error with an empty error message.
		errMsg, err := backend.LookupErrorMessageByIndex(context.Background(), blockId, block.Header.Height, failedTxIndex)
		suite.Require().Error(err)
		suite.Require().Equal(codes.NotFound, status.Code(err))
		suite.Require().Empty(errMsg)
		suite.assertAllExpectations()
	})

	// Test case: failed to fetch from EN, but the transaction result is not failed.
	suite.Run("failed to fetch from EN, tx result is not failed", func() {
		// lookup should try each of the 2 ENs in fixedENIDs
		suite.execClient.On("GetTransactionErrorMessageByIndex", mock.Anything, mock.Anything).Return(nil,
			status.Error(codes.Unavailable, "")).Twice()

		// Setup mock that the transaction error message is not found in storage.
		suite.txErrorMessages.On("ByBlockIDTransactionIndex", blockId, failedTxIndex).
			Return(nil, storage.ErrNotFound).Once()

		// Setup mock that the transaction result exists and is not failed.
		suite.transactionResults.On("ByBlockIDTransactionIndex", blockId, failedTxIndex).
			Return(&flow.LightTransactionResult{
				TransactionID:   failedTxId,
				Failed:          false,
				ComputationUsed: 0,
			}, nil).Once()

		// Perform the lookup and expect no error and an empty error message.
		errMsg, err := backend.LookupErrorMessageByIndex(context.Background(), blockId, block.Header.Height, failedTxIndex)
		suite.Require().NoError(err)
		suite.Require().Empty(errMsg)
		suite.assertAllExpectations()
	})

	// Test case: failed to fetch from EN, but the transaction result is failed.
	suite.Run("failed to fetch from EN, tx result is failed", func() {
		// lookup should try each of the 2 ENs in fixedENIDs
		suite.execClient.On("GetTransactionErrorMessageByIndex", mock.Anything, mock.Anything).Return(nil,
			status.Error(codes.Unavailable, "")).Twice()

		// Setup mock that the transaction error message is not found in storage.
		suite.txErrorMessages.On("ByBlockIDTransactionIndex", blockId, failedTxIndex).
			Return(nil, storage.ErrNotFound).Once()

		// Setup mock that the transaction result exists and is failed.
		suite.transactionResults.On("ByBlockIDTransactionIndex", blockId, failedTxIndex).
			Return(&flow.LightTransactionResult{
				TransactionID:   failedTxId,
				Failed:          true,
				ComputationUsed: 0,
			}, nil).Once()

		// Perform the lookup and expect the failed error message to be returned.
		errMsg, err := backend.LookupErrorMessageByIndex(context.Background(), blockId, block.Header.Height, failedTxIndex)
		suite.Require().NoError(err)
		suite.Require().Equal(errMsg, DefaultFailedErrorMessage)
		suite.assertAllExpectations()
	})
}

// TestLookupTransactionErrorMessagesByBlockID_HappyPath verifies the lookup of transaction error messages by block ID.
// It tests two cases:
// 1. Happy path where the error messages are fetched from the EN if they are not found in the cache.
// 2. Happy path where the error messages are served from the storage database if they exist.
func (suite *Suite) TestLookupTransactionErrorMessagesByBlockID_HappyPath() {
	block := unittest.BlockFixture()
	blockId := block.ID()

	resultsByBlockID := make([]flow.LightTransactionResult, 0)
	for i := 0; i < 5; i++ {
		resultsByBlockID = append(resultsByBlockID, flow.LightTransactionResult{
			TransactionID:   unittest.IdentifierFixture(),
			Failed:          i%2 == 0, // create a mix of failed and non-failed transactions
			ComputationUsed: 0,
		})
	}

	_, fixedENIDs := suite.setupReceipts(block)
	suite.state.On("Final").Return(suite.snapshot, nil).Maybe()
	suite.snapshot.On("Identities", mock.Anything).Return(fixedENIDs, nil)

	suite.fixedExecutionNodeIDs = fixedENIDs.NodeIDs()

	params := suite.defaultBackendParams()
	params.TxResultErrorMessages = suite.txErrorMessages

	// Test case: transaction error messages is fetched from the EN.
	suite.Run("happy path from EN", func() {
		// the connection factory should be used to get the execution node client
		params.ConnFactory = suite.setupConnectionFactory()

		// Mock the cache lookup for the transaction error messages, returning "not found".
		suite.txErrorMessages.On("ByBlockID", blockId).
			Return(nil, storage.ErrNotFound).Once()

		backend, err := New(params)
		suite.Require().NoError(err)

		// Mock the execution node API call to fetch the error messages.
		exeEventReq := &execproto.GetTransactionErrorMessagesByBlockIDRequest{
			BlockId: blockId[:],
		}
		exeErrMessagesResp := &execproto.GetTransactionErrorMessagesResponse{}
		for _, result := range resultsByBlockID {
			r := result
			if r.Failed {
				errMsg := fmt.Sprintf("%s.%s", expectedErrorMsg, r.TransactionID)
				exeErrMessagesResp.Results = append(exeErrMessagesResp.Results, &execproto.GetTransactionErrorMessagesResponse_Result{
					TransactionId: r.TransactionID[:],
					ErrorMessage:  errMsg,
				})
			}
		}
		suite.execClient.On("GetTransactionErrorMessagesByBlockID", mock.Anything, exeEventReq).
			Return(exeErrMessagesResp, nil).
			Once()

		// Perform the lookup and assert that the error message is retrieved correctly.
		errMessages, err := backend.LookupErrorMessagesByBlockID(context.Background(), blockId, block.Header.Height)
		suite.Require().NoError(err)
		suite.Require().Len(errMessages, len(exeErrMessagesResp.Results))
		for _, expectedResult := range exeErrMessagesResp.Results {
			errMsg, ok := errMessages[convert.MessageToIdentifier(expectedResult.TransactionId)]
			suite.Require().True(ok)
			suite.Assert().Equal(expectedResult.ErrorMessage, errMsg)
		}
		suite.assertAllExpectations()
	})

	// Test case: transaction error messages is fetched from the storage database.
	suite.Run("happy path from storage db", func() {
		backend, err := New(params)
		suite.Require().NoError(err)

		// Mock the cache lookup for the transaction error messages, returning a stored result.
		var txErrorMessages []flow.TransactionResultErrorMessage
		for i, result := range resultsByBlockID {
			if result.Failed {
				errMsg := fmt.Sprintf("%s.%s", expectedErrorMsg, result.TransactionID)

				txErrorMessages = append(txErrorMessages,
					flow.TransactionResultErrorMessage{
						TransactionID: result.TransactionID,
						ErrorMessage:  errMsg,
						Index:         uint32(i),
						ExecutorID:    unittest.IdentifierFixture(),
					})
			}
		}
		suite.txErrorMessages.On("ByBlockID", blockId).
			Return(txErrorMessages, nil).Once()

		// Perform the lookup and assert that the error message is retrieved correctly from storage.
		errMessages, err := backend.LookupErrorMessagesByBlockID(context.Background(), blockId, block.Header.Height)
		suite.Require().NoError(err)
		suite.Require().Len(errMessages, len(txErrorMessages))
		for _, expected := range txErrorMessages {
			errMsg, ok := errMessages[expected.TransactionID]
			suite.Require().True(ok)
			suite.Assert().Equal(expected.ErrorMessage, errMsg)
		}
		suite.assertAllExpectations()
	})
}

// TestLookupTransactionErrorMessagesByBlockID_FailedToFetch tests lookup of a transaction error messages by block ID,
// when a transaction result is not in the cache and needs to be fetched from EN, but the EN fails to return it.
// It tests three cases:
// 1. The transaction is not found in the transaction results, leading to a "NotFound" error.
// 2. The transaction result is not failed, and the error message is empty.
// 3. The transaction result is failed, and the error message "failed" are returned.
func (suite *Suite) TestLookupTransactionErrorMessagesByBlockID_FailedToFetch() {
	block := unittest.BlockFixture()
	blockId := block.ID()

	// Setup mock receipts and execution node identities.
	_, fixedENIDs := suite.setupReceipts(block)
	suite.state.On("Final").Return(suite.snapshot, nil).Maybe()
	suite.snapshot.On("Identities", mock.Anything).Return(fixedENIDs, nil)

	// Create a mock index reporter
	reporter := syncmock.NewIndexReporter(suite.T())
	reporter.On("LowestIndexedHeight").Return(block.Header.Height, nil)
	reporter.On("HighestIndexedHeight").Return(block.Header.Height+10, nil)

	suite.fixedExecutionNodeIDs = fixedENIDs.NodeIDs()

	params := suite.defaultBackendParams()
	// the connection factory should be used to get the execution node client
	params.ConnFactory = suite.setupConnectionFactory()
	// Initialize the transaction results index with the mock reporter.
	params.TxResultsIndex = index.NewTransactionResultsIndex(index.NewReporter(), suite.transactionResults)
	err := params.TxResultsIndex.Initialize(reporter)
	suite.Require().NoError(err)

	params.TxResultErrorMessages = suite.txErrorMessages

	backend, err := New(params)
	suite.Require().NoError(err)

	// Test case: failed to fetch from EN, transaction is unknown.
	suite.Run("failed to fetch from EN, unknown tx", func() {
		// lookup should try each of the 2 ENs in fixedENIDs
		suite.execClient.On("GetTransactionErrorMessagesByBlockID", mock.Anything, mock.Anything).Return(nil,
			status.Error(codes.Unavailable, "")).Twice()

		// Setup mock that the transaction and tx error messages is not found in the storage.
		suite.txErrorMessages.On("ByBlockID", blockId).
			Return(nil, storage.ErrNotFound).Once()
		suite.transactionResults.On("ByBlockID", blockId).
			Return(nil, storage.ErrNotFound).Once()

		// Perform the lookup and expect a "NotFound" error with an empty error message.
		errMsg, err := backend.LookupErrorMessagesByBlockID(context.Background(), blockId, block.Header.Height)
		suite.Require().Error(err)
		suite.Require().Equal(codes.NotFound, status.Code(err))
		suite.Require().Empty(errMsg)
		suite.assertAllExpectations()
	})

	// Test case: failed to fetch from EN, but the transaction result is not failed.
	suite.Run("failed to fetch from EN, tx result is not failed", func() {
		// lookup should try each of the 2 ENs in fixedENIDs
		suite.execClient.On("GetTransactionErrorMessagesByBlockID", mock.Anything, mock.Anything).Return(nil,
			status.Error(codes.Unavailable, "")).Twice()

		// Setup mock that the transaction error message is not found in storage.
		suite.txErrorMessages.On("ByBlockID", blockId).
			Return(nil, storage.ErrNotFound).Once()

		// Setup mock that the transaction results exists and is not failed.
		suite.transactionResults.On("ByBlockID", blockId).
			Return([]flow.LightTransactionResult{
				{
					TransactionID:   unittest.IdentifierFixture(),
					Failed:          false,
					ComputationUsed: 0,
				},
				{
					TransactionID:   unittest.IdentifierFixture(),
					Failed:          false,
					ComputationUsed: 0,
				},
			}, nil).Once()

		// Perform the lookup and expect no error and an empty error messages.
		errMsg, err := backend.LookupErrorMessagesByBlockID(context.Background(), blockId, block.Header.Height)
		suite.Require().NoError(err)
		suite.Require().Empty(errMsg)
		suite.assertAllExpectations()
	})

	// Test case: failed to fetch from EN, but the transaction result is failed.
	suite.Run("failed to fetch from EN, tx result is failed", func() {
		failedResultsByBlockID := []flow.LightTransactionResult{
			{
				TransactionID:   unittest.IdentifierFixture(),
				Failed:          true,
				ComputationUsed: 0,
			},
			{
				TransactionID:   unittest.IdentifierFixture(),
				Failed:          true,
				ComputationUsed: 0,
			},
		}

		// lookup should try each of the 2 ENs in fixedENIDs
		suite.execClient.On("GetTransactionErrorMessagesByBlockID", mock.Anything, mock.Anything).Return(nil,
			status.Error(codes.Unavailable, "")).Twice()

		// Setup mock that the transaction error messages is not found in storage.
		suite.txErrorMessages.On("ByBlockID", blockId).
			Return(nil, storage.ErrNotFound).Once()

		// Setup mock that the transaction results exists and is failed.
		suite.transactionResults.On("ByBlockID", blockId).
			Return(failedResultsByBlockID, nil).Once()

		// Setup mock expected the transaction error messages after retrieving the failed result.
		expectedTxErrorMessages := make(map[flow.Identifier]string)
		for _, result := range failedResultsByBlockID {
			if result.Failed {
				expectedTxErrorMessages[result.TransactionID] = DefaultFailedErrorMessage
			}
		}

		// Perform the lookup and expect the failed error messages to be returned.
		errMsg, err := backend.LookupErrorMessagesByBlockID(context.Background(), blockId, block.Header.Height)
		suite.Require().NoError(err)
		suite.Require().Len(errMsg, len(expectedTxErrorMessages))
		for txID, expectedMessage := range expectedTxErrorMessages {
			actualMessage, ok := errMsg[txID]
			suite.Require().True(ok)
			suite.Assert().Equal(expectedMessage, actualMessage)
		}
		suite.assertAllExpectations()
	})
}

// TestGetSystemTransaction_HappyPath tests that GetSystemTransaction call returns system chunk transaction.
func (suite *Suite) TestGetSystemTransaction_HappyPath() {
	suite.withPreConfiguredState(func(snap protocol.Snapshot) {
		suite.state.On("Sealed").Return(snap, nil).Maybe()

		params := suite.defaultBackendParams()
		backend, err := New(params)
		suite.Require().NoError(err)

		block := unittest.BlockFixture()
		blockID := block.ID()

		// Make the call for the system chunk transaction
		res, err := backend.GetSystemTransaction(context.Background(), blockID)
		suite.Require().NoError(err)
		// Expected system chunk transaction
		systemTx, err := blueprints.SystemChunkTransaction(suite.chainID.Chain())
		suite.Require().NoError(err)

		suite.Require().Equal(systemTx, res)
	})
}

// TestGetSystemTransactionResult_HappyPath tests that GetSystemTransactionResult call returns system transaction
// result for required block id.
func (suite *Suite) TestGetSystemTransactionResult_HappyPath() {
	suite.withPreConfiguredState(func(snap protocol.Snapshot) {
		suite.state.On("Sealed").Return(snap, nil).Maybe()
		lastBlock, err := snap.Head()
		suite.Require().NoError(err)
		identities, err := snap.Identities(filter.Any)
		suite.Require().NoError(err)

		block := unittest.BlockWithParentFixture(lastBlock)
		blockID := block.ID()
		suite.state.On("AtBlockID", blockID).Return(
			unittest.StateSnapshotForKnownBlock(block.ToHeader(), identities.Lookup()), nil).Once()

		// block storage returns the corresponding block
		suite.blocks.
			On("ByID", blockID).
			Return(block, nil).
			Once()

		receipt1 := unittest.ReceiptForBlockFixture(block)
		suite.receipts.
			On("ByBlockID", block.ID()).
			Return(flow.ExecutionReceiptList{receipt1}, nil)

		// the connection factory should be used to get the execution node client
		params := suite.defaultBackendParams()
		params.ConnFactory = suite.setupConnectionFactory()

		exeEventReq := &execproto.GetTransactionsByBlockIDRequest{
			BlockId: blockID[:],
		}

		// Generating events with event generator
		exeNodeEventEncodingVersion := entities.EventEncodingVersion_CCF_V0
		events := generator.GetEventsWithEncoding(1, exeNodeEventEncodingVersion)
		eventMessages := convert.EventsToMessages(events)

		exeEventResp := &execproto.GetTransactionResultsResponse{
			TransactionResults: []*execproto.GetTransactionResultResponse{{
				Events:               eventMessages,
				EventEncodingVersion: exeNodeEventEncodingVersion,
			}},
			EventEncodingVersion: exeNodeEventEncodingVersion,
		}

		suite.execClient.
			On("GetTransactionResultsByBlockID", mock.Anything, exeEventReq).
			Return(exeEventResp, nil).
			Once()

		backend, err := New(params)
		suite.Require().NoError(err)

		suite.execClient.
			On("GetTransactionResult", mock.Anything, mock.AnythingOfType("*execution.GetTransactionResultRequest")).
			Return(exeEventResp.TransactionResults[0], nil).
			Once()

		// Make the call for the system transaction result
		res, err := backend.GetSystemTransactionResult(
			context.Background(),
			block.ID(),
			entities.EventEncodingVersion_JSON_CDC_V0,
		)
		suite.Require().NoError(err)

		// Expected system chunk transaction
		suite.Require().Equal(flow.TransactionStatusExecuted, res.Status)
		suite.Require().Equal(suite.systemTx.ID(), res.TransactionID)

		// Check for successful decoding of event
		_, err = jsoncdc.Decode(nil, res.Events[0].Payload)
		suite.Require().NoError(err)

		events, err = convert.MessagesToEventsWithEncodingConversion(eventMessages,
			exeNodeEventEncodingVersion,
			entities.EventEncodingVersion_JSON_CDC_V0)
		suite.Require().NoError(err)
		suite.Require().Equal(events, res.Events)
	})
}

func (suite *Suite) TestGetSystemTransactionResultFromStorage() {
	// Create fixtures for block, transaction, and collection
	block := unittest.BlockFixture()
	sysTx, err := blueprints.SystemChunkTransaction(suite.chainID.Chain())
	suite.Require().NoError(err)
	suite.Require().NotNil(sysTx)
	transaction := flow.Transaction{TransactionBody: *sysTx}
	txId := suite.systemTx.ID()
	blockId := block.ID()

	// Mock the behavior of the blocks and transactionResults objects
	suite.blocks.
		On("ByID", blockId).
		Return(block, nil).
		Once()

	lightTxShouldFail := false
	suite.transactionResults.
		On("ByBlockIDTransactionID", blockId, txId).
		Return(&flow.LightTransactionResult{
			TransactionID:   txId,
			Failed:          lightTxShouldFail,
			ComputationUsed: 0,
		}, nil).
		Once()

	suite.transactions.
		On("ByID", txId).
		Return(&transaction.TransactionBody, nil).
		Once()

	// Set up the events storage mock
	var eventsForTx []flow.Event
	// expect a call to lookup events by block ID and transaction ID
	suite.events.On("ByBlockIDTransactionID", blockId, txId).Return(eventsForTx, nil)

	// Set up the state and snapshot mocks
	suite.state.On("Final").Return(suite.snapshot, nil).Once()
	suite.state.On("Sealed").Return(suite.snapshot, nil).Once()
	suite.snapshot.On("Head", mock.Anything).Return(block.ToHeader(), nil).Once()

	// create a mock index reporter
	reporter := syncmock.NewIndexReporter(suite.T())
	reporter.On("LowestIndexedHeight").Return(block.Header.Height, nil)
	reporter.On("HighestIndexedHeight").Return(block.Header.Height+10, nil)

	indexReporter := index.NewReporter()
	err = indexReporter.Initialize(reporter)
	suite.Require().NoError(err)

	// Set up the backend parameters and the backend instance
	params := suite.defaultBackendParams()
	params.TxResultQueryMode = IndexQueryModeLocalOnly

	params.EventsIndex = index.NewEventsIndex(indexReporter, suite.events)
	params.TxResultsIndex = index.NewTransactionResultsIndex(indexReporter, suite.transactionResults)

	backend, err := New(params)
	suite.Require().NoError(err)

	response, err := backend.GetSystemTransactionResult(context.Background(), blockId, entities.EventEncodingVersion_JSON_CDC_V0)
	suite.assertTransactionResultResponse(err, response, block, txId, lightTxShouldFail, eventsForTx)
}

// TestGetSystemTransactionResult_BlockNotFound tests GetSystemTransactionResult function when block was not found.
func (suite *Suite) TestGetSystemTransactionResult_BlockNotFound() {
	suite.withPreConfiguredState(func(snap protocol.Snapshot) {
		suite.state.On("Sealed").Return(snap, nil).Maybe()
		lastBlock, err := snap.Head()
		suite.Require().NoError(err)
		identities, err := snap.Identities(filter.Any)
		suite.Require().NoError(err)

		block := unittest.BlockWithParentFixture(lastBlock)
		blockID := block.ID()
		suite.state.On("AtBlockID", blockID).Return(
			unittest.StateSnapshotForKnownBlock(block.ToHeader(), identities.Lookup()), nil).Once()

		// block storage returns the ErrNotFound error
		suite.blocks.
			On("ByID", blockID).
			Return(nil, storage.ErrNotFound).
			Once()

		receipt1 := unittest.ReceiptForBlockFixture(block)
		suite.receipts.
			On("ByBlockID", block.ID()).
			Return(flow.ExecutionReceiptList{receipt1}, nil)

		params := suite.defaultBackendParams()

		backend, err := New(params)
		suite.Require().NoError(err)

		// Make the call for the system transaction result
		res, err := backend.GetSystemTransactionResult(
			context.Background(),
			block.ID(),
			entities.EventEncodingVersion_JSON_CDC_V0,
		)

		suite.Require().Nil(res)
		suite.Require().Error(err)
		suite.Require().Equal(err, status.Errorf(codes.NotFound, "not found: %v", fmt.Errorf("key not found")))
	})
}

// TestGetSystemTransactionResult_FailedEncodingConversion tests the GetSystemTransactionResult function with different
// event encoding versions.
func (suite *Suite) TestGetSystemTransactionResult_FailedEncodingConversion() {
	suite.withPreConfiguredState(func(snap protocol.Snapshot) {
		suite.state.On("Sealed").Return(snap, nil).Maybe()
		lastBlock, err := snap.Head()
		suite.Require().NoError(err)
		identities, err := snap.Identities(filter.Any)
		suite.Require().NoError(err)

		block := unittest.BlockWithParentFixture(lastBlock)
		blockID := block.ID()
		suite.state.On("AtBlockID", blockID).Return(
			unittest.StateSnapshotForKnownBlock(block.ToHeader(), identities.Lookup()), nil).Once()

		// block storage returns the corresponding block
		suite.blocks.
			On("ByID", blockID).
			Return(block, nil).
			Once()

		receipt1 := unittest.ReceiptForBlockFixture(block)
		suite.receipts.
			On("ByBlockID", block.ID()).
			Return(flow.ExecutionReceiptList{receipt1}, nil)

		// the connection factory should be used to get the execution node client
		params := suite.defaultBackendParams()
		params.ConnFactory = suite.setupConnectionFactory()

		exeEventReq := &execproto.GetTransactionsByBlockIDRequest{
			BlockId: blockID[:],
		}

		// create empty events
		eventsPerBlock := 10
		eventMessages := make([]*entities.Event, eventsPerBlock)

		exeEventResp := &execproto.GetTransactionResultsResponse{
			TransactionResults: []*execproto.GetTransactionResultResponse{{
				Events:               eventMessages,
				EventEncodingVersion: entities.EventEncodingVersion_JSON_CDC_V0,
			}},
		}

		suite.execClient.
			On("GetTransactionResultsByBlockID", mock.Anything, exeEventReq).
			Return(exeEventResp, nil).
			Once()

		backend, err := New(params)
		suite.Require().NoError(err)

		suite.execClient.
			On("GetTransactionResult", mock.Anything, mock.AnythingOfType("*execution.GetTransactionResultRequest")).
			Return(exeEventResp.TransactionResults[0], nil).
			Once()

		// Make the call for the system transaction result
		res, err := backend.GetSystemTransactionResult(
			context.Background(),
			block.ID(),
			entities.EventEncodingVersion_CCF_V0,
		)

		suite.Require().Nil(res)
		suite.Require().Error(err)
		suite.Require().Equal(err, status.Errorf(codes.Internal, "failed to convert events to message: %v",
			fmt.Errorf("conversion from format JSON_CDC_V0 to CCF_V0 is not supported")))
	})
}

func (suite *Suite) assertTransactionResultResponse(
	err error,
	response *accessmodel.TransactionResult,
<<<<<<< HEAD
	block flow.Block,
=======
	block *flow.Block,
>>>>>>> 08bb77f6
	txId flow.Identifier,
	txFailed bool,
	eventsForTx []flow.Event,
) {
	suite.Require().NoError(err)
	suite.Assert().Equal(block.ID(), response.BlockID)
	suite.Assert().Equal(block.Header.Height, response.BlockHeight)
	suite.Assert().Equal(txId, response.TransactionID)
	if txId == suite.systemTx.ID() {
		suite.Assert().Equal(flow.ZeroID, response.CollectionID)
	} else {
		suite.Assert().Equal(block.Payload.Guarantees[0].CollectionID, response.CollectionID)
	}
	suite.Assert().Equal(len(eventsForTx), len(response.Events))
	// When there are error messages occurred in the transaction, the status should be 1
	if txFailed {
		suite.Assert().Equal(uint(1), response.StatusCode)
		suite.Assert().Equal(expectedErrorMsg, response.ErrorMessage)
	} else {
		suite.Assert().Equal(uint(0), response.StatusCode)
		suite.Assert().Equal("", response.ErrorMessage)
	}
	suite.Assert().Equal(flow.TransactionStatusSealed, response.Status)
}

// TestTransactionResultFromStorage tests the retrieval of a transaction result (flow.TransactionResult) from storage
// instead of requesting it from the Execution Node.
func (suite *Suite) TestTransactionResultFromStorage() {
	// Create fixtures for block, transaction, and collection
	transaction := unittest.TransactionFixture()
	col := unittest.CollectionFromTransactions([]*flow.Transaction{&transaction})
	guarantee := &flow.CollectionGuarantee{CollectionID: col.ID()}
	block := unittest.BlockFixture(
		unittest.Block.WithPayload(unittest.PayloadFixture(unittest.WithGuarantees(guarantee))),
	)
	txId := transaction.ID()
	blockId := block.ID()

	// Mock the behavior of the blocks and transactionResults objects
	suite.blocks.
		On("ByID", blockId).
		Return(block, nil)

	suite.transactionResults.On("ByBlockIDTransactionID", blockId, txId).
		Return(&flow.LightTransactionResult{
			TransactionID:   txId,
			Failed:          true,
			ComputationUsed: 0,
		}, nil)

	suite.transactions.
		On("ByID", txId).
		Return(&transaction.TransactionBody, nil)

	// Set up the light collection and mock the behavior of the collections object
	lightCol := col.Light()
	suite.collections.On("LightByID", col.ID()).Return(lightCol, nil)

	// Set up the events storage mock
	totalEvents := 5
	eventsForTx := unittest.EventsFixture(totalEvents, flow.EventAccountCreated)
	eventMessages := make([]*entities.Event, totalEvents)
	for j, event := range eventsForTx {
		eventMessages[j] = convert.EventToMessage(event)
	}

	// expect a call to lookup events by block ID and transaction ID
	suite.events.On("ByBlockIDTransactionID", blockId, txId).Return(eventsForTx, nil)

	// Set up the state and snapshot mocks
	_, fixedENIDs := suite.setupReceipts(block)
	suite.state.On("Final").Return(suite.snapshot, nil).Maybe()
	suite.state.On("Sealed").Return(suite.snapshot, nil).Maybe()
	suite.snapshot.On("Identities", mock.Anything).Return(fixedENIDs, nil)
	suite.snapshot.On("Head", mock.Anything).Return(block.ToHeader(), nil)

	// create a mock index reporter
	reporter := syncmock.NewIndexReporter(suite.T())
	reporter.On("LowestIndexedHeight").Return(block.Header.Height, nil)
	reporter.On("HighestIndexedHeight").Return(block.Header.Height+10, nil)

	indexReporter := index.NewReporter()
	err := indexReporter.Initialize(reporter)
	suite.Require().NoError(err)

	suite.fixedExecutionNodeIDs = fixedENIDs.NodeIDs()

	// Set up the backend parameters and the backend instance
	params := suite.defaultBackendParams()
	// the connection factory should be used to get the execution node client
	params.ConnFactory = suite.setupConnectionFactory()
	params.TxResultQueryMode = IndexQueryModeLocalOnly
	params.EventsIndex = index.NewEventsIndex(indexReporter, suite.events)
	params.TxResultsIndex = index.NewTransactionResultsIndex(indexReporter, suite.transactionResults)

	backend, err := New(params)
	suite.Require().NoError(err)

	// Set up the expected error message for the execution node response

	exeEventReq := &execproto.GetTransactionErrorMessageRequest{
		BlockId:       blockId[:],
		TransactionId: txId[:],
	}

	exeEventResp := &execproto.GetTransactionErrorMessageResponse{
		TransactionId: txId[:],
		ErrorMessage:  expectedErrorMsg,
	}

	suite.execClient.On("GetTransactionErrorMessage", mock.Anything, exeEventReq).Return(exeEventResp, nil).Once()

	response, err := backend.GetTransactionResult(context.Background(), txId, blockId, flow.ZeroID, entities.EventEncodingVersion_JSON_CDC_V0)
	suite.assertTransactionResultResponse(err, response, block, txId, true, eventsForTx)
}

// TestTransactionByIndexFromStorage tests the retrieval of a transaction result (flow.TransactionResult) by index
// and returns it from storage instead of requesting from the Execution Node.
func (suite *Suite) TestTransactionByIndexFromStorage() {
	// Create fixtures for block, transaction, and collection
	transaction := unittest.TransactionFixture()
	col := unittest.CollectionFromTransactions([]*flow.Transaction{&transaction})
	guarantee := &flow.CollectionGuarantee{CollectionID: col.ID()}
	block := unittest.BlockFixture(
		unittest.Block.WithPayload(unittest.PayloadFixture(unittest.WithGuarantees(guarantee))),
	)
	blockId := block.ID()
	txId := transaction.ID()
	txIndex := rand.Uint32()

	// Set up the light collection and mock the behavior of the collections object
	lightCol := col.Light()
	suite.collections.On("LightByID", col.ID()).Return(lightCol, nil)

	// Mock the behavior of the blocks and transactionResults objects
	suite.blocks.
		On("ByID", blockId).
		Return(block, nil)

	suite.transactionResults.On("ByBlockIDTransactionIndex", blockId, txIndex).
		Return(&flow.LightTransactionResult{
			TransactionID:   txId,
			Failed:          true,
			ComputationUsed: 0,
		}, nil)

	// Set up the events storage mock
	totalEvents := 5
	eventsForTx := unittest.EventsFixture(totalEvents, flow.EventAccountCreated)
	eventMessages := make([]*entities.Event, totalEvents)
	for j, event := range eventsForTx {
		eventMessages[j] = convert.EventToMessage(event)
	}

	// expect a call to lookup events by block ID and transaction ID
	suite.events.On("ByBlockIDTransactionIndex", blockId, txIndex).Return(eventsForTx, nil)

	// Set up the state and snapshot mocks
	_, fixedENIDs := suite.setupReceipts(block)
	suite.state.On("Final").Return(suite.snapshot, nil).Maybe()
	suite.state.On("Sealed").Return(suite.snapshot, nil).Maybe()
	suite.snapshot.On("Identities", mock.Anything).Return(fixedENIDs, nil)
	suite.snapshot.On("Head", mock.Anything).Return(block.ToHeader(), nil)

	// create a mock index reporter
	reporter := syncmock.NewIndexReporter(suite.T())
	reporter.On("LowestIndexedHeight").Return(block.Header.Height, nil)
	reporter.On("HighestIndexedHeight").Return(block.Header.Height+10, nil)

	indexReporter := index.NewReporter()
	err := indexReporter.Initialize(reporter)
	suite.Require().NoError(err)

	suite.fixedExecutionNodeIDs = fixedENIDs.NodeIDs()

	// Set up the backend parameters and the backend instance
	params := suite.defaultBackendParams()
	// the connection factory should be used to get the execution node client
	params.ConnFactory = suite.setupConnectionFactory()
	params.TxResultQueryMode = IndexQueryModeLocalOnly
	params.EventsIndex = index.NewEventsIndex(indexReporter, suite.events)
	params.TxResultsIndex = index.NewTransactionResultsIndex(indexReporter, suite.transactionResults)

	backend, err := New(params)
	suite.Require().NoError(err)

	// Set up the expected error message for the execution node response
	exeEventReq := &execproto.GetTransactionErrorMessageByIndexRequest{
		BlockId: blockId[:],
		Index:   txIndex,
	}

	exeEventResp := &execproto.GetTransactionErrorMessageResponse{
		TransactionId: txId[:],
		ErrorMessage:  expectedErrorMsg,
	}

	suite.execClient.On("GetTransactionErrorMessageByIndex", mock.Anything, exeEventReq).Return(exeEventResp, nil).Once()

	response, err := backend.GetTransactionResultByIndex(context.Background(), blockId, txIndex, entities.EventEncodingVersion_JSON_CDC_V0)
	suite.assertTransactionResultResponse(err, response, block, txId, true, eventsForTx)
}

// TestTransactionResultsByBlockIDFromStorage tests the retrieval of transaction results ([]flow.TransactionResult)
// by block ID from storage instead of requesting from the Execution Node.
func (suite *Suite) TestTransactionResultsByBlockIDFromStorage() {
	// Create fixtures for the block and collection
	col := unittest.CollectionFixture(2)
	guarantee := &flow.CollectionGuarantee{CollectionID: col.ID()}
	block := unittest.BlockFixture(
		unittest.Block.WithPayload(unittest.PayloadFixture(unittest.WithGuarantees(guarantee))),
	)
	blockId := block.ID()

	// Mock the behavior of the blocks, collections and light transaction results objects
	suite.blocks.
		On("ByID", blockId).
		Return(block, nil)
	lightCol := col.Light()
	suite.collections.On("LightByID", mock.Anything).Return(lightCol, nil)

	lightTxResults := make([]flow.LightTransactionResult, len(lightCol.Transactions))
	for i, txID := range lightCol.Transactions {
		lightTxResults[i] = flow.LightTransactionResult{
			TransactionID:   txID,
			Failed:          false,
			ComputationUsed: 0,
		}
	}
	// simulate the system tx
	lightTxResults = append(lightTxResults, flow.LightTransactionResult{
		TransactionID:   suite.systemTx.ID(),
		Failed:          false,
		ComputationUsed: 10,
	})

	// Mark the first transaction as failed
	lightTxResults[0].Failed = true
	suite.transactionResults.On("ByBlockID", blockId).Return(lightTxResults, nil)

	// Set up the events storage mock
	totalEvents := 5
	eventsForTx := unittest.EventsFixture(totalEvents, flow.EventAccountCreated)
	eventMessages := make([]*entities.Event, totalEvents)
	for j, event := range eventsForTx {
		eventMessages[j] = convert.EventToMessage(event)
	}

	// expect a call to lookup events by block ID and transaction ID
	suite.events.On("ByBlockIDTransactionID", blockId, mock.Anything).Return(eventsForTx, nil)

	// Set up the state and snapshot mocks
	_, fixedENIDs := suite.setupReceipts(block)
	suite.state.On("Final").Return(suite.snapshot, nil).Maybe()
	suite.state.On("Sealed").Return(suite.snapshot, nil).Maybe()
	suite.snapshot.On("Identities", mock.Anything).Return(fixedENIDs, nil)
	suite.snapshot.On("Head", mock.Anything).Return(block.ToHeader(), nil)

	// create a mock index reporter
	reporter := syncmock.NewIndexReporter(suite.T())
	reporter.On("LowestIndexedHeight").Return(block.Header.Height, nil)
	reporter.On("HighestIndexedHeight").Return(block.Header.Height+10, nil)

	indexReporter := index.NewReporter()
	err := indexReporter.Initialize(reporter)
	suite.Require().NoError(err)

	suite.fixedExecutionNodeIDs = fixedENIDs.NodeIDs()

	// Set up the state and snapshot mocks and the backend instance
	params := suite.defaultBackendParams()
	// the connection factory should be used to get the execution node client
	params.ConnFactory = suite.setupConnectionFactory()
	params.EventsIndex = index.NewEventsIndex(indexReporter, suite.events)
	params.TxResultsIndex = index.NewTransactionResultsIndex(indexReporter, suite.transactionResults)
	params.TxResultQueryMode = IndexQueryModeLocalOnly

	backend, err := New(params)
	suite.Require().NoError(err)

	// Set up the expected error message for the execution node response
	exeEventReq := &execproto.GetTransactionErrorMessagesByBlockIDRequest{
		BlockId: blockId[:],
	}

	res := &execproto.GetTransactionErrorMessagesResponse_Result{
		TransactionId: lightTxResults[0].TransactionID[:],
		ErrorMessage:  expectedErrorMsg,
		Index:         1,
	}
	exeEventResp := &execproto.GetTransactionErrorMessagesResponse{
		Results: []*execproto.GetTransactionErrorMessagesResponse_Result{
			res,
		},
	}

	suite.execClient.On("GetTransactionErrorMessagesByBlockID", mock.Anything, exeEventReq).Return(exeEventResp, nil).Once()

	response, err := backend.GetTransactionResultsByBlockID(context.Background(), blockId, entities.EventEncodingVersion_JSON_CDC_V0)
	suite.Require().NoError(err)
	suite.Assert().Equal(len(lightTxResults), len(response))

	// Assertions for each transaction result in the response
	for i, responseResult := range response {
		lightTx := lightTxResults[i]
		suite.assertTransactionResultResponse(err, responseResult, block, lightTx.TransactionID, lightTx.Failed, eventsForTx)
	}
}<|MERGE_RESOLUTION|>--- conflicted
+++ resolved
@@ -1237,11 +1237,7 @@
 func (suite *Suite) assertTransactionResultResponse(
 	err error,
 	response *accessmodel.TransactionResult,
-<<<<<<< HEAD
-	block flow.Block,
-=======
 	block *flow.Block,
->>>>>>> 08bb77f6
 	txId flow.Identifier,
 	txFailed bool,
 	eventsForTx []flow.Event,
