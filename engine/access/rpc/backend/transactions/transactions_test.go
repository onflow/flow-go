package transactions

import (
	"bytes"
	"context"
	"fmt"
	"math/rand"
	"os"
	"testing"

	"github.com/cockroachdb/pebble/v2"
	lru "github.com/hashicorp/golang-lru/v2"
	"github.com/onflow/cadence"
	cadenceCommon "github.com/onflow/cadence/common"
	"github.com/onflow/cadence/encoding/ccf"
	jsoncdc "github.com/onflow/cadence/encoding/json"
	"github.com/onflow/flow/protobuf/go/flow/access"
	"github.com/onflow/flow/protobuf/go/flow/entities"
	execproto "github.com/onflow/flow/protobuf/go/flow/execution"
	"github.com/rs/zerolog"
	"github.com/stretchr/testify/mock"
	"github.com/stretchr/testify/require"
	"github.com/stretchr/testify/suite"
	"google.golang.org/grpc/codes"
	"google.golang.org/grpc/status"

	"github.com/onflow/flow-go/access/validator"
	validatormock "github.com/onflow/flow-go/access/validator/mock"
	accessmock "github.com/onflow/flow-go/engine/access/mock"
	"github.com/onflow/flow-go/engine/access/rpc/backend/node_communicator"
	"github.com/onflow/flow-go/engine/access/rpc/backend/transactions/provider"
	"github.com/onflow/flow-go/engine/access/rpc/backend/transactions/retrier"
	txstatus "github.com/onflow/flow-go/engine/access/rpc/backend/transactions/status"
	connectionmock "github.com/onflow/flow-go/engine/access/rpc/connection/mock"
	"github.com/onflow/flow-go/engine/common/rpc"
	"github.com/onflow/flow-go/engine/common/rpc/convert"
	"github.com/onflow/flow-go/fvm/blueprints"
	"github.com/onflow/flow-go/fvm/systemcontracts"
	accessmodel "github.com/onflow/flow-go/model/access"
	"github.com/onflow/flow-go/model/flow"
	"github.com/onflow/flow-go/model/flow/filter"
	"github.com/onflow/flow-go/module"
	"github.com/onflow/flow-go/module/counters"
	execmock "github.com/onflow/flow-go/module/execution/mock"
	"github.com/onflow/flow-go/module/executiondatasync/optimistic_sync"
	"github.com/onflow/flow-go/module/executiondatasync/optimistic_sync/execution_result_provider"
	optimisticsyncmock "github.com/onflow/flow-go/module/executiondatasync/optimistic_sync/mock"
	"github.com/onflow/flow-go/module/metrics"
	"github.com/onflow/flow-go/state/protocol"
	bprotocol "github.com/onflow/flow-go/state/protocol/badger"
	protocolmock "github.com/onflow/flow-go/state/protocol/mock"
	"github.com/onflow/flow-go/state/protocol/util"
	"github.com/onflow/flow-go/storage"
	storagemock "github.com/onflow/flow-go/storage/mock"
	"github.com/onflow/flow-go/storage/operation/pebbleimpl"
	"github.com/onflow/flow-go/storage/store"
	"github.com/onflow/flow-go/utils/unittest"
	"github.com/onflow/flow-go/utils/unittest/mocks"
)

const expectedErrorMsg = "expected test error"

type Suite struct {
	suite.Suite

	log      zerolog.Logger
	state    *protocolmock.State
	snapshot *protocolmock.Snapshot
	params   *protocolmock.Params

	blocks                *storagemock.Blocks
	headers               *storagemock.Headers
	collections           *storagemock.Collections
	transactions          *storagemock.Transactions
	receipts              *storagemock.ExecutionReceipts
	results               *storagemock.ExecutionResults
	lightTxResults        *storagemock.LightTransactionResults
	events                *storagemock.Events
	txResultErrorMessages *storagemock.TransactionResultErrorMessages
	txResultCache         *lru.Cache[flow.Identifier, *accessmodel.TransactionResult]

	db                  *pebble.DB
	dbDir               string
	lastFullBlockHeight *counters.PersistentStrictMonotonicCounter

	executionAPIClient        *accessmock.ExecutionAPIClient
	historicalAccessAPIClient *accessmock.AccessAPIClient

	connectionFactory *connectionmock.ConnectionFactory

<<<<<<< HEAD
	chainID  flow.ChainID
	systemTx *flow.TransactionBody
=======
	reporter       *syncmock.IndexReporter
	indexReporter  *index.Reporter
	eventsIndex    *index.EventsIndex
	txResultsIndex *index.TransactionResultsIndex

	errorMessageProvider error_messages.Provider

	chainID                           flow.ChainID
	systemTx                          *flow.TransactionBody
	systemCollection                  *flow.Collection
	pendingExecutionEvents            []flow.Event
	processScheduledCallbackEventType flow.EventType
	scheduledCallbacksEnabled         bool
>>>>>>> 3f07db5d

	fixedExecutionNodeIDs     flow.IdentifierList
	preferredExecutionNodeIDs flow.IdentifierList

	execResultProvider  *optimisticsyncmock.ExecutionResultProvider
	executionStateCache *optimisticsyncmock.ExecutionStateCache
	operatorCriteria    optimistic_sync.Criteria

	rootBlock       *flow.Block
	rootBlockHeader *flow.Header
	receiptsList    flow.ExecutionReceiptList
	identities      flow.IdentityList
}

func TestTransactionsBackend(t *testing.T) {
	suite.Run(t, new(Suite))
}

<<<<<<< HEAD
func (s *Suite) SetupTest() {
	s.log = unittest.Logger()
	s.snapshot = protocolmock.NewSnapshot(s.T())

	s.rootBlock = unittest.BlockFixture()
	s.rootBlockHeader = s.rootBlock.ToHeader()
	params := protocolmock.NewParams(s.T())
	params.On("FinalizedRoot").Return(s.rootBlockHeader, nil).Maybe()
	params.On("SporkID").Return(unittest.IdentifierFixture(), nil).Maybe()
	params.On("SporkRootBlockHeight").Return(s.rootBlockHeader.Height, nil).Maybe()
	params.On("SealedRoot").Return(s.rootBlockHeader, nil).Maybe()

	s.state = protocolmock.NewState(s.T())
	s.state.On("Params").Return(params).Maybe()

	s.blocks = storagemock.NewBlocks(s.T())
	s.headers = storagemock.NewHeaders(s.T())
	s.transactions = storagemock.NewTransactions(s.T())
	s.collections = storagemock.NewCollections(s.T())
	s.receipts = storagemock.NewExecutionReceipts(s.T())
	s.results = storagemock.NewExecutionResults(s.T())
	s.txResultErrorMessages = storagemock.NewTransactionResultErrorMessages(s.T())
	s.executionAPIClient = accessmock.NewExecutionAPIClient(s.T())
	s.lightTxResults = storagemock.NewLightTransactionResults(s.T())
	s.events = storagemock.NewEvents(s.T())
	s.chainID = flow.Testnet
	s.historicalAccessAPIClient = accessmock.NewAccessAPIClient(s.T())
	s.connectionFactory = connectionmock.NewConnectionFactory(s.T())

	txResCache, err := lru.New[flow.Identifier, *accessmodel.TransactionResult](10)
	s.Require().NoError(err)
	s.txResultCache = txResCache

	s.systemTx, err = blueprints.SystemChunkTransaction(flow.Testnet.Chain())
	s.Require().NoError(err)

	s.db, s.dbDir = unittest.TempBadgerDB(s.T())
	progress, err := store.NewConsumerProgress(badgerimpl.ToDB(s.db), module.ConsumeProgressLastFullBlockHeight).Initialize(0)
	require.NoError(s.T(), err)
	s.lastFullBlockHeight, err = counters.NewPersistentStrictMonotonicCounter(progress)
	s.Require().NoError(err)

	s.execResultProvider = optimisticsyncmock.NewExecutionResultProvider(s.T())
	s.executionStateCache = optimisticsyncmock.NewExecutionStateCache(s.T())
	s.operatorCriteria = optimistic_sync.Criteria{}

	s.fixedExecutionNodeIDs = nil
	s.preferredExecutionNodeIDs = nil

	s.identities = unittest.IdentityListFixture(2, unittest.WithRole(flow.RoleExecution))

	receipt1 := unittest.ReceiptForBlockFixture(s.rootBlock)
	receipt1.ExecutorID = s.identities[0].NodeID
	receipt2 := unittest.ReceiptForBlockFixture(s.rootBlock)
	receipt2.ExecutorID = s.identities[1].NodeID
	receipt1.ExecutionResult = receipt2.ExecutionResult

	s.receiptsList = flow.ExecutionReceiptList{receipt1, receipt2}
=======
func (suite *Suite) SetupTest() {
	suite.log = unittest.Logger()
	suite.snapshot = protocolmock.NewSnapshot(suite.T())

	header := unittest.BlockHeaderFixture()
	suite.params = protocolmock.NewParams(suite.T())
	suite.params.On("FinalizedRoot").Return(header, nil).Maybe()
	suite.params.On("SporkID").Return(unittest.IdentifierFixture(), nil).Maybe()
	suite.params.On("SporkRootBlockHeight").Return(header.Height, nil).Maybe()
	suite.params.On("SealedRoot").Return(header, nil).Maybe()

	suite.state = protocolmock.NewState(suite.T())
	suite.state.On("Params").Return(suite.params).Maybe()

	suite.blocks = storagemock.NewBlocks(suite.T())
	suite.headers = storagemock.NewHeaders(suite.T())
	suite.transactions = storagemock.NewTransactions(suite.T())
	suite.collections = storagemock.NewCollections(suite.T())
	suite.receipts = storagemock.NewExecutionReceipts(suite.T())
	suite.results = storagemock.NewExecutionResults(suite.T())
	suite.txResultErrorMessages = storagemock.NewTransactionResultErrorMessages(suite.T())
	suite.executionAPIClient = accessmock.NewExecutionAPIClient(suite.T())
	suite.lightTxResults = storagemock.NewLightTransactionResults(suite.T())
	suite.events = storagemock.NewEvents(suite.T())
	suite.chainID = flow.Testnet
	suite.historicalAccessAPIClient = accessmock.NewAccessAPIClient(suite.T())
	suite.connectionFactory = connectionmock.NewConnectionFactory(suite.T())

	txResCache, err := lru.New[flow.Identifier, *accessmodel.TransactionResult](10)
	suite.Require().NoError(err)
	suite.txResultCache = txResCache

	suite.reporter = syncmock.NewIndexReporter(suite.T())
	suite.indexReporter = index.NewReporter()
	err = suite.indexReporter.Initialize(suite.reporter)
	suite.Require().NoError(err)
	suite.eventsIndex = index.NewEventsIndex(suite.indexReporter, suite.events)
	suite.txResultsIndex = index.NewTransactionResultsIndex(suite.indexReporter, suite.lightTxResults)

	suite.systemTx, err = blueprints.SystemChunkTransaction(flow.Testnet.Chain())
	suite.Require().NoError(err)
	suite.scheduledCallbacksEnabled = true

	suite.pendingExecutionEvents = suite.createPendingExecutionEvents(2) // 2 callbacks
	suite.systemCollection, err = blueprints.SystemCollection(suite.chainID.Chain(), suite.pendingExecutionEvents)
	suite.Require().NoError(err)
	suite.processScheduledCallbackEventType = suite.pendingExecutionEvents[0].Type

	suite.db, suite.dbDir = unittest.TempPebbleDB(suite.T())
	progress, err := store.NewConsumerProgress(pebbleimpl.ToDB(suite.db), module.ConsumeProgressLastFullBlockHeight).Initialize(0)
	require.NoError(suite.T(), err)
	suite.lastFullBlockHeight, err = counters.NewPersistentStrictMonotonicCounter(progress)
	suite.Require().NoError(err)

	suite.fixedExecutionNodeIDs = nil
	suite.preferredExecutionNodeIDs = nil
	suite.errorMessageProvider = nil
>>>>>>> 3f07db5d
}

func (s *Suite) TearDownTest() {
	err := os.RemoveAll(s.dbDir)
	s.Require().NoError(err)
}

func (s *Suite) defaultTransactionsParamsWithExecutionResultProviderMocks() Params {
	executionResult := unittest.ExecutionResultFixture(unittest.WithExecutionResultBlockID(s.rootBlockHeader.ID()))
	s.snapshot.On("SealedResult").Return(executionResult, nil, nil).Once()
	s.state.On("AtBlockID", mock.AnythingOfType("flow.Identifier")).Return(s.snapshot).Once()
	s.headers.On("BlockIDByHeight", mock.AnythingOfType("uint64")).Return(s.rootBlockHeader.ID(), nil).Once()

	return s.defaultTransactionsParams()
}

func (s *Suite) defaultTransactionsParams() Params {
	nodeProvider := rpc.NewExecutionNodeIdentitiesProvider(
		s.log,
		s.state,
		s.receipts,
		s.preferredExecutionNodeIDs,
		s.fixedExecutionNodeIDs,
	)

	executionResultProvider, err := execution_result_provider.NewExecutionResultProvider(
		s.log,
		s.state,
		s.headers,
		s.receipts,
		execution_result_provider.NewExecutionNodes(s.preferredExecutionNodeIDs, s.fixedExecutionNodeIDs),
		s.operatorCriteria,
	)
	s.Require().NoError(err)

	txStatusDeriver := txstatus.NewTxStatusDeriver(
		s.state,
		s.lastFullBlockHeight,
	)

	txValidator, err := validator.NewTransactionValidator(
		validatormock.NewBlocks(s.T()),
		s.chainID.Chain(),
		metrics.NewNoopCollector(),
		validator.TransactionValidationOptions{},
		execmock.NewScriptExecutor(s.T()),
	)
	s.Require().NoError(err)

	nodeCommunicator := node_communicator.NewNodeCommunicator(false)

	txProvider := provider.NewENTransactionProvider(
		s.log,
		s.state,
		s.collections,
		s.connectionFactory,
		nodeCommunicator,
		executionResultProvider,
		txStatusDeriver,
<<<<<<< HEAD
		s.systemTx.ID(),
		s.systemTx,
=======
		suite.systemTx.ID(),
		suite.chainID,
		suite.scheduledCallbacksEnabled,
>>>>>>> 3f07db5d
	)

	return Params{
		Log:                         s.log,
		Metrics:                     metrics.NewNoopCollector(),
		State:                       s.state,
		ChainID:                     flow.Testnet,
<<<<<<< HEAD
		SystemTxID:                  s.systemTx.ID(),
		SystemTx:                    s.systemTx,
		StaticCollectionRPCClient:   s.historicalAccessAPIClient,
=======
		SystemTxID:                  suite.systemTx.ID(),
		StaticCollectionRPCClient:   suite.historicalAccessAPIClient,
>>>>>>> 3f07db5d
		HistoricalAccessNodeClients: nil,
		NodeCommunicator:            nodeCommunicator,
		ConnFactory:                 s.connectionFactory,
		EnableRetries:               true,
		NodeProvider:                nodeProvider,
<<<<<<< HEAD
		Blocks:                      s.blocks,
		Collections:                 s.collections,
		Transactions:                s.transactions,
		TxResultCache:               s.txResultCache,
		TxProvider:                  txProvider,
		TxValidator:                 txValidator,
		TxStatusDeriver:             txStatusDeriver,
		ExecutionStateCache:         s.executionStateCache,
		ExecResultProvider:          s.execResultProvider,
		OperatorCriteria:            s.operatorCriteria,
=======
		Blocks:                      suite.blocks,
		Collections:                 suite.collections,
		Transactions:                suite.transactions,
		Events:                      suite.events,
		TxErrorMessageProvider:      suite.errorMessageProvider,
		TxResultCache:               suite.txResultCache,
		TxProvider:                  txProvider,
		TxValidator:                 txValidator,
		TxStatusDeriver:             txStatusDeriver,
		EventsIndex:                 suite.eventsIndex,
		TxResultsIndex:              suite.txResultsIndex,
		ScheduledCallbacksEnabled:   suite.scheduledCallbacksEnabled,
>>>>>>> 3f07db5d
	}
}

// TestGetTransactionResult_UnknownTx returns unknown result when tx not found
func (s *Suite) TestGetTransactionResult_UnknownTx() {
	block := unittest.BlockFixture()
	tbody := unittest.TransactionBodyFixture()
	tx := unittest.TransactionFixture()
	tx.TransactionBody = tbody
	coll := unittest.CollectionFromTransactions([]*flow.Transaction{&tx})

	s.transactions.
		On("ByID", tx.ID()).
		Return(nil, storage.ErrNotFound)

	params := s.defaultTransactionsParamsWithExecutionResultProviderMocks()
	txBackend, err := NewTransactionsBackend(params)
	require.NoError(s.T(), err)
	res, _, err := txBackend.GetTransactionResult(
		context.Background(),
		tx.ID(),
		block.ID(),
		coll.ID(),
		entities.EventEncodingVersion_JSON_CDC_V0,
		optimistic_sync.Criteria{},
	)
	s.Require().NoError(err)
	s.Require().Equal(res.Status, flow.TransactionStatusUnknown)
	s.Require().Empty(res.BlockID)
	s.Require().Empty(res.BlockHeight)
	s.Require().Empty(res.TransactionID)
	s.Require().Empty(res.CollectionID)
	s.Require().Empty(res.ErrorMessage)
}

// TestGetTransactionResult_TxLookupFailure returns error from transaction storage
func (s *Suite) TestGetTransactionResult_TxLookupFailure() {
	block := unittest.BlockFixture()
	tbody := unittest.TransactionBodyFixture()
	tx := unittest.TransactionFixture()
	tx.TransactionBody = tbody
	coll := unittest.CollectionFromTransactions([]*flow.Transaction{&tx})

	expectedErr := fmt.Errorf("some other error")
	s.transactions.
		On("ByID", tx.ID()).
		Return(nil, expectedErr)

	params := s.defaultTransactionsParamsWithExecutionResultProviderMocks()
	txBackend, err := NewTransactionsBackend(params)
	require.NoError(s.T(), err)

	_, _, err = txBackend.GetTransactionResult(
		context.Background(),
		tx.ID(),
		block.ID(),
		coll.ID(),
		entities.EventEncodingVersion_JSON_CDC_V0,
		optimistic_sync.Criteria{},
	)
	s.Require().Equal(err, status.Errorf(codes.Internal, "failed to find: %v", expectedErr))
}

// TestGetTransactionResult_HistoricNodes_Success tests lookup in historic nodes
func (s *Suite) TestGetTransactionResult_HistoricNodes_Success() {
	block := unittest.BlockFixture()
	tbody := unittest.TransactionBodyFixture()
	tx := unittest.TransactionFixture()
	tx.TransactionBody = tbody
	coll := unittest.CollectionFromTransactions([]*flow.Transaction{&tx})

	s.transactions.
		On("ByID", tx.ID()).
		Return(nil, storage.ErrNotFound)

	transactionResultResponse := access.TransactionResultResponse{
		Status:     entities.TransactionStatus_EXECUTED,
		StatusCode: uint32(entities.TransactionStatus_EXECUTED),
	}

	s.historicalAccessAPIClient.
		On("GetTransactionResult", mock.Anything, mock.MatchedBy(func(req *access.GetTransactionRequest) bool {
			txID := tx.ID()
			return bytes.Equal(txID[:], req.Id)
		})).
		Return(&transactionResultResponse, nil).
		Once()

	params := s.defaultTransactionsParamsWithExecutionResultProviderMocks()
	params.HistoricalAccessNodeClients = []access.AccessAPIClient{s.historicalAccessAPIClient}
	txBackend, err := NewTransactionsBackend(params)
	require.NoError(s.T(), err)

	resp, _, err := txBackend.GetTransactionResult(
		context.Background(),
		tx.ID(),
		block.ID(),
		coll.ID(),
		entities.EventEncodingVersion_JSON_CDC_V0,
		optimistic_sync.Criteria{},
	)
	s.Require().NoError(err)
	s.Require().Equal(flow.TransactionStatusExecuted, resp.Status)
	s.Require().Equal(uint(flow.TransactionStatusExecuted), resp.StatusCode)
}

// TestGetTransactionResult_HistoricNodes_FromCache get historic transaction result from cache
func (s *Suite) TestGetTransactionResult_HistoricNodes_FromCache() {
	block := unittest.BlockFixture()
	tbody := unittest.TransactionBodyFixture()
	tx := unittest.TransactionFixture()
	tx.TransactionBody = tbody

	s.transactions.
		On("ByID", tx.ID()).
		Return(nil, storage.ErrNotFound)

	transactionResultResponse := access.TransactionResultResponse{
		Status:     entities.TransactionStatus_EXECUTED,
		StatusCode: uint32(entities.TransactionStatus_EXECUTED),
	}

	s.historicalAccessAPIClient.
		On("GetTransactionResult", mock.Anything, mock.MatchedBy(func(req *access.GetTransactionRequest) bool {
			txID := tx.ID()
			return bytes.Equal(txID[:], req.Id)
		})).
		Return(&transactionResultResponse, nil).
		Once()

	params := s.defaultTransactionsParamsWithExecutionResultProviderMocks()
	params.HistoricalAccessNodeClients = []access.AccessAPIClient{s.historicalAccessAPIClient}
	txBackend, err := NewTransactionsBackend(params)
	require.NoError(s.T(), err)

	coll := unittest.CollectionFromTransactions([]*flow.Transaction{&tx})
	resp, _, err := txBackend.GetTransactionResult(
		context.Background(),
		tx.ID(),
		block.ID(),
		coll.ID(),
		entities.EventEncodingVersion_JSON_CDC_V0,
		optimistic_sync.Criteria{},
	)
	s.Require().NoError(err)
	s.Require().Equal(flow.TransactionStatusExecuted, resp.Status)
	s.Require().Equal(uint(flow.TransactionStatusExecuted), resp.StatusCode)

	resp2, _, err := txBackend.GetTransactionResult(
		context.Background(),
		tx.ID(),
		block.ID(),
		coll.ID(),
		entities.EventEncodingVersion_JSON_CDC_V0,
		optimistic_sync.Criteria{},
	)
	s.Require().NoError(err)
	s.Require().Equal(flow.TransactionStatusExecuted, resp2.Status)
	s.Require().Equal(uint(flow.TransactionStatusExecuted), resp2.StatusCode)
}

// TestGetTransactionResultUnknownFromCache retrieve unknown result from cache.
func (s *Suite) TestGetTransactionResultUnknownFromCache() {
	block := unittest.BlockFixture()
	tbody := unittest.TransactionBodyFixture()
	tx := unittest.TransactionFixture()
	tx.TransactionBody = tbody

	s.transactions.
		On("ByID", tx.ID()).
		Return(nil, storage.ErrNotFound)

	s.historicalAccessAPIClient.
		On("GetTransactionResult", mock.Anything, mock.MatchedBy(func(req *access.GetTransactionRequest) bool {
			txID := tx.ID()
			return bytes.Equal(txID[:], req.Id)
		})).
		Return(nil, status.Errorf(codes.NotFound, "no known transaction with ID %s", tx.ID())).
		Once()

	params := s.defaultTransactionsParamsWithExecutionResultProviderMocks()
	params.HistoricalAccessNodeClients = []access.AccessAPIClient{s.historicalAccessAPIClient}
	txBackend, err := NewTransactionsBackend(params)
	require.NoError(s.T(), err)

	coll := unittest.CollectionFromTransactions([]*flow.Transaction{&tx})
	resp, _, err := txBackend.GetTransactionResult(
		context.Background(),
		tx.ID(),
		block.ID(),
		coll.ID(),
		entities.EventEncodingVersion_JSON_CDC_V0,
		optimistic_sync.Criteria{},
	)
	s.Require().NoError(err)
	s.Require().Equal(flow.TransactionStatusUnknown, resp.Status)
	s.Require().Equal(uint(flow.TransactionStatusUnknown), resp.StatusCode)

	// ensure the unknown transaction is cached when not found anywhere
	txStatus := flow.TransactionStatusUnknown
	res, ok := txBackend.txResultCache.Get(tx.ID())
	s.Require().True(ok)
	s.Require().Equal(res, &accessmodel.TransactionResult{
		Status:     txStatus,
		StatusCode: uint(txStatus),
	})

	// ensure underlying GetTransactionResult() won't be called the second time
	resp2, _, err := txBackend.GetTransactionResult(
		context.Background(),
		tx.ID(),
		block.ID(),
		coll.ID(),
		entities.EventEncodingVersion_JSON_CDC_V0,
		optimistic_sync.Criteria{},
	)
	s.Require().NoError(err)
	s.Require().Equal(flow.TransactionStatusUnknown, resp2.Status)
	s.Require().Equal(uint(flow.TransactionStatusUnknown), resp2.StatusCode)
}

// TestGetSystemTransaction_HappyPath tests that GetSystemTransaction call returns system chunk transaction.
<<<<<<< HEAD
func (s *Suite) TestGetSystemTransaction_HappyPath() {
	params := s.defaultTransactionsParamsWithExecutionResultProviderMocks()
	txBackend, err := NewTransactionsBackend(params)
	require.NoError(s.T(), err)
=======
func (suite *Suite) TestGetSystemTransaction_ExecutionNode_HappyPath() {
	block := unittest.BlockFixture()
	blockID := block.ID()

	params := suite.defaultTransactionsParams()
	enabledProvider := provider.NewENTransactionProvider(
		suite.log,
		suite.state,
		suite.collections,
		suite.connectionFactory,
		params.NodeCommunicator,
		params.NodeProvider,
		params.TxStatusDeriver,
		suite.systemTx.ID(),
		suite.chainID,
		true,
	)
	disabledProvider := provider.NewENTransactionProvider(
		suite.log,
		suite.state,
		suite.collections,
		suite.connectionFactory,
		params.NodeCommunicator,
		params.NodeProvider,
		params.TxStatusDeriver,
		suite.systemTx.ID(),
		suite.chainID,
		false,
	)

	suite.params.On("FinalizedRoot").Unset()

	suite.Run("scheduled callbacks DISABLED - ZeroID", func() {
		suite.blocks.On("ByID", blockID).Return(block, nil).Once()

		params.TxProvider = disabledProvider

		txBackend, err := NewTransactionsBackend(params)
		suite.Require().NoError(err)

		res, err := txBackend.GetSystemTransaction(context.Background(), flow.ZeroID, blockID)
		suite.Require().NoError(err)

		suite.Require().Equal(suite.systemTx, res)
	})

	suite.Run("scheduled callbacks DISABLED - system txID", func() {
		suite.blocks.On("ByID", blockID).Return(block, nil).Once()

		params.TxProvider = disabledProvider

		txBackend, err := NewTransactionsBackend(params)
		suite.Require().NoError(err)

		res, err := txBackend.GetSystemTransaction(context.Background(), suite.systemTx.ID(), blockID)
		suite.Require().NoError(err)

		suite.Require().Equal(suite.systemTx, res)
	})

	suite.Run("scheduled callbacks DISABLED - non-system txID fails", func() {
		suite.blocks.On("ByID", blockID).Return(block, nil).Once()

		params.TxProvider = disabledProvider
>>>>>>> 3f07db5d

		txBackend, err := NewTransactionsBackend(params)
		suite.Require().NoError(err)

		res, err := txBackend.GetSystemTransaction(context.Background(), unittest.IdentifierFixture(), blockID)
		suite.Require().Error(err)
		suite.Require().Nil(res)
	})

	suite.Run("scheduled callbacks ENABLED - ZeroID", func() {
		suite.blocks.On("ByID", blockID).Return(block, nil).Once()

		params.TxProvider = enabledProvider

		txBackend, err := NewTransactionsBackend(params)
		suite.Require().NoError(err)

		res, err := txBackend.GetSystemTransaction(context.Background(), flow.ZeroID, blockID)
		suite.Require().NoError(err)

		suite.Require().Equal(suite.systemTx, res)
	})

	suite.Run("scheduled callbacks ENABLED - system txID", func() {
		suite.blocks.On("ByID", blockID).Return(block, nil).Once()

		params.TxProvider = enabledProvider

		txBackend, err := NewTransactionsBackend(params)
		suite.Require().NoError(err)

		res, err := txBackend.GetSystemTransaction(context.Background(), suite.systemTx.ID(), blockID)
		suite.Require().NoError(err)

		suite.Require().Equal(suite.systemTx, res)
	})

	suite.Run("scheduled callbacks ENABLED - system collection TX", func() {
		suite.blocks.On("ByID", blockID).Return(block, nil).Once()

		// get execution node identities
		suite.params.On("FinalizedRoot").Return(block.ToHeader(), nil)
		suite.state.On("Final").Return(suite.snapshot, nil).Twice()
		suite.snapshot.On("Identities", mock.Anything).Return(unittest.IdentityListFixture(1), nil).Twice()

		suite.setupExecutionGetEventsRequest(blockID, block.Height, suite.pendingExecutionEvents)

		params.TxProvider = enabledProvider

		txBackend, err := NewTransactionsBackend(params)
		suite.Require().NoError(err)

		systemTx := suite.systemCollection.Transactions[2]
		res, err := txBackend.GetSystemTransaction(context.Background(), systemTx.ID(), blockID)
		suite.Require().NoError(err)

		suite.Require().Equal(systemTx, res)
	})

	suite.Run("scheduled callbacks ENABLED - non-system txID fails", func() {
		suite.blocks.On("ByID", blockID).Return(block, nil).Once()

		params.TxProvider = enabledProvider

		suite.params.On("FinalizedRoot").Return(block.ToHeader(), nil)
		suite.state.On("Final").Return(suite.snapshot, nil).Twice()
		suite.snapshot.On("Identities", mock.Anything).Return(unittest.IdentityListFixture(1), nil).Twice()

		suite.setupExecutionGetEventsRequest(blockID, block.Height, suite.pendingExecutionEvents)

		txBackend, err := NewTransactionsBackend(params)
		suite.Require().NoError(err)

		res, err := txBackend.GetSystemTransaction(context.Background(), unittest.IdentifierFixture(), blockID)
		suite.Require().Error(err)
		suite.Require().Nil(res)
	})
}

// TestGetSystemTransaction_HappyPath tests that GetSystemTransaction call returns system chunk transaction.
func (suite *Suite) TestGetSystemTransaction_Local_HappyPath() {
	block := unittest.BlockFixture()
<<<<<<< HEAD
	res, err := txBackend.GetSystemTransaction(context.Background(), block.ID())
	s.Require().NoError(err)

	systemTx, err := blueprints.SystemChunkTransaction(s.chainID.Chain())
	s.Require().NoError(err)

	s.Require().Equal(systemTx, res)
}

func (s *Suite) TestGetSystemTransactionResult_HappyPath() {
=======
	blockID := block.ID()

	params := suite.defaultTransactionsParams()
	enabledProvider := provider.NewLocalTransactionProvider(
		suite.state,
		suite.collections,
		suite.blocks,
		params.EventsIndex,
		params.TxResultsIndex,
		params.TxErrorMessageProvider,
		suite.systemTx.ID(),
		params.TxStatusDeriver,
		suite.chainID,
		true,
	)
	disabledProvider := provider.NewLocalTransactionProvider(
		suite.state,
		suite.collections,
		suite.blocks,
		params.EventsIndex,
		params.TxResultsIndex,
		params.TxErrorMessageProvider,
		suite.systemTx.ID(),
		params.TxStatusDeriver,
		suite.chainID,
		false,
	)

	suite.params.On("FinalizedRoot").Unset()

	suite.Run("scheduled callbacks DISABLED - ZeroID", func() {
		suite.blocks.On("ByID", blockID).Return(block, nil).Once()

		params.TxProvider = disabledProvider

		txBackend, err := NewTransactionsBackend(params)
		suite.Require().NoError(err)

		res, err := txBackend.GetSystemTransaction(context.Background(), flow.ZeroID, blockID)
		suite.Require().NoError(err)

		suite.Require().Equal(suite.systemTx, res)
	})

	suite.Run("scheduled callbacks DISABLED - system txID", func() {
		suite.blocks.On("ByID", blockID).Return(block, nil).Once()

		params.TxProvider = disabledProvider

		txBackend, err := NewTransactionsBackend(params)
		suite.Require().NoError(err)

		res, err := txBackend.GetSystemTransaction(context.Background(), suite.systemTx.ID(), blockID)
		suite.Require().NoError(err)

		suite.Require().Equal(suite.systemTx, res)
	})

	suite.Run("scheduled callbacks DISABLED - non-system txID fails", func() {
		suite.blocks.On("ByID", blockID).Return(block, nil).Once()

		params.TxProvider = disabledProvider

		txBackend, err := NewTransactionsBackend(params)
		suite.Require().NoError(err)

		res, err := txBackend.GetSystemTransaction(context.Background(), unittest.IdentifierFixture(), blockID)
		suite.Require().Error(err)
		suite.Require().Nil(res)
	})

	suite.Run("scheduled callbacks ENABLED - ZeroID", func() {
		suite.blocks.On("ByID", blockID).Return(block, nil).Once()

		params.TxProvider = enabledProvider

		txBackend, err := NewTransactionsBackend(params)
		suite.Require().NoError(err)

		res, err := txBackend.GetSystemTransaction(context.Background(), flow.ZeroID, blockID)
		suite.Require().NoError(err)

		suite.Require().Equal(suite.systemTx, res)
	})

	suite.Run("scheduled callbacks ENABLED - system txID", func() {
		suite.blocks.On("ByID", blockID).Return(block, nil).Once()

		params.TxProvider = enabledProvider

		txBackend, err := NewTransactionsBackend(params)
		suite.Require().NoError(err)

		res, err := txBackend.GetSystemTransaction(context.Background(), suite.systemTx.ID(), blockID)
		suite.Require().NoError(err)

		suite.Require().Equal(suite.systemTx, res)
	})

	suite.Run("scheduled callbacks ENABLED - system collection TX", func() {
		suite.blocks.On("ByID", blockID).Return(block, nil).Once()

		suite.reporter.On("LowestIndexedHeight").Return(block.Height, nil).Once()
		suite.reporter.On("HighestIndexedHeight").Return(block.Height+10, nil).Once()
		suite.events.On("ByBlockID", blockID).Return(suite.pendingExecutionEvents, nil).Once()

		params.TxProvider = enabledProvider

		txBackend, err := NewTransactionsBackend(params)
		suite.Require().NoError(err)

		systemTx := suite.systemCollection.Transactions[2]
		res, err := txBackend.GetSystemTransaction(context.Background(), systemTx.ID(), blockID)
		suite.Require().NoError(err)

		suite.Require().Equal(systemTx, res)
	})

	suite.Run("scheduled callbacks ENABLED - non-system txID fails", func() {
		suite.blocks.On("ByID", blockID).Return(block, nil).Once()

		params.TxProvider = enabledProvider

		suite.reporter.On("LowestIndexedHeight").Return(block.Height, nil).Once()
		suite.reporter.On("HighestIndexedHeight").Return(block.Height+10, nil).Once()
		suite.events.On("ByBlockID", blockID).Return(suite.pendingExecutionEvents, nil).Once()

		txBackend, err := NewTransactionsBackend(params)
		suite.Require().NoError(err)

		res, err := txBackend.GetSystemTransaction(context.Background(), unittest.IdentifierFixture(), blockID)
		suite.Require().Error(err)
		suite.Require().Nil(res)
	})
}

func (suite *Suite) TestGetSystemTransactionResult_ExecutionNode_HappyPath() {
>>>>>>> 3f07db5d
	test := func(snapshot protocol.Snapshot) {
		s.state.
			On("Sealed").
			Return(snapshot, nil).
			Once()

		lastBlock, err := snapshot.Head()
		s.Require().NoError(err)

		identities, err := snapshot.Identities(filter.Any)
		s.Require().NoError(err)

		block := unittest.BlockWithParentFixture(lastBlock)
		blockID := block.ID()

		stateSnapshotForKnownBlock := unittest.StateSnapshotForKnownBlock(block.ToHeader(), identities.Lookup())

		s.state.
			On("AtBlockID", blockID).
			Return(stateSnapshotForKnownBlock, nil).
			Once()

		// block storage returns the corresponding block
		s.blocks.
			On("ByID", blockID).
			Return(block, nil).
			Once()

		s.headers.On("BlockIDByHeight", mock.AnythingOfType("uint64")).Return(blockID, nil)

		stateSnapshotForKnownBlock.On("SealedResult").Return(&s.receiptsList[0].ExecutionResult, nil, nil)

		// Generating events with event generator
		exeNodeEventEncodingVersion := entities.EventEncodingVersion_CCF_V0
		events := unittest.EventGenerator.GetEventsWithEncoding(1, exeNodeEventEncodingVersion)
		eventMessages := convert.EventsToMessages(events)

		systemTxID := suite.systemTx.ID()
		expectedRequest := &execproto.GetTransactionResultRequest{
			BlockId:       blockID[:],
			TransactionId: systemTxID[:],
		}
		exeEventResp := &execproto.GetTransactionResultResponse{
			Events:               eventMessages,
			EventEncodingVersion: exeNodeEventEncodingVersion,
		}

<<<<<<< HEAD
		s.executionAPIClient.
			On("GetTransactionResult", mock.Anything, mock.MatchedBy(func(req *execproto.GetTransactionResultRequest) bool {
				txID := s.systemTx.ID()
				return bytes.Equal(txID[:], req.TransactionId)
			})).
			Return(exeEventResp.TransactionResults[0], nil).
=======
		suite.executionAPIClient.
			On("GetTransactionResult", mock.Anything, expectedRequest).
			Return(exeEventResp, nil).
>>>>>>> 3f07db5d
			Once()

		s.connectionFactory.
			On("GetExecutionAPIClient", mock.Anything).
			Return(s.executionAPIClient, &mocks.MockCloser{}, nil).
			Once()

		// the connection factory should be used to get the execution node client
		params := s.defaultTransactionsParams()
		backend, err := NewTransactionsBackend(params)
		s.Require().NoError(err)

		s.execResultProvider.
			On("ExecutionResult", block.ID(), mock.AnythingOfType("optimistic_sync.Criteria")).
			Return(&optimistic_sync.ExecutionResultInfo{
				ExecutionResult: &s.receiptsList[0].ExecutionResult,
				ExecutionNodes:  s.identities.ToSkeleton(),
			}, nil)

		res, _, err := backend.GetSystemTransactionResult(
			context.Background(),
			flow.ZeroID,
			block.ID(),
			entities.EventEncodingVersion_JSON_CDC_V0,
			optimistic_sync.Criteria{},
		)
		s.Require().NoError(err)

		// Expected system chunk transaction
		s.Require().Equal(flow.TransactionStatusExecuted, res.Status)
		s.Require().Equal(s.systemTx.ID(), res.TransactionID)

		// Check for successful decoding of event
		_, err = jsoncdc.Decode(nil, res.Events[0].Payload)
		s.Require().NoError(err)

		events, err = convert.MessagesToEventsWithEncodingConversion(
			eventMessages,
			exeNodeEventEncodingVersion,
			entities.EventEncodingVersion_JSON_CDC_V0,
		)
		s.Require().NoError(err)
		s.Require().Equal(events, res.Events)
	}

	identities := unittest.CompleteIdentitySet()
	rootSnapshot := unittest.RootSnapshotFixture(identities)
	util.RunWithFullProtocolStateAndMutator(
		s.T(),
		rootSnapshot,
<<<<<<< HEAD
		func(db *badger.DB, state *bprotocol.ParticipantState, mutableState protocol.MutableProtocolState) {
			epochBuilder := unittest.NewEpochBuilder(s.T(), mutableState, state)
=======
		func(db storage.DB, state *bprotocol.ParticipantState, mutableState protocol.MutableProtocolState) {
			epochBuilder := unittest.NewEpochBuilder(suite.T(), mutableState, state)
>>>>>>> 3f07db5d

			epochBuilder.
				BuildEpoch().
				CompleteEpoch()

			// get heights of each phase in built epochs
			epoch1, ok := epochBuilder.EpochHeights(1)
			require.True(s.T(), ok)

			snapshot := state.AtHeight(epoch1.FinalHeight())
			test(snapshot)
		},
	)
}

<<<<<<< HEAD
func (s *Suite) TestGetSystemTransactionResultFromStorage() {
=======
func (suite *Suite) TestGetSystemTransactionResult_Local_HappyPath() {
>>>>>>> 3f07db5d
	block := unittest.BlockFixture()
	sysTx, err := blueprints.SystemChunkTransaction(s.chainID.Chain())
	s.Require().NoError(err)
	s.Require().NotNil(sysTx)
	txId := s.systemTx.ID()
	blockId := block.ID()

	reqCriteria := optimistic_sync.Criteria{
		AgreeingExecutorsCount: 3,
		RequiredExecutors:      flow.IdentifierList{unittest.IdentifierFixture()},
	}

	s.blocks.
		On("ByID", blockId).
		Return(block, nil).
		Once()

	lightResult := &flow.LightTransactionResult{
		TransactionID:   txId,
		Failed:          false,
		ComputationUsed: 0,
	}
	s.lightTxResults.
		On("ByBlockIDTransactionID", blockId, txId).
		Return(lightResult, nil).
		Once()

	// Set up the events storage mock
	var eventsForTx []flow.Event
	// expect a call to lookup events by block ID and transaction ID
	s.events.On("ByBlockIDTransactionID", blockId, txId).Return(eventsForTx, nil)

	// Set up the backend parameters and the backend instance
	params := s.defaultTransactionsParamsWithExecutionResultProviderMocks()

	// Set up optimistic sync mocks to provide snapshot-backed readers
	snapshot := optimisticsyncmock.NewSnapshot(s.T())
	snapshot.On("BlockStatus").Return(flow.BlockStatusSealed)

	// ExecutionResultQuery can return any result with an ID; only ID is used to fetch snapshot
	fakeRes := &flow.ExecutionResult{PreviousResultID: unittest.IdentifierFixture()}
	s.execResultProvider.
		On("ExecutionResult", blockId, reqCriteria).
		Return(&optimistic_sync.ExecutionResultInfo{ExecutionResult: fakeRes}, nil)
	s.executionStateCache.
		On("Snapshot", fakeRes.ID()).
		Return(snapshot, nil)

	// Snapshot readers delegate to our storage mocks
	snapshot.On("Events").Return(s.events)
	snapshot.On("LightTransactionResults").Return(s.lightTxResults)

	params.TxProvider = provider.NewLocalTransactionProvider(
		params.State,
		params.Collections,
		params.Blocks,
		params.SystemTxID,
		params.TxStatusDeriver,
<<<<<<< HEAD
		s.execResultProvider,
		s.executionStateCache,
	)

	txBackend, err := NewTransactionsBackend(params)
	s.Require().NoError(err)
	response, _, err := txBackend.GetSystemTransactionResult(
		context.Background(),
		blockId,
		entities.EventEncodingVersion_JSON_CDC_V0,
		reqCriteria,
	)
	s.assertTransactionResultResponse(err, response, *block, txId, lightResult.Failed, eventsForTx)
=======
		params.ChainID,
		params.ScheduledCallbacksEnabled,
	)

	txBackend, err := NewTransactionsBackend(params)
	suite.Require().NoError(err)
	response, err := txBackend.GetSystemTransactionResult(context.Background(), flow.ZeroID, blockId, entities.EventEncodingVersion_JSON_CDC_V0)
	suite.assertTransactionResultResponse(err, response, *block, txId, lightTxShouldFail, eventsForTx)
>>>>>>> 3f07db5d
}

// TestGetSystemTransactionResult_BlockNotFound tests GetSystemTransactionResult function when block was not found.
func (s *Suite) TestGetSystemTransactionResult_BlockNotFound() {
	block := unittest.BlockFixture()
	s.blocks.
		On("ByID", block.ID()).
		Return(nil, storage.ErrNotFound).
		Once()

	params := s.defaultTransactionsParamsWithExecutionResultProviderMocks()
	txBackend, err := NewTransactionsBackend(params)
	s.Require().NoError(err)
	res, _, err := txBackend.GetSystemTransactionResult(
		context.Background(),
		flow.ZeroID,
		block.ID(),
		entities.EventEncodingVersion_JSON_CDC_V0,
		optimistic_sync.Criteria{},
	)

	s.Require().Nil(res)
	s.Require().Error(err)
	s.Require().Equal(err, status.Errorf(codes.NotFound, "not found: %v", fmt.Errorf("key not found")))
}

// TestGetSystemTransactionResult_FailedEncodingConversion tests the GetSystemTransactionResult function with different
// event encoding versions.
func (s *Suite) TestGetSystemTransactionResult_FailedEncodingConversion() {
	block := unittest.BlockFixture()
	blockID := block.ID()

	s.state.On("Sealed").Return(s.snapshot, nil)
	s.snapshot.On("Head").Return(block.ToHeader(), nil)

	// block storage returns the corresponding block
	s.blocks.
		On("ByID", blockID).
		Return(block, nil).
		Once()

	// create empty events
	eventsPerBlock := 10
	eventMessages := make([]*entities.Event, eventsPerBlock)

	systemTxID := suite.systemTx.ID()
	expectedRequest := &execproto.GetTransactionResultRequest{
		BlockId:       blockID[:],
		TransactionId: systemTxID[:],
	}
	exeEventResp := &execproto.GetTransactionResultResponse{
		Events:               eventMessages,
		EventEncodingVersion: entities.EventEncodingVersion_JSON_CDC_V0,
	}

<<<<<<< HEAD
	s.executionAPIClient.
		On("GetTransactionResult", mock.Anything, mock.MatchedBy(func(req *execproto.GetTransactionResultRequest) bool {
			txID := s.systemTx.ID()
			return bytes.Equal(txID[:], req.TransactionId)
		})).
		Return(exeEventResp.TransactionResults[0], nil).
=======
	suite.executionAPIClient.
		On("GetTransactionResult", mock.Anything, expectedRequest).
		Return(exeEventResp, nil).
>>>>>>> 3f07db5d
		Once()

	s.connectionFactory.
		On("GetExecutionAPIClient", mock.Anything).
		Return(s.executionAPIClient, &mocks.MockCloser{}, nil).
		Once()

	params := s.defaultTransactionsParamsWithExecutionResultProviderMocks()
	txBackend, err := NewTransactionsBackend(params)
	s.Require().NoError(err)

	s.execResultProvider.
		On("ExecutionResult", block.ID(), mock.AnythingOfType("optimistic_sync.Criteria")).
		Return(&optimistic_sync.ExecutionResultInfo{
			ExecutionResult: &s.receiptsList[0].ExecutionResult,
			ExecutionNodes:  s.identities.ToSkeleton(),
		}, nil)

	res, _, err := txBackend.GetSystemTransactionResult(
		context.Background(),
		flow.ZeroID,
		block.ID(),
		entities.EventEncodingVersion_CCF_V0,
		optimistic_sync.Criteria{},
	)

	s.Require().Nil(res)
	s.Require().Error(err)
	s.Require().Equal(err, status.Errorf(codes.Internal, "failed to convert events to message: %v",
		fmt.Errorf("conversion from format JSON_CDC_V0 to CCF_V0 is not supported")))
}

// TestGetTransactionResult_FromStorage tests the retrieval of a transaction result (flow.TransactionResult) from storage
// instead of requesting it from the Execution Node.
func (s *Suite) TestGetTransactionResult_FromStorage() {
	// Create fixtures for block, transaction, and collection
	transaction := unittest.TransactionFixture()
	col := unittest.CollectionFromTransactions([]*flow.Transaction{&transaction})
	guarantee := &flow.CollectionGuarantee{CollectionID: col.ID()}
	block := unittest.BlockFixture(
		unittest.Block.WithPayload(unittest.PayloadFixture(unittest.WithGuarantees(guarantee))),
	)
	txId := transaction.ID()
	blockId := block.ID()

	s.blocks.
		On("ByID", blockId).
		Return(block, nil)

	s.lightTxResults.On("ByBlockIDTransactionID", blockId, txId).
		Return(&flow.LightTransactionResult{
			TransactionID:   txId,
			Failed:          true,
			ComputationUsed: 0,
		}, nil)

	s.transactions.
		On("ByID", txId).
		Return(&transaction.TransactionBody, nil)

	// Set up the light collection and mock the behavior of the collections object
	lightCol := col.Light()
	s.collections.On("LightByID", col.ID()).Return(lightCol, nil)

	// Set up the events storage mock
	totalEvents := 5
	eventsForTx := unittest.EventsFixture(totalEvents)
	eventMessages := make([]*entities.Event, totalEvents)
	for j, event := range eventsForTx {
		eventMessages[j] = convert.EventToMessage(event)
	}
	// expect a call to lookup events by block ID and transaction ID
	s.events.On("ByBlockIDTransactionID", blockId, txId).Return(eventsForTx, nil)

	s.txResultErrorMessages.On("ByBlockIDTransactionID", mock.Anything, mock.Anything).Return(
		&flow.TransactionResultErrorMessage{
			TransactionID: txId,
			ErrorMessage:  expectedErrorMsg,
			Index:         0,
			ExecutorID:    unittest.IdentifierFixture(),
		}, nil)

	params := s.defaultTransactionsParamsWithExecutionResultProviderMocks()

	// Set up optimistic sync mocks to provide snapshot-backed readers
	snapshot := optimisticsyncmock.NewSnapshot(s.T())
	snapshot.On("BlockStatus").Return(flow.BlockStatusSealed)
	snapshot.On("Events").Return(s.events)
	snapshot.On("LightTransactionResults").Return(s.lightTxResults)
	snapshot.On("TransactionResultErrorMessages").Return(s.txResultErrorMessages)
	snapshot.On("Collections").Return(s.collections)

	// ExecutionResultQuery can return any result with an ID; only ID is used to fetch snapshot
	fakeRes := &flow.ExecutionResult{PreviousResultID: unittest.IdentifierFixture()}
	s.execResultProvider.
		On("ExecutionResult", block.ID(), mock.AnythingOfType("optimistic_sync.Criteria")).
		Return(&optimistic_sync.ExecutionResultInfo{
			ExecutionResult: fakeRes,
			ExecutionNodes:  s.identities.ToSkeleton(),
		}, nil)
	s.executionStateCache.On("Snapshot", mock.Anything).Return(snapshot, nil)

	params.TxProvider = provider.NewLocalTransactionProvider(
		params.State,
		params.Collections,
		params.Blocks,
		params.SystemTxID,
		params.TxStatusDeriver,
<<<<<<< HEAD
		s.execResultProvider,
		s.executionStateCache,
=======
		params.ChainID,
		params.ScheduledCallbacksEnabled,
>>>>>>> 3f07db5d
	)

	txBackend, err := NewTransactionsBackend(params)
	s.Require().NoError(err)

	response, _, err := txBackend.GetTransactionResult(context.Background(), txId, blockId, flow.ZeroID,
		entities.EventEncodingVersion_JSON_CDC_V0, optimistic_sync.Criteria{})
	s.assertTransactionResultResponse(err, response, *block, txId, true, eventsForTx)

	s.blocks.AssertExpectations(s.T())
	s.events.AssertExpectations(s.T())
	s.state.AssertExpectations(s.T())
}

// TestTransactionByIndexFromStorage tests the retrieval of a transaction result (flow.TransactionResult) by index
// and returns it from storage instead of requesting from the Execution Node.
func (s *Suite) TestTransactionByIndexFromStorage() {
	// Create fixtures for block, transaction, and collection
	transaction := unittest.TransactionFixture()
	col := unittest.CollectionFromTransactions([]*flow.Transaction{&transaction})
	guarantee := &flow.CollectionGuarantee{CollectionID: col.ID()}
	block := unittest.BlockFixture(
		unittest.Block.WithPayload(unittest.PayloadFixture(unittest.WithGuarantees(guarantee))),
	)
	blockId := block.ID()
	txId := transaction.ID()
	txIndex := rand.Uint32()

	// Set up the light collection and mock the behavior of the collections object
	lightCol := col.Light()
	s.collections.On("LightByID", col.ID()).Return(lightCol, nil)

	// Mock the behavior of the blocks and lightTxResults objects
	s.blocks.
		On("ByID", blockId).
		Return(block, nil)

	s.lightTxResults.On("ByBlockIDTransactionIndex", blockId, txIndex).
		Return(&flow.LightTransactionResult{
			TransactionID:   txId,
			Failed:          true,
			ComputationUsed: 0,
		}, nil)

	// Set up the events storage mock
	totalEvents := 5
	eventsForTx := unittest.EventsFixture(totalEvents)
	eventMessages := make([]*entities.Event, totalEvents)
	for j, event := range eventsForTx {
		eventMessages[j] = convert.EventToMessage(event)
	}

	// expect a call to lookup events by block ID and transaction ID
	s.events.On("ByBlockIDTransactionIndex", blockId, txIndex).Return(eventsForTx, nil)

	// Set up the state and snapshot mocks
	s.txResultErrorMessages.On("ByBlockIDTransactionIndex", mock.Anything, mock.Anything).Return(
		&flow.TransactionResultErrorMessage{
			TransactionID: txId,
			ErrorMessage:  expectedErrorMsg,
			Index:         0,
			ExecutorID:    unittest.IdentifierFixture(),
		}, nil)

	params := s.defaultTransactionsParamsWithExecutionResultProviderMocks()

	// Set up optimistic sync mocks to provide snapshot-backed readers
	snapshot := optimisticsyncmock.NewSnapshot(s.T())
	snapshot.On("BlockStatus").Return(flow.BlockStatusSealed)

	// ExecutionResultQuery can return any result with an ID; only ID is used to fetch snapshot
	fakeRes := &flow.ExecutionResult{PreviousResultID: unittest.IdentifierFixture()}
	s.execResultProvider.
		On("ExecutionResult", block.ID(), mock.AnythingOfType("optimistic_sync.Criteria")).
		Return(&optimistic_sync.ExecutionResultInfo{ExecutionResult: fakeRes}, nil)
	s.executionStateCache.On("Snapshot", mock.Anything).Return(snapshot, nil)

	// Snapshot readers delegate to our storage mocks
	snapshot.On("Events").Return(s.events)
	snapshot.On("LightTransactionResults").Return(s.lightTxResults)
	snapshot.On("Collections").Return(s.collections)
	snapshot.On("TransactionResultErrorMessages").Return(s.txResultErrorMessages)
	params.TxProvider = provider.NewLocalTransactionProvider(
		params.State,
		params.Collections,
		params.Blocks,
		params.SystemTxID,
		params.TxStatusDeriver,
<<<<<<< HEAD
		s.execResultProvider,
		s.executionStateCache,
=======
		params.ChainID,
		params.ScheduledCallbacksEnabled,
>>>>>>> 3f07db5d
	)

	txBackend, err := NewTransactionsBackend(params)
	s.Require().NoError(err)

	response, _, err := txBackend.GetTransactionResultByIndex(context.Background(), blockId, txIndex,
		entities.EventEncodingVersion_JSON_CDC_V0, optimistic_sync.Criteria{})
	s.assertTransactionResultResponse(err, response, *block, txId, true, eventsForTx)
}

// TestTransactionResultsByBlockIDFromStorage tests the retrieval of transaction results ([]flow.TransactionResult)
// by block ID from storage instead of requesting from the Execution Node.
func (s *Suite) TestTransactionResultsByBlockIDFromStorage() {
	// Create fixtures for the block and collection
	col := unittest.CollectionFixture(2)
	guarantee := &flow.CollectionGuarantee{CollectionID: col.ID()}
	block := unittest.BlockFixture(
		unittest.Block.WithPayload(unittest.PayloadFixture(unittest.WithGuarantees(guarantee))),
	)
	blockId := block.ID()

	// Mock the behavior of the blocks, collections and light transaction results objects
	s.blocks.
		On("ByID", blockId).
		Return(block, nil)
	lightCol := col.Light()
	s.collections.
		On("LightByID", mock.Anything).
		Return(lightCol, nil).
		Once()

	lightTxResults := make([]flow.LightTransactionResult, len(lightCol.Transactions))
	txErrorMessageList := make([]flow.TransactionResultErrorMessage, 0)
	for i, txID := range lightCol.Transactions {
		lightTxResults[i] = flow.LightTransactionResult{
			TransactionID:   txID,
			Failed:          i == 0, // Mark the first transaction as failed
			ComputationUsed: 0,
		}
		if lightTxResults[i].Failed {
			txErrorMessageList = append(txErrorMessageList, flow.TransactionResultErrorMessage{
				TransactionID: txID,
				ErrorMessage:  expectedErrorMsg,
				Index:         uint32(i),
				ExecutorID:    unittest.IdentifierFixture(),
			})
		}
	}
	// simulate the system tx
	lightTxResults = append(lightTxResults, flow.LightTransactionResult{
		TransactionID:   s.systemTx.ID(),
		Failed:          false,
		ComputationUsed: 10,
	})

	s.lightTxResults.
		On("ByBlockID", blockId).
		Return(lightTxResults, nil).
		Once()

	// Set up the events storage mock
	totalEvents := 5
	eventsForTx := unittest.EventsFixture(totalEvents)
	eventMessages := make([]*entities.Event, totalEvents)
	for j, event := range eventsForTx {
		eventMessages[j] = convert.EventToMessage(event)
	}

	// expect a call to lookup events by block ID and transaction ID
	s.events.
		On("ByBlockIDTransactionID", blockId, mock.Anything).
		Return(eventsForTx, nil)

	s.txResultErrorMessages.
		On("ByBlockID", blockId).
		Return(txErrorMessageList, nil)

	// Set up the state and snapshot mocks

	params := s.defaultTransactionsParamsWithExecutionResultProviderMocks()

	// Set up optimistic sync mocks to provide snapshot-backed readers
	snapshot := optimisticsyncmock.NewSnapshot(s.T())
	snapshot.On("BlockStatus").Return(flow.BlockStatusSealed)

	// ExecutionResultQuery can return any result with an ID; only ID is used to fetch snapshot
	fakeRes := &flow.ExecutionResult{PreviousResultID: unittest.IdentifierFixture()}
	s.execResultProvider.
		On("ExecutionResult", block.ID(), mock.AnythingOfType("optimistic_sync.Criteria")).
		Return(&optimistic_sync.ExecutionResultInfo{ExecutionResult: fakeRes}, nil)
	s.executionStateCache.On("Snapshot", mock.Anything).Return(snapshot, nil)

	// Snapshot readers delegate to our storage mocks
	snapshot.On("Events").Return(s.events)
	snapshot.On("LightTransactionResults").Return(s.lightTxResults)
	snapshot.On("Collections").Return(s.collections)
	snapshot.On("TransactionResultErrorMessages").Return(s.txResultErrorMessages)
	params.TxProvider = provider.NewLocalTransactionProvider(
		params.State,
		params.Collections,
		params.Blocks,
		params.SystemTxID,
		params.TxStatusDeriver,
<<<<<<< HEAD
		s.execResultProvider,
		s.executionStateCache,
=======
		params.ChainID,
		params.ScheduledCallbacksEnabled,
>>>>>>> 3f07db5d
	)
	txBackend, err := NewTransactionsBackend(params)
	s.Require().NoError(err)

	response, _, err := txBackend.GetTransactionResultsByBlockID(context.Background(), blockId,
		entities.EventEncodingVersion_JSON_CDC_V0, optimistic_sync.Criteria{})
	s.Require().NoError(err)
	s.Assert().Equal(len(lightTxResults), len(response))

	// Assertions for each transaction result in the response
	for i, responseResult := range response {
		lightTx := lightTxResults[i]
		s.assertTransactionResultResponse(err, responseResult, *block, lightTx.TransactionID, lightTx.Failed, eventsForTx)
	}
}

func (suite *Suite) TestGetTransactionsByBlockID() {
	// Create fixtures
	col := unittest.CollectionFixture(3)
	guarantee := &flow.CollectionGuarantee{CollectionID: col.ID()}
	block := unittest.BlockFixture(
		unittest.Block.WithPayload(unittest.PayloadFixture(unittest.WithGuarantees(guarantee))),
	)
	blockID := block.ID()

	// Create PendingExecution events for scheduled callbacks
	pendingExecutionEvents := suite.createPendingExecutionEvents(2) // 2 callbacks

	// Reconstruct expected system collection to get the actual transaction IDs
	expectedSystemCollection, err := blueprints.SystemCollection(suite.chainID.Chain(), pendingExecutionEvents)
	suite.Require().NoError(err)

	// Expected transaction counts
	expectedUserTxCount := len(col.Transactions)
	expectedSystemTxCount := len(expectedSystemCollection.Transactions)
	expectedTotalCount := expectedUserTxCount + expectedSystemTxCount

	// Test with Local Provider
	suite.Run("LocalProvider", func() {
		// Mock the blocks storage
		suite.blocks.
			On("ByID", blockID).
			Return(block, nil).
			Once()

		// Mock the collections storage
		suite.collections.
			On("ByID", col.ID()).
			Return(&col, nil).
			Once()

		// Mock the events storage to return PendingExecution events
		suite.events.
			On("ByBlockID", blockID).
			Return(pendingExecutionEvents, nil).
			Once()

		suite.reporter.On("LowestIndexedHeight").Return(block.Height, nil)
		suite.reporter.On("HighestIndexedHeight").Return(block.Height+10, nil)

		// Set up the backend parameters with local transaction provider
		params := suite.defaultTransactionsParams()

		params.TxProvider = provider.NewLocalTransactionProvider(
			params.State,
			params.Collections,
			params.Blocks,
			params.EventsIndex,
			params.TxResultsIndex,
			params.TxErrorMessageProvider,
			params.SystemTxID,
			params.TxStatusDeriver,
			params.ChainID,
			params.ScheduledCallbacksEnabled,
		)

		txBackend, err := NewTransactionsBackend(params)
		suite.Require().NoError(err)

		// Call GetTransactionsByBlockID
		transactions, err := txBackend.GetTransactionsByBlockID(context.Background(), blockID)
		suite.Require().NoError(err)

		// Verify transaction count
		suite.Require().Equal(expectedTotalCount, len(transactions), "expected %d transactions but got %d", expectedTotalCount, len(transactions))

		// Verify user transactions
		for i, tx := range col.Transactions {
			suite.Assert().Equal(tx.ID(), transactions[i].ID(), "user transaction %d mismatch", i)
		}

		// Verify system transactions
		for i, expectedTx := range expectedSystemCollection.Transactions {
			actualTx := transactions[expectedUserTxCount+i]
			suite.Assert().Equal(expectedTx.ID(), actualTx.ID(), "system transaction %d mismatch", i)
		}
	})

	// Test with Execution Node Provider
	suite.Run("ExecutionNodeProvider", func() {
		// Set up the state and snapshot mocks first
		_, fixedENIDs := suite.setupReceipts(block)
		suite.fixedExecutionNodeIDs = fixedENIDs.NodeIDs()
		suite.state.On("Final").Return(suite.snapshot, nil).Maybe()
		suite.state.On("Sealed").Return(suite.snapshot, nil).Maybe()
		suite.snapshot.On("Identities", mock.Anything).Return(fixedENIDs, nil).Maybe()
		suite.snapshot.On("Head").Return(block.ToHeader(), nil).Maybe()

		// Mock the blocks storage
		suite.blocks.
			On("ByID", blockID).
			Return(block, nil).
			Once()

		// Mock the collections storage
		suite.collections.
			On("ByID", col.ID()).
			Return(&col, nil).
			Once()

		suite.setupExecutionGetEventsRequest(blockID, block.Height, pendingExecutionEvents)

		// Set up the backend parameters with EN transaction provider
		params := suite.defaultTransactionsParams()
		params.TxProvider = provider.NewENTransactionProvider(
			params.Log,
			params.State,
			params.Collections,
			params.ConnFactory,
			params.NodeCommunicator,
			params.NodeProvider,
			params.TxStatusDeriver,
			params.SystemTxID,
			params.ChainID,
			params.ScheduledCallbacksEnabled,
		)

		txBackend, err := NewTransactionsBackend(params)
		suite.Require().NoError(err)

		// Call GetTransactionsByBlockID
		transactions, err := txBackend.GetTransactionsByBlockID(context.Background(), blockID)
		suite.Require().NoError(err)

		// For empty events, we expect: user transactions + process tx + system chunk tx (no execute callback txs)
		expectedSystemCollectionEmpty, err := blueprints.SystemCollection(suite.chainID.Chain(), pendingExecutionEvents)
		suite.Require().NoError(err)
		expectedTotalCountEmpty := len(col.Transactions) + len(expectedSystemCollectionEmpty.Transactions)

		// Verify transaction count
		suite.Assert().Equal(expectedTotalCountEmpty, len(transactions))

		// Verify user transactions
		for i, tx := range col.Transactions {
			suite.Assert().Equal(tx.ID(), transactions[i].ID())
		}

		// Verify system transactions (process + system chunk only, no execute callbacks)
		for i, expectedTx := range expectedSystemCollectionEmpty.Transactions {
			actualTx := transactions[len(col.Transactions)+i]
			suite.Assert().Equal(expectedTx.ID(), actualTx.ID())
		}
	})
}

func (suite *Suite) TestTransactionResultsByBlockIDFromExecutionNode() {
	// Create fixtures for the block and collection
	col := unittest.CollectionFixture(2)
	guarantee := &flow.CollectionGuarantee{CollectionID: col.ID()}
	block := unittest.BlockFixture(
		unittest.Block.WithPayload(unittest.PayloadFixture(unittest.WithGuarantees(guarantee))),
	)
	blockId := block.ID()

	// Mock the behavior of the blocks, collections and light transaction results objects
	suite.blocks.
		On("ByID", blockId).
		Return(block, nil)
	lightCol := col.Light()
	suite.collections.
		On("LightByID", mock.Anything).
		Return(lightCol, nil).
		Once()

	// Execute callback transactions will be reconstructed from PendingExecution events
	// We don't create them manually - they'll be generated by blueprints.SystemCollection
	// System collection will be reconstructed from events, so we don't need to pre-populate lightTxResults

	lightTxResults := make([]flow.LightTransactionResult, len(lightCol.Transactions))
	for i, txID := range lightCol.Transactions {
		lightTxResults[i] = flow.LightTransactionResult{
			TransactionID:   txID,
			Failed:          false,
			ComputationUsed: 0,
		}
	}

	// Create PendingExecution events that would be emitted by the process callback transaction
	pendingExecutionEvents := suite.createPendingExecutionEvents(2) // 2 callbacks

	// Convert PendingExecution events to protobuf messages for execution node response
	pendingEventMessages := make([]*entities.Event, len(pendingExecutionEvents))
	for i, event := range pendingExecutionEvents {
		pendingEventMessages[i] = convert.EventToMessage(event)
	}

	// Reconstruct the expected system collection to get the actual transaction IDs
	expectedSystemCollection, err := blueprints.SystemCollection(suite.chainID.Chain(), pendingExecutionEvents)
	suite.Require().NoError(err)

	// Extract the expected transaction IDs in order: process, execute callbacks, system chunk
	expectedSystemTxIDs := make([]flow.Identifier, len(expectedSystemCollection.Transactions))
	for i, tx := range expectedSystemCollection.Transactions {
		expectedSystemTxIDs[i] = tx.ID()
	}

	suite.Require().Equal(4, len(expectedSystemTxIDs), "should have 4 system transactions: process + 2 execute callbacks + system chunk")

	// Build the execution response with all transaction results including proper events
	userTxResults := make([]*execproto.GetTransactionResultResponse, len(lightCol.Transactions))
	for i := 0; i < len(lightCol.Transactions); i++ {
		userTxResults[i] = &execproto.GetTransactionResultResponse{
			Events: []*entities.Event{},
		}
	}

	// System transaction results: process (with events), execute callback txs, system chunk
	systemTxResults := []*execproto.GetTransactionResultResponse{
		// Process callback transaction with PendingExecution events
		{Events: pendingEventMessages},
		// Execute callback transaction 1
		{Events: []*entities.Event{}},
		// Execute callback transaction 2
		{Events: []*entities.Event{}},
		// System chunk transaction
		{Events: []*entities.Event{}},
	}

	allTxResults := append(userTxResults, systemTxResults...)

	// Set up execution node response with system transactions
	// The execution node response should include: user txs + process tx (with PendingExecution events) + execute txs + system chunk tx
	exeGetTxReq := &execproto.GetTransactionsByBlockIDRequest{
		BlockId: blockId[:],
	}
	exeGetTxResp := &execproto.GetTransactionResultsResponse{
		TransactionResults:   allTxResults,
		EventEncodingVersion: entities.EventEncodingVersion_CCF_V0,
	}
	suite.executionAPIClient.
		On("GetTransactionResultsByBlockID", mock.Anything, exeGetTxReq).
		Return(exeGetTxResp, nil).
		Once()

	// Set up the state and snapshot mocks
	_, fixedENIDs := suite.setupReceipts(block)
	suite.fixedExecutionNodeIDs = fixedENIDs.NodeIDs()
	suite.state.On("Final").Return(suite.snapshot, nil)
	suite.state.On("Sealed").Return(suite.snapshot, nil)
	suite.snapshot.On("Identities", mock.Anything).Return(fixedENIDs, nil)
	suite.snapshot.On("Head").Return(block.ToHeader(), nil)

	suite.connectionFactory.
		On("GetExecutionAPIClient", mock.Anything).
		Return(suite.executionAPIClient, &mocks.MockCloser{}, nil).
		Once()

	params := suite.defaultTransactionsParams()
	params.TxErrorMessageProvider = error_messages.NewTxErrorMessageProvider(
		params.Log,
		nil,
		params.TxResultsIndex,
		params.ConnFactory,
		params.NodeCommunicator,
		params.NodeProvider,
	)

	params.TxProvider = provider.NewENTransactionProvider(
		params.Log,
		params.State,
		params.Collections,
		params.ConnFactory,
		params.NodeCommunicator,
		params.NodeProvider,
		params.TxStatusDeriver,
		params.SystemTxID,
		params.ChainID,
		params.ScheduledCallbacksEnabled,
	)
	txBackend, err := NewTransactionsBackend(params)
	suite.Require().NoError(err)

	response, err := txBackend.GetTransactionResultsByBlockID(context.Background(), blockId, entities.EventEncodingVersion_CCF_V0)
	suite.Require().NoError(err)

	// Expected total: user transactions + system transactions (process + 2 execute callbacks + system chunk)
	expectedTotal := len(lightTxResults) + len(expectedSystemTxIDs)
	suite.Assert().Equal(expectedTotal, len(response), "should have user txs + system txs")

	// Verify user transactions
	userTxCount := len(lightCol.Transactions)
	for i := 0; i < userTxCount; i++ {
		suite.Assert().Equal(lightTxResults[i].TransactionID, response[i].TransactionID)
		suite.Assert().Equal(block.Payload.Guarantees[0].CollectionID, response[i].CollectionID)
		suite.Assert().Equal(block.ID(), response[i].BlockID)
		suite.Assert().Equal(block.Height, response[i].BlockHeight)
		suite.Assert().Equal(flow.TransactionStatusSealed, response[i].Status)
	}

	// Verify system collection transactions (all should have ZeroID as collectionID)
	systemTxCount := len(response) - userTxCount
	suite.Assert().Equal(len(expectedSystemTxIDs), systemTxCount, "should have 4 system transactions: process + 2 execute callbacks + system chunk")

	for i := 0; i < systemTxCount; i++ {
		systemTxIndex := userTxCount + i
		suite.Assert().Equal(flow.ZeroID, response[systemTxIndex].CollectionID)
		suite.Assert().Equal(block.ID(), response[systemTxIndex].BlockID)
		suite.Assert().Equal(block.Height, response[systemTxIndex].BlockHeight)
		suite.Assert().Equal(flow.TransactionStatusSealed, response[systemTxIndex].Status)
		suite.Assert().Equal(expectedSystemTxIDs[i], response[userTxCount+i].TransactionID, "system transaction %d should match reconstructed ID", i)
	}
}

// TestTransactionRetry tests that the retry mechanism will send retries at specific times
func (s *Suite) TestTransactionRetry() {
	block := unittest.BlockFixture(
		// Height needs to be at least DefaultTransactionExpiry before we start doing retries
		unittest.Block.WithHeight(flow.DefaultTransactionExpiry + 1),
	)
	transactionBody := unittest.TransactionBodyFixture(unittest.WithReferenceBlock(block.ID()))

	// execution result provider bootstrap
	s.headers.On("BlockIDByHeight", s.rootBlockHeader.Height).Return(s.rootBlockHeader.ID(), nil).Once()
	snapshotAtRoot := protocolmock.NewSnapshot(s.T())
	snapshotAtRoot.On("SealedResult").Return(unittest.ExecutionResultFixture(), nil, nil)
	s.state.On("AtBlockID", s.rootBlockHeader.ID()).Return(snapshotAtRoot)

	snapshotAtBlock := protocolmock.NewSnapshot(s.T())
	s.state.On("Final").Return(snapshotAtBlock)
	s.state.On("AtBlockID", block.ID()).Return(snapshotAtBlock)
	snapshotAtBlock.On("Head").Return(block.ToHeader(), nil)

	// collection storage returns a not found error
	s.collections.
		On("LightByTransactionID", transactionBody.ID()).
		Return(nil, storage.ErrNotFound)

	client := accessmock.NewAccessAPIClient(s.T())
	params := s.defaultTransactionsParams()
	params.StaticCollectionRPCClient = client
	txBackend, err := NewTransactionsBackend(params)
	s.Require().NoError(err)

	retry := retrier.NewRetrier(
		s.log,
		s.blocks,
		s.collections,
		txBackend,
		txBackend.txStatusDeriver,
	)
	retry.RegisterTransaction(block.Height, &transactionBody)

	// Don't retry on every height
	err = retry.Retry(block.Height + 1)
	s.Require().NoError(err)

	client.On("SendTransaction", mock.Anything, mock.Anything).Return(&access.SendTransactionResponse{}, nil).Once()

	// Retry every `retryFrequency`
	err = retry.Retry(block.Height + retrier.RetryFrequency)
	s.Require().NoError(err)

	// do not retry if expired
	err = retry.Retry(block.Height + retrier.RetryFrequency + flow.DefaultTransactionExpiry)
	s.Require().NoError(err)
}

// TestSuccessfulTransactionsDontRetry tests that the retry mechanism will send retries at specific times
func (s *Suite) TestSuccessfulTransactionsDontRetry() {
	collection := unittest.CollectionFixture(1)
	light := collection.Light()
	transactionBody := collection.Transactions[0]
	txID := transactionBody.ID()

	block := unittest.BlockFixture()
	blockID := block.ID()

	s.transactions.On("ByID", txID).Return(transactionBody, nil)
	s.collections.On("LightByTransactionID", txID).Return(light, nil)
	s.blocks.On("ByCollectionID", collection.ID()).Return(block, nil)

	exeEventReq := execproto.GetTransactionResultRequest{
		BlockId:       blockID[:],
		TransactionId: txID[:],
	}
	exeEventResp := execproto.GetTransactionResultResponse{
		Events: nil,
	}
	s.executionAPIClient.
		On("GetTransactionResult", context.Background(), &exeEventReq).
		Return(&exeEventResp, status.Errorf(codes.NotFound, "not found")).
		Times(len(s.identities)) // should call each EN once

	s.connectionFactory.
		On("GetExecutionAPIClient", mock.Anything).
		Return(s.executionAPIClient, &mocks.MockCloser{}, nil).
		Times(len(s.identities))

	params := s.defaultTransactionsParamsWithExecutionResultProviderMocks()
	client := accessmock.NewAccessAPIClient(s.T())
	params.StaticCollectionRPCClient = client
	txBackend, err := NewTransactionsBackend(params)
	s.Require().NoError(err)

	retry := retrier.NewRetrier(
		s.log,
		s.blocks,
		s.collections,
		txBackend,
		txBackend.txStatusDeriver,
	)
	retry.RegisterTransaction(block.Height, transactionBody)

	snapshot := optimisticsyncmock.NewSnapshot(s.T())
	snapshot.On("Collections").Return(s.collections)

	s.execResultProvider.
		On("ExecutionResult", block.ID(), mock.AnythingOfType("optimistic_sync.Criteria")).
		Return(&optimistic_sync.ExecutionResultInfo{
			ExecutionResult: unittest.ExecutionResultFixture(),
			ExecutionNodes:  s.identities.ToSkeleton(),
		}, nil)
	s.executionStateCache.
		On("Snapshot", mock.Anything).
		Return(snapshot, nil)

	// first call - when block under test is greater height than the sealed head, but execution node does not know about Tx
	result, _, err := txBackend.GetTransactionResult(
		context.Background(),
		txID,
		flow.ZeroID,
		flow.ZeroID,
		entities.EventEncodingVersion_JSON_CDC_V0,
		optimistic_sync.Criteria{},
	)
	s.Require().NoError(err)
	s.Require().NotNil(result)

	// status should be finalized since the sealed Blocks is smaller in height
	s.Assert().Equal(flow.TransactionStatusFinalized, result.Status)

	// Don't retry when block is finalized
	err = retry.Retry(block.Height + 1)
	s.Require().NoError(err)

	client.AssertNotCalled(s.T(), "SendTransaction", mock.Anything, mock.Anything)

	// Don't retry when block is finalized
	err = retry.Retry(block.Height + retrier.RetryFrequency)
	s.Require().NoError(err)

	client.AssertNotCalled(s.T(), "SendTransaction", mock.Anything, mock.Anything)

	// Don't retry when block is finalized
	err = retry.Retry(block.Height + retrier.RetryFrequency + flow.DefaultTransactionExpiry)
	s.Require().NoError(err)

	// Should've still should not be called
	client.AssertNotCalled(s.T(), "SendTransaction", mock.Anything, mock.Anything)
}

func (s *Suite) setupReceipts(block *flow.Block) ([]*flow.ExecutionReceipt, flow.IdentityList) {
	receipt1 := unittest.ReceiptForBlockFixture(block)
	receipt1.ExecutorID = s.identities[0].NodeID
	receipt2 := unittest.ReceiptForBlockFixture(block)
	receipt2.ExecutorID = s.identities[1].NodeID
	receipt1.ExecutionResult = receipt2.ExecutionResult

	receipts := flow.ExecutionReceiptList{receipt1, receipt2}
	s.receipts.
		On("ByBlockID", block.ID()).
		Return(receipts, nil)

	return receipts, s.identities
}

func (s *Suite) assertTransactionResultResponse(
	err error,
	response *accessmodel.TransactionResult,
	block flow.Block,
	txId flow.Identifier,
	txFailed bool,
	eventsForTx []flow.Event,
) {
	s.Require().NoError(err)
	s.Assert().Equal(block.ID(), response.BlockID)
	s.Assert().Equal(block.Height, response.BlockHeight)
	s.Assert().Equal(txId, response.TransactionID)
	if txId == s.systemTx.ID() {
		s.Assert().Equal(flow.ZeroID, response.CollectionID)
	} else {
		s.Assert().Equal(block.Payload.Guarantees[0].CollectionID, response.CollectionID)
	}
	s.Assert().Equal(len(eventsForTx), len(response.Events))
	// When there are error messages occurred in the transaction, the status should be 1
	if txFailed {
		s.Assert().Equal(uint(1), response.StatusCode)
		s.Assert().Equal(expectedErrorMsg, response.ErrorMessage)
	} else {
		s.Assert().Equal(uint(0), response.StatusCode)
		s.Assert().Equal("", response.ErrorMessage)
	}
<<<<<<< HEAD
	s.Assert().Equal(flow.TransactionStatusSealed, response.Status)
=======
	suite.Assert().Equal(flow.TransactionStatusSealed, response.Status)
}

// createPendingExecutionEvents creates properly formatted PendingExecution events
// that blueprints.SystemCollection expects for reconstructing the system collection.
func (suite *Suite) createPendingExecutionEvents(numCallbacks int) []flow.Event {
	events := make([]flow.Event, numCallbacks)

	// Get system contracts for the test chain
	env := systemcontracts.SystemContractsForChain(suite.chainID).AsTemplateEnv()

	for i := 0; i < numCallbacks; i++ {
		// Create the PendingExecution event as it would be emitted by the process callback transaction
		const processedEventTypeTemplate = "A.%v.FlowTransactionScheduler.PendingExecution"
		eventTypeString := fmt.Sprintf(processedEventTypeTemplate, env.FlowTransactionSchedulerAddress)

		// Create Cadence event type
		loc, err := cadenceCommon.HexToAddress(env.FlowTransactionSchedulerAddress)
		suite.Require().NoError(err)
		location := cadenceCommon.NewAddressLocation(nil, loc, "PendingExecution")

		eventType := cadence.NewEventType(
			location,
			"PendingExecution",
			[]cadence.Field{
				{Identifier: "id", Type: cadence.UInt64Type},
				{Identifier: "priority", Type: cadence.UInt8Type},
				{Identifier: "executionEffort", Type: cadence.UInt64Type},
				{Identifier: "fees", Type: cadence.UFix64Type},
				{Identifier: "callbackOwner", Type: cadence.AddressType},
			},
			nil,
		)

		fees, err := cadence.NewUFix64("0.0")
		suite.Require().NoError(err)

		// Create the Cadence event with proper values
		event := cadence.NewEvent(
			[]cadence.Value{
				cadence.NewUInt64(uint64(i + 1)),           // id: unique callback ID
				cadence.NewUInt8(1),                        // priority
				cadence.NewUInt64(uint64((i+1)*100 + 100)), // executionEffort (200, 300, etc.)
				fees,                          // fees: 0.0
				cadence.NewAddress([8]byte{}), // callbackOwner
			},
		).WithType(eventType)

		// Encode the event using CCF
		payload, err := ccf.Encode(event)
		suite.Require().NoError(err)

		// Create the Flow event
		events[i] = flow.Event{
			Type:             flow.EventType(eventTypeString),
			TransactionID:    unittest.IdentifierFixture(), // Process callback transaction ID
			TransactionIndex: 0,
			EventIndex:       uint32(i),
			Payload:          payload,
		}
	}

	return events
}

func (suite *Suite) setupExecutionGetEventsRequest(blockID flow.Identifier, blockHeight uint64, events []flow.Event) {
	eventMessages := make([]*entities.Event, len(events))
	for i, event := range events {
		eventMessages[i] = convert.EventToMessage(event)
	}

	request := &execproto.GetEventsForBlockIDsRequest{
		Type:     string(suite.processScheduledCallbackEventType),
		BlockIds: [][]byte{blockID[:]},
	}
	expectedResponse := &execproto.GetEventsForBlockIDsResponse{
		Results: []*execproto.GetEventsForBlockIDsResponse_Result{
			{
				BlockId:     blockID[:],
				BlockHeight: blockHeight,
				Events:      eventMessages,
			},
		},
		EventEncodingVersion: entities.EventEncodingVersion_CCF_V0,
	}

	suite.executionAPIClient.
		On("GetEventsForBlockIDs", mock.Anything, request).
		Return(expectedResponse, nil).
		Once()

	suite.connectionFactory.
		On("GetExecutionAPIClient", mock.Anything).
		Return(suite.executionAPIClient, &mocks.MockCloser{}, nil).
		Once()
>>>>>>> 3f07db5d
}<|MERGE_RESOLUTION|>--- conflicted
+++ resolved
@@ -43,7 +43,6 @@
 	"github.com/onflow/flow-go/module/counters"
 	execmock "github.com/onflow/flow-go/module/execution/mock"
 	"github.com/onflow/flow-go/module/executiondatasync/optimistic_sync"
-	"github.com/onflow/flow-go/module/executiondatasync/optimistic_sync/execution_result_provider"
 	optimisticsyncmock "github.com/onflow/flow-go/module/executiondatasync/optimistic_sync/mock"
 	"github.com/onflow/flow-go/module/metrics"
 	"github.com/onflow/flow-go/state/protocol"
@@ -88,29 +87,17 @@
 
 	connectionFactory *connectionmock.ConnectionFactory
 
-<<<<<<< HEAD
-	chainID  flow.ChainID
-	systemTx *flow.TransactionBody
-=======
-	reporter       *syncmock.IndexReporter
-	indexReporter  *index.Reporter
-	eventsIndex    *index.EventsIndex
-	txResultsIndex *index.TransactionResultsIndex
-
-	errorMessageProvider error_messages.Provider
-
 	chainID                           flow.ChainID
 	systemTx                          *flow.TransactionBody
 	systemCollection                  *flow.Collection
 	pendingExecutionEvents            []flow.Event
 	processScheduledCallbackEventType flow.EventType
 	scheduledCallbacksEnabled         bool
->>>>>>> 3f07db5d
 
 	fixedExecutionNodeIDs     flow.IdentifierList
 	preferredExecutionNodeIDs flow.IdentifierList
 
-	execResultProvider  *optimisticsyncmock.ExecutionResultProvider
+	execResultProvider  *optimisticsyncmock.ExecutionResultInfoProvider
 	executionStateCache *optimisticsyncmock.ExecutionStateCache
 	operatorCriteria    optimistic_sync.Criteria
 
@@ -124,21 +111,20 @@
 	suite.Run(t, new(Suite))
 }
 
-<<<<<<< HEAD
 func (s *Suite) SetupTest() {
 	s.log = unittest.Logger()
 	s.snapshot = protocolmock.NewSnapshot(s.T())
 
 	s.rootBlock = unittest.BlockFixture()
 	s.rootBlockHeader = s.rootBlock.ToHeader()
-	params := protocolmock.NewParams(s.T())
-	params.On("FinalizedRoot").Return(s.rootBlockHeader, nil).Maybe()
-	params.On("SporkID").Return(unittest.IdentifierFixture(), nil).Maybe()
-	params.On("SporkRootBlockHeight").Return(s.rootBlockHeader.Height, nil).Maybe()
-	params.On("SealedRoot").Return(s.rootBlockHeader, nil).Maybe()
+	s.params = protocolmock.NewParams(s.T())
+	s.params.On("FinalizedRoot").Return(s.rootBlockHeader, nil).Maybe()
+	s.params.On("SporkID").Return(unittest.IdentifierFixture(), nil).Maybe()
+	s.params.On("SporkRootBlockHeight").Return(s.rootBlockHeader.Height, nil).Maybe()
+	s.params.On("SealedRoot").Return(s.rootBlockHeader, nil).Maybe()
 
 	s.state = protocolmock.NewState(s.T())
-	s.state.On("Params").Return(params).Maybe()
+	s.state.On("Params").Return(s.params).Maybe()
 
 	s.blocks = storagemock.NewBlocks(s.T())
 	s.headers = storagemock.NewHeaders(s.T())
@@ -161,13 +147,22 @@
 	s.systemTx, err = blueprints.SystemChunkTransaction(flow.Testnet.Chain())
 	s.Require().NoError(err)
 
-	s.db, s.dbDir = unittest.TempBadgerDB(s.T())
-	progress, err := store.NewConsumerProgress(badgerimpl.ToDB(s.db), module.ConsumeProgressLastFullBlockHeight).Initialize(0)
-	require.NoError(s.T(), err)
+	s.systemTx, err = blueprints.SystemChunkTransaction(flow.Testnet.Chain())
+	s.Require().NoError(err)
+	s.scheduledCallbacksEnabled = true
+
+	s.pendingExecutionEvents = s.createPendingExecutionEvents(2) // 2 callbacks
+	s.systemCollection, err = blueprints.SystemCollection(s.chainID.Chain(), s.pendingExecutionEvents)
+	s.Require().NoError(err)
+	s.processScheduledCallbackEventType = s.pendingExecutionEvents[0].Type
+
+	s.db, s.dbDir = unittest.TempPebbleDB(s.T())
+	progress, err := store.NewConsumerProgress(pebbleimpl.ToDB(s.db), module.ConsumeProgressLastFullBlockHeight).Initialize(0)
+	s.Require().NoError(err)
 	s.lastFullBlockHeight, err = counters.NewPersistentStrictMonotonicCounter(progress)
 	s.Require().NoError(err)
 
-	s.execResultProvider = optimisticsyncmock.NewExecutionResultProvider(s.T())
+	s.execResultProvider = optimisticsyncmock.NewExecutionResultInfoProvider(s.T())
 	s.executionStateCache = optimisticsyncmock.NewExecutionStateCache(s.T())
 	s.operatorCriteria = optimistic_sync.Criteria{}
 
@@ -183,65 +178,6 @@
 	receipt1.ExecutionResult = receipt2.ExecutionResult
 
 	s.receiptsList = flow.ExecutionReceiptList{receipt1, receipt2}
-=======
-func (suite *Suite) SetupTest() {
-	suite.log = unittest.Logger()
-	suite.snapshot = protocolmock.NewSnapshot(suite.T())
-
-	header := unittest.BlockHeaderFixture()
-	suite.params = protocolmock.NewParams(suite.T())
-	suite.params.On("FinalizedRoot").Return(header, nil).Maybe()
-	suite.params.On("SporkID").Return(unittest.IdentifierFixture(), nil).Maybe()
-	suite.params.On("SporkRootBlockHeight").Return(header.Height, nil).Maybe()
-	suite.params.On("SealedRoot").Return(header, nil).Maybe()
-
-	suite.state = protocolmock.NewState(suite.T())
-	suite.state.On("Params").Return(suite.params).Maybe()
-
-	suite.blocks = storagemock.NewBlocks(suite.T())
-	suite.headers = storagemock.NewHeaders(suite.T())
-	suite.transactions = storagemock.NewTransactions(suite.T())
-	suite.collections = storagemock.NewCollections(suite.T())
-	suite.receipts = storagemock.NewExecutionReceipts(suite.T())
-	suite.results = storagemock.NewExecutionResults(suite.T())
-	suite.txResultErrorMessages = storagemock.NewTransactionResultErrorMessages(suite.T())
-	suite.executionAPIClient = accessmock.NewExecutionAPIClient(suite.T())
-	suite.lightTxResults = storagemock.NewLightTransactionResults(suite.T())
-	suite.events = storagemock.NewEvents(suite.T())
-	suite.chainID = flow.Testnet
-	suite.historicalAccessAPIClient = accessmock.NewAccessAPIClient(suite.T())
-	suite.connectionFactory = connectionmock.NewConnectionFactory(suite.T())
-
-	txResCache, err := lru.New[flow.Identifier, *accessmodel.TransactionResult](10)
-	suite.Require().NoError(err)
-	suite.txResultCache = txResCache
-
-	suite.reporter = syncmock.NewIndexReporter(suite.T())
-	suite.indexReporter = index.NewReporter()
-	err = suite.indexReporter.Initialize(suite.reporter)
-	suite.Require().NoError(err)
-	suite.eventsIndex = index.NewEventsIndex(suite.indexReporter, suite.events)
-	suite.txResultsIndex = index.NewTransactionResultsIndex(suite.indexReporter, suite.lightTxResults)
-
-	suite.systemTx, err = blueprints.SystemChunkTransaction(flow.Testnet.Chain())
-	suite.Require().NoError(err)
-	suite.scheduledCallbacksEnabled = true
-
-	suite.pendingExecutionEvents = suite.createPendingExecutionEvents(2) // 2 callbacks
-	suite.systemCollection, err = blueprints.SystemCollection(suite.chainID.Chain(), suite.pendingExecutionEvents)
-	suite.Require().NoError(err)
-	suite.processScheduledCallbackEventType = suite.pendingExecutionEvents[0].Type
-
-	suite.db, suite.dbDir = unittest.TempPebbleDB(suite.T())
-	progress, err := store.NewConsumerProgress(pebbleimpl.ToDB(suite.db), module.ConsumeProgressLastFullBlockHeight).Initialize(0)
-	require.NoError(suite.T(), err)
-	suite.lastFullBlockHeight, err = counters.NewPersistentStrictMonotonicCounter(progress)
-	suite.Require().NoError(err)
-
-	suite.fixedExecutionNodeIDs = nil
-	suite.preferredExecutionNodeIDs = nil
-	suite.errorMessageProvider = nil
->>>>>>> 3f07db5d
 }
 
 func (s *Suite) TearDownTest() {
@@ -267,16 +203,6 @@
 		s.fixedExecutionNodeIDs,
 	)
 
-	executionResultProvider, err := execution_result_provider.NewExecutionResultProvider(
-		s.log,
-		s.state,
-		s.headers,
-		s.receipts,
-		execution_result_provider.NewExecutionNodes(s.preferredExecutionNodeIDs, s.fixedExecutionNodeIDs),
-		s.operatorCriteria,
-	)
-	s.Require().NoError(err)
-
 	txStatusDeriver := txstatus.NewTxStatusDeriver(
 		s.state,
 		s.lastFullBlockHeight,
@@ -299,16 +225,10 @@
 		s.collections,
 		s.connectionFactory,
 		nodeCommunicator,
-		executionResultProvider,
 		txStatusDeriver,
-<<<<<<< HEAD
 		s.systemTx.ID(),
-		s.systemTx,
-=======
-		suite.systemTx.ID(),
-		suite.chainID,
-		suite.scheduledCallbacksEnabled,
->>>>>>> 3f07db5d
+		s.chainID,
+		s.scheduledCallbacksEnabled,
 	)
 
 	return Params{
@@ -316,20 +236,13 @@
 		Metrics:                     metrics.NewNoopCollector(),
 		State:                       s.state,
 		ChainID:                     flow.Testnet,
-<<<<<<< HEAD
 		SystemTxID:                  s.systemTx.ID(),
-		SystemTx:                    s.systemTx,
 		StaticCollectionRPCClient:   s.historicalAccessAPIClient,
-=======
-		SystemTxID:                  suite.systemTx.ID(),
-		StaticCollectionRPCClient:   suite.historicalAccessAPIClient,
->>>>>>> 3f07db5d
 		HistoricalAccessNodeClients: nil,
 		NodeCommunicator:            nodeCommunicator,
 		ConnFactory:                 s.connectionFactory,
 		EnableRetries:               true,
 		NodeProvider:                nodeProvider,
-<<<<<<< HEAD
 		Blocks:                      s.blocks,
 		Collections:                 s.collections,
 		Transactions:                s.transactions,
@@ -340,20 +253,7 @@
 		ExecutionStateCache:         s.executionStateCache,
 		ExecResultProvider:          s.execResultProvider,
 		OperatorCriteria:            s.operatorCriteria,
-=======
-		Blocks:                      suite.blocks,
-		Collections:                 suite.collections,
-		Transactions:                suite.transactions,
-		Events:                      suite.events,
-		TxErrorMessageProvider:      suite.errorMessageProvider,
-		TxResultCache:               suite.txResultCache,
-		TxProvider:                  txProvider,
-		TxValidator:                 txValidator,
-		TxStatusDeriver:             txStatusDeriver,
-		EventsIndex:                 suite.eventsIndex,
-		TxResultsIndex:              suite.txResultsIndex,
-		ScheduledCallbacksEnabled:   suite.scheduledCallbacksEnabled,
->>>>>>> 3f07db5d
+		ScheduledCallbacksEnabled:   s.scheduledCallbacksEnabled,
 	}
 }
 
@@ -576,309 +476,284 @@
 }
 
 // TestGetSystemTransaction_HappyPath tests that GetSystemTransaction call returns system chunk transaction.
-<<<<<<< HEAD
-func (s *Suite) TestGetSystemTransaction_HappyPath() {
-	params := s.defaultTransactionsParamsWithExecutionResultProviderMocks()
-	txBackend, err := NewTransactionsBackend(params)
-	require.NoError(s.T(), err)
-=======
-func (suite *Suite) TestGetSystemTransaction_ExecutionNode_HappyPath() {
+func (s *Suite) TestGetSystemTransaction_ExecutionNode_HappyPath() {
 	block := unittest.BlockFixture()
 	blockID := block.ID()
 
-	params := suite.defaultTransactionsParams()
+	params := s.defaultTransactionsParams()
 	enabledProvider := provider.NewENTransactionProvider(
-		suite.log,
-		suite.state,
-		suite.collections,
-		suite.connectionFactory,
+		s.log,
+		s.state,
+		s.collections,
+		s.connectionFactory,
 		params.NodeCommunicator,
-		params.NodeProvider,
 		params.TxStatusDeriver,
-		suite.systemTx.ID(),
-		suite.chainID,
+		s.systemTx.ID(),
+		s.chainID,
 		true,
 	)
 	disabledProvider := provider.NewENTransactionProvider(
-		suite.log,
-		suite.state,
-		suite.collections,
-		suite.connectionFactory,
+		s.log,
+		s.state,
+		s.collections,
+		s.connectionFactory,
 		params.NodeCommunicator,
-		params.NodeProvider,
 		params.TxStatusDeriver,
-		suite.systemTx.ID(),
-		suite.chainID,
+		s.systemTx.ID(),
+		s.chainID,
 		false,
 	)
 
-	suite.params.On("FinalizedRoot").Unset()
-
-	suite.Run("scheduled callbacks DISABLED - ZeroID", func() {
-		suite.blocks.On("ByID", blockID).Return(block, nil).Once()
+	s.params.On("FinalizedRoot").Unset()
+
+	s.Run("scheduled callbacks DISABLED - ZeroID", func() {
+		s.blocks.On("ByID", blockID).Return(block, nil).Once()
 
 		params.TxProvider = disabledProvider
 
 		txBackend, err := NewTransactionsBackend(params)
-		suite.Require().NoError(err)
+		s.Require().NoError(err)
 
 		res, err := txBackend.GetSystemTransaction(context.Background(), flow.ZeroID, blockID)
-		suite.Require().NoError(err)
-
-		suite.Require().Equal(suite.systemTx, res)
+		s.Require().NoError(err)
+
+		s.Require().Equal(s.systemTx, res)
 	})
 
-	suite.Run("scheduled callbacks DISABLED - system txID", func() {
-		suite.blocks.On("ByID", blockID).Return(block, nil).Once()
+	s.Run("scheduled callbacks DISABLED - system txID", func() {
+		s.blocks.On("ByID", blockID).Return(block, nil).Once()
 
 		params.TxProvider = disabledProvider
 
 		txBackend, err := NewTransactionsBackend(params)
-		suite.Require().NoError(err)
-
-		res, err := txBackend.GetSystemTransaction(context.Background(), suite.systemTx.ID(), blockID)
-		suite.Require().NoError(err)
-
-		suite.Require().Equal(suite.systemTx, res)
+		s.Require().NoError(err)
+
+		res, err := txBackend.GetSystemTransaction(context.Background(), s.systemTx.ID(), blockID)
+		s.Require().NoError(err)
+
+		s.Require().Equal(s.systemTx, res)
 	})
 
-	suite.Run("scheduled callbacks DISABLED - non-system txID fails", func() {
-		suite.blocks.On("ByID", blockID).Return(block, nil).Once()
+	s.Run("scheduled callbacks DISABLED - non-system txID fails", func() {
+		s.blocks.On("ByID", blockID).Return(block, nil).Once()
 
 		params.TxProvider = disabledProvider
->>>>>>> 3f07db5d
 
 		txBackend, err := NewTransactionsBackend(params)
-		suite.Require().NoError(err)
+		s.Require().NoError(err)
 
 		res, err := txBackend.GetSystemTransaction(context.Background(), unittest.IdentifierFixture(), blockID)
-		suite.Require().Error(err)
-		suite.Require().Nil(res)
+
+		s.Require().Error(err)
+		s.Require().Nil(res)
 	})
 
-	suite.Run("scheduled callbacks ENABLED - ZeroID", func() {
-		suite.blocks.On("ByID", blockID).Return(block, nil).Once()
+	s.Run("scheduled callbacks ENABLED - ZeroID", func() {
+		s.blocks.On("ByID", blockID).Return(block, nil).Once()
 
 		params.TxProvider = enabledProvider
 
 		txBackend, err := NewTransactionsBackend(params)
-		suite.Require().NoError(err)
+		s.Require().NoError(err)
 
 		res, err := txBackend.GetSystemTransaction(context.Background(), flow.ZeroID, blockID)
-		suite.Require().NoError(err)
-
-		suite.Require().Equal(suite.systemTx, res)
+		s.Require().NoError(err)
+
+		s.Require().Equal(s.systemTx, res)
 	})
 
-	suite.Run("scheduled callbacks ENABLED - system txID", func() {
-		suite.blocks.On("ByID", blockID).Return(block, nil).Once()
+	s.Run("scheduled callbacks ENABLED - system txID", func() {
+		s.blocks.On("ByID", blockID).Return(block, nil).Once()
 
 		params.TxProvider = enabledProvider
 
 		txBackend, err := NewTransactionsBackend(params)
-		suite.Require().NoError(err)
-
-		res, err := txBackend.GetSystemTransaction(context.Background(), suite.systemTx.ID(), blockID)
-		suite.Require().NoError(err)
-
-		suite.Require().Equal(suite.systemTx, res)
+		s.Require().NoError(err)
+
+		res, err := txBackend.GetSystemTransaction(context.Background(), s.systemTx.ID(), blockID)
+		s.Require().NoError(err)
+
+		s.Require().Equal(s.systemTx, res)
 	})
 
-	suite.Run("scheduled callbacks ENABLED - system collection TX", func() {
-		suite.blocks.On("ByID", blockID).Return(block, nil).Once()
+	s.Run("scheduled callbacks ENABLED - system collection TX", func() {
+		s.blocks.On("ByID", blockID).Return(block, nil).Once()
 
 		// get execution node identities
-		suite.params.On("FinalizedRoot").Return(block.ToHeader(), nil)
-		suite.state.On("Final").Return(suite.snapshot, nil).Twice()
-		suite.snapshot.On("Identities", mock.Anything).Return(unittest.IdentityListFixture(1), nil).Twice()
-
-		suite.setupExecutionGetEventsRequest(blockID, block.Height, suite.pendingExecutionEvents)
+		s.params.On("FinalizedRoot").Return(block.ToHeader(), nil)
+		s.state.On("Final").Return(s.snapshot, nil).Twice()
+		s.snapshot.On("Identities", mock.Anything).Return(unittest.IdentityListFixture(1), nil).Twice()
+
+		s.setupExecutionGetEventsRequest(blockID, block.Height, s.pendingExecutionEvents)
 
 		params.TxProvider = enabledProvider
 
 		txBackend, err := NewTransactionsBackend(params)
-		suite.Require().NoError(err)
-
-		systemTx := suite.systemCollection.Transactions[2]
+		s.Require().NoError(err)
+
+		systemTx := s.systemCollection.Transactions[2]
 		res, err := txBackend.GetSystemTransaction(context.Background(), systemTx.ID(), blockID)
-		suite.Require().NoError(err)
-
-		suite.Require().Equal(systemTx, res)
+		s.Require().NoError(err)
+
+		s.Require().Equal(systemTx, res)
 	})
 
-	suite.Run("scheduled callbacks ENABLED - non-system txID fails", func() {
-		suite.blocks.On("ByID", blockID).Return(block, nil).Once()
+	s.Run("scheduled callbacks ENABLED - non-system txID fails", func() {
+		s.blocks.On("ByID", blockID).Return(block, nil).Once()
 
 		params.TxProvider = enabledProvider
 
-		suite.params.On("FinalizedRoot").Return(block.ToHeader(), nil)
-		suite.state.On("Final").Return(suite.snapshot, nil).Twice()
-		suite.snapshot.On("Identities", mock.Anything).Return(unittest.IdentityListFixture(1), nil).Twice()
-
-		suite.setupExecutionGetEventsRequest(blockID, block.Height, suite.pendingExecutionEvents)
+		s.params.On("FinalizedRoot").Return(block.ToHeader(), nil)
+		s.state.On("Final").Return(s.snapshot, nil).Twice()
+		s.snapshot.On("Identities", mock.Anything).Return(unittest.IdentityListFixture(1), nil).Twice()
+
+		s.setupExecutionGetEventsRequest(blockID, block.Height, s.pendingExecutionEvents)
 
 		txBackend, err := NewTransactionsBackend(params)
-		suite.Require().NoError(err)
+		s.Require().NoError(err)
 
 		res, err := txBackend.GetSystemTransaction(context.Background(), unittest.IdentifierFixture(), blockID)
-		suite.Require().Error(err)
-		suite.Require().Nil(res)
+
+		s.Require().Error(err)
+		s.Require().Nil(res)
 	})
 }
 
 // TestGetSystemTransaction_HappyPath tests that GetSystemTransaction call returns system chunk transaction.
-func (suite *Suite) TestGetSystemTransaction_Local_HappyPath() {
+func (s *Suite) TestGetSystemTransaction_Local_HappyPath() {
 	block := unittest.BlockFixture()
-<<<<<<< HEAD
-	res, err := txBackend.GetSystemTransaction(context.Background(), block.ID())
-	s.Require().NoError(err)
-
-	systemTx, err := blueprints.SystemChunkTransaction(s.chainID.Chain())
-	s.Require().NoError(err)
-
-	s.Require().Equal(systemTx, res)
-}
-
-func (s *Suite) TestGetSystemTransactionResult_HappyPath() {
-=======
 	blockID := block.ID()
 
-	params := suite.defaultTransactionsParams()
+	params := s.defaultTransactionsParams()
 	enabledProvider := provider.NewLocalTransactionProvider(
-		suite.state,
-		suite.collections,
-		suite.blocks,
-		params.EventsIndex,
-		params.TxResultsIndex,
-		params.TxErrorMessageProvider,
-		suite.systemTx.ID(),
+		s.state,
+		s.blocks,
+		s.systemTx.ID(),
 		params.TxStatusDeriver,
-		suite.chainID,
+		params.ExecutionStateCache,
+		s.chainID,
 		true,
 	)
 	disabledProvider := provider.NewLocalTransactionProvider(
-		suite.state,
-		suite.collections,
-		suite.blocks,
-		params.EventsIndex,
-		params.TxResultsIndex,
-		params.TxErrorMessageProvider,
-		suite.systemTx.ID(),
+		s.state,
+		s.blocks,
+		s.systemTx.ID(),
 		params.TxStatusDeriver,
-		suite.chainID,
+		params.ExecutionStateCache,
+		s.chainID,
 		false,
 	)
 
-	suite.params.On("FinalizedRoot").Unset()
-
-	suite.Run("scheduled callbacks DISABLED - ZeroID", func() {
-		suite.blocks.On("ByID", blockID).Return(block, nil).Once()
+	s.params.On("FinalizedRoot").Unset()
+
+	s.Run("scheduled callbacks DISABLED - ZeroID", func() {
+		s.blocks.On("ByID", blockID).Return(block, nil).Once()
 
 		params.TxProvider = disabledProvider
 
 		txBackend, err := NewTransactionsBackend(params)
-		suite.Require().NoError(err)
+		s.Require().NoError(err)
 
 		res, err := txBackend.GetSystemTransaction(context.Background(), flow.ZeroID, blockID)
-		suite.Require().NoError(err)
-
-		suite.Require().Equal(suite.systemTx, res)
+		s.Require().NoError(err)
+
+		s.Require().Equal(s.systemTx, res)
 	})
 
-	suite.Run("scheduled callbacks DISABLED - system txID", func() {
-		suite.blocks.On("ByID", blockID).Return(block, nil).Once()
+	s.Run("scheduled callbacks DISABLED - system txID", func() {
+		s.blocks.On("ByID", blockID).Return(block, nil).Once()
 
 		params.TxProvider = disabledProvider
 
 		txBackend, err := NewTransactionsBackend(params)
-		suite.Require().NoError(err)
-
-		res, err := txBackend.GetSystemTransaction(context.Background(), suite.systemTx.ID(), blockID)
-		suite.Require().NoError(err)
-
-		suite.Require().Equal(suite.systemTx, res)
+		s.Require().NoError(err)
+
+		res, err := txBackend.GetSystemTransaction(context.Background(), s.systemTx.ID(), blockID)
+		s.Require().NoError(err)
+
+		s.Require().Equal(s.systemTx, res)
 	})
 
-	suite.Run("scheduled callbacks DISABLED - non-system txID fails", func() {
-		suite.blocks.On("ByID", blockID).Return(block, nil).Once()
+	s.Run("scheduled callbacks DISABLED - non-system txID fails", func() {
+		s.blocks.On("ByID", blockID).Return(block, nil).Once()
 
 		params.TxProvider = disabledProvider
 
 		txBackend, err := NewTransactionsBackend(params)
-		suite.Require().NoError(err)
+		s.Require().NoError(err)
 
 		res, err := txBackend.GetSystemTransaction(context.Background(), unittest.IdentifierFixture(), blockID)
-		suite.Require().Error(err)
-		suite.Require().Nil(res)
+
+		s.Require().Error(err)
+		s.Require().Nil(res)
 	})
 
-	suite.Run("scheduled callbacks ENABLED - ZeroID", func() {
-		suite.blocks.On("ByID", blockID).Return(block, nil).Once()
+	s.Run("scheduled callbacks ENABLED - ZeroID", func() {
+		s.blocks.On("ByID", blockID).Return(block, nil).Once()
 
 		params.TxProvider = enabledProvider
 
 		txBackend, err := NewTransactionsBackend(params)
-		suite.Require().NoError(err)
+		s.Require().NoError(err)
 
 		res, err := txBackend.GetSystemTransaction(context.Background(), flow.ZeroID, blockID)
-		suite.Require().NoError(err)
-
-		suite.Require().Equal(suite.systemTx, res)
+
+		s.Require().NoError(err)
+
+		s.Require().Equal(s.systemTx, res)
 	})
 
-	suite.Run("scheduled callbacks ENABLED - system txID", func() {
-		suite.blocks.On("ByID", blockID).Return(block, nil).Once()
+	s.Run("scheduled callbacks ENABLED - system txID", func() {
+		s.blocks.On("ByID", blockID).Return(block, nil).Once()
 
 		params.TxProvider = enabledProvider
 
 		txBackend, err := NewTransactionsBackend(params)
-		suite.Require().NoError(err)
-
-		res, err := txBackend.GetSystemTransaction(context.Background(), suite.systemTx.ID(), blockID)
-		suite.Require().NoError(err)
-
-		suite.Require().Equal(suite.systemTx, res)
+		s.Require().NoError(err)
+
+		res, err := txBackend.GetSystemTransaction(context.Background(), s.systemTx.ID(), blockID)
+
+		s.Require().NoError(err)
+
+		s.Require().Equal(s.systemTx, res)
 	})
 
-	suite.Run("scheduled callbacks ENABLED - system collection TX", func() {
-		suite.blocks.On("ByID", blockID).Return(block, nil).Once()
-
-		suite.reporter.On("LowestIndexedHeight").Return(block.Height, nil).Once()
-		suite.reporter.On("HighestIndexedHeight").Return(block.Height+10, nil).Once()
-		suite.events.On("ByBlockID", blockID).Return(suite.pendingExecutionEvents, nil).Once()
+	s.Run("scheduled callbacks ENABLED - system collection TX", func() {
+		s.blocks.On("ByID", blockID).Return(block, nil).Once()
+
+		s.events.On("ByBlockID", blockID).Return(s.pendingExecutionEvents, nil).Once()
 
 		params.TxProvider = enabledProvider
 
 		txBackend, err := NewTransactionsBackend(params)
-		suite.Require().NoError(err)
-
-		systemTx := suite.systemCollection.Transactions[2]
+		s.Require().NoError(err)
+
+		systemTx := s.systemCollection.Transactions[2]
 		res, err := txBackend.GetSystemTransaction(context.Background(), systemTx.ID(), blockID)
-		suite.Require().NoError(err)
-
-		suite.Require().Equal(systemTx, res)
+
+		s.Require().NoError(err)
+
+		s.Require().Equal(systemTx, res)
 	})
 
-	suite.Run("scheduled callbacks ENABLED - non-system txID fails", func() {
-		suite.blocks.On("ByID", blockID).Return(block, nil).Once()
+	s.Run("scheduled callbacks ENABLED - non-system txID fails", func() {
+		s.blocks.On("ByID", blockID).Return(block, nil).Once()
 
 		params.TxProvider = enabledProvider
 
-		suite.reporter.On("LowestIndexedHeight").Return(block.Height, nil).Once()
-		suite.reporter.On("HighestIndexedHeight").Return(block.Height+10, nil).Once()
-		suite.events.On("ByBlockID", blockID).Return(suite.pendingExecutionEvents, nil).Once()
+		s.events.On("ByBlockID", blockID).Return(s.pendingExecutionEvents, nil).Once()
 
 		txBackend, err := NewTransactionsBackend(params)
-		suite.Require().NoError(err)
+		s.Require().NoError(err)
 
 		res, err := txBackend.GetSystemTransaction(context.Background(), unittest.IdentifierFixture(), blockID)
-		suite.Require().Error(err)
-		suite.Require().Nil(res)
+
+		s.Require().Error(err)
+		s.Require().Nil(res)
 	})
 }
 
-func (suite *Suite) TestGetSystemTransactionResult_ExecutionNode_HappyPath() {
->>>>>>> 3f07db5d
+func (s *Suite) TestGetSystemTransactionResult_ExecutionNode_HappyPath() {
 	test := func(snapshot protocol.Snapshot) {
 		s.state.
 			On("Sealed").
@@ -916,7 +791,7 @@
 		events := unittest.EventGenerator.GetEventsWithEncoding(1, exeNodeEventEncodingVersion)
 		eventMessages := convert.EventsToMessages(events)
 
-		systemTxID := suite.systemTx.ID()
+		systemTxID := s.systemTx.ID()
 		expectedRequest := &execproto.GetTransactionResultRequest{
 			BlockId:       blockID[:],
 			TransactionId: systemTxID[:],
@@ -926,18 +801,9 @@
 			EventEncodingVersion: exeNodeEventEncodingVersion,
 		}
 
-<<<<<<< HEAD
 		s.executionAPIClient.
-			On("GetTransactionResult", mock.Anything, mock.MatchedBy(func(req *execproto.GetTransactionResultRequest) bool {
-				txID := s.systemTx.ID()
-				return bytes.Equal(txID[:], req.TransactionId)
-			})).
-			Return(exeEventResp.TransactionResults[0], nil).
-=======
-		suite.executionAPIClient.
 			On("GetTransactionResult", mock.Anything, expectedRequest).
 			Return(exeEventResp, nil).
->>>>>>> 3f07db5d
 			Once()
 
 		s.connectionFactory.
@@ -988,13 +854,8 @@
 	util.RunWithFullProtocolStateAndMutator(
 		s.T(),
 		rootSnapshot,
-<<<<<<< HEAD
-		func(db *badger.DB, state *bprotocol.ParticipantState, mutableState protocol.MutableProtocolState) {
+		func(db storage.DB, state *bprotocol.ParticipantState, mutableState protocol.MutableProtocolState) {
 			epochBuilder := unittest.NewEpochBuilder(s.T(), mutableState, state)
-=======
-		func(db storage.DB, state *bprotocol.ParticipantState, mutableState protocol.MutableProtocolState) {
-			epochBuilder := unittest.NewEpochBuilder(suite.T(), mutableState, state)
->>>>>>> 3f07db5d
 
 			epochBuilder.
 				BuildEpoch().
@@ -1010,11 +871,7 @@
 	)
 }
 
-<<<<<<< HEAD
-func (s *Suite) TestGetSystemTransactionResultFromStorage() {
-=======
-func (suite *Suite) TestGetSystemTransactionResult_Local_HappyPath() {
->>>>>>> 3f07db5d
+func (s *Suite) TestGetSystemTransactionResult_Local_HappyPath() {
 	block := unittest.BlockFixture()
 	sysTx, err := blueprints.SystemChunkTransaction(s.chainID.Chain())
 	s.Require().NoError(err)
@@ -1069,34 +926,21 @@
 
 	params.TxProvider = provider.NewLocalTransactionProvider(
 		params.State,
-		params.Collections,
 		params.Blocks,
 		params.SystemTxID,
 		params.TxStatusDeriver,
-<<<<<<< HEAD
-		s.execResultProvider,
 		s.executionStateCache,
-	)
-
-	txBackend, err := NewTransactionsBackend(params)
-	s.Require().NoError(err)
-	response, _, err := txBackend.GetSystemTransactionResult(
-		context.Background(),
-		blockId,
-		entities.EventEncodingVersion_JSON_CDC_V0,
-		reqCriteria,
-	)
-	s.assertTransactionResultResponse(err, response, *block, txId, lightResult.Failed, eventsForTx)
-=======
 		params.ChainID,
 		params.ScheduledCallbacksEnabled,
 	)
 
 	txBackend, err := NewTransactionsBackend(params)
-	suite.Require().NoError(err)
-	response, err := txBackend.GetSystemTransactionResult(context.Background(), flow.ZeroID, blockId, entities.EventEncodingVersion_JSON_CDC_V0)
-	suite.assertTransactionResultResponse(err, response, *block, txId, lightTxShouldFail, eventsForTx)
->>>>>>> 3f07db5d
+	s.Require().NoError(err)
+	response, metadata, err := txBackend.GetSystemTransactionResult(context.Background(), flow.ZeroID, blockId, entities.EventEncodingVersion_JSON_CDC_V0, optimistic_sync.Criteria{})
+
+	_ = metadata // TODO: validate metadata
+
+	s.assertTransactionResultResponse(err, response, *block, txId, lightResult.Failed, eventsForTx)
 }
 
 // TestGetSystemTransactionResult_BlockNotFound tests GetSystemTransactionResult function when block was not found.
@@ -1142,7 +986,7 @@
 	eventsPerBlock := 10
 	eventMessages := make([]*entities.Event, eventsPerBlock)
 
-	systemTxID := suite.systemTx.ID()
+	systemTxID := s.systemTx.ID()
 	expectedRequest := &execproto.GetTransactionResultRequest{
 		BlockId:       blockID[:],
 		TransactionId: systemTxID[:],
@@ -1152,18 +996,9 @@
 		EventEncodingVersion: entities.EventEncodingVersion_JSON_CDC_V0,
 	}
 
-<<<<<<< HEAD
 	s.executionAPIClient.
-		On("GetTransactionResult", mock.Anything, mock.MatchedBy(func(req *execproto.GetTransactionResultRequest) bool {
-			txID := s.systemTx.ID()
-			return bytes.Equal(txID[:], req.TransactionId)
-		})).
-		Return(exeEventResp.TransactionResults[0], nil).
-=======
-	suite.executionAPIClient.
 		On("GetTransactionResult", mock.Anything, expectedRequest).
 		Return(exeEventResp, nil).
->>>>>>> 3f07db5d
 		Once()
 
 	s.connectionFactory.
@@ -1268,17 +1103,12 @@
 
 	params.TxProvider = provider.NewLocalTransactionProvider(
 		params.State,
-		params.Collections,
 		params.Blocks,
 		params.SystemTxID,
 		params.TxStatusDeriver,
-<<<<<<< HEAD
-		s.execResultProvider,
 		s.executionStateCache,
-=======
 		params.ChainID,
 		params.ScheduledCallbacksEnabled,
->>>>>>> 3f07db5d
 	)
 
 	txBackend, err := NewTransactionsBackend(params)
@@ -1363,17 +1193,12 @@
 	snapshot.On("TransactionResultErrorMessages").Return(s.txResultErrorMessages)
 	params.TxProvider = provider.NewLocalTransactionProvider(
 		params.State,
-		params.Collections,
 		params.Blocks,
 		params.SystemTxID,
 		params.TxStatusDeriver,
-<<<<<<< HEAD
-		s.execResultProvider,
 		s.executionStateCache,
-=======
 		params.ChainID,
 		params.ScheduledCallbacksEnabled,
->>>>>>> 3f07db5d
 	)
 
 	txBackend, err := NewTransactionsBackend(params)
@@ -1473,17 +1298,12 @@
 	snapshot.On("TransactionResultErrorMessages").Return(s.txResultErrorMessages)
 	params.TxProvider = provider.NewLocalTransactionProvider(
 		params.State,
-		params.Collections,
 		params.Blocks,
 		params.SystemTxID,
 		params.TxStatusDeriver,
-<<<<<<< HEAD
-		s.execResultProvider,
 		s.executionStateCache,
-=======
 		params.ChainID,
 		params.ScheduledCallbacksEnabled,
->>>>>>> 3f07db5d
 	)
 	txBackend, err := NewTransactionsBackend(params)
 	s.Require().NoError(err)
@@ -1500,7 +1320,7 @@
 	}
 }
 
-func (suite *Suite) TestGetTransactionsByBlockID() {
+func (s *Suite) TestGetTransactionsByBlockID() {
 	// Create fixtures
 	col := unittest.CollectionFixture(3)
 	guarantee := &flow.CollectionGuarantee{CollectionID: col.ID()}
@@ -1510,11 +1330,11 @@
 	blockID := block.ID()
 
 	// Create PendingExecution events for scheduled callbacks
-	pendingExecutionEvents := suite.createPendingExecutionEvents(2) // 2 callbacks
+	pendingExecutionEvents := s.createPendingExecutionEvents(2) // 2 callbacks
 
 	// Reconstruct expected system collection to get the actual transaction IDs
-	expectedSystemCollection, err := blueprints.SystemCollection(suite.chainID.Chain(), pendingExecutionEvents)
-	suite.Require().NoError(err)
+	expectedSystemCollection, err := blueprints.SystemCollection(s.chainID.Chain(), pendingExecutionEvents)
+	s.Require().NoError(err)
 
 	// Expected transaction counts
 	expectedUserTxCount := len(col.Transactions)
@@ -1522,99 +1342,92 @@
 	expectedTotalCount := expectedUserTxCount + expectedSystemTxCount
 
 	// Test with Local Provider
-	suite.Run("LocalProvider", func() {
+	s.Run("LocalProvider", func() {
 		// Mock the blocks storage
-		suite.blocks.
+		s.blocks.
 			On("ByID", blockID).
 			Return(block, nil).
 			Once()
 
 		// Mock the collections storage
-		suite.collections.
+		s.collections.
 			On("ByID", col.ID()).
 			Return(&col, nil).
 			Once()
 
 		// Mock the events storage to return PendingExecution events
-		suite.events.
+		s.events.
 			On("ByBlockID", blockID).
 			Return(pendingExecutionEvents, nil).
 			Once()
 
-		suite.reporter.On("LowestIndexedHeight").Return(block.Height, nil)
-		suite.reporter.On("HighestIndexedHeight").Return(block.Height+10, nil)
-
 		// Set up the backend parameters with local transaction provider
-		params := suite.defaultTransactionsParams()
+		params := s.defaultTransactionsParams()
 
 		params.TxProvider = provider.NewLocalTransactionProvider(
 			params.State,
-			params.Collections,
 			params.Blocks,
-			params.EventsIndex,
-			params.TxResultsIndex,
-			params.TxErrorMessageProvider,
 			params.SystemTxID,
 			params.TxStatusDeriver,
+			params.ExecutionStateCache,
 			params.ChainID,
 			params.ScheduledCallbacksEnabled,
 		)
 
 		txBackend, err := NewTransactionsBackend(params)
-		suite.Require().NoError(err)
+		s.Require().NoError(err)
 
 		// Call GetTransactionsByBlockID
 		transactions, err := txBackend.GetTransactionsByBlockID(context.Background(), blockID)
-		suite.Require().NoError(err)
+		s.Require().NoError(err)
 
 		// Verify transaction count
-		suite.Require().Equal(expectedTotalCount, len(transactions), "expected %d transactions but got %d", expectedTotalCount, len(transactions))
+		s.Require().Equal(expectedTotalCount, len(transactions), "expected %d transactions but got %d", expectedTotalCount, len(transactions))
 
 		// Verify user transactions
 		for i, tx := range col.Transactions {
-			suite.Assert().Equal(tx.ID(), transactions[i].ID(), "user transaction %d mismatch", i)
+			s.Assert().Equal(tx.ID(), transactions[i].ID(), "user transaction %d mismatch", i)
 		}
 
 		// Verify system transactions
 		for i, expectedTx := range expectedSystemCollection.Transactions {
 			actualTx := transactions[expectedUserTxCount+i]
-			suite.Assert().Equal(expectedTx.ID(), actualTx.ID(), "system transaction %d mismatch", i)
+			s.Assert().Equal(expectedTx.ID(), actualTx.ID(), "system transaction %d mismatch", i)
 		}
 	})
 
 	// Test with Execution Node Provider
-	suite.Run("ExecutionNodeProvider", func() {
+	s.Run("ExecutionNodeProvider", func() {
 		// Set up the state and snapshot mocks first
-		_, fixedENIDs := suite.setupReceipts(block)
-		suite.fixedExecutionNodeIDs = fixedENIDs.NodeIDs()
-		suite.state.On("Final").Return(suite.snapshot, nil).Maybe()
-		suite.state.On("Sealed").Return(suite.snapshot, nil).Maybe()
-		suite.snapshot.On("Identities", mock.Anything).Return(fixedENIDs, nil).Maybe()
-		suite.snapshot.On("Head").Return(block.ToHeader(), nil).Maybe()
+		_, fixedENIDs := s.setupReceipts(block)
+		s.fixedExecutionNodeIDs = fixedENIDs.NodeIDs()
+		s.state.On("Final").Return(s.snapshot, nil).Maybe()
+		s.state.On("Sealed").Return(s.snapshot, nil).Maybe()
+		s.snapshot.On("Identities", mock.Anything).Return(fixedENIDs, nil).Maybe()
+		s.snapshot.On("Head").Return(block.ToHeader(), nil).Maybe()
 
 		// Mock the blocks storage
-		suite.blocks.
+		s.blocks.
 			On("ByID", blockID).
 			Return(block, nil).
 			Once()
 
 		// Mock the collections storage
-		suite.collections.
+		s.collections.
 			On("ByID", col.ID()).
 			Return(&col, nil).
 			Once()
 
-		suite.setupExecutionGetEventsRequest(blockID, block.Height, pendingExecutionEvents)
+		s.setupExecutionGetEventsRequest(blockID, block.Height, pendingExecutionEvents)
 
 		// Set up the backend parameters with EN transaction provider
-		params := suite.defaultTransactionsParams()
+		params := s.defaultTransactionsParams()
 		params.TxProvider = provider.NewENTransactionProvider(
 			params.Log,
 			params.State,
 			params.Collections,
 			params.ConnFactory,
 			params.NodeCommunicator,
-			params.NodeProvider,
 			params.TxStatusDeriver,
 			params.SystemTxID,
 			params.ChainID,
@@ -1622,34 +1435,34 @@
 		)
 
 		txBackend, err := NewTransactionsBackend(params)
-		suite.Require().NoError(err)
+		s.Require().NoError(err)
 
 		// Call GetTransactionsByBlockID
 		transactions, err := txBackend.GetTransactionsByBlockID(context.Background(), blockID)
-		suite.Require().NoError(err)
+		s.Require().NoError(err)
 
 		// For empty events, we expect: user transactions + process tx + system chunk tx (no execute callback txs)
-		expectedSystemCollectionEmpty, err := blueprints.SystemCollection(suite.chainID.Chain(), pendingExecutionEvents)
-		suite.Require().NoError(err)
+		expectedSystemCollectionEmpty, err := blueprints.SystemCollection(s.chainID.Chain(), pendingExecutionEvents)
+		s.Require().NoError(err)
 		expectedTotalCountEmpty := len(col.Transactions) + len(expectedSystemCollectionEmpty.Transactions)
 
 		// Verify transaction count
-		suite.Assert().Equal(expectedTotalCountEmpty, len(transactions))
+		s.Assert().Equal(expectedTotalCountEmpty, len(transactions))
 
 		// Verify user transactions
 		for i, tx := range col.Transactions {
-			suite.Assert().Equal(tx.ID(), transactions[i].ID())
+			s.Assert().Equal(tx.ID(), transactions[i].ID())
 		}
 
 		// Verify system transactions (process + system chunk only, no execute callbacks)
 		for i, expectedTx := range expectedSystemCollectionEmpty.Transactions {
 			actualTx := transactions[len(col.Transactions)+i]
-			suite.Assert().Equal(expectedTx.ID(), actualTx.ID())
+			s.Assert().Equal(expectedTx.ID(), actualTx.ID())
 		}
 	})
 }
 
-func (suite *Suite) TestTransactionResultsByBlockIDFromExecutionNode() {
+func (s *Suite) TestTransactionResultsByBlockIDFromExecutionNode() {
 	// Create fixtures for the block and collection
 	col := unittest.CollectionFixture(2)
 	guarantee := &flow.CollectionGuarantee{CollectionID: col.ID()}
@@ -1659,11 +1472,11 @@
 	blockId := block.ID()
 
 	// Mock the behavior of the blocks, collections and light transaction results objects
-	suite.blocks.
+	s.blocks.
 		On("ByID", blockId).
 		Return(block, nil)
 	lightCol := col.Light()
-	suite.collections.
+	s.collections.
 		On("LightByID", mock.Anything).
 		Return(lightCol, nil).
 		Once()
@@ -1682,7 +1495,7 @@
 	}
 
 	// Create PendingExecution events that would be emitted by the process callback transaction
-	pendingExecutionEvents := suite.createPendingExecutionEvents(2) // 2 callbacks
+	pendingExecutionEvents := s.createPendingExecutionEvents(2) // 2 callbacks
 
 	// Convert PendingExecution events to protobuf messages for execution node response
 	pendingEventMessages := make([]*entities.Event, len(pendingExecutionEvents))
@@ -1691,8 +1504,8 @@
 	}
 
 	// Reconstruct the expected system collection to get the actual transaction IDs
-	expectedSystemCollection, err := blueprints.SystemCollection(suite.chainID.Chain(), pendingExecutionEvents)
-	suite.Require().NoError(err)
+	expectedSystemCollection, err := blueprints.SystemCollection(s.chainID.Chain(), pendingExecutionEvents)
+	s.Require().NoError(err)
 
 	// Extract the expected transaction IDs in order: process, execute callbacks, system chunk
 	expectedSystemTxIDs := make([]flow.Identifier, len(expectedSystemCollection.Transactions))
@@ -1700,7 +1513,7 @@
 		expectedSystemTxIDs[i] = tx.ID()
 	}
 
-	suite.Require().Equal(4, len(expectedSystemTxIDs), "should have 4 system transactions: process + 2 execute callbacks + system chunk")
+	s.Require().Equal(4, len(expectedSystemTxIDs), "should have 4 system transactions: process + 2 execute callbacks + system chunk")
 
 	// Build the execution response with all transaction results including proper events
 	userTxResults := make([]*execproto.GetTransactionResultResponse, len(lightCol.Transactions))
@@ -1733,77 +1546,70 @@
 		TransactionResults:   allTxResults,
 		EventEncodingVersion: entities.EventEncodingVersion_CCF_V0,
 	}
-	suite.executionAPIClient.
+	s.executionAPIClient.
 		On("GetTransactionResultsByBlockID", mock.Anything, exeGetTxReq).
 		Return(exeGetTxResp, nil).
 		Once()
 
 	// Set up the state and snapshot mocks
-	_, fixedENIDs := suite.setupReceipts(block)
-	suite.fixedExecutionNodeIDs = fixedENIDs.NodeIDs()
-	suite.state.On("Final").Return(suite.snapshot, nil)
-	suite.state.On("Sealed").Return(suite.snapshot, nil)
-	suite.snapshot.On("Identities", mock.Anything).Return(fixedENIDs, nil)
-	suite.snapshot.On("Head").Return(block.ToHeader(), nil)
-
-	suite.connectionFactory.
+	_, fixedENIDs := s.setupReceipts(block)
+	s.fixedExecutionNodeIDs = fixedENIDs.NodeIDs()
+	s.state.On("Final").Return(s.snapshot, nil)
+	s.state.On("Sealed").Return(s.snapshot, nil)
+	s.snapshot.On("Identities", mock.Anything).Return(fixedENIDs, nil)
+	s.snapshot.On("Head").Return(block.ToHeader(), nil)
+
+	s.connectionFactory.
 		On("GetExecutionAPIClient", mock.Anything).
-		Return(suite.executionAPIClient, &mocks.MockCloser{}, nil).
+		Return(s.executionAPIClient, &mocks.MockCloser{}, nil).
 		Once()
 
-	params := suite.defaultTransactionsParams()
-	params.TxErrorMessageProvider = error_messages.NewTxErrorMessageProvider(
-		params.Log,
-		nil,
-		params.TxResultsIndex,
-		params.ConnFactory,
-		params.NodeCommunicator,
-		params.NodeProvider,
-	)
-
+	params := s.defaultTransactionsParams()
 	params.TxProvider = provider.NewENTransactionProvider(
 		params.Log,
 		params.State,
 		params.Collections,
 		params.ConnFactory,
 		params.NodeCommunicator,
-		params.NodeProvider,
 		params.TxStatusDeriver,
 		params.SystemTxID,
 		params.ChainID,
 		params.ScheduledCallbacksEnabled,
 	)
 	txBackend, err := NewTransactionsBackend(params)
-	suite.Require().NoError(err)
-
-	response, err := txBackend.GetTransactionResultsByBlockID(context.Background(), blockId, entities.EventEncodingVersion_CCF_V0)
-	suite.Require().NoError(err)
+	s.Require().NoError(err)
+
+	response, metadata, err := txBackend.GetTransactionResultsByBlockID(context.Background(), blockId, entities.EventEncodingVersion_CCF_V0, optimistic_sync.Criteria{})
+
+	_ = metadata // TODO: validate metadata
+
+	s.Require().NoError(err)
 
 	// Expected total: user transactions + system transactions (process + 2 execute callbacks + system chunk)
 	expectedTotal := len(lightTxResults) + len(expectedSystemTxIDs)
-	suite.Assert().Equal(expectedTotal, len(response), "should have user txs + system txs")
+	s.Assert().Equal(expectedTotal, len(response), "should have user txs + system txs")
 
 	// Verify user transactions
 	userTxCount := len(lightCol.Transactions)
 	for i := 0; i < userTxCount; i++ {
-		suite.Assert().Equal(lightTxResults[i].TransactionID, response[i].TransactionID)
-		suite.Assert().Equal(block.Payload.Guarantees[0].CollectionID, response[i].CollectionID)
-		suite.Assert().Equal(block.ID(), response[i].BlockID)
-		suite.Assert().Equal(block.Height, response[i].BlockHeight)
-		suite.Assert().Equal(flow.TransactionStatusSealed, response[i].Status)
+		s.Assert().Equal(lightTxResults[i].TransactionID, response[i].TransactionID)
+		s.Assert().Equal(block.Payload.Guarantees[0].CollectionID, response[i].CollectionID)
+		s.Assert().Equal(block.ID(), response[i].BlockID)
+		s.Assert().Equal(block.Height, response[i].BlockHeight)
+		s.Assert().Equal(flow.TransactionStatusSealed, response[i].Status)
 	}
 
 	// Verify system collection transactions (all should have ZeroID as collectionID)
 	systemTxCount := len(response) - userTxCount
-	suite.Assert().Equal(len(expectedSystemTxIDs), systemTxCount, "should have 4 system transactions: process + 2 execute callbacks + system chunk")
+	s.Assert().Equal(len(expectedSystemTxIDs), systemTxCount, "should have 4 system transactions: process + 2 execute callbacks + system chunk")
 
 	for i := 0; i < systemTxCount; i++ {
 		systemTxIndex := userTxCount + i
-		suite.Assert().Equal(flow.ZeroID, response[systemTxIndex].CollectionID)
-		suite.Assert().Equal(block.ID(), response[systemTxIndex].BlockID)
-		suite.Assert().Equal(block.Height, response[systemTxIndex].BlockHeight)
-		suite.Assert().Equal(flow.TransactionStatusSealed, response[systemTxIndex].Status)
-		suite.Assert().Equal(expectedSystemTxIDs[i], response[userTxCount+i].TransactionID, "system transaction %d should match reconstructed ID", i)
+		s.Assert().Equal(flow.ZeroID, response[systemTxIndex].CollectionID)
+		s.Assert().Equal(block.ID(), response[systemTxIndex].BlockID)
+		s.Assert().Equal(block.Height, response[systemTxIndex].BlockHeight)
+		s.Assert().Equal(flow.TransactionStatusSealed, response[systemTxIndex].Status)
+		s.Assert().Equal(expectedSystemTxIDs[i], response[userTxCount+i].TransactionID, "system transaction %d should match reconstructed ID", i)
 	}
 }
 
@@ -1996,19 +1802,16 @@
 		s.Assert().Equal(uint(0), response.StatusCode)
 		s.Assert().Equal("", response.ErrorMessage)
 	}
-<<<<<<< HEAD
 	s.Assert().Equal(flow.TransactionStatusSealed, response.Status)
-=======
-	suite.Assert().Equal(flow.TransactionStatusSealed, response.Status)
 }
 
 // createPendingExecutionEvents creates properly formatted PendingExecution events
 // that blueprints.SystemCollection expects for reconstructing the system collection.
-func (suite *Suite) createPendingExecutionEvents(numCallbacks int) []flow.Event {
+func (s *Suite) createPendingExecutionEvents(numCallbacks int) []flow.Event {
 	events := make([]flow.Event, numCallbacks)
 
 	// Get system contracts for the test chain
-	env := systemcontracts.SystemContractsForChain(suite.chainID).AsTemplateEnv()
+	env := systemcontracts.SystemContractsForChain(s.chainID).AsTemplateEnv()
 
 	for i := 0; i < numCallbacks; i++ {
 		// Create the PendingExecution event as it would be emitted by the process callback transaction
@@ -2017,7 +1820,7 @@
 
 		// Create Cadence event type
 		loc, err := cadenceCommon.HexToAddress(env.FlowTransactionSchedulerAddress)
-		suite.Require().NoError(err)
+		s.Require().NoError(err)
 		location := cadenceCommon.NewAddressLocation(nil, loc, "PendingExecution")
 
 		eventType := cadence.NewEventType(
@@ -2034,7 +1837,7 @@
 		)
 
 		fees, err := cadence.NewUFix64("0.0")
-		suite.Require().NoError(err)
+		s.Require().NoError(err)
 
 		// Create the Cadence event with proper values
 		event := cadence.NewEvent(
@@ -2049,7 +1852,7 @@
 
 		// Encode the event using CCF
 		payload, err := ccf.Encode(event)
-		suite.Require().NoError(err)
+		s.Require().NoError(err)
 
 		// Create the Flow event
 		events[i] = flow.Event{
@@ -2064,14 +1867,14 @@
 	return events
 }
 
-func (suite *Suite) setupExecutionGetEventsRequest(blockID flow.Identifier, blockHeight uint64, events []flow.Event) {
+func (s *Suite) setupExecutionGetEventsRequest(blockID flow.Identifier, blockHeight uint64, events []flow.Event) {
 	eventMessages := make([]*entities.Event, len(events))
 	for i, event := range events {
 		eventMessages[i] = convert.EventToMessage(event)
 	}
 
 	request := &execproto.GetEventsForBlockIDsRequest{
-		Type:     string(suite.processScheduledCallbackEventType),
+		Type:     string(s.processScheduledCallbackEventType),
 		BlockIds: [][]byte{blockID[:]},
 	}
 	expectedResponse := &execproto.GetEventsForBlockIDsResponse{
@@ -2085,14 +1888,13 @@
 		EventEncodingVersion: entities.EventEncodingVersion_CCF_V0,
 	}
 
-	suite.executionAPIClient.
+	s.executionAPIClient.
 		On("GetEventsForBlockIDs", mock.Anything, request).
 		Return(expectedResponse, nil).
 		Once()
 
-	suite.connectionFactory.
+	s.connectionFactory.
 		On("GetExecutionAPIClient", mock.Anything).
-		Return(suite.executionAPIClient, &mocks.MockCloser{}, nil).
+		Return(s.executionAPIClient, &mocks.MockCloser{}, nil).
 		Once()
->>>>>>> 3f07db5d
 }