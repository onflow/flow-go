--- conflicted
+++ resolved
@@ -372,13 +372,8 @@
 	txBackend, err := NewTransactionsBackend(params)
 	require.NoError(s.T(), err)
 
-<<<<<<< HEAD
-	coll := unittest.CollectionFromTransactions([]*flow.Transaction{&tx})
+	coll := unittest.CollectionFromTransactions(&tx)
 	resp, _, err := txBackend.GetTransactionResult(
-=======
-	coll := unittest.CollectionFromTransactions(&tx)
-	resp, err := txBackend.GetTransactionResult(
->>>>>>> 0980886b
 		context.Background(),
 		tx.ID(),
 		block.ID(),
@@ -425,13 +420,8 @@
 	txBackend, err := NewTransactionsBackend(params)
 	require.NoError(s.T(), err)
 
-<<<<<<< HEAD
-	coll := unittest.CollectionFromTransactions([]*flow.Transaction{&tx})
+	coll := unittest.CollectionFromTransactions(&tx)
 	resp, _, err := txBackend.GetTransactionResult(
-=======
-	coll := unittest.CollectionFromTransactions(&tx)
-	resp, err := txBackend.GetTransactionResult(
->>>>>>> 0980886b
 		context.Background(),
 		tx.ID(),
 		block.ID(),
