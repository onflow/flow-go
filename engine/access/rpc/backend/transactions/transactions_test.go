package transactions

import (
	"context"
	"fmt"
	"math"
	"testing"

	lru "github.com/hashicorp/golang-lru/v2"
	"github.com/rs/zerolog"
	"github.com/stretchr/testify/mock"
	"github.com/stretchr/testify/require"
	"github.com/stretchr/testify/suite"
	"google.golang.org/grpc/codes"
	"google.golang.org/grpc/status"

	"github.com/onflow/flow/protobuf/go/flow/access"
	"github.com/onflow/flow/protobuf/go/flow/entities"

	"github.com/onflow/flow-go/access/validator"
	"github.com/onflow/flow-go/engine/access/index"
	accessmock "github.com/onflow/flow-go/engine/access/mock"
	"github.com/onflow/flow-go/engine/access/rpc/backend/node_communicator"
	"github.com/onflow/flow-go/engine/access/rpc/backend/transactions/error_messages"
	providermock "github.com/onflow/flow-go/engine/access/rpc/backend/transactions/provider/mock"
	txstatus "github.com/onflow/flow-go/engine/access/rpc/backend/transactions/status"
	connectionmock "github.com/onflow/flow-go/engine/access/rpc/connection/mock"
	commonrpc "github.com/onflow/flow-go/engine/common/rpc"
	"github.com/onflow/flow-go/engine/common/rpc/convert"
	accessmodel "github.com/onflow/flow-go/model/access"
	"github.com/onflow/flow-go/model/access/systemcollection"
	"github.com/onflow/flow-go/model/flow"
	"github.com/onflow/flow-go/module/counters"
	"github.com/onflow/flow-go/module/execution"
	execmock "github.com/onflow/flow-go/module/execution/mock"
<<<<<<< HEAD
	optimisticsyncmock "github.com/onflow/flow-go/module/executiondatasync/optimistic_sync/mock"
=======
	"github.com/onflow/flow-go/module/irrecoverable"
>>>>>>> 30fa309d
	"github.com/onflow/flow-go/module/metrics"
	syncmock "github.com/onflow/flow-go/module/state_synchronization/mock"
	protocolmock "github.com/onflow/flow-go/state/protocol/mock"
	"github.com/onflow/flow-go/storage"
	storagemock "github.com/onflow/flow-go/storage/mock"
	"github.com/onflow/flow-go/utils/unittest"
	"github.com/onflow/flow-go/utils/unittest/fixtures"
	"github.com/onflow/flow-go/utils/unittest/mocks"
)

func TestTransactionsBackend(t *testing.T) {
	suite.Run(t, new(Suite))
}

type Suite struct {
	suite.Suite

	g        *fixtures.GeneratorSuite
	log      zerolog.Logger
	state    *protocolmock.State
	snapshot *protocolmock.Snapshot
	params   *protocolmock.Params

	blocks                *storagemock.Blocks
	headers               *storagemock.Headers
	collections           *storagemock.Collections
	transactions          *storagemock.Transactions
	receipts              *storagemock.ExecutionReceipts
	results               *storagemock.ExecutionResults
	lightTxResults        *storagemock.LightTransactionResults
	events                *storagemock.Events
	txResultErrorMessages *storagemock.TransactionResultErrorMessages
	scheduledTransactions *storagemock.ScheduledTransactions
	registers             *storagemock.RegisterSnapshotReader
	txResultCache         *lru.Cache[flow.Identifier, *accessmodel.TransactionResult]
	lastFullBlockHeight   *counters.PersistentStrictMonotonicCounter

	executionAPIClient        *accessmock.ExecutionAPIClient
	historicalAccessAPIClient *accessmock.AccessAPIClient

	connectionFactory *connectionmock.ConnectionFactory

	reporter       *syncmock.IndexReporter
	indexReporter  *index.Reporter
	eventsIndex    *index.EventsIndex
	txResultsIndex *index.TransactionResultsIndex

	errorMessageProvider error_messages.Provider

<<<<<<< HEAD
	execResultInfoProvider *optimisticsyncmock.ExecutionResultInfoProvider
	execStateCache         *optimisticsyncmock.ExecutionStateCache
	execStateSnapshot      *optimisticsyncmock.Snapshot

	chainID                           flow.ChainID
	systemTx                          *flow.TransactionBody
	systemCollection                  *flow.Collection
	pendingExecutionEvents            []flow.Event
	processScheduledCallbackEventType flow.EventType
	scheduledCallbacksEnabled         bool
=======
	chainID                              flow.ChainID
	systemCollection                     *flow.Collection
	pendingExecutionEvents               []flow.Event
	processScheduledTransactionEventType flow.EventType
	scheduledTransactionsEnabled         bool
>>>>>>> 30fa309d

	fixedExecutionNodeIDs     flow.IdentifierList
	preferredExecutionNodeIDs flow.IdentifierList
}

func (suite *Suite) SetupTest() {
	suite.log = unittest.Logger()
	suite.chainID = flow.Testnet
	suite.g = fixtures.NewGeneratorSuite(fixtures.WithChainID(suite.chainID))

	header := unittest.BlockHeaderFixture()
	suite.snapshot = protocolmock.NewSnapshot(suite.T())
	suite.params = protocolmock.NewParams(suite.T())
	suite.params.On("FinalizedRoot").Return(header, nil).Maybe()
	suite.params.On("SporkID").Return(unittest.IdentifierFixture(), nil).Maybe()
	suite.params.On("SporkRootBlockHeight").Return(header.Height, nil).Maybe()
	suite.params.On("SealedRoot").Return(header, nil).Maybe()

	suite.state = protocolmock.NewState(suite.T())
	suite.state.On("Params").Return(suite.params).Maybe()

	suite.blocks = storagemock.NewBlocks(suite.T())
	suite.headers = storagemock.NewHeaders(suite.T())
	suite.transactions = storagemock.NewTransactions(suite.T())
	suite.collections = storagemock.NewCollections(suite.T())
	suite.receipts = storagemock.NewExecutionReceipts(suite.T())
	suite.results = storagemock.NewExecutionResults(suite.T())
	suite.txResultErrorMessages = storagemock.NewTransactionResultErrorMessages(suite.T())
	suite.registers = storagemock.NewRegisterSnapshotReader(suite.T())
	suite.executionAPIClient = accessmock.NewExecutionAPIClient(suite.T())
	suite.lightTxResults = storagemock.NewLightTransactionResults(suite.T())
	suite.events = storagemock.NewEvents(suite.T())
	suite.scheduledTransactions = storagemock.NewScheduledTransactions(suite.T())
	suite.historicalAccessAPIClient = accessmock.NewAccessAPIClient(suite.T())
	suite.connectionFactory = connectionmock.NewConnectionFactory(suite.T())

	txResCache, err := lru.New[flow.Identifier, *accessmodel.TransactionResult](10)
	suite.Require().NoError(err)
	suite.txResultCache = txResCache

	suite.reporter = syncmock.NewIndexReporter(suite.T())
	suite.indexReporter = index.NewReporter()
	err = suite.indexReporter.Initialize(suite.reporter)
	suite.Require().NoError(err)
	suite.eventsIndex = index.NewEventsIndex(suite.indexReporter, suite.events)
	suite.txResultsIndex = index.NewTransactionResultsIndex(suite.indexReporter, suite.lightTxResults)

<<<<<<< HEAD
	suite.execResultInfoProvider = optimisticsyncmock.NewExecutionResultInfoProvider(suite.T())
	suite.execStateCache = optimisticsyncmock.NewExecutionStateCache(suite.T())
	suite.execStateSnapshot = optimisticsyncmock.NewSnapshot(suite.T())

	suite.systemTx, err = blueprints.SystemChunkTransaction(flow.Testnet.Chain())
	suite.Require().NoError(err)
	suite.scheduledCallbacksEnabled = true
=======
	suite.scheduledTransactionsEnabled = true
>>>>>>> 30fa309d

	// this is the system collection with scheduled transactions used as block data
	suite.pendingExecutionEvents = suite.g.PendingExecutionEvents().List(2)
	systemCollections, err := systemcollection.NewVersioned(suite.chainID.Chain(), systemcollection.Default(suite.chainID))
	suite.Require().NoError(err)
	suite.systemCollection, err = systemCollections.
		ByHeight(math.MaxUint64). // use the latest version
		SystemCollection(suite.chainID.Chain(), func() (flow.EventsList, error) {
			return suite.pendingExecutionEvents, nil
		})
	suite.Require().NoError(err)
	suite.processScheduledTransactionEventType = suite.pendingExecutionEvents[0].Type

	suite.lastFullBlockHeight, err = counters.NewPersistentStrictMonotonicCounter(newMockConsumerProgress())
	suite.Require().NoError(err)

	suite.fixedExecutionNodeIDs = nil
	suite.preferredExecutionNodeIDs = nil
	suite.errorMessageProvider = nil
}

var _ storage.ConsumerProgress = (*mockConsumerProgress)(nil)

type mockConsumerProgress struct {
	counter counters.StrictMonotonicCounter
}

func newMockConsumerProgress() *mockConsumerProgress {
	return &mockConsumerProgress{counter: counters.NewMonotonicCounter(0)}
}

func (m *mockConsumerProgress) ProcessedIndex() (uint64, error) {
	return m.counter.Value(), nil
}

func (m *mockConsumerProgress) SetProcessedIndex(processed uint64) error {
	if !m.counter.Set(processed) {
		return fmt.Errorf("value must not decrease: %d", processed)
	}
	return nil
}

func (m *mockConsumerProgress) BatchSetProcessedIndex(processed uint64, batch storage.ReaderBatchWriter) error {
	return m.SetProcessedIndex(processed)
}

func (suite *Suite) defaultTransactionsParams() Params {
	nodeProvider := commonrpc.NewExecutionNodeIdentitiesProvider(
		suite.log,
		suite.state,
		suite.receipts,
		suite.preferredExecutionNodeIDs,
		suite.fixedExecutionNodeIDs,
	)

	txStatusDeriver := txstatus.NewTxStatusDeriver(
		suite.state,
		suite.lastFullBlockHeight,
	)

	validatorBlocks := validator.NewProtocolStateBlocks(suite.state, suite.indexReporter)
	registersAsync := execution.NewRegistersAsyncStore()
	require.NoError(suite.T(), registersAsync.Initialize(suite.registers))

	txValidator, err := validator.NewTransactionValidator(
		validatorBlocks,
		suite.chainID.Chain(),
		metrics.NewNoopCollector(),
		validator.TransactionValidationOptions{
			Expiry:                       flow.DefaultTransactionExpiry,
			ExpiryBuffer:                 flow.DefaultTransactionExpiryBuffer,
			AllowEmptyReferenceBlockID:   false,
			AllowUnknownReferenceBlockID: false,
			CheckScriptsParse:            false,
			MaxGasLimit:                  flow.DefaultMaxTransactionGasLimit,
			MaxTransactionByteSize:       flow.DefaultMaxTransactionByteSize,
			MaxCollectionByteSize:        flow.DefaultMaxCollectionByteSize,
			CheckPayerBalanceMode:        validator.Disabled,
		},
		execmock.NewScriptExecutor(suite.T()),
		registersAsync,
	)
	suite.Require().NoError(err)

	versionedSystemCollections, err := systemcollection.NewVersioned(
		suite.chainID.Chain(),
		systemcollection.Default(suite.chainID),
	)
	suite.Require().NoError(err)

	return Params{
		Log:     suite.log,
		Metrics: metrics.NewNoopCollector(),
		State:   suite.state,
		ChainID: flow.Testnet,
		// SystemCollection:             suite.defaultSystemCollection,
		NodeCommunicator:             node_communicator.NewNodeCommunicator(false),
		ConnFactory:                  suite.connectionFactory,
		NodeProvider:                 nodeProvider,
		Blocks:                       suite.blocks,
		Collections:                  suite.collections,
		Transactions:                 suite.transactions,
		TxErrorMessageProvider:       suite.errorMessageProvider,
		ScheduledTransactions:        suite.scheduledTransactions,
		TxResultCache:                suite.txResultCache,
		TxValidator:                  txValidator,
		TxStatusDeriver:              txStatusDeriver,
		EventsIndex:                  suite.eventsIndex,
		TxResultsIndex:               suite.txResultsIndex,
		ScheduledTransactionsEnabled: suite.scheduledTransactionsEnabled,
		SystemCollections:            versionedSystemCollections,
	}
}

// TestGetTransaction_SubmittedTx tests getting a user submitted transaction by ID returns the
// correct transaction.
func (suite *Suite) TestGetTransaction_SubmittedTx() {
	params := suite.defaultTransactionsParams()
	txBackend, err := NewTransactionsBackend(params)
	suite.Require().NoError(err)

	suite.Run("submitted transaction found", func() {
		tx := suite.g.Transactions().Fixture()
		txID := tx.ID()

		suite.transactions.
			On("ByID", txID).
			Return(tx, nil).
			Once()

		actual, err := txBackend.GetTransaction(context.Background(), txID)
		suite.Require().NoError(err)
		suite.Require().Equal(tx, actual)
	})

	suite.Run("submitted transaction - unexpected error", func() {
		tx := suite.g.Transactions().Fixture()
		txID := tx.ID()

		expectedErr := fmt.Errorf("some other error")
		suite.transactions.
			On("ByID", txID).
			Return(nil, expectedErr).
			Once()

		actual, err := txBackend.GetTransaction(context.Background(), txID)
		suite.Require().Error(err)
		suite.Require().Equal(codes.Internal, status.Code(err))
		suite.Require().Nil(actual)
	})
}

// TestGetTransaction_SystemTx tests getting a system transaction by ID returns the correct transaction.
func (suite *Suite) TestGetTransaction_SystemTx() {
	params := suite.defaultTransactionsParams()
	txBackend, err := NewTransactionsBackend(params)
	suite.Require().NoError(err)

	tx := suite.systemCollection.Transactions[0]
	txID := tx.ID()

	suite.transactions.
		On("ByID", txID).
		Return(nil, storage.ErrNotFound).
		Once()

	actual, err := txBackend.GetTransaction(context.Background(), txID)
	suite.Require().NoError(err)
	suite.Require().Equal(tx, actual)
}

// TestGetTransaction_ScheduledTx tests getting a scheduled transaction by ID returns the correct transaction.
func (suite *Suite) TestGetTransaction_ScheduledTx() {
	block := suite.g.Blocks().Fixture()
	blockID := block.ID()

	suite.Run("happy path", func() {
		tx := suite.systemCollection.Transactions[1]
		txID := tx.ID()

		scheduledTxs := []*flow.TransactionBody{
			suite.g.Transactions().Fixture(),
			tx,
			suite.g.Transactions().Fixture(),
		}

		suite.transactions.
			On("ByID", txID).
			Return(nil, storage.ErrNotFound).
			Once()

		suite.scheduledTransactions.
			On("BlockIDByTransactionID", txID).
			Return(blockID, nil).
			Once()

		snapshot := protocolmock.NewSnapshot(suite.T())
		snapshot.On("Head").Return(block.ToHeader(), nil)

		suite.state.
			On("AtBlockID", blockID).
			Return(snapshot, nil).
			Once()

		provider := providermock.NewTransactionProvider(suite.T())
		provider.
			On("ScheduledTransactionsByBlockID", mock.Anything, block.ToHeader()).
			Return(scheduledTxs, nil)

		params := suite.defaultTransactionsParams()
		params.TxProvider = provider

		txBackend, err := NewTransactionsBackend(params)
		suite.Require().NoError(err)

		actual, err := txBackend.GetTransaction(context.Background(), txID)
		suite.Require().NoError(err)
		suite.Require().Equal(tx, actual)
	})

	// Tests the case where the scheduled transaction exists in the indices, but not in the generated
	// system collection (produced from events). This indicates inconsistent state, however it is handled
	// by returning an internal error instead of an irrecoverable since the events may be queried from
	// an Execution node, which could have returned incorrect data.
	suite.Run("not in generated collection", func() {
		tx := suite.systemCollection.Transactions[1]
		txID := tx.ID()

		scheduledTxs := []*flow.TransactionBody{
			suite.g.Transactions().Fixture(),
			suite.g.Transactions().Fixture(),
		}

		suite.transactions.
			On("ByID", txID).
			Return(nil, storage.ErrNotFound).
			Once()

		suite.scheduledTransactions.
			On("BlockIDByTransactionID", txID).
			Return(blockID, nil).
			Once()

		snapshot := protocolmock.NewSnapshot(suite.T())
		snapshot.On("Head").Return(block.ToHeader(), nil)

		suite.state.
			On("AtBlockID", blockID).
			Return(snapshot, nil).
			Once()

		provider := providermock.NewTransactionProvider(suite.T())
		provider.
			On("ScheduledTransactionsByBlockID", mock.Anything, block.ToHeader()).
			Return(scheduledTxs, nil)

		params := suite.defaultTransactionsParams()
		params.TxProvider = provider

		txBackend, err := NewTransactionsBackend(params)
		suite.Require().NoError(err)

		actual, err := txBackend.GetTransaction(context.Background(), txID)
		suite.Require().Error(err)
		suite.Require().Equal(codes.Internal, status.Code(err))
		suite.Require().Nil(actual)
	})

	suite.Run("provider error", func() {
		tx := suite.systemCollection.Transactions[1]
		txID := tx.ID()

		expectedErr := status.Errorf(codes.Internal, "some other error")

		suite.transactions.
			On("ByID", txID).
			Return(nil, storage.ErrNotFound).
			Once()

		suite.scheduledTransactions.
			On("BlockIDByTransactionID", txID).
			Return(blockID, nil).
			Once()

		snapshot := protocolmock.NewSnapshot(suite.T())
		snapshot.On("Head").Return(block.ToHeader(), nil)

		suite.state.
			On("AtBlockID", blockID).
			Return(snapshot, nil).
			Once()

		provider := providermock.NewTransactionProvider(suite.T())
		provider.
			On("ScheduledTransactionsByBlockID", mock.Anything, block.ToHeader()).
			Return(nil, expectedErr)

		params := suite.defaultTransactionsParams()
		params.TxProvider = provider

		txBackend, err := NewTransactionsBackend(params)
		suite.Require().NoError(err)

		actual, err := txBackend.GetTransaction(context.Background(), txID)
		suite.Require().ErrorIs(err, expectedErr)
		suite.Require().Nil(actual)
	})

	suite.Run("block not found exception", func() {
		tx := suite.systemCollection.Transactions[1]
		txID := tx.ID()

		suite.transactions.
			On("ByID", txID).
			Return(nil, storage.ErrNotFound).
			Once()

		suite.scheduledTransactions.
			On("BlockIDByTransactionID", txID).
			Return(blockID, nil).
			Once()

		snapshot := protocolmock.NewSnapshot(suite.T())
		snapshot.On("Head").Return(nil, storage.ErrNotFound)

		suite.state.
			On("AtBlockID", blockID).
			Return(snapshot, nil).
			Once()

		params := suite.defaultTransactionsParams()
		params.TxProvider = providermock.NewTransactionProvider(suite.T())

		txBackend, err := NewTransactionsBackend(params)
		suite.Require().NoError(err)

		ctx := irrecoverable.NewMockSignalerContextExpectError(suite.T(), context.Background(),
			fmt.Errorf("failed to get block header: %w", storage.ErrNotFound))
		signalerCtx := irrecoverable.WithSignalerContext(context.Background(), ctx)

		actual, err := txBackend.GetTransaction(signalerCtx, txID)
		suite.Require().Error(err) // specific error doen't matter since it's thrown
		suite.Require().Nil(actual)
	})
}

// TestGetTransaction_HistoricalTx tests getting a historical transaction by ID from the historical
// access nodes.
func (suite *Suite) TestGetTransaction_HistoricalTx() {
	suite.Run("historical tx", func() {
		tx := suite.g.Transactions().Fixture()
		txID := tx.ID()

		suite.transactions.
			On("ByID", txID).
			Return(nil, storage.ErrNotFound).
			Once()

		suite.scheduledTransactions.
			On("BlockIDByTransactionID", txID).
			Return(flow.ZeroID, storage.ErrNotFound).
			Once()

		expectedRequest := &access.GetTransactionRequest{
			Id: txID[:],
		}
		response := &access.TransactionResponse{
			Transaction: convert.TransactionToMessage(*tx),
		}

		suite.historicalAccessAPIClient.
			On("GetTransaction", mock.Anything, expectedRequest).
			Return(response, nil)

		params := suite.defaultTransactionsParams()
		params.HistoricalAccessNodeClients = []access.AccessAPIClient{suite.historicalAccessAPIClient}

		txBackend, err := NewTransactionsBackend(params)
		suite.Require().NoError(err)

		actual, err := txBackend.GetTransaction(context.Background(), txID)
		suite.Require().NoError(err)
		suite.Require().Equal(tx, actual)
	})

	suite.Run("historical tx returns unexpected error", func() {
		tx := suite.g.Transactions().Fixture()
		txID := tx.ID()

		suite.transactions.
			On("ByID", txID).
			Return(nil, storage.ErrNotFound).
			Once()

		suite.scheduledTransactions.
			On("BlockIDByTransactionID", txID).
			Return(flow.ZeroID, storage.ErrNotFound).
			Once()

		expectedRequest := &access.GetTransactionRequest{
			Id: txID[:],
		}

		suite.historicalAccessAPIClient.
			On("GetTransaction", mock.Anything, expectedRequest).
			Return(nil, status.Errorf(codes.Internal, "some other error"))

		params := suite.defaultTransactionsParams()
		params.HistoricalAccessNodeClients = []access.AccessAPIClient{suite.historicalAccessAPIClient}

		txBackend, err := NewTransactionsBackend(params)
		suite.Require().NoError(err)

		actual, err := txBackend.GetTransaction(context.Background(), txID)
		suite.Require().Error(err)
		suite.Require().Equal(codes.NotFound, status.Code(err))
		suite.Require().Nil(actual)
	})
}

func (suite *Suite) TestGetTransactionResult_SystemTx() {
	tx := suite.systemCollection.Transactions[0]
	txID := tx.ID()

	block := suite.g.Blocks().Fixture()
	blockID := block.ID()

<<<<<<< HEAD
	params := suite.defaultTransactionsParams()
	enabledProvider := provider.NewLocalTransactionProvider(
		suite.state,
		suite.collections,
		suite.blocks,
		params.TxErrorMessageProvider,
		suite.systemTx.ID(),
		params.TxStatusDeriver,
		suite.chainID,
		true,
		suite.execResultInfoProvider,
		suite.execStateCache,
	)
	disabledProvider := provider.NewLocalTransactionProvider(
		suite.state,
		suite.collections,
		suite.blocks,
		params.TxErrorMessageProvider,
		suite.systemTx.ID(),
		params.TxStatusDeriver,
		suite.chainID,
		false,
		suite.execResultInfoProvider,
		suite.execStateCache,
	)
=======
	expectedResult := &accessmodel.TransactionResult{
		BlockID:       blockID,
		TransactionID: txID,
		CollectionID:  flow.ZeroID,
		BlockHeight:   block.Height,
		Status:        flow.TransactionStatusExecuted,
	}
>>>>>>> 30fa309d

	encodingVersion := entities.EventEncodingVersion_JSON_CDC_V0

	suite.Run("happy path", func() {
		snapshot := protocolmock.NewSnapshot(suite.T())
		snapshot.On("Head").Return(block.ToHeader(), nil)

		suite.state.
			On("AtBlockID", blockID).
			Return(snapshot, nil).
			Once()

		provider := providermock.NewTransactionProvider(suite.T())
		provider.
			On("TransactionResult", mock.Anything, block.ToHeader(), txID, flow.ZeroID, encodingVersion).
			Return(expectedResult, nil)

		params := suite.defaultTransactionsParams()
		params.TxProvider = provider

		txBackend, err := NewTransactionsBackend(params)
		suite.Require().NoError(err)

		res, err := txBackend.GetTransactionResult(context.Background(), txID, blockID, flow.ZeroID, encodingVersion)
		suite.Require().NoError(err)
		suite.Require().Equal(expectedResult, res)
	})

	suite.Run("provider error", func() {
		expectedErr := status.Errorf(codes.Internal, "some other error")

		snapshot := protocolmock.NewSnapshot(suite.T())
		snapshot.On("Head").Return(block.ToHeader(), nil)

		suite.state.
			On("AtBlockID", blockID).
			Return(snapshot, nil).
			Once()

		provider := providermock.NewTransactionProvider(suite.T())
		provider.
			On("TransactionResult", mock.Anything, block.ToHeader(), txID, flow.ZeroID, encodingVersion).
			Return(nil, expectedErr)

		params := suite.defaultTransactionsParams()
		params.TxProvider = provider

		txBackend, err := NewTransactionsBackend(params)
		suite.Require().NoError(err)

		res, err := txBackend.GetTransactionResult(context.Background(), txID, blockID, flow.ZeroID, encodingVersion)
		suite.Require().ErrorIs(err, expectedErr)
		suite.Require().Nil(res)
		suite.Require().Equal(expectedErr, err)
	})

	suite.Run("block not found exception", func() {
		snapshot := protocolmock.NewSnapshot(suite.T())
		snapshot.On("Head").Return(nil, storage.ErrNotFound)

		suite.state.
			On("AtBlockID", blockID).
			Return(snapshot, nil).
			Once()

		params := suite.defaultTransactionsParams()
		params.TxProvider = providermock.NewTransactionProvider(suite.T())

		txBackend, err := NewTransactionsBackend(params)
		suite.Require().NoError(err)

		res, err := txBackend.GetTransactionResult(context.Background(), txID, blockID, flow.ZeroID, encodingVersion)
		suite.Require().Error(err)
		suite.Require().Equal(codes.NotFound, status.Code(err))
		suite.Require().Nil(res)
	})

	suite.Run("block not provided", func() {
		params := suite.defaultTransactionsParams()
		params.TxProvider = providermock.NewTransactionProvider(suite.T())

		txBackend, err := NewTransactionsBackend(params)
		suite.Require().NoError(err)

		res, err := txBackend.GetTransactionResult(context.Background(), txID, flow.ZeroID, flow.ZeroID, encodingVersion)
		suite.Require().Error(err)
		suite.Require().Equal(codes.InvalidArgument, status.Code(err))
		suite.Require().Nil(res)
	})
}

func (suite *Suite) TestGetTransactionResult_ScheduledTx() {
	tx := suite.systemCollection.Transactions[1]
	txID := tx.ID()

	block := suite.g.Blocks().Fixture()
	blockID := block.ID()

	encodingVersion := entities.EventEncodingVersion_JSON_CDC_V0

	expectedResult := &accessmodel.TransactionResult{
		BlockID:       blockID,
		TransactionID: txID,
		CollectionID:  flow.ZeroID,
		BlockHeight:   block.Height,
		Status:        flow.TransactionStatusExecuted,
	}

	suite.Run("happy path", func() {
		suite.scheduledTransactions.
			On("BlockIDByTransactionID", txID).
			Return(blockID, nil).
			Once()

		snapshot := protocolmock.NewSnapshot(suite.T())
		snapshot.On("Head").Return(block.ToHeader(), nil)

		suite.state.
			On("AtBlockID", blockID).
			Return(snapshot, nil).
			Once()

		provider := providermock.NewTransactionProvider(suite.T())
		provider.
			On("TransactionResult", mock.Anything, block.ToHeader(), txID, flow.ZeroID, encodingVersion).
			Return(expectedResult, nil)

		params := suite.defaultTransactionsParams()
		params.TxProvider = provider

		txBackend, err := NewTransactionsBackend(params)
		suite.Require().NoError(err)

		res, err := txBackend.GetTransactionResult(context.Background(), txID, blockID, flow.ZeroID, encodingVersion)
		suite.Require().NoError(err)
		suite.Require().Equal(expectedResult, res)
	})

	suite.Run("scheduled tx lookup failure", func() {
		expectedErr := fmt.Errorf("some other error")

		suite.scheduledTransactions.
			On("BlockIDByTransactionID", txID).
			Return(flow.ZeroID, expectedErr).
			Once()

		params := suite.defaultTransactionsParams()
		params.TxProvider = providermock.NewTransactionProvider(suite.T())

		txBackend, err := NewTransactionsBackend(params)
		suite.Require().NoError(err)

		res, err := txBackend.GetTransactionResult(context.Background(), txID, blockID, flow.ZeroID, encodingVersion)
		suite.Require().Error(err)
		suite.Require().Equal(codes.Internal, status.Code(err))
		suite.Require().Nil(res)
	})

	suite.Run("scheduled tx block mismatch", func() {
		suite.scheduledTransactions.
			On("BlockIDByTransactionID", txID).
			Return(blockID, nil).
			Once()

		params := suite.defaultTransactionsParams()
		params.TxProvider = providermock.NewTransactionProvider(suite.T())

		txBackend, err := NewTransactionsBackend(params)
		suite.Require().NoError(err)

		incorrectBlockID := suite.g.Identifiers().Fixture()
		res, err := txBackend.GetTransactionResult(context.Background(), txID, incorrectBlockID, flow.ZeroID, encodingVersion)
		suite.Require().Error(err)
		suite.Require().Equal(codes.NotFound, status.Code(err))
		suite.Require().Nil(res)
	})

	suite.Run("scheduled tx block not found exception", func() {
		suite.scheduledTransactions.
			On("BlockIDByTransactionID", txID).
			Return(blockID, nil).
			Once()

		snapshot := protocolmock.NewSnapshot(suite.T())
		snapshot.On("Head").Return(nil, storage.ErrNotFound)

		suite.state.
			On("AtBlockID", blockID).
			Return(snapshot, nil).
			Once()

		params := suite.defaultTransactionsParams()
		params.TxProvider = providermock.NewTransactionProvider(suite.T())

		txBackend, err := NewTransactionsBackend(params)
		suite.Require().NoError(err)

		ctx := irrecoverable.NewMockSignalerContextExpectError(suite.T(), context.Background(),
			fmt.Errorf("failed to get scheduled transaction's block from storage: %w", storage.ErrNotFound))
		signalerCtx := irrecoverable.WithSignalerContext(context.Background(), ctx)

		res, err := txBackend.GetTransactionResult(signalerCtx, txID, flow.ZeroID, flow.ZeroID, encodingVersion)
		suite.Require().Error(err) // specific error doen't matter since it's thrown
		suite.Require().Nil(res)
	})

	suite.Run("provider error", func() {
		expectedErr := status.Errorf(codes.Internal, "some other error")

		suite.scheduledTransactions.
			On("BlockIDByTransactionID", txID).
			Return(blockID, nil).
			Once()

		snapshot := protocolmock.NewSnapshot(suite.T())
		snapshot.On("Head").Return(block.ToHeader(), nil)

		suite.state.
			On("AtBlockID", blockID).
			Return(snapshot, nil).
			Once()

		provider := providermock.NewTransactionProvider(suite.T())
		provider.
			On("TransactionResult", mock.Anything, block.ToHeader(), txID, flow.ZeroID, encodingVersion).
			Return(nil, expectedErr)

		params := suite.defaultTransactionsParams()
		params.TxProvider = provider

		txBackend, err := NewTransactionsBackend(params)
		suite.Require().NoError(err)

		res, err := txBackend.GetTransactionResult(context.Background(), txID, blockID, flow.ZeroID, encodingVersion)
		suite.Require().ErrorIs(err, expectedErr)
		suite.Require().Nil(res)
	})
}

func (suite *Suite) TestGetTransactionResult_SubmittedTx() {
	block := suite.g.Blocks().Fixture()
	blockID := block.ID()

	collection := suite.g.Collections().Fixture()
	collectionID := collection.ID()
	lightCollection := collection.Light()

	tx := collection.Transactions[0]
	txID := tx.ID()

	encodingVersion := entities.EventEncodingVersion_JSON_CDC_V0

	expectedResult := &accessmodel.TransactionResult{
		BlockID:       blockID,
		BlockHeight:   block.Height,
		TransactionID: txID,
		CollectionID:  collectionID,
		Status:        flow.TransactionStatusExecuted,
	}

	ctx := irrecoverable.NewMockSignalerContext(suite.T(), context.Background())
	ctxNoErr := irrecoverable.WithSignalerContext(context.Background(), ctx)

	suite.scheduledTransactions.
		On("BlockIDByTransactionID", txID).
		Return(flow.ZeroID, storage.ErrNotFound)

	suite.Run("happy path - only txID provided", func() {
		suite.collections.
			On("LightByTransactionID", txID).
			Return(lightCollection, nil).
			Once()

		suite.blocks.
			On("ByCollectionID", collectionID).
			Return(block, nil).
			Once()

		suite.transactions.
			On("ByID", txID).
			Return(tx, nil).
			Once()

		provider := providermock.NewTransactionProvider(suite.T())
		provider.
			On("TransactionResult", mock.Anything, block.ToHeader(), txID, collectionID, encodingVersion).
			Return(expectedResult, nil)

		params := suite.defaultTransactionsParams()
		params.TxProvider = provider

		txBackend, err := NewTransactionsBackend(params)
		suite.Require().NoError(err)

		res, err := txBackend.GetTransactionResult(ctxNoErr, txID, flow.ZeroID, flow.ZeroID, encodingVersion)
		suite.Require().NoError(err)
		suite.Require().Equal(expectedResult, res)
	})

	suite.Run("happy path - all args provided", func() {
		suite.collections.
			On("LightByTransactionID", txID).
			Return(lightCollection, nil).
			Once()

		suite.blocks.
			On("ByCollectionID", collectionID).
			Return(block, nil).
			Once()

		suite.transactions.
			On("ByID", txID).
			Return(tx, nil).
			Once()

		provider := providermock.NewTransactionProvider(suite.T())
		provider.
			On("TransactionResult", mock.Anything, block.ToHeader(), txID, collectionID, encodingVersion).
			Return(expectedResult, nil)

		params := suite.defaultTransactionsParams()
		params.TxProvider = provider

		txBackend, err := NewTransactionsBackend(params)
		suite.Require().NoError(err)

		res, err := txBackend.GetTransactionResult(ctxNoErr, txID, blockID, collectionID, encodingVersion)
		suite.Require().NoError(err)
		suite.Require().Equal(expectedResult, res)
	})

	suite.Run("happy path - not executed", func() {
		suite.collections.
			On("LightByTransactionID", txID).
			Return(lightCollection, nil).
			Once()

		suite.blocks.
			On("ByCollectionID", collectionID).
			Return(block, nil).
			Once()

		suite.transactions.
			On("ByID", txID).
			Return(tx, nil).
			Once()

		provider := providermock.NewTransactionProvider(suite.T())
		provider.
			On("TransactionResult", mock.Anything, block.ToHeader(), txID, collectionID, encodingVersion).
			Return(nil, storage.ErrNotFound)

		params := suite.defaultTransactionsParams()
		params.TxProvider = provider

		txBackend, err := NewTransactionsBackend(params)
		suite.Require().NoError(err)

		expected := *expectedResult
		expected.Status = flow.TransactionStatusFinalized

		res, err := txBackend.GetTransactionResult(ctxNoErr, txID, blockID, collectionID, encodingVersion)
		suite.Require().NoError(err)
		suite.Require().Equal(expected, *res)
	})

	suite.Run("collection ID mismatch", func() {
		suite.collections.
			On("LightByTransactionID", txID).
			Return(lightCollection, nil).
			Once()

		params := suite.defaultTransactionsParams()
		params.TxProvider = providermock.NewTransactionProvider(suite.T())

		txBackend, err := NewTransactionsBackend(params)
		suite.Require().NoError(err)

		incorrectCollectionID := suite.g.Identifiers().Fixture()
		res, err := txBackend.GetTransactionResult(ctxNoErr, txID, blockID, incorrectCollectionID, encodingVersion)
		suite.Require().Error(err)
		suite.Require().Equal(codes.NotFound, status.Code(err))
		suite.Require().Nil(res)
	})

	suite.Run("block ID mismatch", func() {
		suite.collections.
			On("LightByTransactionID", txID).
			Return(lightCollection, nil).
			Once()

		suite.blocks.
			On("ByCollectionID", collectionID).
			Return(block, nil).
			Once()

		params := suite.defaultTransactionsParams()
		params.TxProvider = providermock.NewTransactionProvider(suite.T())

		txBackend, err := NewTransactionsBackend(params)
		suite.Require().NoError(err)

		incorrectBlockID := suite.g.Identifiers().Fixture()
		res, err := txBackend.GetTransactionResult(ctxNoErr, txID, incorrectBlockID, collectionID, encodingVersion)
		suite.Require().Error(err)
		suite.Require().Equal(codes.NotFound, status.Code(err))
		suite.Require().Nil(res)
	})

	suite.Run("collection lookup error", func() {
		expectedErr := fmt.Errorf("some other error")
		suite.collections.
			On("LightByTransactionID", txID).
			Return(nil, expectedErr).
			Once()

		params := suite.defaultTransactionsParams()
		params.TxProvider = providermock.NewTransactionProvider(suite.T())

		txBackend, err := NewTransactionsBackend(params)
		suite.Require().NoError(err)

		res, err := txBackend.GetTransactionResult(ctxNoErr, txID, blockID, collectionID, encodingVersion)
		suite.Require().Error(err)
		suite.Require().Equal(codes.Internal, status.Code(err))
		suite.Require().Nil(res)
	})

	suite.Run("block lookup failure throws exception", func() {
		suite.collections.
			On("LightByTransactionID", txID).
			Return(lightCollection, nil).
			Once()

		suite.blocks.
			On("ByCollectionID", collectionID).
			Return(nil, storage.ErrNotFound).
			Once()

		params := suite.defaultTransactionsParams()
		params.TxProvider = providermock.NewTransactionProvider(suite.T())

		txBackend, err := NewTransactionsBackend(params)
		suite.Require().NoError(err)

		expectedErr := fmt.Errorf("failed to find block for collection %v: %w", collectionID, storage.ErrNotFound)
		ctx := irrecoverable.NewMockSignalerContextExpectError(suite.T(), context.Background(), expectedErr)
		signalerCtx := irrecoverable.WithSignalerContext(context.Background(), ctx)

		res, err := txBackend.GetTransactionResult(signalerCtx, txID, blockID, collectionID, encodingVersion)
		suite.Require().Error(err) // specific error doen't matter since it's thrown
		suite.Require().Nil(res)
	})

	suite.Run("tx body lookup failure throws exception", func() {
		suite.collections.
			On("LightByTransactionID", txID).
			Return(lightCollection, nil).
			Once()

		suite.blocks.
			On("ByCollectionID", collectionID).
			Return(block, nil).
			Once()

		suite.transactions.
			On("ByID", txID).
			Return(nil, storage.ErrNotFound).
			Once()

		params := suite.defaultTransactionsParams()
		txBackend, err := NewTransactionsBackend(params)
		suite.Require().NoError(err)

		expectedErr := fmt.Errorf("failed to get transaction from storage: %w", storage.ErrNotFound)
		ctx := irrecoverable.NewMockSignalerContextExpectError(suite.T(), context.Background(), expectedErr)
		signalerCtx := irrecoverable.WithSignalerContext(context.Background(), ctx)

		res, err := txBackend.GetTransactionResult(signalerCtx, txID, blockID, collectionID, encodingVersion)
		suite.Require().Error(err)
		suite.Require().Nil(res)
	})

	suite.Run("provider error", func() {
		expectedErr := status.Errorf(codes.Internal, "some other error")

		suite.collections.
			On("LightByTransactionID", txID).
			Return(lightCollection, nil).
			Once()

		suite.blocks.
			On("ByCollectionID", collectionID).
			Return(block, nil).
			Once()

		suite.transactions.
			On("ByID", txID).
			Return(tx, nil).
			Once()

		provider := providermock.NewTransactionProvider(suite.T())
		provider.
			On("TransactionResult", mock.Anything, block.ToHeader(), txID, collectionID, encodingVersion).
			Return(nil, expectedErr)

		params := suite.defaultTransactionsParams()
		params.TxProvider = provider

		txBackend, err := NewTransactionsBackend(params)
		suite.Require().NoError(err)

		res, err := txBackend.GetTransactionResult(ctxNoErr, txID, blockID, collectionID, encodingVersion)
		suite.Require().ErrorIs(err, expectedErr)
		suite.Require().Nil(res)
	})
}

func (suite *Suite) TestGetTransactionResult_SubmittedTx_Unknown() {
	blocks := suite.g.Blocks().List(3)

	finalizedBlock := blocks[0]

	refBlock := blocks[1]
	refBlockID := refBlock.ID()

	block := blocks[2]
	blockID := block.ID()

	tx := suite.g.Transactions().Fixture()
	tx.ReferenceBlockID = refBlockID
	txID := tx.ID()

	collection := suite.g.Collections().Fixture()
	lightCollection := collection.Light()
	collectionID := collection.ID()

	encodingVersion := entities.EventEncodingVersion_JSON_CDC_V0

	ctx := irrecoverable.NewMockSignalerContext(suite.T(), context.Background())
	ctxNoErr := irrecoverable.WithSignalerContext(context.Background(), ctx)

	suite.scheduledTransactions.
		On("BlockIDByTransactionID", txID).
		Return(flow.ZeroID, storage.ErrNotFound)

	suite.collections.
		On("LightByTransactionID", txID).
		Return(nil, storage.ErrNotFound)

	suite.Run("pending tx", func() {
		suite.transactions.
			On("ByID", txID).
			Return(tx, nil).
			Once()

		snapshot := protocolmock.NewSnapshot(suite.T())
		snapshot.On("Head").Return(refBlock.ToHeader(), nil)
		suite.state.On("AtBlockID", refBlockID).Return(snapshot, nil).Once()

		finalSnapshot := protocolmock.NewSnapshot(suite.T())
		finalSnapshot.On("Head").Return(finalizedBlock.ToHeader(), nil)
		suite.state.On("Final").Return(finalSnapshot, nil).Once()

		expectedResult := &accessmodel.TransactionResult{
			TransactionID: txID,
			Status:        flow.TransactionStatusPending,
		}

		params := suite.defaultTransactionsParams()
		params.TxProvider = providermock.NewTransactionProvider(suite.T())

		txBackend, err := NewTransactionsBackend(params)
		suite.Require().NoError(err)

		res, err := txBackend.GetTransactionResult(ctxNoErr, txID, flow.ZeroID, flow.ZeroID, encodingVersion)
		suite.Require().NoError(err)
		suite.Require().Equal(expectedResult, res)
	})

	suite.Run("transaction lookup error", func() {
		expectedErr := fmt.Errorf("some other error")
		suite.transactions.
			On("ByID", txID).
			Return(nil, expectedErr).
			Once()

		params := suite.defaultTransactionsParams()
		params.TxProvider = providermock.NewTransactionProvider(suite.T())

		txBackend, err := NewTransactionsBackend(params)
		suite.Require().NoError(err)

		res, err := txBackend.GetTransactionResult(ctxNoErr, txID, flow.ZeroID, flow.ZeroID, encodingVersion)
		suite.Require().Error(err)
		suite.Require().Equal(codes.Internal, status.Code(err))
		suite.Require().Nil(res)
	})

	suite.Run("pending block with derive status exception", func() {
		suite.transactions.
			On("ByID", txID).
			Return(tx, nil).
			Once()

		snapshot := protocolmock.NewSnapshot(suite.T())
		snapshot.On("Head").Return(refBlock.ToHeader(), nil)
		suite.state.On("AtBlockID", refBlockID).Return(snapshot, nil).Once()

		finalSnapshot := protocolmock.NewSnapshot(suite.T())
		finalSnapshot.On("Head").Return(nil, storage.ErrNotFound)
		suite.state.On("Final").Return(finalSnapshot, nil).Once()

		params := suite.defaultTransactionsParams()
		params.TxProvider = providermock.NewTransactionProvider(suite.T())

		txBackend, err := NewTransactionsBackend(params)
		suite.Require().NoError(err)

		ctx := irrecoverable.NewMockSignalerContextExpectError(suite.T(), context.Background(),
			fmt.Errorf("failed to derive transaction status: %w", irrecoverable.NewExceptionf("failed to lookup final header: %w", storage.ErrNotFound)))
		signalerCtx := irrecoverable.WithSignalerContext(context.Background(), ctx)

		res, err := txBackend.GetTransactionResult(signalerCtx, txID, flow.ZeroID, flow.ZeroID, encodingVersion)
		suite.Require().Error(err) // specific error doen't matter since it's thrown
		suite.Require().Nil(res)
	})

	suite.Run("unknown tx in known block", func() {
		suite.transactions.
			On("ByID", txID).
			Return(nil, storage.ErrNotFound).
			Once()

		suite.blocks.
			On("ByID", blockID).
			Return(block, nil).
			Once()

		params := suite.defaultTransactionsParams()
		params.TxProvider = providermock.NewTransactionProvider(suite.T())

		txBackend, err := NewTransactionsBackend(params)
		suite.Require().NoError(err)

		expectedResult := &accessmodel.TransactionResult{
			TransactionID: txID,
			Status:        flow.TransactionStatusUnknown,
		}

		res, err := txBackend.GetTransactionResult(ctxNoErr, txID, blockID, flow.ZeroID, encodingVersion)
		suite.Require().NoError(err)
		suite.Require().Equal(expectedResult, res)
	})

	suite.Run("block lookup error", func() {
		expectedErr := fmt.Errorf("some other error")

		suite.transactions.
			On("ByID", txID).
			Return(nil, storage.ErrNotFound).
			Once()

		suite.blocks.
			On("ByID", blockID).
			Return(nil, expectedErr).
			Once()

		params := suite.defaultTransactionsParams()
		params.TxProvider = providermock.NewTransactionProvider(suite.T())

		txBackend, err := NewTransactionsBackend(params)
		suite.Require().NoError(err)

		res, err := txBackend.GetTransactionResult(ctxNoErr, txID, blockID, flow.ZeroID, encodingVersion)
		suite.Require().Error(err)
		suite.Require().Equal(codes.Internal, status.Code(err))
		suite.Require().Nil(res)
	})

	suite.Run("unknown tx in known collection", func() {
		suite.transactions.
			On("ByID", txID).
			Return(nil, storage.ErrNotFound).
			Once()

		suite.collections.
			On("LightByID", collectionID).
			Return(lightCollection, nil).
			Once()

		params := suite.defaultTransactionsParams()
		params.TxProvider = providermock.NewTransactionProvider(suite.T())

		txBackend, err := NewTransactionsBackend(params)
		suite.Require().NoError(err)

		res, err := txBackend.GetTransactionResult(ctxNoErr, txID, flow.ZeroID, collectionID, encodingVersion)
		suite.Require().Error(err)
		suite.Require().Equal(codes.NotFound, status.Code(err))
		suite.Require().Nil(res)
	})

	suite.Run("collection lookup error", func() {
		expectedErr := fmt.Errorf("some other error")

		suite.transactions.
			On("ByID", txID).
			Return(nil, storage.ErrNotFound).
			Once()

		suite.collections.
			On("LightByID", collectionID).
			Return(nil, expectedErr).
			Once()

		params := suite.defaultTransactionsParams()
		params.TxProvider = providermock.NewTransactionProvider(suite.T())

		txBackend, err := NewTransactionsBackend(params)
		suite.Require().NoError(err)

		res, err := txBackend.GetTransactionResult(ctxNoErr, txID, flow.ZeroID, collectionID, encodingVersion)
		suite.Require().Error(err)
		suite.Require().Equal(codes.Internal, status.Code(err))
		suite.Require().Nil(res)
	})
}

func (suite *Suite) TestGetTransactionResult_SubmittedTx_HistoricalNodes() {
	tx := suite.g.Transactions().Fixture()
	txID := tx.ID()

	block := suite.g.Blocks().Fixture()
	blockID := block.ID()

	expectedFoundResponse := &accessmodel.TransactionResult{
		TransactionID: txID,
		BlockID:       blockID,
		BlockHeight:   block.Height,
		Status:        flow.TransactionStatusSealed,
		Events:        []flow.Event{}, // needed because converter uses an empty slice for nil events
	}

	expectedNotFoundResponse := &accessmodel.TransactionResult{
		TransactionID: txID,
		Status:        flow.TransactionStatusUnknown,
	}

	expectedRequest := &access.GetTransactionRequest{
		Id: txID[:],
	}

	foundResponse := convert.TransactionResultToMessage(expectedFoundResponse)

	encodingVersion := entities.EventEncodingVersion_JSON_CDC_V0

	ctx := irrecoverable.NewMockSignalerContext(suite.T(), context.Background())
	ctxNoErr := irrecoverable.WithSignalerContext(context.Background(), ctx)

	suite.scheduledTransactions.
		On("BlockIDByTransactionID", txID).
		Return(flow.ZeroID, storage.ErrNotFound)

	suite.collections.
		On("LightByTransactionID", txID).
		Return(nil, storage.ErrNotFound)

	suite.transactions.
		On("ByID", txID).
		Return(nil, storage.ErrNotFound)

	suite.Run("result found", func() {
		suite.historicalAccessAPIClient.
			On("GetTransactionResult", mock.Anything, expectedRequest).
			Return(foundResponse, nil).
			Once()

		params := suite.defaultTransactionsParams()
		params.TxResultCache = new(NoopTxResultCache)
		params.HistoricalAccessNodeClients = []access.AccessAPIClient{suite.historicalAccessAPIClient}
		txBackend, err := NewTransactionsBackend(params)
		suite.Require().NoError(err)

		resp, err := txBackend.GetTransactionResult(ctxNoErr, txID, flow.ZeroID, flow.ZeroID, encodingVersion)
		suite.Require().NoError(err)
		suite.Require().Equal(expectedFoundResponse, resp)
	})

	suite.Run("result not found", func() {
		suite.historicalAccessAPIClient.
			On("GetTransactionResult", mock.Anything, expectedRequest).
			Return(nil, status.Error(codes.Internal, "some other error")).
			Once()

		params := suite.defaultTransactionsParams()
		params.TxResultCache = new(NoopTxResultCache)
		params.HistoricalAccessNodeClients = []access.AccessAPIClient{suite.historicalAccessAPIClient}
		txBackend, err := NewTransactionsBackend(params)
		suite.Require().NoError(err)

<<<<<<< HEAD
	// Set up the backend parameters and the backend instance
	params := suite.defaultTransactionsParams()
	params.EventsIndex = index.NewEventsIndex(indexReporter, suite.events)
	params.TxResultsIndex = index.NewTransactionResultsIndex(indexReporter, suite.lightTxResults)
	params.TxProvider = provider.NewLocalTransactionProvider(
		params.State,
		params.Collections,
		params.Blocks,
		params.TxErrorMessageProvider,
		params.SystemTxID,
		params.TxStatusDeriver,
		params.ChainID,
		params.ScheduledCallbacksEnabled,
		suite.execResultInfoProvider,
		suite.execStateCache,
	)
=======
		resp, err := txBackend.GetTransactionResult(ctxNoErr, txID, flow.ZeroID, flow.ZeroID, encodingVersion)
		suite.Require().NoError(err)
		suite.Require().Equal(expectedNotFoundResponse, resp)
	})
>>>>>>> 30fa309d

	suite.Run("success result is cached", func() {
		// make sure the cache is starting empty
		suite.txResultCache.Purge()

		// this should only be called once
		// unset to make sure we're definitely testing what we expect
		suite.historicalAccessAPIClient.
			On("GetTransactionResult", mock.Anything, expectedRequest).
			Unset()
		suite.historicalAccessAPIClient.
			On("GetTransactionResult", mock.Anything, expectedRequest).
			Return(foundResponse, nil).
			Once()

		params := suite.defaultTransactionsParams()
		// use real cache (used by default)
		params.HistoricalAccessNodeClients = []access.AccessAPIClient{suite.historicalAccessAPIClient}
		txBackend, err := NewTransactionsBackend(params)
		suite.Require().NoError(err)

		// first call should populate the cache
		resp, err := txBackend.GetTransactionResult(ctxNoErr, txID, flow.ZeroID, flow.ZeroID, encodingVersion)
		suite.Require().NoError(err)
		suite.Require().Equal(expectedFoundResponse, resp)

		// second call should return the cached result
		resp, err = txBackend.GetTransactionResult(ctxNoErr, txID, flow.ZeroID, flow.ZeroID, encodingVersion)
		suite.Require().NoError(err)
		suite.Require().Equal(expectedFoundResponse, resp)
	})

	suite.Run("not found result is cached", func() {
		// make sure the cache is starting empty
		suite.txResultCache.Purge()

		// this should only be called once
		// unset to make sure we're definitely testing what we expect
		suite.historicalAccessAPIClient.
			On("GetTransactionResult", mock.Anything, expectedRequest).
			Unset()
		suite.historicalAccessAPIClient.
			On("GetTransactionResult", mock.Anything, expectedRequest).
			Return(nil, status.Error(codes.Internal, "some other error")).
			Once()

		params := suite.defaultTransactionsParams()
		// use real cache (used by default)
		params.HistoricalAccessNodeClients = []access.AccessAPIClient{suite.historicalAccessAPIClient}
		txBackend, err := NewTransactionsBackend(params)
		suite.Require().NoError(err)

		// first call should populate the cache
		resp, err := txBackend.GetTransactionResult(ctxNoErr, txID, flow.ZeroID, flow.ZeroID, encodingVersion)
		suite.Require().NoError(err)
		suite.Require().Equal(expectedNotFoundResponse, resp)

		// second call should return the cached result
		resp, err = txBackend.GetTransactionResult(ctxNoErr, txID, flow.ZeroID, flow.ZeroID, encodingVersion)
		suite.Require().NoError(err)
		suite.Require().Equal(expectedNotFoundResponse, resp)
	})
}

func (suite *Suite) TestGetHistoricalTransactionResult() {
	tx := suite.g.Transactions().Fixture()
	txID := tx.ID()

	block := suite.g.Blocks().Fixture()
	blockID := block.ID()

	expectedFoundResponse := &accessmodel.TransactionResult{
		TransactionID: txID,
		BlockID:       blockID,
		BlockHeight:   block.Height,
		Status:        flow.TransactionStatusSealed,
		Events:        []flow.Event{}, // needed because converter uses an empty slice for nil events
	}
	response := convert.TransactionResultToMessage(expectedFoundResponse)

	expectedRequest := &access.GetTransactionRequest{
		Id: txID[:],
	}

	an1 := accessmock.NewAccessAPIClient(suite.T())
	an2 := accessmock.NewAccessAPIClient(suite.T())
	an3 := accessmock.NewAccessAPIClient(suite.T())

	suite.Run("iterates through multiple nodes", func() {
		an1.On("GetTransactionResult", mock.Anything, expectedRequest).
			Return(nil, status.Error(codes.NotFound, "not found")).
			Once()

		an2.On("GetTransactionResult", mock.Anything, expectedRequest).
			Return(nil, status.Error(codes.Unavailable, "unavailable")).
			Once()

		an3.On("GetTransactionResult", mock.Anything, expectedRequest).
			Return(response, nil).
			Once()

		params := suite.defaultTransactionsParams()
		params.HistoricalAccessNodeClients = []access.AccessAPIClient{an1, an2, an3}
		txBackend, err := NewTransactionsBackend(params)
		suite.Require().NoError(err)

		resp, err := txBackend.getHistoricalTransactionResult(context.Background(), txID)
		suite.Require().NoError(err)
		suite.Require().Equal(expectedFoundResponse, resp)
	})

	suite.Run("returns not found when all nodes return not found", func() {
		an1.On("GetTransactionResult", mock.Anything, expectedRequest).
			Return(nil, status.Error(codes.OutOfRange, "out of range")).
			Once()

		an2.On("GetTransactionResult", mock.Anything, expectedRequest).
			Return(nil, status.Error(codes.Unavailable, "unavailable")).
			Once()

		an3.On("GetTransactionResult", mock.Anything, expectedRequest).
			Return(nil, status.Error(codes.Internal, "internal error")).
			Once()

		params := suite.defaultTransactionsParams()
		params.HistoricalAccessNodeClients = []access.AccessAPIClient{an1, an2, an3}
		txBackend, err := NewTransactionsBackend(params)
		suite.Require().NoError(err)

		resp, err := txBackend.getHistoricalTransactionResult(context.Background(), txID)
		suite.Require().Error(err)
		suite.Require().Equal(codes.NotFound, status.Code(err))
		suite.Require().Nil(resp)
	})

	suite.Run("returns unknown when result status is unknown", func() {
		expectedResponse := &accessmodel.TransactionResult{
			TransactionID: txID,
			Status:        flow.TransactionStatusUnknown,
		}
		response := convert.TransactionResultToMessage(expectedResponse)

		an1.On("GetTransactionResult", mock.Anything, expectedRequest).
			Return(response, nil).
			Once()

		params := suite.defaultTransactionsParams()
		params.HistoricalAccessNodeClients = []access.AccessAPIClient{an1}
		txBackend, err := NewTransactionsBackend(params)
		suite.Require().NoError(err)

		resp, err := txBackend.getHistoricalTransactionResult(context.Background(), txID)
		suite.Require().Error(err)
		suite.Require().Equal(codes.NotFound, status.Code(err))
		suite.Require().Nil(resp)
	})

	suite.Run("returns expired when result status is pending", func() {
		nodeResponse := &accessmodel.TransactionResult{
			TransactionID: txID,
			BlockID:       blockID,
			BlockHeight:   block.Height,
			Status:        flow.TransactionStatusPending,
		}
		response := convert.TransactionResultToMessage(nodeResponse)

		// result status should be updated to expired
		expectedResponse := &accessmodel.TransactionResult{
			TransactionID: txID,
			BlockID:       blockID,
			BlockHeight:   block.Height,
			Status:        flow.TransactionStatusExpired,
			Events:        []flow.Event{}, // needed because converter uses an empty slice for nil events
		}

		an1.On("GetTransactionResult", mock.Anything, expectedRequest).
			Return(response, nil).
			Once()

		params := suite.defaultTransactionsParams()
		params.HistoricalAccessNodeClients = []access.AccessAPIClient{an1}
		txBackend, err := NewTransactionsBackend(params)
		suite.Require().NoError(err)

		resp, err := txBackend.getHistoricalTransactionResult(context.Background(), txID)
		suite.Require().NoError(err)
		suite.Require().Equal(expectedResponse, resp)
	})

	suite.Run("returns error when convert fails", func() {
		nodeResponse := &accessmodel.TransactionResult{
			TransactionID: txID,
			BlockID:       blockID,
			BlockHeight:   block.Height,
			Status:        flow.TransactionStatusSealed,
			Events: []flow.Event{
				suite.g.Events().Fixture(
					// this is invalid and will cause the converter to fail
					suite.g.Events().WithTransactionID(flow.ZeroID),
				),
			},
		}
		response := convert.TransactionResultToMessage(nodeResponse)

		an1.On("GetTransactionResult", mock.Anything, expectedRequest).
			Return(response, nil).
			Once()

		params := suite.defaultTransactionsParams()
		params.HistoricalAccessNodeClients = []access.AccessAPIClient{an1}
		txBackend, err := NewTransactionsBackend(params)
		suite.Require().NoError(err)

		resp, err := txBackend.getHistoricalTransactionResult(context.Background(), txID)
		suite.Require().Error(err)
		suite.Require().Equal(codes.Internal, status.Code(err))
		suite.Require().Nil(resp)
	})
}

func (suite *Suite) TestGetSystemTransaction() {
	block := suite.g.Blocks().Fixture()
	blockID := block.ID()

	params := suite.defaultTransactionsParams()
	txBackend, err := NewTransactionsBackend(params)
	suite.Require().NoError(err)

	suite.Run("returns process transactions transaction", func() {
		tx := suite.systemCollection.Transactions[0]
		txID := tx.ID()

		snapshot := protocolmock.NewSnapshot(suite.T())
		snapshot.On("Head").Return(block.ToHeader(), nil).Once()
		suite.state.
			On("AtBlockID", blockID).
			Return(snapshot, nil).
			Once()

		res, err := txBackend.GetSystemTransaction(context.Background(), txID, blockID)
		suite.Require().NoError(err)
		suite.Require().Equal(tx, res)
	})

	suite.Run("returns system chunk transaction", func() {
		tx := suite.systemCollection.Transactions[len(suite.systemCollection.Transactions)-1]
		txID := tx.ID()

		snapshot := protocolmock.NewSnapshot(suite.T())
		snapshot.On("Head").Return(block.ToHeader(), nil)
		suite.state.
			On("AtBlockID", blockID).
			Return(snapshot, nil).
			Once()

		res, err := txBackend.GetSystemTransaction(context.Background(), txID, blockID)
		suite.Require().NoError(err)
		suite.Require().Equal(tx, res)
	})

	suite.Run("returns system chunk transaction when tx is not provided", func() {
		tx := suite.systemCollection.Transactions[len(suite.systemCollection.Transactions)-1]

		snapshot := protocolmock.NewSnapshot(suite.T())
		snapshot.On("Head").Return(block.ToHeader(), nil)
		suite.state.
			On("AtBlockID", blockID).
			Return(snapshot, nil).
			Once()

		res, err := txBackend.GetSystemTransaction(context.Background(), flow.ZeroID, blockID)
		suite.Require().NoError(err)
		suite.Require().Equal(tx, res)
	})

	suite.Run("returns error when block not found", func() {
		tx := suite.systemCollection.Transactions[0]
		txID := tx.ID()

		snapshot := protocolmock.NewSnapshot(suite.T())
		snapshot.On("Head").Return(nil, storage.ErrNotFound)
		suite.state.
			On("AtBlockID", blockID).
			Return(snapshot, nil).
			Once()

<<<<<<< HEAD
	params := suite.defaultTransactionsParams()
	params.TxErrorMessageProvider = error_messages.NewTxErrorMessageProvider(
		params.Log,
		nil,
		params.TxResultsIndex,
		params.ConnFactory,
		params.NodeCommunicator,
		params.NodeProvider,
	)
	params.TxProvider = provider.NewLocalTransactionProvider(
		params.State,
		params.Collections,
		params.Blocks,
		params.TxErrorMessageProvider,
		params.SystemTxID,
		params.TxStatusDeriver,
		params.ChainID,
		params.ScheduledCallbacksEnabled,
		suite.execResultInfoProvider,
		suite.execStateCache,
	)
=======
		res, err := txBackend.GetSystemTransaction(context.Background(), txID, blockID)
		suite.Require().Error(err)
		suite.Require().Equal(codes.NotFound, status.Code(err))
		suite.Require().Nil(res)
	})
>>>>>>> 30fa309d

	suite.Run("returns not found for non-system transaction", func() {
		tx := suite.g.Transactions().Fixture()
		txID := tx.ID()

		snapshot := protocolmock.NewSnapshot(suite.T())
		snapshot.On("Head").Return(block.ToHeader(), nil).Once()
		suite.state.
			On("AtBlockID", blockID).
			Return(snapshot, nil).
			Once()

		res, err := txBackend.GetSystemTransaction(context.Background(), txID, blockID)
		suite.Require().Error(err)
		suite.Require().Equal(codes.NotFound, status.Code(err))
		suite.Require().Nil(res)
	})
}

func (suite *Suite) TestGetSystemTransactionResult() {
	tx := suite.systemCollection.Transactions[0]
	txID := tx.ID()

	block := suite.g.Blocks().Fixture()
	blockID := block.ID()

	expectedResult := &accessmodel.TransactionResult{
		BlockID:       blockID,
		TransactionID: txID,
		CollectionID:  flow.ZeroID,
		BlockHeight:   block.Height,
		Status:        flow.TransactionStatusExecuted,
	}

	encodingVersion := entities.EventEncodingVersion_JSON_CDC_V0

	suite.Run("happy path", func() {
		snapshot := protocolmock.NewSnapshot(suite.T())
		snapshot.On("Head").Return(block.ToHeader(), nil).Times(2)

		suite.state.
			On("AtBlockID", blockID).
			Return(snapshot, nil).
			Times(2)

		provider := providermock.NewTransactionProvider(suite.T())
		provider.
			On("TransactionResult", mock.Anything, block.ToHeader(), txID, flow.ZeroID, encodingVersion).
			Return(expectedResult, nil).
			Once()

<<<<<<< HEAD
	params := suite.defaultTransactionsParams()
	params.TxErrorMessageProvider = error_messages.NewTxErrorMessageProvider(
		params.Log,
		nil,
		params.TxResultsIndex,
		params.ConnFactory,
		params.NodeCommunicator,
		params.NodeProvider,
	)
	params.TxProvider = provider.NewLocalTransactionProvider(
		params.State,
		params.Collections,
		params.Blocks,
		params.TxErrorMessageProvider,
		params.SystemTxID,
		params.TxStatusDeriver,
		params.ChainID,
		params.ScheduledCallbacksEnabled,
		suite.execResultInfoProvider,
		suite.execStateCache,
	)
=======
		params := suite.defaultTransactionsParams()
		params.TxProvider = provider
>>>>>>> 30fa309d

		txBackend, err := NewTransactionsBackend(params)
		suite.Require().NoError(err)

		res, err := txBackend.GetSystemTransactionResult(context.Background(), txID, blockID, encodingVersion)
		suite.Require().NoError(err)
		suite.Require().Equal(expectedResult, res)
	})

	suite.Run("uses system chunk tx when txID is not provided", func() {
		systemTx := suite.systemCollection.Transactions[len(suite.systemCollection.Transactions)-1]
		systemTxID := systemTx.ID()

		snapshot := protocolmock.NewSnapshot(suite.T())
		snapshot.On("Head").Return(block.ToHeader(), nil).Times(2)

		suite.state.
			On("AtBlockID", blockID).
			Return(snapshot, nil).
			Times(2)

		provider := providermock.NewTransactionProvider(suite.T())
		provider.
			On("TransactionResult", mock.Anything, block.ToHeader(), systemTxID, flow.ZeroID, encodingVersion).
			Return(expectedResult, nil).
			Once()

		params := suite.defaultTransactionsParams()
		params.TxProvider = provider

		txBackend, err := NewTransactionsBackend(params)
		suite.Require().NoError(err)

		res, err := txBackend.GetSystemTransactionResult(context.Background(), flow.ZeroID, blockID, encodingVersion)
		suite.Require().NoError(err)
		suite.Require().Equal(expectedResult, res)
	})

	suite.Run("returns not found when tx is not a system tx", func() {
		tx := suite.g.Transactions().Fixture()
		txID := tx.ID()

		snapshot := protocolmock.NewSnapshot(suite.T())
		snapshot.On("Head").Return(block.ToHeader(), nil).Once()

		suite.state.
			On("AtBlockID", blockID).
			Return(snapshot, nil).
			Once()

		params := suite.defaultTransactionsParams()
		params.TxProvider = providermock.NewTransactionProvider(suite.T())

		txBackend, err := NewTransactionsBackend(params)
		suite.Require().NoError(err)

		res, err := txBackend.GetSystemTransactionResult(context.Background(), txID, blockID, encodingVersion)
		suite.Require().Error(err)
		suite.Require().Equal(codes.NotFound, status.Code(err))
		suite.Require().Nil(res)
	})

	suite.Run("provider error", func() {
		expectedErr := status.Errorf(codes.Internal, "some other error")

		snapshot := protocolmock.NewSnapshot(suite.T())
		snapshot.On("Head").Return(block.ToHeader(), nil).Times(2)

		suite.state.
			On("AtBlockID", blockID).
			Return(snapshot, nil).
			Times(2)

		provider := providermock.NewTransactionProvider(suite.T())
		provider.
			On("TransactionResult", mock.Anything, block.ToHeader(), txID, flow.ZeroID, encodingVersion).
			Return(nil, expectedErr).
			Once()

		params := suite.defaultTransactionsParams()
		params.TxProvider = provider

		txBackend, err := NewTransactionsBackend(params)
		suite.Require().NoError(err)

		res, err := txBackend.GetSystemTransactionResult(context.Background(), txID, blockID, encodingVersion)
		suite.Require().ErrorIs(err, expectedErr)
		suite.Require().Nil(res)
		suite.Require().Equal(expectedErr, err)
	})

	suite.Run("block not found exception", func() {
		snapshot := protocolmock.NewSnapshot(suite.T())
		snapshot.On("Head").Return(nil, storage.ErrNotFound)

		suite.state.
			On("AtBlockID", blockID).
			Return(snapshot, nil).
			Once()

		params := suite.defaultTransactionsParams()
		params.TxProvider = providermock.NewTransactionProvider(suite.T())

		txBackend, err := NewTransactionsBackend(params)
		suite.Require().NoError(err)

		res, err := txBackend.GetSystemTransactionResult(context.Background(), txID, blockID, encodingVersion)
		suite.Require().Error(err)
		suite.Require().Equal(codes.NotFound, status.Code(err))
		suite.Require().Nil(res)
	})

	suite.Run("block not provided", func() {
		snapshot := protocolmock.NewSnapshot(suite.T())
		snapshot.On("Head").Return(block.ToHeader(), nil).Once()

		suite.state.
			On("AtBlockID", flow.ZeroID).
			Return(snapshot, nil).
			Once()

		params := suite.defaultTransactionsParams()
		params.TxProvider = providermock.NewTransactionProvider(suite.T())

		txBackend, err := NewTransactionsBackend(params)
		suite.Require().NoError(err)

		res, err := txBackend.GetSystemTransactionResult(context.Background(), txID, flow.ZeroID, encodingVersion)
		suite.Require().Error(err)
		suite.Require().Equal(codes.InvalidArgument, status.Code(err))
		suite.Require().Nil(res)
	})
}

func (suite *Suite) TestGetScheduledTransaction() {
	scheduledTxID := suite.g.Random().Uint64()
	tx := suite.systemCollection.Transactions[1]
	txID := tx.ID()

	block := suite.g.Blocks().Fixture()
	blockID := block.ID()

	suite.Run("happy path", func() {
		scheduledTxs := []*flow.TransactionBody{
			suite.g.Transactions().Fixture(),
			tx,
			suite.g.Transactions().Fixture(),
		}

		suite.scheduledTransactions.
			On("TransactionIDByID", scheduledTxID).
			Return(txID, nil).
			Once()

		suite.scheduledTransactions.
			On("BlockIDByTransactionID", txID).
			Return(blockID, nil).
			Once()

		snapshot := protocolmock.NewSnapshot(suite.T())
		snapshot.On("Head").Return(block.ToHeader(), nil)

		suite.state.
			On("AtBlockID", blockID).
			Return(snapshot, nil).
			Once()

		provider := providermock.NewTransactionProvider(suite.T())
		provider.
			On("ScheduledTransactionsByBlockID", mock.Anything, block.ToHeader()).
			Return(scheduledTxs, nil)

<<<<<<< HEAD
	params := suite.defaultTransactionsParams()
	params.TxErrorMessageProvider = error_messages.NewTxErrorMessageProvider(
		params.Log,
		nil,
		params.TxResultsIndex,
		params.ConnFactory,
		params.NodeCommunicator,
		params.NodeProvider,
	)
	params.TxProvider = provider.NewLocalTransactionProvider(
		params.State,
		params.Collections,
		params.Blocks,
		params.TxErrorMessageProvider,
		params.SystemTxID,
		params.TxStatusDeriver,
		params.ChainID,
		params.ScheduledCallbacksEnabled,
		suite.execResultInfoProvider,
		suite.execStateCache,
	)
	txBackend, err := NewTransactionsBackend(params)
	suite.Require().NoError(err)
=======
		params := suite.defaultTransactionsParams()
		params.TxProvider = provider
>>>>>>> 30fa309d

		txBackend, err := NewTransactionsBackend(params)
		suite.Require().NoError(err)

		actual, err := txBackend.GetScheduledTransaction(context.Background(), scheduledTxID)
		suite.Require().NoError(err)
		suite.Require().Equal(tx, actual)
	})

	suite.Run("not a scheduled tx", func() {
		suite.scheduledTransactions.
			On("TransactionIDByID", scheduledTxID).
			Return(nil, storage.ErrNotFound).
			Once()

		params := suite.defaultTransactionsParams()
		params.TxProvider = providermock.NewTransactionProvider(suite.T())

		txBackend, err := NewTransactionsBackend(params)
		suite.Require().NoError(err)

		actual, err := txBackend.GetScheduledTransaction(context.Background(), scheduledTxID)
		suite.Require().Error(err)
		suite.Require().Equal(codes.NotFound, status.Code(err))
		suite.Require().Nil(actual)
	})

	// Tests the case where the scheduled transaction exists in the indices, but not in the generated
	// system collection (produced from events). This indicates inconsistent state, however it is handled
	// by returning an internal error instead of an irrecoverable since the events may be queried from
	// an Execution node, which could have returned incorrect data.
	suite.Run("not in generated collection", func() {
		scheduledTxs := []*flow.TransactionBody{
			suite.g.Transactions().Fixture(),
			suite.g.Transactions().Fixture(),
		}

		suite.scheduledTransactions.
			On("TransactionIDByID", scheduledTxID).
			Return(txID, nil).
			Once()

		suite.scheduledTransactions.
			On("BlockIDByTransactionID", txID).
			Return(blockID, nil).
			Once()

		snapshot := protocolmock.NewSnapshot(suite.T())
		snapshot.On("Head").Return(block.ToHeader(), nil)

		suite.state.
			On("AtBlockID", blockID).
			Return(snapshot, nil).
			Once()

		provider := providermock.NewTransactionProvider(suite.T())
		provider.
			On("ScheduledTransactionsByBlockID", mock.Anything, block.ToHeader()).
			Return(scheduledTxs, nil)

		params := suite.defaultTransactionsParams()
<<<<<<< HEAD

		params.TxProvider = provider.NewLocalTransactionProvider(
			params.State,
			params.Collections,
			params.Blocks,
			params.TxErrorMessageProvider,
			params.SystemTxID,
			params.TxStatusDeriver,
			params.ChainID,
			params.ScheduledCallbacksEnabled,
			suite.execResultInfoProvider,
			suite.execStateCache,
		)
=======
		params.TxProvider = provider
>>>>>>> 30fa309d

		txBackend, err := NewTransactionsBackend(params)
		suite.Require().NoError(err)

		actual, err := txBackend.GetScheduledTransaction(context.Background(), scheduledTxID)
		suite.Require().Error(err)
		suite.Require().Equal(codes.Internal, status.Code(err))
		suite.Require().Nil(actual)
	})

	suite.Run("provider error", func() {
		expectedErr := status.Errorf(codes.Internal, "some other error")

		suite.scheduledTransactions.
			On("TransactionIDByID", scheduledTxID).
			Return(txID, nil).
			Once()

		suite.scheduledTransactions.
			On("BlockIDByTransactionID", txID).
			Return(blockID, nil).
			Once()

		snapshot := protocolmock.NewSnapshot(suite.T())
		snapshot.On("Head").Return(block.ToHeader(), nil)

		suite.state.
			On("AtBlockID", blockID).
			Return(snapshot, nil).
			Once()

		provider := providermock.NewTransactionProvider(suite.T())
		provider.
			On("ScheduledTransactionsByBlockID", mock.Anything, block.ToHeader()).
			Return(nil, expectedErr)

		params := suite.defaultTransactionsParams()
		params.TxProvider = provider

		txBackend, err := NewTransactionsBackend(params)
		suite.Require().NoError(err)

		actual, err := txBackend.GetScheduledTransaction(context.Background(), scheduledTxID)
		suite.Require().ErrorIs(err, expectedErr)
		suite.Require().Nil(actual)
	})

	suite.Run("block not found exception", func() {
		suite.scheduledTransactions.
			On("TransactionIDByID", scheduledTxID).
			Return(txID, nil).
			Once()

		suite.scheduledTransactions.
			On("BlockIDByTransactionID", txID).
			Return(blockID, nil).
			Once()

		snapshot := protocolmock.NewSnapshot(suite.T())
		snapshot.On("Head").Return(nil, storage.ErrNotFound)

		suite.state.
			On("AtBlockID", blockID).
			Return(snapshot, nil).
			Once()

		params := suite.defaultTransactionsParams()
		params.TxProvider = providermock.NewTransactionProvider(suite.T())

		txBackend, err := NewTransactionsBackend(params)
		suite.Require().NoError(err)

		ctx := irrecoverable.NewMockSignalerContextExpectError(suite.T(), context.Background(),
			fmt.Errorf("failed to get block header: %w", storage.ErrNotFound))
		signalerCtx := irrecoverable.WithSignalerContext(context.Background(), ctx)

		actual, err := txBackend.GetScheduledTransaction(signalerCtx, scheduledTxID)
		suite.Require().Error(err) // specific error doen't matter since it's thrown
		suite.Require().Nil(actual)
	})

	suite.Run("returns unimplemented error when scheduled transactions are not enabled", func() {
		params := suite.defaultTransactionsParams()
		params.ScheduledTransactions = nil

		txBackend, err := NewTransactionsBackend(params)
		suite.Require().NoError(err)

		res, err := txBackend.GetScheduledTransaction(context.Background(), 0)
		suite.Require().Error(err)
		suite.Require().Equal(codes.Unimplemented, status.Code(err))
		suite.Require().Nil(res)
	})
}

func (suite *Suite) TestGetScheduledTransactionResult() {
	scheduledTxID := suite.g.Random().Uint64()
	tx := suite.systemCollection.Transactions[1]
	txID := tx.ID()

	block := suite.g.Blocks().Fixture()
	blockID := block.ID()

	encodingVersion := entities.EventEncodingVersion_JSON_CDC_V0

	expectedResult := &accessmodel.TransactionResult{
		BlockID:       blockID,
		TransactionID: txID,
		CollectionID:  flow.ZeroID,
		BlockHeight:   block.Height,
		Status:        flow.TransactionStatusExecuted,
	}

	suite.Run("happy path", func() {
		suite.scheduledTransactions.
			On("TransactionIDByID", scheduledTxID).
			Return(txID, nil).
			Once()

		suite.scheduledTransactions.
			On("BlockIDByTransactionID", txID).
			Return(blockID, nil).
			Once()

		snapshot := protocolmock.NewSnapshot(suite.T())
		snapshot.On("Head").Return(block.ToHeader(), nil)

		suite.state.
			On("AtBlockID", blockID).
			Return(snapshot, nil).
			Once()

		provider := providermock.NewTransactionProvider(suite.T())
		provider.
			On("TransactionResult", mock.Anything, block.ToHeader(), txID, flow.ZeroID, encodingVersion).
			Return(expectedResult, nil)

		params := suite.defaultTransactionsParams()
		params.TxProvider = provider

		txBackend, err := NewTransactionsBackend(params)
		suite.Require().NoError(err)

		res, err := txBackend.GetScheduledTransactionResult(context.Background(), scheduledTxID, encodingVersion)
		suite.Require().NoError(err)
		suite.Require().Equal(expectedResult, res)
	})

	suite.Run("not a scheduled tx", func() {
		suite.scheduledTransactions.
			On("TransactionIDByID", scheduledTxID).
			Return(nil, storage.ErrNotFound).
			Once()

		params := suite.defaultTransactionsParams()
		params.TxProvider = providermock.NewTransactionProvider(suite.T())

		txBackend, err := NewTransactionsBackend(params)
		suite.Require().NoError(err)

		res, err := txBackend.GetScheduledTransactionResult(context.Background(), scheduledTxID, encodingVersion)
		suite.Require().Error(err)
		suite.Require().Equal(codes.NotFound, status.Code(err))
		suite.Require().Nil(res)
	})

	suite.Run("scheduled tx by block ID lookup failure", func() {
		expectedErr := fmt.Errorf("some other error")

		suite.scheduledTransactions.
			On("TransactionIDByID", scheduledTxID).
			Return(txID, nil).
			Once()

		suite.scheduledTransactions.
			On("BlockIDByTransactionID", txID).
			Return(flow.ZeroID, expectedErr).
			Once()

		params := suite.defaultTransactionsParams()
		params.TxProvider = providermock.NewTransactionProvider(suite.T())

		txBackend, err := NewTransactionsBackend(params)
		suite.Require().NoError(err)

		res, err := txBackend.GetScheduledTransactionResult(context.Background(), scheduledTxID, encodingVersion)
		suite.Require().Error(err)
		suite.Require().Equal(codes.Internal, status.Code(err))
		suite.Require().Nil(res)
	})

	suite.Run("block not found exception", func() {
		suite.scheduledTransactions.
			On("TransactionIDByID", scheduledTxID).
			Return(txID, nil).
			Once()

		suite.scheduledTransactions.
			On("BlockIDByTransactionID", txID).
			Return(blockID, nil).
			Once()

		snapshot := protocolmock.NewSnapshot(suite.T())
		snapshot.On("Head").Return(nil, storage.ErrNotFound)

		suite.state.
			On("AtBlockID", blockID).
			Return(snapshot, nil).
			Once()

		params := suite.defaultTransactionsParams()
		params.TxProvider = providermock.NewTransactionProvider(suite.T())

		txBackend, err := NewTransactionsBackend(params)
		suite.Require().NoError(err)

		ctx := irrecoverable.NewMockSignalerContextExpectError(suite.T(), context.Background(),
			fmt.Errorf("failed to get scheduled transaction's block from storage: %w", storage.ErrNotFound))
		signalerCtx := irrecoverable.WithSignalerContext(context.Background(), ctx)

		res, err := txBackend.GetScheduledTransactionResult(signalerCtx, scheduledTxID, encodingVersion)
		suite.Require().Error(err) // specific error doen't matter since it's thrown
		suite.Require().Nil(res)
	})

	suite.Run("provider error", func() {
		expectedErr := status.Errorf(codes.Internal, "some other error")

		suite.scheduledTransactions.
			On("TransactionIDByID", scheduledTxID).
			Return(txID, nil).
			Once()

		suite.scheduledTransactions.
			On("BlockIDByTransactionID", txID).
			Return(blockID, nil).
			Once()

		snapshot := protocolmock.NewSnapshot(suite.T())
		snapshot.On("Head").Return(block.ToHeader(), nil)

		suite.state.
			On("AtBlockID", blockID).
			Return(snapshot, nil).
			Once()

		provider := providermock.NewTransactionProvider(suite.T())
		provider.
			On("TransactionResult", mock.Anything, block.ToHeader(), txID, flow.ZeroID, encodingVersion).
			Return(nil, expectedErr)

		params := suite.defaultTransactionsParams()
		params.TxProvider = provider

		txBackend, err := NewTransactionsBackend(params)
		suite.Require().NoError(err)

		res, err := txBackend.GetScheduledTransactionResult(context.Background(), scheduledTxID, encodingVersion)
		suite.Require().ErrorIs(err, expectedErr)
		suite.Require().Nil(res)
	})

	suite.Run("returns unimplemented error when scheduled transactions are not enabled", func() {
		params := suite.defaultTransactionsParams()
		params.ScheduledTransactions = nil

		txBackend, err := NewTransactionsBackend(params)
		suite.Require().NoError(err)

		res, err := txBackend.GetScheduledTransactionResult(context.Background(), scheduledTxID, encodingVersion)
		suite.Require().Error(err)
		suite.Require().Equal(codes.Unimplemented, status.Code(err))
		suite.Require().Nil(res)
	})
}

func (suite *Suite) TestSendTransaction() {
	refBlock := suite.g.Headers().Fixture()
	refBlockID := refBlock.ID()
	finalBlock := suite.g.Headers().Fixture(fixtures.Header.WithParentHeader(refBlock))
	tx := suite.g.Transactions().Fixture(fixtures.Transaction.WithReferenceBlockID(refBlockID))

	expectedRequest := &access.SendTransactionRequest{
		Transaction: convert.TransactionToMessage(*tx),
	}

	response := &access.SendTransactionResponse{
		Id: convert.IdentifierToMessage(tx.ID()),
	}

	nodes := suite.g.Identities().List(2, fixtures.Identity.WithRole(flow.RoleCollection))

	suite.Run("happy path", func() {
		client := suite.addCollectionClient(nodes[0].Address)
		client.On("SendTransaction", mock.Anything, expectedRequest).Return(response, nil)

		suite.transactions.On("Store", tx).Return(nil).Once()

		finalSnapshot := protocolmock.NewSnapshot(suite.T())
		finalSnapshot.On("Head").Return(finalBlock, nil).Once()
		suite.state.On("Final").Return(finalSnapshot, nil).Twice() // once to get clustering, once to validate the tx

		refBlockSnapshot := protocolmock.NewSnapshot(suite.T())
		refBlockSnapshot.On("Head").Return(refBlock, nil).Once()
		suite.state.On("AtBlockID", refBlockID).Return(refBlockSnapshot, nil).Once()

		configureClustering(suite.T(), flow.IdentityList{nodes[0]}, finalSnapshot)

		params := suite.defaultTransactionsParams()
		txBackend, err := NewTransactionsBackend(params)
		suite.Require().NoError(err)

		err = txBackend.SendTransaction(context.Background(), tx)
		suite.Require().NoError(err)
	})

	// test that the correct node is used when a static collection node is provided and the
	// clustering lookup is never performed
	suite.Run("static collection node", func() {
		client := accessmock.NewAccessAPIClient(suite.T())
		client.On("SendTransaction", mock.Anything, expectedRequest).Return(response, nil)

		finalSnapshot := protocolmock.NewSnapshot(suite.T())
		finalSnapshot.On("Head").Return(finalBlock, nil).Once()
		suite.state.On("Final").Return(finalSnapshot, nil).Once()

		refBlockSnapshot := protocolmock.NewSnapshot(suite.T())
		refBlockSnapshot.On("Head").Return(refBlock, nil).Once()
		suite.state.On("AtBlockID", refBlockID).Return(refBlockSnapshot, nil).Once()

		suite.transactions.On("Store", tx).Return(nil).Once()

		params := suite.defaultTransactionsParams()
		params.StaticCollectionRPCClient = client

		txBackend, err := NewTransactionsBackend(params)
		suite.Require().NoError(err)

		err = txBackend.SendTransaction(context.Background(), tx)
		suite.Require().NoError(err)
	})

	// test that each collection node is tried when requests fail
	suite.Run("multiple collection nodes tried when first fails", func() {
		expectedErr := status.Errorf(codes.Internal, "test failed to send transaction")

		for _, node := range nodes {
			client := suite.addCollectionClient(node.Address)
			client.On("SendTransaction", mock.Anything, expectedRequest).Return(nil, expectedErr)
		}

		finalSnapshot := protocolmock.NewSnapshot(suite.T())
		finalSnapshot.On("Head").Return(finalBlock, nil).Once()
		suite.state.On("Final").Return(finalSnapshot, nil).Twice() // once to get clustering, once to validate the tx

		refBlockSnapshot := protocolmock.NewSnapshot(suite.T())
		refBlockSnapshot.On("Head").Return(refBlock, nil).Once()
		suite.state.On("AtBlockID", refBlockID).Return(refBlockSnapshot, nil).Once()

		configureClustering(suite.T(), nodes, finalSnapshot)

		params := suite.defaultTransactionsParams()
		txBackend, err := NewTransactionsBackend(params)
		suite.Require().NoError(err)

		err = txBackend.SendTransaction(context.Background(), tx)
		suite.Require().Error(err)
		suite.Require().Equal(codes.Internal, status.Code(err))
		suite.Require().Contains(err.Error(), expectedErr.Error())
	})
}

func configureClustering(t *testing.T, identities flow.IdentityList, finalSnapshot *protocolmock.Snapshot) {
	epoch := protocolmock.NewCommittedEpoch(t)
	epoch.On("Clustering").Return(flow.ClusterList{identities.ToSkeleton()}, nil).Once()

	epochQuery := protocolmock.NewEpochQuery(t)
	epochQuery.On("Current").Return(epoch, nil).Once()

	finalSnapshot.On("Epochs").Return(epochQuery, nil).Once()
}

func (suite *Suite) addCollectionClient(address string) *accessmock.AccessAPIClient {
	client := accessmock.NewAccessAPIClient(suite.T())
	suite.connectionFactory.
		On("GetCollectionAPIClient", address, mock.Anything).
		Return(client, &mocks.MockCloser{}, nil).
		Once()

	return client
}<|MERGE_RESOLUTION|>--- conflicted
+++ resolved
@@ -33,11 +33,8 @@
 	"github.com/onflow/flow-go/module/counters"
 	"github.com/onflow/flow-go/module/execution"
 	execmock "github.com/onflow/flow-go/module/execution/mock"
-<<<<<<< HEAD
+	"github.com/onflow/flow-go/module/irrecoverable"
 	optimisticsyncmock "github.com/onflow/flow-go/module/executiondatasync/optimistic_sync/mock"
-=======
-	"github.com/onflow/flow-go/module/irrecoverable"
->>>>>>> 30fa309d
 	"github.com/onflow/flow-go/module/metrics"
 	syncmock "github.com/onflow/flow-go/module/state_synchronization/mock"
 	protocolmock "github.com/onflow/flow-go/state/protocol/mock"
@@ -87,24 +84,15 @@
 
 	errorMessageProvider error_messages.Provider
 
-<<<<<<< HEAD
 	execResultInfoProvider *optimisticsyncmock.ExecutionResultInfoProvider
 	execStateCache         *optimisticsyncmock.ExecutionStateCache
 	execStateSnapshot      *optimisticsyncmock.Snapshot
 
-	chainID                           flow.ChainID
-	systemTx                          *flow.TransactionBody
-	systemCollection                  *flow.Collection
-	pendingExecutionEvents            []flow.Event
-	processScheduledCallbackEventType flow.EventType
-	scheduledCallbacksEnabled         bool
-=======
 	chainID                              flow.ChainID
 	systemCollection                     *flow.Collection
 	pendingExecutionEvents               []flow.Event
 	processScheduledTransactionEventType flow.EventType
 	scheduledTransactionsEnabled         bool
->>>>>>> 30fa309d
 
 	fixedExecutionNodeIDs     flow.IdentifierList
 	preferredExecutionNodeIDs flow.IdentifierList
@@ -152,17 +140,11 @@
 	suite.eventsIndex = index.NewEventsIndex(suite.indexReporter, suite.events)
 	suite.txResultsIndex = index.NewTransactionResultsIndex(suite.indexReporter, suite.lightTxResults)
 
-<<<<<<< HEAD
 	suite.execResultInfoProvider = optimisticsyncmock.NewExecutionResultInfoProvider(suite.T())
 	suite.execStateCache = optimisticsyncmock.NewExecutionStateCache(suite.T())
 	suite.execStateSnapshot = optimisticsyncmock.NewSnapshot(suite.T())
 
-	suite.systemTx, err = blueprints.SystemChunkTransaction(flow.Testnet.Chain())
-	suite.Require().NoError(err)
-	suite.scheduledCallbacksEnabled = true
-=======
 	suite.scheduledTransactionsEnabled = true
->>>>>>> 30fa309d
 
 	// this is the system collection with scheduled transactions used as block data
 	suite.pendingExecutionEvents = suite.g.PendingExecutionEvents().List(2)
@@ -590,33 +572,6 @@
 	block := suite.g.Blocks().Fixture()
 	blockID := block.ID()
 
-<<<<<<< HEAD
-	params := suite.defaultTransactionsParams()
-	enabledProvider := provider.NewLocalTransactionProvider(
-		suite.state,
-		suite.collections,
-		suite.blocks,
-		params.TxErrorMessageProvider,
-		suite.systemTx.ID(),
-		params.TxStatusDeriver,
-		suite.chainID,
-		true,
-		suite.execResultInfoProvider,
-		suite.execStateCache,
-	)
-	disabledProvider := provider.NewLocalTransactionProvider(
-		suite.state,
-		suite.collections,
-		suite.blocks,
-		params.TxErrorMessageProvider,
-		suite.systemTx.ID(),
-		params.TxStatusDeriver,
-		suite.chainID,
-		false,
-		suite.execResultInfoProvider,
-		suite.execStateCache,
-	)
-=======
 	expectedResult := &accessmodel.TransactionResult{
 		BlockID:       blockID,
 		TransactionID: txID,
@@ -624,7 +579,6 @@
 		BlockHeight:   block.Height,
 		Status:        flow.TransactionStatusExecuted,
 	}
->>>>>>> 30fa309d
 
 	encodingVersion := entities.EventEncodingVersion_JSON_CDC_V0
 
@@ -1426,29 +1380,10 @@
 		txBackend, err := NewTransactionsBackend(params)
 		suite.Require().NoError(err)
 
-<<<<<<< HEAD
-	// Set up the backend parameters and the backend instance
-	params := suite.defaultTransactionsParams()
-	params.EventsIndex = index.NewEventsIndex(indexReporter, suite.events)
-	params.TxResultsIndex = index.NewTransactionResultsIndex(indexReporter, suite.lightTxResults)
-	params.TxProvider = provider.NewLocalTransactionProvider(
-		params.State,
-		params.Collections,
-		params.Blocks,
-		params.TxErrorMessageProvider,
-		params.SystemTxID,
-		params.TxStatusDeriver,
-		params.ChainID,
-		params.ScheduledCallbacksEnabled,
-		suite.execResultInfoProvider,
-		suite.execStateCache,
-	)
-=======
 		resp, err := txBackend.GetTransactionResult(ctxNoErr, txID, flow.ZeroID, flow.ZeroID, encodingVersion)
 		suite.Require().NoError(err)
 		suite.Require().Equal(expectedNotFoundResponse, resp)
 	})
->>>>>>> 30fa309d
 
 	suite.Run("success result is cached", func() {
 		// make sure the cache is starting empty
@@ -1735,35 +1670,11 @@
 			Return(snapshot, nil).
 			Once()
 
-<<<<<<< HEAD
-	params := suite.defaultTransactionsParams()
-	params.TxErrorMessageProvider = error_messages.NewTxErrorMessageProvider(
-		params.Log,
-		nil,
-		params.TxResultsIndex,
-		params.ConnFactory,
-		params.NodeCommunicator,
-		params.NodeProvider,
-	)
-	params.TxProvider = provider.NewLocalTransactionProvider(
-		params.State,
-		params.Collections,
-		params.Blocks,
-		params.TxErrorMessageProvider,
-		params.SystemTxID,
-		params.TxStatusDeriver,
-		params.ChainID,
-		params.ScheduledCallbacksEnabled,
-		suite.execResultInfoProvider,
-		suite.execStateCache,
-	)
-=======
 		res, err := txBackend.GetSystemTransaction(context.Background(), txID, blockID)
 		suite.Require().Error(err)
 		suite.Require().Equal(codes.NotFound, status.Code(err))
 		suite.Require().Nil(res)
 	})
->>>>>>> 30fa309d
 
 	suite.Run("returns not found for non-system transaction", func() {
 		tx := suite.g.Transactions().Fixture()
@@ -1815,32 +1726,8 @@
 			Return(expectedResult, nil).
 			Once()
 
-<<<<<<< HEAD
-	params := suite.defaultTransactionsParams()
-	params.TxErrorMessageProvider = error_messages.NewTxErrorMessageProvider(
-		params.Log,
-		nil,
-		params.TxResultsIndex,
-		params.ConnFactory,
-		params.NodeCommunicator,
-		params.NodeProvider,
-	)
-	params.TxProvider = provider.NewLocalTransactionProvider(
-		params.State,
-		params.Collections,
-		params.Blocks,
-		params.TxErrorMessageProvider,
-		params.SystemTxID,
-		params.TxStatusDeriver,
-		params.ChainID,
-		params.ScheduledCallbacksEnabled,
-		suite.execResultInfoProvider,
-		suite.execStateCache,
-	)
-=======
 		params := suite.defaultTransactionsParams()
 		params.TxProvider = provider
->>>>>>> 30fa309d
 
 		txBackend, err := NewTransactionsBackend(params)
 		suite.Require().NoError(err)
@@ -2013,34 +1900,8 @@
 			On("ScheduledTransactionsByBlockID", mock.Anything, block.ToHeader()).
 			Return(scheduledTxs, nil)
 
-<<<<<<< HEAD
-	params := suite.defaultTransactionsParams()
-	params.TxErrorMessageProvider = error_messages.NewTxErrorMessageProvider(
-		params.Log,
-		nil,
-		params.TxResultsIndex,
-		params.ConnFactory,
-		params.NodeCommunicator,
-		params.NodeProvider,
-	)
-	params.TxProvider = provider.NewLocalTransactionProvider(
-		params.State,
-		params.Collections,
-		params.Blocks,
-		params.TxErrorMessageProvider,
-		params.SystemTxID,
-		params.TxStatusDeriver,
-		params.ChainID,
-		params.ScheduledCallbacksEnabled,
-		suite.execResultInfoProvider,
-		suite.execStateCache,
-	)
-	txBackend, err := NewTransactionsBackend(params)
-	suite.Require().NoError(err)
-=======
 		params := suite.defaultTransactionsParams()
 		params.TxProvider = provider
->>>>>>> 30fa309d
 
 		txBackend, err := NewTransactionsBackend(params)
 		suite.Require().NoError(err)
@@ -2102,23 +1963,7 @@
 			Return(scheduledTxs, nil)
 
 		params := suite.defaultTransactionsParams()
-<<<<<<< HEAD
-
-		params.TxProvider = provider.NewLocalTransactionProvider(
-			params.State,
-			params.Collections,
-			params.Blocks,
-			params.TxErrorMessageProvider,
-			params.SystemTxID,
-			params.TxStatusDeriver,
-			params.ChainID,
-			params.ScheduledCallbacksEnabled,
-			suite.execResultInfoProvider,
-			suite.execStateCache,
-		)
-=======
 		params.TxProvider = provider
->>>>>>> 30fa309d
 
 		txBackend, err := NewTransactionsBackend(params)
 		suite.Require().NoError(err)
