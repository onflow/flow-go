package transactions

import (
	"context"
	"fmt"
	"os"
	"slices"
	"testing"

	"github.com/jordanschalm/lockctx"
	"github.com/rs/zerolog"
	"github.com/stretchr/testify/mock"
	"github.com/stretchr/testify/suite"
	"google.golang.org/grpc/codes"
	"google.golang.org/grpc/status"

	"github.com/onflow/flow/protobuf/go/flow/entities"
	execproto "github.com/onflow/flow/protobuf/go/flow/execution"

	"github.com/onflow/flow-go/access/validator"
	"github.com/onflow/flow-go/engine/access/index"
	accessmock "github.com/onflow/flow-go/engine/access/mock"
	"github.com/onflow/flow-go/engine/access/rpc/backend/node_communicator"
	"github.com/onflow/flow-go/engine/access/rpc/backend/transactions/error_messages"
	"github.com/onflow/flow-go/engine/access/rpc/backend/transactions/provider"
	txstatus "github.com/onflow/flow-go/engine/access/rpc/backend/transactions/status"
	connectionmock "github.com/onflow/flow-go/engine/access/rpc/connection/mock"
	commonrpc "github.com/onflow/flow-go/engine/common/rpc"
	"github.com/onflow/flow-go/engine/common/rpc/convert"
	"github.com/onflow/flow-go/fvm/blueprints"
	"github.com/onflow/flow-go/fvm/systemcontracts"
	"github.com/onflow/flow-go/model/access"
	accessmodel "github.com/onflow/flow-go/model/access"
	"github.com/onflow/flow-go/model/access/systemcollection"
	"github.com/onflow/flow-go/model/flow"
	"github.com/onflow/flow-go/module"
	"github.com/onflow/flow-go/module/counters"
	"github.com/onflow/flow-go/module/execution"
	execmock "github.com/onflow/flow-go/module/execution/mock"
	"github.com/onflow/flow-go/module/executiondatasync/testutil"
	"github.com/onflow/flow-go/module/metrics"
	syncmock "github.com/onflow/flow-go/module/state_synchronization/mock"
	protocol "github.com/onflow/flow-go/state/protocol/badger"
	"github.com/onflow/flow-go/state/protocol/inmem"
	protocolmock "github.com/onflow/flow-go/state/protocol/mock"
	"github.com/onflow/flow-go/storage"
	bstorage "github.com/onflow/flow-go/storage/badger"
	"github.com/onflow/flow-go/storage/operation/pebbleimpl"
	"github.com/onflow/flow-go/storage/store"
	"github.com/onflow/flow-go/utils/unittest"
	"github.com/onflow/flow-go/utils/unittest/fixtures"
	"github.com/onflow/flow-go/utils/unittest/mocks"
)

func TestTransactionsFunctionalSuite(t *testing.T) {
	suite.Run(t, new(TransactionsFunctionalSuite))
}

// TransactionsFunctionalSuite tests implements functional happy path tests of the transaction backend
// for local and execution node providers. The tests use a full database with real storages.
//
// Mocking is only used for the following components:
//   - Execution node backends
//   - Index reporter - to avoid needing to run a registers db
//   - State for the execution node provider to avoid issues having to needing to deal with identities
//     when selecting execution nodes for each request.
//
// Not all methods are tested, just methods required to exercise each of the provider methods. Detailed
// per-method testing is implemented in transactions_test.go.
type TransactionsFunctionalSuite struct {
	suite.Suite

	log         zerolog.Logger
	g           *fixtures.GeneratorSuite
	db          storage.DB
	lockManager lockctx.Manager

	blocks                storage.Blocks
	collections           storage.Collections
	transactions          storage.Transactions
	events                storage.Events
	results               storage.LightTransactionResults
	receipts              storage.ExecutionReceipts
	txErrorMessages       storage.TransactionResultErrorMessages
	scheduledTransactions storage.ScheduledTransactions

	eventsIndex            *index.EventsIndex
	txResultsIndex         *index.TransactionResultsIndex
	validatorBlocks        *validator.ProtocolStateBlocks
	txErrorMessageProvider error_messages.Provider

	state               *protocol.State
	rootSnapshot        *inmem.Snapshot
	participants        flow.IdentityList
	lastFullBlockHeight *counters.PersistentStrictMonotonicCounter
	txStatusDeriver     *txstatus.TxStatusDeriver
	nodeProvider        *commonrpc.ExecutionNodeIdentitiesProvider
	reporter            *syncmock.IndexReporter

	rootBlock        *flow.Block
	tf               *testutil.TestFixture
	systemCollection *systemcollection.Versioned

	mockState  *protocolmock.State
	execClient *accessmock.ExecutionAPIClient
}

func (s *TransactionsFunctionalSuite) SetupTest() {
	s.g = fixtures.NewGeneratorSuite()

	s.log = unittest.Logger()
	metrics := metrics.NewNoopCollector()

	// Setup database
	s.lockManager = storage.NewTestingLockManager()

	dbDir := unittest.TempDir(s.T())
	s.T().Cleanup(func() { s.Require().NoError(os.RemoveAll(dbDir)) })

	pdb := unittest.PebbleDB(s.T(), dbDir)
	s.T().Cleanup(func() { s.Require().NoError(pdb.Close()) })

	s.db = pebbleimpl.ToDB(pdb)

	// Instantiate storages
	all := store.InitAll(metrics, s.db)

	s.blocks = all.Blocks
	s.collections = all.Collections
	s.transactions = all.Transactions
	s.receipts = all.Receipts
	s.events = store.NewEvents(metrics, s.db)
	s.results = store.NewLightTransactionResults(metrics, s.db, bstorage.DefaultCacheSize)
	s.txErrorMessages = store.NewTransactionResultErrorMessages(metrics, s.db, bstorage.DefaultCacheSize)
	s.scheduledTransactions = store.NewScheduledTransactions(metrics, s.db, bstorage.DefaultCacheSize)

	s.reporter = syncmock.NewIndexReporter(s.T())

	reporter := index.NewReporter()
	err := reporter.Initialize(s.reporter)
	s.Require().NoError(err)

	s.eventsIndex = index.NewEventsIndex(reporter, s.events)
	s.txResultsIndex = index.NewTransactionResultsIndex(reporter, s.results)
	s.validatorBlocks = validator.NewProtocolStateBlocks(s.state, reporter)

	s.txErrorMessageProvider = error_messages.NewTxErrorMessageProvider(s.log, s.txErrorMessages, nil, nil, nil, nil)

	s.participants = s.g.Identities().List(5, fixtures.Identity.WithAllRoles())
	s.rootSnapshot = unittest.RootSnapshotFixtureWithChainID(s.participants, s.g.ChainID())

	s.state, err = protocol.Bootstrap(
		metrics,
		s.db,
		s.lockManager,
		all.Headers,
		all.Seals,
		all.Results,
		all.Blocks,
		all.QuorumCertificates,
		all.EpochSetups,
		all.EpochCommits,
		all.EpochProtocolStateEntries,
		all.ProtocolKVStore,
		all.VersionBeacons,
		s.rootSnapshot,
	)
	s.Require().NoError(err)

	s.systemCollection, err = systemcollection.NewVersioned(
		s.g.ChainID().Chain(),
		systemcollection.Default(s.g.ChainID()),
	)
	s.Require().NoError(err)

	s.rootBlock = s.state.Params().SporkRootBlock()

	s.tf = testutil.CompleteFixture(s.T(), s.g, s.rootBlock)

	block := s.tf.Block
	blockID := s.tf.Block.ID()

	// Populate the database
	err = unittest.WithLock(s.T(), s.lockManager, storage.LockInsertBlock, func(lctx lockctx.Context) error {
		return s.db.WithReaderBatchWriter(func(rw storage.ReaderBatchWriter) error {
			if err := all.EpochProtocolStateEntries.BatchIndex(lctx, rw, blockID, block.Payload.ProtocolStateID); err != nil {
				return err
			}

			return s.blocks.BatchStore(lctx, rw, unittest.ProposalFromBlock(block))
		})
	})
	s.Require().NoError(err)

	err = unittest.WithLock(s.T(), s.lockManager, storage.LockInsertCollection, func(lctx lockctx.Context) error {
		return s.db.WithReaderBatchWriter(func(rw storage.ReaderBatchWriter) error {
			for _, collection := range s.tf.ExpectedCollections {
				if _, err := s.collections.BatchStoreAndIndexByTransaction(lctx, collection, rw); err != nil {
					return err
				}
			}
			return nil
		})
	})
	s.Require().NoError(err)

	err = unittest.WithLock(s.T(), s.lockManager, storage.LockIndexBlockByPayloadGuarantees, func(lctx lockctx.Context) error {
		return s.db.WithReaderBatchWriter(func(rw storage.ReaderBatchWriter) error {
			return s.blocks.BatchIndexBlockContainingCollectionGuarantees(lctx, rw, blockID, flow.GetIDs(block.Payload.Guarantees))
		})
	})
	s.Require().NoError(err)

	err = unittest.WithLocks(s.T(), s.lockManager, []string{
		storage.LockInsertLightTransactionResult,
		storage.LockIndexScheduledTransaction,
	}, func(lctx lockctx.Context) error {
		return s.db.WithReaderBatchWriter(func(rw storage.ReaderBatchWriter) error {
			if err := s.results.BatchStore(lctx, rw, blockID, s.tf.ExpectedResults); err != nil {
				return err
			}

			for txID, scheduledTxID := range s.tf.ExpectedScheduledTransactions {
				if err := s.scheduledTransactions.BatchIndex(lctx, blockID, txID, scheduledTxID, rw); err != nil {
					return err
				}
			}

			return nil
		})
	})
	s.Require().NoError(err)

	err = unittest.WithLock(s.T(), s.lockManager, storage.LockInsertEvent, func(lctx lockctx.Context) error {
		return s.db.WithReaderBatchWriter(func(rw storage.ReaderBatchWriter) error {
			return s.events.BatchStore(lctx, blockID, []flow.EventsList{s.tf.ExpectedEvents}, rw)
		})
	})
	s.Require().NoError(err)

	err = unittest.WithLock(s.T(), s.lockManager, storage.LockInsertTransactionResultErrMessage, func(lctx lockctx.Context) error {
		return s.db.WithReaderBatchWriter(func(rw storage.ReaderBatchWriter) error {
			return s.txErrorMessages.BatchStore(lctx, rw, blockID, s.tf.TxErrorMessages)
		})
	})
	s.Require().NoError(err)

	lastFullBlockHeightProgress, err := store.NewConsumerProgress(s.db, module.ConsumeProgressLastFullBlockHeight).Initialize(s.rootBlock.Height)
	s.Require().NoError(err)

	s.lastFullBlockHeight, err = counters.NewPersistentStrictMonotonicCounter(lastFullBlockHeightProgress)
	s.Require().NoError(err)

	// Instantiate intermediate components
	s.txStatusDeriver = txstatus.NewTxStatusDeriver(s.state, s.lastFullBlockHeight)

	s.mockState = protocolmock.NewState(s.T())
	s.nodeProvider = commonrpc.NewExecutionNodeIdentitiesProvider(s.log, s.mockState, s.receipts, nil, nil)

	s.execClient = accessmock.NewExecutionAPIClient(s.T())
}

func (s *TransactionsFunctionalSuite) defaultTransactionsParams() Params {
	txValidator, err := validator.NewTransactionValidator(
		s.validatorBlocks,
		s.g.ChainID().Chain(),
		metrics.NewNoopCollector(),
		validator.TransactionValidationOptions{},
		execmock.NewScriptExecutor(s.T()),
		execution.NewRegistersAsyncStore(),
	)
	s.Require().NoError(err)

	return Params{
		Log:                          s.log,
		Metrics:                      metrics.NewNoopCollector(),
		ChainID:                      s.g.ChainID(),
		State:                        s.state,
		NodeProvider:                 s.nodeProvider,
		Blocks:                       s.blocks,
		Collections:                  s.collections,
		Transactions:                 s.transactions,
		ScheduledTransactions:        s.scheduledTransactions,
		SystemCollections:            s.systemCollection,
		TxErrorMessageProvider:       s.txErrorMessageProvider,
		TxValidator:                  txValidator,
		TxStatusDeriver:              s.txStatusDeriver,
		EventsIndex:                  s.eventsIndex,
		TxResultsIndex:               s.txResultsIndex,
		ScheduledTransactionsEnabled: true,
	}
}

func (s *TransactionsFunctionalSuite) defaultExecutionNodeParams() Params {
	blockID := s.tf.Block.ID()

	connectionFactory := connectionmock.NewConnectionFactory(s.T())
	connectionFactory.On("GetExecutionAPIClient", mock.Anything).Return(s.execClient, &mocks.MockCloser{}, nil)
	nodeCommunicator := node_communicator.NewNodeCommunicator(false)

	stateParams := protocolmock.NewParams(s.T())
	stateParams.On("FinalizedRoot").Return(s.rootBlock.ToHeader())
	s.mockState.On("Params").Return(stateParams)

	params := s.defaultTransactionsParams()
	params.TxProvider = provider.NewENTransactionProvider(
		s.log,
		s.state,
		s.collections,
		connectionFactory,
		nodeCommunicator,
		s.nodeProvider,
		s.txStatusDeriver,
		s.systemCollection,
		s.g.ChainID(),
	)

	snapshot := protocolmock.NewSnapshot(s.T())
	snapshot.On("Identities", mock.Anything).Return(func(filter flow.IdentityFilter[flow.Identity]) (flow.IdentityList, error) {
		return s.participants.Filter(filter), nil
	})
	s.mockState.On("AtBlockID", blockID).Return(snapshot)

	finalizedSnapshot := protocolmock.NewSnapshot(s.T())
	finalizedSnapshot.On("Identities", mock.Anything).Return(func(filter flow.IdentityFilter[flow.Identity]) (flow.IdentityList, error) {
		return s.participants.Filter(filter), nil
	})
	s.mockState.On("Final").Return(finalizedSnapshot)

	return params
}

func eventsForTransaction(events flow.EventsList, txID flow.Identifier) flow.EventsList {
	filtered := make(flow.EventsList, 0)
	for _, event := range events {
		if event.TransactionID == txID {
			filtered = append(filtered, event)
		}
	}
	return filtered
}

func scheduledTransactionFromEvents(
	chainID flow.ChainID,
	blockHeight uint64,
	events flow.EventsList,
	txID flow.Identifier,
) (*flow.TransactionBody, error) {
	systemCollection, err := systemcollection.Default(chainID).
		ByHeight(blockHeight).
		SystemCollection(chainID.Chain(), access.StaticEventProvider(events))
	if err != nil {
		return nil, err
	}

	var expectedTransaction *flow.TransactionBody
	ok := slices.ContainsFunc(systemCollection.Transactions, func(tx *flow.TransactionBody) bool {
		expectedTransaction = tx
		return tx.ID() == txID
	})
	if !ok {
		return nil, fmt.Errorf("scheduled transaction not found in system collection")
	}
	return expectedTransaction, nil
}

func (s *TransactionsFunctionalSuite) expectedResultForIndex(index int, encodingVersion entities.EventEncodingVersion) *accessmodel.TransactionResult {
	block := s.tf.Block
	blockID := s.tf.Block.ID()

	txResult := s.tf.ExpectedResults[index]
	txID := txResult.TransactionID

	txCount := 0
	collectionID := flow.ZeroID
	for _, collection := range s.tf.ExpectedCollections {
		if index < txCount+len(collection.Transactions) {
			collectionID = collection.ID()
			break
		}
		txCount += len(collection.Transactions)
	}
	// if the tx is a system tx, its index is greater than the total number of transactions, so the
	// collection ID will default to flow.ZeroID.

	events := eventsForTransaction(s.tf.ExpectedEvents, txID)
	if encodingVersion == entities.EventEncodingVersion_JSON_CDC_V0 {
		convertedEvents, err := convert.CcfEventsToJsonEvents(events)
		s.Require().NoError(err)

		events = convertedEvents
	}

	errorMessage := ""
	statusCode := uint(0)
	if txResult.Failed {
		statusCode = uint(1)
		for _, txErrorMessage := range s.tf.TxErrorMessages {
			if txErrorMessage.TransactionID == txID {
				errorMessage = txErrorMessage.ErrorMessage
				break
			}
		}
		s.Require().NotEmpty(errorMessage)
	}

	return &accessmodel.TransactionResult{
		TransactionID: txID,
		Status:        flow.TransactionStatusExecuted,
		StatusCode:    statusCode,
		Events:        events,
		ErrorMessage:  errorMessage,
		BlockID:       blockID,
		BlockHeight:   block.Height,
		CollectionID:  collectionID,
	}
}

func (s *TransactionsFunctionalSuite) TestTransactionResult_Local() {
	block := s.tf.Block
	blockID := s.tf.Block.ID()

	collection := s.tf.ExpectedCollections[0]
	collectionID := collection.ID()

	txID := s.tf.ExpectedResults[1].TransactionID

	expectedResult := s.expectedResultForIndex(1, entities.EventEncodingVersion_JSON_CDC_V0)
	s.reporter.On("HighestIndexedHeight").Return(block.Height, nil)
	s.reporter.On("LowestIndexedHeight").Return(s.rootBlock.Height, nil)

	params := s.defaultTransactionsParams()
	params.TxProvider = provider.NewLocalTransactionProvider(
		s.state,
		s.collections,
		s.blocks,
		s.eventsIndex,
		s.txResultsIndex,
		s.txErrorMessageProvider,
		s.systemCollection,
		s.txStatusDeriver,
		s.g.ChainID(),
	)

	txBackend, err := NewTransactionsBackend(params)
	s.Require().NoError(err)

	result, err := txBackend.GetTransactionResult(context.Background(), txID, blockID, collectionID, entities.EventEncodingVersion_JSON_CDC_V0)
	s.Require().NoError(err)
	s.Require().Equal(expectedResult, result)
}

func (s *TransactionsFunctionalSuite) TestTransactionResultByIndex_Local() {
	block := s.tf.Block
	blockID := s.tf.Block.ID()

	expectedResult := s.expectedResultForIndex(1, entities.EventEncodingVersion_JSON_CDC_V0)
	s.reporter.On("HighestIndexedHeight").Return(block.Height, nil)
	s.reporter.On("LowestIndexedHeight").Return(s.rootBlock.Height, nil)

	params := s.defaultTransactionsParams()
	params.TxProvider = provider.NewLocalTransactionProvider(
		s.state,
		s.collections,
		s.blocks,
		s.eventsIndex,
		s.txResultsIndex,
		s.txErrorMessageProvider,
		s.systemCollection,
		s.txStatusDeriver,
		s.g.ChainID(),
	)

	txBackend, err := NewTransactionsBackend(params)
	s.Require().NoError(err)

	result, err := txBackend.GetTransactionResultByIndex(context.Background(), blockID, 1, entities.EventEncodingVersion_JSON_CDC_V0)
	s.Require().NoError(err)
	s.Require().Equal(expectedResult, result)
}

func (s *TransactionsFunctionalSuite) TestTransactionResultsByBlockID_Local() {
	block := s.tf.Block
	blockID := s.tf.Block.ID()

	expectedResults := make([]*accessmodel.TransactionResult, len(s.tf.ExpectedResults))
	for i := range s.tf.ExpectedResults {
		expectedResults[i] = s.expectedResultForIndex(i, entities.EventEncodingVersion_JSON_CDC_V0)
	}

	s.reporter.On("HighestIndexedHeight").Return(block.Height, nil)
	s.reporter.On("LowestIndexedHeight").Return(s.rootBlock.Height, nil)

	params := s.defaultTransactionsParams()
	params.TxProvider = provider.NewLocalTransactionProvider(
		s.state,
		s.collections,
		s.blocks,
		s.eventsIndex,
		s.txResultsIndex,
		s.txErrorMessageProvider,
		s.systemCollection,
		s.txStatusDeriver,
		s.g.ChainID(),
	)

	txBackend, err := NewTransactionsBackend(params)
	s.Require().NoError(err)

	results, err := txBackend.GetTransactionResultsByBlockID(context.Background(), blockID, entities.EventEncodingVersion_JSON_CDC_V0)
	s.Require().NoError(err)
	s.Require().Equal(expectedResults, results)
}

func (s *TransactionsFunctionalSuite) TestTransactionsByBlockID_Local() {
	block := s.tf.Block
	blockID := block.ID()

	expectedTransactions := make([]*flow.TransactionBody, 0, len(s.tf.ExpectedResults))
	for _, collection := range s.tf.ExpectedCollections {
		expectedTransactions = append(expectedTransactions, collection.Transactions...)
	}

	versionedSystemCollection := systemcollection.Default(s.g.ChainID())
	systemCollection, err := versionedSystemCollection.
		ByHeight(block.Height).
		SystemCollection(s.g.ChainID().Chain(), access.StaticEventProvider(s.tf.ExpectedEvents))
	s.Require().NoError(err)
	expectedTransactions = append(expectedTransactions, systemCollection.Transactions...)

	s.reporter.On("HighestIndexedHeight").Return(block.Height, nil)
	s.reporter.On("LowestIndexedHeight").Return(s.rootBlock.Height, nil)

	params := s.defaultTransactionsParams()
	params.TxProvider = provider.NewLocalTransactionProvider(
		s.state,
		s.collections,
		s.blocks,
		s.eventsIndex,
		s.txResultsIndex,
		s.txErrorMessageProvider,
		params.SystemCollections,
		s.txStatusDeriver,
		s.g.ChainID(),
	)

	txBackend, err := NewTransactionsBackend(params)
	s.Require().NoError(err)

	results, err := txBackend.GetTransactionsByBlockID(context.Background(), blockID)
	s.Require().NoError(err)
	s.Require().Equal(expectedTransactions, results)
}

func (s *TransactionsFunctionalSuite) TestScheduledTransactionsByBlockID_Local() {
	block := s.tf.Block

	s.reporter.On("HighestIndexedHeight").Return(block.Height, nil)
	s.reporter.On("LowestIndexedHeight").Return(s.rootBlock.Height, nil)

	params := s.defaultTransactionsParams()
	params.TxProvider = provider.NewLocalTransactionProvider(
		s.state,
		s.collections,
		s.blocks,
		s.eventsIndex,
		s.txResultsIndex,
		s.txErrorMessageProvider,
		s.systemCollection,
		s.txStatusDeriver,
		s.g.ChainID(),
	)

	txBackend, err := NewTransactionsBackend(params)
	s.Require().NoError(err)

	for txID, scheduledTxID := range s.tf.ExpectedScheduledTransactions {
		expectedTransaction, err := scheduledTransactionFromEvents(s.g.ChainID(), block.Height, s.tf.ExpectedEvents, txID)
		s.Require().NoError(err)

		results, err := txBackend.GetScheduledTransaction(context.Background(), scheduledTxID)
		s.Require().NoError(err)
		s.Require().Equal(expectedTransaction, results)

		break // call for the first scheduled transaction iterated
	}
}

func (s *TransactionsFunctionalSuite) TestTransactionResult_ExecutionNode() {
	blockID := s.tf.Block.ID()

	collection := s.tf.ExpectedCollections[0]
	collectionID := collection.ID()

	txID := s.tf.ExpectedResults[1].TransactionID

	accessResponse := convert.TransactionResultToMessage(s.expectedResultForIndex(1, entities.EventEncodingVersion_CCF_V0))
	nodeResponse := &execproto.GetTransactionResultResponse{
		StatusCode:           accessResponse.StatusCode,
		ErrorMessage:         accessResponse.ErrorMessage,
		Events:               accessResponse.Events,
		EventEncodingVersion: entities.EventEncodingVersion_CCF_V0,
	}
	expectedResult := s.expectedResultForIndex(1, entities.EventEncodingVersion_JSON_CDC_V0)

	expectedRequest := &execproto.GetTransactionResultRequest{
		BlockId:       blockID[:],
		TransactionId: txID[:],
	}

	s.execClient.
		On("GetTransactionResult", mock.Anything, expectedRequest).
		Return(nodeResponse, nil)

	params := s.defaultExecutionNodeParams()
	txBackend, err := NewTransactionsBackend(params)
	s.Require().NoError(err)

	result, err := txBackend.GetTransactionResult(context.Background(), txID, blockID, collectionID, entities.EventEncodingVersion_JSON_CDC_V0)
	s.Require().NoError(err)
	s.Require().Equal(expectedResult, result)
}

func (s *TransactionsFunctionalSuite) TestTransactionResultByIndex_ExecutionNode() {
	blockID := s.tf.Block.ID()

	accessResponse := convert.TransactionResultToMessage(s.expectedResultForIndex(1, entities.EventEncodingVersion_CCF_V0))
	nodeResponse := &execproto.GetTransactionResultResponse{
		StatusCode:           accessResponse.StatusCode,
		ErrorMessage:         accessResponse.ErrorMessage,
		Events:               accessResponse.Events,
		EventEncodingVersion: entities.EventEncodingVersion_CCF_V0,
	}
	expectedResult := s.expectedResultForIndex(1, entities.EventEncodingVersion_JSON_CDC_V0)

	expectedRequest := &execproto.GetTransactionByIndexRequest{
		BlockId: blockID[:],
		Index:   1,
	}

	s.execClient.
		On("GetTransactionResultByIndex", mock.Anything, expectedRequest).
		Return(nodeResponse, nil)

	params := s.defaultExecutionNodeParams()
	txBackend, err := NewTransactionsBackend(params)
	s.Require().NoError(err)

	result, err := txBackend.GetTransactionResultByIndex(context.Background(), blockID, 1, entities.EventEncodingVersion_JSON_CDC_V0)
	s.Require().NoError(err)
	s.Require().Equal(expectedResult, result)
}

func (s *TransactionsFunctionalSuite) TestTransactionResultByIndex_ExecutionNode_Errors() {
	s.T().Run("failed to get events from EN", func(t *testing.T) {
		blockID := s.tf.Block.ID()
		env := systemcontracts.SystemContractsForChain(s.g.ChainID()).AsTemplateEnv()
		pendingExecuteEventType := blueprints.PendingExecutionEventType(env)

		eventsExpectedErr := status.Error(
			codes.Unavailable,
			"there are no available nodes",
		)
		s.setupExecutionGetEventsRequestFailed(blockID, pendingExecuteEventType, eventsExpectedErr)

		params := s.defaultExecutionNodeParams()
		txBackend, err := NewTransactionsBackend(params)
		s.Require().NoError(err)

		expectedErr := fmt.Errorf("failed to get process transactions events: rpc error: code = Unavailable desc = failed to retrieve result from any execution node: 1 error occurred:\n\t* %w\n\n", eventsExpectedErr)
		index := uint32(20) // case when user transactions is not within the guarantees
		result, err := txBackend.GetTransactionResultByIndex(context.Background(), blockID, index, entities.EventEncodingVersion_JSON_CDC_V0)
		s.Require().Error(err)
		s.Require().Nil(result)

		s.Require().Equal(codes.Unavailable, status.Code(err))
		s.Require().Equal(expectedErr.Error(), err.Error())
	})
}

func (s *TransactionsFunctionalSuite) TestTransactionResultsByBlockID_ExecutionNode() {
	blockID := s.tf.Block.ID()

	expectedResults := make([]*accessmodel.TransactionResult, len(s.tf.ExpectedResults))
	nodeResults := make([]*execproto.GetTransactionResultResponse, len(s.tf.ExpectedResults))
	for i := range s.tf.ExpectedResults {
		accessResponse := convert.TransactionResultToMessage(s.expectedResultForIndex(i, entities.EventEncodingVersion_CCF_V0))
		nodeResults[i] = &execproto.GetTransactionResultResponse{
			StatusCode:   accessResponse.StatusCode,
			ErrorMessage: accessResponse.ErrorMessage,
			Events:       accessResponse.Events,
		}
		expectedResults[i] = s.expectedResultForIndex(i, entities.EventEncodingVersion_JSON_CDC_V0)
	}

	nodeResponse := &execproto.GetTransactionResultsResponse{
		TransactionResults:   nodeResults,
		EventEncodingVersion: entities.EventEncodingVersion_CCF_V0,
	}

	expectedRequest := &execproto.GetTransactionsByBlockIDRequest{
		BlockId: blockID[:],
	}

	s.execClient.
		On("GetTransactionResultsByBlockID", mock.Anything, expectedRequest).
		Return(nodeResponse, nil)

	params := s.defaultExecutionNodeParams()
	txBackend, err := NewTransactionsBackend(params)
	s.Require().NoError(err)

	result, err := txBackend.GetTransactionResultsByBlockID(context.Background(), blockID, entities.EventEncodingVersion_JSON_CDC_V0)
	s.Require().NoError(err)
	s.Require().Equal(expectedResults, result)
}

func (s *TransactionsFunctionalSuite) TestTransactionsByBlockID_ExecutionNode() {
	block := s.tf.Block
	blockID := block.ID()

	expectedTransactions := make([]*flow.TransactionBody, 0, len(s.tf.ExpectedResults))
	for _, collection := range s.tf.ExpectedCollections {
		expectedTransactions = append(expectedTransactions, collection.Transactions...)
	}

	versionedSystemCollection := systemcollection.Default(s.g.ChainID())
	systemCollection, err := versionedSystemCollection.
		ByHeight(block.Height).
		SystemCollection(s.g.ChainID().Chain(), access.StaticEventProvider(s.tf.ExpectedEvents))
	s.Require().NoError(err)
	expectedTransactions = append(expectedTransactions, systemCollection.Transactions...)

	env := systemcontracts.SystemContractsForChain(s.g.ChainID()).AsTemplateEnv()
	pendingExecuteEventType := blueprints.PendingExecutionEventType(env)

	expectedRequest := &execproto.GetEventsForBlockIDsRequest{
		Type:     string(pendingExecuteEventType),
		BlockIds: [][]byte{blockID[:]},
	}

	events := make([]*entities.Event, 0)
	for _, event := range s.tf.ExpectedEvents {
		if blueprints.IsPendingExecutionEvent(env, event) {
			events = append(events, convert.EventToMessage(event))
		}
	}

<<<<<<< HEAD
	nodeResponse := &execproto.GetEventsForBlockIDsResponse{
		Results: []*execproto.GetEventsForBlockIDsResponse_Result{{
			BlockId:     blockID[:],
			BlockHeight: block.Height,
			Events:      events,
		}},
=======
	nodeResponse := &execution.GetEventsForBlockIDsResponse{
		Results: []*execution.GetEventsForBlockIDsResponse_Result{
			{
				BlockId:     blockID[:],
				BlockHeight: block.Height,
				Events:      events,
			},
		},
>>>>>>> 7e0964b1
		EventEncodingVersion: entities.EventEncodingVersion_CCF_V0,
	}

	s.execClient.
		On("GetEventsForBlockIDs", mock.Anything, expectedRequest).
		Return(nodeResponse, nil).Once()

	params := s.defaultExecutionNodeParams()
	txBackend, err := NewTransactionsBackend(params)
	s.Require().NoError(err)

	results, err := txBackend.GetTransactionsByBlockID(context.Background(), blockID)
	s.Require().NoError(err)
	s.Require().Equal(expectedTransactions, results)
}

func (s *TransactionsFunctionalSuite) TestTransactionsByBlockID_ExecutionNode_Errors() {
	s.T().Run("failed to get events from EN", func(t *testing.T) {
		blockID := s.tf.Block.ID()
		env := systemcontracts.SystemContractsForChain(s.g.ChainID()).AsTemplateEnv()
		pendingExecuteEventType := blueprints.PendingExecutionEventType(env)

		eventsExpectedErr := status.Error(
			codes.Unavailable,
			"there are no available nodes",
		)
		s.setupExecutionGetEventsRequestFailed(blockID, pendingExecuteEventType, eventsExpectedErr)

		params := s.defaultExecutionNodeParams()
		txBackend, err := NewTransactionsBackend(params)
		s.Require().NoError(err)

		expectedErr := fmt.Errorf("failed to get process transactions events: rpc error: code = Unavailable desc = failed to retrieve result from any execution node: 1 error occurred:\n\t* %w\n\n", eventsExpectedErr)
		results, err := txBackend.GetTransactionsByBlockID(context.Background(), blockID)
		s.Require().Error(err)
		s.Require().Nil(results)

		s.Require().Equal(codes.Unavailable, status.Code(err))
		s.Require().Equal(expectedErr.Error(), err.Error())
	})
}

func (s *TransactionsFunctionalSuite) TestScheduledTransactionsByBlockID_ExecutionNode() {
	block := s.tf.Block
	blockID := block.ID()

	env := systemcontracts.SystemContractsForChain(s.g.ChainID()).AsTemplateEnv()
	pendingExecuteEventType := blueprints.PendingExecutionEventType(env)

	events := make([]flow.Event, 0)
	for _, event := range s.tf.ExpectedEvents {
		if blueprints.IsPendingExecutionEvent(env, event) {
			events = append(events, event)
		}
	}
<<<<<<< HEAD

	nodeResponse := &execproto.GetEventsForBlockIDsResponse{
		Results: []*execproto.GetEventsForBlockIDsResponse_Result{{
			BlockId:     blockID[:],
			BlockHeight: block.Height,
			Events:      events,
		}},
		EventEncodingVersion: entities.EventEncodingVersion_CCF_V0,
	}

	s.execClient.
		On("GetEventsForBlockIDs", mock.Anything, expectedRequest).
		Return(nodeResponse, nil)
=======
	s.setupExecutionGetEventsRequest(blockID, pendingExecuteEventType, block.Height, events)
>>>>>>> 7e0964b1

	params := s.defaultExecutionNodeParams()
	txBackend, err := NewTransactionsBackend(params)
	s.Require().NoError(err)

	for txID, scheduledTxID := range s.tf.ExpectedScheduledTransactions {
		expectedTransaction, err := scheduledTransactionFromEvents(s.g.ChainID(), block.Height, s.tf.ExpectedEvents, txID)
		s.Require().NoError(err)

		results, err := txBackend.GetScheduledTransaction(context.Background(), scheduledTxID)
		s.Require().NoError(err)
		s.Require().Equal(expectedTransaction, results)

		break // call for the first scheduled transaction iterated
	}
}

func (s *TransactionsFunctionalSuite) TestScheduledTransactionsByBlockID_ExecutionNode_Errors() {
	s.T().Run("failed to get events from EN", func(t *testing.T) {
		block := s.tf.Block
		blockID := block.ID()
		env := systemcontracts.SystemContractsForChain(s.g.ChainID()).AsTemplateEnv()
		pendingExecuteEventType := blueprints.PendingExecutionEventType(env)

		eventsExpectedErr := status.Error(
			codes.Unavailable,
			"there are no available nodes",
		)
		s.setupExecutionGetEventsRequestFailed(blockID, pendingExecuteEventType, eventsExpectedErr)

		params := s.defaultExecutionNodeParams()
		txBackend, err := NewTransactionsBackend(params)
		s.Require().NoError(err)

		expectedErr := fmt.Errorf("rpc error: code = Unavailable desc = failed to retrieve result from any execution node: 1 error occurred:\n\t* %w\n\n", eventsExpectedErr)
		for _, scheduledTxID := range s.tf.ExpectedScheduledTransactions {
			results, err := txBackend.GetScheduledTransaction(context.Background(), scheduledTxID)
			s.Require().Error(err)
			s.Require().Nil(results)

			s.Require().Equal(codes.Unavailable, status.Code(err))
			s.Require().Equal(expectedErr.Error(), err.Error())

			break // call for the first scheduled transaction iterated
		}
	})
}

func (s *TransactionsFunctionalSuite) setupExecutionGetEventsRequest(blockID flow.Identifier, eventType flow.EventType, blockHeight uint64, events []flow.Event) {
	eventMessages := make([]*entities.Event, len(events))
	for i, event := range events {
		eventMessages[i] = convert.EventToMessage(event)
	}

	request := &execproto.GetEventsForBlockIDsRequest{
		Type:     string(eventType),
		BlockIds: [][]byte{blockID[:]},
	}
	expectedResponse := &execproto.GetEventsForBlockIDsResponse{
		Results: []*execproto.GetEventsForBlockIDsResponse_Result{
			{
				BlockId:     blockID[:],
				BlockHeight: blockHeight,
				Events:      eventMessages,
			},
		},
		EventEncodingVersion: entities.EventEncodingVersion_CCF_V0,
	}

	s.execClient.
		On("GetEventsForBlockIDs", mock.Anything, request).
		Return(expectedResponse, nil).
		Once()
}

func (s *TransactionsFunctionalSuite) setupExecutionGetEventsRequestFailed(blockID flow.Identifier, eventType flow.EventType, expectedErr error) {
	expectedRequest := &execproto.GetEventsForBlockIDsRequest{
		Type:     string(eventType),
		BlockIds: [][]byte{blockID[:]},
	}

	s.execClient.
		On("GetEventsForBlockIDs", mock.Anything, expectedRequest).
		Return(nil, expectedErr).Once()
}<|MERGE_RESOLUTION|>--- conflicted
+++ resolved
@@ -746,80 +746,6 @@
 		}
 	}
 
-<<<<<<< HEAD
-	nodeResponse := &execproto.GetEventsForBlockIDsResponse{
-		Results: []*execproto.GetEventsForBlockIDsResponse_Result{{
-			BlockId:     blockID[:],
-			BlockHeight: block.Height,
-			Events:      events,
-		}},
-=======
-	nodeResponse := &execution.GetEventsForBlockIDsResponse{
-		Results: []*execution.GetEventsForBlockIDsResponse_Result{
-			{
-				BlockId:     blockID[:],
-				BlockHeight: block.Height,
-				Events:      events,
-			},
-		},
->>>>>>> 7e0964b1
-		EventEncodingVersion: entities.EventEncodingVersion_CCF_V0,
-	}
-
-	s.execClient.
-		On("GetEventsForBlockIDs", mock.Anything, expectedRequest).
-		Return(nodeResponse, nil).Once()
-
-	params := s.defaultExecutionNodeParams()
-	txBackend, err := NewTransactionsBackend(params)
-	s.Require().NoError(err)
-
-	results, err := txBackend.GetTransactionsByBlockID(context.Background(), blockID)
-	s.Require().NoError(err)
-	s.Require().Equal(expectedTransactions, results)
-}
-
-func (s *TransactionsFunctionalSuite) TestTransactionsByBlockID_ExecutionNode_Errors() {
-	s.T().Run("failed to get events from EN", func(t *testing.T) {
-		blockID := s.tf.Block.ID()
-		env := systemcontracts.SystemContractsForChain(s.g.ChainID()).AsTemplateEnv()
-		pendingExecuteEventType := blueprints.PendingExecutionEventType(env)
-
-		eventsExpectedErr := status.Error(
-			codes.Unavailable,
-			"there are no available nodes",
-		)
-		s.setupExecutionGetEventsRequestFailed(blockID, pendingExecuteEventType, eventsExpectedErr)
-
-		params := s.defaultExecutionNodeParams()
-		txBackend, err := NewTransactionsBackend(params)
-		s.Require().NoError(err)
-
-		expectedErr := fmt.Errorf("failed to get process transactions events: rpc error: code = Unavailable desc = failed to retrieve result from any execution node: 1 error occurred:\n\t* %w\n\n", eventsExpectedErr)
-		results, err := txBackend.GetTransactionsByBlockID(context.Background(), blockID)
-		s.Require().Error(err)
-		s.Require().Nil(results)
-
-		s.Require().Equal(codes.Unavailable, status.Code(err))
-		s.Require().Equal(expectedErr.Error(), err.Error())
-	})
-}
-
-func (s *TransactionsFunctionalSuite) TestScheduledTransactionsByBlockID_ExecutionNode() {
-	block := s.tf.Block
-	blockID := block.ID()
-
-	env := systemcontracts.SystemContractsForChain(s.g.ChainID()).AsTemplateEnv()
-	pendingExecuteEventType := blueprints.PendingExecutionEventType(env)
-
-	events := make([]flow.Event, 0)
-	for _, event := range s.tf.ExpectedEvents {
-		if blueprints.IsPendingExecutionEvent(env, event) {
-			events = append(events, event)
-		}
-	}
-<<<<<<< HEAD
-
 	nodeResponse := &execproto.GetEventsForBlockIDsResponse{
 		Results: []*execproto.GetEventsForBlockIDsResponse_Result{{
 			BlockId:     blockID[:],
@@ -831,10 +757,57 @@
 
 	s.execClient.
 		On("GetEventsForBlockIDs", mock.Anything, expectedRequest).
-		Return(nodeResponse, nil)
-=======
+		Return(nodeResponse, nil).Once()
+
+	params := s.defaultExecutionNodeParams()
+	txBackend, err := NewTransactionsBackend(params)
+	s.Require().NoError(err)
+
+	results, err := txBackend.GetTransactionsByBlockID(context.Background(), blockID)
+	s.Require().NoError(err)
+	s.Require().Equal(expectedTransactions, results)
+}
+
+func (s *TransactionsFunctionalSuite) TestTransactionsByBlockID_ExecutionNode_Errors() {
+	s.T().Run("failed to get events from EN", func(t *testing.T) {
+		blockID := s.tf.Block.ID()
+		env := systemcontracts.SystemContractsForChain(s.g.ChainID()).AsTemplateEnv()
+		pendingExecuteEventType := blueprints.PendingExecutionEventType(env)
+
+		eventsExpectedErr := status.Error(
+			codes.Unavailable,
+			"there are no available nodes",
+		)
+		s.setupExecutionGetEventsRequestFailed(blockID, pendingExecuteEventType, eventsExpectedErr)
+
+		params := s.defaultExecutionNodeParams()
+		txBackend, err := NewTransactionsBackend(params)
+		s.Require().NoError(err)
+
+		expectedErr := fmt.Errorf("failed to get process transactions events: rpc error: code = Unavailable desc = failed to retrieve result from any execution node: 1 error occurred:\n\t* %w\n\n", eventsExpectedErr)
+		results, err := txBackend.GetTransactionsByBlockID(context.Background(), blockID)
+		s.Require().Error(err)
+		s.Require().Nil(results)
+
+		s.Require().Equal(codes.Unavailable, status.Code(err))
+		s.Require().Equal(expectedErr.Error(), err.Error())
+	})
+}
+
+func (s *TransactionsFunctionalSuite) TestScheduledTransactionsByBlockID_ExecutionNode() {
+	block := s.tf.Block
+	blockID := block.ID()
+
+	env := systemcontracts.SystemContractsForChain(s.g.ChainID()).AsTemplateEnv()
+	pendingExecuteEventType := blueprints.PendingExecutionEventType(env)
+
+	events := make([]flow.Event, 0)
+	for _, event := range s.tf.ExpectedEvents {
+		if blueprints.IsPendingExecutionEvent(env, event) {
+			events = append(events, event)
+		}
+	}
 	s.setupExecutionGetEventsRequest(blockID, pendingExecuteEventType, block.Height, events)
->>>>>>> 7e0964b1
 
 	params := s.defaultExecutionNodeParams()
 	txBackend, err := NewTransactionsBackend(params)
