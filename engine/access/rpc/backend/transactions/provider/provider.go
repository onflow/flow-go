--- conflicted
+++ resolved
@@ -33,28 +33,27 @@
 		ctx context.Context,
 		block *flow.Block,
 		encodingVersion entities.EventEncodingVersion,
-<<<<<<< HEAD
 		executionResultInfo *optimistic_sync.ExecutionResultInfo,
 	) ([]*accessmodel.TransactionResult, accessmodel.ExecutorMetadata, error)
-=======
-	) ([]*accessmodel.TransactionResult, error)
 
 	TransactionsByBlockID(
 		ctx context.Context,
 		block *flow.Block,
-	) ([]*flow.TransactionBody, error)
+		executionResultInfo *optimistic_sync.ExecutionResultInfo,
+	) ([]*flow.TransactionBody, accessmodel.ExecutorMetadata, error)
 
 	SystemTransaction(
 		ctx context.Context,
 		block *flow.Block,
 		txID flow.Identifier,
-	) (*flow.TransactionBody, error)
+		executionResultInfo *optimistic_sync.ExecutionResultInfo,
+	) (*flow.TransactionBody, accessmodel.ExecutorMetadata, error)
 
 	SystemTransactionResult(
 		ctx context.Context,
 		block *flow.Block,
 		txID flow.Identifier,
-		requiredEventEncodingVersion entities.EventEncodingVersion,
-	) (*accessmodel.TransactionResult, error)
->>>>>>> 3f07db5d
+		encodingVersion entities.EventEncodingVersion,
+		executionResultInfo *optimistic_sync.ExecutionResultInfo,
+	) (*accessmodel.TransactionResult, accessmodel.ExecutorMetadata, error)
 }