--- conflicted
+++ resolved
@@ -171,13 +171,8 @@
 		Events:       events,
 		ErrorMessage: resp.GetErrorMessage(),
 		BlockID:      blockID,
-<<<<<<< HEAD
-		BlockHeight:  block.Header.Height,
+		BlockHeight:  block.Height,
 	}, executionResultInfo, nil
-=======
-		BlockHeight:  block.Height,
-	}, nil
->>>>>>> 38a97539
 }
 
 func (e *ENTransactionProvider) TransactionResultsByBlockID(
