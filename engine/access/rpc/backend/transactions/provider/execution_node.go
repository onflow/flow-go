--- conflicted
+++ resolved
@@ -327,27 +327,7 @@
 		return nil, status.Errorf(codes.Internal, "could not construct scheduled transactions: %v", err)
 	}
 
-<<<<<<< HEAD
-	return nil, status.Errorf(codes.NotFound, "system transaction not found")
-}
-
-func (e *ENTransactionProvider) SystemTransactionResult(
-	ctx context.Context,
-	block *flow.Block,
-	txID flow.Identifier,
-	requiredEventEncodingVersion entities.EventEncodingVersion,
-) (*accessmodel.TransactionResult, error) {
-	// make sure the request is for a system transaction
-	if txID != e.systemTxID {
-		if _, err := e.SystemTransaction(ctx, block, txID); err != nil {
-			return nil, status.Errorf(codes.NotFound, "system transaction not found")
-		}
-	}
-	return e.TransactionResult(ctx, block.ToHeader(), txID, requiredEventEncodingVersion, optimistic_sync.Criteria{})
-
-=======
 	return txs, nil
->>>>>>> 30fa309d
 }
 
 // userTransactionResults constructs the user transaction results from the execution node response.
