--- conflicted
+++ resolved
@@ -107,10 +107,7 @@
 	// tx body is irrelevant to status if it's in an executed block
 	txStatus, err := e.txStatusDeriver.DeriveFinalizedTransactionStatus(block.Height, true)
 	if err != nil {
-<<<<<<< HEAD
-=======
 		// this is an executed transaction. If we can't derive transaction status something is very wrong.
->>>>>>> 9407a952
 		irrecoverable.Throw(ctx, fmt.Errorf("failed to derive transaction status: %w", err))
 		return nil, err
 	}
@@ -383,15 +380,6 @@
 			}
 			txResult := resp.TransactionResults[i]
 
-<<<<<<< HEAD
-			// tx body is irrelevant to status if it's in an executed block
-			txStatus, err := e.txStatusDeriver.DeriveFinalizedTransactionStatus(block.Height, true)
-			if err != nil {
-				irrecoverable.Throw(ctx, fmt.Errorf("failed to derive transaction status: %w", err))
-				return nil, err
-			}
-=======
->>>>>>> 9407a952
 			events, err := convert.MessagesToEventsWithEncodingConversion(txResult.GetEvents(), resp.GetEventEncodingVersion(), requiredEventEncodingVersion)
 			if err != nil {
 				return nil, status.Errorf(codes.Internal,
@@ -435,21 +423,12 @@
 		return nil, rpc.ConvertError(err, "failed to determine system transaction IDs", codes.Internal)
 	}
 
-<<<<<<< HEAD
-		systemTxResult := resp.TransactionResults[len(resp.TransactionResults)-1]
-		systemTxStatus, err := e.txStatusDeriver.DeriveFinalizedTransactionStatus(block.Height, true)
-		if err != nil {
-			irrecoverable.Throw(ctx, fmt.Errorf("failed to derive transaction status: %w", err))
-			return nil, err
-		}
-=======
 	// systemTransactionIDs automatically detects if scheduled callbacks was enabled for the block
 	// based on the number of system transactions in the response. The resulting list should always
 	// have the same length as the number of system transactions in the response.
 	if len(systemTxIDs) != len(systemTxResults) {
 		return nil, status.Errorf(codes.Internal, "system transaction count mismatch: expected %d, got %d", len(systemTxResults), len(systemTxIDs))
 	}
->>>>>>> 9407a952
 
 	results := make([]*accessmodel.TransactionResult, 0, len(systemTxResults))
 	for i, systemTxResult := range systemTxResults {
