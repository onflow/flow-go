--- conflicted
+++ resolved
@@ -25,14 +25,6 @@
 	"github.com/onflow/flow-go/storage"
 )
 
-var (
-	// errTooManyResults is returned when the execution node included more results in its response than there are tx in the block
-	errTooManyResults = errors.New("number of transaction results returned by execution node is more than the number of transactions in the block")
-
-	// errTooFewResults is returned when the execution node included fewer results in its response than there are tx in the block
-	errTooFewResults = errors.New("number of transaction results returned by execution node is less than the number of transactions in the block")
-)
-
 type ENTransactionProvider struct {
 	log     zerolog.Logger
 	state   protocol.State
@@ -40,11 +32,9 @@
 
 	collections storage.Collections
 
-	connFactory             connection.ConnectionFactory
-	nodeCommunicator        node_communicator.Communicator
-	executionResultProvider optimistic_sync.ExecutionResultProvider
-
-	txStatusDeriver *txstatus.TxStatusDeriver
+	connFactory      connection.ConnectionFactory
+	nodeCommunicator node_communicator.Communicator
+	txStatusDeriver  *txstatus.TxStatusDeriver
 
 	systemTxID                        flow.Identifier
 	scheduledCallbacksEnabled         bool
@@ -59,24 +49,11 @@
 	collections storage.Collections,
 	connFactory connection.ConnectionFactory,
 	nodeCommunicator node_communicator.Communicator,
-	executionResultProvider optimistic_sync.ExecutionResultProvider,
 	txStatusDeriver *txstatus.TxStatusDeriver,
 	systemTxID flow.Identifier,
 	chainID flow.ChainID,
 	scheduledCallbacksEnabled bool,
 ) *ENTransactionProvider {
-<<<<<<< HEAD
-	return &ENTransactionProvider{
-		log:                     log.With().Str("transaction_provider", "execution_node").Logger(),
-		state:                   state,
-		collections:             collections,
-		connFactory:             connFactory,
-		nodeCommunicator:        nodeCommunicator,
-		executionResultProvider: executionResultProvider,
-		txStatusDeriver:         txStatusDeriver,
-		systemTxID:              systemTxID,
-		systemTx:                systemTx,
-=======
 	env := systemcontracts.SystemContractsForChain(chainID).AsTemplateEnv()
 	return &ENTransactionProvider{
 		log:                               log.With().Str("transaction_provider", "execution_node").Logger(),
@@ -84,13 +61,11 @@
 		collections:                       collections,
 		connFactory:                       connFactory,
 		nodeCommunicator:                  nodeCommunicator,
-		nodeProvider:                      execNodeIdentitiesProvider,
 		txStatusDeriver:                   txStatusDeriver,
 		systemTxID:                        systemTxID,
 		chainID:                           chainID,
 		scheduledCallbacksEnabled:         scheduledCallbacksEnabled,
 		processScheduledCallbackEventType: blueprints.PendingExecutionEventType(env),
->>>>>>> 3f07db5d
 	}
 }
 
@@ -104,7 +79,7 @@
 	ctx context.Context,
 	block *flow.Header,
 	transactionID flow.Identifier,
-	requiredEventEncodingVersion entities.EventEncodingVersion,
+	encodingVersion entities.EventEncodingVersion,
 	executionResultInfo *optimistic_sync.ExecutionResultInfo,
 ) (*accessmodel.TransactionResult, accessmodel.ExecutorMetadata, error) {
 	blockID := block.ID()
@@ -125,16 +100,10 @@
 
 	txStatus, err := e.txStatusDeriver.DeriveFinalizedTransactionStatus(block.Height, true)
 	if err != nil {
-<<<<<<< HEAD
 		return nil, metadata, fmt.Errorf("failed to derive transaction status: %w", err)
-=======
-		// this is an executed transaction. If we can't derive transaction status something is very wrong.
-		irrecoverable.Throw(ctx, fmt.Errorf("failed to derive transaction status: %w", err))
-		return nil, err
->>>>>>> 3f07db5d
-	}
-
-	events, err := convert.MessagesToEventsWithEncodingConversion(resp.GetEvents(), resp.GetEventEncodingVersion(), requiredEventEncodingVersion)
+	}
+
+	events, err := convert.MessagesToEventsWithEncodingConversion(resp.GetEvents(), resp.GetEventEncodingVersion(), encodingVersion)
 	if err != nil {
 		return nil, metadata, status.Errorf(codes.Internal, "failed to convert events to message: %v", err)
 	}
@@ -150,26 +119,24 @@
 	}, metadata, nil
 }
 
-<<<<<<< HEAD
-// TransactionResultByIndex retrieves a transaction result from execution nodes by block ID and index.
-//
-// Expected error returns during normal operation:
-//   - [codes.NotFound] when transaction result is not found
-//   - [codes.Internal] when data returned by execution node is invalid or inconsistent
-//   - [status.Error] when the request to execution node failed
-=======
 func (e *ENTransactionProvider) TransactionsByBlockID(
 	ctx context.Context,
 	block *flow.Block,
-) ([]*flow.TransactionBody, error) {
+	executionResultInfo *optimistic_sync.ExecutionResultInfo,
+) ([]*flow.TransactionBody, accessmodel.ExecutorMetadata, error) {
 	var transactions []*flow.TransactionBody
 	blockID := block.ID()
+
+	metadata := accessmodel.ExecutorMetadata{
+		ExecutionResultID: executionResultInfo.ExecutionResult.ID(),
+		ExecutorIDs:       executionResultInfo.ExecutionNodes.NodeIDs(),
+	}
 
 	// user transactions
 	for _, guarantee := range block.Payload.Guarantees {
 		collection, err := e.collections.ByID(guarantee.CollectionID)
 		if err != nil {
-			return nil, rpc.ConvertStorageError(err)
+			return nil, metadata, rpc.ConvertStorageError(err)
 		}
 
 		transactions = append(transactions, collection.Transactions...)
@@ -181,26 +148,31 @@
 	if !e.scheduledCallbacksEnabled {
 		systemTx, err := blueprints.SystemChunkTransaction(e.chainID.Chain())
 		if err != nil {
-			return nil, fmt.Errorf("failed to construct system chunk transaction: %w", err)
-		}
-
-		return append(transactions, systemTx), nil
-	}
-
-	events, err := e.getBlockEvents(ctx, blockID, e.processScheduledCallbackEventType)
-	if err != nil {
-		return nil, rpc.ConvertError(err, "failed to retrieve events from any execution node", codes.Internal)
+			return nil, metadata, fmt.Errorf("failed to construct system chunk transaction: %w", err)
+		}
+
+		return append(transactions, systemTx), metadata, nil
+	}
+
+	events, err := e.getBlockEvents(ctx, blockID, e.processScheduledCallbackEventType, executionResultInfo)
+	if err != nil {
+		return nil, metadata, rpc.ConvertError(err, "failed to retrieve events from any execution node", codes.Internal)
 	}
 
 	sysCollection, err := blueprints.SystemCollection(e.chainID.Chain(), events)
 	if err != nil {
-		return nil, status.Errorf(codes.Internal, "could not construct system collection: %v", err)
-	}
-
-	return append(transactions, sysCollection.Transactions...), nil
-}
-
->>>>>>> 3f07db5d
+		return nil, metadata, status.Errorf(codes.Internal, "could not construct system collection: %v", err)
+	}
+
+	return append(transactions, sysCollection.Transactions...), metadata, nil
+}
+
+// TransactionResultByIndex retrieves a transaction result from execution nodes by block ID and index.
+//
+// Expected error returns during normal operation:
+//   - [codes.NotFound] when transaction result is not found
+//   - [codes.Internal] when data returned by execution node is invalid or inconsistent
+//   - [status.Error] when the request to execution node failed
 func (e *ENTransactionProvider) TransactionResultByIndex(
 	ctx context.Context,
 	block *flow.Block,
@@ -254,7 +226,7 @@
 func (e *ENTransactionProvider) TransactionResultsByBlockID(
 	ctx context.Context,
 	block *flow.Block,
-	requiredEventEncodingVersion entities.EventEncodingVersion,
+	encodingVersion entities.EventEncodingVersion,
 	executionResultInfo *optimistic_sync.ExecutionResultInfo,
 ) ([]*accessmodel.TransactionResult, accessmodel.ExecutorMetadata, error) {
 	blockID := block.ID()
@@ -267,46 +239,35 @@
 		ExecutorIDs:       executionResultInfo.ExecutionNodes.NodeIDs(),
 	}
 
-	resp, err := e.getTransactionResultsByBlockIDFromAnyExeNode(ctx, executionResultInfo.ExecutionNodes, req)
+	executionResponse, err := e.getTransactionResultsByBlockIDFromAnyExeNode(ctx, executionResultInfo.ExecutionNodes, req)
 	if err != nil {
 		return nil, metadata, rpc.ConvertError(err, "failed to retrieve result from execution node", codes.Internal)
 	}
 
-<<<<<<< HEAD
 	txStatus, err := e.txStatusDeriver.DeriveFinalizedTransactionStatus(block.Height, true)
-=======
-	executionResponse, err := e.getTransactionResultsByBlockIDFromAnyExeNode(ctx, execNodes, req)
->>>>>>> 3f07db5d
 	if err != nil {
 		return nil, metadata, fmt.Errorf("failed to derive transaction status: %w", err)
 	}
 
-	txStatus, err := e.txStatusDeriver.DeriveFinalizedTransactionStatus(block.Height, true)
-	if err != nil {
-		irrecoverable.Throw(ctx, fmt.Errorf("failed to derive transaction status: %w", err))
-		return nil, err
-	}
-
 	userTxResults, err := e.userTransactionResults(
-		ctx,
 		executionResponse,
 		block,
 		blockID,
 		txStatus,
-		requiredEventEncodingVersion,
+		encodingVersion,
 	)
 	if err != nil {
-		return nil, rpc.ConvertError(err, "failed to construct user transaction results", codes.Internal)
+		return nil, metadata, rpc.ConvertError(err, "failed to construct user transaction results", codes.Internal)
 	}
 
 	// root block has no system transaction result
 	if block.Height == e.state.Params().SporkRootBlockHeight() {
-		return userTxResults, nil
+		return userTxResults, metadata, nil
 	}
 
 	// there must be at least one system transaction result
 	if len(userTxResults) >= len(executionResponse.TransactionResults) {
-		return nil, status.Errorf(codes.Internal, "no system transaction results")
+		return nil, metadata, status.Errorf(codes.Internal, "no system transaction results")
 	}
 
 	remainingTxResults := executionResponse.TransactionResults[len(userTxResults):]
@@ -317,67 +278,73 @@
 		blockID,
 		txStatus,
 		executionResponse,
-		requiredEventEncodingVersion,
+		encodingVersion,
 	)
 	if err != nil {
-		return nil, rpc.ConvertError(err, "failed to construct system transaction results", codes.Internal)
-	}
-
-	return append(userTxResults, systemTxResults...), nil
+		return nil, metadata, rpc.ConvertError(err, "failed to construct system transaction results", codes.Internal)
+	}
+
+	return append(userTxResults, systemTxResults...), metadata, nil
 }
 
 func (e *ENTransactionProvider) SystemTransaction(
 	ctx context.Context,
 	block *flow.Block,
 	txID flow.Identifier,
-) (*flow.TransactionBody, error) {
+	executionResultInfo *optimistic_sync.ExecutionResultInfo,
+) (*flow.TransactionBody, accessmodel.ExecutorMetadata, error) {
 	blockID := block.ID()
+
+	metadata := accessmodel.ExecutorMetadata{
+		ExecutionResultID: executionResultInfo.ExecutionResult.ID(),
+		ExecutorIDs:       executionResultInfo.ExecutionNodes.NodeIDs(),
+	}
 
 	if txID == e.systemTxID || !e.scheduledCallbacksEnabled {
 		systemTx, err := blueprints.SystemChunkTransaction(e.chainID.Chain())
 		if err != nil {
-			return nil, status.Errorf(codes.Internal, "failed to construct system chunk transaction: %v", err)
+			return nil, metadata, status.Errorf(codes.Internal, "failed to construct system chunk transaction: %v", err)
 		}
 
 		if txID == systemTx.ID() {
-			return systemTx, nil
-		}
-		return nil, fmt.Errorf("transaction %s not found in block %s", txID, blockID)
-	}
-
-	events, err := e.getBlockEvents(ctx, blockID, e.processScheduledCallbackEventType)
-	if err != nil {
-		return nil, rpc.ConvertError(err, "failed to retrieve events from any execution node", codes.Internal)
+			return systemTx, metadata, nil
+		}
+		return nil, metadata, fmt.Errorf("transaction %s not found in block %s", txID, blockID)
+	}
+
+	events, err := e.getBlockEvents(ctx, blockID, e.processScheduledCallbackEventType, executionResultInfo)
+	if err != nil {
+		return nil, metadata, rpc.ConvertError(err, "failed to retrieve events from any execution node", codes.Internal)
 	}
 
 	sysCollection, err := blueprints.SystemCollection(e.chainID.Chain(), events)
 	if err != nil {
-		return nil, status.Errorf(codes.Internal, "could not construct system collection: %v", err)
+		return nil, metadata, status.Errorf(codes.Internal, "could not construct system collection: %v", err)
 	}
 
 	for _, tx := range sysCollection.Transactions {
 		if tx.ID() == txID {
-			return tx, nil
-		}
-	}
-
-	return nil, status.Errorf(codes.NotFound, "system transaction not found")
+			return tx, metadata, nil
+		}
+	}
+
+	return nil, metadata, status.Errorf(codes.NotFound, "system transaction not found")
 }
 
 func (e *ENTransactionProvider) SystemTransactionResult(
 	ctx context.Context,
 	block *flow.Block,
 	txID flow.Identifier,
-	requiredEventEncodingVersion entities.EventEncodingVersion,
-) (*accessmodel.TransactionResult, error) {
+	encodingVersion entities.EventEncodingVersion,
+	executionResultInfo *optimistic_sync.ExecutionResultInfo,
+) (*accessmodel.TransactionResult, accessmodel.ExecutorMetadata, error) {
 	// make sure the request is for a system transaction
 	if txID != e.systemTxID {
-		if _, err := e.SystemTransaction(ctx, block, txID); err != nil {
-			return nil, status.Errorf(codes.NotFound, "system transaction not found")
-		}
-	}
-	return e.TransactionResult(ctx, block.ToHeader(), txID, requiredEventEncodingVersion)
-
+		if _, metadata, err := e.SystemTransaction(ctx, block, txID, executionResultInfo); err != nil {
+			return nil, metadata, status.Errorf(codes.NotFound, "system transaction not found")
+		}
+	}
+	return e.TransactionResult(ctx, block.ToHeader(), txID, encodingVersion, executionResultInfo)
 }
 
 // userTransactionResults constructs the user transaction results from the execution node response.
@@ -385,40 +352,31 @@
 // It does so by iterating through all user collections (without system collection) in the block
 // and constructing the transaction results.
 func (e *ENTransactionProvider) userTransactionResults(
-	ctx context.Context,
 	resp *execproto.GetTransactionResultsResponse,
 	block *flow.Block,
 	blockID flow.Identifier,
 	txStatus flow.TransactionStatus,
-	requiredEventEncodingVersion entities.EventEncodingVersion,
+	encodingVersion entities.EventEncodingVersion,
 ) ([]*accessmodel.TransactionResult, error) {
-
 	results := make([]*accessmodel.TransactionResult, 0, len(resp.TransactionResults))
-<<<<<<< HEAD
-=======
-	errInsufficientResults := status.Errorf(
-		codes.Internal,
-		"number of transaction results returned by execution node is less than the number of transactions in the block",
-	)
-
->>>>>>> 3f07db5d
 	i := 0
 	for _, guarantee := range block.Payload.Guarantees {
 		collection, err := e.collections.LightByID(guarantee.CollectionID)
 		if err != nil {
-			return nil, metadata, rpc.ConvertStorageError(err)
+			return nil, rpc.ConvertStorageError(err)
 		}
 
 		for _, txID := range collection.Transactions {
 			// bounds check. this means the EN returned fewer transaction results than the transactions  in the block
 			if i >= len(resp.TransactionResults) {
-				return nil, metadata, status.Errorf(codes.Internal, errTooFewResults.Error())
+				return nil, status.Error(codes.Internal,
+					"number of transaction results returned by execution node is less than the number of transactions in the block")
 			}
 			txResult := resp.TransactionResults[i]
 
-			events, err := convert.MessagesToEventsWithEncodingConversion(txResult.GetEvents(), resp.GetEventEncodingVersion(), requiredEventEncodingVersion)
+			events, err := convert.MessagesToEventsWithEncodingConversion(txResult.GetEvents(), resp.GetEventEncodingVersion(), encodingVersion)
 			if err != nil {
-				return nil, metadata, status.Errorf(codes.Internal, "failed to convert events to message in txID %x: %v", txID, err)
+				return nil, status.Errorf(codes.Internal, "failed to convert events to message in txID %x: %v", txID, err)
 			}
 
 			results = append(results, &accessmodel.TransactionResult{
@@ -439,20 +397,6 @@
 	return results, nil
 }
 
-<<<<<<< HEAD
-		// resp.TransactionResultsByBlockID includes the system tx result, so there should be exactly one
-		// more result than txCount
-		if txCount != len(resp.TransactionResults)-1 {
-			if txCount >= len(resp.TransactionResults) {
-				return nil, metadata, status.Errorf(codes.Internal, errTooFewResults.Error())
-			}
-			// otherwise there are extra results
-			// TODO(bft): slashable offense
-			return nil, metadata, status.Errorf(codes.Internal, errTooManyResults.Error())
-		}
-
-		systemTxResult := resp.TransactionResults[len(resp.TransactionResults)-1]
-=======
 // systemTransactionResults constructs the system transaction results from the execution node response.
 //
 // It does so by iterating through all system transactions in the block and constructing the transaction results.
@@ -465,7 +409,7 @@
 	blockID flow.Identifier,
 	txStatus flow.TransactionStatus,
 	resp *execproto.GetTransactionResultsResponse,
-	requiredEventEncodingVersion entities.EventEncodingVersion,
+	encodingVersion entities.EventEncodingVersion,
 ) ([]*accessmodel.TransactionResult, error) {
 	systemTxIDs, err := e.systemTransactionIDs(systemTxResults, resp.GetEventEncodingVersion())
 	if err != nil {
@@ -478,13 +422,12 @@
 	if len(systemTxIDs) != len(systemTxResults) {
 		return nil, status.Errorf(codes.Internal, "system transaction count mismatch: expected %d, got %d", len(systemTxResults), len(systemTxIDs))
 	}
->>>>>>> 3f07db5d
 
 	results := make([]*accessmodel.TransactionResult, 0, len(systemTxResults))
 	for i, systemTxResult := range systemTxResults {
-		events, err := convert.MessagesToEventsWithEncodingConversion(systemTxResult.GetEvents(), resp.GetEventEncodingVersion(), requiredEventEncodingVersion)
+		events, err := convert.MessagesToEventsWithEncodingConversion(systemTxResult.GetEvents(), resp.GetEventEncodingVersion(), encodingVersion)
 		if err != nil {
-			return nil, metadata, status.Errorf(codes.Internal, "failed to convert events from system tx result: %v", err)
+			return nil, status.Errorf(codes.Internal, "failed to convert events from system tx result: %v", err)
 		}
 
 		results = append(results, &accessmodel.TransactionResult{
@@ -498,16 +441,6 @@
 			BlockHeight:   block.Height,
 		})
 	}
-<<<<<<< HEAD
-	return results, metadata, nil
-}
-
-// tryGetTransactionResultFromAnyExeNode retrieves a transaction result from execution nodes by block ID and transaction ID.
-//
-// Expected errors during normal operation:
-//   - [codes.Unavailable] when the connection to the execution node fails.
-//   - [status.Error] when the GRPC call failed.
-=======
 
 	return results, nil
 }
@@ -554,24 +487,14 @@
 	ctx context.Context,
 	blockID flow.Identifier,
 	eventType flow.EventType,
+	executionResultInfo *optimistic_sync.ExecutionResultInfo,
 ) (flow.EventsList, error) {
-	execNodes, err := e.nodeProvider.ExecutionNodesForBlockID(
-		ctx,
-		blockID,
-	)
-	if err != nil {
-		if common.IsInsufficientExecutionReceipts(err) {
-			return nil, status.Error(codes.NotFound, err.Error())
-		}
-		return nil, rpc.ConvertError(err, "failed to retrieve result from any execution node", codes.Internal)
-	}
-
 	request := &execproto.GetEventsForBlockIDsRequest{
 		BlockIds: [][]byte{blockID[:]},
 		Type:     string(eventType),
 	}
 
-	resp, err := e.getBlockEventsByBlockIDsFromAnyExeNode(ctx, execNodes, request)
+	resp, err := e.getBlockEventsByBlockIDsFromAnyExeNode(ctx, executionResultInfo.ExecutionNodes, request)
 	if err != nil {
 		return nil, rpc.ConvertError(err, "failed to retrieve result from any execution node", codes.Internal)
 	}
@@ -592,7 +515,11 @@
 	return events, nil
 }
 
->>>>>>> 3f07db5d
+// tryGetTransactionResultFromAnyExeNode retrieves a transaction result from execution nodes by block ID and transaction ID.
+//
+// Expected errors during normal operation:
+//   - [codes.Unavailable] when the connection to the execution node fails.
+//   - [status.Error] when the GRPC call failed.
 func (e *ENTransactionProvider) getTransactionResultFromAnyExeNode(
 	ctx context.Context,
 	execNodes flow.IdentitySkeletonList,
@@ -716,13 +643,6 @@
 	return resp, errToReturn
 }
 
-<<<<<<< HEAD
-// tryGetTransactionResult retrieves a transaction result from execution nodes by block ID and transaction ID.
-//
-// Expected errors during normal operation:
-//   - [codes.Unavailable] when the connection to the execution node fails.
-//   - [status.Error] when the GRPC call failed.
-=======
 func (e *ENTransactionProvider) getBlockEventsByBlockIDsFromAnyExeNode(
 	ctx context.Context,
 	execNodes flow.IdentitySkeletonList,
@@ -753,7 +673,11 @@
 	return resp, errToReturn
 }
 
->>>>>>> 3f07db5d
+// tryGetTransactionResult retrieves a transaction result from execution nodes by block ID and transaction ID.
+//
+// Expected errors during normal operation:
+//   - [codes.Unavailable] when the connection to the execution node fails.
+//   - [status.Error] when the GRPC call failed.
 func (e *ENTransactionProvider) tryGetTransactionResult(
 	ctx context.Context,
 	execNode *flow.IdentitySkeleton,
