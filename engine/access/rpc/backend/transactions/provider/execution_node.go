package provider

import (
	"context"
	"errors"
	"fmt"

	"github.com/onflow/flow/protobuf/go/flow/entities"
	execproto "github.com/onflow/flow/protobuf/go/flow/execution"
	"github.com/rs/zerolog"
	"google.golang.org/grpc/codes"
	"google.golang.org/grpc/status"

	"github.com/onflow/flow-go/engine/access/rpc/backend/node_communicator"
	txstatus "github.com/onflow/flow-go/engine/access/rpc/backend/transactions/status"
	"github.com/onflow/flow-go/engine/access/rpc/connection"
	"github.com/onflow/flow-go/engine/common/rpc/convert"
	"github.com/onflow/flow-go/fvm/blueprints"
	"github.com/onflow/flow-go/fvm/systemcontracts"
	accessmodel "github.com/onflow/flow-go/model/access"
	"github.com/onflow/flow-go/model/flow"
	"github.com/onflow/flow-go/module/executiondatasync/optimistic_sync"
	"github.com/onflow/flow-go/state/protocol"
	"github.com/onflow/flow-go/storage"
)

<<<<<<< HEAD
type IncorrectResultCountError struct {
	expected int
	actual   int
}

func NewIncorrectResultCountError(expected, actual int) *IncorrectResultCountError {
	return &IncorrectResultCountError{
		expected: expected,
		actual:   actual,
	}
}

func (e *IncorrectResultCountError) Error() string {
	return fmt.Sprintf("execution node returned an incorrect number of transaction results. expected %d, got %d",
		e.expected, e.actual)
}

func IsIncorrectResultCountError(err error) bool {
	var target *IncorrectResultCountError
	return errors.As(err, &target)
}

type InvalidDataFromExternalNodeError struct {
	dataType string
	err      error
	nodeID   flow.Identifier
}

func NewInvalidDataFromExternalNodeError(dataType string, nodeID flow.Identifier, err error) *InvalidDataFromExternalNodeError {
	return &InvalidDataFromExternalNodeError{
		dataType: dataType,
		nodeID:   nodeID,
		err:      err,
	}
}

func (e *InvalidDataFromExternalNodeError) Error() string {
	return fmt.Sprintf("received invalid %s data from external node %s: %v", e.dataType, e.nodeID, e.err)
}

func (e *InvalidDataFromExternalNodeError) Unwrap() error {
	return e.err
}

func IsInvalidDataFromExternalNodeError(err error) bool {
	var target *InvalidDataFromExternalNodeError
	return errors.As(err, &target)
}

type FailedToQueryExternalNodeError struct {
	err error
}

func NewFailedToQueryExternalNodeError(err error) *FailedToQueryExternalNodeError {
	return &FailedToQueryExternalNodeError{
		err: err,
	}
}

func (e *FailedToQueryExternalNodeError) Error() string {
	return fmt.Sprintf("failed to query external node: %v", e.err)
}

func (e *FailedToQueryExternalNodeError) Unwrap() error {
	return e.err
}

func IsFailedToQueryExternalNodeError(err error) bool {
	var target *FailedToQueryExternalNodeError
	return errors.As(err, &target)
}

=======
>>>>>>> 82bfb428
type ENTransactionProvider struct {
	log     zerolog.Logger
	state   protocol.State
	chainID flow.ChainID

	collections storage.Collections

	connFactory      connection.ConnectionFactory
	nodeCommunicator node_communicator.Communicator
	txStatusDeriver  *txstatus.TxStatusDeriver

	systemTxID                        flow.Identifier
	scheduledCallbacksEnabled         bool
	processScheduledCallbackEventType flow.EventType
}

var _ TransactionProvider = (*ENTransactionProvider)(nil)

func NewENTransactionProvider(
	log zerolog.Logger,
	state protocol.State,
	collections storage.Collections,
	connFactory connection.ConnectionFactory,
	nodeCommunicator node_communicator.Communicator,
	txStatusDeriver *txstatus.TxStatusDeriver,
	systemTxID flow.Identifier,
	chainID flow.ChainID,
	scheduledCallbacksEnabled bool,
) *ENTransactionProvider {
	env := systemcontracts.SystemContractsForChain(chainID).AsTemplateEnv()
	return &ENTransactionProvider{
		log:                               log.With().Str("transaction_provider", "execution_node").Logger(),
		state:                             state,
		collections:                       collections,
		connFactory:                       connFactory,
		nodeCommunicator:                  nodeCommunicator,
		txStatusDeriver:                   txStatusDeriver,
		systemTxID:                        systemTxID,
		chainID:                           chainID,
		scheduledCallbacksEnabled:         scheduledCallbacksEnabled,
		processScheduledCallbackEventType: blueprints.PendingExecutionEventType(env),
	}
}

// TransactionResult retrieves a transaction result from execution nodes by block ID and transaction ID.
//
// Expected error returns during normal operation:
//   - [InvalidDataFromExternalNodeError] when data returned by execution node is invalid
//   - [FailedToQueryExternalNodeError] when the request to execution node failed
func (e *ENTransactionProvider) TransactionResult(
	ctx context.Context,
	block *flow.Header,
	transactionID flow.Identifier,
<<<<<<< HEAD
	collectionID flow.Identifier,
=======
>>>>>>> 82bfb428
	encodingVersion entities.EventEncodingVersion,
	executionResultInfo *optimistic_sync.ExecutionResultInfo,
) (*accessmodel.TransactionResult, *accessmodel.ExecutorMetadata, error) {
	blockID := block.ID()
	req := &execproto.GetTransactionResultRequest{
		BlockId:       blockID[:],
		TransactionId: transactionID[:],
	}

<<<<<<< HEAD
	metadata := accessmodel.ExecutorMetadata{
		ExecutionResultID: executionResultInfo.ExecutionResult.ID(),
		ExecutorIDs:       executionResultInfo.ExecutionNodes.NodeIDs(),
	}

	resp, executorID, err := e.getTransactionResultFromAnyExeNode(ctx, executionResultInfo.ExecutionNodes, req)
	if err != nil {
		return nil, metadata, NewFailedToQueryExternalNodeError(err)
=======
	resp, err := e.getTransactionResultFromAnyExeNode(ctx, executionResultInfo.ExecutionNodes, req)
	if err != nil {
		return nil, nil, err
>>>>>>> 82bfb428
	}

	txStatus, err := e.txStatusDeriver.DeriveFinalizedTransactionStatus(block.Height, true)
	if err != nil {
		return nil, nil, fmt.Errorf("failed to derive transaction status: %w", err)
	}

	events, err := convert.MessagesToEventsWithEncodingConversion(resp.GetEvents(), resp.GetEventEncodingVersion(), encodingVersion)
	if err != nil {
<<<<<<< HEAD
		err = fmt.Errorf("failed to convert event payloads: %w", err)
		return nil, metadata, NewInvalidDataFromExternalNodeError("events", executorID, err)
=======
		return nil, nil, status.Errorf(codes.Internal, "failed to convert events to message: %v", err)
	}

	metadata := &accessmodel.ExecutorMetadata{
		ExecutionResultID: executionResultInfo.ExecutionResultID,
		ExecutorIDs:       executionResultInfo.ExecutionNodes.NodeIDs(),
>>>>>>> 82bfb428
	}

	return &accessmodel.TransactionResult{
		TransactionID: transactionID,
		Status:        txStatus,
		StatusCode:    uint(resp.GetStatusCode()),
		Events:        events,
		ErrorMessage:  resp.GetErrorMessage(),
		BlockID:       blockID,
		BlockHeight:   block.Height,
		CollectionID:  collectionID,
	}, metadata, nil
}

func (e *ENTransactionProvider) TransactionsByBlockID(
	ctx context.Context,
	block *flow.Block,
	executionResultInfo *optimistic_sync.ExecutionResultInfo,
) ([]*flow.TransactionBody, *accessmodel.ExecutorMetadata, error) {
	var transactions []*flow.TransactionBody
	blockID := block.ID()

	// user transactions
	for _, guarantee := range block.Payload.Guarantees {
		collection, err := e.collections.ByID(guarantee.CollectionID)
		if err != nil {
			return nil, nil, rpc.ConvertStorageError(err)
		}

		transactions = append(transactions, collection.Transactions...)
	}

	metadata := &accessmodel.ExecutorMetadata{
		ExecutionResultID: executionResultInfo.ExecutionResultID,
		ExecutorIDs:       executionResultInfo.ExecutionNodes.NodeIDs(),
	}

	// system transactions
	// TODO: implement system that allows this endpoint to dynamically determine if scheduled
	// transactions were enabled for this block. See https://github.com/onflow/flow-go/issues/7873
	if !e.scheduledCallbacksEnabled {
		systemTx, err := blueprints.SystemChunkTransaction(e.chainID.Chain())
		if err != nil {
			return nil, nil, fmt.Errorf("failed to construct system chunk transaction: %w", err)
		}

		return append(transactions, systemTx), metadata, nil
	}

	events, err := e.getBlockEvents(ctx, blockID, e.processScheduledCallbackEventType, executionResultInfo)
	if err != nil {
		return nil, nil, rpc.ConvertError(err, "failed to retrieve events from any execution node", codes.Internal)
	}

	sysCollection, err := blueprints.SystemCollection(e.chainID.Chain(), events)
	if err != nil {
		return nil, nil, status.Errorf(codes.Internal, "could not construct system collection: %v", err)
	}

	return append(transactions, sysCollection.Transactions...), metadata, nil
}

// TransactionResultByIndex retrieves a transaction result from execution nodes by block ID and index.
//
// Expected error returns during normal operation:
//   - [InvalidDataFromExternalNodeError] when data returned by execution node is invalid
//   - [FailedToQueryExternalNodeError] when the request to execution node failed
func (e *ENTransactionProvider) TransactionResultByIndex(
	ctx context.Context,
	header *flow.Header,
	index uint32,
	collectionID flow.Identifier,
	encodingVersion entities.EventEncodingVersion,
	executionResultInfo *optimistic_sync.ExecutionResultInfo,
<<<<<<< HEAD
) (*accessmodel.TransactionResult, accessmodel.ExecutorMetadata, error) {
	blockID := header.ID()
=======
) (*accessmodel.TransactionResult, *accessmodel.ExecutorMetadata, error) {
	blockID := block.ID()
>>>>>>> 82bfb428
	req := &execproto.GetTransactionByIndexRequest{
		BlockId: blockID[:],
		Index:   index,
	}

<<<<<<< HEAD
	metadata := accessmodel.ExecutorMetadata{
		ExecutionResultID: executionResultInfo.ExecutionResult.ID(),
		ExecutorIDs:       executionResultInfo.ExecutionNodes.NodeIDs(),
	}

	resp, executorID, err := e.getTransactionResultByIndexFromAnyExeNode(ctx, executionResultInfo.ExecutionNodes, req)
	if err != nil {
		return nil, metadata, NewFailedToQueryExternalNodeError(err)
=======
	resp, err := e.getTransactionResultByIndexFromAnyExeNode(ctx, executionResultInfo.ExecutionNodes, req)
	if err != nil {
		return nil, nil, status.Errorf(codes.Internal, "failed to retrieve result from execution node: %v", err)
>>>>>>> 82bfb428
	}

	txStatus, err := e.txStatusDeriver.DeriveFinalizedTransactionStatus(header.Height, true)
	if err != nil {
		return nil, nil, fmt.Errorf("failed to derive transaction status: %w", err)
	}

	events, err := convert.MessagesToEventsWithEncodingConversion(resp.GetEvents(), resp.GetEventEncodingVersion(), encodingVersion)
	if err != nil {
<<<<<<< HEAD
		err = fmt.Errorf("failed to convert event payloads: %w", err)
		return nil, metadata, NewInvalidDataFromExternalNodeError("events", executorID, err)
=======
		return nil, nil, status.Errorf(codes.Internal, "failed to convert events in blockID %x: %v", blockID, err)
	}

	metadata := &accessmodel.ExecutorMetadata{
		ExecutionResultID: executionResultInfo.ExecutionResultID,
		ExecutorIDs:       executionResultInfo.ExecutionNodes.NodeIDs(),
>>>>>>> 82bfb428
	}

	return &accessmodel.TransactionResult{
		Status:       txStatus,
		StatusCode:   uint(resp.GetStatusCode()),
		Events:       events,
		ErrorMessage: resp.GetErrorMessage(),
		BlockID:      blockID,
		BlockHeight:  header.Height,
		CollectionID: collectionID,
	}, metadata, nil
}

// TransactionResultsByBlockID retrieves a transaction result from execution nodes by block ID.
//
// Expected error returns during normal operation:
//   - [storage.ErrNotFound] when collection from block is not found
//   - [InvalidDataFromExternalNodeError] when data returned by execution node is invalid
//   - [FailedToQueryExternalNodeError] when the request to execution node failed
func (e *ENTransactionProvider) TransactionResultsByBlockID(
	ctx context.Context,
	block *flow.Block,
	encodingVersion entities.EventEncodingVersion,
	executionResultInfo *optimistic_sync.ExecutionResultInfo,
) ([]*accessmodel.TransactionResult, *accessmodel.ExecutorMetadata, error) {
	blockID := block.ID()
	req := &execproto.GetTransactionsByBlockIDRequest{
		BlockId: blockID[:],
	}

	executionResponse, err := e.getTransactionResultsByBlockIDFromAnyExeNode(ctx, executionResultInfo.ExecutionNodes, req)
	if err != nil {
		return nil, nil, rpc.ConvertError(err, "failed to retrieve result from execution node", codes.Internal)
	}

	txStatus, err := e.txStatusDeriver.DeriveFinalizedTransactionStatus(block.Height, true)
	if err != nil {
		return nil, nil, fmt.Errorf("failed to derive transaction status: %w", err)
	}

	userTxResults, err := e.userTransactionResults(
		executionResponse,
		block,
		blockID,
		txStatus,
		encodingVersion,
	)
	if err != nil {
		return nil, nil, rpc.ConvertError(err, "failed to construct user transaction results", codes.Internal)
	}

	// root block has no system transaction result
	if block.Height == e.state.Params().SporkRootBlockHeight() {
		return userTxResults, nil, nil
	}

	// there must be at least one system transaction result
	if len(userTxResults) >= len(executionResponse.TransactionResults) {
		return nil, nil, status.Errorf(codes.Internal, "no system transaction results")
	}

	remainingTxResults := executionResponse.TransactionResults[len(userTxResults):]

	systemTxResults, err := e.systemTransactionResults(
		remainingTxResults,
		block,
		blockID,
		txStatus,
		executionResponse,
		encodingVersion,
	)
	if err != nil {
		return nil, nil, rpc.ConvertError(err, "failed to construct system transaction results", codes.Internal)
	}

	metadata := &accessmodel.ExecutorMetadata{
		ExecutionResultID: executionResultInfo.ExecutionResultID,
		ExecutorIDs:       executionResultInfo.ExecutionNodes.NodeIDs(),
	}

<<<<<<< HEAD
	resp, executorID, err := e.getTransactionResultsByBlockIDFromAnyExeNode(ctx, executionResultInfo.ExecutionNodes, req)
	if err != nil {
		return nil, metadata, NewFailedToQueryExternalNodeError(err)
=======
	return append(userTxResults, systemTxResults...), metadata, nil
}

func (e *ENTransactionProvider) SystemTransaction(
	ctx context.Context,
	block *flow.Block,
	txID flow.Identifier,
	executionResultInfo *optimistic_sync.ExecutionResultInfo,
) (*flow.TransactionBody, *accessmodel.ExecutorMetadata, error) {
	blockID := block.ID()

	metadata := &accessmodel.ExecutorMetadata{
		ExecutionResultID: executionResultInfo.ExecutionResultID,
		ExecutorIDs:       executionResultInfo.ExecutionNodes.NodeIDs(),
	}

	if txID == e.systemTxID || !e.scheduledCallbacksEnabled {
		systemTx, err := blueprints.SystemChunkTransaction(e.chainID.Chain())
		if err != nil {
			return nil, nil, status.Errorf(codes.Internal, "failed to construct system chunk transaction: %v", err)
		}

		if txID == systemTx.ID() {
			return systemTx, metadata, nil
		}
		return nil, nil, fmt.Errorf("transaction %s not found in block %s", txID, blockID)
	}

	events, err := e.getBlockEvents(ctx, blockID, e.processScheduledCallbackEventType, executionResultInfo)
	if err != nil {
		return nil, nil, rpc.ConvertError(err, "failed to retrieve events from any execution node", codes.Internal)
>>>>>>> 82bfb428
	}

	sysCollection, err := blueprints.SystemCollection(e.chainID.Chain(), events)
	if err != nil {
		return nil, nil, status.Errorf(codes.Internal, "could not construct system collection: %v", err)
	}

<<<<<<< HEAD
	// track the number of user transactions in the block
	txCount := 0

=======
	for _, tx := range sysCollection.Transactions {
		if tx.ID() == txID {
			return tx, metadata, nil
		}
	}

	return nil, nil, status.Errorf(codes.NotFound, "system transaction not found")
}

func (e *ENTransactionProvider) SystemTransactionResult(
	ctx context.Context,
	block *flow.Block,
	txID flow.Identifier,
	encodingVersion entities.EventEncodingVersion,
	executionResultInfo *optimistic_sync.ExecutionResultInfo,
) (*accessmodel.TransactionResult, *accessmodel.ExecutorMetadata, error) {
	// make sure the request is for a system transaction
	if txID != e.systemTxID {
		if _, metadata, err := e.SystemTransaction(ctx, block, txID, executionResultInfo); err != nil {
			return nil, metadata, status.Errorf(codes.NotFound, "system transaction not found")
		}
	}
	return e.TransactionResult(ctx, block.ToHeader(), txID, encodingVersion, executionResultInfo)
}

// userTransactionResults constructs the user transaction results from the execution node response.
//
// It does so by iterating through all user collections (without system collection) in the block
// and constructing the transaction results.
func (e *ENTransactionProvider) userTransactionResults(
	resp *execproto.GetTransactionResultsResponse,
	block *flow.Block,
	blockID flow.Identifier,
	txStatus flow.TransactionStatus,
	encodingVersion entities.EventEncodingVersion,
) ([]*accessmodel.TransactionResult, error) {
>>>>>>> 82bfb428
	results := make([]*accessmodel.TransactionResult, 0, len(resp.TransactionResults))
	for _, guarantee := range block.Payload.Guarantees {
		collection, err := e.collections.LightByID(guarantee.CollectionID)
		if err != nil {
<<<<<<< HEAD
			return nil, metadata, fmt.Errorf("could not find collection %s: %w", guarantee.CollectionID, err)
		}

		for _, txID := range collection.Transactions {
			// bounds check. this means the EN returned fewer transaction results than the transactions in the block
			if txCount >= len(resp.TransactionResults) {
				err := NewIncorrectResultCountError(len(resp.TransactionResults)-1, txCount)
				return nil, metadata, NewInvalidDataFromExternalNodeError("transaction results", executorID, err)
=======
			return nil, rpc.ConvertStorageError(err)
		}

		for _, txID := range collection.Transactions {
			// bounds check. this means the EN returned fewer transaction results than the transactions  in the block
			if i >= len(resp.TransactionResults) {
				return nil, status.Error(codes.Internal,
					"number of transaction results returned by execution node is less than the number of transactions in the block")
>>>>>>> 82bfb428
			}
			txResult := resp.TransactionResults[txCount]

			events, err := convert.MessagesToEventsWithEncodingConversion(txResult.GetEvents(), resp.GetEventEncodingVersion(), encodingVersion)
			if err != nil {
<<<<<<< HEAD
				err = fmt.Errorf("failed to convert event payloads for tx %s: %w", txID, err)
				return nil, metadata, NewInvalidDataFromExternalNodeError("events", executorID, err)
=======
				return nil, status.Errorf(codes.Internal, "failed to convert events to message in txID %x: %v", txID, err)
>>>>>>> 82bfb428
			}

			results = append(results, &accessmodel.TransactionResult{
				Status:        txStatus,
				StatusCode:    uint(txResult.GetStatusCode()),
				Events:        events,
				ErrorMessage:  txResult.GetErrorMessage(),
				BlockID:       blockID,
				TransactionID: txID,
				CollectionID:  guarantee.CollectionID,
				BlockHeight:   block.Height,
			})

			txCount++
		}
	}

<<<<<<< HEAD
	// after iterating through all transactions  in each collection, i equals the total number of
	// user transactions  in the block
	sporkRootBlockHeight := e.state.Params().SporkRootBlockHeight()

	// root block has no system transaction result
	if block.Height > sporkRootBlockHeight {
		// system chunk transaction

		// response should include the system tx result, so there should be exactly one more result
		// than txCount
		if txCount != len(resp.TransactionResults)-1 {
			err := NewIncorrectResultCountError(len(resp.TransactionResults)-1, txCount)
			return nil, metadata, NewInvalidDataFromExternalNodeError("transaction results", executorID, err)
		}
=======
	return results, nil
}

// systemTransactionResults constructs the system transaction results from the execution node response.
//
// It does so by iterating through all system transactions in the block and constructing the transaction results.
// System transactions are transactions that follow the user transactions from the execution node response.
// We should always return transaction result for system chunk transaction, but if scheduled callbacks are enabled
// we also return results for the process and execute callbacks transactions.
func (e *ENTransactionProvider) systemTransactionResults(
	systemTxResults []*execproto.GetTransactionResultResponse,
	block *flow.Block,
	blockID flow.Identifier,
	txStatus flow.TransactionStatus,
	resp *execproto.GetTransactionResultsResponse,
	encodingVersion entities.EventEncodingVersion,
) ([]*accessmodel.TransactionResult, error) {
	systemTxIDs, err := e.systemTransactionIDs(systemTxResults, resp.GetEventEncodingVersion())
	if err != nil {
		return nil, rpc.ConvertError(err, "failed to determine system transaction IDs", codes.Internal)
	}
>>>>>>> 82bfb428

	// systemTransactionIDs automatically detects if scheduled callbacks was enabled for the block
	// based on the number of system transactions in the response. The resulting list should always
	// have the same length as the number of system transactions in the response.
	if len(systemTxIDs) != len(systemTxResults) {
		return nil, status.Errorf(codes.Internal, "system transaction count mismatch: expected %d, got %d", len(systemTxResults), len(systemTxIDs))
	}

<<<<<<< HEAD
		events, err := convert.MessagesToEventsWithEncodingConversion(systemTxResult.GetEvents(), resp.GetEventEncodingVersion(), encodingVersion)
		if err != nil {
			err = fmt.Errorf("failed to convert event payloads for system tx: %w", err)
			return nil, metadata, NewInvalidDataFromExternalNodeError("events", executorID, err)
=======
	results := make([]*accessmodel.TransactionResult, 0, len(systemTxResults))
	for i, systemTxResult := range systemTxResults {
		events, err := convert.MessagesToEventsWithEncodingConversion(systemTxResult.GetEvents(), resp.GetEventEncodingVersion(), encodingVersion)
		if err != nil {
			return nil, status.Errorf(codes.Internal, "failed to convert events from system tx result: %v", err)
>>>>>>> 82bfb428
		}

		results = append(results, &accessmodel.TransactionResult{
			Status:        txStatus,
			StatusCode:    uint(systemTxResult.GetStatusCode()),
			Events:        events,
			ErrorMessage:  systemTxResult.GetErrorMessage(),
			BlockID:       blockID,
			TransactionID: systemTxIDs[i],
			CollectionID:  flow.ZeroID,
			BlockHeight:   block.Height,
		})
	}

	return results, nil
}

// systemTransactionIDs determines the system transaction IDs upfront
func (e *ENTransactionProvider) systemTransactionIDs(
	systemTxResults []*execproto.GetTransactionResultResponse,
	actualEventEncodingVersion entities.EventEncodingVersion,
) ([]flow.Identifier, error) {
	// TODO: implement system that allows this endpoint to dynamically determine if scheduled
	// transactions were enabled for this block. See https://github.com/onflow/flow-go/issues/7873
	if len(systemTxResults) == 1 {
		return []flow.Identifier{e.systemTxID}, nil
	}

	// if scheduled callbacks are enabled, the first transaction will always be the "process" transaction
	// get its events to reconstruct the system collection
	processResult := systemTxResults[0]

	// blueprints.SystemCollection requires events are CCF encoded
	events, err := convert.MessagesToEventsWithEncodingConversion(
		processResult.GetEvents(),
		actualEventEncodingVersion,
		entities.EventEncodingVersion_CCF_V0,
	)
	if err != nil {
		return nil, rpc.ConvertError(err, "failed to convert events", codes.Internal)
	}

	sysCollection, err := blueprints.SystemCollection(e.chainID.Chain(), events)
	if err != nil {
		return nil, rpc.ConvertError(err, "failed to construct system collection", codes.Internal)
	}

	var systemTxIDs []flow.Identifier
	for _, tx := range sysCollection.Transactions {
		systemTxIDs = append(systemTxIDs, tx.ID())
	}

	return systemTxIDs, nil
}

func (e *ENTransactionProvider) getBlockEvents(
	ctx context.Context,
	blockID flow.Identifier,
	eventType flow.EventType,
	executionResultInfo *optimistic_sync.ExecutionResultInfo,
) (flow.EventsList, error) {
	request := &execproto.GetEventsForBlockIDsRequest{
		BlockIds: [][]byte{blockID[:]},
		Type:     string(eventType),
	}

	resp, err := e.getBlockEventsByBlockIDsFromAnyExeNode(ctx, executionResultInfo.ExecutionNodes, request)
	if err != nil {
		return nil, rpc.ConvertError(err, "failed to retrieve result from any execution node", codes.Internal)
	}

	var events flow.EventsList
	for _, result := range resp.GetResults() {
		resultEvents, err := convert.MessagesToEventsWithEncodingConversion(
			result.GetEvents(),
			resp.GetEventEncodingVersion(),
			entities.EventEncodingVersion_CCF_V0,
		)
		if err != nil {
			return nil, rpc.ConvertError(err, "failed to convert events", codes.Internal)
		}
		events = append(events, resultEvents...)
	}

	return events, nil
}

// tryGetTransactionResultFromAnyExeNode retrieves a transaction result from execution nodes by block ID and transaction ID.
//
// Expected errors during normal operation:
//   - [codes.Unavailable] when the connection to the execution node fails.
//   - [status.Error] when the GRPC call failed.
func (e *ENTransactionProvider) getTransactionResultFromAnyExeNode(
	ctx context.Context,
	execNodes flow.IdentitySkeletonList,
	req *execproto.GetTransactionResultRequest,
) (*execproto.GetTransactionResultResponse, flow.Identifier, error) {
	var resp *execproto.GetTransactionResultResponse
	executionNode, errToReturn := e.nodeCommunicator.CallAvailableNode(
		execNodes,
		func(node *flow.IdentitySkeleton) error {
			var err error
			resp, err = e.tryGetTransactionResult(ctx, node, req)
			return err
		},
		nil,
	)

	return resp, executionNode.NodeID, errToReturn
}

// tryGetTransactionResultsByBlockID retrieves a transaction result from execution nodes by block ID.
//
// Expected errors during normal operation:
//   - [codes.Unavailable] when the connection to the execution node fails.
//   - [status.Error] when the GRPC call failed.
func (e *ENTransactionProvider) getTransactionResultsByBlockIDFromAnyExeNode(
	ctx context.Context,
	execNodes flow.IdentitySkeletonList,
	req *execproto.GetTransactionsByBlockIDRequest,
) (*execproto.GetTransactionResultsResponse, flow.Identifier, error) {
	var resp *execproto.GetTransactionResultsResponse
	executionNode, errToReturn := e.nodeCommunicator.CallAvailableNode(
		execNodes,
		func(node *flow.IdentitySkeleton) error {
			var err error
			resp, err = e.tryGetTransactionResultsByBlockID(ctx, node, req)
			return err
		},
		nil,
	)

	return resp, executionNode.NodeID, errToReturn
}

// tryGetTransactionResultByIndex retrieves a transaction result from execution nodes by block ID and index.
//
// Expected errors during normal operation:
//   - [codes.Unavailable] when the connection to the execution node fails.
//   - [status.Error] when the GRPC call failed.
func (e *ENTransactionProvider) getTransactionResultByIndexFromAnyExeNode(
	ctx context.Context,
	execNodes flow.IdentitySkeletonList,
	req *execproto.GetTransactionByIndexRequest,
) (*execproto.GetTransactionResultResponse, flow.Identifier, error) {
	var resp *execproto.GetTransactionResultResponse
	executionNode, errToReturn := e.nodeCommunicator.CallAvailableNode(
		execNodes,
		func(node *flow.IdentitySkeleton) error {
			var err error
			resp, err = e.tryGetTransactionResultByIndex(ctx, node, req)
			return err
		},
		nil,
	)

	return resp, executionNode.NodeID, errToReturn
}

func (e *ENTransactionProvider) getBlockEventsByBlockIDsFromAnyExeNode(
	ctx context.Context,
	execNodes flow.IdentitySkeletonList,
	req *execproto.GetEventsForBlockIDsRequest,
) (*execproto.GetEventsForBlockIDsResponse, error) {
	var errToReturn error
	defer func() {
		if errToReturn != nil {
			e.log.Info().Err(errToReturn).Msg("failed to get block events from execution nodes")
		}
	}()

	if len(execNodes) == 0 {
		return nil, errors.New("zero execution nodes provided")
	}

	var resp *execproto.GetEventsForBlockIDsResponse
	errToReturn = e.nodeCommunicator.CallAvailableNode(
		execNodes,
		func(node *flow.IdentitySkeleton) error {
			var err error
			resp, err = e.tryGetBlockEventsByBlockIDs(ctx, node, req)
			return err
		},
		nil,
	)

	return resp, errToReturn
}

// tryGetTransactionResult retrieves a transaction result from execution nodes by block ID and transaction ID.
//
// Expected errors during normal operation:
//   - [codes.Unavailable] when the connection to the execution node fails.
//   - [status.Error] when the GRPC call failed.
func (e *ENTransactionProvider) tryGetTransactionResult(
	ctx context.Context,
	execNode *flow.IdentitySkeleton,
	req *execproto.GetTransactionResultRequest,
) (*execproto.GetTransactionResultResponse, error) {
	execRPCClient, closer, err := e.connFactory.GetExecutionAPIClient(execNode.Address)
	if err != nil {
		return nil, status.Errorf(codes.Unavailable, "failed to connect to execution node: %v", err)
	}
	defer closer.Close()

	resp, err := execRPCClient.GetTransactionResult(ctx, req)
	if err != nil {
		return nil, err
	}

	return resp, nil
}

// tryGetTransactionResultsByBlockID retrieves a transaction result from execution nodes by block ID.
//
// Expected errors during normal operation:
//   - [codes.Unavailable] when the connection to the execution node fails.
//   - [status.Error] when the GRPC call failed.
func (e *ENTransactionProvider) tryGetTransactionResultsByBlockID(
	ctx context.Context,
	execNode *flow.IdentitySkeleton,
	req *execproto.GetTransactionsByBlockIDRequest,
) (*execproto.GetTransactionResultsResponse, error) {
	execRPCClient, closer, err := e.connFactory.GetExecutionAPIClient(execNode.Address)
	if err != nil {
		return nil, status.Errorf(codes.Unavailable, "failed to connect to execution node: %v", err)
	}
	defer closer.Close()

	resp, err := execRPCClient.GetTransactionResultsByBlockID(ctx, req)
	if err != nil {
		return nil, err
	}

	return resp, nil
}

// tryGetTransactionResultByIndex retrieves a transaction result from execution nodes by block ID and index.
//
// Expected errors during normal operation:
//   - [codes.Unavailable] when the connection to the execution node fails.
//   - [status.Error] when the GRPC call failed.
func (e *ENTransactionProvider) tryGetTransactionResultByIndex(
	ctx context.Context,
	execNode *flow.IdentitySkeleton,
	req *execproto.GetTransactionByIndexRequest,
) (*execproto.GetTransactionResultResponse, error) {
	execRPCClient, closer, err := e.connFactory.GetExecutionAPIClient(execNode.Address)
	if err != nil {
		return nil, status.Errorf(codes.Unavailable, "failed to connect to execution node: %v", err)
	}
	defer closer.Close()

	resp, err := execRPCClient.GetTransactionResultByIndex(ctx, req)
	if err != nil {
		return nil, err
	}

	return resp, nil
}

func (e *ENTransactionProvider) tryGetBlockEventsByBlockIDs(
	ctx context.Context,
	execNode *flow.IdentitySkeleton,
	req *execproto.GetEventsForBlockIDsRequest,
) (*execproto.GetEventsForBlockIDsResponse, error) {
	execRPCClient, closer, err := e.connFactory.GetExecutionAPIClient(execNode.Address)
	if err != nil {
		return nil, err
	}
	defer closer.Close()

	resp, err := execRPCClient.GetEventsForBlockIDs(ctx, req)
	if err != nil {
		return nil, err
	}

	return resp, nil
}<|MERGE_RESOLUTION|>--- conflicted
+++ resolved
@@ -11,9 +11,11 @@
 	"google.golang.org/grpc/codes"
 	"google.golang.org/grpc/status"
 
+	"github.com/onflow/flow-go/engine/access/rpc/backend/common"
 	"github.com/onflow/flow-go/engine/access/rpc/backend/node_communicator"
 	txstatus "github.com/onflow/flow-go/engine/access/rpc/backend/transactions/status"
 	"github.com/onflow/flow-go/engine/access/rpc/connection"
+	"github.com/onflow/flow-go/engine/common/rpc"
 	"github.com/onflow/flow-go/engine/common/rpc/convert"
 	"github.com/onflow/flow-go/fvm/blueprints"
 	"github.com/onflow/flow-go/fvm/systemcontracts"
@@ -24,7 +26,6 @@
 	"github.com/onflow/flow-go/storage"
 )
 
-<<<<<<< HEAD
 type IncorrectResultCountError struct {
 	expected int
 	actual   int
@@ -97,8 +98,6 @@
 	return errors.As(err, &target)
 }
 
-=======
->>>>>>> 82bfb428
 type ENTransactionProvider struct {
 	log     zerolog.Logger
 	state   protocol.State
@@ -152,10 +151,7 @@
 	ctx context.Context,
 	block *flow.Header,
 	transactionID flow.Identifier,
-<<<<<<< HEAD
 	collectionID flow.Identifier,
-=======
->>>>>>> 82bfb428
 	encodingVersion entities.EventEncodingVersion,
 	executionResultInfo *optimistic_sync.ExecutionResultInfo,
 ) (*accessmodel.TransactionResult, *accessmodel.ExecutorMetadata, error) {
@@ -165,20 +161,9 @@
 		TransactionId: transactionID[:],
 	}
 
-<<<<<<< HEAD
-	metadata := accessmodel.ExecutorMetadata{
-		ExecutionResultID: executionResultInfo.ExecutionResult.ID(),
-		ExecutorIDs:       executionResultInfo.ExecutionNodes.NodeIDs(),
-	}
-
 	resp, executorID, err := e.getTransactionResultFromAnyExeNode(ctx, executionResultInfo.ExecutionNodes, req)
 	if err != nil {
-		return nil, metadata, NewFailedToQueryExternalNodeError(err)
-=======
-	resp, err := e.getTransactionResultFromAnyExeNode(ctx, executionResultInfo.ExecutionNodes, req)
-	if err != nil {
-		return nil, nil, err
->>>>>>> 82bfb428
+		return nil, nil, NewFailedToQueryExternalNodeError(err)
 	}
 
 	txStatus, err := e.txStatusDeriver.DeriveFinalizedTransactionStatus(block.Height, true)
@@ -188,17 +173,13 @@
 
 	events, err := convert.MessagesToEventsWithEncodingConversion(resp.GetEvents(), resp.GetEventEncodingVersion(), encodingVersion)
 	if err != nil {
-<<<<<<< HEAD
 		err = fmt.Errorf("failed to convert event payloads: %w", err)
-		return nil, metadata, NewInvalidDataFromExternalNodeError("events", executorID, err)
-=======
-		return nil, nil, status.Errorf(codes.Internal, "failed to convert events to message: %v", err)
+		return nil, nil, NewInvalidDataFromExternalNodeError("events", executorID, err)
 	}
 
 	metadata := &accessmodel.ExecutorMetadata{
 		ExecutionResultID: executionResultInfo.ExecutionResultID,
 		ExecutorIDs:       executionResultInfo.ExecutionNodes.NodeIDs(),
->>>>>>> 82bfb428
 	}
 
 	return &accessmodel.TransactionResult{
@@ -273,32 +254,16 @@
 	collectionID flow.Identifier,
 	encodingVersion entities.EventEncodingVersion,
 	executionResultInfo *optimistic_sync.ExecutionResultInfo,
-<<<<<<< HEAD
-) (*accessmodel.TransactionResult, accessmodel.ExecutorMetadata, error) {
+) (*accessmodel.TransactionResult, *accessmodel.ExecutorMetadata, error) {
 	blockID := header.ID()
-=======
-) (*accessmodel.TransactionResult, *accessmodel.ExecutorMetadata, error) {
-	blockID := block.ID()
->>>>>>> 82bfb428
 	req := &execproto.GetTransactionByIndexRequest{
 		BlockId: blockID[:],
 		Index:   index,
 	}
 
-<<<<<<< HEAD
-	metadata := accessmodel.ExecutorMetadata{
-		ExecutionResultID: executionResultInfo.ExecutionResult.ID(),
-		ExecutorIDs:       executionResultInfo.ExecutionNodes.NodeIDs(),
-	}
-
 	resp, executorID, err := e.getTransactionResultByIndexFromAnyExeNode(ctx, executionResultInfo.ExecutionNodes, req)
 	if err != nil {
-		return nil, metadata, NewFailedToQueryExternalNodeError(err)
-=======
-	resp, err := e.getTransactionResultByIndexFromAnyExeNode(ctx, executionResultInfo.ExecutionNodes, req)
-	if err != nil {
-		return nil, nil, status.Errorf(codes.Internal, "failed to retrieve result from execution node: %v", err)
->>>>>>> 82bfb428
+		return nil, nil, NewFailedToQueryExternalNodeError(err)
 	}
 
 	txStatus, err := e.txStatusDeriver.DeriveFinalizedTransactionStatus(header.Height, true)
@@ -308,17 +273,13 @@
 
 	events, err := convert.MessagesToEventsWithEncodingConversion(resp.GetEvents(), resp.GetEventEncodingVersion(), encodingVersion)
 	if err != nil {
-<<<<<<< HEAD
 		err = fmt.Errorf("failed to convert event payloads: %w", err)
-		return nil, metadata, NewInvalidDataFromExternalNodeError("events", executorID, err)
-=======
-		return nil, nil, status.Errorf(codes.Internal, "failed to convert events in blockID %x: %v", blockID, err)
+		return nil, nil, NewInvalidDataFromExternalNodeError("events", executorID, err)
 	}
 
 	metadata := &accessmodel.ExecutorMetadata{
 		ExecutionResultID: executionResultInfo.ExecutionResultID,
 		ExecutorIDs:       executionResultInfo.ExecutionNodes.NodeIDs(),
->>>>>>> 82bfb428
 	}
 
 	return &accessmodel.TransactionResult{
@@ -349,9 +310,9 @@
 		BlockId: blockID[:],
 	}
 
-	executionResponse, err := e.getTransactionResultsByBlockIDFromAnyExeNode(ctx, executionResultInfo.ExecutionNodes, req)
-	if err != nil {
-		return nil, nil, rpc.ConvertError(err, "failed to retrieve result from execution node", codes.Internal)
+	executionResponse, executorID, err := e.getTransactionResultsByBlockIDFromAnyExeNode(ctx, executionResultInfo.ExecutionNodes, req)
+	if err != nil {
+		return nil, nil, NewFailedToQueryExternalNodeError(err)
 	}
 
 	txStatus, err := e.txStatusDeriver.DeriveFinalizedTransactionStatus(block.Height, true)
@@ -370,9 +331,14 @@
 		return nil, nil, rpc.ConvertError(err, "failed to construct user transaction results", codes.Internal)
 	}
 
+	metadata := &accessmodel.ExecutorMetadata{
+		ExecutionResultID: executionResultInfo.ExecutionResultID,
+		ExecutorIDs:       common.OrderedExecutors(executorID, executionResultInfo.ExecutionNodes.NodeIDs()),
+	}
+
 	// root block has no system transaction result
-	if block.Height == e.state.Params().SporkRootBlockHeight() {
-		return userTxResults, nil, nil
+	if block.View == e.state.Params().SporkRootBlockView() {
+		return userTxResults, metadata, nil
 	}
 
 	// there must be at least one system transaction result
@@ -394,16 +360,6 @@
 		return nil, nil, rpc.ConvertError(err, "failed to construct system transaction results", codes.Internal)
 	}
 
-	metadata := &accessmodel.ExecutorMetadata{
-		ExecutionResultID: executionResultInfo.ExecutionResultID,
-		ExecutorIDs:       executionResultInfo.ExecutionNodes.NodeIDs(),
-	}
-
-<<<<<<< HEAD
-	resp, executorID, err := e.getTransactionResultsByBlockIDFromAnyExeNode(ctx, executionResultInfo.ExecutionNodes, req)
-	if err != nil {
-		return nil, metadata, NewFailedToQueryExternalNodeError(err)
-=======
 	return append(userTxResults, systemTxResults...), metadata, nil
 }
 
@@ -435,7 +391,6 @@
 	events, err := e.getBlockEvents(ctx, blockID, e.processScheduledCallbackEventType, executionResultInfo)
 	if err != nil {
 		return nil, nil, rpc.ConvertError(err, "failed to retrieve events from any execution node", codes.Internal)
->>>>>>> 82bfb428
 	}
 
 	sysCollection, err := blueprints.SystemCollection(e.chainID.Chain(), events)
@@ -443,11 +398,6 @@
 		return nil, nil, status.Errorf(codes.Internal, "could not construct system collection: %v", err)
 	}
 
-<<<<<<< HEAD
-	// track the number of user transactions in the block
-	txCount := 0
-
-=======
 	for _, tx := range sysCollection.Transactions {
 		if tx.ID() == txID {
 			return tx, metadata, nil
@@ -470,7 +420,7 @@
 			return nil, metadata, status.Errorf(codes.NotFound, "system transaction not found")
 		}
 	}
-	return e.TransactionResult(ctx, block.ToHeader(), txID, encodingVersion, executionResultInfo)
+	return e.TransactionResult(ctx, block.ToHeader(), txID, flow.ZeroID, encodingVersion, executionResultInfo)
 }
 
 // userTransactionResults constructs the user transaction results from the execution node response.
@@ -484,21 +434,11 @@
 	txStatus flow.TransactionStatus,
 	encodingVersion entities.EventEncodingVersion,
 ) ([]*accessmodel.TransactionResult, error) {
->>>>>>> 82bfb428
 	results := make([]*accessmodel.TransactionResult, 0, len(resp.TransactionResults))
+	i := 0
 	for _, guarantee := range block.Payload.Guarantees {
 		collection, err := e.collections.LightByID(guarantee.CollectionID)
 		if err != nil {
-<<<<<<< HEAD
-			return nil, metadata, fmt.Errorf("could not find collection %s: %w", guarantee.CollectionID, err)
-		}
-
-		for _, txID := range collection.Transactions {
-			// bounds check. this means the EN returned fewer transaction results than the transactions in the block
-			if txCount >= len(resp.TransactionResults) {
-				err := NewIncorrectResultCountError(len(resp.TransactionResults)-1, txCount)
-				return nil, metadata, NewInvalidDataFromExternalNodeError("transaction results", executorID, err)
-=======
 			return nil, rpc.ConvertStorageError(err)
 		}
 
@@ -507,18 +447,12 @@
 			if i >= len(resp.TransactionResults) {
 				return nil, status.Error(codes.Internal,
 					"number of transaction results returned by execution node is less than the number of transactions in the block")
->>>>>>> 82bfb428
 			}
-			txResult := resp.TransactionResults[txCount]
+			txResult := resp.TransactionResults[i]
 
 			events, err := convert.MessagesToEventsWithEncodingConversion(txResult.GetEvents(), resp.GetEventEncodingVersion(), encodingVersion)
 			if err != nil {
-<<<<<<< HEAD
-				err = fmt.Errorf("failed to convert event payloads for tx %s: %w", txID, err)
-				return nil, metadata, NewInvalidDataFromExternalNodeError("events", executorID, err)
-=======
 				return nil, status.Errorf(codes.Internal, "failed to convert events to message in txID %x: %v", txID, err)
->>>>>>> 82bfb428
 			}
 
 			results = append(results, &accessmodel.TransactionResult{
@@ -532,26 +466,10 @@
 				BlockHeight:   block.Height,
 			})
 
-			txCount++
-		}
-	}
-
-<<<<<<< HEAD
-	// after iterating through all transactions  in each collection, i equals the total number of
-	// user transactions  in the block
-	sporkRootBlockHeight := e.state.Params().SporkRootBlockHeight()
-
-	// root block has no system transaction result
-	if block.Height > sporkRootBlockHeight {
-		// system chunk transaction
-
-		// response should include the system tx result, so there should be exactly one more result
-		// than txCount
-		if txCount != len(resp.TransactionResults)-1 {
-			err := NewIncorrectResultCountError(len(resp.TransactionResults)-1, txCount)
-			return nil, metadata, NewInvalidDataFromExternalNodeError("transaction results", executorID, err)
-		}
-=======
+			i++
+		}
+	}
+
 	return results, nil
 }
 
@@ -573,7 +491,6 @@
 	if err != nil {
 		return nil, rpc.ConvertError(err, "failed to determine system transaction IDs", codes.Internal)
 	}
->>>>>>> 82bfb428
 
 	// systemTransactionIDs automatically detects if scheduled callbacks was enabled for the block
 	// based on the number of system transactions in the response. The resulting list should always
@@ -582,18 +499,11 @@
 		return nil, status.Errorf(codes.Internal, "system transaction count mismatch: expected %d, got %d", len(systemTxResults), len(systemTxIDs))
 	}
 
-<<<<<<< HEAD
-		events, err := convert.MessagesToEventsWithEncodingConversion(systemTxResult.GetEvents(), resp.GetEventEncodingVersion(), encodingVersion)
-		if err != nil {
-			err = fmt.Errorf("failed to convert event payloads for system tx: %w", err)
-			return nil, metadata, NewInvalidDataFromExternalNodeError("events", executorID, err)
-=======
 	results := make([]*accessmodel.TransactionResult, 0, len(systemTxResults))
 	for i, systemTxResult := range systemTxResults {
 		events, err := convert.MessagesToEventsWithEncodingConversion(systemTxResult.GetEvents(), resp.GetEventEncodingVersion(), encodingVersion)
 		if err != nil {
 			return nil, status.Errorf(codes.Internal, "failed to convert events from system tx result: %v", err)
->>>>>>> 82bfb428
 		}
 
 		results = append(results, &accessmodel.TransactionResult{
@@ -749,7 +659,6 @@
 		},
 		nil,
 	)
-
 	return resp, executionNode.NodeID, errToReturn
 }
 
@@ -758,19 +667,8 @@
 	execNodes flow.IdentitySkeletonList,
 	req *execproto.GetEventsForBlockIDsRequest,
 ) (*execproto.GetEventsForBlockIDsResponse, error) {
-	var errToReturn error
-	defer func() {
-		if errToReturn != nil {
-			e.log.Info().Err(errToReturn).Msg("failed to get block events from execution nodes")
-		}
-	}()
-
-	if len(execNodes) == 0 {
-		return nil, errors.New("zero execution nodes provided")
-	}
-
 	var resp *execproto.GetEventsForBlockIDsResponse
-	errToReturn = e.nodeCommunicator.CallAvailableNode(
+	_, errToReturn := e.nodeCommunicator.CallAvailableNode(
 		execNodes,
 		func(node *flow.IdentitySkeleton) error {
 			var err error
@@ -779,7 +677,6 @@
 		},
 		nil,
 	)
-
 	return resp, errToReturn
 }
 
