// Code generated by mockery. DO NOT EDIT.

package mock

import (
	context "context"

	access "github.com/onflow/flow-go/model/access"

	entities "github.com/onflow/flow/protobuf/go/flow/entities"

	flow "github.com/onflow/flow-go/model/flow"

	mock "github.com/stretchr/testify/mock"

	optimistic_sync "github.com/onflow/flow-go/module/executiondatasync/optimistic_sync"
)

// TransactionProvider is an autogenerated mock type for the TransactionProvider type
type TransactionProvider struct {
	mock.Mock
}

// SystemTransaction provides a mock function with given fields: ctx, block, txID, executionResultInfo
func (_m *TransactionProvider) SystemTransaction(ctx context.Context, block *flow.Block, txID flow.Identifier, executionResultInfo *optimistic_sync.ExecutionResultInfo) (*flow.TransactionBody, *access.ExecutorMetadata, error) {
	ret := _m.Called(ctx, block, txID, executionResultInfo)

	if len(ret) == 0 {
		panic("no return value specified for SystemTransaction")
	}

	var r0 *flow.TransactionBody
	var r1 *access.ExecutorMetadata
	var r2 error
	if rf, ok := ret.Get(0).(func(context.Context, *flow.Block, flow.Identifier, *optimistic_sync.ExecutionResultInfo) (*flow.TransactionBody, *access.ExecutorMetadata, error)); ok {
		return rf(ctx, block, txID, executionResultInfo)
	}
	if rf, ok := ret.Get(0).(func(context.Context, *flow.Block, flow.Identifier, *optimistic_sync.ExecutionResultInfo) *flow.TransactionBody); ok {
		r0 = rf(ctx, block, txID, executionResultInfo)
	} else {
		if ret.Get(0) != nil {
			r0 = ret.Get(0).(*flow.TransactionBody)
		}
	}

	if rf, ok := ret.Get(1).(func(context.Context, *flow.Block, flow.Identifier, *optimistic_sync.ExecutionResultInfo) *access.ExecutorMetadata); ok {
		r1 = rf(ctx, block, txID, executionResultInfo)
	} else {
		if ret.Get(1) != nil {
			r1 = ret.Get(1).(*access.ExecutorMetadata)
		}
	}

	if rf, ok := ret.Get(2).(func(context.Context, *flow.Block, flow.Identifier, *optimistic_sync.ExecutionResultInfo) error); ok {
		r2 = rf(ctx, block, txID, executionResultInfo)
	} else {
		r2 = ret.Error(2)
	}

	return r0, r1, r2
}

// SystemTransactionResult provides a mock function with given fields: ctx, block, txID, encodingVersion, executionResultInfo
func (_m *TransactionProvider) SystemTransactionResult(ctx context.Context, block *flow.Block, txID flow.Identifier, encodingVersion entities.EventEncodingVersion, executionResultInfo *optimistic_sync.ExecutionResultInfo) (*access.TransactionResult, *access.ExecutorMetadata, error) {
	ret := _m.Called(ctx, block, txID, encodingVersion, executionResultInfo)

	if len(ret) == 0 {
		panic("no return value specified for SystemTransactionResult")
	}

	var r0 *access.TransactionResult
	var r1 *access.ExecutorMetadata
	var r2 error
	if rf, ok := ret.Get(0).(func(context.Context, *flow.Block, flow.Identifier, entities.EventEncodingVersion, *optimistic_sync.ExecutionResultInfo) (*access.TransactionResult, *access.ExecutorMetadata, error)); ok {
		return rf(ctx, block, txID, encodingVersion, executionResultInfo)
	}
	if rf, ok := ret.Get(0).(func(context.Context, *flow.Block, flow.Identifier, entities.EventEncodingVersion, *optimistic_sync.ExecutionResultInfo) *access.TransactionResult); ok {
		r0 = rf(ctx, block, txID, encodingVersion, executionResultInfo)
	} else {
		if ret.Get(0) != nil {
			r0 = ret.Get(0).(*access.TransactionResult)
		}
	}

	if rf, ok := ret.Get(1).(func(context.Context, *flow.Block, flow.Identifier, entities.EventEncodingVersion, *optimistic_sync.ExecutionResultInfo) *access.ExecutorMetadata); ok {
		r1 = rf(ctx, block, txID, encodingVersion, executionResultInfo)
	} else {
		if ret.Get(1) != nil {
			r1 = ret.Get(1).(*access.ExecutorMetadata)
		}
	}

	if rf, ok := ret.Get(2).(func(context.Context, *flow.Block, flow.Identifier, entities.EventEncodingVersion, *optimistic_sync.ExecutionResultInfo) error); ok {
		r2 = rf(ctx, block, txID, encodingVersion, executionResultInfo)
	} else {
		r2 = ret.Error(2)
	}

	return r0, r1, r2
}

// TransactionResult provides a mock function with given fields: ctx, header, txID, collectionID, encodingVersion, executionResultInfo
func (_m *TransactionProvider) TransactionResult(ctx context.Context, header *flow.Header, txID flow.Identifier, collectionID flow.Identifier, encodingVersion entities.EventEncodingVersion, executionResultInfo *optimistic_sync.ExecutionResultInfo) (*access.TransactionResult, *access.ExecutorMetadata, error) {
	ret := _m.Called(ctx, header, txID, collectionID, encodingVersion, executionResultInfo)

	if len(ret) == 0 {
		panic("no return value specified for TransactionResult")
	}

	var r0 *access.TransactionResult
	var r1 *access.ExecutorMetadata
	var r2 error
	if rf, ok := ret.Get(0).(func(context.Context, *flow.Header, flow.Identifier, flow.Identifier, entities.EventEncodingVersion, *optimistic_sync.ExecutionResultInfo) (*access.TransactionResult, *access.ExecutorMetadata, error)); ok {
		return rf(ctx, header, txID, collectionID, encodingVersion, executionResultInfo)
	}
	if rf, ok := ret.Get(0).(func(context.Context, *flow.Header, flow.Identifier, flow.Identifier, entities.EventEncodingVersion, *optimistic_sync.ExecutionResultInfo) *access.TransactionResult); ok {
		r0 = rf(ctx, header, txID, collectionID, encodingVersion, executionResultInfo)
	} else {
		if ret.Get(0) != nil {
			r0 = ret.Get(0).(*access.TransactionResult)
		}
	}

	if rf, ok := ret.Get(1).(func(context.Context, *flow.Header, flow.Identifier, flow.Identifier, entities.EventEncodingVersion, *optimistic_sync.ExecutionResultInfo) *access.ExecutorMetadata); ok {
		r1 = rf(ctx, header, txID, collectionID, encodingVersion, executionResultInfo)
	} else {
		if ret.Get(1) != nil {
			r1 = ret.Get(1).(*access.ExecutorMetadata)
		}
	}

	if rf, ok := ret.Get(2).(func(context.Context, *flow.Header, flow.Identifier, flow.Identifier, entities.EventEncodingVersion, *optimistic_sync.ExecutionResultInfo) error); ok {
		r2 = rf(ctx, header, txID, collectionID, encodingVersion, executionResultInfo)
	} else {
		r2 = ret.Error(2)
	}

	return r0, r1, r2
}

<<<<<<< HEAD
// TransactionResultByIndex provides a mock function with given fields: ctx, header, index, collectionID, encodingVersion, executionResultInfo
func (_m *TransactionProvider) TransactionResultByIndex(ctx context.Context, header *flow.Header, index uint32, collectionID flow.Identifier, encodingVersion entities.EventEncodingVersion, executionResultInfo *optimistic_sync.ExecutionResultInfo) (*access.TransactionResult, *access.ExecutorMetadata, error) {
	ret := _m.Called(ctx, header, index, collectionID, encodingVersion, executionResultInfo)
=======
// TransactionResultByIndex provides a mock function with given fields: ctx, block, index, encodingVersion, executionResultInfo
func (_m *TransactionProvider) TransactionResultByIndex(ctx context.Context, block *flow.Block, index uint32, encodingVersion entities.EventEncodingVersion, executionResultInfo *optimistic_sync.ExecutionResultInfo) (*access.TransactionResult, *access.ExecutorMetadata, error) {
	ret := _m.Called(ctx, block, index, encodingVersion, executionResultInfo)
>>>>>>> 55d10b4c

	if len(ret) == 0 {
		panic("no return value specified for TransactionResultByIndex")
	}

	var r0 *access.TransactionResult
	var r1 *access.ExecutorMetadata
	var r2 error
<<<<<<< HEAD
	if rf, ok := ret.Get(0).(func(context.Context, *flow.Header, uint32, flow.Identifier, entities.EventEncodingVersion, *optimistic_sync.ExecutionResultInfo) (*access.TransactionResult, *access.ExecutorMetadata, error)); ok {
		return rf(ctx, header, index, collectionID, encodingVersion, executionResultInfo)
	}
	if rf, ok := ret.Get(0).(func(context.Context, *flow.Header, uint32, flow.Identifier, entities.EventEncodingVersion, *optimistic_sync.ExecutionResultInfo) *access.TransactionResult); ok {
		r0 = rf(ctx, header, index, collectionID, encodingVersion, executionResultInfo)
=======
	if rf, ok := ret.Get(0).(func(context.Context, *flow.Block, uint32, entities.EventEncodingVersion, *optimistic_sync.ExecutionResultInfo) (*access.TransactionResult, *access.ExecutorMetadata, error)); ok {
		return rf(ctx, block, index, encodingVersion, executionResultInfo)
	}
	if rf, ok := ret.Get(0).(func(context.Context, *flow.Block, uint32, entities.EventEncodingVersion, *optimistic_sync.ExecutionResultInfo) *access.TransactionResult); ok {
		r0 = rf(ctx, block, index, encodingVersion, executionResultInfo)
>>>>>>> 55d10b4c
	} else {
		if ret.Get(0) != nil {
			r0 = ret.Get(0).(*access.TransactionResult)
		}
	}

<<<<<<< HEAD
	if rf, ok := ret.Get(1).(func(context.Context, *flow.Header, uint32, flow.Identifier, entities.EventEncodingVersion, *optimistic_sync.ExecutionResultInfo) *access.ExecutorMetadata); ok {
		r1 = rf(ctx, header, index, collectionID, encodingVersion, executionResultInfo)
=======
	if rf, ok := ret.Get(1).(func(context.Context, *flow.Block, uint32, entities.EventEncodingVersion, *optimistic_sync.ExecutionResultInfo) *access.ExecutorMetadata); ok {
		r1 = rf(ctx, block, index, encodingVersion, executionResultInfo)
>>>>>>> 55d10b4c
	} else {
		if ret.Get(1) != nil {
			r1 = ret.Get(1).(*access.ExecutorMetadata)
		}
	}

<<<<<<< HEAD
	if rf, ok := ret.Get(2).(func(context.Context, *flow.Header, uint32, flow.Identifier, entities.EventEncodingVersion, *optimistic_sync.ExecutionResultInfo) error); ok {
		r2 = rf(ctx, header, index, collectionID, encodingVersion, executionResultInfo)
=======
	if rf, ok := ret.Get(2).(func(context.Context, *flow.Block, uint32, entities.EventEncodingVersion, *optimistic_sync.ExecutionResultInfo) error); ok {
		r2 = rf(ctx, block, index, encodingVersion, executionResultInfo)
>>>>>>> 55d10b4c
	} else {
		r2 = ret.Error(2)
	}

	return r0, r1, r2
}

// TransactionResultsByBlockID provides a mock function with given fields: ctx, block, encodingVersion, executionResultInfo
func (_m *TransactionProvider) TransactionResultsByBlockID(ctx context.Context, block *flow.Block, encodingVersion entities.EventEncodingVersion, executionResultInfo *optimistic_sync.ExecutionResultInfo) ([]*access.TransactionResult, *access.ExecutorMetadata, error) {
	ret := _m.Called(ctx, block, encodingVersion, executionResultInfo)

	if len(ret) == 0 {
		panic("no return value specified for TransactionResultsByBlockID")
	}

	var r0 []*access.TransactionResult
	var r1 *access.ExecutorMetadata
	var r2 error
	if rf, ok := ret.Get(0).(func(context.Context, *flow.Block, entities.EventEncodingVersion, *optimistic_sync.ExecutionResultInfo) ([]*access.TransactionResult, *access.ExecutorMetadata, error)); ok {
		return rf(ctx, block, encodingVersion, executionResultInfo)
	}
	if rf, ok := ret.Get(0).(func(context.Context, *flow.Block, entities.EventEncodingVersion, *optimistic_sync.ExecutionResultInfo) []*access.TransactionResult); ok {
		r0 = rf(ctx, block, encodingVersion, executionResultInfo)
	} else {
		if ret.Get(0) != nil {
			r0 = ret.Get(0).([]*access.TransactionResult)
		}
	}

	if rf, ok := ret.Get(1).(func(context.Context, *flow.Block, entities.EventEncodingVersion, *optimistic_sync.ExecutionResultInfo) *access.ExecutorMetadata); ok {
		r1 = rf(ctx, block, encodingVersion, executionResultInfo)
	} else {
		if ret.Get(1) != nil {
			r1 = ret.Get(1).(*access.ExecutorMetadata)
		}
	}

	if rf, ok := ret.Get(2).(func(context.Context, *flow.Block, entities.EventEncodingVersion, *optimistic_sync.ExecutionResultInfo) error); ok {
		r2 = rf(ctx, block, encodingVersion, executionResultInfo)
	} else {
		r2 = ret.Error(2)
	}

	return r0, r1, r2
}

// TransactionsByBlockID provides a mock function with given fields: ctx, block, executionResultInfo
func (_m *TransactionProvider) TransactionsByBlockID(ctx context.Context, block *flow.Block, executionResultInfo *optimistic_sync.ExecutionResultInfo) ([]*flow.TransactionBody, *access.ExecutorMetadata, error) {
	ret := _m.Called(ctx, block, executionResultInfo)

	if len(ret) == 0 {
		panic("no return value specified for TransactionsByBlockID")
	}

	var r0 []*flow.TransactionBody
	var r1 *access.ExecutorMetadata
	var r2 error
	if rf, ok := ret.Get(0).(func(context.Context, *flow.Block, *optimistic_sync.ExecutionResultInfo) ([]*flow.TransactionBody, *access.ExecutorMetadata, error)); ok {
		return rf(ctx, block, executionResultInfo)
	}
	if rf, ok := ret.Get(0).(func(context.Context, *flow.Block, *optimistic_sync.ExecutionResultInfo) []*flow.TransactionBody); ok {
		r0 = rf(ctx, block, executionResultInfo)
	} else {
		if ret.Get(0) != nil {
			r0 = ret.Get(0).([]*flow.TransactionBody)
		}
	}

	if rf, ok := ret.Get(1).(func(context.Context, *flow.Block, *optimistic_sync.ExecutionResultInfo) *access.ExecutorMetadata); ok {
		r1 = rf(ctx, block, executionResultInfo)
	} else {
		if ret.Get(1) != nil {
			r1 = ret.Get(1).(*access.ExecutorMetadata)
		}
	}

	if rf, ok := ret.Get(2).(func(context.Context, *flow.Block, *optimistic_sync.ExecutionResultInfo) error); ok {
		r2 = rf(ctx, block, executionResultInfo)
	} else {
		r2 = ret.Error(2)
	}

	return r0, r1, r2
}

// NewTransactionProvider creates a new instance of TransactionProvider. It also registers a testing interface on the mock and a cleanup function to assert the mocks expectations.
// The first argument is typically a *testing.T value.
func NewTransactionProvider(t interface {
	mock.TestingT
	Cleanup(func())
}) *TransactionProvider {
	mock := &TransactionProvider{}
	mock.Mock.Test(t)

	t.Cleanup(func() { mock.AssertExpectations(t) })

	return mock
}<|MERGE_RESOLUTION|>--- conflicted
+++ resolved
@@ -138,15 +138,9 @@
 	return r0, r1, r2
 }
 
-<<<<<<< HEAD
-// TransactionResultByIndex provides a mock function with given fields: ctx, header, index, collectionID, encodingVersion, executionResultInfo
-func (_m *TransactionProvider) TransactionResultByIndex(ctx context.Context, header *flow.Header, index uint32, collectionID flow.Identifier, encodingVersion entities.EventEncodingVersion, executionResultInfo *optimistic_sync.ExecutionResultInfo) (*access.TransactionResult, *access.ExecutorMetadata, error) {
-	ret := _m.Called(ctx, header, index, collectionID, encodingVersion, executionResultInfo)
-=======
 // TransactionResultByIndex provides a mock function with given fields: ctx, block, index, encodingVersion, executionResultInfo
 func (_m *TransactionProvider) TransactionResultByIndex(ctx context.Context, block *flow.Block, index uint32, encodingVersion entities.EventEncodingVersion, executionResultInfo *optimistic_sync.ExecutionResultInfo) (*access.TransactionResult, *access.ExecutorMetadata, error) {
 	ret := _m.Called(ctx, block, index, encodingVersion, executionResultInfo)
->>>>>>> 55d10b4c
 
 	if len(ret) == 0 {
 		panic("no return value specified for TransactionResultByIndex")
@@ -155,45 +149,27 @@
 	var r0 *access.TransactionResult
 	var r1 *access.ExecutorMetadata
 	var r2 error
-<<<<<<< HEAD
-	if rf, ok := ret.Get(0).(func(context.Context, *flow.Header, uint32, flow.Identifier, entities.EventEncodingVersion, *optimistic_sync.ExecutionResultInfo) (*access.TransactionResult, *access.ExecutorMetadata, error)); ok {
-		return rf(ctx, header, index, collectionID, encodingVersion, executionResultInfo)
-	}
-	if rf, ok := ret.Get(0).(func(context.Context, *flow.Header, uint32, flow.Identifier, entities.EventEncodingVersion, *optimistic_sync.ExecutionResultInfo) *access.TransactionResult); ok {
-		r0 = rf(ctx, header, index, collectionID, encodingVersion, executionResultInfo)
-=======
 	if rf, ok := ret.Get(0).(func(context.Context, *flow.Block, uint32, entities.EventEncodingVersion, *optimistic_sync.ExecutionResultInfo) (*access.TransactionResult, *access.ExecutorMetadata, error)); ok {
 		return rf(ctx, block, index, encodingVersion, executionResultInfo)
 	}
 	if rf, ok := ret.Get(0).(func(context.Context, *flow.Block, uint32, entities.EventEncodingVersion, *optimistic_sync.ExecutionResultInfo) *access.TransactionResult); ok {
 		r0 = rf(ctx, block, index, encodingVersion, executionResultInfo)
->>>>>>> 55d10b4c
 	} else {
 		if ret.Get(0) != nil {
 			r0 = ret.Get(0).(*access.TransactionResult)
 		}
 	}
 
-<<<<<<< HEAD
-	if rf, ok := ret.Get(1).(func(context.Context, *flow.Header, uint32, flow.Identifier, entities.EventEncodingVersion, *optimistic_sync.ExecutionResultInfo) *access.ExecutorMetadata); ok {
-		r1 = rf(ctx, header, index, collectionID, encodingVersion, executionResultInfo)
-=======
 	if rf, ok := ret.Get(1).(func(context.Context, *flow.Block, uint32, entities.EventEncodingVersion, *optimistic_sync.ExecutionResultInfo) *access.ExecutorMetadata); ok {
 		r1 = rf(ctx, block, index, encodingVersion, executionResultInfo)
->>>>>>> 55d10b4c
-	} else {
-		if ret.Get(1) != nil {
-			r1 = ret.Get(1).(*access.ExecutorMetadata)
-		}
-	}
-
-<<<<<<< HEAD
-	if rf, ok := ret.Get(2).(func(context.Context, *flow.Header, uint32, flow.Identifier, entities.EventEncodingVersion, *optimistic_sync.ExecutionResultInfo) error); ok {
-		r2 = rf(ctx, header, index, collectionID, encodingVersion, executionResultInfo)
-=======
+	} else {
+		if ret.Get(1) != nil {
+			r1 = ret.Get(1).(*access.ExecutorMetadata)
+		}
+	}
+
 	if rf, ok := ret.Get(2).(func(context.Context, *flow.Block, uint32, entities.EventEncodingVersion, *optimistic_sync.ExecutionResultInfo) error); ok {
 		r2 = rf(ctx, block, index, encodingVersion, executionResultInfo)
->>>>>>> 55d10b4c
 	} else {
 		r2 = ret.Error(2)
 	}
