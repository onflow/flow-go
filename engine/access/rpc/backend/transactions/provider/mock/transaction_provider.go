// Code generated by mockery. DO NOT EDIT.

package mock

import (
	context "context"

	access "github.com/onflow/flow-go/model/access"

	entities "github.com/onflow/flow/protobuf/go/flow/entities"

	flow "github.com/onflow/flow-go/model/flow"

	mock "github.com/stretchr/testify/mock"

	optimistic_sync "github.com/onflow/flow-go/module/executiondatasync/optimistic_sync"
)

// TransactionProvider is an autogenerated mock type for the TransactionProvider type
type TransactionProvider struct {
	mock.Mock
}

<<<<<<< HEAD
// SystemTransaction provides a mock function with given fields: ctx, block, txID, executionResultInfo
func (_m *TransactionProvider) SystemTransaction(ctx context.Context, block *flow.GenericBlock[flow.Payload], txID flow.Identifier, executionResultInfo *optimistic_sync.ExecutionResultInfo) (*flow.TransactionBody, *access.ExecutorMetadata, error) {
	ret := _m.Called(ctx, block, txID, executionResultInfo)
=======
// SystemTransaction provides a mock function with given fields: ctx, block, txID
func (_m *TransactionProvider) SystemTransaction(ctx context.Context, block *flow.Block, txID flow.Identifier) (*flow.TransactionBody, error) {
	ret := _m.Called(ctx, block, txID)
>>>>>>> 0980886b

	if len(ret) == 0 {
		panic("no return value specified for SystemTransaction")
	}

	var r0 *flow.TransactionBody
<<<<<<< HEAD
	var r1 *access.ExecutorMetadata
	var r2 error
	if rf, ok := ret.Get(0).(func(context.Context, *flow.GenericBlock[flow.Payload], flow.Identifier, *optimistic_sync.ExecutionResultInfo) (*flow.TransactionBody, *access.ExecutorMetadata, error)); ok {
		return rf(ctx, block, txID, executionResultInfo)
	}
	if rf, ok := ret.Get(0).(func(context.Context, *flow.GenericBlock[flow.Payload], flow.Identifier, *optimistic_sync.ExecutionResultInfo) *flow.TransactionBody); ok {
		r0 = rf(ctx, block, txID, executionResultInfo)
=======
	var r1 error
	if rf, ok := ret.Get(0).(func(context.Context, *flow.Block, flow.Identifier) (*flow.TransactionBody, error)); ok {
		return rf(ctx, block, txID)
	}
	if rf, ok := ret.Get(0).(func(context.Context, *flow.Block, flow.Identifier) *flow.TransactionBody); ok {
		r0 = rf(ctx, block, txID)
>>>>>>> 0980886b
	} else {
		if ret.Get(0) != nil {
			r0 = ret.Get(0).(*flow.TransactionBody)
		}
	}

<<<<<<< HEAD
	if rf, ok := ret.Get(1).(func(context.Context, *flow.GenericBlock[flow.Payload], flow.Identifier, *optimistic_sync.ExecutionResultInfo) *access.ExecutorMetadata); ok {
		r1 = rf(ctx, block, txID, executionResultInfo)
=======
	if rf, ok := ret.Get(1).(func(context.Context, *flow.Block, flow.Identifier) error); ok {
		r1 = rf(ctx, block, txID)
>>>>>>> 0980886b
	} else {
		if ret.Get(1) != nil {
			r1 = ret.Get(1).(*access.ExecutorMetadata)
		}
	}

	if rf, ok := ret.Get(2).(func(context.Context, *flow.GenericBlock[flow.Payload], flow.Identifier, *optimistic_sync.ExecutionResultInfo) error); ok {
		r2 = rf(ctx, block, txID, executionResultInfo)
	} else {
		r2 = ret.Error(2)
	}

	return r0, r1, r2
}

<<<<<<< HEAD
// SystemTransactionResult provides a mock function with given fields: ctx, block, txID, encodingVersion, executionResultInfo
func (_m *TransactionProvider) SystemTransactionResult(ctx context.Context, block *flow.GenericBlock[flow.Payload], txID flow.Identifier, encodingVersion entities.EventEncodingVersion, executionResultInfo *optimistic_sync.ExecutionResultInfo) (*access.TransactionResult, *access.ExecutorMetadata, error) {
	ret := _m.Called(ctx, block, txID, encodingVersion, executionResultInfo)
=======
// SystemTransactionResult provides a mock function with given fields: ctx, block, txID, requiredEventEncodingVersion
func (_m *TransactionProvider) SystemTransactionResult(ctx context.Context, block *flow.Block, txID flow.Identifier, requiredEventEncodingVersion entities.EventEncodingVersion) (*access.TransactionResult, error) {
	ret := _m.Called(ctx, block, txID, requiredEventEncodingVersion)
>>>>>>> 0980886b

	if len(ret) == 0 {
		panic("no return value specified for SystemTransactionResult")
	}

	var r0 *access.TransactionResult
<<<<<<< HEAD
	var r1 *access.ExecutorMetadata
	var r2 error
	if rf, ok := ret.Get(0).(func(context.Context, *flow.GenericBlock[flow.Payload], flow.Identifier, entities.EventEncodingVersion, *optimistic_sync.ExecutionResultInfo) (*access.TransactionResult, *access.ExecutorMetadata, error)); ok {
		return rf(ctx, block, txID, encodingVersion, executionResultInfo)
	}
	if rf, ok := ret.Get(0).(func(context.Context, *flow.GenericBlock[flow.Payload], flow.Identifier, entities.EventEncodingVersion, *optimistic_sync.ExecutionResultInfo) *access.TransactionResult); ok {
		r0 = rf(ctx, block, txID, encodingVersion, executionResultInfo)
=======
	var r1 error
	if rf, ok := ret.Get(0).(func(context.Context, *flow.Block, flow.Identifier, entities.EventEncodingVersion) (*access.TransactionResult, error)); ok {
		return rf(ctx, block, txID, requiredEventEncodingVersion)
	}
	if rf, ok := ret.Get(0).(func(context.Context, *flow.Block, flow.Identifier, entities.EventEncodingVersion) *access.TransactionResult); ok {
		r0 = rf(ctx, block, txID, requiredEventEncodingVersion)
>>>>>>> 0980886b
	} else {
		if ret.Get(0) != nil {
			r0 = ret.Get(0).(*access.TransactionResult)
		}
	}

<<<<<<< HEAD
	if rf, ok := ret.Get(1).(func(context.Context, *flow.GenericBlock[flow.Payload], flow.Identifier, entities.EventEncodingVersion, *optimistic_sync.ExecutionResultInfo) *access.ExecutorMetadata); ok {
		r1 = rf(ctx, block, txID, encodingVersion, executionResultInfo)
=======
	if rf, ok := ret.Get(1).(func(context.Context, *flow.Block, flow.Identifier, entities.EventEncodingVersion) error); ok {
		r1 = rf(ctx, block, txID, requiredEventEncodingVersion)
>>>>>>> 0980886b
	} else {
		if ret.Get(1) != nil {
			r1 = ret.Get(1).(*access.ExecutorMetadata)
		}
	}

	if rf, ok := ret.Get(2).(func(context.Context, *flow.GenericBlock[flow.Payload], flow.Identifier, entities.EventEncodingVersion, *optimistic_sync.ExecutionResultInfo) error); ok {
		r2 = rf(ctx, block, txID, encodingVersion, executionResultInfo)
	} else {
		r2 = ret.Error(2)
	}

	return r0, r1, r2
}

// TransactionResult provides a mock function with given fields: ctx, header, txID, encodingVersion, executionResultInfo
func (_m *TransactionProvider) TransactionResult(ctx context.Context, header *flow.Header, txID flow.Identifier, encodingVersion entities.EventEncodingVersion, executionResultInfo *optimistic_sync.ExecutionResultInfo) (*access.TransactionResult, *access.ExecutorMetadata, error) {
	ret := _m.Called(ctx, header, txID, encodingVersion, executionResultInfo)

	if len(ret) == 0 {
		panic("no return value specified for TransactionResult")
	}

	var r0 *access.TransactionResult
	var r1 *access.ExecutorMetadata
	var r2 error
	if rf, ok := ret.Get(0).(func(context.Context, *flow.Header, flow.Identifier, entities.EventEncodingVersion, *optimistic_sync.ExecutionResultInfo) (*access.TransactionResult, *access.ExecutorMetadata, error)); ok {
		return rf(ctx, header, txID, encodingVersion, executionResultInfo)
	}
	if rf, ok := ret.Get(0).(func(context.Context, *flow.Header, flow.Identifier, entities.EventEncodingVersion, *optimistic_sync.ExecutionResultInfo) *access.TransactionResult); ok {
		r0 = rf(ctx, header, txID, encodingVersion, executionResultInfo)
	} else {
		if ret.Get(0) != nil {
			r0 = ret.Get(0).(*access.TransactionResult)
		}
	}

	if rf, ok := ret.Get(1).(func(context.Context, *flow.Header, flow.Identifier, entities.EventEncodingVersion, *optimistic_sync.ExecutionResultInfo) *access.ExecutorMetadata); ok {
		r1 = rf(ctx, header, txID, encodingVersion, executionResultInfo)
	} else {
		if ret.Get(1) != nil {
			r1 = ret.Get(1).(*access.ExecutorMetadata)
		}
	}

	if rf, ok := ret.Get(2).(func(context.Context, *flow.Header, flow.Identifier, entities.EventEncodingVersion, *optimistic_sync.ExecutionResultInfo) error); ok {
		r2 = rf(ctx, header, txID, encodingVersion, executionResultInfo)
	} else {
		r2 = ret.Error(2)
	}

	return r0, r1, r2
}

<<<<<<< HEAD
// TransactionResultByIndex provides a mock function with given fields: ctx, block, index, encodingVersion, executionResultInfo
func (_m *TransactionProvider) TransactionResultByIndex(ctx context.Context, block *flow.GenericBlock[flow.Payload], index uint32, encodingVersion entities.EventEncodingVersion, executionResultInfo *optimistic_sync.ExecutionResultInfo) (*access.TransactionResult, *access.ExecutorMetadata, error) {
	ret := _m.Called(ctx, block, index, encodingVersion, executionResultInfo)
=======
// TransactionResultByIndex provides a mock function with given fields: ctx, block, index, encodingVersion
func (_m *TransactionProvider) TransactionResultByIndex(ctx context.Context, block *flow.Block, index uint32, encodingVersion entities.EventEncodingVersion) (*access.TransactionResult, error) {
	ret := _m.Called(ctx, block, index, encodingVersion)
>>>>>>> 0980886b

	if len(ret) == 0 {
		panic("no return value specified for TransactionResultByIndex")
	}

	var r0 *access.TransactionResult
<<<<<<< HEAD
	var r1 *access.ExecutorMetadata
	var r2 error
	if rf, ok := ret.Get(0).(func(context.Context, *flow.GenericBlock[flow.Payload], uint32, entities.EventEncodingVersion, *optimistic_sync.ExecutionResultInfo) (*access.TransactionResult, *access.ExecutorMetadata, error)); ok {
		return rf(ctx, block, index, encodingVersion, executionResultInfo)
	}
	if rf, ok := ret.Get(0).(func(context.Context, *flow.GenericBlock[flow.Payload], uint32, entities.EventEncodingVersion, *optimistic_sync.ExecutionResultInfo) *access.TransactionResult); ok {
		r0 = rf(ctx, block, index, encodingVersion, executionResultInfo)
=======
	var r1 error
	if rf, ok := ret.Get(0).(func(context.Context, *flow.Block, uint32, entities.EventEncodingVersion) (*access.TransactionResult, error)); ok {
		return rf(ctx, block, index, encodingVersion)
	}
	if rf, ok := ret.Get(0).(func(context.Context, *flow.Block, uint32, entities.EventEncodingVersion) *access.TransactionResult); ok {
		r0 = rf(ctx, block, index, encodingVersion)
>>>>>>> 0980886b
	} else {
		if ret.Get(0) != nil {
			r0 = ret.Get(0).(*access.TransactionResult)
		}
	}

<<<<<<< HEAD
	if rf, ok := ret.Get(1).(func(context.Context, *flow.GenericBlock[flow.Payload], uint32, entities.EventEncodingVersion, *optimistic_sync.ExecutionResultInfo) *access.ExecutorMetadata); ok {
		r1 = rf(ctx, block, index, encodingVersion, executionResultInfo)
=======
	if rf, ok := ret.Get(1).(func(context.Context, *flow.Block, uint32, entities.EventEncodingVersion) error); ok {
		r1 = rf(ctx, block, index, encodingVersion)
>>>>>>> 0980886b
	} else {
		if ret.Get(1) != nil {
			r1 = ret.Get(1).(*access.ExecutorMetadata)
		}
	}

	if rf, ok := ret.Get(2).(func(context.Context, *flow.GenericBlock[flow.Payload], uint32, entities.EventEncodingVersion, *optimistic_sync.ExecutionResultInfo) error); ok {
		r2 = rf(ctx, block, index, encodingVersion, executionResultInfo)
	} else {
		r2 = ret.Error(2)
	}

	return r0, r1, r2
}

<<<<<<< HEAD
// TransactionResultsByBlockID provides a mock function with given fields: ctx, block, encodingVersion, executionResultInfo
func (_m *TransactionProvider) TransactionResultsByBlockID(ctx context.Context, block *flow.GenericBlock[flow.Payload], encodingVersion entities.EventEncodingVersion, executionResultInfo *optimistic_sync.ExecutionResultInfo) ([]*access.TransactionResult, *access.ExecutorMetadata, error) {
	ret := _m.Called(ctx, block, encodingVersion, executionResultInfo)
=======
// TransactionResultsByBlockID provides a mock function with given fields: ctx, block, encodingVersion
func (_m *TransactionProvider) TransactionResultsByBlockID(ctx context.Context, block *flow.Block, encodingVersion entities.EventEncodingVersion) ([]*access.TransactionResult, error) {
	ret := _m.Called(ctx, block, encodingVersion)
>>>>>>> 0980886b

	if len(ret) == 0 {
		panic("no return value specified for TransactionResultsByBlockID")
	}

	var r0 []*access.TransactionResult
<<<<<<< HEAD
	var r1 *access.ExecutorMetadata
	var r2 error
	if rf, ok := ret.Get(0).(func(context.Context, *flow.GenericBlock[flow.Payload], entities.EventEncodingVersion, *optimistic_sync.ExecutionResultInfo) ([]*access.TransactionResult, *access.ExecutorMetadata, error)); ok {
		return rf(ctx, block, encodingVersion, executionResultInfo)
	}
	if rf, ok := ret.Get(0).(func(context.Context, *flow.GenericBlock[flow.Payload], entities.EventEncodingVersion, *optimistic_sync.ExecutionResultInfo) []*access.TransactionResult); ok {
		r0 = rf(ctx, block, encodingVersion, executionResultInfo)
=======
	var r1 error
	if rf, ok := ret.Get(0).(func(context.Context, *flow.Block, entities.EventEncodingVersion) ([]*access.TransactionResult, error)); ok {
		return rf(ctx, block, encodingVersion)
	}
	if rf, ok := ret.Get(0).(func(context.Context, *flow.Block, entities.EventEncodingVersion) []*access.TransactionResult); ok {
		r0 = rf(ctx, block, encodingVersion)
>>>>>>> 0980886b
	} else {
		if ret.Get(0) != nil {
			r0 = ret.Get(0).([]*access.TransactionResult)
		}
	}

<<<<<<< HEAD
	if rf, ok := ret.Get(1).(func(context.Context, *flow.GenericBlock[flow.Payload], entities.EventEncodingVersion, *optimistic_sync.ExecutionResultInfo) *access.ExecutorMetadata); ok {
		r1 = rf(ctx, block, encodingVersion, executionResultInfo)
	} else {
		if ret.Get(1) != nil {
			r1 = ret.Get(1).(*access.ExecutorMetadata)
		}
	}

	if rf, ok := ret.Get(2).(func(context.Context, *flow.GenericBlock[flow.Payload], entities.EventEncodingVersion, *optimistic_sync.ExecutionResultInfo) error); ok {
		r2 = rf(ctx, block, encodingVersion, executionResultInfo)
=======
	if rf, ok := ret.Get(1).(func(context.Context, *flow.Block, entities.EventEncodingVersion) error); ok {
		r1 = rf(ctx, block, encodingVersion)
>>>>>>> 0980886b
	} else {
		r2 = ret.Error(2)
	}

	return r0, r1, r2
}

<<<<<<< HEAD
// TransactionsByBlockID provides a mock function with given fields: ctx, block, executionResultInfo
func (_m *TransactionProvider) TransactionsByBlockID(ctx context.Context, block *flow.GenericBlock[flow.Payload], executionResultInfo *optimistic_sync.ExecutionResultInfo) ([]*flow.TransactionBody, *access.ExecutorMetadata, error) {
	ret := _m.Called(ctx, block, executionResultInfo)
=======
// TransactionsByBlockID provides a mock function with given fields: ctx, block
func (_m *TransactionProvider) TransactionsByBlockID(ctx context.Context, block *flow.Block) ([]*flow.TransactionBody, error) {
	ret := _m.Called(ctx, block)
>>>>>>> 0980886b

	if len(ret) == 0 {
		panic("no return value specified for TransactionsByBlockID")
	}

	var r0 []*flow.TransactionBody
<<<<<<< HEAD
	var r1 *access.ExecutorMetadata
	var r2 error
	if rf, ok := ret.Get(0).(func(context.Context, *flow.GenericBlock[flow.Payload], *optimistic_sync.ExecutionResultInfo) ([]*flow.TransactionBody, *access.ExecutorMetadata, error)); ok {
		return rf(ctx, block, executionResultInfo)
	}
	if rf, ok := ret.Get(0).(func(context.Context, *flow.GenericBlock[flow.Payload], *optimistic_sync.ExecutionResultInfo) []*flow.TransactionBody); ok {
		r0 = rf(ctx, block, executionResultInfo)
=======
	var r1 error
	if rf, ok := ret.Get(0).(func(context.Context, *flow.Block) ([]*flow.TransactionBody, error)); ok {
		return rf(ctx, block)
	}
	if rf, ok := ret.Get(0).(func(context.Context, *flow.Block) []*flow.TransactionBody); ok {
		r0 = rf(ctx, block)
>>>>>>> 0980886b
	} else {
		if ret.Get(0) != nil {
			r0 = ret.Get(0).([]*flow.TransactionBody)
		}
	}

<<<<<<< HEAD
	if rf, ok := ret.Get(1).(func(context.Context, *flow.GenericBlock[flow.Payload], *optimistic_sync.ExecutionResultInfo) *access.ExecutorMetadata); ok {
		r1 = rf(ctx, block, executionResultInfo)
	} else {
		if ret.Get(1) != nil {
			r1 = ret.Get(1).(*access.ExecutorMetadata)
		}
	}

	if rf, ok := ret.Get(2).(func(context.Context, *flow.GenericBlock[flow.Payload], *optimistic_sync.ExecutionResultInfo) error); ok {
		r2 = rf(ctx, block, executionResultInfo)
=======
	if rf, ok := ret.Get(1).(func(context.Context, *flow.Block) error); ok {
		r1 = rf(ctx, block)
>>>>>>> 0980886b
	} else {
		r2 = ret.Error(2)
	}

	return r0, r1, r2
}

// NewTransactionProvider creates a new instance of TransactionProvider. It also registers a testing interface on the mock and a cleanup function to assert the mocks expectations.
// The first argument is typically a *testing.T value.
func NewTransactionProvider(t interface {
	mock.TestingT
	Cleanup(func())
}) *TransactionProvider {
	mock := &TransactionProvider{}
	mock.Mock.Test(t)

	t.Cleanup(func() { mock.AssertExpectations(t) })

	return mock
}<|MERGE_RESOLUTION|>--- conflicted
+++ resolved
@@ -21,57 +21,37 @@
 	mock.Mock
 }
 
-<<<<<<< HEAD
 // SystemTransaction provides a mock function with given fields: ctx, block, txID, executionResultInfo
-func (_m *TransactionProvider) SystemTransaction(ctx context.Context, block *flow.GenericBlock[flow.Payload], txID flow.Identifier, executionResultInfo *optimistic_sync.ExecutionResultInfo) (*flow.TransactionBody, *access.ExecutorMetadata, error) {
+func (_m *TransactionProvider) SystemTransaction(ctx context.Context, block *flow.Block, txID flow.Identifier, executionResultInfo *optimistic_sync.ExecutionResultInfo) (*flow.TransactionBody, *access.ExecutorMetadata, error) {
 	ret := _m.Called(ctx, block, txID, executionResultInfo)
-=======
-// SystemTransaction provides a mock function with given fields: ctx, block, txID
-func (_m *TransactionProvider) SystemTransaction(ctx context.Context, block *flow.Block, txID flow.Identifier) (*flow.TransactionBody, error) {
-	ret := _m.Called(ctx, block, txID)
->>>>>>> 0980886b
 
 	if len(ret) == 0 {
 		panic("no return value specified for SystemTransaction")
 	}
 
 	var r0 *flow.TransactionBody
-<<<<<<< HEAD
-	var r1 *access.ExecutorMetadata
-	var r2 error
-	if rf, ok := ret.Get(0).(func(context.Context, *flow.GenericBlock[flow.Payload], flow.Identifier, *optimistic_sync.ExecutionResultInfo) (*flow.TransactionBody, *access.ExecutorMetadata, error)); ok {
+	var r1 *access.ExecutorMetadata
+	var r2 error
+	if rf, ok := ret.Get(0).(func(context.Context, *flow.Block, flow.Identifier, *optimistic_sync.ExecutionResultInfo) (*flow.TransactionBody, *access.ExecutorMetadata, error)); ok {
 		return rf(ctx, block, txID, executionResultInfo)
 	}
-	if rf, ok := ret.Get(0).(func(context.Context, *flow.GenericBlock[flow.Payload], flow.Identifier, *optimistic_sync.ExecutionResultInfo) *flow.TransactionBody); ok {
+	if rf, ok := ret.Get(0).(func(context.Context, *flow.Block, flow.Identifier, *optimistic_sync.ExecutionResultInfo) *flow.TransactionBody); ok {
 		r0 = rf(ctx, block, txID, executionResultInfo)
-=======
-	var r1 error
-	if rf, ok := ret.Get(0).(func(context.Context, *flow.Block, flow.Identifier) (*flow.TransactionBody, error)); ok {
-		return rf(ctx, block, txID)
-	}
-	if rf, ok := ret.Get(0).(func(context.Context, *flow.Block, flow.Identifier) *flow.TransactionBody); ok {
-		r0 = rf(ctx, block, txID)
->>>>>>> 0980886b
 	} else {
 		if ret.Get(0) != nil {
 			r0 = ret.Get(0).(*flow.TransactionBody)
 		}
 	}
 
-<<<<<<< HEAD
-	if rf, ok := ret.Get(1).(func(context.Context, *flow.GenericBlock[flow.Payload], flow.Identifier, *optimistic_sync.ExecutionResultInfo) *access.ExecutorMetadata); ok {
+	if rf, ok := ret.Get(1).(func(context.Context, *flow.Block, flow.Identifier, *optimistic_sync.ExecutionResultInfo) *access.ExecutorMetadata); ok {
 		r1 = rf(ctx, block, txID, executionResultInfo)
-=======
-	if rf, ok := ret.Get(1).(func(context.Context, *flow.Block, flow.Identifier) error); ok {
-		r1 = rf(ctx, block, txID)
->>>>>>> 0980886b
-	} else {
-		if ret.Get(1) != nil {
-			r1 = ret.Get(1).(*access.ExecutorMetadata)
-		}
-	}
-
-	if rf, ok := ret.Get(2).(func(context.Context, *flow.GenericBlock[flow.Payload], flow.Identifier, *optimistic_sync.ExecutionResultInfo) error); ok {
+	} else {
+		if ret.Get(1) != nil {
+			r1 = ret.Get(1).(*access.ExecutorMetadata)
+		}
+	}
+
+	if rf, ok := ret.Get(2).(func(context.Context, *flow.Block, flow.Identifier, *optimistic_sync.ExecutionResultInfo) error); ok {
 		r2 = rf(ctx, block, txID, executionResultInfo)
 	} else {
 		r2 = ret.Error(2)
@@ -80,57 +60,37 @@
 	return r0, r1, r2
 }
 
-<<<<<<< HEAD
 // SystemTransactionResult provides a mock function with given fields: ctx, block, txID, encodingVersion, executionResultInfo
-func (_m *TransactionProvider) SystemTransactionResult(ctx context.Context, block *flow.GenericBlock[flow.Payload], txID flow.Identifier, encodingVersion entities.EventEncodingVersion, executionResultInfo *optimistic_sync.ExecutionResultInfo) (*access.TransactionResult, *access.ExecutorMetadata, error) {
+func (_m *TransactionProvider) SystemTransactionResult(ctx context.Context, block *flow.Block, txID flow.Identifier, encodingVersion entities.EventEncodingVersion, executionResultInfo *optimistic_sync.ExecutionResultInfo) (*access.TransactionResult, *access.ExecutorMetadata, error) {
 	ret := _m.Called(ctx, block, txID, encodingVersion, executionResultInfo)
-=======
-// SystemTransactionResult provides a mock function with given fields: ctx, block, txID, requiredEventEncodingVersion
-func (_m *TransactionProvider) SystemTransactionResult(ctx context.Context, block *flow.Block, txID flow.Identifier, requiredEventEncodingVersion entities.EventEncodingVersion) (*access.TransactionResult, error) {
-	ret := _m.Called(ctx, block, txID, requiredEventEncodingVersion)
->>>>>>> 0980886b
 
 	if len(ret) == 0 {
 		panic("no return value specified for SystemTransactionResult")
 	}
 
 	var r0 *access.TransactionResult
-<<<<<<< HEAD
-	var r1 *access.ExecutorMetadata
-	var r2 error
-	if rf, ok := ret.Get(0).(func(context.Context, *flow.GenericBlock[flow.Payload], flow.Identifier, entities.EventEncodingVersion, *optimistic_sync.ExecutionResultInfo) (*access.TransactionResult, *access.ExecutorMetadata, error)); ok {
+	var r1 *access.ExecutorMetadata
+	var r2 error
+	if rf, ok := ret.Get(0).(func(context.Context, *flow.Block, flow.Identifier, entities.EventEncodingVersion, *optimistic_sync.ExecutionResultInfo) (*access.TransactionResult, *access.ExecutorMetadata, error)); ok {
 		return rf(ctx, block, txID, encodingVersion, executionResultInfo)
 	}
-	if rf, ok := ret.Get(0).(func(context.Context, *flow.GenericBlock[flow.Payload], flow.Identifier, entities.EventEncodingVersion, *optimistic_sync.ExecutionResultInfo) *access.TransactionResult); ok {
+	if rf, ok := ret.Get(0).(func(context.Context, *flow.Block, flow.Identifier, entities.EventEncodingVersion, *optimistic_sync.ExecutionResultInfo) *access.TransactionResult); ok {
 		r0 = rf(ctx, block, txID, encodingVersion, executionResultInfo)
-=======
-	var r1 error
-	if rf, ok := ret.Get(0).(func(context.Context, *flow.Block, flow.Identifier, entities.EventEncodingVersion) (*access.TransactionResult, error)); ok {
-		return rf(ctx, block, txID, requiredEventEncodingVersion)
-	}
-	if rf, ok := ret.Get(0).(func(context.Context, *flow.Block, flow.Identifier, entities.EventEncodingVersion) *access.TransactionResult); ok {
-		r0 = rf(ctx, block, txID, requiredEventEncodingVersion)
->>>>>>> 0980886b
 	} else {
 		if ret.Get(0) != nil {
 			r0 = ret.Get(0).(*access.TransactionResult)
 		}
 	}
 
-<<<<<<< HEAD
-	if rf, ok := ret.Get(1).(func(context.Context, *flow.GenericBlock[flow.Payload], flow.Identifier, entities.EventEncodingVersion, *optimistic_sync.ExecutionResultInfo) *access.ExecutorMetadata); ok {
+	if rf, ok := ret.Get(1).(func(context.Context, *flow.Block, flow.Identifier, entities.EventEncodingVersion, *optimistic_sync.ExecutionResultInfo) *access.ExecutorMetadata); ok {
 		r1 = rf(ctx, block, txID, encodingVersion, executionResultInfo)
-=======
-	if rf, ok := ret.Get(1).(func(context.Context, *flow.Block, flow.Identifier, entities.EventEncodingVersion) error); ok {
-		r1 = rf(ctx, block, txID, requiredEventEncodingVersion)
->>>>>>> 0980886b
-	} else {
-		if ret.Get(1) != nil {
-			r1 = ret.Get(1).(*access.ExecutorMetadata)
-		}
-	}
-
-	if rf, ok := ret.Get(2).(func(context.Context, *flow.GenericBlock[flow.Payload], flow.Identifier, entities.EventEncodingVersion, *optimistic_sync.ExecutionResultInfo) error); ok {
+	} else {
+		if ret.Get(1) != nil {
+			r1 = ret.Get(1).(*access.ExecutorMetadata)
+		}
+	}
+
+	if rf, ok := ret.Get(2).(func(context.Context, *flow.Block, flow.Identifier, entities.EventEncodingVersion, *optimistic_sync.ExecutionResultInfo) error); ok {
 		r2 = rf(ctx, block, txID, encodingVersion, executionResultInfo)
 	} else {
 		r2 = ret.Error(2)
@@ -178,57 +138,37 @@
 	return r0, r1, r2
 }
 
-<<<<<<< HEAD
 // TransactionResultByIndex provides a mock function with given fields: ctx, block, index, encodingVersion, executionResultInfo
-func (_m *TransactionProvider) TransactionResultByIndex(ctx context.Context, block *flow.GenericBlock[flow.Payload], index uint32, encodingVersion entities.EventEncodingVersion, executionResultInfo *optimistic_sync.ExecutionResultInfo) (*access.TransactionResult, *access.ExecutorMetadata, error) {
+func (_m *TransactionProvider) TransactionResultByIndex(ctx context.Context, block *flow.Block, index uint32, encodingVersion entities.EventEncodingVersion, executionResultInfo *optimistic_sync.ExecutionResultInfo) (*access.TransactionResult, *access.ExecutorMetadata, error) {
 	ret := _m.Called(ctx, block, index, encodingVersion, executionResultInfo)
-=======
-// TransactionResultByIndex provides a mock function with given fields: ctx, block, index, encodingVersion
-func (_m *TransactionProvider) TransactionResultByIndex(ctx context.Context, block *flow.Block, index uint32, encodingVersion entities.EventEncodingVersion) (*access.TransactionResult, error) {
-	ret := _m.Called(ctx, block, index, encodingVersion)
->>>>>>> 0980886b
 
 	if len(ret) == 0 {
 		panic("no return value specified for TransactionResultByIndex")
 	}
 
 	var r0 *access.TransactionResult
-<<<<<<< HEAD
-	var r1 *access.ExecutorMetadata
-	var r2 error
-	if rf, ok := ret.Get(0).(func(context.Context, *flow.GenericBlock[flow.Payload], uint32, entities.EventEncodingVersion, *optimistic_sync.ExecutionResultInfo) (*access.TransactionResult, *access.ExecutorMetadata, error)); ok {
+	var r1 *access.ExecutorMetadata
+	var r2 error
+	if rf, ok := ret.Get(0).(func(context.Context, *flow.Block, uint32, entities.EventEncodingVersion, *optimistic_sync.ExecutionResultInfo) (*access.TransactionResult, *access.ExecutorMetadata, error)); ok {
 		return rf(ctx, block, index, encodingVersion, executionResultInfo)
 	}
-	if rf, ok := ret.Get(0).(func(context.Context, *flow.GenericBlock[flow.Payload], uint32, entities.EventEncodingVersion, *optimistic_sync.ExecutionResultInfo) *access.TransactionResult); ok {
+	if rf, ok := ret.Get(0).(func(context.Context, *flow.Block, uint32, entities.EventEncodingVersion, *optimistic_sync.ExecutionResultInfo) *access.TransactionResult); ok {
 		r0 = rf(ctx, block, index, encodingVersion, executionResultInfo)
-=======
-	var r1 error
-	if rf, ok := ret.Get(0).(func(context.Context, *flow.Block, uint32, entities.EventEncodingVersion) (*access.TransactionResult, error)); ok {
-		return rf(ctx, block, index, encodingVersion)
-	}
-	if rf, ok := ret.Get(0).(func(context.Context, *flow.Block, uint32, entities.EventEncodingVersion) *access.TransactionResult); ok {
-		r0 = rf(ctx, block, index, encodingVersion)
->>>>>>> 0980886b
 	} else {
 		if ret.Get(0) != nil {
 			r0 = ret.Get(0).(*access.TransactionResult)
 		}
 	}
 
-<<<<<<< HEAD
-	if rf, ok := ret.Get(1).(func(context.Context, *flow.GenericBlock[flow.Payload], uint32, entities.EventEncodingVersion, *optimistic_sync.ExecutionResultInfo) *access.ExecutorMetadata); ok {
+	if rf, ok := ret.Get(1).(func(context.Context, *flow.Block, uint32, entities.EventEncodingVersion, *optimistic_sync.ExecutionResultInfo) *access.ExecutorMetadata); ok {
 		r1 = rf(ctx, block, index, encodingVersion, executionResultInfo)
-=======
-	if rf, ok := ret.Get(1).(func(context.Context, *flow.Block, uint32, entities.EventEncodingVersion) error); ok {
-		r1 = rf(ctx, block, index, encodingVersion)
->>>>>>> 0980886b
-	} else {
-		if ret.Get(1) != nil {
-			r1 = ret.Get(1).(*access.ExecutorMetadata)
-		}
-	}
-
-	if rf, ok := ret.Get(2).(func(context.Context, *flow.GenericBlock[flow.Payload], uint32, entities.EventEncodingVersion, *optimistic_sync.ExecutionResultInfo) error); ok {
+	} else {
+		if ret.Get(1) != nil {
+			r1 = ret.Get(1).(*access.ExecutorMetadata)
+		}
+	}
+
+	if rf, ok := ret.Get(2).(func(context.Context, *flow.Block, uint32, entities.EventEncodingVersion, *optimistic_sync.ExecutionResultInfo) error); ok {
 		r2 = rf(ctx, block, index, encodingVersion, executionResultInfo)
 	} else {
 		r2 = ret.Error(2)
@@ -237,45 +177,29 @@
 	return r0, r1, r2
 }
 
-<<<<<<< HEAD
 // TransactionResultsByBlockID provides a mock function with given fields: ctx, block, encodingVersion, executionResultInfo
-func (_m *TransactionProvider) TransactionResultsByBlockID(ctx context.Context, block *flow.GenericBlock[flow.Payload], encodingVersion entities.EventEncodingVersion, executionResultInfo *optimistic_sync.ExecutionResultInfo) ([]*access.TransactionResult, *access.ExecutorMetadata, error) {
+func (_m *TransactionProvider) TransactionResultsByBlockID(ctx context.Context, block *flow.Block, encodingVersion entities.EventEncodingVersion, executionResultInfo *optimistic_sync.ExecutionResultInfo) ([]*access.TransactionResult, *access.ExecutorMetadata, error) {
 	ret := _m.Called(ctx, block, encodingVersion, executionResultInfo)
-=======
-// TransactionResultsByBlockID provides a mock function with given fields: ctx, block, encodingVersion
-func (_m *TransactionProvider) TransactionResultsByBlockID(ctx context.Context, block *flow.Block, encodingVersion entities.EventEncodingVersion) ([]*access.TransactionResult, error) {
-	ret := _m.Called(ctx, block, encodingVersion)
->>>>>>> 0980886b
 
 	if len(ret) == 0 {
 		panic("no return value specified for TransactionResultsByBlockID")
 	}
 
 	var r0 []*access.TransactionResult
-<<<<<<< HEAD
-	var r1 *access.ExecutorMetadata
-	var r2 error
-	if rf, ok := ret.Get(0).(func(context.Context, *flow.GenericBlock[flow.Payload], entities.EventEncodingVersion, *optimistic_sync.ExecutionResultInfo) ([]*access.TransactionResult, *access.ExecutorMetadata, error)); ok {
+	var r1 *access.ExecutorMetadata
+	var r2 error
+	if rf, ok := ret.Get(0).(func(context.Context, *flow.Block, entities.EventEncodingVersion, *optimistic_sync.ExecutionResultInfo) ([]*access.TransactionResult, *access.ExecutorMetadata, error)); ok {
 		return rf(ctx, block, encodingVersion, executionResultInfo)
 	}
-	if rf, ok := ret.Get(0).(func(context.Context, *flow.GenericBlock[flow.Payload], entities.EventEncodingVersion, *optimistic_sync.ExecutionResultInfo) []*access.TransactionResult); ok {
+	if rf, ok := ret.Get(0).(func(context.Context, *flow.Block, entities.EventEncodingVersion, *optimistic_sync.ExecutionResultInfo) []*access.TransactionResult); ok {
 		r0 = rf(ctx, block, encodingVersion, executionResultInfo)
-=======
-	var r1 error
-	if rf, ok := ret.Get(0).(func(context.Context, *flow.Block, entities.EventEncodingVersion) ([]*access.TransactionResult, error)); ok {
-		return rf(ctx, block, encodingVersion)
-	}
-	if rf, ok := ret.Get(0).(func(context.Context, *flow.Block, entities.EventEncodingVersion) []*access.TransactionResult); ok {
-		r0 = rf(ctx, block, encodingVersion)
->>>>>>> 0980886b
 	} else {
 		if ret.Get(0) != nil {
 			r0 = ret.Get(0).([]*access.TransactionResult)
 		}
 	}
 
-<<<<<<< HEAD
-	if rf, ok := ret.Get(1).(func(context.Context, *flow.GenericBlock[flow.Payload], entities.EventEncodingVersion, *optimistic_sync.ExecutionResultInfo) *access.ExecutorMetadata); ok {
+	if rf, ok := ret.Get(1).(func(context.Context, *flow.Block, entities.EventEncodingVersion, *optimistic_sync.ExecutionResultInfo) *access.ExecutorMetadata); ok {
 		r1 = rf(ctx, block, encodingVersion, executionResultInfo)
 	} else {
 		if ret.Get(1) != nil {
@@ -283,58 +207,38 @@
 		}
 	}
 
-	if rf, ok := ret.Get(2).(func(context.Context, *flow.GenericBlock[flow.Payload], entities.EventEncodingVersion, *optimistic_sync.ExecutionResultInfo) error); ok {
+	if rf, ok := ret.Get(2).(func(context.Context, *flow.Block, entities.EventEncodingVersion, *optimistic_sync.ExecutionResultInfo) error); ok {
 		r2 = rf(ctx, block, encodingVersion, executionResultInfo)
-=======
-	if rf, ok := ret.Get(1).(func(context.Context, *flow.Block, entities.EventEncodingVersion) error); ok {
-		r1 = rf(ctx, block, encodingVersion)
->>>>>>> 0980886b
-	} else {
-		r2 = ret.Error(2)
-	}
-
-	return r0, r1, r2
-}
-
-<<<<<<< HEAD
+	} else {
+		r2 = ret.Error(2)
+	}
+
+	return r0, r1, r2
+}
+
 // TransactionsByBlockID provides a mock function with given fields: ctx, block, executionResultInfo
-func (_m *TransactionProvider) TransactionsByBlockID(ctx context.Context, block *flow.GenericBlock[flow.Payload], executionResultInfo *optimistic_sync.ExecutionResultInfo) ([]*flow.TransactionBody, *access.ExecutorMetadata, error) {
+func (_m *TransactionProvider) TransactionsByBlockID(ctx context.Context, block *flow.Block, executionResultInfo *optimistic_sync.ExecutionResultInfo) ([]*flow.TransactionBody, *access.ExecutorMetadata, error) {
 	ret := _m.Called(ctx, block, executionResultInfo)
-=======
-// TransactionsByBlockID provides a mock function with given fields: ctx, block
-func (_m *TransactionProvider) TransactionsByBlockID(ctx context.Context, block *flow.Block) ([]*flow.TransactionBody, error) {
-	ret := _m.Called(ctx, block)
->>>>>>> 0980886b
 
 	if len(ret) == 0 {
 		panic("no return value specified for TransactionsByBlockID")
 	}
 
 	var r0 []*flow.TransactionBody
-<<<<<<< HEAD
-	var r1 *access.ExecutorMetadata
-	var r2 error
-	if rf, ok := ret.Get(0).(func(context.Context, *flow.GenericBlock[flow.Payload], *optimistic_sync.ExecutionResultInfo) ([]*flow.TransactionBody, *access.ExecutorMetadata, error)); ok {
+	var r1 *access.ExecutorMetadata
+	var r2 error
+	if rf, ok := ret.Get(0).(func(context.Context, *flow.Block, *optimistic_sync.ExecutionResultInfo) ([]*flow.TransactionBody, *access.ExecutorMetadata, error)); ok {
 		return rf(ctx, block, executionResultInfo)
 	}
-	if rf, ok := ret.Get(0).(func(context.Context, *flow.GenericBlock[flow.Payload], *optimistic_sync.ExecutionResultInfo) []*flow.TransactionBody); ok {
+	if rf, ok := ret.Get(0).(func(context.Context, *flow.Block, *optimistic_sync.ExecutionResultInfo) []*flow.TransactionBody); ok {
 		r0 = rf(ctx, block, executionResultInfo)
-=======
-	var r1 error
-	if rf, ok := ret.Get(0).(func(context.Context, *flow.Block) ([]*flow.TransactionBody, error)); ok {
-		return rf(ctx, block)
-	}
-	if rf, ok := ret.Get(0).(func(context.Context, *flow.Block) []*flow.TransactionBody); ok {
-		r0 = rf(ctx, block)
->>>>>>> 0980886b
 	} else {
 		if ret.Get(0) != nil {
 			r0 = ret.Get(0).([]*flow.TransactionBody)
 		}
 	}
 
-<<<<<<< HEAD
-	if rf, ok := ret.Get(1).(func(context.Context, *flow.GenericBlock[flow.Payload], *optimistic_sync.ExecutionResultInfo) *access.ExecutorMetadata); ok {
+	if rf, ok := ret.Get(1).(func(context.Context, *flow.Block, *optimistic_sync.ExecutionResultInfo) *access.ExecutorMetadata); ok {
 		r1 = rf(ctx, block, executionResultInfo)
 	} else {
 		if ret.Get(1) != nil {
@@ -342,12 +246,8 @@
 		}
 	}
 
-	if rf, ok := ret.Get(2).(func(context.Context, *flow.GenericBlock[flow.Payload], *optimistic_sync.ExecutionResultInfo) error); ok {
+	if rf, ok := ret.Get(2).(func(context.Context, *flow.Block, *optimistic_sync.ExecutionResultInfo) error); ok {
 		r2 = rf(ctx, block, executionResultInfo)
-=======
-	if rf, ok := ret.Get(1).(func(context.Context, *flow.Block) error); ok {
-		r1 = rf(ctx, block)
->>>>>>> 0980886b
 	} else {
 		r2 = ret.Error(2)
 	}
