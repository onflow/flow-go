package provider

import (
	"context"
	"errors"
	"fmt"
	"slices"

	"github.com/onflow/flow/protobuf/go/flow/entities"
	"google.golang.org/grpc/codes"
	"google.golang.org/grpc/status"

	"github.com/onflow/flow-go/engine/access/rpc/backend/transactions/error_messages"
	txstatus "github.com/onflow/flow-go/engine/access/rpc/backend/transactions/status"
	"github.com/onflow/flow-go/engine/common/rpc/convert"
	"github.com/onflow/flow-go/fvm/blueprints"
	accessmodel "github.com/onflow/flow-go/model/access"
	"github.com/onflow/flow-go/model/flow"
	"github.com/onflow/flow-go/module/executiondatasync/optimistic_sync"
	"github.com/onflow/flow-go/storage"
)

// ErrTransactionNotInBlock represents an error indicating that the transaction is not found in the block.
var ErrTransactionNotInBlock = errors.New("transaction not in block")

// LocalTransactionProvider provides functionality for retrieving transaction results and error messages from local storages
type LocalTransactionProvider struct {
<<<<<<< HEAD
	txStatusDeriver     *txstatus.TxStatusDeriver
	executionStateCache optimistic_sync.ExecutionStateCache
=======
	state                     protocol.State
	collections               storage.Collections
	blocks                    storage.Blocks
	systemTxID                flow.Identifier
	txStatusDeriver           *txstatus.TxStatusDeriver
	executionStateCache       optimistic_sync.ExecutionStateCache
	scheduledCallbacksEnabled bool
	chainID                   flow.ChainID
>>>>>>> 82bfb428
}

var _ TransactionProvider = (*LocalTransactionProvider)(nil)

func NewLocalTransactionProvider(
	txStatusDeriver *txstatus.TxStatusDeriver,
	executionStateCache optimistic_sync.ExecutionStateCache,
	chainID flow.ChainID,
	scheduledCallbacksEnabled bool,
) *LocalTransactionProvider {
	return &LocalTransactionProvider{
<<<<<<< HEAD
		txStatusDeriver:     txStatusDeriver,
		executionStateCache: executionStateCache,
=======
		state:                     state,
		collections:               collections,
		blocks:                    blocks,
		systemTxID:                systemTxID,
		txStatusDeriver:           txStatusDeriver,
		executionStateCache:       executionStateCache,
		scheduledCallbacksEnabled: scheduledCallbacksEnabled,
		chainID:                   chainID,
>>>>>>> 82bfb428
	}
}

// TransactionResult retrieves a transaction result from storage by block ID and transaction ID.
//
// Expected error returns during normal operation:
//   - [optimistic_sync.ErrSnapshotNotFound] when no snapshot is found for the execution result
func (t *LocalTransactionProvider) TransactionResult(
	_ context.Context,
	header *flow.Header,
	transactionID flow.Identifier,
	collectionID flow.Identifier,
	encodingVersion entities.EventEncodingVersion,
	executionResultInfo *optimistic_sync.ExecutionResultInfo,
<<<<<<< HEAD
) (*accessmodel.TransactionResult, accessmodel.ExecutorMetadata, error) {
	blockID := header.ID()
=======
) (*accessmodel.TransactionResult, *accessmodel.ExecutorMetadata, error) {
	blockID := block.ID()
>>>>>>> 82bfb428

	snapshot, err := t.executionStateCache.Snapshot(executionResultInfo.ExecutionResultID)
	if err != nil {
<<<<<<< HEAD
		if errors.Is(err, optimistic_sync.ErrSnapshotNotFound) {
			return nil, metadata, fmt.Errorf("could not find snapshot for execution result %s: %w", metadata.ExecutionResultID, err)
		}
		return nil, metadata, fmt.Errorf("failed to get snapshot for execution result %s: %w", metadata.ExecutionResultID, err)
=======
		return nil, nil, fmt.Errorf("failed to get snapshot for execution result %s: %w", executionResultInfo.ExecutionResultID, err)
>>>>>>> 82bfb428
	}

	txResult, err := snapshot.LightTransactionResults().ByBlockIDTransactionID(blockID, transactionID)
	if err != nil {
		// this method does not return an error for empty or missing data, so any error here is an exception
		return nil, nil, fmt.Errorf("failed to get transaction results: %w", err)
	}

	var txErrorMessage *flow.TransactionResultErrorMessage
	if txResult.Failed {
<<<<<<< HEAD
		txErrorMessage, err = snapshot.TransactionResultErrorMessages().ByBlockIDTransactionID(blockID, transactionID)
		if err != nil && !errors.Is(err, storage.ErrNotFound) {
			return nil, metadata, fmt.Errorf("failed to get transaction error message: %w", err)
=======
		txErrorMessage, err := snapshot.TransactionResultErrorMessages().ByBlockIDTransactionID(blockID, transactionID)
		if err != nil {
			if !errors.Is(err, storage.ErrNotFound) {
				return nil, nil, fmt.Errorf("failed to get transaction error message: %w", err)
			}
			// it's possible that the error lookup request failed during the indexing process.
			// use a placeholder error message in this case to ensure graceful degradation.
			txErrorMessageStr = error_messages.DefaultFailedErrorMessage
		} else {
			txErrorMessageStr = txErrorMessage.ErrorMessage
		}

		if len(txErrorMessageStr) == 0 {
			// this means that the error message stored in the db is inconsistent with the tx result.
			return nil, nil, fmt.Errorf("transaction failed but error message is empty")
>>>>>>> 82bfb428
		}
	}

	events, err := snapshot.Events().ByBlockIDTransactionID(blockID, transactionID)
	if err != nil {
		// this method will return an empty slice when no data is found, so any error is irrecoverable.
		return nil, nil, fmt.Errorf("could not find events: %w", err)
	}

<<<<<<< HEAD
	txStatus := t.txStatusDeriver.DeriveExecutedTransactionStatus(snapshot.BlockStatus())

	result, err := t.buildTransactionResult(blockID, header.Height, txResult, txErrorMessage, events, txStatus, collectionID, encodingVersion)
	return result, metadata, err
=======
	// events are encoded in CCF format in storage. convert to JSON-CDC if requested
	if encodingVersion == entities.EventEncodingVersion_JSON_CDC_V0 {
		events, err = convert.CcfEventsToJsonEvents(events)
		if err != nil {
			// if conversion fails, one of these cases must be true:
			// 1. the data added to the block is invalid
			// 2. the data in storage is corrupted
			// 3. there is a software bug or configuration mismatch
			// all cases point to either inconsistent state or a software bug, and continuing is not safe.
			return nil, nil, fmt.Errorf("failed to convert event payloads: %w", err)
		}
	}

	txStatus := t.txStatusDeriver.DeriveExecutedTransactionStatus(snapshot.BlockStatus())

	metadata := &accessmodel.ExecutorMetadata{
		ExecutionResultID: executionResultInfo.ExecutionResultID,
		ExecutorIDs:       executionResultInfo.ExecutionNodes.NodeIDs(),
	}

	return &accessmodel.TransactionResult{
		TransactionID: txResult.TransactionID,
		Status:        txStatus,
		StatusCode:    txStatusCode,
		Events:        events,
		ErrorMessage:  txErrorMessageStr,
		BlockID:       blockID,
		BlockHeight:   block.Height,
	}, metadata, nil
>>>>>>> 82bfb428
}

// TransactionResultByIndex retrieves a transaction result by index from storage.
//
// Expected error returns during normal operation:
//   - [optimistic_sync.ErrSnapshotNotFound] when no snapshot is found for the execution result
func (t *LocalTransactionProvider) TransactionResultByIndex(
	_ context.Context,
	header *flow.Header,
	index uint32,
<<<<<<< HEAD
	collectionID flow.Identifier,
	encodingVersion entities.EventEncodingVersion,
	executionResultInfo *optimistic_sync.ExecutionResultInfo,
) (*accessmodel.TransactionResult, accessmodel.ExecutorMetadata, error) {
	blockID := header.ID()
=======
	eventEncoding entities.EventEncodingVersion,
	executionResultInfo *optimistic_sync.ExecutionResultInfo,
) (*accessmodel.TransactionResult, *accessmodel.ExecutorMetadata, error) {
	blockID := block.ID()
>>>>>>> 82bfb428

	snapshot, err := t.executionStateCache.Snapshot(executionResultInfo.ExecutionResultID)
	if err != nil {
<<<<<<< HEAD
		if errors.Is(err, optimistic_sync.ErrSnapshotNotFound) {
			return nil, metadata, fmt.Errorf("could not find snapshot for execution result %s: %w", metadata.ExecutionResultID, err)
		}
		return nil, metadata, fmt.Errorf("failed to get snapshot for execution result %s: %w", metadata.ExecutionResultID, err)
=======
		return nil, nil,
			fmt.Errorf("failed to get snapshot for execution result %s: %w", executionResultInfo.ExecutionResultID, err)
>>>>>>> 82bfb428
	}

	txResult, err := snapshot.LightTransactionResults().ByBlockIDTransactionIndex(blockID, index)
	if err != nil {
		// this method does not return an error for empty or missing data, so any error here is an exception
		return nil, nil, fmt.Errorf("failed to get transaction results: %w", err)
	}

	var txErrorMessage *flow.TransactionResultErrorMessage
	if txResult.Failed {
<<<<<<< HEAD
		txErrorMessage, err = snapshot.TransactionResultErrorMessages().ByBlockIDTransactionIndex(blockID, index)
		if err != nil && !errors.Is(err, storage.ErrNotFound) {
			return nil, metadata, fmt.Errorf("failed to get transaction error message: %w", err)
		}
=======
		txErrorMessage, err := snapshot.TransactionResultErrorMessages().ByBlockIDTransactionIndex(blockID, index)
		if err != nil {
			if !errors.Is(err, storage.ErrNotFound) {
				return nil, nil, fmt.Errorf("failed to get transaction error message: %w", err)
			}
			// it's possible that the error lookup request failed during the indexing process.
			// use a placeholder error message in this case to ensure graceful degradation.
			txErrorMessageStr = error_messages.DefaultFailedErrorMessage
		} else {
			txErrorMessageStr = txErrorMessage.ErrorMessage
		}

		if len(txErrorMessage.ErrorMessage) == 0 {
			// this means that the error message stored in the db is inconsistent with the tx result.
			return nil, nil, fmt.Errorf("transaction failed but error message is empty")
		}

		txStatusCode = 1 // statusCode of 1 indicates an error and 0 indicates no error, the same as on EN
>>>>>>> 82bfb428
	}

	events, err := snapshot.Events().ByBlockIDTransactionIndex(blockID, index)
	if err != nil {
<<<<<<< HEAD
		// this method will return an empty slice when no data is found, so any error is irrecoverable.
		return nil, metadata, fmt.Errorf("could not find events: %w", err)
=======
		return nil, nil, rpc.ConvertIndexError(err, block.Height, "failed to get events")
	}

	// events are encoded in CCF format in storage. convert to JSON-CDC if requested
	if eventEncoding == entities.EventEncodingVersion_JSON_CDC_V0 {
		events, err = convert.CcfEventsToJsonEvents(events)
		if err != nil {
			// if conversion fails, one of these cases must be true:
			// 1. the data added to the block is invalid
			// 2. the data in storage is corrupted
			// 3. there is a software bug or configuration mismatch
			// all cases point to either inconsistent state or a software bug, and continuing is not safe.
			return nil, nil, fmt.Errorf("failed to convert event payloads: %w", err)
		}
	}

	collectionID, err := t.lookupCollectionIDInBlock(block, txResult.TransactionID)
	if err != nil {
		// since tx results and collections are indexed together within the snapshot, this call
		// must succeed, otherwise there is an inconsistency in the state.
		return nil, nil, err
>>>>>>> 82bfb428
	}

	txStatus := t.txStatusDeriver.DeriveExecutedTransactionStatus(snapshot.BlockStatus())

<<<<<<< HEAD
	result, err := t.buildTransactionResult(blockID, header.Height, txResult, txErrorMessage, events, txStatus, collectionID, encodingVersion)
	return result, metadata, err
=======
	metadata := &accessmodel.ExecutorMetadata{
		ExecutionResultID: executionResultInfo.ExecutionResultID,
		ExecutorIDs:       executionResultInfo.ExecutionNodes.NodeIDs(),
	}

	return &accessmodel.TransactionResult{
		TransactionID: txResult.TransactionID,
		Status:        txStatus,
		StatusCode:    txStatusCode,
		Events:        events,
		ErrorMessage:  txErrorMessageStr,
		BlockID:       blockID,
		BlockHeight:   block.Height,
		CollectionID:  collectionID,
	}, metadata, nil
>>>>>>> 82bfb428
}

// TransactionsByBlockID retrieves transactions by block ID from storage
// Expected errors during normal operation:
//   - codes.NotFound if result cannot be provided by storage due to the absence of data.
//   - codes.Internal when event payload conversion failed.
//   - indexer.ErrIndexNotInitialized when txResultsIndex not initialized
//   - storage.ErrHeightNotIndexed when data is unavailable
//
// All other errors are considered as state corruption (fatal) or internal errors in the transaction error message
// getter or when deriving transaction status.
func (t *LocalTransactionProvider) TransactionsByBlockID(
	ctx context.Context,
	block *flow.Block,
	executionResultInfo *optimistic_sync.ExecutionResultInfo,
) ([]*flow.TransactionBody, *accessmodel.ExecutorMetadata, error) {
	var transactions []*flow.TransactionBody
	blockID := block.ID()

	snapshot, err := t.executionStateCache.Snapshot(executionResultInfo.ExecutionResultID)
	if err != nil {
		return nil, nil, fmt.Errorf("failed to get snapshot for execution result %s: %w",
			executionResultInfo.ExecutionResultID, err)
	}

	for _, guarantee := range block.Payload.Guarantees {
		collection, err := t.collections.ByID(guarantee.CollectionID)
		if err != nil {
			return nil, nil, rpc.ConvertStorageError(err)
		}

		transactions = append(transactions, collection.Transactions...)
	}

	if !t.scheduledCallbacksEnabled {
		systemTx, err := blueprints.SystemChunkTransaction(t.chainID.Chain())
		if err != nil {
			return nil, nil, fmt.Errorf("failed to construct system chunk transaction: %w", err)
		}

		// no executor metadata returned because no execution data was used to construct the response
		return append(transactions, systemTx), nil, nil
	}

	events, err := snapshot.Events().ByBlockID(blockID)
	if err != nil {
		return nil, nil, rpc.ConvertIndexError(err, block.Height, "failed to get events")
	}

	sysCollection, err := blueprints.SystemCollection(t.chainID.Chain(), events)
	if err != nil {
		return nil, nil,
			status.Errorf(codes.Internal, "could not construct system collection: %v", err)
	}

	metadata := &accessmodel.ExecutorMetadata{
		ExecutionResultID: executionResultInfo.ExecutionResultID,
		ExecutorIDs:       executionResultInfo.ExecutionNodes.NodeIDs(),
	}

	return append(transactions, sysCollection.Transactions...), metadata, nil
}

// TransactionResultsByBlockID retrieves transaction results by block ID from storage
//
// Expected error returns during normal operation:
//   - [optimistic_sync.ErrSnapshotNotFound] when no snapshot is found for the execution result
func (t *LocalTransactionProvider) TransactionResultsByBlockID(
	_ context.Context,
	block *flow.Block,
<<<<<<< HEAD
	encodingVersion entities.EventEncodingVersion,
=======
	eventEncoding entities.EventEncodingVersion,
>>>>>>> 82bfb428
	executionResultInfo *optimistic_sync.ExecutionResultInfo,
) ([]*accessmodel.TransactionResult, *accessmodel.ExecutorMetadata, error) {
	blockID := block.ID()

	snapshot, err := t.executionStateCache.Snapshot(executionResultInfo.ExecutionResultID)
	if err != nil {
<<<<<<< HEAD
		if errors.Is(err, optimistic_sync.ErrSnapshotNotFound) {
			return nil, metadata, fmt.Errorf("could not find snapshot for execution result %s: %w", metadata.ExecutionResultID, err)
		}
		return nil, metadata, fmt.Errorf("failed to get snapshot for execution result %s: %w", metadata.ExecutionResultID, err)
=======
		return nil, nil, fmt.Errorf("failed to get snapshot for execution result %s: %w",
			executionResultInfo.ExecutionResultID, err)
>>>>>>> 82bfb428
	}

	txResults, err := snapshot.LightTransactionResults().ByBlockID(blockID)
	if err != nil {
		// this method does not return an error for empty or missing data, so any error here is an exception
		return nil, nil, fmt.Errorf("failed to get transaction results: %w", err)
	}

	txErrorMessageList, err := snapshot.TransactionResultErrorMessages().ByBlockID(blockID)
	if err != nil {
		if !errors.Is(err, storage.ErrNotFound) {
			return nil, nil, fmt.Errorf("failed to get transaction error messages: %w", err)
		}
		// if no data was found, continue. we will add a placeholder error message.
	}

	txErrorMessages := make(map[flow.Identifier]*flow.TransactionResultErrorMessage, len(txErrorMessageList))
	for _, txErrorMessage := range txErrorMessageList {
		txErrorMessages[txErrorMessage.TransactionID] = &txErrorMessage
	}

	// cache the tx to collectionID mapping to avoid repeated lookups
<<<<<<< HEAD
	// when looking up the collectionID, if the transaction is missing from the list, the flow.ZeroID
	// is returned. this is the desired behavior for system transactions which have may dynamic ID
	// when scheduled transactions are included.
	txToCollectionID, err := buildTxIDToCollectionIDMapping(block, snapshot.Collections())
=======
	txToCollectionID, err := t.buildTxIDToCollectionIDMapping(block)
>>>>>>> 82bfb428
	if err != nil {
		// this indicates that one or more of the collections for the block are not indexed. Since
		// lookups are gated on the indexer signaling it has finished processing all data for the
		// block, all data must be available in storage, otherwise there is an inconsistency in the
		// state.
		return nil, nil, fmt.Errorf("unexpected missing collection: %w", err)
	}

	txStatus := t.txStatusDeriver.DeriveExecutedTransactionStatus(snapshot.BlockStatus())

	eventsReader := snapshot.Events()
	header := block.ToHeader()

	results := make([]*accessmodel.TransactionResult, 0, len(txResults))
	for _, txResult := range txResults {
		txID := txResult.TransactionID

<<<<<<< HEAD
		events, err := eventsReader.ByBlockIDTransactionID(blockID, txResult.TransactionID)
		if err != nil {
			// this method does not return an error for empty or missing data, so any error here is an exception
			return nil, metadata, fmt.Errorf("failed to get events for tx %s: %w", txID, err)
		}

		result, err := t.buildTransactionResult(blockID, header.Height, &txResult, txErrorMessages[txID], events, txStatus, txToCollectionID[txID], encodingVersion)
		if err != nil {
			return nil, metadata, fmt.Errorf("failed to build transaction result for tx %s: %w", txID, err)
=======
		var txErrorMessageStr string
		var txStatusCode uint = 0
		if txResult.Failed {
			var ok bool
			txErrorMessageStr, ok = txErrorMessages[txID]
			if !ok {
				txErrorMessageStr = error_messages.DefaultFailedErrorMessage
			}

			if len(txErrorMessageStr) == 0 {
				// this means that the error message stored in the db is inconsistent with the tx result.
				return nil, nil, fmt.Errorf("transaction failed but error message is empty (txID: %s)", txID)
			}

			txStatusCode = 1 // statusCode of 1 indicates an error and 0 indicates no error, the same as on EN
		}

		events, err := eventsReader.ByBlockIDTransactionID(blockID, txResult.TransactionID)
		if err != nil {
			// this method does not return an error for empty or missing data, so any error here is an exception
			return nil, nil, fmt.Errorf("failed to get events (txID: %s): %w", txID, err)
		}

		// events are encoded in CCF format in storage. convert to JSON-CDC if requested
		if eventEncoding == entities.EventEncodingVersion_JSON_CDC_V0 {
			events, err = convert.CcfEventsToJsonEvents(events)
			if err != nil {
				// if conversion fails, one of these cases must be true:
				// 1. the data added to the block is invalid
				// 2. the data in storage is corrupted
				// 3. there is a software bug or configuration mismatch
				// all cases point to either inconsistent state or a software bug, and continuing is not safe.
				return nil, nil, fmt.Errorf("failed to convert event payloads (txID: %s): %w", txID, err)
			}
		}

		collectionID, ok := txToCollectionID[txID]
		if !ok {
			// for all the transactions that are not in the block's user collections we assign the
			// ZeroID indicating system collection.
			collectionID = flow.ZeroID
>>>>>>> 82bfb428
		}

		results = append(results, result)
	}

	metadata := &accessmodel.ExecutorMetadata{
		ExecutionResultID: executionResultInfo.ExecutionResultID,
		ExecutorIDs:       executionResultInfo.ExecutionNodes.NodeIDs(),
	}

	return results, metadata, nil
}

<<<<<<< HEAD
// buildTransactionResult formats the provided data into a TransactionResult.
//
// No errors are expected during normal operations.
func (t *LocalTransactionProvider) buildTransactionResult(
	blockID flow.Identifier,
	blockHeight uint64,
	txResult *flow.LightTransactionResult,
	txErrorMessage *flow.TransactionResultErrorMessage,
	events []flow.Event,
	txStatus flow.TransactionStatus,
	collectionID flow.Identifier,
	encodingVersion entities.EventEncodingVersion,
) (*accessmodel.TransactionResult, error) {
	txStatusCode := accessmodel.TransactionStatusCodeSuccess
	var txErrorMessageStr string
	if txResult.Failed {
		if txErrorMessage == nil {
			// it's possible that the error lookup request failed during the indexing process.
			// use a placeholder error message in this case to ensure graceful degradation.
			txErrorMessageStr = error_messages.DefaultFailedErrorMessage
		} else {
			txErrorMessageStr = txErrorMessage.ErrorMessage
		}

		if len(txErrorMessageStr) == 0 {
			// this means that the error message stored in the db is inconsistent with the tx result,
			// which is an irrecoverable exception indicating an inconsistent state.
			return nil, fmt.Errorf("transaction failed but error message is empty")
=======
// SystemTransaction rebuilds the system transaction from storage
func (t *LocalTransactionProvider) SystemTransaction(
	ctx context.Context,
	block *flow.Block,
	txID flow.Identifier,
	executionResultInfo *optimistic_sync.ExecutionResultInfo,
) (*flow.TransactionBody, *accessmodel.ExecutorMetadata, error) {
	blockID := block.ID()

	metadata := &accessmodel.ExecutorMetadata{
		ExecutionResultID: executionResultInfo.ExecutionResultID,
		ExecutorIDs:       executionResultInfo.ExecutionNodes.NodeIDs(),
	}

	if txID == t.systemTxID || !t.scheduledCallbacksEnabled {
		systemTx, err := blueprints.SystemChunkTransaction(t.chainID.Chain())
		if err != nil {
			return nil, nil, status.Errorf(codes.Internal, "failed to construct system chunk transaction: %v", err)
		}

		if txID == systemTx.ID() {
			return systemTx, metadata, nil
		}
		return nil, nil, fmt.Errorf("transaction %s not found in block %s", txID, blockID)
	}

	snapshot, err := t.executionStateCache.Snapshot(executionResultInfo.ExecutionResultID)
	if err != nil {
		return nil, nil, fmt.Errorf("failed to get snapshot for execution result %s: %w",
			executionResultInfo.ExecutionResultID, err)
	}

	events, err := snapshot.Events().ByBlockID(blockID)
	if err != nil {
		return nil, nil, rpc.ConvertIndexError(err, block.Height, "failed to get events")
	}

	sysCollection, err := blueprints.SystemCollection(t.chainID.Chain(), events)
	if err != nil {
		return nil, nil, status.Errorf(codes.Internal, "could not construct system collection: %v", err)
	}

	for _, tx := range sysCollection.Transactions {
		if tx.ID() == txID {
			return tx, metadata, nil
		}
	}

	return nil, nil, status.Errorf(codes.NotFound, "system transaction not found")
}

func (t *LocalTransactionProvider) SystemTransactionResult(
	ctx context.Context,
	block *flow.Block,
	txID flow.Identifier,
	eventEncoding entities.EventEncodingVersion,
	executionResultInfo *optimistic_sync.ExecutionResultInfo,
) (*accessmodel.TransactionResult, *accessmodel.ExecutorMetadata, error) {
	// make sure the request is for a system transaction
	if txID != t.systemTxID {
		if _, metadata, err := t.SystemTransaction(ctx, block, txID, executionResultInfo); err != nil {
			return nil, metadata, status.Errorf(codes.NotFound, "system transaction not found")
		}
	}
	return t.TransactionResult(ctx, block.ToHeader(), txID, eventEncoding, executionResultInfo)
}

// lookupCollectionIDInBlock returns the collection ID based on the transaction ID.
// The lookup is performed in block collections.
//
// Expected errors during normal operations:
//   - [storage.ErrNotFound] if a collection within the block is not found.
//   - [ErrTransactionNotInBlock] if the transaction is not found in the block.
func (t *LocalTransactionProvider) lookupCollectionIDInBlock(
	block *flow.Block,
	txID flow.Identifier,
) (flow.Identifier, error) {
	for _, guarantee := range block.Payload.Guarantees {
		collection, err := t.collections.LightByID(guarantee.CollectionID)
		if err != nil {
			return flow.ZeroID, fmt.Errorf("could not find collection %s in indexed block: %w", guarantee.CollectionID, err)
		}

		if slices.Contains(collection.Transactions, txID) {
			return guarantee.CollectionID, nil
>>>>>>> 82bfb428
		}

		txStatusCode = accessmodel.TransactionStatusCodeFailed
	}

	// events are encoded in CCF format in storage. convert to JSON-CDC if requested
	if encodingVersion == entities.EventEncodingVersion_JSON_CDC_V0 {
		var err error
		events, err = convert.CcfEventsToJsonEvents(events)
		if err != nil {
			// if conversion fails, one of these cases must be true:
			// 1. the data added to the block is invalid
			// 2. the data in storage is corrupted
			// 3. there is a software bug or configuration mismatch
			// all cases point to either inconsistent state or a software bug, and continuing is not safe.
			return nil, fmt.Errorf("failed to convert event payloads: %w", err)
		}
	}

	return &accessmodel.TransactionResult{
		TransactionID: txResult.TransactionID,
		Status:        txStatus,
		StatusCode:    txStatusCode,
		Events:        events,
		ErrorMessage:  txErrorMessageStr,
		BlockID:       blockID,
		BlockHeight:   blockHeight,
		CollectionID:  collectionID,
	}, nil
}

// buildTxIDToCollectionIDMapping returns a map of transaction ID to collection ID based on the provided block.
//
// Expected errors during normal operations:
//   - [storage.ErrNotFound] if a collection within the block is not found.
<<<<<<< HEAD
func buildTxIDToCollectionIDMapping(
	block *flow.Block,
	collectionsReader storage.CollectionsReader,
) (map[flow.Identifier]flow.Identifier, error) {
=======
func (t *LocalTransactionProvider) buildTxIDToCollectionIDMapping(block *flow.Block) (map[flow.Identifier]flow.Identifier, error) {
>>>>>>> 82bfb428
	txToCollectionID := make(map[flow.Identifier]flow.Identifier)
	for _, guarantee := range block.Payload.Guarantees {
		collection, err := t.collections.LightByID(guarantee.CollectionID)
		if err != nil {
			return nil, fmt.Errorf("could not find collection %s in indexed block: %w", guarantee.CollectionID, err)
		}
		for _, txID := range collection.Transactions {
			txToCollectionID[txID] = guarantee.CollectionID
		}
	}

	return txToCollectionID, nil
}<|MERGE_RESOLUTION|>--- conflicted
+++ resolved
@@ -4,7 +4,6 @@
 	"context"
 	"errors"
 	"fmt"
-	"slices"
 
 	"github.com/onflow/flow/protobuf/go/flow/entities"
 	"google.golang.org/grpc/codes"
@@ -12,6 +11,7 @@
 
 	"github.com/onflow/flow-go/engine/access/rpc/backend/transactions/error_messages"
 	txstatus "github.com/onflow/flow-go/engine/access/rpc/backend/transactions/status"
+	"github.com/onflow/flow-go/engine/common/rpc"
 	"github.com/onflow/flow-go/engine/common/rpc/convert"
 	"github.com/onflow/flow-go/fvm/blueprints"
 	accessmodel "github.com/onflow/flow-go/model/access"
@@ -25,43 +25,31 @@
 
 // LocalTransactionProvider provides functionality for retrieving transaction results and error messages from local storages
 type LocalTransactionProvider struct {
-<<<<<<< HEAD
-	txStatusDeriver     *txstatus.TxStatusDeriver
-	executionStateCache optimistic_sync.ExecutionStateCache
-=======
-	state                     protocol.State
-	collections               storage.Collections
-	blocks                    storage.Blocks
+	collections               storage.CollectionsReader
 	systemTxID                flow.Identifier
 	txStatusDeriver           *txstatus.TxStatusDeriver
 	executionStateCache       optimistic_sync.ExecutionStateCache
+	chainID                   flow.ChainID
 	scheduledCallbacksEnabled bool
-	chainID                   flow.ChainID
->>>>>>> 82bfb428
 }
 
 var _ TransactionProvider = (*LocalTransactionProvider)(nil)
 
 func NewLocalTransactionProvider(
+	collections storage.CollectionsReader,
+	systemTxID flow.Identifier,
 	txStatusDeriver *txstatus.TxStatusDeriver,
 	executionStateCache optimistic_sync.ExecutionStateCache,
 	chainID flow.ChainID,
 	scheduledCallbacksEnabled bool,
 ) *LocalTransactionProvider {
 	return &LocalTransactionProvider{
-<<<<<<< HEAD
-		txStatusDeriver:     txStatusDeriver,
-		executionStateCache: executionStateCache,
-=======
-		state:                     state,
 		collections:               collections,
-		blocks:                    blocks,
 		systemTxID:                systemTxID,
 		txStatusDeriver:           txStatusDeriver,
+		chainID:                   chainID,
+		scheduledCallbacksEnabled: scheduledCallbacksEnabled,
 		executionStateCache:       executionStateCache,
-		scheduledCallbacksEnabled: scheduledCallbacksEnabled,
-		chainID:                   chainID,
->>>>>>> 82bfb428
 	}
 }
 
@@ -76,24 +64,15 @@
 	collectionID flow.Identifier,
 	encodingVersion entities.EventEncodingVersion,
 	executionResultInfo *optimistic_sync.ExecutionResultInfo,
-<<<<<<< HEAD
-) (*accessmodel.TransactionResult, accessmodel.ExecutorMetadata, error) {
+) (*accessmodel.TransactionResult, *accessmodel.ExecutorMetadata, error) {
 	blockID := header.ID()
-=======
-) (*accessmodel.TransactionResult, *accessmodel.ExecutorMetadata, error) {
-	blockID := block.ID()
->>>>>>> 82bfb428
 
 	snapshot, err := t.executionStateCache.Snapshot(executionResultInfo.ExecutionResultID)
 	if err != nil {
-<<<<<<< HEAD
 		if errors.Is(err, optimistic_sync.ErrSnapshotNotFound) {
-			return nil, metadata, fmt.Errorf("could not find snapshot for execution result %s: %w", metadata.ExecutionResultID, err)
-		}
-		return nil, metadata, fmt.Errorf("failed to get snapshot for execution result %s: %w", metadata.ExecutionResultID, err)
-=======
+			return nil, nil, fmt.Errorf("could not find snapshot for execution result %s: %w", executionResultInfo.ExecutionResultID, err)
+		}
 		return nil, nil, fmt.Errorf("failed to get snapshot for execution result %s: %w", executionResultInfo.ExecutionResultID, err)
->>>>>>> 82bfb428
 	}
 
 	txResult, err := snapshot.LightTransactionResults().ByBlockIDTransactionID(blockID, transactionID)
@@ -104,27 +83,9 @@
 
 	var txErrorMessage *flow.TransactionResultErrorMessage
 	if txResult.Failed {
-<<<<<<< HEAD
 		txErrorMessage, err = snapshot.TransactionResultErrorMessages().ByBlockIDTransactionID(blockID, transactionID)
 		if err != nil && !errors.Is(err, storage.ErrNotFound) {
-			return nil, metadata, fmt.Errorf("failed to get transaction error message: %w", err)
-=======
-		txErrorMessage, err := snapshot.TransactionResultErrorMessages().ByBlockIDTransactionID(blockID, transactionID)
-		if err != nil {
-			if !errors.Is(err, storage.ErrNotFound) {
-				return nil, nil, fmt.Errorf("failed to get transaction error message: %w", err)
-			}
-			// it's possible that the error lookup request failed during the indexing process.
-			// use a placeholder error message in this case to ensure graceful degradation.
-			txErrorMessageStr = error_messages.DefaultFailedErrorMessage
-		} else {
-			txErrorMessageStr = txErrorMessage.ErrorMessage
-		}
-
-		if len(txErrorMessageStr) == 0 {
-			// this means that the error message stored in the db is inconsistent with the tx result.
-			return nil, nil, fmt.Errorf("transaction failed but error message is empty")
->>>>>>> 82bfb428
+			return nil, nil, fmt.Errorf("failed to get transaction error message: %w", err)
 		}
 	}
 
@@ -134,42 +95,16 @@
 		return nil, nil, fmt.Errorf("could not find events: %w", err)
 	}
 
-<<<<<<< HEAD
 	txStatus := t.txStatusDeriver.DeriveExecutedTransactionStatus(snapshot.BlockStatus())
 
 	result, err := t.buildTransactionResult(blockID, header.Height, txResult, txErrorMessage, events, txStatus, collectionID, encodingVersion)
-	return result, metadata, err
-=======
-	// events are encoded in CCF format in storage. convert to JSON-CDC if requested
-	if encodingVersion == entities.EventEncodingVersion_JSON_CDC_V0 {
-		events, err = convert.CcfEventsToJsonEvents(events)
-		if err != nil {
-			// if conversion fails, one of these cases must be true:
-			// 1. the data added to the block is invalid
-			// 2. the data in storage is corrupted
-			// 3. there is a software bug or configuration mismatch
-			// all cases point to either inconsistent state or a software bug, and continuing is not safe.
-			return nil, nil, fmt.Errorf("failed to convert event payloads: %w", err)
-		}
-	}
-
-	txStatus := t.txStatusDeriver.DeriveExecutedTransactionStatus(snapshot.BlockStatus())
 
 	metadata := &accessmodel.ExecutorMetadata{
 		ExecutionResultID: executionResultInfo.ExecutionResultID,
 		ExecutorIDs:       executionResultInfo.ExecutionNodes.NodeIDs(),
 	}
 
-	return &accessmodel.TransactionResult{
-		TransactionID: txResult.TransactionID,
-		Status:        txStatus,
-		StatusCode:    txStatusCode,
-		Events:        events,
-		ErrorMessage:  txErrorMessageStr,
-		BlockID:       blockID,
-		BlockHeight:   block.Height,
-	}, metadata, nil
->>>>>>> 82bfb428
+	return result, metadata, err
 }
 
 // TransactionResultByIndex retrieves a transaction result by index from storage.
@@ -180,30 +115,18 @@
 	_ context.Context,
 	header *flow.Header,
 	index uint32,
-<<<<<<< HEAD
 	collectionID flow.Identifier,
 	encodingVersion entities.EventEncodingVersion,
 	executionResultInfo *optimistic_sync.ExecutionResultInfo,
-) (*accessmodel.TransactionResult, accessmodel.ExecutorMetadata, error) {
+) (*accessmodel.TransactionResult, *accessmodel.ExecutorMetadata, error) {
 	blockID := header.ID()
-=======
-	eventEncoding entities.EventEncodingVersion,
-	executionResultInfo *optimistic_sync.ExecutionResultInfo,
-) (*accessmodel.TransactionResult, *accessmodel.ExecutorMetadata, error) {
-	blockID := block.ID()
->>>>>>> 82bfb428
 
 	snapshot, err := t.executionStateCache.Snapshot(executionResultInfo.ExecutionResultID)
 	if err != nil {
-<<<<<<< HEAD
 		if errors.Is(err, optimistic_sync.ErrSnapshotNotFound) {
-			return nil, metadata, fmt.Errorf("could not find snapshot for execution result %s: %w", metadata.ExecutionResultID, err)
-		}
-		return nil, metadata, fmt.Errorf("failed to get snapshot for execution result %s: %w", metadata.ExecutionResultID, err)
-=======
-		return nil, nil,
-			fmt.Errorf("failed to get snapshot for execution result %s: %w", executionResultInfo.ExecutionResultID, err)
->>>>>>> 82bfb428
+			return nil, nil, fmt.Errorf("could not find snapshot for execution result %s: %w", executionResultInfo.ExecutionResultID, err)
+		}
+		return nil, nil, fmt.Errorf("failed to get snapshot for execution result %s: %w", executionResultInfo.ExecutionResultID, err)
 	}
 
 	txResult, err := snapshot.LightTransactionResults().ByBlockIDTransactionIndex(blockID, index)
@@ -214,85 +137,28 @@
 
 	var txErrorMessage *flow.TransactionResultErrorMessage
 	if txResult.Failed {
-<<<<<<< HEAD
 		txErrorMessage, err = snapshot.TransactionResultErrorMessages().ByBlockIDTransactionIndex(blockID, index)
 		if err != nil && !errors.Is(err, storage.ErrNotFound) {
-			return nil, metadata, fmt.Errorf("failed to get transaction error message: %w", err)
-		}
-=======
-		txErrorMessage, err := snapshot.TransactionResultErrorMessages().ByBlockIDTransactionIndex(blockID, index)
-		if err != nil {
-			if !errors.Is(err, storage.ErrNotFound) {
-				return nil, nil, fmt.Errorf("failed to get transaction error message: %w", err)
-			}
-			// it's possible that the error lookup request failed during the indexing process.
-			// use a placeholder error message in this case to ensure graceful degradation.
-			txErrorMessageStr = error_messages.DefaultFailedErrorMessage
-		} else {
-			txErrorMessageStr = txErrorMessage.ErrorMessage
-		}
-
-		if len(txErrorMessage.ErrorMessage) == 0 {
-			// this means that the error message stored in the db is inconsistent with the tx result.
-			return nil, nil, fmt.Errorf("transaction failed but error message is empty")
-		}
-
-		txStatusCode = 1 // statusCode of 1 indicates an error and 0 indicates no error, the same as on EN
->>>>>>> 82bfb428
+			return nil, nil, fmt.Errorf("failed to get transaction error message: %w", err)
+		}
 	}
 
 	events, err := snapshot.Events().ByBlockIDTransactionIndex(blockID, index)
 	if err != nil {
-<<<<<<< HEAD
 		// this method will return an empty slice when no data is found, so any error is irrecoverable.
-		return nil, metadata, fmt.Errorf("could not find events: %w", err)
-=======
-		return nil, nil, rpc.ConvertIndexError(err, block.Height, "failed to get events")
-	}
-
-	// events are encoded in CCF format in storage. convert to JSON-CDC if requested
-	if eventEncoding == entities.EventEncodingVersion_JSON_CDC_V0 {
-		events, err = convert.CcfEventsToJsonEvents(events)
-		if err != nil {
-			// if conversion fails, one of these cases must be true:
-			// 1. the data added to the block is invalid
-			// 2. the data in storage is corrupted
-			// 3. there is a software bug or configuration mismatch
-			// all cases point to either inconsistent state or a software bug, and continuing is not safe.
-			return nil, nil, fmt.Errorf("failed to convert event payloads: %w", err)
-		}
-	}
-
-	collectionID, err := t.lookupCollectionIDInBlock(block, txResult.TransactionID)
-	if err != nil {
-		// since tx results and collections are indexed together within the snapshot, this call
-		// must succeed, otherwise there is an inconsistency in the state.
-		return nil, nil, err
->>>>>>> 82bfb428
+		return nil, nil, fmt.Errorf("could not find events: %w", err)
 	}
 
 	txStatus := t.txStatusDeriver.DeriveExecutedTransactionStatus(snapshot.BlockStatus())
 
-<<<<<<< HEAD
 	result, err := t.buildTransactionResult(blockID, header.Height, txResult, txErrorMessage, events, txStatus, collectionID, encodingVersion)
-	return result, metadata, err
-=======
+
 	metadata := &accessmodel.ExecutorMetadata{
 		ExecutionResultID: executionResultInfo.ExecutionResultID,
 		ExecutorIDs:       executionResultInfo.ExecutionNodes.NodeIDs(),
 	}
 
-	return &accessmodel.TransactionResult{
-		TransactionID: txResult.TransactionID,
-		Status:        txStatus,
-		StatusCode:    txStatusCode,
-		Events:        events,
-		ErrorMessage:  txErrorMessageStr,
-		BlockID:       blockID,
-		BlockHeight:   block.Height,
-		CollectionID:  collectionID,
-	}, metadata, nil
->>>>>>> 82bfb428
+	return result, metadata, err
 }
 
 // TransactionsByBlockID retrieves transactions by block ID from storage
@@ -363,26 +229,17 @@
 func (t *LocalTransactionProvider) TransactionResultsByBlockID(
 	_ context.Context,
 	block *flow.Block,
-<<<<<<< HEAD
 	encodingVersion entities.EventEncodingVersion,
-=======
-	eventEncoding entities.EventEncodingVersion,
->>>>>>> 82bfb428
 	executionResultInfo *optimistic_sync.ExecutionResultInfo,
 ) ([]*accessmodel.TransactionResult, *accessmodel.ExecutorMetadata, error) {
 	blockID := block.ID()
 
 	snapshot, err := t.executionStateCache.Snapshot(executionResultInfo.ExecutionResultID)
 	if err != nil {
-<<<<<<< HEAD
 		if errors.Is(err, optimistic_sync.ErrSnapshotNotFound) {
-			return nil, metadata, fmt.Errorf("could not find snapshot for execution result %s: %w", metadata.ExecutionResultID, err)
-		}
-		return nil, metadata, fmt.Errorf("failed to get snapshot for execution result %s: %w", metadata.ExecutionResultID, err)
-=======
-		return nil, nil, fmt.Errorf("failed to get snapshot for execution result %s: %w",
-			executionResultInfo.ExecutionResultID, err)
->>>>>>> 82bfb428
+			return nil, nil, fmt.Errorf("could not find snapshot for execution result %s: %w", executionResultInfo.ExecutionResultID, err)
+		}
+		return nil, nil, fmt.Errorf("failed to get snapshot for execution result %s: %w", executionResultInfo.ExecutionResultID, err)
 	}
 
 	txResults, err := snapshot.LightTransactionResults().ByBlockID(blockID)
@@ -405,14 +262,10 @@
 	}
 
 	// cache the tx to collectionID mapping to avoid repeated lookups
-<<<<<<< HEAD
 	// when looking up the collectionID, if the transaction is missing from the list, the flow.ZeroID
 	// is returned. this is the desired behavior for system transactions which have may dynamic ID
 	// when scheduled transactions are included.
-	txToCollectionID, err := buildTxIDToCollectionIDMapping(block, snapshot.Collections())
-=======
 	txToCollectionID, err := t.buildTxIDToCollectionIDMapping(block)
->>>>>>> 82bfb428
 	if err != nil {
 		// this indicates that one or more of the collections for the block are not indexed. Since
 		// lookups are gated on the indexer signaling it has finished processing all data for the
@@ -430,59 +283,15 @@
 	for _, txResult := range txResults {
 		txID := txResult.TransactionID
 
-<<<<<<< HEAD
 		events, err := eventsReader.ByBlockIDTransactionID(blockID, txResult.TransactionID)
 		if err != nil {
 			// this method does not return an error for empty or missing data, so any error here is an exception
-			return nil, metadata, fmt.Errorf("failed to get events for tx %s: %w", txID, err)
+			return nil, nil, fmt.Errorf("failed to get events for tx %s: %w", txID, err)
 		}
 
 		result, err := t.buildTransactionResult(blockID, header.Height, &txResult, txErrorMessages[txID], events, txStatus, txToCollectionID[txID], encodingVersion)
 		if err != nil {
-			return nil, metadata, fmt.Errorf("failed to build transaction result for tx %s: %w", txID, err)
-=======
-		var txErrorMessageStr string
-		var txStatusCode uint = 0
-		if txResult.Failed {
-			var ok bool
-			txErrorMessageStr, ok = txErrorMessages[txID]
-			if !ok {
-				txErrorMessageStr = error_messages.DefaultFailedErrorMessage
-			}
-
-			if len(txErrorMessageStr) == 0 {
-				// this means that the error message stored in the db is inconsistent with the tx result.
-				return nil, nil, fmt.Errorf("transaction failed but error message is empty (txID: %s)", txID)
-			}
-
-			txStatusCode = 1 // statusCode of 1 indicates an error and 0 indicates no error, the same as on EN
-		}
-
-		events, err := eventsReader.ByBlockIDTransactionID(blockID, txResult.TransactionID)
-		if err != nil {
-			// this method does not return an error for empty or missing data, so any error here is an exception
-			return nil, nil, fmt.Errorf("failed to get events (txID: %s): %w", txID, err)
-		}
-
-		// events are encoded in CCF format in storage. convert to JSON-CDC if requested
-		if eventEncoding == entities.EventEncodingVersion_JSON_CDC_V0 {
-			events, err = convert.CcfEventsToJsonEvents(events)
-			if err != nil {
-				// if conversion fails, one of these cases must be true:
-				// 1. the data added to the block is invalid
-				// 2. the data in storage is corrupted
-				// 3. there is a software bug or configuration mismatch
-				// all cases point to either inconsistent state or a software bug, and continuing is not safe.
-				return nil, nil, fmt.Errorf("failed to convert event payloads (txID: %s): %w", txID, err)
-			}
-		}
-
-		collectionID, ok := txToCollectionID[txID]
-		if !ok {
-			// for all the transactions that are not in the block's user collections we assign the
-			// ZeroID indicating system collection.
-			collectionID = flow.ZeroID
->>>>>>> 82bfb428
+			return nil, nil, fmt.Errorf("failed to build transaction result for tx %s: %w", txID, err)
 		}
 
 		results = append(results, result)
@@ -496,7 +305,73 @@
 	return results, metadata, nil
 }
 
-<<<<<<< HEAD
+// SystemTransaction rebuilds the system transaction from storage
+func (t *LocalTransactionProvider) SystemTransaction(
+	ctx context.Context,
+	block *flow.Block,
+	txID flow.Identifier,
+	executionResultInfo *optimistic_sync.ExecutionResultInfo,
+) (*flow.TransactionBody, *accessmodel.ExecutorMetadata, error) {
+	blockID := block.ID()
+
+	metadata := &accessmodel.ExecutorMetadata{
+		ExecutionResultID: executionResultInfo.ExecutionResultID,
+		ExecutorIDs:       executionResultInfo.ExecutionNodes.NodeIDs(),
+	}
+
+	if txID == t.systemTxID || !t.scheduledCallbacksEnabled {
+		systemTx, err := blueprints.SystemChunkTransaction(t.chainID.Chain())
+		if err != nil {
+			return nil, nil, status.Errorf(codes.Internal, "failed to construct system chunk transaction: %v", err)
+		}
+
+		if txID == systemTx.ID() {
+			return systemTx, metadata, nil
+		}
+		return nil, nil, fmt.Errorf("transaction %s not found in block %s", txID, blockID)
+	}
+
+	snapshot, err := t.executionStateCache.Snapshot(executionResultInfo.ExecutionResultID)
+	if err != nil {
+		return nil, nil, fmt.Errorf("failed to get snapshot for execution result %s: %w",
+			executionResultInfo.ExecutionResultID, err)
+	}
+
+	events, err := snapshot.Events().ByBlockID(blockID)
+	if err != nil {
+		return nil, nil, rpc.ConvertIndexError(err, block.Height, "failed to get events")
+	}
+
+	sysCollection, err := blueprints.SystemCollection(t.chainID.Chain(), events)
+	if err != nil {
+		return nil, nil, status.Errorf(codes.Internal, "could not construct system collection: %v", err)
+	}
+
+	for _, tx := range sysCollection.Transactions {
+		if tx.ID() == txID {
+			return tx, metadata, nil
+		}
+	}
+
+	return nil, nil, status.Errorf(codes.NotFound, "system transaction not found")
+}
+
+func (t *LocalTransactionProvider) SystemTransactionResult(
+	ctx context.Context,
+	block *flow.Block,
+	txID flow.Identifier,
+	eventEncoding entities.EventEncodingVersion,
+	executionResultInfo *optimistic_sync.ExecutionResultInfo,
+) (*accessmodel.TransactionResult, *accessmodel.ExecutorMetadata, error) {
+	// make sure the request is for a system transaction
+	if txID != t.systemTxID {
+		if _, metadata, err := t.SystemTransaction(ctx, block, txID, executionResultInfo); err != nil {
+			return nil, metadata, status.Errorf(codes.NotFound, "system transaction not found")
+		}
+	}
+	return t.TransactionResult(ctx, block.ToHeader(), txID, flow.ZeroID, eventEncoding, executionResultInfo)
+}
+
 // buildTransactionResult formats the provided data into a TransactionResult.
 //
 // No errors are expected during normal operations.
@@ -525,93 +400,6 @@
 			// this means that the error message stored in the db is inconsistent with the tx result,
 			// which is an irrecoverable exception indicating an inconsistent state.
 			return nil, fmt.Errorf("transaction failed but error message is empty")
-=======
-// SystemTransaction rebuilds the system transaction from storage
-func (t *LocalTransactionProvider) SystemTransaction(
-	ctx context.Context,
-	block *flow.Block,
-	txID flow.Identifier,
-	executionResultInfo *optimistic_sync.ExecutionResultInfo,
-) (*flow.TransactionBody, *accessmodel.ExecutorMetadata, error) {
-	blockID := block.ID()
-
-	metadata := &accessmodel.ExecutorMetadata{
-		ExecutionResultID: executionResultInfo.ExecutionResultID,
-		ExecutorIDs:       executionResultInfo.ExecutionNodes.NodeIDs(),
-	}
-
-	if txID == t.systemTxID || !t.scheduledCallbacksEnabled {
-		systemTx, err := blueprints.SystemChunkTransaction(t.chainID.Chain())
-		if err != nil {
-			return nil, nil, status.Errorf(codes.Internal, "failed to construct system chunk transaction: %v", err)
-		}
-
-		if txID == systemTx.ID() {
-			return systemTx, metadata, nil
-		}
-		return nil, nil, fmt.Errorf("transaction %s not found in block %s", txID, blockID)
-	}
-
-	snapshot, err := t.executionStateCache.Snapshot(executionResultInfo.ExecutionResultID)
-	if err != nil {
-		return nil, nil, fmt.Errorf("failed to get snapshot for execution result %s: %w",
-			executionResultInfo.ExecutionResultID, err)
-	}
-
-	events, err := snapshot.Events().ByBlockID(blockID)
-	if err != nil {
-		return nil, nil, rpc.ConvertIndexError(err, block.Height, "failed to get events")
-	}
-
-	sysCollection, err := blueprints.SystemCollection(t.chainID.Chain(), events)
-	if err != nil {
-		return nil, nil, status.Errorf(codes.Internal, "could not construct system collection: %v", err)
-	}
-
-	for _, tx := range sysCollection.Transactions {
-		if tx.ID() == txID {
-			return tx, metadata, nil
-		}
-	}
-
-	return nil, nil, status.Errorf(codes.NotFound, "system transaction not found")
-}
-
-func (t *LocalTransactionProvider) SystemTransactionResult(
-	ctx context.Context,
-	block *flow.Block,
-	txID flow.Identifier,
-	eventEncoding entities.EventEncodingVersion,
-	executionResultInfo *optimistic_sync.ExecutionResultInfo,
-) (*accessmodel.TransactionResult, *accessmodel.ExecutorMetadata, error) {
-	// make sure the request is for a system transaction
-	if txID != t.systemTxID {
-		if _, metadata, err := t.SystemTransaction(ctx, block, txID, executionResultInfo); err != nil {
-			return nil, metadata, status.Errorf(codes.NotFound, "system transaction not found")
-		}
-	}
-	return t.TransactionResult(ctx, block.ToHeader(), txID, eventEncoding, executionResultInfo)
-}
-
-// lookupCollectionIDInBlock returns the collection ID based on the transaction ID.
-// The lookup is performed in block collections.
-//
-// Expected errors during normal operations:
-//   - [storage.ErrNotFound] if a collection within the block is not found.
-//   - [ErrTransactionNotInBlock] if the transaction is not found in the block.
-func (t *LocalTransactionProvider) lookupCollectionIDInBlock(
-	block *flow.Block,
-	txID flow.Identifier,
-) (flow.Identifier, error) {
-	for _, guarantee := range block.Payload.Guarantees {
-		collection, err := t.collections.LightByID(guarantee.CollectionID)
-		if err != nil {
-			return flow.ZeroID, fmt.Errorf("could not find collection %s in indexed block: %w", guarantee.CollectionID, err)
-		}
-
-		if slices.Contains(collection.Transactions, txID) {
-			return guarantee.CollectionID, nil
->>>>>>> 82bfb428
 		}
 
 		txStatusCode = accessmodel.TransactionStatusCodeFailed
@@ -647,14 +435,7 @@
 //
 // Expected errors during normal operations:
 //   - [storage.ErrNotFound] if a collection within the block is not found.
-<<<<<<< HEAD
-func buildTxIDToCollectionIDMapping(
-	block *flow.Block,
-	collectionsReader storage.CollectionsReader,
-) (map[flow.Identifier]flow.Identifier, error) {
-=======
 func (t *LocalTransactionProvider) buildTxIDToCollectionIDMapping(block *flow.Block) (map[flow.Identifier]flow.Identifier, error) {
->>>>>>> 82bfb428
 	txToCollectionID := make(map[flow.Identifier]flow.Identifier)
 	for _, guarantee := range block.Payload.Guarantees {
 		collection, err := t.collections.LightByID(guarantee.CollectionID)
