package transactions

import (
	"context"
	"errors"
	"fmt"
	"time"

	accessproto "github.com/onflow/flow/protobuf/go/flow/access"
	"github.com/onflow/flow/protobuf/go/flow/entities"
	"github.com/rs/zerolog"
	"google.golang.org/grpc/codes"
	"google.golang.org/grpc/status"

	"github.com/onflow/flow-go/access"
	"github.com/onflow/flow-go/access/validator"
	"github.com/onflow/flow-go/engine/access/index"
	"github.com/onflow/flow-go/engine/access/rpc/backend/node_communicator"
	"github.com/onflow/flow-go/engine/access/rpc/backend/transactions/error_messages"
	"github.com/onflow/flow-go/engine/access/rpc/backend/transactions/provider"
	txstatus "github.com/onflow/flow-go/engine/access/rpc/backend/transactions/status"
	"github.com/onflow/flow-go/engine/access/rpc/backend/transactions/system"
	"github.com/onflow/flow-go/engine/access/rpc/connection"
	"github.com/onflow/flow-go/engine/common/rpc"
	"github.com/onflow/flow-go/engine/common/rpc/convert"
	accessmodel "github.com/onflow/flow-go/model/access"
	"github.com/onflow/flow-go/model/flow"
	"github.com/onflow/flow-go/module"
	"github.com/onflow/flow-go/module/irrecoverable"
	"github.com/onflow/flow-go/module/state_synchronization/indexer"
	"github.com/onflow/flow-go/state/protocol"
	"github.com/onflow/flow-go/storage"
)

// ErrTransactionNotInBlock represents an error indicating that the transaction is not found in the block.
var ErrTransactionNotInBlock = errors.New("transaction not in block")

type Transactions struct {
	log     zerolog.Logger
	metrics module.TransactionMetrics

	state   protocol.State
	chainID flow.ChainID

	// RPC Clients & Network
	collectionRPCClient         accessproto.AccessAPIClient // RPC client tied to a fixed collection node
	historicalAccessNodeClients []accessproto.AccessAPIClient
	nodeCommunicator            node_communicator.Communicator
	connectionFactory           connection.ConnectionFactory

	// Storages
	blocks                storage.Blocks
	collections           storage.Collections
	transactions          storage.Transactions
	scheduledTransactions storage.ScheduledTransactionsReader

	txValidator      *validator.TransactionValidator
	txProvider       provider.TransactionProvider
	txStatusDeriver  *txstatus.TxStatusDeriver
	systemCollection *system.SystemCollection
	txResultCache    TxResultCache

	scheduledTransactionsEnabled bool
}

var _ access.TransactionsAPI = (*Transactions)(nil)

type Params struct {
<<<<<<< HEAD
	Log                         zerolog.Logger
	Metrics                     module.TransactionMetrics
	State                       protocol.State
	ChainID                     flow.ChainID
	SystemTxID                  flow.Identifier
	StaticCollectionRPCClient   accessproto.AccessAPIClient
	HistoricalAccessNodeClients []accessproto.AccessAPIClient
	NodeCommunicator            node_communicator.Communicator
	ConnFactory                 connection.ConnectionFactory
	NodeProvider                *rpc.ExecutionNodeIdentitiesProvider
	Blocks                      storage.Blocks
	Collections                 storage.Collections
	Transactions                storage.Transactions
	Events                      storage.Events
	TxErrorMessageProvider      error_messages.Provider
	TxResultCache               *lru.Cache[flow.Identifier, *accessmodel.TransactionResult]
	TxProvider                  provider.TransactionProvider
	TxValidator                 *validator.TransactionValidator
	TxStatusDeriver             *txstatus.TxStatusDeriver
	EventsIndex                 *index.EventsIndex
	TxResultsIndex              *index.TransactionResultsIndex
	ScheduledCallbacksEnabled   bool
=======
	Log                          zerolog.Logger
	Metrics                      module.TransactionMetrics
	State                        protocol.State
	ChainID                      flow.ChainID
	SystemCollection             *system.SystemCollection
	StaticCollectionRPCClient    accessproto.AccessAPIClient
	HistoricalAccessNodeClients  []accessproto.AccessAPIClient
	NodeCommunicator             node_communicator.Communicator
	ConnFactory                  connection.ConnectionFactory
	EnableRetries                bool
	NodeProvider                 *rpc.ExecutionNodeIdentitiesProvider
	Blocks                       storage.Blocks
	Collections                  storage.Collections
	Transactions                 storage.Transactions
	ScheduledTransactions        storage.ScheduledTransactionsReader
	TxErrorMessageProvider       error_messages.Provider
	TxResultCache                TxResultCache
	TxProvider                   provider.TransactionProvider
	TxValidator                  *validator.TransactionValidator
	TxStatusDeriver              *txstatus.TxStatusDeriver
	EventsIndex                  *index.EventsIndex
	TxResultsIndex               *index.TransactionResultsIndex
	ScheduledTransactionsEnabled bool
>>>>>>> f6437d32
}

func NewTransactionsBackend(params Params) (*Transactions, error) {
	txs := &Transactions{
		log:                          params.Log,
		metrics:                      params.Metrics,
		state:                        params.State,
		chainID:                      params.ChainID,
		systemCollection:             params.SystemCollection,
		collectionRPCClient:          params.StaticCollectionRPCClient,
		historicalAccessNodeClients:  params.HistoricalAccessNodeClients,
		nodeCommunicator:             params.NodeCommunicator,
		connectionFactory:            params.ConnFactory,
		blocks:                       params.Blocks,
		collections:                  params.Collections,
		transactions:                 params.Transactions,
		scheduledTransactions:        params.ScheduledTransactions,
		txResultCache:                params.TxResultCache,
		txValidator:                  params.TxValidator,
		txProvider:                   params.TxProvider,
		txStatusDeriver:              params.TxStatusDeriver,
		scheduledTransactionsEnabled: params.ScheduledTransactionsEnabled,
	}

<<<<<<< HEAD
=======
	if params.EnableRetries {
		txs.retrier = retrier.NewRetrier(
			params.Log,
			params.State,
			params.Blocks,
			params.Collections,
			txs,
			params.TxStatusDeriver,
		)
	} else {
		txs.retrier = retrier.NewNoopRetrier()
	}

>>>>>>> f6437d32
	return txs, nil
}

// SendTransaction forwards the transaction to the collection node
func (t *Transactions) SendTransaction(ctx context.Context, tx *flow.TransactionBody) error {
	start := time.Now().UTC()

	err := t.txValidator.Validate(ctx, tx)
	if err != nil {
		return status.Errorf(codes.InvalidArgument, "invalid transaction: %s", err.Error())
	}

	// send the transaction to the collection node if valid
	err = t.trySendTransaction(ctx, tx)
	if err != nil {
		t.metrics.TransactionSubmissionFailed()
		return rpc.ConvertError(err, "failed to send transaction to a collection node", codes.Internal)
	}

	t.metrics.TransactionReceived(tx.ID(), start)

	// store the transaction locally
	err = t.transactions.Store(tx)
	if err != nil {
		return status.Errorf(codes.Internal, "failed to store transaction: %v", err)
	}

	return nil
}

// trySendTransaction tries to transaction to a collection node
func (t *Transactions) trySendTransaction(ctx context.Context, tx *flow.TransactionBody) error {
	// if a collection node rpc client was provided at startup, just use that
	if t.collectionRPCClient != nil {
		return t.grpcTxSend(ctx, t.collectionRPCClient, tx)
	}

	// otherwise choose all collection nodes to try
	collNodes, err := t.chooseCollectionNodes(tx.ID())
	if err != nil {
		return fmt.Errorf("failed to determine collection node for tx %x: %w", tx, err)
	}

	// try sending the transaction to one of the chosen collection nodes
	err = t.nodeCommunicator.CallAvailableNode(
		collNodes,
		func(node *flow.IdentitySkeleton) error {
			return t.sendTransactionToCollector(ctx, tx, node.Address)
		},
		nil,
	)

	if err != nil {
		t.log.Info().Err(err).Msg("failed to send transactions to collector nodes")
	}

	return err
}

// chooseCollectionNodes finds a random subset of size sampleSize of collection node addresses from the
// collection node cluster responsible for the given tx
func (t *Transactions) chooseCollectionNodes(txID flow.Identifier) (flow.IdentitySkeletonList, error) {
	// retrieve the set of collector clusters
	currentEpoch, err := t.state.Final().Epochs().Current()
	if err != nil {
		return nil, fmt.Errorf("could not get current epoch: %w", err)
	}
	clusters, err := currentEpoch.Clustering()
	if err != nil {
		return nil, fmt.Errorf("could not cluster collection nodes: %w", err)
	}

	// get the cluster responsible for the transaction
	targetNodes, ok := clusters.ByTxID(txID)
	if !ok {
		return nil, fmt.Errorf("could not get local cluster by txID: %x", txID)
	}

	return targetNodes, nil
}

// sendTransactionToCollection sends the transaction to the given collection node via grpc
func (t *Transactions) sendTransactionToCollector(
	ctx context.Context,
	tx *flow.TransactionBody,
	collectionNodeAddr string,
) error {
	collectionRPC, closer, err := t.connectionFactory.GetCollectionAPIClient(collectionNodeAddr, nil)
	if err != nil {
		return fmt.Errorf("failed to connect to collection node at %s: %w", collectionNodeAddr, err)
	}
	defer closer.Close()

	err = t.grpcTxSend(ctx, collectionRPC, tx)
	if err != nil {
		return fmt.Errorf("failed to send transaction to collection node at %s: %w", collectionNodeAddr, err)
	}
	return nil
}

func (t *Transactions) grpcTxSend(
	ctx context.Context,
	client accessproto.AccessAPIClient,
	tx *flow.TransactionBody,
) error {
	colReq := &accessproto.SendTransactionRequest{
		Transaction: convert.TransactionToMessage(*tx),
	}

	clientDeadline := time.Now().Add(time.Duration(2) * time.Second)
	ctx, cancel := context.WithDeadline(ctx, clientDeadline)
	defer cancel()

	_, err := client.SendTransaction(ctx, colReq)
	return err
}

// SendRawTransaction sends a raw transaction to the collection node
func (t *Transactions) SendRawTransaction(
	ctx context.Context,
	tx *flow.TransactionBody,
) error {
	// send the transaction to the collection node
	return t.trySendTransaction(ctx, tx)
}

func (t *Transactions) GetTransaction(ctx context.Context, txID flow.Identifier) (*flow.TransactionBody, error) {
	tx, err := t.transactions.ByID(txID)
	if err == nil {
		return tx, nil
	}

	if !errors.Is(err, storage.ErrNotFound) {
		return nil, status.Errorf(codes.Internal, "failed to lookup transaction: %v", err)
	}

	// check if it's one of the static system txs
	if tx, ok := t.systemCollection.ByID(txID); ok {
		return tx, nil
	}

	// check if it's a scheduled transaction
	if t.scheduledTransactions != nil {
		tx, isScheduledTx, err := t.lookupScheduledTransaction(ctx, txID)
		if err != nil {
			return nil, err
		}
		if isScheduledTx {
			return tx, nil
		}
		// else, this is not a system collection tx. continue with the normal lookup
	}

	// otherwise, check if it's a historic transaction
	return t.getHistoricalTransaction(ctx, txID)
}

// lookupScheduledTransaction looks up the transaction body for a scheduled transaction.
// Returns false and no error if the transaction is not a known scheduled tx.
//
// Expected error returns during normal operation:
//   - [codes.NotFound]: if the transaction is not a scheduled transaction was not found in the block
//   - [codes.Internal]: if there was an error looking up the events
func (t *Transactions) lookupScheduledTransaction(ctx context.Context, txID flow.Identifier) (*flow.TransactionBody, bool, error) {
	blockID, err := t.scheduledTransactions.BlockIDByTransactionID(txID)
	if err != nil {
		if errors.Is(err, storage.ErrNotFound) {
			return nil, false, nil
		}
		return nil, false, status.Errorf(codes.Internal, "failed to get scheduled transaction block ID: %v", err)
	}

	header, err := t.state.AtBlockID(blockID).Head()
	if err != nil {
		// since the scheduled transaction is indexed at this block, it must exist in storage, otherwise
		// the node is in an inconsistent state
		err = fmt.Errorf("failed to get block header: %w", err)
		irrecoverable.Throw(ctx, err)
		return nil, false, err
	}

	scheduledTxs, err := t.txProvider.ScheduledTransactionsByBlockID(ctx, header)
	if err != nil {
		return nil, false, rpc.ConvertError(err, "failed to get scheduled transactions", codes.Internal)
	}

	for _, tx := range scheduledTxs {
		if tx.ID() == txID {
			return tx, true, nil
		}
	}

	// since the scheduled transaction is indexed in this block, it exist in the data generated using
	// events from the block, otherwise the node is in an inconsistent state.
	// TODO: not throwing an irrecoverable here since it's possible that we queried an Execution node
	// for the events, and the EN provided incorrect data. This should be refactored so we handle the
	// condition more precisely.
	return nil, false, status.Errorf(codes.Internal, "scheduled transaction not found, but was indexed in block")
}

func (t *Transactions) GetTransactionsByBlockID(
	ctx context.Context,
	blockID flow.Identifier,
) ([]*flow.TransactionBody, error) {
	// TODO: consider using storage.Index.ByBlockID, the index contains collection id and seals ID
	block, err := t.blocks.ByID(blockID)
	if err != nil {
		return nil, rpc.ConvertStorageError(err)
	}

	return t.txProvider.TransactionsByBlockID(ctx, block)
}

func (t *Transactions) GetTransactionResult(
	ctx context.Context,
	txID flow.Identifier,
	blockID flow.Identifier,
	collectionID flow.Identifier,
	encodingVersion entities.EventEncodingVersion,
) (txResult *accessmodel.TransactionResult, err error) {
	var scriptSize int
	start := time.Now()
	defer func() {
		if err == nil {
			// scriptSize will be 0 for system and scheduled txs. this is OK since the metrics uses
			// size buckets and 0 equates to 1kb, which is about right.
			t.metrics.TransactionResultFetched(time.Since(start), scriptSize)
		}
	}()

	txResult, isSystemTx, err := t.lookupSystemTransactionResult(ctx, txID, blockID, encodingVersion)
	if err != nil {
		return nil, err
	}
	if isSystemTx {
		return txResult, nil
	}

	// if the node is not indexing scheduled transactions, then fallback to the normal lookup. if the
	// request was for a scheduled transaction, it will fail with a not found error.
	if t.scheduledTransactions != nil {
		txResult, isScheduledTx, err := t.lookupScheduledTransactionResult(ctx, txID, blockID, encodingVersion)
		if err != nil {
			return nil, err
		}
		if isScheduledTx {
			return txResult, nil
		}
	}

	txResult, tx, err := t.lookupSubmittedTransactionResult(ctx, txID, blockID, collectionID, encodingVersion)
	if err != nil {
		return nil, err
	}
	if tx != nil {
		scriptSize = len(tx.Script)
	}

	return txResult, nil
}

// lookupSubmittedTransactionResult looks up the transaction result for a user transaction.
// This function assumes that the queried transaction is not a system transaction or scheduled transaction.
//
// Expected error returns during normal operation:
//   - [codes.NotFound]: if the transaction is not found or not in the provided block or collection
//   - [codes.Internal]: if there was an error looking up the block or collection
func (t *Transactions) lookupSubmittedTransactionResult(
	ctx context.Context,
	txID flow.Identifier,
	blockID flow.Identifier,
	collectionID flow.Identifier,
	encodingVersion entities.EventEncodingVersion,
) (*accessmodel.TransactionResult, *flow.TransactionBody, error) {
	// 1. lookup the the collection that contains the transaction. if it is not found, then the
	// collection is not yet indexed and the transaction is either unknown or pending.
	//
	// BFT corner case: Only the first finalized collection to contain the transaction is indexed.
	// If the transaction is included in multiple collections in the same or different blocks, the
	// first collection to be _indexed_ by the node is returned. This is not guaranteed to be the
	// first collection in execution order!
	lightCollection, err := t.collections.LightByTransactionID(txID)
	if err != nil {
		if !errors.Is(err, storage.ErrNotFound) {
			return nil, nil, status.Errorf(codes.Internal, "failed to find collection for transaction: %v", err)
		}
		// we have already checked if this is a system or scheduled tx. at this point, the tx is either
		// pending, unknown, or from a past spork.
		result, err := t.getUnknownUserTransactionResult(ctx, txID, blockID, collectionID)
		return result, nil, err
	}
	actualCollectionID := lightCollection.ID()
	if collectionID == flow.ZeroID {
		collectionID = actualCollectionID
	} else if collectionID != actualCollectionID {
		return nil, nil, status.Errorf(codes.NotFound, "transaction found in collection %s, but %s was provided", actualCollectionID, collectionID)
	}

	// 2. lookup the block containing the collection.
	block, err := t.blocks.ByCollectionID(collectionID)
	if err != nil {
		// this is an exception. the block/collection index must exist if the collection/tx is indexed,
		// otherwise the stored state is inconsistent.
		err = fmt.Errorf("failed to find block for collection %v: %w", collectionID, err)
		irrecoverable.Throw(ctx, err)
		return nil, nil, err
	}
	actualBlockID := block.ID()
	if blockID == flow.ZeroID {
		blockID = actualBlockID
	} else if blockID != actualBlockID {
		return nil, nil, status.Errorf(codes.NotFound, "transaction found in block %s, but %s was provided", actualBlockID, blockID)
	}

	// 3. lookup the transaction and its result
	tx, err := t.transactions.ByID(txID)
	if err != nil {
		// if we've gotten this far, the transaction must exist in storage otherwise the node is in
		// an inconsistent state
		err = fmt.Errorf("failed to get transaction from storage: %w", err)
		irrecoverable.Throw(ctx, err)
		return nil, nil, err
	}

	txResult, err := t.txProvider.TransactionResult(ctx, block.ToHeader(), txID, collectionID, encodingVersion)
	if err != nil {
		switch {
		case errors.Is(err, storage.ErrNotFound):
		case errors.Is(err, indexer.ErrIndexNotInitialized):
		case errors.Is(err, storage.ErrHeightNotIndexed):
		case status.Code(err) == codes.NotFound:
		default:
			return nil, nil, rpc.ConvertError(err, "failed to retrieve result", codes.Internal)
		}
		// all expected errors fall through to be processed as a known unexecuted transaction.

		// The transaction is not executed yet
		txStatus, err := t.txStatusDeriver.DeriveTransactionStatus(block.Height, false)
		if err != nil {
			irrecoverable.Throw(ctx, fmt.Errorf("failed to derive transaction status: %w", err))
			return nil, nil, err
		}

		return &accessmodel.TransactionResult{
			BlockID:       blockID,
			BlockHeight:   block.Height,
			TransactionID: txID,
			Status:        txStatus,
			CollectionID:  collectionID,
		}, tx, nil
	}

	return txResult, tx, nil
}

// lookupSystemTransactionResult looks up the transaction result for a system transaction.
// Returns false and no error if the transaction is not a system tx.
//
// Expected error returns during normal operation:
//   - [codes.InvalidArgument]: if the block ID is not provided
//   - [codes.Internal]: if there was an error looking up the block
func (t *Transactions) lookupSystemTransactionResult(
	ctx context.Context,
	txID flow.Identifier,
	blockID flow.Identifier,
	encodingVersion entities.EventEncodingVersion,
) (*accessmodel.TransactionResult, bool, error) {
	// TODO: system transactions can change over time. Use the blockID to get the correct system tx
	// for the provided block.
	if _, ok := t.systemCollection.ByID(txID); !ok {
		return nil, false, nil // tx is not a system tx
	}

	// block must be provided to get the correct system tx result
	if blockID == flow.ZeroID {
		return nil, false, status.Errorf(codes.InvalidArgument, "block ID is required for system transactions")
	}

	header, err := t.state.AtBlockID(blockID).Head()
	if err != nil {
		return nil, false, status.Errorf(codes.NotFound, "could not find block: %v", err)
	}

	result, err := t.txProvider.TransactionResult(ctx, header, txID, flow.ZeroID, encodingVersion)
	return result, true, err
}

// lookupScheduledTransactionResult looks up the transaction result for a scheduled transaction.
// Returns false and no error if the transaction is not a known scheduled tx.
//
// Expected error returns during normal operation:
//   - [codes.NotFound]: if the transaction was found in a different block than the provided block ID
//   - [codes.Internal]: if there was an error looking up the block
func (t *Transactions) lookupScheduledTransactionResult(
	ctx context.Context,
	txID flow.Identifier,
	blockID flow.Identifier,
	encodingVersion entities.EventEncodingVersion,
) (*accessmodel.TransactionResult, bool, error) {
	scheduledTxBlockID, err := t.scheduledTransactions.BlockIDByTransactionID(txID)
	if err != nil {
		if errors.Is(err, storage.ErrNotFound) {
			return nil, false, nil // tx is not a scheduled tx
		}
		return nil, false, status.Errorf(codes.Internal, "failed to get scheduled transaction block ID: %v", err)
	}

	if blockID != flow.ZeroID && scheduledTxBlockID != blockID {
		return nil, false, status.Errorf(codes.NotFound, "scheduled transaction found in block %s, but %s was provided", scheduledTxBlockID, blockID)
	}

	header, err := t.state.AtBlockID(scheduledTxBlockID).Head()
	if err != nil {
		// the scheduled transaction is indexed at this block, so this block must exist in storage.
		// otherwise the node is in an inconsistent state
		err = fmt.Errorf("failed to get scheduled transaction's block from storage: %w", err)
		irrecoverable.Throw(ctx, err)
		return nil, false, err
	}

	result, err := t.txProvider.TransactionResult(ctx, header, txID, flow.ZeroID, encodingVersion)
	return result, true, err
}

// getUnknownUserTransactionResult returns the transaction result for a transaction that is not yet
// indexed in a finalized block.
//
// Expected error returns during normal operation:
//   - [codes.NotFound]: if the transaction is not found or is in the provided block or collection
//   - [codes.Internal]: if there was an error looking up the transaction, block, or collection.
func (t *Transactions) getUnknownUserTransactionResult(
	ctx context.Context,
	txID flow.Identifier,
	blockID flow.Identifier,
	collectionID flow.Identifier,
) (*accessmodel.TransactionResult, error) {
	tx, err := t.transactions.ByID(txID)
	if err == nil {
		// since the tx was not indexed, if it exists in storage that means it was submitted through
		// this node.
		txStatus, err := t.txStatusDeriver.DeriveUnknownTransactionStatus(tx.ReferenceBlockID)
		if err != nil {
			if errors.Is(err, storage.ErrNotFound) {
				return nil, status.Errorf(codes.NotFound, "transaction's reference block not found")
			}
			err = fmt.Errorf("failed to derive transaction status: %w", err)
			irrecoverable.Throw(ctx, err)
			return nil, err
		}

		return &accessmodel.TransactionResult{
			TransactionID: txID,
			Status:        txStatus,
		}, nil
	}

	if !errors.Is(err, storage.ErrNotFound) {
		return nil, status.Errorf(codes.Internal, "failed to lookup unknown transaction: %v", err)
	}

	// The transaction does not exist locally, so check if the block or collection help identify its status.
	// If we know the queried block or collection exist locally, then we can avoid querying historical Access Node.
	if blockID != flow.ZeroID {
		_, err := t.blocks.ByID(blockID)
		if err == nil {
			// the user's specified block exists locally, so assume the tx is not yet indexed
			// but will be eventually
			return &accessmodel.TransactionResult{
				TransactionID: txID,
				Status:        flow.TransactionStatusUnknown,
			}, nil
		}
		if !errors.Is(err, storage.ErrNotFound) {
			return nil, status.Errorf(codes.Internal, "failed to get block from storage: %v", err)
		}
		// search historical access nodes
	}

	if collectionID != flow.ZeroID {
		_, err := t.collections.LightByID(collectionID)
		if err == nil {
			// the user's specified collection exists locally. since the tx is not indexed, this
			// means the provided collection does not contain the tx
			return nil, status.Errorf(codes.NotFound, "transaction not found in collection %s", collectionID)
		}
		if !errors.Is(err, storage.ErrNotFound) {
			return nil, status.Errorf(codes.Internal, "failed to get collection from storage: %v", err)
		}
		// search historical access nodes
	}

	historicalTxResult := t.searchHistoricalAccessNodes(ctx, txID)
	return historicalTxResult, nil
}

func (t *Transactions) GetTransactionResultsByBlockID(
	ctx context.Context,
	blockID flow.Identifier,
	encodingVersion entities.EventEncodingVersion,
) ([]*accessmodel.TransactionResult, error) {
	// TODO: consider using storage.Index.ByBlockID, the index contains collection id and seals ID
	block, err := t.blocks.ByID(blockID)
	if err != nil {
		return nil, rpc.ConvertStorageError(err)
	}

	return t.txProvider.TransactionResultsByBlockID(ctx, block, encodingVersion)
}

// GetTransactionResultByIndex returns transactions Results for an index in a block that is executed,
// pending or finalized transactions  return errors
func (t *Transactions) GetTransactionResultByIndex(
	ctx context.Context,
	blockID flow.Identifier,
	index uint32,
	encodingVersion entities.EventEncodingVersion,
) (*accessmodel.TransactionResult, error) {
	block, err := t.blocks.ByID(blockID)
	if err != nil {
		return nil, rpc.ConvertStorageError(err)
	}

	collectionID, err := t.lookupCollectionIDByBlockAndTxIndex(block, index)
	if err != nil {
		if errors.Is(err, storage.ErrNotFound) {
			return nil, status.Errorf(codes.NotFound, "could not find collection for transaction result: %v", err)
		}
		return nil, status.Errorf(codes.Internal, "failed to lookup collection ID in block by index: %v", err)
	}

	return t.txProvider.TransactionResultByIndex(ctx, block, index, collectionID, encodingVersion)
}

// GetSystemTransaction returns a system transaction by ID.
// If no transaction ID is provided, the last system transaction is queried.
// Note: this function only returns privileged system transactions. It does NOT return user scheduled
// transactions, which are also contained within the system collection.
func (t *Transactions) GetSystemTransaction(
	ctx context.Context,
	txID flow.Identifier,
	blockID flow.Identifier,
) (*flow.TransactionBody, error) {
	if txID == flow.ZeroID {
		txID = t.systemCollection.SystemTxID()
	}

	tx, ok := t.systemCollection.ByID(txID)
	if !ok {
		return nil, status.Errorf(codes.NotFound, "no system transaction with the provided ID found")
	}

	// TODO: system tx can change. we should lookup the correct system tx for the block instead of
	// always returning the current system tx.
	_, err := t.state.AtBlockID(blockID).Head()
	if err != nil {
		return nil, rpc.ConvertStorageError(err)
	}

	return tx, nil
}

// GetSystemTransactionResult returns a system transaction result by ID.
// If no transaction ID is provided, the last system transaction is queried.
// Note: this function only returns privileged system transactions. It does NOT return user scheduled
// transactions, which are also contained within the system collection.
func (t *Transactions) GetSystemTransactionResult(
	ctx context.Context,
	txID flow.Identifier,
	blockID flow.Identifier,
	encodingVersion entities.EventEncodingVersion,
) (*accessmodel.TransactionResult, error) {
	if txID == flow.ZeroID {
		txID = t.systemCollection.SystemTxID()
	}

	txResult, isSystemTx, err := t.lookupSystemTransactionResult(ctx, txID, blockID, encodingVersion)
	if err != nil {
		return nil, err
	}
	if !isSystemTx {
		return nil, status.Errorf(codes.NotFound, "no system transaction with the provided ID found")
	}
	return txResult, nil
}

// GetScheduledTransaction returns the transaction body of the scheduled transaction by ID.
//
// Expected error returns during normal operation:
//   - [codes.NotFound]: if the scheduled transaction is not found
func (t *Transactions) GetScheduledTransaction(ctx context.Context, scheduledTxID uint64) (*flow.TransactionBody, error) {
	// The scheduled transactions index is only written if execution state indexing is enabled.
	// Note: it's possible indexing is enabled and requests are still served from execution nodes.
	if t.scheduledTransactions == nil {
		return nil, status.Errorf(codes.Unimplemented, "scheduled transactions endpoints require execution state indexing.")
	}

	txID, err := t.scheduledTransactions.TransactionIDByID(scheduledTxID)
	if err != nil {
		return nil, rpc.ConvertStorageError(err)
	}

	tx, isScheduledTx, err := t.lookupScheduledTransaction(ctx, txID)
	if err != nil {
		return nil, err
	}
	if !isScheduledTx {
		// since the scheduled transaction is indexed at this block, it must exist in storage, otherwise
		// the node is in an inconsistent state
		// TODO: not throwing an irrecoverable here since it's possible that we queried an Execution node
		// for the events, and the EN provided incorrect data. This should be refactored so we handle the
		// condition more precisely.
		return nil, status.Errorf(codes.Internal, "scheduled transaction not found, but was indexed in block")
	}
	return tx, nil
}

// GetScheduledTransactionResult returns the transaction result of the scheduled transaction by ID.
//
// Expected error returns during normal operation:
//   - [codes.NotFound]: if the scheduled transaction is not found
func (t *Transactions) GetScheduledTransactionResult(ctx context.Context, scheduledTxID uint64, encodingVersion entities.EventEncodingVersion) (*accessmodel.TransactionResult, error) {
	// The scheduled transactions index is only written if execution state indexing is enabled.
	// Note: it's possible indexing is enabled and requests are still served from execution nodes.
	if t.scheduledTransactions == nil {
		return nil, status.Errorf(codes.Unimplemented, "scheduled transactions endpoints require execution state indexing.")
	}

	txID, err := t.scheduledTransactions.TransactionIDByID(scheduledTxID)
	if err != nil {
		return nil, rpc.ConvertStorageError(err)
	}

	txResult, isScheduledTx, err := t.lookupScheduledTransactionResult(ctx, txID, flow.ZeroID, encodingVersion)
	if err != nil {
		return nil, err
	}
	if !isScheduledTx {
		// since the scheduled transaction is indexed at this block, it must exist in storage, otherwise
		// the node is in an inconsistent state
		// TODO: not throwing an irrecoverable here since it's possible that we queried an Execution node
		// for the events, and the EN provided incorrect data. This should be refactored so we handle the
		// condition more precisely.
		return nil, status.Errorf(codes.Internal, "scheduled transaction not found, but was indexed in block")
	}
	return txResult, nil
}

// getHistoricalTransaction searches the historical access nodes for the transaction body.
//
// All errors are benign and side-effect free for the node. They indicate an issue communicating with
// external nodes.
func (t *Transactions) getHistoricalTransaction(
	ctx context.Context,
	txID flow.Identifier,
) (*flow.TransactionBody, error) {
	for _, historicalNode := range t.historicalAccessNodeClients {
		txResp, err := historicalNode.GetTransaction(ctx, &accessproto.GetTransactionRequest{Id: txID[:]})
		if err == nil {
			tx, err := convert.MessageToTransaction(txResp.Transaction, t.chainID.Chain())
			if err != nil {
				return nil, status.Errorf(codes.Internal, "could not convert transaction: %v", err)
			}

			// Found on a historical node. Report
			return &tx, nil
		}
		// Otherwise, if not found, just continue
		if status.Code(err) == codes.NotFound {
			continue
		}
		// TODO should we do something if the error isn't not found?
	}
	return nil, status.Errorf(codes.NotFound, "no known transaction with ID %s", txID)
}

// searchHistoricalAccessNodes searches the historical access nodes for the transaction result
// and caches the result if enabled.
func (t *Transactions) searchHistoricalAccessNodes(
	ctx context.Context,
	txID flow.Identifier,
) *accessmodel.TransactionResult {
	// if the tx is not known locally, search the historical access nodes
	if result, ok := t.txResultCache.Get(txID); ok {
		return result
	}

	historicalTxResult, err := t.getHistoricalTransactionResult(ctx, txID)
	if err != nil {
		// if tx not found on historic access nodes either, then assume that the tx was
		// submitted to a different AN and return status as unknown
		historicalTxResult = &accessmodel.TransactionResult{
			TransactionID: txID,
			Status:        flow.TransactionStatusUnknown,
		}
	}

	// always cache the result even if it's an error to avoid unnecessary load on the nodes.
	// the cache is limited so retries will happen eventually. users can also query the nodes
	// directly for more precise results.
	t.txResultCache.Add(txID, historicalTxResult)

	return historicalTxResult
}

// getHistoricalTransactionResult searches the historical access nodes for the transaction result.
//
// All errors are benign and side-effect free for the node. They indicate an issue communicating with
// external nodes.
func (t *Transactions) getHistoricalTransactionResult(
	ctx context.Context,
	txID flow.Identifier,
) (*accessmodel.TransactionResult, error) {
	for _, historicalNode := range t.historicalAccessNodeClients {
		result, err := historicalNode.GetTransactionResult(ctx, &accessproto.GetTransactionRequest{Id: txID[:]})
		if err == nil {
			// Found on a historical node. Report
			if result.GetStatus() == entities.TransactionStatus_UNKNOWN {
				// We've moved to returning Status UNKNOWN instead of an error with the NotFound status,
				// Therefore we should continue and look at the next access node for answers.
				continue
			}

			if result.GetStatus() == entities.TransactionStatus_PENDING {
				// This is on a historical node. No transactions from it will ever be
				// executed, therefore we should consider this expired
				result.Status = entities.TransactionStatus_EXPIRED
			}

			txResult, err := convert.MessageToTransactionResult(result)
			if err != nil {
				return nil, status.Errorf(codes.Internal, "could not convert transaction result: %v", err)
			}

			return txResult, nil
		}
		// Otherwise, if not found, just continue
		if status.Code(err) == codes.NotFound {
			continue
		}
		// TODO should we do something if the error isn't not found?
	}
	return nil, status.Errorf(codes.NotFound, "no known transaction with ID %s", txID)
<<<<<<< HEAD
=======
}

// lookupCollectionIDByBlockAndTxIndex returns the collection ID that contains the transasction with
// the provided transaction index.
//
// If the index is larger that the number of user transactions, flow.ZeroID is returned, indicating
// that the transaction is a system transaction. The caller should verify that the index does in fact
// correspond to a system transaction.
//
// Expected errors during normal operations:
//   - [storage.ErrNotFound] - if any of the collections in the block cannot be found.
func (t *Transactions) lookupCollectionIDByBlockAndTxIndex(block *flow.Block, index uint32) (flow.Identifier, error) {
	txIndex := uint32(0)
	for _, guarantee := range block.Payload.Guarantees {
		collection, err := t.collections.LightByID(guarantee.CollectionID)
		if err != nil {
			return flow.ZeroID, fmt.Errorf("could not find collection %s: %w", guarantee.CollectionID, err)
		}

		for range collection.Transactions {
			if txIndex == index {
				return guarantee.CollectionID, nil
			}
			txIndex++
		}
	}

	// otherwise, assume it's a system transaction and return the ZeroID
	return flow.ZeroID, nil
}

func (t *Transactions) registerTransactionForRetry(tx *flow.TransactionBody) {
	t.retrier.RegisterTransaction(tx)
}

// ATTENTION: might be a source of problems in future. We run this code on finalization gorotuine,
// potentially lagging finalization events if operations take long time.
// We might need to move this logic on dedicated goroutine and provide a way to skip finalization events if they are delivered
// too often for this engine. An example of similar approach - https://github.com/onflow/flow-go/blob/10b0fcbf7e2031674c00f3cdd280f27bd1b16c47/engine/common/follower/compliance_engine.go#L201..
// No errors expected during normal operations.
func (t *Transactions) ProcessFinalizedBlockHeight(height uint64) error {
	return t.retrier.Retry(height)
>>>>>>> f6437d32
}<|MERGE_RESOLUTION|>--- conflicted
+++ resolved
@@ -66,30 +66,6 @@
 var _ access.TransactionsAPI = (*Transactions)(nil)
 
 type Params struct {
-<<<<<<< HEAD
-	Log                         zerolog.Logger
-	Metrics                     module.TransactionMetrics
-	State                       protocol.State
-	ChainID                     flow.ChainID
-	SystemTxID                  flow.Identifier
-	StaticCollectionRPCClient   accessproto.AccessAPIClient
-	HistoricalAccessNodeClients []accessproto.AccessAPIClient
-	NodeCommunicator            node_communicator.Communicator
-	ConnFactory                 connection.ConnectionFactory
-	NodeProvider                *rpc.ExecutionNodeIdentitiesProvider
-	Blocks                      storage.Blocks
-	Collections                 storage.Collections
-	Transactions                storage.Transactions
-	Events                      storage.Events
-	TxErrorMessageProvider      error_messages.Provider
-	TxResultCache               *lru.Cache[flow.Identifier, *accessmodel.TransactionResult]
-	TxProvider                  provider.TransactionProvider
-	TxValidator                 *validator.TransactionValidator
-	TxStatusDeriver             *txstatus.TxStatusDeriver
-	EventsIndex                 *index.EventsIndex
-	TxResultsIndex              *index.TransactionResultsIndex
-	ScheduledCallbacksEnabled   bool
-=======
 	Log                          zerolog.Logger
 	Metrics                      module.TransactionMetrics
 	State                        protocol.State
@@ -113,7 +89,6 @@
 	EventsIndex                  *index.EventsIndex
 	TxResultsIndex               *index.TransactionResultsIndex
 	ScheduledTransactionsEnabled bool
->>>>>>> f6437d32
 }
 
 func NewTransactionsBackend(params Params) (*Transactions, error) {
@@ -138,22 +113,6 @@
 		scheduledTransactionsEnabled: params.ScheduledTransactionsEnabled,
 	}
 
-<<<<<<< HEAD
-=======
-	if params.EnableRetries {
-		txs.retrier = retrier.NewRetrier(
-			params.Log,
-			params.State,
-			params.Blocks,
-			params.Collections,
-			txs,
-			params.TxStatusDeriver,
-		)
-	} else {
-		txs.retrier = retrier.NewNoopRetrier()
-	}
-
->>>>>>> f6437d32
 	return txs, nil
 }
 
@@ -896,8 +855,6 @@
 		// TODO should we do something if the error isn't not found?
 	}
 	return nil, status.Errorf(codes.NotFound, "no known transaction with ID %s", txID)
-<<<<<<< HEAD
-=======
 }
 
 // lookupCollectionIDByBlockAndTxIndex returns the collection ID that contains the transasction with
@@ -927,18 +884,4 @@
 
 	// otherwise, assume it's a system transaction and return the ZeroID
 	return flow.ZeroID, nil
-}
-
-func (t *Transactions) registerTransactionForRetry(tx *flow.TransactionBody) {
-	t.retrier.RegisterTransaction(tx)
-}
-
-// ATTENTION: might be a source of problems in future. We run this code on finalization gorotuine,
-// potentially lagging finalization events if operations take long time.
-// We might need to move this logic on dedicated goroutine and provide a way to skip finalization events if they are delivered
-// too often for this engine. An example of similar approach - https://github.com/onflow/flow-go/blob/10b0fcbf7e2031674c00f3cdd280f27bd1b16c47/engine/common/follower/compliance_engine.go#L201..
-// No errors expected during normal operations.
-func (t *Transactions) ProcessFinalizedBlockHeight(height uint64) error {
-	return t.retrier.Retry(height)
->>>>>>> f6437d32
 }