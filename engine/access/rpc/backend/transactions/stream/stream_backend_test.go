package stream

import (
	"context"
	"fmt"
	"os"
	"testing"
	"time"

	lru "github.com/hashicorp/golang-lru/v2"
	"github.com/rs/zerolog"
	"github.com/stretchr/testify/assert"
	"github.com/stretchr/testify/mock"
	"github.com/stretchr/testify/require"
	"github.com/stretchr/testify/suite"
	"google.golang.org/grpc/codes"
	"google.golang.org/grpc/status"

	accessproto "github.com/onflow/flow/protobuf/go/flow/access"
	"github.com/onflow/flow/protobuf/go/flow/entities"

	"github.com/onflow/flow-go/access/validator"
	validatormock "github.com/onflow/flow-go/access/validator/mock"
	"github.com/onflow/flow-go/engine"
	"github.com/onflow/flow-go/engine/access/index"
	access "github.com/onflow/flow-go/engine/access/mock"
	"github.com/onflow/flow-go/engine/access/rpc/backend/node_communicator"
	"github.com/onflow/flow-go/engine/access/rpc/backend/transactions"
	"github.com/onflow/flow-go/engine/access/rpc/backend/transactions/error_messages"
	"github.com/onflow/flow-go/engine/access/rpc/backend/transactions/provider"
	txstatus "github.com/onflow/flow-go/engine/access/rpc/backend/transactions/status"
	connectionmock "github.com/onflow/flow-go/engine/access/rpc/connection/mock"
	"github.com/onflow/flow-go/engine/access/subscription"
	trackermock "github.com/onflow/flow-go/engine/access/subscription/tracker/mock"
	commonrpc "github.com/onflow/flow-go/engine/common/rpc"
	"github.com/onflow/flow-go/engine/common/rpc/convert"
	accessmodel "github.com/onflow/flow-go/model/access"
	"github.com/onflow/flow-go/model/access/systemcollection"
	"github.com/onflow/flow-go/model/flow"
	"github.com/onflow/flow-go/module"
	"github.com/onflow/flow-go/module/counters"
	"github.com/onflow/flow-go/module/execution"
	execmock "github.com/onflow/flow-go/module/execution/mock"
	"github.com/onflow/flow-go/module/executiondatasync/optimistic_sync"
	optimisticmock "github.com/onflow/flow-go/module/executiondatasync/optimistic_sync/mock"
	"github.com/onflow/flow-go/module/irrecoverable"
	"github.com/onflow/flow-go/module/metrics"
	syncmock "github.com/onflow/flow-go/module/state_synchronization/mock"
	protocolint "github.com/onflow/flow-go/state/protocol"
	protocol "github.com/onflow/flow-go/state/protocol/mock"
	"github.com/onflow/flow-go/storage"
	storagemock "github.com/onflow/flow-go/storage/mock"
	"github.com/onflow/flow-go/storage/operation/pebbleimpl"
	"github.com/onflow/flow-go/storage/store"
	"github.com/onflow/flow-go/utils/concurrentmap"
	"github.com/onflow/flow-go/utils/unittest"
	"github.com/onflow/flow-go/utils/unittest/mocks"
)

// TransactionStreamSuite represents a suite for testing transaction status-related functionality in the Flow blockchain.
type TransactionStreamSuite struct {
	suite.Suite

	state          *protocol.State
	sealedSnapshot *protocol.Snapshot
	finalSnapshot  *protocol.Snapshot
	tempSnapshot   *protocol.Snapshot
	log            zerolog.Logger

	blocks             *storagemock.Blocks
	headers            *storagemock.Headers
	collections        *storagemock.Collections
	transactions       *storagemock.Transactions
	receipts           *storagemock.ExecutionReceipts
	results            *storagemock.ExecutionResults
	transactionResults *storagemock.LightTransactionResults
	events             *storagemock.Events
	seals              *storagemock.Seals
	registers          *storagemock.RegisterSnapshotReader

	colClient              *access.AccessAPIClient
	execClient             *access.ExecutionAPIClient
	historicalAccessClient *access.AccessAPIClient
	archiveClient          *access.AccessAPIClient

	connectionFactory *connectionmock.ConnectionFactory

	blockTracker  *trackermock.BlockTracker
	reporter      *syncmock.IndexReporter
	indexReporter *index.Reporter
	eventIndex    *index.EventsIndex
	txResultIndex *index.TransactionResultsIndex

	chainID flow.ChainID

	broadcaster    *engine.Broadcaster
	rootBlock      *flow.Block
	sealedBlock    *flow.Block
	finalizedBlock *flow.Block

	blockMap *concurrentmap.Map[uint64, *flow.Block]

	txStreamBackend *TransactionStream

	db                  storage.DB
	dbDir               string
	lastFullBlockHeight *counters.PersistentStrictMonotonicCounter
	systemCollections   *systemcollection.Versioned
	scheduledTxEnabled  bool

	fixedExecutionNodeIDs     flow.IdentifierList
	preferredExecutionNodeIDs flow.IdentifierList
}

func TestTransactionStatusSuite(t *testing.T) {
	suite.Run(t, new(TransactionStreamSuite))
}

// SetupTest initializes the test dependencies, configurations, and mock objects for TransactionStreamSuite tests.
func (s *TransactionStreamSuite) SetupTest() {
	s.log = unittest.Logger()
	s.state = protocol.NewState(s.T())
	s.sealedSnapshot = protocol.NewSnapshot(s.T())
	s.finalSnapshot = protocol.NewSnapshot(s.T())
	s.tempSnapshot = &protocol.Snapshot{}
	pdb, dbDir := unittest.TempPebbleDB(s.T())
	s.db = pebbleimpl.ToDB(pdb)
	s.dbDir = dbDir

	s.blocks = storagemock.NewBlocks(s.T())
	s.headers = storagemock.NewHeaders(s.T())
	s.transactions = storagemock.NewTransactions(s.T())
	s.collections = storagemock.NewCollections(s.T())
	s.receipts = storagemock.NewExecutionReceipts(s.T())
	s.results = storagemock.NewExecutionResults(s.T())
	s.seals = storagemock.NewSeals(s.T())
	s.registers = storagemock.NewRegisterSnapshotReader(s.T())
	s.colClient = access.NewAccessAPIClient(s.T())
	s.archiveClient = access.NewAccessAPIClient(s.T())
	s.execClient = access.NewExecutionAPIClient(s.T())
	s.transactionResults = storagemock.NewLightTransactionResults(s.T())
	s.events = storagemock.NewEvents(s.T())
	s.chainID = flow.Testnet
	s.historicalAccessClient = access.NewAccessAPIClient(s.T())
	s.connectionFactory = connectionmock.NewConnectionFactory(s.T())
	s.broadcaster = engine.NewBroadcaster()
	s.blockTracker = trackermock.NewBlockTracker(s.T())
	s.reporter = syncmock.NewIndexReporter(s.T())
	s.indexReporter = index.NewReporter()
	err := s.indexReporter.Initialize(s.reporter)
	require.NoError(s.T(), err)
	s.eventIndex = index.NewEventsIndex(s.indexReporter, s.events)
	s.txResultIndex = index.NewTransactionResultsIndex(s.indexReporter, s.transactionResults)

	s.systemCollections, err = systemcollection.NewVersioned(s.chainID.Chain(), systemcollection.Default(s.chainID))
	s.Require().NoError(err)

	s.fixedExecutionNodeIDs = nil
	s.preferredExecutionNodeIDs = nil

	s.initializeBackend()
}

// TearDownTest cleans up the db
func (s *TransactionStreamSuite) TearDownTest() {
	err := os.RemoveAll(s.dbDir)
	s.Require().NoError(err)
}

// initializeBackend sets up and initializes the txStreamBackend with required dependencies, mocks, and configurations for testing.
func (s *TransactionStreamSuite) initializeBackend() {
	s.transactions.
		On("Store", mock.Anything).
		Return(nil).
		Maybe()

	s.execClient.
		On("GetTransactionResult", mock.Anything, mock.Anything).
		Return(nil, status.Error(codes.NotFound, "not found")).
		Maybe()

	s.connectionFactory.
		On("GetExecutionAPIClient", mock.Anything).
		Return(s.execClient, &mocks.MockCloser{}, nil).
		Maybe()

	s.colClient.
		On("SendTransaction", mock.Anything, mock.Anything).
		Return(&accessproto.SendTransactionResponse{}, nil).
		Maybe()

	// generate blockCount consecutive blocks with associated seal, result and execution data
	s.rootBlock = unittest.BlockFixture()

	params := protocol.NewParams(s.T())
	params.On("FinalizedRoot").Return(s.rootBlock.ToHeader()).Maybe()
	s.state.On("Params").Return(params).Maybe()

	// this line causes a S1021 lint error because receipts is explicitly declared. this is required
	// to ensure the mock library handles the response type correctly
	var receipts flow.ExecutionReceiptList //nolint:gosimple
	executionNodes := unittest.IdentityListFixture(2, unittest.WithRole(flow.RoleExecution))
	receipts = unittest.ReceiptsForBlockFixture(s.rootBlock, executionNodes.NodeIDs())
	s.receipts.On("ByBlockID", mock.AnythingOfType("flow.Identifier")).Return(receipts, nil).Maybe()
	s.finalSnapshot.On("Identities", mock.Anything).Return(executionNodes, nil).Maybe()

	progress, err := store.NewConsumerProgress(s.db, module.ConsumeProgressLastFullBlockHeight).Initialize(s.rootBlock.Height)
	require.NoError(s.T(), err)
	s.lastFullBlockHeight, err = counters.NewPersistentStrictMonotonicCounter(progress)
	require.NoError(s.T(), err)

	s.sealedBlock = s.rootBlock
	s.finalizedBlock = unittest.BlockWithParentFixture(s.sealedBlock.ToHeader())
	s.blockMap = concurrentmap.New[uint64, *flow.Block]()
	s.blockMap.Add(s.sealedBlock.Height, s.sealedBlock)
	s.blockMap.Add(s.finalizedBlock.Height, s.finalizedBlock)

	txStatusDeriver := txstatus.NewTxStatusDeriver(
		s.state,
		s.lastFullBlockHeight,
	)

	nodeCommunicator := node_communicator.NewNodeCommunicator(false)

	execNodeProvider := commonrpc.NewExecutionNodeIdentitiesProvider(
		s.log,
		s.state,
		s.receipts,
		s.preferredExecutionNodeIDs,
		s.fixedExecutionNodeIDs,
	)

	errorMessageProvider := error_messages.NewTxErrorMessageProvider(
		s.log,
		nil,
		s.txResultIndex,
		s.connectionFactory,
		nodeCommunicator,
		execNodeProvider,
	)

<<<<<<< HEAD
	execResultInfoProvider := optimisticmock.NewExecutionResultInfoProvider(s.T())
	execStateCache := optimisticmock.NewExecutionStateCache(s.T())

=======
	var systemCollections *systemcollection.Versioned
>>>>>>> 30fa309d
	localTxProvider := provider.NewLocalTransactionProvider(
		s.state,
		s.collections,
		s.blocks,
		errorMessageProvider,
		systemCollections,
		txStatusDeriver,
		s.chainID,
<<<<<<< HEAD
		true, // scheduledCallbacksEnabled
		execResultInfoProvider,
		execStateCache,
=======
>>>>>>> 30fa309d
	)

	execNodeTxProvider := provider.NewENTransactionProvider(
		s.log,
		s.state,
		s.collections,
		s.connectionFactory,
		nodeCommunicator,
		execNodeProvider,
		txStatusDeriver,
		systemCollections,
		s.chainID,
	)

	txProvider := provider.NewFailoverTransactionProvider(localTxProvider, execNodeTxProvider)

	subscriptionHandler := subscription.NewSubscriptionHandler(
		s.log,
		s.broadcaster,
		subscription.DefaultSendTimeout,
		subscription.DefaultResponseLimit,
		subscription.DefaultSendBufferSize,
	)

	validatorBlocks := validatormock.NewBlocks(s.T())
	validatorBlocks.
		On("HeaderByID", mock.Anything).
		Return(s.finalizedBlock.ToHeader(), nil).
		Maybe() // used for some tests

	validatorBlocks.
		On("FinalizedHeader", mock.Anything).
		Return(s.finalizedBlock.ToHeader(), nil).
		Maybe() // used for some tests

	registersAsync := execution.NewRegistersAsyncStore()
	require.NoError(s.T(), registersAsync.Initialize(s.registers))

	txValidator, err := validator.NewTransactionValidator(
		validatorBlocks,
		s.chainID.Chain(),
		metrics.NewNoopCollector(),
		validator.TransactionValidationOptions{
			MaxTransactionByteSize: flow.DefaultMaxTransactionByteSize,
			MaxCollectionByteSize:  flow.DefaultMaxCollectionByteSize,
		},
		execmock.NewScriptExecutor(s.T()),
		registersAsync,
	)
	s.Require().NoError(err)

	txResCache, err := lru.New[flow.Identifier, *accessmodel.TransactionResult](10)
	s.Require().NoError(err)

	client := access.NewAccessAPIClient(s.T())
	client.
		On("SendTransaction", mock.Anything, mock.Anything).
		Return(&accessproto.SendTransactionResponse{}, nil).
		Maybe() // used for some tests

	txParams := transactions.Params{
		Log:                         s.log,
		Metrics:                     metrics.NewNoopCollector(),
		State:                       s.state,
		ChainID:                     s.chainID,
		StaticCollectionRPCClient:   client,
		HistoricalAccessNodeClients: nil,
		NodeCommunicator:            nodeCommunicator,
		ConnFactory:                 s.connectionFactory,
		NodeProvider:                execNodeProvider,
		Blocks:                      s.blocks,
		Collections:                 s.collections,
		Transactions:                s.transactions,
		TxErrorMessageProvider:      errorMessageProvider,
		TxResultCache:               txResCache,
		TxProvider:                  txProvider,
		TxValidator:                 txValidator,
		TxStatusDeriver:             txStatusDeriver,
		EventsIndex:                 s.eventIndex,
		TxResultsIndex:              s.txResultIndex,
	}
	txBackend, err := transactions.NewTransactionsBackend(txParams)
	s.Require().NoError(err)

	s.txStreamBackend = NewTransactionStreamBackend(
		s.log,
		s.state,
		subscriptionHandler,
		s.blockTracker,
		txBackend.SendTransaction,
		s.blocks,
		s.collections,
		s.transactions,
		txProvider,
		txStatusDeriver,
	)
}

func blockByID(blockMap *concurrentmap.Map[uint64, *flow.Block]) func(flow.Identifier) (*flow.Block, error) {
	return func(blockID flow.Identifier) (*flow.Block, error) {
		var block *flow.Block
		_ = blockMap.ForEach(func(height uint64, b *flow.Block) error {
			if b.ID() == blockID {
				block = b
			}
			return nil
		})
		if block == nil {
			return nil, storage.ErrNotFound
		}
		return block, nil
	}
}

func blockByHeight(blockMap *concurrentmap.Map[uint64, *flow.Block]) func(uint64) (*flow.Block, error) {
	return func(height uint64) (*flow.Block, error) {
		if block, ok := blockMap.Get(height); ok {
			return block, nil
		}
		return nil, storage.ErrNotFound
	}
}

// initializeMainMockInstructions sets up the main mock behaviors for components used in TransactionStreamSuite tests.
func (s *TransactionStreamSuite) initializeMainMockInstructions() {
	s.transactions.On("Store", mock.Anything).Return(nil).Maybe()

	s.blocks.On("ByHeight", mock.AnythingOfType("uint64")).Return(blockByHeight(s.blockMap)).Maybe()
	s.blocks.On("ByID", mock.Anything).Return(blockByID(s.blockMap)).Maybe()

	s.state.On("Final").Return(s.finalSnapshot, nil).Maybe()
	s.state.On("AtBlockID", mock.AnythingOfType("flow.Identifier")).Return(
		func(blockID flow.Identifier) protocolint.Snapshot {
			s.tempSnapshot.On("Head").Unset()
			s.tempSnapshot.On("Head").Return(
				func() (*flow.Header, error) {
					block, err := blockByID(s.blockMap)(blockID)
					if err != nil {
						return nil, err
					}
					return block.ToHeader(), nil
				}, nil)

			return s.tempSnapshot
		}, nil).Maybe()

	s.finalSnapshot.On("Head").Return(func() *flow.Header {
		return s.finalizedBlock.ToHeader()
	}, nil).Maybe()

	s.blockTracker.On("GetStartHeightFromBlockID", mock.Anything).Return(func(_ flow.Identifier) (uint64, error) {
		return s.finalizedBlock.Height, nil
	}, nil).Maybe()

	s.blockTracker.On("GetHighestHeight", flow.BlockStatusFinalized).Return(func(_ flow.BlockStatus) (uint64, error) {
		return s.finalizedBlock.Height, nil
	}, nil).Maybe()
}

// initializeHappyCaseMockInstructions sets up mock behaviors for a happy-case scenario in transaction status testing.
func (s *TransactionStreamSuite) initializeHappyCaseMockInstructions() {
	s.initializeMainMockInstructions()

	s.reporter.On("LowestIndexedHeight").Return(s.rootBlock.Height, nil).Maybe()
	s.reporter.On("HighestIndexedHeight").Return(func() (uint64, error) {
		return s.finalizedBlock.Height, nil
	}, nil).Maybe()

	s.sealedSnapshot.On("Head").Return(func() *flow.Header {
		return s.sealedBlock.ToHeader()
	}, nil).Maybe()
	s.state.On("Sealed").Return(s.sealedSnapshot, nil).Maybe()

	eventsCount := 1
	eventsForTx := unittest.EventsFixture(eventsCount)
	eventMessages := make([]*entities.Event, eventsCount)
	for j, event := range eventsForTx {
		eventMessages[j] = convert.EventToMessage(event)
	}

	s.events.On(
		"ByBlockIDTransactionID",
		mock.AnythingOfType("flow.Identifier"),
		mock.AnythingOfType("flow.Identifier"),
	).Return(eventsForTx, nil).Maybe()
}

// createSendTransaction generate sent transaction with ref block of the current finalized block
func (s *TransactionStreamSuite) createSendTransaction() flow.TransactionBody {
	transaction := unittest.TransactionBodyFixture(unittest.WithReferenceBlock(s.finalizedBlock.ID()))
	s.transactions.On("ByID", mock.AnythingOfType("flow.Identifier")).Return(&transaction, nil).Maybe()
	return transaction
}

// addNewFinalizedBlock sets up a new finalized block using the provided parent header and options, and optionally notifies via broadcasting.
func (s *TransactionStreamSuite) addNewFinalizedBlock(parent *flow.Header, notify bool, options ...func(*flow.Block)) {
	s.finalizedBlock = unittest.BlockWithParentFixture(parent)
	for _, option := range options {
		option(s.finalizedBlock)
	}

	s.blockMap.Add(s.finalizedBlock.Height, s.finalizedBlock)

	if notify {
		s.broadcaster.Publish()
	}
}

func (s *TransactionStreamSuite) mockTransactionResult(transactionID *flow.Identifier, hasTransactionResultInStorage *bool) {
	s.transactionResults.
		On("ByBlockIDTransactionID", mock.Anything, mock.Anything).
		Return(
			func(blockID, txID flow.Identifier) (*flow.LightTransactionResult, error) {
				if *hasTransactionResultInStorage {
					return &flow.LightTransactionResult{
						TransactionID:   *transactionID,
						Failed:          false,
						ComputationUsed: 0,
					}, nil
				}
				return nil, storage.ErrNotFound
			},
		)
}

func (s *TransactionStreamSuite) addBlockWithTransaction(transaction *flow.TransactionBody) {
	col := unittest.CollectionFromTransactions(transaction)
	colID := col.ID()
	guarantee := flow.CollectionGuarantee{CollectionID: colID}
	light := col.Light()
	s.sealedBlock = s.finalizedBlock
	s.addNewFinalizedBlock(s.sealedBlock.ToHeader(), true, func(block *flow.Block) {
		var err error
		block, err = flow.NewBlock(
			flow.UntrustedBlock{
				HeaderBody: block.HeaderBody,
				Payload:    unittest.PayloadFixture(unittest.WithGuarantees(&guarantee)),
			},
		)
		require.NoError(s.T(), err)
		s.collections.On("LightByID", colID).Return(light, nil).Maybe()
		s.collections.On("LightByTransactionID", transaction.ID()).Return(light, nil)
		s.blocks.On("ByCollectionID", colID).Return(block, nil)
	})
}

// Create a special common function to read subscription messages from the channel and check converting it to transaction info
// and check results for correctness
func (s *TransactionStreamSuite) checkNewSubscriptionMessage(sub subscription.Subscription, txId flow.Identifier, expectedTxStatuses []flow.TransactionStatus) {
	unittest.RequireReturnsBefore(s.T(), func() {
		v, ok := <-sub.Channel()
		require.True(s.T(), ok,
			"channel closed while waiting for transaction info:\n\t- txID %x\n\t- blockID: %x \n\t- err: %v",
			txId, s.finalizedBlock.ID(), sub.Err())

		txResults, ok := v.([]*accessmodel.TransactionResult)
		require.True(s.T(), ok, "unexpected response type: %T", v)
		require.Len(s.T(), txResults, len(expectedTxStatuses))

		for i, expectedTxStatus := range expectedTxStatuses {
			result := txResults[i]
			assert.Equal(s.T(), txId, result.TransactionID)
			assert.Equal(s.T(), expectedTxStatus, result.Status)
		}

	}, 180*time.Second, fmt.Sprintf("timed out waiting for transaction info:\n\t- txID: %x\n\t- blockID: %x", txId, s.finalizedBlock.ID()))
}

// checkGracefulShutdown ensures the provided subscription shuts down gracefully within a specified timeout duration.
func (s *TransactionStreamSuite) checkGracefulShutdown(sub subscription.Subscription) {
	// Ensure subscription shuts down gracefully
	unittest.RequireReturnsBefore(s.T(), func() {
		<-sub.Channel()
		assert.NoError(s.T(), sub.Err())
	}, 100*time.Millisecond, "timed out waiting for subscription to shutdown")
}

// TestSendAndSubscribeTransactionStatusHappyCase tests the functionality of the SubscribeTransactionStatusesFromStartBlockID method in the Backend.
// It covers the emulation of transaction stages from pending to sealed, and receiving status updates.
func (s *TransactionStreamSuite) TestSendAndSubscribeTransactionStatusHappyCase() {
	ctx, cancel := context.WithCancel(context.Background())
	defer cancel()

	s.initializeHappyCaseMockInstructions()

	// Generate sent transaction with ref block of the current finalized block
	transaction := s.createSendTransaction()
	txId := transaction.ID()

	s.collections.On("LightByTransactionID", txId).Return(nil, storage.ErrNotFound).Once()

	hasTransactionResultInStorage := false
	s.mockTransactionResult(&txId, &hasTransactionResultInStorage)

	// 1. Subscribe to transaction status and receive the first message with pending status
	sub := s.txStreamBackend.SendAndSubscribeTransactionStatuses(ctx, &transaction, entities.EventEncodingVersion_CCF_V0, optimistic_sync.Criteria{})
	s.checkNewSubscriptionMessage(sub, txId, []flow.TransactionStatus{flow.TransactionStatusPending})

	// 2. Make transaction reference block sealed, and add a new finalized block that includes the transaction
	s.addBlockWithTransaction(&transaction)
	s.checkNewSubscriptionMessage(sub, txId, []flow.TransactionStatus{flow.TransactionStatusFinalized})

	// 3. Add one more finalized block on top of the transaction block and add execution results to storage
	// init transaction result for storage
	hasTransactionResultInStorage = true
	s.addNewFinalizedBlock(s.finalizedBlock.ToHeader(), true)
	s.checkNewSubscriptionMessage(sub, txId, []flow.TransactionStatus{flow.TransactionStatusExecuted})

	// 4. Make the transaction block sealed, and add a new finalized block
	s.sealedBlock = s.finalizedBlock
	s.addNewFinalizedBlock(s.sealedBlock.ToHeader(), true)
	s.checkNewSubscriptionMessage(sub, txId, []flow.TransactionStatus{flow.TransactionStatusSealed})

	// 5. Stop subscription
	s.sealedBlock = s.finalizedBlock
	s.addNewFinalizedBlock(s.sealedBlock.ToHeader(), true)

	s.checkGracefulShutdown(sub)
}

// TestSendAndSubscribeTransactionStatusExpired tests the functionality of the SubscribeTransactionStatusesFromStartBlockID method in the Backend
// when transaction become expired
func (s *TransactionStreamSuite) TestSendAndSubscribeTransactionStatusExpired() {
	ctx, cancel := context.WithCancel(context.Background())
	defer cancel()

	s.initializeMainMockInstructions()

	s.reporter.On("LowestIndexedHeight").Return(s.rootBlock.Height, nil).Maybe()
	s.reporter.On("HighestIndexedHeight").Return(func() (uint64, error) {
		return s.finalizedBlock.Height, nil
	}, nil).Maybe()
	s.transactionResults.On(
		"ByBlockIDTransactionID",
		mock.AnythingOfType("flow.Identifier"),
		mock.AnythingOfType("flow.Identifier"),
	).Return(nil, storage.ErrNotFound).Maybe()

	// Generate sent transaction with ref block of the current finalized block
	transaction := s.createSendTransaction()
	txId := transaction.ID()
	s.collections.On("LightByTransactionID", txId).Return(nil, storage.ErrNotFound)

	// Subscribe to transaction status and receive the first message with pending status
	sub := s.txStreamBackend.SendAndSubscribeTransactionStatuses(ctx, &transaction, entities.EventEncodingVersion_CCF_V0, optimistic_sync.Criteria{})
	s.checkNewSubscriptionMessage(sub, txId, []flow.TransactionStatus{flow.TransactionStatusPending})

	// Generate 600 blocks without transaction included and check, that transaction still pending
	startHeight := s.finalizedBlock.Height + 1
	lastHeight := startHeight + flow.DefaultTransactionExpiry

	for i := startHeight; i <= lastHeight; i++ {
		s.sealedBlock = s.finalizedBlock
		s.addNewFinalizedBlock(s.sealedBlock.ToHeader(), false)
	}

	// Generate final blocks and check transaction expired
	s.sealedBlock = s.finalizedBlock
	err := s.lastFullBlockHeight.Set(s.sealedBlock.Height)
	s.Require().NoError(err)
	s.addNewFinalizedBlock(s.sealedBlock.ToHeader(), true)

	s.checkNewSubscriptionMessage(sub, txId, []flow.TransactionStatus{flow.TransactionStatusExpired})

	s.checkGracefulShutdown(sub)
}

// TestSubscribeTransactionStatusWithCurrentPending verifies the subscription behavior for a transaction starting as pending.
func (s *TransactionStreamSuite) TestSubscribeTransactionStatusWithCurrentPending() {
	ctx, cancel := context.WithCancel(context.Background())
	defer cancel()

	s.initializeHappyCaseMockInstructions()

	transaction := s.createSendTransaction()
	txId := transaction.ID()
	s.collections.On("LightByTransactionID", txId).Return(nil, storage.ErrNotFound).Once()

	hasTransactionResultInStorage := false
	s.mockTransactionResult(&txId, &hasTransactionResultInStorage)

	sub := s.txStreamBackend.SubscribeTransactionStatuses(ctx, txId, entities.EventEncodingVersion_CCF_V0, optimistic_sync.Criteria{})
	s.checkNewSubscriptionMessage(sub, txId, []flow.TransactionStatus{flow.TransactionStatusPending})

	s.addBlockWithTransaction(&transaction)
	s.checkNewSubscriptionMessage(sub, txId, []flow.TransactionStatus{flow.TransactionStatusFinalized})

	hasTransactionResultInStorage = true
	s.addNewFinalizedBlock(s.finalizedBlock.ToHeader(), true)
	s.checkNewSubscriptionMessage(sub, txId, []flow.TransactionStatus{flow.TransactionStatusExecuted})

	s.sealedBlock = s.finalizedBlock
	s.addNewFinalizedBlock(s.sealedBlock.ToHeader(), true)
	s.checkNewSubscriptionMessage(sub, txId, []flow.TransactionStatus{flow.TransactionStatusSealed})

	s.sealedBlock = s.finalizedBlock
	s.addNewFinalizedBlock(s.sealedBlock.ToHeader(), true)

	s.checkGracefulShutdown(sub)
}

// TestSubscribeTransactionStatusWithCurrentFinalized verifies the subscription behavior for a transaction starting as finalized.
func (s *TransactionStreamSuite) TestSubscribeTransactionStatusWithCurrentFinalized() {
	ctx, cancel := context.WithCancel(context.Background())
	defer cancel()

	s.initializeHappyCaseMockInstructions()

	transaction := s.createSendTransaction()
	txId := transaction.ID()

	hasTransactionResultInStorage := false
	s.mockTransactionResult(&txId, &hasTransactionResultInStorage)

	s.addBlockWithTransaction(&transaction)

	sub := s.txStreamBackend.SubscribeTransactionStatuses(ctx, txId, entities.EventEncodingVersion_CCF_V0, optimistic_sync.Criteria{})
	s.checkNewSubscriptionMessage(sub, txId, []flow.TransactionStatus{
		flow.TransactionStatusPending,
		flow.TransactionStatusFinalized,
	})

	hasTransactionResultInStorage = true
	s.addNewFinalizedBlock(s.finalizedBlock.ToHeader(), true)
	s.checkNewSubscriptionMessage(sub, txId, []flow.TransactionStatus{flow.TransactionStatusExecuted})

	s.sealedBlock = s.finalizedBlock
	s.addNewFinalizedBlock(s.sealedBlock.ToHeader(), true)
	s.checkNewSubscriptionMessage(sub, txId, []flow.TransactionStatus{flow.TransactionStatusSealed})

	s.sealedBlock = s.finalizedBlock
	s.addNewFinalizedBlock(s.sealedBlock.ToHeader(), true)

	s.checkGracefulShutdown(sub)
}

// TestSubscribeTransactionStatusWithCurrentExecuted verifies the subscription behavior for a transaction starting as executed.
func (s *TransactionStreamSuite) TestSubscribeTransactionStatusWithCurrentExecuted() {
	ctx, cancel := context.WithCancel(context.Background())
	defer cancel()

	s.initializeHappyCaseMockInstructions()

	transaction := s.createSendTransaction()
	txId := transaction.ID()

	hasTransactionResultInStorage := false
	s.mockTransactionResult(&txId, &hasTransactionResultInStorage)

	s.addBlockWithTransaction(&transaction)

	// 3. Add one more finalized block on top of the transaction block and add execution results to storage
	// init transaction result for storage
	hasTransactionResultInStorage = true
	s.addNewFinalizedBlock(s.finalizedBlock.ToHeader(), true)
	sub := s.txStreamBackend.SubscribeTransactionStatuses(ctx, txId, entities.EventEncodingVersion_CCF_V0, optimistic_sync.Criteria{})
	s.checkNewSubscriptionMessage(
		sub,
		txId,
		[]flow.TransactionStatus{
			flow.TransactionStatusPending,
			flow.TransactionStatusFinalized,
			flow.TransactionStatusExecuted,
		})

	// 4. Make the transaction block sealed, and add a new finalized block
	s.sealedBlock = s.finalizedBlock
	s.addNewFinalizedBlock(s.sealedBlock.ToHeader(), true)
	s.checkNewSubscriptionMessage(sub, txId, []flow.TransactionStatus{flow.TransactionStatusSealed})

	//// 5. Stop subscription
	s.sealedBlock = s.finalizedBlock
	s.addNewFinalizedBlock(s.sealedBlock.ToHeader(), true)

	s.checkGracefulShutdown(sub)
}

// TestSubscribeTransactionStatusWithCurrentSealed verifies the subscription behavior for a transaction starting as sealed.
func (s *TransactionStreamSuite) TestSubscribeTransactionStatusWithCurrentSealed() {
	ctx, cancel := context.WithCancel(context.Background())
	defer cancel()

	s.initializeHappyCaseMockInstructions()

	transaction := s.createSendTransaction()
	txId := transaction.ID()

	hasTransactionResultInStorage := false
	s.mockTransactionResult(&txId, &hasTransactionResultInStorage)

	s.addBlockWithTransaction(&transaction)

	// init transaction result for storage
	hasTransactionResultInStorage = true
	s.addNewFinalizedBlock(s.finalizedBlock.ToHeader(), true)

	s.sealedBlock = s.finalizedBlock
	s.addNewFinalizedBlock(s.sealedBlock.ToHeader(), true)

	sub := s.txStreamBackend.SubscribeTransactionStatuses(ctx, txId, entities.EventEncodingVersion_CCF_V0, optimistic_sync.Criteria{})

	s.checkNewSubscriptionMessage(
		sub,
		txId,
		[]flow.TransactionStatus{
			flow.TransactionStatusPending,
			flow.TransactionStatusFinalized,
			flow.TransactionStatusExecuted,
			flow.TransactionStatusSealed,
		},
	)

	// 5. Stop subscription
	s.sealedBlock = s.finalizedBlock
	s.addNewFinalizedBlock(s.sealedBlock.ToHeader(), true)

	s.checkGracefulShutdown(sub)
}

// TestSubscribeTransactionStatusFailedSubscription verifies the behavior of subscription when transaction status fails.
// Ensures failure scenarios are handled correctly, such as missing sealed header, start height, or transaction by ID.
func (s *TransactionStreamSuite) TestSubscribeTransactionStatusFailedSubscription() {
	ctx, cancel := context.WithCancel(context.Background())
	defer cancel()

	txId := unittest.IdentifierFixture() // ID of transaction with ref block of the current finalized block

	s.Run("throws irrecoverable if sealed header not available", func() {
		expectedError := storage.ErrNotFound
		s.state.On("Sealed").Return(s.sealedSnapshot, nil).Once()
		s.sealedSnapshot.On("Head").Return(nil, expectedError).Once()

		signalerCtx := irrecoverable.WithSignalerContext(ctx,
			irrecoverable.NewMockSignalerContextExpectError(s.T(), ctx, fmt.Errorf("failed to lookup sealed block: %w", expectedError)))

		sub := s.txStreamBackend.SubscribeTransactionStatuses(signalerCtx, txId, entities.EventEncodingVersion_CCF_V0, optimistic_sync.Criteria{})
		s.Assert().ErrorContains(sub.Err(), fmt.Errorf("failed to lookup sealed block: %w", expectedError).Error())
	})

	s.Run("if could not get start height", func() {
		s.sealedSnapshot.On("Head").Return(func() *flow.Header {
			return s.sealedBlock.ToHeader()
		}, nil).Once()
		s.state.On("Sealed").Return(s.sealedSnapshot, nil).Once()
		expectedError := storage.ErrNotFound
		s.blockTracker.On("GetStartHeightFromBlockID", s.sealedBlock.ID()).Return(uint64(0), expectedError).Once()

		sub := s.txStreamBackend.SubscribeTransactionStatuses(ctx, txId, entities.EventEncodingVersion_CCF_V0, optimistic_sync.Criteria{})
		s.Assert().ErrorContains(sub.Err(), expectedError.Error())
		s.Require().ErrorIs(sub.Err(), expectedError)
	})
}<|MERGE_RESOLUTION|>--- conflicted
+++ resolved
@@ -239,13 +239,10 @@
 		execNodeProvider,
 	)
 
-<<<<<<< HEAD
 	execResultInfoProvider := optimisticmock.NewExecutionResultInfoProvider(s.T())
 	execStateCache := optimisticmock.NewExecutionStateCache(s.T())
 
-=======
 	var systemCollections *systemcollection.Versioned
->>>>>>> 30fa309d
 	localTxProvider := provider.NewLocalTransactionProvider(
 		s.state,
 		s.collections,
@@ -254,12 +251,8 @@
 		systemCollections,
 		txStatusDeriver,
 		s.chainID,
-<<<<<<< HEAD
-		true, // scheduledCallbacksEnabled
 		execResultInfoProvider,
 		execStateCache,
-=======
->>>>>>> 30fa309d
 	)
 
 	execNodeTxProvider := provider.NewENTransactionProvider(
