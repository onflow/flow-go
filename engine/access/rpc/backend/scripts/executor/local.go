--- conflicted
+++ resolved
@@ -41,18 +41,11 @@
 	executionStateCache optimistic_sync.ExecutionStateCache,
 ) *LocalScriptExecutor {
 	return &LocalScriptExecutor{
-<<<<<<< HEAD
-		log:            log.With().Str("script_executor", "local").Logger(),
-		metrics:        metrics,
-		scriptCache:    scriptCache,
-		scriptExecutor: executor,
-=======
-		log:                 zerolog.New(log).With().Str("script_executor", "local").Logger(),
+		log:                 log.With().Str("script_executor", "local").Logger(),
 		metrics:             metrics,
 		scriptLogger:        scriptLogger,
 		scriptExecutor:      scriptExecutor,
 		executionStateCache: executionStateCache,
->>>>>>> 3cef577f
 	}
 }
 
