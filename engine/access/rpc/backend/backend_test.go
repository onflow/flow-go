package backend

import (
	"context"
	"errors"
	"fmt"
	"os"
	"sort"
	"testing"
	"time"

	"github.com/coreos/go-semver/semver"
	"github.com/dgraph-io/badger/v2"
	accessproto "github.com/onflow/flow/protobuf/go/flow/access"
	"github.com/onflow/flow/protobuf/go/flow/entities"
	entitiesproto "github.com/onflow/flow/protobuf/go/flow/entities"
	execproto "github.com/onflow/flow/protobuf/go/flow/execution"
	"github.com/rs/zerolog"
	"github.com/sony/gobreaker"
	"github.com/stretchr/testify/mock"
	"github.com/stretchr/testify/require"
	"github.com/stretchr/testify/suite"
	"google.golang.org/grpc/codes"
	"google.golang.org/grpc/status"

	"github.com/onflow/flow-go/access"
	"github.com/onflow/flow-go/cmd/build"
	accessmock "github.com/onflow/flow-go/engine/access/mock"
	"github.com/onflow/flow-go/engine/access/rpc/backend/common"
	"github.com/onflow/flow-go/engine/access/rpc/backend/events"
	"github.com/onflow/flow-go/engine/access/rpc/backend/node_communicator"
	communicatormock "github.com/onflow/flow-go/engine/access/rpc/backend/node_communicator/mock"
	"github.com/onflow/flow-go/engine/access/rpc/backend/query_mode"
	"github.com/onflow/flow-go/engine/access/rpc/connection"
	connectionmock "github.com/onflow/flow-go/engine/access/rpc/connection/mock"
	commonrpc "github.com/onflow/flow-go/engine/common/rpc"
	"github.com/onflow/flow-go/engine/common/rpc/convert"
	"github.com/onflow/flow-go/engine/common/version"
	"github.com/onflow/flow-go/fvm/blueprints"
	accessmodel "github.com/onflow/flow-go/model/access"
	"github.com/onflow/flow-go/model/flow"
	"github.com/onflow/flow-go/module"
	"github.com/onflow/flow-go/module/counters"
	"github.com/onflow/flow-go/module/irrecoverable"
	"github.com/onflow/flow-go/module/metrics"
	realstate "github.com/onflow/flow-go/state"
	realprotocol "github.com/onflow/flow-go/state/protocol"
	bprotocol "github.com/onflow/flow-go/state/protocol/badger"
	"github.com/onflow/flow-go/state/protocol/invalid"
	protocol "github.com/onflow/flow-go/state/protocol/mock"
	"github.com/onflow/flow-go/state/protocol/util"
	"github.com/onflow/flow-go/storage"
	storagemock "github.com/onflow/flow-go/storage/mock"
	"github.com/onflow/flow-go/storage/operation/badgerimpl"
	"github.com/onflow/flow-go/storage/store"
	"github.com/onflow/flow-go/utils/unittest"
	"github.com/onflow/flow-go/utils/unittest/generator"
	"github.com/onflow/flow-go/utils/unittest/mocks"
)

const TEST_MAX_HEIGHT = 100

var eventEncodingVersions = []entitiesproto.EventEncodingVersion{
	entitiesproto.EventEncodingVersion_JSON_CDC_V0,
	entitiesproto.EventEncodingVersion_CCF_V0,
}

type Suite struct {
	suite.Suite

	state    *protocol.State
	snapshot *protocol.Snapshot
	log      zerolog.Logger

	blocks             *storagemock.Blocks
	headers            *storagemock.Headers
	collections        *storagemock.Collections
	transactions       *storagemock.Transactions
	receipts           *storagemock.ExecutionReceipts
	results            *storagemock.ExecutionResults
	transactionResults *storagemock.LightTransactionResults
	events             *storagemock.Events
	txErrorMessages    *storagemock.TransactionResultErrorMessages

	db                  *badger.DB
	dbDir               string
	lastFullBlockHeight *counters.PersistentStrictMonotonicCounter
	versionControl      *version.VersionControl

	colClient              *accessmock.AccessAPIClient
	execClient             *accessmock.ExecutionAPIClient
	historicalAccessClient *accessmock.AccessAPIClient

	connectionFactory *connectionmock.ConnectionFactory
	communicator      *communicatormock.Communicator

	chainID  flow.ChainID
	systemTx *flow.TransactionBody

	fixedExecutionNodeIDs     flow.IdentifierList
	preferredExecutionNodeIDs flow.IdentifierList
}

func TestHandler(t *testing.T) {
	suite.Run(t, new(Suite))
}

func (suite *Suite) SetupTest() {
	suite.log = zerolog.New(zerolog.NewConsoleWriter())
	suite.state = new(protocol.State)
	suite.snapshot = new(protocol.Snapshot)
	header := unittest.BlockHeaderFixture()
	params := new(protocol.Params)
	params.On("FinalizedRoot").Return(header, nil)
	params.On("SporkID").Return(unittest.IdentifierFixture(), nil)
	params.On("SporkRootBlockHeight").Return(header.Height, nil)
	params.On("SealedRoot").Return(header, nil)
	suite.state.On("Params").Return(params)

	suite.blocks = new(storagemock.Blocks)
	suite.headers = new(storagemock.Headers)
	suite.transactions = new(storagemock.Transactions)
	suite.collections = new(storagemock.Collections)
	suite.receipts = new(storagemock.ExecutionReceipts)
	suite.results = new(storagemock.ExecutionResults)
	suite.txErrorMessages = storagemock.NewTransactionResultErrorMessages(suite.T())
	suite.colClient = new(accessmock.AccessAPIClient)
	suite.execClient = new(accessmock.ExecutionAPIClient)
	suite.transactionResults = storagemock.NewLightTransactionResults(suite.T())
	suite.events = storagemock.NewEvents(suite.T())
	suite.chainID = flow.Testnet
	suite.historicalAccessClient = new(accessmock.AccessAPIClient)
	suite.connectionFactory = connectionmock.NewConnectionFactory(suite.T())

	suite.communicator = new(communicatormock.Communicator)

	var err error
	suite.systemTx, err = blueprints.SystemChunkTransaction(flow.Testnet.Chain())
	suite.Require().NoError(err)

	suite.db, suite.dbDir = unittest.TempBadgerDB(suite.T())
	progress, err := store.NewConsumerProgress(badgerimpl.ToDB(suite.db), module.ConsumeProgressLastFullBlockHeight).Initialize(0)
	require.NoError(suite.T(), err)
	suite.lastFullBlockHeight, err = counters.NewPersistentStrictMonotonicCounter(progress)
	suite.Require().NoError(err)
}

// TearDownTest cleans up the db
func (suite *Suite) TearDownTest() {
	err := os.RemoveAll(suite.dbDir)
	suite.Require().NoError(err)
}

func (suite *Suite) TestPing() {
	suite.colClient.
		On("Ping", mock.Anything, &accessproto.PingRequest{}).
		Return(&accessproto.PingResponse{}, nil)

	suite.execClient.
		On("Ping", mock.Anything, &execproto.PingRequest{}).
		Return(&execproto.PingResponse{}, nil)

	params := suite.defaultBackendParams()

	backend, err := New(params)
	suite.Require().NoError(err)

	ctx := rpcContext(suite.T(), context.Background())

	err = backend.Ping(ctx)
	suite.Require().NoError(err)
}

func (suite *Suite) TestGetLatestFinalizedBlockHeader() {
	// setup the mocks
	block := unittest.BlockHeaderFixture()
	suite.state.On("Final").Return(suite.snapshot, nil).Maybe()
	suite.snapshot.On("Head").Return(block, nil).Once()

	params := suite.defaultBackendParams()

	backend, err := New(params)
	suite.Require().NoError(err)

	ctx := rpcContext(suite.T(), context.Background())

	// query the handler for the latest finalized block
<<<<<<< HEAD
	header, stat, err := backend.GetLatestBlockHeader(ctx, false)
	suite.checkResponse(header, err)
=======
	header, stat, err := backend.GetLatestBlockHeader(context.Background(), false)
	suite.Require().NoError(err)
	suite.Require().NotNil(header)
>>>>>>> 7344085a

	// make sure we got the latest block
	suite.Require().Equal(block.ID(), header.ID())
	suite.Require().Equal(block.Height, header.Height)
	suite.Require().Equal(block.ParentID, header.ParentID)
	suite.Require().Equal(stat, flow.BlockStatusFinalized)

	suite.assertAllExpectations()
}

// TestGetLatestProtocolStateSnapshot_NoTransitionSpan tests our GetLatestProtocolStateSnapshot RPC endpoint
// where the sealing segment for the State requested at latest finalized  block does not contain any Blocks that
// spans an epoch or epoch phase transition.
func (suite *Suite) TestGetLatestProtocolStateSnapshot_NoTransitionSpan() {
	identities := unittest.CompleteIdentitySet()
	rootSnapshot := unittest.RootSnapshotFixture(identities)
	util.RunWithFullProtocolStateAndMutator(suite.T(), rootSnapshot, func(db *badger.DB, state *bprotocol.ParticipantState, mutableState realprotocol.MutableProtocolState) {
		epochBuilder := unittest.NewEpochBuilder(suite.T(), mutableState, state)
		// build epoch 1
		// Blocks in current State
		// P <- A(S_P-1) <- B(S_P) <- C(S_A) <- D(S_B) |setup| <- E(S_C) <- F(S_D) |commit|
		epochBuilder.
			BuildEpoch().
			CompleteEpoch()

		// get heights of each phase in built epochs
		epoch1, ok := epochBuilder.EpochHeights(1)
		require.True(suite.T(), ok)

		// setup AtBlockID mock returns for State
		for _, height := range epoch1.Range() {
			suite.state.On("AtHeight", height).Return(state.AtHeight(height)).Once()
		}

		// Take snapshot at height of block D (epoch1.heights[2]) for valid segment and valid snapshot
		// where its sealing segment is A <- B <- C
		snap := state.AtHeight(epoch1.Range()[2])
		suite.state.On("Final").Return(snap).Once()

		params := suite.defaultBackendParams()
		params.MaxHeightRange = TEST_MAX_HEIGHT

		backend, err := New(params)
		suite.Require().NoError(err)

		ctx := rpcContext(suite.T(), context.Background())

		// query the handler for the latest finalized snapshot
		bytes, err := backend.GetLatestProtocolStateSnapshot(ctx)
		suite.Require().NoError(err)

		// we expect the endpoint to return the snapshot at the same height we requested
		// because it has a valid sealing segment with no Blocks spanning an epoch or phase transition
		expectedSnapshotBytes, err := convert.SnapshotToBytes(snap)
		suite.Require().NoError(err)
		suite.Require().Equal(expectedSnapshotBytes, bytes)
	})
}

// TestGetLatestProtocolStateSnapshot_TransitionSpans tests our GetLatestProtocolStateSnapshot RPC endpoint
// where the sealing segment for the State requested for latest finalized block  contains a block that
// spans an epoch transition and Blocks that span epoch phase transitions.
func (suite *Suite) TestGetLatestProtocolStateSnapshot_TransitionSpans() {
	identities := unittest.CompleteIdentitySet()
	rootSnapshot := unittest.RootSnapshotFixture(identities)
	util.RunWithFullProtocolStateAndMutator(suite.T(), rootSnapshot, func(db *badger.DB, state *bprotocol.ParticipantState, mutableState realprotocol.MutableProtocolState) {
		epochBuilder := unittest.NewEpochBuilder(suite.T(), mutableState, state)

		// building 2 epochs allows us to take a snapshot at a point in time where
		// an epoch transition happens
		epochBuilder.
			BuildEpoch().
			CompleteEpoch()

		epochBuilder.
			BuildEpoch().
			CompleteEpoch()

		// get heights of each phase in built epochs
		epoch1, ok := epochBuilder.EpochHeights(1)
		require.True(suite.T(), ok)
		epoch2, ok := epochBuilder.EpochHeights(2)
		require.True(suite.T(), ok)

		// setup AtHeight mock returns for State
		for _, height := range append(epoch1.Range(), epoch2.Range()...) {
			suite.state.On("AtHeight", height).Return(state.AtHeight(height))
		}

		// Take snapshot at height of the first block of epoch2, the sealing segment of this snapshot
		// will contain a block spanning an epoch transition as well as an epoch phase transition.

		snap := state.AtHeight(epoch2.Range()[0])
		suite.state.On("Final").Return(snap).Once()

		params := suite.defaultBackendParams()
		params.MaxHeightRange = TEST_MAX_HEIGHT

		backend, err := New(params)
		suite.Require().NoError(err)

		ctx := rpcContext(suite.T(), context.Background())

		// query the handler for the latest finalized snapshot
		bytes, err := backend.GetLatestProtocolStateSnapshot(ctx)
		suite.Require().NoError(err)
		fmt.Println()

		// we expect the endpoint to return the latest snapshot, even though it spans an epoch transition
		expectedSnapshotBytes, err := convert.SnapshotToBytes(snap)
		suite.Require().NoError(err)
		suite.Require().Equal(expectedSnapshotBytes, bytes)
	})
}

// TestGetLatestProtocolStateSnapshot_PhaseTransitionSpan tests our GetLatestProtocolStateSnapshot RPC endpoint
// where the sealing segment for the State requested at latest finalized  block contains a Blocks that
// spans an epoch phase transition.
func (suite *Suite) TestGetLatestProtocolStateSnapshot_PhaseTransitionSpan() {
	identities := unittest.CompleteIdentitySet()
	rootSnapshot := unittest.RootSnapshotFixture(identities)
	util.RunWithFullProtocolStateAndMutator(suite.T(), rootSnapshot, func(db *badger.DB, state *bprotocol.ParticipantState, mutableState realprotocol.MutableProtocolState) {
		epochBuilder := unittest.NewEpochBuilder(suite.T(), mutableState, state)
		// build epoch 1
		// Blocks in current State
		// P <- A(S_P-1) <- B(S_P) <- C(S_A) <- D(S_B) |setup| <- E(S_C) <- F(S_D) |commit|
		epochBuilder.
			BuildEpoch().
			CompleteEpoch()

		// get heights of each phase in built epochs
		epoch1, ok := epochBuilder.EpochHeights(1)
		require.True(suite.T(), ok)

		// setup AtBlockID mock returns for State
		for _, height := range epoch1.Range() {
			suite.state.On("AtHeight", height).Return(state.AtHeight(height))
		}

		// Take snapshot at height of block D (epoch1.heights[3]) the sealing segment for this snapshot
		// is C(S_A) <- D(S_B) |setup|) which spans the epoch setup phase. This will force
		// our RPC endpoint to return a snapshot at block D which is the snapshot at the boundary where the phase
		// transition happens.
		snap := state.AtHeight(epoch1.Range()[3])
		suite.state.On("Final").Return(snap).Once()

		params := suite.defaultBackendParams()
		params.MaxHeightRange = TEST_MAX_HEIGHT

		backend, err := New(params)
		suite.Require().NoError(err)

		ctx := rpcContext(suite.T(), context.Background())

		// query the handler for the latest finalized snapshot
		bytes, err := backend.GetLatestProtocolStateSnapshot(ctx)
		suite.Require().NoError(err)

		// we expect the endpoint to return latest snapshot, even though it spans an epoch phase transition
		expectedSnapshotBytes, err := convert.SnapshotToBytes(snap)
		suite.Require().NoError(err)
		suite.Require().Equal(expectedSnapshotBytes, bytes)
	})
}

// TestGetLatestProtocolStateSnapshot_EpochTransitionSpan tests our GetLatestProtocolStateSnapshot RPC endpoint
// where the sealing segment for the State requested at latest finalized block contains a Blocks that
// spans an epoch transition.
func (suite *Suite) TestGetLatestProtocolStateSnapshot_EpochTransitionSpan() {
	identities := unittest.CompleteIdentitySet()
	rootSnapshot := unittest.RootSnapshotFixture(identities)
	util.RunWithFullProtocolStateAndMutator(suite.T(), rootSnapshot, func(db *badger.DB, state *bprotocol.ParticipantState, mutableState realprotocol.MutableProtocolState) {
		epochBuilder := unittest.NewEpochBuilder(suite.T(), mutableState, state)
		// build epoch 1
		// Blocks in current State
		// P <- A(S_P-1) <- B(S_P) <- C(S_A) <- D(S_B) |setup| <- E(S_C) <- F(S_D) |commit|
		epochBuilder.BuildEpoch()

		// add more Blocks to our State in the commit phase, this will allow
		// us to take a snapshot at the height where the epoch1 -> epoch2 transition
		// and no block spans an epoch phase transition. The third block added will
		// have a seal for the first block in the commit phase allowing us to avoid
		// spanning an epoch phase transition.
		epochBuilder.AddBlocksWithSeals(3, 1)
		epochBuilder.CompleteEpoch()

		// Now we build our second epoch
		epochBuilder.
			BuildEpoch().
			CompleteEpoch()

		// get heights of each phase in built epochs
		epoch1, ok := epochBuilder.EpochHeights(1)
		require.True(suite.T(), ok)
		epoch2, ok := epochBuilder.EpochHeights(2)
		require.True(suite.T(), ok)

		// setup AtHeight mock returns for State
		for _, height := range append(epoch1.Range(), epoch2.Range()...) {
			suite.state.On("AtHeight", height).Return(state.AtHeight(height))
		}

		// Take snapshot at the first block of epoch2 . The sealing segment
		// for this snapshot contains a block (highest) that spans the epoch1 -> epoch2
		// transition.
		snap := state.AtHeight(epoch2.Range()[0])
		suite.state.On("Final").Return(snap).Once()

		params := suite.defaultBackendParams()
		params.MaxHeightRange = TEST_MAX_HEIGHT

		backend, err := New(params)
		suite.Require().NoError(err)

		ctx := rpcContext(suite.T(), context.Background())

		// query the handler for the latest finalized snapshot
		bytes, err := backend.GetLatestProtocolStateSnapshot(ctx)
		suite.Require().NoError(err)

		// we expect endpoint to return the latest snapshot, even though it spans an epoch transition
		expectedSnapshotBytes, err := convert.SnapshotToBytes(snap)
		suite.Require().NoError(err)
		suite.Require().Equal(expectedSnapshotBytes, bytes)
	})
}

// TestGetProtocolStateSnapshotByBlockID tests our GetProtocolStateSnapshotByBlockID RPC endpoint.
func (suite *Suite) TestGetProtocolStateSnapshotByBlockID() {
	identities := unittest.CompleteIdentitySet()
	rootSnapshot := unittest.RootSnapshotFixture(identities)
	util.RunWithFullProtocolStateAndMutator(suite.T(), rootSnapshot, func(db *badger.DB, state *bprotocol.ParticipantState, mutableState realprotocol.MutableProtocolState) {
		epochBuilder := unittest.NewEpochBuilder(suite.T(), mutableState, state)
		// build epoch 1
		// Blocks in current State
		// P <- A(S_P-1) <- B(S_P) <- C(S_A) <- D(S_B) |setup| <- E(S_C) <- F(S_D) |commit|
		epochBuilder.
			BuildEpoch().
			CompleteEpoch()

		// get heights of each phase in built epochs
		epoch1, ok := epochBuilder.EpochHeights(1)
		require.True(suite.T(), ok)

		// setup AtBlockID, AtHeight and BlockIDByHeight mock returns for State
		for _, height := range epoch1.Range() {
			snap := state.AtHeight(height)
			blockHead, err := snap.Head()
			suite.Require().NoError(err)

			suite.state.On("AtHeight", height).Return(snap)
			suite.state.On("AtBlockID", blockHead.ID()).Return(snap)
			suite.headers.On("BlockIDByHeight", height).Return(blockHead.ID(), nil)
		}

		// Take snapshot at height of block D (epoch1.heights[2]) for valid segment and valid snapshot
		snap := state.AtHeight(epoch1.Range()[2])
		blockHead, err := snap.Head()
		suite.Require().NoError(err)

		params := suite.defaultBackendParams()
		params.MaxHeightRange = TEST_MAX_HEIGHT

		backend, err := New(params)
		suite.Require().NoError(err)

		ctx := rpcContext(suite.T(), context.Background())

		// query the handler for the latest finalized snapshot
		bytes, err := backend.GetProtocolStateSnapshotByBlockID(ctx, blockHead.ID())
		suite.Require().NoError(err)

		// we expect the endpoint to return the snapshot at the same height we requested
		expectedSnapshotBytes, err := convert.SnapshotToBytes(snap)
		suite.Require().NoError(err)
		suite.Require().Equal(expectedSnapshotBytes, bytes)
	})
}

// TestGetProtocolStateSnapshotByBlockID_NonQueryBlock tests our GetProtocolStateSnapshotByBlockID RPC endpoint
// where no block with the given ID was found.
func (suite *Suite) TestGetProtocolStateSnapshotByBlockID_UnknownQueryBlock() {
	identities := unittest.CompleteIdentitySet()
	rootSnapshot := unittest.RootSnapshotFixture(identities)
	util.RunWithFullProtocolState(suite.T(), rootSnapshot, func(db *badger.DB, state *bprotocol.ParticipantState) {
		rootBlock, err := rootSnapshot.Head()
		suite.Require().NoError(err)

		params := suite.defaultBackendParams()
		params.MaxHeightRange = TEST_MAX_HEIGHT

		backend, err := New(params)
		suite.Require().NoError(err)

		// create a new block with root block as parent
		newBlock := unittest.BlockWithParentFixture(rootBlock)
		ctx := rpcContext(suite.T(), context.Background())

		suite.state.On("AtBlockID", newBlock.ID()).Return(unittest.StateSnapshotForUnknownBlock())

		// query the handler for the snapshot for non existing block
		snapshotBytes, err := backend.GetProtocolStateSnapshotByBlockID(ctx, newBlock.ID())
		suite.Require().Nil(snapshotBytes)
		suite.Require().True(access.IsDataNotFoundError(err))
		suite.Require().ErrorIs(err, realstate.ErrUnknownSnapshotReference)
		suite.assertAllExpectations()
	})
}

// TestGetProtocolStateSnapshotByBlockID_AtBlockIDInternalError tests our GetProtocolStateSnapshotByBlockID RPC endpoint
// where unexpected error from snapshot.AtBlockID appear because of closed database.
func (suite *Suite) TestGetProtocolStateSnapshotByBlockID_AtBlockIDInternalError() {
	identities := unittest.CompleteIdentitySet()
	rootSnapshot := unittest.RootSnapshotFixture(identities)
	util.RunWithFullProtocolState(suite.T(), rootSnapshot, func(db *badger.DB, state *bprotocol.ParticipantState) {
		params := suite.defaultBackendParams()
		params.MaxHeightRange = TEST_MAX_HEIGHT

		backend, err := New(params)
		suite.Require().NoError(err)

		expectedError := errors.New("runtime-error")
		invalidSnapshot := invalid.NewSnapshot(expectedError)

		// inject signaler context into the context used within the backend
		ctx := rpcContextExpectError(suite.T(), context.Background(), fmt.Errorf("critical unexpected error querying snapshot: %w", expectedError))

		newBlock := unittest.BlockFixture()

		suite.state.On("AtBlockID", newBlock.ID()).Return(invalidSnapshot)

		// query the handler for the snapshot
		snapshotBytes, err := backend.GetProtocolStateSnapshotByBlockID(ctx, newBlock.ID())
		suite.Require().Nil(snapshotBytes)
		suite.Require().Error(err)
		// mock signaler context will assert that the error is thrown

		suite.assertAllExpectations()
	})
}

// TestGetProtocolStateSnapshotByBlockID_BlockNotFinalizedAtHeight tests our GetProtocolStateSnapshotByBlockID RPC endpoint
// where The block exists, but no block has been finalized at its height.
func (suite *Suite) TestGetProtocolStateSnapshotByBlockID_BlockNotFinalizedAtHeight() {
	identities := unittest.CompleteIdentitySet()
	rootSnapshot := unittest.RootSnapshotFixture(identities)
	rootProtocolState, err := rootSnapshot.ProtocolState()
	require.NoError(suite.T(), err)
	rootProtocolStateID := rootProtocolState.ID()
	util.RunWithFullProtocolState(suite.T(), rootSnapshot, func(db *badger.DB, state *bprotocol.ParticipantState) {
		rootBlock, err := rootSnapshot.Head()
		suite.Require().NoError(err)

		params := suite.defaultBackendParams()
		params.MaxHeightRange = TEST_MAX_HEIGHT

		backend, err := New(params)
		suite.Require().NoError(err)

		// create a new block with root block as parent
		newBlock := unittest.BlockWithParentFixture(rootBlock)
		newBlock.SetPayload(unittest.PayloadFixture(unittest.WithProtocolStateID(rootProtocolStateID)))

		ctx := rpcContext(suite.T(), context.Background())

		// add new block to the chain state
		err = state.Extend(ctx, newBlock)
		suite.Require().NoError(err)

		// since block was added to the block tree it must be queryable by block ID
		suite.state.On("AtBlockID", newBlock.ID()).Return(state.AtBlockID(newBlock.ID()))
		suite.headers.On("BlockIDByHeight", newBlock.Header.Height).Return(flow.ZeroID, storage.ErrNotFound)

		// query the handler for the snapshot for non finalized block
		snapshotBytes, err := backend.GetProtocolStateSnapshotByBlockID(ctx, newBlock.ID())
		suite.Require().Nil(snapshotBytes)
		suite.Require().True(access.IsPreconditionFailedError(err))
		suite.assertAllExpectations()
	})
}

// TestGetProtocolStateSnapshotByBlockID_DifferentBlockFinalizedAtHeight tests our GetProtocolStateSnapshotByBlockID RPC
// endpoint where a different block than what was queried has been finalized at this height.
func (suite *Suite) TestGetProtocolStateSnapshotByBlockID_DifferentBlockFinalizedAtHeight() {
	identities := unittest.CompleteIdentitySet()
	rootSnapshot := unittest.RootSnapshotFixture(identities)
	rootProtocolState, err := rootSnapshot.ProtocolState()
	require.NoError(suite.T(), err)
	rootProtocolStateID := rootProtocolState.ID()
	util.RunWithFullProtocolState(suite.T(), rootSnapshot, func(db *badger.DB, state *bprotocol.ParticipantState) {
		rootBlock, err := rootSnapshot.Head()
		suite.Require().NoError(err)

		params := suite.defaultBackendParams()
		params.MaxHeightRange = TEST_MAX_HEIGHT

		backend, err := New(params)
		suite.Require().NoError(err)

		// create a new block with root block as parent
		finalizedBlock := unittest.BlockWithParentFixture(rootBlock)
		finalizedBlock.SetPayload(unittest.PayloadFixture(unittest.WithProtocolStateID(rootProtocolStateID)))
		orphanBlock := unittest.BlockWithParentFixture(rootBlock)
		orphanBlock.SetPayload(unittest.PayloadFixture(unittest.WithProtocolStateID(rootProtocolStateID)))

		ctx := rpcContext(suite.T(), context.Background())

		// add new block to the chain state
		err = state.Extend(ctx, finalizedBlock)
		suite.Require().NoError(err)

		// add orphan block to the chain state as well
		err = state.Extend(ctx, orphanBlock)
		suite.Require().NoError(err)

		suite.Equal(finalizedBlock.Header.Height, orphanBlock.Header.Height,
			"expect both blocks to have same height to have a fork")

		// since block was added to the block tree it must be queryable by block ID
		suite.state.On("AtBlockID", orphanBlock.ID()).Return(state.AtBlockID(orphanBlock.ID()))

		// since there are two candidate blocks with the same height, we will return the one that was finalized
		suite.headers.On("BlockIDByHeight", finalizedBlock.Header.Height).Return(finalizedBlock.ID(), nil)

		// query the handler for the snapshot for non finalized block
		snapshotBytes, err := backend.GetProtocolStateSnapshotByBlockID(ctx, orphanBlock.ID())
		suite.Require().Nil(snapshotBytes)
		suite.Require().True(access.IsInvalidRequestError(err))
		suite.assertAllExpectations()
	})
}

// TestGetProtocolStateSnapshotByBlockID_UnexpectedErrorBlockIDByHeight tests our GetProtocolStateSnapshotByBlockID RPC
// endpoint where a unexpected error from BlockIDByHeight appear.
func (suite *Suite) TestGetProtocolStateSnapshotByBlockID_UnexpectedErrorBlockIDByHeight() {
	identities := unittest.CompleteIdentitySet()
	rootSnapshot := unittest.RootSnapshotFixture(identities)
	rootProtocolState, err := rootSnapshot.ProtocolState()
	require.NoError(suite.T(), err)
	rootProtocolStateID := rootProtocolState.ID()
	util.RunWithFullProtocolState(suite.T(), rootSnapshot, func(db *badger.DB, state *bprotocol.ParticipantState) {
		rootBlock, err := rootSnapshot.Head()
		suite.Require().NoError(err)

		params := suite.defaultBackendParams()
		params.MaxHeightRange = TEST_MAX_HEIGHT

		backend, err := New(params)
		suite.Require().NoError(err)

		// create a new block with root block as parent
		newBlock := unittest.BlockWithParentFixture(rootBlock)
		newBlock.SetPayload(unittest.PayloadFixture(unittest.WithProtocolStateID(rootProtocolStateID)))

		expectedError := errors.New("unexpected error")
		ctx := rpcContextExpectError(suite.T(), context.Background(), expectedError)

		// add new block to the chain state
		err = state.Extend(ctx, newBlock)
		suite.Require().NoError(err)

		// since block was added to the block tree it must be queryable by block ID
		suite.state.On("AtBlockID", newBlock.ID()).Return(state.AtBlockID(newBlock.ID()))
		suite.headers.On("BlockIDByHeight", newBlock.Header.Height).Return(flow.ZeroID, expectedError)

		// query the handler for the snapshot
		snapshotBytes, err := backend.GetProtocolStateSnapshotByBlockID(ctx, newBlock.ID())
		suite.Require().Nil(snapshotBytes)
		suite.Require().Error(err)
		suite.assertAllExpectations()
	})
}

// TestGetProtocolStateSnapshotByBlockID_InvalidSegment tests our GetProtocolStateSnapshotByBlockID RPC endpoint
// for segments between phases and between epochs. We should return a valid snapshot in these edge cases.
func (suite *Suite) TestGetProtocolStateSnapshotByBlockID_InvalidSegment() {
	identities := unittest.CompleteIdentitySet()
	rootSnapshot := unittest.RootSnapshotFixture(identities)
	util.RunWithFullProtocolStateAndMutator(suite.T(), rootSnapshot, func(db *badger.DB, state *bprotocol.ParticipantState, mutableState realprotocol.MutableProtocolState) {
		epochBuilder := unittest.NewEpochBuilder(suite.T(), mutableState, state)
		// build epoch 1
		// Blocks in current State
		// P <- A(S_P-1) <- B(S_P) <- C(S_A) <- D(S_B) |setup| <- E(S_C) <- F(S_D) |commit|
		epochBuilder.
			BuildEpoch().
			CompleteEpoch()

		// get heights of each phase in built epochs
		epoch1, ok := epochBuilder.EpochHeights(1)
		require.True(suite.T(), ok)

		ctx := rpcContext(suite.T(), context.Background())

		// setup AtBlockID and AtHeight mock returns for State
		for _, height := range epoch1.Range() {
			snap := state.AtHeight(height)
			blockHead, err := snap.Head()
			suite.Require().NoError(err)

			suite.state.On("AtHeight", height).Return(snap)
			suite.state.On("AtBlockID", blockHead.ID()).Return(snap)
			suite.headers.On("BlockIDByHeight", height).Return(blockHead.ID(), nil)
		}

		backend, err := New(suite.defaultBackendParams())
		suite.Require().NoError(err)

		suite.T().Run("sealing segment between phases", func(t *testing.T) {
			// Take snapshot at height of first block of setup phase
			snap := state.AtHeight(epoch1.SetupRange()[0])
			block, err := snap.Head()
			suite.Require().NoError(err)

			expectedSnapshotBytes, err := convert.SnapshotToBytes(snap)
			suite.Require().NoError(err)

			suite.T().Run("ByBlockID", func(t *testing.T) {
				bytes, err := backend.GetProtocolStateSnapshotByBlockID(ctx, block.ID())
				suite.Require().NoError(err)
				suite.Require().Equal(expectedSnapshotBytes, bytes)
			})
			suite.T().Run("ByHeight", func(t *testing.T) {
				bytes, err := backend.GetProtocolStateSnapshotByHeight(ctx, block.Height)
				suite.Require().NoError(err)
				suite.Require().Equal(expectedSnapshotBytes, bytes)
			})
		})

		suite.T().Run("sealing segment between epochs", func(t *testing.T) {
			// Take snapshot at height of latest finalized block
			snap := state.Final()
			currentEpoch, err := snap.Epochs().Current()
			suite.Require().NoError(err)
			suite.Require().Equal(epoch1.Counter+1, currentEpoch.Counter(), "expect to be in next epoch")
			block, err := snap.Head()
			suite.Require().NoError(err)

			suite.state.On("AtBlockID", block.ID()).Return(snap)
			suite.state.On("AtHeight", block.Height).Return(snap)
			suite.headers.On("BlockIDByHeight", block.Height).Return(block.ID(), nil)

			expectedSnapshotBytes, err := convert.SnapshotToBytes(snap)
			suite.Require().NoError(err)

			suite.T().Run("ByBlockID", func(t *testing.T) {
				bytes, err := backend.GetProtocolStateSnapshotByBlockID(ctx, block.ID())
				suite.Require().NoError(err)
				suite.Require().Equal(expectedSnapshotBytes, bytes)
			})
			suite.T().Run("ByHeight", func(t *testing.T) {
				bytes, err := backend.GetProtocolStateSnapshotByHeight(ctx, block.Height)
				suite.Require().NoError(err)
				suite.Require().Equal(expectedSnapshotBytes, bytes)
			})
		})
	})
}

// TestGetProtocolStateSnapshotByHeight tests our GetProtocolStateSnapshotByHeight RPC endpoint
// where non finalized block is added to state
func (suite *Suite) TestGetProtocolStateSnapshotByHeight() {
	identities := unittest.CompleteIdentitySet()
	rootSnapshot := unittest.RootSnapshotFixture(identities)
	util.RunWithFullProtocolStateAndMutator(suite.T(), rootSnapshot, func(db *badger.DB, state *bprotocol.ParticipantState, mutableState realprotocol.MutableProtocolState) {
		epochBuilder := unittest.NewEpochBuilder(suite.T(), mutableState, state)
		// build epoch 1
		// Blocks in current State
		// P <- A(S_P-1) <- B(S_P) <- C(S_A) <- D(S_B) |setup| <- E(S_C) <- F(S_D) |commit|
		epochBuilder.
			BuildEpoch().
			CompleteEpoch()

		// get heights of each phase in built epochs
		epoch1, ok := epochBuilder.EpochHeights(1)
		require.True(suite.T(), ok)

		// setup AtHeight mock returns for State
		for _, height := range epoch1.Range() {
			suite.state.On("AtHeight", height).Return(state.AtHeight(height))
		}

		// Take snapshot at height of block D (epoch1.heights[2]) for valid segment and valid snapshot
		snap := state.AtHeight(epoch1.Range()[2])

		params := suite.defaultBackendParams()
		params.MaxHeightRange = TEST_MAX_HEIGHT

		backend, err := New(params)
		suite.Require().NoError(err)

		ctx := rpcContext(suite.T(), context.Background())

		// query the handler for the latest finalized snapshot
		bytes, err := backend.GetProtocolStateSnapshotByHeight(ctx, epoch1.Range()[2])
		suite.Require().NoError(err)

		// we expect the endpoint to return the snapshot at the same height we requested
		expectedSnapshotBytes, err := convert.SnapshotToBytes(snap)
		suite.Require().NoError(err)
		suite.Require().Equal(expectedSnapshotBytes, bytes)
	})
}

// TestGetProtocolStateSnapshotByHeight_NonFinalizedBlocks tests our GetProtocolStateSnapshotByHeight RPC endpoint
// where non finalized block is added to state
func (suite *Suite) TestGetProtocolStateSnapshotByHeight_NonFinalizedBlocks() {
	identities := unittest.CompleteIdentitySet()
	rootSnapshot := unittest.RootSnapshotFixture(identities)
	rootProtocolState, err := rootSnapshot.ProtocolState()
	require.NoError(suite.T(), err)
	rootProtocolStateID := rootProtocolState.ID()
	util.RunWithFullProtocolState(suite.T(), rootSnapshot, func(db *badger.DB, state *bprotocol.ParticipantState) {
		rootBlock, err := rootSnapshot.Head()
		suite.Require().NoError(err)
		// create a new block with root block as parent
		newBlock := unittest.BlockWithParentFixture(rootBlock)
		newBlock.SetPayload(unittest.PayloadFixture(unittest.WithProtocolStateID(rootProtocolStateID)))

		ctx := rpcContext(suite.T(), context.Background())

		// add new block to the chain state
		err = state.Extend(ctx, newBlock)
		suite.Require().NoError(err)

		// since block was not yet finalized AtHeight must return an invalid snapshot
		suite.state.On("AtHeight", newBlock.Header.Height).Return(invalid.NewSnapshot(realstate.ErrUnknownSnapshotReference))

		params := suite.defaultBackendParams()
		params.MaxHeightRange = TEST_MAX_HEIGHT

		backend, err := New(params)
		suite.Require().NoError(err)

		// query the handler for the snapshot for non finalized block
		bytes, err := backend.GetProtocolStateSnapshotByHeight(ctx, newBlock.Header.Height)

		suite.Require().Nil(bytes)
		suite.Require().True(access.IsDataNotFoundError(err))
		suite.Require().ErrorIs(err, realstate.ErrUnknownSnapshotReference)
	})
}

func (suite *Suite) TestGetLatestSealedBlockHeader() {
	// setup the mocks
	suite.state.On("Sealed").Return(suite.snapshot, nil)

	params := suite.defaultBackendParams()

	backend, err := New(params)
	suite.Require().NoError(err)

	ctx := rpcContext(suite.T(), context.Background())

	suite.Run("GetLatestSealedBlockHeader - happy path", func() {
		block := unittest.BlockHeaderFixture()
		suite.snapshot.On("Head").Return(block, nil).Once()

		// query the handler for the latest sealed block
<<<<<<< HEAD
		header, stat, err := backend.GetLatestBlockHeader(ctx, true)
		suite.checkResponse(header, err)
=======
		header, stat, err := backend.GetLatestBlockHeader(context.Background(), true)
		suite.Require().NoError(err)
		suite.Require().NotNil(header)
>>>>>>> 7344085a

		// make sure we got the latest sealed block
		suite.Require().Equal(block.ID(), header.ID())
		suite.Require().Equal(block.Height, header.Height)
		suite.Require().Equal(block.ParentID, header.ParentID)
		suite.Require().Equal(stat, flow.BlockStatusSealed)

		suite.assertAllExpectations()
	})

	// tests that signaler context received error when node state is inconsistent
	suite.Run("GetLatestSealedBlockHeader - fails with inconsistent node state", func() {
		err := fmt.Errorf("inconsistent node state")
		suite.snapshot.On("Head").Return(nil, err)

		// mock signaler context expect an error
		signCtxErr := fmt.Errorf("failed to lookup latest sealed header: %w", err)
		signalerCtx := rpcContextExpectError(suite.T(), context.Background(), signCtxErr)

		actualHeader, actualStatus, err := backend.GetLatestBlockHeader(signalerCtx, true)
		suite.Require().Equal(err.Error(), irrecoverable.NewExceptionf(signCtxErr.Error()).Error()) // can't use ErrorIs because NewExceptionf does not allow unwrapping
		suite.Require().Nil(actualHeader)
		suite.Require().Equal(flow.BlockStatusUnknown, actualStatus)
	})
}

func (suite *Suite) TestGetTransaction() {
	suite.state.On("Sealed").Return(suite.snapshot, nil).Maybe()

	transaction := unittest.TransactionFixture()
	expected := transaction.TransactionBody

	suite.transactions.
		On("ByID", transaction.ID()).
		Return(&expected, nil).
		Once()

	params := suite.defaultBackendParams()

	backend, err := New(params)
	suite.Require().NoError(err)

<<<<<<< HEAD
	ctx := rpcContext(suite.T(), context.Background())

	actual, err := backend.GetTransaction(ctx, transaction.ID())
	suite.checkResponse(actual, err)
=======
	actual, err := backend.GetTransaction(context.Background(), transaction.ID())
	suite.Require().NoError(err)
	suite.Require().NotNil(actual)
>>>>>>> 7344085a

	suite.Require().Equal(expected, *actual)

	suite.assertAllExpectations()
}

func (suite *Suite) TestGetCollection() {
	suite.state.On("Sealed").Return(suite.snapshot, nil).Maybe()

	expected := unittest.CollectionFixture(1).Light()

	suite.collections.
		On("LightByID", expected.ID()).
		Return(&expected, nil).
		Once()

	params := suite.defaultBackendParams()

	backend, err := New(params)
	suite.Require().NoError(err)

	ctx := rpcContext(suite.T(), context.Background())

	actual, err := backend.GetCollectionByID(ctx, expected.ID())
	suite.transactions.AssertExpectations(suite.T())
	suite.Require().NoError(err)
	suite.Require().NotNil(actual)

	suite.Equal(expected, *actual)
	suite.assertAllExpectations()
}

// TestGetTransactionResultByIndex tests that the request is forwarded to EN
func (suite *Suite) TestGetTransactionResultByIndex() {
	suite.state.On("Sealed").Return(suite.snapshot, nil).Maybe()

	ctx := rpcContext(suite.T(), context.Background())

	block := unittest.BlockFixture()
	blockId := block.ID()
	index := uint32(0)

	// block storage returns the corresponding block
	suite.blocks.
		On("ByID", blockId).
		Return(&block, nil)

	_, fixedENIDs := suite.setupReceipts(&block)
	suite.state.On("Final").Return(suite.snapshot, nil).Maybe()
	suite.snapshot.On("Identities", mock.Anything).Return(fixedENIDs, nil)

	exeEventReq := &execproto.GetTransactionByIndexRequest{
		BlockId: blockId[:],
		Index:   index,
	}

	exeEventResp := &execproto.GetTransactionResultResponse{
		Events: nil,
	}

	suite.fixedExecutionNodeIDs = fixedENIDs.NodeIDs()

	params := suite.defaultBackendParams()
	// the connection factory should be used to get the execution node client
	params.ConnFactory = suite.setupConnectionFactory()

	backend, err := New(params)
	suite.Require().NoError(err)

	suite.execClient.
		On("GetTransactionResultByIndex", mock.Anything, exeEventReq).
		Return(exeEventResp, nil)

	suite.Run("TestGetTransactionResultByIndex - happy path", func() {
		suite.snapshot.On("Head").Return(block.Header, nil).Once()
		result, err := backend.GetTransactionResultByIndex(ctx, blockId, index, entitiesproto.EventEncodingVersion_JSON_CDC_V0)
		suite.Require().NoError(err)
		suite.Require().NotNil(result)
		suite.Assert().Equal(result.BlockHeight, block.Header.Height)

		suite.assertAllExpectations()
	})

	// tests that signaler context received error when node state is inconsistent
	suite.Run("TestGetTransactionResultByIndex - fails with inconsistent node state", func() {
		err := fmt.Errorf("inconsistent node state")
		suite.snapshot.On("Head").Return(nil, err).Once()

		// mock signaler context expect an error
		signCtxErr := irrecoverable.NewExceptionf("failed to lookup sealed header: %w", err)
		signalerCtx := rpcContextExpectError(suite.T(), context.Background(), signCtxErr)

		actual, err := backend.GetTransactionResultByIndex(signalerCtx, blockId, index, entitiesproto.EventEncodingVersion_JSON_CDC_V0)
		suite.Require().Error(err)
		suite.Require().Nil(actual)
	})
}

func (suite *Suite) TestGetTransactionResultsByBlockID() {
	suite.state.On("Sealed").Return(suite.snapshot, nil).Maybe()

	ctx := rpcContext(suite.T(), context.Background())

	block := unittest.BlockFixture()
	sporkRootBlockHeight := suite.state.Params().SporkRootBlockHeight()
	block.Header.Height = sporkRootBlockHeight + 1
	blockId := block.ID()

	// block storage returns the corresponding block
	suite.blocks.
		On("ByID", blockId).
		Return(&block, nil)

	_, fixedENIDs := suite.setupReceipts(&block)
	suite.state.On("Final").Return(suite.snapshot, nil).Maybe()
	suite.snapshot.On("Identities", mock.Anything).Return(fixedENIDs, nil)

	exeEventReq := &execproto.GetTransactionsByBlockIDRequest{
		BlockId: blockId[:],
	}

	exeEventResp := &execproto.GetTransactionResultsResponse{
		TransactionResults: []*execproto.GetTransactionResultResponse{{}},
	}

	suite.fixedExecutionNodeIDs = fixedENIDs.NodeIDs()

	params := suite.defaultBackendParams()
	// the connection factory should be used to get the execution node client
	params.ConnFactory = suite.setupConnectionFactory()

	backend, err := New(params)
	suite.Require().NoError(err)

	suite.execClient.
		On("GetTransactionResultsByBlockID", mock.Anything, exeEventReq).
		Return(exeEventResp, nil)

	suite.Run("GetTransactionResultsByBlockID - happy path", func() {
		suite.snapshot.On("Head").Return(block.Header, nil).Once()

		result, err := backend.GetTransactionResultsByBlockID(ctx, blockId, entitiesproto.EventEncodingVersion_JSON_CDC_V0)
		suite.Require().NoError(err)
		suite.Require().NotNil(result)

		suite.assertAllExpectations()
	})

	// tests that signaler context received error when node state is inconsistent
	suite.Run("GetTransactionResultsByBlockID - fails with inconsistent node state", func() {
		err := fmt.Errorf("inconsistent node state")
		suite.snapshot.On("Head").Return(nil, err).Once()

		// mock signaler context expect an error
		signCtxErr := irrecoverable.NewExceptionf("failed to lookup sealed header: %w", err)
		signalerCtx := rpcContextExpectError(suite.T(), context.Background(), signCtxErr)

		actual, err := backend.GetTransactionResultsByBlockID(signalerCtx, blockId, entitiesproto.EventEncodingVersion_JSON_CDC_V0)
		suite.Require().Error(err)
		suite.Require().Nil(actual)
	})
}

// TestTransactionStatusTransition tests that the status of transaction changes from Finalized to Sealed
// when the protocol State is updated
func (suite *Suite) TestTransactionStatusTransition() {
	suite.state.On("Sealed").Return(suite.snapshot, nil).Maybe()

	ctx := rpcContext(suite.T(), context.Background())
	collection := unittest.CollectionFixture(1)
	transactionBody := collection.Transactions[0]
	block := unittest.BlockFixture()
	block.Header.Height = 2
	headBlock := unittest.BlockFixture()
	headBlock.Header.Height = block.Header.Height - 1 // head is behind the current block
	block.SetPayload(
		unittest.PayloadFixture(
			unittest.WithGuarantees(
				unittest.CollectionGuaranteesWithCollectionIDFixture([]*flow.Collection{&collection})...)))

	suite.snapshot.
		On("Head").
		Return(headBlock.Header, nil)

	light := collection.Light()
	suite.collections.On("LightByID", light.ID()).Return(&light, nil)

	// transaction storage returns the corresponding transaction
	suite.transactions.
		On("ByID", transactionBody.ID()).
		Return(transactionBody, nil)

	// collection storage returns the corresponding collection
	suite.collections.
		On("LightByTransactionID", transactionBody.ID()).
		Return(&light, nil)

	// block storage returns the corresponding block
	suite.blocks.
		On("ByCollectionID", collection.ID()).
		Return(&block, nil)

	txID := transactionBody.ID()
	blockID := block.ID()
	_, fixedENIDs := suite.setupReceipts(&block)
	suite.state.On("Final").Return(suite.snapshot, nil).Maybe()
	suite.snapshot.On("Identities", mock.Anything).Return(fixedENIDs, nil)

	exeEventReq := &execproto.GetTransactionResultRequest{
		BlockId:       blockID[:],
		TransactionId: txID[:],
	}

	exeEventResp := &execproto.GetTransactionResultResponse{
		Events: nil,
	}

	suite.fixedExecutionNodeIDs = fixedENIDs.NodeIDs()

	params := suite.defaultBackendParams()
	// the connection factory should be used to get the execution node client
	params.ConnFactory = suite.setupConnectionFactory()

	backend, err := New(params)
	suite.Require().NoError(err)

	// Successfully return empty event list
	suite.execClient.
		On("GetTransactionResult", ctx, exeEventReq).
		Return(exeEventResp, status.Errorf(codes.NotFound, "not found")).
		Times(len(fixedENIDs)) // should call each EN once

	// first call - when block under test is greater height than the sealed head, but execution node does not know about Tx
	result, err := backend.GetTransactionResult(ctx, txID, flow.ZeroID, flow.ZeroID, entitiesproto.EventEncodingVersion_JSON_CDC_V0)
	suite.Require().NoError(err)
	suite.Require().NotNil(result)

	// status should be finalized since the sealed Blocks is smaller in height
	suite.Assert().Equal(flow.TransactionStatusFinalized, result.Status)

	// block ID should be included in the response
	suite.Assert().Equal(blockID, result.BlockID)

	// Successfully return empty event list from here on
	suite.execClient.
		On("GetTransactionResult", ctx, exeEventReq).
		Return(exeEventResp, nil)

	// second call - when block under test's height is greater height than the sealed head
	result, err = backend.GetTransactionResult(ctx, txID, flow.ZeroID, flow.ZeroID, entitiesproto.EventEncodingVersion_JSON_CDC_V0)
	suite.Require().NoError(err)
	suite.Require().NotNil(result)

	// status should be executed since no `NotFound` error in the `GetTransactionResult` call
	suite.Assert().Equal(flow.TransactionStatusExecuted, result.Status)

	// now let the head block be finalized
	headBlock.Header.Height = block.Header.Height + 1

	// third call - when block under test's height is less than sealed head's height
	result, err = backend.GetTransactionResult(ctx, txID, flow.ZeroID, flow.ZeroID, entitiesproto.EventEncodingVersion_JSON_CDC_V0)
	suite.Require().NoError(err)
	suite.Require().NotNil(result)

	// status should be sealed since the sealed Blocks is greater in height
	suite.Assert().Equal(flow.TransactionStatusSealed, result.Status)

	// now go far into the future
	headBlock.Header.Height = block.Header.Height + flow.DefaultTransactionExpiry + 1

	// fourth call - when block under test's height so much less than the head's height that it's considered expired,
	// but since there is a execution result, means it should retain it's sealed status
	result, err = backend.GetTransactionResult(ctx, txID, flow.ZeroID, flow.ZeroID, entitiesproto.EventEncodingVersion_JSON_CDC_V0)
	suite.Require().NoError(err)
	suite.Require().NotNil(result)

	// status should be expired since
	suite.Assert().Equal(flow.TransactionStatusSealed, result.Status)

	suite.assertAllExpectations()
}

// TestTransactionExpiredStatusTransition tests that the status
// of transaction changes from Pending to Expired when enough Blocks pass
func (suite *Suite) TestTransactionExpiredStatusTransition() {
	suite.state.On("Sealed").Return(suite.snapshot, nil).Maybe()
	suite.state.On("Final").Return(suite.snapshot, nil).Maybe()

	ctx := rpcContext(suite.T(), context.Background())

	collection := unittest.CollectionFixture(1)
	transactionBody := collection.Transactions[0]
	block := unittest.BlockFixture()
	block.Header.Height = 2
	transactionBody.SetReferenceBlockID(block.ID())

	headBlock := unittest.BlockFixture()
	headBlock.Header.Height = block.Header.Height - 1 // head is behind the current block

	// set up GetLastFullBlockHeight mock
	fullHeight := headBlock.Header.Height

	suite.snapshot.
		On("Head").
		Return(headBlock.Header, nil)

	snapshotAtBlock := new(protocol.Snapshot)
	snapshotAtBlock.On("Head").Return(block.Header, nil)

	suite.state.
		On("AtBlockID", block.ID()).
		Return(snapshotAtBlock, nil)

	// transaction storage returns the corresponding transaction
	suite.transactions.
		On("ByID", transactionBody.ID()).
		Return(transactionBody, nil)

	// collection storage returns a not found error
	suite.collections.
		On("LightByTransactionID", transactionBody.ID()).
		Return(nil, storage.ErrNotFound)

	txID := transactionBody.ID()

	params := suite.defaultBackendParams()

	backend, err := New(params)
	suite.Require().NoError(err)

	// should return pending status when we have not observed an expiry block
	suite.Run("pending", func() {
		// referenced block isn't known yet, so should return pending status
		result, err := backend.GetTransactionResult(ctx, txID, flow.ZeroID, flow.ZeroID, entitiesproto.EventEncodingVersion_JSON_CDC_V0)
		suite.Require().NoError(err)
		suite.Require().NotNil(result)

		suite.Assert().Equal(flow.TransactionStatusPending, result.Status)
	})

	// should return pending status when we have observed an expiry block but
	// have not observed all intermediary Collections
	suite.Run("expiry un-confirmed", func() {
		suite.Run("ONLY finalized expiry block", func() {
			// we have finalized an expiry block
			headBlock.Header.Height = block.Header.Height + flow.DefaultTransactionExpiry + 1
			// we have NOT observed all intermediary Collections
			fullHeight = block.Header.Height + flow.DefaultTransactionExpiry/2
			err := suite.lastFullBlockHeight.Set(fullHeight)
			suite.Require().NoError(err)

			result, err := backend.GetTransactionResult(ctx, txID, flow.ZeroID, flow.ZeroID, entitiesproto.EventEncodingVersion_JSON_CDC_V0)
			suite.Require().NoError(err)
			suite.Require().NotNil(result)
			suite.Assert().Equal(flow.TransactionStatusPending, result.Status)
		})

		// we have observed all intermediary Collections
		fullHeight = block.Header.Height + flow.DefaultTransactionExpiry + 1
		err = suite.lastFullBlockHeight.Set(fullHeight)
		suite.Require().NoError(err)

		suite.Run("ONLY observed intermediary Collections", func() {
			// we have NOT finalized an expiry block
			headBlock.Header.Height = block.Header.Height + flow.DefaultTransactionExpiry/2

			result, err := backend.GetTransactionResult(ctx, txID, flow.ZeroID, flow.ZeroID, entitiesproto.EventEncodingVersion_JSON_CDC_V0)
			suite.Require().NoError(err)
			suite.Require().NotNil(result)
			suite.Assert().Equal(flow.TransactionStatusPending, result.Status)
		})

		// should return expired status only when we have observed an expiry block
		// and have observed all intermediary Collections
		suite.Run("expired", func() {
			// we have finalized an expiry block
			headBlock.Header.Height = block.Header.Height + flow.DefaultTransactionExpiry + 1

			result, err := backend.GetTransactionResult(ctx, txID, flow.ZeroID, flow.ZeroID, entitiesproto.EventEncodingVersion_JSON_CDC_V0)
			suite.Require().NoError(err)
			suite.Require().NotNil(result)
			suite.Assert().Equal(flow.TransactionStatusExpired, result.Status)
		})
	})

	suite.assertAllExpectations()
}

// TestTransactionPendingToFinalizedStatusTransition tests that the status of transaction changes from Finalized to Expired
func (suite *Suite) TestTransactionPendingToFinalizedStatusTransition() {
	ctx := rpcContext(suite.T(), context.Background())

	collection := unittest.CollectionFixture(1)
	transactionBody := collection.Transactions[0]
	// block which will eventually contain the transaction
	block := unittest.BlockFixture()
	block.SetPayload(
		unittest.PayloadFixture(
			unittest.WithGuarantees(
				unittest.CollectionGuaranteesWithCollectionIDFixture([]*flow.Collection{&collection})...)))
	blockID := block.ID()

	// reference block to which the transaction points to
	refBlock := unittest.BlockFixture()
	refBlockID := refBlock.ID()
	refBlock.Header.Height = 2
	transactionBody.SetReferenceBlockID(refBlockID)
	txID := transactionBody.ID()

	headBlock := unittest.BlockFixture()
	headBlock.Header.Height = refBlock.Header.Height - 1 // head is behind the current refBlock

	suite.snapshot.
		On("Head").
		Return(headBlock.Header, nil)

	snapshotAtBlock := new(protocol.Snapshot)
	snapshotAtBlock.On("Head").Return(refBlock.Header, nil)

	_, enIDs := suite.setupReceipts(&block)
	suite.state.On("Final").Return(suite.snapshot, nil).Maybe()

	suite.snapshot.On("Identities", mock.Anything).Return(enIDs, nil)

	suite.state.
		On("AtBlockID", refBlockID).
		Return(snapshotAtBlock, nil)

	suite.state.On("Final").Return(snapshotAtBlock, nil).Maybe()

	// transaction storage returns the corresponding transaction
	suite.transactions.
		On("ByID", txID).
		Return(transactionBody, nil)

	currentState := flow.TransactionStatusPending // marker for the current State
	// collection storage returns a not found error if tx is pending, else it returns the collection light reference
	suite.collections.
		On("LightByTransactionID", txID).
		Return(func(txID flow.Identifier) *flow.LightCollection {
			if currentState == flow.TransactionStatusPending {
				return nil
			}
			collLight := collection.Light()
			return &collLight
		},
			func(txID flow.Identifier) error {
				if currentState == flow.TransactionStatusPending {
					return storage.ErrNotFound
				}
				return nil
			})

	light := collection.Light()
	suite.collections.On("LightByID", mock.Anything).Return(&light, nil)

	// refBlock storage returns the corresponding refBlock
	suite.blocks.
		On("ByCollectionID", collection.ID()).
		Return(&block, nil)

	receipts, _ := suite.setupReceipts(&block)

	exeEventReq := &execproto.GetTransactionResultRequest{
		BlockId:       blockID[:],
		TransactionId: txID[:],
	}

	exeEventResp := &execproto.GetTransactionResultResponse{
		Events: nil,
	}

	// simulate that the execution node has not yet executed the transaction
	suite.execClient.
		On("GetTransactionResult", ctx, exeEventReq).
		Return(exeEventResp, status.Errorf(codes.NotFound, "not found")).
		Times(len(enIDs)) // should call each EN once

	// create a mock connection factory
	connFactory := suite.setupConnectionFactory()

	params := suite.defaultBackendParams()
	params.ConnFactory = connFactory
	params.MaxHeightRange = TEST_MAX_HEIGHT
	suite.preferredExecutionNodeIDs = flow.IdentifierList{receipts[0].ExecutorID}

	backend, err := New(params)
	suite.Require().NoError(err)

	// should return pending status when we have not observed collection for the transaction
	suite.Run("pending", func() {
		currentState = flow.TransactionStatusPending
		result, err := backend.GetTransactionResult(ctx, txID, flow.ZeroID, flow.ZeroID, entitiesproto.EventEncodingVersion_JSON_CDC_V0)
		suite.Require().NoError(err)
		suite.Require().NotNil(result)
		suite.Assert().Equal(flow.TransactionStatusPending, result.Status)
		// assert that no call to an execution node is made
		suite.execClient.AssertNotCalled(suite.T(), "GetTransactionResult", mock.Anything, mock.Anything)
	})

	// should return finalized status when we have observed collection for the transaction (after observing the
	// preceding sealed refBlock)
	suite.Run("finalized", func() {
		currentState = flow.TransactionStatusFinalized
		result, err := backend.GetTransactionResult(ctx, txID, flow.ZeroID, flow.ZeroID, entitiesproto.EventEncodingVersion_JSON_CDC_V0)
		suite.Require().NoError(err)
		suite.Require().NotNil(result)
		suite.Assert().Equal(flow.TransactionStatusFinalized, result.Status)
	})

	suite.assertAllExpectations()
}

// TestTransactionResultUnknown tests that the status of transaction is reported as unknown when it is not found in the
// local storage
func (suite *Suite) TestTransactionResultUnknown() {
	ctx := rpcContext(suite.T(), context.Background())
	txID := unittest.IdentifierFixture()

	// transaction storage returns an error
	suite.transactions.
		On("ByID", txID).
		Return(nil, storage.ErrNotFound)

	params := suite.defaultBackendParams()

	backend, err := New(params)
	suite.Require().NoError(err)

	// first call - when block under test is greater height than the sealed head, but execution node does not know about Tx
	result, err := backend.GetTransactionResult(ctx, txID, flow.ZeroID, flow.ZeroID, entitiesproto.EventEncodingVersion_JSON_CDC_V0)
	suite.Require().NoError(err)
	suite.Require().NotNil(result)

	// status should be reported as unknown
	suite.Assert().Equal(flow.TransactionStatusUnknown, result.Status)
}

func (suite *Suite) TestGetLatestFinalizedBlock() {
	suite.state.On("Final").Return(suite.snapshot, nil)

	params := suite.defaultBackendParams()

	backend, err := New(params)
	suite.Require().NoError(err)

	suite.Run("GetLatestFinalizedBlock - happy path", func() {
		// setup the mocks
		expected := unittest.BlockFixture()
		header := expected.Header

		suite.snapshot.
			On("Head").
			Return(header, nil).Once()

		suite.blocks.
			On("ByHeight", header.Height).
			Return(&expected, nil)

		ctx := rpcContext(suite.T(), context.Background())

		// query the handler for the latest finalized header
<<<<<<< HEAD
		actual, stat, err := backend.GetLatestBlock(ctx, false)
		suite.checkResponse(actual, err)
=======
		actual, stat, err := backend.GetLatestBlock(context.Background(), false)
		suite.Require().NoError(err)
		suite.Require().NotNil(actual)
>>>>>>> 7344085a

		// make sure we got the latest header
		suite.Require().Equal(expected, *actual)
		suite.Assert().Equal(stat, flow.BlockStatusFinalized)

		suite.assertAllExpectations()
	})

	// tests that signaler context received error when node state is inconsistent
	suite.Run("GetLatestFinalizedBlock - fails with inconsistent node state", func() {
		err := fmt.Errorf("inconsistent node state")
		suite.snapshot.On("Head").Return(nil, err)

		// mock signaler context expect an error
		signCtxErr := fmt.Errorf("failed to lookup latest finalize header: %w", err)
		signalerCtx := rpcContextExpectError(suite.T(), context.Background(), signCtxErr)

		actualBlock, actualStatus, err := backend.GetLatestBlock(signalerCtx, false)
		suite.Require().Error(err)
		suite.Require().Nil(actualBlock)
		suite.Require().Equal(flow.BlockStatusUnknown, actualStatus)
	})
}

func (suite *Suite) TestGetExecutionResultByID() {
	suite.state.On("Sealed").Return(suite.snapshot, nil).Maybe()

	validExecutorIdentities := flow.IdentityList{}
	validENIDs := flow.IdentifierList(validExecutorIdentities.NodeIDs())

	// create a mock connection factory
	connFactory := connectionmock.NewConnectionFactory(suite.T())

	nonexistingID := unittest.IdentifierFixture()
	blockID := unittest.IdentifierFixture()
	executionResult := unittest.ExecutionResultFixture(
		unittest.WithExecutionResultBlockID(blockID))

	ctx := rpcContext(suite.T(), context.Background())

	results := new(storagemock.ExecutionResults)
	results.
		On("ByID", nonexistingID).
		Return(nil, storage.ErrNotFound)

	results.
		On("ByID", executionResult.ID()).
		Return(executionResult, nil)

	suite.Run("nonexisting execution result for id", func() {
		suite.fixedExecutionNodeIDs = validENIDs

		params := suite.defaultBackendParams()
		params.ExecutionResults = results
		params.ConnFactory = connFactory

		backend, err := New(params)
		suite.Require().NoError(err)

		// execute request
		_, err = backend.GetExecutionResultByID(ctx, nonexistingID)

		suite.Assert().Error(err)
	})

	suite.Run("existing execution result id", func() {
		suite.fixedExecutionNodeIDs = validENIDs

		params := suite.defaultBackendParams()
		params.ExecutionResults = results
		params.ConnFactory = connFactory

		backend, err := New(params)
		suite.Require().NoError(err)

		// execute request
		er, err := backend.GetExecutionResultByID(ctx, executionResult.ID())
		suite.Require().NoError(err)
		suite.Require().NotNil(er)

		require.Equal(suite.T(), executionResult, er)
	})

	results.AssertExpectations(suite.T())
	suite.assertAllExpectations()
}

func (suite *Suite) TestGetExecutionResultByBlockID() {
	suite.state.On("Sealed").Return(suite.snapshot, nil).Maybe()

	validExecutorIdentities := flow.IdentityList{}
	validENIDs := flow.IdentifierList(validExecutorIdentities.NodeIDs())

	// create a mock connection factory
	connFactory := connectionmock.NewConnectionFactory(suite.T())

	blockID := unittest.IdentifierFixture()
	executionResult := unittest.ExecutionResultFixture(
		unittest.WithExecutionResultBlockID(blockID),
		unittest.WithServiceEvents(2))

	ctx := rpcContext(suite.T(), context.Background())

	nonexistingBlockID := unittest.IdentifierFixture()

	results := new(storagemock.ExecutionResults)
	results.
		On("ByBlockID", nonexistingBlockID).
		Return(nil, storage.ErrNotFound)

	results.
		On("ByBlockID", blockID).
		Return(executionResult, nil)

	suite.Run("nonexisting execution results", func() {
		suite.fixedExecutionNodeIDs = validENIDs

		params := suite.defaultBackendParams()
		params.ExecutionResults = results
		params.ConnFactory = connFactory

		backend, err := New(params)
		suite.Require().NoError(err)

		// execute request
		_, err = backend.GetExecutionResultForBlockID(ctx, nonexistingBlockID)

		suite.Assert().Error(err)
	})

	suite.Run("existing execution results", func() {
		suite.fixedExecutionNodeIDs = validENIDs

		params := suite.defaultBackendParams()
		params.ExecutionResults = results
		params.ConnFactory = connFactory

		backend, err := New(params)
		suite.Require().NoError(err)

		// execute request
		er, err := backend.GetExecutionResultForBlockID(ctx, blockID)
		suite.Require().NoError(err)
		suite.Require().NotNil(er)

		require.Equal(suite.T(), executionResult, er)
	})

	results.AssertExpectations(suite.T())
	suite.assertAllExpectations()
}

func (suite *Suite) TestGetNodeVersionInfo() {
	sporkRootBlock := unittest.BlockHeaderFixture()
	nodeRootBlock := unittest.BlockHeaderFixture(unittest.WithHeaderHeight(sporkRootBlock.Height + 100))
	sporkID := unittest.IdentifierFixture()
	protocolStateVersion := uint64(1234)

	stateParams := protocol.NewParams(suite.T())
	stateParams.On("SporkID").Return(sporkID, nil)
	stateParams.On("SporkRootBlockHeight").Return(sporkRootBlock.Height, nil)
	stateParams.On("SealedRoot").Return(nodeRootBlock, nil)

	state := protocol.NewState(suite.T())
	snap := protocol.NewSnapshot(suite.T())
	kvstore := protocol.NewKVStoreReader(suite.T())
	state.On("Params").Return(stateParams, nil).Maybe()
	state.On("Final").Return(snap).Maybe()
	snap.On("ProtocolState").Return(kvstore, nil).Maybe()
	kvstore.On("GetProtocolStateVersion").Return(protocolStateVersion).Maybe()

	suite.Run("happy path", func() {
		expected := &accessmodel.NodeVersionInfo{
			Semver:               build.Version(),
			Commit:               build.Commit(),
			SporkId:              sporkID,
			ProtocolStateVersion: protocolStateVersion,
			SporkRootBlockHeight: sporkRootBlock.Height,
			NodeRootBlockHeight:  nodeRootBlock.Height,
			CompatibleRange:      nil,
		}

		params := suite.defaultBackendParams()
		params.State = state

		backend, err := New(params)
		suite.Require().NoError(err)

		ctx := rpcContext(suite.T(), context.Background())

		actual, err := backend.GetNodeVersionInfo(ctx)
		suite.Require().NoError(err)

		suite.Require().Equal(expected, actual)
	})

	suite.Run("start and end version set", func() {
		latestBlockHeight := nodeRootBlock.Height + 100
		versionBeacons := storagemock.NewVersionBeacons(suite.T())

		events := []*flow.SealedVersionBeacon{
			{
				VersionBeacon: unittest.VersionBeaconFixture(
					unittest.WithBoundaries(flow.VersionBoundary{BlockHeight: nodeRootBlock.Height + 4, Version: "0.0.1"}),
				),
				SealHeight: nodeRootBlock.Height + 2,
			},
			{
				VersionBeacon: unittest.VersionBeaconFixture(
					unittest.WithBoundaries(flow.VersionBoundary{BlockHeight: nodeRootBlock.Height + 12, Version: "0.0.2"}),
				),
				SealHeight: nodeRootBlock.Height + 10,
			},
			{
				VersionBeacon: unittest.VersionBeaconFixture(
					unittest.WithBoundaries(flow.VersionBoundary{BlockHeight: latestBlockHeight - 8, Version: "0.0.3"}),
				),
				SealHeight: latestBlockHeight - 10,
			},
		}

		eventMap := make(map[uint64]*flow.SealedVersionBeacon, len(events))
		for _, event := range events {
			eventMap[event.SealHeight] = event
		}

		// make sure events are sorted descending by seal height
		sort.Slice(events, func(i, j int) bool {
			return events[i].SealHeight > events[j].SealHeight
		})

		versionBeacons.
			On("Highest", mock.AnythingOfType("uint64")).
			Return(func(height uint64) (*flow.SealedVersionBeacon, error) {
				// iterating through events sorted descending by seal height
				// return the first event that was sealed in a height less than or equal to height
				for _, event := range events {
					if event.SealHeight <= height {
						return event, nil
					}
				}
				return nil, storage.ErrNotFound
			})

		var err error
		suite.versionControl, err = version.NewVersionControl(
			unittest.Logger(),
			versionBeacons,
			semver.New("0.0.2"),
			nodeRootBlock.Height,
			latestBlockHeight,
		)
		require.NoError(suite.T(), err)

		ctx, cancel := context.WithCancel(context.Background())
		defer cancel()

		ctxSignaler := irrecoverable.NewMockSignalerContext(suite.T(), ctx)

		// Start the VersionControl component.
		suite.versionControl.Start(ctxSignaler)
		unittest.RequireComponentsReadyBefore(suite.T(), 2*time.Second, suite.versionControl)

		expected := &accessmodel.NodeVersionInfo{
			Semver:               build.Version(),
			Commit:               build.Commit(),
			SporkId:              sporkID,
			ProtocolStateVersion: protocolStateVersion,
			SporkRootBlockHeight: sporkRootBlock.Height,
			NodeRootBlockHeight:  nodeRootBlock.Height,
			CompatibleRange: &accessmodel.CompatibleRange{
				StartHeight: nodeRootBlock.Height + 12,
				EndHeight:   latestBlockHeight - 9,
			},
		}

		params := suite.defaultBackendParams()
		params.State = state

		backend, err := New(params)
		suite.Require().NoError(err)

		actual, err := backend.GetNodeVersionInfo(ctx)
		suite.Require().NoError(err)

		suite.Require().Equal(expected, actual)
	})
}

func (suite *Suite) TestGetNetworkParameters() {
	suite.state.On("Sealed").Return(suite.snapshot, nil).Maybe()

	expectedChainID := flow.Mainnet

	params := suite.defaultBackendParams()
	params.ChainID = expectedChainID

	backend, err := New(params)
	suite.Require().NoError(err)

	ctx := rpcContext(suite.T(), context.Background())

	actual := backend.GetNetworkParameters(ctx)

	suite.Require().Equal(expectedChainID, actual.ChainID)
}

// TestGetTransactionResultEventEncodingVersion tests the GetTransactionResult function with different event encoding versions.
func (suite *Suite) TestGetTransactionResultEventEncodingVersion() {
	suite.state.On("Sealed").Return(suite.snapshot, nil).Maybe()

	ctx := rpcContext(suite.T(), context.Background())

	collection := unittest.CollectionFixture(1)
	transactionBody := collection.Transactions[0]
	// block which will eventually contain the transaction
	block := unittest.BlockFixture()
	block.SetPayload(
		unittest.PayloadFixture(
			unittest.WithGuarantees(
				unittest.CollectionGuaranteesWithCollectionIDFixture([]*flow.Collection{&collection})...)))
	blockId := block.ID()

	// reference block to which the transaction points to
	refBlock := unittest.BlockFixture()
	refBlockID := refBlock.ID()
	refBlock.Header.Height = 2
	transactionBody.SetReferenceBlockID(refBlockID)
	txId := transactionBody.ID()

	// transaction storage returns the corresponding transaction
	suite.transactions.
		On("ByID", txId).
		Return(transactionBody, nil)

	light := collection.Light()
	suite.collections.On("LightByID", mock.Anything).Return(&light, nil)

	suite.snapshot.On("Head").Return(block.Header, nil)

	// block storage returns the corresponding block
	suite.blocks.
		On("ByID", blockId).
		Return(&block, nil)

	_, fixedENIDs := suite.setupReceipts(&block)
	suite.state.On("Final").Return(suite.snapshot, nil).Maybe()
	suite.snapshot.On("Identities", mock.Anything).Return(fixedENIDs, nil)

	suite.fixedExecutionNodeIDs = fixedENIDs.NodeIDs()

	params := suite.defaultBackendParams()
	// the connection factory should be used to get the execution node client
	params.ConnFactory = suite.setupConnectionFactory()

	backend, err := New(params)
	suite.Require().NoError(err)

	ccfEvents, jsoncdcEvents := generateEncodedEvents(suite.T(), 1)
	eventMessages := convert.EventsToMessages(ccfEvents)

	for _, version := range eventEncodingVersions {
		suite.Run(fmt.Sprintf("test %s event encoding version for GetTransactionResult", version.String()), func() {
			exeEventResp := &execproto.GetTransactionResultResponse{
				Events:               eventMessages,
				EventEncodingVersion: entitiesproto.EventEncodingVersion_CCF_V0,
			}

			suite.execClient.
				On("GetTransactionResult", ctx, &execproto.GetTransactionResultRequest{
					BlockId:       blockId[:],
					TransactionId: txId[:],
				}).
				Return(exeEventResp, nil).
				Once()

			result, err := backend.GetTransactionResult(ctx, txId, blockId, flow.ZeroID, version)
			suite.Require().NoError(err)
			suite.Require().NotNil(result)

			var expectedResult []flow.Event
			switch version {
			case entitiesproto.EventEncodingVersion_CCF_V0:
				expectedResult = append(expectedResult, ccfEvents...)
			case entitiesproto.EventEncodingVersion_JSON_CDC_V0:
				expectedResult = append(expectedResult, jsoncdcEvents...)
			}

			suite.Assert().Equal(result.Events, expectedResult)
		})
	}
}

// TestGetTransactionResultEventEncodingVersion tests the GetTransactionResult function with different event encoding versions.
func (suite *Suite) TestGetTransactionResultByIndexAndBlockIdEventEncodingVersion() {
	suite.state.On("Sealed").Return(suite.snapshot, nil).Maybe()

	ctx := rpcContext(suite.T(), context.Background())
	block := unittest.BlockFixture()
	blockId := block.ID()
	index := uint32(0)

	suite.snapshot.On("Head").Return(block.Header, nil)

	// block storage returns the corresponding block
	suite.blocks.
		On("ByID", blockId).
		Return(&block, nil)

	_, fixedENIDs := suite.setupReceipts(&block)
	suite.state.On("Final").Return(suite.snapshot, nil).Maybe()
	suite.snapshot.On("Identities", mock.Anything).Return(fixedENIDs, nil)

	suite.fixedExecutionNodeIDs = fixedENIDs.NodeIDs()

	params := suite.defaultBackendParams()
	// the connection factory should be used to get the execution node client
	params.ConnFactory = suite.setupConnectionFactory()

	backend, err := New(params)
	suite.Require().NoError(err)

	exeNodeEventEncodingVersion := entitiesproto.EventEncodingVersion_CCF_V0
	ccfEvents, jsoncdcEvents := generateEncodedEvents(suite.T(), 1)
	eventMessages := convert.EventsToMessages(ccfEvents)

	for _, version := range eventEncodingVersions {
		suite.Run(fmt.Sprintf("test %s event encoding version for GetTransactionResultByIndex", version.String()), func() {
			exeEventResp := &execproto.GetTransactionResultResponse{
				Events:               eventMessages,
				EventEncodingVersion: exeNodeEventEncodingVersion,
			}

			suite.execClient.
				On("GetTransactionResultByIndex", ctx, &execproto.GetTransactionByIndexRequest{
					BlockId: blockId[:],
					Index:   index,
				}).
				Return(exeEventResp, nil).
				Once()

			result, err := backend.GetTransactionResultByIndex(ctx, blockId, index, version)
			suite.Require().NoError(err)
			suite.Require().NotNil(result)

			var expectedResult []flow.Event
			switch version {
			case entitiesproto.EventEncodingVersion_CCF_V0:
				expectedResult = append(expectedResult, ccfEvents...)
			case entitiesproto.EventEncodingVersion_JSON_CDC_V0:
				expectedResult = append(expectedResult, jsoncdcEvents...)
			}

			suite.Assert().Equal(expectedResult, result.Events)
		})

		suite.Run(fmt.Sprintf("test %s event encoding version for GetTransactionResultsByBlockID", version.String()), func() {
			exeEventResp := &execproto.GetTransactionResultsResponse{
				TransactionResults: []*execproto.GetTransactionResultResponse{
					{
						Events:               eventMessages,
						EventEncodingVersion: exeNodeEventEncodingVersion,
					}},
				EventEncodingVersion: exeNodeEventEncodingVersion,
			}

			suite.execClient.
				On("GetTransactionResultsByBlockID", ctx, &execproto.GetTransactionsByBlockIDRequest{
					BlockId: blockId[:],
				}).
				Return(exeEventResp, nil).
				Once()

			results, err := backend.GetTransactionResultsByBlockID(ctx, blockId, version)
			suite.Require().NoError(err)
			suite.Require().NotNil(results)

			var expectedResult []flow.Event
			switch version {
			case entitiesproto.EventEncodingVersion_CCF_V0:
				expectedResult = append(expectedResult, ccfEvents...)
			case entitiesproto.EventEncodingVersion_JSON_CDC_V0:
				expectedResult = append(expectedResult, jsoncdcEvents...)
			}

			for _, result := range results {
				suite.Assert().Equal(result.Events, expectedResult)
			}
		})
	}
}

// TestNodeCommunicator tests special case for node communicator, when only one node available and communicator gets
// gobreaker.ErrOpenState
func (suite *Suite) TestNodeCommunicator() {
	head := unittest.BlockHeaderFixture()
	suite.state.On("Sealed").Return(suite.snapshot, nil).Maybe()
	suite.snapshot.On("Head").Return(head, nil).Maybe()

	ctx := rpcContext(suite.T(), context.Background())
	block := unittest.BlockFixture()
	blockId := block.ID()

	// block storage returns the corresponding block
	suite.blocks.
		On("ByID", blockId).
		Return(&block, nil)

	_, fixedENIDs := suite.setupReceipts(&block)
	suite.state.On("Final").Return(suite.snapshot, nil).Maybe()
	suite.snapshot.On("Identities", mock.Anything).Return(fixedENIDs, nil)

	exeEventReq := &execproto.GetTransactionsByBlockIDRequest{
		BlockId: blockId[:],
	}

	// Left only one preferred execution node
	suite.fixedExecutionNodeIDs = fixedENIDs.NodeIDs()
	suite.preferredExecutionNodeIDs = flow.IdentifierList{fixedENIDs[0].NodeID}

	params := suite.defaultBackendParams()
	// the connection factory should be used to get the execution node client
	params.ConnFactory = suite.setupConnectionFactory()

	backend, err := New(params)
	suite.Require().NoError(err)

	// Simulate closed circuit breaker error
	suite.execClient.
		On("GetTransactionResultsByBlockID", ctx, exeEventReq).
		Return(nil, gobreaker.ErrOpenState)

	result, err := backend.GetTransactionResultsByBlockID(ctx, blockId, entitiesproto.EventEncodingVersion_JSON_CDC_V0)
	suite.Assert().Nil(result)
	suite.Assert().Error(err)
	suite.Assert().Equal(codes.Unavailable, status.Code(err))
}

func (suite *Suite) assertAllExpectations() {
	suite.snapshot.AssertExpectations(suite.T())
	suite.state.AssertExpectations(suite.T())
	suite.blocks.AssertExpectations(suite.T())
	suite.headers.AssertExpectations(suite.T())
	suite.collections.AssertExpectations(suite.T())
	suite.transactions.AssertExpectations(suite.T())
	suite.execClient.AssertExpectations(suite.T())
}

func (suite *Suite) setupReceipts(block *flow.Block) ([]*flow.ExecutionReceipt, flow.IdentityList) {
	ids := unittest.IdentityListFixture(2, unittest.WithRole(flow.RoleExecution))
	receipt1 := unittest.ReceiptForBlockFixture(block)
	receipt1.ExecutorID = ids[0].NodeID
	receipt2 := unittest.ReceiptForBlockFixture(block)
	receipt2.ExecutorID = ids[1].NodeID
	receipt1.ExecutionResult = receipt2.ExecutionResult

	receipts := flow.ExecutionReceiptList{receipt1, receipt2}
	suite.receipts.
		On("ByBlockID", block.ID()).
		Return(receipts, nil)

	return receipts, ids
}

func (suite *Suite) setupConnectionFactory() connection.ConnectionFactory {
	// create a mock connection factory
	connFactory := connectionmock.NewConnectionFactory(suite.T())
	connFactory.On("GetExecutionAPIClient", mock.Anything).Return(suite.execClient, &mocks.MockCloser{}, nil)
	return connFactory
}

func getEvents(n int) []flow.Event {
	events := make([]flow.Event, n)
	for i := range events {
		events[i] = flow.Event{Type: flow.EventAccountCreated}
	}
	return events
}

func generateEncodedEvents(t *testing.T, n int) ([]flow.Event, []flow.Event) {
	ccfEvents := generator.GetEventsWithEncoding(n, entities.EventEncodingVersion_CCF_V0)
	jsonEvents := make([]flow.Event, n)
	for i, e := range ccfEvents {
		jsonEvent, err := convert.CcfEventToJsonEvent(e)
		require.NoError(t, err)
		jsonEvents[i] = *jsonEvent
	}
	return ccfEvents, jsonEvents
}

func (suite *Suite) defaultBackendParams() Params {
	return Params{
		State:                suite.state,
		Blocks:               suite.blocks,
		Headers:              suite.headers,
		Collections:          suite.collections,
		Transactions:         suite.transactions,
		ExecutionReceipts:    suite.receipts,
		ExecutionResults:     suite.results,
		ChainID:              suite.chainID,
		CollectionRPC:        suite.colClient,
		MaxHeightRange:       events.DefaultMaxHeightRange,
		SnapshotHistoryLimit: DefaultSnapshotHistoryLimit,
		Communicator:         node_communicator.NewNodeCommunicator(false),
		AccessMetrics:        metrics.NewNoopCollector(),
		Log:                  suite.log,
		BlockTracker:         nil,
		TxResultQueryMode:    query_mode.IndexQueryModeExecutionNodesOnly,
		EventQueryMode:       query_mode.IndexQueryModeExecutionNodesOnly,
		ScriptExecutionMode:  query_mode.IndexQueryModeExecutionNodesOnly,
		LastFullBlockHeight:  suite.lastFullBlockHeight,
		VersionControl:       suite.versionControl,
		ExecNodeIdentitiesProvider: commonrpc.NewExecutionNodeIdentitiesProvider(
			suite.log,
			suite.state,
			suite.receipts,
			suite.preferredExecutionNodeIDs,
			suite.fixedExecutionNodeIDs,
		),
	}
}

// TestResolveHeightError tests the ResolveHeightError function for various scenarios where the block height
// is below the spork root height, below the node root height, above the node root height, or when a different
// error is provided. It validates that ResolveHeightError returns an appropriate error message for each case.
//
// Test cases:
// 1) If height is below the spork root height, it suggests using a historic node.
// 2) If height is below the node root height, it suggests using a different Access node.
// 3) If height is above the node root height, it returns the original error without modification.
// 4) If a non-storage-related error is provided, it returns the error as is.
func (suite *Suite) TestResolveHeightError() {
	tests := []struct {
		name              string
		height            uint64
		sporkRootHeight   uint64
		nodeRootHeight    uint64
		genericErr        error
		expectedErrorMsg  string
		expectOriginalErr bool
	}{
		{
			name:             "height below spork root height",
			height:           uint64(50),
			sporkRootHeight:  uint64(100),
			nodeRootHeight:   uint64(200),
			genericErr:       storage.ErrNotFound,
			expectedErrorMsg: "block height %d is less than the spork root block height 100. Try to use a historic node: %v"},
		{
			name:              "height below node root height",
			height:            uint64(150),
			sporkRootHeight:   uint64(100),
			nodeRootHeight:    uint64(200),
			genericErr:        storage.ErrNotFound,
			expectedErrorMsg:  "block height %d is less than the node's root block height 200. Try to use a different Access node: %v",
			expectOriginalErr: false,
		},
		{
			name:              "height above node root height",
			height:            uint64(205),
			sporkRootHeight:   uint64(100),
			nodeRootHeight:    uint64(200),
			genericErr:        storage.ErrNotFound,
			expectedErrorMsg:  "%v",
			expectOriginalErr: true,
		},
		{
			name:              "non-storage related error",
			height:            uint64(150),
			sporkRootHeight:   uint64(100),
			nodeRootHeight:    uint64(200),
			genericErr:        fmt.Errorf("some other error"),
			expectedErrorMsg:  "%v",
			expectOriginalErr: true,
		},
	}

	for _, test := range tests {
		suite.T().Run(test.name, func(t *testing.T) {
			stateParams := protocol.NewParams(suite.T())

			if errors.Is(test.genericErr, storage.ErrNotFound) {
				stateParams.On("SporkRootBlockHeight").Return(test.sporkRootHeight).Once()
				sealedRootHeader := unittest.BlockHeaderWithHeight(test.nodeRootHeight)
				stateParams.On("SealedRoot").Return(sealedRootHeader, nil).Once()
			}

			err := common.ResolveHeightError(stateParams, test.height, test.genericErr)

			if test.expectOriginalErr {
				suite.Assert().True(errors.Is(err, test.genericErr))
			} else {
				expectedError := fmt.Sprintf(test.expectedErrorMsg, test.height, test.genericErr)
				suite.Assert().Equal(err.Error(), expectedError)
			}
		})
	}
}

// rpcContext creates a context with a mock signaler context injected that requires no irrecoverable
// errors to be thrown
func rpcContext(t *testing.T, ctx context.Context) context.Context {
	ctxSignaler := irrecoverable.NewMockSignalerContext(t, context.Background())
	return irrecoverable.WithSignalerContext(ctx, ctxSignaler)
}

// rpcContextExpectError creates a context with a mock signaler context injected that requires the
// provided error to be thrown
func rpcContextExpectError(t *testing.T, ctx context.Context, expectedError error) context.Context {
	ctxSignaler := irrecoverable.NewMockSignalerContextExpectError(t, ctx, expectedError)
	return irrecoverable.WithSignalerContext(ctx, ctxSignaler)
}<|MERGE_RESOLUTION|>--- conflicted
+++ resolved
@@ -185,14 +185,9 @@
 	ctx := rpcContext(suite.T(), context.Background())
 
 	// query the handler for the latest finalized block
-<<<<<<< HEAD
 	header, stat, err := backend.GetLatestBlockHeader(ctx, false)
-	suite.checkResponse(header, err)
-=======
-	header, stat, err := backend.GetLatestBlockHeader(context.Background(), false)
 	suite.Require().NoError(err)
 	suite.Require().NotNil(header)
->>>>>>> 7344085a
 
 	// make sure we got the latest block
 	suite.Require().Equal(block.ID(), header.ID())
@@ -851,14 +846,9 @@
 		suite.snapshot.On("Head").Return(block, nil).Once()
 
 		// query the handler for the latest sealed block
-<<<<<<< HEAD
 		header, stat, err := backend.GetLatestBlockHeader(ctx, true)
-		suite.checkResponse(header, err)
-=======
-		header, stat, err := backend.GetLatestBlockHeader(context.Background(), true)
 		suite.Require().NoError(err)
 		suite.Require().NotNil(header)
->>>>>>> 7344085a
 
 		// make sure we got the latest sealed block
 		suite.Require().Equal(block.ID(), header.ID())
@@ -901,16 +891,11 @@
 	backend, err := New(params)
 	suite.Require().NoError(err)
 
-<<<<<<< HEAD
 	ctx := rpcContext(suite.T(), context.Background())
 
 	actual, err := backend.GetTransaction(ctx, transaction.ID())
-	suite.checkResponse(actual, err)
-=======
-	actual, err := backend.GetTransaction(context.Background(), transaction.ID())
-	suite.Require().NoError(err)
-	suite.Require().NotNil(actual)
->>>>>>> 7344085a
+	suite.Require().NoError(err)
+	suite.Require().NotNil(header)
 
 	suite.Require().Equal(expected, *actual)
 
@@ -1473,14 +1458,9 @@
 		ctx := rpcContext(suite.T(), context.Background())
 
 		// query the handler for the latest finalized header
-<<<<<<< HEAD
 		actual, stat, err := backend.GetLatestBlock(ctx, false)
-		suite.checkResponse(actual, err)
-=======
-		actual, stat, err := backend.GetLatestBlock(context.Background(), false)
-		suite.Require().NoError(err)
-		suite.Require().NotNil(actual)
->>>>>>> 7344085a
+		suite.Require().NoError(err)
+		suite.Require().NotNil(header)
 
 		// make sure we got the latest header
 		suite.Require().Equal(expected, *actual)
