--- conflicted
+++ resolved
@@ -547,19 +547,13 @@
 		suite.Require().NoError(err)
 
 		// create a new block with root block as parent
-<<<<<<< HEAD
-		newBlock := unittest.BlockWithParentFixture(rootBlock)
-		newBlock.SetPayload(unittest.PayloadFixture(unittest.WithProtocolStateID(rootProtocolStateID)))
-
-		ctx := rpcContext(suite.T(), context.Background())
-
-=======
 		newBlock := unittest.BlockWithParentAndPayload(
 			rootBlock,
 			unittest.PayloadFixture(unittest.WithProtocolStateID(rootProtocolStateID)),
 		)
-		ctx := context.Background()
->>>>>>> 6faabc04
+
+		ctx := rpcContext(suite.T(), context.Background())
+
 		// add new block to the chain state
 		err = state.Extend(ctx, unittest.ProposalFromBlock(newBlock))
 		suite.Require().NoError(err)
@@ -595,14 +589,6 @@
 		suite.Require().NoError(err)
 
 		// create a new block with root block as parent
-<<<<<<< HEAD
-		finalizedBlock := unittest.BlockWithParentFixture(rootBlock)
-		finalizedBlock.SetPayload(unittest.PayloadFixture(unittest.WithProtocolStateID(rootProtocolStateID)))
-		orphanBlock := unittest.BlockWithParentFixture(rootBlock)
-		orphanBlock.SetPayload(unittest.PayloadFixture(unittest.WithProtocolStateID(rootProtocolStateID)))
-
-		ctx := rpcContext(suite.T(), context.Background())
-=======
 		finalizedBlock := unittest.BlockWithParentAndPayload(
 			rootBlock,
 			unittest.PayloadFixture(unittest.WithProtocolStateID(rootProtocolStateID)),
@@ -611,8 +597,8 @@
 			rootBlock,
 			unittest.PayloadFixture(unittest.WithProtocolStateID(rootProtocolStateID)),
 		)
-		ctx := context.Background()
->>>>>>> 6faabc04
+
+		ctx := rpcContext(suite.T(), context.Background())
 
 		// add new block to the chain state
 		err = state.Extend(ctx, unittest.ProposalFromBlock(finalizedBlock))
@@ -658,33 +644,21 @@
 		suite.Require().NoError(err)
 
 		// create a new block with root block as parent
-<<<<<<< HEAD
-		newBlock := unittest.BlockWithParentFixture(rootBlock)
-		newBlock.SetPayload(unittest.PayloadFixture(unittest.WithProtocolStateID(rootProtocolStateID)))
-
-		expectedError := errors.New("unexpected error")
-		ctx := rpcContextExpectError(suite.T(), context.Background(), expectedError)
-
-=======
 		newBlock := unittest.BlockWithParentAndPayload(
 			rootBlock,
 			unittest.PayloadFixture(unittest.WithProtocolStateID(rootProtocolStateID)),
 		)
-		ctx := context.Background()
->>>>>>> 6faabc04
+
+		expectedError := errors.New("unexpected error")
+		ctx := rpcContextExpectError(suite.T(), context.Background(), expectedError)
+
 		// add new block to the chain state
 		err = state.Extend(ctx, unittest.ProposalFromBlock(newBlock))
 		suite.Require().NoError(err)
 
 		// since block was added to the block tree it must be queryable by block ID
 		suite.state.On("AtBlockID", newBlock.ID()).Return(state.AtBlockID(newBlock.ID()))
-<<<<<<< HEAD
-		suite.headers.On("BlockIDByHeight", newBlock.Header.Height).Return(flow.ZeroID, expectedError)
-=======
-		// expectedError := errors.New("runtime-error")
-		suite.headers.On("BlockIDByHeight", newBlock.Height).Return(flow.ZeroID,
-			status.Errorf(codes.Internal, "failed to lookup block id by height %d", newBlock.Height))
->>>>>>> 6faabc04
+		suite.headers.On("BlockIDByHeight", newBlock.Height).Return(flow.ZeroID, expectedError)
 
 		// query the handler for the snapshot
 		snapshotBytes, err := backend.GetProtocolStateSnapshotByBlockID(ctx, newBlock.ID())
@@ -836,19 +810,13 @@
 		rootBlock, err := rootSnapshot.Head()
 		suite.Require().NoError(err)
 		// create a new block with root block as parent
-<<<<<<< HEAD
-		newBlock := unittest.BlockWithParentFixture(rootBlock)
-		newBlock.SetPayload(unittest.PayloadFixture(unittest.WithProtocolStateID(rootProtocolStateID)))
-
-		ctx := rpcContext(suite.T(), context.Background())
-
-=======
 		newBlock := unittest.BlockWithParentAndPayload(
 			rootBlock,
 			unittest.PayloadFixture(unittest.WithProtocolStateID(rootProtocolStateID)),
 		)
-		ctx := context.Background()
->>>>>>> 6faabc04
+
+		ctx := rpcContext(suite.T(), context.Background())
+
 		// add new block to the chain state
 		err = state.Extend(ctx, unittest.ProposalFromBlock(newBlock))
 		suite.Require().NoError(err)
@@ -863,11 +831,7 @@
 		suite.Require().NoError(err)
 
 		// query the handler for the snapshot for non finalized block
-<<<<<<< HEAD
-		bytes, err := backend.GetProtocolStateSnapshotByHeight(ctx, newBlock.Header.Height)
-=======
-		bytes, err := backend.GetProtocolStateSnapshotByHeight(context.Background(), newBlock.Height)
->>>>>>> 6faabc04
+		bytes, err := backend.GetProtocolStateSnapshotByHeight(ctx, newBlock.Height)
 
 		suite.Require().Nil(bytes)
 		suite.Require().True(access.IsDataNotFoundError(err))
