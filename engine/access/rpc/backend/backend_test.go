--- conflicted
+++ resolved
@@ -1023,10 +1023,6 @@
 	params := suite.defaultBackendParams()
 	// the connection factory should be used to get the execution node client
 	params.ConnFactory = suite.setupConnectionFactory()
-<<<<<<< HEAD
-	params.ScheduledTransactionsEnabled = true
-=======
->>>>>>> 097f5214
 
 	backend, err := New(params)
 	suite.Require().NoError(err)
