--- conflicted
+++ resolved
@@ -72,16 +72,6 @@
 	snapshot *protocol.Snapshot
 	log      zerolog.Logger
 
-<<<<<<< HEAD
-	blocks             *storagemock.Blocks
-	headers            *storagemock.Headers
-	collections        *storagemock.Collections
-	transactions       *storagemock.Transactions
-	receipts           *storagemock.ExecutionReceipts
-	results            *storagemock.ExecutionResults
-	transactionResults *storagemock.LightTransactionResults
-	txErrorMessages    *storagemock.TransactionResultErrorMessages
-=======
 	blocks                *storagemock.Blocks
 	headers               *storagemock.Headers
 	collections           *storagemock.Collections
@@ -90,10 +80,8 @@
 	results               *storagemock.ExecutionResults
 	seals                 *storagemock.Seals
 	transactionResults    *storagemock.LightTransactionResults
-	events                *storagemock.Events
 	scheduledTransactions *storagemock.ScheduledTransactions
 	txErrorMessages       *storagemock.TransactionResultErrorMessages
->>>>>>> 50ea7e45
 
 	db                  storage.DB
 	dbDir               string
@@ -147,11 +135,7 @@
 	suite.colClient = new(accessmock.AccessAPIClient)
 	suite.execClient = new(accessmock.ExecutionAPIClient)
 	suite.transactionResults = storagemock.NewLightTransactionResults(suite.T())
-<<<<<<< HEAD
-=======
-	suite.events = storagemock.NewEvents(suite.T())
 	suite.scheduledTransactions = storagemock.NewScheduledTransactions(suite.T())
->>>>>>> 50ea7e45
 	suite.chainID = flow.Testnet
 	suite.historicalAccessClient = new(accessmock.AccessAPIClient)
 	suite.connectionFactory = connectionmock.NewConnectionFactory(suite.T())
@@ -971,14 +955,9 @@
 func (suite *Suite) TestGetTransactionResultByIndex() {
 	suite.state.On("Sealed").Return(suite.snapshot, nil).Maybe()
 
-<<<<<<< HEAD
 	ctx := rpcContext(suite.T(), context.Background())
 
-	block := unittest.BlockFixture()
-=======
-	ctx := context.Background()
 	block := unittest.BlockFixture(unittest.Block.WithHeight(1))
->>>>>>> 50ea7e45
 	blockId := block.ID()
 	index := uint32(0)
 
@@ -1853,12 +1832,8 @@
 func (suite *Suite) TestGetTransactionResultEventEncodingVersion() {
 	refBlock := suite.g.Blocks().Fixture(fixtures.Block.WithHeight(2))
 
-<<<<<<< HEAD
-	ctx := rpcContext(suite.T(), context.Background())
-=======
 	tx := suite.g.Transactions().Fixture(fixtures.Transaction.WithReferenceBlockID(refBlock.ID()))
 	txID := tx.ID()
->>>>>>> 50ea7e45
 
 	collection := suite.g.Collections().Fixture(fixtures.Collection.WithTransactions(tx))
 	light := collection.Light()
@@ -1869,7 +1844,7 @@
 	block := suite.g.Blocks().Fixture(fixtures.Block.WithPayload(payload))
 	blockID := block.ID()
 
-	ctx := context.Background()
+	ctx := rpcContext(suite.T(), context.Background())
 
 	// transaction storage returns the corresponding transaction
 	suite.transactions.
@@ -1944,13 +1919,8 @@
 func (suite *Suite) TestGetTransactionResultByIndexAndBlockIdEventEncodingVersion() {
 	suite.state.On("Sealed").Return(suite.snapshot, nil).Maybe()
 
-<<<<<<< HEAD
 	ctx := rpcContext(suite.T(), context.Background())
-	block := unittest.BlockFixture()
-=======
-	ctx := context.Background()
 	block := unittest.BlockFixture(unittest.Block.WithHeight(1))
->>>>>>> 50ea7e45
 	blockId := block.ID()
 	index := uint32(0)
 
