package backend

import (
	"context"
	"errors"
	"fmt"

	"google.golang.org/grpc/codes"
	"google.golang.org/grpc/status"

	"github.com/rs/zerolog"

	"github.com/onflow/flow-go/access"
	"github.com/onflow/flow-go/engine/access/subscription"
	"github.com/onflow/flow-go/engine/common/rpc"
	"github.com/onflow/flow-go/model/flow"
	"github.com/onflow/flow-go/module/irrecoverable"
	"github.com/onflow/flow-go/state"
	"github.com/onflow/flow-go/storage"

	"github.com/onflow/flow/protobuf/go/flow/entities"
)

// sendTransaction defines a function type for sending a transaction.
type sendTransaction func(ctx context.Context, tx *flow.TransactionBody) error

// backendSubscribeTransactions handles transaction subscriptions.
type backendSubscribeTransactions struct {
	txLocalDataProvider *TransactionsLocalDataProvider
	backendTransactions *backendTransactions
	executionResults    storage.ExecutionResults
	log                 zerolog.Logger

	subscriptionHandler *subscription.SubscriptionHandler
	blockTracker        subscription.BlockTracker
	sendTransaction     sendTransaction
}

// transactionSubscriptionMetadata holds data representing the status state for each transaction subscription.
type transactionSubscriptionMetadata struct {
	*access.TransactionResult
	txReferenceBlockID   flow.Identifier
	blockWithTx          *flow.Header
	txExecuted           bool
	eventEncodingVersion entities.EventEncodingVersion
	shouldTriggerPending bool
}

// SendAndSubscribeTransactionStatuses sends a transaction and subscribes to its status updates.
// It starts monitoring the status from the transaction's reference block ID.
// If the transaction cannot be sent or an error occurs during subscription creation, a failed subscription is returned.
func (b *backendSubscribeTransactions) SendAndSubscribeTransactionStatuses(
	ctx context.Context,
	tx *flow.TransactionBody,
	requiredEventEncodingVersion entities.EventEncodingVersion,
) subscription.Subscription {
	if err := b.sendTransaction(ctx, tx); err != nil {
<<<<<<< HEAD
		b.log.Error().Err(err).Str("tx_id", tx.ID().String()).Msg("failed to send transaction")
=======
		b.log.Debug().Err(err).Str("tx_id", tx.ID().String()).Msg("failed to send transaction")
>>>>>>> a162ba2d
		return subscription.NewFailedSubscription(err, "failed to send transaction")
	}

	return b.createSubscription(ctx, tx.ID(), tx.ReferenceBlockID, 0, tx.ReferenceBlockID, requiredEventEncodingVersion, true)
}

// SubscribeTransactionStatusesFromStartHeight subscribes to the status updates of a transaction.
// Monitoring starts from the specified block height.
// If the block height cannot be determined or an error occurs during subscription creation, a failed subscription is returned.
func (b *backendSubscribeTransactions) SubscribeTransactionStatusesFromStartHeight(
	ctx context.Context,
	txID flow.Identifier,
	startHeight uint64,
	requiredEventEncodingVersion entities.EventEncodingVersion,
) subscription.Subscription {
	return b.createSubscription(ctx, txID, flow.ZeroID, startHeight, flow.ZeroID, requiredEventEncodingVersion, false)
}

// SubscribeTransactionStatusesFromStartBlockID subscribes to the status updates of a transaction.
// Monitoring starts from the specified block ID.
// If the block ID cannot be determined or an error occurs during subscription creation, a failed subscription is returned.
func (b *backendSubscribeTransactions) SubscribeTransactionStatusesFromStartBlockID(
	ctx context.Context,
	txID flow.Identifier,
	startBlockID flow.Identifier,
	requiredEventEncodingVersion entities.EventEncodingVersion,
) subscription.Subscription {
	return b.createSubscription(ctx, txID, startBlockID, 0, flow.ZeroID, requiredEventEncodingVersion, false)
}

// SubscribeTransactionStatusesFromLatest subscribes to the status updates of a transaction.
// Monitoring starts from the latest block.
// If the block cannot be retrieved or an error occurs during subscription creation, a failed subscription is returned.
func (b *backendSubscribeTransactions) SubscribeTransactionStatusesFromLatest(
	ctx context.Context,
	txID flow.Identifier,
	requiredEventEncodingVersion entities.EventEncodingVersion,
) subscription.Subscription {
	header, err := b.txLocalDataProvider.state.Sealed().Head()
	if err != nil {
<<<<<<< HEAD
		b.log.Error().Err(err).Msg("failed to retrieve latest block")
		return subscription.NewFailedSubscription(err, "failed to retrieve latest block")
=======
		irrecoverable.Throw(ctx, err)
>>>>>>> a162ba2d
	}

	return b.createSubscription(ctx, txID, header.ID(), 0, flow.ZeroID, requiredEventEncodingVersion, false)
}

// createSubscription initializes a subscription for monitoring a transaction's status.
// If the start height cannot be determined, a failed subscription is returned.
func (b *backendSubscribeTransactions) createSubscription(
	ctx context.Context,
	txID flow.Identifier,
	startBlockID flow.Identifier,
	startBlockHeight uint64,
	referenceBlockID flow.Identifier,
	requiredEventEncodingVersion entities.EventEncodingVersion,
	shouldTriggerPending bool,
) subscription.Subscription {
	var nextHeight uint64
	var err error

	// Get height to start subscription from
	if startBlockID == flow.ZeroID {
		if nextHeight, err = b.blockTracker.GetStartHeightFromHeight(startBlockHeight); err != nil {
<<<<<<< HEAD
			b.log.Error().Err(err).Uint64("block_height", startBlockHeight).Msg("failed to get start height")
=======
			b.log.Debug().Err(err).Uint64("block_height", startBlockHeight).Msg("failed to get start height")
>>>>>>> a162ba2d
			return subscription.NewFailedSubscription(err, "failed to get start height")
		}
	} else {
		if nextHeight, err = b.blockTracker.GetStartHeightFromBlockID(startBlockID); err != nil {
<<<<<<< HEAD
			b.log.Error().Err(err).Str("block_id", startBlockID.String()).Msg("failed to get start height")
=======
			b.log.Debug().Err(err).Str("block_id", startBlockID.String()).Msg("failed to get start height")
>>>>>>> a162ba2d
			return subscription.NewFailedSubscription(err, "failed to get start height")
		}
	}

<<<<<<< HEAD
	// choose initial transaction status
	initialStatus := flow.TransactionStatusUnknown
	if shouldTriggerPending {
		// The status of the first pending transaction should be returned immediately, as the transaction has already been sent.
		// This should occur only once for each subscription.
		initialStatus = flow.TransactionStatusPending
	}

=======
>>>>>>> a162ba2d
	txInfo := transactionSubscriptionMetadata{
		TransactionResult: &access.TransactionResult{
			TransactionID: txID,
			BlockID:       flow.ZeroID,
<<<<<<< HEAD
			Status:        initialStatus,
=======
>>>>>>> a162ba2d
		},
		txReferenceBlockID:   referenceBlockID,
		blockWithTx:          nil,
		eventEncodingVersion: requiredEventEncodingVersion,
		shouldTriggerPending: shouldTriggerPending,
	}

	return b.subscriptionHandler.Subscribe(ctx, nextHeight, b.getTransactionStatusResponse(&txInfo))
}

// getTransactionStatusResponse returns a callback function that produces transaction status
// subscription responses based on new blocks.
func (b *backendSubscribeTransactions) getTransactionStatusResponse(txInfo *transactionSubscriptionMetadata) func(context.Context, uint64) (interface{}, error) {
	return func(ctx context.Context, height uint64) (interface{}, error) {
		err := b.checkBlockReady(height)
		if err != nil {
			return nil, err
		}

		if txInfo.shouldTriggerPending {
			return b.handlePendingStatus(txInfo)
		}

		if b.isTransactionFinalStatus(txInfo) {
			return nil, fmt.Errorf("transaction final status %s already reported: %w", txInfo.Status.String(), subscription.ErrEndOfData)
		}

		// If on this step transaction block not available, search for it.
		if txInfo.blockWithTx == nil {
			// Search for transaction`s block information.
			txInfo.blockWithTx,
				txInfo.BlockID,
				txInfo.BlockHeight,
				txInfo.CollectionID,
				err = b.searchForTransactionBlockInfo(height, txInfo)

			if err != nil {
				if errors.Is(err, storage.ErrNotFound) {
					return nil, fmt.Errorf("could not find block %d in storage: %w", height, subscription.ErrBlockNotReady)
				}

				if !errors.Is(err, ErrTransactionNotInBlock) {
					return nil, status.Errorf(codes.Internal, "could not get block %d: %v", height, err)
				}
			}
		}

		// Get old status here, as it could be replaced by status from founded tx result
		prevTxStatus := txInfo.Status

		// Check, if transaction executed and transaction result already available
		if txInfo.blockWithTx != nil && !txInfo.txExecuted {
			txResult, err := b.searchForTransactionResult(ctx, txInfo)
			if err != nil {
				return nil, status.Errorf(codes.Internal, "failed to get execution result for block %s: %v", txInfo.BlockID, err)
			}

			// If transaction result was found, fully replace it in metadata. New transaction status already included in result.
			if txResult != nil {
				txInfo.TransactionResult = txResult
				//Fill in execution status for future usages
				txInfo.txExecuted = true
			}
		}

		// If block with transaction was not found, get transaction status to check if it different from last status
		if txInfo.Status, err = b.getTransactionStatus(ctx, txInfo, prevTxStatus); err != nil {
			return nil, err
		}

		// If the old and new transaction statuses are still the same, the status change should not be reported, so
		// return here with no response.
		if prevTxStatus == txInfo.Status {
			return nil, nil
		}

		return b.generateResultsWithMissingStatuses(txInfo, prevTxStatus)
	}
}

// handlePendingStatus handles the initial pending status for a transaction.
func (b *backendSubscribeTransactions) handlePendingStatus(txInfo *transactionSubscriptionMetadata) (interface{}, error) {
	txInfo.shouldTriggerPending = false
<<<<<<< HEAD
=======
	// The status of the first pending transaction should be returned immediately, as the transaction has already been sent.
	// This should occur only once for each subscription.
	txInfo.Status = flow.TransactionStatusPending
>>>>>>> a162ba2d
	return b.generateResultsWithMissingStatuses(txInfo, flow.TransactionStatusUnknown)
}

// isTransactionFinalStatus checks if a transaction has reached a final state (Sealed or Expired).
func (b *backendSubscribeTransactions) isTransactionFinalStatus(txInfo *transactionSubscriptionMetadata) bool {
	return txInfo.Status == flow.TransactionStatusSealed || txInfo.Status == flow.TransactionStatusExpired
}

// getTransactionStatus determines the current status of a transaction based on its metadata
// and previous status. It  derives the transaction status by analyzing the transaction's
// execution block, if available, or its reference block.
//
// No errors expected during normal operations.
func (b *backendSubscribeTransactions) getTransactionStatus(ctx context.Context, txInfo *transactionSubscriptionMetadata, prevTxStatus flow.TransactionStatus) (flow.TransactionStatus, error) {
	txStatus := txInfo.Status
	var err error

	if txInfo.blockWithTx == nil {
		txStatus, err = b.txLocalDataProvider.DeriveUnknownTransactionStatus(txInfo.txReferenceBlockID)
	} else if txStatus == prevTxStatus {
		// When a block with the transaction is available, it is possible to receive a new transaction status while
		// searching for the transaction result. Otherwise, it remains unchanged. So, if the old and new transaction
		// statuses are the same, the current transaction status should be retrieved.
		txStatus, err = b.txLocalDataProvider.DeriveTransactionStatus(txInfo.blockWithTx.Height, txInfo.txExecuted)
	}

	if err != nil {
		if !errors.Is(err, state.ErrUnknownSnapshotReference) {
			irrecoverable.Throw(ctx, err)
		}
		return flow.TransactionStatusUnknown, rpc.ConvertStorageError(err)
	}

	return txStatus, nil
}

// generateResultsWithMissingStatuses checks if the current result differs from the previous result by more than one step.
// If yes, it generates results for the missing transaction statuses. This is done because the subscription should send
// responses for each of the statuses in the transaction lifecycle, and the message should be sent in the order of transaction statuses.
// Possible orders of transaction statuses:
// 1. pending(1) -> finalized(2) -> executed(3) -> sealed(4)
// 2. pending(1) -> expired(5)
// No errors expected during normal operations.
func (b *backendSubscribeTransactions) generateResultsWithMissingStatuses(
	txInfo *transactionSubscriptionMetadata,
	prevTxStatus flow.TransactionStatus,
) ([]*access.TransactionResult, error) {
	// If the previous status is pending and the new status is expired, which is the last status, return its result.
	// If the previous status is anything other than pending, return an error, as this transition is unexpected.
	if txInfo.Status == flow.TransactionStatusExpired {
		if prevTxStatus == flow.TransactionStatusPending {
			return []*access.TransactionResult{
				txInfo.TransactionResult,
			}, nil
		} else {
			return nil, fmt.Errorf("unexpected transition from %s to %s transaction status", prevTxStatus.String(), txInfo.Status.String())
		}
	}

	var results []*access.TransactionResult

	// If the difference between statuses' values is more than one step, fill in the missing results.
	if (txInfo.Status - prevTxStatus) > 1 {
		for missingStatus := prevTxStatus + 1; missingStatus < txInfo.Status; missingStatus++ {
			switch missingStatus {
			case flow.TransactionStatusPending:
				results = append(results, &access.TransactionResult{
					Status:        missingStatus,
					TransactionID: txInfo.TransactionID,
				})
			case flow.TransactionStatusFinalized:
				results = append(results, &access.TransactionResult{
					Status:        missingStatus,
					TransactionID: txInfo.TransactionID,
					BlockID:       txInfo.BlockID,
					BlockHeight:   txInfo.BlockHeight,
					CollectionID:  txInfo.CollectionID,
				})
			case flow.TransactionStatusExecuted:
				missingTxResult := *txInfo.TransactionResult
				missingTxResult.Status = missingStatus
				results = append(results, &missingTxResult)
			default:
				return nil, fmt.Errorf("unexpected missing transaction status")
			}
		}
	}

	results = append(results, txInfo.TransactionResult)
	return results, nil
}

// checkBlockReady checks if the given block height is valid and available based on the expected block status.
// Expected errors during normal operation:
// - subscription.ErrBlockNotReady: block for the given block height is not available.
func (b *backendSubscribeTransactions) checkBlockReady(height uint64) error {
	// Get the highest available finalized block height
	highestHeight, err := b.blockTracker.GetHighestHeight(flow.BlockStatusFinalized)
	if err != nil {
		return fmt.Errorf("could not get highest height for block %d: %w", height, err)
	}

	// Fail early if no block finalized notification has been received for the given height.
	// Note: It's possible that the block is locally finalized before the notification is
	// received. This ensures a consistent view is available to all streams.
	if height > highestHeight {
		return fmt.Errorf("block %d is not available yet: %w", height, subscription.ErrBlockNotReady)
	}

	return nil
}

// searchForTransactionBlockInfo searches for the block containing the specified transaction.
// It retrieves the block at the given height and checks if the transaction is included in that block.
// Expected errors:
// - ErrTransactionNotInBlock when unable to retrieve the collection
// - codes.Internal when other errors occur during block or collection lookup
func (b *backendSubscribeTransactions) searchForTransactionBlockInfo(
	height uint64,
	txInfo *transactionSubscriptionMetadata,
) (*flow.Header, flow.Identifier, uint64, flow.Identifier, error) {
	block, err := b.txLocalDataProvider.blocks.ByHeight(height)
	if err != nil {
		return nil, flow.ZeroID, 0, flow.ZeroID, fmt.Errorf("error looking up block: %w", err)
	}

	collectionID, err := b.txLocalDataProvider.LookupCollectionIDInBlock(block, txInfo.TransactionID)
	if err != nil {
		return nil, flow.ZeroID, 0, flow.ZeroID, fmt.Errorf("error looking up transaction in block: %w", err)
	}

	if collectionID != flow.ZeroID {
		return block.Header, block.ID(), height, collectionID, nil
	}

	return nil, flow.ZeroID, 0, flow.ZeroID, nil
}

// searchForTransactionResult searches for the transaction result of a block. It retrieves the execution result for the specified block ID.
// Expected errors:
// - codes.Internal if an internal error occurs while retrieving execution result.
func (b *backendSubscribeTransactions) searchForTransactionResult(
	ctx context.Context,
	txInfo *transactionSubscriptionMetadata,
) (*access.TransactionResult, error) {
	_, err := b.executionResults.ByBlockID(txInfo.BlockID)
	if err != nil {
		if errors.Is(err, storage.ErrNotFound) {
			return nil, nil
		}
		return nil, fmt.Errorf("failed to get execution result for block %s: %w", txInfo.BlockID, err)
	}

	txResult, err := b.backendTransactions.GetTransactionResult(
		ctx,
		txInfo.TransactionID,
		txInfo.BlockID,
		txInfo.CollectionID,
		txInfo.eventEncodingVersion,
	)

	if err != nil {
		// if either the storage or execution node reported no results or there were not enough execution results
		if status.Code(err) == codes.NotFound {
			// No result yet, indicate that it has not been executed
			return nil, nil
		}
		// Other Error trying to retrieve the result, return with err
		return nil, err
	}

	return txResult, nil
}<|MERGE_RESOLUTION|>--- conflicted
+++ resolved
@@ -55,11 +55,7 @@
 	requiredEventEncodingVersion entities.EventEncodingVersion,
 ) subscription.Subscription {
 	if err := b.sendTransaction(ctx, tx); err != nil {
-<<<<<<< HEAD
-		b.log.Error().Err(err).Str("tx_id", tx.ID().String()).Msg("failed to send transaction")
-=======
 		b.log.Debug().Err(err).Str("tx_id", tx.ID().String()).Msg("failed to send transaction")
->>>>>>> a162ba2d
 		return subscription.NewFailedSubscription(err, "failed to send transaction")
 	}
 
@@ -100,12 +96,7 @@
 ) subscription.Subscription {
 	header, err := b.txLocalDataProvider.state.Sealed().Head()
 	if err != nil {
-<<<<<<< HEAD
-		b.log.Error().Err(err).Msg("failed to retrieve latest block")
-		return subscription.NewFailedSubscription(err, "failed to retrieve latest block")
-=======
 		irrecoverable.Throw(ctx, err)
->>>>>>> a162ba2d
 	}
 
 	return b.createSubscription(ctx, txID, header.ID(), 0, flow.ZeroID, requiredEventEncodingVersion, false)
@@ -128,43 +119,20 @@
 	// Get height to start subscription from
 	if startBlockID == flow.ZeroID {
 		if nextHeight, err = b.blockTracker.GetStartHeightFromHeight(startBlockHeight); err != nil {
-<<<<<<< HEAD
-			b.log.Error().Err(err).Uint64("block_height", startBlockHeight).Msg("failed to get start height")
-=======
 			b.log.Debug().Err(err).Uint64("block_height", startBlockHeight).Msg("failed to get start height")
->>>>>>> a162ba2d
 			return subscription.NewFailedSubscription(err, "failed to get start height")
 		}
 	} else {
 		if nextHeight, err = b.blockTracker.GetStartHeightFromBlockID(startBlockID); err != nil {
-<<<<<<< HEAD
-			b.log.Error().Err(err).Str("block_id", startBlockID.String()).Msg("failed to get start height")
-=======
 			b.log.Debug().Err(err).Str("block_id", startBlockID.String()).Msg("failed to get start height")
->>>>>>> a162ba2d
 			return subscription.NewFailedSubscription(err, "failed to get start height")
 		}
 	}
 
-<<<<<<< HEAD
-	// choose initial transaction status
-	initialStatus := flow.TransactionStatusUnknown
-	if shouldTriggerPending {
-		// The status of the first pending transaction should be returned immediately, as the transaction has already been sent.
-		// This should occur only once for each subscription.
-		initialStatus = flow.TransactionStatusPending
-	}
-
-=======
->>>>>>> a162ba2d
 	txInfo := transactionSubscriptionMetadata{
 		TransactionResult: &access.TransactionResult{
 			TransactionID: txID,
 			BlockID:       flow.ZeroID,
-<<<<<<< HEAD
-			Status:        initialStatus,
-=======
->>>>>>> a162ba2d
 		},
 		txReferenceBlockID:   referenceBlockID,
 		blockWithTx:          nil,
@@ -248,12 +216,9 @@
 // handlePendingStatus handles the initial pending status for a transaction.
 func (b *backendSubscribeTransactions) handlePendingStatus(txInfo *transactionSubscriptionMetadata) (interface{}, error) {
 	txInfo.shouldTriggerPending = false
-<<<<<<< HEAD
-=======
 	// The status of the first pending transaction should be returned immediately, as the transaction has already been sent.
 	// This should occur only once for each subscription.
 	txInfo.Status = flow.TransactionStatusPending
->>>>>>> a162ba2d
 	return b.generateResultsWithMissingStatuses(txInfo, flow.TransactionStatusUnknown)
 }
 
