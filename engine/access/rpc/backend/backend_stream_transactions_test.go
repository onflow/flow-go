--- conflicted
+++ resolved
@@ -8,12 +8,9 @@
 	"testing"
 	"time"
 
-<<<<<<< HEAD
-=======
 	"github.com/onflow/flow-go/module/irrecoverable"
 	protocolint "github.com/onflow/flow-go/state/protocol"
 
->>>>>>> 41c46271
 	"github.com/onflow/flow-go/storage"
 
 	"google.golang.org/grpc/codes"
@@ -151,9 +148,6 @@
 	s.execClient.On("GetTransactionResult", mock.Anything, mock.Anything).Return(nil, status.Error(codes.NotFound, "not found")).Maybe()
 	s.connectionFactory.On("GetExecutionAPIClient", mock.Anything).Return(s.execClient, &mocks.MockCloser{}, nil).Maybe()
 
-	s.execClient.On("GetTransactionResult", mock.Anything, mock.Anything).Return(nil, status.Error(codes.NotFound, "not found")).Maybe()
-	s.connectionFactory.On("GetExecutionAPIClient", mock.Anything).Return(s.execClient, &mocks.MockCloser{}, nil).Maybe()
-
 	s.colClient.On(
 		"SendTransaction",
 		mock.Anything,
@@ -162,16 +156,6 @@
 
 	// generate blockCount consecutive blocks with associated seal, result and execution data
 	s.rootBlock = unittest.BlockFixture()
-
-	params := protocol.NewParams(s.T())
-	params.On("FinalizedRoot").Return(s.rootBlock.Header).Maybe()
-	s.state.On("Params").Return(params).Maybe()
-
-	var receipts flow.ExecutionReceiptList
-	executionNodes := unittest.IdentityListFixture(2, unittest.WithRole(flow.RoleExecution))
-	receipts = unittest.ReceiptsForBlockFixture(&s.rootBlock, executionNodes.NodeIDs())
-	s.receipts.On("ByBlockID", mock.AnythingOfType("flow.Identifier")).Return(receipts, nil).Maybe()
-	s.finalSnapshot.On("Identities", mock.Anything).Return(executionNodes, nil).Maybe()
 
 	params := protocol.NewParams(s.T())
 	params.On("FinalizedRoot").Return(s.rootBlock.Header).Maybe()
@@ -197,64 +181,6 @@
 		s.finalizedBlock.Header.Height: s.finalizedBlock,
 	}
 
-<<<<<<< HEAD
-	s.reporter = syncmock.NewIndexReporter(s.T())
-	s.indexReporter = index.NewReporter()
-	err = s.indexReporter.Initialize(s.reporter)
-	require.NoError(s.T(), err)
-
-	s.blocks.On("ByHeight", mock.AnythingOfType("uint64")).Return(mocks.StorageMapGetter(s.blockMap))
-	s.blocks.On("ByID", mock.Anything).Return(
-		func(blockID flow.Identifier) *flow.Block {
-			for _, block := range s.blockMap {
-				if block.ID() == blockID {
-					return block
-				}
-			}
-			return nil
-		},
-		func(blockID flow.Identifier) error {
-			for _, block := range s.blockMap {
-				if block.ID() == blockID {
-					return nil
-				}
-			}
-			return errors.New("block not found")
-		},
-	)
-
-	s.state.On("Final").Return(s.finalSnapshot, nil).Maybe()
-	s.state.On("AtBlockID", mock.AnythingOfType("flow.Identifier")).Return(func(blockID flow.Identifier) protocolint.Snapshot {
-		s.tempSnapshot.On("Head").Unset()
-		s.tempSnapshot.On("Head").Return(func() *flow.Header {
-			for _, block := range s.blockMap {
-				if block.ID() == blockID {
-					return block.Header
-				}
-			}
-
-			return nil
-		}, nil)
-
-		return s.tempSnapshot
-	}, nil).Maybe()
-
-	s.finalSnapshot.On("Head").Return(func() *flow.Header {
-		finalizedHeader := s.finalizedBlock.Header
-		return finalizedHeader
-	}, nil).Maybe()
-
-	s.blockTracker.On("GetStartHeightFromBlockID", mock.Anything).Return(func(_ flow.Identifier) (uint64, error) {
-		finalizedHeader := s.finalizedBlock.Header
-		return finalizedHeader.Height, nil
-	}, nil)
-	s.blockTracker.On("GetHighestHeight", flow.BlockStatusFinalized).Return(func(_ flow.BlockStatus) (uint64, error) {
-		finalizedHeader := s.finalizedBlock.Header
-		return finalizedHeader.Height, nil
-	}, nil)
-
-=======
->>>>>>> 41c46271
 	backendParams := s.backendParams()
 	s.backend, err = New(backendParams)
 	require.NoError(s.T(), err)
@@ -357,45 +283,20 @@
 	}, nil).Maybe()
 }
 
-<<<<<<< HEAD
-// TestSendAndSubscribeTransactionStatusHappyCase tests the functionality of the SubscribeTransactionStatusesFromStartBlockID method in the Backend.
-// It covers the emulation of transaction stages from pending to sealed, and receiving status updates.
-func (s *TransactionStatusSuite) TestSendAndSubscribeTransactionStatusHappyCase() {
-	ctx, cancel := context.WithCancel(context.Background())
-	defer cancel()
-=======
 // initializeHappyCaseMockInstructions sets up mock behaviors for a happy-case scenario in transaction status testing.
 func (s *TransactionStatusSuite) initializeHappyCaseMockInstructions() {
 	s.initializeMainMockInstructions()
->>>>>>> 41c46271
 
 	s.reporter.On("LowestIndexedHeight").Return(s.rootBlock.Header.Height, nil).Maybe()
 	s.reporter.On("HighestIndexedHeight").Return(func() (uint64, error) {
 		finalizedHeader := s.finalizedBlock.Header
 		return finalizedHeader.Height, nil
-<<<<<<< HEAD
-	}, nil)
-	s.sealedSnapshot.On("Head").Return(func() *flow.Header {
-		return s.sealedBlock.Header
-	}, nil)
-	s.state.On("Sealed").Return(s.sealedSnapshot, nil)
-
-	// Generate sent transaction with ref block of the current finalized block
-	transaction := unittest.TransactionFixture()
-	transaction.SetReferenceBlockID(s.finalizedBlock.ID())
-
-	col := flow.CollectionFromTransactions([]*flow.Transaction{&transaction})
-	guarantee := col.Guarantee()
-	light := col.Light()
-	txId := transaction.ID()
-=======
 	}, nil).Maybe()
 
 	s.sealedSnapshot.On("Head").Return(func() *flow.Header {
 		return s.sealedBlock.Header
 	}, nil).Maybe()
 	s.state.On("Sealed").Return(s.sealedSnapshot, nil).Maybe()
->>>>>>> 41c46271
 
 	eventsForTx := unittest.EventsFixture(1, flow.EventAccountCreated)
 	eventMessages := make([]*entities.Event, 1)
@@ -418,9 +319,6 @@
 	return transaction
 }
 
-<<<<<<< HEAD
-	hasTransactionResultInStorage := false
-=======
 // addNewFinalizedBlock sets up a new finalized block using the provided parent header and options, and optionally notifies via broadcasting.
 func (s *TransactionStatusSuite) addNewFinalizedBlock(parent *flow.Header, notify bool, options ...func(*flow.Block)) {
 	s.finalizedBlock = unittest.BlockWithParentFixture(parent)
@@ -436,49 +334,19 @@
 }
 
 func (s *TransactionStatusSuite) mockTransactionResult(transactionID *flow.Identifier, hasTransactionResultInStorage *bool) {
->>>>>>> 41c46271
 	s.transactionResults.On(
 		"ByBlockIDTransactionID",
 		mock.AnythingOfType("flow.Identifier"),
 		mock.AnythingOfType("flow.Identifier"),
-<<<<<<< HEAD
-	).Return(func(blockID flow.Identifier, transactionID flow.Identifier) (*flow.LightTransactionResult, error) {
-		if hasTransactionResultInStorage {
-			return &flow.LightTransactionResult{
-				TransactionID:   txId,
-=======
 	).Return(func(blockID, txID flow.Identifier) (*flow.LightTransactionResult, error) {
 		if *hasTransactionResultInStorage {
 			return &flow.LightTransactionResult{
 				TransactionID:   *transactionID,
->>>>>>> 41c46271
 				Failed:          false,
 				ComputationUsed: 0,
 			}, nil
 		}
 		return nil, storage.ErrNotFound
-<<<<<<< HEAD
-	}).Twice()
-
-	// Create a special common function to read subscription messages from the channel and check converting it to transaction info
-	// and check results for correctness
-	checkNewSubscriptionMessage := func(sub subscription.Subscription, expectedTxStatus flow.TransactionStatus) {
-		unittest.RequireReturnsBefore(s.T(), func() {
-			v, ok := <-sub.Channel()
-			require.True(s.T(), ok,
-				"channel closed while waiting for transaction info:\n\t- txID %x\n\t- blockID: %x \n\t- err: %v",
-				txId, s.finalizedBlock.ID(), sub.Err())
-
-			txResults, ok := v.([]*accessapi.TransactionResult)
-			require.True(s.T(), ok, "unexpected response type: %T", v)
-			require.Len(s.T(), txResults, 1)
-
-			result := txResults[0]
-			assert.Equal(s.T(), txId, result.TransactionID)
-			assert.Equal(s.T(), expectedTxStatus, result.Status)
-		}, 120*time.Second, fmt.Sprintf("timed out waiting for transaction info:\n\t- txID: %x\n\t- blockID: %x", txId, s.finalizedBlock.ID()))
-	}
-=======
 	})
 }
 
@@ -543,7 +411,6 @@
 
 	hasTransactionResultInStorage := false
 	s.mockTransactionResult(&txId, &hasTransactionResultInStorage)
->>>>>>> 41c46271
 
 	// 1. Subscribe to transaction status and receive the first message with pending status
 	sub := s.backend.SendAndSubscribeTransactionStatuses(ctx, &transaction.TransactionBody, entities.EventEncodingVersion_CCF_V0)
@@ -554,11 +421,6 @@
 	s.checkNewSubscriptionMessage(sub, txId, []flow.TransactionStatus{flow.TransactionStatusFinalized})
 
 	// 3. Add one more finalized block on top of the transaction block and add execution results to storage
-<<<<<<< HEAD
-	finalizedResult := unittest.ExecutionResultFixture(unittest.WithBlock(s.finalizedBlock))
-	s.resultsMap[s.finalizedBlock.ID()] = finalizedResult
-=======
->>>>>>> 41c46271
 	// init transaction result for storage
 	hasTransactionResultInStorage = true
 	s.addNewFinalizedBlock(s.finalizedBlock.Header, true)
@@ -576,124 +438,7 @@
 	s.checkGracefulShutdown(sub)
 }
 
-<<<<<<< HEAD
-// TestSubscribeTransactionStatusHappyCase tests the functionality of the SubscribeTransactionStatusesFromStartBlockID method in the Backend.
-// It covers the emulation of transaction stages from pending to sealed, and receiving status updates.
-func (s *TransactionStatusSuite) TestSubscribeTransactionStatusHappyCase() {
-	ctx, cancel := context.WithCancel(context.Background())
-	defer cancel()
-
-	s.reporter.On("LowestIndexedHeight").Return(s.rootBlock.Header.Height, nil)
-	s.reporter.On("HighestIndexedHeight").Return(func() (uint64, error) {
-		finalizedHeader := s.finalizedBlock.Header
-		return finalizedHeader.Height, nil
-	}, nil)
-	s.sealedSnapshot.On("Head").Return(func() *flow.Header {
-		return s.sealedBlock.Header
-	}, nil)
-	s.state.On("Sealed").Return(s.sealedSnapshot, nil)
-
-	// Generate sent transaction with ref block of the current finalized block
-	transaction := unittest.TransactionFixture()
-	transaction.SetReferenceBlockID(s.finalizedBlock.ID())
-	s.transactions.On("ByID", mock.AnythingOfType("flow.Identifier")).Return(&transaction.TransactionBody, nil)
-
-	col := flow.CollectionFromTransactions([]*flow.Transaction{&transaction})
-	guarantee := col.Guarantee()
-	light := col.Light()
-	txId := transaction.ID()
-
-	eventsForTx := unittest.EventsFixture(1, flow.EventAccountCreated)
-	eventMessages := make([]*entities.Event, 1)
-	for j, event := range eventsForTx {
-		eventMessages[j] = convert.EventToMessage(event)
-	}
-
-	s.events.On(
-		"ByBlockIDTransactionID",
-		mock.AnythingOfType("flow.Identifier"),
-		mock.AnythingOfType("flow.Identifier"),
-	).Return(eventsForTx, nil)
-
-	hasTransactionResultInStorage := false
-	s.transactionResults.On(
-		"ByBlockIDTransactionID",
-		mock.AnythingOfType("flow.Identifier"),
-		mock.AnythingOfType("flow.Identifier"),
-	).Return(func(blockID flow.Identifier, transactionID flow.Identifier) (*flow.LightTransactionResult, error) {
-		if hasTransactionResultInStorage {
-			return &flow.LightTransactionResult{
-				TransactionID:   txId,
-				Failed:          false,
-				ComputationUsed: 0,
-			}, nil
-		}
-		return nil, storage.ErrNotFound
-	})
-
-	// Create a special common function to read subscription messages from the channel and check converting it to transaction info
-	// and check results for correctness
-	checkNewSubscriptionMessage := func(sub subscription.Subscription, expectedTxStatuses []flow.TransactionStatus) {
-		unittest.RequireReturnsBefore(s.T(), func() {
-			v, ok := <-sub.Channel()
-			require.True(s.T(), ok,
-				"channel closed while waiting for transaction info:\n\t- txID %x\n\t- blockID: %x \n\t- err: %v",
-				txId, s.finalizedBlock.ID(), sub.Err())
-
-			txResults, ok := v.([]*accessapi.TransactionResult)
-			require.True(s.T(), ok, "unexpected response type: %T", v)
-			require.Len(s.T(), txResults, len(expectedTxStatuses))
-
-			for i, expectedTxStatus := range expectedTxStatuses {
-				result := txResults[i]
-				assert.Equal(s.T(), txId, result.TransactionID)
-				assert.Equal(s.T(), expectedTxStatus, result.Status)
-			}
-
-		}, 120*time.Second, fmt.Sprintf("timed out waiting for transaction info:\n\t- txID: %x\n\t- blockID: %x", txId, s.finalizedBlock.ID()))
-	}
-	s.sealedBlock = s.finalizedBlock
-	s.addNewFinalizedBlock(s.sealedBlock.Header, true, func(block *flow.Block) {
-		block.SetPayload(unittest.PayloadFixture(unittest.WithGuarantees(&guarantee)))
-		s.collections.On("LightByID", mock.AnythingOfType("flow.Identifier")).Return(&light, nil).Maybe()
-	})
-	finalizedResult := unittest.ExecutionResultFixture(unittest.WithBlock(s.finalizedBlock))
-	s.resultsMap[s.finalizedBlock.ID()] = finalizedResult
-	// init transaction result for storage
-	hasTransactionResultInStorage = true
-	s.addNewFinalizedBlock(s.finalizedBlock.Header, true)
-	s.sealedBlock = s.finalizedBlock
-	s.addNewFinalizedBlock(s.sealedBlock.Header, true)
-
-	sub := s.backend.SubscribeTransactionStatuses(ctx, txId, entities.EventEncodingVersion_CCF_V0)
-
-	checkNewSubscriptionMessage(
-		sub,
-		[]flow.TransactionStatus{
-			flow.TransactionStatusPending,
-			flow.TransactionStatusFinalized,
-			flow.TransactionStatusExecuted,
-			flow.TransactionStatusSealed,
-		},
-	)
-
-	//// 5. Stop subscription
-	s.sealedBlock = s.finalizedBlock
-	s.addNewFinalizedBlock(s.sealedBlock.Header, true)
-
-	// Ensure subscription shuts down gracefully
-	unittest.RequireReturnsBefore(s.T(), func() {
-		v, ok := <-sub.Channel()
-		assert.Nil(s.T(), v)
-		assert.False(s.T(), ok)
-		assert.NoError(s.T(), sub.Err())
-	}, 100*time.Millisecond, "timed out waiting for subscription to shutdown")
-}
-
-// TestSubscribeTransactionStatusExpired tests the functionality of the SubscribeTransactionStatusesFromStartBlockID method in the Backend
-=======
 // TestSendAndSubscribeTransactionStatusExpired tests the functionality of the SubscribeTransactionStatusesFromStartBlockID method in the Backend
->>>>>>> 41c46271
 // when transaction become expired
 func (s *TransactionStatusSuite) TestSendAndSubscribeTransactionStatusExpired() {
 	ctx, cancel := context.WithCancel(context.Background())
