package rpc

import (
	"context"
	"errors"

	"google.golang.org/grpc/codes"
	"google.golang.org/grpc/status"
	"google.golang.org/protobuf/types/known/timestamppb"

	accessproto "github.com/onflow/flow/protobuf/go/flow/access"
	"github.com/onflow/flow/protobuf/go/flow/entities"

	"github.com/onflow/flow-go/access"
	"github.com/onflow/flow-go/consensus/hotstuff"
	"github.com/onflow/flow-go/consensus/hotstuff/signature"
	"github.com/onflow/flow-go/engine/access/subscription"
	"github.com/onflow/flow-go/engine/common/rpc"
	"github.com/onflow/flow-go/engine/common/rpc/convert"
	accessmodel "github.com/onflow/flow-go/model/access"
	"github.com/onflow/flow-go/model/flow"
	"github.com/onflow/flow-go/module"
	"github.com/onflow/flow-go/module/counters"
	"github.com/onflow/flow-go/module/state_synchronization"
	"github.com/onflow/flow-go/module/state_synchronization/indexer"
)

type Handler struct {
	subscription.StreamingData
	api                  access.API
	chain                flow.Chain
	signerIndicesDecoder hotstuff.BlockSignerDecoder
	finalizedHeaderCache module.FinalizedHeaderCache
	me                   module.Local
	indexReporter        state_synchronization.IndexReporter
}

// HandlerOption is used to hand over optional constructor parameters
type HandlerOption func(*Handler)

var _ accessproto.AccessAPIServer = (*Handler)(nil)

// sendSubscribeBlocksResponseFunc is a callback function used to send
// SubscribeBlocksResponse to the client stream.
type sendSubscribeBlocksResponseFunc func(*accessproto.SubscribeBlocksResponse) error

// sendSubscribeBlockHeadersResponseFunc is a callback function used to send
// SubscribeBlockHeadersResponse to the client stream.
type sendSubscribeBlockHeadersResponseFunc func(*accessproto.SubscribeBlockHeadersResponse) error

// sendSubscribeBlockDigestsResponseFunc is a callback function used to send
// SubscribeBlockDigestsResponse to the client stream.
type sendSubscribeBlockDigestsResponseFunc func(*accessproto.SubscribeBlockDigestsResponse) error

func NewHandler(
	api access.API,
	chain flow.Chain,
	finalizedHeader module.FinalizedHeaderCache,
	me module.Local,
	maxStreams uint32,
	options ...HandlerOption,
) *Handler {
	h := &Handler{
		StreamingData:        subscription.NewStreamingData(maxStreams),
		api:                  api,
		chain:                chain,
		finalizedHeaderCache: finalizedHeader,
		me:                   me,
		signerIndicesDecoder: &signature.NoopBlockSignerDecoder{},
	}
	for _, opt := range options {
		opt(h)
	}
	return h
}

// Ping the Access API server for a response.
func (h *Handler) Ping(ctx context.Context, _ *accessproto.PingRequest) (*accessproto.PingResponse, error) {
	err := h.api.Ping(ctx)
	if err != nil {
		return nil, rpc.ErrorToStatus(err)
	}

	return &accessproto.PingResponse{}, nil
}

// GetNodeVersionInfo gets node version information such as semver, commit, sporkID, protocolVersion, etc
func (h *Handler) GetNodeVersionInfo(
	ctx context.Context,
	_ *accessproto.GetNodeVersionInfoRequest,
) (*accessproto.GetNodeVersionInfoResponse, error) {
	nodeVersionInfo, err := h.api.GetNodeVersionInfo(ctx)
	if err != nil {
		return nil, rpc.ErrorToStatus(err)
	}

	return &accessproto.GetNodeVersionInfoResponse{
		Info: &entities.NodeVersionInfo{
			Semver:               nodeVersionInfo.Semver,
			Commit:               nodeVersionInfo.Commit,
			SporkId:              nodeVersionInfo.SporkId[:],
			ProtocolVersion:      nodeVersionInfo.ProtocolVersion,
			ProtocolStateVersion: nodeVersionInfo.ProtocolStateVersion,
			SporkRootBlockHeight: nodeVersionInfo.SporkRootBlockHeight,
			NodeRootBlockHeight:  nodeVersionInfo.NodeRootBlockHeight,
			CompatibleRange:      convert.CompatibleRangeToMessage(nodeVersionInfo.CompatibleRange),
		},
	}, nil
}

func (h *Handler) GetNetworkParameters(
	ctx context.Context,
	_ *accessproto.GetNetworkParametersRequest,
) (*accessproto.GetNetworkParametersResponse, error) {
	params := h.api.GetNetworkParameters(ctx)

	return &accessproto.GetNetworkParametersResponse{
		ChainId: string(params.ChainID),
	}, nil
}

// GetLatestBlockHeader gets the latest sealed block header.
func (h *Handler) GetLatestBlockHeader(
	ctx context.Context,
	req *accessproto.GetLatestBlockHeaderRequest,
) (*accessproto.BlockHeaderResponse, error) {
	header, status, err := h.api.GetLatestBlockHeader(ctx, req.GetIsSealed())
	if err != nil {
		return nil, rpc.ErrorToStatus(err)
	}
	return h.blockHeaderResponse(header, status)
}

// GetBlockHeaderByHeight gets a block header by height.
func (h *Handler) GetBlockHeaderByHeight(
	ctx context.Context,
	req *accessproto.GetBlockHeaderByHeightRequest,
) (*accessproto.BlockHeaderResponse, error) {
	header, status, err := h.api.GetBlockHeaderByHeight(ctx, req.GetHeight())
	if err != nil {
		return nil, rpc.ErrorToStatus(err)
	}
	return h.blockHeaderResponse(header, status)
}

// GetBlockHeaderByID gets a block header by ID.
func (h *Handler) GetBlockHeaderByID(
	ctx context.Context,
	req *accessproto.GetBlockHeaderByIDRequest,
) (*accessproto.BlockHeaderResponse, error) {
	id, err := convert.BlockID(req.GetId())
	if err != nil {
		return nil, status.Errorf(codes.InvalidArgument, "invalid block id: %v", err)
	}
	header, status, err := h.api.GetBlockHeaderByID(ctx, id)
	if err != nil {
		return nil, rpc.ErrorToStatus(err)
	}
	return h.blockHeaderResponse(header, status)
}

// GetLatestBlock gets the latest sealed block.
func (h *Handler) GetLatestBlock(
	ctx context.Context,
	req *accessproto.GetLatestBlockRequest,
) (*accessproto.BlockResponse, error) {
	block, status, err := h.api.GetLatestBlock(ctx, req.GetIsSealed())
	if err != nil {
		return nil, rpc.ErrorToStatus(err)
	}
	return h.blockResponse(block, req.GetFullBlockResponse(), status)
}

// GetBlockByHeight gets a block by height.
func (h *Handler) GetBlockByHeight(
	ctx context.Context,
	req *accessproto.GetBlockByHeightRequest,
) (*accessproto.BlockResponse, error) {
	block, status, err := h.api.GetBlockByHeight(ctx, req.GetHeight())
	if err != nil {
		return nil, rpc.ErrorToStatus(err)
	}
	return h.blockResponse(block, req.GetFullBlockResponse(), status)
}

// GetBlockByID gets a block by ID.
func (h *Handler) GetBlockByID(
	ctx context.Context,
	req *accessproto.GetBlockByIDRequest,
) (*accessproto.BlockResponse, error) {
	id, err := convert.BlockID(req.GetId())
	if err != nil {
		return nil, status.Errorf(codes.InvalidArgument, "invalid block id: %v", err)
	}
	block, status, err := h.api.GetBlockByID(ctx, id)
	if err != nil {
		return nil, rpc.ErrorToStatus(err)
	}
	return h.blockResponse(block, req.GetFullBlockResponse(), status)
}

// GetCollectionByID gets a collection by ID.
func (h *Handler) GetCollectionByID(
	ctx context.Context,
	req *accessproto.GetCollectionByIDRequest,
) (*accessproto.CollectionResponse, error) {
	metadata, err := h.buildMetadataResponse()
	if err != nil {
		return nil, err
	}

	id, err := convert.CollectionID(req.GetId())
	if err != nil {
		return nil, status.Errorf(codes.InvalidArgument, "invalid collection id: %v", err)
	}

	col, err := h.api.GetCollectionByID(ctx, id)
	if err != nil {
		return nil, rpc.ErrorToStatus(err)
	}

	colMsg, err := convert.LightCollectionToMessage(col)
	if err != nil {
		return nil, status.Error(codes.Internal, err.Error())
	}

	return &accessproto.CollectionResponse{
		Collection: colMsg,
		Metadata:   metadata,
	}, nil
}

func (h *Handler) GetFullCollectionByID(
	ctx context.Context,
	req *accessproto.GetFullCollectionByIDRequest,
) (*accessproto.FullCollectionResponse, error) {
	metadata, err := h.buildMetadataResponse()
	if err != nil {
		return nil, err
	}

	id, err := convert.CollectionID(req.GetId())
	if err != nil {
		return nil, status.Errorf(codes.InvalidArgument, "invalid collection id: %v", err)
	}

	col, err := h.api.GetFullCollectionByID(ctx, id)
	if err != nil {
		return nil, rpc.ErrorToStatus(err)
	}

	transactions, err := convert.FullCollectionToMessage(col)
	if err != nil {
		return nil, status.Error(codes.Internal, err.Error())
	}

	return &accessproto.FullCollectionResponse{
		Transactions: transactions,
		Metadata:     metadata,
	}, nil
}

// SendTransaction submits a transaction to the network.
func (h *Handler) SendTransaction(
	ctx context.Context,
	req *accessproto.SendTransactionRequest,
) (*accessproto.SendTransactionResponse, error) {
	metadata, err := h.buildMetadataResponse()
	if err != nil {
		return nil, err
	}

	txMsg := req.GetTransaction()

	tx, err := convert.MessageToTransaction(txMsg, h.chain)
	if err != nil {
		return nil, status.Error(codes.InvalidArgument, err.Error())
	}

	err = h.api.SendTransaction(ctx, &tx)
	if err != nil {
		return nil, err
	}

	txID := tx.ID()

	return &accessproto.SendTransactionResponse{
		Id:       txID[:],
		Metadata: metadata,
	}, nil
}

// GetTransaction gets a transaction by ID.
func (h *Handler) GetTransaction(
	ctx context.Context,
	req *accessproto.GetTransactionRequest,
) (*accessproto.TransactionResponse, error) {
	metadata, err := h.buildMetadataResponse()
	if err != nil {
		return nil, err
	}

	id, err := convert.TransactionID(req.GetId())
	if err != nil {
		return nil, status.Errorf(codes.InvalidArgument, "invalid transaction id: %v", err)
	}

	tx, err := h.api.GetTransaction(ctx, id)
	if err != nil {
		return nil, err
	}

	return &accessproto.TransactionResponse{
		Transaction: convert.TransactionToMessage(*tx),
		Metadata:    metadata,
	}, nil
}

// GetTransactionResult gets a transaction by ID.
func (h *Handler) GetTransactionResult(
	ctx context.Context,
	req *accessproto.GetTransactionRequest,
) (*accessproto.TransactionResultResponse, error) {
	metadata, err := h.buildMetadataResponse()
	if err != nil {
		return nil, err
	}

	transactionID, err := convert.TransactionID(req.GetId())
	if err != nil {
		return nil, status.Errorf(codes.InvalidArgument, "invalid transaction id: %v", err)
	}

	blockId := flow.ZeroID
	requestBlockId := req.GetBlockId()
	if requestBlockId != nil {
		blockId, err = convert.BlockID(requestBlockId)
		if err != nil {
			return nil, status.Errorf(codes.InvalidArgument, "invalid block id: %v", err)
		}
	}

	collectionId := flow.ZeroID
	requestCollectionId := req.GetCollectionId()
	if requestCollectionId != nil {
		collectionId, err = convert.CollectionID(requestCollectionId)
		if err != nil {
			return nil, status.Errorf(codes.InvalidArgument, "invalid collection id: %v", err)
		}
	}

	eventEncodingVersion := req.GetEventEncodingVersion()
	query := req.GetExecutionStateQuery()

	result, executorMetadata, err := h.api.GetTransactionResult(
		ctx,
		transactionID,
		blockId,
		collectionId,
		eventEncodingVersion,
		NewCriteria(query),
	)
	if err != nil {
		return nil, err
	}

	if query.GetIncludeExecutorMetadata() {
		metadata.ExecutorMetadata = convert.ExecutorMetadataToMessage(&executorMetadata)
	}
	message := convert.TransactionResultToMessage(result)
	message.Metadata = metadata

	return message, nil
}

func (h *Handler) GetTransactionResultsByBlockID(
	ctx context.Context,
	req *accessproto.GetTransactionsByBlockIDRequest,
) (*accessproto.TransactionResultsResponse, error) {
	metadata, err := h.buildMetadataResponse()
	if err != nil {
		return nil, err
	}

	id, err := convert.BlockID(req.GetBlockId())
	if err != nil {
		return nil, status.Errorf(codes.InvalidArgument, "invalid block id: %v", err)
	}

	eventEncodingVersion := req.GetEventEncodingVersion()
	query := req.GetExecutionStateQuery()

	results, executorMetadata, err := h.api.GetTransactionResultsByBlockID(
		ctx,
		id,
		eventEncodingVersion,
		NewCriteria(query),
	)
	if err != nil {
		return nil, err
	}

	if query.GetIncludeExecutorMetadata() {
		metadata.ExecutorMetadata = convert.ExecutorMetadataToMessage(&executorMetadata)
	}
	message := convert.TransactionResultsToMessage(results)
	message.Metadata = metadata

	return message, nil
}

func (h *Handler) GetSystemTransaction(
	ctx context.Context,
	req *accessproto.GetSystemTransactionRequest,
) (*accessproto.TransactionResponse, error) {
	metadata, err := h.buildMetadataResponse()
	if err != nil {
		return nil, err
	}

	blockID, err := convert.BlockID(req.GetBlockId())
	if err != nil {
		return nil, status.Errorf(codes.InvalidArgument, "invalid block id: %v", err)
	}

	txID := flow.ZeroID
	if id := req.GetId(); id != nil {
		txID, err = convert.TransactionID(id)
		if err != nil {
			return nil, status.Errorf(codes.InvalidArgument, "invalid transaction id: %v", err)
		}
	}

	tx, err := h.api.GetSystemTransaction(ctx, txID, blockID)
	if err != nil {
		return nil, err
	}

	return &accessproto.TransactionResponse{
		Transaction: convert.TransactionToMessage(*tx),
		Metadata:    metadata,
	}, nil
}

func (h *Handler) GetSystemTransactionResult(
	ctx context.Context,
	req *accessproto.GetSystemTransactionResultRequest,
) (*accessproto.TransactionResultResponse, error) {
	metadata, err := h.buildMetadataResponse()
	if err != nil {
		return nil, err
	}

	blockID, err := convert.BlockID(req.GetBlockId())
	if err != nil {
		return nil, status.Errorf(codes.InvalidArgument, "invalid block id: %v", err)
	}

	txID := flow.ZeroID
	if id := req.GetId(); id != nil {
		txID, err = convert.TransactionID(id)
		if err != nil {
			return nil, status.Errorf(codes.InvalidArgument, "invalid transaction id: %v", err)
		}
	}

	eventEncodingVersion := req.GetEventEncodingVersion()
	query := req.GetExecutionStateQuery()

	result, executorMetadata, err := h.api.GetSystemTransactionResult(
		ctx,
		txID,
		blockID,
		eventEncodingVersion,
		NewCriteria(query),
	)
	if err != nil {
		return nil, err
	}

	if query.GetIncludeExecutorMetadata() {
		metadata.ExecutorMetadata = convert.ExecutorMetadataToMessage(&executorMetadata)
	}
	message := convert.TransactionResultToMessage(result)
	message.Metadata = metadata

	return message, nil
}

func (h *Handler) GetTransactionsByBlockID(
	ctx context.Context,
	req *accessproto.GetTransactionsByBlockIDRequest,
) (*accessproto.TransactionsResponse, error) {
	metadata, err := h.buildMetadataResponse()
	if err != nil {
		return nil, err
	}

	id, err := convert.BlockID(req.GetBlockId())
	if err != nil {
		return nil, status.Errorf(codes.InvalidArgument, "invalid block id: %v", err)
	}

	transactions, err := h.api.GetTransactionsByBlockID(ctx, id)
	if err != nil {
		return nil, err
	}

	return &accessproto.TransactionsResponse{
		Transactions: convert.TransactionsToMessages(transactions),
		Metadata:     metadata,
	}, nil
}

// GetTransactionResultByIndex gets a transaction at a specific index for in a block that is executed,
// pending or finalized transactions return errors
func (h *Handler) GetTransactionResultByIndex(
	ctx context.Context,
	req *accessproto.GetTransactionByIndexRequest,
) (*accessproto.TransactionResultResponse, error) {
	metadata, err := h.buildMetadataResponse()
	if err != nil {
		return nil, err
	}

	blockID, err := convert.BlockID(req.GetBlockId())
	if err != nil {
		return nil, status.Errorf(codes.InvalidArgument, "invalid block id: %v", err)
	}

	eventEncodingVersion := req.GetEventEncodingVersion()
	query := req.GetExecutionStateQuery()

	result, executorMetadata, err := h.api.GetTransactionResultByIndex(
		ctx,
		blockID,
		req.GetIndex(),
		eventEncodingVersion,
		NewCriteria(query),
	)
	if err != nil {
		return nil, err
	}

	if query.GetIncludeExecutorMetadata() {
		metadata.ExecutorMetadata = convert.ExecutorMetadataToMessage(&executorMetadata)
	}
	message := convert.TransactionResultToMessage(result)
	message.Metadata = metadata

	return message, nil
}

// GetAccount returns an account by address at the latest sealed block.
func (h *Handler) GetAccount(
	ctx context.Context,
	req *accessproto.GetAccountRequest,
) (*accessproto.GetAccountResponse, error) {
	metadata, err := h.buildMetadataResponse()
	if err != nil {
		return nil, err
	}

	address, err := convert.Address(req.GetAddress(), h.chain)
	if err != nil {
		return nil, status.Errorf(codes.InvalidArgument, "invalid address: %v", err)
	}

	account, err := h.api.GetAccount(ctx, address)
	if err != nil {
		return nil, err
	}

	accountMsg, err := convert.AccountToMessage(account)
	if err != nil {
		return nil, status.Error(codes.Internal, err.Error())
	}

	return &accessproto.GetAccountResponse{
		Account:  accountMsg,
		Metadata: metadata,
	}, nil
}

// GetAccountAtLatestBlock returns an account by address at the latest sealed block.
func (h *Handler) GetAccountAtLatestBlock(
	ctx context.Context,
	req *accessproto.GetAccountAtLatestBlockRequest,
) (*accessproto.AccountResponse, error) {
	metadata, err := h.buildMetadataResponse()
	if err != nil {
		return nil, err
	}

	address, err := convert.Address(req.GetAddress(), h.chain)
	if err != nil {
		return nil, status.Errorf(codes.InvalidArgument, "invalid address: %v", err)
	}

	account, err := h.api.GetAccountAtLatestBlock(ctx, address)
	if err != nil {
		return nil, err
	}

	accountMsg, err := convert.AccountToMessage(account)
	if err != nil {
		return nil, status.Error(codes.Internal, err.Error())
	}

	return &accessproto.AccountResponse{
		Account:  accountMsg,
		Metadata: metadata,
	}, nil
}

// GetAccountAtBlockHeight returns an account by address at the given block height.
func (h *Handler) GetAccountAtBlockHeight(
	ctx context.Context,
	req *accessproto.GetAccountAtBlockHeightRequest,
) (*accessproto.AccountResponse, error) {
	metadata, err := h.buildMetadataResponse()
	if err != nil {
		return nil, err
	}

	address, err := convert.Address(req.GetAddress(), h.chain)
	if err != nil {
		return nil, status.Errorf(codes.InvalidArgument, "invalid address: %v", err)
	}

	account, err := h.api.GetAccountAtBlockHeight(ctx, address, req.GetBlockHeight())
	if err != nil {
		return nil, err
	}

	accountMsg, err := convert.AccountToMessage(account)
	if err != nil {
		return nil, status.Error(codes.Internal, err.Error())
	}

	return &accessproto.AccountResponse{
		Account:  accountMsg,
		Metadata: metadata,
	}, nil
}

// GetAccountBalanceAtLatestBlock returns an account balance by address at the latest sealed block.
//
// Expected errors during normal operation:
// - codes.InvalidArgument - if invalid account address provided.
// - codes.Internal - if failed to get account from the execution node or failed to convert account message.
func (h *Handler) GetAccountBalanceAtLatestBlock(
	ctx context.Context,
	req *accessproto.GetAccountBalanceAtLatestBlockRequest,
) (*accessproto.AccountBalanceResponse, error) {
	metadata, err := h.buildMetadataResponse()
	if err != nil {
		return nil, err
	}

	address, err := convert.Address(req.GetAddress(), h.chain)
	if err != nil {
		return nil, status.Errorf(codes.InvalidArgument, "invalid address: %v", err)
	}

	accountBalance, err := h.api.GetAccountBalanceAtLatestBlock(ctx, address)
	if err != nil {
		return nil, err
	}

	return &accessproto.AccountBalanceResponse{
		Balance:  accountBalance,
		Metadata: metadata,
	}, nil
}

// GetAccountBalanceAtBlockHeight returns an account balance by address at the given block height.
//
// Expected errors during normal operation:
// - codes.InvalidArgument - if invalid account address provided.
// - codes.Internal - if failed to get account from the execution node or failed to convert account message.

func (h *Handler) GetAccountBalanceAtBlockHeight(
	ctx context.Context,
	req *accessproto.GetAccountBalanceAtBlockHeightRequest,
) (*accessproto.AccountBalanceResponse, error) {
	metadata, err := h.buildMetadataResponse()
	if err != nil {
		return nil, err
	}

	address, err := convert.Address(req.GetAddress(), h.chain)
	if err != nil {
		return nil, status.Errorf(codes.InvalidArgument, "invalid address: %v", err)
	}

	accountBalance, err := h.api.GetAccountBalanceAtBlockHeight(ctx, address, req.GetBlockHeight())
	if err != nil {
		return nil, err
	}

	return &accessproto.AccountBalanceResponse{
		Balance:  accountBalance,
		Metadata: metadata,
	}, nil
}

// GetAccountKeyAtLatestBlock returns an account public key by address and key index at the latest sealed block.
//
// Expected errors during normal operation:
// - codes.InvalidArgument - if invalid account address provided.
// - codes.Internal - if failed to get account from the execution node, ailed to convert account message or failed to encode account key.
func (h *Handler) GetAccountKeyAtLatestBlock(
	ctx context.Context,
	req *accessproto.GetAccountKeyAtLatestBlockRequest,
) (*accessproto.AccountKeyResponse, error) {
	metadata, err := h.buildMetadataResponse()
	if err != nil {
		return nil, err
	}

	address, err := convert.Address(req.GetAddress(), h.chain)
	if err != nil {
		return nil, status.Errorf(codes.InvalidArgument, "invalid address: %v", err)
	}

	keyByIndex, err := h.api.GetAccountKeyAtLatestBlock(ctx, address, req.GetIndex())
	if err != nil {
		return nil, err
	}

	accountKey, err := convert.AccountKeyToMessage(*keyByIndex)
	if err != nil {
		return nil, status.Errorf(codes.Internal, "failed to encode account key: %v", err)
	}

	return &accessproto.AccountKeyResponse{
		AccountKey: accountKey,
		Metadata:   metadata,
	}, nil
}

// GetAccountKeysAtLatestBlock returns an account public keys by address at the latest sealed block.
// GetAccountKeyAtLatestBlock returns an account public key by address and key index at the latest sealed block.
//
// Expected errors during normal operation:
// - codes.InvalidArgument - if invalid account address provided.
// - codes.Internal - if failed to get account from the execution node, ailed to convert account message or failed to encode account key.
func (h *Handler) GetAccountKeysAtLatestBlock(
	ctx context.Context,
	req *accessproto.GetAccountKeysAtLatestBlockRequest,
) (*accessproto.AccountKeysResponse, error) {
	metadata, err := h.buildMetadataResponse()
	if err != nil {
		return nil, err
	}

	address, err := convert.Address(req.GetAddress(), h.chain)
	if err != nil {
		return nil, status.Errorf(codes.InvalidArgument, "invalid address: %v", err)
	}

	accountKeys, err := h.api.GetAccountKeysAtLatestBlock(ctx, address)
	if err != nil {
		return nil, err
	}

	var publicKeys []*entities.AccountKey

	for i, key := range accountKeys {
		accountKey, err := convert.AccountKeyToMessage(key)
		if err != nil {
			return nil, status.Errorf(codes.Internal, "failed to encode account key %d: %v", i, err)
		}

		publicKeys = append(publicKeys, accountKey)
	}

	return &accessproto.AccountKeysResponse{
		AccountKeys: publicKeys,
		Metadata:    metadata,
	}, nil
}

// GetAccountKeyAtBlockHeight returns an account public keys by address and key index at the given block height.
// GetAccountKeyAtLatestBlock returns an account public key by address and key index at the latest sealed block.
//
// Expected errors during normal operation:
// - codes.InvalidArgument - if invalid account address provided.
// - codes.Internal - if failed to get account from the execution node, ailed to convert account message or failed to encode account key.
func (h *Handler) GetAccountKeyAtBlockHeight(
	ctx context.Context,
	req *accessproto.GetAccountKeyAtBlockHeightRequest,
) (*accessproto.AccountKeyResponse, error) {
	metadata, err := h.buildMetadataResponse()
	if err != nil {
		return nil, err
	}

	address, err := convert.Address(req.GetAddress(), h.chain)
	if err != nil {
		return nil, status.Errorf(codes.InvalidArgument, "invalid address: %v", err)
	}

	keyByIndex, err := h.api.GetAccountKeyAtBlockHeight(ctx, address, req.GetIndex(), req.GetBlockHeight())
	if err != nil {
		return nil, err
	}

	accountKey, err := convert.AccountKeyToMessage(*keyByIndex)
	if err != nil {
		return nil, status.Errorf(codes.Internal, "failed to encode account key: %v", err)
	}

	return &accessproto.AccountKeyResponse{
		AccountKey: accountKey,
		Metadata:   metadata,
	}, nil
}

// GetAccountKeysAtBlockHeight returns an account public keys by address at the given block height.
// GetAccountKeyAtLatestBlock returns an account public key by address and key index at the latest sealed block.
//
// Expected errors during normal operation:
// - codes.InvalidArgument - if invalid account address provided.
// - codes.Internal - if failed to get account from the execution node, ailed to convert account message or failed to encode account key.
func (h *Handler) GetAccountKeysAtBlockHeight(
	ctx context.Context,
	req *accessproto.GetAccountKeysAtBlockHeightRequest,
) (*accessproto.AccountKeysResponse, error) {
	metadata, err := h.buildMetadataResponse()
	if err != nil {
		return nil, err
	}

	address, err := convert.Address(req.GetAddress(), h.chain)
	if err != nil {
		return nil, status.Errorf(codes.InvalidArgument, "invalid address: %v", err)
	}

	accountKeys, err := h.api.GetAccountKeysAtBlockHeight(ctx, address, req.GetBlockHeight())
	if err != nil {
		return nil, err
	}

	var publicKeys []*entities.AccountKey

	for i, key := range accountKeys {
		accountKey, err := convert.AccountKeyToMessage(key)
		if err != nil {
			return nil, status.Errorf(codes.Internal, "failed to encode account key %d: %v", i, err)
		}

		publicKeys = append(publicKeys, accountKey)
	}

	return &accessproto.AccountKeysResponse{
		AccountKeys: publicKeys,
		Metadata:    metadata,
	}, nil
}

// ExecuteScriptAtLatestBlock executes a script at a the latest block.
func (h *Handler) ExecuteScriptAtLatestBlock(
	ctx context.Context,
	req *accessproto.ExecuteScriptAtLatestBlockRequest,
) (*accessproto.ExecuteScriptResponse, error) {
	metadata, err := h.buildMetadataResponse()
	if err != nil {
		return nil, err
	}

	script := req.GetScript()
	arguments := req.GetArguments()

	value, err := h.api.ExecuteScriptAtLatestBlock(ctx, script, arguments)
	if err != nil {
		return nil, err
	}

	return &accessproto.ExecuteScriptResponse{
		Value:    value,
		Metadata: metadata,
	}, nil
}

// ExecuteScriptAtBlockHeight executes a script at a specific block height.
func (h *Handler) ExecuteScriptAtBlockHeight(
	ctx context.Context,
	req *accessproto.ExecuteScriptAtBlockHeightRequest,
) (*accessproto.ExecuteScriptResponse, error) {
	metadata, err := h.buildMetadataResponse()
	if err != nil {
		return nil, err
	}

	script := req.GetScript()
	arguments := req.GetArguments()
	blockHeight := req.GetBlockHeight()

	value, err := h.api.ExecuteScriptAtBlockHeight(ctx, blockHeight, script, arguments)
	if err != nil {
		return nil, err
	}

	return &accessproto.ExecuteScriptResponse{
		Value:    value,
		Metadata: metadata,
	}, nil
}

// ExecuteScriptAtBlockID executes a script at a specific block ID.
func (h *Handler) ExecuteScriptAtBlockID(
	ctx context.Context,
	req *accessproto.ExecuteScriptAtBlockIDRequest,
) (*accessproto.ExecuteScriptResponse, error) {
	metadata, err := h.buildMetadataResponse()
	if err != nil {
		return nil, err
	}
	script := req.GetScript()
	arguments := req.GetArguments()
	blockID := convert.MessageToIdentifier(req.GetBlockId())

	value, err := h.api.ExecuteScriptAtBlockID(ctx, blockID, script, arguments)
	if err != nil {
		return nil, err
	}

	return &accessproto.ExecuteScriptResponse{
		Value:    value,
		Metadata: metadata,
	}, nil
}

// GetEventsForHeightRange returns events matching a query.
func (h *Handler) GetEventsForHeightRange(
	ctx context.Context,
	req *accessproto.GetEventsForHeightRangeRequest,
) (*accessproto.EventsResponse, error) {
	metadata, err := h.buildMetadataResponse()
	if err != nil {
		return nil, err
	}

	eventType, err := convert.EventType(req.GetType())
	if err != nil {
		return nil, err
	}

	startHeight := req.GetStartHeight()
	endHeight := req.GetEndHeight()

	eventEncodingVersion := req.GetEventEncodingVersion()
	query := req.GetExecutionStateQuery()

	results, executorMetadata, err := h.api.GetEventsForHeightRange(
		ctx,
		eventType,
		startHeight,
		endHeight,
		eventEncodingVersion,
		convert.NewCriteria(query),
	)
	if err != nil {
		return nil, err
	}

	if query.GetIncludeExecutorMetadata() {
		metadata.ExecutorMetadata = convert.ExecutorMetadataToMessage(&executorMetadata)
	}

	resultEvents, err := convert.BlockEventsToMessages(results)
	if err != nil {
		return nil, err
	}

	return &accessproto.EventsResponse{
		Results:  resultEvents,
		Metadata: metadata,
	}, nil
}

// GetEventsForBlockIDs returns events matching a set of block IDs.
func (h *Handler) GetEventsForBlockIDs(
	ctx context.Context,
	req *accessproto.GetEventsForBlockIDsRequest,
) (*accessproto.EventsResponse, error) {
	metadata, err := h.buildMetadataResponse()
	if err != nil {
		return nil, err
	}

	eventType, err := convert.EventType(req.GetType())
	if err != nil {
		return nil, err
	}

	blockIDs, err := convert.BlockIDs(req.GetBlockIds())
	if err != nil {
		return nil, err
	}

	eventEncodingVersion := req.GetEventEncodingVersion()
	query := req.GetExecutionStateQuery()
<<<<<<< HEAD

=======
>>>>>>> 73a3ce18
	results, executorMetadata, err := h.api.GetEventsForBlockIDs(
		ctx,
		eventType,
		blockIDs,
		eventEncodingVersion,
<<<<<<< HEAD
		NewCriteria(query),
=======
		convert.NewCriteria(query),
>>>>>>> 73a3ce18
	)
	if err != nil {
		return nil, err
	}

	if query.GetIncludeExecutorMetadata() {
		metadata.ExecutorMetadata = convert.ExecutorMetadataToMessage(&executorMetadata)
	}

	resultEvents, err := convert.BlockEventsToMessages(results)
	if err != nil {
		return nil, err
	}

	return &accessproto.EventsResponse{
		Results:  resultEvents,
		Metadata: metadata,
	}, nil
}

// GetLatestProtocolStateSnapshot returns the latest serializable Snapshot
func (h *Handler) GetLatestProtocolStateSnapshot(ctx context.Context, req *accessproto.GetLatestProtocolStateSnapshotRequest) (*accessproto.ProtocolStateSnapshotResponse, error) {
	metadata, err := h.buildMetadataResponse()
	if err != nil {
		return nil, err
	}

	snapshot, err := h.api.GetLatestProtocolStateSnapshot(ctx)
	if err != nil {
		return nil, rpc.ErrorToStatus(err)
	}

	return &accessproto.ProtocolStateSnapshotResponse{
		SerializedSnapshot: snapshot,
		Metadata:           metadata,
	}, nil
}

// GetProtocolStateSnapshotByBlockID returns serializable Snapshot by blockID
func (h *Handler) GetProtocolStateSnapshotByBlockID(ctx context.Context, req *accessproto.GetProtocolStateSnapshotByBlockIDRequest) (*accessproto.ProtocolStateSnapshotResponse, error) {
	metadata, err := h.buildMetadataResponse()
	if err != nil {
		return nil, err
	}

	blockID := convert.MessageToIdentifier(req.GetBlockId())

	snapshot, err := h.api.GetProtocolStateSnapshotByBlockID(ctx, blockID)
	if err != nil {
		return nil, rpc.ErrorToStatus(err)
	}

	return &accessproto.ProtocolStateSnapshotResponse{
		SerializedSnapshot: snapshot,
		Metadata:           metadata,
	}, nil
}

// GetProtocolStateSnapshotByHeight returns serializable Snapshot by block height
func (h *Handler) GetProtocolStateSnapshotByHeight(ctx context.Context, req *accessproto.GetProtocolStateSnapshotByHeightRequest) (*accessproto.ProtocolStateSnapshotResponse, error) {
	metadata, err := h.buildMetadataResponse()
	if err != nil {
		return nil, err
	}

	snapshot, err := h.api.GetProtocolStateSnapshotByHeight(ctx, req.GetBlockHeight())
	if err != nil {
		return nil, rpc.ErrorToStatus(err)
	}

	return &accessproto.ProtocolStateSnapshotResponse{
		SerializedSnapshot: snapshot,
		Metadata:           metadata,
	}, nil
}

// GetExecutionResultForBlockID returns the latest received execution result for the given block ID.
// AN might receive multiple receipts with conflicting results for unsealed blocks.
// If this case happens, since AN is not able to determine which result is the correct one until the block is sealed, it has to pick one result to respond to this query. For now, we return the result from the latest received receipt.
func (h *Handler) GetExecutionResultForBlockID(ctx context.Context, req *accessproto.GetExecutionResultForBlockIDRequest) (*accessproto.ExecutionResultForBlockIDResponse, error) {
	metadata, err := h.buildMetadataResponse()
	if err != nil {
		return nil, err
	}

	blockID := convert.MessageToIdentifier(req.GetBlockId())

	result, err := h.api.GetExecutionResultForBlockID(ctx, blockID)
	if err != nil {
		return nil, rpc.ErrorToStatus(err)
	}

	return executionResultToMessages(result, metadata)
}

// GetExecutionResultByID returns the execution result for the given ID.
func (h *Handler) GetExecutionResultByID(ctx context.Context, req *accessproto.GetExecutionResultByIDRequest) (*accessproto.ExecutionResultByIDResponse, error) {
	metadata, err := h.buildMetadataResponse()
	if err != nil {
		return nil, err
	}

	resultID := convert.MessageToIdentifier(req.GetId())

	result, err := h.api.GetExecutionResultByID(ctx, resultID)
	if err != nil {
		return nil, rpc.ErrorToStatus(err)
	}

	execResult, err := convert.ExecutionResultToMessage(result)
	if err != nil {
		return nil, err
	}
	return &accessproto.ExecutionResultByIDResponse{
		ExecutionResult: execResult,
		Metadata:        metadata,
	}, nil
}

// SubscribeBlocksFromStartBlockID handles subscription requests for blocks started from block id.
// It takes a SubscribeBlocksFromStartBlockIDRequest and an AccessAPI_SubscribeBlocksFromStartBlockIDServer stream as input.
// The handler manages the subscription to block updates and sends the subscribed block information
// to the client via the provided stream.
//
// Expected errors during normal operation:
// - codes.InvalidArgument - if invalid startBlockID provided or unknown block status provided.
// - codes.ResourceExhausted - if the maximum number of streams is reached.
// - codes.Internal - if stream encountered an error, if stream got unexpected response or could not convert block to message or could not send response.
func (h *Handler) SubscribeBlocksFromStartBlockID(request *accessproto.SubscribeBlocksFromStartBlockIDRequest, stream accessproto.AccessAPI_SubscribeBlocksFromStartBlockIDServer) error {
	// check if the maximum number of streams is reached
	if h.StreamCount.Load() >= h.MaxStreams {
		return status.Errorf(codes.ResourceExhausted, "maximum number of streams reached")
	}
	h.StreamCount.Add(1)
	defer h.StreamCount.Add(-1)

	startBlockID, blockStatus, err := h.getSubscriptionDataFromStartBlockID(request.GetStartBlockId(), request.GetBlockStatus())
	if err != nil {
		return err
	}

	sub := h.api.SubscribeBlocksFromStartBlockID(stream.Context(), startBlockID, blockStatus)
	return HandleRPCSubscription(sub, h.handleBlocksResponse(stream.Send, request.GetFullBlockResponse(), blockStatus))
}

// SubscribeBlocksFromStartHeight handles subscription requests for blocks started from block height.
// It takes a SubscribeBlocksFromStartHeightRequest and an AccessAPI_SubscribeBlocksFromStartHeightServer stream as input.
// The handler manages the subscription to block updates and sends the subscribed block information
// to the client via the provided stream.
//
// Expected errors during normal operation:
// - codes.InvalidArgument - if unknown block status provided.
// - codes.ResourceExhausted - if the maximum number of streams is reached.
// - codes.Internal - if stream encountered an error, if stream got unexpected response or could not convert block to message or could not send response.
func (h *Handler) SubscribeBlocksFromStartHeight(request *accessproto.SubscribeBlocksFromStartHeightRequest, stream accessproto.AccessAPI_SubscribeBlocksFromStartHeightServer) error {
	// check if the maximum number of streams is reached
	if h.StreamCount.Load() >= h.MaxStreams {
		return status.Errorf(codes.ResourceExhausted, "maximum number of streams reached")
	}
	h.StreamCount.Add(1)
	defer h.StreamCount.Add(-1)

	blockStatus := convert.MessageToBlockStatus(request.GetBlockStatus())
	err := checkBlockStatus(blockStatus)
	if err != nil {
		return err
	}

	sub := h.api.SubscribeBlocksFromStartHeight(stream.Context(), request.GetStartBlockHeight(), blockStatus)
	return HandleRPCSubscription(sub, h.handleBlocksResponse(stream.Send, request.GetFullBlockResponse(), blockStatus))
}

// SubscribeBlocksFromLatest handles subscription requests for blocks started from latest sealed block.
// It takes a SubscribeBlocksFromLatestRequest and an AccessAPI_SubscribeBlocksFromLatestServer stream as input.
// The handler manages the subscription to block updates and sends the subscribed block information
// to the client via the provided stream.
//
// Expected errors during normal operation:
// - codes.InvalidArgument - if unknown block status provided.
// - codes.ResourceExhausted - if the maximum number of streams is reached.
// - codes.Internal - if stream encountered an error, if stream got unexpected response or could not convert block to message or could not send response.
func (h *Handler) SubscribeBlocksFromLatest(request *accessproto.SubscribeBlocksFromLatestRequest, stream accessproto.AccessAPI_SubscribeBlocksFromLatestServer) error {
	// check if the maximum number of streams is reached
	if h.StreamCount.Load() >= h.MaxStreams {
		return status.Errorf(codes.ResourceExhausted, "maximum number of streams reached")
	}
	h.StreamCount.Add(1)
	defer h.StreamCount.Add(-1)

	blockStatus := convert.MessageToBlockStatus(request.GetBlockStatus())
	err := checkBlockStatus(blockStatus)
	if err != nil {
		return err
	}

	sub := h.api.SubscribeBlocksFromLatest(stream.Context(), blockStatus)
	return HandleRPCSubscription(sub, h.handleBlocksResponse(stream.Send, request.GetFullBlockResponse(), blockStatus))
}

// handleBlocksResponse handles the subscription to block updates and sends
// the subscribed block information to the client via the provided stream.
//
// Parameters:
// - send: The function responsible for sending the block response to the client.
// - fullBlockResponse: A boolean indicating whether to include full block responses.
// - blockStatus: The current block status.
//
// Returns a function that can be used as a callback for block updates.
//
// This function is designed to be used as a callback for block updates in a subscription.
// It takes a block, processes it, and sends the corresponding response to the client using the provided send function.
//
// Expected errors during normal operation:
//   - codes.Internal: If cannot convert a block to a message or the stream could not send a response.
func (h *Handler) handleBlocksResponse(send sendSubscribeBlocksResponseFunc, fullBlockResponse bool, blockStatus flow.BlockStatus) func(*flow.Block) error {
	return func(block *flow.Block) error {
		msgBlockResponse, err := h.blockResponse(block, fullBlockResponse, blockStatus)
		if err != nil {
			return rpc.ConvertError(err, "could not convert block to message", codes.Internal)
		}

		err = send(&accessproto.SubscribeBlocksResponse{
			Block: msgBlockResponse.Block,
		})
		if err != nil {
			return rpc.ConvertError(err, "could not send response", codes.Internal)
		}

		return nil
	}
}

// SubscribeBlockHeadersFromStartBlockID handles subscription requests for block headers started from block id.
// It takes a SubscribeBlockHeadersFromStartBlockIDRequest and an AccessAPI_SubscribeBlockHeadersFromStartBlockIDServer stream as input.
// The handler manages the subscription to block updates and sends the subscribed block header information
// to the client via the provided stream.
//
// Expected errors during normal operation:
// - codes.InvalidArgument - if invalid startBlockID provided or unknown block status provided.
// - codes.ResourceExhausted - if the maximum number of streams is reached.
// - codes.Internal - if stream encountered an error, if stream got unexpected response or could not convert block header to message or could not send response.
func (h *Handler) SubscribeBlockHeadersFromStartBlockID(request *accessproto.SubscribeBlockHeadersFromStartBlockIDRequest, stream accessproto.AccessAPI_SubscribeBlockHeadersFromStartBlockIDServer) error {
	// check if the maximum number of streams is reached
	if h.StreamCount.Load() >= h.MaxStreams {
		return status.Errorf(codes.ResourceExhausted, "maximum number of streams reached")
	}
	h.StreamCount.Add(1)
	defer h.StreamCount.Add(-1)

	startBlockID, blockStatus, err := h.getSubscriptionDataFromStartBlockID(request.GetStartBlockId(), request.GetBlockStatus())
	if err != nil {
		return err
	}

	sub := h.api.SubscribeBlockHeadersFromStartBlockID(stream.Context(), startBlockID, blockStatus)
	return HandleRPCSubscription(sub, h.handleBlockHeadersResponse(stream.Send))
}

// SubscribeBlockHeadersFromStartHeight handles subscription requests for block headers started from block height.
// It takes a SubscribeBlockHeadersFromStartHeightRequest and an AccessAPI_SubscribeBlockHeadersFromStartHeightServer stream as input.
// The handler manages the subscription to block updates and sends the subscribed block header information
// to the client via the provided stream.
//
// Expected errors during normal operation:
// - codes.InvalidArgument - if unknown block status provided.
// - codes.ResourceExhausted - if the maximum number of streams is reached.
// - codes.Internal - if stream encountered an error, if stream got unexpected response or could not convert block header to message or could not send response.
func (h *Handler) SubscribeBlockHeadersFromStartHeight(request *accessproto.SubscribeBlockHeadersFromStartHeightRequest, stream accessproto.AccessAPI_SubscribeBlockHeadersFromStartHeightServer) error {
	// check if the maximum number of streams is reached
	if h.StreamCount.Load() >= h.MaxStreams {
		return status.Errorf(codes.ResourceExhausted, "maximum number of streams reached")
	}
	h.StreamCount.Add(1)
	defer h.StreamCount.Add(-1)

	blockStatus := convert.MessageToBlockStatus(request.GetBlockStatus())
	err := checkBlockStatus(blockStatus)
	if err != nil {
		return err
	}

	sub := h.api.SubscribeBlockHeadersFromStartHeight(stream.Context(), request.GetStartBlockHeight(), blockStatus)
	return HandleRPCSubscription(sub, h.handleBlockHeadersResponse(stream.Send))
}

// SubscribeBlockHeadersFromLatest handles subscription requests for block headers started from latest sealed block.
// It takes a SubscribeBlockHeadersFromLatestRequest and an AccessAPI_SubscribeBlockHeadersFromLatestServer stream as input.
// The handler manages the subscription to block updates and sends the subscribed block header information
// to the client via the provided stream.
//
// Expected errors during normal operation:
// - codes.InvalidArgument - if unknown block status provided.
// - codes.ResourceExhausted - if the maximum number of streams is reached.
// - codes.Internal - if stream encountered an error, if stream got unexpected response or could not convert block header to message or could not send response.
func (h *Handler) SubscribeBlockHeadersFromLatest(request *accessproto.SubscribeBlockHeadersFromLatestRequest, stream accessproto.AccessAPI_SubscribeBlockHeadersFromLatestServer) error {
	// check if the maximum number of streams is reached
	if h.StreamCount.Load() >= h.MaxStreams {
		return status.Errorf(codes.ResourceExhausted, "maximum number of streams reached")
	}
	h.StreamCount.Add(1)
	defer h.StreamCount.Add(-1)

	blockStatus := convert.MessageToBlockStatus(request.GetBlockStatus())
	err := checkBlockStatus(blockStatus)
	if err != nil {
		return err
	}

	sub := h.api.SubscribeBlockHeadersFromLatest(stream.Context(), blockStatus)
	return HandleRPCSubscription(sub, h.handleBlockHeadersResponse(stream.Send))
}

// handleBlockHeadersResponse handles the subscription to block updates and sends
// the subscribed block header information to the client via the provided stream.
//
// Parameters:
// - send: The function responsible for sending the block header response to the client.
//
// Returns a function that can be used as a callback for block header updates.
//
// This function is designed to be used as a callback for block header updates in a subscription.
// It takes a block header, processes it, and sends the corresponding response to the client using the provided send function.
//
// Expected errors during normal operation:
//   - codes.Internal: If could not decode the signer indices from the given block header, could not convert a block header to a message or the stream could not send a response.
func (h *Handler) handleBlockHeadersResponse(send sendSubscribeBlockHeadersResponseFunc) func(*flow.Header) error {
	return func(header *flow.Header) error {
		signerIDs, err := h.signerIndicesDecoder.DecodeSignerIDs(header)
		if err != nil {
			return rpc.ConvertError(err, "could not decode the signer indices from the given block header", codes.Internal) // the block was retrieved from local storage - so no errors are expected
		}

		msgHeader, err := convert.BlockHeaderToMessage(header, signerIDs)
		if err != nil {
			return rpc.ConvertError(err, "could not convert block header to message", codes.Internal)
		}

		err = send(&accessproto.SubscribeBlockHeadersResponse{
			Header: msgHeader,
		})
		if err != nil {
			return rpc.ConvertError(err, "could not send response", codes.Internal)
		}

		return nil
	}
}

// SubscribeBlockDigestsFromStartBlockID streams finalized or sealed lightweight block starting at the requested block id.
// It takes a SubscribeBlockDigestsFromStartBlockIDRequest and an AccessAPI_SubscribeBlockDigestsFromStartBlockIDServer stream as input.
//
// Expected errors during normal operation:
// - codes.InvalidArgument - if invalid startBlockID provided or unknown block status provided,
// - codes.ResourceExhausted - if the maximum number of streams is reached.
// - codes.Internal - if stream encountered an error, if stream got unexpected response or could not convert block to message or could not send response.
func (h *Handler) SubscribeBlockDigestsFromStartBlockID(request *accessproto.SubscribeBlockDigestsFromStartBlockIDRequest, stream accessproto.AccessAPI_SubscribeBlockDigestsFromStartBlockIDServer) error {
	// check if the maximum number of streams is reached
	if h.StreamCount.Load() >= h.MaxStreams {
		return status.Errorf(codes.ResourceExhausted, "maximum number of streams reached")
	}
	h.StreamCount.Add(1)
	defer h.StreamCount.Add(-1)

	startBlockID, blockStatus, err := h.getSubscriptionDataFromStartBlockID(request.GetStartBlockId(), request.GetBlockStatus())
	if err != nil {
		return err
	}

	sub := h.api.SubscribeBlockDigestsFromStartBlockID(stream.Context(), startBlockID, blockStatus)
	return HandleRPCSubscription(sub, h.handleBlockDigestsResponse(stream.Send))
}

// SubscribeBlockDigestsFromStartHeight handles subscription requests for lightweight blocks started from block height.
// It takes a SubscribeBlockDigestsFromStartHeightRequest and an AccessAPI_SubscribeBlockDigestsFromStartHeightServer stream as input.
// The handler manages the subscription to block updates and sends the subscribed block information
// to the client via the provided stream.
//
// Expected errors during normal operation:
// - codes.InvalidArgument - if unknown block status provided.
// - codes.ResourceExhausted - if the maximum number of streams is reached.
// - codes.Internal - if stream encountered an error, if stream got unexpected response or could not convert block to message or could not send response.
func (h *Handler) SubscribeBlockDigestsFromStartHeight(request *accessproto.SubscribeBlockDigestsFromStartHeightRequest, stream accessproto.AccessAPI_SubscribeBlockDigestsFromStartHeightServer) error {
	// check if the maximum number of streams is reached
	if h.StreamCount.Load() >= h.MaxStreams {
		return status.Errorf(codes.ResourceExhausted, "maximum number of streams reached")
	}
	h.StreamCount.Add(1)
	defer h.StreamCount.Add(-1)

	blockStatus := convert.MessageToBlockStatus(request.GetBlockStatus())
	err := checkBlockStatus(blockStatus)
	if err != nil {
		return err
	}

	sub := h.api.SubscribeBlockDigestsFromStartHeight(stream.Context(), request.GetStartBlockHeight(), blockStatus)
	return HandleRPCSubscription(sub, h.handleBlockDigestsResponse(stream.Send))
}

// SubscribeBlockDigestsFromLatest handles subscription requests for lightweight block started from latest sealed block.
// It takes a SubscribeBlockDigestsFromLatestRequest and an AccessAPI_SubscribeBlockDigestsFromLatestServer stream as input.
// The handler manages the subscription to block updates and sends the subscribed block header information
// to the client via the provided stream.
//
// Expected errors during normal operation:
// - codes.InvalidArgument - if unknown block status provided.
// - codes.ResourceExhausted - if the maximum number of streams is reached.
// - codes.Internal - if stream encountered an error, if stream got unexpected response or could not convert block to message or could not send response.
func (h *Handler) SubscribeBlockDigestsFromLatest(request *accessproto.SubscribeBlockDigestsFromLatestRequest, stream accessproto.AccessAPI_SubscribeBlockDigestsFromLatestServer) error {
	// check if the maximum number of streams is reached
	if h.StreamCount.Load() >= h.MaxStreams {
		return status.Errorf(codes.ResourceExhausted, "maximum number of streams reached")
	}
	h.StreamCount.Add(1)
	defer h.StreamCount.Add(-1)

	blockStatus := convert.MessageToBlockStatus(request.GetBlockStatus())
	err := checkBlockStatus(blockStatus)
	if err != nil {
		return err
	}

	sub := h.api.SubscribeBlockDigestsFromLatest(stream.Context(), blockStatus)
	return HandleRPCSubscription(sub, h.handleBlockDigestsResponse(stream.Send))
}

// handleBlockDigestsResponse handles the subscription to block updates and sends
// the subscribed block digest information to the client via the provided stream.
//
// Parameters:
// - send: The function responsible for sending the block digest response to the client.
//
// Returns a function that can be used as a callback for block digest updates.
//
// This function is designed to be used as a callback for block digest updates in a subscription.
// It takes a block digest, processes it, and sends the corresponding response to the client using the provided send function.
//
// Expected errors during normal operation:
//   - codes.Internal: if the stream cannot send a response.
func (h *Handler) handleBlockDigestsResponse(send sendSubscribeBlockDigestsResponseFunc) func(*flow.BlockDigest) error {
	return func(blockDigest *flow.BlockDigest) error {
		err := send(&accessproto.SubscribeBlockDigestsResponse{
			BlockId:        convert.IdentifierToMessage(blockDigest.BlockID),
			BlockHeight:    blockDigest.Height,
			BlockTimestamp: timestamppb.New(blockDigest.Timestamp),
		})
		if err != nil {
			return rpc.ConvertError(err, "could not send response", codes.Internal)
		}

		return nil
	}
}

// getSubscriptionDataFromStartBlockID processes subscription start data from start block id.
// It takes a union representing the start block id and a BlockStatus from the entities package.
// Performs validation of input data and returns it in expected format for further processing.
//
// Returns:
// - flow.Identifier: The start block id for searching.
// - flow.BlockStatus: Block status.
// - error: An error indicating the result of the operation, if any.
//
// Expected errors during normal operation:
// - codes.InvalidArgument: If blockStatus is flow.BlockStatusUnknown, or startBlockID could not convert to flow.Identifier.
func (h *Handler) getSubscriptionDataFromStartBlockID(msgBlockId []byte, msgBlockStatus entities.BlockStatus) (flow.Identifier, flow.BlockStatus, error) {
	startBlockID, err := convert.BlockID(msgBlockId)
	if err != nil {
		return flow.ZeroID, flow.BlockStatusUnknown, err
	}

	blockStatus := convert.MessageToBlockStatus(msgBlockStatus)
	err = checkBlockStatus(blockStatus)
	if err != nil {
		return flow.ZeroID, flow.BlockStatusUnknown, err
	}

	return startBlockID, blockStatus, nil
}

// SendAndSubscribeTransactionStatuses streams transaction statuses starting from the reference block saved in the
// transaction itself until the block containing the transaction becomes sealed or expired. When the transaction
// status becomes TransactionStatusSealed or TransactionStatusExpired, the subscription will automatically shut down.
func (h *Handler) SendAndSubscribeTransactionStatuses(
	request *accessproto.SendAndSubscribeTransactionStatusesRequest,
	stream accessproto.AccessAPI_SendAndSubscribeTransactionStatusesServer,
) error {
	ctx := stream.Context()

	// check if the maximum number of streams is reached
	if h.StreamCount.Load() >= h.MaxStreams {
		return status.Errorf(codes.ResourceExhausted, "maximum number of streams reached")
	}
	h.StreamCount.Add(1)
	defer h.StreamCount.Add(-1)

	tx, err := convert.MessageToTransaction(request.GetTransaction(), h.chain)
	if err != nil {
		return status.Error(codes.InvalidArgument, err.Error())
	}

	sub := h.api.SendAndSubscribeTransactionStatuses(ctx, &tx, request.GetEventEncodingVersion())

	messageIndex := counters.NewMonotonicCounter(0)
	return HandleRPCSubscription(sub, func(txResults []*accessmodel.TransactionResult) error {
		for i := range txResults {
			index := messageIndex.Value()
			if ok := messageIndex.Set(index + 1); !ok {
				return status.Errorf(codes.Internal, "message index already incremented to %d", messageIndex.Value())
			}

			err = stream.Send(&accessproto.SendAndSubscribeTransactionStatusesResponse{
				TransactionResults: convert.TransactionResultToMessage(txResults[i]),
				MessageIndex:       index,
			})
			if err != nil {
				return rpc.ConvertError(err, "could not send response", codes.Internal)
			}

		}

		return nil
	})
}

func (h *Handler) blockResponse(block *flow.Block, fullResponse bool, status flow.BlockStatus) (*accessproto.BlockResponse, error) {
	metadata, err := h.buildMetadataResponse()
	if err != nil {
		return nil, err
	}

	signerIDs, err := h.signerIndicesDecoder.DecodeSignerIDs(block.ToHeader())
	if err != nil {
		return nil, err // the block was retrieved from local storage - so no errors are expected
	}

	var msg *entities.Block
	if fullResponse {
		msg, err = convert.BlockToMessage(block, signerIDs)
		if err != nil {
			return nil, rpc.ConvertError(err, "could not convert block to message", codes.Internal)
		}
	} else {
		msg = convert.BlockToMessageLight(block)
	}

	return &accessproto.BlockResponse{
		Block:       msg,
		BlockStatus: entities.BlockStatus(status),
		Metadata:    metadata,
	}, nil
}

func (h *Handler) blockHeaderResponse(header *flow.Header, status flow.BlockStatus) (*accessproto.BlockHeaderResponse, error) {
	metadata, err := h.buildMetadataResponse()
	if err != nil {
		return nil, err
	}

	signerIDs, err := h.signerIndicesDecoder.DecodeSignerIDs(header)
	if err != nil {
		return nil, err // the block was retrieved from local storage - so no errors are expected
	}

	msg, err := convert.BlockHeaderToMessage(header, signerIDs)
	if err != nil {
		return nil, rpc.ConvertError(err, "could not convert block header to message", codes.Internal)
	}

	return &accessproto.BlockHeaderResponse{
		Block:       msg,
		BlockStatus: entities.BlockStatus(status),
		Metadata:    metadata,
	}, nil
}

// buildMetadataResponse builds and returns the metadata response object.
// Expected errors during normal operation:
//   - codes.NotFound if result cannot be provided by storage due to the absence of data.
//   - storage.ErrHeightNotIndexed when data is unavailable
func (h *Handler) buildMetadataResponse() (*entities.Metadata, error) {
	lastFinalizedHeader := h.finalizedHeaderCache.Get()
	blockId := lastFinalizedHeader.ID()
	nodeId := h.me.NodeID()

	metadata := &entities.Metadata{
		LatestFinalizedBlockId: blockId[:],
		LatestFinalizedHeight:  lastFinalizedHeader.Height,
		NodeId:                 nodeId[:],
	}

	if h.indexReporter != nil {
		highestIndexedHeight, err := h.indexReporter.HighestIndexedHeight()
		if err != nil {
			if !errors.Is(err, indexer.ErrIndexNotInitialized) {
				return nil, rpc.ConvertIndexError(err, lastFinalizedHeader.Height, "could not get highest indexed height")
			}
			highestIndexedHeight = 0
		}

		metadata.HighestIndexedHeight = highestIndexedHeight
	}

	return metadata, nil
}

func executionResultToMessages(er *flow.ExecutionResult, metadata *entities.Metadata) (*accessproto.ExecutionResultForBlockIDResponse, error) {
	execResult, err := convert.ExecutionResultToMessage(er)
	if err != nil {
		return nil, err
	}
	return &accessproto.ExecutionResultForBlockIDResponse{
		ExecutionResult: execResult,
		Metadata:        metadata,
	}, nil
}

// WithBlockSignerDecoder configures the Handler to decode signer indices
// via the provided hotstuff.BlockSignerDecoder
func WithBlockSignerDecoder(signerIndicesDecoder hotstuff.BlockSignerDecoder) func(*Handler) {
	return func(handler *Handler) {
		handler.signerIndicesDecoder = signerIndicesDecoder
	}
}

// WithIndexReporter configures the Handler to work with index reporter
func WithIndexReporter(indexReporter state_synchronization.IndexReporter) func(*Handler) {
	return func(handler *Handler) {
		handler.indexReporter = indexReporter
	}
}

// checkBlockStatus checks the validity of the provided block status.
//
// Expected errors during normal operation:
// - codes.InvalidArgument - if blockStatus is flow.BlockStatusUnknown
func checkBlockStatus(blockStatus flow.BlockStatus) error {
	if blockStatus != flow.BlockStatusFinalized && blockStatus != flow.BlockStatusSealed {
		return status.Errorf(codes.InvalidArgument, "block status is unknown. Possible variants: BLOCK_FINALIZED, BLOCK_SEALED")
	}
	return nil
}

// HandleRPCSubscription is a generic handler for subscriptions to a specific type for rpc calls.
//
// Parameters:
// - sub: The subscription.
// - handleResponse: The function responsible for handling the response of the subscribed type.
//
// Expected errors during normal operation:
//   - codes.Internal: If the subscription encounters an error or gets an unexpected response.
func HandleRPCSubscription[T any](sub subscription.Subscription, handleResponse func(resp T) error) error {
	err := subscription.HandleSubscription(sub, handleResponse)
	if err != nil {
		return rpc.ConvertError(err, "handle subscription error", codes.Internal)
	}

	return nil
}<|MERGE_RESOLUTION|>--- conflicted
+++ resolved
@@ -358,7 +358,7 @@
 		blockId,
 		collectionId,
 		eventEncodingVersion,
-		NewCriteria(query),
+		convert.NewCriteria(query),
 	)
 	if err != nil {
 		return nil, err
@@ -394,7 +394,7 @@
 		ctx,
 		id,
 		eventEncodingVersion,
-		NewCriteria(query),
+		convert.NewCriteria(query),
 	)
 	if err != nil {
 		return nil, err
@@ -472,7 +472,7 @@
 		txID,
 		blockID,
 		eventEncodingVersion,
-		NewCriteria(query),
+		convert.NewCriteria(query),
 	)
 	if err != nil {
 		return nil, err
@@ -536,7 +536,7 @@
 		blockID,
 		req.GetIndex(),
 		eventEncodingVersion,
-		NewCriteria(query),
+		convert.NewCriteria(query),
 	)
 	if err != nil {
 		return nil, err
@@ -1003,20 +1003,12 @@
 
 	eventEncodingVersion := req.GetEventEncodingVersion()
 	query := req.GetExecutionStateQuery()
-<<<<<<< HEAD
-
-=======
->>>>>>> 73a3ce18
 	results, executorMetadata, err := h.api.GetEventsForBlockIDs(
 		ctx,
 		eventType,
 		blockIDs,
 		eventEncodingVersion,
-<<<<<<< HEAD
-		NewCriteria(query),
-=======
 		convert.NewCriteria(query),
->>>>>>> 73a3ce18
 	)
 	if err != nil {
 		return nil, err
