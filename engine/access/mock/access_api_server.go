// Code generated by mockery v2.21.4. DO NOT EDIT.

package mock

import (
	context "context"

	access "github.com/onflow/flow/protobuf/go/flow/access"

	mock "github.com/stretchr/testify/mock"
)

// AccessAPIServer is an autogenerated mock type for the AccessAPIServer type
type AccessAPIServer struct {
	mock.Mock
}

// ExecuteScriptAtBlockHeight provides a mock function with given fields: _a0, _a1
func (_m *AccessAPIServer) ExecuteScriptAtBlockHeight(_a0 context.Context, _a1 *access.ExecuteScriptAtBlockHeightRequest) (*access.ExecuteScriptResponse, error) {
	ret := _m.Called(_a0, _a1)

	var r0 *access.ExecuteScriptResponse
	var r1 error
	if rf, ok := ret.Get(0).(func(context.Context, *access.ExecuteScriptAtBlockHeightRequest) (*access.ExecuteScriptResponse, error)); ok {
		return rf(_a0, _a1)
	}
	if rf, ok := ret.Get(0).(func(context.Context, *access.ExecuteScriptAtBlockHeightRequest) *access.ExecuteScriptResponse); ok {
		r0 = rf(_a0, _a1)
	} else {
		if ret.Get(0) != nil {
			r0 = ret.Get(0).(*access.ExecuteScriptResponse)
		}
	}

	if rf, ok := ret.Get(1).(func(context.Context, *access.ExecuteScriptAtBlockHeightRequest) error); ok {
		r1 = rf(_a0, _a1)
	} else {
		r1 = ret.Error(1)
	}

	return r0, r1
}

// ExecuteScriptAtBlockID provides a mock function with given fields: _a0, _a1
func (_m *AccessAPIServer) ExecuteScriptAtBlockID(_a0 context.Context, _a1 *access.ExecuteScriptAtBlockIDRequest) (*access.ExecuteScriptResponse, error) {
	ret := _m.Called(_a0, _a1)

	var r0 *access.ExecuteScriptResponse
	var r1 error
	if rf, ok := ret.Get(0).(func(context.Context, *access.ExecuteScriptAtBlockIDRequest) (*access.ExecuteScriptResponse, error)); ok {
		return rf(_a0, _a1)
	}
	if rf, ok := ret.Get(0).(func(context.Context, *access.ExecuteScriptAtBlockIDRequest) *access.ExecuteScriptResponse); ok {
		r0 = rf(_a0, _a1)
	} else {
		if ret.Get(0) != nil {
			r0 = ret.Get(0).(*access.ExecuteScriptResponse)
		}
	}

	if rf, ok := ret.Get(1).(func(context.Context, *access.ExecuteScriptAtBlockIDRequest) error); ok {
		r1 = rf(_a0, _a1)
	} else {
		r1 = ret.Error(1)
	}

	return r0, r1
}

// ExecuteScriptAtLatestBlock provides a mock function with given fields: _a0, _a1
func (_m *AccessAPIServer) ExecuteScriptAtLatestBlock(_a0 context.Context, _a1 *access.ExecuteScriptAtLatestBlockRequest) (*access.ExecuteScriptResponse, error) {
	ret := _m.Called(_a0, _a1)

	var r0 *access.ExecuteScriptResponse
	var r1 error
	if rf, ok := ret.Get(0).(func(context.Context, *access.ExecuteScriptAtLatestBlockRequest) (*access.ExecuteScriptResponse, error)); ok {
		return rf(_a0, _a1)
	}
	if rf, ok := ret.Get(0).(func(context.Context, *access.ExecuteScriptAtLatestBlockRequest) *access.ExecuteScriptResponse); ok {
		r0 = rf(_a0, _a1)
	} else {
		if ret.Get(0) != nil {
			r0 = ret.Get(0).(*access.ExecuteScriptResponse)
		}
	}

	if rf, ok := ret.Get(1).(func(context.Context, *access.ExecuteScriptAtLatestBlockRequest) error); ok {
		r1 = rf(_a0, _a1)
	} else {
		r1 = ret.Error(1)
	}

	return r0, r1
}

// GetAccount provides a mock function with given fields: _a0, _a1
func (_m *AccessAPIServer) GetAccount(_a0 context.Context, _a1 *access.GetAccountRequest) (*access.GetAccountResponse, error) {
	ret := _m.Called(_a0, _a1)

	var r0 *access.GetAccountResponse
	var r1 error
	if rf, ok := ret.Get(0).(func(context.Context, *access.GetAccountRequest) (*access.GetAccountResponse, error)); ok {
		return rf(_a0, _a1)
	}
	if rf, ok := ret.Get(0).(func(context.Context, *access.GetAccountRequest) *access.GetAccountResponse); ok {
		r0 = rf(_a0, _a1)
	} else {
		if ret.Get(0) != nil {
			r0 = ret.Get(0).(*access.GetAccountResponse)
		}
	}

	if rf, ok := ret.Get(1).(func(context.Context, *access.GetAccountRequest) error); ok {
		r1 = rf(_a0, _a1)
	} else {
		r1 = ret.Error(1)
	}

	return r0, r1
}

// GetAccountAtBlockHeight provides a mock function with given fields: _a0, _a1
func (_m *AccessAPIServer) GetAccountAtBlockHeight(_a0 context.Context, _a1 *access.GetAccountAtBlockHeightRequest) (*access.AccountResponse, error) {
	ret := _m.Called(_a0, _a1)

	var r0 *access.AccountResponse
	var r1 error
	if rf, ok := ret.Get(0).(func(context.Context, *access.GetAccountAtBlockHeightRequest) (*access.AccountResponse, error)); ok {
		return rf(_a0, _a1)
	}
	if rf, ok := ret.Get(0).(func(context.Context, *access.GetAccountAtBlockHeightRequest) *access.AccountResponse); ok {
		r0 = rf(_a0, _a1)
	} else {
		if ret.Get(0) != nil {
			r0 = ret.Get(0).(*access.AccountResponse)
		}
	}

	if rf, ok := ret.Get(1).(func(context.Context, *access.GetAccountAtBlockHeightRequest) error); ok {
		r1 = rf(_a0, _a1)
	} else {
		r1 = ret.Error(1)
	}

	return r0, r1
}

// GetAccountAtLatestBlock provides a mock function with given fields: _a0, _a1
func (_m *AccessAPIServer) GetAccountAtLatestBlock(_a0 context.Context, _a1 *access.GetAccountAtLatestBlockRequest) (*access.AccountResponse, error) {
	ret := _m.Called(_a0, _a1)

	var r0 *access.AccountResponse
	var r1 error
	if rf, ok := ret.Get(0).(func(context.Context, *access.GetAccountAtLatestBlockRequest) (*access.AccountResponse, error)); ok {
		return rf(_a0, _a1)
	}
	if rf, ok := ret.Get(0).(func(context.Context, *access.GetAccountAtLatestBlockRequest) *access.AccountResponse); ok {
		r0 = rf(_a0, _a1)
	} else {
		if ret.Get(0) != nil {
			r0 = ret.Get(0).(*access.AccountResponse)
		}
	}

	if rf, ok := ret.Get(1).(func(context.Context, *access.GetAccountAtLatestBlockRequest) error); ok {
		r1 = rf(_a0, _a1)
	} else {
		r1 = ret.Error(1)
	}

	return r0, r1
}

// GetBlockByHeight provides a mock function with given fields: _a0, _a1
func (_m *AccessAPIServer) GetBlockByHeight(_a0 context.Context, _a1 *access.GetBlockByHeightRequest) (*access.BlockResponse, error) {
	ret := _m.Called(_a0, _a1)

	var r0 *access.BlockResponse
	var r1 error
	if rf, ok := ret.Get(0).(func(context.Context, *access.GetBlockByHeightRequest) (*access.BlockResponse, error)); ok {
		return rf(_a0, _a1)
	}
	if rf, ok := ret.Get(0).(func(context.Context, *access.GetBlockByHeightRequest) *access.BlockResponse); ok {
		r0 = rf(_a0, _a1)
	} else {
		if ret.Get(0) != nil {
			r0 = ret.Get(0).(*access.BlockResponse)
		}
	}

	if rf, ok := ret.Get(1).(func(context.Context, *access.GetBlockByHeightRequest) error); ok {
		r1 = rf(_a0, _a1)
	} else {
		r1 = ret.Error(1)
	}

	return r0, r1
}

// GetBlockByID provides a mock function with given fields: _a0, _a1
func (_m *AccessAPIServer) GetBlockByID(_a0 context.Context, _a1 *access.GetBlockByIDRequest) (*access.BlockResponse, error) {
	ret := _m.Called(_a0, _a1)

	var r0 *access.BlockResponse
	var r1 error
	if rf, ok := ret.Get(0).(func(context.Context, *access.GetBlockByIDRequest) (*access.BlockResponse, error)); ok {
		return rf(_a0, _a1)
	}
	if rf, ok := ret.Get(0).(func(context.Context, *access.GetBlockByIDRequest) *access.BlockResponse); ok {
		r0 = rf(_a0, _a1)
	} else {
		if ret.Get(0) != nil {
			r0 = ret.Get(0).(*access.BlockResponse)
		}
	}

	if rf, ok := ret.Get(1).(func(context.Context, *access.GetBlockByIDRequest) error); ok {
		r1 = rf(_a0, _a1)
	} else {
		r1 = ret.Error(1)
	}

	return r0, r1
}

// GetBlockHeaderByHeight provides a mock function with given fields: _a0, _a1
func (_m *AccessAPIServer) GetBlockHeaderByHeight(_a0 context.Context, _a1 *access.GetBlockHeaderByHeightRequest) (*access.BlockHeaderResponse, error) {
	ret := _m.Called(_a0, _a1)

	var r0 *access.BlockHeaderResponse
	var r1 error
	if rf, ok := ret.Get(0).(func(context.Context, *access.GetBlockHeaderByHeightRequest) (*access.BlockHeaderResponse, error)); ok {
		return rf(_a0, _a1)
	}
	if rf, ok := ret.Get(0).(func(context.Context, *access.GetBlockHeaderByHeightRequest) *access.BlockHeaderResponse); ok {
		r0 = rf(_a0, _a1)
	} else {
		if ret.Get(0) != nil {
			r0 = ret.Get(0).(*access.BlockHeaderResponse)
		}
	}

	if rf, ok := ret.Get(1).(func(context.Context, *access.GetBlockHeaderByHeightRequest) error); ok {
		r1 = rf(_a0, _a1)
	} else {
		r1 = ret.Error(1)
	}

	return r0, r1
}

// GetBlockHeaderByID provides a mock function with given fields: _a0, _a1
func (_m *AccessAPIServer) GetBlockHeaderByID(_a0 context.Context, _a1 *access.GetBlockHeaderByIDRequest) (*access.BlockHeaderResponse, error) {
	ret := _m.Called(_a0, _a1)

	var r0 *access.BlockHeaderResponse
	var r1 error
	if rf, ok := ret.Get(0).(func(context.Context, *access.GetBlockHeaderByIDRequest) (*access.BlockHeaderResponse, error)); ok {
		return rf(_a0, _a1)
	}
	if rf, ok := ret.Get(0).(func(context.Context, *access.GetBlockHeaderByIDRequest) *access.BlockHeaderResponse); ok {
		r0 = rf(_a0, _a1)
	} else {
		if ret.Get(0) != nil {
			r0 = ret.Get(0).(*access.BlockHeaderResponse)
		}
	}

	if rf, ok := ret.Get(1).(func(context.Context, *access.GetBlockHeaderByIDRequest) error); ok {
		r1 = rf(_a0, _a1)
	} else {
		r1 = ret.Error(1)
	}

	return r0, r1
}

// GetCollectionByID provides a mock function with given fields: _a0, _a1
func (_m *AccessAPIServer) GetCollectionByID(_a0 context.Context, _a1 *access.GetCollectionByIDRequest) (*access.CollectionResponse, error) {
	ret := _m.Called(_a0, _a1)

	var r0 *access.CollectionResponse
	var r1 error
	if rf, ok := ret.Get(0).(func(context.Context, *access.GetCollectionByIDRequest) (*access.CollectionResponse, error)); ok {
		return rf(_a0, _a1)
	}
	if rf, ok := ret.Get(0).(func(context.Context, *access.GetCollectionByIDRequest) *access.CollectionResponse); ok {
		r0 = rf(_a0, _a1)
	} else {
		if ret.Get(0) != nil {
			r0 = ret.Get(0).(*access.CollectionResponse)
		}
	}

	if rf, ok := ret.Get(1).(func(context.Context, *access.GetCollectionByIDRequest) error); ok {
		r1 = rf(_a0, _a1)
	} else {
		r1 = ret.Error(1)
	}

	return r0, r1
}

// GetEventsForBlockIDs provides a mock function with given fields: _a0, _a1
func (_m *AccessAPIServer) GetEventsForBlockIDs(_a0 context.Context, _a1 *access.GetEventsForBlockIDsRequest) (*access.EventsResponse, error) {
	ret := _m.Called(_a0, _a1)

	var r0 *access.EventsResponse
	var r1 error
	if rf, ok := ret.Get(0).(func(context.Context, *access.GetEventsForBlockIDsRequest) (*access.EventsResponse, error)); ok {
		return rf(_a0, _a1)
	}
	if rf, ok := ret.Get(0).(func(context.Context, *access.GetEventsForBlockIDsRequest) *access.EventsResponse); ok {
		r0 = rf(_a0, _a1)
	} else {
		if ret.Get(0) != nil {
			r0 = ret.Get(0).(*access.EventsResponse)
		}
	}

	if rf, ok := ret.Get(1).(func(context.Context, *access.GetEventsForBlockIDsRequest) error); ok {
		r1 = rf(_a0, _a1)
	} else {
		r1 = ret.Error(1)
	}

	return r0, r1
}

// GetEventsForHeightRange provides a mock function with given fields: _a0, _a1
func (_m *AccessAPIServer) GetEventsForHeightRange(_a0 context.Context, _a1 *access.GetEventsForHeightRangeRequest) (*access.EventsResponse, error) {
	ret := _m.Called(_a0, _a1)

	var r0 *access.EventsResponse
	var r1 error
	if rf, ok := ret.Get(0).(func(context.Context, *access.GetEventsForHeightRangeRequest) (*access.EventsResponse, error)); ok {
		return rf(_a0, _a1)
	}
	if rf, ok := ret.Get(0).(func(context.Context, *access.GetEventsForHeightRangeRequest) *access.EventsResponse); ok {
		r0 = rf(_a0, _a1)
	} else {
		if ret.Get(0) != nil {
			r0 = ret.Get(0).(*access.EventsResponse)
		}
	}

	if rf, ok := ret.Get(1).(func(context.Context, *access.GetEventsForHeightRangeRequest) error); ok {
		r1 = rf(_a0, _a1)
	} else {
		r1 = ret.Error(1)
	}

	return r0, r1
}

// GetExecutionResultByID provides a mock function with given fields: _a0, _a1
func (_m *AccessAPIServer) GetExecutionResultByID(_a0 context.Context, _a1 *access.GetExecutionResultByIDRequest) (*access.ExecutionResultByIDResponse, error) {
	ret := _m.Called(_a0, _a1)

	var r0 *access.ExecutionResultByIDResponse
	var r1 error
	if rf, ok := ret.Get(0).(func(context.Context, *access.GetExecutionResultByIDRequest) (*access.ExecutionResultByIDResponse, error)); ok {
		return rf(_a0, _a1)
	}
	if rf, ok := ret.Get(0).(func(context.Context, *access.GetExecutionResultByIDRequest) *access.ExecutionResultByIDResponse); ok {
		r0 = rf(_a0, _a1)
	} else {
		if ret.Get(0) != nil {
			r0 = ret.Get(0).(*access.ExecutionResultByIDResponse)
		}
	}

	if rf, ok := ret.Get(1).(func(context.Context, *access.GetExecutionResultByIDRequest) error); ok {
		r1 = rf(_a0, _a1)
	} else {
		r1 = ret.Error(1)
	}

	return r0, r1
}

// GetExecutionResultForBlockID provides a mock function with given fields: _a0, _a1
func (_m *AccessAPIServer) GetExecutionResultForBlockID(_a0 context.Context, _a1 *access.GetExecutionResultForBlockIDRequest) (*access.ExecutionResultForBlockIDResponse, error) {
	ret := _m.Called(_a0, _a1)

	var r0 *access.ExecutionResultForBlockIDResponse
	var r1 error
	if rf, ok := ret.Get(0).(func(context.Context, *access.GetExecutionResultForBlockIDRequest) (*access.ExecutionResultForBlockIDResponse, error)); ok {
		return rf(_a0, _a1)
	}
	if rf, ok := ret.Get(0).(func(context.Context, *access.GetExecutionResultForBlockIDRequest) *access.ExecutionResultForBlockIDResponse); ok {
		r0 = rf(_a0, _a1)
	} else {
		if ret.Get(0) != nil {
			r0 = ret.Get(0).(*access.ExecutionResultForBlockIDResponse)
		}
	}

	if rf, ok := ret.Get(1).(func(context.Context, *access.GetExecutionResultForBlockIDRequest) error); ok {
		r1 = rf(_a0, _a1)
	} else {
		r1 = ret.Error(1)
	}

	return r0, r1
}

// GetLatestBlock provides a mock function with given fields: _a0, _a1
func (_m *AccessAPIServer) GetLatestBlock(_a0 context.Context, _a1 *access.GetLatestBlockRequest) (*access.BlockResponse, error) {
	ret := _m.Called(_a0, _a1)

	var r0 *access.BlockResponse
	var r1 error
	if rf, ok := ret.Get(0).(func(context.Context, *access.GetLatestBlockRequest) (*access.BlockResponse, error)); ok {
		return rf(_a0, _a1)
	}
	if rf, ok := ret.Get(0).(func(context.Context, *access.GetLatestBlockRequest) *access.BlockResponse); ok {
		r0 = rf(_a0, _a1)
	} else {
		if ret.Get(0) != nil {
			r0 = ret.Get(0).(*access.BlockResponse)
		}
	}

	if rf, ok := ret.Get(1).(func(context.Context, *access.GetLatestBlockRequest) error); ok {
		r1 = rf(_a0, _a1)
	} else {
		r1 = ret.Error(1)
	}

	return r0, r1
}

// GetLatestBlockHeader provides a mock function with given fields: _a0, _a1
func (_m *AccessAPIServer) GetLatestBlockHeader(_a0 context.Context, _a1 *access.GetLatestBlockHeaderRequest) (*access.BlockHeaderResponse, error) {
	ret := _m.Called(_a0, _a1)

	var r0 *access.BlockHeaderResponse
	var r1 error
	if rf, ok := ret.Get(0).(func(context.Context, *access.GetLatestBlockHeaderRequest) (*access.BlockHeaderResponse, error)); ok {
		return rf(_a0, _a1)
	}
	if rf, ok := ret.Get(0).(func(context.Context, *access.GetLatestBlockHeaderRequest) *access.BlockHeaderResponse); ok {
		r0 = rf(_a0, _a1)
	} else {
		if ret.Get(0) != nil {
			r0 = ret.Get(0).(*access.BlockHeaderResponse)
		}
	}

	if rf, ok := ret.Get(1).(func(context.Context, *access.GetLatestBlockHeaderRequest) error); ok {
		r1 = rf(_a0, _a1)
	} else {
		r1 = ret.Error(1)
	}

	return r0, r1
}

// GetLatestProtocolStateSnapshot provides a mock function with given fields: _a0, _a1
func (_m *AccessAPIServer) GetLatestProtocolStateSnapshot(_a0 context.Context, _a1 *access.GetLatestProtocolStateSnapshotRequest) (*access.ProtocolStateSnapshotResponse, error) {
	ret := _m.Called(_a0, _a1)

	var r0 *access.ProtocolStateSnapshotResponse
	var r1 error
	if rf, ok := ret.Get(0).(func(context.Context, *access.GetLatestProtocolStateSnapshotRequest) (*access.ProtocolStateSnapshotResponse, error)); ok {
		return rf(_a0, _a1)
	}
	if rf, ok := ret.Get(0).(func(context.Context, *access.GetLatestProtocolStateSnapshotRequest) *access.ProtocolStateSnapshotResponse); ok {
		r0 = rf(_a0, _a1)
	} else {
		if ret.Get(0) != nil {
			r0 = ret.Get(0).(*access.ProtocolStateSnapshotResponse)
		}
	}

	if rf, ok := ret.Get(1).(func(context.Context, *access.GetLatestProtocolStateSnapshotRequest) error); ok {
		r1 = rf(_a0, _a1)
	} else {
		r1 = ret.Error(1)
	}

	return r0, r1
}

// GetNetworkParameters provides a mock function with given fields: _a0, _a1
func (_m *AccessAPIServer) GetNetworkParameters(_a0 context.Context, _a1 *access.GetNetworkParametersRequest) (*access.GetNetworkParametersResponse, error) {
	ret := _m.Called(_a0, _a1)

	var r0 *access.GetNetworkParametersResponse
	var r1 error
	if rf, ok := ret.Get(0).(func(context.Context, *access.GetNetworkParametersRequest) (*access.GetNetworkParametersResponse, error)); ok {
		return rf(_a0, _a1)
	}
	if rf, ok := ret.Get(0).(func(context.Context, *access.GetNetworkParametersRequest) *access.GetNetworkParametersResponse); ok {
		r0 = rf(_a0, _a1)
	} else {
		if ret.Get(0) != nil {
			r0 = ret.Get(0).(*access.GetNetworkParametersResponse)
		}
	}

	if rf, ok := ret.Get(1).(func(context.Context, *access.GetNetworkParametersRequest) error); ok {
		r1 = rf(_a0, _a1)
	} else {
		r1 = ret.Error(1)
	}

	return r0, r1
}

// GetNodeVersionInfo provides a mock function with given fields: _a0, _a1
func (_m *AccessAPIServer) GetNodeVersionInfo(_a0 context.Context, _a1 *access.GetNodeVersionInfoRequest) (*access.GetNodeVersionInfoResponse, error) {
	ret := _m.Called(_a0, _a1)

	var r0 *access.GetNodeVersionInfoResponse
	var r1 error
	if rf, ok := ret.Get(0).(func(context.Context, *access.GetNodeVersionInfoRequest) (*access.GetNodeVersionInfoResponse, error)); ok {
		return rf(_a0, _a1)
	}
	if rf, ok := ret.Get(0).(func(context.Context, *access.GetNodeVersionInfoRequest) *access.GetNodeVersionInfoResponse); ok {
		r0 = rf(_a0, _a1)
	} else {
		if ret.Get(0) != nil {
			r0 = ret.Get(0).(*access.GetNodeVersionInfoResponse)
		}
	}

	if rf, ok := ret.Get(1).(func(context.Context, *access.GetNodeVersionInfoRequest) error); ok {
		r1 = rf(_a0, _a1)
	} else {
		r1 = ret.Error(1)
	}

	return r0, r1
}

// GetProtocolStateSnapshotByBlockID provides a mock function with given fields: _a0, _a1
func (_m *AccessAPIServer) GetProtocolStateSnapshotByBlockID(_a0 context.Context, _a1 *access.GetProtocolStateSnapshotByBlockIDRequest) (*access.ProtocolStateSnapshotResponse, error) {
	ret := _m.Called(_a0, _a1)

	var r0 *access.ProtocolStateSnapshotResponse
	var r1 error
	if rf, ok := ret.Get(0).(func(context.Context, *access.GetProtocolStateSnapshotByBlockIDRequest) (*access.ProtocolStateSnapshotResponse, error)); ok {
		return rf(_a0, _a1)
	}
	if rf, ok := ret.Get(0).(func(context.Context, *access.GetProtocolStateSnapshotByBlockIDRequest) *access.ProtocolStateSnapshotResponse); ok {
		r0 = rf(_a0, _a1)
	} else {
		if ret.Get(0) != nil {
			r0 = ret.Get(0).(*access.ProtocolStateSnapshotResponse)
		}
	}

	if rf, ok := ret.Get(1).(func(context.Context, *access.GetProtocolStateSnapshotByBlockIDRequest) error); ok {
		r1 = rf(_a0, _a1)
	} else {
		r1 = ret.Error(1)
	}

	return r0, r1
}

// GetProtocolStateSnapshotByHeight provides a mock function with given fields: _a0, _a1
func (_m *AccessAPIServer) GetProtocolStateSnapshotByHeight(_a0 context.Context, _a1 *access.GetProtocolStateSnapshotByHeightRequest) (*access.ProtocolStateSnapshotResponse, error) {
	ret := _m.Called(_a0, _a1)

	var r0 *access.ProtocolStateSnapshotResponse
	var r1 error
	if rf, ok := ret.Get(0).(func(context.Context, *access.GetProtocolStateSnapshotByHeightRequest) (*access.ProtocolStateSnapshotResponse, error)); ok {
		return rf(_a0, _a1)
	}
	if rf, ok := ret.Get(0).(func(context.Context, *access.GetProtocolStateSnapshotByHeightRequest) *access.ProtocolStateSnapshotResponse); ok {
		r0 = rf(_a0, _a1)
	} else {
		if ret.Get(0) != nil {
			r0 = ret.Get(0).(*access.ProtocolStateSnapshotResponse)
		}
	}

	if rf, ok := ret.Get(1).(func(context.Context, *access.GetProtocolStateSnapshotByHeightRequest) error); ok {
		r1 = rf(_a0, _a1)
	} else {
		r1 = ret.Error(1)
	}

	return r0, r1
}

// GetSystemTransaction provides a mock function with given fields: _a0, _a1
func (_m *AccessAPIServer) GetSystemTransaction(_a0 context.Context, _a1 *access.GetSystemTransactionRequest) (*access.TransactionResponse, error) {
	ret := _m.Called(_a0, _a1)

	var r0 *access.TransactionResponse
	var r1 error
	if rf, ok := ret.Get(0).(func(context.Context, *access.GetSystemTransactionRequest) (*access.TransactionResponse, error)); ok {
		return rf(_a0, _a1)
	}
	if rf, ok := ret.Get(0).(func(context.Context, *access.GetSystemTransactionRequest) *access.TransactionResponse); ok {
		r0 = rf(_a0, _a1)
	} else {
		if ret.Get(0) != nil {
			r0 = ret.Get(0).(*access.TransactionResponse)
		}
	}

	if rf, ok := ret.Get(1).(func(context.Context, *access.GetSystemTransactionRequest) error); ok {
		r1 = rf(_a0, _a1)
	} else {
		r1 = ret.Error(1)
	}

	return r0, r1
}

// GetSystemTransactionResult provides a mock function with given fields: _a0, _a1
func (_m *AccessAPIServer) GetSystemTransactionResult(_a0 context.Context, _a1 *access.GetSystemTransactionResultRequest) (*access.TransactionResultResponse, error) {
	ret := _m.Called(_a0, _a1)

	var r0 *access.TransactionResultResponse
	var r1 error
	if rf, ok := ret.Get(0).(func(context.Context, *access.GetSystemTransactionResultRequest) (*access.TransactionResultResponse, error)); ok {
		return rf(_a0, _a1)
	}
	if rf, ok := ret.Get(0).(func(context.Context, *access.GetSystemTransactionResultRequest) *access.TransactionResultResponse); ok {
		r0 = rf(_a0, _a1)
	} else {
		if ret.Get(0) != nil {
			r0 = ret.Get(0).(*access.TransactionResultResponse)
		}
	}

	if rf, ok := ret.Get(1).(func(context.Context, *access.GetSystemTransactionResultRequest) error); ok {
		r1 = rf(_a0, _a1)
	} else {
		r1 = ret.Error(1)
	}

	return r0, r1
}

// GetTransaction provides a mock function with given fields: _a0, _a1
func (_m *AccessAPIServer) GetTransaction(_a0 context.Context, _a1 *access.GetTransactionRequest) (*access.TransactionResponse, error) {
	ret := _m.Called(_a0, _a1)

	var r0 *access.TransactionResponse
	var r1 error
	if rf, ok := ret.Get(0).(func(context.Context, *access.GetTransactionRequest) (*access.TransactionResponse, error)); ok {
		return rf(_a0, _a1)
	}
	if rf, ok := ret.Get(0).(func(context.Context, *access.GetTransactionRequest) *access.TransactionResponse); ok {
		r0 = rf(_a0, _a1)
	} else {
		if ret.Get(0) != nil {
			r0 = ret.Get(0).(*access.TransactionResponse)
		}
	}

	if rf, ok := ret.Get(1).(func(context.Context, *access.GetTransactionRequest) error); ok {
		r1 = rf(_a0, _a1)
	} else {
		r1 = ret.Error(1)
	}

	return r0, r1
}

// GetTransactionResult provides a mock function with given fields: _a0, _a1
func (_m *AccessAPIServer) GetTransactionResult(_a0 context.Context, _a1 *access.GetTransactionRequest) (*access.TransactionResultResponse, error) {
	ret := _m.Called(_a0, _a1)

	var r0 *access.TransactionResultResponse
	var r1 error
	if rf, ok := ret.Get(0).(func(context.Context, *access.GetTransactionRequest) (*access.TransactionResultResponse, error)); ok {
		return rf(_a0, _a1)
	}
	if rf, ok := ret.Get(0).(func(context.Context, *access.GetTransactionRequest) *access.TransactionResultResponse); ok {
		r0 = rf(_a0, _a1)
	} else {
		if ret.Get(0) != nil {
			r0 = ret.Get(0).(*access.TransactionResultResponse)
		}
	}

	if rf, ok := ret.Get(1).(func(context.Context, *access.GetTransactionRequest) error); ok {
		r1 = rf(_a0, _a1)
	} else {
		r1 = ret.Error(1)
	}

	return r0, r1
}

// GetTransactionResultByIndex provides a mock function with given fields: _a0, _a1
func (_m *AccessAPIServer) GetTransactionResultByIndex(_a0 context.Context, _a1 *access.GetTransactionByIndexRequest) (*access.TransactionResultResponse, error) {
	ret := _m.Called(_a0, _a1)

	var r0 *access.TransactionResultResponse
	var r1 error
	if rf, ok := ret.Get(0).(func(context.Context, *access.GetTransactionByIndexRequest) (*access.TransactionResultResponse, error)); ok {
		return rf(_a0, _a1)
	}
	if rf, ok := ret.Get(0).(func(context.Context, *access.GetTransactionByIndexRequest) *access.TransactionResultResponse); ok {
		r0 = rf(_a0, _a1)
	} else {
		if ret.Get(0) != nil {
			r0 = ret.Get(0).(*access.TransactionResultResponse)
		}
	}

	if rf, ok := ret.Get(1).(func(context.Context, *access.GetTransactionByIndexRequest) error); ok {
		r1 = rf(_a0, _a1)
	} else {
		r1 = ret.Error(1)
	}

	return r0, r1
}

// GetTransactionResultsByBlockID provides a mock function with given fields: _a0, _a1
func (_m *AccessAPIServer) GetTransactionResultsByBlockID(_a0 context.Context, _a1 *access.GetTransactionsByBlockIDRequest) (*access.TransactionResultsResponse, error) {
	ret := _m.Called(_a0, _a1)

	var r0 *access.TransactionResultsResponse
	var r1 error
	if rf, ok := ret.Get(0).(func(context.Context, *access.GetTransactionsByBlockIDRequest) (*access.TransactionResultsResponse, error)); ok {
		return rf(_a0, _a1)
	}
	if rf, ok := ret.Get(0).(func(context.Context, *access.GetTransactionsByBlockIDRequest) *access.TransactionResultsResponse); ok {
		r0 = rf(_a0, _a1)
	} else {
		if ret.Get(0) != nil {
			r0 = ret.Get(0).(*access.TransactionResultsResponse)
		}
	}

	if rf, ok := ret.Get(1).(func(context.Context, *access.GetTransactionsByBlockIDRequest) error); ok {
		r1 = rf(_a0, _a1)
	} else {
		r1 = ret.Error(1)
	}

	return r0, r1
}

// GetTransactionsByBlockID provides a mock function with given fields: _a0, _a1
func (_m *AccessAPIServer) GetTransactionsByBlockID(_a0 context.Context, _a1 *access.GetTransactionsByBlockIDRequest) (*access.TransactionsResponse, error) {
	ret := _m.Called(_a0, _a1)

	var r0 *access.TransactionsResponse
	var r1 error
	if rf, ok := ret.Get(0).(func(context.Context, *access.GetTransactionsByBlockIDRequest) (*access.TransactionsResponse, error)); ok {
		return rf(_a0, _a1)
	}
	if rf, ok := ret.Get(0).(func(context.Context, *access.GetTransactionsByBlockIDRequest) *access.TransactionsResponse); ok {
		r0 = rf(_a0, _a1)
	} else {
		if ret.Get(0) != nil {
			r0 = ret.Get(0).(*access.TransactionsResponse)
		}
	}

	if rf, ok := ret.Get(1).(func(context.Context, *access.GetTransactionsByBlockIDRequest) error); ok {
		r1 = rf(_a0, _a1)
	} else {
		r1 = ret.Error(1)
	}

	return r0, r1
}

// Ping provides a mock function with given fields: _a0, _a1
func (_m *AccessAPIServer) Ping(_a0 context.Context, _a1 *access.PingRequest) (*access.PingResponse, error) {
	ret := _m.Called(_a0, _a1)

	var r0 *access.PingResponse
	var r1 error
	if rf, ok := ret.Get(0).(func(context.Context, *access.PingRequest) (*access.PingResponse, error)); ok {
		return rf(_a0, _a1)
	}
	if rf, ok := ret.Get(0).(func(context.Context, *access.PingRequest) *access.PingResponse); ok {
		r0 = rf(_a0, _a1)
	} else {
		if ret.Get(0) != nil {
			r0 = ret.Get(0).(*access.PingResponse)
		}
	}

	if rf, ok := ret.Get(1).(func(context.Context, *access.PingRequest) error); ok {
		r1 = rf(_a0, _a1)
	} else {
		r1 = ret.Error(1)
	}

	return r0, r1
}

// SendAndSubscribeTransactionStatuses provides a mock function with given fields: _a0, _a1
func (_m *AccessAPIServer) SendAndSubscribeTransactionStatuses(_a0 *access.SendAndSubscribeTransactionStatusesRequest, _a1 access.AccessAPI_SendAndSubscribeTransactionStatusesServer) error {
	ret := _m.Called(_a0, _a1)

	var r0 error
	if rf, ok := ret.Get(0).(func(*access.SendAndSubscribeTransactionStatusesRequest, access.AccessAPI_SendAndSubscribeTransactionStatusesServer) error); ok {
		r0 = rf(_a0, _a1)
	} else {
		r0 = ret.Error(0)
	}

	return r0
}

// SendTransaction provides a mock function with given fields: _a0, _a1
func (_m *AccessAPIServer) SendTransaction(_a0 context.Context, _a1 *access.SendTransactionRequest) (*access.SendTransactionResponse, error) {
	ret := _m.Called(_a0, _a1)

	var r0 *access.SendTransactionResponse
	var r1 error
	if rf, ok := ret.Get(0).(func(context.Context, *access.SendTransactionRequest) (*access.SendTransactionResponse, error)); ok {
		return rf(_a0, _a1)
	}
	if rf, ok := ret.Get(0).(func(context.Context, *access.SendTransactionRequest) *access.SendTransactionResponse); ok {
		r0 = rf(_a0, _a1)
	} else {
		if ret.Get(0) != nil {
			r0 = ret.Get(0).(*access.SendTransactionResponse)
		}
	}

	if rf, ok := ret.Get(1).(func(context.Context, *access.SendTransactionRequest) error); ok {
		r1 = rf(_a0, _a1)
	} else {
		r1 = ret.Error(1)
	}

	return r0, r1
}

<<<<<<< HEAD
// SubscribeBlockDigests provides a mock function with given fields: _a0, _a1
func (_m *AccessAPIServer) SubscribeBlockDigests(_a0 *access.SubscribeBlockDigestsRequest, _a1 access.AccessAPI_SubscribeBlockDigestsServer) error {
	ret := _m.Called(_a0, _a1)

	var r0 error
	if rf, ok := ret.Get(0).(func(*access.SubscribeBlockDigestsRequest, access.AccessAPI_SubscribeBlockDigestsServer) error); ok {
=======
// SubscribeBlockDigestsFromLatest provides a mock function with given fields: _a0, _a1
func (_m *AccessAPIServer) SubscribeBlockDigestsFromLatest(_a0 *access.SubscribeBlockDigestsFromLatestRequest, _a1 access.AccessAPI_SubscribeBlockDigestsFromLatestServer) error {
	ret := _m.Called(_a0, _a1)

	var r0 error
	if rf, ok := ret.Get(0).(func(*access.SubscribeBlockDigestsFromLatestRequest, access.AccessAPI_SubscribeBlockDigestsFromLatestServer) error); ok {
>>>>>>> 4f203055
		r0 = rf(_a0, _a1)
	} else {
		r0 = ret.Error(0)
	}

	return r0
}

<<<<<<< HEAD
// SubscribeBlockHeaders provides a mock function with given fields: _a0, _a1
func (_m *AccessAPIServer) SubscribeBlockHeaders(_a0 *access.SubscribeBlockHeadersRequest, _a1 access.AccessAPI_SubscribeBlockHeadersServer) error {
	ret := _m.Called(_a0, _a1)

	var r0 error
	if rf, ok := ret.Get(0).(func(*access.SubscribeBlockHeadersRequest, access.AccessAPI_SubscribeBlockHeadersServer) error); ok {
=======
// SubscribeBlockDigestsFromStartBlockID provides a mock function with given fields: _a0, _a1
func (_m *AccessAPIServer) SubscribeBlockDigestsFromStartBlockID(_a0 *access.SubscribeBlockDigestsFromStartBlockIDRequest, _a1 access.AccessAPI_SubscribeBlockDigestsFromStartBlockIDServer) error {
	ret := _m.Called(_a0, _a1)

	var r0 error
	if rf, ok := ret.Get(0).(func(*access.SubscribeBlockDigestsFromStartBlockIDRequest, access.AccessAPI_SubscribeBlockDigestsFromStartBlockIDServer) error); ok {
>>>>>>> 4f203055
		r0 = rf(_a0, _a1)
	} else {
		r0 = ret.Error(0)
	}

	return r0
}

<<<<<<< HEAD
// SubscribeBlocks provides a mock function with given fields: _a0, _a1
func (_m *AccessAPIServer) SubscribeBlocks(_a0 *access.SubscribeBlocksRequest, _a1 access.AccessAPI_SubscribeBlocksServer) error {
	ret := _m.Called(_a0, _a1)

	var r0 error
	if rf, ok := ret.Get(0).(func(*access.SubscribeBlocksRequest, access.AccessAPI_SubscribeBlocksServer) error); ok {
=======
// SubscribeBlockDigestsFromStartHeight provides a mock function with given fields: _a0, _a1
func (_m *AccessAPIServer) SubscribeBlockDigestsFromStartHeight(_a0 *access.SubscribeBlockDigestsFromStartHeightRequest, _a1 access.AccessAPI_SubscribeBlockDigestsFromStartHeightServer) error {
	ret := _m.Called(_a0, _a1)

	var r0 error
	if rf, ok := ret.Get(0).(func(*access.SubscribeBlockDigestsFromStartHeightRequest, access.AccessAPI_SubscribeBlockDigestsFromStartHeightServer) error); ok {
		r0 = rf(_a0, _a1)
	} else {
		r0 = ret.Error(0)
	}

	return r0
}

// SubscribeBlockHeadersFromLatest provides a mock function with given fields: _a0, _a1
func (_m *AccessAPIServer) SubscribeBlockHeadersFromLatest(_a0 *access.SubscribeBlockHeadersFromLatestRequest, _a1 access.AccessAPI_SubscribeBlockHeadersFromLatestServer) error {
	ret := _m.Called(_a0, _a1)

	var r0 error
	if rf, ok := ret.Get(0).(func(*access.SubscribeBlockHeadersFromLatestRequest, access.AccessAPI_SubscribeBlockHeadersFromLatestServer) error); ok {
		r0 = rf(_a0, _a1)
	} else {
		r0 = ret.Error(0)
	}

	return r0
}

// SubscribeBlockHeadersFromStartBlockID provides a mock function with given fields: _a0, _a1
func (_m *AccessAPIServer) SubscribeBlockHeadersFromStartBlockID(_a0 *access.SubscribeBlockHeadersFromStartBlockIDRequest, _a1 access.AccessAPI_SubscribeBlockHeadersFromStartBlockIDServer) error {
	ret := _m.Called(_a0, _a1)

	var r0 error
	if rf, ok := ret.Get(0).(func(*access.SubscribeBlockHeadersFromStartBlockIDRequest, access.AccessAPI_SubscribeBlockHeadersFromStartBlockIDServer) error); ok {
		r0 = rf(_a0, _a1)
	} else {
		r0 = ret.Error(0)
	}

	return r0
}

// SubscribeBlockHeadersFromStartHeight provides a mock function with given fields: _a0, _a1
func (_m *AccessAPIServer) SubscribeBlockHeadersFromStartHeight(_a0 *access.SubscribeBlockHeadersFromStartHeightRequest, _a1 access.AccessAPI_SubscribeBlockHeadersFromStartHeightServer) error {
	ret := _m.Called(_a0, _a1)

	var r0 error
	if rf, ok := ret.Get(0).(func(*access.SubscribeBlockHeadersFromStartHeightRequest, access.AccessAPI_SubscribeBlockHeadersFromStartHeightServer) error); ok {
		r0 = rf(_a0, _a1)
	} else {
		r0 = ret.Error(0)
	}

	return r0
}

// SubscribeBlocksFromLatest provides a mock function with given fields: _a0, _a1
func (_m *AccessAPIServer) SubscribeBlocksFromLatest(_a0 *access.SubscribeBlocksFromLatestRequest, _a1 access.AccessAPI_SubscribeBlocksFromLatestServer) error {
	ret := _m.Called(_a0, _a1)

	var r0 error
	if rf, ok := ret.Get(0).(func(*access.SubscribeBlocksFromLatestRequest, access.AccessAPI_SubscribeBlocksFromLatestServer) error); ok {
		r0 = rf(_a0, _a1)
	} else {
		r0 = ret.Error(0)
	}

	return r0
}

// SubscribeBlocksFromStartBlockID provides a mock function with given fields: _a0, _a1
func (_m *AccessAPIServer) SubscribeBlocksFromStartBlockID(_a0 *access.SubscribeBlocksFromStartBlockIDRequest, _a1 access.AccessAPI_SubscribeBlocksFromStartBlockIDServer) error {
	ret := _m.Called(_a0, _a1)

	var r0 error
	if rf, ok := ret.Get(0).(func(*access.SubscribeBlocksFromStartBlockIDRequest, access.AccessAPI_SubscribeBlocksFromStartBlockIDServer) error); ok {
		r0 = rf(_a0, _a1)
	} else {
		r0 = ret.Error(0)
	}

	return r0
}

// SubscribeBlocksFromStartHeight provides a mock function with given fields: _a0, _a1
func (_m *AccessAPIServer) SubscribeBlocksFromStartHeight(_a0 *access.SubscribeBlocksFromStartHeightRequest, _a1 access.AccessAPI_SubscribeBlocksFromStartHeightServer) error {
	ret := _m.Called(_a0, _a1)

	var r0 error
	if rf, ok := ret.Get(0).(func(*access.SubscribeBlocksFromStartHeightRequest, access.AccessAPI_SubscribeBlocksFromStartHeightServer) error); ok {
>>>>>>> 4f203055
		r0 = rf(_a0, _a1)
	} else {
		r0 = ret.Error(0)
	}

	return r0
}

type mockConstructorTestingTNewAccessAPIServer interface {
	mock.TestingT
	Cleanup(func())
}

// NewAccessAPIServer creates a new instance of AccessAPIServer. It also registers a testing interface on the mock and a cleanup function to assert the mocks expectations.
func NewAccessAPIServer(t mockConstructorTestingTNewAccessAPIServer) *AccessAPIServer {
	mock := &AccessAPIServer{}
	mock.Mock.Test(t)

	t.Cleanup(func() { mock.AssertExpectations(t) })

	return mock
}<|MERGE_RESOLUTION|>--- conflicted
+++ resolved
@@ -835,21 +835,12 @@
 	return r0, r1
 }
 
-<<<<<<< HEAD
-// SubscribeBlockDigests provides a mock function with given fields: _a0, _a1
-func (_m *AccessAPIServer) SubscribeBlockDigests(_a0 *access.SubscribeBlockDigestsRequest, _a1 access.AccessAPI_SubscribeBlockDigestsServer) error {
-	ret := _m.Called(_a0, _a1)
-
-	var r0 error
-	if rf, ok := ret.Get(0).(func(*access.SubscribeBlockDigestsRequest, access.AccessAPI_SubscribeBlockDigestsServer) error); ok {
-=======
 // SubscribeBlockDigestsFromLatest provides a mock function with given fields: _a0, _a1
 func (_m *AccessAPIServer) SubscribeBlockDigestsFromLatest(_a0 *access.SubscribeBlockDigestsFromLatestRequest, _a1 access.AccessAPI_SubscribeBlockDigestsFromLatestServer) error {
 	ret := _m.Called(_a0, _a1)
 
 	var r0 error
 	if rf, ok := ret.Get(0).(func(*access.SubscribeBlockDigestsFromLatestRequest, access.AccessAPI_SubscribeBlockDigestsFromLatestServer) error); ok {
->>>>>>> 4f203055
 		r0 = rf(_a0, _a1)
 	} else {
 		r0 = ret.Error(0)
@@ -858,21 +849,12 @@
 	return r0
 }
 
-<<<<<<< HEAD
-// SubscribeBlockHeaders provides a mock function with given fields: _a0, _a1
-func (_m *AccessAPIServer) SubscribeBlockHeaders(_a0 *access.SubscribeBlockHeadersRequest, _a1 access.AccessAPI_SubscribeBlockHeadersServer) error {
-	ret := _m.Called(_a0, _a1)
-
-	var r0 error
-	if rf, ok := ret.Get(0).(func(*access.SubscribeBlockHeadersRequest, access.AccessAPI_SubscribeBlockHeadersServer) error); ok {
-=======
 // SubscribeBlockDigestsFromStartBlockID provides a mock function with given fields: _a0, _a1
 func (_m *AccessAPIServer) SubscribeBlockDigestsFromStartBlockID(_a0 *access.SubscribeBlockDigestsFromStartBlockIDRequest, _a1 access.AccessAPI_SubscribeBlockDigestsFromStartBlockIDServer) error {
 	ret := _m.Called(_a0, _a1)
 
 	var r0 error
 	if rf, ok := ret.Get(0).(func(*access.SubscribeBlockDigestsFromStartBlockIDRequest, access.AccessAPI_SubscribeBlockDigestsFromStartBlockIDServer) error); ok {
->>>>>>> 4f203055
 		r0 = rf(_a0, _a1)
 	} else {
 		r0 = ret.Error(0)
@@ -881,14 +863,6 @@
 	return r0
 }
 
-<<<<<<< HEAD
-// SubscribeBlocks provides a mock function with given fields: _a0, _a1
-func (_m *AccessAPIServer) SubscribeBlocks(_a0 *access.SubscribeBlocksRequest, _a1 access.AccessAPI_SubscribeBlocksServer) error {
-	ret := _m.Called(_a0, _a1)
-
-	var r0 error
-	if rf, ok := ret.Get(0).(func(*access.SubscribeBlocksRequest, access.AccessAPI_SubscribeBlocksServer) error); ok {
-=======
 // SubscribeBlockDigestsFromStartHeight provides a mock function with given fields: _a0, _a1
 func (_m *AccessAPIServer) SubscribeBlockDigestsFromStartHeight(_a0 *access.SubscribeBlockDigestsFromStartHeightRequest, _a1 access.AccessAPI_SubscribeBlockDigestsFromStartHeightServer) error {
 	ret := _m.Called(_a0, _a1)
@@ -979,7 +953,6 @@
 
 	var r0 error
 	if rf, ok := ret.Get(0).(func(*access.SubscribeBlocksFromStartHeightRequest, access.AccessAPI_SubscribeBlocksFromStartHeightServer) error); ok {
->>>>>>> 4f203055
 		r0 = rf(_a0, _a1)
 	} else {
 		r0 = ret.Error(0)
