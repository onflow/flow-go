// (c) 2019 Dapper Labs - ALL RIGHTS RESERVED

package engine

import (
	"context"
	"sync"
	"time"
)

// Unit handles synchronization management, startup, and shutdown for engines.
type Unit struct {
	wg         sync.WaitGroup     // tracks in-progress functions
	ctx        context.Context    // context that is cancelled when the unit is Done
	cancel     context.CancelFunc // cancels the context
	sync.Mutex                    // can be used to synchronize the engine
}

// NewUnit returns a new unit.
func NewUnit() *Unit {

	ctx, cancel := context.WithCancel(context.Background())
	unit := &Unit{
		ctx:    ctx,
		cancel: cancel,
	}
	return unit
}

// Do synchronously executes the input function f unless the unit has shut down.
// It returns the result of f. If f is executed, the unit will not shut down
// until after f returns.
func (u *Unit) Do(f func() error) error {
	select {
	case <-u.ctx.Done():
		return nil
	default:
	}
	u.wg.Add(1)
	defer u.wg.Done()
	return f()
}

// Launch asynchronously executes the input function unless the unit has shut
// down. If f is executed, the unit will not shut down until after f returns.
func (u *Unit) Launch(f func()) {
	select {
	case <-u.ctx.Done():
		return
	default:
	}
	u.wg.Add(1)
	go func() {
		defer u.wg.Done()
		f()
	}()
}

// LaunchAfter asynchronously executes the input function after a certain delay
// unless the unit has shut down.
func (u *Unit) LaunchAfter(delay time.Duration, f func()) {
	u.Launch(func() {
		select {
		case <-u.ctx.Done():
			return
		case <-time.After(delay):
			f()
		}
	})
}

// LaunchPeriodically asynchronously executes the input function on `interval` periods
// unless the unit has shut down.
// If f is executed, the unit will not shut down until after f returns.
func (u *Unit) LaunchPeriodically(f func(), interval time.Duration, delay time.Duration) {
	u.Launch(func() {
<<<<<<< HEAD
		select {
		case <-u.ctx.Done():
			return
		case <-time.After(delay):
		}

=======
>>>>>>> 662885b8
		ticker := time.NewTicker(interval)
		defer ticker.Stop()

		select {
		case <-u.ctx.Done():
			return
		case <-time.After(delay):
		}

		for {
			select {
			case <-u.ctx.Done():
				return
			default:
			}

			select {
			case <-u.ctx.Done():
				return
			case <-ticker.C:
				f()
			}
		}
	})
}

// Ready returns a channel that is closed when the unit is ready. A unit is
// ready when the series of "check" functions are executed.
//
// The engine using the unit is responsible for defining these check functions
// as required.
func (u *Unit) Ready(checks ...func()) <-chan struct{} {
	ready := make(chan struct{})
	go func() {
		for _, check := range checks {
			check()
		}
		close(ready)
	}()
	return ready
}

// Ctx returns a context with the same lifecycle scope as the unit. In particular,
// it is cancelled when Done is called, so it can be used as the parent context
// for processes spawned by any engine whose lifecycle is managed by a unit.
func (u *Unit) Ctx() context.Context {
	return u.ctx
}

// Quit returns a channel that is closed when the unit begins to shut down.
func (u *Unit) Quit() <-chan struct{} {
	return u.ctx.Done()
}

// Done returns a channel that is closed when the unit is done. A unit is done
// when (i) the series of "action" functions are executed and (ii) all pending
// functions invoked with `Do` or `Launch` have completed.
//
// The engine using the unit is responsible for defining these action functions
// as required.
func (u *Unit) Done(actions ...func()) <-chan struct{} {
	done := make(chan struct{})
	go func() {
		u.cancel()
		for _, action := range actions {
			action()
		}
		u.wg.Wait()
		close(done)
	}()
	return done
}<|MERGE_RESOLUTION|>--- conflicted
+++ resolved
@@ -74,15 +74,12 @@
 // If f is executed, the unit will not shut down until after f returns.
 func (u *Unit) LaunchPeriodically(f func(), interval time.Duration, delay time.Duration) {
 	u.Launch(func() {
-<<<<<<< HEAD
 		select {
 		case <-u.ctx.Done():
 			return
 		case <-time.After(delay):
 		}
 
-=======
->>>>>>> 662885b8
 		ticker := time.NewTicker(interval)
 		defer ticker.Stop()
 
