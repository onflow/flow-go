package engine

import (
	"fmt"
	"net"

	"github.com/rs/zerolog"
	"google.golang.org/grpc"

	"github.com/onflow/flow-go/engine"
	ghost "github.com/onflow/flow-go/engine/ghost/protobuf"
	"github.com/onflow/flow-go/model/cluster"
	"github.com/onflow/flow-go/model/flow"
	"github.com/onflow/flow-go/model/messages"
	"github.com/onflow/flow-go/module"
	"github.com/onflow/flow-go/network"
	"github.com/onflow/flow-go/network/channels"
	cborcodec "github.com/onflow/flow-go/network/codec/cbor"
	"github.com/onflow/flow-go/state/protocol"
)

// Config defines the configurable options for the gRPC server.
type Config struct {
	ListenAddr string
	MaxMsgSize uint // In bytes
}

// RPC implements a gRPC server for the Ghost node
type RPC struct {
	unit    *engine.Unit
	log     zerolog.Logger
	handler *Handler     // the gRPC service implementation
	server  *grpc.Server // the gRPC server
	config  Config
	me      module.Local
	codec   network.Codec

	// the channel between the engine (producer) and the handler (consumer). The rpc engine receives libp2p messages,
	// converts it to a flow messages and writes it to the channel.
	// The Handler reads from the channel and returns it as GRPC stream to the client
	messages chan ghost.FlowMessage
}

// New returns a new RPC engine.
func New(net network.EngineRegistry, log zerolog.Logger, me module.Local, state protocol.State, config Config) (*RPC, error) {

	log = log.With().Str("engine", "rpc").Logger()

	// create a channel to buffer messages in case the consumer is slow
	messages := make(chan ghost.FlowMessage, 1000)

	codec := cborcodec.NewCodec()

	eng := &RPC{
		log:  log,
		unit: engine.NewUnit(),
		me:   me,
		server: grpc.NewServer(
			grpc.MaxRecvMsgSize(int(config.MaxMsgSize)),
			grpc.MaxSendMsgSize(int(config.MaxMsgSize)),
		),
		config:   config,
		messages: messages,
		codec:    codec,
	}

	conduitMap, err := registerConduits(net, state, eng)
	if err != nil {
		return nil, fmt.Errorf("failed to initialize RPC: %w", err)
	}

	handler := NewHandler(log, conduitMap, messages, codec)
	eng.handler = handler

	ghost.RegisterGhostNodeAPIServer(eng.server, eng.handler)

	return eng, nil
}

// registerConduits registers for ALL channels and returns a map of engine id to conduit
func registerConduits(net network.EngineRegistry, state protocol.State, eng network.Engine) (map[channels.Channel]network.Conduit, error) {

	// create a list of all channels that don't change over time
	channelList := channels.ChannelList{
		channels.ConsensusCommittee,
		channels.SyncCommittee,
		channels.PushTransactions,
		channels.PushGuarantees,
		channels.PushBlocks,
		channels.PushReceipts,
		channels.PushApprovals,
		channels.RequestCollections,
		channels.RequestChunks,
	}

	// add channels that are dependent on protocol state and change over time
	// TODO need to update to register dynamic channels that are created on later epoch transitions
	epoch, err := state.Final().Epochs().Current()
	if err != nil {
		return nil, fmt.Errorf("could not get current epoch: %w", err)
	}

	clusters, err := epoch.Clustering()
	if err != nil {
		return nil, fmt.Errorf("could not get clusters: %w", err)
	}

	for i := range clusters {
		cluster, err := epoch.Cluster(uint(i))
		if err != nil {
			return nil, fmt.Errorf("could not get cluster: %w", err)
		}
		clusterID := cluster.RootBlock().ChainID

		// add the dynamic channels for the cluster
		channelList = append(
			channelList,
			channels.ConsensusCluster(clusterID),
			channels.SyncCluster(clusterID),
		)
	}

	conduitMap := make(map[channels.Channel]network.Conduit, len(channelList))

	// Register for ALL channels here and return a map of conduits
	for _, e := range channelList {
		c, err := net.Register(e, eng)
		if err != nil {
			return nil, fmt.Errorf("could not register collection provider engine: %w", err)
		}
		conduitMap[e] = c
	}

	return conduitMap, nil

}

// Ready returns a ready channel that is closed once the engine has fully
// started. The RPC engine is ready when the gRPC server has successfully
// started.
func (e *RPC) Ready() <-chan struct{} {
	e.unit.Launch(e.serve)
	return e.unit.Ready()
}

// Done returns a done channel that is closed once the engine has fully stopped.
// It sends a signal to stop the gRPC server, then closes the channel.
func (e *RPC) Done() <-chan struct{} {
	return e.unit.Done(e.server.GracefulStop)
}

// SubmitLocal submits an event originating on the local node.
func (e *RPC) SubmitLocal(event interface{}) {
	e.unit.Launch(func() {
		err := e.process(e.me.NodeID(), event)
		if err != nil {
			e.log.Error().Err(err).Msg("could not process submitted event")
		}
	})
}

// Submit submits the given event from the node with the given origin ID
// for processing in a non-blocking manner. It returns instantly and logs
// a potential processing error internally when done.
func (e *RPC) Submit(channel channels.Channel, originID flow.Identifier, event interface{}) {
	e.unit.Launch(func() {
		err := e.process(originID, event)
		if err != nil {
			e.log.Error().Err(err).Msg("could not process submitted event")
		}
	})
}

// ProcessLocal processes an event originating on the local node.
func (e *RPC) ProcessLocal(event interface{}) error {
	return e.unit.Do(func() error {
		return e.process(e.me.NodeID(), event)
	})
}

// Process processes the given event from the node with the given origin ID in
// a blocking manner. It returns the potential processing error when done.
func (e *RPC) Process(channel channels.Channel, originID flow.Identifier, event interface{}) error {
	return e.unit.Do(func() error {
		return e.process(originID, event)
	})
}

func (e *RPC) process(originID flow.Identifier, event interface{}) error {
	msg, err := internalToMessage(event)
	if err != nil {
		return fmt.Errorf("failed to convert event to message: %v", err)
	}
	// json encode the message into bytes
	encodedMsg, err := e.codec.Encode(msg)
	if err != nil {
		return fmt.Errorf("failed to encode message: %v", err)
	}

	// create a protobuf message
	flowMessage := ghost.FlowMessage{
		SenderID: originID[:],
		Message:  encodedMsg,
	}

	// write it to the channel
	select {
	case e.messages <- flowMessage:
	default:
		return fmt.Errorf("dropping message since queue is full: %v", err)
	}
	return nil
}

// serve starts the gRPC server .
//
// When this function returns, the server is considered ready.
func (e *RPC) serve() {
	e.log.Info().Msgf("starting server on address %s", e.config.ListenAddr)

	l, err := net.Listen("tcp", e.config.ListenAddr)
	if err != nil {
		e.log.Err(err).Msg("failed to start server")
		return
	}

	err = e.server.Serve(l)
	if err != nil {
		e.log.Err(err).Msg("fatal error in server")
	}
}

// internalToMessage converts an internal types into the
// corresponding UntrustedMessage for network.
//
// This is the inverse of ToInternal: instead of decoding a network
// message into an internal model, it wraps or casts internal objects
// so they can be encoded and sent over the network. Encoding and always
// requires an UntrustedMessage.
//
// No errors are expected during normal operation.
func internalToMessage(event interface{}) (messages.UntrustedMessage, error) {
	switch internal := event.(type) {
	case *flow.Proposal:
		return (*messages.Proposal)(internal), nil
	case *cluster.Proposal:
		return (*messages.ClusterProposal)(internal), nil
	case *flow.CollectionGuarantee:
		return (*messages.CollectionGuarantee)(internal), nil
<<<<<<< HEAD
	case *flow.ChunkDataRequest:
		return (*messages.ChunkDataRequest)(internal), nil
	case *flow.ChunkDataResponse:
		return &messages.ChunkDataResponse{
			ChunkDataPack: flow.UntrustedChunkDataPack(internal.ChunkDataPack),
			Nonce:         internal.Nonce,
		}, nil
	case *flow.RangeRequest:
		return (*messages.RangeRequest)(internal), nil
=======
	case *flow.SyncRequest:
		return (*messages.SyncRequest)(internal), nil
	case *flow.SyncResponse:
		return (*messages.SyncResponse)(internal), nil
	case *flow.BatchRequest:
		return (*messages.BatchRequest)(internal), nil
>>>>>>> 0f9c78dd
	case messages.UntrustedMessage:
		// Already a valid UntrustedMessage
		// TODO(immutable M2): expand when ToInternal changes for other M2 types
		return internal, nil
	default:
		return nil, fmt.Errorf("cannot convert unsupported type %T", event)
	}
}<|MERGE_RESOLUTION|>--- conflicted
+++ resolved
@@ -247,7 +247,12 @@
 		return (*messages.ClusterProposal)(internal), nil
 	case *flow.CollectionGuarantee:
 		return (*messages.CollectionGuarantee)(internal), nil
-<<<<<<< HEAD
+	case *flow.SyncRequest:
+		return (*messages.SyncRequest)(internal), nil
+	case *flow.SyncResponse:
+		return (*messages.SyncResponse)(internal), nil
+	case *flow.BatchRequest:
+		return (*messages.BatchRequest)(internal), nil
 	case *flow.ChunkDataRequest:
 		return (*messages.ChunkDataRequest)(internal), nil
 	case *flow.ChunkDataResponse:
@@ -257,14 +262,6 @@
 		}, nil
 	case *flow.RangeRequest:
 		return (*messages.RangeRequest)(internal), nil
-=======
-	case *flow.SyncRequest:
-		return (*messages.SyncRequest)(internal), nil
-	case *flow.SyncResponse:
-		return (*messages.SyncResponse)(internal), nil
-	case *flow.BatchRequest:
-		return (*messages.BatchRequest)(internal), nil
->>>>>>> 0f9c78dd
 	case messages.UntrustedMessage:
 		// Already a valid UntrustedMessage
 		// TODO(immutable M2): expand when ToInternal changes for other M2 types
