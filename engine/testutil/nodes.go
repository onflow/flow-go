--- conflicted
+++ resolved
@@ -72,14 +72,9 @@
 	blocks := storage.NewBlocks(db, headers, payloads)
 	setups := storage.NewEpochSetups(metrics, db)
 	commits := storage.NewEpochCommits(metrics, db)
-<<<<<<< HEAD
-
-	state, err := protocol.NewState(metrics, db, headers, seals, index, payloads, blocks, setups, commits)
-=======
 	statuses := storage.NewEpochStatuses(metrics, db)
 
 	state, err := protocol.NewState(metrics, db, headers, seals, index, payloads, blocks, setups, commits, statuses)
->>>>>>> 5e32ecc2
 	require.NoError(t, err)
 
 	root, result, seal := unittest.BootstrapFixture(participants)
