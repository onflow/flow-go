package testutil

import (
	"encoding/json"
	"fmt"
	"testing"
	"time"

	"github.com/rs/zerolog"
	"github.com/stretchr/testify/mock"
	"github.com/stretchr/testify/require"

	"github.com/onflow/flow-go/consensus"
	"github.com/onflow/flow-go/consensus/hotstuff"
	mockhotstuff "github.com/onflow/flow-go/consensus/hotstuff/mocks"
	"github.com/onflow/flow-go/consensus/hotstuff/notifications"
	"github.com/onflow/flow-go/crypto"
	"github.com/onflow/flow-go/engine"
	collectioningest "github.com/onflow/flow-go/engine/collection/ingest"
	"github.com/onflow/flow-go/engine/collection/pusher"
	"github.com/onflow/flow-go/engine/common/follower"
	"github.com/onflow/flow-go/engine/common/provider"
	"github.com/onflow/flow-go/engine/common/requester"
	"github.com/onflow/flow-go/engine/common/synchronization"
	consensusingest "github.com/onflow/flow-go/engine/consensus/ingestion"
	"github.com/onflow/flow-go/engine/consensus/sealing"
	"github.com/onflow/flow-go/engine/execution/computation"
	"github.com/onflow/flow-go/engine/execution/computation/committer"
	"github.com/onflow/flow-go/engine/execution/ingestion"
	executionprovider "github.com/onflow/flow-go/engine/execution/provider"
	executionState "github.com/onflow/flow-go/engine/execution/state"
	bootstrapexec "github.com/onflow/flow-go/engine/execution/state/bootstrap"
	testmock "github.com/onflow/flow-go/engine/testutil/mock"
	verificationassigner "github.com/onflow/flow-go/engine/verification/assigner"
	"github.com/onflow/flow-go/engine/verification/assigner/blockconsumer"
	"github.com/onflow/flow-go/engine/verification/fetcher"
	"github.com/onflow/flow-go/engine/verification/fetcher/chunkconsumer"
	"github.com/onflow/flow-go/engine/verification/finder"
	"github.com/onflow/flow-go/engine/verification/match"
	vereq "github.com/onflow/flow-go/engine/verification/requester"
	"github.com/onflow/flow-go/engine/verification/verifier"
	"github.com/onflow/flow-go/fvm"
	"github.com/onflow/flow-go/ledger/common/pathfinder"
	completeLedger "github.com/onflow/flow-go/ledger/complete"
	"github.com/onflow/flow-go/ledger/complete/wal"
	"github.com/onflow/flow-go/model/encoding"
	"github.com/onflow/flow-go/model/flow"
	"github.com/onflow/flow-go/model/flow/filter"
	"github.com/onflow/flow-go/module"
	"github.com/onflow/flow-go/module/buffer"
	"github.com/onflow/flow-go/module/chunks"
	confinalizer "github.com/onflow/flow-go/module/finalizer/consensus"
	"github.com/onflow/flow-go/module/local"
	"github.com/onflow/flow-go/module/mempool"
	consensusMempools "github.com/onflow/flow-go/module/mempool/consensus"
	"github.com/onflow/flow-go/module/mempool/epochs"
	"github.com/onflow/flow-go/module/mempool/stdmap"
	"github.com/onflow/flow-go/module/metrics"
	"github.com/onflow/flow-go/module/signature"
	chainsync "github.com/onflow/flow-go/module/synchronization"
	"github.com/onflow/flow-go/module/trace"
	"github.com/onflow/flow-go/module/validation"
	"github.com/onflow/flow-go/network"
	"github.com/onflow/flow-go/network/stub"
	"github.com/onflow/flow-go/state/protocol"
	badgerstate "github.com/onflow/flow-go/state/protocol/badger"
	"github.com/onflow/flow-go/state/protocol/events"
	"github.com/onflow/flow-go/state/protocol/util"
	storage "github.com/onflow/flow-go/storage/badger"
	"github.com/onflow/flow-go/utils/unittest"
)

// GenericNode is a test helper that creates and returns a generic node.
// The generic node is used as the core data structure to create other types of flow nodes.
func GenericNode(t testing.TB, hub *stub.Hub, identity *flow.Identity, participants []*flow.Identity, chainID flow.ChainID,
	options ...func(protocol.State)) testmock.GenericNode {
	var i int
	var participant *flow.Identity
	for i, participant = range participants {
		if identity.NodeID == participant.NodeID {
			break
		}
	}

	// creates logger, metrics collector and tracer.
	log := unittest.Logger().With().Int("index", i).Hex("node_id", identity.NodeID[:]).Str("role", identity.Role.String()).Logger()
	tracer, err := trace.NewTracer(log, "test")
	require.NoError(t, err)
	metrics := metrics.NewNoopCollector()

	// creates state fixture and bootstrap it.
	stateFixture := CompleteStateFixture(t, metrics, tracer, participants)

	require.NoError(t, err)
	for _, option := range options {
		option(stateFixture.State)
	}

	return GenericNodeWithStateFixture(t, stateFixture, hub, identity, log, metrics, tracer, chainID)
}

// GenericNodeWithStateFixture is a test helper that creates a generic node with specified state fixture.
func GenericNodeWithStateFixture(t testing.TB,
	stateFixture *testmock.StateFixture,
	hub *stub.Hub,
	identity *flow.Identity,
	log zerolog.Logger,
	metrics *metrics.NoopCollector,
	tracer module.Tracer,
	chainID flow.ChainID) testmock.GenericNode {

	me := LocalFixture(t, identity)
	stubnet := stub.NewNetwork(stateFixture.State, me, hub)

	return testmock.GenericNode{
		Log:            log,
		Metrics:        metrics,
		Tracer:         tracer,
		DB:             stateFixture.DB,
		State:          stateFixture.State,
		Headers:        stateFixture.Storage.Headers,
		Guarantees:     stateFixture.Storage.Guarantees,
		Seals:          stateFixture.Storage.Seals,
		Payloads:       stateFixture.Storage.Payloads,
		Blocks:         stateFixture.Storage.Blocks,
		Me:             me,
		Net:            stubnet,
		DBDir:          stateFixture.DBDir,
		ChainID:        chainID,
		ProtocolEvents: stateFixture.ProtocolEvents,
	}
}

// LocalFixture creates and returns a Local module for given identity.
func LocalFixture(t testing.TB, identity *flow.Identity) module.Local {
	// Generates test signing oracle for the nodes
	// Disclaimer: it should not be used for practical applications
	//
	// uses identity of node as its seed
	seed, err := json.Marshal(identity)
	require.NoError(t, err)
	// creates signing key of the node
	sk, err := crypto.GeneratePrivateKey(crypto.BLSBLS12381, seed)
	require.NoError(t, err)

	// sets staking public key of the node
	identity.StakingPubKey = sk.PublicKey()

	me, err := local.New(identity, sk)
	require.NoError(t, err)

	return me
}

// CompleteStateFixture is a test helper that creates, bootstraps, and returns a StateFixture for sake of unit testing.
func CompleteStateFixture(t testing.TB, metric *metrics.NoopCollector, tracer module.Tracer,
	participants flow.IdentityList) *testmock.StateFixture {
	dbDir := unittest.TempDir(t)
	db := unittest.BadgerDB(t, dbDir)
	s := storage.InitAll(metric, db)
	consumer := events.NewNoop()

	rootSnapshot := unittest.RootSnapshotFixture(participants)
	state, err := badgerstate.Bootstrap(metric, db, s.Headers, s.Seals, s.Results, s.Blocks, s.Setups, s.EpochCommits, s.Statuses, rootSnapshot)
	require.NoError(t, err)

	mutableState, err := badgerstate.NewFullConsensusState(state, s.Index, s.Payloads, tracer, consumer, util.MockReceiptValidator(), util.MockSealValidator(s.Seals))
	require.NoError(t, err)

	return &testmock.StateFixture{
		DB:             db,
		Storage:        s,
		DBDir:          dbDir,
		ProtocolEvents: events.NewDistributor(),
		State:          mutableState,
	}
}

// CollectionNode returns a mock collection node.
func CollectionNode(t *testing.T, hub *stub.Hub, identity *flow.Identity, identities []*flow.Identity, chainID flow.ChainID, options ...func(protocol.State)) testmock.CollectionNode {

	node := GenericNode(t, hub, identity, identities, chainID, options...)

	pools := epochs.NewTransactionPools(func() mempool.Transactions { return stdmap.NewTransactions(1000) })
	transactions := storage.NewTransactions(node.Metrics, node.DB)
	collections := storage.NewCollections(node.DB, transactions)

	ingestionEngine, err := collectioningest.New(node.Log, node.Net, node.State, node.Metrics, node.Metrics, node.Me, chainID.Chain(), pools, collectioningest.DefaultConfig())
	require.NoError(t, err)

	selector := filter.HasRole(flow.RoleAccess, flow.RoleVerification)
	retrieve := func(collID flow.Identifier) (flow.Entity, error) {
		coll, err := collections.ByID(collID)
		return coll, err
	}
	providerEngine, err := provider.New(node.Log, node.Metrics, node.Net, node.Me, node.State, engine.ProvideCollections, selector, retrieve)
	require.NoError(t, err)

	pusherEngine, err := pusher.New(node.Log, node.Net, node.State, node.Metrics, node.Metrics, node.Me, collections, transactions)
	require.NoError(t, err)

	return testmock.CollectionNode{
		GenericNode:     node,
		Collections:     collections,
		Transactions:    transactions,
		IngestionEngine: ingestionEngine,
		PusherEngine:    pusherEngine,
		ProviderEngine:  providerEngine,
	}
}

// CollectionNodes returns n collection nodes connected to the given hub.
func CollectionNodes(t *testing.T, hub *stub.Hub, nNodes int, chainID flow.ChainID, options ...func(protocol.State)) []testmock.CollectionNode {
	colIdentities := unittest.IdentityListFixture(nNodes, unittest.WithRole(flow.RoleCollection))

	// add some extra dummy identities so we have one of each role
	others := unittest.IdentityListFixture(5, unittest.WithAllRolesExcept(flow.RoleCollection))

	identities := append(colIdentities, others...)

	nodes := make([]testmock.CollectionNode, 0, len(colIdentities))
	for _, identity := range colIdentities {
		nodes = append(nodes, CollectionNode(t, hub, identity, identities, chainID, options...))
	}

	return nodes
}

func ConsensusNode(t *testing.T, hub *stub.Hub, identity *flow.Identity, identities []*flow.Identity, chainID flow.ChainID) testmock.ConsensusNode {

	node := GenericNode(t, hub, identity, identities, chainID)

	resultsDB := storage.NewExecutionResults(node.Metrics, node.DB)
	receiptsDB := storage.NewExecutionReceipts(node.Metrics, node.DB, resultsDB)

	guarantees, err := stdmap.NewGuarantees(1000)
	require.NoError(t, err)

	results, err := stdmap.NewIncorporatedResults(1000)
	require.NoError(t, err)

	receipts := consensusMempools.NewExecutionTree()

	approvals, err := stdmap.NewApprovals(1000)
	require.NoError(t, err)

	seals := stdmap.NewIncorporatedResultSeals(stdmap.WithLimit(1000))
	pendingReceipts := stdmap.NewPendingReceipts(1000)

	// receive collections
	ingestionEngine, err := consensusingest.New(node.Log, node.Tracer, node.Metrics, node.Metrics, node.Metrics, node.Net, node.State,
		node.Headers, node.Me, guarantees)
	require.Nil(t, err)

	// request receipts from execution nodes
	receiptRequester, err := requester.New(node.Log, node.Metrics, node.Net, node.Me, node.State, engine.RequestReceiptsByBlockID, filter.Any, func() flow.Entity { return &flow.ExecutionReceipt{} })
	require.Nil(t, err)

	assigner, err := chunks.NewChunkAssigner(chunks.DefaultChunkAssignmentAlpha, node.State)
	require.Nil(t, err)

	receiptValidator := validation.NewReceiptValidator(node.State, node.Headers, node.Index, resultsDB, node.Seals,
		signature.NewAggregationVerifier(encoding.ExecutionReceiptTag))
	approvalValidator := validation.NewApprovalValidator(node.State, signature.NewAggregationVerifier(encoding.ResultApprovalTag))

	sealingEngine, err := sealing.NewEngine(
		node.Log,
		node.Metrics,
		node.Tracer,
		node.Metrics,
		node.Metrics,
		node.Net,
		node.State,
		node.Me,
		receiptRequester,
		receiptsDB,
		node.Headers,
		node.Index,
		results,
		receipts,
		approvals,
		seals,
		pendingReceipts,
		assigner,
		receiptValidator,
		approvalValidator,
		validation.DefaultRequiredApprovalsForSealValidation,
		sealing.DefaultEmergencySealingActive)
	require.Nil(t, err)

	return testmock.ConsensusNode{
		GenericNode:     node,
		Guarantees:      guarantees,
		Approvals:       approvals,
		Receipts:        receipts,
		Seals:           seals,
		IngestionEngine: ingestionEngine,
		SealingEngine:   sealingEngine,
	}
}

func ConsensusNodes(t *testing.T, hub *stub.Hub, nNodes int, chainID flow.ChainID) []testmock.ConsensusNode {
	conIdentities := unittest.IdentityListFixture(nNodes, unittest.WithRole(flow.RoleConsensus))
	for _, id := range conIdentities {
		t.Log(id.String())
	}

	// add some extra dummy identities so we have one of each role
	others := unittest.IdentityListFixture(5, unittest.WithAllRolesExcept(flow.RoleConsensus))

	identities := append(conIdentities, others...)

	nodes := make([]testmock.ConsensusNode, 0, len(conIdentities))
	for _, identity := range conIdentities {
		nodes = append(nodes, ConsensusNode(t, hub, identity, identities, chainID))
	}

	return nodes
}

type CheckerMock struct {
	notifications.NoopConsumer // satisfy the FinalizationConsumer interface
}

func ExecutionNode(t *testing.T, hub *stub.Hub, identity *flow.Identity, identities []*flow.Identity, syncThreshold int, chainID flow.ChainID) testmock.ExecutionNode {
	node := GenericNode(t, hub, identity, identities, chainID)

	transactionsStorage := storage.NewTransactions(node.Metrics, node.DB)
	collectionsStorage := storage.NewCollections(node.DB, transactionsStorage)
	eventsStorage := storage.NewEvents(node.Metrics, node.DB)
	serviceEventsStorage := storage.NewServiceEvents(node.Metrics, node.DB)
	txResultStorage := storage.NewTransactionResults(node.Metrics, node.DB, 1000)
	commitsStorage := storage.NewCommits(node.Metrics, node.DB)
	chunkDataPackStorage := storage.NewChunkDataPacks(node.Metrics, node.DB, 100)
	results := storage.NewExecutionResults(node.Metrics, node.DB)
	receipts := storage.NewExecutionReceipts(node.Metrics, node.DB, results)
	myReceipts := storage.NewMyExecutionReceipts(node.Metrics, node.DB, receipts)
	checkStakedAtBlock := func(blockID flow.Identifier) (bool, error) {
		return protocol.IsNodeStakedAt(node.State.AtBlockID(blockID), node.Me.NodeID())
	}

	protoState, ok := node.State.(*badgerstate.MutableState)
	require.True(t, ok)

	followerState, err := badgerstate.NewFollowerState(protoState.State, node.Index, node.Payloads, node.Tracer, node.ProtocolEvents)
	require.NoError(t, err)

	pendingBlocks := buffer.NewPendingBlocks() // for following main chain consensus

	dbDir := unittest.TempDir(t)

	metricsCollector := &metrics.NoopCollector{}

	diskWal, err := wal.NewDiskWAL(node.Log.With().Str("subcomponent", "wal").Logger(), nil, metricsCollector, dbDir, 100, pathfinder.PathByteSize, wal.SegmentSize)
	require.NoError(t, err)

	ls, err := completeLedger.NewLedger(diskWal, 100, metricsCollector, node.Log.With().Str("compontent", "ledger").Logger(), completeLedger.DefaultPathFinderVersion)
	require.NoError(t, err)

	genesisHead, err := node.State.Final().Head()
	require.NoError(t, err)

	bootstrapper := bootstrapexec.NewBootstrapper(node.Log)
	commit, err := bootstrapper.BootstrapLedger(
		ls,
		unittest.ServiceAccountPublicKey,
		node.ChainID.Chain(),
		fvm.WithInitialTokenSupply(unittest.GenesisTokenSupply))
	require.NoError(t, err)

	err = bootstrapper.BootstrapExecutionDatabase(node.DB, commit, genesisHead)
	require.NoError(t, err)

	execState := executionState.NewExecutionState(
		ls, commitsStorage, node.Blocks, node.Headers, collectionsStorage, chunkDataPackStorage, results, receipts, myReceipts, eventsStorage, serviceEventsStorage, txResultStorage, node.DB, node.Tracer,
	)

	requestEngine, err := requester.New(
		node.Log, node.Metrics, node.Net, node.Me, node.State,
		engine.RequestCollections,
		filter.HasRole(flow.RoleCollection),
		func() flow.Entity { return &flow.Collection{} },
	)
	require.NoError(t, err)

	metrics := metrics.NewNoopCollector()
	pusherEngine, err := executionprovider.New(
		node.Log, node.Tracer, node.Net, node.State, node.Me, execState, metrics, checkStakedAtBlock,
	)
	require.NoError(t, err)

	rt := fvm.NewInterpreterRuntime()

	vm := fvm.NewVirtualMachine(rt)

	blockFinder := fvm.NewBlockFinder(node.Headers)

	vmCtx := fvm.NewContext(
		node.Log,
		fvm.WithChain(node.ChainID.Chain()),
		fvm.WithBlocks(blockFinder),
	)
	committer := committer.NewLedgerViewCommitter(ls, node.Tracer)

	computationEngine, err := computation.New(
		node.Log,
		node.Metrics,
		node.Tracer,
		node.Me,
		node.State,
		vm,
		vmCtx,
		computation.DefaultProgramsCacheSize,
		committer,
		computation.DefaultScriptLogThreshold,
	)
	require.NoError(t, err)

	computation := &testmock.ComputerWrap{
		Manager: computationEngine,
	}

	syncCore, err := chainsync.New(node.Log, chainsync.DefaultConfig())
	require.NoError(t, err)

	deltas, err := ingestion.NewDeltas(1000)
	require.NoError(t, err)

	checkerEngine := &CheckerMock{}

	rootHead, rootQC := getRoot(t, &node)
	ingestionEngine, err := ingestion.New(
		node.Log,
		node.Net,
		node.Me,
		requestEngine,
		node.State,
		node.Blocks,
		collectionsStorage,
		eventsStorage,
		serviceEventsStorage,
		txResultStorage,
		computation,
		pusherEngine,
		execState,
		node.Metrics,
		node.Tracer,
		false,
		filter.Any,
		deltas,
		syncThreshold,
		false,
		checkStakedAtBlock,
	)
	require.NoError(t, err)
	requestEngine.WithHandle(ingestionEngine.OnCollection)

	node.ProtocolEvents.AddConsumer(ingestionEngine)

	followerCore, finalizer := createFollowerCore(t, &node, followerState, checkerEngine, rootHead, rootQC)

	// initialize cleaner for DB
	cleaner := storage.NewCleaner(node.Log, node.DB, node.Metrics, flow.DefaultValueLogGCFrequency)

	followerEng, err := follower.New(node.Log, node.Net, node.Me, node.Metrics, node.Metrics, cleaner,
		node.Headers, node.Payloads, followerState, pendingBlocks, followerCore, syncCore)
	require.NoError(t, err)

	syncEngine, err := synchronization.New(
		node.Log,
		node.Metrics,
		node.Net,
		node.Me,
		node.State,
		node.Blocks,
		followerEng,
		syncCore,
		synchronization.WithPollInterval(time.Duration(0)),
	)
	require.NoError(t, err)

	return testmock.ExecutionNode{
		GenericNode:         node,
		MutableState:        followerState,
		IngestionEngine:     ingestionEngine,
		FollowerEngine:      followerEng,
		SyncEngine:          syncEngine,
		ExecutionEngine:     computation,
		RequestEngine:       requestEngine,
		ReceiptsEngine:      pusherEngine,
		BadgerDB:            node.DB,
		VM:                  vm,
		ExecutionState:      execState,
		Ledger:              ls,
		LevelDbDir:          dbDir,
		Collections:         collectionsStorage,
		Finalizer:           finalizer,
		MyExecutionReceipts: myReceipts,
		DiskWAL:             diskWal,
	}
}

func getRoot(t *testing.T, node *testmock.GenericNode) (*flow.Header, *flow.QuorumCertificate) {
	rootHead, err := node.State.Params().Root()
	require.NoError(t, err)

	signers, err := node.State.AtHeight(0).Identities(filter.HasRole(flow.RoleConsensus))
	require.NoError(t, err)

	signerIDs := signers.NodeIDs()

	rootQC := &flow.QuorumCertificate{
		View:      rootHead.View,
		BlockID:   rootHead.ID(),
		SignerIDs: signerIDs,
		SigData:   unittest.SignatureFixture(),
	}

	return rootHead, rootQC
}

type RoundRobinLeaderSelection struct {
	identities flow.IdentityList
	me         flow.Identifier
}

func (s *RoundRobinLeaderSelection) Identities(blockID flow.Identifier, selector flow.IdentityFilter) (flow.IdentityList, error) {
	return s.identities.Filter(selector), nil
}

func (s *RoundRobinLeaderSelection) Identity(blockID flow.Identifier, participantID flow.Identifier) (*flow.Identity, error) {
	id, found := s.identities.ByNodeID(participantID)
	if !found {
		return nil, fmt.Errorf("not found")
	}
	return id, nil
}

func (s *RoundRobinLeaderSelection) LeaderForView(view uint64) (flow.Identifier, error) {
	return s.identities[int(view)%len(s.identities)].NodeID, nil
}

func (s *RoundRobinLeaderSelection) Self() flow.Identifier {
	return s.me
}

func (s *RoundRobinLeaderSelection) DKG(blockID flow.Identifier) (hotstuff.DKG, error) {
	return nil, fmt.Errorf("error")
}

func createFollowerCore(t *testing.T, node *testmock.GenericNode, followerState *badgerstate.FollowerState, notifier hotstuff.FinalizationConsumer,
	rootHead *flow.Header, rootQC *flow.QuorumCertificate) (module.HotStuffFollower, *confinalizer.Finalizer) {

	identities, err := node.State.AtHeight(0).Identities(filter.HasRole(flow.RoleConsensus))
	require.NoError(t, err)

	committee := &RoundRobinLeaderSelection{
		identities: identities,
		me:         node.Me.NodeID(),
	}

	// mock finalization updater
	verifier := &mockhotstuff.Verifier{}
	verifier.On("VerifyVote", mock.Anything, mock.Anything, mock.Anything).Return(true, nil)
	verifier.On("VerifyQC", mock.Anything, mock.Anything, mock.Anything).Return(true, nil)

	finalizer := confinalizer.NewFinalizer(node.DB, node.Headers, followerState)

	pending := make([]*flow.Header, 0)

	// creates a consensus follower with noop consumer as the notifier
	followerCore, err := consensus.NewFollower(
		node.Log,
		committee,
		node.Headers,
		finalizer,
		verifier,
		notifier,
		rootHead,
		rootQC,
		rootHead,
		pending,
	)
	require.NoError(t, err)
	return followerCore, finalizer
}

type VerificationOpt func(*testmock.VerificationNode)

func WithMatchEngine(eng network.Engine) VerificationOpt {
	return func(node *testmock.VerificationNode) {
		node.MatchEngine = eng
	}
}

func WithChunkConsumer(chunkConsumer *chunkconsumer.ChunkConsumer) VerificationOpt {
	return func(node *testmock.VerificationNode) {
		node.ChunkConsumer = chunkConsumer
	}
}

func WithGenericNode(genericNode *testmock.GenericNode) VerificationOpt {
	return func(node *testmock.VerificationNode) {
		node.GenericNode = genericNode
	}
}

// TODO: this is fixture for old verification node (i.e., the one currently in place)
// remove it once we have the new verification node rolled-in.
func VerificationNode(t testing.TB,
	hub *stub.Hub,
	identity *flow.Identity,
	identities []*flow.Identity,
	assigner module.ChunkAssigner,
	requestInterval time.Duration,
	processInterval time.Duration,
	receiptsLimit uint,
	chunksLimit uint,
	failureThreshold uint,
	chainID flow.ChainID,
	collector module.VerificationMetrics, // used to enable collecting metrics on happy path integration
	mempoolCollector module.MempoolMetrics, // used to enable collecting metrics on happy path integration
	opts ...VerificationOpt) testmock.VerificationNode {

	var err error
	var node testmock.VerificationNode

	for _, apply := range opts {
		apply(&node)
	}

	if node.GenericNode == nil {
		gn := GenericNode(t, hub, identity, identities, chainID)
		node.GenericNode = &gn
	}

	if node.CachedReceipts == nil {
		node.CachedReceipts, err = stdmap.NewReceiptDataPacks(receiptsLimit)
		require.Nil(t, err)
		// registers size method of backend for metrics
		err = mempoolCollector.Register(metrics.ResourceCachedReceipt, node.CachedReceipts.Size)
		require.Nil(t, err)
	}

	if node.PendingReceipts == nil {
		node.PendingReceipts, err = stdmap.NewReceiptDataPacks(receiptsLimit)
		require.Nil(t, err)

		// registers size method of backend for metrics
		err = mempoolCollector.Register(metrics.ResourcePendingReceipt, node.PendingReceipts.Size)
		require.Nil(t, err)
	}

	if node.ReadyReceipts == nil {
		node.ReadyReceipts, err = stdmap.NewReceiptDataPacks(receiptsLimit)
		require.Nil(t, err)
		// registers size method of backend for metrics
		err = mempoolCollector.Register(metrics.ResourceReceipt, node.ReadyReceipts.Size)
		require.Nil(t, err)
	}

	if node.PendingResults == nil {
		node.PendingResults = stdmap.NewResultDataPacks(receiptsLimit)
		require.Nil(t, err)

		// registers size method of backend for metrics
		err = mempoolCollector.Register(metrics.ResourcePendingResult, node.PendingResults.Size)
		require.Nil(t, err)
	}

	if node.PendingChunks == nil {
		node.PendingChunks = match.NewChunks(chunksLimit)

		// registers size method of backend for metrics
		err = mempoolCollector.Register(metrics.ResourcePendingChunk, node.PendingChunks.Size)
		require.Nil(t, err)
	}

	if node.ProcessedResultIDs == nil {
		node.ProcessedResultIDs, err = stdmap.NewIdentifiers(receiptsLimit)
		require.Nil(t, err)

		// registers size method of backend for metrics
		err = mempoolCollector.Register(metrics.ResourceProcessedResultID, node.ProcessedResultIDs.Size)
		require.Nil(t, err)
	}

	if node.DiscardedResultIDs == nil {
		node.DiscardedResultIDs, err = stdmap.NewIdentifiers(receiptsLimit)
		require.Nil(t, err)

		// registers size method of backend for metrics
		err = mempoolCollector.Register(metrics.ResourceDiscardedResultID, node.DiscardedResultIDs.Size)
		require.Nil(t, err)
	}

	if node.BlockIDsCache == nil {
		node.BlockIDsCache, err = stdmap.NewIdentifiers(1000)
		require.Nil(t, err)

		// registers size method of backend for metrics
		err = mempoolCollector.Register(metrics.ResourceCachedBlockID, node.BlockIDsCache.Size)
		require.Nil(t, err)
	}

	if node.PendingReceiptIDsByBlock == nil {
		node.PendingReceiptIDsByBlock, err = stdmap.NewIdentifierMap(receiptsLimit)
		require.Nil(t, err)

		// registers size method of backend for metrics
		err = mempoolCollector.Register(metrics.ResourcePendingReceiptIDsByBlock, node.PendingReceiptIDsByBlock.Size)
		require.Nil(t, err)
	}

	if node.ReceiptIDsByResult == nil {
		node.ReceiptIDsByResult, err = stdmap.NewIdentifierMap(receiptsLimit)
		require.Nil(t, err)

		// registers size method of backend for metrics
		err = mempoolCollector.Register(metrics.ResourceReceiptIDsByResult, node.ReceiptIDsByResult.Size)
		require.Nil(t, err)
	}

	if node.ChunkIDsByResult == nil {
		node.ChunkIDsByResult, err = stdmap.NewIdentifierMap(chunksLimit)
		require.Nil(t, err)

		// registers size method of backend for metrics
		err = mempoolCollector.Register(metrics.ResourceChunkIDsByResult, node.ChunkIDsByResult.Size)
		require.Nil(t, err)
	}

	if node.VerifierEngine == nil {
		rt := fvm.NewInterpreterRuntime()

		vm := fvm.NewVirtualMachine(rt)

		blockFinder := fvm.NewBlockFinder(node.Headers)

		vmCtx := fvm.NewContext(
			node.Log,
			fvm.WithChain(node.ChainID.Chain()),
			fvm.WithBlocks(blockFinder),
		)

		chunkVerifier := chunks.NewChunkVerifier(vm, vmCtx)

		approvalStorage := storage.NewResultApprovals(node.Metrics, node.DB)

		node.VerifierEngine, err = verifier.New(node.Log,
			collector,
			node.Tracer,
			node.Net,
			node.State,
			node.Me,
			chunkVerifier,
			approvalStorage)
		require.Nil(t, err)
	}

	if node.MatchEngine == nil {
		node.MatchEngine, err = match.New(node.Log,
			collector,
			node.Tracer,
			node.Net,
			node.Me,
			node.PendingResults,
			node.ChunkIDsByResult,
			node.VerifierEngine,
			assigner,
			node.State,
			node.PendingChunks,
			node.Headers,
			requestInterval,
			int(failureThreshold))
		require.Nil(t, err)
	}

	if node.FinderEngine == nil {
		node.FinderEngine, err = finder.New(node.Log,
			collector,
			node.Tracer,
			node.Net,
			node.Me,
			node.State,
			node.MatchEngine,
			node.CachedReceipts,
			node.PendingReceipts,
			node.ReadyReceipts,
			node.Headers,
			node.ProcessedResultIDs,
			node.DiscardedResultIDs,
			node.PendingReceiptIDsByBlock,
			node.ReceiptIDsByResult,
			node.BlockIDsCache,
			processInterval)
		require.Nil(t, err)
	}

	return node
}

// NewVerificationNode creates a verification node with all functional engines and actual modules for purpose of
// (integration) testing.
//
// TODO: refactor to VerificationNode once the old constructor is dropped.
func NewVerificationNode(t testing.TB,
	hub *stub.Hub,
	verIdentity *flow.Identity, // identity of this verification node.
	participants flow.IdentityList, // identity of all nodes in system including this verification node.
	assigner module.ChunkAssigner,
	chunksLimit uint,
	chainID flow.ChainID,
	collector module.VerificationMetrics, // used to enable collecting metrics on happy path integration
	mempoolCollector module.MempoolMetrics, // used to enable collecting metrics on happy path integration
	opts ...VerificationOpt) testmock.VerificationNode {

	var err error
	var node testmock.VerificationNode

	for _, apply := range opts {
		apply(&node)
	}

	if node.GenericNode == nil {
		gn := GenericNode(t, hub, verIdentity, participants, chainID)
		node.GenericNode = &gn
	}

	if node.ChunkStatuses == nil {
		node.ChunkStatuses = stdmap.NewChunkStatuses(chunksLimit)
		err = mempoolCollector.Register(metrics.ResourceChunkStatus, node.ChunkStatuses.Size)
		require.Nil(t, err)
	}

	if node.ChunkRequests == nil {
		node.ChunkRequests = stdmap.NewChunkRequests(chunksLimit)
		err = mempoolCollector.Register(metrics.ResourceChunkRequest, node.ChunkRequests.Size)
		require.NoError(t, err)
	}

	if node.Results == nil {
		results := storage.NewExecutionResults(node.Metrics, node.DB)
		node.Results = results
		node.Receipts = storage.NewExecutionReceipts(node.Metrics, node.DB, results)
	}

	if node.ProcessedChunkIndex == nil {
		node.ProcessedChunkIndex = storage.NewConsumerProgress(node.DB, module.ConsumeProgressVerificationChunkIndex)
	}

	if node.ChunksQueue == nil {
		node.ChunksQueue = storage.NewChunkQueue(node.DB)
		ok, err := node.ChunksQueue.Init(chunkconsumer.DefaultJobIndex)
		require.NoError(t, err)
		require.True(t, ok)
	}

	if node.ProcessedBlockHeight == nil {
		node.ProcessedBlockHeight = storage.NewConsumerProgress(node.DB, module.ConsumeProgressVerificationBlockHeight)
	}

	if node.VerifierEngine == nil {
		rt := fvm.NewInterpreterRuntime()

		vm := fvm.NewVirtualMachine(rt)

		blockFinder := fvm.NewBlockFinder(node.Headers)

		vmCtx := fvm.NewContext(
			node.Log,
			fvm.WithChain(node.ChainID.Chain()),
			fvm.WithBlocks(blockFinder),
		)

		chunkVerifier := chunks.NewChunkVerifier(vm, vmCtx)

		approvalStorage := storage.NewResultApprovals(node.Metrics, node.DB)

		node.VerifierEngine, err = verifier.New(node.Log,
			collector,
			node.Tracer,
			node.Net,
			node.State,
			node.Me,
			chunkVerifier,
			approvalStorage)
		require.Nil(t, err)
	}

	if node.RequesterEngine == nil {
		node.RequesterEngine, err = vereq.New(node.Log,
			node.State,
			node.Net,
			node.Tracer,
			collector,
			node.ChunkRequests,
			vereq.DefaultRequestInterval,
			// requests are only qualified if their retryAfter is elapsed.
			vereq.RetryAfterQualifier,
			// exponential backoff with multiplier of 2, minimum interval of a second, and
			// maximum interval of an hour.
			mempool.ExponentialUpdater(
				vereq.DefaultBackoffMultiplier,
				vereq.DefaultBackoffMaxInterval,
				vereq.DefaultBackoffMinInterval),
			vereq.DefaultRequestTargets)

		require.NoError(t, err)
	}

	if node.FetcherEngine == nil {
		node.FetcherEngine = fetcher.New(node.Log,
			collector,
			node.Tracer,
			node.VerifierEngine,
			node.State,
			node.ChunkStatuses,
			node.Blocks,
			node.Results,
			node.Receipts,
			node.RequesterEngine,
		)
	}

	if node.ChunkConsumer == nil {
		node.ChunkConsumer = chunkconsumer.NewChunkConsumer(node.Log,
			node.ProcessedChunkIndex,
			node.ChunksQueue,
			node.FetcherEngine,
<<<<<<< HEAD
			chunkconsumer.DefaultChunkWorkers) // defaults number of workers to 3.
=======
			int64(3)) // defaults number of workers to 3.

		err = mempoolCollector.Register(metrics.ResourceChunkConsumer, node.ChunkConsumer.Size)
		require.NoError(t, err)
>>>>>>> 4a8fcdbd
	}

	if node.AssignerEngine == nil {
		node.AssignerEngine = verificationassigner.New(node.Log,
			collector,
			node.Tracer,
			node.Me,
			node.State,
			assigner,
			node.ChunksQueue,
			node.ChunkConsumer)
	}

	if node.BlockConsumer == nil {
		node.BlockConsumer, _, err = blockconsumer.NewBlockConsumer(node.Log,
			node.ProcessedBlockHeight,
			node.Blocks,
			node.State,
			node.AssignerEngine,
			blockconsumer.DefaultBlockWorkers)
		require.NoError(t, err)

		err = mempoolCollector.Register(metrics.ResourceBlockConsumer, node.BlockConsumer.Size)
		require.NoError(t, err)
	}

	return node
}<|MERGE_RESOLUTION|>--- conflicted
+++ resolved
@@ -928,14 +928,9 @@
 			node.ProcessedChunkIndex,
 			node.ChunksQueue,
 			node.FetcherEngine,
-<<<<<<< HEAD
 			chunkconsumer.DefaultChunkWorkers) // defaults number of workers to 3.
-=======
-			int64(3)) // defaults number of workers to 3.
-
 		err = mempoolCollector.Register(metrics.ResourceChunkConsumer, node.ChunkConsumer.Size)
 		require.NoError(t, err)
->>>>>>> 4a8fcdbd
 	}
 
 	if node.AssignerEngine == nil {
