--- conflicted
+++ resolved
@@ -930,11 +930,8 @@
 			node.ChunksQueue,
 			node.FetcherEngine,
 			chunkconsumer.DefaultChunkWorkers) // defaults number of workers to 3.
-<<<<<<< HEAD
-=======
 		err = mempoolCollector.Register(metrics.ResourceChunkConsumer, node.ChunkConsumer.Size)
 		require.NoError(t, err)
->>>>>>> 721c8eaf
 	}
 
 	if node.AssignerEngine == nil {
@@ -955,12 +952,9 @@
 			node.State,
 			node.AssignerEngine,
 			blockconsumer.DefaultBlockWorkers)
-<<<<<<< HEAD
-=======
 		require.NoError(t, err)
 
 		err = mempoolCollector.Register(metrics.ResourceBlockConsumer, node.BlockConsumer.Size)
->>>>>>> 721c8eaf
 		require.NoError(t, err)
 	}
 
