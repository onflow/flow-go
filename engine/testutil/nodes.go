package testutil

import (
	"encoding/json"
	"fmt"
	"path/filepath"
	"testing"
	"time"

	"github.com/rs/zerolog"
	"github.com/stretchr/testify/mock"
	"github.com/stretchr/testify/require"

	"github.com/onflow/flow-go/consensus"
	"github.com/onflow/flow-go/consensus/hotstuff"
	mockhotstuff "github.com/onflow/flow-go/consensus/hotstuff/mocks"
	"github.com/onflow/flow-go/consensus/hotstuff/notifications"
	"github.com/onflow/flow-go/consensus/hotstuff/notifications/pubsub"
	"github.com/onflow/flow-go/crypto"
	"github.com/onflow/flow-go/engine"
	"github.com/onflow/flow-go/engine/collection/epochmgr"
	"github.com/onflow/flow-go/engine/collection/epochmgr/factories"
	collectioningest "github.com/onflow/flow-go/engine/collection/ingest"
	"github.com/onflow/flow-go/engine/collection/pusher"
	"github.com/onflow/flow-go/engine/common/follower"
	"github.com/onflow/flow-go/engine/common/provider"
	"github.com/onflow/flow-go/engine/common/requester"
	"github.com/onflow/flow-go/engine/common/synchronization"
	"github.com/onflow/flow-go/engine/consensus/approvals/tracker"
	consensusingest "github.com/onflow/flow-go/engine/consensus/ingestion"
	"github.com/onflow/flow-go/engine/consensus/matching"
	"github.com/onflow/flow-go/engine/consensus/sealing"
	"github.com/onflow/flow-go/engine/execution/computation"
	"github.com/onflow/flow-go/engine/execution/computation/committer"
	"github.com/onflow/flow-go/engine/execution/ingestion"
	executionprovider "github.com/onflow/flow-go/engine/execution/provider"
	executionState "github.com/onflow/flow-go/engine/execution/state"
	bootstrapexec "github.com/onflow/flow-go/engine/execution/state/bootstrap"
	testmock "github.com/onflow/flow-go/engine/testutil/mock"
	verificationassigner "github.com/onflow/flow-go/engine/verification/assigner"
	"github.com/onflow/flow-go/engine/verification/assigner/blockconsumer"
	"github.com/onflow/flow-go/engine/verification/fetcher"
	"github.com/onflow/flow-go/engine/verification/fetcher/chunkconsumer"
	vereq "github.com/onflow/flow-go/engine/verification/requester"
	"github.com/onflow/flow-go/engine/verification/verifier"
	"github.com/onflow/flow-go/fvm"
	"github.com/onflow/flow-go/ledger/common/pathfinder"
	completeLedger "github.com/onflow/flow-go/ledger/complete"
	"github.com/onflow/flow-go/ledger/complete/wal"
	"github.com/onflow/flow-go/model/encoding"
	"github.com/onflow/flow-go/model/flow"
	"github.com/onflow/flow-go/model/flow/filter"
	"github.com/onflow/flow-go/module"
	"github.com/onflow/flow-go/module/buffer"
	"github.com/onflow/flow-go/module/chunks"
	confinalizer "github.com/onflow/flow-go/module/finalizer/consensus"
	"github.com/onflow/flow-go/module/id"
	"github.com/onflow/flow-go/module/local"
	"github.com/onflow/flow-go/module/mempool"
	consensusMempools "github.com/onflow/flow-go/module/mempool/consensus"
	"github.com/onflow/flow-go/module/mempool/epochs"
	"github.com/onflow/flow-go/module/mempool/stdmap"
	"github.com/onflow/flow-go/module/metrics"
	mockmodule "github.com/onflow/flow-go/module/mock"
	"github.com/onflow/flow-go/module/signature"
	chainsync "github.com/onflow/flow-go/module/synchronization"
	"github.com/onflow/flow-go/module/trace"
	"github.com/onflow/flow-go/module/validation"
	"github.com/onflow/flow-go/network/p2p"
	"github.com/onflow/flow-go/network/stub"
	"github.com/onflow/flow-go/state/protocol"
	badgerstate "github.com/onflow/flow-go/state/protocol/badger"
	"github.com/onflow/flow-go/state/protocol/blocktimer"
	"github.com/onflow/flow-go/state/protocol/events"
	"github.com/onflow/flow-go/state/protocol/events/gadgets"
	"github.com/onflow/flow-go/state/protocol/util"
	storage "github.com/onflow/flow-go/storage/badger"
	"github.com/onflow/flow-go/utils/unittest"
)

// GenericNodeFromParticipants is a test helper that creates and returns a generic node.
// The generic node's state is generated from the given participants, resulting in a
// root state snapshot.
//
// CAUTION: Please use GenericNode instead for most use-cases so that multiple nodes
// may share the same root state snapshot.
func GenericNodeFromParticipants(t testing.TB, hub *stub.Hub, identity *flow.Identity, participants []*flow.Identity, chainID flow.ChainID,
	options ...func(protocol.State)) testmock.GenericNode {
	var i int
	var participant *flow.Identity
	for i, participant = range participants {
		if identity.NodeID == participant.NodeID {
			break
		}
	}

	// creates logger, metrics collector and tracer.
	log := unittest.Logger().With().Int("index", i).Hex("node_id", identity.NodeID[:]).Str("role", identity.Role.String()).Logger()
	tracer, err := trace.NewTracer(log, "test", "test", trace.SensitivityCaptureAll)
	require.NoError(t, err)
	metrics := metrics.NewNoopCollector()

	// creates state fixture and bootstrap it.
	rootSnapshot := unittest.RootSnapshotFixture(participants)
	stateFixture := CompleteStateFixture(t, metrics, tracer, rootSnapshot)

	require.NoError(t, err)
	for _, option := range options {
		option(stateFixture.State)
	}

	return GenericNodeWithStateFixture(t, stateFixture, hub, identity, log, metrics, tracer, chainID)
}

// GenericNode returns a generic test node, containing components shared across
// all node roles. The generic node is used as the core data structure to create
// other types of flow nodes.
func GenericNode(
	t testing.TB,
	hub *stub.Hub,
	identity *flow.Identity,
	root protocol.Snapshot,
) testmock.GenericNode {

	log := unittest.Logger().With().
		Hex("node_id", identity.NodeID[:]).
		Str("role", identity.Role.String()).
		Logger()
	metrics := metrics.NewNoopCollector()
	tracer := trace.NewNoopTracer()
	stateFixture := CompleteStateFixture(t, metrics, tracer, root)

	head, err := root.Head()
	require.NoError(t, err)
	chainID := head.ChainID

	return GenericNodeWithStateFixture(t, stateFixture, hub, identity, log, metrics, tracer, chainID)
}

// GenericNodeWithStateFixture is a test helper that creates a generic node with specified state fixture.
func GenericNodeWithStateFixture(t testing.TB,
	stateFixture *testmock.StateFixture,
	hub *stub.Hub,
	identity *flow.Identity,
	log zerolog.Logger,
	metrics *metrics.NoopCollector,
	tracer module.Tracer,
	chainID flow.ChainID) testmock.GenericNode {

	me := LocalFixture(t, identity)
	stubnet := stub.NewNetwork(stateFixture.State, me, hub)

	return testmock.GenericNode{
		Log:            log,
		Metrics:        metrics,
		Tracer:         tracer,
		PublicDB:       stateFixture.PublicDB,
		SecretsDB:      stateFixture.SecretsDB,
		State:          stateFixture.State,
		Headers:        stateFixture.Storage.Headers,
		Guarantees:     stateFixture.Storage.Guarantees,
		Seals:          stateFixture.Storage.Seals,
		Payloads:       stateFixture.Storage.Payloads,
		Blocks:         stateFixture.Storage.Blocks,
		Me:             me,
		Net:            stubnet,
		DBDir:          stateFixture.DBDir,
		ChainID:        chainID,
		ProtocolEvents: stateFixture.ProtocolEvents,
	}
}

// LocalFixture creates and returns a Local module for given identity.
func LocalFixture(t testing.TB, identity *flow.Identity) module.Local {

	// Generates test signing oracle for the nodes
	// Disclaimer: it should not be used for practical applications
	//
	// uses identity of node as its seed
	seed, err := json.Marshal(identity)
	require.NoError(t, err)
	// creates signing key of the node
	sk, err := crypto.GeneratePrivateKey(crypto.BLSBLS12381, seed[:64])
	require.NoError(t, err)

	// sets staking public key of the node
	identity.StakingPubKey = sk.PublicKey()

	me, err := local.New(identity, sk)
	require.NoError(t, err)

	return me
}

// CompleteStateFixture is a test helper that creates, bootstraps, and returns a StateFixture for sake of unit testing.
func CompleteStateFixture(
	t testing.TB,
	metric *metrics.NoopCollector,
	tracer module.Tracer,
	rootSnapshot protocol.Snapshot,
) *testmock.StateFixture {

	dataDir := unittest.TempDir(t)
	publicDBDir := filepath.Join(dataDir, "protocol")
	secretsDBDir := filepath.Join(dataDir, "secrets")
	db := unittest.TypedBadgerDB(t, publicDBDir, storage.InitPublic)
	s := storage.InitAll(metric, db)
	secretsDB := unittest.TypedBadgerDB(t, secretsDBDir, storage.InitSecret)
	consumer := events.NewDistributor()

	state, err := badgerstate.Bootstrap(metric, db, s.Headers, s.Seals, s.Results, s.Blocks, s.Setups, s.EpochCommits, s.Statuses, rootSnapshot)
	require.NoError(t, err)

	mutableState, err := badgerstate.NewFullConsensusState(state, s.Index, s.Payloads, tracer, consumer,
		util.MockBlockTimer(), util.MockReceiptValidator(), util.MockSealValidator(s.Seals))
	require.NoError(t, err)

	return &testmock.StateFixture{
		PublicDB:       db,
		SecretsDB:      secretsDB,
		Storage:        s,
		DBDir:          dataDir,
		ProtocolEvents: consumer,
		State:          mutableState,
	}
}

// CollectionNode returns a mock collection node.
func CollectionNode(t *testing.T, hub *stub.Hub, identity *flow.Identity, rootSnapshot protocol.Snapshot) testmock.CollectionNode {

	node := GenericNode(t, hub, identity, rootSnapshot)

	pools := epochs.NewTransactionPools(func() mempool.Transactions { return stdmap.NewTransactions(1000) })
	transactions := storage.NewTransactions(node.Metrics, node.PublicDB)
	collections := storage.NewCollections(node.PublicDB, transactions)
	clusterPayloads := storage.NewClusterPayloads(node.Metrics, node.PublicDB)

	ingestionEngine, err := collectioningest.New(node.Log, node.Net, node.State, node.Metrics, node.Metrics, node.Me, node.ChainID.Chain(), pools, collectioningest.DefaultConfig())
	require.NoError(t, err)

	selector := filter.HasRole(flow.RoleAccess, flow.RoleVerification)
	retrieve := func(collID flow.Identifier) (flow.Entity, error) {
		coll, err := collections.ByID(collID)
		return coll, err
	}
	providerEngine, err := provider.New(node.Log, node.Metrics, node.Net, node.Me, node.State, engine.ProvideCollections, selector, retrieve)
	require.NoError(t, err)

	pusherEngine, err := pusher.New(node.Log, node.Net, node.State, node.Metrics, node.Metrics, node.Me, collections, transactions)
	require.NoError(t, err)

	clusterStateFactory, err := factories.NewClusterStateFactory(
		node.PublicDB,
		node.Metrics,
		node.Tracer,
	)
	require.NoError(t, err)

	builderFactory, err := factories.NewBuilderFactory(
		node.PublicDB,
		node.Headers,
		node.Tracer,
		node.Metrics,
		pusherEngine,
	)
	require.NoError(t, err)

	proposalFactory, err := factories.NewProposalEngineFactory(
		node.Log,
		node.Net,
		node.Me,
		node.Metrics, node.Metrics, node.Metrics,
		node.State,
		transactions,
	)
	require.NoError(t, err)

	syncFactory, err := factories.NewSyncEngineFactory(
		node.Log,
		node.Metrics,
		node.Net,
		node.Me,
		chainsync.DefaultConfig(),
	)
	require.NoError(t, err)

	// create an aggregated signature provider which produces fake signatures and
	// considers all verification inputs as valid
	aggregator := new(mockmodule.AggregatingSigner)
	aggregator.On("Sign", mock.Anything).Return(unittest.SignatureFixture(), nil)
	aggregator.On("Aggregate", mock.Anything).Return(unittest.SignatureFixture(), nil)
	aggregator.On("VerifyMany", mock.Anything, mock.Anything, mock.Anything).Return(true, nil)
	aggregator.On("Verify", mock.Anything, mock.Anything, mock.Anything).Return(true, nil)

	createMetrics := func(chainID flow.ChainID) module.HotstuffMetrics {
		return metrics.NewNoopCollector()
	}
	hotstuffFactory, err := factories.NewHotStuffFactory(
		node.Log,
		node.Me,
		aggregator,
		node.PublicDB,
		node.State,
		createMetrics,
		consensus.WithInitialTimeout(time.Second*2),
	)
	require.NoError(t, err)

	factory := factories.NewEpochComponentsFactory(
		node.Me,
		pools,
		builderFactory,
		clusterStateFactory,
		hotstuffFactory,
		proposalFactory,
		syncFactory,
	)

	rootQCVoter := new(mockmodule.ClusterRootQCVoter)
	rootQCVoter.On("Vote", mock.Anything, mock.Anything).Return(nil)

	heights := gadgets.NewHeights()
	node.ProtocolEvents.AddConsumer(heights)

	epochManager, err := epochmgr.New(
		node.Log,
		node.Me,
		node.State,
		pools,
		rootQCVoter,
		factory,
		heights,
	)
	require.NoError(t, err)

	node.ProtocolEvents.AddConsumer(epochManager)

	return testmock.CollectionNode{
		GenericNode:        node,
		Collections:        collections,
		Transactions:       transactions,
		ClusterPayloads:    clusterPayloads,
		IngestionEngine:    ingestionEngine,
		PusherEngine:       pusherEngine,
		ProviderEngine:     providerEngine,
		EpochManagerEngine: epochManager,
	}
}

// CollectionNodes returns n collection nodes connected to the given hub.
func CollectionNodes(t *testing.T, hub *stub.Hub, nNodes int) []testmock.CollectionNode {

	colIdentities := unittest.IdentityListFixture(nNodes, unittest.WithRole(flow.RoleCollection))
	// add some extra dummy identities so we have one of each role
	others := unittest.IdentityListFixture(5, unittest.WithAllRolesExcept(flow.RoleCollection))

	identities := append(colIdentities, others...)
	root := unittest.RootSnapshotFixture(identities)

	nodes := make([]testmock.CollectionNode, 0, len(colIdentities))
	for _, identity := range colIdentities {
		nodes = append(nodes, CollectionNode(t, hub, identity, root))
	}

	return nodes
}

func ConsensusNode(t *testing.T, hub *stub.Hub, identity *flow.Identity, identities []*flow.Identity, chainID flow.ChainID) testmock.ConsensusNode {

	node := GenericNodeFromParticipants(t, hub, identity, identities, chainID)

	resultsDB := storage.NewExecutionResults(node.Metrics, node.PublicDB)
	receiptsDB := storage.NewExecutionReceipts(node.Metrics, node.PublicDB, resultsDB, storage.DefaultCacheSize)

	guarantees, err := stdmap.NewGuarantees(1000)
	require.NoError(t, err)

	receipts := consensusMempools.NewExecutionTree()

	seals := stdmap.NewIncorporatedResultSeals(1000)
	pendingReceipts := stdmap.NewPendingReceipts(node.Headers, 1000)

	// receive collections
	ingestionEngine, err := consensusingest.New(node.Log, node.Tracer, node.Metrics, node.Metrics, node.Metrics, node.Net, node.State,
		node.Headers, node.Me, guarantees)
	require.Nil(t, err)

	// request receipts from execution nodes
	receiptRequester, err := requester.New(node.Log, node.Metrics, node.Net, node.Me, node.State, engine.RequestReceiptsByBlockID, filter.Any, func() flow.Entity { return &flow.ExecutionReceipt{} })
	require.Nil(t, err)

	assigner, err := chunks.NewChunkAssigner(chunks.DefaultChunkAssignmentAlpha, node.State)
	require.Nil(t, err)

	receiptValidator := validation.NewReceiptValidator(node.State, node.Headers, node.Index, resultsDB, node.Seals,
		signature.NewAggregationVerifier(encoding.ExecutionReceiptTag))

	approvalVerifier := signature.NewAggregationVerifier(encoding.ResultApprovalTag)

	sealingConfig := sealing.DefaultConfig()

	sealingEngine, err := sealing.NewEngine(
		node.Log,
		node.Tracer,
		node.Metrics,
		node.Metrics,
		node.Metrics,
		&tracker.NoopSealingTracker{},
		node.Net,
		node.Me,
		node.Headers,
		node.Payloads,
		resultsDB,
		node.Index,
		node.State,
		node.Seals,
		assigner,
		approvalVerifier,
		seals,
		sealingConfig)
	require.NoError(t, err)

	matchingConfig := matching.DefaultConfig()

	matchingCore := matching.NewCore(
		node.Log,
		node.Tracer,
		node.Metrics,
		node.Metrics,
		node.State,
		node.Headers,
		receiptsDB,
		receipts,
		pendingReceipts,
		seals,
		receiptValidator,
		receiptRequester,
		matchingConfig)

	matchingEngine, err := matching.NewEngine(
		node.Log,
		node.Net,
		node.Me,
		node.Metrics,
		node.Metrics,
		node.State,
		receiptsDB,
		node.Index,
		matchingCore,
	)
	require.NoError(t, err)

	return testmock.ConsensusNode{
		GenericNode:     node,
		Guarantees:      guarantees,
		Receipts:        receipts,
		Seals:           seals,
		IngestionEngine: ingestionEngine,
		SealingEngine:   sealingEngine,
		MatchingEngine:  matchingEngine,
	}
}

func ConsensusNodes(t *testing.T, hub *stub.Hub, nNodes int, chainID flow.ChainID) []testmock.ConsensusNode {
	conIdentities := unittest.IdentityListFixture(nNodes, unittest.WithRole(flow.RoleConsensus))
	for _, id := range conIdentities {
		t.Log(id.String())
	}

	// add some extra dummy identities so we have one of each role
	others := unittest.IdentityListFixture(5, unittest.WithAllRolesExcept(flow.RoleConsensus))

	identities := append(conIdentities, others...)

	nodes := make([]testmock.ConsensusNode, 0, len(conIdentities))
	for _, identity := range conIdentities {
		nodes = append(nodes, ConsensusNode(t, hub, identity, identities, chainID))
	}

	return nodes
}

type CheckerMock struct {
	notifications.NoopConsumer // satisfy the FinalizationConsumer interface
}

func ExecutionNode(t *testing.T, hub *stub.Hub, identity *flow.Identity, identities []*flow.Identity, syncThreshold int, chainID flow.ChainID) testmock.ExecutionNode {
	node := GenericNodeFromParticipants(t, hub, identity, identities, chainID)

	transactionsStorage := storage.NewTransactions(node.Metrics, node.PublicDB)
	collectionsStorage := storage.NewCollections(node.PublicDB, transactionsStorage)
	eventsStorage := storage.NewEvents(node.Metrics, node.PublicDB)
	serviceEventsStorage := storage.NewServiceEvents(node.Metrics, node.PublicDB)
	txResultStorage := storage.NewTransactionResults(node.Metrics, node.PublicDB, storage.DefaultCacheSize)
	commitsStorage := storage.NewCommits(node.Metrics, node.PublicDB)
	chunkDataPackStorage := storage.NewChunkDataPacks(node.Metrics, node.PublicDB, collectionsStorage, 100)
	results := storage.NewExecutionResults(node.Metrics, node.PublicDB)
	receipts := storage.NewExecutionReceipts(node.Metrics, node.PublicDB, results, storage.DefaultCacheSize)
	myReceipts := storage.NewMyExecutionReceipts(node.Metrics, node.PublicDB, receipts)
	checkStakedAtBlock := func(blockID flow.Identifier) (bool, error) {
		return protocol.IsNodeStakedAt(node.State.AtBlockID(blockID), node.Me.NodeID())
	}

	protoState, ok := node.State.(*badgerstate.MutableState)
	require.True(t, ok)

	followerState, err := badgerstate.NewFollowerState(protoState.State, node.Index, node.Payloads, node.Tracer,
		node.ProtocolEvents, blocktimer.DefaultBlockTimer)
	require.NoError(t, err)

	pendingBlocks := buffer.NewPendingBlocks() // for following main chain consensus

	dbDir := unittest.TempDir(t)

	metricsCollector := &metrics.NoopCollector{}

	diskWal, err := wal.NewDiskWAL(node.Log.With().Str("subcomponent", "wal").Logger(), nil, metricsCollector, dbDir, 100, pathfinder.PathByteSize, wal.SegmentSize)
	require.NoError(t, err)

	ls, err := completeLedger.NewLedger(diskWal, 100, metricsCollector, node.Log.With().Str("compontent", "ledger").Logger(), completeLedger.DefaultPathFinderVersion)
	require.NoError(t, err)

	genesisHead, err := node.State.Final().Head()
	require.NoError(t, err)

	bootstrapper := bootstrapexec.NewBootstrapper(node.Log)
	commit, err := bootstrapper.BootstrapLedger(
		ls,
		unittest.ServiceAccountPublicKey,
		node.ChainID.Chain(),
		fvm.WithInitialTokenSupply(unittest.GenesisTokenSupply))
	require.NoError(t, err)

	err = bootstrapper.BootstrapExecutionDatabase(node.PublicDB, commit, genesisHead)
	require.NoError(t, err)

	execState := executionState.NewExecutionState(
		ls, commitsStorage, node.Blocks, node.Headers, collectionsStorage, chunkDataPackStorage, results, receipts, myReceipts, eventsStorage, serviceEventsStorage, txResultStorage, node.PublicDB, node.Tracer,
	)

	requestEngine, err := requester.New(
		node.Log, node.Metrics, node.Net, node.Me, node.State,
		engine.RequestCollections,
		filter.HasRole(flow.RoleCollection),
		func() flow.Entity { return &flow.Collection{} },
	)
	require.NoError(t, err)

	metrics := metrics.NewNoopCollector()
	pusherEngine, err := executionprovider.New(
		node.Log, node.Tracer, node.Net, node.State, node.Me, execState, metrics, checkStakedAtBlock, 10, 10,
	)
	require.NoError(t, err)

	rt := fvm.NewInterpreterRuntime()

	vm := fvm.NewVirtualMachine(rt)

	blockFinder := fvm.NewBlockFinder(node.Headers)

	vmCtx := fvm.NewContext(
		node.Log,
		fvm.WithChain(node.ChainID.Chain()),
		fvm.WithBlocks(blockFinder),
	)
	committer := committer.NewLedgerViewCommitter(ls, node.Tracer)

	computationEngine, err := computation.New(
		node.Log,
		node.Metrics,
		node.Tracer,
		node.Me,
		node.State,
		vm,
		vmCtx,
		computation.DefaultProgramsCacheSize,
		committer,
		computation.DefaultScriptLogThreshold,
		nil,
	)
	require.NoError(t, err)

	computation := &testmock.ComputerWrap{
		Manager: computationEngine,
	}

	syncCore, err := chainsync.New(node.Log, chainsync.DefaultConfig())
	require.NoError(t, err)

	deltas, err := ingestion.NewDeltas(1000)
	require.NoError(t, err)

	finalizationDistributor := pubsub.NewFinalizationDistributor()

	rootHead, rootQC := getRoot(t, &node)
	ingestionEngine, err := ingestion.New(
		node.Log,
		node.Net,
		node.Me,
		requestEngine,
		node.State,
		node.Blocks,
		collectionsStorage,
		eventsStorage,
		serviceEventsStorage,
		txResultStorage,
		computation,
		pusherEngine,
		execState,
		node.Metrics,
		node.Tracer,
		false,
		filter.Any,
		deltas,
		syncThreshold,
		false,
		checkStakedAtBlock,
		false,
	)
	require.NoError(t, err)
	requestEngine.WithHandle(ingestionEngine.OnCollection)

	node.ProtocolEvents.AddConsumer(ingestionEngine)

	followerCore, finalizer := createFollowerCore(t, &node, followerState, finalizationDistributor, rootHead, rootQC)

	// initialize cleaner for DB
	cleaner := storage.NewCleaner(node.Log, node.PublicDB, node.Metrics, flow.DefaultValueLogGCFrequency)

	followerEng, err := follower.New(node.Log, node.Net, node.Me, node.Metrics, node.Metrics, cleaner,
		node.Headers, node.Payloads, followerState, pendingBlocks, followerCore, syncCore, node.Tracer)
	require.NoError(t, err)

	finalizedHeader, err := synchronization.NewFinalizedHeaderCache(node.Log, node.State, finalizationDistributor)
	require.NoError(t, err)

	idCache, err := p2p.NewProtocolStateIDCache(node.Log, node.State, events.NewDistributor())
	require.NoError(t, err, "could not create finalized snapshot cache")
	syncEngine, err := synchronization.New(
		node.Log,
		node.Metrics,
		node.Net,
		node.Me,
		node.Blocks,
		followerEng,
		syncCore,
		finalizedHeader,
<<<<<<< HEAD
		id.NewIdentityFilterIdentifierProvider(
=======
		id.NewFilteredIdentifierProvider(
>>>>>>> 1c7eea98
			filter.And(
				filter.HasRole(flow.RoleConsensus),
				filter.Not(filter.HasNodeID(node.Me.NodeID())),
			),
			idCache,
		),
		synchronization.WithPollInterval(time.Duration(0)),
	)
	require.NoError(t, err)

	return testmock.ExecutionNode{
		GenericNode:         node,
		MutableState:        followerState,
		IngestionEngine:     ingestionEngine,
		FollowerEngine:      followerEng,
		SyncEngine:          syncEngine,
		ExecutionEngine:     computation,
		RequestEngine:       requestEngine,
		ReceiptsEngine:      pusherEngine,
		BadgerDB:            node.PublicDB,
		VM:                  vm,
		ExecutionState:      execState,
		Ledger:              ls,
		LevelDbDir:          dbDir,
		Collections:         collectionsStorage,
		Finalizer:           finalizer,
		MyExecutionReceipts: myReceipts,
		DiskWAL:             diskWal,
	}
}

func getRoot(t *testing.T, node *testmock.GenericNode) (*flow.Header, *flow.QuorumCertificate) {
	rootHead, err := node.State.Params().Root()
	require.NoError(t, err)

	signers, err := node.State.AtHeight(0).Identities(filter.HasRole(flow.RoleConsensus))
	require.NoError(t, err)

	signerIDs := signers.NodeIDs()

	rootQC := &flow.QuorumCertificate{
		View:      rootHead.View,
		BlockID:   rootHead.ID(),
		SignerIDs: signerIDs,
		SigData:   unittest.SignatureFixture(),
	}

	return rootHead, rootQC
}

type RoundRobinLeaderSelection struct {
	identities flow.IdentityList
	me         flow.Identifier
}

func (s *RoundRobinLeaderSelection) Identities(blockID flow.Identifier, selector flow.IdentityFilter) (flow.IdentityList, error) {
	return s.identities.Filter(selector), nil
}

func (s *RoundRobinLeaderSelection) Identity(blockID flow.Identifier, participantID flow.Identifier) (*flow.Identity, error) {
	id, found := s.identities.ByNodeID(participantID)
	if !found {
		return nil, fmt.Errorf("not found")
	}
	return id, nil
}

func (s *RoundRobinLeaderSelection) LeaderForView(view uint64) (flow.Identifier, error) {
	return s.identities[int(view)%len(s.identities)].NodeID, nil
}

func (s *RoundRobinLeaderSelection) Self() flow.Identifier {
	return s.me
}

func (s *RoundRobinLeaderSelection) DKG(blockID flow.Identifier) (hotstuff.DKG, error) {
	return nil, fmt.Errorf("error")
}

func createFollowerCore(t *testing.T, node *testmock.GenericNode, followerState *badgerstate.FollowerState, notifier hotstuff.FinalizationConsumer,
	rootHead *flow.Header, rootQC *flow.QuorumCertificate) (module.HotStuffFollower, *confinalizer.Finalizer) {

	identities, err := node.State.AtHeight(0).Identities(filter.HasRole(flow.RoleConsensus))
	require.NoError(t, err)

	committee := &RoundRobinLeaderSelection{
		identities: identities,
		me:         node.Me.NodeID(),
	}

	// mock finalization updater
	verifier := &mockhotstuff.Verifier{}
	verifier.On("VerifyVote", mock.Anything, mock.Anything, mock.Anything).Return(true, nil)
	verifier.On("VerifyQC", mock.Anything, mock.Anything, mock.Anything).Return(true, nil)

	finalizer := confinalizer.NewFinalizer(node.PublicDB, node.Headers, followerState, trace.NewNoopTracer())

	pending := make([]*flow.Header, 0)

	// creates a consensus follower with noop consumer as the notifier
	followerCore, err := consensus.NewFollower(
		node.Log,
		committee,
		node.Headers,
		finalizer,
		verifier,
		notifier,
		rootHead,
		rootQC,
		rootHead,
		pending,
	)
	require.NoError(t, err)
	return followerCore, finalizer
}

type VerificationOpt func(*testmock.VerificationNode)

func WithChunkConsumer(chunkConsumer *chunkconsumer.ChunkConsumer) VerificationOpt {
	return func(node *testmock.VerificationNode) {
		node.ChunkConsumer = chunkConsumer
	}
}

func WithGenericNode(genericNode *testmock.GenericNode) VerificationOpt {
	return func(node *testmock.VerificationNode) {
		node.GenericNode = genericNode
	}
}

// VerificationNode creates a verification node with all functional engines and actual modules for purpose of
// (integration) testing.
func VerificationNode(t testing.TB,
	hub *stub.Hub,
	verIdentity *flow.Identity, // identity of this verification node.
	participants flow.IdentityList, // identity of all nodes in system including this verification node.
	assigner module.ChunkAssigner,
	chunksLimit uint,
	chainID flow.ChainID,
	collector module.VerificationMetrics, // used to enable collecting metrics on happy path integration
	mempoolCollector module.MempoolMetrics, // used to enable collecting metrics on happy path integration
	opts ...VerificationOpt) testmock.VerificationNode {

	var err error
	var node testmock.VerificationNode

	for _, apply := range opts {
		apply(&node)
	}

	if node.GenericNode == nil {
		gn := GenericNodeFromParticipants(t, hub, verIdentity, participants, chainID)
		node.GenericNode = &gn
	}

	if node.ChunkStatuses == nil {
		node.ChunkStatuses = stdmap.NewChunkStatuses(chunksLimit)
		err = mempoolCollector.Register(metrics.ResourceChunkStatus, node.ChunkStatuses.Size)
		require.Nil(t, err)
	}

	if node.ChunkRequests == nil {
		node.ChunkRequests = stdmap.NewChunkRequests(chunksLimit)
		err = mempoolCollector.Register(metrics.ResourceChunkRequest, node.ChunkRequests.Size)
		require.NoError(t, err)
	}

	if node.Results == nil {
		results := storage.NewExecutionResults(node.Metrics, node.PublicDB)
		node.Results = results
		node.Receipts = storage.NewExecutionReceipts(node.Metrics, node.PublicDB, results, storage.DefaultCacheSize)
	}

	if node.ProcessedChunkIndex == nil {
		node.ProcessedChunkIndex = storage.NewConsumerProgress(node.PublicDB, module.ConsumeProgressVerificationChunkIndex)
	}

	if node.ChunksQueue == nil {
		node.ChunksQueue = storage.NewChunkQueue(node.PublicDB)
		ok, err := node.ChunksQueue.Init(chunkconsumer.DefaultJobIndex)
		require.NoError(t, err)
		require.True(t, ok)
	}

	if node.ProcessedBlockHeight == nil {
		node.ProcessedBlockHeight = storage.NewConsumerProgress(node.PublicDB, module.ConsumeProgressVerificationBlockHeight)
	}

	if node.VerifierEngine == nil {
		rt := fvm.NewInterpreterRuntime()

		vm := fvm.NewVirtualMachine(rt)

		blockFinder := fvm.NewBlockFinder(node.Headers)

		vmCtx := fvm.NewContext(
			node.Log,
			fvm.WithChain(node.ChainID.Chain()),
			fvm.WithBlocks(blockFinder),
		)

		chunkVerifier := chunks.NewChunkVerifier(vm, vmCtx, node.Log)

		approvalStorage := storage.NewResultApprovals(node.Metrics, node.PublicDB)

		node.VerifierEngine, err = verifier.New(node.Log,
			collector,
			node.Tracer,
			node.Net,
			node.State,
			node.Me,
			chunkVerifier,
			approvalStorage)
		require.Nil(t, err)
	}

	if node.RequesterEngine == nil {
		node.RequesterEngine, err = vereq.New(node.Log,
			node.State,
			node.Net,
			node.Tracer,
			collector,
			node.ChunkRequests,
			vereq.DefaultRequestInterval,
			// requests are only qualified if their retryAfter is elapsed.
			vereq.RetryAfterQualifier,
			// exponential backoff with multiplier of 2, minimum interval of a second, and
			// maximum interval of an hour.
			mempool.ExponentialUpdater(
				vereq.DefaultBackoffMultiplier,
				vereq.DefaultBackoffMaxInterval,
				vereq.DefaultBackoffMinInterval),
			vereq.DefaultRequestTargets)

		require.NoError(t, err)
	}

	if node.FetcherEngine == nil {
		node.FetcherEngine = fetcher.New(node.Log,
			collector,
			node.Tracer,
			node.VerifierEngine,
			node.State,
			node.ChunkStatuses,
			node.Headers,
			node.Blocks,
			node.Results,
			node.Receipts,
			node.RequesterEngine,
		)
	}

	if node.ChunkConsumer == nil {
		node.ChunkConsumer = chunkconsumer.NewChunkConsumer(node.Log,
			collector,
			node.ProcessedChunkIndex,
			node.ChunksQueue,
			node.FetcherEngine,
			chunkconsumer.DefaultChunkWorkers) // defaults number of workers to 3.
		err = mempoolCollector.Register(metrics.ResourceChunkConsumer, node.ChunkConsumer.Size)
		require.NoError(t, err)
	}

	if node.AssignerEngine == nil {
		node.AssignerEngine = verificationassigner.New(node.Log,
			collector,
			node.Tracer,
			node.Me,
			node.State,
			assigner,
			node.ChunksQueue,
			node.ChunkConsumer)
	}

	if node.BlockConsumer == nil {
		node.BlockConsumer, _, err = blockconsumer.NewBlockConsumer(node.Log,
			collector,
			node.ProcessedBlockHeight,
			node.Blocks,
			node.State,
			node.AssignerEngine,
			blockconsumer.DefaultBlockWorkers)
		require.NoError(t, err)

		err = mempoolCollector.Register(metrics.ResourceBlockConsumer, node.BlockConsumer.Size)
		require.NoError(t, err)
	}

	return node
}<|MERGE_RESOLUTION|>--- conflicted
+++ resolved
@@ -645,11 +645,7 @@
 		followerEng,
 		syncCore,
 		finalizedHeader,
-<<<<<<< HEAD
-		id.NewIdentityFilterIdentifierProvider(
-=======
 		id.NewFilteredIdentifierProvider(
->>>>>>> 1c7eea98
 			filter.And(
 				filter.HasRole(flow.RoleConsensus),
 				filter.Not(filter.HasNodeID(node.Me.NodeID())),
