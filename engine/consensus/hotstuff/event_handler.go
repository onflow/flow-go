--- conflicted
+++ resolved
@@ -23,41 +23,7 @@
 }
 
 func (eh *EventHandler) OnReceiveVote(vote *types.Vote) {
-<<<<<<< HEAD
-	eh.onReceiveVote(vote)
-}
-
-func (eh *EventHandler) OnLocalTimeout(timeout *types.Timeout) {
-	eh.onLocalTimeout(timeout)
-}
-
-func (eh *EventHandler) OnBlockRequest(req *types.BlockProposalRequest) {
-	eh.onBlockRequest(req)
-}
-
-func (eh *EventHandler) onNewViewEntered(newView *types.NewViewEvent) {
-	view := newView.View
-	proposals := eh.forkChoice.FindProposalsByView(view)
-
-	if len(proposals) == 0 {
-		if eh.viewState.IsSelfLeaderForView(view) {
-			// no need to check qc from voteaggregator, because it has been checked
-			qcForNewBlock := eh.forkChoice.GetQCForNextBlock(view)
-			proposal := eh.blockProposalProducer.MakeBlockProposalWithQC(eh.paceMaker.curView, qcForNewBlock)
-			eh.onReceiveBlockProposal(proposal)
-			go eh.network.BroadcastProposal(proposal)
-		} else {
-			// keep waiting for the proposal
-		}
-	} else if len(proposals) == 1 {
-		eh.onReceiveBlockProposal(proposals[0])
-	} else {
-		// double proposals
-		// TODO: slash
-	}
-=======
 	panic("implement me")
->>>>>>> 29ea0945
 }
 
 func (eh *EventHandler) TimeoutChannel() <-chan time.Time {
