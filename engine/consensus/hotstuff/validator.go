package hotstuff

import (
	"fmt"
<<<<<<< HEAD

	"github.com/dapperlabs/flow-go/engine/consensus/hotstuff/types"
	"github.com/dapperlabs/flow-go/model/flow"
)
=======
>>>>>>> 2b483e77

	"github.com/dapperlabs/flow-go/engine/consensus/hotstuff/types"
	"github.com/dapperlabs/flow-go/model/flow"
)

// Validator provides functions to validate QC, Block and Vote
type Validator struct {
	// viewState provides API for querying identities for a specific view
	viewState ViewState
}

<<<<<<< HEAD
// QC is valid (signature is valid and has enough stake)
=======
// ValidateQC validates the QC
// It doesn't validate the block that this QC is pointing to
>>>>>>> 2b483e77
func (v *Validator) ValidateQC(qc *types.QuorumCertificate) error {
	// TODO: potentially can return a very long list. need to find a better way for verifying QC
	allStakedNode, err := v.viewState.GetIdentitiesForBlockID(qc.BlockMRH)
	if err != nil {
		return fmt.Errorf("cannot get identities to validate sig at view %v, because %w", qc.View, err)
	}

	hash := qc.BytesForSig()

	// validate signatures. If valid, get back all signers
	signers, err := validateSignaturesForHash(allStakedNode, hash, qc.AggregatedSignature)
	if err != nil {
		return fmt.Errorf("qc contains invalid signature: %w", err)
	}

	// compute total stakes of all signers from the QC
	totalStakes := computeTotalStakes(signers)

	// compute the threshold of stake required for a valid QC
	threshold := ComputeStakeThresholdForBuildingQC(allStakedNode)

	// check if there are enough stake for building QC
	if totalStakes < threshold {
		return fmt.Errorf("invalid QC: not enough stake, qc BlockMRH: %v", qc.BlockMRH)
	}
	return nil
}

// ValidateBlock validates the block proposal
<<<<<<< HEAD
// bp is the block proposal to be validated.
// parent is the parent of the block proposal.
=======
// bp - the block proposal to be validated.
// parent - the parent of the block proposal.
>>>>>>> 2b483e77
func (v *Validator) ValidateBlock(bp *types.BlockProposal, parent *types.BlockProposal) (*flow.Identity, error) {
	// validate signature
	signer, err := v.validateBlockSig(bp)
	if err != nil {
		return nil, err
	}

	// validate the signer is the leader for that block
	leaderID := v.viewState.LeaderForView(bp.View())
	if leaderID.ID() != signer.ID() {
		return nil, fmt.Errorf("invalid block. not from the leader: %v", bp.BlockMRH())
	}

	qc := bp.QC()

	// validate QC
	err = v.ValidateQC(qc)
	if err != nil {
		return nil, err
	}

	// validate block hash
	if qc.BlockMRH != parent.BlockMRH() {
		return nil, fmt.Errorf("invalid block. block must link to its parent. (qc, parent): (%v, %v)", qc.BlockMRH, parent.BlockMRH())
	}

	// validate height
	if bp.Height() != parent.Height()+1 {
		return nil, fmt.Errorf("invalid block. block height must be 1 block higher than its parent. (block, parent): (%v, %v)", bp.Height(), parent.Height())
	}

	// validate view
	if bp.View() <= qc.View {
		return nil, fmt.Errorf("invalid block. block's view must be higher than QC's view. (block, qc): (%v, %v)", bp.View(), qc.View)
	}
	return signer, nil
}

// ValidateVote validates the vote and returns the signer identity who signed the vote
<<<<<<< HEAD
// vote is the vote to be validated
// bp is the voting block
=======
// vote - the vote to be validated
// bp - the voting block
>>>>>>> 2b483e77
func (v *Validator) ValidateVote(vote *types.Vote, bp *types.BlockProposal) (*flow.Identity, error) {
	// validate signature
	voter, err := v.validateVoteSig(vote)
	if err != nil {
		return nil, err
	}

	// view must match with the block's view
	if vote.View != bp.View() {
		return nil, fmt.Errorf("invalid vote: wrong view number")
	}

	// block hash must match
	if vote.BlockMRH != bp.BlockMRH() {
		return nil, fmt.Errorf("invalid vote: wrong block hash")
	}

	return voter, nil
}

func validateSignaturesForHash(allStakedNode flow.IdentityList, hash []byte, aggsig *types.AggregatedSignature) ([]*flow.Identity, error) {
	signers := make([]*flow.Identity, 0)
	for signerIdx, signed := range aggsig.Signers {
		if signed {
			// read the signer identity
			signer, err := findSignerByIndex(allStakedNode, uint(signerIdx))
			if err != nil {
				return nil, err
			}

			// read the public key of the signer
			pubkey := readPubKey(signer)

			// verify if the signer's signature
			valid := aggsig.Verify(hash, pubkey)
			if !valid {
				return nil, fmt.Errorf("invalid aggregated signature. sig not match for pubkey: %v", pubkey)
			}

			// add valid signer to the list
			signers = append(signers, signer)
		}
	}
	return signers, nil
}

func computeTotalStakes(signers []*flow.Identity) uint64 {
	var total uint64
	for _, signer := range signers {
		total += signer.Stake
	}
	return total
}

func (v *Validator) validateVoteSig(vote *types.Vote) (*flow.Identity, error) {
	// getting all consensus identities
	identities, err := v.viewState.GetIdentitiesForBlockID(vote.BlockMRH)
	if err != nil {
		return nil, fmt.Errorf("cannot get identities to validate sig at view %v, because %w", vote.View, err)
	}

	// get the hash
	hashToSign := vote.BytesForSig()

	// verify the signature
	signer, err := validateSignatureForHash(identities, hashToSign, vote.Signature)
	if err != nil {
		return nil, fmt.Errorf("invalid signature for vote %v, because %w", vote.BlockMRH, err)
	}
	return signer, nil
}

func (v *Validator) validateBlockSig(bp *types.BlockProposal) (*flow.Identity, error) {
	// getting all consensus identities
	identities, err := v.viewState.GetIdentitiesForBlockID(bp.BlockMRH())
	if err != nil {
		return nil, fmt.Errorf("cannot get identities to validate sig at view %v, because %w", bp.View(), err)
	}

	// get the hash
	hashToSign := bp.BytesForSig()

	// verify the signature
	signer, err := validateSignatureForHash(identities, hashToSign, bp.Signature)
	if err != nil {
		return nil, fmt.Errorf("invalid signature for block %v, because %w", bp.BlockMRH(), err)
	}
	return signer, nil
}

// validateSignatureForHash validates the signature and returns an identity if the sig is valid and the signer is staked.
func validateSignatureForHash(identities flow.IdentityList, hash []byte, sig *types.Signature) (*flow.Identity, error) {
	// getting signer's public key
	signer, err := findSignerByIndex(identities, uint(sig.SignerIdx))
	if err != nil {
		return nil, fmt.Errorf("can not find signer, because %w", err)
	}

	signerPubKey := readPubKey(signer)

	// verify the signature
	err = verifySignature(sig.RawSignature, hash, signerPubKey)
	if err != nil {
		return nil, fmt.Errorf("invalid sig: %w", err)
	}

	// signer must be staked
	if signer.Stake == 0 {
		return nil, fmt.Errorf("signer has 0 stake, signer id: %v", signer.NodeID)
	}

	return signer, nil
}

func findSignerByIndex(identities flow.IdentityList, idx uint) (*flow.Identity, error) {
	// signer must exist
	if idx > identities.Count() {
		return nil, fmt.Errorf("signer not found by signerIdx: %v", idx)
	}

	signer := identities.Get(idx)
	return signer, nil
}

// readPubKey returns the public key of an identity
func readPubKey(id *flow.Identity) [32]byte {
	// TODO: confirm that the NodeID is the public key
	return id.NodeID
}

<<<<<<< HEAD
// verify signature
=======
// verify the signature
>>>>>>> 2b483e77
func verifySignature(signature [32]byte, hashToSign []byte, pubkey [32]byte) error {
	panic("TODO")
}<|MERGE_RESOLUTION|>--- conflicted
+++ resolved
@@ -2,13 +2,6 @@
 
 import (
 	"fmt"
-<<<<<<< HEAD
-
-	"github.com/dapperlabs/flow-go/engine/consensus/hotstuff/types"
-	"github.com/dapperlabs/flow-go/model/flow"
-)
-=======
->>>>>>> 2b483e77
 
 	"github.com/dapperlabs/flow-go/engine/consensus/hotstuff/types"
 	"github.com/dapperlabs/flow-go/model/flow"
@@ -20,12 +13,8 @@
 	viewState ViewState
 }
 
-<<<<<<< HEAD
-// QC is valid (signature is valid and has enough stake)
-=======
 // ValidateQC validates the QC
 // It doesn't validate the block that this QC is pointing to
->>>>>>> 2b483e77
 func (v *Validator) ValidateQC(qc *types.QuorumCertificate) error {
 	// TODO: potentially can return a very long list. need to find a better way for verifying QC
 	allStakedNode, err := v.viewState.GetIdentitiesForBlockID(qc.BlockMRH)
@@ -55,13 +44,8 @@
 }
 
 // ValidateBlock validates the block proposal
-<<<<<<< HEAD
-// bp is the block proposal to be validated.
-// parent is the parent of the block proposal.
-=======
 // bp - the block proposal to be validated.
 // parent - the parent of the block proposal.
->>>>>>> 2b483e77
 func (v *Validator) ValidateBlock(bp *types.BlockProposal, parent *types.BlockProposal) (*flow.Identity, error) {
 	// validate signature
 	signer, err := v.validateBlockSig(bp)
@@ -101,13 +85,8 @@
 }
 
 // ValidateVote validates the vote and returns the signer identity who signed the vote
-<<<<<<< HEAD
-// vote is the vote to be validated
-// bp is the voting block
-=======
 // vote - the vote to be validated
 // bp - the voting block
->>>>>>> 2b483e77
 func (v *Validator) ValidateVote(vote *types.Vote, bp *types.BlockProposal) (*flow.Identity, error) {
 	// validate signature
 	voter, err := v.validateVoteSig(vote)
@@ -238,11 +217,7 @@
 	return id.NodeID
 }
 
-<<<<<<< HEAD
-// verify signature
-=======
 // verify the signature
->>>>>>> 2b483e77
 func verifySignature(signature [32]byte, hashToSign []byte, pubkey [32]byte) error {
 	panic("TODO")
 }