--- conflicted
+++ resolved
@@ -12,42 +12,21 @@
 
 // FlowMC is a basic implementation of hotstuff.PaceMaker
 type FlowMC struct {
-<<<<<<< HEAD
-	currentView       uint64
-	timeoutControl    *timeout.Controller
-	notifier          notifications.Distributor
-	onWaitingForVotes bool
-	started           bool
-=======
 	currentView    uint64
 	timeoutControl *timeout.Controller
 	notifier       notifications.Distributor
 	started        *atomic.Bool
->>>>>>> 6ced8e06
 }
 
 func New(startView uint64, timeoutController *timeout.Controller, notifier notifications.Distributor) (hotstuff.PaceMaker, error) {
 	if startView < 1 {
 		return nil, &types.ErrorConfiguration{Msg: "Please start PaceMaker with view > 0. (View 0 is reserved for genesis block, which has no proposer)"}
 	}
-<<<<<<< HEAD
-	if utils.IsNil(timeoutController) {
-		timeoutController = timeout.DefaultController()
-	}
-	if utils.IsNil(notifier) {
-		return nil, &types.ErrorConfiguration{Msg: "notifications.Distributor cannot be nil"}
-	}
-=======
->>>>>>> 6ced8e06
 	pm := FlowMC{
 		currentView:    startView,
 		timeoutControl: timeoutController,
 		notifier:       notifier,
-<<<<<<< HEAD
-		started:        false,
-=======
 		started:        atomic.NewBool(false),
->>>>>>> 6ced8e06
 	}
 	return &pm, nil
 }
@@ -57,14 +36,8 @@
 		p.notifier.OnSkippedAhead(newView)
 	}
 	p.currentView = newView
-<<<<<<< HEAD
-	p.onWaitingForVotes = false
-	p.notifier.OnStartingBlockTimeout(newView)
-	p.timeoutControl.StartTimeout(timeout.ReplicaTimeout)
-=======
 	p.notifier.OnStartingBlockTimeout(newView)
 	p.timeoutControl.StartTimeout(types.ReplicaTimeout)
->>>>>>> 6ced8e06
 }
 
 // CurView returns the current view
@@ -117,12 +90,7 @@
 
 func (p *FlowMC) processBlockForCurView(block *types.BlockProposal, isLeaderForNextView bool) (*types.NewViewEvent, bool) {
 	if isLeaderForNextView {
-<<<<<<< HEAD
-		p.onWaitingForVotes = true
-		p.timeoutControl.StartTimeout(timeout.VoteCollectionTimeout)
-=======
 		p.timeoutControl.StartTimeout(types.VoteCollectionTimeout)
->>>>>>> 6ced8e06
 		p.notifier.OnStartingVotesTimeout(p.currentView)
 		return nil, false
 	}
@@ -132,17 +100,9 @@
 	return &types.NewViewEvent{View: newView}, true
 }
 
-<<<<<<< HEAD
-func (p *FlowMC) OnTimeout() (*types.NewViewEvent, bool) {
-	if p.onWaitingForVotes {
-		p.notifier.OnReachedVotesTimeout(p.currentView)
-	} else {
-		p.notifier.OnReachedBlockTimeout(p.currentView)
-=======
 func (p *FlowMC) OnTimeout(timeout *types.Timeout) (*types.NewViewEvent, error) {
 	if err := p.ensureMatchingTimeout(timeout); err != nil {
 		return nil, err
->>>>>>> 6ced8e06
 	}
 
 	// timeout is for current condition
