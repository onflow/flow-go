// (c) 2021 Dapper Labs - ALL RIGHTS RESERVED

package sealing

import (
	"encoding/json"
	"errors"
	"fmt"
	"time"

	"github.com/rs/zerolog"

	"github.com/onflow/flow-go/engine"
	"github.com/onflow/flow-go/engine/consensus/approvals"
	"github.com/onflow/flow-go/engine/consensus/approvals/tracker"
	"github.com/onflow/flow-go/engine/consensus/sealing/counters"
	"github.com/onflow/flow-go/model/flow"
	"github.com/onflow/flow-go/module"
	"github.com/onflow/flow-go/module/mempool"
	"github.com/onflow/flow-go/module/trace"
	"github.com/onflow/flow-go/network"
	"github.com/onflow/flow-go/state/fork"
	"github.com/onflow/flow-go/state/protocol"
	"github.com/onflow/flow-go/storage"
	"github.com/onflow/flow-go/utils/logging"
)

// DefaultRequiredApprovalsForSealConstruction is the default number of approvals required to construct a candidate seal
// for subsequent inclusion in block.
const DefaultRequiredApprovalsForSealConstruction = 0

// DefaultEmergencySealingActive is a flag which indicates when emergency sealing is active, this is a temporary measure
// to make fire fighting easier while seal & verification is under development.
const DefaultEmergencySealingActive = false

// Config is a structure of values that configure behavior of sealing engine
type Config struct {
	EmergencySealingActive               bool   // flag which indicates if emergency sealing is active or not. NOTE: this is temporary while sealing & verification is under development
	RequiredApprovalsForSealConstruction uint   // min number of approvals required for constructing a candidate seal
	ApprovalRequestsThreshold            uint64 // threshold for re-requesting approvals: min height difference between the latest finalized block and the block incorporating a result
}

func DefaultConfig() Config {
	return Config{
		EmergencySealingActive:               DefaultEmergencySealingActive,
		RequiredApprovalsForSealConstruction: DefaultRequiredApprovalsForSealConstruction,
		ApprovalRequestsThreshold:            10,
	}
}

// Core is an implementation of SealingCore interface
// This struct is responsible for:
// 	- collecting approvals for execution results
// 	- processing multiple incorporated results
// 	- pre-validating approvals (if they are outdated or non-verifiable)
// 	- pruning already processed collectorTree
type Core struct {
	log                        zerolog.Logger                     // used to log relevant actions with context
	collectorTree              *approvals.AssignmentCollectorTree // levelled forest for assignment collectors
	approvalsCache             *approvals.LruCache                // in-memory cache of approvals that weren't verified
	counterLastSealedHeight    counters.StrictMonotonousCounter   // monotonous counter for last sealed block height
	counterLastFinalizedHeight counters.StrictMonotonousCounter   // monotonous counter for last finalized block height
	headers                    storage.Headers                    // used to access block headers in storage
	state                      protocol.State                     // used to access protocol state
	seals                      storage.Seals                      // used to get last sealed block
	sealsMempool               mempool.IncorporatedResultSeals    // used by tracker.SealingTracker to log info
	requestTracker             *approvals.RequestTracker          // used to keep track of number of approval requests, and blackout periods, by chunk
	metrics                    module.ConsensusMetrics            // used to track consensus metrics
	tracer                     module.Tracer                      // used to trace execution
	config                     Config
}

func NewCore(
	log zerolog.Logger,
	tracer module.Tracer,
	conMetrics module.ConsensusMetrics,
	headers storage.Headers,
	state protocol.State,
	sealsDB storage.Seals,
	assigner module.ChunkAssigner,
	verifier module.Verifier,
	sealsMempool mempool.IncorporatedResultSeals,
	approvalConduit network.Conduit,
	config Config,
) (*Core, error) {
	lastSealed, err := state.Sealed().Head()
	if err != nil {
		return nil, fmt.Errorf("could not retrieve last sealed block: %w", err)
	}

	core := &Core{
		log:                        log.With().Str("engine", "sealing.Core").Logger(),
		tracer:                     tracer,
		metrics:                    conMetrics,
		approvalsCache:             approvals.NewApprovalsLRUCache(1000),
		counterLastSealedHeight:    counters.NewMonotonousCounter(lastSealed.Height),
		counterLastFinalizedHeight: counters.NewMonotonousCounter(lastSealed.Height),
		headers:                    headers,
		state:                      state,
		seals:                      sealsDB,
		sealsMempool:               sealsMempool,
		config:                     config,
		requestTracker:             approvals.NewRequestTracker(10, 30),
	}

	factoryMethod := func(result *flow.ExecutionResult) (*approvals.AssignmentCollector, error) {
		return approvals.NewAssignmentCollector(result, core.state, core.headers, assigner, sealsMempool, verifier,
			approvalConduit, core.requestTracker, config.RequiredApprovalsForSealConstruction)
	}

	core.collectorTree = approvals.NewAssignmentCollectorTree(lastSealed, headers, factoryMethod)

	return core, nil
}

<<<<<<< HEAD
// RepopulateAssignmentCollectorTree restores latest state of assignment collector tree based on local chain state information.
// Repopulating is split into two parts:
// 1) traverse forward all finalized blocks starting from last sealed block till we reach last finalized block . (lastSealedHeight, lastFinalizedHeight]
// 2) traverse forward all unfinalized(pending) blocks starting from last finalized block.
// For each block that is being traversed we will collect execution results and process them using sealing.Core.
func (c *Core) RepopulateAssignmentCollectorTree(payloads storage.Payloads) error {
	finalizedSnapshot := c.state.Final()
	finalized, err := finalizedSnapshot.Head()
	if err != nil {
		return fmt.Errorf("could not retrieve finalized block: %w", err)
	}
	finalizedID := finalized.ID()

	// Get the latest sealed block on this fork, ie the highest block for which
	// there is a seal in this fork.
	latestSeal, err := c.seals.ByBlockID(finalizedID)
	if err != nil {
		return fmt.Errorf("could not retrieve parent seal (%x): %w", finalizedID, err)
	}

	latestSealedBlockID := latestSeal.BlockID
	latestSealedBlock, err := c.headers.ByBlockID(latestSealedBlockID)
	if err != nil {
		return fmt.Errorf("could not retrieve latest sealed block (%x): %w", latestSealedBlockID, err)
	}

	// usually we start with empty collectors tree, prune it to minimum height
	_, err = c.collectorTree.PruneUpToHeight(latestSealedBlock.Height)
	if err != nil {
		return fmt.Errorf("could not prune execution tree to height %d: %w", latestSealedBlock.Height, err)
	}

	// resultProcessor adds _all known_ results for the given block to the assignment collector tree
	resultProcessor := func(header *flow.Header) error {
		payload, err := payloads.ByBlockID(header.ID())
		if err != nil {
			return fmt.Errorf("could not retrieve index for block (%x): %w", header.ID(), err)
		}

		for _, result := range payload.Results {
			// TODO: change this when migrating to sealing & verification phase 3.
			// Incorporated result is created this way only for phase 2.
			incorporatedResult := flow.NewIncorporatedResult(result.BlockID, result)
			err = c.ProcessIncorporatedResult(incorporatedResult)
			if err != nil {
				return fmt.Errorf("could not process incorporated result: %w", err)
			}
		}
		return nil
	}

	// traverse chain forward to collect all execution results that were incorporated in this fork
	// starting from finalized block and finishing with latest sealed block
	err = fork.TraverseForward(c.headers, finalizedID, resultProcessor, fork.ExcludingBlock(latestSealedBlockID))
	if err != nil {
		return fmt.Errorf("internal error while traversing fork: %w", err)
	}

	// at this point we have processed all results in range (lastSealedBlock, lastFinalizedBlock].
	// Now, we add all known results for any valid block that descends from the latest finalized block:
	validPending, err := finalizedSnapshot.ValidDescendants()
	if err != nil {
		return fmt.Errorf("could not retrieve valid pending blocks from finalized snapshot: %w", err)
	}
	for _, blockID := range validPending {
		block, err := c.headers.ByBlockID(blockID)
		if err != nil {
			return fmt.Errorf("could not retrieve header for unfinalized block %x: %w", blockID, err)
		}
		err = resultProcessor(block)
		if err != nil {
			return fmt.Errorf("failed to process results for unfinalized block %x at height %d: %w", blockID, block.Height, err)
		}
	}

	return nil
}

func (c *Core) lastSealedHeight() uint64 {
	return c.counterLastSealedHeight.Value()
}

func (c *Core) lastFinalizedHeight() uint64 {
	return c.counterLastFinalizedHeight.Value()
}

=======
>>>>>>> b62f6fdc
// processIncorporatedResult implements business logic for processing single incorporated result
// Returns:
// * engine.InvalidInputError - incorporated result is invalid
// * engine.UnverifiableInputError - result is unverifiable since referenced block cannot be found
// * engine.OutdatedInputError - result is outdated for instance block was already sealed
// * exception in case of any other error, usually this is not expected
// * nil - successfully processed incorporated result
func (c *Core) processIncorporatedResult(result *flow.IncorporatedResult) error {
	err := c.checkBlockOutdated(result.Result.BlockID)
	if err != nil {
		return fmt.Errorf("won't process outdated or unverifiable execution result %s: %w", result.Result.BlockID, err)
	}

	incorporatedBlock, err := c.headers.ByBlockID(result.IncorporatedBlockID)
	if err != nil {
		return fmt.Errorf("could not get block height for incorporated block %s: %w",
			result.IncorporatedBlockID, err)
	}
	incorporatedAtHeight := incorporatedBlock.Height

	// check if we are dealing with finalized block or an orphan
	if incorporatedAtHeight <= c.counterLastFinalizedHeight.Value() {
		finalized, err := c.headers.ByHeight(incorporatedAtHeight)
		if err != nil {
			return fmt.Errorf("could not retrieve finalized block at height %d: %w", incorporatedAtHeight, err)
		}
		if finalized.ID() != result.IncorporatedBlockID {
			// it means that we got incorporated result for a block which doesn't extend our chain
			// and should be discarded from future processing
			return engine.NewOutdatedInputErrorf("won't process incorporated result from orphan block %s", result.IncorporatedBlockID)
		}
	}

	// in case block is not finalized, we will create collector and start processing approvals
	// no checks for orphans can be made at this point
	// we expect that assignment collector will cleanup orphan IRs whenever new finalized block is processed
	lazyCollector, err := c.collectorTree.GetOrCreateCollector(result.Result)
	if err != nil {
		return fmt.Errorf("cannot create collector: %w", err)
	}

	err = lazyCollector.Collector.ProcessIncorporatedResult(result)
	if err != nil {
		return fmt.Errorf("could not process incorporated result: %w", err)
	}

	// process pending approvals only if it's a new collector
	// pending approvals are those we haven't received its result yet,
	// once we received a result and created a new collector, we find the pending
	// approvals for this result, and process them
	// newIncorporatedResult should be true only for one goroutine even if multiple access this code at the same
	// time, ensuring that processing of pending approvals happens once for particular assignment
	if lazyCollector.Created && lazyCollector.Processable {
		err = c.processPendingApprovals(lazyCollector.Collector)
		if err != nil {
			return fmt.Errorf("could not process cached approvals:  %w", err)
		}
	}

	return nil
}

// ProcessIncorporatedResult processes incorporated result in blocking way. Concurrency safe.
// Returns:
// * exception in case of unexpected error
// * nil - successfully processed incorporated result
func (c *Core) ProcessIncorporatedResult(result *flow.IncorporatedResult) error {
	span := c.tracer.StartSpan(result.ID(), trace.CONSealingProcessIncorporatedResult)
	err := c.processIncorporatedResult(result)
	span.Finish()

	// We expect only engine.IsOutdatedInputError. If we encounter OutdatedInputError, InvalidInputError, we
	// have a serious problem, because these results are coming from the node's local HotStuff, which is trusted.
	if engine.IsOutdatedInputError(err) {
		c.log.Debug().Err(err).Msgf("dropping outdated incorporated result %v", result.ID())
		return nil
	}

	return err
}

// checkBlockOutdated performs a sanity check if block is outdated
// Returns:
// * engine.UnverifiableInputError - sentinel error in case we haven't discovered requested blockID
// * engine.OutdatedInputError - sentinel error in case block is outdated
// * exception in case of unknown internal error
// * nil - block isn't sealed
func (c *Core) checkBlockOutdated(blockID flow.Identifier) error {
	block, err := c.headers.ByBlockID(blockID)
	if err != nil {
		if !errors.Is(err, storage.ErrNotFound) {
			return fmt.Errorf("failed to retrieve header for block %x: %w", blockID, err)
		}
		return engine.NewUnverifiableInputError("no header for block: %v", blockID)
	}

	// it's important to use atomic operation to make sure that we have correct ordering
	lastSealedHeight := c.counterLastSealedHeight.Value()
	// drop approval, if it is for block whose height is lower or equal to already sealed height
	if lastSealedHeight >= block.Height {
		return engine.NewOutdatedInputErrorf("requested processing for already sealed block height")
	}

	return nil
}

// ProcessApproval processes approval in blocking way. Concurrency safe.
// Returns:
// * exception in case of unexpected error
// * nil - successfully processed result approval
func (c *Core) ProcessApproval(approval *flow.ResultApproval) error {
	startTime := time.Now()
	approvalSpan := c.tracer.StartSpan(approval.ID(), trace.CONSealingProcessApproval)

	err := c.processApproval(approval)

	c.metrics.OnApprovalProcessingDuration(time.Since(startTime))
	approvalSpan.Finish()

	if err != nil {
		// only engine.UnverifiableInputError,
		// engine.OutdatedInputError, engine.InvalidInputError are expected, otherwise it's an exception
		if engine.IsUnverifiableInputError(err) || engine.IsOutdatedInputError(err) || engine.IsInvalidInputError(err) {
			logger := c.log.Info()
			if engine.IsInvalidInputError(err) {
				logger = c.log.Error()
			}

			logger.Err(err).
				Hex("approval_id", logging.Entity(approval)).
				Msgf("could not process result approval")

			return nil
		}

		marshalled, err := json.Marshal(approval)
		if err != nil {
			marshalled = []byte("json_marshalling_failed")
		}
		c.log.Error().Err(err).
			Hex("approval_id", logging.Entity(approval)).
			Str("approval", string(marshalled)).
			Msgf("unexpected error processing result approval")

		return fmt.Errorf("internal error processing result approval %x: %w", approval.ID(), err)
	}

	return nil
}

// processApproval implements business logic for processing single approval
// Returns:
// * engine.InvalidInputError - result approval is invalid
// * engine.UnverifiableInputError - result approval is unverifiable since referenced block cannot be found
// * engine.OutdatedInputError - result approval is outdated for instance block was already sealed
// * exception in case of any other error, usually this is not expected
// * nil - successfully processed result approval
func (c *Core) processApproval(approval *flow.ResultApproval) error {
	err := c.checkBlockOutdated(approval.Body.BlockID)
	if err != nil {
		return fmt.Errorf("won't process approval for oudated block (%x): %w", approval.Body.BlockID, err)
	}

	if collector, processable := c.collectorTree.GetCollector(approval.Body.ExecutionResultID); collector != nil {
		if !processable {
			return engine.NewOutdatedInputErrorf("collector for %s is marked as non processable", approval.Body.ExecutionResultID)
		}

		// if there is a collector it means that we have received execution result and we are ready
		// to process approvals
		err = collector.ProcessApproval(approval)
		if err != nil {
			return fmt.Errorf("could not process assignment: %w", err)
		}
	} else {
		// in case we haven't received execution result, cache it and process later.
		c.approvalsCache.Put(approval)
	}

	return nil
}

func (c *Core) checkEmergencySealing(lastSealedHeight, lastFinalizedHeight uint64) error {
	if !c.config.EmergencySealingActive {
		return nil
	}

	emergencySealingHeight := lastSealedHeight + approvals.DefaultEmergencySealingThreshold

	// we are interested in all collectors that match condition:
	// lastSealedBlock + sealing.DefaultEmergencySealingThreshold < lastFinalizedHeight
	// in other words we should check for emergency sealing only if threshold was reached
	if emergencySealingHeight >= lastFinalizedHeight {
		return nil
	}

	delta := lastFinalizedHeight - emergencySealingHeight
	// if block is emergency sealable depends on it's incorporated block height
	// collectors tree stores collector by executed block height
	// we need to select multiple levels to find eligible collectors for emergency sealing
	for _, collector := range c.collectorTree.GetCollectorsByInterval(lastSealedHeight, lastSealedHeight+delta) {
		err := collector.CheckEmergencySealing(lastFinalizedHeight)
		if err != nil {
			return err
		}
	}
	return nil
}

func (c *Core) processPendingApprovals(collector *approvals.AssignmentCollector) error {
	// filter cached approvals for concrete execution result
	for _, approval := range c.approvalsCache.TakeByResultID(collector.ResultID) {
		err := collector.ProcessApproval(approval)
		if err != nil {
			if engine.IsInvalidInputError(err) {
				c.log.Debug().
					Hex("result_id", collector.ResultID[:]).
					Err(err).
					Msgf("invalid approval with id %s", approval.ID())
			} else {
				return fmt.Errorf("could not process assignment: %w", err)
			}
		}
	}

	return nil
}

// ProcessFinalizedBlock processes finalization events in blocking way. Concurrency safe.
// Returns:
// * exception in case of unexpected error
// * nil - successfully processed finalized block
func (c *Core) ProcessFinalizedBlock(finalizedBlockID flow.Identifier) error {
	processFinalizedBlockSpan := c.tracer.StartSpan(finalizedBlockID, trace.CONSealingProcessFinalizedBlock)
	defer processFinalizedBlockSpan.Finish()

	finalized, err := c.headers.ByBlockID(finalizedBlockID)
	if err != nil {
		return fmt.Errorf("could not retrieve header for finalized block %s", finalizedBlockID)
	}

	// update last finalized height, counter will return false if there is already a bigger value
	if !c.counterLastFinalizedHeight.Set(finalized.Height) {
		return nil
	}

	seal, err := c.seals.ByBlockID(finalizedBlockID)
	if err != nil {
		return fmt.Errorf("could not retrieve seal for finalized block %s", finalizedBlockID)
	}
	lastSealed, err := c.headers.ByBlockID(seal.BlockID)
	if err != nil {
		c.log.Fatal().Err(err).Msgf("could not retrieve last sealed block %s", seal.BlockID)
	}

	c.counterLastSealedHeight.Set(lastSealed.Height)

	checkEmergencySealingSpan := c.tracer.StartSpanFromParent(processFinalizedBlockSpan, trace.CONSealingCheckForEmergencySealableBlocks)
	// check if there are stale results qualified for emergency sealing
	err = c.checkEmergencySealing(lastSealed.Height, finalized.Height)
	checkEmergencySealingSpan.Finish()
	if err != nil {
		return fmt.Errorf("could not check emergency sealing at block %v", finalizedBlockID)
	}

	updateCollectorTreeSpan := c.tracer.StartSpanFromParent(processFinalizedBlockSpan, trace.CONSealingUpdateAssignmentCollectorTree)
	// finalize forks to stop collecting approvals for orphan collectors
	err = c.collectorTree.FinalizeForkAtLevel(finalized, lastSealed)
	if err != nil {
		updateCollectorTreeSpan.Finish()
		return fmt.Errorf("collectors tree could not finalize fork: %w", err)
	}

	pruned, err := c.collectorTree.PruneUpToHeight(lastSealed.Height)
	if err != nil {
		return fmt.Errorf("could not prune collectorTree tree at block %v", finalizedBlockID)
	}
	c.requestTracker.Remove(pruned...) // remove all pending items that we might have requested
	updateCollectorTreeSpan.Finish()

	requestPendingApprovalsSpan := c.tracer.StartSpanFromParent(processFinalizedBlockSpan, trace.CONSealingRequestingPendingApproval)
	err = c.requestPendingApprovals(lastSealed.Height, finalized.Height)
	requestPendingApprovalsSpan.Finish()
	if err != nil {
		return fmt.Errorf("internal error while requesting pending approvals: %w", err)
	}

	return nil
}

// requestPendingApprovals requests approvals for chunks that haven't collected
// enough approvals. When the number of unsealed finalized blocks exceeds the
// threshold, we go through the entire mempool of incorporated-results, which
// haven't yet been sealed, and check which chunks need more approvals. We only
// request approvals if the block incorporating the result is below the
// threshold.
//
//                                   threshold
//                              |                   |
// ... <-- A <-- A+1 <- ... <-- D <-- D+1 <- ... -- F
//       sealed       maxHeightForRequesting      final
func (c *Core) requestPendingApprovals(lastSealedHeight, lastFinalizedHeight uint64) error {
	// skip requesting approvals if they are not required for sealing
	if c.config.RequiredApprovalsForSealConstruction == 0 {
		return nil
	}

	if lastSealedHeight+c.config.ApprovalRequestsThreshold >= lastFinalizedHeight {
		return nil
	}

	startTime := time.Now()
	sealingTracker := tracker.NewSealingTracker(c.state)

	// Reaching the following code implies:
	// 0 <= sealed.Height < final.Height - ApprovalRequestsThreshold
	// Hence, the following operation cannot underflow
	maxHeightForRequesting := lastFinalizedHeight - c.config.ApprovalRequestsThreshold

	pendingApprovalRequests := 0
	collectors := c.collectorTree.GetCollectorsByInterval(lastSealedHeight, maxHeightForRequesting)
	for _, collector := range collectors {
		// Note:
		// * The `AssignmentCollectorTree` works with the height of the _executed_ block. However,
		//   the `maxHeightForRequesting` should use the height of the block _incorporating the result_
		//   as reference.
		// * There might be blocks whose height is below `maxHeightForRequesting`, while their result
		//   is incorporated into blocks with _larger_ height than `maxHeightForRequesting`. Therefore,
		//   filtering based on the executed block height is a useful pre-filter, but not quite
		//   precise enough.
		// * The `AssignmentCollector` will apply the precise filter to avoid unnecessary overhead.
		requestCount, err := collector.RequestMissingApprovals(sealingTracker, maxHeightForRequesting)
		if err != nil {
			return err
		}
		pendingApprovalRequests += requestCount
	}

	c.log.Info().
		Str("next_unsealed_results", sealingTracker.String()).
		Bool("mempool_has_seal_for_next_height", sealingTracker.MempoolHasNextSeal(c.sealsMempool)).
		Uint("seals_size", c.sealsMempool.Size()).
		Uint64("last_sealed_height", lastSealedHeight).
		Uint64("last_finalized_height", lastFinalizedHeight).
		Int("pending_collectors", len(collectors)).
		Int("pending_approval_requests", pendingApprovalRequests).
		Int64("duration_ms", time.Since(startTime).Milliseconds()).
		Msg("requested pending approvals successfully")

	return nil
}<|MERGE_RESOLUTION|>--- conflicted
+++ resolved
@@ -113,7 +113,6 @@
 	return core, nil
 }
 
-<<<<<<< HEAD
 // RepopulateAssignmentCollectorTree restores latest state of assignment collector tree based on local chain state information.
 // Repopulating is split into two parts:
 // 1) traverse forward all finalized blocks starting from last sealed block till we reach last finalized block . (lastSealedHeight, lastFinalizedHeight]
@@ -192,16 +191,6 @@
 	return nil
 }
 
-func (c *Core) lastSealedHeight() uint64 {
-	return c.counterLastSealedHeight.Value()
-}
-
-func (c *Core) lastFinalizedHeight() uint64 {
-	return c.counterLastFinalizedHeight.Value()
-}
-
-=======
->>>>>>> b62f6fdc
 // processIncorporatedResult implements business logic for processing single incorporated result
 // Returns:
 // * engine.InvalidInputError - incorporated result is invalid
