package matching

import (
	"fmt"

	"github.com/rs/zerolog"

	"github.com/onflow/flow-go/consensus/hotstuff/model"
	"github.com/onflow/flow-go/engine"
	"github.com/onflow/flow-go/engine/common/fifoqueue"
	sealing "github.com/onflow/flow-go/engine/consensus"
	"github.com/onflow/flow-go/model/flow"
	"github.com/onflow/flow-go/module"
	"github.com/onflow/flow-go/module/metrics"
	"github.com/onflow/flow-go/network"
	"github.com/onflow/flow-go/network/channels"
	"github.com/onflow/flow-go/state/protocol"
	"github.com/onflow/flow-go/storage"
)

// defaultReceiptQueueCapacity maximum capacity of receipts queue
const defaultReceiptQueueCapacity = 10000

// defaultIncorporatedBlockQueueCapacity maximum capacity of block incorporated events queue
const defaultIncorporatedBlockQueueCapacity = 10

// Engine is a wrapper struct for `Core` which implements consensus algorithm.
// Engine is responsible for handling incoming messages, queueing for processing, broadcasting proposals.
type Engine struct {
	unit                       *engine.Unit
	log                        zerolog.Logger
	me                         module.Local
	core                       sealing.MatchingCore
	state                      protocol.State
	receipts                   storage.ExecutionReceipts
	index                      storage.Index
	metrics                    module.EngineMetrics
	inboundEventsNotifier      engine.Notifier
	finalizationEventsNotifier engine.Notifier
	blockIncorporatedNotifier  engine.Notifier
	pendingReceipts            *fifoqueue.FifoQueue
	pendingIncorporatedBlocks  *fifoqueue.FifoQueue
}

func NewEngine(
	log zerolog.Logger,
	net network.Network,
	me module.Local,
	engineMetrics module.EngineMetrics,
	mempool module.MempoolMetrics,
	state protocol.State,
	receipts storage.ExecutionReceipts,
	index storage.Index,
	core sealing.MatchingCore) (*Engine, error) {

	// FIFO queue for execution receipts
	receiptsQueue, err := fifoqueue.NewFifoQueue(
		fifoqueue.WithCapacity(defaultReceiptQueueCapacity),
		fifoqueue.WithLengthObserver(func(len int) { mempool.MempoolEntries(metrics.ResourceBlockProposalQueue, uint(len)) }),
	)
	if err != nil {
		return nil, fmt.Errorf("failed to create queue for inbound receipts: %w", err)
	}

	pendingIncorporatedBlocks, err := fifoqueue.NewFifoQueue(
		fifoqueue.WithCapacity(defaultIncorporatedBlockQueueCapacity))
	if err != nil {
		return nil, fmt.Errorf("failed to create queue for incorporated block events: %w", err)
	}

	e := &Engine{
		log:                        log.With().Str("engine", "matching.Engine").Logger(),
		unit:                       engine.NewUnit(),
		me:                         me,
		core:                       core,
		state:                      state,
		receipts:                   receipts,
		index:                      index,
		metrics:                    engineMetrics,
		inboundEventsNotifier:      engine.NewNotifier(),
		finalizationEventsNotifier: engine.NewNotifier(),
		blockIncorporatedNotifier:  engine.NewNotifier(),
		pendingReceipts:            receiptsQueue,
		pendingIncorporatedBlocks:  pendingIncorporatedBlocks,
	}

	// register engine with the receipt provider
<<<<<<< HEAD
	_, err = net.Register(network.ReceiveReceipts, e)
=======
	_, err = net.Register(channels.ReceiveReceipts, e)
>>>>>>> 138e1c32
	if err != nil {
		return nil, fmt.Errorf("could not register for results: %w", err)
	}

	return e, nil
}

// Ready returns a ready channel that is closed once the engine has fully
// started. For consensus engine, this is true once the underlying consensus
// algorithm has started.
func (e *Engine) Ready() <-chan struct{} {
	e.unit.Launch(e.inboundEventsProcessingLoop)
	e.unit.Launch(e.finalizationProcessingLoop)
	e.unit.Launch(e.blockIncorporatedEventsProcessingLoop)
	return e.unit.Ready()
}

// Done returns a done channel that is closed once the engine has fully stopped.
// For the consensus engine, we wait for hotstuff to finish.
func (e *Engine) Done() <-chan struct{} {
	return e.unit.Done()
}

// SubmitLocal submits an event originating on the local node.
func (e *Engine) SubmitLocal(event interface{}) {
	err := e.ProcessLocal(event)
	if err != nil {
		e.log.Fatal().Err(err).Msg("internal error processing event")
	}
}

// Submit submits the given event from the node with the given origin ID
// for processing in a non-blocking manner. It returns instantly and logs
// a potential processing error internally when done.
func (e *Engine) Submit(channel channels.Channel, originID flow.Identifier, event interface{}) {
	err := e.Process(channel, originID, event)
	if err != nil {
		e.log.Fatal().Err(err).Msg("internal error processing event")
	}
}

// ProcessLocal processes an event originating on the local node.
func (e *Engine) ProcessLocal(event interface{}) error {
	return e.process(e.me.NodeID(), event)
}

// Process processes the given event from the node with the given origin ID in
// a blocking manner. It returns the potential processing error when done.
func (e *Engine) Process(channel channels.Channel, originID flow.Identifier, event interface{}) error {
	err := e.process(originID, event)
	if err != nil {
		if engine.IsIncompatibleInputTypeError(err) {
			e.log.Warn().Msgf("%v delivered unsupported message %T through %v", originID, event, channel)
			return nil
		}
		return fmt.Errorf("unexpected error while processing engine message: %w", err)
	}
	return nil
}

// process events for the matching engine on the consensus node.
func (e *Engine) process(originID flow.Identifier, event interface{}) error {
	receipt, ok := event.(*flow.ExecutionReceipt)
	if !ok {
		return fmt.Errorf("no matching processor for message of type %T from origin %x: %w", event, originID[:],
			engine.IncompatibleInputTypeError)
	}
	e.metrics.MessageReceived(metrics.EngineSealing, metrics.MessageExecutionReceipt)
	e.pendingReceipts.Push(receipt)
	e.inboundEventsNotifier.Notify()
	return nil
}

// HandleReceipt ingests receipts from the Requester module.
func (e *Engine) HandleReceipt(originID flow.Identifier, receipt flow.Entity) {
	e.log.Debug().Msg("received receipt from requester engine")
	err := e.process(originID, receipt)
	if err != nil {
		e.log.Fatal().Err(err).Msg("internal error processing event from requester module")
	}
}

// OnFinalizedBlock implements the `OnFinalizedBlock` callback from the `hotstuff.FinalizationConsumer`
// CAUTION: the input to this callback is treated as trusted; precautions should be taken that messages
// from external nodes cannot be considered as inputs to this function
func (e *Engine) OnFinalizedBlock(*model.Block) {
	e.finalizationEventsNotifier.Notify()
}

// OnBlockIncorporated implements the `OnBlockIncorporated` callback from the `hotstuff.FinalizationConsumer`
// CAUTION: the input to this callback is treated as trusted; precautions should be taken that messages
// from external nodes cannot be considered as inputs to this function
func (e *Engine) OnBlockIncorporated(incorporatedBlock *model.Block) {
	e.pendingIncorporatedBlocks.Push(incorporatedBlock.BlockID)
	e.blockIncorporatedNotifier.Notify()
}

// processIncorporatedBlock selects receipts that were included into incorporated block and submits them
// for further processing by matching core.
// Without the logic below, the sealing engine would produce IncorporatedResults
// only from receipts received directly from ENs. sealing Core would not know about
// Receipts that are incorporated by other nodes in their blocks blocks (but never
// received directly from the EN).
func (e *Engine) processIncorporatedBlock(finalizedBlockID flow.Identifier) error {
	index, err := e.index.ByBlockID(finalizedBlockID)
	if err != nil {
		e.log.Fatal().Err(err).Msgf("could not retrieve payload index for block %v", finalizedBlockID)
	}
	for _, receiptID := range index.ReceiptIDs {
		receipt, err := e.receipts.ByID(receiptID)
		if err != nil {
			return fmt.Errorf("could not retrieve receipt incorporated in block %v: %w", finalizedBlockID, err)
		}
		e.pendingReceipts.Push(receipt)
	}
	e.inboundEventsNotifier.Notify()
	return nil
}

// finalizationProcessingLoop is a separate goroutine that performs processing of finalization events
func (e *Engine) finalizationProcessingLoop() {
	finalizationNotifier := e.finalizationEventsNotifier.Channel()
	for {
		select {
		case <-e.unit.Quit():
			return
		case <-finalizationNotifier:
			err := e.core.OnBlockFinalization()
			if err != nil {
				e.log.Fatal().Err(err).Msg("could not process last finalized event")
			}
		}
	}
}

// blockIncorporatedEventsProcessingLoop is a separate goroutine for processing block incorporated events
func (e *Engine) blockIncorporatedEventsProcessingLoop() {
	c := e.blockIncorporatedNotifier.Channel()

	for {
		select {
		case <-e.unit.Quit():
			return
		case <-c:
			err := e.processBlockIncorporatedEvents()
			if err != nil {
				e.log.Fatal().Err(err).Msg("internal error processing block incorporated queued message")
			}
		}
	}
}

func (e *Engine) inboundEventsProcessingLoop() {
	c := e.inboundEventsNotifier.Channel()

	for {
		select {
		case <-e.unit.Quit():
			return
		case <-c:
			err := e.processAvailableEvents()
			if err != nil {
				e.log.Fatal().Err(err).Msg("internal error processing queued message")
			}
		}
	}
}

// processBlockIncorporatedEvents performs processing of block incorporated hot stuff events
func (e *Engine) processBlockIncorporatedEvents() error {
	for {
		select {
		case <-e.unit.Quit():
			return nil
		default:
		}

		msg, ok := e.pendingIncorporatedBlocks.Pop()
		if ok {
			err := e.processIncorporatedBlock(msg.(flow.Identifier))
			if err != nil {
				return fmt.Errorf("could not process incorporated block: %w", err)
			}
			continue
		}

		// when there is no more messages in the queue, back to the loop to wait
		// for the next incoming message to arrive.
		return nil
	}
}

// processAvailableEvents processes _all_ available events (untrusted messages
// from other nodes as well as internally trusted
func (e *Engine) processAvailableEvents() error {
	for {
		select {
		case <-e.unit.Quit():
			return nil
		default:
		}

		msg, ok := e.pendingIncorporatedBlocks.Pop()
		if ok {
			err := e.processIncorporatedBlock(msg.(flow.Identifier))
			if err != nil {
				return fmt.Errorf("could not process incorporated block: %w", err)
			}
			continue
		}

		msg, ok = e.pendingReceipts.Pop()
		if ok {
			err := e.core.ProcessReceipt(msg.(*flow.ExecutionReceipt))
			if err != nil {
				return fmt.Errorf("could not handle execution receipt: %w", err)
			}
			continue
		}

		// when there is no more messages in the queue, back to the inboundEventsProcessingLoop to wait
		// for the next incoming message to arrive.
		return nil
	}
}<|MERGE_RESOLUTION|>--- conflicted
+++ resolved
@@ -85,11 +85,7 @@
 	}
 
 	// register engine with the receipt provider
-<<<<<<< HEAD
-	_, err = net.Register(network.ReceiveReceipts, e)
-=======
 	_, err = net.Register(channels.ReceiveReceipts, e)
->>>>>>> 138e1c32
 	if err != nil {
 		return nil, fmt.Errorf("could not register for results: %w", err)
 	}
