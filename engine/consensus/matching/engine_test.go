// (c) 2019 Dapper Labs - ALL RIGHTS RESERVED

package matching

import (
	"os"
	"testing"
	"time"

	"github.com/rs/zerolog"
	"github.com/stretchr/testify/mock"
	"github.com/stretchr/testify/suite"
	"go.uber.org/atomic"

	"github.com/onflow/flow-go/engine"
	"github.com/onflow/flow-go/model/chunks"
	"github.com/onflow/flow-go/model/flow"
	"github.com/onflow/flow-go/model/messages"
	"github.com/onflow/flow-go/module/metrics"
<<<<<<< HEAD
	module "github.com/onflow/flow-go/module/mock"
=======
	mockmodule "github.com/onflow/flow-go/module/mock"
	"github.com/onflow/flow-go/module/validation"
	"github.com/onflow/flow-go/network/mocknetwork"
>>>>>>> 8f6ccfcd
	"github.com/onflow/flow-go/utils/unittest"
)

// 1. Matching engine should validate the incoming receipt (aka ExecutionReceipt):
//     1. it should stores it to the mempool if valid
//     2. it should ignore it when:
//         1. the origin is invalid [Condition removed for now -> will be replaced by valid EN signature in future]
//         2. the role is invalid
//         3. the result (a receipt has one result, multiple receipts might have the same result) has been sealed already
//         4. the receipt has been received before
//         5. the result has been received before
// 2. Matching engine should validate the incoming approval (aka ResultApproval):
//     1. it should store it to the mempool if valid
//     2. it should ignore it when:
//         1. the origin is invalid
//         2. the role is invalid
//         3. the result has been sealed already
// 3. Matching engine should be able to find matched results:
//     1. It should find no matched result if there is no result and no approval
//     2. it should find 1 matched result if we received a receipt, and the block has no payload (impossible now, system every block will have at least one chunk to verify)
//     3. It should find no matched result if there is only result, but no approval (skip for now, because we seal results without approvals)
// 4. Matching engine should be able to seal a matched result:
//     1. It should not seal a matched result if:
//         1. the block is missing (consensus hasn’t received this executed block yet)
//         2. the approvals for a certain chunk are insufficient (skip for now, because we seal results without approvals)
//         3. there is some chunk didn’t receive enough approvals
//         4. the previous result is not known
//         5. the previous result references the wrong block
//     2. It should seal a matched result if the approvals are sufficient
// 5. Matching engine should request results from execution nodes:
//     1. If there are unsealed and finalized blocks, it should request the execution receipts from the execution nodes.
func TestMatchingEngine(t *testing.T) {
	suite.Run(t, new(MatchingSuite))
}

type MatchingSuite struct {
	unittest.BaseChainSuite
	// misc SERVICE COMPONENTS which are injected into Matching Engine
	requester        *mockmodule.Requester
	receiptValidator *mockmodule.ReceiptValidator

	// MATCHING ENGINE
	matching *Engine
}

func (ms *MatchingSuite) SetupTest() {
	// ~~~~~~~~~~~~~~~~~~~~~~~~~~ SETUP SUITE ~~~~~~~~~~~~~~~~~~~~~~~~~~ //
	ms.SetupChain()

	unit := engine.NewUnit()
	log := zerolog.New(os.Stderr)
	metrics := metrics.NewNoopCollector()

	// ~~~~~~~~~~~~~~~~~~~~~~~ SETUP MATCHING ENGINE ~~~~~~~~~~~~~~~~~~~~~~~ //
	ms.requester = new(mockmodule.Requester)
	ms.receiptValidator = &mockmodule.ReceiptValidator{}

	ms.matching = &Engine{
<<<<<<< HEAD
		unit:                                 unit,
		log:                                  log,
		engineMetrics:                        metrics,
		mempool:                              metrics,
		metrics:                              metrics,
		state:                                ms.State,
		requester:                            ms.requester,
		resultsDB:                            ms.ResultsDB,
		headersDB:                            ms.HeadersDB,
		indexDB:                              ms.IndexDB,
		incorporatedResults:                  ms.ResultsPL,
		receipts:                             ms.ReceiptsPL,
		approvals:                            ms.ApprovalsPL,
		seals:                                ms.SealsPL,
		isCheckingSealing:                    atomic.NewBool(false),
		requestReceiptThreshold:              10,
		maxResultsToRequest:                  200,
		assigner:                             ms.Assigner,
		requiredApprovalsForSealConstruction: DefaultRequiredApprovalsForSealConstruction,
		receiptValidator:                     ms.receiptValidator,
=======
		unit:                      unit,
		log:                       log,
		engineMetrics:             metrics,
		mempool:                   metrics,
		metrics:                   metrics,
		state:                     ms.State,
		receiptRequester:          ms.requester,
		resultsDB:                 ms.ResultsDB,
		headersDB:                 ms.HeadersDB,
		indexDB:                   ms.IndexDB,
		incorporatedResults:       ms.ResultsPL,
		receipts:                  ms.ReceiptsPL,
		approvals:                 ms.ApprovalsPL,
		seals:                     ms.SealsPL,
		isCheckingSealing:         atomic.NewBool(false),
		sealingThreshold:          10,
		maxResultsToRequest:       200,
		assigner:                  ms.Assigner,
		receiptValidator:          ms.receiptValidator,
		requestTracker:            NewRequestTracker(1, 3),
		approvalRequestsThreshold: 10,
		requiredChunkApprovals:    validation.DefaultRequiredChunkApprovals,
>>>>>>> 8f6ccfcd
	}
}

// Test that we reject receipts for unknown blocks without generating an error
func (ms *MatchingSuite) TestOnReceiptUnknownBlock() {
	// This receipt has a random block ID, so the matching engine won't find it.
	receipt := unittest.ExecutionReceiptFixture()

	// onReceipt should reject the receipt without throwing an error
	err := ms.matching.onReceipt(receipt.ExecutorID, receipt)
	ms.Require().NoError(err, "should drop receipt for unknown block without error")

	ms.ReceiptsPL.AssertNumberOfCalls(ms.T(), "Add", 0)
	ms.ResultsPL.AssertNumberOfCalls(ms.T(), "Add", 0)
}

// matching engine should drop Result for known block that is already sealed
// without trying to store anything
func (ms *MatchingSuite) TestOnReceiptSealedResult() {
	originID := ms.ExeID
	receipt := unittest.ExecutionReceiptFixture(
		unittest.WithExecutorID(originID),
		unittest.WithResult(unittest.ExecutionResultFixture(unittest.WithBlock(&ms.LatestSealedBlock))),
	)

	err := ms.matching.onReceipt(originID, receipt)
	ms.Require().NoError(err, "should ignore receipt for sealed result")

	ms.ResultsDB.AssertNumberOfCalls(ms.T(), "Store", 0)
	ms.ResultsPL.AssertNumberOfCalls(ms.T(), "Add", 0)
}

// Test that we reject receipts that are already pooled
func (ms *MatchingSuite) TestOnReceiptPendingReceipt() {
	receipt := unittest.ExecutionReceiptFixture(
		unittest.WithExecutorID(ms.ExeID),
		unittest.WithResult(unittest.ExecutionResultFixture(unittest.WithBlock(&ms.UnfinalizedBlock))),
	)

	ms.receiptValidator.On("Validate", receipt).Return(nil)

	// setup the receipts mempool to check if we attempted to add the receipt to
	// the mempool, and return false as we are testing the case where it was already in the mempool
	ms.ReceiptsPL.On("Add", receipt).Return(false).Once()

	// onReceipt should return immediately after trying to insert the receipt,
	// but without throwing any errors
	err := ms.matching.onReceipt(receipt.ExecutorID, receipt)
	ms.Require().NoError(err, "should ignore already pending receipt")

	ms.ReceiptsPL.AssertExpectations(ms.T())
	ms.ResultsPL.AssertNumberOfCalls(ms.T(), "Add", 0)
}

// try to submit a receipt for an already received result
func (ms *MatchingSuite) TestOnReceiptPendingResult() {
	originID := ms.ExeID
	receipt := unittest.ExecutionReceiptFixture(
		unittest.WithExecutorID(originID),
		unittest.WithResult(unittest.ExecutionResultFixture(unittest.WithBlock(&ms.UnfinalizedBlock))),
	)

	ms.receiptValidator.On("Validate", receipt).Return(nil)

	// setup the receipts mempool to check if we attempted to add the receipt to
	// the mempool
	ms.ReceiptsPL.On("Add", receipt).Return(true).Twice()

	// setup the results mempool to check if we attempted to insert the
	// incorporated result, and return false as if it was already in the mempool
	ms.ResultsPL.
		On("Add", incorporatedResult(receipt.ExecutionResult.BlockID, &receipt.ExecutionResult)).
		Return(false, nil).Twice()

	// onReceipt should return immediately after trying to pool the result, but
	// without throwing any errors
	err := ms.matching.onReceipt(receipt.ExecutorID, receipt)
	ms.Require().NoError(err, "should ignore receipt for already pending result")
	ms.ResultsPL.AssertNumberOfCalls(ms.T(), "Add", 1)
	ms.ResultsDB.AssertNumberOfCalls(ms.T(), "Store", 1)

	// resubmit receipt
	err = ms.matching.onReceipt(receipt.ExecutorID, receipt)
	ms.Require().NoError(err, "should ignore receipt for already pending result")
	ms.ReceiptsPL.AssertExpectations(ms.T())
	ms.ResultsPL.AssertExpectations(ms.T())
}

// try to submit a receipt that should be valid
func (ms *MatchingSuite) TestOnReceiptValid() {
	originID := ms.ExeID
	receipt := unittest.ExecutionReceiptFixture(
		unittest.WithExecutorID(originID),
		unittest.WithResult(unittest.ExecutionResultFixture(unittest.WithBlock(&ms.UnfinalizedBlock))),
	)

	ms.receiptValidator.On("Validate", receipt).Return(nil).Once()

	// we expect that receipt is added to mempool
	ms.ReceiptsPL.On("Add", receipt).Return(true).Once()

	// setup the results mempool to check if we attempted to add the incorporated result
	ms.ResultsPL.
		On("Add", incorporatedResult(receipt.ExecutionResult.BlockID, &receipt.ExecutionResult)).
		Return(true, nil).Once()

	// onReceipt should run to completion without throwing an error
	err := ms.matching.onReceipt(receipt.ExecutorID, receipt)
	ms.Require().NoError(err, "should add receipt and result to mempool if valid")

	ms.receiptValidator.AssertExpectations(ms.T())
	ms.ReceiptsPL.AssertExpectations(ms.T())
	ms.ResultsPL.AssertExpectations(ms.T())
}

// TestOnReceiptInvalid tests that we reject receipts that don't pass the ReceiptValidator
func (ms *MatchingSuite) TestOnReceiptInvalid() {
	// we use the same Receipt as in TestOnReceiptValid to ensure that the matching engine is not
	// rejecting the receipt for any other reason
	originID := ms.ExeID
	receipt := unittest.ExecutionReceiptFixture(
		unittest.WithExecutorID(originID),
		unittest.WithResult(unittest.ExecutionResultFixture(unittest.WithBlock(&ms.UnfinalizedBlock))),
	)
	ms.receiptValidator.On("Validate", receipt).Return(engine.NewInvalidInputError("")).Once()

	err := ms.matching.onReceipt(receipt.ExecutorID, receipt)
	ms.Require().Error(err, "should reject receipt that does not pass ReceiptValidator")
	ms.Assert().True(engine.IsInvalidInputError(err))

	ms.receiptValidator.AssertExpectations(ms.T())
	ms.ResultsDB.AssertNumberOfCalls(ms.T(), "Store", 0)
	ms.ResultsPL.AssertNumberOfCalls(ms.T(), "Add", 0)
}

// try to submit an approval where the message origin is inconsistent with the message creator
func (ms *MatchingSuite) TestApprovalInvalidOrigin() {
	// approval from valid origin (i.e. a verification node) but with random ApproverID
	originID := ms.VerID
	approval := unittest.ResultApprovalFixture() // with random ApproverID

	err := ms.matching.onApproval(originID, approval)
	ms.Require().Error(err, "should reject approval with mismatching origin and executor")
	ms.Require().True(engine.IsInvalidInputError(err))

	// approval from random origin but with valid ApproverID (i.e. a verification node)
	originID = unittest.IdentifierFixture() // random origin
	approval = unittest.ResultApprovalFixture(unittest.WithApproverID(ms.VerID))

	err = ms.matching.onApproval(originID, approval)
	ms.Require().Error(err, "should reject approval with mismatching origin and executor")
	ms.Require().True(engine.IsInvalidInputError(err))

	// In both cases, we expect the approval to be rejected without hitting the mempools
	ms.ApprovalsPL.AssertNumberOfCalls(ms.T(), "Add", 0)
}

// Try to submit an approval for an unknown block.
// As the block is unknown, the ID of the sender should
// not matter as there is no block to verify it against
func (ms *MatchingSuite) TestApprovalUnknownBlock() {
	originID := ms.ConID
	approval := unittest.ResultApprovalFixture(unittest.WithApproverID(originID)) // generates approval for random block ID

	// Make sure the approval is added to the cache for future processing
	ms.ApprovalsPL.On("Add", approval).Return(true, nil).Once()

	// onApproval should not throw an error
	err := ms.matching.onApproval(approval.Body.ApproverID, approval)
	ms.Require().NoError(err, "should cache approvals for unknown blocks")

	ms.ApprovalsPL.AssertExpectations(ms.T())
}

// try to submit an approval from a consensus node
func (ms *MatchingSuite) TestOnApprovalInvalidRole() {
	originID := ms.ConID
	approval := unittest.ResultApprovalFixture(
		unittest.WithBlockID(ms.UnfinalizedBlock.ID()),
		unittest.WithApproverID(originID),
	)

	err := ms.matching.onApproval(originID, approval)
	ms.Require().Error(err, "should reject approval from wrong approver role")
	ms.Require().True(engine.IsInvalidInputError(err))

	ms.ApprovalsPL.AssertNumberOfCalls(ms.T(), "Add", 0)
}

// try to submit an approval from an unstaked approver
func (ms *MatchingSuite) TestOnApprovalInvalidStake() {
	originID := ms.VerID
	approval := unittest.ResultApprovalFixture(
		unittest.WithBlockID(ms.UnfinalizedBlock.ID()),
		unittest.WithApproverID(originID),
	)
	ms.Identities[originID].Stake = 0

	err := ms.matching.onApproval(originID, approval)
	ms.Require().Error(err, "should reject approval from unstaked approver")
	ms.Require().True(engine.IsInvalidInputError(err))

	ms.ApprovalsPL.AssertNumberOfCalls(ms.T(), "Add", 0)
}

// try to submit an approval for a sealed result
func (ms *MatchingSuite) TestOnApprovalSealedResult() {
	originID := ms.VerID
	approval := unittest.ResultApprovalFixture(
		unittest.WithBlockID(ms.LatestSealedBlock.ID()),
		unittest.WithApproverID(originID),
	)

	err := ms.matching.onApproval(originID, approval)
	ms.Require().NoError(err, "should ignore approval for sealed result")

	ms.ApprovalsPL.AssertNumberOfCalls(ms.T(), "Add", 0)
}

// try to submit an approval that is already in the mempool
func (ms *MatchingSuite) TestOnApprovalPendingApproval() {
	originID := ms.VerID
	approval := unittest.ResultApprovalFixture(unittest.WithApproverID(originID))

	// setup the approvals mempool to check that we attempted to add the
	// approval, and return false as if it was already in the mempool
	ms.ApprovalsPL.On("Add", approval).Return(false, nil).Once()

	// onApproval should return immediately after trying to insert the approval,
	// without throwing any errors
	err := ms.matching.onApproval(approval.Body.ApproverID, approval)
	ms.Require().NoError(err, "should ignore approval if already pending")

	ms.ApprovalsPL.AssertExpectations(ms.T())
}

// try to submit an approval for a known block
func (ms *MatchingSuite) TestOnApprovalValid() {
	originID := ms.VerID
	approval := unittest.ResultApprovalFixture(
		unittest.WithBlockID(ms.UnfinalizedBlock.ID()),
		unittest.WithApproverID(originID),
	)

	// check that the approval is correctly added
	ms.ApprovalsPL.On("Add", approval).Return(true, nil).Once()

	// onApproval should run to completion without throwing any errors
	err := ms.matching.onApproval(approval.Body.ApproverID, approval)
	ms.Require().NoError(err, "should add approval to mempool if valid")

	ms.ApprovalsPL.AssertExpectations(ms.T())
}

// try to get matched results with nothing in memory pools
func (ms *MatchingSuite) TestSealableResultsEmptyMempools() {
	results, err := ms.matching.sealableResults()
	ms.Require().NoError(err, "should not error with empty mempools")
	ms.Assert().Empty(results, "should not have matched results with empty mempools")
}

// TestSealableResultsValid tests matching.Engine.sealableResults():
//  * a well-formed incorporated result R is in the mempool
//  * sufficient number of valid result approvals for result R
//  * R.PreviousResultID references a known result (i.e. stored in ResultsDB)
//  * R forms a valid sub-graph with its previous result (aka parent result)
// Method Engine.sealableResults() should return R as an element of the sealable results
func (ms *MatchingSuite) TestSealableResultsValid() {
	valSubgrph := ms.ValidSubgraphFixture()
	ms.AddSubgraphFixtureToMempools(valSubgrph)

	// test output of Matching Engine's sealableResults()
	results, err := ms.matching.sealableResults()
	ms.Require().NoError(err)
	ms.Assert().Equal(1, len(results), "expecting a single return value")
	ms.Assert().Equal(valSubgrph.IncorporatedResult.ID(), results[0].ID(), "expecting a single return value")
}

// Try to seal a result for which we don't have the block.
// This tests verifies that Matching engine is performing self-consistency checking:
// Not finding the block for an incorporated result is a fatal
// implementation bug, as we only add results to the IncorporatedResults
// mempool, where _both_ the block that incorporates the result as well
// as the block the result pertains to are known
func (ms *MatchingSuite) TestSealableResultsMissingBlock() {
	valSubgrph := ms.ValidSubgraphFixture()
	ms.AddSubgraphFixtureToMempools(valSubgrph)
	delete(ms.Blocks, valSubgrph.Block.ID()) // remove block the execution receipt pertains to

	_, err := ms.matching.sealableResults()
	ms.Require().Error(err)
}

// TestSealableResultsInvalidChunks tests that matching.Engine.sealableResults()
// performs the following chunk checks on the result:
//   * the number k of chunks in the execution result equals to
//     the number of collections in the corresponding block _plus_ 1 (for system chunk)
//   * for each index idx := 0, 1, ..., k
//     there exists once chunk
// Here we test that an IncorporatedResult with too _few_ chunks is not sealed and removed from the mempool
func (ms *MatchingSuite) TestSealableResults_TooFewChunks() {
	subgrph := ms.ValidSubgraphFixture()
	chunks := subgrph.Result.Chunks
	subgrph.Result.Chunks = chunks[0 : len(chunks)-2] // drop the last chunk
	ms.AddSubgraphFixtureToMempools(subgrph)

	// we expect business logic to remove the incorporated result with failed sub-graph check from mempool
	ms.ResultsPL.On("Rem", unittest.EntityWithID(subgrph.IncorporatedResult.ID())).Return(true).Once()

	results, err := ms.matching.sealableResults()
	ms.Require().NoError(err)
	ms.Assert().Empty(results, "should not select result with too many chunks")
	ms.ResultsPL.AssertExpectations(ms.T()) // asserts that ResultsPL.Rem(incorporatedResult.ID()) was called
}

// TestSealableResults_TooManyChunks tests that matching.Engine.sealableResults()
// performs the following chunk checks on the result:
//   * the number k of chunks in the execution result equals to
//     the number of collections in the corresponding block _plus_ 1 (for system chunk)
//   * for each index idx := 0, 1, ..., k
//     there exists once chunk
// Here we test that an IncorporatedResult with too _many_ chunks is not sealed and removed from the mempool
func (ms *MatchingSuite) TestSealableResults_TooManyChunks() {
	subgrph := ms.ValidSubgraphFixture()
	chunks := subgrph.Result.Chunks
	subgrph.Result.Chunks = append(chunks, chunks[len(chunks)-1]) // duplicate the last entry
	ms.AddSubgraphFixtureToMempools(subgrph)

	// we expect business logic to remove the incorporated result with failed sub-graph check from mempool
	ms.ResultsPL.On("Rem", unittest.EntityWithID(subgrph.IncorporatedResult.ID())).Return(true).Once()

	results, err := ms.matching.sealableResults()
	ms.Require().NoError(err)
	ms.Assert().Empty(results, "should not select result with too few chunks")
	ms.ResultsPL.AssertExpectations(ms.T()) // asserts that ResultsPL.Rem(incorporatedResult.ID()) was called
}

// TestSealableResults_InvalidChunks tests that matching.Engine.sealableResults()
// performs the following chunk checks on the result:
//   * the number k of chunks in the execution result equals to
//     the number of collections in the corresponding block _plus_ 1 (for system chunk)
//   * for each index idx := 0, 1, ..., k
//     there exists once chunk
// Here we test that an IncorporatedResult with
//   * correct number of chunks
//   * but one missing chunk and one duplicated chunk
// is not sealed and removed from the mempool
func (ms *MatchingSuite) TestSealableResults_InvalidChunks() {
	subgrph := ms.ValidSubgraphFixture()
	chunks := subgrph.Result.Chunks
	chunks[len(chunks)-2] = chunks[len(chunks)-1] // overwrite second-last with last entry, which is now duplicated
	// yet we have the correct number of elements in the chunk list
	ms.AddSubgraphFixtureToMempools(subgrph)

	// we expect business logic to remove the incorporated result with failed sub-graph check from mempool
	ms.ResultsPL.On("Rem", unittest.EntityWithID(subgrph.IncorporatedResult.ID())).Return(true).Once()

	results, err := ms.matching.sealableResults()
	ms.Require().NoError(err)
	ms.Assert().Empty(results, "should not select result with invalid chunk list")
	ms.ResultsPL.AssertExpectations(ms.T()) // asserts that ResultsPL.Rem(incorporatedResult.ID()) was called
}

// TestSealableResults_NoPayload_MissingChunk tests that matching.Engine.sealableResults()
// enforces the correct number of chunks for empty blocks, i.e. blocks with no payload:
//  * execution receipt with missing system chunk should be rejected
func (ms *MatchingSuite) TestSealableResults_NoPayload_MissingChunk() {
	subgrph := ms.ValidSubgraphFixture()
	subgrph.Block.Payload = nil                                                              // override block's payload to nil
	subgrph.IncorporatedResult.IncorporatedBlockID = subgrph.Block.ID()                      // update block's ID
	subgrph.IncorporatedResult.Result.BlockID = subgrph.Block.ID()                           // update block's ID
	subgrph.IncorporatedResult.Result.Chunks = subgrph.IncorporatedResult.Result.Chunks[0:0] // empty chunk list
	ms.AddSubgraphFixtureToMempools(subgrph)

	// we expect business logic to remove the incorporated result with failed sub-graph check from mempool
	ms.ResultsPL.On("Rem", unittest.EntityWithID(subgrph.IncorporatedResult.ID())).Return(true).Once()

	// the result should not be matched
	results, err := ms.matching.sealableResults()
	ms.Require().NoError(err)
	ms.Assert().Empty(results, "should not select result with invalid chunk list")
	ms.ResultsPL.AssertExpectations(ms.T()) // asserts that ResultsPL.Rem(incorporatedResult.ID()) was called
}

// TestSealableResults_NoPayload_TooManyChunk tests that matching.Engine.sealableResults()
// enforces the correct number of chunks for empty blocks, i.e. blocks with no payload:
//  * execution receipt with more than one chunk should be rejected
func (ms *MatchingSuite) TestSealableResults_NoPayload_TooManyChunk() {
	subgrph := ms.ValidSubgraphFixture()
	subgrph.Block.Payload = nil                                                              // override block's payload to nil
	subgrph.IncorporatedResult.IncorporatedBlockID = subgrph.Block.ID()                      // update block's ID
	subgrph.IncorporatedResult.Result.BlockID = subgrph.Block.ID()                           // update block's ID
	subgrph.IncorporatedResult.Result.Chunks = subgrph.IncorporatedResult.Result.Chunks[0:2] // two chunks
	ms.AddSubgraphFixtureToMempools(subgrph)

	// we expect business logic to remove the incorporated result with failed sub-graph check from mempool
	ms.ResultsPL.On("Rem", unittest.EntityWithID(subgrph.IncorporatedResult.ID())).Return(true).Once()

	results, err := ms.matching.sealableResults()
	ms.Require().NoError(err)
	ms.Assert().Empty(results, "should not select result with invalid chunk list")
	ms.ResultsPL.AssertExpectations(ms.T()) // asserts that ResultsPL.Rem(incorporatedResult.ID()) was called
}

// TestSealableResults_NoPayload_WrongIndexChunk tests that matching.Engine.sealableResults()
// enforces the correct number of chunks for empty blocks, i.e. blocks with no payload:
//  * execution receipt with a single chunk, but wrong chunk index, should be rejected
func (ms *MatchingSuite) TestSealableResults_NoPayload_WrongIndexChunk() {
	subgrph := ms.ValidSubgraphFixture()
	subgrph.Block.Payload = nil                                                              // override block's payload to nil
	subgrph.IncorporatedResult.IncorporatedBlockID = subgrph.Block.ID()                      // update block's ID
	subgrph.IncorporatedResult.Result.BlockID = subgrph.Block.ID()                           // update block's ID
	subgrph.IncorporatedResult.Result.Chunks = subgrph.IncorporatedResult.Result.Chunks[2:2] // chunk with chunkIndex == 2
	ms.AddSubgraphFixtureToMempools(subgrph)

	// we expect business logic to remove the incorporated result with failed sub-graph check from mempool
	ms.ResultsPL.On("Rem", unittest.EntityWithID(subgrph.IncorporatedResult.ID())).Return(true).Once()

	results, err := ms.matching.sealableResults()
	ms.Require().NoError(err)
	ms.Assert().Empty(results, "should not select result with invalid chunk list")
	ms.ResultsPL.AssertExpectations(ms.T()) // asserts that ResultsPL.Rem(incorporatedResult.ID()) was called
}

// TestSealableResultsUnassignedVerifiers tests that matching.Engine.sealableResults():
// only considers approvals from assigned verifiers
func (ms *MatchingSuite) TestSealableResultsUnassignedVerifiers() {
	subgrph := ms.ValidSubgraphFixture()

	assignedVerifiersPerChunk := uint(len(ms.Approvers) / 2)
	assignment := chunks.NewAssignment()
	approvals := make(map[uint64]map[flow.Identifier]*flow.ResultApproval)
	for _, chunk := range subgrph.IncorporatedResult.Result.Chunks {
		assignment.Add(chunk, ms.Approvers[0:assignedVerifiersPerChunk].NodeIDs()) // assign leading half verifiers

		// generate approvals by _tailing_ half verifiers
		chunkApprovals := make(map[flow.Identifier]*flow.ResultApproval)
		for _, approver := range ms.Approvers[assignedVerifiersPerChunk:len(ms.Approvers)] {
			chunkApprovals[approver.NodeID] = unittest.ApprovalFor(subgrph.IncorporatedResult.Result, chunk.Index, approver.NodeID)
		}
		approvals[chunk.Index] = chunkApprovals
	}
	subgrph.Assignment = assignment
	subgrph.Approvals = approvals

	ms.AddSubgraphFixtureToMempools(subgrph)

	results, err := ms.matching.sealableResults()
	ms.Require().NoError(err)
	ms.Assert().Empty(results, "should not select result with ")
	ms.ApprovalsPL.AssertExpectations(ms.T()) // asserts that ResultsPL.Rem(incorporatedResult.ID()) was called
}

// TestSealableResults_UnknownVerifiers tests that matching.Engine.sealableResults():
//   * removes approvals from unknown verification nodes from mempool
func (ms *MatchingSuite) TestSealableResults_ApprovalsForUnknownBlockRemain() {
	// make child block for UnfinalizedBlock, i.e.:
	//   <- UnfinalizedBlock <- block
	// and create Execution result ands approval for this block
	block := unittest.BlockWithParentFixture(ms.UnfinalizedBlock.Header)
	er := unittest.ExecutionResultFixture(unittest.WithBlock(&block))
	app1 := unittest.ApprovalFor(er, 0, unittest.IdentifierFixture()) // from unknown node

	ms.ApprovalsPL.On("All").Return([]*flow.ResultApproval{app1})
	chunkApprovals := make(map[flow.Identifier]*flow.ResultApproval)
	chunkApprovals[app1.Body.ApproverID] = app1
	ms.ApprovalsPL.On("ByChunk", er.ID(), 0).Return(chunkApprovals)

	_, err := ms.matching.sealableResults()
	ms.Require().NoError(err)
	ms.ApprovalsPL.AssertNumberOfCalls(ms.T(), "RemApproval", 0)
	ms.ApprovalsPL.AssertNumberOfCalls(ms.T(), "RemChunk", 0)
}

// TestRemoveApprovalsFromInvalidVerifiers tests that matching.Engine.sealableResults():
//   * removes approvals from invalid verification nodes from mempool
// This may occur when the block wasn't know when the node received the approval.
// Note: we test a scenario here, were result is sealable; it just has additional
//      approvals from invalid nodes
func (ms *MatchingSuite) TestRemoveApprovalsFromInvalidVerifiers() {
	subgrph := ms.ValidSubgraphFixture()

	// add invalid approvals to leading chunk:
	app1 := unittest.ApprovalFor(subgrph.IncorporatedResult.Result, 0, unittest.IdentifierFixture()) // from unknown node
	app2 := unittest.ApprovalFor(subgrph.IncorporatedResult.Result, 0, ms.ExeID)                     // from known but non-VerificationNode
	ms.Identities[ms.VerID].Stake = 0
	app3 := unittest.ApprovalFor(subgrph.IncorporatedResult.Result, 0, ms.VerID) // from zero-weight VerificationNode
	subgrph.Approvals[0][app1.Body.ApproverID] = app1
	subgrph.Approvals[0][app2.Body.ApproverID] = app2
	subgrph.Approvals[0][app3.Body.ApproverID] = app3

	ms.AddSubgraphFixtureToMempools(subgrph)

	// we expect business logic to remove the approval from the unknown node
	ms.ApprovalsPL.On("RemApproval", unittest.EntityWithID(app1.ID())).Return(true, nil).Once()
	ms.ApprovalsPL.On("RemApproval", unittest.EntityWithID(app2.ID())).Return(true, nil).Once()
	ms.ApprovalsPL.On("RemApproval", unittest.EntityWithID(app3.ID())).Return(true, nil).Once()

	_, err := ms.matching.sealableResults()
	ms.Require().NoError(err)
	ms.ApprovalsPL.AssertExpectations(ms.T()) // asserts that ResultsPL.Rem(incorporatedResult.ID()) was called
}

// TestSealableResultsInsufficientApprovals tests matching.Engine.sealableResults():
//  * a result where at least one chunk has not enough approvals (require
//    currently at least one) should not be sealable
func (ms *MatchingSuite) TestSealableResultsInsufficientApprovals() {
	subgrph := ms.ValidSubgraphFixture()
	delete(subgrph.Approvals, uint64(len(subgrph.Result.Chunks)-1))
	ms.AddSubgraphFixtureToMempools(subgrph)

	// test output of Matching Engine's sealableResults()
	results, err := ms.matching.sealableResults()
	ms.Require().NoError(err)
	ms.Assert().Empty(results, "expecting no sealable result")
}

// TestRequestPendingReceipts tests matching.Engine.requestPendingReceipts():
//   * generate n=100 consecutive blocks, where the first one is sealed and the last one is final
func (ms *MatchingSuite) TestRequestPendingReceipts() {
	// create blocks
	n := 100
	orderedBlocks := make([]flow.Block, 0, n)
	parentBlock := ms.UnfinalizedBlock
	for i := 0; i < n; i++ {
		block := unittest.BlockWithParentFixture(parentBlock.Header)
		ms.Blocks[block.ID()] = &block
		orderedBlocks = append(orderedBlocks, block)
		parentBlock = block
	}

	// progress latest sealed and latest finalized:
	ms.LatestSealedBlock = orderedBlocks[0]
	ms.LatestFinalizedBlock = orderedBlocks[n-1]

	// Expecting all blocks to be requested: from sealed height + 1 up to (incl.) latest finalized
	for i := 1; i < n; i++ {
		id := orderedBlocks[i].ID()
		ms.requester.On("EntityByID", id, mock.Anything).Return().Once()
	}
	ms.SealsPL.On("All").Return([]*flow.IncorporatedResultSeal{}).Maybe()

	err := ms.matching.requestPendingReceipts()
	ms.Require().NoError(err, "should request results for pending blocks")
	ms.requester.AssertExpectations(ms.T()) // asserts that requester.EntityByID(<blockID>, filter.Any) was called
}

// TestRequestPendingApprovals checks that requests are sent only for chunks
// that have not collected any approvals yet, and are sent only to the verifiers
// assigned to those chunks. It also check that the threshold and raite limiting
// is respected.
func (ms *MatchingSuite) TestRequestPendingApprovals() {

	// n is the total number of blocks and incorporated-results we add to the
	// chain and mempool
	n := 100

	// s is the number of incorporated results that have already collected at
	// least one approval per chunk, so they should not require any approval
	// requests
	s := 50

	// create blocks
	unsealedFinalizedBlocks := make([]flow.Block, 0, n)
	parentBlock := ms.UnfinalizedBlock
	for i := 0; i < n; i++ {
		block := unittest.BlockWithParentFixture(parentBlock.Header)
		ms.Blocks[block.ID()] = &block
		unsealedFinalizedBlocks = append(unsealedFinalizedBlocks, block)
		parentBlock = block
	}

	// progress latest sealed and latest finalized:
	ms.LatestSealedBlock = unsealedFinalizedBlocks[0]
	ms.LatestFinalizedBlock = unsealedFinalizedBlocks[n-1]

	// add an unfinalized block; it shouldn't require an approval request
	unfinalizedBlock := unittest.BlockWithParentFixture(parentBlock.Header)
	ms.Blocks[unfinalizedBlock.ID()] = &unfinalizedBlock

	// we will assume that all chunks are assigned to the same verifier. So each
	// approval request should only be sent to this single verifier.
	verifier := unittest.IdentifierFixture()

	// expectedRequests collects the set of ApprovalRequests that should be sent
	expectedRequests := []*messages.ApprovalRequest{}

	// populate the incorporated-results mempool with:
	// - 50 that have collected one signature per chunk
	// - 50 that have collected no signatures
	//
	// each chunk is assigned to the single verifier we defined above
	//
	// we populate expectedRequests with requests for chunks that have no
	// signatures, and for results that are for block that meet the approval
	// request threshold.
	//
	//
	//     sealed          unseale/finalized
	// |              ||                        |
	// 1 <- 2 <- .. <- s <- s+1 <- .. <- n-t <- n
	//                 |                  |
	//                    expected reqs
	for i := 0; i < n; i++ {

		// Create an incorporated result for unsealedFinalizedBlocks[i].
		// By default the result will contain 17 chunks.
		ir := unittest.IncorporatedResult.Fixture(
			unittest.IncorporatedResult.WithResult(
				unittest.ExecutionResultFixture(
					unittest.WithBlock(&unsealedFinalizedBlocks[i]),
				),
			),
			unittest.IncorporatedResult.WithIncorporatedBlockID(
				unsealedFinalizedBlocks[i].ID(),
			),
		)

		assignment := chunks.NewAssignment()

		for _, chunk := range ir.Result.Chunks {

			// assign the verifier to this chunk
			assignment.Add(chunk, flow.IdentifierList{verifier})
			ms.Assigner.On("Assign", ir.Result, ir.IncorporatedBlockID).Return(assignment, nil)

			// only add a signature if the result belongs to the set of results
			// that we assume have already received approvals for every chunk
			if i < s {
				ir.AddSignature(chunk.Index, unittest.IdentifierFixture(), unittest.SignatureFixture())
			} else {

				if i < n-int(ms.matching.approvalRequestsThreshold) {
					expectedRequests = append(expectedRequests,
						&messages.ApprovalRequest{
							ResultID:   ir.Result.ID(),
							ChunkIndex: chunk.Index,
						})
				}

			}
		}

		ms.PendingResults[ir.ID()] = ir
	}

	exp := n - s - int(ms.matching.approvalRequestsThreshold)

	// add an incorporated-result for a block that was already sealed. We
	// expect that no approval requests will be sent for this result, even if it
	// hasn't collected any approvals yet.
	sealedBlockIR := unittest.IncorporatedResult.Fixture(
		unittest.IncorporatedResult.WithResult(
			unittest.ExecutionResultFixture(
				unittest.WithBlock(&ms.LatestSealedBlock),
			),
		),
		unittest.IncorporatedResult.WithIncorporatedBlockID(
			ms.LatestSealedBlock.ID(),
		),
	)
	ms.PendingResults[sealedBlockIR.ID()] = sealedBlockIR

	// add an incorporated-result for an unfinalized block. It should not
	// generate any requests either.
	unfinalizedBlockIR := unittest.IncorporatedResult.Fixture(
		unittest.IncorporatedResult.WithResult(
			unittest.ExecutionResultFixture(
				unittest.WithBlock(&unfinalizedBlock),
			),
		),
		unittest.IncorporatedResult.WithIncorporatedBlockID(
			unfinalizedBlock.ID(),
		),
	)
	ms.PendingResults[unfinalizedBlock.ID()] = unfinalizedBlockIR

	// wire-up the approval requests conduit to keep track of all sent requests
	// and check that the target matches the unique verifier assigned to each
	// chunk
	requests := []*messages.ApprovalRequest{}
	conduit := &mocknetwork.Conduit{}
	conduit.On("Publish", mock.Anything, mock.Anything).
		Return(nil).
		Run(func(args mock.Arguments) {
			// collect the request
			ar, ok := args[0].(*messages.ApprovalRequest)
			ms.Assert().True(ok)
			requests = append(requests, ar)

			// check that the target is the verifier assigned to the chunk
			target, ok := args[1].(flow.Identifier)
			ms.Assert().True(ok)
			ms.Assert().Equal(verifier, target)
		})
	ms.matching.approvalConduit = conduit

	err := ms.matching.requestPendingApprovals()
	ms.Require().NoError(err)

	// first time it goes through, no requests should be made because of the
	// blackout period
	ms.Assert().Len(requests, 0)

	// Check the request tracker
	ms.Assert().Equal(exp, len(ms.matching.requestTracker.index))
	for _, expectedRequest := range expectedRequests {
		requestItem := ms.matching.requestTracker.Get(
			expectedRequest.ResultID,
			expectedRequest.ChunkIndex,
		)
		ms.Assert().Equal(uint(0), requestItem.Requests)
	}

	// wait for the max blackout period to elapse and retry
	time.Sleep(3 * time.Second)
	err = ms.matching.requestPendingApprovals()
	ms.Require().NoError(err)

	// now we expect that requests have been sent for the chunks that haven't
	// collected any approvals
	ms.Assert().Len(requests, len(expectedRequests))

	// Check the request tracker
	ms.Assert().Equal(exp, len(ms.matching.requestTracker.index))
	for _, expectedRequest := range expectedRequests {
		requestItem := ms.matching.requestTracker.Get(
			expectedRequest.ResultID,
			expectedRequest.ChunkIndex,
		)
		ms.Assert().Equal(uint(1), requestItem.Requests)
	}
}

// incorporatedResult returns a testify `argumentMatcher` that only accepts an
// IncorporatedResult with the given parameters
func incorporatedResult(blockID flow.Identifier, result *flow.ExecutionResult) interface{} {
	return mock.MatchedBy(func(ir *flow.IncorporatedResult) bool {
		return ir.IncorporatedBlockID == blockID && ir.Result.ID() == result.ID()
	})
}<|MERGE_RESOLUTION|>--- conflicted
+++ resolved
@@ -17,13 +17,8 @@
 	"github.com/onflow/flow-go/model/flow"
 	"github.com/onflow/flow-go/model/messages"
 	"github.com/onflow/flow-go/module/metrics"
-<<<<<<< HEAD
-	module "github.com/onflow/flow-go/module/mock"
-=======
 	mockmodule "github.com/onflow/flow-go/module/mock"
-	"github.com/onflow/flow-go/module/validation"
 	"github.com/onflow/flow-go/network/mocknetwork"
->>>>>>> 8f6ccfcd
 	"github.com/onflow/flow-go/utils/unittest"
 )
 
@@ -82,14 +77,13 @@
 	ms.receiptValidator = &mockmodule.ReceiptValidator{}
 
 	ms.matching = &Engine{
-<<<<<<< HEAD
 		unit:                                 unit,
 		log:                                  log,
 		engineMetrics:                        metrics,
 		mempool:                              metrics,
 		metrics:                              metrics,
 		state:                                ms.State,
-		requester:                            ms.requester,
+		receiptRequester:                     ms.requester,
 		resultsDB:                            ms.ResultsDB,
 		headersDB:                            ms.HeadersDB,
 		indexDB:                              ms.IndexDB,
@@ -98,35 +92,13 @@
 		approvals:                            ms.ApprovalsPL,
 		seals:                                ms.SealsPL,
 		isCheckingSealing:                    atomic.NewBool(false),
-		requestReceiptThreshold:              10,
+		sealingThreshold:                     10,
 		maxResultsToRequest:                  200,
 		assigner:                             ms.Assigner,
+		receiptValidator:                     ms.receiptValidator,
+		requestTracker:                       NewRequestTracker(1, 3),
+		approvalRequestsThreshold:            10,
 		requiredApprovalsForSealConstruction: DefaultRequiredApprovalsForSealConstruction,
-		receiptValidator:                     ms.receiptValidator,
-=======
-		unit:                      unit,
-		log:                       log,
-		engineMetrics:             metrics,
-		mempool:                   metrics,
-		metrics:                   metrics,
-		state:                     ms.State,
-		receiptRequester:          ms.requester,
-		resultsDB:                 ms.ResultsDB,
-		headersDB:                 ms.HeadersDB,
-		indexDB:                   ms.IndexDB,
-		incorporatedResults:       ms.ResultsPL,
-		receipts:                  ms.ReceiptsPL,
-		approvals:                 ms.ApprovalsPL,
-		seals:                     ms.SealsPL,
-		isCheckingSealing:         atomic.NewBool(false),
-		sealingThreshold:          10,
-		maxResultsToRequest:       200,
-		assigner:                  ms.Assigner,
-		receiptValidator:          ms.receiptValidator,
-		requestTracker:            NewRequestTracker(1, 3),
-		approvalRequestsThreshold: 10,
-		requiredChunkApprovals:    validation.DefaultRequiredChunkApprovals,
->>>>>>> 8f6ccfcd
 	}
 }
 
