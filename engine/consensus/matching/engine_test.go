--- conflicted
+++ resolved
@@ -15,11 +15,7 @@
 	"github.com/onflow/flow-go/model/flow"
 	"github.com/onflow/flow-go/module/metrics"
 	mockmodule "github.com/onflow/flow-go/module/mock"
-<<<<<<< HEAD
-	"github.com/onflow/flow-go/network"
-=======
 	"github.com/onflow/flow-go/network/channels"
->>>>>>> 138e1c32
 	"github.com/onflow/flow-go/network/mocknetwork"
 	mockprotocol "github.com/onflow/flow-go/state/protocol/mock"
 	mockstorage "github.com/onflow/flow-go/storage/mock"
@@ -126,11 +122,7 @@
 	go func() {
 		defer wg.Done()
 		for _, receipt := range receipts {
-<<<<<<< HEAD
-			err := s.engine.Process(network.ReceiveReceipts, originID, receipt)
-=======
 			err := s.engine.Process(channels.ReceiveReceipts, originID, receipt)
->>>>>>> 138e1c32
 			s.Require().NoError(err, "should add receipt and result to mempool if valid")
 		}
 	}()
