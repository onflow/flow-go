package matching

import (
	"os"
	"sync"
	"testing"
	"time"

	"github.com/rs/zerolog"
	"github.com/stretchr/testify/suite"

	"github.com/onflow/flow-go/engine"
	"github.com/onflow/flow-go/model/flow"
	"github.com/onflow/flow-go/module/mempool/stdmap"
	"github.com/onflow/flow-go/module/metrics"
	mockmodule "github.com/onflow/flow-go/module/mock"
	"github.com/onflow/flow-go/module/trace"
	"github.com/onflow/flow-go/utils/fifoqueue"
	"github.com/onflow/flow-go/utils/unittest"
)

func TestMatchingEngineContext(t *testing.T) {
	suite.Run(t, new(MatchingEngineSuite))
}

type MatchingEngineSuite struct {
	unittest.BaseChainSuite
	// misc SERVICE COMPONENTS which are injected into Matching Core
	requester         *mockmodule.Requester
	receiptValidator  *mockmodule.ReceiptValidator
	approvalValidator *mockmodule.ApprovalValidator

	// Matching Engine
	engine *Engine
}

func (ms *MatchingEngineSuite) SetupTest() {
	// ~~~~~~~~~~~~~~~~~~~~~~~~~~ SETUP SUITE ~~~~~~~~~~~~~~~~~~~~~~~~~~ //
	ms.SetupChain()

	log := zerolog.New(os.Stderr)
	metrics := metrics.NewNoopCollector()
	tracer := trace.NewNoopTracer()

	// ~~~~~~~~~~~~~~~~~~~~~~~ SETUP MATCHING ENGINE ~~~~~~~~~~~~~~~~~~~~~~~ //
	ms.requester = new(mockmodule.Requester)
	ms.receiptValidator = &mockmodule.ReceiptValidator{}
	ms.approvalValidator = &mockmodule.ApprovalValidator{}

	approvalsProvider := make(chan *Event)
	approvalResponseProvider := make(chan *Event)
	receiptsProvider := make(chan *Event)

	ms.engine = &Engine{
		log:  log,
		unit: engine.NewUnit(),
		core: &Core{
			tracer:                               tracer,
			log:                                  log,
			coreMetrics:                          metrics,
			mempool:                              metrics,
			metrics:                              metrics,
			state:                                ms.State,
			receiptRequester:                     ms.requester,
			receiptsDB:                           ms.ReceiptsDB,
			headersDB:                            ms.HeadersDB,
			indexDB:                              ms.IndexDB,
			incorporatedResults:                  ms.ResultsPL,
			receipts:                             ms.ReceiptsPL,
			approvals:                            ms.ApprovalsPL,
			seals:                                ms.SealsPL,
			pendingReceipts:                      stdmap.NewPendingReceipts(100),
			sealingThreshold:                     10,
			maxResultsToRequest:                  200,
			assigner:                             ms.Assigner,
			receiptValidator:                     ms.receiptValidator,
			approvalValidator:                    ms.approvalValidator,
			requestTracker:                       NewRequestTracker(1, 3),
			approvalRequestsThreshold:            10,
			requiredApprovalsForSealConstruction: RequiredApprovalsForSealConstructionTestingValue,
			emergencySealingActive:               false,
		},
		approvalSink:                         approvalsProvider,
		requestedApprovalSink:                approvalResponseProvider,
		receiptSink:                          receiptsProvider,
		pendingEventSink:                     make(chan *Event),
		engineMetrics:                        metrics,
		cacheMetrics:                         metrics,
		requiredApprovalsForSealConstruction: RequiredApprovalsForSealConstructionTestingValue,
	}

	ms.engine.pendingReceipts, _ = fifoqueue.NewFifoQueue()
	ms.engine.pendingApprovals, _ = fifoqueue.NewFifoQueue()
	ms.engine.pendingRequestedApprovals, _ = fifoqueue.NewFifoQueue()

	<-ms.engine.Ready()
}

// TestProcessValidReceipt tests if valid receipt gets recorded into mempool when send through `Engine`.
// Tests the whole processing pipeline.
func (ms *MatchingEngineSuite) TestProcessValidReceipt() {
	originID := ms.ExeID
	receipt := unittest.ExecutionReceiptFixture(
		unittest.WithExecutorID(originID),
		unittest.WithResult(unittest.ExecutionResultFixture(unittest.WithBlock(&ms.UnfinalizedBlock))),
	)

<<<<<<< HEAD
	ms.receiptValidator.On("Validate", receipt).Return(nil).Once()

=======
	ms.receiptValidator.On("Validate", []*flow.ExecutionReceipt{receipt}).Return(nil).Once()
	// we expect that receipt is persisted in storage
	ms.ReceiptsDB.On("Store", receipt).Return(nil).Once()
>>>>>>> c585eb18
	// we expect that receipt is added to mempool
	ms.ReceiptsPL.On("AddReceipt", receipt, ms.UnfinalizedBlock.Header).Return(true, nil).Once()
	// setup the results mempool to check if we attempted to add the incorporated result
	ms.ResultsPL.
		On("Add", incorporatedResult(receipt.ExecutionResult.BlockID, &receipt.ExecutionResult)).
		Return(true, nil).Once()

	err := ms.engine.Process(originID, receipt)
	ms.Require().NoError(err, "should add receipt and result to mempool if valid")

	// matching engine has at least 100ms ticks for processing events
	time.Sleep(1 * time.Second)

	ms.receiptValidator.AssertExpectations(ms.T())
	ms.ReceiptsPL.AssertExpectations(ms.T())
	ms.ResultsPL.AssertExpectations(ms.T())
}

// TestMultipleProcessingItems tests that the engine queues multiple receipts and approvals
// and eventually feeds them into matching.Core for processing
func (ms *MatchingEngineSuite) TestMultipleProcessingItems() {
	originID := ms.ExeID

	receipts := make([]*flow.ExecutionReceipt, 20)
	for i := range receipts {
		receipt := unittest.ExecutionReceiptFixture(
			unittest.WithExecutorID(originID),
			unittest.WithResult(unittest.ExecutionResultFixture(unittest.WithBlock(&ms.UnfinalizedBlock))),
		)
<<<<<<< HEAD
		ms.receiptValidator.On("Validate", receipt).Return(nil).Once()
=======
		ms.receiptValidator.On("Validate", []*flow.ExecutionReceipt{receipt}).Return(nil).Once()
		// we expect that receipt is persisted in storage
		ms.ReceiptsDB.On("Store", receipt).Return(nil).Once()
>>>>>>> c585eb18
		// we expect that receipt is added to mempool
		ms.ReceiptsPL.On("AddReceipt", receipt, ms.UnfinalizedBlock.Header).Return(true, nil).Once()
		// setup the results mempool to check if we attempted to add the incorporated result
		ms.ResultsPL.
			On("Add", incorporatedResult(receipt.ExecutionResult.BlockID, &receipt.ExecutionResult)).
			Return(true, nil).Once()
		receipts[i] = receipt
	}

	numApprovalsPerReceipt := 1
	approvals := make([]*flow.ResultApproval, 0, len(receipts)*numApprovalsPerReceipt)
	approverID := ms.VerID
	for _, receipt := range receipts {
		for j := 0; j < numApprovalsPerReceipt; j++ {
			approval := unittest.ResultApprovalFixture(unittest.WithExecutionResultID(receipt.ID()),
				unittest.WithApproverID(approverID))
			ms.approvalValidator.On("Validate", approval).Return(nil).Once()
			approvals = append(approvals, approval)
			ms.ApprovalsPL.On("Add", approval).Return(true, nil).Once()
		}
	}

	var wg sync.WaitGroup
	wg.Add(1)
	go func() {
		defer wg.Done()
		for _, receipt := range receipts {
			err := ms.engine.Process(originID, receipt)
			ms.Require().NoError(err, "should add receipt and result to mempool if valid")
		}
	}()
	wg.Add(1)
	go func() {
		defer wg.Done()
		for _, approval := range approvals {
			err := ms.engine.Process(approverID, approval)
			ms.Require().NoError(err, "should process approval")
		}
	}()

	wg.Wait()

	// matching engine has at least 100ms ticks for processing events
	time.Sleep(1 * time.Second)

	ms.receiptValidator.AssertExpectations(ms.T())
	ms.ReceiptsPL.AssertExpectations(ms.T())
	ms.ResultsPL.AssertExpectations(ms.T())
	ms.ApprovalsPL.AssertExpectations(ms.T())
}<|MERGE_RESOLUTION|>--- conflicted
+++ resolved
@@ -105,14 +105,9 @@
 		unittest.WithResult(unittest.ExecutionResultFixture(unittest.WithBlock(&ms.UnfinalizedBlock))),
 	)
 
-<<<<<<< HEAD
-	ms.receiptValidator.On("Validate", receipt).Return(nil).Once()
-
-=======
 	ms.receiptValidator.On("Validate", []*flow.ExecutionReceipt{receipt}).Return(nil).Once()
 	// we expect that receipt is persisted in storage
 	ms.ReceiptsDB.On("Store", receipt).Return(nil).Once()
->>>>>>> c585eb18
 	// we expect that receipt is added to mempool
 	ms.ReceiptsPL.On("AddReceipt", receipt, ms.UnfinalizedBlock.Header).Return(true, nil).Once()
 	// setup the results mempool to check if we attempted to add the incorporated result
@@ -142,13 +137,9 @@
 			unittest.WithExecutorID(originID),
 			unittest.WithResult(unittest.ExecutionResultFixture(unittest.WithBlock(&ms.UnfinalizedBlock))),
 		)
-<<<<<<< HEAD
-		ms.receiptValidator.On("Validate", receipt).Return(nil).Once()
-=======
 		ms.receiptValidator.On("Validate", []*flow.ExecutionReceipt{receipt}).Return(nil).Once()
 		// we expect that receipt is persisted in storage
 		ms.ReceiptsDB.On("Store", receipt).Return(nil).Once()
->>>>>>> c585eb18
 		// we expect that receipt is added to mempool
 		ms.ReceiptsPL.On("AddReceipt", receipt, ms.UnfinalizedBlock.Header).Return(true, nil).Once()
 		// setup the results mempool to check if we attempted to add the incorporated result
