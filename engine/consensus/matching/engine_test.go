--- conflicted
+++ resolved
@@ -11,10 +11,6 @@
 
 	"github.com/onflow/flow-go/engine"
 	"github.com/onflow/flow-go/model/flow"
-<<<<<<< HEAD
-	"github.com/onflow/flow-go/model/messages"
-=======
->>>>>>> 42562108
 	"github.com/onflow/flow-go/module/mempool/stdmap"
 	"github.com/onflow/flow-go/module/metrics"
 	mockmodule "github.com/onflow/flow-go/module/mock"
@@ -89,139 +85,15 @@
 		receiptSink:                          receiptsProvider,
 		pendingEventSink:                     make(chan *Event),
 		engineMetrics:                        metrics,
-<<<<<<< HEAD
-		mempool:                              metrics,
-		metrics:                              metrics,
-		state:                                ms.State,
-		receiptRequester:                     ms.requester,
-		receiptsDB:                           ms.ReceiptsDB,
-		headersDB:                            ms.HeadersDB,
-		indexDB:                              ms.IndexDB,
-		incorporatedResults:                  ms.ResultsPL,
-		receipts:                             ms.ReceiptsPL,
-		approvals:                            ms.ApprovalsPL,
-		seals:                                ms.SealsPL,
-		pendingReceipts:                      stdmap.NewPendingReceipts(100),
-		isCheckingSealing:                    atomic.NewBool(false),
-		sealingThreshold:                     10,
-		maxResultsToRequest:                  200,
-		assigner:                             ms.Assigner,
-		receiptValidator:                     ms.receiptValidator,
-		requestTracker:                       NewRequestTracker(1, 3),
-		approvalRequestsThreshold:            10,
-=======
 		cacheMetrics:                         metrics,
->>>>>>> 42562108
 		requiredApprovalsForSealConstruction: DefaultRequiredApprovalsForSealConstruction,
 	}
-<<<<<<< HEAD
-}
-
-// Test that we reject receipts for unknown blocks without generating an error
-func (ms *MatchingSuite) TestOnReceiptUnknownBlock() {
-	// This receipt has a random block ID, so the matching engine won't find it.
-	receipt := unittest.ExecutionReceiptFixture()
-
-	// onReceipt should reject the receipt without throwing an error
-	_, err := ms.matching.onCurrentReceipt(receipt)
-	ms.Require().NoError(err, "should drop receipt for unknown block without error")
-
-	ms.ReceiptsPL.AssertNumberOfCalls(ms.T(), "Add", 0)
-	ms.ResultsPL.AssertNumberOfCalls(ms.T(), "Add", 0)
-}
-
-// matching engine should drop Result for known block that is already sealed
-// without trying to store anything
-func (ms *MatchingSuite) TestOnReceiptSealedResult() {
-	originID := ms.ExeID
-	receipt := unittest.ExecutionReceiptFixture(
-		unittest.WithExecutorID(originID),
-		unittest.WithResult(unittest.ExecutionResultFixture(unittest.WithBlock(&ms.LatestSealedBlock))),
-	)
-
-	_, err := ms.matching.onCurrentReceipt(receipt)
-	ms.Require().NoError(err, "should ignore receipt for sealed result")
-
-	ms.ReceiptsDB.AssertNumberOfCalls(ms.T(), "Store", 0)
-	ms.ResultsPL.AssertNumberOfCalls(ms.T(), "Add", 0)
-}
-
-// Test that we drop receipts that are already pooled
-func (ms *MatchingSuite) TestOnReceiptPendingReceipt() {
-	receipt := unittest.ExecutionReceiptFixture(
-		unittest.WithExecutorID(ms.ExeID),
-		unittest.WithResult(unittest.ExecutionResultFixture(unittest.WithBlock(&ms.UnfinalizedBlock))),
-	)
-
-	ms.receiptValidator.On("Validate", []*flow.ExecutionReceipt{receipt}).Return(nil)
-
-	// setup the receipts mempool to check if we attempted to add the receipt to
-	// the mempool, and return false as we are testing the case where it was already in the mempool
-	ms.ReceiptsPL.On("AddReceipt", receipt, ms.UnfinalizedBlock.Header).Return(false, nil).Once()
-
-	// onReceipt should return immediately after realizing the receipt is already in the mempool
-	// but without throwing any errors
-	_, err := ms.matching.onCurrentReceipt(receipt)
-	ms.Require().NoError(err, "should ignore already pending receipt")
-
-	ms.ReceiptsPL.AssertExpectations(ms.T())
-	ms.ReceiptsDB.AssertNumberOfCalls(ms.T(), "Add", 0)
-}
-
-// Test that we store different receipts for the same result
-func (ms *MatchingSuite) TestOnReceiptPendingResult() {
-	originID := ms.ExeID
-	receipt := unittest.ExecutionReceiptFixture(
-		unittest.WithExecutorID(originID),
-		unittest.WithResult(unittest.ExecutionResultFixture(unittest.WithBlock(&ms.UnfinalizedBlock))),
-	)
-	ms.receiptValidator.On("Validate", []*flow.ExecutionReceipt{receipt}).Return(nil)
-
-	// setup the results mempool to check if we attempted to insert the
-	// incorporated result, and return false as if it was already in the mempool
-	// TODO: remove for later sealing phases
-	ms.ResultsPL.
-		On("Add", incorporatedResult(receipt.ExecutionResult.BlockID, &receipt.ExecutionResult)).
-		Return(false, nil).Once()
-
-	// Expect the receipt to be added to mempool
-	ms.ReceiptsPL.On("AddReceipt", receipt, ms.UnfinalizedBlock.Header).Return(true, nil).Once()
-
-	_, err := ms.matching.onCurrentReceipt(receipt)
-	ms.Require().NoError(err, "should not error for different receipt for already pending result")
-	ms.ReceiptsPL.AssertExpectations(ms.T())
-	ms.ReceiptsDB.AssertNumberOfCalls(ms.T(), "Store", 1)
-}
-
-// TestOnReceipt_ReceiptInPersistentStorage verifies that Matching Engine adds
-// a receipt to the mempool, even if it is already in persistent storage. This
-// can happen after a crash, where the mempools got wiped
-func (ms *MatchingSuite) TestOnReceipt_ReceiptInPersistentStorage() {
-	originID := ms.ExeID
-	receipt := unittest.ExecutionReceiptFixture(
-		unittest.WithExecutorID(originID),
-		unittest.WithResult(unittest.ExecutionResultFixture(unittest.WithBlock(&ms.UnfinalizedBlock))),
-	)
-	ms.receiptValidator.On("Validate", []*flow.ExecutionReceipt{receipt}).Return(nil)
-
-	// Persistent storage layer for Receipts has the receipt already stored
-	ms.ReceiptsDB.On("Store", receipt).Return(storage.ErrAlreadyExists).Once()
-
-	// The receipt should be added to the receipts mempool
-	ms.ReceiptsPL.On("AddReceipt", receipt, ms.UnfinalizedBlock.Header).Return(true, nil).Once()
-
-	_, err := ms.matching.onCurrentReceipt(receipt)
-	ms.Require().NoError(err, "should not error for different receipt for already pending result")
-	ms.ReceiptsPL.AssertExpectations(ms.T())
-	ms.ReceiptsDB.AssertNumberOfCalls(ms.T(), "Store", 1)
-=======
 
 	ms.context.pendingReceipts, _ = fifoqueue.NewFifoQueue()
 	ms.context.pendingApprovals, _ = fifoqueue.NewFifoQueue()
 	ms.context.pendingRequestedApprovals, _ = fifoqueue.NewFifoQueue()
 
 	<-ms.context.Ready()
->>>>>>> 42562108
 }
 
 // TestProcessValidReceipt tests if valid receipt gets recorded into mempool when send through `Engine`.
@@ -238,17 +110,12 @@
 	// we expect that receipt is added to mempool
 	ms.ReceiptsPL.On("AddReceipt", receipt, ms.UnfinalizedBlock.Header).Return(true, nil).Once()
 
-<<<<<<< HEAD
-	// onReceipt should run to completion without throwing an error
-	_, err := ms.matching.onCurrentReceipt(receipt)
-=======
 	// setup the results mempool to check if we attempted to add the incorporated result
 	ms.ResultsPL.
 		On("Add", incorporatedResult(receipt.ExecutionResult.BlockID, &receipt.ExecutionResult)).
 		Return(true, nil).Once()
 
 	err := ms.context.Process(originID, receipt)
->>>>>>> 42562108
 	ms.Require().NoError(err, "should add receipt and result to mempool if valid")
 
 	// matching engine has at least 100ms ticks for processing events
@@ -262,379 +129,6 @@
 // Tests the whole processing pipeline.
 func (ms *EngineContextSuite) TestMultipleProcessingItems() {
 	originID := ms.ExeID
-<<<<<<< HEAD
-	receipt := unittest.ExecutionReceiptFixture(
-		unittest.WithExecutorID(originID),
-		unittest.WithResult(unittest.ExecutionResultFixture(unittest.WithBlock(&ms.UnfinalizedBlock))),
-	)
-	ms.receiptValidator.On("Validate", []*flow.ExecutionReceipt{receipt}).Return(engine.NewInvalidInputError("")).Once()
-
-	_, err := ms.matching.onCurrentReceipt(receipt)
-	ms.Require().Error(err, "should reject receipt that does not pass ReceiptValidator")
-	ms.Assert().True(engine.IsInvalidInputError(err))
-
-	ms.receiptValidator.AssertExpectations(ms.T())
-	ms.ReceiptsDB.AssertNumberOfCalls(ms.T(), "Store", 0)
-}
-
-// try to submit an approval where the message origin is inconsistent with the message creator
-func (ms *MatchingSuite) TestApprovalInvalidOrigin() {
-	// approval from valid origin (i.e. a verification node) but with random ApproverID
-	originID := ms.VerID
-	approval := unittest.ResultApprovalFixture() // with random ApproverID
-
-	err := ms.matching.onApproval(originID, approval)
-	ms.Require().Error(err, "should reject approval with mismatching origin and executor")
-	ms.Require().True(engine.IsInvalidInputError(err))
-
-	// approval from random origin but with valid ApproverID (i.e. a verification node)
-	originID = unittest.IdentifierFixture() // random origin
-	approval = unittest.ResultApprovalFixture(unittest.WithApproverID(ms.VerID))
-
-	err = ms.matching.onApproval(originID, approval)
-	ms.Require().Error(err, "should reject approval with mismatching origin and executor")
-	ms.Require().True(engine.IsInvalidInputError(err))
-
-	// In both cases, we expect the approval to be rejected without hitting the mempools
-	ms.ApprovalsPL.AssertNumberOfCalls(ms.T(), "Add", 0)
-}
-
-// Try to submit an approval for an unknown block.
-// As the block is unknown, the ID of the sender should
-// not matter as there is no block to verify it against
-func (ms *MatchingSuite) TestApprovalUnknownBlock() {
-	originID := ms.ConID
-	approval := unittest.ResultApprovalFixture(unittest.WithApproverID(originID)) // generates approval for random block ID
-
-	// Make sure the approval is added to the cache for future processing
-	ms.ApprovalsPL.On("Add", approval).Return(true, nil).Once()
-
-	// onApproval should not throw an error
-	err := ms.matching.onApproval(approval.Body.ApproverID, approval)
-	ms.Require().NoError(err, "should cache approvals for unknown blocks")
-
-	ms.ApprovalsPL.AssertExpectations(ms.T())
-}
-
-// try to submit an approval from a consensus node
-func (ms *MatchingSuite) TestOnApprovalInvalidRole() {
-	originID := ms.ConID
-	approval := unittest.ResultApprovalFixture(
-		unittest.WithBlockID(ms.UnfinalizedBlock.ID()),
-		unittest.WithApproverID(originID),
-	)
-
-	err := ms.matching.onApproval(originID, approval)
-	ms.Require().Error(err, "should reject approval from wrong approver role")
-	ms.Require().True(engine.IsInvalidInputError(err))
-
-	ms.ApprovalsPL.AssertNumberOfCalls(ms.T(), "Add", 0)
-}
-
-// try to submit an approval from an unstaked approver
-func (ms *MatchingSuite) TestOnApprovalInvalidStake() {
-	originID := ms.VerID
-	approval := unittest.ResultApprovalFixture(
-		unittest.WithBlockID(ms.UnfinalizedBlock.ID()),
-		unittest.WithApproverID(originID),
-	)
-	ms.Identities[originID].Stake = 0
-
-	err := ms.matching.onApproval(originID, approval)
-	ms.Require().Error(err, "should reject approval from unstaked approver")
-	ms.Require().True(engine.IsInvalidInputError(err))
-
-	ms.ApprovalsPL.AssertNumberOfCalls(ms.T(), "Add", 0)
-}
-
-// try to submit an approval for a sealed result
-func (ms *MatchingSuite) TestOnApprovalSealedResult() {
-	originID := ms.VerID
-	approval := unittest.ResultApprovalFixture(
-		unittest.WithBlockID(ms.LatestSealedBlock.ID()),
-		unittest.WithApproverID(originID),
-	)
-
-	err := ms.matching.onApproval(originID, approval)
-	ms.Require().NoError(err, "should ignore approval for sealed result")
-
-	ms.ApprovalsPL.AssertNumberOfCalls(ms.T(), "Add", 0)
-}
-
-// try to submit an approval that is already in the mempool
-func (ms *MatchingSuite) TestOnApprovalPendingApproval() {
-	originID := ms.VerID
-	approval := unittest.ResultApprovalFixture(unittest.WithApproverID(originID))
-
-	// setup the approvals mempool to check that we attempted to add the
-	// approval, and return false as if it was already in the mempool
-	ms.ApprovalsPL.On("Add", approval).Return(false, nil).Once()
-
-	// onApproval should return immediately after trying to insert the approval,
-	// without throwing any errors
-	err := ms.matching.onApproval(approval.Body.ApproverID, approval)
-	ms.Require().NoError(err, "should ignore approval if already pending")
-
-	ms.ApprovalsPL.AssertExpectations(ms.T())
-}
-
-// try to submit an approval for a known block
-func (ms *MatchingSuite) TestOnApprovalValid() {
-	originID := ms.VerID
-	approval := unittest.ResultApprovalFixture(
-		unittest.WithBlockID(ms.UnfinalizedBlock.ID()),
-		unittest.WithApproverID(originID),
-	)
-
-	// check that the approval is correctly added
-	ms.ApprovalsPL.On("Add", approval).Return(true, nil).Once()
-
-	// onApproval should run to completion without throwing any errors
-	err := ms.matching.onApproval(approval.Body.ApproverID, approval)
-	ms.Require().NoError(err, "should add approval to mempool if valid")
-
-	ms.ApprovalsPL.AssertExpectations(ms.T())
-}
-
-// try to get matched results with nothing in memory pools
-func (ms *MatchingSuite) TestSealableResultsEmptyMempools() {
-	results, _, err := ms.matching.sealableResults()
-	ms.Require().NoError(err, "should not error with empty mempools")
-	ms.Assert().Empty(results, "should not have matched results with empty mempools")
-}
-
-// TestSealableResultsValid tests matching.Engine.sealableResults():
-//  * a well-formed incorporated result R is in the mempool
-//  * sufficient number of valid result approvals for result R
-//  * R.PreviousResultID references a known result (i.e. stored in ResultsDB)
-//  * R forms a valid sub-graph with its previous result (aka parent result)
-// Method Engine.sealableResults() should return R as an element of the sealable results
-func (ms *MatchingSuite) TestSealableResultsValid() {
-	valSubgrph := ms.ValidSubgraphFixture()
-	ms.AddSubgraphFixtureToMempools(valSubgrph)
-
-	// test output of Matching Engine's sealableResults()
-	results, _, err := ms.matching.sealableResults()
-	ms.Require().NoError(err)
-	ms.Assert().Equal(1, len(results), "expecting a single return value")
-	ms.Assert().Equal(valSubgrph.IncorporatedResult.ID(), results[0].ID(), "expecting a single return value")
-}
-
-// Try to seal a result for which we don't have the block.
-// This tests verifies that Matching engine is performing self-consistency checking:
-// Not finding the block for an incorporated result is a fatal
-// implementation bug, as we only add results to the IncorporatedResults
-// mempool, where _both_ the block that incorporates the result as well
-// as the block the result pertains to are known
-func (ms *MatchingSuite) TestSealableResultsMissingBlock() {
-	valSubgrph := ms.ValidSubgraphFixture()
-	ms.AddSubgraphFixtureToMempools(valSubgrph)
-	delete(ms.Blocks, valSubgrph.Block.ID()) // remove block the execution receipt pertains to
-
-	_, _, err := ms.matching.sealableResults()
-	ms.Require().Error(err)
-}
-
-// TestSealableResultsUnassignedVerifiers tests that matching.Engine.sealableResults():
-// only considers approvals from assigned verifiers
-func (ms *MatchingSuite) TestSealableResultsUnassignedVerifiers() {
-	subgrph := ms.ValidSubgraphFixture()
-
-	assignedVerifiersPerChunk := uint(len(ms.Approvers) / 2)
-	assignment := chunks.NewAssignment()
-	approvals := make(map[uint64]map[flow.Identifier]*flow.ResultApproval)
-	for _, chunk := range subgrph.IncorporatedResult.Result.Chunks {
-		assignment.Add(chunk, ms.Approvers[0:assignedVerifiersPerChunk].NodeIDs()) // assign leading half verifiers
-
-		// generate approvals by _tailing_ half verifiers
-		chunkApprovals := make(map[flow.Identifier]*flow.ResultApproval)
-		for _, approver := range ms.Approvers[assignedVerifiersPerChunk:len(ms.Approvers)] {
-			chunkApprovals[approver.NodeID] = unittest.ApprovalFor(subgrph.IncorporatedResult.Result, chunk.Index, approver.NodeID)
-		}
-		approvals[chunk.Index] = chunkApprovals
-	}
-	subgrph.Assignment = assignment
-	subgrph.Approvals = approvals
-
-	ms.AddSubgraphFixtureToMempools(subgrph)
-
-	results, _, err := ms.matching.sealableResults()
-	ms.Require().NoError(err)
-	ms.Assert().Empty(results, "should not select result with ")
-	ms.ApprovalsPL.AssertExpectations(ms.T()) // asserts that ResultsPL.Rem(incorporatedResult.ID()) was called
-}
-
-// TestSealableResults_UnknownVerifiers tests that matching.Engine.sealableResults():
-//   * removes approvals from unknown verification nodes from mempool
-func (ms *MatchingSuite) TestSealableResults_ApprovalsForUnknownBlockRemain() {
-	// make child block for UnfinalizedBlock, i.e.:
-	//   <- UnfinalizedBlock <- block
-	// and create Execution result ands approval for this block
-	block := unittest.BlockWithParentFixture(ms.UnfinalizedBlock.Header)
-	er := unittest.ExecutionResultFixture(unittest.WithBlock(&block))
-	app1 := unittest.ApprovalFor(er, 0, unittest.IdentifierFixture()) // from unknown node
-
-	ms.ApprovalsPL.On("All").Return([]*flow.ResultApproval{app1})
-	chunkApprovals := make(map[flow.Identifier]*flow.ResultApproval)
-	chunkApprovals[app1.Body.ApproverID] = app1
-	ms.ApprovalsPL.On("ByChunk", er.ID(), 0).Return(chunkApprovals)
-
-	_, _, err := ms.matching.sealableResults()
-	ms.Require().NoError(err)
-	ms.ApprovalsPL.AssertNumberOfCalls(ms.T(), "RemApproval", 0)
-	ms.ApprovalsPL.AssertNumberOfCalls(ms.T(), "RemChunk", 0)
-}
-
-// TestRemoveApprovalsFromInvalidVerifiers tests that matching.Engine.sealableResults():
-//   * removes approvals from invalid verification nodes from mempool
-// This may occur when the block wasn't know when the node received the approval.
-// Note: we test a scenario here, were result is sealable; it just has additional
-//      approvals from invalid nodes
-func (ms *MatchingSuite) TestRemoveApprovalsFromInvalidVerifiers() {
-	subgrph := ms.ValidSubgraphFixture()
-
-	// add invalid approvals to leading chunk:
-	app1 := unittest.ApprovalFor(subgrph.IncorporatedResult.Result, 0, unittest.IdentifierFixture()) // from unknown node
-	app2 := unittest.ApprovalFor(subgrph.IncorporatedResult.Result, 0, ms.ExeID)                     // from known but non-VerificationNode
-	ms.Identities[ms.VerID].Stake = 0
-	app3 := unittest.ApprovalFor(subgrph.IncorporatedResult.Result, 0, ms.VerID) // from zero-weight VerificationNode
-	subgrph.Approvals[0][app1.Body.ApproverID] = app1
-	subgrph.Approvals[0][app2.Body.ApproverID] = app2
-	subgrph.Approvals[0][app3.Body.ApproverID] = app3
-
-	ms.AddSubgraphFixtureToMempools(subgrph)
-
-	// we expect business logic to remove the approval from the unknown node
-	ms.ApprovalsPL.On("RemApproval", unittest.EntityWithID(app1.ID())).Return(true, nil).Once()
-	ms.ApprovalsPL.On("RemApproval", unittest.EntityWithID(app2.ID())).Return(true, nil).Once()
-	ms.ApprovalsPL.On("RemApproval", unittest.EntityWithID(app3.ID())).Return(true, nil).Once()
-
-	_, _, err := ms.matching.sealableResults()
-	ms.Require().NoError(err)
-	ms.ApprovalsPL.AssertExpectations(ms.T()) // asserts that ResultsPL.Rem(incorporatedResult.ID()) was called
-}
-
-// TestSealableResultsInsufficientApprovals tests matching.Engine.sealableResults():
-//  * a result where at least one chunk has not enough approvals (require
-//    currently at least one) should not be sealable
-func (ms *MatchingSuite) TestSealableResultsInsufficientApprovals() {
-	subgrph := ms.ValidSubgraphFixture()
-	delete(subgrph.Approvals, uint64(len(subgrph.Result.Chunks)-1))
-	ms.AddSubgraphFixtureToMempools(subgrph)
-
-	// test output of Matching Engine's sealableResults()
-	results, _, err := ms.matching.sealableResults()
-	ms.Require().NoError(err)
-	ms.Assert().Empty(results, "expecting no sealable result")
-}
-
-// TestSealableResultsEmergencySealingMultipleCandidates tests matching.Engine.sealableResults():
-// When emergency sealing is active we should be able to identify and pick as candidates incorporated results
-// that are deep enough but still without verifications.
-func (ms *MatchingSuite) TestSealableResultsEmergencySealingMultipleCandidates() {
-	// make sure that emergency sealing is enabled
-	ms.matching.emergencySealingActive = true
-	emergencySealingCandidates := make([]flow.Identifier, 10)
-
-	for i := range emergencySealingCandidates {
-		block := unittest.BlockWithParentFixture(ms.LatestFinalizedBlock.Header)
-		receipt := unittest.ExecutionReceiptFixture(
-			unittest.WithExecutorID(ms.ExeID),
-			unittest.WithResult(unittest.ExecutionResultFixture(unittest.WithBlock(ms.LatestFinalizedBlock))))
-		block.SetPayload(flow.Payload{
-			Receipts: []*flow.ExecutionReceipt{receipt},
-		})
-		// TODO: replace this with block.ID(), for now IncoroporatedBlockID == ExecutionResult.BlockID
-		emergencySealingCandidates[i] = receipt.ExecutionResult.BlockID
-		ms.Extend(&block)
-		delete(ms.PendingApprovals[receipt.ExecutionResult.ID()], uint64(len(receipt.ExecutionResult.Chunks)-1))
-		ms.LatestFinalizedBlock = &block
-	}
-
-	// at this point we have results without enough approvals
-	// no sealable results expected
-	results, _, err := ms.matching.sealableResults()
-	ms.Require().NoError(err)
-	ms.Assert().Empty(results, "expecting no sealable result")
-
-	// setup a new finalized block which is new enough that satisfies emergency sealing condition
-	for i := 0; i < DefaultEmergencySealingThreshold; i++ {
-		block := unittest.BlockWithParentFixture(ms.LatestFinalizedBlock.Header)
-		ms.Extend(&block)
-		ms.LatestFinalizedBlock = &block
-	}
-
-	// once emergency sealing is active and ERs are deep enough in chain
-	// we are expecting all stalled seals to be selected as candidates
-	results, _, err = ms.matching.sealableResults()
-	ms.Require().NoError(err)
-	ms.Require().Equal(len(emergencySealingCandidates), len(results), "expecting valid number of sealable results")
-	for _, id := range emergencySealingCandidates {
-		matched := false
-		for _, ir := range results {
-			if ir.IncorporatedBlockID == id {
-				matched = true
-				break
-			}
-		}
-		ms.Assert().True(matched, "expect to find IR with valid ID")
-	}
-}
-
-// TestRequestPendingReceipts tests matching.Engine.requestPendingReceipts():
-//   * generate n=100 consecutive blocks, where the first one is sealed and the last one is final
-func (ms *MatchingSuite) TestRequestPendingReceipts() {
-	// create blocks
-	n := 100
-	orderedBlocks := make([]flow.Block, 0, n)
-	parentBlock := ms.UnfinalizedBlock
-	for i := 0; i < n; i++ {
-		block := unittest.BlockWithParentFixture(parentBlock.Header)
-		ms.Blocks[block.ID()] = &block
-		orderedBlocks = append(orderedBlocks, block)
-		parentBlock = block
-	}
-
-	// progress latest sealed and latest finalized:
-	ms.LatestSealedBlock = orderedBlocks[0]
-	ms.LatestFinalizedBlock = &orderedBlocks[n-1]
-
-	// Expecting all blocks to be requested: from sealed height + 1 up to (incl.) latest finalized
-	for i := 1; i < n; i++ {
-		id := orderedBlocks[i].ID()
-		ms.requester.On("EntityByID", id, mock.Anything).Return().Once()
-	}
-	ms.SealsPL.On("All").Return([]*flow.IncorporatedResultSeal{}).Maybe()
-
-	_, _, err := ms.matching.requestPendingReceipts()
-	ms.Require().NoError(err, "should request results for pending blocks")
-	ms.requester.AssertExpectations(ms.T()) // asserts that requester.EntityByID(<blockID>, filter.Any) was called
-}
-
-// TestRequestPendingApprovals checks that requests are sent only for chunks
-// that have not collected enough approvals yet, and are sent only to the
-// verifiers assigned to those chunks. It also checks that the threshold and
-// rate limiting is respected.
-func (ms *MatchingSuite) TestRequestPendingApprovals() {
-
-	// n is the total number of blocks and incorporated-results we add to the
-	// chain and mempool
-	n := 100
-
-	// s is the number of incorporated results that have already collected
-	// enough approval for every chunk, so they should not require any approval
-	// requests
-	s := 50
-
-	// create blocks
-	unsealedFinalizedBlocks := make([]flow.Block, 0, n)
-	parentBlock := ms.UnfinalizedBlock
-	for i := 0; i < n; i++ {
-		block := unittest.BlockWithParentFixture(parentBlock.Header)
-		ms.Blocks[block.ID()] = &block
-		unsealedFinalizedBlocks = append(unsealedFinalizedBlocks, block)
-		parentBlock = block
-=======
 
 	receipts := make([]*flow.ExecutionReceipt, 20)
 	for i := range receipts {
@@ -664,7 +158,6 @@
 			ms.ApprovalsPL.
 				On("Add", approval).Return(true, nil).Once()
 		}
->>>>>>> 42562108
 	}
 
 	var wg sync.WaitGroup
@@ -685,98 +178,7 @@
 		}
 	}()
 
-<<<<<<< HEAD
-		ms.PendingResults[ir.ID()] = ir
-	}
-
-	// exp is the number of requests that we expect
-	exp := n - s - int(ms.matching.approvalRequestsThreshold)
-
-	// add an incorporated-result for a block that was already sealed. We
-	// expect that no approval requests will be sent for this result, even if it
-	// hasn't collected any approvals yet.
-	sealedBlockIR := unittest.IncorporatedResult.Fixture(
-		unittest.IncorporatedResult.WithResult(
-			unittest.ExecutionResultFixture(
-				unittest.WithBlock(&ms.LatestSealedBlock),
-			),
-		),
-		unittest.IncorporatedResult.WithIncorporatedBlockID(
-			ms.LatestSealedBlock.ID(),
-		),
-	)
-	ms.PendingResults[sealedBlockIR.ID()] = sealedBlockIR
-
-	// add an incorporated-result for an unfinalized block. It should not
-	// generate any requests either.
-	unfinalizedBlockIR := unittest.IncorporatedResult.Fixture(
-		unittest.IncorporatedResult.WithResult(
-			unittest.ExecutionResultFixture(
-				unittest.WithBlock(&unfinalizedBlock),
-			),
-		),
-		unittest.IncorporatedResult.WithIncorporatedBlockID(
-			unfinalizedBlock.ID(),
-		),
-	)
-	ms.PendingResults[unfinalizedBlock.ID()] = unfinalizedBlockIR
-
-	// wire-up the approval requests conduit to keep track of all sent requests
-	// and check that the targets match with the verifiers who haven't signed
-	requests := []*messages.ApprovalRequest{}
-	conduit := &mocknetwork.Conduit{}
-	// mock the Publish method when requests are sent to 2 verifiers
-	conduit.On("Publish", mock.Anything, mock.Anything, mock.Anything).
-		Return(nil).
-		Run(func(args mock.Arguments) {
-			// collect the request
-			ar, ok := args[0].(*messages.ApprovalRequest)
-			ms.Assert().True(ok)
-			requests = append(requests, ar)
-		})
-	// mock the Publish method when requests are sent to only 1 verifier (which
-	// should be verifiers[1] by design, because we only included a signature
-	// from verifiers[0])
-	conduit.On("Publish", mock.Anything, mock.Anything).
-		Return(nil).
-		Run(func(args mock.Arguments) {
-			// collect the request
-			ar, ok := args[0].(*messages.ApprovalRequest)
-			ms.Assert().True(ok)
-			requests = append(requests, ar)
-
-			// check that the target is the verifier for which the approval is
-			// missing
-			target, ok := args[1].(flow.Identifier)
-			ms.Assert().True(ok)
-			ms.Assert().Equal(verifiers[1], target)
-		})
-	ms.matching.approvalConduit = conduit
-
-	_, err := ms.matching.requestPendingApprovals()
-	ms.Require().NoError(err)
-
-	// first time it goes through, no requests should be made because of the
-	// blackout period
-	ms.Assert().Len(requests, 0)
-
-	// Check the request tracker
-	ms.Assert().Equal(exp, len(ms.matching.requestTracker.index))
-	for _, expectedRequest := range expectedRequests {
-		requestItem := ms.matching.requestTracker.Get(
-			expectedRequest.ResultID,
-			expectedRequest.ChunkIndex,
-		)
-		ms.Assert().Equal(uint(0), requestItem.Requests)
-	}
-
-	// wait for the max blackout period to elapse and retry
-	time.Sleep(3 * time.Second)
-	_, err = ms.matching.requestPendingApprovals()
-	ms.Require().NoError(err)
-=======
 	wg.Wait()
->>>>>>> 42562108
 
 	// matching engine has at least 100ms ticks for processing events
 	time.Sleep(1 * time.Second)
