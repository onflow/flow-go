package dkg

import (
	"crypto/rand"
	"errors"
	"fmt"

	"github.com/onflow/crypto"
	"github.com/rs/zerolog"

	"github.com/onflow/flow-go/engine"
	"github.com/onflow/flow-go/model/flow"
	"github.com/onflow/flow-go/model/flow/filter"
	"github.com/onflow/flow-go/module"
	dkgmodule "github.com/onflow/flow-go/module/dkg"
	"github.com/onflow/flow-go/state/protocol"
	"github.com/onflow/flow-go/state/protocol/events"
	"github.com/onflow/flow-go/storage"
)

// DefaultPollStep specifies the default number of views that separate two calls
// to the DKG smart-contract to read broadcast messages.
const DefaultPollStep = 10

// dkgInfo consolidates information about the current DKG protocol instance.
type dkgInfo struct {
	identities      flow.IdentitySkeletonList
	phase1FinalView uint64
	phase2FinalView uint64
	phase3FinalView uint64
	// seed must be generated for each DKG instance, using a randomness source that is independent from all other nodes.
	seed []byte
}

// ReactorEngine is an engine that reacts to chain events to start new DKG runs,
// and manage subsequent phase transitions. Any unexpected error triggers a
// panic as it would undermine the security of the protocol.
// TODO replace engine.Unit with component.Component
type ReactorEngine struct {
	events.Noop
	unit              *engine.Unit
	log               zerolog.Logger
	me                module.Local
	State             protocol.State
	dkgState          storage.DKGState
	controller        module.DKGController
	controllerFactory module.DKGControllerFactory
	viewEvents        events.Views
	pollStep          uint64
}

// NewReactorEngine return a new ReactorEngine.
func NewReactorEngine(
	log zerolog.Logger,
	me module.Local,
	state protocol.State,
	dkgState storage.DKGState,
	controllerFactory module.DKGControllerFactory,
	viewEvents events.Views,
) *ReactorEngine {

	logger := log.With().
		Str("engine", "dkg_reactor").
		Logger()

	return &ReactorEngine{
		unit:              engine.NewUnit(),
		log:               logger,
		me:                me,
		State:             state,
		dkgState:          dkgState,
		controllerFactory: controllerFactory,
		viewEvents:        viewEvents,
		pollStep:          DefaultPollStep,
	}
}

// Ready implements the module ReadyDoneAware interface. It returns a channel
// that will close when the engine has successfully started.
func (e *ReactorEngine) Ready() <-chan struct{} {
	return e.unit.Ready(func() {
		// If we are starting up in the EpochSetup phase, try to start the DKG.
		// If the DKG for this epoch has been started previously, we will exit
		// and fail this epoch's DKG.
		snap := e.State.Final()

		phase, err := snap.EpochPhase()
		if err != nil {
			// unexpected storage-level error
			// TODO use irrecoverable context
			e.log.Fatal().Err(err).Msg("failed to check epoch phase when starting DKG reactor engine")
			return
		}
		currentCounter, err := snap.Epochs().Current().Counter()
		if err != nil {
			// unexpected storage-level error
			// TODO use irrecoverable context
			e.log.Fatal().Err(err).Msg("failed to retrieve current epoch counter when starting DKG reactor engine")
			return
		}
		first, err := snap.Head()
		if err != nil {
			// unexpected storage-level error
			// TODO use irrecoverable context
			e.log.Fatal().Err(err).Msg("failed to retrieve finalized header when starting DKG reactor engine")
			return
		}

		// If we start up in EpochSetup phase, attempt to start the DKG in case it wasn't started previously
		if phase == flow.EpochPhaseSetup {
			e.startDKGForEpoch(currentCounter, first)
		} else if phase == flow.EpochPhaseCommitted {
			// If we start up in EpochCommitted phase, ensure the DKG current state is set correctly.
			e.handleEpochCommittedPhaseStarted(currentCounter, first)
		}
	})
}

// Done implements the module ReadyDoneAware interface. It returns a channel
// that will close when the engine has successfully stopped.
func (e *ReactorEngine) Done() <-chan struct{} {
	return e.unit.Done()
}

// EpochSetupPhaseStarted handles the EpochSetupPhaseStarted protocol event by
// starting the DKG process.
// NOTE: ReactorEngine will not recover from mid-DKG crashes, therefore we do not need to handle dropped protocol events here.
func (e *ReactorEngine) EpochSetupPhaseStarted(currentEpochCounter uint64, first *flow.Header) {
	e.startDKGForEpoch(currentEpochCounter, first)
}

// EpochCommittedPhaseStarted handles the EpochCommittedPhaseStarted protocol
// event by checking the consistency of our locally computed key share.
// NOTE: ReactorEngine will not recover from mid-DKG crashes, therefore we do not need to handle dropped protocol events here.
func (e *ReactorEngine) EpochCommittedPhaseStarted(currentEpochCounter uint64, first *flow.Header) {
	e.handleEpochCommittedPhaseStarted(currentEpochCounter, first)
}

// startDKGForEpoch attempts to start the DKG instance for the given epoch,
// only if we have never started the DKG during setup phase for the given epoch.
// This allows consensus nodes which boot from a state snapshot within the
// EpochSetup phase to run the DKG.
//
// It starts a new controller for the epoch and registers the triggers to regularly
// query the DKG smart-contract and transition between phases at the specified views.
func (e *ReactorEngine) startDKGForEpoch(currentEpochCounter uint64, first *flow.Header) {

	firstID := first.ID()
	nextEpochCounter := currentEpochCounter + 1
	log := e.log.With().
		Uint64("cur_epoch", currentEpochCounter). // the epoch we are in the middle of
		Uint64("next_epoch", nextEpochCounter).   // the epoch we are running the DKG for
		Uint64("first_block_view", first.View).   // view of first block in EpochSetup phase
		Hex("first_block_id", firstID[:]).        // id of first block in EpochSetup phase
		Logger()

	// if we have started the dkg for this epoch already, exit
	started, err := e.dkgState.IsDKGStarted(nextEpochCounter)
	if err != nil {
		// unexpected storage-level error
		// TODO use irrecoverable context
		log.Fatal().Err(err).Msg("could not check whether DKG is dkgState")
	}
	if started {
		log.Warn().Msg("DKG started before, skipping starting the DKG for this epoch")
		return
	}

	// flag that we are starting the dkg for this epoch
	err = e.dkgState.SetDKGState(nextEpochCounter, flow.DKGStateStarted)
	if err != nil {
		// unexpected storage-level error
		// TODO use irrecoverable context
		log.Fatal().Err(err).Msg("could not transition DKG state machine into state DKGStateStarted")
	}

	curDKGInfo, err := e.getDKGInfo(firstID)
	if err != nil {
		// unexpected storage-level error
		// TODO use irrecoverable context
		log.Fatal().Err(err).Msg("could not retrieve epoch info")
	}

	committee := curDKGInfo.identities.Filter(filter.IsConsensusCommitteeMember)

	log.Info().
		Uint64("phase1", curDKGInfo.phase1FinalView).
		Uint64("phase2", curDKGInfo.phase2FinalView).
		Uint64("phase3", curDKGInfo.phase3FinalView).
		Interface("members", committee.NodeIDs()).
		Msg("epoch info")

	if _, ok := committee.GetIndex(e.me.NodeID()); !ok {
		// node not found in DKG committee bypass starting the DKG
		log.Warn().Str("node_id", e.me.NodeID().String()).Msg("failed to find our node ID in the DKG committee skip starting DKG engine, this node will not participate in consensus after the next epoch starts")
		return
	}
	controller, err := e.controllerFactory.Create(
		dkgmodule.CanonicalInstanceID(first.ChainID, nextEpochCounter),
		committee,
		curDKGInfo.seed,
	)
	if err != nil {
		// no expected errors in controller factory
		// TODO use irrecoverable context
		log.Fatal().Err(err).Msg("could not create DKG controller")
	}
	e.controller = controller

	e.unit.Launch(func() {
		log.Info().Msg("DKG Run")
		err := e.controller.Run()
		if err != nil {
			// TODO handle crypto sentinels and do not crash here
			log.Fatal().Err(err).Msg("DKG Run error")
		}
	})

	// NOTE:
	// We register two callbacks for views that mark a state transition: one for
	// polling broadcast messages, and one for triggering the phase transition.
	// It is essential that all polled broadcast messages are processed before
	// starting the phase transition. Here we register the polling callback
	// before the phase transition, which guarantees that it will be called
	// before because callbacks for the same views are executed on a FIFO basis.
	// Moreover, the poll callback does not return until all received messages
	// are processed by the underlying DKG controller (as guaranteed by the
	// specifications and implementations of the DKGBroker and DKGController
	// interfaces).

	for view := curDKGInfo.phase1FinalView; view > first.View; view -= e.pollStep {
		e.registerPoll(view)
	}
	e.registerPhaseTransition(curDKGInfo.phase1FinalView, dkgmodule.Phase1, e.controller.EndPhase1)

	for view := curDKGInfo.phase2FinalView; view > curDKGInfo.phase1FinalView; view -= e.pollStep {
		e.registerPoll(view)
	}
	e.registerPhaseTransition(curDKGInfo.phase2FinalView, dkgmodule.Phase2, e.controller.EndPhase2)

	for view := curDKGInfo.phase3FinalView; view > curDKGInfo.phase2FinalView; view -= e.pollStep {
		e.registerPoll(view)
	}
	e.registerPhaseTransition(curDKGInfo.phase3FinalView, dkgmodule.Phase3, e.end(nextEpochCounter))
}

// handleEpochCommittedPhaseStarted is invoked upon the transition to the EpochCommitted
// phase, when the canonical beacon key vector is incorporated into the protocol state.
// Alternatively we invoke this function preemptively on startup if we are in the
// EpochCommitted Phase, in case the `EpochCommittedPhaseStarted` event was missed
// due to a crash.
//
// This function checks that the local DKG completed and that our locally computed
// key share is consistent with the canonical key vector. When this function returns,
// the current state for the just-completed DKG is guaranteed to be stored (if not, the
// program will crash). Since this function is invoked synchronously before the end
// of the current epoch, this guarantees that when we reach the end of the current epoch
// we will either have a usable beacon key committed (state [flow.RandomBeaconKeyCommitted])
// or we persist [flow.DKGStateFailure], so we can safely fall back to using our staking key.
//
// CAUTION: This function is not safe for concurrent use. This is not enforced within
// the ReactorEngine - instead we rely on the protocol event emission being single-threaded
func (e *ReactorEngine) handleEpochCommittedPhaseStarted(currentEpochCounter uint64, firstBlock *flow.Header) {

	// the DKG we have just completed produces keys that we will use in the next epoch
	nextEpochCounter := currentEpochCounter + 1

	log := e.log.With().
		Uint64("cur_epoch", currentEpochCounter). // the epoch we are in the middle of
		Uint64("next_epoch", nextEpochCounter).   // the epoch the just-finished DKG was preparing for
		Logger()

	// Check whether we have already set the current state for this DKG.
	// This can happen if the DKG failed locally, if we failed to generate
	// a local private beacon key, or if we crashed while performing this
	// check previously.
	currentState, err := e.dkgState.GetDKGState(nextEpochCounter)
	if err != nil {
		if errors.Is(err, storage.ErrNotFound) {
			log.Warn().Msg("failed to get dkg state, assuming this node has skipped epoch setup phase")
		} else {
			log.Fatal().Err(err).Msg("failed to get dkg state")
		}

		return
	}
<<<<<<< HEAD
	if currentState == flow.RandomBeaconKeyCommitted {
		// this can happen if a healthy node which succeeded the DKG restarts in the EpochCommit phase
		log.Debug().Msg("checking beacon key consistency after EpochCommit: observed committed beacon key for most recent dkg - exiting")
	}
	if currentState != flow.DKGStateCompleted {
=======
	// (i) if I have a key (currentState == flow.DKGStateCompleted) which is consistent with the EpochCommit service event,
	// then commit the key or (ii) if the key is already committed (currentState == flow.RandomBeaconKeyCommitted), then we
	// expect it to be consistent with the EpochCommit service event. While (ii) is a sanity check, we have a severe problem
	// if it is violated, because a node signing with an invalid Random beacon key will be slashed - so we better check!
	// Our logic for committing a key is idempotent: it is a no-op when stating that a key `k` should be committed that previously
	// has already been committed; while it errors if `k` is different from the previously-committed key. In other words, the
	// sanity check (ii) is already included in the happy-path logic for (i). So we just repeat the happy-path logic also for
	// currentState == flow.RandomBeaconKeyCommitted, because repeated calls only occur due to node crashes, which are rare.
	if currentState != flow.DKGStateCompleted && currentState != flow.RandomBeaconKeyCommitted {
>>>>>>> 31082a07
		log.Warn().Msgf("checking beacon key consistency after EpochCommit: exiting because dkg didn't reach completed state: %s", currentState.String())
		return
	}

	// Since epoch phase transitions are emitted when the first block of the new
	// phase is finalized, the block's snapshot is guaranteed to already be
	// accessible in the protocol state at this point (even though the Badger
	// transaction finalizing the block has not been committed yet).
	snapshot := e.State.AtBlockID(firstBlock.ID())
	nextDKG, err := snapshot.Epochs().Next().DKG()
	if err != nil {
		// CAUTION: this should never happen, indicates a storage failure or corruption
		// TODO use irrecoverable context
		log.Fatal().Err(err).Msg("checking beacon key consistency: could not retrieve next DKG info")
		return
	}

	myBeaconPrivKey, err := e.dkgState.UnsafeRetrieveMyBeaconPrivateKey(nextEpochCounter)
	if errors.Is(err, storage.ErrNotFound) {
		log.Warn().Msg("checking beacon key consistency: no key found")
		err := e.dkgState.SetDKGState(nextEpochCounter, flow.DKGStateFailure)
		if err != nil {
			// TODO use irrecoverable context
			log.Fatal().Err(err).Msg("failed to set dkg state")
		}
		return
	} else if err != nil {
		// TODO use irrecoverable context
		log.Fatal().Err(err).Msg("checking beacon key consistency: could not retrieve beacon private key for next epoch")
		return
	}

	nextDKGPubKey, err := nextDKG.KeyShare(e.me.NodeID())
	if err != nil {
		// TODO use irrecoverable context
		log.Fatal().Err(err).Msg("checking beacon key consistency: could not retrieve my beacon public key for next epoch")
		return
	}
	localPubKey := myBeaconPrivKey.PublicKey()

	// we computed a local beacon key, but it is inconsistent with our canonical
	// public key - therefore it is unsafe for use
	if !nextDKGPubKey.Equals(localPubKey) {
		log.Warn().
			Str("computed_beacon_pub_key", localPubKey.String()).
			Str("canonical_beacon_pub_key", nextDKGPubKey.String()).
			Msg("checking beacon key consistency: locally computed beacon public key does not match beacon public key for next epoch")
		err := e.dkgState.SetDKGState(nextEpochCounter, flow.DKGStateFailure)
		if err != nil {
			// TODO use irrecoverable context
			log.Fatal().Err(err).Msg("failed to set dkg current state")
		}
		return
	}

	epochProtocolState, err := snapshot.EpochProtocolState()
	if err != nil {
		// TODO use irrecoverable context
		log.Fatal().Err(err).Msg("failed to retrieve epoch protocol state")
		return
	}
	err = e.dkgState.CommitMyBeaconPrivateKey(nextEpochCounter, epochProtocolState.Entry().NextEpochCommit)
	if err != nil {
		// TODO use irrecoverable context
		e.log.Fatal().Err(err).Msg("failed to set dkg current state")
	}
	log.Info().Msgf("successfully ended DKG, my beacon pub key for epoch %d is %s", nextEpochCounter, localPubKey)
}

// TODO document error returns
func (e *ReactorEngine) getDKGInfo(firstBlockID flow.Identifier) (*dkgInfo, error) {
	currEpoch := e.State.AtBlockID(firstBlockID).Epochs().Current()
	nextEpoch := e.State.AtBlockID(firstBlockID).Epochs().Next()

	identities, err := nextEpoch.InitialIdentities()
	if err != nil {
		return nil, fmt.Errorf("could not retrieve epoch identities: %w", err)
	}
	phase1Final, phase2Final, phase3Final, err := protocol.DKGPhaseViews(currEpoch)
	if err != nil {
		return nil, fmt.Errorf("could not retrieve epoch dkg final views: %w", err)
	}
	seed := make([]byte, crypto.KeyGenSeedMinLen)
	_, err = rand.Read(seed)
	if err != nil {
		return nil, fmt.Errorf("could not generate random seed: %w", err)
	}

	info := &dkgInfo{
		identities:      identities,
		phase1FinalView: phase1Final,
		phase2FinalView: phase2Final,
		phase3FinalView: phase3Final,
		seed:            seed,
	}
	return info, nil
}

// registerPoll instructs the engine to query the DKG smart-contract for new
// broadcast messages at the specified view.
func (e *ReactorEngine) registerPoll(view uint64) {
	e.viewEvents.OnView(view, func(header *flow.Header) {
		e.unit.Launch(func() {
			e.unit.Lock()
			defer e.unit.Unlock()

			blockID := header.ID()
			log := e.log.With().
				Uint64("view", view).
				Uint64("height", header.Height).
				Hex("block_id", blockID[:]).
				Logger()

			log.Info().Msg("polling DKG smart-contract...")
			err := e.controller.Poll(header.ID())
			if err != nil {
				log.Err(err).Msg("failed to poll DKG smart-contract")
			}
		})
	})
}

// registerPhaseTransition instructs the engine to change phases at the
// specified view.
func (e *ReactorEngine) registerPhaseTransition(view uint64, fromState dkgmodule.State, phaseTransition func() error) {
	e.viewEvents.OnView(view, func(header *flow.Header) {
		e.unit.Launch(func() {
			e.unit.Lock()
			defer e.unit.Unlock()

			blockID := header.ID()
			log := e.log.With().
				Uint64("view", view).
				Hex("block_id", blockID[:]).
				Logger()

			log.Info().Msgf("ending %s...", fromState)
			err := phaseTransition()
			if err != nil {
				// TODO use irrecoverable context
				log.Fatal().Err(err).Msgf("node failed to end %s", fromState)
			}
			log.Info().Msgf("ended %s successfully", fromState)
		})
	})
}

// end returns a callback that is used to end the DKG protocol, save the
// resulting private key to storage, and publish the other results to the DKG
// smart-contract.
func (e *ReactorEngine) end(nextEpochCounter uint64) func() error {
	return func() error {

		err := e.controller.End()
		if crypto.IsDKGFailureError(err) {
			// Failing to complete the DKG protocol is a rare but expected scenario, which we must handle.
			// By convention, if we are leaving the happy path, we want to persist the _first_ failure symptom
			// in the `dkgState`. If the write yields a [storage.InvalidDKGStateTransitionError], it means that the state machine
			// is in the terminal state([flow.RandomBeaconKeyCommitted]) as all other transitions(even to [flow.DKGStateFailure] -> [flow.DKGStateFailure])
			// are allowed. If the protocol is in terminal state, and we have a failure symptom, then it means that recovery has happened
			// before ending the DKG. In this case, we want to ignore the error and return without error.
			e.log.Warn().Err(err).Msgf("node %s with index %d failed DKG locally", e.me.NodeID(), e.controller.GetIndex())
			err := e.dkgState.SetDKGState(nextEpochCounter, flow.DKGStateFailure)
			if err != nil {
				if storage.IsInvalidDKGStateTransitionError(err) {
					return nil
				}
				return fmt.Errorf("failed to set dkg current state following dkg end error: %w", err)
			}
			return nil // local DKG protocol has failed (the expected scenario)
		} else if err != nil {
			return fmt.Errorf("unknown error ending the dkg: %w", err)
		}

		// The following only implements the happy path, which is an atomic step-by-step progression
		// along a single path in the `dkgState` machine. If the write yields a `storage.ErrAlreadyExists`,
		// we know the overall protocol has already abandoned the happy path, because on the happy path
		// ReactorEngine is the only writer. Then this function just stops and returns without error.
		privateShare, _, _ := e.controller.GetArtifacts()
		if privateShare != nil {
			// we only store our key if one was computed
			err = e.dkgState.InsertMyBeaconPrivateKey(nextEpochCounter, privateShare)
			if err != nil {
				if errors.Is(err, storage.ErrAlreadyExists) {
					return nil // the beacon key already existing is expected in case of epoch recovery
				}
				return fmt.Errorf("could not save beacon private key in db: %w", err)
			}
		}

		err = e.controller.SubmitResult()
		if err != nil {
			return fmt.Errorf("couldn't publish DKG results: %w", err)
		}

		return nil
	}
}<|MERGE_RESOLUTION|>--- conflicted
+++ resolved
@@ -284,13 +284,6 @@
 
 		return
 	}
-<<<<<<< HEAD
-	if currentState == flow.RandomBeaconKeyCommitted {
-		// this can happen if a healthy node which succeeded the DKG restarts in the EpochCommit phase
-		log.Debug().Msg("checking beacon key consistency after EpochCommit: observed committed beacon key for most recent dkg - exiting")
-	}
-	if currentState != flow.DKGStateCompleted {
-=======
 	// (i) if I have a key (currentState == flow.DKGStateCompleted) which is consistent with the EpochCommit service event,
 	// then commit the key or (ii) if the key is already committed (currentState == flow.RandomBeaconKeyCommitted), then we
 	// expect it to be consistent with the EpochCommit service event. While (ii) is a sanity check, we have a severe problem
@@ -300,7 +293,6 @@
 	// sanity check (ii) is already included in the happy-path logic for (i). So we just repeat the happy-path logic also for
 	// currentState == flow.RandomBeaconKeyCommitted, because repeated calls only occur due to node crashes, which are rare.
 	if currentState != flow.DKGStateCompleted && currentState != flow.RandomBeaconKeyCommitted {
->>>>>>> 31082a07
 		log.Warn().Msgf("checking beacon key consistency after EpochCommit: exiting because dkg didn't reach completed state: %s", currentState.String())
 		return
 	}
