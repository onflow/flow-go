package dkg_test

import (
	"math/rand"
	"os"
	"testing"
	"time"

	"github.com/rs/zerolog"
	"github.com/stretchr/testify/mock"
	"github.com/stretchr/testify/require"
	"github.com/stretchr/testify/suite"

	"github.com/onflow/flow-go/crypto"
	"github.com/onflow/flow-go/engine/consensus/dkg"
	"github.com/onflow/flow-go/model/encodable"
	"github.com/onflow/flow-go/model/flow"
	dkgmodule "github.com/onflow/flow-go/module/dkg"
	module "github.com/onflow/flow-go/module/mock"
	"github.com/onflow/flow-go/state/protocol/events/gadgets"
	protocol "github.com/onflow/flow-go/state/protocol/mock"
	storage "github.com/onflow/flow-go/storage/mock"
	"github.com/onflow/flow-go/utils/unittest"
	"github.com/onflow/flow-go/utils/unittest/mocks"
)

// ReactorSuite is the test suite for the reactor engine.
type ReactorSuite struct {
	suite.Suite

	// config
	dkgStartView       uint64
	dkgPhase1FinalView uint64
	dkgPhase2FinalView uint64
	dkgPhase3FinalView uint64

	epochCounter       uint64            // current epoch counter
	myIndex            int               // my index in the DKG
	committee          flow.IdentityList // the DKG committee
	expectedPrivateKey crypto.PrivateKey
	firstBlock         *flow.Header
	blocksByView       map[uint64]*flow.Header

	local        *module.Local
	currentEpoch *protocol.Epoch
	nextEpoch    *protocol.Epoch
	epochQuery   *mocks.EpochQuery
	snapshot     *protocol.Snapshot
	state        *protocol.State
	viewEvents   *gadgets.Views

	dkgKeys    *storage.BeaconPrivateKeys
	dkgState   *storage.DKGState
	controller *module.DKGController
	factory    *module.DKGControllerFactory

	engine *dkg.ReactorEngine
}

func (suite *ReactorSuite) NextEpochCounter() uint64 {
	return suite.epochCounter + 1
}

func TestReactorSuite(t *testing.T) {
	suite.Run(t, new(ReactorSuite))
}

// SetupTest prepares the DKG test.
//
// The EpochSetup event is received at view 100.
// The current epoch is configured with DKG phase transitions at views 150, 200,
// and 250. In between phase transitions, the controller calls the DKG
// smart-contract every 10 views.
//
// VIEWS
// setup      : 100
// polling    : 110 120 130 140 150
// Phase1Final: 150
// polling    : 160 170 180 190 200
// Phase2Final: 200
// polling    : 210 220 230 240 250
// Phase3Final: 250
func (suite *ReactorSuite) SetupTest() {

	suite.dkgStartView = 100
	suite.dkgPhase1FinalView = 150
	suite.dkgPhase2FinalView = 200
	suite.dkgPhase3FinalView = 250

	suite.epochCounter = rand.Uint64()
	suite.committee = unittest.IdentityListFixture(10)
	suite.myIndex = 5

	suite.local = new(module.Local)
	suite.local.On("NodeID").Return(suite.committee[suite.myIndex].NodeID)

	// create a block for each view of interest
	suite.blocksByView = make(map[uint64]*flow.Header)
	for view := suite.dkgStartView; view <= suite.dkgPhase3FinalView; view += dkg.DefaultPollStep {
		header := unittest.BlockHeaderFixture(unittest.HeaderWithView(view))
		suite.blocksByView[view] = &header
	}
	suite.firstBlock = suite.blocksByView[100]

	// expectedPrivKey is the expected private share produced by the dkg run. We
	// will mock the controller to return this value, and we will check it
	// against the value that gets inserted in the DB at the end.
	suite.expectedPrivateKey = unittest.PrivateKeyFixture(crypto.BLSBLS12381, 48)

	// mock protocol state
	suite.currentEpoch = new(protocol.Epoch)
	suite.currentEpoch.On("Counter").Return(suite.epochCounter, nil)
	suite.currentEpoch.On("DKGPhase1FinalView").Return(suite.dkgPhase1FinalView, nil)
	suite.currentEpoch.On("DKGPhase2FinalView").Return(suite.dkgPhase2FinalView, nil)
	suite.currentEpoch.On("DKGPhase3FinalView").Return(suite.dkgPhase3FinalView, nil)
	suite.nextEpoch = new(protocol.Epoch)
	suite.nextEpoch.On("Counter").Return(suite.NextEpochCounter(), nil)
	suite.nextEpoch.On("InitialIdentities").Return(suite.committee, nil)

	suite.epochQuery = mocks.NewEpochQuery(suite.T(), suite.epochCounter)
	suite.epochQuery.Add(suite.currentEpoch)
	suite.epochQuery.Add(suite.nextEpoch)
	suite.snapshot = new(protocol.Snapshot)
	suite.snapshot.On("Epochs").Return(suite.epochQuery)
	suite.snapshot.On("Head").Return(suite.firstBlock, nil)
	suite.state = new(protocol.State)
	suite.state.On("AtBlockID", suite.firstBlock.ID()).Return(suite.snapshot)
	suite.state.On("Final").Return(suite.snapshot)

	// ensure that an attempt is made to insert the expected dkg private share
	// for the next epoch.
	suite.dkgKeys = new(storage.BeaconPrivateKeys)
	suite.dkgKeys.On("InsertMyBeaconPrivateKey", mock.Anything, mock.Anything).Run(
		func(args mock.Arguments) {
			epochCounter := args.Get(0).(uint64)
			require.Equal(suite.T(), suite.NextEpochCounter(), epochCounter)
			dkgPriv := args.Get(1).(*encodable.RandomBeaconPrivKey)
			require.Equal(suite.T(), suite.expectedPrivateKey, dkgPriv.PrivateKey)
		}).
		Return(nil).
		Once()
	suite.dkgState = new(storage.DKGState)
	suite.dkgState.On("SetDKGStarted", suite.NextEpochCounter()).Return(nil).Once()

	// we will ensure that the controller state transitions get called appropriately
	suite.controller = new(module.DKGController)
	suite.controller.On("Run").Return(nil).Once()
	suite.controller.On("EndPhase1").Return(nil).Once()
	suite.controller.On("EndPhase2").Return(nil).Once()
	suite.controller.On("End").Return(nil).Once()
	suite.controller.On("Poll", mock.Anything).Return(nil).Times(15)
	suite.controller.On("GetArtifacts").Return(suite.expectedPrivateKey, nil, nil).Once()
	suite.controller.On("SubmitResult").Return(nil).Once()

	suite.factory = new(module.DKGControllerFactory)
	suite.factory.On("Create",
		dkgmodule.CanonicalInstanceID(suite.firstBlock.ChainID, suite.NextEpochCounter()),
		suite.committee,
		mock.Anything,
	).Return(suite.controller, nil)

<<<<<<< HEAD
	suite.viewEvents = gadgets.NewViews()
	suite.engine = dkg.NewReactorEngine(
		unittest.Logger(),
		suite.local,
		suite.state,
		suite.dkgKeys,
		suite.dkgState,
		suite.factory,
		suite.viewEvents,
=======
	loggerCalls := 0
	logger := hookedLogger(&loggerCalls)

	viewEvents := gadgets.NewViews()
	engine := dkg.NewReactorEngine(
		logger,
		me,
		state,
		keyStorage,
		factory,
		viewEvents,
>>>>>>> c5f209df
	)
}

// TestRunDKG_PhaseTransition tests that the DKG is started and completed successfully
// after a phase transition from StakingPhase->SetupPhase.
func (suite *ReactorSuite) TestRunDKG_PhaseTransition() {

	// the dkg for this epoch has not been started
	suite.dkgState.On("GetDKGStarted", suite.NextEpochCounter()).Return(false, nil).Once()
	// protocol event indicating the setup phase is starting
	suite.engine.EpochSetupPhaseStarted(suite.epochCounter, suite.firstBlock)

	for view := uint64(100); view <= 250; view += dkg.DefaultPollStep {
		suite.viewEvents.BlockFinalized(suite.blocksByView[view])
	}

	// check that the appropriate callbacks were registered
	time.Sleep(50 * time.Millisecond)
<<<<<<< HEAD
	suite.controller.AssertExpectations(suite.T())
	suite.dkgKeys.AssertExpectations(suite.T())
}

// TestRunDKG_StartupInSetupPhase tests that the DKG is started and completed
// successfully when the engine starts up during the EpochSetup phase, and the
// DKG for this epoch has not been started previously. This is the case for
// consensus nodes joining the network at an epoch boundary.
//
func (suite *ReactorSuite) TestRunDKG_StartupInSetupPhase() {

	// we are in the EpochSetup phase
	suite.snapshot.On("Phase").Return(flow.EpochPhaseSetup, nil).Once()
	// the dkg for this epoch has not been started
	suite.dkgState.On("GetDKGStarted", suite.NextEpochCounter()).Return(false, nil).Once()

	// start up the engine
	unittest.AssertClosesBefore(suite.T(), suite.engine.Ready(), time.Second)

	for view := uint64(100); view <= 250; view += dkg.DefaultPollStep {
		suite.viewEvents.BlockFinalized(suite.blocksByView[view])
	}

	// check that the appropriate callbacks were registered
	time.Sleep(50 * time.Millisecond)
	suite.controller.AssertExpectations(suite.T())
	suite.dkgKeys.AssertExpectations(suite.T())
}

// TestRunDKG_StartupInSetupPhase_DKGAlreadyStarted tests that the DKG is NOT
// started, when the engine starts up during the EpochSetup phase, and the DKG
// for this epoch HAS been started previously. This will be the case for
// consensus nodes which restart during the DKG.
//
func (suite *ReactorSuite) TestRunDKG_StartupInSetupPhase_DKGAlreadyStarted() {

	// we are in the EpochSetup phase
	suite.snapshot.On("Phase").Return(flow.EpochPhaseSetup, nil).Once()
	// the dkg for this epoch has been started
	suite.dkgState.On("GetDKGStarted", suite.NextEpochCounter()).Return(true, nil).Once()

	// start up the engine
	unittest.AssertClosesBefore(suite.T(), suite.engine.Ready(), time.Second)

	// we should not have instantiated the DKG
	suite.factory.AssertNotCalled(suite.T(), "Create",
		dkgmodule.CanonicalInstanceID(suite.firstBlock.ChainID, suite.NextEpochCounter()),
		suite.committee,
		mock.Anything,
	)
=======
	controller.AssertExpectations(t)
	keyStorage.AssertExpectations(t)
	// logger shouldn't be called in the happy path
	require.Equal(t, 0, loggerCalls)
>>>>>>> c5f209df
}

// TestReactorEngine_EpochCommittedPhaseStarted ensures that we are logging
// a warning message whenever we have a mismatch between the locally produced DKG keys
// and the keys produced by the DKG smart contract.
func TestReactorEngine_EpochCommittedPhaseStarted(t *testing.T) {

	rand.Seed(time.Now().UnixNano())
	currentCounter := rand.Uint64()
	nextCounter := currentCounter + 1
	me := new(module.Local)

	id := unittest.IdentifierFixture()
	me.On("NodeID").Return(id)

	// privKey represents private key generated by DKG for the next epoch.
	privKey := unittest.StakingPrivKeyFixture()

	// priv.PublicKey() will return a public key
	// that does not match the public key for the priv key generated above and cause a warning
	// to be logged.
	priv := unittest.RandomBeaconPriv()

	keyStorage := new(storage.BeaconPrivateKeys)
	keyStorage.On("RetrieveMyBeaconPrivateKey", currentCounter+1).Return(priv, nil)
	factory := new(module.DKGControllerFactory)
	dkgState := new(storage.DKGState)

	nextDKG := new(protocol.DKG)
	nextDKG.On("KeyShare", id).Return(privKey.PublicKey(), nil)

	currentEpoch := new(protocol.Epoch)
	currentEpoch.On("Counter").Return(currentCounter, nil)

	nextEpoch := new(protocol.Epoch)
	nextEpoch.On("Counter").Return(nextCounter, nil)
	nextEpoch.On("DKG").Return(nextDKG, nil)

	epochQuery := mocks.NewEpochQuery(t, currentCounter)
	epochQuery.Add(currentEpoch)
	epochQuery.Add(nextEpoch)

	firstBlock := unittest.BlockHeaderFixture()
	firstBlock.View = 100

	snapshot := new(protocol.Snapshot)
	snapshot.On("Epochs").Return(epochQuery)

	state := new(protocol.State)
	state.On("Final").Return(snapshot)

	viewEvents := gadgets.NewViews()

	hookCalls := 0
	logger := hookedLogger(&hookCalls)

	engine := dkg.NewReactorEngine(
		logger,
		me,
		state,
		keyStorage,
		dkgState,
		factory,
		viewEvents,
	)

	engine.EpochCommittedPhaseStarted(currentCounter, &firstBlock)

	require.Equal(t, 1, hookCalls)
}

// utility function to track the number of calls to a logger
func hookedLogger(calls *int) zerolog.Logger {
	hook := zerolog.HookFunc(func(e *zerolog.Event, level zerolog.Level, message string) {
		if level == zerolog.WarnLevel {
			*calls++
		}
	})
	return zerolog.New(os.Stdout).Level(zerolog.WarnLevel).Hook(hook)
}<|MERGE_RESOLUTION|>--- conflicted
+++ resolved
@@ -40,6 +40,10 @@
 	expectedPrivateKey crypto.PrivateKey
 	firstBlock         *flow.Header
 	blocksByView       map[uint64]*flow.Header
+
+	// track how many warn-level logs are logged
+	warnsLogged int
+	logger      zerolog.Logger
 
 	local        *module.Local
 	currentEpoch *protocol.Epoch
@@ -159,29 +163,18 @@
 		mock.Anything,
 	).Return(suite.controller, nil)
 
-<<<<<<< HEAD
+	suite.warnsLogged = 0
+	suite.logger = hookedLogger(&suite.warnsLogged)
+
 	suite.viewEvents = gadgets.NewViews()
 	suite.engine = dkg.NewReactorEngine(
-		unittest.Logger(),
+		suite.logger,
 		suite.local,
 		suite.state,
 		suite.dkgKeys,
 		suite.dkgState,
 		suite.factory,
 		suite.viewEvents,
-=======
-	loggerCalls := 0
-	logger := hookedLogger(&loggerCalls)
-
-	viewEvents := gadgets.NewViews()
-	engine := dkg.NewReactorEngine(
-		logger,
-		me,
-		state,
-		keyStorage,
-		factory,
-		viewEvents,
->>>>>>> c5f209df
 	)
 }
 
@@ -200,9 +193,10 @@
 
 	// check that the appropriate callbacks were registered
 	time.Sleep(50 * time.Millisecond)
-<<<<<<< HEAD
 	suite.controller.AssertExpectations(suite.T())
 	suite.dkgKeys.AssertExpectations(suite.T())
+	// happy path - no warn logs expected
+	suite.Assert().Equal(0, suite.warnsLogged)
 }
 
 // TestRunDKG_StartupInSetupPhase tests that the DKG is started and completed
@@ -228,6 +222,8 @@
 	time.Sleep(50 * time.Millisecond)
 	suite.controller.AssertExpectations(suite.T())
 	suite.dkgKeys.AssertExpectations(suite.T())
+	// happy path - no warn logs expected
+	suite.Assert().Equal(0, suite.warnsLogged)
 }
 
 // TestRunDKG_StartupInSetupPhase_DKGAlreadyStarted tests that the DKG is NOT
@@ -251,18 +247,15 @@
 		suite.committee,
 		mock.Anything,
 	)
-=======
-	controller.AssertExpectations(t)
-	keyStorage.AssertExpectations(t)
-	// logger shouldn't be called in the happy path
-	require.Equal(t, 0, loggerCalls)
->>>>>>> c5f209df
+
+	// we should log a warning that the DKG has already started
+	suite.Assert().Equal(1, suite.warnsLogged)
 }
 
 // TestReactorEngine_EpochCommittedPhaseStarted ensures that we are logging
 // a warning message whenever we have a mismatch between the locally produced DKG keys
 // and the keys produced by the DKG smart contract.
-func TestReactorEngine_EpochCommittedPhaseStarted(t *testing.T) {
+func TestReactorEngine_InconsistentBeaconKeys(t *testing.T) {
 
 	rand.Seed(time.Now().UnixNano())
 	currentCounter := rand.Uint64()
@@ -310,8 +303,9 @@
 
 	viewEvents := gadgets.NewViews()
 
-	hookCalls := 0
-	logger := hookedLogger(&hookCalls)
+	// count number of warn-level logs
+	warnsLogged := 0
+	logger := hookedLogger(&warnsLogged)
 
 	engine := dkg.NewReactorEngine(
 		logger,
@@ -325,10 +319,11 @@
 
 	engine.EpochCommittedPhaseStarted(currentCounter, &firstBlock)
 
-	require.Equal(t, 1, hookCalls)
-}
-
-// utility function to track the number of calls to a logger
+	// we should log a warning that the keys are inconsistent
+	require.Equal(t, 1, warnsLogged)
+}
+
+// utility function to track the number of warn-level calls to a logger
 func hookedLogger(calls *int) zerolog.Logger {
 	hook := zerolog.HookFunc(func(e *zerolog.Event, level zerolog.Level, message string) {
 		if level == zerolog.WarnLevel {
