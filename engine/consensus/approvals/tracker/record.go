--- conflicted
+++ resolved
@@ -40,11 +40,7 @@
 			chunk["missing_approvals_from_verifiers"] = list
 			chunksInfo = append(chunksInfo, chunk)
 		}
-<<<<<<< HEAD
-		bytes, err := json.Marshal(r)
-=======
 		bytes, err := json.Marshal(chunksInfo)
->>>>>>> 58727c30
 		if err != nil {
 			bytes = []byte("failed to marshal data about chunks with missing approvals")
 		}
