--- conflicted
+++ resolved
@@ -40,8 +40,8 @@
 // TODO: currently AssignmentCollector doesn't cleanup collectorTree when blocks that incorporate results get orphaned
 // For BFT milestone we need to ensure that this cleanup is properly implemented and all orphan collectorTree are pruned by height
 // when fork gets orphaned
-type assignmentCollector struct {
-	resultID                             flow.Identifier                        // ID of execution result
+type AssignmentCollector struct {
+	ResultID                             flow.Identifier                        // ID of execution result
 	result                               *flow.ExecutionResult                  // execution result that we are collecting approvals for
 	BlockHeight                          uint64                                 // height of block targeted by execution result
 	collectors                           map[flow.Identifier]*ApprovalCollector // collectors is a mapping IncorporatedBlockID -> ApprovalCollector
@@ -60,7 +60,7 @@
 
 func NewAssignmentCollector(result *flow.ExecutionResult, state protocol.State, headers storage.Headers, assigner module.ChunkAssigner, seals mempool.IncorporatedResultSeals,
 	sigVerifier module.Verifier, approvalConduit network.Conduit, requestTracker *RequestTracker, requiredApprovalsForSealConstruction uint,
-) (*assignmentCollector, error) {
+) (*AssignmentCollector, error) {
 	block, err := headers.ByBlockID(result.BlockID)
 	if err != nil {
 		return nil, err
@@ -71,8 +71,8 @@
 		return nil, engine.NewInvalidInputErrorf("could not determine authorized verifiers for sealing candidate: %w", err)
 	}
 
-	collector := &assignmentCollector{
-		resultID:                             result.ID(),
+	collector := &AssignmentCollector{
+		ResultID:                             result.ID(),
 		result:                               result,
 		BlockHeight:                          block.Height,
 		collectors:                           make(map[flow.Identifier]*ApprovalCollector),
@@ -90,86 +90,47 @@
 	return collector, nil
 }
 
-// ResultID returns the ID of execution result
-func (ac *assignmentCollector) ResultID() flow.Identifier {
-	return ac.resultID
-}
-
 // BlockID returns the ID of the executed block
-func (ac *assignmentCollector) BlockID() flow.Identifier {
+func (ac *AssignmentCollector) BlockID() flow.Identifier {
 	return ac.result.BlockID
 }
 
-func (ac *assignmentCollector) collectorByBlockID(incorporatedBlockID flow.Identifier) *ApprovalCollector {
+func (ac *AssignmentCollector) collectorByBlockID(incorporatedBlockID flow.Identifier) *ApprovalCollector {
 	ac.lock.RLock()
 	defer ac.lock.RUnlock()
 	return ac.collectors[incorporatedBlockID]
 }
 
-<<<<<<< HEAD
-// authorizedVerifiersAtBlock pre-select all authorized Verifiers at the block that incorporates the result.
-// The method returns the set of all node IDs that:
-//   * are authorized members of the network at the given block and
-//   * have the Verification role and
-//   * have _positive_ weight and
-//   * are not ejected
-func (ac *assignmentCollector) authorizedVerifiersAtBlock(blockID flow.Identifier) (map[flow.Identifier]*flow.Identity, error) {
-	authorizedVerifierList, err := ac.state.AtBlockID(blockID).Identities(
-		filter.And(
-			filter.HasRole(flow.RoleVerification),
-			filter.HasStake(true),
-			filter.Not(filter.Ejected),
-		))
-	if err != nil {
-		return nil, fmt.Errorf("failed to retrieve Identities for block %v: %w", blockID, err)
-	}
-	if len(authorizedVerifierList) == 0 {
-		return nil, fmt.Errorf("no authorized verifiers found for block %v", blockID)
-	}
-	identities := make(map[flow.Identifier]*flow.Identity)
-	for _, identity := range authorizedVerifierList {
-		identities[identity.NodeID] = identity
-	}
-	return identities, nil
-}
-
-// emergencySealable determines whether an incorporated Result qualifies for "emergency sealing".
-// ATTENTION: this is a temporary solution, which is NOT BFT compatible. When the approval process
-// hangs far enough behind finalization (measured in finalized but unsealed blocks), emergency
-// sealing kicks in. This will be removed when implementation of seal & verification is finished.
-func (ac *assignmentCollector) emergencySealable(collector *ApprovalCollector, finalizedBlockHeight uint64) bool {
-=======
 // emergencySealable determines whether an incorporated Result qualifies for "emergency sealing".
 // ATTENTION: this is a temporary solution, which is NOT BFT compatible. When the approval process
 // hangs far enough behind finalization (measured in finalized but unsealed blocks), emergency
 // sealing kicks in. This will be removed when implementation of Sealing & Verification is finished.
 func (ac *AssignmentCollector) emergencySealable(collector *ApprovalCollector, finalizedBlockHeight uint64) bool {
->>>>>>> db2a08cc
 	// Criterion for emergency sealing:
 	// there must be at least DefaultEmergencySealingThreshold number of blocks between
 	// the block that _incorporates_ result and the latest finalized block
 	return collector.IncorporatedBlock().Height+DefaultEmergencySealingThreshold <= finalizedBlockHeight
 }
 
-func (ac *assignmentCollector) CheckEmergencySealing(finalizedBlockHeight uint64) error {
+func (ac *AssignmentCollector) CheckEmergencySealing(finalizedBlockHeight uint64) error {
 	for _, collector := range ac.allCollectors() {
 		sealable := ac.emergencySealable(collector, finalizedBlockHeight)
 		if sealable {
 			err := collector.SealResult()
 			if err != nil {
 				return fmt.Errorf("could not create emergency seal for result %x incorporated at %x: %w",
-					ac.ResultID(), collector.IncorporatedBlockID(), err)
-			}
-		}
-	}
-
-	return nil
-}
-
-func (ac *assignmentCollector) ProcessIncorporatedResult(incorporatedResult *flow.IncorporatedResult) error {
+					ac.ResultID, collector.IncorporatedBlockID(), err)
+			}
+		}
+	}
+
+	return nil
+}
+
+func (ac *AssignmentCollector) ProcessIncorporatedResult(incorporatedResult *flow.IncorporatedResult) error {
 	// check that result is the one that this AssignmentCollector manages
-	if irID := incorporatedResult.Result.ID(); irID != ac.resultID {
-		return fmt.Errorf("this AssignmentCollector manages result %x but got %x", ac.ResultID(), irID)
+	if irID := incorporatedResult.Result.ID(); irID != ac.ResultID {
+		return fmt.Errorf("this AssignmentCollector manages result %x but got %x", ac.ResultID, irID)
 	}
 
 	incorporatedBlockID := incorporatedResult.IncorporatedBlockID
@@ -210,7 +171,7 @@
 	return nil
 }
 
-func (ac *assignmentCollector) putCollector(incorporatedBlockID flow.Identifier, collector *ApprovalCollector) bool {
+func (ac *AssignmentCollector) putCollector(incorporatedBlockID flow.Identifier, collector *ApprovalCollector) bool {
 	ac.lock.Lock()
 	defer ac.lock.Unlock()
 	if _, ok := ac.collectors[incorporatedBlockID]; ok {
@@ -220,7 +181,7 @@
 	return false
 }
 
-func (ac *assignmentCollector) allCollectors() []*ApprovalCollector {
+func (ac *AssignmentCollector) allCollectors() []*ApprovalCollector {
 	ac.lock.RLock()
 	defer ac.lock.RUnlock()
 	collectors := make([]*ApprovalCollector, 0, len(ac.collectors))
@@ -230,7 +191,7 @@
 	return collectors
 }
 
-func (ac *assignmentCollector) verifyAttestationSignature(approval *flow.ResultApprovalBody, nodeIdentity *flow.Identity) error {
+func (ac *AssignmentCollector) verifyAttestationSignature(approval *flow.ResultApprovalBody, nodeIdentity *flow.Identity) error {
 	id := approval.Attestation.ID()
 	valid, err := ac.verifier.Verify(id[:], approval.AttestationSignature, nodeIdentity.StakingPubKey)
 	if err != nil {
@@ -244,7 +205,7 @@
 	return nil
 }
 
-func (ac *assignmentCollector) verifySignature(approval *flow.ResultApproval, nodeIdentity *flow.Identity) error {
+func (ac *AssignmentCollector) verifySignature(approval *flow.ResultApproval, nodeIdentity *flow.Identity) error {
 	id := approval.Body.ID()
 	valid, err := ac.verifier.Verify(id[:], approval.VerifierSignature, nodeIdentity.StakingPubKey)
 	if err != nil {
@@ -269,10 +230,10 @@
 // - engine.InvalidInputError - result approval is invalid
 // - exception in case of any other error, usually this is not expected
 // - nil on successful check
-func (ac *assignmentCollector) validateApproval(approval *flow.ResultApproval) error {
+func (ac *AssignmentCollector) validateApproval(approval *flow.ResultApproval) error {
 	// check that approval is for the expected result to reject incompatible inputs
-	if approval.Body.ExecutionResultID != ac.resultID {
-		return fmt.Errorf("this AssignmentCollector processes only approvals for result (%x) but got an approval for (%x)", ac.ResultID(), approval.Body.ExecutionResultID)
+	if approval.Body.ExecutionResultID != ac.ResultID {
+		return fmt.Errorf("this AssignmentCollector processes only approvals for result (%x) but got an approval for (%x)", ac.ResultID, approval.Body.ExecutionResultID)
 	}
 
 	// approval has to refer same block as execution result
@@ -304,9 +265,6 @@
 	return nil
 }
 
-<<<<<<< HEAD
-func (ac *assignmentCollector) ProcessApproval(approval *flow.ResultApproval) error {
-=======
 func (ac *AssignmentCollector) ProcessApproval(approval *flow.ResultApproval) error {
 	// we have this approval cached already, no need to process it again
 	approvalCacheID := approval.Body.PartialID()
@@ -314,7 +272,6 @@
 		return nil
 	}
 
->>>>>>> db2a08cc
 	err := ac.validateApproval(approval)
 	if err != nil {
 		return fmt.Errorf("could not validate approval: %w", err)
@@ -338,7 +295,7 @@
 // RequestMissingApprovals traverses all collectors and requests missing approval for every chunk that didn't get enough
 // approvals from verifiers.
 // Returns number of requests made and error in case something goes wrong.
-func (ac *assignmentCollector) RequestMissingApprovals(sealingTracker *tracker.SealingTracker, maxHeightForRequesting uint64) (int, error) {
+func (ac *AssignmentCollector) RequestMissingApprovals(sealingTracker *tracker.SealingTracker, maxHeightForRequesting uint64) (int, error) {
 	requestCount := 0
 	for _, collector := range ac.allCollectors() {
 		if collector.IncorporatedBlock().Height > maxHeightForRequesting {
@@ -355,18 +312,18 @@
 			// Retrieve information about requests made for this chunk. Skip
 			// requesting if the blackout period hasn't expired. Otherwise,
 			// update request count and reset blackout period.
-			requestTrackerItem := ac.requestTracker.Get(ac.resultID, collector.IncorporatedBlockID(), chunkIndex)
+			requestTrackerItem := ac.requestTracker.Get(ac.ResultID, collector.IncorporatedBlockID(), chunkIndex)
 			if requestTrackerItem.IsBlackout() {
 				continue
 			}
 			requestTrackerItem.Update()
-			ac.requestTracker.Set(ac.resultID, collector.IncorporatedBlockID(), chunkIndex, requestTrackerItem)
+			ac.requestTracker.Set(ac.ResultID, collector.IncorporatedBlockID(), chunkIndex, requestTrackerItem)
 
 			// for monitoring/debugging purposes, log requests if we start
 			// making more than 10
 			if requestTrackerItem.Requests >= 10 {
 				log.Debug().Msgf("requesting approvals for result %v, incorporatedBlockID %v chunk %d: %d requests",
-					ac.resultID,
+					ac.ResultID,
 					collector.IncorporatedBlockID(),
 					chunkIndex,
 					requestTrackerItem.Requests,
@@ -376,7 +333,7 @@
 			// prepare the request
 			req := &messages.ApprovalRequest{
 				Nonce:      rand.Uint64(),
-				ResultID:   ac.resultID,
+				ResultID:   ac.ResultID,
 				ChunkIndex: chunkIndex,
 			}
 
