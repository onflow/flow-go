--- conflicted
+++ resolved
@@ -37,14 +37,9 @@
 // TODO: currently VerifyingAssignmentCollector doesn't cleanup collectorTree when blocks that incorporate results get orphaned
 // For BFT milestone we need to ensure that this cleanup is properly implemented and all orphan collectorTree are pruned by height
 // when fork gets orphaned
-<<<<<<< HEAD
 type VerifyingAssignmentCollector struct {
-	resultID                             flow.Identifier                        // ID of execution result
-=======
-type AssignmentCollector struct {
 	log                                  zerolog.Logger
-	ResultID                             flow.Identifier                        // ID of execution result
->>>>>>> 26417744
+	ResultID                             flow.Identifier                        // ID of execution result                   // ID of execution result
 	result                               *flow.ExecutionResult                  // execution result that we are collecting approvals for
 	BlockHeight                          uint64                                 // height of block targeted by execution result
 	collectors                           map[flow.Identifier]*ApprovalCollector // collectors is a mapping IncorporatedBlockID -> ApprovalCollector
@@ -61,11 +56,6 @@
 	requestTracker                       *RequestTracker                        // used to keep track of number of approval requests, and blackout periods, by chunk
 }
 
-<<<<<<< HEAD
-func NewAssignmentCollector(result *flow.ExecutionResult, state protocol.State, headers storage.Headers, assigner module.ChunkAssigner, seals mempool.IncorporatedResultSeals,
-	sigVerifier module.Verifier, approvalConduit network.Conduit, requestTracker *RequestTracker, requiredApprovalsForSealConstruction uint,
-) (*VerifyingAssignmentCollector, error) {
-=======
 func NewAssignmentCollector(
 	logger zerolog.Logger,
 	result *flow.ExecutionResult,
@@ -77,8 +67,7 @@
 	approvalConduit network.Conduit,
 	requestTracker *RequestTracker,
 	requiredApprovalsForSealConstruction uint,
-) (*AssignmentCollector, error) {
->>>>>>> 26417744
+) (*VerifyingAssignmentCollector, error) {
 	block, err := headers.ByBlockID(result.BlockID)
 	if err != nil {
 		return nil, err
@@ -89,14 +78,9 @@
 		return nil, engine.NewInvalidInputErrorf("could not determine authorized verifiers for sealing candidate: %w", err)
 	}
 
-<<<<<<< HEAD
 	collector := &VerifyingAssignmentCollector{
-		resultID:                             result.ID(),
-=======
-	collector := &AssignmentCollector{
 		log:                                  logger,
 		ResultID:                             result.ID(),
->>>>>>> 26417744
 		result:                               result,
 		BlockHeight:                          block.Height,
 		collectors:                           make(map[flow.Identifier]*ApprovalCollector),
@@ -114,10 +98,6 @@
 	return collector, nil
 }
 
-func (ac *VerifyingAssignmentCollector) ResultID() flow.Identifier {
-	return ac.resultID
-}
-
 // BlockID returns the ID of the executed block
 func (ac *VerifyingAssignmentCollector) BlockID() flow.Identifier {
 	return ac.result.BlockID
@@ -140,13 +120,9 @@
 	return collector.IncorporatedBlock().Height+DefaultEmergencySealingThreshold <= finalizedBlockHeight
 }
 
-<<<<<<< HEAD
-func (ac *VerifyingAssignmentCollector) CheckEmergencySealing(finalizedBlockHeight uint64) error {
-=======
 // CheckEmergencySealing checks the managed assignments whether their result can be emergency
 // sealed. Seals the results where possible.
-func (ac *AssignmentCollector) CheckEmergencySealing(observer consensus.SealingObservation, finalizedBlockHeight uint64) error {
->>>>>>> 26417744
+func (ac *VerifyingAssignmentCollector) CheckEmergencySealing(observer consensus.SealingObservation, finalizedBlockHeight uint64) error {
 	for _, collector := range ac.allCollectors() {
 		sealable := ac.emergencySealable(collector, finalizedBlockHeight)
 		observer.QualifiesForEmergencySealing(collector.IncorporatedResult(), sealable)
@@ -154,7 +130,7 @@
 			err := collector.SealResult()
 			if err != nil {
 				return fmt.Errorf("could not create emergency seal for result %x incorporated at %x: %w",
-					ac.resultID, collector.IncorporatedBlockID(), err)
+					ac.ResultID, collector.IncorporatedBlockID(), err)
 			}
 		}
 	}
@@ -164,8 +140,8 @@
 
 func (ac *VerifyingAssignmentCollector) ProcessIncorporatedResult(incorporatedResult *flow.IncorporatedResult) error {
 	// check that result is the one that this VerifyingAssignmentCollector manages
-	if irID := incorporatedResult.Result.ID(); irID != ac.resultID {
-		return fmt.Errorf("this VerifyingAssignmentCollector manages result %x but got %x", ac.resultID, irID)
+	if irID := incorporatedResult.Result.ID(); irID != ac.ResultID {
+		return fmt.Errorf("this VerifyingAssignmentCollector manages result %x but got %x", ac.ResultID, irID)
 	}
 
 	incorporatedBlockID := incorporatedResult.IncorporatedBlockID
@@ -275,8 +251,8 @@
 // - nil on successful check
 func (ac *VerifyingAssignmentCollector) validateApproval(approval *flow.ResultApproval) error {
 	// check that approval is for the expected result to reject incompatible inputs
-	if approval.Body.ExecutionResultID != ac.resultID {
-		return fmt.Errorf("this VerifyingAssignmentCollector processes only approvals for result (%x) but got an approval for (%x)", ac.resultID, approval.Body.ExecutionResultID)
+	if approval.Body.ExecutionResultID != ac.ResultID {
+		return fmt.Errorf("this VerifyingAssignmentCollector processes only approvals for result (%x) but got an approval for (%x)", ac.ResultID, approval.Body.ExecutionResultID)
 	}
 
 	// approval has to refer same block as execution result
@@ -338,13 +314,8 @@
 // RequestMissingApprovals traverses all collectors and requests missing approval for every chunk that didn't get enough
 // approvals from verifiers.
 // Returns number of requests made and error in case something goes wrong.
-<<<<<<< HEAD
-func (ac *VerifyingAssignmentCollector) RequestMissingApprovals(sealingTracker *tracker.SealingTracker, maxHeightForRequesting uint64) (int, error) {
-	requestCount := 0
-=======
-func (ac *AssignmentCollector) RequestMissingApprovals(observation consensus.SealingObservation, maxHeightForRequesting uint64) (uint, error) {
+func (ac *VerifyingAssignmentCollector) RequestMissingApprovals(observation consensus.SealingObservation, maxHeightForRequesting uint64) (uint, error) {
 	overallRequestCount := uint(0) // number of approval requests for all different assignments for this result
->>>>>>> 26417744
 	for _, collector := range ac.allCollectors() {
 		if collector.IncorporatedBlock().Height > maxHeightForRequesting {
 			continue
@@ -357,18 +328,18 @@
 			// Retrieve information about requests made for this chunk. Skip
 			// requesting if the blackout period hasn't expired. Otherwise,
 			// update request count and reset blackout period.
-			requestTrackerItem := ac.requestTracker.Get(ac.resultID, collector.IncorporatedBlockID(), chunkIndex)
+			requestTrackerItem := ac.requestTracker.Get(ac.ResultID, collector.IncorporatedBlockID(), chunkIndex)
 			if requestTrackerItem.IsBlackout() {
 				continue
 			}
 			requestTrackerItem.Update()
-			ac.requestTracker.Set(ac.resultID, collector.IncorporatedBlockID(), chunkIndex, requestTrackerItem)
+			ac.requestTracker.Set(ac.ResultID, collector.IncorporatedBlockID(), chunkIndex, requestTrackerItem)
 
 			// for monitoring/debugging purposes, log requests if we start
 			// making more than 10
 			if requestTrackerItem.Requests >= 10 {
 				log.Debug().Msgf("requesting approvals for result %v, incorporatedBlockID %v chunk %d: %d requests",
-					ac.resultID,
+					ac.ResultID,
 					collector.IncorporatedBlockID(),
 					chunkIndex,
 					requestTrackerItem.Requests,
@@ -378,7 +349,7 @@
 			// prepare the request
 			req := &messages.ApprovalRequest{
 				Nonce:      rand.Uint64(),
-				ResultID:   ac.resultID,
+				ResultID:   ac.ResultID,
 				ChunkIndex: chunkIndex,
 			}
 
