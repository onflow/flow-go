--- conflicted
+++ resolved
@@ -39,20 +39,12 @@
 	// No errors are expected during normal operations.
 	DKG() (DKG, error)
 
-<<<<<<< HEAD
 	// EpochFallbackTriggered denotes whether an invalid epoch state transition was attempted
 	// on the fork ending in this block. Once the first block where this flag is true is finalized, epoch
 	// fallback mode is triggered. This flag is reset to false when finalizing a block that seals
 	// a valid EpochRecover service event.
 	EpochFallbackTriggered() bool
-=======
-	// InvalidEpochTransitionAttempted denotes whether an invalid epoch state transition was attempted
-	// on the fork ending this block. Once the first block where this flag is true is finalized, epoch
-	// fallback mode is triggered.
-	// TODO for 'leaving Epoch Fallback via special service event': at the moment, this is a one-way transition and requires a spork to recover - need to revisit for sporkless EFM recovery
-	InvalidEpochTransitionAttempted() bool
 
->>>>>>> 61b1f267
 	// PreviousEpochExists returns true if a previous epoch exists. This is true for all epoch
 	// except those immediately following a spork.
 	PreviousEpochExists() bool
