--- conflicted
+++ resolved
@@ -795,12 +795,7 @@
 	// ROOT <- B1 <- B2 <- B3(Seal_B1) <- B4 <- ... <- LastBlock(Seal_B2, Seal_B3, Seal_B4)
 	// Expected sealing segment: [B4, ..., B5], Extra blocks: [Root, B1, B2, B3]
 	t.Run("highest block seals outside segment", func(t *testing.T) {
-<<<<<<< HEAD
 		util.RunWithFollowerProtocolState(t, rootSnapshot, func(db storage.DB, state *bprotocol.FollowerState) {
-			usedViews := make(map[uint64]struct{})
-=======
-		util.RunWithFollowerProtocolState(t, rootSnapshot, func(db *badger.DB, state *bprotocol.FollowerState) {
->>>>>>> 26f69191
 			// build a block to seal
 			block1 := unittest.BlockFixture(
 				unittest.Block.WithParent(head.ID(), head.View, head.Height),
@@ -976,13 +971,8 @@
 
 	// SCENARIO 2a: A pending block is chosen as head; at this height no block has been finalized.
 	t.Run("sealing segment from unfinalized, pending block", func(t *testing.T) {
-<<<<<<< HEAD
 		util.RunWithFollowerProtocolState(t, sporkRootSnapshot, func(db storage.DB, state *bprotocol.FollowerState) {
-			// add _unfinalized_ blocks b1 and b2 to state (block b5 is necessary, so b1 has a QC, which is a consistency requirement for subsequent finality)
-=======
-		util.RunWithFollowerProtocolState(t, sporkRootSnapshot, func(db *badger.DB, state *bprotocol.FollowerState) {
 			// add _unfinalized_ blocks b1 and b2 to state (block b2 is necessary, so b1 has a QC, which is a consistency requirement for subsequent finality)
->>>>>>> 26f69191
 			b1 := unittest.BlockWithParentAndPayload(
 				sporkRoot,
 				unittest.PayloadFixture(unittest.WithProtocolStateID(rootProtocolStateID)),
@@ -1011,13 +1001,8 @@
 		usedViews := make(map[uint64]struct{})
 		usedViews[sporkRoot.View] = struct{}{}
 
-<<<<<<< HEAD
 		util.RunWithFollowerProtocolState(t, sporkRootSnapshot, func(db storage.DB, state *bprotocol.FollowerState) {
-			orphaned := unittest.BlockWithParentAndPayload(
-=======
-		util.RunWithFollowerProtocolState(t, sporkRootSnapshot, func(db *badger.DB, state *bprotocol.FollowerState) {
 			orphaned := unittest.BlockWithParentAndPayloadAndUniqueView(
->>>>>>> 26f69191
 				sporkRoot,
 				unittest.PayloadFixture(unittest.WithProtocolStateID(rootProtocolStateID)),
 				usedViews,
