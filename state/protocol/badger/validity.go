--- conflicted
+++ resolved
@@ -13,189 +13,6 @@
 	"github.com/onflow/flow-go/state/protocol"
 )
 
-<<<<<<< HEAD
-=======
-// isValidExtendingEpochSetup checks whether an epoch setup service being
-// added to the state is valid. In addition to intrinsic validity, we also
-// check that it is valid w.r.t. the previous epoch setup event, and the
-// current epoch status.
-// Assumes all inputs besides extendingSetup are already validated.
-// Expected errors during normal operations:
-// * protocol.InvalidServiceEventError if the input service event is invalid to extend the currently active epoch status
-func isValidExtendingEpochSetup(extendingSetup *flow.EpochSetup, activeSetup *flow.EpochSetup, status *flow.EpochStatus) error {
-	// We should only have a single epoch setup event per epoch.
-	if status.NextEpoch.SetupID != flow.ZeroID {
-		// true iff EpochSetup event for NEXT epoch was already included before
-		return protocol.NewInvalidServiceEventErrorf("duplicate epoch setup service event: %x", status.NextEpoch.SetupID)
-	}
-
-	// The setup event should have the counter increased by one.
-	if extendingSetup.Counter != activeSetup.Counter+1 {
-		return protocol.NewInvalidServiceEventErrorf("next epoch setup has invalid counter (%d => %d)", activeSetup.Counter, extendingSetup.Counter)
-	}
-
-	// The first view needs to be exactly one greater than the current epoch final view
-	if extendingSetup.FirstView != activeSetup.FinalView+1 {
-		return protocol.NewInvalidServiceEventErrorf(
-			"next epoch first view must be exactly 1 more than current epoch final view (%d != %d+1)",
-			extendingSetup.FirstView,
-			activeSetup.FinalView,
-		)
-	}
-
-	// Finally, the epoch setup event must contain all necessary information.
-	err := verifyEpochSetup(extendingSetup, true)
-	if err != nil {
-		return protocol.NewInvalidServiceEventErrorf("invalid epoch setup: %w", err)
-	}
-
-	return nil
-}
-
-// verifyEpochSetup checks whether an `EpochSetup` event is syntactically correct.
-// The boolean parameter `verifyNetworkAddress` controls, whether we want to permit
-// nodes to share a networking address.
-// This is a side-effect-free function. Any error return indicates that the
-// EpochSetup event is not compliant with protocol rules.
-func verifyEpochSetup(setup *flow.EpochSetup, verifyNetworkAddress bool) error {
-	// STEP 1: general sanity checks
-	// the seed needs to be at least minimum length
-	if len(setup.RandomSource) != flow.EpochSetupRandomSourceLength {
-		return fmt.Errorf("seed has incorrect length (%d != %d)", len(setup.RandomSource), flow.EpochSetupRandomSourceLength)
-	}
-
-	// STEP 2: sanity checks of all nodes listed as participants
-	// there should be no duplicate node IDs
-	identLookup := make(map[flow.Identifier]struct{})
-	for _, participant := range setup.Participants {
-		_, ok := identLookup[participant.NodeID]
-		if ok {
-			return fmt.Errorf("duplicate node identifier (%x)", participant.NodeID)
-		}
-		identLookup[participant.NodeID] = struct{}{}
-	}
-
-	if verifyNetworkAddress {
-		// there should be no duplicate node addresses
-		addrLookup := make(map[string]struct{})
-		for _, participant := range setup.Participants {
-			_, ok := addrLookup[participant.Address]
-			if ok {
-				return fmt.Errorf("duplicate node address (%x)", participant.Address)
-			}
-			addrLookup[participant.Address] = struct{}{}
-		}
-	}
-
-	// the participants must be listed in canonical order
-	if !setup.Participants.Sorted(order.Canonical[flow.IdentitySkeleton]) {
-		return fmt.Errorf("participants are not canonically ordered")
-	}
-
-	// STEP 3: sanity checks for individual roles
-	// IMPORTANT: here we remove all nodes with zero weight, as they are allowed to partake
-	// in communication but not in respective node functions
-	activeParticipants := setup.Participants.Filter(filter.HasInitialWeight[flow.IdentitySkeleton](true))
-
-	// we need at least one node of each role
-	roles := make(map[flow.Role]uint)
-	for _, participant := range activeParticipants {
-		roles[participant.Role]++
-	}
-	if roles[flow.RoleConsensus] < 1 {
-		return fmt.Errorf("need at least one consensus node")
-	}
-	if roles[flow.RoleCollection] < 1 {
-		return fmt.Errorf("need at least one collection node")
-	}
-	if roles[flow.RoleExecution] < 1 {
-		return fmt.Errorf("need at least one execution node")
-	}
-	if roles[flow.RoleVerification] < 1 {
-		return fmt.Errorf("need at least one verification node")
-	}
-
-	// first view must be before final view
-	if setup.FirstView >= setup.FinalView {
-		return fmt.Errorf("first view (%d) must be before final view (%d)", setup.FirstView, setup.FinalView)
-	}
-
-	// we need at least one collection cluster
-	if len(setup.Assignments) == 0 {
-		return fmt.Errorf("need at least one collection cluster")
-	}
-
-	// the collection cluster assignments need to be valid
-	_, err := factory.NewClusterList(setup.Assignments,
-		activeParticipants.Filter(filter.HasRole[flow.IdentitySkeleton](flow.RoleCollection)))
-	if err != nil {
-		return fmt.Errorf("invalid cluster assignments: %w", err)
-	}
-
-	return nil
-}
-
-// isValidExtendingEpochCommit checks whether an epoch commit service being
-// added to the state is valid. In addition to intrinsic validity, we also
-// check that it is valid w.r.t. the previous epoch setup event, and the
-// current epoch status.
-// Assumes all inputs besides extendingCommit are already validated.
-// Expected errors during normal operations:
-// * protocol.InvalidServiceEventError if the input service event is invalid to extend the currently active epoch status
-func isValidExtendingEpochCommit(extendingCommit *flow.EpochCommit, extendingSetup *flow.EpochSetup, activeSetup *flow.EpochSetup, status *flow.EpochStatus) error {
-
-	// We should only have a single epoch commit event per epoch.
-	if status.NextEpoch.CommitID != flow.ZeroID {
-		// true iff EpochCommit event for NEXT epoch was already included before
-		return protocol.NewInvalidServiceEventErrorf("duplicate epoch commit service event: %x", status.NextEpoch.CommitID)
-	}
-
-	// The epoch setup event needs to happen before the commit.
-	if status.NextEpoch.SetupID == flow.ZeroID {
-		return protocol.NewInvalidServiceEventErrorf("missing epoch setup for epoch commit")
-	}
-
-	// The commit event should have the counter increased by one.
-	if extendingCommit.Counter != activeSetup.Counter+1 {
-		return protocol.NewInvalidServiceEventErrorf("next epoch commit has invalid counter (%d => %d)", activeSetup.Counter, extendingCommit.Counter)
-	}
-
-	err := isValidEpochCommit(extendingCommit, extendingSetup)
-	if err != nil {
-		return protocol.NewInvalidServiceEventErrorf("invalid epoch commit: %s", err)
-	}
-
-	return nil
-}
-
-// isValidEpochCommit checks whether an epoch commit service event is intrinsically valid.
-// Assumes the input flow.EpochSetup event has already been validated.
-// Expected errors during normal operations:
-// * protocol.InvalidServiceEventError if the EpochCommit is invalid
-func isValidEpochCommit(commit *flow.EpochCommit, setup *flow.EpochSetup) error {
-
-	if len(setup.Assignments) != len(commit.ClusterQCs) {
-		return protocol.NewInvalidServiceEventErrorf("number of clusters (%d) does not number of QCs (%d)", len(setup.Assignments), len(commit.ClusterQCs))
-	}
-
-	if commit.Counter != setup.Counter {
-		return protocol.NewInvalidServiceEventErrorf("inconsistent epoch counter between commit (%d) and setup (%d) events in same epoch", commit.Counter, setup.Counter)
-	}
-
-	// make sure we have a valid DKG public key
-	if commit.DKGGroupKey == nil {
-		return protocol.NewInvalidServiceEventErrorf("missing DKG public group key")
-	}
-
-	participants := setup.Participants.Filter(filter.IsValidDKGParticipant)
-	if len(participants) != len(commit.DKGParticipantKeys) {
-		return protocol.NewInvalidServiceEventErrorf("participant list (len=%d) does not match dkg key list (len=%d)", len(participants), len(commit.DKGParticipantKeys))
-	}
-
-	return nil
-}
-
->>>>>>> de3c4680
 // IsValidRootSnapshot checks internal consistency of root state snapshot
 // if verifyResultID allows/disallows Result ID verification
 func IsValidRootSnapshot(snap protocol.Snapshot, verifyResultID bool) error {
