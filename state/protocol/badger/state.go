--- conflicted
+++ resolved
@@ -388,7 +388,7 @@
 
 	// PERSIST these blocks ONE-BY-ONE in order of increasing height, emulating the process during normal operations,
 	// so sanity checks from normal operations should continue to apply.
-	for _, proposal := range segment.Blocks {
+	for i, proposal := range segment.Blocks {
 		err := db.WithReaderBatchWriter(func(rw storage.ReaderBatchWriter) error {
 			w := rw.Writer()
 			blockID := proposal.Block.ID()
@@ -429,11 +429,6 @@
 				return fmt.Errorf("could not index block seal: %w", err)
 			}
 
-<<<<<<< HEAD
-			err = operation.IndexNewBlock(lctx, rw, blockID, proposal.Block.ParentID)
-			if err != nil {
-				return fmt.Errorf("could not index block (id=%x): %w", blockID, err)
-=======
 			// For all but the first block in the segment, index the parent->child relationship:
 			if i > 0 {
 				// Reason for skipping block at index i == 0:
@@ -445,7 +440,6 @@
 				if err != nil {
 					return fmt.Errorf("could not index block (id=%x): %w", blockID, err)
 				}
->>>>>>> 7a3c1ee1
 			}
 
 			return nil
