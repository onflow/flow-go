package badger

import (
	"errors"
	"fmt"
	"github.com/dgraph-io/badger/v2"
	"sync/atomic"

	"github.com/onflow/flow-go/consensus/hotstuff"
	"github.com/onflow/flow-go/model/flow"
	"github.com/onflow/flow-go/module"
	statepkg "github.com/onflow/flow-go/state"
	"github.com/onflow/flow-go/state/protocol"
	"github.com/onflow/flow-go/state/protocol/inmem"
	"github.com/onflow/flow-go/state/protocol/invalid"
	protocol_state "github.com/onflow/flow-go/state/protocol/protocol_state/state"
	"github.com/onflow/flow-go/storage"
	"github.com/onflow/flow-go/storage/badger/operation"
	"github.com/onflow/flow-go/storage/badger/transaction"
)

// cachedHeader caches a block header and its ID.
type cachedHeader struct {
	id     flow.Identifier
	header *flow.Header
}

type State struct {
	metrics module.ComplianceMetrics
	db      *badger.DB
	headers storage.Headers
	blocks  storage.Blocks
	qcs     storage.QuorumCertificates
	results storage.ExecutionResults
	seals   storage.Seals
	epoch   struct {
		setups  storage.EpochSetups
		commits storage.EpochCommits
	}
	params                     protocol.Params
	protocolKVStoreSnapshotsDB storage.ProtocolKVStore
	protocolStateSnapshotsDB   storage.ProtocolState // TODO remove when ProtocolStateEntry is stored in KVStore
	protocolState              protocol.MutableProtocolState
	versionBeacons             storage.VersionBeacons

	// finalizedRootHeight marks the cutoff of the history this node knows about. We cache it in the state
	// because it cannot change over the lifecycle of a protocol state instance. It is frequently
	// larger than the height of the root block of the spork, (also cached below as
	// `sporkRootBlockHeight`), for instance, if the node joined in an epoch after the last spork.
	finalizedRootHeight uint64
	// sealedRootHeight returns the root block that is sealed. We cache it in
	// the state, because it cannot change over the lifecycle of a protocol state instance.
	sealedRootHeight uint64
	// sporkRootBlockHeight is the height of the root block in the current spork. We cache it in
	// the state, because it cannot change over the lifecycle of a protocol state instance.
	// Caution: A node that joined in a later epoch past the spork, the node will likely _not_
	// know the spork's root block in full (though it will always know the height).
	sporkRootBlockHeight uint64
	// cachedLatestFinal is the *latest* finalized block header, which we can cache here,
	// because the protocol state is solely responsible for updating it.
	cachedLatestFinal *atomic.Pointer[cachedHeader]
	// cachedLatestSealed is the *latest* sealed block headers, which we can cache here,
	// because the protocol state is solely responsible for updating it.
	cachedLatestSealed *atomic.Pointer[cachedHeader]
}

var _ protocol.State = (*State)(nil)

type BootstrapConfig struct {
	// SkipNetworkAddressValidation flags allows skipping all the network address related
	// validations not needed for an unstaked node
	SkipNetworkAddressValidation bool
}

func defaultBootstrapConfig() *BootstrapConfig {
	return &BootstrapConfig{
		SkipNetworkAddressValidation: false,
	}
}

type BootstrapConfigOptions func(conf *BootstrapConfig)

func SkipNetworkAddressValidation(conf *BootstrapConfig) {
	conf.SkipNetworkAddressValidation = true
}

func Bootstrap(
	metrics module.ComplianceMetrics,
	db *badger.DB,
	headers storage.Headers,
	seals storage.Seals,
	results storage.ExecutionResults,
	blocks storage.Blocks,
	qcs storage.QuorumCertificates,
	setups storage.EpochSetups,
	commits storage.EpochCommits,
	epochProtocolStateSnapshots storage.ProtocolState,
	protocolKVStoreSnapshots storage.ProtocolKVStore,
	versionBeacons storage.VersionBeacons,
	root protocol.Snapshot,
	options ...BootstrapConfigOptions,
) (*State, error) {

	config := defaultBootstrapConfig()
	for _, opt := range options {
		opt(config)
	}

	isBootstrapped, err := IsBootstrapped(db)
	if err != nil {
		return nil, fmt.Errorf("failed to determine whether database contains bootstrapped state: %w", err)
	}
	if isBootstrapped {
		return nil, fmt.Errorf("expected empty database")
	}

	if err := IsValidRootSnapshot(root, !config.SkipNetworkAddressValidation); err != nil {
		return nil, fmt.Errorf("cannot bootstrap invalid root snapshot: %w", err)
	}

	segment, err := root.SealingSegment()
	if err != nil {
		return nil, fmt.Errorf("could not get sealing segment: %w", err)
	}

	_, rootSeal, err := root.SealedResult()
	if err != nil {
		return nil, fmt.Errorf("could not get sealed result for sealing segment: %w", err)
	}

	err = operation.RetryOnConflictTx(db, transaction.Update, func(tx *transaction.Tx) error {
		// sealing segment is in ascending height order, so the tail is the
		// oldest ancestor and head is the newest child in the segment
		// TAIL <- ... <- HEAD
		lastFinalized := segment.Finalized() // the highest block in sealing segment is the last finalized block
		lastSealed := segment.Sealed()       // the lowest block in sealing segment is the last sealed block

		// bootstrap the sealing segment
		// creating sealed root block with the rootResult
		// creating finalized root block with lastFinalized
		err = bootstrapSealingSegment(blocks, qcs, segment, lastFinalized, rootSeal)(tx)
		if err != nil {
			return fmt.Errorf("could not bootstrap sealing chain segment blocks: %w", err)
		}

		// insert the root quorum certificate into the database
		qc, err := root.QuorumCertificate()
		if err != nil {
			return fmt.Errorf("could not get root qc: %w", err)
		}
		err = qcs.StoreTx(qc)(tx)
		if err != nil {
			return fmt.Errorf("could not insert root qc: %w", err)
		}

		// initialize the current protocol state height/view pointers
		err = bootstrapStatePointers(root)(tx)
		if err != nil {
			return fmt.Errorf("could not bootstrap height/view pointers: %w", err)
		}

		// initialize spork params
		err = bootstrapSporkInfo(root)(tx)
		if err != nil {
			return fmt.Errorf("could not bootstrap spork info: %w", err)
		}

		// bootstrap dynamic protocol state
		if err != nil {
			return fmt.Errorf("could not retrieve protocol state for root snapshot: %w", err)
		}
		err = bootstrapProtocolState(segment, root.Params(), epochProtocolStateSnapshots, protocolKVStoreSnapshots, setups, commits, !config.SkipNetworkAddressValidation)(tx)
		if err != nil {
			return fmt.Errorf("could not bootstrap protocol state: %w", err)
		}

		// initialize version beacon
		err = boostrapVersionBeacon(root)(tx)
		if err != nil {
			return fmt.Errorf("could not bootstrap version beacon: %w", err)
		}

		// set metric values, we pass `false` here since this node has empty storage and doesn't know anything about EFM.
		// TODO for 'leaving Epoch Fallback via special service event', this needs to be updated to support bootstrapping
		// while in EFM, currently initial state doesn't know how to bootstrap node when we have entered EFM.
		err = updateEpochMetrics(metrics, root, false)
		if err != nil {
			return fmt.Errorf("could not update epoch metrics: %w", err)
		}
		metrics.BlockSealed(lastSealed)
		metrics.SealedHeight(lastSealed.Header.Height)
		metrics.FinalizedHeight(lastFinalized.Header.Height)
		for _, block := range segment.Blocks {
			metrics.BlockFinalized(block)
		}

		return nil
	})
	if err != nil {
		return nil, fmt.Errorf("bootstrapping failed: %w", err)
	}

	instanceParams, err := ReadInstanceParams(db, headers, seals)
	if err != nil {
		return nil, fmt.Errorf("could not read instance params: %w", err)
	}

	params := &Params{
		GlobalParams:   root.Params(),
		InstanceParams: instanceParams,
	}

	return newState(
		metrics,
		db,
		headers,
		seals,
		results,
		blocks,
		qcs,
		setups,
		commits,
		epochProtocolStateSnapshots,
		protocolKVStoreSnapshots,
		versionBeacons,
		params,
	)
}

// bootstrapProtocolState bootstraps data structures needed for Dynamic Protocol State.
// The sealing segment may contain blocks committing to different Protocol State entries,
// in which case each of these protocol state entries are stored in the database during
// bootstrapping.
// For each distinct protocol state entry, we also store the associated EpochSetup and
// EpochCommit service events.
func bootstrapProtocolState(
	segment *flow.SealingSegment,
	params protocol.GlobalParams,
	epochProtocolStateSnapshots storage.ProtocolState,
	protocolKVStoreSnapshots storage.ProtocolKVStore,
	epochSetups storage.EpochSetups,
	epochCommits storage.EpochCommits,
	verifyNetworkAddress bool,
) func(*transaction.Tx) error {
	return func(tx *transaction.Tx) error {
<<<<<<< HEAD

		// The sealing segment contains a protocol state entry for every block in the segment, including the root block.
		for protocolStateID, stateEntry := range segment.ProtocolStateEntries {
			// Store the protocol KV Store entry
			err := protocolKVStoreSnapshots.StoreTx(protocolStateID, &stateEntry.KVStore)(tx)
			if err != nil && !errors.Is(err, storage.ErrAlreadyExists) {
				return fmt.Errorf("could not store protocol state kvstore: %w", err)
			}

=======
		// The sealing segment contains a protocol state entry for every block in the segment, including the root block.
		for protocolStateID, stateEntry := range segment.ProtocolStateEntries {
			// Store the protocol KV Store entry
			err := operation.SkipDuplicatesTx(protocolKVStoreSnapshots.StoreTx(protocolStateID, &stateEntry.KVStore))(tx)
			if err != nil {
				return fmt.Errorf("could not store protocol state kvstore: %w", err)
			}

>>>>>>> 48297e8e
			// Store the epoch portion of the protocol state, including underlying EpochSetup/EpochCommit service events
			dynamicEpochProtocolState := inmem.NewDynamicProtocolStateAdapter(stateEntry.EpochEntry, params)
			err = bootstrapEpochForProtocolStateEntry(epochProtocolStateSnapshots, epochSetups, epochCommits, dynamicEpochProtocolState, verifyNetworkAddress)(tx)
			if err != nil {
				return fmt.Errorf("could not store epoch service events for state entry (id=%x): %w", stateEntry.EpochEntry.ID(), err)
			}
		}

		for _, block := range segment.AllBlocks() {
			blockID := block.ID()
			protocolStateEntryWrapper := segment.ProtocolStateEntries[block.Payload.ProtocolStateID]
			err := epochProtocolStateSnapshots.Index(blockID, protocolStateEntryWrapper.EpochEntry.ID())(tx)
			if err != nil {
				return fmt.Errorf("could not index root protocol state: %w", err)
			}
			err = protocolKVStoreSnapshots.IndexTx(blockID, block.Payload.ProtocolStateID)(tx)
			if err != nil {
				return fmt.Errorf("could not index root kv store: %w", err)
			}
		}

		return nil
	}
}

// bootstrapSealingSegment inserts all blocks and associated metadata for the
// protocol state root snapshot to disk.
func bootstrapSealingSegment(
	blocks storage.Blocks,
	qcs storage.QuorumCertificates,
	segment *flow.SealingSegment,
	head *flow.Block,
	rootSeal *flow.Seal,
) func(*transaction.Tx) error {
	return func(tx *transaction.Tx) error {
		txn := tx.DBTxn // tx is just a wrapper around a badger transaction with the additional ability to register callbacks that are executed after the badger transaction completed _successfully_
		for _, result := range segment.ExecutionResults {
			err := operation.SkipDuplicates(operation.InsertExecutionResult(result))(txn)
			if err != nil {
				return fmt.Errorf("could not insert execution result: %w", err)
			}
			err = operation.IndexExecutionResult(result.BlockID, result.ID())(txn)
			if err != nil {
				return fmt.Errorf("could not index execution result: %w", err)
			}
		}

		// insert the first seal (in case the segment's first block contains no seal)
		if segment.FirstSeal != nil {
			err := operation.InsertSeal(segment.FirstSeal.ID(), segment.FirstSeal)(txn)
			if err != nil {
				return fmt.Errorf("could not insert first seal: %w", err)
			}
		}

		// root seal contains the result ID for the sealed root block. If the sealed root block is
		// different from the finalized root block, then it means the node dynamically bootstrapped.
		// In that case, we should index the result of the sealed root block so that the EN is able
		// to execute the next block.
		err := operation.SkipDuplicates(operation.IndexExecutionResult(rootSeal.BlockID, rootSeal.ResultID))(txn)
		if err != nil {
			return fmt.Errorf("could not index root result: %w", err)
		}

		for _, block := range segment.ExtraBlocks {
			blockID := block.ID()
			height := block.Header.Height
			err := blocks.StoreTx(block)(tx)
			if err != nil {
				return fmt.Errorf("could not insert SealingSegment extra block: %w", err)
			}
			err = operation.IndexBlockHeight(height, blockID)(txn)
			if err != nil {
				return fmt.Errorf("could not index SealingSegment extra block (id=%x): %w", blockID, err)
			}
			err = qcs.StoreTx(block.Header.QuorumCertificate())(tx)
			if err != nil {
				return fmt.Errorf("could not store qc for SealingSegment extra block (id=%x): %w", blockID, err)
			}
		}

		for i, block := range segment.Blocks {
			blockID := block.ID()
			height := block.Header.Height

			err := blocks.StoreTx(block)(tx)
			if err != nil {
				return fmt.Errorf("could not insert SealingSegment block: %w", err)
			}
			err = operation.IndexBlockHeight(height, blockID)(txn)
			if err != nil {
				return fmt.Errorf("could not index SealingSegment block (id=%x): %w", blockID, err)
			}
			err = qcs.StoreTx(block.Header.QuorumCertificate())(tx)
			if err != nil {
				return fmt.Errorf("could not store qc for SealingSegment block (id=%x): %w", blockID, err)
			}

			// index the latest seal as of this block
			latestSealID, ok := segment.LatestSeals[blockID]
			if !ok {
				return fmt.Errorf("missing latest seal for sealing segment block (id=%s)", blockID)
			}
			// sanity check: make sure the seal exists
			var latestSeal flow.Seal
			err = operation.RetrieveSeal(latestSealID, &latestSeal)(txn)
			if err != nil {
				return fmt.Errorf("could not verify latest seal for block (id=%x) exists: %w", blockID, err)
			}
			err = operation.IndexLatestSealAtBlock(blockID, latestSealID)(txn)
			if err != nil {
				return fmt.Errorf("could not index block seal: %w", err)
			}

			// for all but the first block in the segment, index the parent->child relationship
			if i > 0 {
				err = operation.InsertBlockChildren(block.Header.ParentID, []flow.Identifier{blockID})(txn)
				if err != nil {
					return fmt.Errorf("could not insert child index for block (id=%x): %w", blockID, err)
				}
			}
		}

		// insert an empty child index for the final block in the segment
		err = operation.InsertBlockChildren(head.ID(), nil)(txn)
		if err != nil {
			return fmt.Errorf("could not insert child index for head block (id=%x): %w", head.ID(), err)
		}

		return nil
	}
}

// bootstrapStatePointers instantiates special pointers used to by the protocol
// state to keep track of special block heights and views.
func bootstrapStatePointers(root protocol.Snapshot) func(*transaction.Tx) error {
	return func(tx *transaction.Tx) error {
		segment, err := root.SealingSegment()
		if err != nil {
			return fmt.Errorf("could not get sealing segment: %w", err)
		}
		highest := segment.Finalized()
		lowest := segment.Sealed()
		// find the finalized seal that seals the lowest block, meaning seal.BlockID == lowest.ID()
		seal, err := segment.FinalizedSeal()
		if err != nil {
			return fmt.Errorf("could not get finalized seal from sealing segment: %w", err)
		}

		safetyData := &hotstuff.SafetyData{
			LockedOneChainView:      highest.Header.View,
			HighestAcknowledgedView: highest.Header.View,
		}

		// Per convention, all blocks in the sealing segment must be finalized. Therefore, a QC must
		// exist for the `highest` block in the sealing segment. The QC for `highest` should be
		// contained in the `root` Snapshot and returned by `root.QuorumCertificate()`. Otherwise,
		// the Snapshot is incomplete, because consensus nodes require this QC. To reduce the chance of
		// accidental misconfiguration undermining consensus liveness, we do the following sanity checks:
		//  * `rootQC` should not be nil
		//  * `rootQC` should be for `highest` block, i.e. its view and blockID should match
		rootQC, err := root.QuorumCertificate()
		if err != nil {
			return fmt.Errorf("could not get root QC: %w", err)
		}
		if rootQC == nil {
			return fmt.Errorf("QC for highest (finalized) block in sealing segment cannot be nil")
		}
		if rootQC.View != highest.Header.View {
			return fmt.Errorf("root QC's view %d does not match the highest block in sealing segment (view %d)", rootQC.View, highest.Header.View)
		}
		if rootQC.BlockID != highest.Header.ID() {
			return fmt.Errorf("root QC is for block %v, which does not match the highest block %v in sealing segment", rootQC.BlockID, highest.Header.ID())
		}

		livenessData := &hotstuff.LivenessData{
			CurrentView: highest.Header.View + 1,
			NewestQC:    rootQC,
		}

		bdtx := tx.DBTxn // tx is just a wrapper around a badger transaction with the additional ability to register callbacks that are executed after the badger transaction completed _successfully_
		// insert initial views for HotStuff
		err = operation.InsertSafetyData(highest.Header.ChainID, safetyData)(bdtx)
		if err != nil {
			return fmt.Errorf("could not insert safety data: %w", err)
		}
		err = operation.InsertLivenessData(highest.Header.ChainID, livenessData)(bdtx)
		if err != nil {
			return fmt.Errorf("could not insert liveness data: %w", err)
		}

		// insert height pointers
		err = operation.InsertRootHeight(highest.Header.Height)(bdtx)
		if err != nil {
			return fmt.Errorf("could not insert finalized root height: %w", err)
		}
		// the sealed root height is the lowest block in sealing segment
		err = operation.InsertSealedRootHeight(lowest.Header.Height)(bdtx)
		if err != nil {
			return fmt.Errorf("could not insert sealed root height: %w", err)
		}
		err = operation.InsertFinalizedHeight(highest.Header.Height)(bdtx)
		if err != nil {
			return fmt.Errorf("could not insert finalized height: %w", err)
		}
		err = operation.InsertSealedHeight(lowest.Header.Height)(bdtx)
		if err != nil {
			return fmt.Errorf("could not insert sealed height: %w", err)
		}
		err = operation.IndexFinalizedSealByBlockID(seal.BlockID, seal.ID())(bdtx)
		if err != nil {
			return fmt.Errorf("could not index sealed block: %w", err)
		}

		// insert first-height indices for epochs which have started
		hasPrevious, err := protocol.PreviousEpochExists(root)
		if err != nil {
			return fmt.Errorf("could not check existence of previous epoch: %w", err)
		}
		if hasPrevious {
			err = indexFirstHeight(root.Epochs().Previous())(bdtx)
			if err != nil {
				return fmt.Errorf("could not index previous epoch first height: %w", err)
			}
		}
		err = indexFirstHeight(root.Epochs().Current())(bdtx)
		if err != nil {
			return fmt.Errorf("could not index current epoch first height: %w", err)
		}

		return nil
	}
}

// bootstrapEpochForProtocolStateEntry bootstraps the protocol state database with epoch
// information (in particular, EpochSetup and EpochCommit service events) associated with
// a particular Dynamic Protocol State entry.
// There may be several such entries within a single root snapshot, in which case this
// function is called once for each entry. Entries may overlap in which underlying
// epoch information (service events) they reference, which case duplicate writes of
// the same data are ignored.
func bootstrapEpochForProtocolStateEntry(
	epochProtocolStateSnapshots storage.ProtocolState,
	epochSetups storage.EpochSetups,
	epochCommits storage.EpochCommits,
	epochProtocolStateEntry protocol.DynamicProtocolState,
	verifyNetworkAddress bool,
) func(*transaction.Tx) error {
	return func(tx *transaction.Tx) error {
		richEntry := epochProtocolStateEntry.Entry()

		// keep track of EpochSetup/EpochCommit service events, then store them after this step is complete
		var setups []*flow.EpochSetup
		var commits []*flow.EpochCommit

		// validate and insert previous epoch if it exists
		if epochProtocolStateEntry.PreviousEpochExists() {
			// if there is a previous epoch, both setup and commit events must exist
			setup := richEntry.PreviousEpochSetup
			commit := richEntry.PreviousEpochCommit

			if err := protocol.IsValidEpochSetup(setup, verifyNetworkAddress); err != nil {
				return fmt.Errorf("invalid EpochSetup for previous epoch: %w", err)
			}
			if err := protocol.IsValidEpochCommit(commit, setup); err != nil {
				return fmt.Errorf("invalid EpochCommit for previous epoch: %w", err)
			}

			setups = append(setups, setup)
			commits = append(commits, commit)
		}

		// validate and insert current epoch
		setup := richEntry.CurrentEpochSetup
		commit := richEntry.CurrentEpochCommit

		if err := protocol.IsValidEpochSetup(setup, verifyNetworkAddress); err != nil {
			return fmt.Errorf("invalid EpochSetup for current epoch: %w", err)
		}
		if err := protocol.IsValidEpochCommit(commit, setup); err != nil {
			return fmt.Errorf("invalid EpochCommit for current epoch: %w", err)
		}

		setups = append(setups, setup)
		commits = append(commits, commit)

		// validate and insert next epoch, if it exists
		if richEntry.NextEpoch != nil {
			setup := richEntry.NextEpochSetup   // must not be nil
			commit := richEntry.NextEpochCommit // may be nil

			if err := protocol.IsValidEpochSetup(setup, verifyNetworkAddress); err != nil {
				return fmt.Errorf("invalid EpochSetup for next epoch: %w", err)
			}
			setups = append(setups, setup)

			if commit != nil {
				if err := protocol.IsValidEpochCommit(commit, setup); err != nil {
					return fmt.Errorf("invalid EpochCommit for next epoch")
				}
				commits = append(commits, commit)
			}
		}

		// insert all epoch setup/commit service events
		// dynamic protocol state relies on these events being stored
		for _, setup := range setups {
			err := epochSetups.StoreTx(setup)(tx)
			if err != nil {
				return fmt.Errorf("could not store epoch setup event: %w", err)
			}
		}
		for _, commit := range commits {
			err := epochCommits.StoreTx(commit)(tx)
			if err != nil {
				return fmt.Errorf("could not store epoch commit event: %w", err)
			}
		}

		// insert epoch protocol state entry, which references above service events
		err := operation.SkipDuplicatesTx(epochProtocolStateSnapshots.StoreTx(richEntry.ID(), richEntry.ProtocolStateEntry))(tx)
		if err != nil {
			return fmt.Errorf("could not store epoch protocol state entry: %w", err)
		}
		return nil
	}
}

// bootstrapSporkInfo bootstraps the protocol state with information about the
// spork which is used to disambiguate Flow networks.
func bootstrapSporkInfo(root protocol.Snapshot) func(*transaction.Tx) error {
	return func(tx *transaction.Tx) error {
		bdtx := tx.DBTxn // tx is just a wrapper around a badger transaction with the additional ability to register callbacks that are executed after the badger transaction completed _successfully_

		params := root.Params()
		sporkID := params.SporkID()
		err := operation.InsertSporkID(sporkID)(bdtx)
		if err != nil {
			return fmt.Errorf("could not insert spork ID: %w", err)
		}

		sporkRootBlockHeight := params.SporkRootBlockHeight()
		err = operation.InsertSporkRootBlockHeight(sporkRootBlockHeight)(bdtx)
		if err != nil {
			return fmt.Errorf("could not insert spork root block height: %w", err)
		}

		version := params.ProtocolVersion()
		err = operation.InsertProtocolVersion(version)(bdtx)
		if err != nil {
			return fmt.Errorf("could not insert protocol version: %w", err)
		}

		threshold := params.EpochCommitSafetyThreshold()
		err = operation.InsertEpochCommitSafetyThreshold(threshold)(bdtx)
		if err != nil {
			return fmt.Errorf("could not insert epoch commit safety threshold: %w", err)
		}

		return nil
	}
}

// indexFirstHeight indexes the first height for the epoch, as part of bootstrapping.
// The input epoch must have been started (the first block of the epoch has been finalized).
// No errors are expected during normal operation.
func indexFirstHeight(epoch protocol.Epoch) func(*badger.Txn) error {
	return func(tx *badger.Txn) error {
		counter, err := epoch.Counter()
		if err != nil {
			return fmt.Errorf("could not get epoch counter: %w", err)
		}
		firstHeight, err := epoch.FirstHeight()
		if err != nil {
			return fmt.Errorf("could not get epoch first height: %w", err)
		}
		err = operation.InsertEpochFirstHeight(counter, firstHeight)(tx)
		if err != nil {
			return fmt.Errorf("could not index first height %d for epoch %d: %w", firstHeight, counter, err)
		}
		return nil
	}
}

func OpenState(
	metrics module.ComplianceMetrics,
	db *badger.DB,
	headers storage.Headers,
	seals storage.Seals,
	results storage.ExecutionResults,
	blocks storage.Blocks,
	qcs storage.QuorumCertificates,
	setups storage.EpochSetups,
	commits storage.EpochCommits,
	epochProtocolState storage.ProtocolState,
	protocolKVStoreSnapshots storage.ProtocolKVStore,
	versionBeacons storage.VersionBeacons,
) (*State, error) {
	isBootstrapped, err := IsBootstrapped(db)
	if err != nil {
		return nil, fmt.Errorf("failed to determine whether database contains bootstrapped state: %w", err)
	}
	if !isBootstrapped {
		return nil, fmt.Errorf("expected database to contain bootstrapped state")
	}
	globalParams, err := ReadGlobalParams(db)
	if err != nil {
		return nil, fmt.Errorf("could not read global params: %w", err)
	}
	instanceParams, err := ReadInstanceParams(db, headers, seals)
	if err != nil {
		return nil, fmt.Errorf("could not read instance params: %w", err)
	}
	params := &Params{
		GlobalParams:   globalParams,
		InstanceParams: instanceParams,
	}

	state, err := newState(
		metrics,
		db,
		headers,
		seals,
		results,
		blocks,
		qcs,
		setups,
		commits,
		epochProtocolState,
		protocolKVStoreSnapshots,
		versionBeacons,
		params,
	)
	if err != nil {
		return nil, fmt.Errorf("could not create state: %w", err)
	}

	// report last finalized and sealed block height
	finalSnapshot := state.Final()
	head, err := finalSnapshot.Head()
	if err != nil {
		return nil, fmt.Errorf("unexpected error to get finalized block: %w", err)
	}
	metrics.FinalizedHeight(head.Height)

	sealed, err := state.Sealed().Head()
	if err != nil {
		return nil, fmt.Errorf("could not get latest sealed block: %w", err)
	}
	metrics.SealedHeight(sealed.Height)

	epochFallbackTriggered, err := state.isEpochEmergencyFallbackTriggered()
	if err != nil {
		return nil, fmt.Errorf("could not check epoch emergency fallback flag: %w", err)
	}

	// update all epoch related metrics
	err = updateEpochMetrics(metrics, finalSnapshot, epochFallbackTriggered)
	if err != nil {
		return nil, fmt.Errorf("failed to update epoch metrics: %w", err)
	}

	return state, nil
}

func (state *State) Params() protocol.Params {
	return state.params
}

// Sealed returns a snapshot for the latest sealed block. A latest sealed block
// must always exist, so this function always returns a valid snapshot.
func (state *State) Sealed() protocol.Snapshot {
	cached := state.cachedLatestSealed.Load()
	if cached == nil {
		return invalid.NewSnapshotf("internal inconsistency: no cached sealed header")
	}
	return NewFinalizedSnapshot(state, cached.id, cached.header)
}

// Final returns a snapshot for the latest finalized block. A latest finalized
// block must always exist, so this function always returns a valid snapshot.
func (state *State) Final() protocol.Snapshot {
	cached := state.cachedLatestFinal.Load()
	if cached == nil {
		return invalid.NewSnapshotf("internal inconsistency: no cached final header")
	}
	return NewFinalizedSnapshot(state, cached.id, cached.header)
}

// AtHeight returns a snapshot for the finalized block at the given height.
// This function may return an invalid.Snapshot with:
//   - state.ErrUnknownSnapshotReference:
//     -> if no block with the given height has been finalized, even if it is incorporated
//     -> if the given height is below the root height
//   - exception for critical unexpected storage errors
func (state *State) AtHeight(height uint64) protocol.Snapshot {
	// retrieve the block ID for the finalized height
	var blockID flow.Identifier
	err := state.db.View(operation.LookupBlockHeight(height, &blockID))
	if err != nil {
		if errors.Is(err, storage.ErrNotFound) {
			return invalid.NewSnapshotf("unknown finalized height %d: %w", height, statepkg.ErrUnknownSnapshotReference)
		}
		// critical storage error
		return invalid.NewSnapshotf("could not look up block by height: %w", err)
	}
	return newSnapshotWithIncorporatedReferenceBlock(state, blockID)
}

// AtBlockID returns a snapshot for the block with the given ID. The block may be
// finalized or un-finalized.
// This function may return an invalid.Snapshot with:
//   - state.ErrUnknownSnapshotReference:
//     -> if no block with the given ID exists in the state
//   - exception for critical unexpected storage errors
func (state *State) AtBlockID(blockID flow.Identifier) protocol.Snapshot {
	exists, err := state.headers.Exists(blockID)
	if err != nil {
		return invalid.NewSnapshotf("could not check existence of reference block: %w", err)
	}
	if !exists {
		return invalid.NewSnapshotf("unknown block %x: %w", blockID, statepkg.ErrUnknownSnapshotReference)
	}
	return newSnapshotWithIncorporatedReferenceBlock(state, blockID)
}

// newState initializes a new state backed by the provided a badger database,
// mempools and service components.
// The parameter `expectedBootstrappedState` indicates whether the database
// is expected to contain an already bootstrapped state or not
func newState(
	metrics module.ComplianceMetrics,
	db *badger.DB,
	headers storage.Headers,
	seals storage.Seals,
	results storage.ExecutionResults,
	blocks storage.Blocks,
	qcs storage.QuorumCertificates,
	setups storage.EpochSetups,
	commits storage.EpochCommits,
	epochProtocolStateSnapshots storage.ProtocolState,
	protocolKVStoreSnapshots storage.ProtocolKVStore,
	versionBeacons storage.VersionBeacons,
	params protocol.Params,
) (*State, error) {
	state := &State{
		metrics: metrics,
		db:      db,
		headers: headers,
		results: results,
		seals:   seals,
		blocks:  blocks,
		qcs:     qcs,
		epoch: struct {
			setups  storage.EpochSetups
			commits storage.EpochCommits
		}{
			setups:  setups,
			commits: commits,
		},
		params:                     params,
		protocolKVStoreSnapshotsDB: protocolKVStoreSnapshots,
		protocolStateSnapshotsDB:   epochProtocolStateSnapshots,
		protocolState: protocol_state.
			NewMutableProtocolState(
				epochProtocolStateSnapshots,
				protocolKVStoreSnapshots,
				params,
				headers,
				results,
				setups,
				commits,
			),
		versionBeacons:     versionBeacons,
		cachedLatestFinal:  new(atomic.Pointer[cachedHeader]),
		cachedLatestSealed: new(atomic.Pointer[cachedHeader]),
	}

	// populate the protocol state cache
	err := state.populateCache()
	if err != nil {
		return nil, fmt.Errorf("failed to populate cache: %w", err)
	}

	return state, nil
}

// IsBootstrapped returns whether the database contains a bootstrapped state
func IsBootstrapped(db *badger.DB) (bool, error) {
	var finalized uint64
	err := db.View(operation.RetrieveFinalizedHeight(&finalized))
	if errors.Is(err, storage.ErrNotFound) {
		return false, nil
	}
	if err != nil {
		return false, fmt.Errorf("retrieving finalized height failed: %w", err)
	}
	return true, nil
}

// updateEpochMetrics update the `consensus_compliance_current_epoch_counter` and the
// `consensus_compliance_current_epoch_phase` metric
func updateEpochMetrics(metrics module.ComplianceMetrics, snap protocol.Snapshot, epochFallbackTriggered bool) error {

	// update epoch counter
	counter, err := snap.Epochs().Current().Counter()
	if err != nil {
		return fmt.Errorf("could not get current epoch counter: %w", err)
	}
	metrics.CurrentEpochCounter(counter)

	// update epoch phase
	phase, err := snap.Phase()
	if err != nil {
		return fmt.Errorf("could not get current epoch counter: %w", err)
	}
	metrics.CurrentEpochPhase(phase)

	currentEpochFinalView, err := snap.Epochs().Current().FinalView()
	if err != nil {
		return fmt.Errorf("could not update current epoch final view: %w", err)
	}
	metrics.CurrentEpochFinalView(currentEpochFinalView)

	dkgPhase1FinalView, dkgPhase2FinalView, dkgPhase3FinalView, err := protocol.DKGPhaseViews(snap.Epochs().Current())
	if err != nil {
		return fmt.Errorf("could not get dkg phase final view: %w", err)
	}

	metrics.CurrentDKGPhase1FinalView(dkgPhase1FinalView)
	metrics.CurrentDKGPhase2FinalView(dkgPhase2FinalView)
	metrics.CurrentDKGPhase3FinalView(dkgPhase3FinalView)

	// EFM - check whether the epoch emergency fallback flag has been set
	// in the database. If so, skip updating any epoch-related metrics.
	if epochFallbackTriggered {
		metrics.EpochEmergencyFallbackTriggered()
	}

	return nil
}

// boostrapVersionBeacon bootstraps version beacon, by adding the latest beacon
// to an index, if present.
func boostrapVersionBeacon(snapshot protocol.Snapshot) func(*transaction.Tx) error {
	return func(tx *transaction.Tx) error {
		versionBeacon, err := snapshot.VersionBeacon()
		if err != nil {
			return err
		}
		if versionBeacon == nil {
			return nil
		}
		return operation.IndexVersionBeaconByHeight(versionBeacon)(tx.DBTxn)
	}
}

// populateCache is used after opening or bootstrapping the state to populate the cache.
// The cache must be populated before the State receives any queries.
// No errors expected during normal operations.
func (state *State) populateCache() error {
	// cache the initial value for finalized block
	err := state.db.View(func(tx *badger.Txn) error {
		// finalized header
		var finalizedHeight uint64
		err := operation.RetrieveFinalizedHeight(&finalizedHeight)(tx)
		if err != nil {
			return fmt.Errorf("could not lookup finalized height: %w", err)
		}
		var cachedFinalHeader cachedHeader
		err = operation.LookupBlockHeight(finalizedHeight, &cachedFinalHeader.id)(tx)
		if err != nil {
			return fmt.Errorf("could not lookup finalized id (height=%d): %w", finalizedHeight, err)
		}
		cachedFinalHeader.header, err = state.headers.ByBlockID(cachedFinalHeader.id)
		if err != nil {
			return fmt.Errorf("could not get finalized block (id=%x): %w", cachedFinalHeader.id, err)
		}
		state.cachedLatestFinal.Store(&cachedFinalHeader)
		// sealed header
		var sealedHeight uint64
		err = operation.RetrieveSealedHeight(&sealedHeight)(tx)
		if err != nil {
			return fmt.Errorf("could not lookup sealed height: %w", err)
		}
		var cachedSealedHeader cachedHeader
		err = operation.LookupBlockHeight(sealedHeight, &cachedSealedHeader.id)(tx)
		if err != nil {
			return fmt.Errorf("could not lookup sealed id (height=%d): %w", sealedHeight, err)
		}
		cachedSealedHeader.header, err = state.headers.ByBlockID(cachedSealedHeader.id)
		if err != nil {
			return fmt.Errorf("could not get sealed block (id=%x): %w", cachedSealedHeader.id, err)
		}
		state.cachedLatestSealed.Store(&cachedSealedHeader)

		state.finalizedRootHeight = state.Params().FinalizedRoot().Height
		state.sealedRootHeight = state.Params().SealedRoot().Height
		state.sporkRootBlockHeight = state.Params().SporkRootBlockHeight()

		return nil
	})
	if err != nil {
		return fmt.Errorf("could not cache finalized header: %w", err)
	}

	return nil
}

// isEpochEmergencyFallbackTriggered checks whether epoch fallback has been globally triggered.
// Returns:
// * (true, nil) if epoch fallback is triggered
// * (false, nil) if epoch fallback is not triggered (including if the flag is not set)
// * (false, err) if an unexpected error occurs
func (state *State) isEpochEmergencyFallbackTriggered() (bool, error) {
	var triggered bool
	err := state.db.View(operation.CheckEpochEmergencyFallbackTriggered(&triggered))
	return triggered, err
}<|MERGE_RESOLUTION|>--- conflicted
+++ resolved
@@ -243,17 +243,6 @@
 	verifyNetworkAddress bool,
 ) func(*transaction.Tx) error {
 	return func(tx *transaction.Tx) error {
-<<<<<<< HEAD
-
-		// The sealing segment contains a protocol state entry for every block in the segment, including the root block.
-		for protocolStateID, stateEntry := range segment.ProtocolStateEntries {
-			// Store the protocol KV Store entry
-			err := protocolKVStoreSnapshots.StoreTx(protocolStateID, &stateEntry.KVStore)(tx)
-			if err != nil && !errors.Is(err, storage.ErrAlreadyExists) {
-				return fmt.Errorf("could not store protocol state kvstore: %w", err)
-			}
-
-=======
 		// The sealing segment contains a protocol state entry for every block in the segment, including the root block.
 		for protocolStateID, stateEntry := range segment.ProtocolStateEntries {
 			// Store the protocol KV Store entry
@@ -262,7 +251,6 @@
 				return fmt.Errorf("could not store protocol state kvstore: %w", err)
 			}
 
->>>>>>> 48297e8e
 			// Store the epoch portion of the protocol state, including underlying EpochSetup/EpochCommit service events
 			dynamicEpochProtocolState := inmem.NewDynamicProtocolStateAdapter(stateEntry.EpochEntry, params)
 			err = bootstrapEpochForProtocolStateEntry(epochProtocolStateSnapshots, epochSetups, epochCommits, dynamicEpochProtocolState, verifyNetworkAddress)(tx)
