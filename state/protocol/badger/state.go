--- conflicted
+++ resolved
@@ -459,10 +459,6 @@
 
 // bootstrapEpoch bootstraps the protocol state database with information about
 // the previous, current, and next epochs as of the root snapshot.
-<<<<<<< HEAD
-// This has to be bootstrapped before dynamic protocol state.
-=======
->>>>>>> 7384d70a
 func (state *State) bootstrapEpoch(rootProtocolState protocol.DynamicProtocolState, verifyNetworkAddress bool) func(*transaction.Tx) error {
 	return func(tx *transaction.Tx) error {
 		richEntry := rootProtocolState.Entry()
@@ -471,11 +467,7 @@
 		var setups []*flow.EpochSetup
 		var commits []*flow.EpochCommit
 
-<<<<<<< HEAD
-		// insert previous epoch if it exists
-=======
 		// validate and insert previous epoch if it exists
->>>>>>> 7384d70a
 		if rootProtocolState.PreviousEpochExists() {
 			// if there is a previous epoch, both setup and commit events must exist
 			setup := richEntry.PreviousEpochSetup
@@ -492,10 +484,7 @@
 			commits = append(commits, commit)
 		}
 
-<<<<<<< HEAD
-=======
 		// validate and insert current epoch
->>>>>>> 7384d70a
 		setup := richEntry.CurrentEpochSetup
 		commit := richEntry.CurrentEpochCommit
 
@@ -509,11 +498,7 @@
 		setups = append(setups, setup)
 		commits = append(commits, commit)
 
-<<<<<<< HEAD
-		// insert next epoch, if it exists
-=======
 		// validate and insert next epoch, if it exists
->>>>>>> 7384d70a
 		if richEntry.NextEpoch != nil {
 			setup := richEntry.NextEpochSetup   // must not be nil
 			commit := richEntry.NextEpochCommit // may be nil
