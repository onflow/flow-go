--- conflicted
+++ resolved
@@ -128,8 +128,11 @@
 	if err != nil {
 		return nil, err
 	}
-<<<<<<< HEAD
-=======
+
+	err = lctx.AcquireLock(storage.LockBootstrapping)
+	if err != nil {
+		return nil, err
+	}
 	err = lctx.AcquireLock(storage.LockInsertSafetyData)
 	if err != nil {
 		return nil, err
@@ -139,7 +142,6 @@
 		return nil, err
 	}
 
->>>>>>> fc546a5a
 	config := defaultBootstrapConfig()
 	for _, opt := range options {
 		opt(config)
