package badger

import (
	"errors"
	"fmt"
	"sync"
	"sync/atomic"

	"github.com/onflow/flow-go/consensus/hotstuff"
	"github.com/onflow/flow-go/model/flow"
	"github.com/onflow/flow-go/module"
	statepkg "github.com/onflow/flow-go/state"
	"github.com/onflow/flow-go/state/protocol"
	"github.com/onflow/flow-go/state/protocol/datastore"
	"github.com/onflow/flow-go/state/protocol/inmem"
	"github.com/onflow/flow-go/state/protocol/invalid"
	protocol_state "github.com/onflow/flow-go/state/protocol/protocol_state/state"
	"github.com/onflow/flow-go/storage"
	"github.com/onflow/flow-go/storage/operation"
)

// cachedLatest caches both latest finalized and sealed block
// since finalized block and sealed block are updated together atomically,
// we can cache them together
type cachedLatest struct {
	finalizedID     flow.Identifier
	finalizedHeader *flow.Header
	sealedID        flow.Identifier
	sealedHeader    *flow.Header
}

type State struct {
	metrics module.ComplianceMetrics
	db      storage.DB
	headers storage.Headers
	blocks  storage.Blocks
	qcs     storage.QuorumCertificates
	results storage.ExecutionResults
	seals   storage.Seals
	epoch   struct {
		setups  storage.EpochSetups
		commits storage.EpochCommits
	}
	params                      protocol.Params
	protocolKVStoreSnapshotsDB  storage.ProtocolKVStore
	epochProtocolStateEntriesDB storage.EpochProtocolStateEntries // TODO remove when MinEpochStateEntry is stored in KVStore
	protocolState               protocol.ProtocolState
	versionBeacons              storage.VersionBeacons

	// finalizedRootHeight marks the cutoff of the history this node knows about. We cache it in the state
	// because it cannot change over the lifecycle of a protocol state instance. It is frequently
	// larger than the height of the root block of the spork, (also cached below as
	// `sporkRootBlockHeight`), for instance, if the node joined in an epoch after the last spork.
	finalizedRootHeight uint64
	// sealedRootHeight returns the root block that is sealed. We cache it in
	// the state, because it cannot change over the lifecycle of a protocol state instance.
	sealedRootHeight uint64
	// sporkRootBlockHeight is the height of the root block in the current spork. We cache it in
	// the state, because it cannot change over the lifecycle of a protocol state instance.
	// Caution: A node that joined in a later epoch past the spork, the node will likely _not_
	// know the spork's root block in full (though it will always know the height).
	sporkRootBlockHeight uint64
	// cachedLatest caches both the *latest* finalized header and sealed header,
	// because the protocol state is solely responsible for updating it.
	// finalized header and sealed header can be cached together since they are updated together atomically
	cachedLatest *atomic.Pointer[cachedLatest]
}

var _ protocol.State = (*State)(nil)

type BootstrapConfig struct {
	// SkipNetworkAddressValidation flags allows skipping all the network address related
	// validations not needed for an unstaked node
	SkipNetworkAddressValidation bool
}

func defaultBootstrapConfig() *BootstrapConfig {
	return &BootstrapConfig{
		SkipNetworkAddressValidation: false,
	}
}

type BootstrapConfigOptions func(conf *BootstrapConfig)

func SkipNetworkAddressValidation(conf *BootstrapConfig) {
	conf.SkipNetworkAddressValidation = true
}

func Bootstrap(
	metrics module.ComplianceMetrics,
	db storage.DB,
	headers storage.Headers,
	seals storage.Seals,
	results storage.ExecutionResults,
	blocks storage.Blocks,
	qcs storage.QuorumCertificates,
	setups storage.EpochSetups,
	commits storage.EpochCommits,
	epochProtocolStateSnapshots storage.EpochProtocolStateEntries,
	protocolKVStoreSnapshots storage.ProtocolKVStore,
	versionBeacons storage.VersionBeacons,
	root protocol.Snapshot,
	options ...BootstrapConfigOptions,
) (*State, error) {

	config := defaultBootstrapConfig()
	for _, opt := range options {
		opt(config)
	}

	isBootstrapped, err := IsBootstrapped(db)
	if err != nil {
		return nil, fmt.Errorf("failed to determine whether database contains bootstrapped state: %w", err)
	}
	if isBootstrapped {
		return nil, fmt.Errorf("expected empty database")
	}

	if err := datastore.IsValidRootSnapshot(root, !config.SkipNetworkAddressValidation); err != nil {
		return nil, fmt.Errorf("cannot bootstrap invalid root snapshot: %w", err)
	}

	segment, err := root.SealingSegment()
	if err != nil {
		return nil, fmt.Errorf("could not get sealing segment: %w", err)
	}

	_, rootSeal, err := root.SealedResult()
	if err != nil {
		return nil, fmt.Errorf("could not get sealed result for sealing segment: %w", err)
	}

	err = db.WithReaderBatchWriter(func(rw storage.ReaderBatchWriter) error {
		// sealing segment is in ascending height order, so the tail is the
		// oldest ancestor and head is the newest child in the segment
		// TAIL <- ... <- HEAD
		lastFinalized := segment.Finalized() // the highest block in sealing segment is the last finalized block
		lastSealed := segment.Sealed()       // the lowest block in sealing segment is the last sealed block

		// bootstrap the sealing segment
		// creating sealed root block with the rootResult
		// creating finalized root block with lastFinalized
		err = bootstrapSealingSegment(rw, blocks, qcs, segment, lastFinalized, rootSeal)
		if err != nil {
			return fmt.Errorf("could not bootstrap sealing chain segment blocks: %w", err)
		}

		// insert the root quorum certificate into the database
		qc, err := root.QuorumCertificate()
		if err != nil {
			return fmt.Errorf("could not get root qc: %w", err)
		}
		err = qcs.BatchStore(rw, qc)
		if err != nil {
			return fmt.Errorf("could not insert root qc: %w", err)
		}

		// initialize the current protocol state height/view pointers
		err = bootstrapStatePointers(rw, root)
		if err != nil {
			return fmt.Errorf("could not bootstrap height/view pointers: %w", err)
		}

		// initialize spork params
		err = bootstrapSporkInfo(rw, root)
		if err != nil {
			return fmt.Errorf("could not bootstrap spork info: %w", err)
		}

		err = bootstrapProtocolState(rw, segment, root.Params(), epochProtocolStateSnapshots, protocolKVStoreSnapshots, setups, commits, !config.SkipNetworkAddressValidation)
		if err != nil {
			return fmt.Errorf("could not bootstrap protocol state: %w", err)
		}

		// initialize version beacon
		err = boostrapVersionBeacon(rw, root)
		if err != nil {
			return fmt.Errorf("could not bootstrap version beacon: %w", err)
		}

		err = updateEpochMetrics(metrics, root)
		if err != nil {
			return fmt.Errorf("could not update epoch metrics: %w", err)
		}
		metrics.BlockSealed(lastSealed)
		metrics.SealedHeight(lastSealed.Header.Height)
		metrics.FinalizedHeight(lastFinalized.Header.Height)
		for _, block := range segment.Blocks {
			metrics.BlockFinalized(block)
		}

		return nil
	})

	if err != nil {
		return nil, fmt.Errorf("bootstrapping failed: %w", err)
	}

	instanceParams, err := datastore.ReadInstanceParams(db, headers, seals)
	if err != nil {
		return nil, fmt.Errorf("could not read instance params: %w", err)
	}

	params := &datastore.Params{
		GlobalParams:   root.Params(),
		InstanceParams: instanceParams,
	}

	return newState(
		metrics,
		db,
		headers,
		seals,
		results,
		blocks,
		qcs,
		setups,
		commits,
		epochProtocolStateSnapshots,
		protocolKVStoreSnapshots,
		versionBeacons,
		params,
	)
}

// bootstrapProtocolState bootstraps data structures needed for Dynamic Protocol State.
// The sealing segment may contain blocks committing to different Protocol State entries,
// in which case each of these protocol state entries are stored in the database during
// bootstrapping.
// For each distinct protocol state entry, we also store the associated EpochSetup and
// EpochCommit service events.
func bootstrapProtocolState(
	rw storage.ReaderBatchWriter,
	segment *flow.SealingSegment,
	params protocol.GlobalParams,
	epochProtocolStateSnapshots storage.EpochProtocolStateEntries,
	protocolKVStoreSnapshots storage.ProtocolKVStore,
	epochSetups storage.EpochSetups,
	epochCommits storage.EpochCommits,
	verifyNetworkAddress bool,
) error {
	// The sealing segment contains a protocol state entry for every block in the segment, including the root block.
	for protocolStateID, stateEntry := range segment.ProtocolStateEntries {
		// Store the protocol KV Store entry
		err := protocolKVStoreSnapshots.BatchStore(rw, protocolStateID, &stateEntry.KVStore)
		if err != nil {
			return fmt.Errorf("could not store protocol state kvstore: %w", err)
		}

		// Store the epoch portion of the protocol state, including underlying EpochSetup/EpochCommit service events
		dynamicEpochProtocolState, err := inmem.NewEpochProtocolStateAdapter(
			inmem.UntrustedEpochProtocolStateAdapter{
				RichEpochStateEntry: stateEntry.EpochEntry,
				Params:              params,
			},
		)
		if err != nil {
			return fmt.Errorf("could not construct epoch protocol state adapter: %w", err)
		}
		err = bootstrapEpochForProtocolStateEntry(rw, epochProtocolStateSnapshots, epochSetups, epochCommits, dynamicEpochProtocolState, verifyNetworkAddress)
		if err != nil {
			return fmt.Errorf("could not store epoch service events for state entry (id=%x): %w", stateEntry.EpochEntry.ID(), err)
		}
	}

	for _, block := range segment.AllBlocks() {
		blockID := block.ID()
		protocolStateEntryWrapper := segment.ProtocolStateEntries[block.Payload.ProtocolStateID]
		err := epochProtocolStateSnapshots.BatchIndex(rw, blockID, protocolStateEntryWrapper.EpochEntry.ID())
		if err != nil {
			return fmt.Errorf("could not index root protocol state: %w", err)
		}
		err = protocolKVStoreSnapshots.BatchIndex(rw, blockID, block.Payload.ProtocolStateID)
		if err != nil {
			return fmt.Errorf("could not index root kv store: %w", err)
		}
	}

	return nil
}

// bootstrapSealingSegment inserts all blocks and associated metadata for the
// protocol state root snapshot to disk.
func bootstrapSealingSegment(
	rw storage.ReaderBatchWriter,
	blocks storage.Blocks,
	qcs storage.QuorumCertificates,
	segment *flow.SealingSegment,
	head *flow.Block,
	rootSeal *flow.Seal,
) error {
	w := rw.Writer()
	storingResults := make(map[flow.Identifier]*flow.ExecutionResult, len(segment.ExecutionResults))
	for _, result := range segment.ExecutionResults {
		err := operation.InsertExecutionResult(w, result)
		if err != nil {
			return fmt.Errorf("could not insert execution result: %w", err)
		}
<<<<<<< HEAD
		err = operation.IndexExecutionResult(w, result.BlockID, result.ID())
		if err != nil {
			return fmt.Errorf("could not index execution result: %w", err)
		}

		storingResults[result.ID()] = result
	}
=======

		for _, block := range segment.ExtraBlocks {
			blockID := block.ID()
			height := block.Header.Height
			err := blocks.StoreTx(block)(tx)
			if err != nil {
				return fmt.Errorf("could not insert SealingSegment extra block: %w", err)
			}
			err = operation.IndexBlockHeight(height, blockID)(txn)
			if err != nil {
				return fmt.Errorf("could not index SealingSegment extra block (id=%x): %w", blockID, err)
			}
			if block.Header.ContainsParentQC() {
				err = qcs.StoreTx(block.Header.ParentQC())(tx)
				if err != nil {
					return fmt.Errorf("could not store qc for SealingSegment extra block (id=%x): %w", blockID, err)
				}
			}
		}

		for i, block := range segment.Blocks {
			blockID := block.ID()
			height := block.Header.Height

			err := blocks.StoreTx(block)(tx)
			if err != nil {
				return fmt.Errorf("could not insert SealingSegment block: %w", err)
			}
			err = operation.IndexBlockHeight(height, blockID)(txn)
			if err != nil {
				return fmt.Errorf("could not index SealingSegment block (id=%x): %w", blockID, err)
			}
			if block.Header.ContainsParentQC() {
				err = qcs.StoreTx(block.Header.ParentQC())(tx)
				if err != nil {
					return fmt.Errorf("could not store qc for SealingSegment block (id=%x): %w", blockID, err)
				}
			}
			// index the latest seal as of this block
			latestSealID, ok := segment.LatestSeals[blockID]
			if !ok {
				return fmt.Errorf("missing latest seal for sealing segment block (id=%s)", blockID)
			}
			// sanity check: make sure the seal exists
			var latestSeal flow.Seal
			err = operation.RetrieveSeal(latestSealID, &latestSeal)(txn)
			if err != nil {
				return fmt.Errorf("could not verify latest seal for block (id=%x) exists: %w", blockID, err)
			}
			err = operation.IndexLatestSealAtBlock(blockID, latestSealID)(txn)
			if err != nil {
				return fmt.Errorf("could not index block seal: %w", err)
			}

			// for all but the first block in the segment, index the parent->child relationship
			if i > 0 {
				err = operation.InsertBlockChildren(block.Header.ParentID, []flow.Identifier{blockID})(txn)
				if err != nil {
					return fmt.Errorf("could not insert child index for block (id=%x): %w", blockID, err)
				}
			}
		}
>>>>>>> af746c7a

	// insert the first seal (in case the segment's first block contains no seal)
	if segment.FirstSeal != nil {
		err := operation.InsertSeal(w, segment.FirstSeal.ID(), segment.FirstSeal)
		if err != nil {
			return fmt.Errorf("could not insert first seal: %w", err)
		}
	}

	// root seal contains the result ID for the sealed root block. If the sealed root block is
	// different from the finalized root block, then it means the node dynamically bootstrapped.
	// In that case, we should index the result of the sealed root block so that the EN is able
	// to execute the next block.
	err := operation.IndexExecutionResult(w, rootSeal.BlockID, rootSeal.ResultID)
	if err != nil {
		return fmt.Errorf("could not index root result: %w", err)
	}

	for _, block := range segment.ExtraBlocks {
		blockID := block.ID()
		height := block.Header.Height
		err := blocks.BatchStoreWithStoringResults(rw, block, storingResults)
		if err != nil {
			return fmt.Errorf("could not insert SealingSegment extra block: %w", err)
		}
		err = operation.IndexBlockHeight(rw, height, blockID)
		if err != nil {
			return fmt.Errorf("could not index SealingSegment extra block (id=%x): %w", blockID, err)
		}
		err = qcs.BatchStore(rw, block.Header.QuorumCertificate())
		if err != nil {
			return fmt.Errorf("could not store qc for SealingSegment extra block (id=%x): %w", blockID, err)
		}
	}

	sealsLookup := make(map[flow.Identifier]struct{})
	sealsLookup[rootSeal.ID()] = struct{}{}
	if segment.FirstSeal != nil {
		sealsLookup[segment.FirstSeal.ID()] = struct{}{}
	}
	for i, block := range segment.Blocks {
		blockID := block.ID()
		height := block.Header.Height

		err := blocks.BatchStoreWithStoringResults(rw, block, storingResults)
		if err != nil {
			return fmt.Errorf("could not insert SealingSegment block: %w", err)
		}
		err = operation.IndexBlockHeight(rw, height, blockID)
		if err != nil {
			return fmt.Errorf("could not index SealingSegment block (id=%x): %w", blockID, err)
		}
		err = qcs.BatchStore(rw, block.Header.QuorumCertificate())
		if err != nil {
			return fmt.Errorf("could not store qc for SealingSegment block (id=%x): %w", blockID, err)
		}

		// index the latest seal as of this block
		latestSealID, ok := segment.LatestSeals[blockID]
		if !ok {
			return fmt.Errorf("missing latest seal for sealing segment block (id=%s)", blockID)
		}

		// build seals lookup
		for _, seal := range block.Payload.Seals {
			sealsLookup[seal.ID()] = struct{}{}
		}
		// sanity check: make sure the seal exists
		_, ok = sealsLookup[latestSealID]
		if !ok {
			return fmt.Errorf("sanity check fail: missing latest seal for sealing segment block (id=%s)", blockID)
		}
		err = operation.IndexLatestSealAtBlock(w, blockID, latestSealID)
		if err != nil {
			return fmt.Errorf("could not index block seal: %w", err)
		}

		// for all but the first block in the segment, index the parent->child relationship
		if i > 0 {
			err = operation.UpsertBlockChildren(w, block.Header.ParentID, []flow.Identifier{blockID})
			if err != nil {
				return fmt.Errorf("could not insert child index for block (id=%x): %w", blockID, err)
			}
		}
	}

	// insert an empty child index for the final block in the segment
	err = operation.UpsertBlockChildren(w, head.ID(), nil)
	if err != nil {
		return fmt.Errorf("could not insert child index for head block (id=%x): %w", head.ID(), err)
	}

	return nil
}

// bootstrapStatePointers instantiates special pointers used to by the protocol
// state to keep track of special block heights and views.
func bootstrapStatePointers(rw storage.ReaderBatchWriter, root protocol.Snapshot) error {
	segment, err := root.SealingSegment()
	if err != nil {
		return fmt.Errorf("could not get sealing segment: %w", err)
	}
	highest := segment.Finalized()
	lowest := segment.Sealed()
	// find the finalized seal that seals the lowest block, meaning seal.BlockID == lowest.ID()
	seal, err := segment.FinalizedSeal()
	if err != nil {
		return fmt.Errorf("could not get finalized seal from sealing segment: %w", err)
	}

	safetyData := &hotstuff.SafetyData{
		LockedOneChainView:      highest.Header.View,
		HighestAcknowledgedView: highest.Header.View,
	}

	// Per convention, all blocks in the sealing segment must be finalized. Therefore, a QC must
	// exist for the `highest` block in the sealing segment. The QC for `highest` should be
	// contained in the `root` Snapshot and returned by `root.QuorumCertificate()`. Otherwise,
	// the Snapshot is incomplete, because consensus nodes require this QC. To reduce the chance of
	// accidental misconfiguration undermining consensus liveness, we do the following sanity checks:
	//  * `rootQC` should not be nil
	//  * `rootQC` should be for `highest` block, i.e. its view and blockID should match
	rootQC, err := root.QuorumCertificate()
	if err != nil {
		return fmt.Errorf("could not get root QC: %w", err)
	}
	if rootQC == nil {
		return fmt.Errorf("QC for highest (finalized) block in sealing segment cannot be nil")
	}
	if rootQC.View != highest.Header.View {
		return fmt.Errorf("root QC's view %d does not match the highest block in sealing segment (view %d)", rootQC.View, highest.Header.View)
	}
	if rootQC.BlockID != highest.Header.ID() {
		return fmt.Errorf("root QC is for block %v, which does not match the highest block %v in sealing segment", rootQC.BlockID, highest.Header.ID())
	}

	livenessData := &hotstuff.LivenessData{
		CurrentView: highest.Header.View + 1,
		NewestQC:    rootQC,
	}

	w := rw.Writer()
	bootstrapping := &sync.Mutex{}
	// insert initial views for HotStuff
	err = operation.UpsertSafetyData(w, highest.Header.ChainID, safetyData)
	if err != nil {
		return fmt.Errorf("could not insert safety data: %w", err)
	}
	err = operation.UpsertLivenessData(w, highest.Header.ChainID, livenessData)
	if err != nil {
		return fmt.Errorf("could not insert liveness data: %w", err)
	}

	// insert height pointers
	err = operation.InsertRootHeight(w, highest.Header.Height)
	if err != nil {
		return fmt.Errorf("could not insert finalized root height: %w", err)
	}
	// the sealed root height is the lowest block in sealing segment
	err = operation.InsertSealedRootHeight(w, lowest.Header.Height)
	if err != nil {
		return fmt.Errorf("could not insert sealed root height: %w", err)
	}
	err = operation.UpsertFinalizedHeight(w, highest.Header.Height)
	if err != nil {
		return fmt.Errorf("could not insert finalized height: %w", err)
	}
	err = operation.UpsertSealedHeight(w, lowest.Header.Height)
	if err != nil {
		return fmt.Errorf("could not insert sealed height: %w", err)
	}
	err = operation.IndexFinalizedSealByBlockID(w, seal.BlockID, seal.ID())
	if err != nil {
		return fmt.Errorf("could not index sealed block: %w", err)
	}

	// insert first-height indices for epochs which begin within the sealing segment
	err = indexEpochHeights(bootstrapping, rw, segment)
	if err != nil {
		return fmt.Errorf("could not index epoch heights: %w", err)
	}

	return nil
}

// bootstrapEpochForProtocolStateEntry bootstraps the protocol state database with epoch
// information (in particular, EpochSetup and EpochCommit service events) associated with
// a particular Dynamic Protocol State entry.
// There may be several such entries within a single root snapshot, in which case this
// function is called once for each entry. Entries may overlap in which underlying
// epoch information (service events) they reference, which case duplicate writes of
// the same data are ignored.
func bootstrapEpochForProtocolStateEntry(
	rw storage.ReaderBatchWriter,
	epochProtocolStateSnapshots storage.EpochProtocolStateEntries,
	epochSetups storage.EpochSetups,
	epochCommits storage.EpochCommits,
	epochProtocolStateEntry protocol.EpochProtocolState,
	verifyNetworkAddress bool,
) error {
	richEntry := epochProtocolStateEntry.Entry()

	// keep track of EpochSetup/EpochCommit service events, then store them after this step is complete
	var setups []*flow.EpochSetup
	var commits []*flow.EpochCommit

	// validate and insert previous epoch if it exists
	if epochProtocolStateEntry.PreviousEpochExists() {
		// if there is a previous epoch, both setup and commit events must exist
		setup := richEntry.PreviousEpochSetup
		commit := richEntry.PreviousEpochCommit

		if err := protocol.IsValidEpochSetup(setup, verifyNetworkAddress); err != nil {
			return fmt.Errorf("invalid EpochSetup for previous epoch: %w", err)
		}
		if err := protocol.IsValidEpochCommit(commit, setup); err != nil {
			return fmt.Errorf("invalid EpochCommit for previous epoch: %w", err)
		}

		setups = append(setups, setup)
		commits = append(commits, commit)
	}

	// validate and insert current epoch
	setup := richEntry.CurrentEpochSetup
	commit := richEntry.CurrentEpochCommit

	if err := protocol.IsValidEpochSetup(setup, verifyNetworkAddress); err != nil {
		return fmt.Errorf("invalid EpochSetup for current epoch: %w", err)
	}
	if err := protocol.IsValidEpochCommit(commit, setup); err != nil {
		return fmt.Errorf("invalid EpochCommit for current epoch: %w", err)
	}

	setups = append(setups, setup)
	commits = append(commits, commit)

	// validate and insert next epoch, if it exists
	if richEntry.NextEpoch != nil {
		setup := richEntry.NextEpochSetup   // must not be nil
		commit := richEntry.NextEpochCommit // may be nil

		if err := protocol.IsValidEpochSetup(setup, verifyNetworkAddress); err != nil {
			return fmt.Errorf("invalid EpochSetup for next epoch: %w", err)
		}
		setups = append(setups, setup)

		if commit != nil {
			if err := protocol.IsValidEpochCommit(commit, setup); err != nil {
				return fmt.Errorf("invalid EpochCommit for next epoch: %w", err)
			}
			commits = append(commits, commit)
		}
	}

	// insert all epoch setup/commit service events
	// dynamic protocol state relies on these events being stored
	for _, setup := range setups {
		err := epochSetups.BatchStore(rw, setup)
		if err != nil {
			return fmt.Errorf("could not store epoch setup event: %w", err)
		}
	}
	for _, commit := range commits {
		err := epochCommits.BatchStore(rw, commit)
		if err != nil {
			return fmt.Errorf("could not store epoch commit event: %w", err)
		}
	}

	// insert epoch protocol state entry, which references above service events
	err := epochProtocolStateSnapshots.BatchStore(rw.Writer(), richEntry.ID(), richEntry.MinEpochStateEntry)
	if err != nil {
		return fmt.Errorf("could not store epoch protocol state entry: %w", err)
	}
	return nil
}

// bootstrapSporkInfo bootstraps the protocol state with information about the
// spork which is used to disambiguate Flow networks.
func bootstrapSporkInfo(rw storage.ReaderBatchWriter, root protocol.Snapshot) error {

	w := rw.Writer()
	params := root.Params()
	sporkID := params.SporkID()
	err := operation.InsertSporkID(w, sporkID)
	if err != nil {
		return fmt.Errorf("could not insert spork ID: %w", err)
	}

	sporkRootBlockHeight := params.SporkRootBlockHeight()
	err = operation.InsertSporkRootBlockHeight(w, sporkRootBlockHeight)
	if err != nil {
		return fmt.Errorf("could not insert spork root block height: %w", err)
	}

	return nil
}

// indexEpochHeights populates the epoch height index from the root snapshot.
// We index the FirstHeight for every epoch where the transition occurs within the sealing segment of the root snapshot,
// or for the first epoch of a spork if the snapshot is a spork root snapshot (1 block sealing segment).
// No errors are expected during normal operation.
func indexEpochHeights(lock *sync.Mutex, rw storage.ReaderBatchWriter, segment *flow.SealingSegment) error {
	// CASE 1: For spork root snapshots, there is exactly one block B and one epoch E.
	// Index `E.counter → B.Height`.
	if segment.IsSporkRoot() {
		counter := segment.LatestProtocolStateEntry().EpochEntry.EpochCounter()
		firstHeight := segment.Highest().Header.Height
		err := operation.InsertEpochFirstHeight(lock, rw, counter, firstHeight)
		if err != nil {
			return fmt.Errorf("could not index first height %d for epoch %d: %w", firstHeight, counter, err)
		}
		return nil
	}

	// CASE 2: For all other snapshots, there is a segment of blocks which may span several epochs.
	// We traverse all blocks in the segment in ascending height order.
	// If we find two consecutive blocks B1, B2 so that `B1.EpochCounter` != `B2.EpochCounter`,
	// then index `B2.EpochCounter → B2.Height`.
	allBlocks := segment.AllBlocks()
	lastBlock := allBlocks[0]
	lastBlockEpochCounter := segment.ProtocolStateEntries[lastBlock.Payload.ProtocolStateID].EpochEntry.EpochCounter()
	for _, block := range allBlocks[1:] {
		thisBlockEpochCounter := segment.ProtocolStateEntries[block.Payload.ProtocolStateID].EpochEntry.EpochCounter()
		if lastBlockEpochCounter != thisBlockEpochCounter {
			firstHeight := block.Header.Height
			err := operation.InsertEpochFirstHeight(lock, rw, thisBlockEpochCounter, firstHeight)
			if err != nil {
				return fmt.Errorf("could not index first height %d for epoch %d: %w", firstHeight, thisBlockEpochCounter, err)
			}
		}
		lastBlockEpochCounter = thisBlockEpochCounter
	}
	return nil
}

func OpenState(
	metrics module.ComplianceMetrics,
	db storage.DB,
	headers storage.Headers,
	seals storage.Seals,
	results storage.ExecutionResults,
	blocks storage.Blocks,
	qcs storage.QuorumCertificates,
	setups storage.EpochSetups,
	commits storage.EpochCommits,
	epochProtocolState storage.EpochProtocolStateEntries,
	protocolKVStoreSnapshots storage.ProtocolKVStore,
	versionBeacons storage.VersionBeacons,
) (*State, error) {
	isBootstrapped, err := IsBootstrapped(db)
	if err != nil {
		return nil, fmt.Errorf("failed to determine whether database contains bootstrapped state: %w", err)
	}
	if !isBootstrapped {
		return nil, fmt.Errorf("expected database to contain bootstrapped state")
	}
	globalParams, err := datastore.ReadGlobalParams(db)
	if err != nil {
		return nil, fmt.Errorf("could not read global params: %w", err)
	}
	instanceParams, err := datastore.ReadInstanceParams(db, headers, seals)
	if err != nil {
		return nil, fmt.Errorf("could not read instance params: %w", err)
	}
	params := &datastore.Params{
		GlobalParams:   globalParams,
		InstanceParams: instanceParams,
	}

	state, err := newState(
		metrics,
		db,
		headers,
		seals,
		results,
		blocks,
		qcs,
		setups,
		commits,
		epochProtocolState,
		protocolKVStoreSnapshots,
		versionBeacons,
		params,
	)
	if err != nil {
		return nil, fmt.Errorf("could not create state: %w", err)
	}

	// report last finalized and sealed block height
	finalSnapshot := state.Final()
	head, err := finalSnapshot.Head()
	if err != nil {
		return nil, fmt.Errorf("unexpected error to get finalized block: %w", err)
	}
	metrics.FinalizedHeight(head.Height)

	sealed, err := state.Sealed().Head()
	if err != nil {
		return nil, fmt.Errorf("could not get latest sealed block: %w", err)
	}
	metrics.SealedHeight(sealed.Height)

	err = updateEpochMetrics(metrics, finalSnapshot)
	if err != nil {
		return nil, fmt.Errorf("failed to update epoch metrics: %w", err)
	}

	return state, nil
}

func (state *State) Params() protocol.Params {
	return state.params
}

// Sealed returns a snapshot for the latest sealed block. A latest sealed block
// must always exist, so this function always returns a valid snapshot.
func (state *State) Sealed() protocol.Snapshot {
	cached := state.cachedLatest.Load()
	if cached == nil {
		return invalid.NewSnapshotf("internal inconsistency: no cached sealed header")
	}
	return NewFinalizedSnapshot(state, cached.sealedID, cached.sealedHeader)
}

// Final returns a snapshot for the latest finalized block. A latest finalized
// block must always exist, so this function always returns a valid snapshot.
func (state *State) Final() protocol.Snapshot {
	cached := state.cachedLatest.Load()
	if cached == nil {
		return invalid.NewSnapshotf("internal inconsistency: no cached final header")
	}
	return NewFinalizedSnapshot(state, cached.finalizedID, cached.finalizedHeader)
}

// AtHeight returns a snapshot for the finalized block at the given height.
// This function may return an invalid.Snapshot with:
//   - state.ErrUnknownSnapshotReference:
//     -> if no block with the given height has been finalized, even if it is incorporated
//     -> if the given height is below the root height
//   - exception for critical unexpected storage errors
func (state *State) AtHeight(height uint64) protocol.Snapshot {
	blockID, err := state.headers.BlockIDByHeight(height)
	if err != nil {
		if errors.Is(err, storage.ErrNotFound) {
			return invalid.NewSnapshotf("unknown finalized height %d: %w", height, statepkg.ErrUnknownSnapshotReference)
		}
		// critical storage error
		return invalid.NewSnapshotf("could not look up block by height: %w", err)
	}
	return newSnapshotWithIncorporatedReferenceBlock(state, blockID)
}

// AtBlockID returns a snapshot for the block with the given ID. The block may be
// finalized or un-finalized.
// This function may return an invalid.Snapshot with:
//   - state.ErrUnknownSnapshotReference:
//     -> if no block with the given ID exists in the state
//   - exception for critical unexpected storage errors
func (state *State) AtBlockID(blockID flow.Identifier) protocol.Snapshot {
	exists, err := state.headers.Exists(blockID)
	if err != nil {
		return invalid.NewSnapshotf("could not check existence of reference block: %w", err)
	}
	if !exists {
		return invalid.NewSnapshotf("unknown block %x: %w", blockID, statepkg.ErrUnknownSnapshotReference)
	}
	return newSnapshotWithIncorporatedReferenceBlock(state, blockID)
}

// newState initializes a new state backed by the provided a badger database,
// mempools and service components.
// The parameter `expectedBootstrappedState` indicates whether the database
// is expected to contain an already bootstrapped state or not
func newState(
	metrics module.ComplianceMetrics,
	db storage.DB,
	headers storage.Headers,
	seals storage.Seals,
	results storage.ExecutionResults,
	blocks storage.Blocks,
	qcs storage.QuorumCertificates,
	setups storage.EpochSetups,
	commits storage.EpochCommits,
	epochProtocolStateSnapshots storage.EpochProtocolStateEntries,
	protocolKVStoreSnapshots storage.ProtocolKVStore,
	versionBeacons storage.VersionBeacons,
	params protocol.Params,
) (*State, error) {
	state := &State{
		metrics: metrics,
		db:      db,
		headers: headers,
		results: results,
		seals:   seals,
		blocks:  blocks,
		qcs:     qcs,
		epoch: struct {
			setups  storage.EpochSetups
			commits storage.EpochCommits
		}{
			setups:  setups,
			commits: commits,
		},
		params:                      params,
		protocolKVStoreSnapshotsDB:  protocolKVStoreSnapshots,
		epochProtocolStateEntriesDB: epochProtocolStateSnapshots,
		protocolState: protocol_state.
			NewProtocolState(
				epochProtocolStateSnapshots,
				protocolKVStoreSnapshots,
				params,
			),
		versionBeacons: versionBeacons,
		cachedLatest:   new(atomic.Pointer[cachedLatest]),
	}

	// populate the protocol state cache
	err := state.populateCache()
	if err != nil {
		return nil, fmt.Errorf("failed to populate cache: %w", err)
	}

	return state, nil
}

// IsBootstrapped returns whether the database contains a bootstrapped state
func IsBootstrapped(db storage.DB) (bool, error) {
	var finalized uint64
	err := operation.RetrieveFinalizedHeight(db.Reader(), &finalized)
	if errors.Is(err, storage.ErrNotFound) {
		return false, nil
	}
	if err != nil {
		return false, fmt.Errorf("retrieving finalized height failed: %w", err)
	}
	return true, nil
}

// updateEpochMetrics update the `consensus_compliance_current_epoch_counter` and the
// `consensus_compliance_current_epoch_phase` metric
func updateEpochMetrics(metrics module.ComplianceMetrics, snap protocol.Snapshot) error {
	currentEpoch, err := snap.Epochs().Current()
	if err != nil {
		return fmt.Errorf("could not get current epoch: %w", err)
	}
	metrics.CurrentEpochCounter(currentEpoch.Counter())
	metrics.CurrentEpochFinalView(currentEpoch.FinalView())
	metrics.CurrentDKGPhaseViews(currentEpoch.DKGPhase1FinalView(), currentEpoch.DKGPhase2FinalView(), currentEpoch.DKGPhase3FinalView())

	epochProtocolState, err := snap.EpochProtocolState()
	if err != nil {
		return fmt.Errorf("could not get epoch protocol state: %w", err)
	}
	metrics.CurrentEpochPhase(epochProtocolState.EpochPhase()) // update epoch phase
	// notify whether epoch fallback mode is active
	if epochProtocolState.EpochFallbackTriggered() {
		metrics.EpochFallbackModeTriggered()
	}

	return nil
}

// boostrapVersionBeacon bootstraps version beacon, by adding the latest beacon
// to an index, if present.
func boostrapVersionBeacon(rw storage.ReaderBatchWriter, snapshot protocol.Snapshot) error {
	versionBeacon, err := snapshot.VersionBeacon()
	if err != nil {
		return err
	}
	if versionBeacon == nil {
		return nil
	}
	return operation.IndexVersionBeaconByHeight(rw.Writer(), versionBeacon)
}

// populateCache is used after opening or bootstrapping the state to populate the cache.
// The cache must be populated before the State receives any queries.
// No errors expected during normal operations.
func (state *State) populateCache() error {
	// cache the initial value for finalized block
	// finalized header
	r := state.db.Reader()
	var finalizedHeight uint64
	err := operation.RetrieveFinalizedHeight(r, &finalizedHeight)
	if err != nil {
		return fmt.Errorf("could not lookup finalized height: %w", err)
	}
	var cachedLatest cachedLatest
	err = operation.LookupBlockHeight(r, finalizedHeight, &cachedLatest.finalizedID)
	if err != nil {
		return fmt.Errorf("could not lookup finalized id (height=%d): %w", finalizedHeight, err)
	}
	cachedLatest.finalizedHeader, err = state.headers.ByBlockID(cachedLatest.finalizedID)
	if err != nil {
		return fmt.Errorf("could not get finalized block (id=%x): %w", cachedLatest.finalizedID, err)
	}
	// sealed header
	var sealedHeight uint64
	err = operation.RetrieveSealedHeight(r, &sealedHeight)
	if err != nil {
		return fmt.Errorf("could not lookup sealed height: %w", err)
	}
	err = operation.LookupBlockHeight(r, sealedHeight, &cachedLatest.sealedID)
	if err != nil {
		return fmt.Errorf("could not lookup sealed id (height=%d): %w", sealedHeight, err)
	}
	cachedLatest.sealedHeader, err = state.headers.ByBlockID(cachedLatest.sealedID)
	if err != nil {
		return fmt.Errorf("could not get sealed block (id=%x): %w", cachedLatest.sealedID, err)
	}
	state.cachedLatest.Store(&cachedLatest)

	state.finalizedRootHeight = state.Params().FinalizedRoot().Height
	state.sealedRootHeight = state.Params().SealedRoot().Height
	state.sporkRootBlockHeight = state.Params().SporkRootBlockHeight()

	return nil
}<|MERGE_RESOLUTION|>--- conflicted
+++ resolved
@@ -296,7 +296,6 @@
 		if err != nil {
 			return fmt.Errorf("could not insert execution result: %w", err)
 		}
-<<<<<<< HEAD
 		err = operation.IndexExecutionResult(w, result.BlockID, result.ID())
 		if err != nil {
 			return fmt.Errorf("could not index execution result: %w", err)
@@ -304,70 +303,6 @@
 
 		storingResults[result.ID()] = result
 	}
-=======
-
-		for _, block := range segment.ExtraBlocks {
-			blockID := block.ID()
-			height := block.Header.Height
-			err := blocks.StoreTx(block)(tx)
-			if err != nil {
-				return fmt.Errorf("could not insert SealingSegment extra block: %w", err)
-			}
-			err = operation.IndexBlockHeight(height, blockID)(txn)
-			if err != nil {
-				return fmt.Errorf("could not index SealingSegment extra block (id=%x): %w", blockID, err)
-			}
-			if block.Header.ContainsParentQC() {
-				err = qcs.StoreTx(block.Header.ParentQC())(tx)
-				if err != nil {
-					return fmt.Errorf("could not store qc for SealingSegment extra block (id=%x): %w", blockID, err)
-				}
-			}
-		}
-
-		for i, block := range segment.Blocks {
-			blockID := block.ID()
-			height := block.Header.Height
-
-			err := blocks.StoreTx(block)(tx)
-			if err != nil {
-				return fmt.Errorf("could not insert SealingSegment block: %w", err)
-			}
-			err = operation.IndexBlockHeight(height, blockID)(txn)
-			if err != nil {
-				return fmt.Errorf("could not index SealingSegment block (id=%x): %w", blockID, err)
-			}
-			if block.Header.ContainsParentQC() {
-				err = qcs.StoreTx(block.Header.ParentQC())(tx)
-				if err != nil {
-					return fmt.Errorf("could not store qc for SealingSegment block (id=%x): %w", blockID, err)
-				}
-			}
-			// index the latest seal as of this block
-			latestSealID, ok := segment.LatestSeals[blockID]
-			if !ok {
-				return fmt.Errorf("missing latest seal for sealing segment block (id=%s)", blockID)
-			}
-			// sanity check: make sure the seal exists
-			var latestSeal flow.Seal
-			err = operation.RetrieveSeal(latestSealID, &latestSeal)(txn)
-			if err != nil {
-				return fmt.Errorf("could not verify latest seal for block (id=%x) exists: %w", blockID, err)
-			}
-			err = operation.IndexLatestSealAtBlock(blockID, latestSealID)(txn)
-			if err != nil {
-				return fmt.Errorf("could not index block seal: %w", err)
-			}
-
-			// for all but the first block in the segment, index the parent->child relationship
-			if i > 0 {
-				err = operation.InsertBlockChildren(block.Header.ParentID, []flow.Identifier{blockID})(txn)
-				if err != nil {
-					return fmt.Errorf("could not insert child index for block (id=%x): %w", blockID, err)
-				}
-			}
-		}
->>>>>>> af746c7a
 
 	// insert the first seal (in case the segment's first block contains no seal)
 	if segment.FirstSeal != nil {
@@ -397,9 +332,12 @@
 		if err != nil {
 			return fmt.Errorf("could not index SealingSegment extra block (id=%x): %w", blockID, err)
 		}
-		err = qcs.BatchStore(rw, block.Header.QuorumCertificate())
-		if err != nil {
-			return fmt.Errorf("could not store qc for SealingSegment extra block (id=%x): %w", blockID, err)
+
+		if block.Header.ContainsParentQC() {
+			err = qcs.BatchStore(rw, block.Header.ParentQC())
+			if err != nil {
+				return fmt.Errorf("could not store qc for SealingSegment extra block (id=%x): %w", blockID, err)
+			}
 		}
 	}
 
@@ -420,9 +358,12 @@
 		if err != nil {
 			return fmt.Errorf("could not index SealingSegment block (id=%x): %w", blockID, err)
 		}
-		err = qcs.BatchStore(rw, block.Header.QuorumCertificate())
-		if err != nil {
-			return fmt.Errorf("could not store qc for SealingSegment block (id=%x): %w", blockID, err)
+
+		if block.Header.ContainsParentQC() {
+			err = qcs.BatchStore(rw, block.Header.ParentQC())
+			if err != nil {
+				return fmt.Errorf("could not store qc for SealingSegment block (id=%x): %w", blockID, err)
+			}
 		}
 
 		// index the latest seal as of this block
