--- conflicted
+++ resolved
@@ -95,13 +95,8 @@
 	qcs storage.QuorumCertificates,
 	setups storage.EpochSetups,
 	commits storage.EpochCommits,
-<<<<<<< HEAD
 	epochProtocolStateEntries storage.ProtocolState,
 	protocolKVStoreEntries storage.ProtocolKVStore,
-=======
-	epochProtocolStateSnapshots storage.ProtocolState,
-	protocolKVStoreSnapshots storage.ProtocolKVStore,
->>>>>>> 83ef8adc
 	versionBeacons storage.VersionBeacons,
 	root protocol.Snapshot,
 	options ...BootstrapConfigOptions,
@@ -175,17 +170,7 @@
 		if err != nil {
 			return fmt.Errorf("could not retrieve protocol state for root snapshot: %w", err)
 		}
-<<<<<<< HEAD
 		err = bootstrapProtocolState(segment, root.Params(), epochProtocolStateEntries, protocolKVStoreEntries, setups, commits, !config.SkipNetworkAddressValidation)(tx)
-=======
-		err = bootstrapProtocolState(
-			segment,
-			rootEpochState,
-			rootProtocolState,
-			epochProtocolStateSnapshots,
-			protocolKVStoreSnapshots,
-		)(tx)
->>>>>>> 83ef8adc
 		if err != nil {
 			return fmt.Errorf("could not bootstrap protocol state: %w", err)
 		}
@@ -236,13 +221,8 @@
 		qcs,
 		setups,
 		commits,
-<<<<<<< HEAD
 		epochProtocolStateEntries,
 		protocolKVStoreEntries,
-=======
-		epochProtocolStateSnapshots,
-		protocolKVStoreSnapshots,
->>>>>>> 83ef8adc
 		versionBeacons,
 		params,
 	)
@@ -256,7 +236,6 @@
 // EpochCommit service events.
 func bootstrapProtocolState(
 	segment *flow.SealingSegment,
-<<<<<<< HEAD
 	params protocol.GlobalParams,
 	epochProtocolStateEntries storage.ProtocolState,
 	protocolKVStoreEntries storage.ProtocolKVStore,
@@ -265,20 +244,6 @@
 	verifyNetworkAddress bool,
 ) func(*transaction.Tx) error {
 	return func(tx *transaction.Tx) error {
-=======
-	rootEpochState protocol.DynamicProtocolState,
-	rootKVStore protocol.KVStoreReader,
-	epochProtocolState storage.ProtocolState,
-	protocolKVStores storage.ProtocolKVStore,
-) func(*transaction.Tx) error {
-	return func(tx *transaction.Tx) error {
-		rootProtocolStateEntry := rootEpochState.Entry().ProtocolStateEntry
-		rootEpochStateID := rootProtocolStateEntry.ID()
-		err := epochProtocolState.StoreTx(rootEpochStateID, rootProtocolStateEntry)(tx)
-		if err != nil {
-			return fmt.Errorf("could not insert root protocol state: %w", err)
-		}
->>>>>>> 83ef8adc
 
 		// The sealing segment contains a protocol state entry for every block in the segment, including the root block.
 		for protocolStateID, stateEntry := range segment.ProtocolStateEntries {
@@ -301,12 +266,8 @@
 
 		for _, block := range segment.AllBlocks() {
 			blockID := block.ID()
-<<<<<<< HEAD
 			protocolStateEntryWrapper := segment.ProtocolStateEntries[block.Payload.ProtocolStateID]
 			err := epochProtocolStateEntries.Index(blockID, protocolStateEntryWrapper.EpochEntry.ID())(tx)
-=======
-			err = epochProtocolState.Index(blockID, rootEpochStateID)(tx)
->>>>>>> 83ef8adc
 			if err != nil {
 				return fmt.Errorf("could not index root protocol state: %w", err)
 			}
@@ -858,7 +819,7 @@
 		},
 		params:                     params,
 		protocolKVStoreSnapshotsDB: protocolKVStoreSnapshots,
-		protocolStateSnapshotsDB:   protocolStateSnapshots,
+		protocolStateSnapshotsDB:   epochProtocolStateSnapshots,
 		protocolState: protocol_state.
 			NewMutableProtocolState(
 				epochProtocolStateSnapshots,
