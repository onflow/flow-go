--- conflicted
+++ resolved
@@ -5,19 +5,19 @@
 	"fmt"
 	"sync/atomic"
 
-	"github.com/jordanschalm/lockctx"
+	"github.com/dgraph-io/badger/v2"
 
 	"github.com/onflow/flow-go/consensus/hotstuff"
 	"github.com/onflow/flow-go/model/flow"
 	"github.com/onflow/flow-go/module"
 	statepkg "github.com/onflow/flow-go/state"
 	"github.com/onflow/flow-go/state/protocol"
-	"github.com/onflow/flow-go/state/protocol/datastore"
 	"github.com/onflow/flow-go/state/protocol/inmem"
 	"github.com/onflow/flow-go/state/protocol/invalid"
 	protocol_state "github.com/onflow/flow-go/state/protocol/protocol_state/state"
 	"github.com/onflow/flow-go/storage"
-	"github.com/onflow/flow-go/storage/operation"
+	"github.com/onflow/flow-go/storage/badger/operation"
+	"github.com/onflow/flow-go/storage/badger/transaction"
 )
 
 // cachedLatest caches both latest finalized and sealed block
@@ -31,15 +31,14 @@
 }
 
 type State struct {
-	metrics     module.ComplianceMetrics
-	db          storage.DB
-	lockManager lockctx.Manager
-	headers     storage.Headers
-	blocks      storage.Blocks
-	qcs         storage.QuorumCertificates
-	results     storage.ExecutionResults
-	seals       storage.Seals
-	epoch       struct {
+	metrics module.ComplianceMetrics
+	db      *badger.DB
+	headers storage.Headers
+	blocks  storage.Blocks
+	qcs     storage.QuorumCertificates
+	results storage.ExecutionResults
+	seals   storage.Seals
+	epoch   struct {
 		setups  storage.EpochSetups
 		commits storage.EpochCommits
 	}
@@ -88,12 +87,9 @@
 	conf.SkipNetworkAddressValidation = true
 }
 
-// Bootstrap initializes a the protocol state from the provided root snapshot and persists it to the database.
-// No errors expected during normal operation.
 func Bootstrap(
 	metrics module.ComplianceMetrics,
-	db storage.DB,
-	lockManager lockctx.Manager,
+	db *badger.DB,
 	headers storage.Headers,
 	seals storage.Seals,
 	results storage.ExecutionResults,
@@ -107,19 +103,6 @@
 	root protocol.Snapshot,
 	options ...BootstrapConfigOptions,
 ) (*State, error) {
-	// we acquire both [storage.LockInsertBlock] and [storage.LockFinalizeBlock] because
-	// the bootstrapping process inserts and finalizes blocks (all blocks within the
-	// trusted root snapshot are presumed to be finalized)
-	lctx := lockManager.NewContext()
-	defer lctx.Release()
-	err := lctx.AcquireLock(storage.LockInsertBlock)
-	if err != nil {
-		return nil, err
-	}
-	err = lctx.AcquireLock(storage.LockFinalizeBlock)
-	if err != nil {
-		return nil, err
-	}
 
 	config := defaultBootstrapConfig()
 	for _, opt := range options {
@@ -134,7 +117,7 @@
 		return nil, fmt.Errorf("expected empty database")
 	}
 
-	if err := datastore.IsValidRootSnapshot(root, !config.SkipNetworkAddressValidation); err != nil {
+	if err := IsValidRootSnapshot(root, !config.SkipNetworkAddressValidation); err != nil {
 		return nil, fmt.Errorf("cannot bootstrap invalid root snapshot: %w", err)
 	}
 
@@ -148,22 +131,6 @@
 		return nil, fmt.Errorf("could not get sealed result for sealing segment: %w", err)
 	}
 
-<<<<<<< HEAD
-	// sealing segment lists blocks in order of ascending height, so the tail
-	// is the oldest ancestor and head is the newest child in the segment
-	// TAIL <- ... <- HEAD
-	// Per definition, the highest block in sealing segment is the last finalized block
-	// and the lowest block in sealing segment is the last sealed block.
-	lastFinalized := segment.Finalized()
-
-	// bootstrap the sealing segment
-	// creating sealed root block with the rootResult
-	// creating finalized root block with lastFinalized
-	err = bootstrapSealingSegment(lctx, db, blocks, qcs, segment, lastFinalized, rootSeal)
-	if err != nil {
-		return nil, fmt.Errorf("could not bootstrap sealing chain segment blocks: %w", err)
-	}
-=======
 	sporkRootBlock := segment.SporkRootBlock
 
 	err = operation.RetryOnConflictTx(db, transaction.Update, func(tx *transaction.Tx) error {
@@ -180,23 +147,17 @@
 		if err != nil {
 			return fmt.Errorf("could not bootstrap sealing chain segment blocks: %w", err)
 		}
->>>>>>> 5fccb89d
-
-	err = db.WithReaderBatchWriter(func(rw storage.ReaderBatchWriter) error {
+
 		// insert the root quorum certificate into the database
 		qc, err := root.QuorumCertificate()
 		if err != nil {
 			return fmt.Errorf("could not get root qc: %w", err)
 		}
-		err = qcs.BatchStore(lctx, rw, qc)
+		err = qcs.StoreTx(qc)(tx)
 		if err != nil {
 			return fmt.Errorf("could not insert root qc: %w", err)
 		}
 
-<<<<<<< HEAD
-		// initialize spork params
-		err = bootstrapSporkInfo(rw, root)
-=======
 		// initialize the current protocol state height/view pointers
 		err = bootstrapStatePointers(root)(tx)
 		if err != nil {
@@ -205,24 +166,24 @@
 
 		// initialize spork info
 		err = bootstrapSporkInfo(blocks, sporkRootBlock)(tx)
->>>>>>> 5fccb89d
 		if err != nil {
 			return fmt.Errorf("could not bootstrap spork info: %w", err)
 		}
 
 		// bootstrap dynamic protocol state
-		err = bootstrapProtocolState(lctx, rw, segment, root.Params(), epochProtocolStateSnapshots, protocolKVStoreSnapshots, setups, commits, !config.SkipNetworkAddressValidation)
+		if err != nil {
+			return fmt.Errorf("could not retrieve protocol state for root snapshot: %w", err)
+		}
+		err = bootstrapProtocolState(segment, root.Params(), epochProtocolStateSnapshots, protocolKVStoreSnapshots, setups, commits, !config.SkipNetworkAddressValidation)(tx)
 		if err != nil {
 			return fmt.Errorf("could not bootstrap protocol state: %w", err)
 		}
 
 		// initialize version beacon
-		err = boostrapVersionBeacon(rw, root)
+		err = boostrapVersionBeacon(root)(tx)
 		if err != nil {
 			return fmt.Errorf("could not bootstrap version beacon: %w", err)
 		}
-<<<<<<< HEAD
-=======
 
 		err = updateEpochMetrics(metrics, root)
 		if err != nil {
@@ -235,39 +196,22 @@
 			metrics.BlockFinalized(&proposal.Block)
 		}
 
->>>>>>> 5fccb89d
 		return nil
 	})
 	if err != nil {
 		return nil, fmt.Errorf("bootstrapping failed: %w", err)
 	}
 
-	// CAUTION: INSERT FINALIZED HEIGHT must be LAST, because we use its existence in the database
-	// as indicator that the protocol database has been bootstrapped successfully. Before we write the
-	// final piece of data to complete the bootstrapping, we query the current state of the database
-	// (anity check) to ensure that it is still considered as not properly bootstrapped.
-	isBootstrapped, err = IsBootstrapped(db)
-	if err != nil {
-		return nil, fmt.Errorf("determining whether database is successfully bootstrapped failed with unexpected exception: %w", err)
-	}
-	if isBootstrapped { // we haven't written the latest finalized height yet, so this vaule must be false
-		return nil, fmt.Errorf("sanity check failed: while bootstrapping has not yet completed, the implementation already considers the protocol state as successfully bootstrapped")
-	}
-	err = db.WithReaderBatchWriter(func(rw storage.ReaderBatchWriter) error {
-		// initialize the current protocol state height/view pointers
-		return bootstrapStatePointers(lctx, rw, root)
-	})
-	if err != nil {
-		return nil, fmt.Errorf("could not bootstrap height/view pointers: %w", err)
-	}
-
-<<<<<<< HEAD
-	state, err := OpenState(metrics, db, lockManager, headers, seals, results, blocks, qcs, setups, commits, epochProtocolStateSnapshots, protocolKVStoreSnapshots, versionBeacons)
-	if err != nil {
-		return nil, fmt.Errorf("bootstrapping failed, because the resulting database state is rejected: %w", err)
-	}
-	return state, nil
-=======
+	instanceParams, err := ReadInstanceParams(db, headers, seals)
+	if err != nil {
+		return nil, fmt.Errorf("could not read instance params: %w", err)
+	}
+
+	params := &Params{
+		GlobalParams:   root.Params(),
+		InstanceParams: instanceParams,
+	}
+
 	return newState(
 		metrics,
 		db,
@@ -284,18 +228,15 @@
 		params,
 		sporkRootBlock,
 	)
->>>>>>> 5fccb89d
-}
-
-// bootstrapProtocolStates bootstraps data structures needed for Dynamic Protocol State.
+}
+
+// bootstrapProtocolState bootstraps data structures needed for Dynamic Protocol State.
 // The sealing segment may contain blocks committing to different Protocol State entries,
 // in which case each of these protocol state entries are stored in the database during
 // bootstrapping.
 // For each distinct protocol state entry, we also store the associated EpochSetup and
 // EpochCommit service events.
 func bootstrapProtocolState(
-	lctx lockctx.Proof,
-	rw storage.ReaderBatchWriter,
 	segment *flow.SealingSegment,
 	params protocol.GlobalParams,
 	epochProtocolStateSnapshots storage.EpochProtocolStateEntries,
@@ -303,30 +244,32 @@
 	epochSetups storage.EpochSetups,
 	epochCommits storage.EpochCommits,
 	verifyNetworkAddress bool,
-) error {
-	// The sealing segment contains a protocol state entry for every block in the segment, including the root block.
-	for protocolStateID, stateEntry := range segment.ProtocolStateEntries {
-		// Store the protocol KV Store entry
-		err := protocolKVStoreSnapshots.BatchStore(lctx, rw, protocolStateID, &stateEntry.KVStore)
-		if err != nil {
-			return fmt.Errorf("could not store protocol state kvstore: %w", err)
-		}
-
-<<<<<<< HEAD
-		// Store the epoch portion of the protocol state, including underlying EpochSetup/EpochCommit service events
-		dynamicEpochProtocolState, err := inmem.NewEpochProtocolStateAdapter(
-			inmem.UntrustedEpochProtocolStateAdapter{
-				RichEpochStateEntry: stateEntry.EpochEntry,
-				Params:              params,
-			},
-		)
-		if err != nil {
-			return fmt.Errorf("could not construct epoch protocol state adapter: %w", err)
-		}
-		err = bootstrapEpochForProtocolStateEntry(rw, epochProtocolStateSnapshots, epochSetups, epochCommits, dynamicEpochProtocolState, verifyNetworkAddress)
-		if err != nil {
-			return fmt.Errorf("could not store epoch service events for state entry (id=%x): %w", stateEntry.EpochEntry.ID(), err)
-=======
+) func(*transaction.Tx) error {
+	return func(tx *transaction.Tx) error {
+		// The sealing segment contains a protocol state entry for every block in the segment, including the root block.
+		for protocolStateID, stateEntry := range segment.ProtocolStateEntries {
+			// Store the protocol KV Store entry
+			err := operation.SkipDuplicatesTx(protocolKVStoreSnapshots.StoreTx(protocolStateID, &stateEntry.KVStore))(tx)
+			if err != nil {
+				return fmt.Errorf("could not store protocol state kvstore: %w", err)
+			}
+
+			// Store the epoch portion of the protocol state, including underlying EpochSetup/EpochCommit service events
+			dynamicEpochProtocolState, err := inmem.NewEpochProtocolStateAdapter(
+				inmem.UntrustedEpochProtocolStateAdapter{
+					RichEpochStateEntry: stateEntry.EpochEntry,
+					Params:              params,
+				},
+			)
+			if err != nil {
+				return fmt.Errorf("could not construct epoch protocol state adapter: %w", err)
+			}
+			err = bootstrapEpochForProtocolStateEntry(epochProtocolStateSnapshots, epochSetups, epochCommits, dynamicEpochProtocolState, verifyNetworkAddress)(tx)
+			if err != nil {
+				return fmt.Errorf("could not store epoch service events for state entry (id=%x): %w", stateEntry.EpochEntry.ID(), err)
+			}
+		}
+
 		for _, proposal := range segment.AllBlocks() {
 			blockID := proposal.Block.ID()
 			protocolStateEntryWrapper := segment.ProtocolStateEntries[proposal.Block.Payload.ProtocolStateID]
@@ -338,92 +281,34 @@
 			if err != nil {
 				return fmt.Errorf("could not index root kv store: %w", err)
 			}
->>>>>>> 5fccb89d
-		}
-	}
-
-	for _, block := range segment.AllBlocks() {
-		blockID := block.ID()
-		protocolStateEntryWrapper := segment.ProtocolStateEntries[block.Payload.ProtocolStateID]
-		err := epochProtocolStateSnapshots.BatchIndex(rw, blockID, protocolStateEntryWrapper.EpochEntry.ID())
-		if err != nil {
-			return fmt.Errorf("could not index root protocol state: %w", err)
-		}
-		err = protocolKVStoreSnapshots.BatchIndex(lctx, rw, blockID, block.Payload.ProtocolStateID)
-		if err != nil {
-			return fmt.Errorf("could not index root kv store: %w", err)
-		}
-	}
-
-	return nil
-}
-
-// bootstrapSealingSegment inserts all blocks and associated metadata for the protocol state root
-// snapshot to disk. We proceed as follows:
-//  1. we persist the auxiliary execution results from the sealing segment
-//  2. persist extra blocks from the sealing segment; these blocks are below the history cut-off and
-//     therefore not fully indexed (we only index the blocks by height).
-//  3. persist sealing segment Blocks and properly populate all indices as if those blocks:
-//     - blocks are index by their heights
-//     - latest seale is indexed for each block
-//     - children of each block is initialized with the set containing the child block
-//  4. For the highest seal (`rootSeal`), we index the sealed result ID in the database.
-//     This is necessary for the execution node to confirm that it is starting to execute from the
-//     correct state.
+		}
+
+		return nil
+	}
+}
+
+// bootstrapSealingSegment inserts all blocks and associated metadata for the
+// protocol state root snapshot to disk.
 func bootstrapSealingSegment(
-	lctx lockctx.Proof,
-	db storage.DB,
 	blocks storage.Blocks,
 	qcs storage.QuorumCertificates,
 	segment *flow.SealingSegment,
 	head *flow.Block,
 	rootSeal *flow.Seal,
-) error {
-	// STEP 1: persist AUXILIARY EXECUTION RESULTS (should include the result sealed by segment.FirstSeal if that is not nil)
-	err := db.WithReaderBatchWriter(func(rw storage.ReaderBatchWriter) error {
-		w := rw.Writer()
+) func(*transaction.Tx) error {
+	return func(tx *transaction.Tx) error {
+		txn := tx.DBTxn // tx is just a wrapper around a badger transaction with the additional ability to register callbacks that are executed after the badger transaction completed _successfully_
 		for _, result := range segment.ExecutionResults {
-			err := operation.InsertExecutionResult(w, result)
+			err := operation.SkipDuplicates(operation.InsertExecutionResult(result))(txn)
 			if err != nil {
 				return fmt.Errorf("could not insert execution result: %w", err)
 			}
-			err = operation.IndexExecutionResult(w, result.BlockID, result.ID())
+			err = operation.IndexExecutionResult(result.BlockID, result.ID())(txn)
 			if err != nil {
 				return fmt.Errorf("could not index execution result: %w", err)
 			}
 		}
-		return nil
-	})
-	if err != nil {
-		return err
-	}
-
-<<<<<<< HEAD
-	// STEP 2: persist EXTRA BLOCKS to the database
-	// These blocks are _ancestors_ of `segment.Blocks`, i.e. below the history cut-off. Therefore, we only persist the extra blocks
-	// and index them by height, while all the other indices are omitted, as they would potentially reference non-existent data.
-	//
-	// We PERSIST these blocks ONE-BY-ONE in order of increasing height,
-	// emulating the process during normal operations, the the following reason:
-	// * Execution Receipts are incorporated into blocks for bookkeeping when and which execution results the ENs published.
-	// * Typically, most ENs commit to the same results. Therefore, Results in blocks are stored separately from the Receipts
-	//   in blocks and deduplicated along the fork -- specifically, we only store the result along a fork in the first block
-	//   containing an execution receipt committing to that result. For receipts committing to the same result in descending
-	//   blocks, we only store the receipt and omit the result as it is already contained in an ancestor.
-	// * We want to ensure that for every receipt in a block that we store, the result is also going to be available in storage
-	//   [Blocks.BatchStore] automatically performs this check and errors when attempting to store a block referencing unknown
-	//   results.
-	// * During normal operations, we ingest and persist blocks one by one. However, during bootstrapping we need to store
-	//   multiple blocks. Hypothetically, if we were to store all blocks in the same batch, results included in ancestor blocks
-	//   would not be persisted in the database yet when attempting to persist their descendants. In other words, the check in
-	//   [Blocks.BatchStore] can't distinguish between a receipt referencing a missing result vs a receipt referencing a result
-	//   that is contained in a previous block being stored as part of the same batch.
-	for _, block := range segment.ExtraBlocks {
-		err := db.WithReaderBatchWriter(func(rw storage.ReaderBatchWriter) error {
-			blockID := block.ID()
-			height := block.Header.Height
-			err := blocks.BatchStore(lctx, rw, block)
-=======
+
 		// insert the first seal (in case the segment's first block contains no seal)
 		if segment.FirstSeal != nil {
 			err := operation.InsertSeal(segment.FirstSeal.ID(), segment.FirstSeal)(txn)
@@ -445,203 +330,90 @@
 			blockID := proposal.Block.ID()
 			height := proposal.Block.Height
 			err := blocks.StoreTx(proposal)(tx)
->>>>>>> 5fccb89d
 			if err != nil {
 				return fmt.Errorf("could not insert SealingSegment extra block: %w", err)
 			}
-			err = operation.IndexFinalizedBlockByHeight(lctx, rw, height, blockID)
+			err = operation.IndexBlockHeight(height, blockID)(txn)
 			if err != nil {
 				return fmt.Errorf("could not index SealingSegment extra block (id=%x): %w", blockID, err)
 			}
-<<<<<<< HEAD
-
-			if block.Header.ContainsParentQC() {
-				err = qcs.BatchStore(lctx, rw, block.Header.ParentQC())
-=======
 			if proposal.Block.ContainsParentQC() {
 				err = qcs.StoreTx(proposal.Block.ParentQC())(tx)
->>>>>>> 5fccb89d
 				if err != nil {
 					return fmt.Errorf("could not store qc for SealingSegment extra block (id=%x): %w", blockID, err)
 				}
 			}
-
-			return nil
-		})
-
-		if err != nil {
-			return err
-		}
-	}
-
-	// STEP 3: persist sealing segment Blocks and properly populate all indices as if those blocks
-	// For each block B, we index the highest seal in the fork with head B. To sanity check proper state construction, we want to ensure that the referenced
-	// seal actually exists in the database at the end of the bootstrapping process. Therefore, we track all the seals that we are storing and error in case
-	// we attempt to reference a seal that is not in that set. It is fine to omit any seals in `segment.ExtraBlocks` for the following reason:
-	//  * Let's consider the lowest-height block in `segment.Blocks`, by convention `segment.Blocks[0]`, and call it B1.
-	//  * If B1 contains seals, then the latest seal as of B1 is part of the block's payload. S1 will be stored in the database while persisting B1.
-	//  * If and only if B1 contains no seal, then `segment.FirstSeal` is set to the latest seal included in an ancestor of B1 (see [flow.SealingSegment]
-	//    documentation). We explicitly store FirstSeal in the database.
-	//  * By induction, this argument can be applied to all subsequent blocks in `segment.Blocks`. Hence, the index `LatestSealAtBlock` is correctly populated
-	//    for all blocks in `segment.Blocks`.
-	sealsLookup := make(map[flow.Identifier]struct{})
-	sealsLookup[rootSeal.ID()] = struct{}{}
-	if segment.FirstSeal != nil { // in case the segment's first block contains no seal, insert the first seal
-		sealsLookup[segment.FirstSeal.ID()] = struct{}{}
-		err = db.WithReaderBatchWriter(func(rw storage.ReaderBatchWriter) error {
-			if segment.FirstSeal != nil {
-				err := operation.InsertSeal(rw.Writer(), segment.FirstSeal.ID(), segment.FirstSeal)
-				if err != nil {
-					return fmt.Errorf("could not insert first seal: %w", err)
-				}
-			}
-			return nil
-		})
-		if err != nil {
-			return err
-		}
-	}
-
-<<<<<<< HEAD
-	// PERSIST these blocks ONE-BY-ONE in order of increasing height, emulating the process during normal operations,
-	// so sanity checks from normal operations should continue to apply.
-	for i, block := range segment.Blocks {
-		err := db.WithReaderBatchWriter(func(rw storage.ReaderBatchWriter) error {
-			w := rw.Writer()
-			blockID := block.ID()
-			height := block.Header.Height
-
-			err := blocks.BatchStore(lctx, rw, block)
-=======
+		}
+
 		for i, proposal := range segment.Blocks {
 			blockID := proposal.Block.ID()
 			height := proposal.Block.Height
 
 			err := blocks.StoreTx(proposal)(tx)
->>>>>>> 5fccb89d
 			if err != nil {
 				return fmt.Errorf("could not insert SealingSegment block: %w", err)
 			}
-			err = operation.IndexFinalizedBlockByHeight(lctx, rw, height, blockID)
+			err = operation.IndexBlockHeight(height, blockID)(txn)
 			if err != nil {
 				return fmt.Errorf("could not index SealingSegment block (id=%x): %w", blockID, err)
 			}
-<<<<<<< HEAD
-
-			if block.Header.ContainsParentQC() {
-				err = qcs.BatchStore(lctx, rw, block.Header.ParentQC())
-=======
 			if proposal.Block.ContainsParentQC() {
 				err = qcs.StoreTx(proposal.Block.ParentQC())(tx)
->>>>>>> 5fccb89d
 				if err != nil {
 					return fmt.Errorf("could not store qc for SealingSegment block (id=%x): %w", blockID, err)
 				}
 			}
-
 			// index the latest seal as of this block
 			latestSealID, ok := segment.LatestSeals[blockID]
 			if !ok {
 				return fmt.Errorf("missing latest seal for sealing segment block (id=%s)", blockID)
 			}
-
-			// build seals lookup
-			for _, seal := range block.Payload.Seals {
-				sealsLookup[seal.ID()] = struct{}{}
-			}
 			// sanity check: make sure the seal exists
-			_, ok = sealsLookup[latestSealID]
-			if !ok {
-				return fmt.Errorf("sanity check fail: missing latest seal for sealing segment block (id=%s)", blockID)
-			}
-			err = operation.IndexLatestSealAtBlock(lctx, w, blockID, latestSealID)
+			var latestSeal flow.Seal
+			err = operation.RetrieveSeal(latestSealID, &latestSeal)(txn)
+			if err != nil {
+				return fmt.Errorf("could not verify latest seal for block (id=%x) exists: %w", blockID, err)
+			}
+			err = operation.IndexLatestSealAtBlock(blockID, latestSealID)(txn)
 			if err != nil {
 				return fmt.Errorf("could not index block seal: %w", err)
 			}
 
-			// For all but the first block in the segment, index the parent->child relationship:
+			// for all but the first block in the segment, index the parent->child relationship
 			if i > 0 {
-<<<<<<< HEAD
-				err = operation.UpsertBlockChildren(lctx, w, block.Header.ParentID, []flow.Identifier{blockID})
-=======
 				err = operation.InsertBlockChildren(proposal.Block.ParentID, []flow.Identifier{blockID})(txn)
->>>>>>> 5fccb89d
 				if err != nil {
 					return fmt.Errorf("could not insert child index for block (id=%x): %w", blockID, err)
 				}
 			}
-			if i == len(segment.Blocks)-1 { // in addition, for the highest block in the sealing segment, the known set of children is empty:
-				err = operation.UpsertBlockChildren(lctx, rw.Writer(), head.ID(), nil)
-				if err != nil {
-					return fmt.Errorf("could not insert child index for head block (id=%x): %w", head.ID(), err)
-				}
-			}
-
-			return nil
-		})
-		if err != nil {
-			return err
-		}
-	}
-
-	// STEP 4: For the highest seal (`rootSeal`), we index the sealed result ID in the database.
-	err = db.WithReaderBatchWriter(func(rw storage.ReaderBatchWriter) error {
-		// sanity check existence of referenced execution result (should have been stored in STEP 1)
-		var result flow.ExecutionResult
-		err := operation.RetrieveExecutionResult(rw.GlobalReader(), rootSeal.ResultID, &result)
-		if err != nil {
-			return fmt.Errorf("missing sealed execution result %v: %w", rootSeal.ResultID, err)
-		}
-
-		// If the sealed root block is different from the finalized root block, then it means the node dynamically
-		// bootstrapped. In that case, we index the result of the latest sealed result, so that the EN is able
-		// to confirm that it is loading the correct state to execute the next block.
-		err = operation.IndexExecutionResult(rw.Writer(), rootSeal.BlockID, rootSeal.ResultID)
-		if err != nil {
-			return fmt.Errorf("could not index root result: %w", err)
-		}
-
-<<<<<<< HEAD
+		}
+
+		// insert an empty child index for the final block in the segment
+		err = operation.InsertBlockChildren(head.ID(), nil)(txn)
+		if err != nil {
+			return fmt.Errorf("could not insert child index for head block (id=%x): %w", head.ID(), err)
+		}
+
 		return nil
-	})
-	if err != nil {
-		return err
-	}
-
-	return nil
-}
-
-// bootstrapStatePointers instantiates central pointers used to by the protocol
-// state for keeping track of lifecycle variables:
-//   - Consensus Safety and Liveness Data (only used by consensus participants)
-//   - Root Block's Height (heighest block in sealing segment)
-//   - Sealed Root Block Height (block height sealed as of the Root Block)
-//   - Latest Finalized Height (initialized to height of Root Block)
-//   - Latest Sealed Block Height (initialized to block height sealed as of the Root Block)
-//   - initial entry in map:
-//     Finalized Block ID -> ID of latest seal in fork with this block as head
-func bootstrapStatePointers(lctx lockctx.Proof, rw storage.ReaderBatchWriter, root protocol.Snapshot) error {
-	// sealing segment lists blocks in order of ascending height, so the tail
-	// is the oldest ancestor and head is the newest child in the segment
-	// TAIL <- ... <- HEAD
-	segment, err := root.SealingSegment()
-	if err != nil {
-		return fmt.Errorf("could not get sealing segment: %w", err)
-	}
-	highest := segment.Finalized() // the highest block in sealing segment is the last finalized block
-	lowest := segment.Sealed()     // the lowest block in sealing segment is the last sealed block
-
-	// find the finalized seal that seals the lowest block, meaning seal.BlockID == lowest.ID()
-	seal, err := segment.FinalizedSeal()
-	if err != nil {
-		return fmt.Errorf("could not get finalized seal from sealing segment: %w", err)
-	}
-
-	safetyData := &hotstuff.SafetyData{
-		LockedOneChainView:      highest.Header.View,
-		HighestAcknowledgedView: highest.Header.View,
-	}
-=======
+	}
+}
+
+// bootstrapStatePointers instantiates special pointers used to by the protocol
+// state to keep track of special block heights and views.
+func bootstrapStatePointers(root protocol.Snapshot) func(*transaction.Tx) error {
+	return func(tx *transaction.Tx) error {
+		segment, err := root.SealingSegment()
+		if err != nil {
+			return fmt.Errorf("could not get sealing segment: %w", err)
+		}
+		highest := segment.Finalized()
+		lowest := segment.Sealed()
+		// find the finalized seal that seals the lowest block, meaning seal.BlockID == lowest.ID()
+		seal, err := segment.FinalizedSeal()
+		if err != nil {
+			return fmt.Errorf("could not get finalized seal from sealing segment: %w", err)
+		}
+
 		safetyData := &hotstuff.SafetyData{
 			LockedOneChainView:      highest.View,
 			HighestAcknowledgedView: highest.View,
@@ -711,75 +483,15 @@
 		if err != nil {
 			return fmt.Errorf("could not index sealed block: %w", err)
 		}
->>>>>>> 5fccb89d
-
-	// Per convention, all blocks in the sealing segment must be finalized. Therefore, a QC must
-	// exist for the `highest` block in the sealing segment. The QC for `highest` should be
-	// contained in the `root` Snapshot and returned by `root.QuorumCertificate()`. Otherwise,
-	// the Snapshot is incomplete, because consensus nodes require this QC. To reduce the chance of
-	// accidental misconfiguration undermining consensus liveness, we do the following sanity checks:
-	//  * `rootQC` should not be nil
-	//  * `rootQC` should be for `highest` block, i.e. its view and blockID should match
-	rootQC, err := root.QuorumCertificate()
-	if err != nil {
-		return fmt.Errorf("could not get root QC: %w", err)
-	}
-	if rootQC == nil {
-		return fmt.Errorf("QC for highest (finalized) block in sealing segment cannot be nil")
-	}
-	if rootQC.View != highest.Header.View {
-		return fmt.Errorf("root QC's view %d does not match the highest block in sealing segment (view %d)", rootQC.View, highest.Header.View)
-	}
-	if rootQC.BlockID != highest.Header.ID() {
-		return fmt.Errorf("root QC is for block %v, which does not match the highest block %v in sealing segment", rootQC.BlockID, highest.Header.ID())
-	}
-
-	livenessData := &hotstuff.LivenessData{
-		CurrentView: highest.Header.View + 1,
-		NewestQC:    rootQC,
-	}
-
-	w := rw.Writer()
-	// insert initial views for HotStuff
-	err = operation.UpsertSafetyData(w, highest.Header.ChainID, safetyData)
-	if err != nil {
-		return fmt.Errorf("could not insert safety data: %w", err)
-	}
-	err = operation.UpsertLivenessData(w, highest.Header.ChainID, livenessData)
-	if err != nil {
-		return fmt.Errorf("could not insert liveness data: %w", err)
-	}
-
-	// insert height pointers
-	err = operation.InsertRootHeight(w, highest.Header.Height)
-	if err != nil {
-		return fmt.Errorf("could not insert finalized root height: %w", err)
-	}
-	// the sealed root height is the lowest block in sealing segment
-	err = operation.InsertSealedRootHeight(w, lowest.Header.Height)
-	if err != nil {
-		return fmt.Errorf("could not insert sealed root height: %w", err)
-	}
-	err = operation.UpsertFinalizedHeight(lctx, w, highest.Header.Height)
-	if err != nil {
-		return fmt.Errorf("could not insert finalized height: %w", err)
-	}
-	err = operation.UpsertSealedHeight(lctx, w, lowest.Header.Height)
-	if err != nil {
-		return fmt.Errorf("could not insert sealed height: %w", err)
-	}
-	err = operation.IndexFinalizedSealByBlockID(w, seal.BlockID, seal.ID())
-	if err != nil {
-		return fmt.Errorf("could not index sealed block: %w", err)
-	}
-
-	// insert first-height indices for epochs which begin within the sealing segment
-	err = indexEpochHeights(lctx, rw, segment)
-	if err != nil {
-		return fmt.Errorf("could not index epoch heights: %w", err)
-	}
-
-	return nil
+
+		// insert first-height indices for epochs which begin within the sealing segment
+		err = indexEpochHeights(segment)(bdtx)
+		if err != nil {
+			return fmt.Errorf("could not index epoch heights: %w", err)
+		}
+
+		return nil
+	}
 }
 
 // bootstrapEpochForProtocolStateEntry bootstraps the protocol state database with epoch
@@ -787,107 +499,97 @@
 // a particular Dynamic Protocol State entry.
 // There may be several such entries within a single root snapshot, in which case this
 // function is called once for each entry. Entries may overlap in which underlying
-// epoch information (service events) they reference -- this only has a minor performance
-// cost, as duplicate writes of the same data are idempotent.
+// epoch information (service events) they reference, which case duplicate writes of
+// the same data are ignored.
 func bootstrapEpochForProtocolStateEntry(
-	rw storage.ReaderBatchWriter,
 	epochProtocolStateSnapshots storage.EpochProtocolStateEntries,
 	epochSetups storage.EpochSetups,
 	epochCommits storage.EpochCommits,
 	epochProtocolStateEntry protocol.EpochProtocolState,
 	verifyNetworkAddress bool,
-) error {
-	richEntry := epochProtocolStateEntry.Entry()
-
-	// keep track of EpochSetup/EpochCommit service events, then store them after this step is complete
-	var setups []*flow.EpochSetup
-	var commits []*flow.EpochCommit
-
-	// validate and insert previous epoch if it exists
-	if epochProtocolStateEntry.PreviousEpochExists() {
-		// if there is a previous epoch, both setup and commit events must exist
-		setup := richEntry.PreviousEpochSetup
-		commit := richEntry.PreviousEpochCommit
+) func(*transaction.Tx) error {
+	return func(tx *transaction.Tx) error {
+		richEntry := epochProtocolStateEntry.Entry()
+
+		// keep track of EpochSetup/EpochCommit service events, then store them after this step is complete
+		var setups []*flow.EpochSetup
+		var commits []*flow.EpochCommit
+
+		// validate and insert previous epoch if it exists
+		if epochProtocolStateEntry.PreviousEpochExists() {
+			// if there is a previous epoch, both setup and commit events must exist
+			setup := richEntry.PreviousEpochSetup
+			commit := richEntry.PreviousEpochCommit
+
+			if err := protocol.IsValidEpochSetup(setup, verifyNetworkAddress); err != nil {
+				return fmt.Errorf("invalid EpochSetup for previous epoch: %w", err)
+			}
+			if err := protocol.IsValidEpochCommit(commit, setup); err != nil {
+				return fmt.Errorf("invalid EpochCommit for previous epoch: %w", err)
+			}
+
+			setups = append(setups, setup)
+			commits = append(commits, commit)
+		}
+
+		// validate and insert current epoch
+		setup := richEntry.CurrentEpochSetup
+		commit := richEntry.CurrentEpochCommit
 
 		if err := protocol.IsValidEpochSetup(setup, verifyNetworkAddress); err != nil {
-			return fmt.Errorf("invalid EpochSetup for previous epoch: %w", err)
+			return fmt.Errorf("invalid EpochSetup for current epoch: %w", err)
 		}
 		if err := protocol.IsValidEpochCommit(commit, setup); err != nil {
-			return fmt.Errorf("invalid EpochCommit for previous epoch: %w", err)
+			return fmt.Errorf("invalid EpochCommit for current epoch: %w", err)
 		}
 
 		setups = append(setups, setup)
 		commits = append(commits, commit)
-	}
-
-	{ // validate and insert current epoch (always exist)
-		setup := richEntry.CurrentEpochSetup
-		commit := richEntry.CurrentEpochCommit
-
-		if err := protocol.IsValidEpochSetup(setup, verifyNetworkAddress); err != nil {
-			return fmt.Errorf("invalid EpochSetup for current epoch: %w", err)
-		}
-		if err := protocol.IsValidEpochCommit(commit, setup); err != nil {
-			return fmt.Errorf("invalid EpochCommit for current epoch: %w", err)
-		}
-
-		setups = append(setups, setup)
-		commits = append(commits, commit)
-	}
-
-	// validate and insert next epoch, if it exists
-	if richEntry.NextEpoch != nil {
-		setup := richEntry.NextEpochSetup   // must not be nil
-		commit := richEntry.NextEpochCommit // may be nil
-
-		if err := protocol.IsValidEpochSetup(setup, verifyNetworkAddress); err != nil {
-			return fmt.Errorf("invalid EpochSetup for next epoch: %w", err)
-		}
-		setups = append(setups, setup)
-
-		if commit != nil {
-			if err := protocol.IsValidEpochCommit(commit, setup); err != nil {
-				return fmt.Errorf("invalid EpochCommit for next epoch: %w", err)
-			}
-			commits = append(commits, commit)
-		}
-	}
-
-	// insert all epoch setup/commit service events
-	// dynamic protocol state relies on these events being stored
-	for _, setup := range setups {
-		err := epochSetups.BatchStore(rw, setup)
-		if err != nil {
-			return fmt.Errorf("could not store epoch setup event: %w", err)
-		}
-	}
-	for _, commit := range commits {
-		err := epochCommits.BatchStore(rw, commit)
-		if err != nil {
-			return fmt.Errorf("could not store epoch commit event: %w", err)
-		}
-	}
-
-	// insert epoch protocol state entry, which references above service events
-	err := epochProtocolStateSnapshots.BatchStore(rw.Writer(), richEntry.ID(), richEntry.MinEpochStateEntry)
-	if err != nil {
-		return fmt.Errorf("could not store epoch protocol state entry: %w", err)
-	}
-	return nil
+
+		// validate and insert next epoch, if it exists
+		if richEntry.NextEpoch != nil {
+			setup := richEntry.NextEpochSetup   // must not be nil
+			commit := richEntry.NextEpochCommit // may be nil
+
+			if err := protocol.IsValidEpochSetup(setup, verifyNetworkAddress); err != nil {
+				return fmt.Errorf("invalid EpochSetup for next epoch: %w", err)
+			}
+			setups = append(setups, setup)
+
+			if commit != nil {
+				if err := protocol.IsValidEpochCommit(commit, setup); err != nil {
+					return fmt.Errorf("invalid EpochCommit for next epoch: %w", err)
+				}
+				commits = append(commits, commit)
+			}
+		}
+
+		// insert all epoch setup/commit service events
+		// dynamic protocol state relies on these events being stored
+		for _, setup := range setups {
+			err := epochSetups.StoreTx(setup)(tx)
+			if err != nil {
+				return fmt.Errorf("could not store epoch setup event: %w", err)
+			}
+		}
+		for _, commit := range commits {
+			err := epochCommits.StoreTx(commit)(tx)
+			if err != nil {
+				return fmt.Errorf("could not store epoch commit event: %w", err)
+			}
+		}
+
+		// insert epoch protocol state entry, which references above service events
+		err := operation.SkipDuplicatesTx(epochProtocolStateSnapshots.StoreTx(richEntry.ID(), richEntry.MinEpochStateEntry))(tx)
+		if err != nil {
+			return fmt.Errorf("could not store epoch protocol state entry: %w", err)
+		}
+		return nil
+	}
 }
 
 // bootstrapSporkInfo bootstraps the protocol state with information about the
 // spork which is used to disambiguate Flow networks.
-<<<<<<< HEAD
-func bootstrapSporkInfo(rw storage.ReaderBatchWriter, root protocol.Snapshot) error {
-	w := rw.Writer()
-	params := root.Params()
-	sporkID := params.SporkID()
-	err := operation.InsertSporkID(w, sporkID)
-	if err != nil {
-		return fmt.Errorf("could not insert spork ID: %w", err)
-	}
-=======
 func bootstrapSporkInfo(
 	blocks storage.Blocks,
 	sporkRootBlock *flow.Block,
@@ -915,32 +617,15 @@
 		if err != nil {
 			return fmt.Errorf("could not store spork root block: %w", err)
 		}
->>>>>>> 5fccb89d
-
-	sporkRootBlockHeight := params.SporkRootBlockHeight()
-	err = operation.InsertSporkRootBlockHeight(w, sporkRootBlockHeight)
-	if err != nil {
-		return fmt.Errorf("could not insert spork root block height: %w", err)
-	}
-
-	return nil
+
+		return nil
+	}
 }
 
 // indexEpochHeights populates the epoch height index from the root snapshot.
 // We index the FirstHeight for every epoch where the transition occurs within the sealing segment of the root snapshot,
 // or for the first epoch of a spork if the snapshot is a spork root snapshot (1 block sealing segment).
 // No errors are expected during normal operation.
-<<<<<<< HEAD
-func indexEpochHeights(lctx lockctx.Proof, rw storage.ReaderBatchWriter, segment *flow.SealingSegment) error {
-	// CASE 1: For spork root snapshots, there is exactly one block B and one epoch E.
-	// Index `E.counter → B.Height`.
-	if segment.IsSporkRoot() {
-		counter := segment.LatestProtocolStateEntry().EpochEntry.EpochCounter()
-		firstHeight := segment.Highest().Header.Height
-		err := operation.InsertEpochFirstHeight(lctx, rw, counter, firstHeight)
-		if err != nil {
-			return fmt.Errorf("could not index first height %d for epoch %d: %w", firstHeight, counter, err)
-=======
 func indexEpochHeights(segment *flow.SealingSegment) func(*badger.Txn) error {
 	return func(tx *badger.Txn) error {
 		// CASE 1: For spork root snapshots, there is exactly one block B and one epoch E.
@@ -953,27 +638,8 @@
 				return fmt.Errorf("could not index first height %d for epoch %d: %w", firstHeight, counter, err)
 			}
 			return nil
->>>>>>> 5fccb89d
-		}
-		return nil
-	}
-
-<<<<<<< HEAD
-	// CASE 2: For all other snapshots, there is a segment of blocks which may span several epochs.
-	// We traverse all blocks in the segment in ascending height order.
-	// If we find two consecutive blocks B1, B2 so that `B1.EpochCounter` != `B2.EpochCounter`,
-	// then index `B2.EpochCounter → B2.Height`.
-	allBlocks := segment.AllBlocks()
-	lastBlock := allBlocks[0]
-	lastBlockEpochCounter := segment.ProtocolStateEntries[lastBlock.Payload.ProtocolStateID].EpochEntry.EpochCounter()
-	for _, block := range allBlocks[1:] {
-		thisBlockEpochCounter := segment.ProtocolStateEntries[block.Payload.ProtocolStateID].EpochEntry.EpochCounter()
-		if lastBlockEpochCounter != thisBlockEpochCounter {
-			firstHeight := block.Header.Height
-			err := operation.InsertEpochFirstHeight(lctx, rw, thisBlockEpochCounter, firstHeight)
-			if err != nil {
-				return fmt.Errorf("could not index first height %d for epoch %d: %w", firstHeight, thisBlockEpochCounter, err)
-=======
+		}
+
 		// CASE 2: For all other snapshots, there is a segment of blocks which may span several epochs.
 		// We traverse all blocks in the segment in ascending height order.
 		// If we find two consecutive blocks B1, B2 so that `B1.EpochCounter` != `B2.EpochCounter`,
@@ -989,18 +655,16 @@
 				if err != nil {
 					return fmt.Errorf("could not index first height %d for epoch %d: %w", firstHeight, thisBlockEpochCounter, err)
 				}
->>>>>>> 5fccb89d
-			}
-		}
-		lastBlockEpochCounter = thisBlockEpochCounter
-	}
-	return nil
+			}
+			lastBlockEpochCounter = thisBlockEpochCounter
+		}
+		return nil
+	}
 }
 
 func OpenState(
 	metrics module.ComplianceMetrics,
-	db storage.DB,
-	lockManager lockctx.Manager,
+	db *badger.DB,
 	headers storage.Headers,
 	seals storage.Seals,
 	results storage.ExecutionResults,
@@ -1019,18 +683,11 @@
 	if !isBootstrapped {
 		return nil, fmt.Errorf("expected database to contain bootstrapped state")
 	}
-<<<<<<< HEAD
-	globalParams, err := datastore.ReadGlobalParams(db.Reader())
-=======
 
 	sporkRootBlock, err := ReadSporkRootBlock(db, blocks)
->>>>>>> 5fccb89d
 	if err != nil {
 		return nil, fmt.Errorf("could not read spork root block: %w", err)
 	}
-<<<<<<< HEAD
-	instanceParams, err := datastore.ReadInstanceParams(db.Reader(), headers, seals)
-=======
 
 	globalParams := inmem.NewParams(
 		inmem.EncodableParams{
@@ -1041,11 +698,10 @@
 		},
 	)
 	instanceParams, err := ReadInstanceParams(db, headers, seals)
->>>>>>> 5fccb89d
 	if err != nil {
 		return nil, fmt.Errorf("could not read instance params: %w", err)
 	}
-	params := &datastore.Params{
+	params := &Params{
 		GlobalParams:   globalParams,
 		InstanceParams: instanceParams,
 	}
@@ -1053,7 +709,6 @@
 	state, err := newState(
 		metrics,
 		db,
-		lockManager,
 		headers,
 		seals,
 		results,
@@ -1071,32 +726,20 @@
 		return nil, fmt.Errorf("could not create state: %w", err)
 	}
 
-	// report information about latest known finalized block
+	// report last finalized and sealed block height
 	finalSnapshot := state.Final()
-	latestFinalizedHeader, err := finalSnapshot.Head()
+	head, err := finalSnapshot.Head()
 	if err != nil {
 		return nil, fmt.Errorf("unexpected error to get finalized block: %w", err)
 	}
-	latestFinalizedBlock, err := state.blocks.ByHeight(latestFinalizedHeader.Height)
-	if err != nil {
-		return nil, fmt.Errorf("could not retrieve the latest sealed block by height: %w", err)
-	}
-	metrics.FinalizedHeight(latestFinalizedHeader.Height)
-	metrics.BlockFinalized(latestFinalizedBlock)
-
-	// report information about latest known finalized block
-	latestSealedHeader, err := state.Sealed().Head()
-	if err != nil {
-		return nil, fmt.Errorf("could not get latest sealed block header: %w", err)
-	}
-	latestSealedBlock, err := state.blocks.ByHeight(latestSealedHeader.Height)
-	if err != nil {
-		return nil, fmt.Errorf("could not retrieve the latest sealed block by height: %w", err)
-	}
-	metrics.SealedHeight(latestSealedHeader.Height)
-	metrics.BlockSealed(latestSealedBlock)
-
-	// report information about latest known epoch
+	metrics.FinalizedHeight(head.Height)
+
+	sealed, err := state.Sealed().Head()
+	if err != nil {
+		return nil, fmt.Errorf("could not get latest sealed block: %w", err)
+	}
+	metrics.SealedHeight(sealed.Height)
+
 	err = updateEpochMetrics(metrics, finalSnapshot)
 	if err != nil {
 		return nil, fmt.Errorf("failed to update epoch metrics: %w", err)
@@ -1170,8 +813,7 @@
 // is expected to contain an already bootstrapped state or not
 func newState(
 	metrics module.ComplianceMetrics,
-	db storage.DB,
-	lockManager lockctx.Manager,
+	db *badger.DB,
 	headers storage.Headers,
 	seals storage.Seals,
 	results storage.ExecutionResults,
@@ -1186,14 +828,13 @@
 	sporkRootBlock *flow.Block,
 ) (*State, error) {
 	state := &State{
-		metrics:     metrics,
-		db:          db,
-		lockManager: lockManager,
-		headers:     headers,
-		results:     results,
-		seals:       seals,
-		blocks:      blocks,
-		qcs:         qcs,
+		metrics: metrics,
+		db:      db,
+		headers: headers,
+		results: results,
+		seals:   seals,
+		blocks:  blocks,
+		qcs:     qcs,
 		epoch: struct {
 			setups  storage.EpochSetups
 			commits storage.EpochCommits
@@ -1225,9 +866,9 @@
 }
 
 // IsBootstrapped returns whether the database contains a bootstrapped state
-func IsBootstrapped(db storage.DB) (bool, error) {
+func IsBootstrapped(db *badger.DB) (bool, error) {
 	var finalized uint64
-	err := operation.RetrieveFinalizedHeight(db.Reader(), &finalized)
+	err := db.View(operation.RetrieveFinalizedHeight(&finalized))
 	if errors.Is(err, storage.ErrNotFound) {
 		return false, nil
 	}
@@ -1263,15 +904,17 @@
 
 // boostrapVersionBeacon bootstraps version beacon, by adding the latest beacon
 // to an index, if present.
-func boostrapVersionBeacon(rw storage.ReaderBatchWriter, snapshot protocol.Snapshot) error {
-	versionBeacon, err := snapshot.VersionBeacon()
-	if err != nil {
-		return err
-	}
-	if versionBeacon == nil {
-		return nil
-	}
-	return operation.IndexVersionBeaconByHeight(rw.Writer(), versionBeacon)
+func boostrapVersionBeacon(snapshot protocol.Snapshot) func(*transaction.Tx) error {
+	return func(tx *transaction.Tx) error {
+		versionBeacon, err := snapshot.VersionBeacon()
+		if err != nil {
+			return err
+		}
+		if versionBeacon == nil {
+			return nil
+		}
+		return operation.IndexVersionBeaconByHeight(versionBeacon)(tx.DBTxn)
+	}
 }
 
 // populateCache is used after opening or bootstrapping the state to populate the cache.
@@ -1279,35 +922,6 @@
 // No errors expected during normal operations.
 func (state *State) populateCache() error {
 	// cache the initial value for finalized block
-<<<<<<< HEAD
-	// finalized header
-	r := state.db.Reader()
-	var finalizedHeight uint64
-	err := operation.RetrieveFinalizedHeight(r, &finalizedHeight)
-	if err != nil {
-		return fmt.Errorf("could not lookup finalized height: %w", err)
-	}
-	var cachedLatest cachedLatest
-	err = operation.LookupBlockHeight(r, finalizedHeight, &cachedLatest.finalizedID)
-	if err != nil {
-		return fmt.Errorf("could not lookup finalized id (height=%d): %w", finalizedHeight, err)
-	}
-	cachedLatest.finalizedHeader, err = state.headers.ByBlockID(cachedLatest.finalizedID)
-	if err != nil {
-		return fmt.Errorf("could not get finalized block (id=%x): %w", cachedLatest.finalizedID, err)
-	}
-	// sealed header
-	var sealedHeight uint64
-	err = operation.RetrieveSealedHeight(r, &sealedHeight)
-	if err != nil {
-		return fmt.Errorf("could not lookup sealed height: %w", err)
-	}
-	err = operation.LookupBlockHeight(r, sealedHeight, &cachedLatest.sealedID)
-	if err != nil {
-		return fmt.Errorf("could not lookup sealed id (height=%d): %w", sealedHeight, err)
-	}
-	cachedLatest.sealedHeader, err = state.headers.ByBlockID(cachedLatest.sealedID)
-=======
 	err := state.db.View(func(tx *badger.Txn) error {
 		// finalized header
 		var finalizedHeight uint64
@@ -1345,15 +959,9 @@
 
 		return nil
 	})
->>>>>>> 5fccb89d
-	if err != nil {
-		return fmt.Errorf("could not get sealed block (id=%x): %w", cachedLatest.sealedID, err)
-	}
-	state.cachedLatest.Store(&cachedLatest)
-
-	state.finalizedRootHeight = state.Params().FinalizedRoot().Height
-	state.sealedRootHeight = state.Params().SealedRoot().Height
-	state.sporkRootBlockHeight = state.Params().SporkRootBlockHeight()
+	if err != nil {
+		return fmt.Errorf("could not cache finalized header: %w", err)
+	}
 
 	return nil
 }