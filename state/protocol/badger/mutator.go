--- conflicted
+++ resolved
@@ -455,11 +455,7 @@
 			}
 		}
 
-<<<<<<< HEAD
-		// emit protocol events
-=======
 		// TODO deliver protocol events async https://github.com/dapperlabs/flow-go/issues/6317
->>>>>>> 5f1677cd
 		if insertingBlockTriggersEpochFallback {
 			m.consumer.EpochEmergencyFallbackTriggered()
 		}
@@ -494,10 +490,7 @@
 	// keep track of metrics updates and protocol events to emit:
 	// * metrics are updated after a successful database update
 	// * protocol events are emitted atomically with the database update
-<<<<<<< HEAD
-=======
 	// TODO deliver protocol events async https://github.com/dapperlabs/flow-go/issues/6317
->>>>>>> 5f1677cd
 	var metrics []func()
 	var events []func()
 
@@ -553,10 +546,7 @@
 		if epochFallbackTriggered {
 			// emit the protocol event only the first time epoch fallback is triggered
 			events = append(events, m.consumer.EpochEmergencyFallbackTriggered)
-<<<<<<< HEAD
-=======
 			metrics = append(metrics, m.metrics.EpochEmergencyFallbackTriggered)
->>>>>>> 5f1677cd
 		}
 	}
 
@@ -571,7 +561,6 @@
 		}
 		metrics = append(metrics, epochPhaseMetrics...)
 		events = append(events, epochPhaseEvents...)
-<<<<<<< HEAD
 
 		epochTransitionMetrics, epochTransitionEvents, err := m.epochTransitionMetricsAndEventsOnBlockFinalized(header, currentEpochSetup)
 		if err != nil {
@@ -579,20 +568,6 @@
 		}
 		metrics = append(metrics, epochTransitionMetrics...)
 		events = append(events, epochTransitionEvents...)
-	}
-
-	// if epoch emergency fallback is triggered, update metric
-	if epochFallbackTriggered {
-		metrics = append(metrics, m.metrics.EpochEmergencyFallbackTriggered)
-=======
-
-		epochTransitionMetrics, epochTransitionEvents, err := m.epochTransitionMetricsAndEventsOnBlockFinalized(header, currentEpochSetup)
-		if err != nil {
-			return fmt.Errorf("could not determine epoch transition metrics/events for finalized block: %w", err)
-		}
-		metrics = append(metrics, epochTransitionMetrics...)
-		events = append(events, epochTransitionEvents...)
->>>>>>> 5f1677cd
 	}
 
 	// Persist updates in database
@@ -671,12 +646,7 @@
 	if err != nil {
 		return false, fmt.Errorf("could not get epoch commit safety threshold: %w", err)
 	}
-<<<<<<< HEAD
-	epochCommitmentDeadline := currentEpochSetup.FinalView - safetyThreshold
-	blockExceedsDeadline := block.View >= epochCommitmentDeadline
-=======
 	blockExceedsDeadline := block.View+safetyThreshold >= currentEpochSetup.FinalView
->>>>>>> 5f1677cd
 
 	// 2. determine whether the next epoch is committed w.r.t. block B
 	currentEpochPhase, err := epochStatus.Phase()
@@ -714,8 +684,6 @@
 	}
 
 	if block.View > parentEpochFinalView {
-<<<<<<< HEAD
-=======
 		// sanity check: new currentEpochSetup extends parent epoch
 		parentEpochCounter, err := parentBlocksEpoch.Counter()
 		if err != nil {
@@ -726,7 +694,6 @@
 				parentEpochCounter, currentEpochSetup.Counter)
 		}
 
->>>>>>> 5f1677cd
 		events = append(events, func() { m.consumer.EpochTransition(currentEpochSetup.Counter, block) })
 
 		// set current epoch counter corresponding to new epoch
@@ -756,11 +723,7 @@
 // Convention:
 //           A <-- ... <-- P(Seal_A) <----- B
 //                         ↑                ↑
-<<<<<<< HEAD
-//           block con service event        first block of new Epoch phase
-=======
 //           block sealing service event    first block of new Epoch phase
->>>>>>> 5f1677cd
 //           for epoch-phase transition     (e.g. EpochSetup phase)
 //           (e.g. EpochSetup event)
 //
@@ -835,17 +798,11 @@
 // As the parent was a valid extension of the chain, by induction, the parent
 // satisfies all consistency requirements of the protocol.
 //
-<<<<<<< HEAD
-// No error returns are expected under normal operations
-func (m *FollowerState) epochStatus(block *flow.Header) (*flow.EpochStatus, error) {
-
-=======
 // Return values:
 //  1. EpochStatus for `block`
 //  2. boolean flag indicating whether we are in EECC
 // No error returns are expected under normal operations
 func (m *FollowerState) epochStatus(block *flow.Header) (*flow.EpochStatus, bool, error) {
->>>>>>> 5f1677cd
 	parentStatus, err := m.epoch.statuses.ByBlockID(block.ParentID)
 	if err != nil {
 		return nil, false, fmt.Errorf("could not retrieve epoch state for parent: %w", err)
@@ -857,34 +814,13 @@
 	epochFallbackTriggered, err := m.isEpochEmergencyFallbackTriggered()
 	if err != nil {
 		return nil, false, fmt.Errorf("could not retrieve epoch fallback status: %w", err)
-	}
-	epochFallbackTriggered, err := m.isEpochEmergencyFallbackTriggered()
-	if err != nil {
-		return nil, fmt.Errorf("could not retrieve epoch fallback status: %w", err)
 	}
 
 	// if epoch fallback mode is triggered, we continue with our parent's epoch status
 	if epochFallbackTriggered {
-		return parentStatus.Copy(), nil
-	}
-
-<<<<<<< HEAD
-	// candidate represents the first block of a new epoch.
-	if parentSetup.FinalView < block.View {
-		// sanity check: parent's epoch Preparation should be completed and have EpochSetup and EpochCommit events
-		if parentStatus.NextEpoch.SetupID == flow.ZeroID {
-			return nil, fmt.Errorf("missing setup event for starting next epoch")
-		}
-		if parentStatus.NextEpoch.CommitID == flow.ZeroID {
-			return nil, fmt.Errorf("missing commit event for starting next epoch")
-		}
-		status, err := flow.NewEpochStatus(
-			parentStatus.CurrentEpoch.SetupID, parentStatus.CurrentEpoch.CommitID,
-			parentStatus.NextEpoch.SetupID, parentStatus.NextEpoch.CommitID,
-			flow.ZeroID, flow.ZeroID,
-		)
-		return status, err
-=======
+		return parentStatus.Copy(), true, nil
+	}
+
 	// Case 1 or 2b (still in parent block's epoch or epoch fallback triggered):
 	if block.View <= parentSetup.FinalView || epochFallbackTriggered {
 		// IMPORTANT: copy the status to avoid modifying the parent status in the cache
@@ -895,7 +831,6 @@
 	// sanity check: parent's epoch Preparation should be completed and have EpochSetup and EpochCommit events
 	if parentStatus.NextEpoch.SetupID == flow.ZeroID {
 		return nil, false, fmt.Errorf("missing setup event for starting next epoch")
->>>>>>> 5f1677cd
 	}
 	if parentStatus.NextEpoch.CommitID == flow.ZeroID {
 		return nil, false, fmt.Errorf("missing commit event for starting next epoch")
@@ -943,41 +878,19 @@
 //    one block for a given database instance.
 //
 // No errors are expected during normal operation.
-<<<<<<< HEAD
-=======
 // TODO: we should only consider an incorporated service fatal, and trigger EECC, on finalization of block D https://github.com/dapperlabs/flow-go/issues/6316
->>>>>>> 5f1677cd
 func (m *FollowerState) handleEpochServiceEvents(candidate *flow.Block) (
 	dbUpdates []func(*transaction.Tx) error,
 	insertingCandidateTriggersEpochFallback bool,
 	err error,
 ) {
-<<<<<<< HEAD
-
-	blockID := candidate.ID()
-
-	epochStatus, err := m.epochStatus(candidate.Header)
-=======
 	epochStatus, isEpochFallbackTriggered, err := m.epochStatus(candidate.Header)
->>>>>>> 5f1677cd
 	if err != nil {
 		return nil, false, fmt.Errorf("could not determine epoch status for candidate block: %w", err)
 	}
 	activeSetup, err := m.epoch.setups.ByID(epochStatus.CurrentEpoch.SetupID)
 	if err != nil {
 		return nil, false, fmt.Errorf("could not retrieve current epoch setup event: %w", err)
-<<<<<<< HEAD
-	}
-	isEpochFallbackTriggered, err := m.isEpochEmergencyFallbackTriggered()
-	if err != nil {
-		return nil, false, fmt.Errorf("could not check if epoch fallback mode triggered: %w", err)
-	}
-
-	// we will apply service events from blocks which are sealed by this block's PARENT
-	parent, err := m.blocks.ByID(candidate.Header.ParentID)
-	if err != nil {
-		return nil, false, fmt.Errorf("could not get parent (id=%x): %w", candidate.Header.ParentID, err)
-=======
 	}
 
 	// always persist the candidate's epoch status
@@ -989,7 +902,6 @@
 	// never process service events after epoch fallback is triggered
 	if isEpochFallbackTriggered {
 		return dbUpdates, false, nil
->>>>>>> 5f1677cd
 	}
 
 	// We apply service events from blocks which are sealed by this block's PARENT.
@@ -1023,15 +935,10 @@
 				err := isValidExtendingEpochSetup(ev, activeSetup, epochStatus)
 				if protocol.IsInvalidServiceEventError(err) {
 					// we have observed an invalid service event, which triggers epoch fallback mode
-<<<<<<< HEAD
-					insertingCandidateTriggersEpochFallback = true
-					break SealLoop
-=======
 					return dbUpdates, true, nil
 				}
 				if err != nil {
 					return nil, false, fmt.Errorf("unexpected error validating EpochSetup service event: %w", err)
->>>>>>> 5f1677cd
 				}
 				if err != nil {
 					return nil, false, fmt.Errorf("unexpected error validating EpochSetup service event: %w", err)
@@ -1053,15 +960,10 @@
 				err = isValidExtendingEpochCommit(ev, extendingSetup, activeSetup, epochStatus)
 				if protocol.IsInvalidServiceEventError(err) {
 					// we have observed an invalid service event, which triggers epoch fallback mode
-<<<<<<< HEAD
-					insertingCandidateTriggersEpochFallback = true
-					break SealLoop
-=======
 					return dbUpdates, true, nil
 				}
 				if err != nil {
 					return nil, false, fmt.Errorf("unexpected error validating EpochCommit service event: %w", err)
->>>>>>> 5f1677cd
 				}
 				if err != nil {
 					return nil, false, fmt.Errorf("unexpected error validating EpochCommit service event: %w", err)
@@ -1078,12 +980,6 @@
 			}
 		}
 	}
-<<<<<<< HEAD
-
-	// always persist the candidate's epoch status
-	dbUpdates = append(dbUpdates, m.epoch.statuses.StoreTx(blockID, epochStatus))
-=======
->>>>>>> 5f1677cd
 	return
 }
 
