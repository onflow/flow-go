// (c) 2019 Dapper Labs - ALL RIGHTS RESERVED

package badger

import (
	"errors"
	"fmt"

	"github.com/dgraph-io/badger/v2"

	"github.com/onflow/flow-go/engine"
	"github.com/onflow/flow-go/model/flow"
	"github.com/onflow/flow-go/module"
	"github.com/onflow/flow-go/module/trace"
	"github.com/onflow/flow-go/state"
	"github.com/onflow/flow-go/state/protocol"
	"github.com/onflow/flow-go/storage"
	"github.com/onflow/flow-go/storage/badger/operation"
	"github.com/onflow/flow-go/storage/badger/procedure"
	"github.com/onflow/flow-go/storage/badger/transaction"
)

// FollowerState implements a lighter version of a mutable protocol state.
// When extending the state, it performs hardly any checks on the block payload.
// Instead, the FollowerState relies on the consensus nodes to run the full
// payload check. Consequently, a block B should only be considered valid, if
// a child block with a valid header is known. The child block's header
// includes quorum certificate, which proves that a supermajority of consensus
// nodes consider block B a valid.
// The FollowerState allows non-consensus nodes to execute fork-aware queries
// against the protocol state, while minimizing the amount of payload checks
// the non-consensus nodes have to perform.
type FollowerState struct {
	*State

	index    storage.Index
	payloads storage.Payloads
	tracer   module.Tracer
	consumer protocol.Consumer
	cfg      Config
}

// MutableState implements a mutable protocol state. When extending the
// state with a new block, it checks the _entire_ block payload.
type MutableState struct {
	*FollowerState
	receiptValidator module.ReceiptValidator
	sealValidator    module.SealValidator
}

// NewFollowerState initializes a light-weight version of a mutable protocol
// state. This implementation is suitable only for NON-Consensus nodes.
func NewFollowerState(
	state *State,
	index storage.Index,
	payloads storage.Payloads,
	tracer module.Tracer,
	consumer protocol.Consumer,
) (*FollowerState, error) {
	followerState := &FollowerState{
		State:    state,
		index:    index,
		payloads: payloads,
		tracer:   tracer,
		consumer: consumer,
		cfg:      DefaultConfig(),
	}
	return followerState, nil
}

// NewFullConsensusState initializes a new mutable protocol state backed by a
// badger database. When extending the state with a new block, it checks the
// _entire_ block payload. Consensus nodes should use the FullConsensusState,
// while other node roles can use the lighter FollowerState.
func NewFullConsensusState(
	state *State,
	index storage.Index,
	payloads storage.Payloads,
	tracer module.Tracer,
	consumer protocol.Consumer,
	receiptValidator module.ReceiptValidator,
	sealValidator module.SealValidator,
) (*MutableState, error) {
	followerState, err := NewFollowerState(state, index, payloads, tracer, consumer)
	if err != nil {
		return nil, fmt.Errorf("initialization of Mutable Follower State failed: %w", err)
	}
	return &MutableState{
		FollowerState:    followerState,
		receiptValidator: receiptValidator,
		sealValidator:    sealValidator,
	}, nil
}

// Implementation of header extending for FollowerState, checks header
// validity with data what is available.
func (m *FollowerState) Extend(candidate *flow.Block) error {

	blockID := candidate.ID()
	m.tracer.StartSpan(blockID, trace.ProtoStateMutatorHeaderExtend)
	defer m.tracer.FinishSpan(blockID, trace.ProtoStateMutatorHeaderExtend)

	// check if he block header is a valid extension of the finalized state
	err := m.headerExtend(candidate)
	if err != nil {
		return fmt.Errorf("header does not compliance the chain state: %w", err)
	}

	// find the last seal at the parent block
	last, err := m.lastSealed(candidate)
	if err != nil {
		return fmt.Errorf("seal in parent block does not compliance the chain state: %w", err)
	}

	// insert the block and index the last seal for the block
	err = m.insert(candidate, last)
	if err != nil {
		return fmt.Errorf("failed to insert the block: %w", err)
	}

	return nil
}

// Implementation of block extending for MutableState, checks validity of blocks, seal, receipts,
// before extending the chain.
func (m *MutableState) Extend(candidate *flow.Block) error {

	blockID := candidate.ID()
	m.tracer.StartSpan(blockID, trace.ProtoStateMutatorExtend)
	defer m.tracer.FinishSpan(blockID, trace.ProtoStateMutatorExtend)

	// check if the block header is a valid extension of the finalized state
	err := m.headerExtend(candidate)
	if err != nil {
		return fmt.Errorf("header does not compliance the chain state: %w", err)
	}

	// check if the guarantees in the payload is a valid extension of the finalized state
	err = m.guaranteeExtend(candidate)
	if err != nil {
		return fmt.Errorf("guarantee does not compliance the chain state: %w", err)
	}

	// check if the receipts in the payload are valid
	err = m.receiptExtend(candidate)
	if err != nil {
		return fmt.Errorf("payload receipts not compliant with chain state: %w", err)
	}

	// check if the seals in the payload is a valid extension of the finalized
	// state
	lastSeal, err := m.sealExtend(candidate)
	if err != nil {
		return fmt.Errorf("seal in parent block does not compliance the chain state: %w", err)
	}

	// insert the block and index the last seal for the block
	err = m.insert(candidate, lastSeal)
	if err != nil {
		return fmt.Errorf("failed to insert the block: %w", err)
	}

	return nil
}

// header compliance check to verify if the given block connects to the
// last finalized block.
func (m *FollowerState) headerExtend(candidate *flow.Block) error {

	blockID := candidate.ID()
	m.tracer.StartSpan(blockID, trace.ProtoStateMutatorExtendCheckHeader)
	defer m.tracer.FinishSpan(blockID, trace.ProtoStateMutatorExtendCheckHeader)

	// FIRST: We do some initial cheap sanity checks, like checking the payload
	// hash is consistent

	header := candidate.Header
	payload := candidate.Payload
	if payload.Hash() != header.PayloadHash {
		return state.NewInvalidExtensionError("payload integrity check failed")
	}

	// SECOND: Next, we can check whether the block is a valid descendant of the
	// parent. It should have the same chain ID and a height that is one bigger.

	parent, err := m.headers.ByBlockID(header.ParentID)
	if err != nil {
		return state.NewInvalidExtensionErrorf("could not retrieve parent: %s", err)
	}
	if header.ChainID != parent.ChainID {
		return state.NewInvalidExtensionErrorf("candidate built for invalid chain (candidate: %s, parent: %s)",
			header.ChainID, parent.ChainID)
	}
	if header.Height != parent.Height+1 {
		return state.NewInvalidExtensionErrorf("candidate built with invalid height (candidate: %d, parent: %d)",
			header.Height, parent.Height)
	}

	// THIRD: Once we have established the block is valid within itself, and the
	// block is valid in relation to its parent, we can check whether it is
	// valid in the context of the entire state. For this, the block needs to
	// directly connect, through its ancestors, to the last finalized block.

	var finalizedHeight uint64
	err = m.db.View(operation.RetrieveFinalizedHeight(&finalizedHeight))
	if err != nil {
		return fmt.Errorf("could not retrieve finalized height: %w", err)
	}
	var finalID flow.Identifier
	err = m.db.View(operation.LookupBlockHeight(finalizedHeight, &finalID))
	if err != nil {
		return fmt.Errorf("could not lookup finalized block: %w", err)
	}

	ancestorID := header.ParentID
	for ancestorID != finalID {
		ancestor, err := m.headers.ByBlockID(ancestorID)
		if err != nil {
			return fmt.Errorf("could not retrieve ancestor (%x): %w", ancestorID, err)
		}
		if ancestor.Height < finalizedHeight {
			// this happens when the candidate block is on a fork that does not include all the
			// finalized blocks.
			// for instance:
			// A (Finalized) <- B (Finalized) <- C (Finalized) <- D <- E <- F
			//                  ^- G             ^- H             ^- I
			// block G is not a valid block, because it does not include C which has been finalized.
			// block H and I are a valid, because its their includes C.
			return state.NewOutdatedExtensionErrorf(
				"candidate block (height: %d) conflicts with finalized state (ancestor: %d final: %d)",
				header.Height, ancestor.Height, finalizedHeight)
		}
		ancestorID = ancestor.ParentID
	}

	return nil
}

// The guarantee part of the payload compliance check.
// None of the blocks should have included a
// guarantee that was expired at the block height, nor should it have been
// included in any previous payload.
func (m *MutableState) guaranteeExtend(candidate *flow.Block) error {

	blockID := candidate.ID()
	m.tracer.StartSpan(blockID, trace.ProtoStateMutatorExtendCheckGuarantees)
	defer m.tracer.FinishSpan(blockID, trace.ProtoStateMutatorExtendCheckGuarantees)

	header := candidate.Header
	payload := candidate.Payload

	// we only look as far back for duplicates as the transaction expiry limit;
	// if a guarantee was included before that, we will disqualify it on the
	// basis of the reference block anyway
	limit := header.Height - m.cfg.transactionExpiry
	if limit > header.Height { // overflow check
		limit = 0
	}

	// look up the root height so we don't look too far back
	// initially this is the genesis block height (aka 0).
	var rootHeight uint64
	err := m.db.View(operation.RetrieveRootHeight(&rootHeight))
	if err != nil {
		return fmt.Errorf("could not retrieve root block height: %w", err)
	}
	if limit < rootHeight {
		limit = rootHeight
	}

	// build a list of all previously used guarantees on this part of the chain
	ancestorID := header.ParentID
	lookup := make(map[flow.Identifier]struct{})
	for {
		ancestor, err := m.headers.ByBlockID(ancestorID)
		if err != nil {
			return fmt.Errorf("could not retrieve ancestor header (%x): %w", ancestorID, err)
		}
		index, err := m.index.ByBlockID(ancestorID)
		if err != nil {
			return fmt.Errorf("could not retrieve ancestor index (%x): %w", ancestorID, err)
		}
		for _, collID := range index.CollectionIDs {
			lookup[collID] = struct{}{}
		}
		if ancestor.Height <= limit {
			break
		}
		ancestorID = ancestor.ParentID
	}

	// check each guarantee included in the payload for duplication and expiry
	for _, guarantee := range payload.Guarantees {

		// if the guarantee was already included before, error
		_, duplicated := lookup[guarantee.ID()]
		if duplicated {
			return state.NewInvalidExtensionErrorf("payload includes duplicate guarantee (%x)", guarantee.ID())
		}

		// get the reference block to check expiry
		ref, err := m.headers.ByBlockID(guarantee.ReferenceBlockID)
		if err != nil {
			return fmt.Errorf("could not get reference block (%x): %w", guarantee.ReferenceBlockID, err)
		}

		// if the guarantee references a block with expired height, error
		if ref.Height < limit {
			return state.NewInvalidExtensionErrorf("payload includes expired guarantee (height: %d, limit: %d)",
				ref.Height, limit)
		}
	}

	return nil
}

// sealExtend checks the compliance of the payload seals. Returns last seal that form a chain for
// candidate block.
func (m *MutableState) sealExtend(candidate *flow.Block) (*flow.Seal, error) {
	blockID := candidate.ID()
	m.tracer.StartSpan(blockID, trace.ProtoStateMutatorExtendCheckSeals)
	defer m.tracer.FinishSpan(blockID, trace.ProtoStateMutatorExtendCheckSeals)

	lastSeal, err := m.sealValidator.Validate(candidate)
	if err != nil {
		return nil, state.NewInvalidExtensionErrorf("seal validation error: %w", err)
	}

	return lastSeal, nil
}

// receiptExtend checks the compliance of the receipt payload.
//   * Receipts should pertain to blocks on the fork
//   * Receipts should not appear more than once on a fork
//   * Receipts should pass the ReceiptValidator check
//   * No seal has been included for the respective block in this particular fork
// We require the receipts to be sorted by block height (within a payload).
func (m *MutableState) receiptExtend(candidate *flow.Block) error {
	blockID := candidate.ID()
	m.tracer.StartSpan(blockID, trace.ProtoStateMutatorExtendCheckReceipts)
	defer m.tracer.FinishSpan(blockID, trace.ProtoStateMutatorExtendCheckReceipts)

	err := m.receiptValidator.ValidatePayload(candidate)
	if err != nil {
		// TODO: this might be not an error, potentially it can be solved by requesting more data and processing this receipt again
		if errors.Is(err, storage.ErrNotFound) {
			return state.NewInvalidExtensionErrorf("some entities referenced by receipts are missing: %w", err)
		}
		if engine.IsInvalidInputError(err) {
			return state.NewInvalidExtensionErrorf("payload includes invalid receipts: %w", err)
		}
		return fmt.Errorf("unexpected payload validation error %w", err)
	}

	return nil
}

// finding the last sealed block on the chain of which the given block is extending
// for instance, here is the chain state: block 100 is the head, block 97 is finalized,
// and 95 is the last sealed block at the state of block 100.
// 95 (sealed) <- 96 <- 97 (finalized) <- 98 <- 99 <- 100
// Now, if block 101 is extending block 100, and its payload has a seal for 96, then it will
// be the last sealed for block 101.
func (m *FollowerState) lastSealed(candidate *flow.Block) (*flow.Seal, error) {

	blockID := candidate.ID()
	m.tracer.StartSpan(blockID, trace.ProtoStateMutatorHeaderExtendGetLastSealed)
	defer m.tracer.FinishSpan(blockID, trace.ProtoStateMutatorHeaderExtendGetLastSealed)

	header := candidate.Header
	payload := candidate.Payload

	// getting the last sealed block
	last, err := m.seals.ByBlockID(header.ParentID)
	if err != nil {
		return nil, fmt.Errorf("could not retrieve parent seal (%x): %w", header.ParentID, err)
	}

	// if the payload of the block has seals, then the last seal is the seal for the highest
	// block
	if len(payload.Seals) > 0 {
		var highestHeader *flow.Header
		for i, seal := range payload.Seals {
			header, err := m.headers.ByBlockID(seal.BlockID)
			if err != nil {
				return nil, state.NewInvalidExtensionErrorf("could not retrieve the header %v for seal: %w", seal.BlockID, err)
			}

			if i == 0 || header.Height > highestHeader.Height {
				highestHeader = header
				last = seal
			}
		}
	}

	return last, nil
}

func (m *FollowerState) insert(candidate *flow.Block, last *flow.Seal) error {

	blockID := candidate.ID()

	m.tracer.StartSpan(blockID, trace.ProtoStateMutatorExtendDBInsert)
	defer m.tracer.FinishSpan(blockID, trace.ProtoStateMutatorExtendDBInsert)

	// SIXTH: epoch transitions and service events
	//    (i) Determine protocol state for block's _current_ Epoch.
	//        As we don't have slashing yet, the protocol state is fully
	//        determined by the Epoch Preparation events.
	//   (ii) Determine protocol state for block's _next_ Epoch.
	//        In case any of the payload seals includes system events,
	//        we need to check if they are valid and must apply them
	//        to the protocol state as needed.
	ops, err := m.handleServiceEvents(candidate)
	if err != nil {
		return fmt.Errorf("could not handle service events: %w", err)
	}

	// FINALLY: Both the header itself and its payload are in compliance with the
	// protocol state. We can now store the candidate block, as well as adding
	// its final seal to the seal index and initializing its children index.

	err = operation.RetryOnConflictTx(m.db, transaction.Update, func(tx *transaction.Tx) error {
		// insert the block into the database AND cache
		err := m.blocks.StoreTx(candidate)(tx)
		if err != nil {
			return fmt.Errorf("could not store candidate block: %w", err)
		}

		// index the latest sealed block in this fork
		err = transaction.WithTx(operation.IndexBlockSeal(blockID, last.ID()))(tx)
		if err != nil {
			return fmt.Errorf("could not index candidate seal: %w", err)
		}

		// index the child block for recovery
		err = transaction.WithTx(procedure.IndexNewBlock(blockID, candidate.Header.ParentID))(tx)
		if err != nil {
			return fmt.Errorf("could not index new block: %w", err)
		}

		// apply any optional DB operations from service events
		for _, apply := range ops {
			err := apply(tx)
			if err != nil {
				return fmt.Errorf("could not apply operation: %w", err)
			}
		}

		return nil
	})

	if err != nil {
		return fmt.Errorf("could not execute state extension: %w", err)
	}

	return nil
}

func (m *FollowerState) Finalize(blockID flow.Identifier) error {

	m.tracer.StartSpan(blockID, trace.ProtoStateMutatorFinalize)
	defer m.tracer.FinishSpan(blockID, trace.ProtoStateMutatorFinalize)

	// FIRST: The finalize call on the protocol state can only finalize one
	// block at a time. This implies that the parent of the pending block that
	// is to be finalized has to be the last finalized block.

	var finalized uint64
	err := m.db.View(operation.RetrieveFinalizedHeight(&finalized))
	if err != nil {
		return fmt.Errorf("could not retrieve finalized height: %w", err)
	}
	var finalID flow.Identifier
	err = m.db.View(operation.LookupBlockHeight(finalized, &finalID))
	if err != nil {
		return fmt.Errorf("could not retrieve final header: %w", err)
	}
	block, err := m.blocks.ByID(blockID)
	if err != nil {
		return fmt.Errorf("could not retrieve full block that should be finalized: %w", err)
	}
	header := block.Header
	if header.ParentID != finalID {
		return fmt.Errorf("can only finalize child of last finalized block")
	}

	// SECOND: We also want to update the last sealed height. Retrieve the block
	// seal indexed for the block and retrieve the block that was sealed by it.

	last, err := m.seals.ByBlockID(blockID)
	if err != nil {
		return fmt.Errorf("could not look up sealed header: %w", err)
	}
	sealed, err := m.headers.ByBlockID(last.BlockID)
	if err != nil {
		return fmt.Errorf("could not retrieve sealed header: %w", err)
	}

	// EPOCH: A block inserted into the protocol state is already a valid extension

	epochStatus, err := m.epoch.statuses.ByBlockID(blockID)
	if err != nil {
		return fmt.Errorf("could not retrieve epoch state: %w", err)
	}
	currentEpochSetup, err := m.epoch.setups.ByID(epochStatus.CurrentEpoch.SetupID)
	if err != nil {
		return fmt.Errorf("could not retrieve setup event for current epoch: %w", err)
	}

<<<<<<< HEAD
	// We will process service events from blocks which are sealed by this
	// block's PARENT. The events are emitted when we finalize the first child
	// of the block containing the seal for the result containing the
	// corresponding service event.
	parent, err := m.blocks.ByID(header.ParentID)
	if err != nil {
		return fmt.Errorf("could not get parent (id=%x): %w", header.ParentID, err)
	}

	payload := parent.Payload
	// track protocol events that should be emitted
=======
	payload := block.Payload
	// track service event driven metrics and protocol events that should be emitted
>>>>>>> 5e721219
	var events []func()
	for _, seal := range payload.Seals {
		result, err := m.results.ByID(seal.ResultID)
		if err != nil {
			return fmt.Errorf("could not retrieve result (id=%x) for seal (id=%x): %w", seal.ResultID, seal.ID(), err)
		}
		for _, event := range result.ServiceEvents {
			switch ev := event.Event.(type) {
			case *flow.EpochSetup:
				// track epoch phase transition (staking->setup)
				events = append(events, func() { m.consumer.EpochSetupPhaseStarted(ev.Counter-1, header) })
			case *flow.EpochCommit:
				// track epoch phase transition (setup->committed)
				events = append(events, func() { m.consumer.EpochCommittedPhaseStarted(ev.Counter-1, header) })
				// track final view of committed epoch
				nextEpochSetup, err := m.epoch.setups.ByID(epochStatus.NextEpoch.SetupID)
				if err != nil {
					return fmt.Errorf("could not retrieve setup event for next epoch: %w", err)
				}
				events = append(events, func() { m.metrics.CommittedEpochFinalView(nextEpochSetup.FinalView) })
			default:
				return fmt.Errorf("invalid service event type in payload (%T)", event)
			}
		}
	}

	// retrieve the final view of the current epoch w.r.t. the parent block
	finalView, err := m.AtBlockID(header.ParentID).Epochs().Current().FinalView()
	if err != nil {
		return fmt.Errorf("could not get parent epoch final view: %w", err)
	}

	// if this block's view exceeds the final view of its parent's current epoch,
	// this block begins the next epoch
	if header.View > finalView {
		events = append(events, func() { m.consumer.EpochTransition(currentEpochSetup.Counter, header) })
	}

	// FINALLY: any block that is finalized is already a valid extension;
	// in order to make it final, we need to do just three things:
	// 1) Map its height to its index; there can no longer be other blocks at
	// this height, as it becomes immutable.
	// 2) Forward the last finalized height to its height as well. We now have
	// a new last finalized height.
	// 3) Forward the last sealed height to the height of the block its last
	// seal sealed. This could actually stay the same if it has no seals in its
	// payload, in which case the parent's seal is the same.

	err = operation.RetryOnConflict(m.db.Update, func(tx *badger.Txn) error {
		err = operation.IndexBlockHeight(header.Height, blockID)(tx)
		if err != nil {
			return fmt.Errorf("could not insert number mapping: %w", err)
		}
		err = operation.UpdateFinalizedHeight(header.Height)(tx)
		if err != nil {
			return fmt.Errorf("could not update finalized height: %w", err)
		}
		err = operation.UpdateSealedHeight(sealed.Height)(tx)
		if err != nil {
			return fmt.Errorf("could not update sealed height: %w", err)
		}
		return nil
	})
	if err != nil {
		return fmt.Errorf("could not execute finalization: %w", err)
	}

	// FOURTH: metrics and events

	m.metrics.FinalizedHeight(header.Height)
	m.metrics.SealedHeight(sealed.Height)
	m.metrics.BlockFinalized(block)

	m.consumer.BlockFinalized(header)
	for _, emit := range events {
		emit()
	}

	for _, seal := range block.Payload.Seals {

		// get each sealed block for sealed metrics
		sealed, err := m.blocks.ByID(seal.BlockID)
		if err != nil {
			return fmt.Errorf("could not retrieve sealed block (%x): %w", seal.BlockID, err)
		}

		m.metrics.BlockSealed(sealed)
	}

	return nil
}

// epochStatus computes the EpochStatus for the given block
// BEFORE applying the block payload itself
// Specifically, we must determine whether block is the first block of a new
// epoch in its respective fork. We do this by comparing the block's view to
// the Epoch data from its parent. If the block's view is _larger_ than the
// final View of the parent's epoch, the block starts a new Epoch.
// case (a): block is in same Epoch as parent.
//           the parent's EpochStatus.CurrentEpoch also applies for the current block
// case (b): block starts new Epoch in its respective fork.
//           the parent's EpochStatus.NextEpoch is the current block's EpochStatus.CurrentEpoch
// As the parent was a valid extension of the chain, by induction, the parent satisfies all
// consistency requirements of the protocol.
func (m *FollowerState) epochStatus(block *flow.Header) (*flow.EpochStatus, error) {

	parentStatus, err := m.epoch.statuses.ByBlockID(block.ParentID)
	if err != nil {
		return nil, fmt.Errorf("could not retrieve epoch state for parent: %w", err)
	}

	// Retrieve EpochSetup and EpochCommit event for parent block's Epoch
	parentSetup, err := m.epoch.setups.ByID(parentStatus.CurrentEpoch.SetupID)
	if err != nil {
		return nil, fmt.Errorf("could not retrieve EpochSetup event for parent: %w", err)
	}

	if parentSetup.FinalView < block.View { // first block of a new epoch
		// sanity check: parent's epoch Preparation should be completed and have EpochSetup and EpochCommit events
		if parentStatus.NextEpoch.SetupID == flow.ZeroID {
			return nil, fmt.Errorf("missing setup event for starting next epoch")
		}
		if parentStatus.NextEpoch.CommitID == flow.ZeroID {
			return nil, fmt.Errorf("missing commit event for starting next epoch")
		}
		status, err := flow.NewEpochStatus(
			parentStatus.CurrentEpoch.SetupID, parentStatus.CurrentEpoch.CommitID,
			parentStatus.NextEpoch.SetupID, parentStatus.NextEpoch.CommitID,
			flow.ZeroID, flow.ZeroID,
		)
		return status, err
	}

	// Block is in the same epoch as its parent, re-use the same epoch status
	// IMPORTANT: copy the status to avoid modifying the parent status in the cache
	status, err := flow.NewEpochStatus(
		parentStatus.PreviousEpoch.SetupID, parentStatus.PreviousEpoch.CommitID,
		parentStatus.CurrentEpoch.SetupID, parentStatus.CurrentEpoch.CommitID,
		parentStatus.NextEpoch.SetupID, parentStatus.NextEpoch.CommitID,
	)
	return status, err
}

// handleServiceEvents handles applying state changes which occur as a result
// of service events being included in a block payload.
//
// Consider a chain where a service event is emitted during execution of block A.
// Block B contains a receipt for A. Block C contains a seal for block A. Block
// D contains a QC for C.
//
// A <- B(RA) <- C(SA) <- D
//
// Service events are included within execution results, which are stored
// opaquely as part of the block payload in block B. We only validate and insert
// the typed service event to storage once we have received a valid QC for the
// block containing the seal for A. This occurs once we mark block D as valid
// with MarkValid. Because of this, any change to the protocol state introduced
// by a service event emitted in A would only become visible when querying D or
// later (D's children).
//
// This method will only apply service-event-induced state changes when the
// input block has the form of block D (ie. has a parent, which contains a seal
// for a block in which a service event was emitted).
//
// If the service events are valid, or there are no service events, this method
// returns a slice of Badger operations to apply while storing the block. This
// includes an operation to index the epoch status for every block, and
// operations to insert service events for blocks that include them.
//
func (m *FollowerState) handleServiceEvents(block *flow.Block) ([]func(*transaction.Tx) error, error) {

	// Determine epoch status for block's CURRENT epoch.
	//
	// This yields the tentative protocol state BEFORE applying the block payload.
	// As we don't have slashing yet, there is nothing in the payload which could
	// modify the protocol state for the current epoch.
	epochStatus, err := m.epochStatus(block.Header)
	if err != nil {
		return nil, fmt.Errorf("could not determine epoch status: %w", err)
	}

	activeSetup, err := m.epoch.setups.ByID(epochStatus.CurrentEpoch.SetupID)
	if err != nil {
		return nil, fmt.Errorf("could not retrieve current epoch setup event: %w", err)
	}
	counter := activeSetup.Counter

	// keep track of DB operations to apply when inserting this block
	var ops []func(*transaction.Tx) error

	// we will apply service events from blocks which are sealed by this block's PARENT
	parent, err := m.blocks.ByID(block.Header.ParentID)
	if err != nil {
		return nil, fmt.Errorf("could not get parent (id=%x): %w", block.Header.ParentID, err)
	}

	// The payload might contain epoch preparation service events for the next
	// epoch. In this case, we need to update the tentative protocol state.
	// We need to validate whether all information is available in the protocol
	// state to go to the next epoch when needed. In cases where there is a bug
	// in the smart contract, it could be that this happens too late and the
	// chain finalization should halt.
	for _, seal := range parent.Payload.Seals {
		result, err := m.results.ByID(seal.ResultID)
		if err != nil {
			return nil, fmt.Errorf("could not get result (id=%x) for seal (id=%x): %w", seal.ResultID, seal.ID(), err)
		}

		for _, event := range result.ServiceEvents {

			switch ev := event.Event.(type) {
			case *flow.EpochSetup:

				// We should only have a single epoch setup event per epoch.
				if epochStatus.NextEpoch.SetupID != flow.ZeroID {
					// true iff EpochSetup event for NEXT epoch was already included before
					return nil, state.NewInvalidExtensionError("duplicate epoch setup service event")
				}

				// The setup event should have the counter increased by one.
				if ev.Counter != counter+1 {
					return nil, state.NewInvalidExtensionErrorf("next epoch setup has invalid counter (%d => %d)", counter, ev.Counter)
				}

				// The first view needs to be exactly one greater than the current epoch final view
				if ev.FirstView != activeSetup.FinalView+1 {
					return nil, state.NewInvalidExtensionErrorf(
						"next epoch first view must be exactly 1 more than current epoch final view (%d != %d+1)",
						ev.FirstView,
						activeSetup.FinalView,
					)
				}

				// Finally, the epoch setup event must contain all necessary information.
				err = isValidEpochSetup(ev)
				if err != nil {
					return nil, state.NewInvalidExtensionErrorf("invalid epoch setup: %s", err)
				}

				// prevents multiple setup events for same Epoch (including multiple setup events in payload of same block)
				epochStatus.NextEpoch.SetupID = ev.ID()

				// we'll insert the setup event when we insert the block
				ops = append(ops, m.epoch.setups.StoreTx(ev))

			case *flow.EpochCommit:

				// We should only have a single epoch commit event per epoch.
				if epochStatus.NextEpoch.CommitID != flow.ZeroID {
					// true iff EpochCommit event for NEXT epoch was already included before
					return nil, state.NewInvalidExtensionError("duplicate epoch commit service event")
				}

				// The epoch setup event needs to happen before the commit.
				if epochStatus.NextEpoch.SetupID == flow.ZeroID {
					return nil, state.NewInvalidExtensionError("missing epoch setup for epoch commit")
				}

				// The commit event should have the counter increased by one.
				if ev.Counter != counter+1 {
					return nil, state.NewInvalidExtensionErrorf("next epoch commit has invalid counter (%d => %d)", counter, ev.Counter)
				}

				// Finally, the commit should commit all the necessary information.
				setup, err := m.epoch.setups.ByID(epochStatus.NextEpoch.SetupID)
				if err != nil {
					return nil, state.NewInvalidExtensionErrorf("could not retrieve next epoch setup: %s", err)
				}
				err = isValidEpochCommit(ev, setup)
				if err != nil {
					return nil, state.NewInvalidExtensionErrorf("invalid epoch commit: %s", err)
				}

				// prevents multiple setup events for same Epoch (including multiple setup events in payload of same block)
				epochStatus.NextEpoch.CommitID = ev.ID()

				// we'll insert the commit event when we insert the block
				ops = append(ops, m.epoch.commits.StoreTx(ev))

			default:
				return nil, fmt.Errorf("invalid service event type: %s", event.Type)
			}
		}
	}

	// we always index the epoch status, even when there are no service events
	ops = append(ops, m.epoch.statuses.StoreTx(block.ID(), epochStatus))

	return ops, nil
}

// MarkValid marks the block as valid in protocol state, and triggers
// `BlockProcessable` event to notify that its parent block is processable.
// why the parent block is processable, not the block itself?
// because a block having a child block means it has been verified
// by the majority of consensus participants.
// Hence, if a block has passed the header validity check, its parent block
// must have passed both the header validity check and the body validity check.
// So that consensus followers can skip the block body validity checks and wait
// for its child to arrive, and if the child passes the header validity check, it means
// the consensus participants have done a complete check on its parent block,
// so consensus followers can trust consensus nodes did the right job, and start
// processing the parent block.
// NOTE: since a parent can have multiple children, `BlockProcessable` event
// could be triggered multiple times for the same block.
// NOTE: BlockProcessable should not be blocking, otherwise, it will block the follower
func (m *FollowerState) MarkValid(blockID flow.Identifier) error {
	header, err := m.headers.ByBlockID(blockID)
	if err != nil {
		return fmt.Errorf("could not retrieve block header for %x: %w", blockID, err)
	}
	parentID := header.ParentID
	var isParentValid bool
	err = m.db.View(operation.RetrieveBlockValidity(parentID, &isParentValid))
	if err != nil {
		return fmt.Errorf("could not retrieve validity of parent block (%x): %w", parentID, err)
	}
	if !isParentValid {
		return fmt.Errorf("can only mark block as valid whose parent is valid")
	}

	err = operation.RetryOnConflict(
		m.db.Update,
		operation.SkipDuplicates(
			operation.InsertBlockValidity(blockID, true),
		),
	)
	if err != nil {
		return fmt.Errorf("could not mark block as valid (%x): %w", blockID, err)
	}

	// root blocks and blocks below the root block are considered as "processed",
	// so we don't want to trigger `BlockProcessable` event for them.
	parent, err := m.headers.ByBlockID(parentID)
	if err != nil {
		return fmt.Errorf("could not retrieve block header for %x: %w", parentID, err)
	}
	var rootHeight uint64
	err = m.db.View(operation.RetrieveRootHeight(&rootHeight))
	if err != nil {
		return fmt.Errorf("could not retrieve root block's height: %w", err)
	}
	if rootHeight >= parent.Height {
		return nil
	}
	m.consumer.BlockProcessable(parent)

	return nil
}<|MERGE_RESOLUTION|>--- conflicted
+++ resolved
@@ -508,7 +508,6 @@
 		return fmt.Errorf("could not retrieve setup event for current epoch: %w", err)
 	}
 
-<<<<<<< HEAD
 	// We will process service events from blocks which are sealed by this
 	// block's PARENT. The events are emitted when we finalize the first child
 	// of the block containing the seal for the result containing the
@@ -519,11 +518,7 @@
 	}
 
 	payload := parent.Payload
-	// track protocol events that should be emitted
-=======
-	payload := block.Payload
 	// track service event driven metrics and protocol events that should be emitted
->>>>>>> 5e721219
 	var events []func()
 	for _, seal := range payload.Seals {
 		result, err := m.results.ByID(seal.ResultID)
