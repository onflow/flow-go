package badger

import (
	"context"
	"errors"
	"fmt"

	"github.com/jordanschalm/lockctx"
	"github.com/rs/zerolog"

	"github.com/onflow/flow-go/engine"
	"github.com/onflow/flow-go/model/flow"
	"github.com/onflow/flow-go/module"
	"github.com/onflow/flow-go/module/irrecoverable"
	"github.com/onflow/flow-go/module/signature"
	"github.com/onflow/flow-go/module/trace"
	"github.com/onflow/flow-go/state"
	"github.com/onflow/flow-go/state/protocol"
	protocol_state "github.com/onflow/flow-go/state/protocol/protocol_state/state"
	"github.com/onflow/flow-go/storage"
	"github.com/onflow/flow-go/storage/deferred"
	"github.com/onflow/flow-go/storage/operation"
	"github.com/onflow/flow-go/storage/procedure"
)

// FollowerState implements a lighter version of a mutable protocol state.
// When extending the state, it performs hardly any checks on the block payload.
// Instead, the FollowerState relies on the consensus nodes to run the full
// payload check and uses quorum certificates to prove validity of block payloads.
// Consequently, a block B should only be considered valid, if
// there is a certifying QC for that block QC.View == Block.View && QC.BlockID == Block.ID().
//
// The FollowerState allows non-consensus nodes to execute fork-aware queries
// against the protocol state, while minimizing the amount of payload checks
// the non-consensus nodes have to perform.
type FollowerState struct {
	*State

	index         storage.Index
	payloads      storage.Payloads
	tracer        module.Tracer
	logger        zerolog.Logger
	consumer      protocol.Consumer
	blockTimer    protocol.BlockTimer
	protocolState protocol.MutableProtocolState
}

var _ protocol.FollowerState = (*FollowerState)(nil)

// ParticipantState implements a mutable state for consensus participant. It can extend the
// state with a new block, by checking the _entire_ block payload.
type ParticipantState struct {
	*FollowerState

	receiptValidator module.ReceiptValidator
	sealValidator    module.SealValidator
}

var _ protocol.ParticipantState = (*ParticipantState)(nil)

// NewFollowerState initializes a light-weight version of a mutable protocol
// state. This implementation is suitable only for NON-Consensus nodes.
func NewFollowerState(
	logger zerolog.Logger,
	tracer module.Tracer,
	consumer protocol.Consumer,
	state *State,
	index storage.Index,
	payloads storage.Payloads,
	blockTimer protocol.BlockTimer,
) (*FollowerState, error) {
	followerState := &FollowerState{
		State:      state,
		index:      index,
		payloads:   payloads,
		tracer:     tracer,
		logger:     logger,
		consumer:   consumer,
		blockTimer: blockTimer,
		protocolState: protocol_state.NewMutableProtocolState(
			logger,
			state.epochProtocolStateEntriesDB,
			state.protocolKVStoreSnapshotsDB,
			state.params,
			state.headers,
			state.results,
			state.epoch.setups,
			state.epoch.commits,
		),
	}
	return followerState, nil
}

// NewFullConsensusState initializes a new mutable protocol state backed by a
// badger database. When extending the state with a new block, it checks the
// _entire_ block payload. Consensus nodes should use the FullConsensusState,
// while other node roles can use the lighter FollowerState.
func NewFullConsensusState(
	logger zerolog.Logger,
	tracer module.Tracer,
	consumer protocol.Consumer,
	state *State,
	index storage.Index,
	payloads storage.Payloads,
	blockTimer protocol.BlockTimer,
	receiptValidator module.ReceiptValidator,
	sealValidator module.SealValidator,
) (*ParticipantState, error) {
	followerState, err := NewFollowerState(
		logger,
		tracer,
		consumer,
		state,
		index,
		payloads,
		blockTimer,
	)
	if err != nil {
		return nil, fmt.Errorf("initialization of Mutable Follower State failed: %w", err)
	}
	return &ParticipantState{
		FollowerState:    followerState,
		receiptValidator: receiptValidator,
		sealValidator:    sealValidator,
	}, nil
}

// ExtendCertified extends the protocol state of a CONSENSUS FOLLOWER. While it checks
// the validity of the header; it does _not_ check the validity of the payload.
// Instead, the consensus follower relies on the consensus participants to validate the
// full payload. Payload validity must be proven by a valid quorum certificate
// (field `CertifiedBlock.CertifyingQC`). The certifying QC must match candidate block:
//
//	candidate.View == certifyingQC.View && candidate.ID() == certifyingQC.BlockID
//
// CAUTION:
//   - This function expects that `certified.CertifyingQC` has been validated. (otherwise, the state will be corrupted)
//   - The PARENT block must already have been INGESTED.
//   - Attempts to extend the state with the _same block concurrently_ are not allowed.
//     (will not corrupt the state, but may lead to an exception)
//
// Per convention, the protocol state requires that the candidate's parent has already been ingested.
// Other than that, all valid extensions are accepted. Even if we have enough information to determine that
// a candidate block is already orphaned (e.g. its view is below the latest finalized view), it is important
// to accept it nevertheless to avoid spamming vulnerabilities. If a block is orphaned, consensus rules
// guarantee that there exists only a limited number of descendants which cannot increase anymore. So there
// is only a finite (generally small) amount of work to do accepting orphaned blocks and all their descendants.
// However, if we were to drop orphaned blocks, e.g. block X of the orphaned fork X <- Y <- Z, we might not
// have enough information to reject blocks Y, Z later if we receive them. We would re-request X, then
// determine it is orphaned and drop it, attempt to ingest Y re-request the unknown parent X and repeat
// potentially very often.
//
// To ensure that all ancestors of a candidate block are correct and known to the FollowerState, some external
// ordering and queuing of incoming blocks is generally necessary (responsibility of Compliance Layer). Once a block
// is successfully ingested, repeated extension requests with this block are no-ops. This is convenient for the
// Compliance Layer after a crash, so it doesn't have to worry about which blocks have already been ingested before
// the crash. However, while running it is very easy for the Compliance Layer to avoid concurrent extension requests
// with the same block. Hence, for simplicity, the FollowerState may reject such requests with an exception.
//
// No errors are expected during normal operations.
//   - In case of concurrent calls with the same `candidate` block, ExtendCertified may return a [storage.ErrAlreadyExists]
//     or it may gracefully return. At the moment, ExtendCertified should be considered as NOT CONCURRENCY-SAFE.
func (m *FollowerState) ExtendCertified(ctx context.Context, certified *flow.CertifiedBlock) error {
	candidate := &certified.Proposal.Block
	certifyingQC := certified.CertifyingQC
	span, ctx := m.tracer.StartSpanFromContext(ctx, trace.ProtoStateMutatorHeaderExtend)
	defer span.End()

	// check if candidate block has been already processed
	blockID := candidate.ID()
	isDuplicate, err := m.checkBlockAlreadyProcessed(blockID)
	if err != nil || isDuplicate {
		return err
	}

	// sanity check if certifyingQC actually certifies candidate block
	if certifyingQC.View != candidate.View {
		return fmt.Errorf("qc doesn't certify candidate block, expect %d view, got %d", candidate.View, certifyingQC.View)
	}
	if certifyingQC.BlockID != blockID {
		return fmt.Errorf("qc doesn't certify candidate block, expect %x blockID, got %x", blockID, certifyingQC.BlockID)
	}

	// check if the block header is a valid extension of parent block
<<<<<<< HEAD
	deferredBlockPersist, err := m.headerExtend(ctx, candidate, certifyingQC)
=======
	err = m.headerExtend(ctx, certified.Proposal, certifyingQC, deferredBlockPersist)
>>>>>>> f4ae905b
	if err != nil {
		// since we have a QC for this block, it cannot be an invalid extension
		return fmt.Errorf("unexpected invalid block (id=%x) with certifying qc (id=%x): %s",
			candidate.ID(), certifyingQC.ID(), err.Error())
	}

	// find the last seal at the parent block
	latestSeal, err := m.lastSealed(candidate)
	if err != nil {
		return fmt.Errorf("failed to determine the lastest sealed block in fork: %w", err)
	}
	deferredBlockPersist.AddNextOperation(func(lctx lockctx.Proof, blockID flow.Identifier, rw storage.ReaderBatchWriter) error {
		return operation.IndexLatestSealAtBlock(lctx, rw.Writer(), blockID, latestSeal.ID())
	})

	// the Extend method has already been fully constructed.
	// evolve protocol state and verify consistency with commitment included in
	deferredProtocolStatePersist, err := m.evolveProtocolState(ctx, candidate)
	if err != nil {
		return fmt.Errorf("evolving protocol state failed: %w", err)
	}
	deferredBlockPersist.Chain(deferredProtocolStatePersist)

	// Final step: for atomicity we acquire lock and then execute the deferred operations
	// within the protection of the lock.
	lctx := m.lockManager.NewContext()
	defer lctx.Release()
	err = lctx.AcquireLock(storage.LockInsertBlock)
	if err != nil {
		return err
	}

	// Execute the deferred database operations as one atomic transaction and emit scheduled notifications on success.
	// The `candidate` block _must be valid_ (otherwise, the state will be corrupted)!
	//
	// Note: The following database write is not concurrency-safe at the moment. If a candidate block is
	// identified as a duplicate by `checkBlockAlreadyProcessed` in the beginning, `Extend` behaves as a no-op and
	// gracefully returns. However, if two concurrent `Extend` calls with the same block pass the initial check
	// for duplicates, both will eventually attempt to commit their deferred database operations. As documented
	// in `headerExtend`, its deferred operations will abort the write batch with [storage.ErrAlreadyExists].
	// In this edge case of two concurrent calls with the same `candidate` block, `Extend` does not behave as
	// an idempotent operation.
	return m.db.WithReaderBatchWriter(func(rw storage.ReaderBatchWriter) error {
		return deferredBlockPersist.Execute(lctx, blockID, rw)
	})
}

// Extend extends the protocol state of a CONSENSUS PARTICIPANT. It checks
// the validity of the _entire block_ (header and full payload).
//
// CAUTION:
//   - per convention, the protocol state requires that the candidate's
//     PARENT has already been INGESTED. Otherwise, an exception is returned.
//   - Attempts to extend the state with the _same block concurrently_ are not allowed.
//     (will not corrupt the state, but may lead to an exception)
//   - We reject orphaned blocks with [state.OutdatedExtensionError] !
//     This is more performant, but requires careful handling by the calling code. Specifically,
//     the caller should not just drop orphaned blocks from the cache to avoid wasteful re-requests.
//     If we were to entirely forget orphaned blocks, e.g. block X of the orphaned fork X ← Y ← Z,
//     we might not have enough information to reject blocks Y, Z later if we receive them. We would
//     re-request X, then determine it is orphaned and drop it, attempt to ingest Y re-request the
//     unknown parent X and repeat potentially very often.
//
// To ensure that all ancestors of a candidate block are correct and known to the Protocol State, some external
// ordering and queuing of incoming blocks is generally necessary (responsibility of Compliance Layer). Once a block
// is successfully ingested, repeated extension requests with this block are no-ops. This is convenient for the
// Compliance Layer after a crash, so it doesn't have to worry about which blocks have already been ingested before
// the crash. However, while running it is very easy for the Compliance Layer to avoid concurrent extension requests
// with the same block. Hence, for simplicity, the Protocol State may reject such requests with an exception.
//
// Expected errors during normal operations:
//   - [state.OutdatedExtensionError] if the candidate block is orphaned
//   - [state.InvalidExtensionError] if the candidate block is invalid
//   - In case of concurrent calls with the same `candidate` block, `Extend` may return a [storage.ErrAlreadyExists]
//     or it may gracefully return. At the moment, `Extend` should be considered as NOT CONCURRENCY-SAFE.
func (m *ParticipantState) Extend(ctx context.Context, candidateProposal *flow.Proposal) error {
	span, ctx := m.tracer.StartSpanFromContext(ctx, trace.ProtoStateMutatorExtend)
	defer span.End()
	candidate := &candidateProposal.Block

	// check if candidate block has been already processed
	blockID := candidate.ID()
	isDuplicate, err := m.checkBlockAlreadyProcessed(blockID)
	if err != nil || isDuplicate {
		return err
	}

	// check if the block header is a valid extension of parent block
<<<<<<< HEAD
	deferredBlockPersist, err := m.headerExtend(ctx, candidate, nil)
=======
	err = m.headerExtend(ctx, candidateProposal, nil, deferredBlockPersist)
>>>>>>> f4ae905b
	if err != nil {
		return fmt.Errorf("header not compliant with chain state: %w", err)
	}

	// The following function rejects the input block with an [state.OutdatedExtensionError] if and only if
	// the block is orphaned or already finalized. If the block was to be finalized already, it would have been
	// detected as already processed by the check above. Hence, `candidate` being orphaned is the only
	// possible case to receive an [state.OutdatedExtensionError] here.
	err = m.checkOutdatedExtension(candidate.HeaderBody)
	if err != nil {
		if state.IsOutdatedExtensionError(err) {
			return fmt.Errorf("candidate block is an outdated extension: %w", err)
		}
		return fmt.Errorf("could not check if block is an outdated extension: %w", err)
	}

	// check if the guarantees in the payload is a valid extension of the finalized state
	err = m.guaranteeExtend(ctx, candidate)
	if err != nil {
		return fmt.Errorf("payload guarantee(s) not compliant with chain state: %w", err)
	}

	// check if the receipts in the payload are valid
	err = m.receiptExtend(ctx, candidate)
	if err != nil {
		return fmt.Errorf("payload receipt(s) not compliant with chain state: %w", err)
	}

	// check if the seals in the payload is a valid extension of the finalized state
	_, deferredIndexLatestSealed, err := m.sealExtend(ctx, candidate)
	if err != nil {
		return fmt.Errorf("payload seal(s) not compliant with chain state: %w", err)
	}
	deferredBlockPersist.Chain(deferredIndexLatestSealed)

	// evolve protocol state and verify consistency with commitment included in payload
	deferredProtocolStatePersist, err := m.evolveProtocolState(ctx, candidate)
	if err != nil {
		return fmt.Errorf("evolving protocol state failed: %w", err)
	}
	deferredBlockPersist.Chain(deferredProtocolStatePersist)

	// Final step: for atomicity we acquire lock and then execute the deferred operations
	// within the protection of the lock.
	lctx := m.lockManager.NewContext()
	defer lctx.Release()
	err = lctx.AcquireLock(storage.LockInsertBlock)
	if err != nil {
		return err
	}

	// Execute the deferred database operations and emit scheduled notifications on success.
	// The `candidate` block _must be valid_ (otherwise, the state will be corrupted)!
	//
	// Note: The following database write is not concurrency-safe at the moment. If a candidate block is
	// identified as a duplicate by `checkBlockAlreadyProcessed` in the beginning, `Extend` behaves as a no-op and
	// gracefully returns. However, if two concurrent `Extend` calls with the same block pass the initial check
	// for duplicates, both will eventually attempt to commit their deferred database operations. As documented
	// in `headerExtend`, its deferred operations will abort the write batch with [storage.ErrAlreadyExists].
	// In this edge case of two concurrent calls with the same `candidate` block, `Extend` does not behave as
	// an idempotent operation.
	return m.db.WithReaderBatchWriter(func(rw storage.ReaderBatchWriter) error {
		return deferredBlockPersist.Execute(lctx, blockID, rw)
	})
}

// headerExtend verifies the validity of the block header (excluding verification of the
// consensus rules). Specifically, we check that
//  1. candidate header is consistent with its parent:
//     - ChainID is identical
//     - height increases by 1
//     - ParentView stated by the candidate block equals the parent's actual view
//  2. candidate's block time conforms to protocol rules
//  3. If a `certifyingQC` is given (can be nil), we sanity-check that it certifies the candidate block
//
// If all checks pass, this method queues the following operations to persist the candidate block and
// schedules `BlockProcessable` notification to be emitted in order of increasing height:
//
//	4a. store QC embedded into the candidate block and emit `BlockProcessable` notification for the parent
//	4b. store candidate block and populate corresponding indices:
//	    - store candidate block's proposer signature along with the block (needed to re-create an authenticated proposal)
//	    - index it as a child of its parent (needed for recovery to traverse unfinalized blocks)
//	4c. if we are given a certifyingQC, store it and queue a `BlockProcessable` notification for the candidate block
//
// If `headerExtend` is called by `ParticipantState.Extend` (full consensus participant) then `certifyingQC` will be nil,
// but the block payload will be validated and proposer signature will be present. If `headerExtend` is called by
// `FollowerState.Extend` (consensus follower), then `certifyingQC` must be not nil which proves payload validity.
//
// If the candidate block has already been ingested, the deferred database operations returned by this function call
// will error with the benign sentinel [storage.ErrAlreadyExists], aborting the database transaction (without corrupting
// the protocol state).
//
// Expected errors during normal operations:
//   - state.InvalidExtensionError if the candidate block is invalid
<<<<<<< HEAD
func (m *FollowerState) headerExtend(ctx context.Context, candidate *flow.Block, certifyingQC *flow.QuorumCertificate) (*deferred.DeferredBlockPersist, error) {
=======
func (m *FollowerState) headerExtend(ctx context.Context, candidate *flow.Proposal, certifyingQC *flow.QuorumCertificate, deferredBlockPersist *deferred.DeferredBlockPersist) error {
>>>>>>> f4ae905b
	span, _ := m.tracer.StartSpanFromContext(ctx, trace.ProtoStateMutatorExtendCheckHeader)
	defer span.End()
	blockID := candidate.Block.ID()
	headerBody := candidate.Block.HeaderBody

<<<<<<< HEAD
	// STEP 1: Check that the payload is consistent with the payload hash in the header
	if candidate.Payload.Hash() != header.PayloadHash {
		return nil, state.NewInvalidExtensionErrorf("payload integrity check failed")
	}

	// STEP 2: check whether the candidate (i) connects to the known block tree and
=======
	// STEP 1: check whether the candidate (i) connects to the known block tree and
>>>>>>> f4ae905b
	// (ii) has the same chain ID as its parent and a height incremented by 1.
	parent, err := m.headers.ByBlockID(headerBody.ParentID) // (i) connects to the known block tree
	if err != nil {
		// The only sentinel error that can happen here is `storage.ErrNotFound`. However, by convention the
		// protocol state must be extended in a parent-first order. This block's parent being unknown breaks
		// with this API contract and results in an exception.
<<<<<<< HEAD
		return nil, irrecoverable.NewExceptionf("could not retrieve the candidate's parent block %v: %w", header.ParentID, err)
	}
	if header.ChainID != parent.ChainID {
		return nil, state.NewInvalidExtensionErrorf("candidate built for invalid chain (candidate: %s, parent: %s)",
			header.ChainID, parent.ChainID)
	}
	if header.ParentView != parent.View {
		return nil, state.NewInvalidExtensionErrorf("candidate build with inconsistent parent view (candidate: %d, parent %d)",
			header.ParentView, parent.View)
	}
	if header.Height != parent.Height+1 {
		return nil, state.NewInvalidExtensionErrorf("candidate built with invalid height (candidate: %d, parent: %d)",
			header.Height, parent.Height)
=======
		return irrecoverable.NewExceptionf("could not retrieve the candidate's parent block %v: %w", headerBody.ParentID, err)
	}
	if headerBody.ChainID != parent.ChainID {
		return state.NewInvalidExtensionErrorf("candidate built for invalid chain (candidate: %s, parent: %s)",
			headerBody.ChainID, parent.ChainID)
	}
	if headerBody.ParentView != parent.View {
		return state.NewInvalidExtensionErrorf("candidate build with inconsistent parent view (candidate: %d, parent %d)",
			headerBody.ParentView, parent.View)
	}
	if headerBody.Height != parent.Height+1 {
		return state.NewInvalidExtensionErrorf("candidate built with invalid height (candidate: %d, parent: %d)",
			headerBody.Height, parent.Height)
>>>>>>> f4ae905b
	}

	// STEP 2: check validity of block timestamp using parent's timestamp
	err = m.blockTimer.Validate(parent.Timestamp, headerBody.Timestamp)
	if err != nil {
		if protocol.IsInvalidBlockTimestampError(err) {
			return nil, state.NewInvalidExtensionErrorf("candidate contains invalid timestamp: %w", err)
		}
		return nil, fmt.Errorf("validating block's time stamp failed with unexpected error: %w", err)
	}

	// STEP 3: if a certifying QC is given (can be nil), sanity-check that it actually certifies the candidate block
	if certifyingQC != nil {
<<<<<<< HEAD
		if certifyingQC.View != header.View {
			return nil, fmt.Errorf("qc doesn't certify candidate block, expect %d view, got %d", header.View, certifyingQC.View)
=======
		if certifyingQC.View != headerBody.View {
			return fmt.Errorf("qc doesn't certify candidate block, expect %d view, got %d", headerBody.View, certifyingQC.View)
>>>>>>> f4ae905b
		}
		if certifyingQC.BlockID != blockID {
			return nil, fmt.Errorf("qc doesn't certify candidate block, expect %x blockID, got %x", blockID, certifyingQC.BlockID)
		}
	}

<<<<<<< HEAD
	// STEP 5:
	qc := candidate.Header.ParentQC()
	deferredBlockPersist := deferred.NewDeferredBlockPersist().AddNextOperation(func(lctx lockctx.Proof, blockID flow.Identifier, rw storage.ReaderBatchWriter) error {
		// STEP 5a: Store QC for parent block and emit `BlockProcessable` notification if and only if
=======
	// STEP 4:
	qc := candidate.Block.ParentQC()
	deferredBlockPersist.AddNextOperation(func(lctx lockctx.Proof, blockID flow.Identifier, rw storage.ReaderBatchWriter) error {
		// STEP 4a: Store QC for parent block and emit `BlockProcessable` notification if and only if
>>>>>>> f4ae905b
		//  - the QC for the parent has not been stored before (otherwise, we already emitted the notification) and
		//  - the parent block's height is larger than the finalized root height (the root block is already considered processed)
		// Thereby, we reduce duplicated `BlockProcessable` notifications.
		err = m.qcs.BatchStore(lctx, rw, qc)
		if err != nil {
			// [storage.ErrAlreadyExists] guarantees that 4a has already been executed for the parent.
			if !errors.Is(err, storage.ErrAlreadyExists) {
				return fmt.Errorf("could not store incorporated qc: %w", err)
			}
		} else { // no error entails that 4a has never been executed for the parent block
			// add parent to index of certified blocks:
			err := operation.IndexCertifiedBlockByView(lctx, rw, parent.View, qc.BlockID)
			if err != nil {
				return fmt.Errorf("could not index certified block by view %v: %w", parent.View, err)
			}

			// trigger BlockProcessable for parent block above root height
			if parent.Height > m.finalizedRootHeight {
				storage.OnCommitSucceed(rw, func() {
					m.consumer.BlockProcessable(parent, qc)
				})
			}
		}

		// STEP 4b: Store candidate block and index it as a child of its parent (needed for recovery to traverse unfinalized blocks)
		err = m.blocks.BatchStore(lctx, rw, candidate) // insert the block into the database AND cache
		if err != nil {
			return fmt.Errorf("could not store candidate block: %w", err)
		}
		err = procedure.IndexNewBlock(lctx, rw, blockID, headerBody.ParentID)
		if err != nil {
			return fmt.Errorf("could not index new block: %w", err)
		}

		// STEP 4c: if we are given a certifyingQC, store it and queue a `BlockProcessable` notification for the candidate block
		if certifyingQC != nil {
			err = m.qcs.BatchStore(lctx, rw, certifyingQC)
			if err != nil {
				return fmt.Errorf("could not store certifying qc: %w", err)
			}

			// add candidate to index of certified blocks:
			err := operation.IndexCertifiedBlockByView(lctx, rw, headerBody.View, blockID)
			if err != nil {
				return fmt.Errorf("could not index certified block by view %v: %w", headerBody.View, err)
			}

			storage.OnCommitSucceed(rw, func() { // queue a BlockProcessable event for candidate block, since it is certified
				m.consumer.BlockProcessable(candidate.Block.ToHeader(), certifyingQC)
			})
		}
		return nil
	})

	return deferredBlockPersist, nil
}

// checkBlockAlreadyProcessed checks if block has been added to the protocol state.
// Returns:
// * (true, nil) - block has been already processed.
// * (false, nil) - block has not been processed.
// * (false, error) - unknown error when trying to query protocol state.
// No errors are expected during normal operation.
func (m *FollowerState) checkBlockAlreadyProcessed(blockID flow.Identifier) (bool, error) {
	_, err := m.headers.ByBlockID(blockID)
	if err != nil {
		if errors.Is(err, storage.ErrNotFound) {
			return false, nil
		}
		return false, fmt.Errorf("could not check if candidate block (%x) has been already processed: %w", blockID, err)
	}
	return true, nil
}

// checkOutdatedExtension rejects blocks that are either orphaned or already finalized, in which cases
// the sentinel [state.OutdatedExtensionError] is returned. Per convention, the ancestor blocks
// for any ingested block must be known (otherwise, we return an exception).
//
// APPROACH:
// Starting with `block`s parent, we walk the fork backwards in order of decreasing height. Eventually,
// we will reach a finalized block (this is always true, because a node starts with the genesis block
// or a root block that is known to be finalized and only accepts blocks that descend from this block).
// Let H denote the *latest* finalized height (in the implementation below called `finalizedHeight`).
//
// For `block.Height` > H, there are two cases:
//  1. When walking the fork backward, we reach the *latest* finalized block. Hence, `block`
//     descends from the latest finalized block, i.e. it is not orphaned (yet).
//  2. We encounter a block at height H that is different from the latest finalized block.
//     Therefore, our fork contains a block at height H that conflicts with the latest
//     finalized block. Hence, `block` is orphaned.
//     Example:
//     A (Finalized) ← B (Finalized) ← C (Finalized) ← D ← E ← F
//     ↖ G             ↖ H              ↖ I
//     Block G is outdated, because its ancestry does not include C (latest finalized).
//     Block H and I are not outdated, because they do have C as an ancestor.
//
// For `block.Height` ≤ H:
//   - We emphasize that the traversal starts with `block`'s *parent*. Hence, the first block we
//     visit when traversing the fork is at height `block.Height - 1` < H. Also in this case, our
//     traversal reaches height H or below, _without_ encountering the latest finalized block.
//
// In summary, in the context of this function, we define a `block` to be OUTDATED if and only if
// `block` is orphaned or already finalized.
//
// Expected errors during normal operations:
//   - [state.OutdatedExtensionError] if the candidate block is orphaned or finalized
func (m *ParticipantState) checkOutdatedExtension(header flow.HeaderBody) error {
	var latestFinalizedHeight uint64
	err := operation.RetrieveFinalizedHeight(m.db.Reader(), &latestFinalizedHeight)
	if err != nil {
		return fmt.Errorf("could not retrieve finalized height: %w", err)
	}
	var finalID flow.Identifier
	err = operation.LookupBlockHeight(m.db.Reader(), latestFinalizedHeight, &finalID)
	if err != nil {
		return fmt.Errorf("could not lookup finalized block: %w", err)
	}

	ancestorID := header.ParentID
	for ancestorID != finalID {
		ancestor, err := m.headers.ByBlockID(ancestorID)
		if err != nil {
			return irrecoverable.NewExceptionf("could not retrieve ancestor %x: %w", ancestorID, err)
		}
		if ancestor.Height < latestFinalizedHeight {
			// Candidate block is on a fork that does not include the latest finalized block.
			return state.NewOutdatedExtensionErrorf(
				"candidate block (height: %d) conflicts with finalized state (ancestor: %d final: %d)",
				header.Height, ancestor.Height, latestFinalizedHeight)
		}
		ancestorID = ancestor.ParentID
	}
	return nil
}

// guaranteeExtend verifies the validity of the collection guarantees that are
// included in the block. Specifically, we check for expired collections and
// duplicated collections (also including ancestor blocks).
// Expected errors during normal operations:
//   - state.InvalidExtensionError if the candidate block contains invalid collection guarantees
func (m *ParticipantState) guaranteeExtend(ctx context.Context, candidate *flow.Block) error {
	span, _ := m.tracer.StartSpanFromContext(ctx, trace.ProtoStateMutatorExtendCheckGuarantees)
	defer span.End()

	headerBody := candidate.HeaderBody
	payload := candidate.Payload

	// we only look as far back for duplicates as the transaction expiry limit;
	// if a guarantee was included before that, we will disqualify it on the
	// basis of the reference block anyway
	limit := headerBody.Height - flow.DefaultTransactionExpiry
	if limit > headerBody.Height { // overflow check
		limit = 0
	}
	sporkRootBlockHeight := m.sporkRootBlock.Height
	if limit < sporkRootBlockHeight {
		limit = sporkRootBlockHeight
	}

	// build a list of all previously used guarantees on this part of the chain
	ancestorID := headerBody.ParentID
	lookup := make(map[flow.Identifier]struct{})
	for {
		ancestor, err := m.headers.ByBlockID(ancestorID)
		if err != nil {
			return fmt.Errorf("could not retrieve ancestor headerBody (%x): %w", ancestorID, err)
		}
		index, err := m.index.ByBlockID(ancestorID)
		if err != nil {
			return fmt.Errorf("could not retrieve ancestor index (%x): %w", ancestorID, err)
		}
		for _, guaranteeID := range index.GuaranteeIDs {
			lookup[guaranteeID] = struct{}{}
		}
		if ancestor.Height <= limit {
			break
		}
		ancestorID = ancestor.ParentID
	}

	// check each guarantee included in the payload for duplication and expiry
	for _, guarantee := range payload.Guarantees {

		// if the guarantee was already included before, error
		_, duplicated := lookup[guarantee.ID()]
		if duplicated {
			return state.NewInvalidExtensionErrorf("payload includes duplicate guarantee (%x)", guarantee.ID())
		}

		// get the reference block to check expiry
		ref, err := m.headers.ByBlockID(guarantee.ReferenceBlockID)
		if err != nil {
			if errors.Is(err, storage.ErrNotFound) {
				return state.NewInvalidExtensionErrorf("could not get reference block %x: %w", guarantee.ReferenceBlockID, err)
			}
			return fmt.Errorf("could not get reference block (%x): %w", guarantee.ReferenceBlockID, err)
		}

		// if the guarantee references a block with expired height, error
		if ref.Height < limit {
			return state.NewInvalidExtensionErrorf("payload includes expired guarantee (height: %d, limit: %d)",
				ref.Height, limit)
		}

		// check the guarantors are correct
		_, err = protocol.FindGuarantors(m, guarantee)
		if err != nil {
			if signature.IsInvalidSignerIndicesError(err) ||
				errors.Is(err, protocol.ErrNextEpochNotCommitted) ||
				errors.Is(err, protocol.ErrClusterNotFound) {
				return state.NewInvalidExtensionErrorf("guarantee %v contains invalid guarantors: %w", guarantee.ID(), err)
			}
			return fmt.Errorf("could not find guarantor for guarantee %v: %w", guarantee.ID(), err)
		}
	}

	return nil
}

// sealExtend checks the compliance of the payload seals. It queues a deferred database
// operation for indexing the latest seal as of the candidate block and returns the latest seal.
// Expected errors during normal operations:
//   - state.InvalidExtensionError if the candidate block has invalid seals
func (m *ParticipantState) sealExtend(ctx context.Context, candidate *flow.Block) (*flow.Seal, *deferred.DeferredBlockPersist, error) {
	span, _ := m.tracer.StartSpanFromContext(ctx, trace.ProtoStateMutatorExtendCheckSeals)
	defer span.End()

	lastSeal, err := m.sealValidator.Validate(candidate)
	if err != nil {
		return nil, nil, state.NewInvalidExtensionErrorf("seal validation error: %w", err)
	}

	deferredBlockPersist := deferred.NewDeferredBlockPersist().AddNextOperation(
		func(lctx lockctx.Proof, blockID flow.Identifier, rw storage.ReaderBatchWriter) error {
			return operation.IndexLatestSealAtBlock(lctx, rw.Writer(), blockID, lastSeal.ID())
		})

	return lastSeal, deferredBlockPersist, nil
}

// receiptExtend checks the compliance of the receipt payload.
//   - Receipts should pertain to blocks on the fork
//   - Receipts should not appear more than once on a fork
//   - Receipts should pass the ReceiptValidator check
//   - No seal has been included for the respective block in this particular fork
//
// We require the receipts to be sorted by block height (within a payload).
//
// Expected errors during normal operations:
//   - state.InvalidExtensionError if the candidate block contains invalid receipts
func (m *ParticipantState) receiptExtend(ctx context.Context, candidate *flow.Block) error {
	span, _ := m.tracer.StartSpanFromContext(ctx, trace.ProtoStateMutatorExtendCheckReceipts)
	defer span.End()

	err := m.receiptValidator.ValidatePayload(candidate)
	if err != nil {
		if engine.IsInvalidInputError(err) {
			return state.NewInvalidExtensionErrorf("payload includes invalid receipts: %w", err)
		}
		if module.IsUnknownBlockError(err) {
			// By convention, the protocol state must be extended in a parent-first order. This block's parent
			// being unknown breaks with this API contract and results in an exception.
			return irrecoverable.NewExceptionf("internal state corruption detected when validating receipts in candidate block %v: %w", candidate.ID(), err)
		}
		return fmt.Errorf("unexpected payload validation error %w", err)
	}
	return nil
}

// lastSealed returns the highest sealed block from the fork with head `candidate`.
//
// For instance, here is the chain state: block 100 is the head, block 97 is finalized,
// and 95 is the last sealed block at the state of block 100.
// 95 (sealed) <- 96 <- 97 (finalized) <- 98 <- 99 <- 100
// Now, if block 101 is extending block 100, and its payload has a seal for 96, then it will
// be the last sealed as of block 101. The result is independent of finalization.
// No errors are expected during normal operation.
func (m *FollowerState) lastSealed(candidate *flow.Block) (latestSeal *flow.Seal, err error) {
	payload := candidate.Payload

	// If the candidate blocks' payload has no seals, the latest seal in this fork remains unchanged, i.e. latest seal as of the
	// parent is also the latest seal as of the candidate block. Otherwise, we take the latest seal included in the candidate block.
	// Note that seals might not be ordered in the block.
	if len(payload.Seals) == 0 {
		latestSeal, err = m.seals.HighestInFork(candidate.ParentID)
		if err != nil {
			return nil, fmt.Errorf("could not retrieve parent seal (%x): %w", candidate.ParentID, err)
		}
	} else {
		ordered, err := protocol.OrderedSeals(payload.Seals, m.headers)
		if err != nil {
			// all errors are unexpected - differentiation is for clearer error messages
			if errors.Is(err, storage.ErrNotFound) {
				return nil, irrecoverable.NewExceptionf("ordering seals: candidate payload contains seals for unknown block: %w", err)
			}
			if errors.Is(err, protocol.ErrDiscontinuousSeals) || errors.Is(err, protocol.ErrMultipleSealsForSameHeight) {
				return nil, irrecoverable.NewExceptionf("ordering seals: candidate payload contains invalid seal set: %w", err)
			}
			return nil, fmt.Errorf("unexpected error ordering seals: %w", err)
		}
		latestSeal = ordered[len(ordered)-1]
	}

	return latestSeal, nil
}

// evolveProtocolState
//   - instantiates a Protocol State EvolvingState from the parent block's state
//   - applies any state-changing service events sealed by this block
//   - verifies that the resulting protocol state is consistent with the commitment in the block
//
// Expected errors during normal operations:
//   - state.InvalidExtensionError if the Protocol State commitment in the candidate block does
//     not match the Protocol State we constructed locally
func (m *FollowerState) evolveProtocolState(ctx context.Context, candidate *flow.Block) (*deferred.DeferredBlockPersist, error) {
	span, _ := m.tracer.StartSpanFromContext(ctx, trace.ProtoStateMutatorEvolveProtocolState)
	defer span.End()

	// Evolve the Protocol State starting from the parent block's state. Information that may change the state is:
	// the candidate block's view and Service Events from execution results sealed in the candidate block.
<<<<<<< HEAD
	updatedStateID, deferredBlockPersist, err := m.protocolState.EvolveState(candidate.Header.ParentID, candidate.Header.View, candidate.Payload.Seals)
=======
	updatedStateID, err := m.protocolState.EvolveState(deferredBlockPersist, candidate.ParentID, candidate.View, candidate.Payload.Seals)
>>>>>>> f4ae905b
	if err != nil {
		return nil, fmt.Errorf("evolving protocol state failed: %w", err)
	}

	// verify Protocol State commitment in the candidate block matches the locally-constructed value
	if updatedStateID != candidate.Payload.ProtocolStateID {
		return nil, state.NewInvalidExtensionErrorf("invalid protocol state commitment %x in block, which should be %x", candidate.Payload.ProtocolStateID, updatedStateID)
	}

	return deferredBlockPersist, nil
}

// Finalize marks the specified block as finalized.
// This method only finalizes one block at a time.
// Hence, the parent of `blockID` has to be the last finalized block.
// No errors are expected during normal operations.
func (m *FollowerState) Finalize(ctx context.Context, blockID flow.Identifier) error {
	lctx := m.lockManager.NewContext()
	defer lctx.Release()
	err := lctx.AcquireLock(storage.LockFinalizeBlock)
	if err != nil {
		return err
	}

	// preliminaries: start tracer and retrieve full block
	span, _ := m.tracer.StartSpanFromContext(ctx, trace.ProtoStateMutatorFinalize)
	defer span.End()
	block, err := m.blocks.ByID(blockID)
	if err != nil {
		return fmt.Errorf("could not retrieve full block that should be finalized: %w", err)
	}
	header := block.ToHeader()

	// keep track of metrics updates and protocol events to emit:
	//  - metrics are updated after a successful database update
	//  - protocol events are emitted atomically with the database update
	var metrics []func()
	var events []func()

	// Verify that the parent block is the latest finalized block.
	// this must be the case, as the `Finalize` method only finalizes one block
	// at a time and hence the parent of `blockID` must already be finalized.
	var finalized uint64
	err = operation.RetrieveFinalizedHeight(m.db.Reader(), &finalized)
	if err != nil {
		return fmt.Errorf("could not retrieve finalized height: %w", err)
	}
	var finalID flow.Identifier
	err = operation.LookupBlockHeight(m.db.Reader(), finalized, &finalID)
	if err != nil {
		return fmt.Errorf("could not retrieve final header: %w", err)
	}
	if header.ParentID != finalID {
		return fmt.Errorf("can only finalize child of last finalized block")
	}

	// We also want to update the last sealed height. Retrieve the block
	// seal indexed for the block and retrieve the block that was sealed by it.
	lastSeal, err := m.seals.HighestInFork(blockID)
	if err != nil {
		return fmt.Errorf("could not look up sealed header: %w", err)
	}
	sealed, err := m.headers.ByBlockID(lastSeal.BlockID)
	if err != nil {
		return fmt.Errorf("could not retrieve sealed header: %w", err)
	}

	// We update metrics and emit protocol events for epoch state changes when
	// the block corresponding to the state change is finalized
	parentEpochState, err := m.protocolState.EpochStateAtBlockID(block.ParentID)
	if err != nil {
		return fmt.Errorf("could not retrieve parent protocol state snapshot: %w", err)
	}
	finalizingEpochState, err := m.protocolState.EpochStateAtBlockID(blockID)
	if err != nil {
		return fmt.Errorf("could not retrieve protocol state snapshot: %w", err)
	}
	currentEpochSetup := finalizingEpochState.EpochSetup()

	// Determine metric updates and protocol events related to epoch phase changes and epoch transitions.
	epochPhaseMetrics, epochPhaseEvents, err := m.epochMetricsAndEventsOnBlockFinalized(parentEpochState, finalizingEpochState, header)
	if err != nil {
		return fmt.Errorf("could not determine epoch phase metrics/events for finalized block: %w", err)
	}
	metrics = append(metrics, epochPhaseMetrics...)
	events = append(events, epochPhaseEvents...)

	// Extract and validate version beacon events from the block seals.
	versionBeacons, err := m.versionBeaconOnBlockFinalized(block)
	if err != nil {
		return fmt.Errorf("cannot process version beacon: %w", err)
	}

	// Persist updates in database
	// * Add this block to the height-indexed set of finalized blocks.
	// * Update the largest finalized height to this block's height.
	// * Update the largest height of sealed and finalized block.
	//   This value could actually stay the same if it has no seals in
	//   its payload, in which case the parent's seal is the same.
	// * set the epoch fallback flag, if it is triggered
	err = m.db.WithReaderBatchWriter(func(rw storage.ReaderBatchWriter) error {
		err = operation.IndexFinalizedBlockByHeight(lctx, rw, header.Height, blockID)
		if err != nil {
			return fmt.Errorf("could not insert number mapping: %w", err)
		}
		err = operation.UpsertFinalizedHeight(lctx, rw.Writer(), header.Height)
		if err != nil {
			return fmt.Errorf("could not update finalized height: %w", err)
		}
		err = operation.UpsertSealedHeight(lctx, rw.Writer(), sealed.Height)
		if err != nil {
			return fmt.Errorf("could not update sealed height: %w", err)
		}

		if isFirstBlockOfEpoch(parentEpochState, finalizingEpochState) {
			err = operation.InsertEpochFirstHeight(lctx, rw, currentEpochSetup.Counter, header.Height)
			if err != nil {
				return fmt.Errorf("could not insert epoch first block height: %w", err)
			}
		}

		// When a block is finalized, we commit the result for each seal it contains. The sealing logic
		// guarantees that only a single, continuous execution fork is sealed. Here, we index for
		// each block ID the ID of its _finalized_ seal.
		for _, seal := range block.Payload.Seals {
			err = operation.IndexFinalizedSealByBlockID(rw.Writer(), seal.BlockID, seal.ID())
			if err != nil {
				return fmt.Errorf("could not index the seal by the sealed block ID: %w", err)
			}
		}

		if len(versionBeacons) > 0 {
			// only index the last version beacon as that is the relevant one.
			// TODO: The other version beacons can be used for validation.
			err := operation.IndexVersionBeaconByHeight(rw.Writer(), versionBeacons[len(versionBeacons)-1])
			if err != nil {
				return fmt.Errorf("could not index version beacon or height (%d): %w", header.Height, err)
			}
		}

		return nil
	})
	if err != nil {
		return fmt.Errorf("could not persist finalization operations for block (%x): %w", blockID, err)
	}

	// update the cache
	m.State.cachedLatest.Store(&cachedLatest{
		finalizedID:     blockID,
		finalizedHeader: header,
		sealedID:        lastSeal.BlockID,
		sealedHeader:    sealed,
	})

	// Emit protocol events after database transaction succeeds. Event delivery is guaranteed,
	// _except_ in case of a crash. Hence, when recovering from a crash, consumers need to deduce
	// from the state whether they have missed events and re-execute the respective actions.
	m.consumer.BlockFinalized(header)
	for _, emit := range events {
		emit()
	}

	// update sealed/finalized block metrics
	m.metrics.FinalizedHeight(header.Height)
	m.metrics.SealedHeight(sealed.Height)
	m.metrics.BlockFinalized(block)
	for _, seal := range block.Payload.Seals {
		sealedBlock, err := m.blocks.ByID(seal.BlockID)
		if err != nil {
			return fmt.Errorf("could not retrieve sealed block (%x): %w", seal.BlockID, err)
		}
		m.metrics.BlockSealed(sealedBlock)
	}
	protocolSnapshot, err := m.protocolKVStoreSnapshotsDB.ByID(block.Payload.ProtocolStateID)
	if err != nil {
		return fmt.Errorf("could not retrieve protocol snapshot for block (%x): %w", blockID, err)
	}
	m.metrics.ProtocolStateVersion(protocolSnapshot.Version)

	// apply all queued metrics
	for _, updateMetric := range metrics {
		updateMetric()
	}

	return nil
}

// isFirstBlockOfEpoch returns true if the given block is the first block of a new epoch
// by comparing the block's Protocol State Snapshot to that of its parent.
// NOTE: There can be multiple (un-finalized) blocks that qualify as the first block of epoch N.
func isFirstBlockOfEpoch(parentEpochState, blockEpochState protocol.EpochProtocolState) bool {
	return parentEpochState.Epoch() < blockEpochState.Epoch()
}

// epochMetricsAndEventsOnBlockFinalized determines metrics to update and protocol
// events to emit upon finalizing a block.
//   - We notify about an epoch transition when the first block of the new epoch is finalized
//   - We notify about an epoch phase transition when the first block within the new epoch phase is finalized
//
// This method must be called for each finalized block.
// No errors are expected during normal operation.
func (m *FollowerState) epochMetricsAndEventsOnBlockFinalized(parentEpochState, finalizedEpochState protocol.EpochProtocolState, finalized *flow.Header) (
	metrics []func(),
	events []func(),
	err error,
) {
	parentEpochCounter := parentEpochState.Epoch()
	childEpochCounter := finalizedEpochState.Epoch()
	parentEpochPhase := parentEpochState.EpochPhase()
	childEpochPhase := finalizedEpochState.EpochPhase()

	// Check for entering or exiting EFM
	if !parentEpochState.EpochFallbackTriggered() && finalizedEpochState.EpochFallbackTriggered() {
		// this block triggers EFM
		events = append(events, func() {
			m.consumer.EpochFallbackModeTriggered(childEpochCounter, finalized)
		})
		metrics = append(metrics, m.metrics.EpochFallbackModeTriggered)
	}
	if parentEpochState.EpochFallbackTriggered() && !finalizedEpochState.EpochFallbackTriggered() {
		// this block exits EFM
		events = append(events, func() {
			m.consumer.EpochFallbackModeExited(childEpochCounter, finalized)
		})
		metrics = append(metrics, m.metrics.EpochFallbackModeExited)
	}

	// Check for a new epoch extension
	if len(finalizedEpochState.EpochExtensions()) > len(parentEpochState.EpochExtensions()) {
		// We expect at most one additional epoch extension per block, but tolerate more here
		for i := len(parentEpochState.EpochExtensions()); i < len(finalizedEpochState.EpochExtensions()); i++ {
			finalizedExtension := finalizedEpochState.EpochExtensions()[i]
			events = append(events, func() { m.consumer.EpochExtended(childEpochCounter, finalized, finalizedExtension) })
			metrics = append(metrics, func() { m.metrics.CurrentEpochFinalView(finalizedExtension.FinalView) })
		}
	}

	// Different epoch counter - handle epoch transition and phase transition Committed->Staking
	if parentEpochCounter != childEpochCounter {
		childEpochSetup := finalizedEpochState.EpochSetup()
		events = append(events, func() { m.consumer.EpochTransition(childEpochSetup.Counter, finalized) })
		// set current epoch counter corresponding to new epoch
		metrics = append(metrics, func() { m.metrics.CurrentEpochCounter(childEpochSetup.Counter) })
		// denote the most recent epoch transition height
		metrics = append(metrics, func() { m.metrics.EpochTransitionHeight(finalized.Height) })
		// set epoch phase
		metrics = append(metrics, func() { m.metrics.CurrentEpochPhase(childEpochPhase) })
		// set current epoch view values
		metrics = append(
			metrics,
			// Since we have just started a new epoch, there cannot be any extensions yet.
			// Therefore, it is safe to directly use EpochSetup.FinalView here (epoch extensions are handled above).
			func() { m.metrics.CurrentEpochFinalView(childEpochSetup.FinalView) },
			func() {
				m.metrics.CurrentDKGPhaseViews(childEpochSetup.DKGPhase1FinalView, childEpochSetup.DKGPhase2FinalView, childEpochSetup.DKGPhase3FinalView)
			},
		)
		return
	}

	// Same epoch phase -> nothing to do
	if parentEpochPhase == childEpochPhase {
		return
	}

	// Update the phase metric when any phase change occurs
	events = append(events, func() { m.metrics.CurrentEpochPhase(childEpochPhase) })

	// Handle phase transition Staking->Setup. `finalized` is first block in Setup phase.
	if parentEpochPhase == flow.EpochPhaseStaking && childEpochPhase == flow.EpochPhaseSetup {
		events = append(events, func() { m.consumer.EpochSetupPhaseStarted(childEpochCounter, finalized) })
		return
	}
	// Handle phase transition Setup/Fallback->Committed phase. `finalized` is first block in Committed phase.
	if (parentEpochPhase == flow.EpochPhaseSetup || parentEpochPhase == flow.EpochPhaseFallback) && childEpochPhase == flow.EpochPhaseCommitted {
		events = append(events, func() { m.consumer.EpochCommittedPhaseStarted(childEpochCounter, finalized) })
		return
	}
	// Handle phase transition Staking/Setup->Fallback phase
	// NOTE: we can have the phase transition Committed->Fallback, but only across an epoch boundary (handled above)
	if (parentEpochPhase == flow.EpochPhaseStaking || parentEpochPhase == flow.EpochPhaseSetup) && childEpochPhase == flow.EpochPhaseFallback {
		// This conditional exists to capture this final set of valid phase transitions, to allow sanity check below
		// In the future we could add a protocol event here for transition into the Fallback phase, if any consumers need this.
		return
	}

	return nil, nil, fmt.Errorf("sanity check failed: invalid subsequent [epoch-phase] [%d-%s]->[%d-%s]",
		parentEpochCounter, parentEpochPhase, childEpochCounter, childEpochPhase)
}

// versionBeaconOnBlockFinalized extracts and returns the VersionBeacons from the
// finalized block's seals.
// This could return multiple VersionBeacons if the parent block contains multiple Seals.
// The version beacons will be returned in the ascending height order of the seals.
// Technically only the last VersionBeacon is relevant.
func (m *FollowerState) versionBeaconOnBlockFinalized(
	finalized *flow.Block,
) ([]*flow.SealedVersionBeacon, error) {
	var versionBeacons []*flow.SealedVersionBeacon

	seals, err := protocol.OrderedSeals(finalized.Payload.Seals, m.headers)
	if err != nil {
		if errors.Is(err, storage.ErrNotFound) {
			return nil, fmt.Errorf(
				"ordering seals: parent payload contains"+
					" seals for unknown block: %w", err)
		}
		return nil, fmt.Errorf("unexpected error ordering seals: %w", err)
	}

	for _, seal := range seals {
		result, err := m.results.ByID(seal.ResultID)
		if err != nil {
			return nil, fmt.Errorf(
				"could not retrieve result (id=%x) for seal (id=%x): %w",
				seal.ResultID,
				seal.ID(),
				err)
		}
		for _, event := range result.ServiceEvents {

			ev, ok := event.Event.(*flow.VersionBeacon)

			if !ok {
				// skip other service event types.
				// validation if this is a known service event type is done elsewhere.
				continue
			}

			err := ev.Validate()
			if err != nil {
				m.logger.Warn().
					Err(err).
					Str("block_id", finalized.ID().String()).
					Interface("event", ev).
					Msg("invalid VersionBeacon service event")
				continue
			}

			// The version beacon only becomes actionable/valid/active once the block
			// containing the version beacon has been sealed. That is why we set the
			// Seal height to the current block height.
			versionBeacons = append(versionBeacons, &flow.SealedVersionBeacon{
				VersionBeacon: ev,
				SealHeight:    finalized.Height,
			})
		}
	}

	return versionBeacons, nil
}<|MERGE_RESOLUTION|>--- conflicted
+++ resolved
@@ -182,11 +182,7 @@
 	}
 
 	// check if the block header is a valid extension of parent block
-<<<<<<< HEAD
 	deferredBlockPersist, err := m.headerExtend(ctx, candidate, certifyingQC)
-=======
-	err = m.headerExtend(ctx, certified.Proposal, certifyingQC, deferredBlockPersist)
->>>>>>> f4ae905b
 	if err != nil {
 		// since we have a QC for this block, it cannot be an invalid extension
 		return fmt.Errorf("unexpected invalid block (id=%x) with certifying qc (id=%x): %s",
@@ -202,7 +198,6 @@
 		return operation.IndexLatestSealAtBlock(lctx, rw.Writer(), blockID, latestSeal.ID())
 	})
 
-	// the Extend method has already been fully constructed.
 	// evolve protocol state and verify consistency with commitment included in
 	deferredProtocolStatePersist, err := m.evolveProtocolState(ctx, candidate)
 	if err != nil {
@@ -275,19 +270,17 @@
 	}
 
 	// check if the block header is a valid extension of parent block
-<<<<<<< HEAD
-	deferredBlockPersist, err := m.headerExtend(ctx, candidate, nil)
-=======
-	err = m.headerExtend(ctx, candidateProposal, nil, deferredBlockPersist)
->>>>>>> f4ae905b
+	deferredBlockPersist, err := m.headerExtend(ctx, candidateProposal, nil)
 	if err != nil {
 		return fmt.Errorf("header not compliant with chain state: %w", err)
 	}
 
 	// The following function rejects the input block with an [state.OutdatedExtensionError] if and only if
 	// the block is orphaned or already finalized. If the block was to be finalized already, it would have been
-	// detected as already processed by the check above. Hence, `candidate` being orphaned is the only
-	// possible case to receive an [state.OutdatedExtensionError] here.
+	// detected as already processed by the check above. This holds, because the mutator is the only component
+	// that extends the chain state with new blocks. Hence, `candidate` being orphaned is the only possible case
+	// to receive an [state.OutdatedExtensionError] here.
+	// CAUTION: it is not clear whether this argument still holds for concurrent block ingestion (hypothetical future scenario).
 	err = m.checkOutdatedExtension(candidate.HeaderBody)
 	if err != nil {
 		if state.IsOutdatedExtensionError(err) {
@@ -374,61 +367,32 @@
 //
 // Expected errors during normal operations:
 //   - state.InvalidExtensionError if the candidate block is invalid
-<<<<<<< HEAD
-func (m *FollowerState) headerExtend(ctx context.Context, candidate *flow.Block, certifyingQC *flow.QuorumCertificate) (*deferred.DeferredBlockPersist, error) {
-=======
-func (m *FollowerState) headerExtend(ctx context.Context, candidate *flow.Proposal, certifyingQC *flow.QuorumCertificate, deferredBlockPersist *deferred.DeferredBlockPersist) error {
->>>>>>> f4ae905b
+func (m *FollowerState) headerExtend(ctx context.Context, candidate *flow.Proposal, certifyingQC *flow.QuorumCertificate) (*deferred.DeferredBlockPersist, error) {
 	span, _ := m.tracer.StartSpanFromContext(ctx, trace.ProtoStateMutatorExtendCheckHeader)
 	defer span.End()
 	blockID := candidate.Block.ID()
 	headerBody := candidate.Block.HeaderBody
 
-<<<<<<< HEAD
-	// STEP 1: Check that the payload is consistent with the payload hash in the header
-	if candidate.Payload.Hash() != header.PayloadHash {
-		return nil, state.NewInvalidExtensionErrorf("payload integrity check failed")
-	}
-
-	// STEP 2: check whether the candidate (i) connects to the known block tree and
-=======
 	// STEP 1: check whether the candidate (i) connects to the known block tree and
->>>>>>> f4ae905b
 	// (ii) has the same chain ID as its parent and a height incremented by 1.
 	parent, err := m.headers.ByBlockID(headerBody.ParentID) // (i) connects to the known block tree
 	if err != nil {
 		// The only sentinel error that can happen here is `storage.ErrNotFound`. However, by convention the
 		// protocol state must be extended in a parent-first order. This block's parent being unknown breaks
 		// with this API contract and results in an exception.
-<<<<<<< HEAD
-		return nil, irrecoverable.NewExceptionf("could not retrieve the candidate's parent block %v: %w", header.ParentID, err)
-	}
-	if header.ChainID != parent.ChainID {
+		return nil, irrecoverable.NewExceptionf("could not retrieve the candidate's parent block %v: %w", headerBody.ParentID, err)
+	}
+	if headerBody.ChainID != parent.ChainID {
 		return nil, state.NewInvalidExtensionErrorf("candidate built for invalid chain (candidate: %s, parent: %s)",
-			header.ChainID, parent.ChainID)
-	}
-	if header.ParentView != parent.View {
+			headerBody.ChainID, parent.ChainID)
+	}
+	if headerBody.ParentView != parent.View {
 		return nil, state.NewInvalidExtensionErrorf("candidate build with inconsistent parent view (candidate: %d, parent %d)",
-			header.ParentView, parent.View)
-	}
-	if header.Height != parent.Height+1 {
+			headerBody.ParentView, parent.View)
+	}
+	if headerBody.Height != parent.Height+1 {
 		return nil, state.NewInvalidExtensionErrorf("candidate built with invalid height (candidate: %d, parent: %d)",
-			header.Height, parent.Height)
-=======
-		return irrecoverable.NewExceptionf("could not retrieve the candidate's parent block %v: %w", headerBody.ParentID, err)
-	}
-	if headerBody.ChainID != parent.ChainID {
-		return state.NewInvalidExtensionErrorf("candidate built for invalid chain (candidate: %s, parent: %s)",
-			headerBody.ChainID, parent.ChainID)
-	}
-	if headerBody.ParentView != parent.View {
-		return state.NewInvalidExtensionErrorf("candidate build with inconsistent parent view (candidate: %d, parent %d)",
-			headerBody.ParentView, parent.View)
-	}
-	if headerBody.Height != parent.Height+1 {
-		return state.NewInvalidExtensionErrorf("candidate built with invalid height (candidate: %d, parent: %d)",
 			headerBody.Height, parent.Height)
->>>>>>> f4ae905b
 	}
 
 	// STEP 2: check validity of block timestamp using parent's timestamp
@@ -442,30 +406,18 @@
 
 	// STEP 3: if a certifying QC is given (can be nil), sanity-check that it actually certifies the candidate block
 	if certifyingQC != nil {
-<<<<<<< HEAD
-		if certifyingQC.View != header.View {
-			return nil, fmt.Errorf("qc doesn't certify candidate block, expect %d view, got %d", header.View, certifyingQC.View)
-=======
 		if certifyingQC.View != headerBody.View {
-			return fmt.Errorf("qc doesn't certify candidate block, expect %d view, got %d", headerBody.View, certifyingQC.View)
->>>>>>> f4ae905b
+			return nil, fmt.Errorf("qc doesn't certify candidate block, expect %d view, got %d", headerBody.View, certifyingQC.View)
 		}
 		if certifyingQC.BlockID != blockID {
 			return nil, fmt.Errorf("qc doesn't certify candidate block, expect %x blockID, got %x", blockID, certifyingQC.BlockID)
 		}
 	}
 
-<<<<<<< HEAD
-	// STEP 5:
-	qc := candidate.Header.ParentQC()
-	deferredBlockPersist := deferred.NewDeferredBlockPersist().AddNextOperation(func(lctx lockctx.Proof, blockID flow.Identifier, rw storage.ReaderBatchWriter) error {
-		// STEP 5a: Store QC for parent block and emit `BlockProcessable` notification if and only if
-=======
 	// STEP 4:
 	qc := candidate.Block.ParentQC()
-	deferredBlockPersist.AddNextOperation(func(lctx lockctx.Proof, blockID flow.Identifier, rw storage.ReaderBatchWriter) error {
+	deferredBlockPersist := deferred.NewDeferredBlockPersist().AddNextOperation(func(lctx lockctx.Proof, blockID flow.Identifier, rw storage.ReaderBatchWriter) error {
 		// STEP 4a: Store QC for parent block and emit `BlockProcessable` notification if and only if
->>>>>>> f4ae905b
 		//  - the QC for the parent has not been stored before (otherwise, we already emitted the notification) and
 		//  - the parent block's height is larger than the finalized root height (the root block is already considered processed)
 		// Thereby, we reduce duplicated `BlockProcessable` notifications.
@@ -557,8 +509,10 @@
 //     Therefore, our fork contains a block at height H that conflicts with the latest
 //     finalized block. Hence, `block` is orphaned.
 //     Example:
-//     A (Finalized) ← B (Finalized) ← C (Finalized) ← D ← E ← F
-//     ↖ G             ↖ H              ↖ I
+//
+//        A (Finalized) ← B (Finalized) ← C (Finalized) ← D ← E ← F
+//                         ↖ G             ↖ H              ↖ I
+//
 //     Block G is outdated, because its ancestry does not include C (latest finalized).
 //     Block H and I are not outdated, because they do have C as an ancestor.
 //
@@ -786,13 +740,9 @@
 
 	// Evolve the Protocol State starting from the parent block's state. Information that may change the state is:
 	// the candidate block's view and Service Events from execution results sealed in the candidate block.
-<<<<<<< HEAD
-	updatedStateID, deferredBlockPersist, err := m.protocolState.EvolveState(candidate.Header.ParentID, candidate.Header.View, candidate.Payload.Seals)
-=======
-	updatedStateID, err := m.protocolState.EvolveState(deferredBlockPersist, candidate.ParentID, candidate.View, candidate.Payload.Seals)
->>>>>>> f4ae905b
-	if err != nil {
-		return nil, fmt.Errorf("evolving protocol state failed: %w", err)
+	updatedStateID, deferredBlockPersist, err := m.protocolState.EvolveState(candidate.ParentID, candidate.View, candidate.Payload.Seals)
+	if err != nil {
+		return fmt.Errorf("evolving protocol state failed: %w", err)
 	}
 
 	// verify Protocol State commitment in the candidate block matches the locally-constructed value
