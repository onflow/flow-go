--- conflicted
+++ resolved
@@ -106,11 +106,7 @@
 // Instead, the consensus follower relies on the consensus participants to
 // validate the full payload. Therefore, a follower a QC (i.e. a child block) as
 // proof that a block is valid.
-<<<<<<< HEAD
-func (m *FollowerState) Extend(candidate *flow.Block) error {
-=======
 func (m *FollowerState) Extend(ctx context.Context, candidate *flow.Block) error {
->>>>>>> a7830376
 
 	span, ctx := m.tracer.StartSpanFromContext(ctx, trace.ProtoStateMutatorHeaderExtend)
 	defer span.Finish()
@@ -138,11 +134,7 @@
 
 // Extend extends the protocol state of a CONSENSUS PARTICIPANT. It checks
 // the validity of the _entire block_ (header and full payload).
-<<<<<<< HEAD
-func (m *MutableState) Extend(candidate *flow.Block) error {
-=======
 func (m *MutableState) Extend(ctx context.Context, candidate *flow.Block) error {
->>>>>>> a7830376
 
 	span, ctx := m.tracer.StartSpanFromContext(ctx, trace.ProtoStateMutatorExtend)
 	defer span.Finish()
@@ -261,11 +253,7 @@
 // guaranteeExtend verifies the validity of the collection guarantees that are
 // included in the block. Specifically, we check for expired collections and
 // duplicated collections (also including ancestor blocks).
-<<<<<<< HEAD
-func (m *MutableState) guaranteeExtend(candidate *flow.Block) error {
-=======
 func (m *MutableState) guaranteeExtend(ctx context.Context, candidate *flow.Block) error {
->>>>>>> a7830376
 
 	span, _ := m.tracer.StartSpanFromContext(ctx, trace.ProtoStateMutatorExtendCheckGuarantees)
 	defer span.Finish()
@@ -417,11 +405,7 @@
 
 // insert stores the candidate block in the data base. The
 // `candidate` block _must be valid_ (otherwise, the state will be corrupted).
-<<<<<<< HEAD
-func (m *FollowerState) insert(candidate *flow.Block, last *flow.Seal) error {
-=======
 func (m *FollowerState) insert(ctx context.Context, candidate *flow.Block, last *flow.Seal) error {
->>>>>>> a7830376
 
 	span, _ := m.tracer.StartSpanFromContext(ctx, trace.ProtoStateMutatorExtendDBInsert)
 	defer span.Finish()
@@ -485,17 +469,10 @@
 // Finalize marks the specified block as finalized. This method only
 // finalizes one block at a time. Hence, the parent of `blockID`
 // has to be the last finalized block.
-<<<<<<< HEAD
-func (m *FollowerState) Finalize(blockID flow.Identifier) error {
-	// preliminaries: start tracer and retrieve full block
-	m.tracer.StartSpan(blockID, trace.ProtoStateMutatorFinalize)
-	defer m.tracer.FinishSpan(blockID, trace.ProtoStateMutatorFinalize)
-=======
 func (m *FollowerState) Finalize(ctx context.Context, blockID flow.Identifier) error {
 	// preliminaries: start tracer and retrieve full block
 	span, _ := m.tracer.StartSpanFromContext(ctx, trace.ProtoStateMutatorFinalize)
 	defer span.Finish()
->>>>>>> a7830376
 	block, err := m.blocks.ByID(blockID)
 	if err != nil {
 		return fmt.Errorf("could not retrieve full block that should be finalized: %w", err)
