// (c) 2019 Dapper Labs - ALL RIGHTS RESERVED

package badger

import (
	"fmt"

	"github.com/dgraph-io/badger/v2"

	"github.com/onflow/flow-go/model/flow"
	"github.com/onflow/flow-go/module/trace"
	"github.com/onflow/flow-go/state"
	"github.com/onflow/flow-go/storage/badger/operation"
	"github.com/onflow/flow-go/storage/badger/procedure"
)

type Mutator struct {
	state *State
}

func (m *Mutator) Bootstrap(root *flow.Block, result *flow.ExecutionResult, seal *flow.Seal) error {
	return operation.RetryOnConflict(m.state.db.Update, func(tx *badger.Txn) error {

		// NEW: bootstrapping from an arbitrary states requires an execution result and block seal
		// as input; we need to verify them against each other and against the root block

		if result.BlockID != root.ID() {
			return fmt.Errorf("root execution result for wrong block (%x != %x)", result.BlockID, root.ID())
		}

		if seal.BlockID != root.ID() {
			return fmt.Errorf("root block seal for wrong block (%x != %x)", seal.BlockID, root.ID())
		}

		if seal.ResultID != result.ID() {
			return fmt.Errorf("root block seal for wrong execution result (%x != %x)", seal.ResultID, result.ID())
		}

		// EPOCHS: If we bootstrap with epochs, we no longer need identities as a payload to the root block; instead, we
		// want to see two system events with all necessary information: one epoch setup and one epoch commit.

		// We should have exactly two service events, one epoch setup and one epoch commit.
		if len(seal.ServiceEvents) != 2 {
			return fmt.Errorf("root block seal must contain two system events (have %d)", len(seal.ServiceEvents))
		}
		setup, valid := seal.ServiceEvents[0].Event.(*flow.EpochSetup)
		if !valid {
			return fmt.Errorf("first service event should be epoch setup (%T)", seal.ServiceEvents[0])
		}
		commit, valid := seal.ServiceEvents[1].Event.(*flow.EpochCommit)
		if !valid {
			return fmt.Errorf("second event should be epoch commit (%T)", seal.ServiceEvents[1])
		}

		// They should both have the same epoch counter to be valid.
		if setup.Counter != commit.Counter {
			return fmt.Errorf("epoch setup counter differs from epoch commit counter (%d != %d)", setup.Counter, commit.Counter)
		}

		// The final view of the epoch must be greater than the view of the first block
		if root.Header.View >= setup.FinalView {
			return fmt.Errorf("final view of epoch less than first block view")
		}

		// They should also both be valid within themselves.
		err := validSetup(setup)
		if err != nil {
			return fmt.Errorf("invalid epoch setup event: %w", err)
		}
		err = validCommit(commit, setup)
		if err != nil {
			return fmt.Errorf("invalid epoch commit event: %w", err)
		}

		// FIRST: validate the root block and its payload

		// NOTE: we might need to relax these restrictions and find a way to process the
		// payload of the root block once we implement epochs

		// the root block should have an empty guarantee payload
		if len(root.Payload.Guarantees) > 0 {
			return fmt.Errorf("root block must not have guarantees")
		}

		// the root block should have an empty seal payload
		if len(root.Payload.Seals) > 0 {
			return fmt.Errorf("root block must not have seals")
		}

		// SECOND: insert the initial protocol state data into the database

		// 1) insert the root block with its payload into the state and index it
		err = m.state.blocks.StoreTx(root)(tx)
		if err != nil {
			return fmt.Errorf("could not insert root block: %w", err)
		}
		err = operation.InsertBlockValidity(root.ID(), true)(tx)
		if err != nil {
			return fmt.Errorf("could not mark root block as valid: %w", err)
		}

		err = operation.IndexBlockHeight(root.Header.Height, root.ID())(tx)
		if err != nil {
			return fmt.Errorf("could not index root block: %w", err)
		}
		// root block has no parent, so only needs to add one index
		// to indicate the root block has no child yet
		err = operation.InsertBlockChildren(root.ID(), nil)(tx)
		if err != nil {
			return fmt.Errorf("could not initialize root child index: %w", err)
		}

		// 2) insert the root execution result into the database and index it
		err = operation.InsertExecutionResult(result)(tx)
		if err != nil {
			return fmt.Errorf("could not insert root result: %w", err)
		}
		err = operation.IndexExecutionResult(root.ID(), result.ID())(tx)
		if err != nil {
			return fmt.Errorf("could not index root result: %w", err)
		}

		// 3) insert the root block seal into the database and index it
		err = operation.InsertSeal(seal.ID(), seal)(tx)
		if err != nil {
			return fmt.Errorf("could not insert root seal: %w", err)
		}
		err = operation.IndexBlockSeal(root.ID(), seal.ID())(tx)
		if err != nil {
			return fmt.Errorf("could not index root block seal: %w", err)
		}

		// 4) initialize the current protocol state values
		err = operation.InsertStartedView(root.Header.ChainID, root.Header.View)(tx)
		if err != nil {
			return fmt.Errorf("could not insert started view: %w", err)
		}
		err = operation.InsertVotedView(root.Header.ChainID, root.Header.View)(tx)
		if err != nil {
			return fmt.Errorf("could not insert started view: %w", err)
		}
		err = operation.InsertRootHeight(root.Header.Height)(tx)
		if err != nil {
			return fmt.Errorf("could not insert root height: %w", err)
		}
		err = operation.InsertFinalizedHeight(root.Header.Height)(tx)
		if err != nil {
			return fmt.Errorf("could not insert finalized height: %w", err)
		}
		err = operation.InsertSealedHeight(root.Header.Height)(tx)
		if err != nil {
			return fmt.Errorf("could not insert sealed height: %w", err)
		}

		// 5) initialize values related to the epoch logic
		err = m.state.epoch.setups.StoreTx(setup)(tx)
		if err != nil {
			return fmt.Errorf("could not insert EpochSetup event: %w", err)
		}
		err = m.state.epoch.commits.StoreTx(commit)(tx)
		if err != nil {
			return fmt.Errorf("could not insert EpochCommit event: %w", err)
		}
<<<<<<< HEAD
		err = m.state.epoch.statuses.StoreTx(root.ID(), flow.NewEpochStatus(root.ID(), setup.ID(), commit.ID(), flow.ZeroID, flow.ZeroID))(tx)
=======
		status, err := flow.NewEpochStatus(root.ID(), setup.ID(), commit.ID(), flow.ZeroID, flow.ZeroID)
		if err != nil {
			return fmt.Errorf("could not construct root epoch status: %w", err)
		}
		err = m.state.epoch.statuses.StoreTx(root.ID(), status)(tx)
>>>>>>> 24c35ff4
		if err != nil {
			return fmt.Errorf("could not insert EpochStatus: %w", err)
		}

		m.state.metrics.FinalizedHeight(root.Header.Height)
		m.state.metrics.BlockFinalized(root)

		m.state.metrics.SealedHeight(root.Header.Height)
		m.state.metrics.BlockSealed(root)

		return nil
	})
}

func (m *Mutator) HeaderExtend(candidate *flow.Block) error {

	blockID := candidate.ID()
	m.state.tracer.StartSpan(blockID, trace.ProtoStateMutatorHeaderExtend)
	defer m.state.tracer.FinishSpan(blockID, trace.ProtoStateMutatorHeaderExtend)

	// check if he block header is a valid extension of the finalized state
	err := m.headerExtend(candidate)
	if err != nil {
		return fmt.Errorf("header does not compliance the chain state: %w", err)
	}

	// find the last seal at the parent block
	last, err := m.lastSealed(candidate)
	if err != nil {
		return fmt.Errorf("seal in parent block does not compliance the chain state: %w", err)
	}

	// insert the block and index the last seal for the block
	err = m.insert(candidate, last)
	if err != nil {
		return fmt.Errorf("failed to insert the block: %w", err)
	}

	return nil
}

func (m *Mutator) Extend(candidate *flow.Block) error {

	blockID := candidate.ID()
	m.state.tracer.StartSpan(blockID, trace.ProtoStateMutatorExtend)
	defer m.state.tracer.FinishSpan(blockID, trace.ProtoStateMutatorExtend)

	// check if the block header is a valid extension of the finalized state
	err := m.headerExtend(candidate)
	if err != nil {
		return fmt.Errorf("header does not compliance the chain state: %w", err)
	}

	// check if the guarantees in the payload is a valid extension of the finalized state
	err = m.guaranteeExtend(candidate)
	if err != nil {
		return fmt.Errorf("guarantee does not compliance the chain state: %w", err)
	}

	// check if the seals in the payload is a valid extension of the finalized state
	// return the last seal at the parent block
	last, err := m.sealExtend(candidate)
	if err != nil {
		return fmt.Errorf("seal in parent block does not compliance the chain state: %w", err)
	}

	// insert the block and index the last seal for the block
	err = m.insert(candidate, last)
	if err != nil {
		return fmt.Errorf("failed to insert the block: %w", err)
	}
	return nil
}

// header compliance check to verify if the given block connects to the
// last finalized block.
func (m *Mutator) headerExtend(candidate *flow.Block) error {

	blockID := candidate.ID()
	m.state.tracer.StartSpan(blockID, trace.ProtoStateMutatorExtendCheckHeader)
	defer m.state.tracer.FinishSpan(blockID, trace.ProtoStateMutatorExtendCheckHeader)

	// FIRST: We do some initial cheap sanity checks, like checking the payload
	// hash is consistent

	header := candidate.Header
	payload := candidate.Payload
	if payload.Hash() != header.PayloadHash {
		return state.NewInvalidExtensionError("payload integrity check failed")
	}

	// SECOND: Next, we can check whether the block is a valid descendant of the
	// parent. It should have the same chain ID and a height that is one bigger.

	parent, err := m.state.headers.ByBlockID(header.ParentID)
	if err != nil {
		return state.NewInvalidExtensionErrorf("could not retrieve parent: %s", err)
	}
	if header.ChainID != parent.ChainID {
		return state.NewInvalidExtensionErrorf("candidate built for invalid chain (candidate: %s, parent: %s)",
			header.ChainID, parent.ChainID)
	}
	if header.Height != parent.Height+1 {
		return state.NewInvalidExtensionErrorf("candidate built with invalid height (candidate: %d, parent: %d)",
			header.Height, parent.Height)
	}

	// THIRD: Once we have established the block is valid within itself, and the
	// block is valid in relation to its parent, we can check whether it is
	// valid in the context of the entire state. For this, the block needs to
	// directly connect, through its ancestors, to the last finalized block.

	var finalizedHeight uint64
	err = m.state.db.View(operation.RetrieveFinalizedHeight(&finalizedHeight))
	if err != nil {
		return fmt.Errorf("could not retrieve finalized height: %w", err)
	}
	var finalID flow.Identifier
	err = m.state.db.View(operation.LookupBlockHeight(finalizedHeight, &finalID))
	if err != nil {
		return fmt.Errorf("could not lookup finalized block: %w", err)
	}

	ancestorID := header.ParentID
	for ancestorID != finalID {
		ancestor, err := m.state.headers.ByBlockID(ancestorID)
		if err != nil {
			return fmt.Errorf("could not retrieve ancestor (%x): %w", ancestorID, err)
		}
		if ancestor.Height < finalizedHeight {
			// this happens when the candidate block is on a fork that does not include all the
			// finalized blocks.
			// for instance:
			// A (Finalized) <- B (Finalized) <- C (Finalized) <- D <- E <- F
			//                  ^- G             ^- H             ^- I
			// block G is not a valid block, because it does not include C which has been finalized.
			// block H and I are a valid, because its their includes C.
			return state.NewOutdatedExtensionErrorf(
				"candidate block (height: %d) conflicts with finalized state (ancestor: %d final: %d)",
				header.Height, ancestor.Height, finalizedHeight)
		}
		ancestorID = ancestor.ParentID
	}

	return nil
}

// The guarantee part of the payload compliance check.
// None of the blocks should have included a
// guarantee that was expired at the block height, nor should it have been
// included in any previous payload.
func (m *Mutator) guaranteeExtend(candidate *flow.Block) error {

	blockID := candidate.ID()
	m.state.tracer.StartSpan(blockID, trace.ProtoStateMutatorExtendCheckGuarantees)
	defer m.state.tracer.FinishSpan(blockID, trace.ProtoStateMutatorExtendCheckGuarantees)

	header := candidate.Header
	payload := candidate.Payload

	// we only look as far back for duplicates as the transaction expiry limit;
	// if a guarantee was included before that, we will disqualify it on the
	// basis of the reference block anyway
	limit := header.Height - m.state.cfg.transactionExpiry
	if limit > header.Height { // overflow check
		limit = 0
	}

	// look up the root height so we don't look too far back
	// initially this is the genesis block height (aka 0).
	var rootHeight uint64
	err := m.state.db.View(operation.RetrieveRootHeight(&rootHeight))
	if err != nil {
		return fmt.Errorf("could not retrieve root block height: %w", err)
	}
	if limit < rootHeight {
		limit = rootHeight
	}

	// build a list of all previously used guarantees on this part of the chain
	ancestorID := header.ParentID
	lookup := make(map[flow.Identifier]struct{})
	for {
		ancestor, err := m.state.headers.ByBlockID(ancestorID)
		if err != nil {
			return fmt.Errorf("could not retrieve ancestor header (%x): %w", ancestorID, err)
		}
		index, err := m.state.index.ByBlockID(ancestorID)
		if err != nil {
			return fmt.Errorf("could not retrieve ancestor index (%x): %w", ancestorID, err)
		}
		for _, collID := range index.CollectionIDs {
			lookup[collID] = struct{}{}
		}
		if ancestor.Height <= limit {
			break
		}
		ancestorID = ancestor.ParentID
	}

	// check each guarantee included in the payload for duplication and expiry
	for _, guarantee := range payload.Guarantees {

		// if the guarantee was already included before, error
		_, duplicated := lookup[guarantee.ID()]
		if duplicated {
			return state.NewInvalidExtensionErrorf("payload includes duplicate guarantee (%x)", guarantee.ID())
		}

		// get the reference block to check expiry
		ref, err := m.state.headers.ByBlockID(guarantee.ReferenceBlockID)
		if err != nil {
			return fmt.Errorf("could not get reference block (%x): %w", guarantee.ReferenceBlockID, err)
		}

		// if the guarantee references a block with expired height, error
		if ref.Height < limit {
			return state.NewInvalidExtensionErrorf("payload includes expired guarantee (height: %d, limit: %d)",
				ref.Height, limit)
		}
	}

	return nil
}

// The compliance of the seal payload.
// we need them to create a valid chain of seals on our branch of the chain,
// starting at the block directly after the last sealed block all the way to
// at most the parent.
// We use deterministic lookup by height for the finalized part of the chain and
// then make a list of unfinalized blocks for the remainder, if any seals
// remain.
func (m *Mutator) sealExtend(candidate *flow.Block) (*flow.Seal, error) {

	blockID := candidate.ID()
	m.state.tracer.StartSpan(blockID, trace.ProtoStateMutatorExtendCheckSeals)
	defer m.state.tracer.FinishSpan(blockID, trace.ProtoStateMutatorExtendCheckSeals)

	header := candidate.Header
	payload := candidate.Payload

	// map each seal to the block it is sealing for easy lookup; we will need to
	// successfully connect _all_ of these seals to the last sealed block for
	// the payload to be valid
	byBlock := make(map[flow.Identifier]*flow.Seal)
	for _, seal := range payload.Seals {
		byBlock[seal.BlockID] = seal
	}
	if len(payload.Seals) != len(byBlock) {
		return nil, state.NewInvalidExtensionErrorf("multiple seals for the same block")
	}

	// get the parent's block seal, which constitutes the beginning of the
	// sealing chain; if no seals are part of the payload, it will also be used
	// for the candidate block, which remains at the same sealed state
	last, err := m.state.seals.ByBlockID(header.ParentID)
	if err != nil {
		return nil, fmt.Errorf("could not retrieve parent seal (%x): %w", header.ParentID, err)
	}

	// if there is no seal in the block payload, use the last sealed block of the parent
	// block as the last sealed block of the given block.
	if len(payload.Seals) == 0 {
		return last, nil
	}

	// get the last sealed block; we use its height to iterate forwards through
	// the finalized blocks which still need sealing
	sealed, err := m.state.headers.ByBlockID(last.BlockID)
	if err != nil {
		return nil, fmt.Errorf("could not retrieve sealed block (%x): %w", last.BlockID, err)
	}

	var finalizedHeight uint64
	err = m.state.db.View(operation.RetrieveFinalizedHeight(&finalizedHeight))
	if err != nil {
		return nil, fmt.Errorf("could not retrieve finalized height: %w", err)
	}
	var finalID flow.Identifier
	err = m.state.db.View(operation.LookupBlockHeight(finalizedHeight, &finalID))
	if err != nil {
		return nil, fmt.Errorf("could not lookup finalized block: %w", err)
	}

	// we now go from last sealed height plus one to finalized height and check
	// if we have the seal for each of them step by step; often we will not even
	// enter this loop, because last sealed height is higher than finalized
	for height := sealed.Height + 1; height <= finalizedHeight; height++ {
		// as we are iterating the finalized blocks, if there is all the seals
		// have been used to seal the finalized blocks, and there is no more seal left,
		// we could exit earlier with the last seal
		if len(byBlock) == 0 {
			return last, nil
		}
		header, err := m.state.headers.ByHeight(height)
		if err != nil {
			return nil, fmt.Errorf("could not get block for sealed height (%d): %w", height, err)
		}
		blockID := header.ID()
		next, found := byBlock[blockID]
		if !found {
			return nil, state.NewInvalidExtensionErrorf("chain of seals broken for finalized (missing: %x)", blockID)
		}
		delete(byBlock, blockID)
		last = next
	}
	// In case no seals are left, we skip the remaining part:
	if len(byBlock) == 0 {
		return last, nil
	}
	// Once we have filled in seals for all finalized blocks we need to check
	// the non-finalized blocks backwards; collect all of them, from direct
	// parent to just before finalized, and see if we can use up the rest of the
	// seals. We need to stop collecting ancestors either when reaching the
	// finalized state, or when reaching the last sealed block.
	ancestorID := header.ParentID
	var pendingIDs []flow.Identifier
	for ancestorID != finalID && ancestorID != last.BlockID {
		pendingIDs = append(pendingIDs, ancestorID)
		ancestor, err := m.state.headers.ByBlockID(ancestorID)
		if err != nil {
			return nil, fmt.Errorf("could not get sealable ancestor (%x): %w", ancestorID, err)
		}
		ancestorID = ancestor.ParentID
	}

	for i := len(pendingIDs) - 1; i >= 0; i-- {
		// as we are iterating the pendings blocks, if there is no more seal left,
		// we exit earlier with the last seal
		if len(byBlock) == 0 {
			return last, nil
		}
		pendingID := pendingIDs[i]
		next, found := byBlock[pendingID]
		if !found {
			return nil, state.NewInvalidExtensionErrorf("chain of seals broken for pending (missing: %x)", pendingID)
		}
		delete(byBlock, pendingID)
		last = next
	}

	// This is just a sanity check; at this point, no seals should be left.
	if len(byBlock) > 0 {
		return nil, fmt.Errorf("not all seals connected to state (left: %d)", len(byBlock))
	}

	return last, nil
}

// finding the last sealed block on the chain of which the given block is extending
// for instance, here is the chain state: block 100 is the head, block 97 is finalized,
// and 95 is the last sealed block at the state of block 100.
// 95 (sealed) <- 96 <- 97 (finalized) <- 98 <- 99 <- 100
// Now, if block 101 is extending block 100, and its payload has a seal for 96, then it will
// be the last sealed for block 101.
func (m *Mutator) lastSealed(candidate *flow.Block) (*flow.Seal, error) {

	blockID := candidate.ID()
	m.state.tracer.StartSpan(blockID, trace.ProtoStateMutatorHeaderExtendGetLastSealed)
	defer m.state.tracer.FinishSpan(blockID, trace.ProtoStateMutatorHeaderExtendGetLastSealed)

	header := candidate.Header
	payload := candidate.Payload

	// getting the last sealed block
	last, err := m.state.seals.ByBlockID(header.ParentID)
	if err != nil {
		return nil, fmt.Errorf("could not retrieve parent seal (%x): %w", header.ParentID, err)
	}

	// if the payload of the block has seals, then the last seal is the seal for the highest
	// block
	if len(payload.Seals) > 0 {
		var highestHeader *flow.Header
		for i, seal := range payload.Seals {
			header, err := m.state.headers.ByBlockID(seal.BlockID)
			if err != nil {
				return nil, fmt.Errorf("could not retrieve the header %v for seal: %w", seal.BlockID, err)
			}

			if i == 0 || header.Height > highestHeader.Height {
				highestHeader = header
				last = seal
			}
		}
	}

	return last, nil
}

func (m *Mutator) insert(candidate *flow.Block, last *flow.Seal) error {

	blockID := candidate.ID()

	m.state.tracer.StartSpan(blockID, trace.ProtoStateMutatorExtendDBInsert)
	defer m.state.tracer.FinishSpan(blockID, trace.ProtoStateMutatorExtendDBInsert)

	// SIXTH: epoch transitions and service events
	//    (i) Determine protocol state for block's _current_ Epoch.
	//        As we don't have slashing yet, the protocol state is fully
	//        determined by the Epoch Preparation events.
	//   (ii) Determine protocol state for block's _next_ Epoch.
	//        In case any of the payload seals includes system events,
	//        we need to check if they are valid and must apply them
	//        to the protocol state as needed.
	ops, err := m.handleServiceEvents(candidate)
	if err != nil {
		return fmt.Errorf("could not handle service events: %w", err)
	}

	// FINALLY: Both the header itself and its payload are in compliance with the
	// protocol state. We can now store the candidate block, as well as adding
	// its final seal to the seal index and initializing its children index.

	err = operation.RetryOnConflict(m.state.db.Update, func(tx *badger.Txn) error {
		// insert the block into the database AND cache
		err := m.state.blocks.StoreTx(candidate)(tx)
		if err != nil {
			return fmt.Errorf("could not store candidate block: %w", err)
		}

		// index the latest sealed block in this fork
		err = operation.IndexBlockSeal(blockID, last.ID())(tx)
		if err != nil {
			return fmt.Errorf("could not index candidate seal: %w", err)
		}

		// index the child block for recovery
		err = procedure.IndexNewBlock(blockID, candidate.Header.ParentID)(tx)
		if err != nil {
			return fmt.Errorf("could not index new block: %w", err)
		}

		// apply any optional DB operations from service events
		for _, apply := range ops {
			err := apply(tx)
			if err != nil {
				return fmt.Errorf("could not apply operation: %w", err)
			}
		}

		return nil
	})

	if err != nil {
		return fmt.Errorf("could not execute state extension: %w", err)
	}

	return nil
}

func (m *Mutator) Finalize(blockID flow.Identifier) error {

	m.state.tracer.StartSpan(blockID, trace.ProtoStateMutatorFinalize)
	defer m.state.tracer.FinishSpan(blockID, trace.ProtoStateMutatorFinalize)

	// FIRST: The finalize call on the protocol state can only finalize one
	// block at a time. This implies that the parent of the pending block that
	// is to be finalized has to be the last finalized block.

	var finalized uint64
	err := m.state.db.View(operation.RetrieveFinalizedHeight(&finalized))
	if err != nil {
		return fmt.Errorf("could not retrieve finalized height: %w", err)
	}
	var finalID flow.Identifier
	err = m.state.db.View(operation.LookupBlockHeight(finalized, &finalID))
	if err != nil {
		return fmt.Errorf("could not retrieve final header: %w", err)
	}
	block, err := m.state.blocks.ByID(blockID)
	if err != nil {
		return fmt.Errorf("could not retrieve pending block: %w", err)
	}
	header := block.Header
	if header.ParentID != finalID {
		return fmt.Errorf("can only finalize child of last finalized block")
	}

	// SECOND: We also want to update the last sealed height. Retrieve the block
	// seal indexed for the block and retrieve the block that was sealed by it.

	last, err := m.state.seals.ByBlockID(blockID)
	if err != nil {
		return fmt.Errorf("could not look up sealed header: %w", err)
	}
	sealed, err := m.state.headers.ByBlockID(last.BlockID)
	if err != nil {
		return fmt.Errorf("could not retrieve sealed header: %w", err)
	}

	// EPOCH: A block inserted into the protocol state is already a valid extension

	epochStatus, err := m.state.epoch.statuses.ByBlockID(blockID)
	if err != nil {
		return fmt.Errorf("could not retrieve epoch state: %w", err)
	}
	setup, err := m.state.epoch.setups.ByID(epochStatus.CurrentEpoch.SetupID)
	if err != nil {
		return fmt.Errorf("could not retrieve setup event for current epoch: %w", err)
	}

	payload := block.Payload
	// track protocol events that should be emitted
	var events []func()
	for _, seal := range payload.Seals {
		for _, event := range seal.ServiceEvents {
			switch ev := event.Event.(type) {
			case *flow.EpochSetup:
				events = append(events, func() { m.state.consumer.EpochSetupPhaseStarted(ev.Counter-1, header) })
			case *flow.EpochCommit:
				events = append(events, func() { m.state.consumer.EpochCommittedPhaseStarted(ev.Counter-1, header) })
			default:
				return fmt.Errorf("invalid service event type in payload (%T)", event)
			}
		}
	}

	// retrieve the final view of the current epoch w.r.t. the parent block
	finalView, err := m.state.AtBlockID(header.ParentID).Epochs().Current().FinalView()
	if err != nil {
		return fmt.Errorf("could not get parent epoch final view: %w", err)
	}

	// if this block's view exceeds the final view of its parent's current epoch,
	// this block begins the next epoch
	if header.View > finalView {
		events = append(events, func() { m.state.consumer.EpochTransition(setup.Counter, header) })
	}

	// FINALLY: any block that is finalized is already a valid extension;
	// in order to make it final, we need to do just three things:
	// 1) Map its height to its index; there can no longer be other blocks at
	// this height, as it becomes immutable.
	// 2) Forward the last finalized height to its height as well. We now have
	// a new last finalized height.
	// 3) Forward the last seled height to the height of the block its last
	// seal sealed. This could actually stay the same if it has no seals in its
	// payload, in which case the parent's seal is the same.

	err = operation.RetryOnConflict(m.state.db.Update, func(tx *badger.Txn) error {
		err = operation.IndexBlockHeight(header.Height, blockID)(tx)
		if err != nil {
			return fmt.Errorf("could not insert number mapping: %w", err)
		}
		err = operation.UpdateFinalizedHeight(header.Height)(tx)
		if err != nil {
			return fmt.Errorf("could not update finalized height: %w", err)
		}
		err = operation.UpdateSealedHeight(sealed.Height)(tx)
		if err != nil {
			return fmt.Errorf("could not update sealed height: %w", err)
		}
		return nil
	})
	if err != nil {
		return fmt.Errorf("could not execute finalization: %w", err)
	}

	// FOURTH: metrics and events

	m.state.metrics.FinalizedHeight(header.Height)
	m.state.metrics.SealedHeight(sealed.Height)
	m.state.metrics.BlockFinalized(block)

	m.state.consumer.BlockFinalized(header)
	for _, emit := range events {
		emit()
	}

	for _, seal := range block.Payload.Seals {

		// get each sealed block for sealed metrics
		sealed, err := m.state.blocks.ByID(seal.BlockID)
		if err != nil {
			return fmt.Errorf("could not retrieve sealed block (%x): %w", seal.BlockID, err)
		}

		m.state.metrics.BlockSealed(sealed)
	}

	return nil
}

// epochStatus computes the EpochStatus for the given block
// BEFORE applying the block payload itself
// Specifically, we must determine whether block is the first block of a new
// epoch in its respective fork. We do this by comparing the block's view to
// the Epoch data from its parent. If the block's view is _larger_ than the
// final View of the parent's epoch, the block starts a new Epoch.
// case (a): block is in same Epoch as parent.
//           the parent's EpochStatus.CurrentEpoch also applies for the current block
// case (b): block starts new Epoch in its respective fork.
//           the parent's EpochStatus.NextEpoch is the current block's EpochStatus.CurrentEpoch
// As the parent was a valid extension of the chain, by induction, the parent satisfies all
// consistency requirements of the protocol.
func (m *Mutator) epochStatus(block *flow.Header) (*flow.EpochStatus, error) {

	parentStatus, err := m.state.epoch.statuses.ByBlockID(block.ParentID)
	if err != nil {
		return nil, fmt.Errorf("could not retrieve epoch state for parent: %w", err)
	}

	// Retrieve EpochSetup and EpochCommit event for parent block's Epoch
	parentSetup, err := m.state.epoch.setups.ByID(parentStatus.CurrentEpoch.SetupID)
	if err != nil {
		return nil, fmt.Errorf("could not retrieve EpochSetup event for parent: %w", err)
	}

	if parentSetup.FinalView < block.View { // first block of a new epoch
		// sanity check: parent's epoch Preparation should be completed and have EpochSetup and EpochCommit events
		if parentStatus.NextEpoch.SetupID == flow.ZeroID {
			return nil, fmt.Errorf("missing setup event for starting next epoch")
		}
		if parentStatus.NextEpoch.CommitID == flow.ZeroID {
			return nil, fmt.Errorf("missing commit event for starting next epoch")
		}
<<<<<<< HEAD
		p := flow.NewEpochStatus(
=======
		status, err := flow.NewEpochStatus(
>>>>>>> 24c35ff4
			block.ID(),
			parentStatus.NextEpoch.SetupID, parentStatus.NextEpoch.CommitID,
			flow.ZeroID, flow.ZeroID,
		)
		return status, err
	}

	// Block is in the same epoch as its parent, re-use the same epoch status
	// IMPORTANT: copy the status to avoid modifying the parent status in the cache
<<<<<<< HEAD
	blockStatus := flow.NewEpochStatus(
=======
	status, err := flow.NewEpochStatus(
>>>>>>> 24c35ff4
		parentStatus.FirstBlockID,
		parentStatus.CurrentEpoch.SetupID, parentStatus.CurrentEpoch.CommitID,
		parentStatus.NextEpoch.SetupID, parentStatus.NextEpoch.CommitID,
	)
	return status, err
}

// handleServiceEvents checks the service events within the seals of a block.
// It returns an error if there are any invalid, malformed, or duplicate events,
// in which case this block should be rejected.
//
// If the service events are valid, or there are no service events, it returns
// a slice of Badger operations to apply while storing the block. This includes
// an operation to index the epoch status for every block, and operations to
// insert service events for blocks that include them.
func (m *Mutator) handleServiceEvents(block *flow.Block) ([]func(*badger.Txn) error, error) {

	// Determine epoch status for block's CURRENT epoch.
	//
	// This yields the tentative protocol state BEFORE applying the block payload.
	// As we don't have slashing yet, there is nothing in the payload which could
	// modify the protocol state for the current epoch.
	epochStatus, err := m.epochStatus(block.Header)
	if err != nil {
		return nil, fmt.Errorf("could not determine epoch status: %w", err)
	}

	activeSetup, err := m.state.epoch.setups.ByID(epochStatus.CurrentEpoch.SetupID)
	if err != nil {
		return nil, fmt.Errorf("could not retrieve current epoch setup event: %w", err)
	}
	counter := activeSetup.Counter

	// keep track of DB operations to apply when inserting this block
	var ops []func(*badger.Txn) error

	// The payload might contain epoch preparation service events for the next
	// epoch. In this case, we need to update the tentative protocol state.
	// We need to validate whether all information is available in the protocol
	// state to go to the next epoch when needed. In cases where there is a bug
	// in the smart contract, it could be that this happens too late and the
	// chain finalization should halt.
	for _, seal := range block.Payload.Seals {
		for _, event := range seal.ServiceEvents {

			switch ev := event.Event.(type) {
			case *flow.EpochSetup:

				// We should only have a single epoch setup event per epoch.
				if epochStatus.NextEpoch.SetupID != flow.ZeroID {
					// true iff EpochSetup event for NEXT epoch was already included before
					return nil, state.NewInvalidExtensionError("duplicate epoch setup service event")
				}

				// The setup event should have the counter increased by one.
				if ev.Counter != counter+1 {
					return nil, state.NewInvalidExtensionErrorf("next epoch setup has invalid counter (%d => %d)", counter, ev.Counter)
				}

				// The final view needs to be after the current epoch final view.
				// NOTE: This kind of operates as an overflow check for the other checks.
				if ev.FinalView <= activeSetup.FinalView {
					return nil, state.NewInvalidExtensionErrorf("next epoch must be after current epoch (%d <= %d)", ev.FinalView, activeSetup.FinalView)
				}

				// Finally, the epoch setup event must contain all necessary information.
				err = validSetup(ev)
				if err != nil {
					return nil, state.NewInvalidExtensionErrorf("invalid epoch setup: %s", err)
				}

				// prevents multiple setup events for same Epoch (including multiple setup events in payload of same block)
				epochStatus.NextEpoch.SetupID = ev.ID()

				// we'll insert the setup event when we insert the block
				ops = append(ops, m.state.epoch.setups.StoreTx(ev))

			case *flow.EpochCommit:

				// We should only have a single epoch commit event per epoch.
				if epochStatus.NextEpoch.CommitID != flow.ZeroID {
					// true iff EpochCommit event for NEXT epoch was already included before
					return nil, state.NewInvalidExtensionError("duplicate epoch commit service event")
				}

				// The epoch setup event needs to happen before the commit.
				if epochStatus.NextEpoch.SetupID == flow.ZeroID {
					return nil, state.NewInvalidExtensionError("missing epoch setup for epoch commit")
				}

				// The commit event should have the counter increased by one.
				if ev.Counter != counter+1 {
					return nil, state.NewInvalidExtensionErrorf("next epoch commit has invalid counter (%d => %d)", counter, ev.Counter)
				}

				// Finally, the commit should commit all the necessary information.
				setup, err := m.state.epoch.setups.ByID(epochStatus.NextEpoch.SetupID)
				if err != nil {
					return nil, state.NewInvalidExtensionErrorf("could not retrieve next epoch setup: %s", err)
				}
				err = validCommit(ev, setup)
				if err != nil {
					return nil, state.NewInvalidExtensionErrorf("invalid epoch commit: %s", err)
				}

				// prevents multiple setup events for same Epoch (including multiple setup events in payload of same block)
				epochStatus.NextEpoch.CommitID = ev.ID()

				// we'll insert the commit event when we insert the block
				ops = append(ops, m.state.epoch.commits.StoreTx(ev))

			default:
				return nil, fmt.Errorf("invalid service event type: %s", event.Type)
			}
		}
	}

	// we always index the epoch status, even when there are no service events
	ops = append(ops, m.state.epoch.statuses.StoreTx(block.ID(), epochStatus))

	return ops, nil
}

// MarkValid marks the block as valid in protocol state, and triggers
// `BlockProcessable` event to notify that its parent block is processable.
// why the parent block is processable, not the block itself?
// because a block having a child block means it has been verified
// by the majority of consensus participants.
// Hence, if a block has passed the header validity check, its parent block
// must have passed both the header validity check and the body validity check.
// So that consensus followers can skip the block body validity checks and wait
// for its child to arrive, and if the child passes the header validity check, it means
// the consensus participants have done a complete check on its parent block,
// so consensus followers can trust consensus nodes did the right job, and start
// processing the parent block.
// NOTE: since a parent can have multiple children, `BlockProcessable` event
// could be triggered multiple times for the same block.
// NOTE: BlockProcessable should not be blocking, otherwise, it will block the follower
func (m *Mutator) MarkValid(blockID flow.Identifier) error {
	header, err := m.state.headers.ByBlockID(blockID)
	if err != nil {
		return fmt.Errorf("could not retrieve block header for %x: %w", blockID, err)
	}
	parentID := header.ParentID
	var isParentValid bool
	err = m.state.db.View(operation.RetrieveBlockValidity(parentID, &isParentValid))
	if err != nil {
		return fmt.Errorf("could not retrieve validity of parent block (%x): %w", parentID, err)
	}
	if !isParentValid {
		return fmt.Errorf("can only mark block as valid whose parent is valid")
	}

	err = operation.RetryOnConflict(
		m.state.db.Update,
		operation.SkipDuplicates(
			operation.InsertBlockValidity(blockID, true),
		),
	)
	if err != nil {
		return fmt.Errorf("could not mark block as valid (%x): %w", blockID, err)
	}

	// root blocks and blocks below the root block are considered as "processed",
	// so we don't want to trigger `BlockProcessable` event for them.
	parent, err := m.state.headers.ByBlockID(parentID)
	if err != nil {
		return fmt.Errorf("could not retrieve block header for %x: %w", parentID, err)
	}
	var rootHeight uint64
	err = m.state.db.View(operation.RetrieveRootHeight(&rootHeight))
	if err != nil {
		return fmt.Errorf("could not retrieve root block's height: %w", err)
	}
	if rootHeight >= parent.Height {
		return nil
	}
	m.state.consumer.BlockProcessable(parent)

	return nil
}<|MERGE_RESOLUTION|>--- conflicted
+++ resolved
@@ -161,15 +161,11 @@
 		if err != nil {
 			return fmt.Errorf("could not insert EpochCommit event: %w", err)
 		}
-<<<<<<< HEAD
-		err = m.state.epoch.statuses.StoreTx(root.ID(), flow.NewEpochStatus(root.ID(), setup.ID(), commit.ID(), flow.ZeroID, flow.ZeroID))(tx)
-=======
 		status, err := flow.NewEpochStatus(root.ID(), setup.ID(), commit.ID(), flow.ZeroID, flow.ZeroID)
 		if err != nil {
 			return fmt.Errorf("could not construct root epoch status: %w", err)
 		}
 		err = m.state.epoch.statuses.StoreTx(root.ID(), status)(tx)
->>>>>>> 24c35ff4
 		if err != nil {
 			return fmt.Errorf("could not insert EpochStatus: %w", err)
 		}
@@ -787,11 +783,7 @@
 		if parentStatus.NextEpoch.CommitID == flow.ZeroID {
 			return nil, fmt.Errorf("missing commit event for starting next epoch")
 		}
-<<<<<<< HEAD
-		p := flow.NewEpochStatus(
-=======
 		status, err := flow.NewEpochStatus(
->>>>>>> 24c35ff4
 			block.ID(),
 			parentStatus.NextEpoch.SetupID, parentStatus.NextEpoch.CommitID,
 			flow.ZeroID, flow.ZeroID,
@@ -801,11 +793,7 @@
 
 	// Block is in the same epoch as its parent, re-use the same epoch status
 	// IMPORTANT: copy the status to avoid modifying the parent status in the cache
-<<<<<<< HEAD
-	blockStatus := flow.NewEpochStatus(
-=======
 	status, err := flow.NewEpochStatus(
->>>>>>> 24c35ff4
 		parentStatus.FirstBlockID,
 		parentStatus.CurrentEpoch.SetupID, parentStatus.CurrentEpoch.CommitID,
 		parentStatus.NextEpoch.SetupID, parentStatus.NextEpoch.CommitID,
