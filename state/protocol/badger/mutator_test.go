--- conflicted
+++ resolved
@@ -1352,15 +1352,9 @@
 			epoch1FinalView := epoch1Setup.FinalView
 			epoch1CommitmentDeadline := epoch1FinalView - safetyThreshold
 
-<<<<<<< HEAD
 			// finalizing block 1 should trigger EECC
 			metricsMock.On("EpochEmergencyFallbackTriggered").Once()
 			protoEventsMock.On("EpochEmergencyFallbackTriggered").Once()
-=======
-			// add a participant for the next epoch
-			epoch2NewParticipant := unittest.IdentityFixture(unittest.WithRole(flow.RoleVerification))
-			epoch2Participants := append(participants, epoch2NewParticipant).Sort(order.Canonical)
->>>>>>> 9652b94c
 
 			// we begin the epoch in the EpochStaking phase and
 			// block 1 will be the first block on or past the epoch commitment deadline
