// (c) 2019 Dapper Labs - ALL RIGHTS RESERVED

package badger_test

import (
	"context"
	"errors"
	"math/rand"
	"sync"
	"testing"
	"time"

	"github.com/dgraph-io/badger/v2"
	"github.com/stretchr/testify/assert"
	"github.com/stretchr/testify/mock"
	"github.com/stretchr/testify/require"

	"github.com/onflow/flow-go/crypto"
	"github.com/onflow/flow-go/engine"
	"github.com/onflow/flow-go/model/flow"
	"github.com/onflow/flow-go/model/flow/filter"
	"github.com/onflow/flow-go/model/flow/order"
	"github.com/onflow/flow-go/module/metrics"
	mockmodule "github.com/onflow/flow-go/module/mock"
	"github.com/onflow/flow-go/module/trace"
	st "github.com/onflow/flow-go/state"
	realprotocol "github.com/onflow/flow-go/state/protocol"
	protocol "github.com/onflow/flow-go/state/protocol/badger"
	"github.com/onflow/flow-go/state/protocol/events"
	"github.com/onflow/flow-go/state/protocol/inmem"
	mockprotocol "github.com/onflow/flow-go/state/protocol/mock"
	"github.com/onflow/flow-go/state/protocol/util"
	stoerr "github.com/onflow/flow-go/storage"
	storage "github.com/onflow/flow-go/storage"
	"github.com/onflow/flow-go/storage/badger/operation"
	storeutil "github.com/onflow/flow-go/storage/util"
	"github.com/onflow/flow-go/utils/unittest"
)

func init() {
	rand.Seed(time.Now().UnixNano())
}

var participants = unittest.IdentityListFixture(5, unittest.WithAllRoles())

func TestBootstrapValid(t *testing.T) {
	rootSnapshot := unittest.RootSnapshotFixture(participants)
	util.RunWithBootstrapState(t, rootSnapshot, func(db *badger.DB, state *protocol.State) {
		var finalized uint64
		err := db.View(operation.RetrieveFinalizedHeight(&finalized))
		require.NoError(t, err)

		var sealed uint64
		err = db.View(operation.RetrieveSealedHeight(&sealed))
		require.NoError(t, err)

		var genesisID flow.Identifier
		err = db.View(operation.LookupBlockHeight(0, &genesisID))
		require.NoError(t, err)

		var header flow.Header
		err = db.View(operation.RetrieveHeader(genesisID, &header))
		require.NoError(t, err)

		var sealID flow.Identifier
		err = db.View(operation.LookupBlockSeal(genesisID, &sealID))
		require.NoError(t, err)

		_, seal, err := rootSnapshot.SealedResult()
		require.NoError(t, err)
		err = db.View(operation.RetrieveSeal(sealID, seal))
		require.NoError(t, err)

		block, err := rootSnapshot.Head()
		require.NoError(t, err)
		require.Equal(t, block.Height, finalized)
		require.Equal(t, block.Height, sealed)
		require.Equal(t, block.ID(), genesisID)
		require.Equal(t, block.ID(), seal.BlockID)
		require.Equal(t, block, &header)
	})
}

func TestExtendValid(t *testing.T) {
	unittest.RunWithBadgerDB(t, func(db *badger.DB) {
		metrics := metrics.NewNoopCollector()
		tracer := trace.NewNoopTracer()
		headers, _, seals, index, payloads, blocks, setups, commits, statuses, results := storeutil.StorageLayer(t, db)

		// create a event consumer to test epoch transition events
		distributor := events.NewDistributor()
		consumer := new(mockprotocol.Consumer)
		distributor.AddConsumer(consumer)

		block, result, seal := unittest.BootstrapFixture(participants)
		qc := unittest.QuorumCertificateFixture(unittest.QCWithBlockID(block.ID()))
		rootSnapshot, err := inmem.SnapshotFromBootstrapState(block, result, seal, qc)
		require.NoError(t, err)

		state, err := protocol.Bootstrap(metrics, db, headers, seals, results, blocks, setups, commits, statuses, rootSnapshot)
		require.NoError(t, err)

		fullState, err := protocol.NewFullConsensusState(state, index, payloads, tracer, consumer, util.MockBlockTimer(),
			util.MockReceiptValidator(), util.MockSealValidator(seals))
		require.NoError(t, err)

		extend := unittest.BlockWithParentFixture(block.Header)
		extend.Payload.Guarantees = nil
		extend.Header.PayloadHash = extend.Payload.Hash()

		err = fullState.Extend(context.Background(), &extend)
		require.NoError(t, err)

		finalCommit, err := state.Final().Commit()
		require.NoError(t, err)
		require.Equal(t, seal.FinalState, finalCommit)

		consumer.On("BlockFinalized", extend.Header).Once()
		err = fullState.Finalize(context.Background(), extend.ID())
		require.NoError(t, err)
		consumer.AssertExpectations(t)
	})
}

func TestExtendSealedBoundary(t *testing.T) {
	rootSnapshot := unittest.RootSnapshotFixture(participants)
	util.RunWithFullProtocolState(t, rootSnapshot, func(db *badger.DB, state *protocol.MutableState) {
		head, err := rootSnapshot.Head()
		require.NoError(t, err)
		_, seal, err := rootSnapshot.SealedResult()
		require.NoError(t, err)
		finalCommit, err := state.Final().Commit()
		require.NoError(t, err)
		require.Equal(t, seal.FinalState, finalCommit, "original commit should be root commit")

		// Create a first block on top of the snapshot
		block1 := unittest.BlockWithParentFixture(head)
		block1.SetPayload(flow.EmptyPayload())
		err = state.Extend(context.Background(), &block1)
		require.NoError(t, err)

		// Add a second block containing a receipt committing to the first block
		block1Receipt := unittest.ReceiptForBlockFixture(&block1)
		block2 := unittest.BlockWithParentFixture(block1.Header)
		block2.SetPayload(flow.Payload{
			Receipts: []*flow.ExecutionReceiptMeta{block1Receipt.Meta()},
			Results:  []*flow.ExecutionResult{&block1Receipt.ExecutionResult},
		})
		err = state.Extend(context.Background(), &block2)
		require.NoError(t, err)

		// Add a third block containing a seal for the first block
		block1Seal := unittest.Seal.Fixture(unittest.Seal.WithResult(&block1Receipt.ExecutionResult))
		block3 := unittest.BlockWithParentFixture(block2.Header)
		block3.SetPayload(flow.Payload{
			Seals: []*flow.Seal{block1Seal},
		})
		err = state.Extend(context.Background(), &block3)
		require.NoError(t, err)

		finalCommit, err = state.Final().Commit()
		require.NoError(t, err)
		require.Equal(t, seal.FinalState, finalCommit, "commit should not change before finalizing")

		err = state.Finalize(context.Background(), block1.ID())
		require.NoError(t, err)

		finalCommit, err = state.Final().Commit()
		require.NoError(t, err)
		require.Equal(t, seal.FinalState, finalCommit, "commit should not change after finalizing non-sealing block")

		err = state.Finalize(context.Background(), block2.ID())
		require.NoError(t, err)

		finalCommit, err = state.Final().Commit()
		require.NoError(t, err)
		require.Equal(t, seal.FinalState, finalCommit, "commit should not change after finalizing non-sealing block")

		err = state.Finalize(context.Background(), block3.ID())
		require.NoError(t, err)

		finalCommit, err = state.Final().Commit()
		require.NoError(t, err)
		require.Equal(t, block1Seal.FinalState, finalCommit, "commit should change after finalizing sealing block")
	})
}

func TestExtendMissingParent(t *testing.T) {
	rootSnapshot := unittest.RootSnapshotFixture(participants)
	util.RunWithFullProtocolState(t, rootSnapshot, func(db *badger.DB, state *protocol.MutableState) {
		extend := unittest.BlockFixture()
		extend.Payload.Guarantees = nil
		extend.Payload.Seals = nil
		extend.Header.Height = 2
		extend.Header.View = 2
		extend.Header.ParentID = unittest.BlockFixture().ID()
		extend.Header.PayloadHash = extend.Payload.Hash()

		err := state.Extend(context.Background(), &extend)
		require.Error(t, err)
		require.True(t, st.IsInvalidExtensionError(err), err)

		// verify seal not indexed
		var sealID flow.Identifier
		err = db.View(operation.LookupBlockSeal(extend.ID(), &sealID))
		require.Error(t, err)
		require.True(t, errors.Is(err, stoerr.ErrNotFound), err)
	})
}

func TestExtendHeightTooSmall(t *testing.T) {
	rootSnapshot := unittest.RootSnapshotFixture(participants)
	util.RunWithFullProtocolState(t, rootSnapshot, func(db *badger.DB, state *protocol.MutableState) {
		head, err := rootSnapshot.Head()
		require.NoError(t, err)

		extend := unittest.BlockFixture()
		extend.SetPayload(flow.EmptyPayload())
		extend.Header.Height = 1
		extend.Header.View = 1
		extend.Header.ParentID = head.ID()

		err = state.Extend(context.Background(), &extend)
		require.NoError(t, err)

		// create another block with the same height and view, that is coming after
		extend.Header.ParentID = extend.Header.ID()
		extend.Header.Height = 1
		extend.Header.View = 2

		err = state.Extend(context.Background(), &extend)
		require.Error(t, err)

		// verify seal not indexed
		var sealID flow.Identifier
		err = db.View(operation.LookupBlockSeal(extend.ID(), &sealID))
		require.Error(t, err)
		require.True(t, errors.Is(err, stoerr.ErrNotFound), err)
	})
}

func TestExtendHeightTooLarge(t *testing.T) {
	rootSnapshot := unittest.RootSnapshotFixture(participants)
	util.RunWithFullProtocolState(t, rootSnapshot, func(db *badger.DB, state *protocol.MutableState) {

		head, err := rootSnapshot.Head()
		require.NoError(t, err)

		block := unittest.BlockWithParentFixture(head)
		block.SetPayload(flow.EmptyPayload())
		// set an invalid height
		block.Header.Height = head.Height + 2

		err = state.Extend(context.Background(), &block)
		require.Error(t, err)
	})
}

func TestExtendBlockNotConnected(t *testing.T) {
	rootSnapshot := unittest.RootSnapshotFixture(participants)
	util.RunWithFullProtocolState(t, rootSnapshot, func(db *badger.DB, state *protocol.MutableState) {

		head, err := rootSnapshot.Head()
		require.NoError(t, err)

		// add 2 blocks, the second finalizing/sealing the state of the first
		extend := unittest.BlockWithParentFixture(head)
		extend.SetPayload(flow.EmptyPayload())

		err = state.Extend(context.Background(), &extend)
		require.NoError(t, err)

		err = state.Finalize(context.Background(), extend.ID())
		require.NoError(t, err)

		// create a fork at view/height 1 and try to connect it to root
		extend.Header.Timestamp = extend.Header.Timestamp.Add(time.Second)
		extend.Header.ParentID = head.ID()

		err = state.Extend(context.Background(), &extend)
		require.Error(t, err)

		// verify seal not indexed
		var sealID flow.Identifier
		err = db.View(operation.LookupBlockSeal(extend.ID(), &sealID))
		require.Error(t, err)
		require.True(t, errors.Is(err, stoerr.ErrNotFound), err)
	})
}

func TestExtendInvalidChainID(t *testing.T) {
	rootSnapshot := unittest.RootSnapshotFixture(participants)
	util.RunWithFullProtocolState(t, rootSnapshot, func(db *badger.DB, state *protocol.MutableState) {
		head, err := rootSnapshot.Head()
		require.NoError(t, err)

		block := unittest.BlockWithParentFixture(head)
		block.SetPayload(flow.EmptyPayload())
		// use an invalid chain ID
		block.Header.ChainID = head.ChainID + "-invalid"

		err = state.Extend(context.Background(), &block)
		require.Error(t, err)
		require.True(t, st.IsInvalidExtensionError(err), err)
	})
}

func TestExtendReceiptsNotSorted(t *testing.T) {
	// Todo: this test needs to be updated:
	// We don't require the receipts to be sorted by height anymore
	// We could require an "parent first" ordering, which is less strict than
	// a full ordering by height
	t.Skip()

	rootSnapshot := unittest.RootSnapshotFixture(participants)
	head, err := rootSnapshot.Head()
	require.NoError(t, err)
	util.RunWithFullProtocolState(t, rootSnapshot, func(db *badger.DB, state *protocol.MutableState) {
		// create block2 and block3
		block2 := unittest.BlockWithParentFixture(head)
		block2.Payload.Guarantees = nil
		block2.Header.PayloadHash = block2.Payload.Hash()
		err := state.Extend(context.Background(), &block2)
		require.NoError(t, err)

		block3 := unittest.BlockWithParentFixture(block2.Header)
		block3.Payload.Guarantees = nil
		block3.Header.PayloadHash = block3.Payload.Hash()
		err = state.Extend(context.Background(), &block3)
		require.NoError(t, err)

		receiptA := unittest.ReceiptForBlockFixture(&block3)
		receiptB := unittest.ReceiptForBlockFixture(&block2)

		// insert a block with payload receipts not sorted by block height.
		block4 := unittest.BlockWithParentFixture(block3.Header)
		block4.Payload = &flow.Payload{
			Receipts: []*flow.ExecutionReceiptMeta{receiptA.Meta(), receiptB.Meta()},
			Results:  []*flow.ExecutionResult{&receiptA.ExecutionResult, &receiptB.ExecutionResult},
		}
		block4.Header.PayloadHash = block4.Payload.Hash()
		err = state.Extend(context.Background(), &block4)
		require.Error(t, err)
		require.True(t, st.IsInvalidExtensionError(err), err)
	})
}

func TestExtendReceiptsInvalid(t *testing.T) {
	validator := &mockmodule.ReceiptValidator{}

	rootSnapshot := unittest.RootSnapshotFixture(participants)
	util.RunWithFullProtocolStateAndValidator(t, rootSnapshot, validator, func(db *badger.DB, state *protocol.MutableState) {
		head, err := rootSnapshot.Head()
		require.NoError(t, err)

		validator.On("ValidatePayload", mock.Anything).Return(nil).Once()

		// create block2 and block3
		block2 := unittest.BlockWithParentFixture(head)
		block2.SetPayload(flow.EmptyPayload())
		err = state.Extend(context.Background(), &block2)
		require.NoError(t, err)

		// Add a receipt for block 2
		receipt := unittest.ExecutionReceiptFixture()

		block3 := unittest.BlockWithParentFixture(block2.Header)
		block3.SetPayload(flow.Payload{
			Receipts: []*flow.ExecutionReceiptMeta{receipt.Meta()},
			Results:  []*flow.ExecutionResult{&receipt.ExecutionResult},
		})

		// force the receipt validator to refuse this payload
		validator.On("ValidatePayload", &block3).Return(engine.NewInvalidInputError("")).Once()

		err = state.Extend(context.Background(), &block3)
		require.Error(t, err)
		require.True(t, st.IsInvalidExtensionError(err), err)
		validator.AssertExpectations(t)
	})
}

func TestExtendReceiptsValid(t *testing.T) {
	rootSnapshot := unittest.RootSnapshotFixture(participants)
	util.RunWithFullProtocolState(t, rootSnapshot, func(db *badger.DB, state *protocol.MutableState) {
		head, err := rootSnapshot.Head()
		require.NoError(t, err)
		block2 := unittest.BlockWithParentFixture(head)
		block2.SetPayload(flow.EmptyPayload())
		err = state.Extend(context.Background(), &block2)
		require.NoError(t, err)

		block3 := unittest.BlockWithParentFixture(block2.Header)
		block3.SetPayload(flow.EmptyPayload())
		err = state.Extend(context.Background(), &block3)
		require.NoError(t, err)

		block4 := unittest.BlockWithParentFixture(block3.Header)
		block4.SetPayload(flow.EmptyPayload())
		err = state.Extend(context.Background(), &block4)
		require.NoError(t, err)

		receipt3a := unittest.ReceiptForBlockFixture(&block3)
		receipt3b := unittest.ReceiptForBlockFixture(&block3)
		receipt3c := unittest.ReceiptForBlockFixture(&block4)

		block5 := unittest.BlockWithParentFixture(block4.Header)
		block5.SetPayload(flow.Payload{
			Receipts: []*flow.ExecutionReceiptMeta{
				receipt3a.Meta(),
				receipt3b.Meta(),
				receipt3c.Meta(),
			},
			Results: []*flow.ExecutionResult{
				&receipt3a.ExecutionResult,
				&receipt3b.ExecutionResult,
				&receipt3c.ExecutionResult,
			},
		})
		err = state.Extend(context.Background(), &block5)
		require.NoError(t, err)
	})
}

// Tests the full flow of transitioning between epochs by finalizing a setup
// event, then a commit event, then finalizing the first block of the next epoch.
// Also tests that appropriate epoch transition events are fired.
//
// Epoch information becomes available in the protocol state in the block AFTER
// the block sealing the relevant service event. This is because the block after
// the sealing block contains a QC certifying validity of the payload of the
// sealing block.
//
// ROOT <- B1 <- B2(R1) <- B3(S1) <- B4 <- B5(R2) <- B6(S2) <- B7 <- B8 <-|- B9
//
// B4 contains a QC for B3, which seals B1, in which EpochSetup is emitted.
// * we can query the EpochSetup beginning with B4
// * EpochSetupPhaseStarted triggered when B4 is finalized
//
// B7 contains a QC for B6, which seals B2, in which EpochCommitted is emitted.
// * we can query the EpochCommit beginning with B7
// * EpochSetupPhaseStarted triggered when B7 is finalized
//
// B8 is the final block of the epoch.
// B9 is the first block of the NEXT epoch.
//
func TestExtendEpochTransitionValid(t *testing.T) {
	// create a event consumer to test epoch transition events
	consumer := new(mockprotocol.Consumer)
	consumer.On("BlockFinalized", mock.Anything)
	rootSnapshot := unittest.RootSnapshotFixture(participants)

	unittest.RunWithBadgerDB(t, func(db *badger.DB) {

		// set up state and mock ComplianceMetrics object
		metrics := new(mockmodule.ComplianceMetrics)
		metrics.On("BlockSealed", mock.Anything)
		metrics.On("SealedHeight", mock.Anything)
		metrics.On("FinalizedHeight", mock.Anything)
		metrics.On("BlockFinalized", mock.Anything)

		// expect epoch metric calls on bootstrap
		initialCurrentEpoch := rootSnapshot.Epochs().Current()
		counter, err := initialCurrentEpoch.Counter()
		require.NoError(t, err)
		finalView, err := initialCurrentEpoch.FinalView()
		require.NoError(t, err)
		initialPhase, err := rootSnapshot.Phase()
		require.NoError(t, err)
		metrics.On("CurrentEpochCounter", counter).Once()
		metrics.On("CurrentEpochPhase", initialPhase).Once()
		metrics.On("CommittedEpochFinalView", finalView).Once()

		metrics.On("CurrentEpochFinalView", finalView).Once()

		dkgPhase1FinalView, dkgPhase2FinalView, dkgPhase3FinalView, err := realprotocol.DKGPhaseViews(initialCurrentEpoch)
		require.NoError(t, err)
		metrics.On("CurrentDKGPhase1FinalView", dkgPhase1FinalView).Once()
		metrics.On("CurrentDKGPhase2FinalView", dkgPhase2FinalView).Once()
		metrics.On("CurrentDKGPhase3FinalView", dkgPhase3FinalView).Once()

		tracer := trace.NewNoopTracer()
		headers, _, seals, index, payloads, blocks, setups, commits, statuses, results := storeutil.StorageLayer(t, db)
		protoState, err := protocol.Bootstrap(metrics, db, headers, seals, results, blocks, setups, commits, statuses, rootSnapshot)
		require.NoError(t, err)
		receiptValidator := util.MockReceiptValidator()
		sealValidator := util.MockSealValidator(seals)
		state, err := protocol.NewFullConsensusState(protoState, index, payloads, tracer, consumer,
			util.MockBlockTimer(), receiptValidator, sealValidator)
		require.NoError(t, err)

		head, err := rootSnapshot.Head()
		require.NoError(t, err)
		result, _, err := rootSnapshot.SealedResult()
		require.NoError(t, err)

		// we should begin the epoch in the staking phase
		phase, err := state.AtBlockID(head.ID()).Phase()
		assert.NoError(t, err)
		require.Equal(t, flow.EpochPhaseStaking, phase)

		// add a block for the first seal to reference
		block1 := unittest.BlockWithParentFixture(head)
		block1.SetPayload(flow.EmptyPayload())
		err = state.Extend(context.Background(), &block1)
		require.NoError(t, err)
		err = state.Finalize(context.Background(), block1.ID())
		require.NoError(t, err)

		epoch1Setup := result.ServiceEvents[0].Event.(*flow.EpochSetup)
		epoch1FinalView := epoch1Setup.FinalView

		// add a participant for the next epoch
		epoch2NewParticipant := unittest.IdentityFixture(unittest.WithRole(flow.RoleVerification))
		epoch2Participants := append(participants, epoch2NewParticipant).Sort(order.ByNodeIDAsc)

		// create the epoch setup event for the second epoch
		epoch2Setup := unittest.EpochSetupFixture(
			unittest.WithParticipants(epoch2Participants),
			unittest.SetupWithCounter(epoch1Setup.Counter+1),
			unittest.WithFinalView(epoch1FinalView+1000),
			unittest.WithFirstView(epoch1FinalView+1),
		)

		// create a receipt for block 1 containing the EpochSetup event
		receipt1, seal1 := unittest.ReceiptAndSealForBlock(&block1)
		receipt1.ExecutionResult.ServiceEvents = []flow.ServiceEvent{epoch2Setup.ServiceEvent()}
		seal1.ResultID = receipt1.ExecutionResult.ID()

		// add a second block with the receipt for block 1
		block2 := unittest.BlockWithParentFixture(block1.Header)
		block2.SetPayload(unittest.PayloadFixture(unittest.WithReceipts(receipt1)))

		err = state.Extend(context.Background(), &block2)
		require.NoError(t, err)
		err = state.Finalize(context.Background(), block2.ID())
		require.NoError(t, err)

		// block 3 contains the seal for block 1
		block3 := unittest.BlockWithParentFixture(block2.Header)
		block3.SetPayload(flow.Payload{
			Seals: []*flow.Seal{seal1},
		})

		// insert the block sealing the EpochSetup event
		err = state.Extend(context.Background(), &block3)
		require.NoError(t, err)

		// insert a block with a QC pointing to block 3
		block4 := unittest.BlockWithParentFixture(block3.Header)
		err = state.Extend(context.Background(), &block4)
		require.NoError(t, err)

		// now that the setup event has been emitted, we should be in the setup phase
		phase, err = state.AtBlockID(block4.ID()).Phase()
		assert.NoError(t, err)
		require.Equal(t, flow.EpochPhaseSetup, phase)

		// we should NOT be able to query epoch 2 wrt blocks before 4
		for _, blockID := range []flow.Identifier{block1.ID(), block2.ID(), block3.ID()} {
			_, err = state.AtBlockID(blockID).Epochs().Next().InitialIdentities()
			require.Error(t, err)
			_, err = state.AtBlockID(blockID).Epochs().Next().Clustering()
			require.Error(t, err)
		}

		// we should be able to query epoch 2 wrt block 4
		_, err = state.AtBlockID(block4.ID()).Epochs().Next().InitialIdentities()
		assert.NoError(t, err)
		_, err = state.AtBlockID(block4.ID()).Epochs().Next().Clustering()
		assert.NoError(t, err)

		// only setup event is finalized, not commit, so shouldn't be able to get certain info
		_, err = state.AtBlockID(block4.ID()).Epochs().Next().DKG()
		require.Error(t, err)

		// finalize block 3 so we can finalize subsequent blocks
		err = state.Finalize(context.Background(), block3.ID())
		require.NoError(t, err)

		// finalize block 4 so we can finalize subsequent blocks
		// ensure an epoch phase transition when we finalize block 4
		consumer.On("EpochSetupPhaseStarted", epoch2Setup.Counter-1, block4.Header).Once()
		metrics.On("CurrentEpochPhase", flow.EpochPhaseSetup).Once()
		err = state.Finalize(context.Background(), block4.ID())
		require.NoError(t, err)
		consumer.AssertCalled(t, "EpochSetupPhaseStarted", epoch2Setup.Counter-1, block4.Header)
		metrics.AssertCalled(t, "CurrentEpochPhase", flow.EpochPhaseSetup)

		// now that the setup event has been emitted, we should be in the setup phase
		phase, err = state.AtBlockID(block4.ID()).Phase()
		assert.NoError(t, err)
		require.Equal(t, flow.EpochPhaseSetup, phase)

		epoch2Commit := unittest.EpochCommitFixture(
			unittest.CommitWithCounter(epoch2Setup.Counter),
			unittest.WithDKGFromParticipants(epoch2Participants),
		)

		// create receipt and seal for block 2
		// the receipt for block 2 contains the EpochCommit event
		receipt2, seal2 := unittest.ReceiptAndSealForBlock(&block2)
		receipt2.ExecutionResult.ServiceEvents = []flow.ServiceEvent{epoch2Commit.ServiceEvent()}
		seal2.ResultID = receipt2.ExecutionResult.ID()

		// block 5 contains the receipt for block 2
		block5 := unittest.BlockWithParentFixture(block4.Header)
		block5.SetPayload(unittest.PayloadFixture(unittest.WithReceipts(receipt2)))

		err = state.Extend(context.Background(), &block5)
		require.NoError(t, err)
		err = state.Finalize(context.Background(), block5.ID())
		require.NoError(t, err)

		// block 6 contains the seal for block 2
		block6 := unittest.BlockWithParentFixture(block5.Header)
		block6.SetPayload(flow.Payload{
			Seals: []*flow.Seal{seal2},
		})

		err = state.Extend(context.Background(), &block6)
		require.NoError(t, err)

		// insert a block with a QC pointing to block 6
		block7 := unittest.BlockWithParentFixture(block6.Header)
		err = state.Extend(context.Background(), &block7)
		require.NoError(t, err)

		// we should NOT be able to query epoch 2 commit info wrt blocks before 7
		for _, blockID := range []flow.Identifier{block4.ID(), block5.ID(), block6.ID()} {
			_, err = state.AtBlockID(blockID).Epochs().Next().DKG()
			require.Error(t, err)
		}

		// now epoch 2 is fully ready, we can query anything we want about it wrt block 7 (or later)
		_, err = state.AtBlockID(block7.ID()).Epochs().Next().InitialIdentities()
		require.NoError(t, err)
		_, err = state.AtBlockID(block7.ID()).Epochs().Next().Clustering()
		require.NoError(t, err)
		_, err = state.AtBlockID(block7.ID()).Epochs().Next().DKG()
		assert.NoError(t, err)

		// now that the commit event has been emitted, we should be in the committed phase
		phase, err = state.AtBlockID(block7.ID()).Phase()
		assert.NoError(t, err)
		require.Equal(t, flow.EpochPhaseCommitted, phase)

		err = state.Finalize(context.Background(), block6.ID())
		require.NoError(t, err)

		// expect epoch phase transition once we finalize block 7
		consumer.On("EpochCommittedPhaseStarted", epoch2Setup.Counter-1, block7.Header).Once()
		// expect committed final view to be updated, since we are committing epoch 2
		metrics.On("CommittedEpochFinalView", epoch2Setup.FinalView).Once()
		metrics.On("CurrentEpochPhase", flow.EpochPhaseCommitted).Once()
		err = state.Finalize(context.Background(), block7.ID())

		require.NoError(t, err)
		consumer.AssertCalled(t, "EpochCommittedPhaseStarted", epoch2Setup.Counter-1, block7.Header)
		metrics.AssertCalled(t, "CommittedEpochFinalView", epoch2Setup.FinalView)
		metrics.AssertCalled(t, "CurrentEpochPhase", flow.EpochPhaseCommitted)

		// we should still be in epoch 1
		epochCounter, err := state.AtBlockID(block4.ID()).Epochs().Current().Counter()
		require.NoError(t, err)
		require.Equal(t, epoch1Setup.Counter, epochCounter)

		// block 8 has the final view of the epoch
		block8 := unittest.BlockWithParentFixture(block7.Header)
		block8.SetPayload(flow.EmptyPayload())
		block8.Header.View = epoch1FinalView

		err = state.Extend(context.Background(), &block8)
		require.NoError(t, err)

		// we should still be in epoch 1, since epochs are inclusive of final view
		epochCounter, err = state.AtBlockID(block8.ID()).Epochs().Current().Counter()
		require.NoError(t, err)
		require.Equal(t, epoch1Setup.Counter, epochCounter)

		// block 9 has a view > final view of epoch 1, it will be considered the first block of epoch 2
		block9 := unittest.BlockWithParentFixture(block8.Header)
		block9.SetPayload(flow.EmptyPayload())
		// we should handle views that aren't exactly the first valid view of the epoch
		block9.Header.View = epoch1FinalView + uint64(1+rand.Intn(10))

		err = state.Extend(context.Background(), &block9)
		require.NoError(t, err)

		// now, at long last, we are in epoch 2
		epochCounter, err = state.AtBlockID(block9.ID()).Epochs().Current().Counter()
		require.NoError(t, err)
		require.Equal(t, epoch2Setup.Counter, epochCounter)

		// we should begin epoch 2 in staking phase
		// how that the commit event has been emitted, we should be in the committed phase
		phase, err = state.AtBlockID(block9.ID()).Phase()
		assert.NoError(t, err)
		require.Equal(t, flow.EpochPhaseStaking, phase)

		// expect epoch transition once we finalize block 9
		consumer.On("EpochTransition", epoch2Setup.Counter, block9.Header).Once()
		metrics.On("CurrentEpochCounter", epoch2Setup.Counter).Once()
		metrics.On("CurrentEpochPhase", flow.EpochPhaseStaking).Once()
		metrics.On("CurrentEpochFinalView", epoch1Setup.FinalView)
		metrics.On("CurrentDKGPhase1FinalView", epoch2Setup.DKGPhase1FinalView)
		metrics.On("CurrentDKGPhase2FinalView", epoch2Setup.DKGPhase2FinalView)
		metrics.On("CurrentDKGPhase3FinalView", epoch2Setup.DKGPhase3FinalView)

		err = state.Finalize(context.Background(), block8.ID())
		require.NoError(t, err)
		err = state.Finalize(context.Background(), block9.ID())
		require.NoError(t, err)
		metrics.AssertCalled(t, "CurrentEpochCounter", epoch2Setup.Counter)
		metrics.AssertCalled(t, "CurrentEpochPhase", flow.EpochPhaseStaking)
		consumer.AssertCalled(t, "EpochTransition", epoch2Setup.Counter, block9.Header)

		metrics.AssertExpectations(t)
	})
}

// we should be able to have conflicting forks with two different instances of
// the same service event for the same epoch
//
//         /--B1<--B3(R1)<--B5(S1)<--B7
// ROOT <--+
//         \--B2<--B4(R2)<--B6(S2)<--B8
//
func TestExtendConflictingEpochEvents(t *testing.T) {
	rootSnapshot := unittest.RootSnapshotFixture(participants)
	util.RunWithFullProtocolState(t, rootSnapshot, func(db *badger.DB, state *protocol.MutableState) {

		head, err := rootSnapshot.Head()
		require.NoError(t, err)
		result, _, err := rootSnapshot.SealedResult()
		require.NoError(t, err)

		// add two conflicting blocks for each service event to reference
		block1 := unittest.BlockWithParentFixture(head)
		block1.SetPayload(flow.EmptyPayload())
		err = state.Extend(context.Background(), &block1)
		require.NoError(t, err)

		block2 := unittest.BlockWithParentFixture(head)
		block2.SetPayload(flow.EmptyPayload())
		err = state.Extend(context.Background(), &block2)
		require.NoError(t, err)

		rootSetup := result.ServiceEvents[0].Event.(*flow.EpochSetup)

		// create two conflicting epoch setup events for the next epoch (final view differs)
		nextEpochSetup1 := unittest.EpochSetupFixture(
			unittest.WithParticipants(rootSetup.Participants),
			unittest.SetupWithCounter(rootSetup.Counter+1),
			unittest.WithFinalView(rootSetup.FinalView+1000),
			unittest.WithFirstView(rootSetup.FinalView+1),
		)
		nextEpochSetup2 := unittest.EpochSetupFixture(
			unittest.WithParticipants(rootSetup.Participants),
			unittest.SetupWithCounter(rootSetup.Counter+1),
			unittest.WithFinalView(rootSetup.FinalView+2000), // final view differs
			unittest.WithFirstView(rootSetup.FinalView+1),
		)

		// add blocks containing receipts for block1 and block2 (necessary for sealing)
		// block 1 receipt contains nextEpochSetup1
		block1Receipt := unittest.ReceiptForBlockFixture(&block1)
		block1Receipt.ExecutionResult.ServiceEvents = []flow.ServiceEvent{nextEpochSetup1.ServiceEvent()}

		// add block 1 receipt to block 3 payload
		block3 := unittest.BlockWithParentFixture(block1.Header)
		block3.SetPayload(flow.Payload{
			Receipts: []*flow.ExecutionReceiptMeta{block1Receipt.Meta()},
			Results:  []*flow.ExecutionResult{&block1Receipt.ExecutionResult},
		})
		err = state.Extend(context.Background(), &block3)
		require.NoError(t, err)

		// block 2 receipt contains nextEpochSetup2
		block2Receipt := unittest.ReceiptForBlockFixture(&block2)
		block2Receipt.ExecutionResult.ServiceEvents = []flow.ServiceEvent{nextEpochSetup2.ServiceEvent()}

		// add block 2 receipt to block 4 payload
		block4 := unittest.BlockWithParentFixture(block2.Header)
		block4.SetPayload(flow.Payload{
			Receipts: []*flow.ExecutionReceiptMeta{block2Receipt.Meta()},
			Results:  []*flow.ExecutionResult{&block2Receipt.ExecutionResult},
		})
		err = state.Extend(context.Background(), &block4)
		require.NoError(t, err)

		// seal for block 1
		seal1 := unittest.Seal.Fixture(unittest.Seal.WithResult(&block1Receipt.ExecutionResult))

		// seal for block 2
		seal2 := unittest.Seal.Fixture(unittest.Seal.WithResult(&block2Receipt.ExecutionResult))

		// block 5 builds on block 3, contains seal for block 1
		block5 := unittest.BlockWithParentFixture(block3.Header)
		block5.SetPayload(flow.Payload{
			Seals: []*flow.Seal{seal1},
		})
		err = state.Extend(context.Background(), &block5)
		require.NoError(t, err)

		// block 6 builds on block 4, contains seal for block 2
		block6 := unittest.BlockWithParentFixture(block4.Header)
		block6.SetPayload(flow.Payload{
			Seals: []*flow.Seal{seal2},
		})
		err = state.Extend(context.Background(), &block6)
		require.NoError(t, err)

		// block 7 builds on block 5, contains QC for block 7
		block7 := unittest.BlockWithParentFixture(block5.Header)
		err = state.Extend(context.Background(), &block7)
		require.NoError(t, err)

		// block 8 builds on block 6, contains QC for block 6
		block8 := unittest.BlockWithParentFixture(block6.Header)
		err = state.Extend(context.Background(), &block8)
		require.NoError(t, err)

		// should be able query each epoch from the appropriate reference block
		setup1FinalView, err := state.AtBlockID(block7.ID()).Epochs().Next().FinalView()
		assert.NoError(t, err)
		require.Equal(t, nextEpochSetup1.FinalView, setup1FinalView)

		setup2FinalView, err := state.AtBlockID(block8.ID()).Epochs().Next().FinalView()
		assert.NoError(t, err)
		require.Equal(t, nextEpochSetup2.FinalView, setup2FinalView)
	})
}

// we should be able to have conflicting forks with two DUPLICATE instances of
// the same service event for the same epoch
//
//         /--B1<--B3(R1)<--B5(S1)<--B7
// ROOT <--+
//         \--B2<--B4(R2)<--B6(S2)<--B8
//
func TestExtendDuplicateEpochEvents(t *testing.T) {
	rootSnapshot := unittest.RootSnapshotFixture(participants)
	util.RunWithFullProtocolState(t, rootSnapshot, func(db *badger.DB, state *protocol.MutableState) {

		head, err := rootSnapshot.Head()
		require.NoError(t, err)
		result, _, err := rootSnapshot.SealedResult()
		require.NoError(t, err)

		// add two conflicting blocks for each service event to reference
		block1 := unittest.BlockWithParentFixture(head)
		block1.SetPayload(flow.EmptyPayload())
		err = state.Extend(context.Background(), &block1)
		require.NoError(t, err)

		block2 := unittest.BlockWithParentFixture(head)
		block2.SetPayload(flow.EmptyPayload())
		err = state.Extend(context.Background(), &block2)
		require.NoError(t, err)

		rootSetup := result.ServiceEvents[0].Event.(*flow.EpochSetup)

		// create an epoch setup event to insert to BOTH forks
		nextEpochSetup := unittest.EpochSetupFixture(
			unittest.WithParticipants(rootSetup.Participants),
			unittest.SetupWithCounter(rootSetup.Counter+1),
			unittest.WithFinalView(rootSetup.FinalView+1000),
			unittest.WithFirstView(rootSetup.FinalView+1),
		)

		// add blocks containing receipts for block1 and block2 (necessary for sealing)
		// block 1 receipt contains nextEpochSetup1
		block1Receipt := unittest.ReceiptForBlockFixture(&block1)
		block1Receipt.ExecutionResult.ServiceEvents = []flow.ServiceEvent{nextEpochSetup.ServiceEvent()}

		// add block 1 receipt to block 3 payload
		block3 := unittest.BlockWithParentFixture(block1.Header)
		block3.SetPayload(unittest.PayloadFixture(unittest.WithReceipts(block1Receipt)))
		err = state.Extend(context.Background(), &block3)
		require.NoError(t, err)

		// block 2 receipt contains nextEpochSetup2
		block2Receipt := unittest.ReceiptForBlockFixture(&block2)
		block2Receipt.ExecutionResult.ServiceEvents = []flow.ServiceEvent{nextEpochSetup.ServiceEvent()}

		// add block 2 receipt to block 4 payload
		block4 := unittest.BlockWithParentFixture(block2.Header)
		block4.SetPayload(unittest.PayloadFixture(unittest.WithReceipts(block2Receipt)))
		err = state.Extend(context.Background(), &block4)
		require.NoError(t, err)

		// seal for block 1
		seal1 := unittest.Seal.Fixture(unittest.Seal.WithResult(&block1Receipt.ExecutionResult))

		// seal for block 2
		seal2 := unittest.Seal.Fixture(unittest.Seal.WithResult(&block2Receipt.ExecutionResult))

		// block 5 builds on block 3, contains seal for block 1
		block5 := unittest.BlockWithParentFixture(block3.Header)
		block5.SetPayload(flow.Payload{
			Seals: []*flow.Seal{seal1},
		})
		err = state.Extend(context.Background(), &block5)
		require.NoError(t, err)

		// block 6 builds on block 4, contains seal for block 2
		block6 := unittest.BlockWithParentFixture(block4.Header)
		block6.SetPayload(flow.Payload{
			Seals: []*flow.Seal{seal2},
		})
		err = state.Extend(context.Background(), &block6)
		require.NoError(t, err)

		// block 7 builds on block 5, contains QC for block 7
		block7 := unittest.BlockWithParentFixture(block5.Header)
		err = state.Extend(context.Background(), &block7)
		require.NoError(t, err)

		// block 8 builds on block 6, contains QC for block 6
		// at this point we are inserting the duplicate EpochSetup, should not error
		block8 := unittest.BlockWithParentFixture(block6.Header)
		err = state.Extend(context.Background(), &block8)
		require.NoError(t, err)

		// should be able query each epoch from the appropriate reference block
		finalView, err := state.AtBlockID(block7.ID()).Epochs().Next().FinalView()
		assert.NoError(t, err)
		require.Equal(t, nextEpochSetup.FinalView, finalView)

		finalView, err = state.AtBlockID(block8.ID()).Epochs().Next().FinalView()
		assert.NoError(t, err)
		require.Equal(t, nextEpochSetup.FinalView, finalView)
	})
}

// extending protocol state with an invalid epoch setup service event should cause an error
func TestExtendEpochSetupInvalid(t *testing.T) {
	rootSnapshot := unittest.RootSnapshotFixture(participants)
	util.RunWithFullProtocolState(t, rootSnapshot, func(db *badger.DB, state *protocol.MutableState) {
		head, err := rootSnapshot.Head()
		require.NoError(t, err)
		result, _, err := rootSnapshot.SealedResult()
		require.NoError(t, err)

		// add a block for the first seal to reference
		block1 := unittest.BlockWithParentFixture(head)
		block1.SetPayload(flow.EmptyPayload())
		err = state.Extend(context.Background(), &block1)
		require.NoError(t, err)

		epoch1Setup := result.ServiceEvents[0].Event.(*flow.EpochSetup)

		// add a participant for the next epoch
		epoch2NewParticipant := unittest.IdentityFixture(unittest.WithRole(flow.RoleVerification))
		epoch2Participants := append(participants, epoch2NewParticipant).Sort(order.ByNodeIDAsc)

		// this function will return a VALID setup event and seal, we will modify
		// in different ways in each test case
		createSetup := func(opts ...func(*flow.EpochSetup)) (*flow.EpochSetup, *flow.ExecutionReceipt, *flow.Seal) {
			setup := unittest.EpochSetupFixture(
				unittest.WithParticipants(epoch2Participants),
				unittest.SetupWithCounter(epoch1Setup.Counter+1),
				unittest.WithFinalView(epoch1Setup.FinalView+1000),
				unittest.WithFirstView(epoch1Setup.FinalView+1),
			)
			for _, apply := range opts {
				apply(setup)
			}
			receipt, seal := unittest.ReceiptAndSealForBlock(&block1)
			receipt.ExecutionResult.ServiceEvents = []flow.ServiceEvent{setup.ServiceEvent()}
			seal.ResultID = receipt.ExecutionResult.ID()
			return setup, receipt, seal
		}

		t.Run("wrong counter", func(t *testing.T) {
			_, receipt, seal := createSetup(func(setup *flow.EpochSetup) {
				setup.Counter = epoch1Setup.Counter
			})

			sealingBlock := unittest.SealBlock(t, state, &block1, receipt, seal)

			qcBlock := unittest.BlockWithParentFixture(sealingBlock)
			err = state.Extend(context.Background(), &qcBlock)
			require.Error(t, err)
			require.True(t, st.IsInvalidExtensionError(err), err)
		})

		t.Run("invalid final view", func(t *testing.T) {
			_, receipt, seal := createSetup(func(setup *flow.EpochSetup) {
				setup.FinalView = block1.Header.View
			})

			sealingBlock := unittest.SealBlock(t, state, &block1, receipt, seal)

			qcBlock := unittest.BlockWithParentFixture(sealingBlock)
			err = state.Extend(context.Background(), &qcBlock)
			require.Error(t, err)
			require.True(t, st.IsInvalidExtensionError(err), err)
		})

		t.Run("empty seed", func(t *testing.T) {
			_, receipt, seal := createSetup(func(setup *flow.EpochSetup) {
				setup.RandomSource = nil
			})

			sealingBlock := unittest.SealBlock(t, state, &block1, receipt, seal)

			qcBlock := unittest.BlockWithParentFixture(sealingBlock)
			err = state.Extend(context.Background(), &qcBlock)
			require.Error(t, err)
			require.True(t, st.IsInvalidExtensionError(err), err)
		})
	})
}

// extending protocol state with an invalid epoch commit service event should cause an error
func TestExtendEpochCommitInvalid(t *testing.T) {
	rootSnapshot := unittest.RootSnapshotFixture(participants)
	util.RunWithFullProtocolState(t, rootSnapshot, func(db *badger.DB, state *protocol.MutableState) {

		head, err := rootSnapshot.Head()
		require.NoError(t, err)
		result, _, err := rootSnapshot.SealedResult()
		require.NoError(t, err)

		// add a block for the first seal to reference
		block1 := unittest.BlockWithParentFixture(head)
		block1.SetPayload(flow.EmptyPayload())
		err = state.Extend(context.Background(), &block1)
		require.NoError(t, err)

		epoch1Setup := result.ServiceEvents[0].Event.(*flow.EpochSetup)

		// swap consensus node for a new one for epoch 2
		epoch2NewParticipant := unittest.IdentityFixture(unittest.WithRole(flow.RoleConsensus))
		epoch2Participants := append(
			participants.Filter(filter.Not(filter.HasRole(flow.RoleConsensus))),
			epoch2NewParticipant,
		).Sort(order.ByNodeIDAsc)

		createSetup := func(block *flow.Block) (*flow.EpochSetup, *flow.ExecutionReceipt, *flow.Seal) {
			setup := unittest.EpochSetupFixture(
				unittest.WithParticipants(epoch2Participants),
				unittest.SetupWithCounter(epoch1Setup.Counter+1),
				unittest.WithFinalView(epoch1Setup.FinalView+1000),
				unittest.WithFirstView(epoch1Setup.FinalView+1),
			)
			receipt, seal := unittest.ReceiptAndSealForBlock(block)
			receipt.ExecutionResult.ServiceEvents = []flow.ServiceEvent{setup.ServiceEvent()}
			seal.ResultID = receipt.ExecutionResult.ID()
			return setup, receipt, seal
		}

		createCommit := func(block *flow.Block, opts ...func(*flow.EpochCommit)) (*flow.EpochCommit, *flow.ExecutionReceipt, *flow.Seal) {
			commit := unittest.EpochCommitFixture(
				unittest.CommitWithCounter(epoch1Setup.Counter+1),
				unittest.WithDKGFromParticipants(epoch2Participants),
			)
			for _, apply := range opts {
				apply(commit)
			}
			receipt, seal := unittest.ReceiptAndSealForBlock(block)
			receipt.ExecutionResult.ServiceEvents = []flow.ServiceEvent{commit.ServiceEvent()}
			seal.ResultID = receipt.ExecutionResult.ID()
			return commit, receipt, seal
		}

		t.Run("without setup", func(t *testing.T) {
			_, receipt, seal := createCommit(&block1)

			sealingBlock := unittest.SealBlock(t, state, &block1, receipt, seal)

			qcBlock := unittest.BlockWithParentFixture(sealingBlock)
			err = state.Extend(context.Background(), &qcBlock)
			require.Error(t, err)
			require.True(t, st.IsInvalidExtensionError(err), err)
		})

		// seal block 1, in which EpochSetup was emitted
		epoch2Setup, setupReceipt, setupSeal := createSetup(&block1)
		block2 := unittest.SealBlock(t, state, &block1, setupReceipt, setupSeal)

		// insert a block with a QC for block 2
		block3 := unittest.BlockWithParentFixture(block2)
		err = state.Extend(context.Background(), &block3)
		require.NoError(t, err)

		t.Run("inconsistent counter", func(t *testing.T) {
			_, receipt, seal := createCommit(&block3, func(commit *flow.EpochCommit) {
				commit.Counter = epoch2Setup.Counter + 1
			})

			sealingBlock := unittest.SealBlock(t, state, &block3, receipt, seal)

			qcBlock := unittest.BlockWithParentFixture(sealingBlock)
			err = state.Extend(context.Background(), &qcBlock)
			require.Error(t, err)
			require.True(t, st.IsInvalidExtensionError(err), err)
		})

		t.Run("inconsistent cluster QCs", func(t *testing.T) {
			_, receipt, seal := createCommit(&block3, func(commit *flow.EpochCommit) {
				commit.ClusterQCs = append(commit.ClusterQCs, flow.ClusterQCVoteDataFromQC(unittest.QuorumCertificateFixture()))
			})

			sealingBlock := unittest.SealBlock(t, state, &block3, receipt, seal)

			qcBlock := unittest.BlockWithParentFixture(sealingBlock)
			err = state.Extend(context.Background(), &qcBlock)
			require.Error(t, err)
			require.True(t, st.IsInvalidExtensionError(err), err)
		})

		t.Run("inconsistent DKG participants", func(t *testing.T) {
			_, receipt, seal := createCommit(&block3, func(commit *flow.EpochCommit) {
				// add an extra dkg key
				commit.DKGParticipantKeys = append(commit.DKGParticipantKeys, unittest.KeyFixture(crypto.BLSBLS12381).PublicKey())
			})

			sealingBlock := unittest.SealBlock(t, state, &block3, receipt, seal)

			qcBlock := unittest.BlockWithParentFixture(sealingBlock)
			err = state.Extend(context.Background(), &qcBlock)
			require.Error(t, err)
			require.True(t, st.IsInvalidExtensionError(err), err)
		})
	})
}

// if we reach the first block of the next epoch before both setup and commit
// service events are finalized, the chain should halt
//
// ROOT <- B1 <- B2(R1) <- B3(S1) <- B4
func TestExtendEpochTransitionWithoutCommit(t *testing.T) {

	// skipping because this case will now result in emergency epoch continuation kicking in
	t.SkipNow()

	rootSnapshot := unittest.RootSnapshotFixture(participants)
	util.RunWithFullProtocolState(t, rootSnapshot, func(db *badger.DB, state *protocol.MutableState) {
		head, err := rootSnapshot.Head()
		require.NoError(t, err)
		result, _, err := rootSnapshot.SealedResult()
		require.NoError(t, err)

		// add a block for the first seal to reference
		block1 := unittest.BlockWithParentFixture(head)
		block1.SetPayload(flow.EmptyPayload())
		err = state.Extend(context.Background(), &block1)
		require.NoError(t, err)
		err = state.Finalize(context.Background(), block1.ID())
		require.NoError(t, err)

		epoch1Setup := result.ServiceEvents[0].Event.(*flow.EpochSetup)
		epoch1FinalView := epoch1Setup.FinalView

		// add a participant for the next epoch
		epoch2NewParticipant := unittest.IdentityFixture(unittest.WithRole(flow.RoleVerification))
		epoch2Participants := append(participants, epoch2NewParticipant).Sort(order.ByNodeIDAsc)

		// create the epoch setup event for the second epoch
		epoch2Setup := unittest.EpochSetupFixture(
			unittest.WithParticipants(epoch2Participants),
			unittest.SetupWithCounter(epoch1Setup.Counter+1),
			unittest.WithFinalView(epoch1FinalView+1000),
			unittest.WithFirstView(epoch1FinalView+1),
		)

		receipt1, seal1 := unittest.ReceiptAndSealForBlock(&block1)
		receipt1.ExecutionResult.ServiceEvents = []flow.ServiceEvent{epoch2Setup.ServiceEvent()}

		// add a block containing a receipt for block 1
		block2 := unittest.BlockWithParentFixture(block1.Header)
		block2.SetPayload(unittest.PayloadFixture(unittest.WithReceipts(receipt1)))
		err = state.Extend(context.Background(), &block2)
		require.NoError(t, err)
		err = state.Finalize(context.Background(), block2.ID())
		require.NoError(t, err)

		// block 3 seals block 1
		block3 := unittest.BlockWithParentFixture(block2.Header)
		block3.SetPayload(flow.Payload{
			Seals: []*flow.Seal{seal1},
		})
		err = state.Extend(context.Background(), &block3)
		require.NoError(t, err)

		// block 4 will be the first block for epoch 2
		block4 := unittest.BlockWithParentFixture(block3.Header)
		block4.Header.View = epoch1Setup.FinalView + 1

		err = state.Extend(context.Background(), &block4)
		require.Error(t, err)
	})
}

func TestEmergencyEpochChainContinuation(t *testing.T) {

	// if we reach the first block of the next epoch before both setup and commit
	// service events are finalized, the chain should continue with the previous epoch.
	//
	// ROOT <- B1 <- B2(R1) <- B3(S1) <- B4
	t.Run("epoch transition without commit event - should continue with fallback epoch", func(t *testing.T) {

		rootSnapshot := unittest.RootSnapshotFixture(participants)
		util.RunWithFullProtocolState(t, rootSnapshot, func(db *badger.DB, state *protocol.MutableState) {
			head, err := rootSnapshot.Head()
			require.NoError(t, err)
			result, _, err := rootSnapshot.SealedResult()
			require.NoError(t, err)

			// add a block for the first seal to reference
			block1 := unittest.BlockWithParentFixture(head)
			block1.SetPayload(flow.EmptyPayload())
<<<<<<< HEAD
			err = state.Extend(&block1)
			require.NoError(t, err)
			err = state.Finalize(block1.ID())
=======
			err = state.Extend(context.Background(), &block1)
			require.NoError(t, err)
			err = state.Finalize(context.Background(), block1.ID())
>>>>>>> a7830376
			require.NoError(t, err)

			epoch1Setup := result.ServiceEvents[0].Event.(*flow.EpochSetup)
			epoch1FinalView := epoch1Setup.FinalView

			// add a participant for the next epoch
			epoch2NewParticipant := unittest.IdentityFixture(unittest.WithRole(flow.RoleVerification))
			epoch2Participants := append(participants, epoch2NewParticipant).Sort(order.ByNodeIDAsc)

			// create the epoch setup event for the second epoch
			epoch2Setup := unittest.EpochSetupFixture(
				unittest.WithParticipants(epoch2Participants),
				unittest.SetupWithCounter(epoch1Setup.Counter+1),
				unittest.WithFinalView(epoch1FinalView+1000),
				unittest.WithFirstView(epoch1FinalView+1),
			)

			receipt1, seal1 := unittest.ReceiptAndSealForBlock(&block1)
			receipt1.ExecutionResult.ServiceEvents = []flow.ServiceEvent{epoch2Setup.ServiceEvent()}

			// add a block containing a receipt for block 1
			block2 := unittest.BlockWithParentFixture(block1.Header)
			block2.SetPayload(unittest.PayloadFixture(unittest.WithReceipts(receipt1)))
<<<<<<< HEAD
			err = state.Extend(&block2)
			require.NoError(t, err)
			err = state.Finalize(block2.ID())
=======
			err = state.Extend(context.Background(), &block2)
			require.NoError(t, err)
			err = state.Finalize(context.Background(), block2.ID())
>>>>>>> a7830376
			require.NoError(t, err)

			// block 3 seals block 1
			block3 := unittest.BlockWithParentFixture(block2.Header)
			block3.SetPayload(flow.Payload{
				Seals: []*flow.Seal{seal1},
			})
<<<<<<< HEAD
			err = state.Extend(&block3)
=======
			err = state.Extend(context.Background(), &block3)
>>>>>>> a7830376
			require.NoError(t, err)

			// block 4 will be the first block for epoch 2
			block4 := unittest.BlockWithParentFixture(block3.Header)
			block4.Header.View = epoch1Setup.FinalView + 1

<<<<<<< HEAD
			err = state.Extend(&block4)
=======
			err = state.Extend(context.Background(), &block4)
>>>>>>> a7830376
			require.NoError(t, err)
		})
	})

	// if we reach the first block of the next epoch before either setup and commit
	// service events are finalized, the chain should continue with the previous epoch.
	//
	// ROOT <- B1 <- B2(R1) <- B3(S1) <- B4
	t.Run("epoch transition without setup event - should continue with fallback epoch", func(t *testing.T) {

		rootSnapshot := unittest.RootSnapshotFixture(participants)
		util.RunWithFullProtocolState(t, rootSnapshot, func(db *badger.DB, state *protocol.MutableState) {
			head, err := rootSnapshot.Head()
			require.NoError(t, err)
			result, _, err := rootSnapshot.SealedResult()
			require.NoError(t, err)

			// add a block for the first seal to reference
			block1 := unittest.BlockWithParentFixture(head)
			block1.SetPayload(flow.EmptyPayload())
<<<<<<< HEAD
			err = state.Extend(&block1)
			require.NoError(t, err)
			err = state.Finalize(block1.ID())
=======
			err = state.Extend(context.Background(), &block1)
			require.NoError(t, err)
			err = state.Finalize(context.Background(), block1.ID())
>>>>>>> a7830376
			require.NoError(t, err)

			epoch1Setup := result.ServiceEvents[0].Event.(*flow.EpochSetup)
			receipt1, seal1 := unittest.ReceiptAndSealForBlock(&block1)

			// add a block containing a receipt for block 1
			block2 := unittest.BlockWithParentFixture(block1.Header)
			block2.SetPayload(unittest.PayloadFixture(unittest.WithReceipts(receipt1)))
<<<<<<< HEAD
			err = state.Extend(&block2)
			require.NoError(t, err)
			err = state.Finalize(block2.ID())
=======
			err = state.Extend(context.Background(), &block2)
			require.NoError(t, err)
			err = state.Finalize(context.Background(), block2.ID())
>>>>>>> a7830376
			require.NoError(t, err)

			// block 3 seals block 1
			block3 := unittest.BlockWithParentFixture(block2.Header)
			block3.SetPayload(flow.Payload{
				Seals: []*flow.Seal{seal1},
			})
<<<<<<< HEAD
			err = state.Extend(&block3)
=======
			err = state.Extend(context.Background(), &block3)
>>>>>>> a7830376
			require.NoError(t, err)

			// block 4 will be the first block for epoch 2
			block4 := unittest.BlockWithParentFixture(block3.Header)
			block4.Header.View = epoch1Setup.FinalView + 1

<<<<<<< HEAD
			err = state.Extend(&block4)
=======
			err = state.Extend(context.Background(), &block4)
>>>>>>> a7830376
			require.NoError(t, err)
		})
	})
}

func TestExtendInvalidSealsInBlock(t *testing.T) {
	unittest.RunWithBadgerDB(t, func(db *badger.DB) {
		metrics := metrics.NewNoopCollector()
		tracer := trace.NewNoopTracer()
		headers, _, seals, index, payloads, blocks, setups, commits, statuses, results := storeutil.StorageLayer(t, db)

		// create a event consumer to test epoch transition events
		distributor := events.NewDistributor()
		consumer := new(mockprotocol.Consumer)
		distributor.AddConsumer(consumer)

		rootSnapshot := unittest.RootSnapshotFixture(participants)

		state, err := protocol.Bootstrap(metrics, db, headers, seals, results, blocks, setups, commits, statuses, rootSnapshot)
		require.NoError(t, err)

		head, err := rootSnapshot.Head()
		require.NoError(t, err)

		block1 := unittest.BlockWithParentFixture(head)
		block1.Payload.Guarantees = nil
		block1.Header.PayloadHash = block1.Payload.Hash()

		block1Receipt := unittest.ReceiptForBlockFixture(&block1)
		block2 := unittest.BlockWithParentFixture(block1.Header)
		block2.SetPayload(unittest.PayloadFixture(unittest.WithReceipts(block1Receipt)))

		block1Seal := unittest.Seal.Fixture(unittest.Seal.WithResult(&block1Receipt.ExecutionResult))
		block3 := unittest.BlockWithParentFixture(block2.Header)
		block3.SetPayload(flow.Payload{
			Seals: []*flow.Seal{block1Seal},
		})

		sealValidator := &mockmodule.SealValidator{}
		sealValidator.On("Validate", mock.Anything).
			Return(func(candidate *flow.Block) *flow.Seal {
				if candidate.ID() == block3.ID() {
					return nil
				}
				seal, _ := seals.ByBlockID(candidate.Header.ParentID)
				return seal
			}, func(candidate *flow.Block) error {
				if candidate.ID() == block3.ID() {
					return engine.NewInvalidInputError("")
				}
				_, err := seals.ByBlockID(candidate.Header.ParentID)
				return err
			}).
			Times(3)

		fullState, err := protocol.NewFullConsensusState(state, index, payloads, tracer, consumer,
			util.MockBlockTimer(), util.MockReceiptValidator(), sealValidator)
		require.NoError(t, err)

		err = fullState.Extend(context.Background(), &block1)
		require.NoError(t, err)
		err = fullState.Extend(context.Background(), &block2)
		require.NoError(t, err)
		err = fullState.Extend(context.Background(), &block3)

		sealValidator.AssertExpectations(t)
		require.Error(t, err)
		require.True(t, st.IsInvalidExtensionError(err))
	})
}

func TestHeaderExtendValid(t *testing.T) {
	rootSnapshot := unittest.RootSnapshotFixture(participants)
	util.RunWithFollowerProtocolState(t, rootSnapshot, func(db *badger.DB, state *protocol.FollowerState) {
		head, err := rootSnapshot.Head()
		require.NoError(t, err)
		_, seal, err := rootSnapshot.SealedResult()
		require.NoError(t, err)

		extend := unittest.BlockWithParentFixture(head)
		extend.SetPayload(flow.EmptyPayload())

		err = state.Extend(context.Background(), &extend)
		require.NoError(t, err)

		finalCommit, err := state.Final().Commit()
		require.NoError(t, err)
		require.Equal(t, seal.FinalState, finalCommit)
	})
}

func TestHeaderExtendMissingParent(t *testing.T) {
	rootSnapshot := unittest.RootSnapshotFixture(participants)
	util.RunWithFollowerProtocolState(t, rootSnapshot, func(db *badger.DB, state *protocol.FollowerState) {
		extend := unittest.BlockFixture()
		extend.Payload.Guarantees = nil
		extend.Payload.Seals = nil
		extend.Header.Height = 2
		extend.Header.View = 2
		extend.Header.ParentID = unittest.BlockFixture().ID()
		extend.Header.PayloadHash = extend.Payload.Hash()

		err := state.Extend(context.Background(), &extend)
		require.Error(t, err)
		require.True(t, st.IsInvalidExtensionError(err), err)

		// verify seal not indexed
		var sealID flow.Identifier
		err = db.View(operation.LookupBlockSeal(extend.ID(), &sealID))
		require.Error(t, err)
		require.True(t, errors.Is(err, stoerr.ErrNotFound), err)
	})
}

func TestHeaderExtendHeightTooSmall(t *testing.T) {
	rootSnapshot := unittest.RootSnapshotFixture(participants)
	util.RunWithFollowerProtocolState(t, rootSnapshot, func(db *badger.DB, state *protocol.FollowerState) {
		head, err := rootSnapshot.Head()
		require.NoError(t, err)

		block1 := unittest.BlockWithParentFixture(head)
		err = state.Extend(context.Background(), &block1)
		require.NoError(t, err)

		// create another block that points to the previous block `extend` as parent
		// but has _same_ height as parent. This violates the condition that a child's
		// height must increment the parent's height by one, i.e. it should be rejected
		// by the follower right away
		block2 := unittest.BlockWithParentFixture(block1.Header)
		block2.Header.Height = block1.Header.Height

		err = state.Extend(context.Background(), &block2)
		require.Error(t, err)

		// verify seal not indexed
		var sealID flow.Identifier
		err = db.View(operation.LookupBlockSeal(block2.ID(), &sealID))
		require.Error(t, err)
		require.True(t, errors.Is(err, stoerr.ErrNotFound), err)
	})
}

func TestHeaderExtendHeightTooLarge(t *testing.T) {
	rootSnapshot := unittest.RootSnapshotFixture(participants)
	util.RunWithFollowerProtocolState(t, rootSnapshot, func(db *badger.DB, state *protocol.FollowerState) {
		head, err := rootSnapshot.Head()
		require.NoError(t, err)

		block := unittest.BlockWithParentFixture(head)
		block.SetPayload(flow.EmptyPayload())
		// set an invalid height
		block.Header.Height = head.Height + 2

		err = state.Extend(context.Background(), &block)
		require.Error(t, err)
	})
}

func TestHeaderExtendBlockNotConnected(t *testing.T) {
	rootSnapshot := unittest.RootSnapshotFixture(participants)
	util.RunWithFollowerProtocolState(t, rootSnapshot, func(db *badger.DB, state *protocol.FollowerState) {
		head, err := rootSnapshot.Head()
		require.NoError(t, err)

		// add 2 blocks, where:
		// first block is added and then finalized;
		// second block is a sibling to the finalized block
		// The Follower should reject this block as an outdated chain extension
		block1 := unittest.BlockWithParentFixture(head)
		err = state.Extend(context.Background(), &block1)
		require.NoError(t, err)

		err = state.Finalize(context.Background(), block1.ID())
		require.NoError(t, err)

		// create a fork at view/height 1 and try to connect it to root
		block2 := unittest.BlockWithParentFixture(head)
		err = state.Extend(context.Background(), &block2)
		require.Error(t, err)
		require.True(t, st.IsOutdatedExtensionError(err), err)

		// verify seal not indexed
		var sealID flow.Identifier
		err = db.View(operation.LookupBlockSeal(block2.ID(), &sealID))
		require.Error(t, err)
		require.True(t, errors.Is(err, stoerr.ErrNotFound), err)
	})
}

func TestHeaderExtendHighestSeal(t *testing.T) {
	rootSnapshot := unittest.RootSnapshotFixture(participants)
	head, err := rootSnapshot.Head()
	require.NoError(t, err)
	util.RunWithFollowerProtocolState(t, rootSnapshot, func(db *badger.DB, state *protocol.FollowerState) {
		// create block2 and block3
		block2 := unittest.BlockWithParentFixture(head)
		block2.SetPayload(flow.EmptyPayload())
		err := state.Extend(context.Background(), &block2)
		require.NoError(t, err)

		block3 := unittest.BlockWithParentFixture(block2.Header)
		block3.SetPayload(flow.EmptyPayload())
		err = state.Extend(context.Background(), &block3)
		require.NoError(t, err)

		// create seals for block2 and block3
		seal2 := unittest.Seal.Fixture(
			unittest.Seal.WithBlockID(block2.ID()),
		)
		seal3 := unittest.Seal.Fixture(
			unittest.Seal.WithBlockID(block3.ID()),
		)

		// include the seals in block4
		block4 := unittest.BlockWithParentFixture(block3.Header)
		block4.SetPayload(flow.Payload{
			// placing seals in the reversed order to test
			// Extend will pick the highest sealed block
			Seals:      []*flow.Seal{seal3, seal2},
			Guarantees: nil,
		})
		err = state.Extend(context.Background(), &block4)
		require.NoError(t, err)

		finalCommit, err := state.AtBlockID(block4.ID()).Commit()
		require.NoError(t, err)
		require.Equal(t, seal3.FinalState, finalCommit)
	})
}

func TestMakeValid(t *testing.T) {
	t.Run("should trigger BlockProcessable with parent block", func(t *testing.T) {
		consumer := &mockprotocol.Consumer{}
		rootSnapshot := unittest.RootSnapshotFixture(participants)
		head, err := rootSnapshot.Head()
		require.NoError(t, err)
		util.RunWithFullProtocolStateAndConsumer(t, rootSnapshot, consumer, func(db *badger.DB, state *protocol.MutableState) {
			// create block2 and block3
			block2 := unittest.BlockWithParentFixture(head)
			block2.SetPayload(flow.EmptyPayload())
			err := state.Extend(context.Background(), &block2)
			require.NoError(t, err)

			block3 := unittest.BlockWithParentFixture(block2.Header)
			block3.SetPayload(flow.EmptyPayload())
			err = state.Extend(context.Background(), &block3)
			require.NoError(t, err)

			consumer.On("BlockProcessable", mock.Anything).Return()

			// make valid on block2
			err = state.MarkValid(block2.ID())
			require.NoError(t, err)

			// because the parent block is the root block,
			// BlockProcessable is not triggered on root block.
			consumer.AssertNotCalled(t, "BlockProcessable")

			err = state.MarkValid(block3.ID())
			require.NoError(t, err)

			// because the parent is not a root block, BlockProcessable event should be emitted
			// block3's parent is block2
			consumer.AssertCalled(t, "BlockProcessable", block2.Header)
		})
	})
}

// If block B is finalized and contains a seal for block A, then A is the last sealed block
func TestSealed(t *testing.T) {
	rootSnapshot := unittest.RootSnapshotFixture(participants)
	util.RunWithFollowerProtocolState(t, rootSnapshot, func(db *badger.DB, state *protocol.FollowerState) {
		head, err := rootSnapshot.Head()
		require.NoError(t, err)

		// block 1 will be sealed
		block1 := unittest.BlockWithParentFixture(head)
		err = state.Extend(context.Background(), &block1)
		require.NoError(t, err)
		err = state.Finalize(context.Background(), block1.ID())
		require.NoError(t, err)

		receipt1, seal1 := unittest.ReceiptAndSealForBlock(&block1)

		// block 2 contains receipt for block 1
		block2 := unittest.BlockWithParentFixture(block1.Header)
		block2.SetPayload(unittest.PayloadFixture(unittest.WithReceipts(receipt1)))
		err = state.Extend(context.Background(), &block2)
		require.NoError(t, err)
		err = state.Finalize(context.Background(), block2.ID())
		require.NoError(t, err)

		// block 3 contains seal for block 1
		block3 := unittest.BlockWithParentFixture(block2.Header)
		block3.SetPayload(flow.Payload{
			Seals: []*flow.Seal{seal1},
		})
		err = state.Extend(context.Background(), &block3)
		require.NoError(t, err)
		err = state.Finalize(context.Background(), block3.ID())
		require.NoError(t, err)

		sealed, err := state.Sealed().Head()
		require.NoError(t, err)
		require.Equal(t, block1.ID(), sealed.ID())
	})
}

// Test that when adding a block to database, there are only two cases at any point of time:
// 1) neither the block header, nor the payload index exist in database
// 2) both the block header and the payload index can be found in database
// A non atomic bug would be: header is found in DB, but payload index is not found
func TestCacheAtomicity(t *testing.T) {
	rootSnapshot := unittest.RootSnapshotFixture(participants)
	util.RunWithFollowerProtocolStateAndHeaders(t, rootSnapshot,
		func(db *badger.DB, state *protocol.FollowerState, headers storage.Headers, index storage.Index) {
			head, err := rootSnapshot.Head()
			require.NoError(t, err)

			block := unittest.BlockWithParentFixture(head)
			blockID := block.ID()

			// check 100 times to see if either 1) or 2) satisfies
			var wg sync.WaitGroup
			wg.Add(1)
			go func(blockID flow.Identifier) {
				for i := 0; i < 100; i++ {
					_, err := headers.ByBlockID(blockID)
					if errors.Is(err, stoerr.ErrNotFound) {
						continue
					}
					require.NoError(t, err)

					_, err = index.ByBlockID(blockID)
					require.NoError(t, err, "found block ID, but index is missing, DB updates is non-atomic")
				}
				wg.Done()
			}(blockID)

			// storing the block to database, which supposed to be atomic updates to headers and index,
			// both to badger database and the cache.
			err = state.Extend(context.Background(), &block)
			require.NoError(t, err)
			wg.Wait()
		})
}

// TestHeaderInvalidTimestamp tests that extending header with invalid timestamp results in sentinel error
func TestHeaderInvalidTimestamp(t *testing.T) {
	unittest.RunWithBadgerDB(t, func(db *badger.DB) {
		metrics := metrics.NewNoopCollector()
		tracer := trace.NewNoopTracer()
		headers, _, seals, index, payloads, blocks, setups, commits, statuses, results := storeutil.StorageLayer(t, db)

		// create a event consumer to test epoch transition events
		distributor := events.NewDistributor()
		consumer := new(mockprotocol.Consumer)
		distributor.AddConsumer(consumer)

		block, result, seal := unittest.BootstrapFixture(participants)
		qc := unittest.QuorumCertificateFixture(unittest.QCWithBlockID(block.ID()))
		rootSnapshot, err := inmem.SnapshotFromBootstrapState(block, result, seal, qc)
		require.NoError(t, err)

		state, err := protocol.Bootstrap(metrics, db, headers, seals, results, blocks, setups, commits, statuses, rootSnapshot)
		require.NoError(t, err)

		blockTimer := &mockprotocol.BlockTimer{}
		blockTimer.On("Validate", mock.Anything, mock.Anything).Return(realprotocol.NewInvalidBlockTimestamp(""))

		fullState, err := protocol.NewFullConsensusState(state, index, payloads, tracer, consumer, blockTimer,
			util.MockReceiptValidator(), util.MockSealValidator(seals))
		require.NoError(t, err)

		extend := unittest.BlockWithParentFixture(block.Header)
		extend.Payload.Guarantees = nil
		extend.Header.PayloadHash = extend.Payload.Hash()

		err = fullState.Extend(context.Background(), &extend)
		assert.Error(t, err, "a proposal with invalid timestamp has to be rejected")
		assert.True(t, st.IsInvalidExtensionError(err), "if timestamp is invalid it should return invalid block error")
	})
}<|MERGE_RESOLUTION|>--- conflicted
+++ resolved
@@ -1213,15 +1213,9 @@
 			// add a block for the first seal to reference
 			block1 := unittest.BlockWithParentFixture(head)
 			block1.SetPayload(flow.EmptyPayload())
-<<<<<<< HEAD
-			err = state.Extend(&block1)
-			require.NoError(t, err)
-			err = state.Finalize(block1.ID())
-=======
 			err = state.Extend(context.Background(), &block1)
 			require.NoError(t, err)
 			err = state.Finalize(context.Background(), block1.ID())
->>>>>>> a7830376
 			require.NoError(t, err)
 
 			epoch1Setup := result.ServiceEvents[0].Event.(*flow.EpochSetup)
@@ -1245,15 +1239,9 @@
 			// add a block containing a receipt for block 1
 			block2 := unittest.BlockWithParentFixture(block1.Header)
 			block2.SetPayload(unittest.PayloadFixture(unittest.WithReceipts(receipt1)))
-<<<<<<< HEAD
-			err = state.Extend(&block2)
-			require.NoError(t, err)
-			err = state.Finalize(block2.ID())
-=======
 			err = state.Extend(context.Background(), &block2)
 			require.NoError(t, err)
 			err = state.Finalize(context.Background(), block2.ID())
->>>>>>> a7830376
 			require.NoError(t, err)
 
 			// block 3 seals block 1
@@ -1261,22 +1249,14 @@
 			block3.SetPayload(flow.Payload{
 				Seals: []*flow.Seal{seal1},
 			})
-<<<<<<< HEAD
-			err = state.Extend(&block3)
-=======
 			err = state.Extend(context.Background(), &block3)
->>>>>>> a7830376
 			require.NoError(t, err)
 
 			// block 4 will be the first block for epoch 2
 			block4 := unittest.BlockWithParentFixture(block3.Header)
 			block4.Header.View = epoch1Setup.FinalView + 1
 
-<<<<<<< HEAD
-			err = state.Extend(&block4)
-=======
 			err = state.Extend(context.Background(), &block4)
->>>>>>> a7830376
 			require.NoError(t, err)
 		})
 	})
@@ -1297,15 +1277,9 @@
 			// add a block for the first seal to reference
 			block1 := unittest.BlockWithParentFixture(head)
 			block1.SetPayload(flow.EmptyPayload())
-<<<<<<< HEAD
-			err = state.Extend(&block1)
-			require.NoError(t, err)
-			err = state.Finalize(block1.ID())
-=======
 			err = state.Extend(context.Background(), &block1)
 			require.NoError(t, err)
 			err = state.Finalize(context.Background(), block1.ID())
->>>>>>> a7830376
 			require.NoError(t, err)
 
 			epoch1Setup := result.ServiceEvents[0].Event.(*flow.EpochSetup)
@@ -1314,15 +1288,9 @@
 			// add a block containing a receipt for block 1
 			block2 := unittest.BlockWithParentFixture(block1.Header)
 			block2.SetPayload(unittest.PayloadFixture(unittest.WithReceipts(receipt1)))
-<<<<<<< HEAD
-			err = state.Extend(&block2)
-			require.NoError(t, err)
-			err = state.Finalize(block2.ID())
-=======
 			err = state.Extend(context.Background(), &block2)
 			require.NoError(t, err)
 			err = state.Finalize(context.Background(), block2.ID())
->>>>>>> a7830376
 			require.NoError(t, err)
 
 			// block 3 seals block 1
@@ -1330,22 +1298,14 @@
 			block3.SetPayload(flow.Payload{
 				Seals: []*flow.Seal{seal1},
 			})
-<<<<<<< HEAD
-			err = state.Extend(&block3)
-=======
 			err = state.Extend(context.Background(), &block3)
->>>>>>> a7830376
 			require.NoError(t, err)
 
 			// block 4 will be the first block for epoch 2
 			block4 := unittest.BlockWithParentFixture(block3.Header)
 			block4.Header.View = epoch1Setup.FinalView + 1
 
-<<<<<<< HEAD
-			err = state.Extend(&block4)
-=======
 			err = state.Extend(context.Background(), &block4)
->>>>>>> a7830376
 			require.NoError(t, err)
 		})
 	})
