--- conflicted
+++ resolved
@@ -558,7 +558,7 @@
 		_, err = state.AtBlockID(block4.ID()).Epochs().Next().DKG()
 		require.Error(t, err)
 
-<<<<<<< HEAD
+		// finalize block 3 so we can finalize subsequent blocks
 		// ensure an epoch phase transition when we finalize block 3
 		consumer.On("EpochSetupPhaseStarted", epoch2Setup.Counter-1, block3.Header).Once()
 		metrics.On("CurrentEpochPhase", flow.EpochPhaseSetup)
@@ -566,11 +566,6 @@
 		require.NoError(t, err)
 		consumer.AssertCalled(t, "EpochSetupPhaseStarted", epoch2Setup.Counter-1, block3.Header)
 		metrics.AssertCalled(t, "CurrentEpochPhase", flow.EpochPhaseSetup)
-=======
-		// finalize block 3 so we can finalize subsequent blocks
-		err = state.Finalize(block3.ID())
-		require.NoError(t, err)
->>>>>>> 633fb1e0
 
 		// finalize block 4 so we can finalize subsequent blocks
 		// ensure an epoch phase transition when we finalize block 4
@@ -637,7 +632,6 @@
 		assert.NoError(t, err)
 		require.Equal(t, flow.EpochPhaseCommitted, phase)
 
-<<<<<<< HEAD
 		// expect epoch phase transition once we finalize block 6
 		consumer.On("EpochCommittedPhaseStarted", epoch2Setup.Counter-1, block6.Header)
 		// expect committed final view to be updated, since we are committing epoch 2
@@ -648,10 +642,6 @@
 		consumer.AssertCalled(t, "EpochCommittedPhaseStarted", epoch2Setup.Counter-1, block6.Header)
 		metrics.AssertCalled(t, "CommittedEpochFinalView", epoch2Setup.FinalView)
 		metrics.AssertCalled(t, "CurrentEpochPhase", flow.EpochPhaseCommitted)
-=======
-		err = state.Finalize(block6.ID())
-		require.NoError(t, err)
->>>>>>> 633fb1e0
 
 		// expect epoch phase transition once we finalize block 7
 		consumer.On("EpochCommittedPhaseStarted", epoch2Setup.Counter-1, block7.Header)
