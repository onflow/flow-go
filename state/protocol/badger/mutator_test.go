package badger_test

import (
	"context"
	"errors"
	"fmt"
	"math/rand"
	"sync"
	"testing"
	"time"

	"github.com/dgraph-io/badger/v2"
	"github.com/onflow/crypto"
	"github.com/rs/zerolog"
	"github.com/stretchr/testify/assert"
	"github.com/stretchr/testify/mock"
	"github.com/stretchr/testify/require"

	"github.com/onflow/flow-go/engine"
	"github.com/onflow/flow-go/model/flow"
	"github.com/onflow/flow-go/model/flow/filter"
	"github.com/onflow/flow-go/module"
	"github.com/onflow/flow-go/module/metrics"
	mmetrics "github.com/onflow/flow-go/module/metrics"
	mockmodule "github.com/onflow/flow-go/module/mock"
	"github.com/onflow/flow-go/module/signature"
	"github.com/onflow/flow-go/module/trace"
	st "github.com/onflow/flow-go/state"
	realprotocol "github.com/onflow/flow-go/state/protocol"
	protocol "github.com/onflow/flow-go/state/protocol/badger"
	"github.com/onflow/flow-go/state/protocol/events"
	"github.com/onflow/flow-go/state/protocol/inmem"
	mockprotocol "github.com/onflow/flow-go/state/protocol/mock"
	protocol_state "github.com/onflow/flow-go/state/protocol/protocol_state/state"
	"github.com/onflow/flow-go/state/protocol/util"
	"github.com/onflow/flow-go/storage"
	stoerr "github.com/onflow/flow-go/storage"
	bstorage "github.com/onflow/flow-go/storage/badger"
	"github.com/onflow/flow-go/storage/badger/operation"
	"github.com/onflow/flow-go/storage/operation/badgerimpl"
	"github.com/onflow/flow-go/storage/store"
	"github.com/onflow/flow-go/utils/unittest"
)

var participants = unittest.IdentityListFixture(5, unittest.WithAllRoles())

func TestBootstrapValid(t *testing.T) {
	rootSnapshot := unittest.RootSnapshotFixture(participants)
	util.RunWithBootstrapState(t, rootSnapshot, func(db *badger.DB, state *protocol.State) {
		var finalized uint64
		err := db.View(operation.RetrieveFinalizedHeight(&finalized))
		require.NoError(t, err)

		var sealed uint64
		err = db.View(operation.RetrieveSealedHeight(&sealed))
		require.NoError(t, err)

		var genesisID flow.Identifier
		err = db.View(operation.LookupBlockHeight(0, &genesisID))
		require.NoError(t, err)

		var header flow.Header
		err = db.View(operation.RetrieveHeader(genesisID, &header))
		require.NoError(t, err)

		var sealID flow.Identifier
		err = db.View(operation.LookupLatestSealAtBlock(genesisID, &sealID))
		require.NoError(t, err)

		_, seal, err := rootSnapshot.SealedResult()
		require.NoError(t, err)
		err = db.View(operation.RetrieveSeal(sealID, seal))
		require.NoError(t, err)

		block, err := rootSnapshot.Head()
		require.NoError(t, err)
		require.Equal(t, block.Height, finalized)
		require.Equal(t, block.Height, sealed)
		require.Equal(t, block.ID(), genesisID)
		require.Equal(t, block.ID(), seal.BlockID)
		require.Equal(t, block, &header)
	})
}

// TestExtendValid tests the happy path of extending the state with a single block.
// * BlockFinalized is emitted when the block is finalized
// * BlockProcessable is emitted when a block's child is inserted
func TestExtendValid(t *testing.T) {
	unittest.RunWithBadgerDB(t, func(db *badger.DB) {
		metrics := metrics.NewNoopCollector()
		tracer := trace.NewNoopTracer()
		log := zerolog.Nop()
		all := bstorage.InitAll(metrics, db)

		distributor := events.NewDistributor()
		consumer := mockprotocol.NewConsumer(t)
		distributor.AddConsumer(consumer)

		block, result, seal := unittest.BootstrapFixture(participants)
		qc := unittest.QuorumCertificateFixture(unittest.QCWithRootBlockID(block.ID()))
		rootSnapshot, err := inmem.SnapshotFromBootstrapState(block, result, seal, qc)
		require.NoError(t, err)

		state, err := protocol.Bootstrap(
			metrics,
			db,
			all.Headers,
			all.Seals,
			all.Results,
			all.Blocks,
			all.QuorumCertificates,
			all.Setups,
			all.EpochCommits,
			all.EpochProtocolStateEntries,
			all.ProtocolKVStore,
			all.VersionBeacons,
			rootSnapshot,
		)
		require.NoError(t, err)

		fullState, err := protocol.NewFullConsensusState(
			log,
			tracer,
			consumer,
			state,
			all.Index,
			all.Payloads,
			util.MockBlockTimer(),
			util.MockReceiptValidator(),
			util.MockSealValidator(all.Seals),
		)
		require.NoError(t, err)

		// insert block1 on top of the root block
		block1 := unittest.BlockWithParentProtocolState(block)
		err = fullState.Extend(context.Background(), unittest.ProposalFromBlock(block1))
		require.NoError(t, err)

		// we should not emit BlockProcessable for the root block
		consumer.AssertNotCalled(t, "BlockProcessable", block.Header)

		t.Run("BlockFinalized event should be emitted when block1 is finalized", func(t *testing.T) {
			consumer.On("BlockFinalized", block1.ToHeader()).Once()
			err := fullState.Finalize(context.Background(), block1.ID())
			require.NoError(t, err)
		})

		t.Run("BlockProcessable event should be emitted when any child of block1 is inserted", func(t *testing.T) {
			block2 := unittest.BlockWithParentProtocolState(block1)
			consumer.On("BlockProcessable", block1.ToHeader(), mock.Anything).Once()
			err := fullState.Extend(context.Background(), unittest.ProposalFromBlock(block2))
			require.NoError(t, err)
		})
	})
}

func TestSealedIndex(t *testing.T) {
	rootSnapshot := unittest.RootSnapshotFixture(participants)
	rootProtocolStateID := getRootProtocolStateID(t, rootSnapshot)
	util.RunWithFullProtocolState(t, rootSnapshot, func(db *badger.DB, state *protocol.ParticipantState) {
		rootHeader, err := rootSnapshot.Head()
		require.NoError(t, err)

		// build a chain:
		// G <- B1 <- B2 (resultB1) <- B3 <- B4 (resultB2, resultB3) <- B5 (sealB1) <- B6 (sealB2, sealB3) <- B7
		// test that when B4 is finalized, can only find seal for G
		// 					 when B5 is finalized, can find seal for B1
		//					 when B7 is finalized, can find seals for B2, B3

		// block 1
		b1 := unittest.BlockWithParentAndPayload(
			rootHeader,
			unittest.PayloadFixture(unittest.WithProtocolStateID(rootProtocolStateID)),
		)
		err = state.Extend(context.Background(), unittest.ProposalFromBlock(b1))
		require.NoError(t, err)

		// block 2(result B1)
		b1Receipt := unittest.ReceiptForBlockFixture(b1)
		b2 := unittest.BlockWithParentAndPayload(
			b1.ToHeader(),
			unittest.PayloadFixture(
				unittest.WithReceipts(b1Receipt),
				unittest.WithProtocolStateID(rootProtocolStateID),
			),
		)
		err = state.Extend(context.Background(), unittest.ProposalFromBlock(b2))
		require.NoError(t, err)

		// block 3
		b3 := unittest.BlockWithParentProtocolState(b2)
		err = state.Extend(context.Background(), unittest.ProposalFromBlock(b3))
		require.NoError(t, err)

		// block 4 (resultB2, resultB3)
		b2Receipt := unittest.ReceiptForBlockFixture(b2)
		b3Receipt := unittest.ReceiptForBlockFixture(b3)
		b4 := unittest.BlockWithParentAndPayload(
			b3.ToHeader(),
			flow.Payload{
				Receipts:        []*flow.ExecutionReceiptStub{b2Receipt.Stub(), b3Receipt.Stub()},
				Results:         []*flow.ExecutionResult{&b2Receipt.ExecutionResult, &b3Receipt.ExecutionResult},
				ProtocolStateID: rootProtocolStateID,
			},
		)
		err = state.Extend(context.Background(), unittest.ProposalFromBlock(b4))
		require.NoError(t, err)

		// block 5 (sealB1)
		b1Seal := unittest.Seal.Fixture(unittest.Seal.WithResult(&b1Receipt.ExecutionResult))
		b5 := unittest.BlockWithParentAndPayload(
			b4.ToHeader(),
			flow.Payload{
				Seals:           []*flow.Seal{b1Seal},
				ProtocolStateID: rootProtocolStateID,
			},
		)
		err = state.Extend(context.Background(), unittest.ProposalFromBlock(b5))
		require.NoError(t, err)

		// block 6 (sealB2, sealB3)
		b2Seal := unittest.Seal.Fixture(unittest.Seal.WithResult(&b2Receipt.ExecutionResult))
		b3Seal := unittest.Seal.Fixture(unittest.Seal.WithResult(&b3Receipt.ExecutionResult))
		b6 := unittest.BlockWithParentAndPayload(
			b5.ToHeader(),
			flow.Payload{
				Seals:           []*flow.Seal{b2Seal, b3Seal},
				ProtocolStateID: rootProtocolStateID,
			},
		)
		err = state.Extend(context.Background(), unittest.ProposalFromBlock(b6))
		require.NoError(t, err)

		// block 7
		b7 := unittest.BlockWithParentProtocolState(b6)
		err = state.Extend(context.Background(), unittest.ProposalFromBlock(b7))
		require.NoError(t, err)

		// finalizing b1 - b4
		// when B4 is finalized, can only find seal for G
		err = state.Finalize(context.Background(), b1.ID())
		require.NoError(t, err)
		err = state.Finalize(context.Background(), b2.ID())
		require.NoError(t, err)
		err = state.Finalize(context.Background(), b3.ID())
		require.NoError(t, err)
		err = state.Finalize(context.Background(), b4.ID())
		require.NoError(t, err)

		metrics := metrics.NewNoopCollector()
		seals := bstorage.NewSeals(metrics, db)

		// can only find seal for G
		_, err = seals.FinalizedSealForBlock(rootHeader.ID())
		require.NoError(t, err)

		_, err = seals.FinalizedSealForBlock(b1.ID())
		require.Error(t, err)
		require.ErrorIs(t, err, storage.ErrNotFound)

		// when B5 is finalized, can find seal for B1
		err = state.Finalize(context.Background(), b5.ID())
		require.NoError(t, err)

		s1, err := seals.FinalizedSealForBlock(b1.ID())
		require.NoError(t, err)
		require.Equal(t, b1Seal, s1)

		_, err = seals.FinalizedSealForBlock(b2.ID())
		require.Error(t, err)
		require.ErrorIs(t, err, storage.ErrNotFound)

		// when B7 is finalized, can find seals for B2, B3
		err = state.Finalize(context.Background(), b6.ID())
		require.NoError(t, err)

		err = state.Finalize(context.Background(), b7.ID())
		require.NoError(t, err)

		s2, err := seals.FinalizedSealForBlock(b2.ID())
		require.NoError(t, err)
		require.Equal(t, b2Seal, s2)

		s3, err := seals.FinalizedSealForBlock(b3.ID())
		require.NoError(t, err)
		require.Equal(t, b3Seal, s3)
	})

}

func TestVersionBeaconIndex(t *testing.T) {
	rootSnapshot := unittest.RootSnapshotFixture(participants)
	rootProtocolStateID := getRootProtocolStateID(t, rootSnapshot)
	util.RunWithFullProtocolState(t, rootSnapshot, func(db *badger.DB, state *protocol.ParticipantState) {
		rootHeader, err := rootSnapshot.Head()
		require.NoError(t, err)

		// build a chain:
		// G <- B1 <- B2 (resultB1(vb1)) <- B3 <- B4 (resultB2(vb2), resultB3(vb3)) <- B5 (sealB1) <- B6 (sealB2, sealB3)
		// up until and including finalization of B5 there should be no VBs indexed
		//    when B5 is finalized, index VB1
		//    when B6 is finalized, we can index VB2 and VB3, but (only) the last one should be indexed by seal height

		// block 1
		b1 := unittest.BlockWithParentAndPayload(
			rootHeader,
			unittest.PayloadFixture(unittest.WithProtocolStateID(rootProtocolStateID)),
		)
		err = state.Extend(context.Background(), unittest.ProposalFromBlock(b1))
		require.NoError(t, err)

		vb1 := unittest.VersionBeaconFixture(
			unittest.WithBoundaries(
				flow.VersionBoundary{
					BlockHeight: rootHeader.Height,
					Version:     "0.21.37",
				},
				flow.VersionBoundary{
					BlockHeight: rootHeader.Height + 100,
					Version:     "0.21.38",
				},
			),
		)
		vb2 := unittest.VersionBeaconFixture(
			unittest.WithBoundaries(
				flow.VersionBoundary{
					BlockHeight: rootHeader.Height,
					Version:     "0.21.37",
				},
				flow.VersionBoundary{
					BlockHeight: rootHeader.Height + 101,
					Version:     "0.21.38",
				},
				flow.VersionBoundary{
					BlockHeight: rootHeader.Height + 201,
					Version:     "0.21.39",
				},
			),
		)
		vb3 := unittest.VersionBeaconFixture(
			unittest.WithBoundaries(
				flow.VersionBoundary{
					BlockHeight: rootHeader.Height,
					Version:     "0.21.37",
				},
				flow.VersionBoundary{
					BlockHeight: rootHeader.Height + 99,
					Version:     "0.21.38",
				},
				flow.VersionBoundary{
					BlockHeight: rootHeader.Height + 199,
					Version:     "0.21.39",
				},
				flow.VersionBoundary{
					BlockHeight: rootHeader.Height + 299,
					Version:     "0.21.40",
				},
			),
		)

		b1Receipt := unittest.ReceiptForBlockFixture(b1)
		b1Receipt.ExecutionResult.ServiceEvents = []flow.ServiceEvent{vb1.ServiceEvent()}
		b2 := unittest.BlockWithParentAndPayload(
			b1.ToHeader(),
			unittest.PayloadFixture(unittest.WithReceipts(b1Receipt), unittest.WithProtocolStateID(rootProtocolStateID)),
		)
		err = state.Extend(context.Background(), unittest.ProposalFromBlock(b2))
		require.NoError(t, err)

		// block 3
		b3 := unittest.BlockWithParentProtocolState(b2)
		err = state.Extend(context.Background(), unittest.ProposalFromBlock(b3))
		require.NoError(t, err)

		// block 4 (resultB2, resultB3)
		b2Receipt := unittest.ReceiptForBlockFixture(b2)
		b2Receipt.ExecutionResult.ServiceEvents = []flow.ServiceEvent{vb2.ServiceEvent()}

		b3Receipt := unittest.ReceiptForBlockFixture(b3)
		b3Receipt.ExecutionResult.ServiceEvents = []flow.ServiceEvent{vb3.ServiceEvent()}

		b4 := unittest.BlockWithParentAndPayload(
			b3.ToHeader(),
			flow.Payload{
				Receipts:        []*flow.ExecutionReceiptStub{b2Receipt.Stub(), b3Receipt.Stub()},
				Results:         []*flow.ExecutionResult{&b2Receipt.ExecutionResult, &b3Receipt.ExecutionResult},
				ProtocolStateID: rootProtocolStateID,
			},
		)
		err = state.Extend(context.Background(), unittest.ProposalFromBlock(b4))
		require.NoError(t, err)

		// block 5 (sealB1)
		b1Seal := unittest.Seal.Fixture(unittest.Seal.WithResult(&b1Receipt.ExecutionResult))
		b5 := unittest.BlockWithParentAndPayload(
			b4.ToHeader(),
			flow.Payload{
				Seals:           []*flow.Seal{b1Seal},
				ProtocolStateID: rootProtocolStateID,
			},
		)
		err = state.Extend(context.Background(), unittest.ProposalFromBlock(b5))
		require.NoError(t, err)

		// block 6 (sealB2, sealB3)
		b2Seal := unittest.Seal.Fixture(unittest.Seal.WithResult(&b2Receipt.ExecutionResult))
		b3Seal := unittest.Seal.Fixture(unittest.Seal.WithResult(&b3Receipt.ExecutionResult))
		b6 := unittest.BlockWithParentAndPayload(
			b5.ToHeader(),
			flow.Payload{
				Seals:           []*flow.Seal{b2Seal, b3Seal},
				ProtocolStateID: rootProtocolStateID,
			},
		)
		err = state.Extend(context.Background(), unittest.ProposalFromBlock(b6))
		require.NoError(t, err)

		versionBeacons := store.NewVersionBeacons(badgerimpl.ToDB(db))

		// No VB can be found before finalizing anything
		vb, err := versionBeacons.Highest(b6.Header.Height)
		require.NoError(t, err)
		require.Nil(t, vb)

		// finalizing b1 - b5
		err = state.Finalize(context.Background(), b1.ID())
		require.NoError(t, err)
		err = state.Finalize(context.Background(), b2.ID())
		require.NoError(t, err)
		err = state.Finalize(context.Background(), b3.ID())
		require.NoError(t, err)
		err = state.Finalize(context.Background(), b4.ID())
		require.NoError(t, err)

		// No VB can be found after finalizing B4
		vb, err = versionBeacons.Highest(b6.Header.Height)
		require.NoError(t, err)
		require.Nil(t, vb)

		// once B5 is finalized, B1 and VB1 are sealed, hence index should now find it
		err = state.Finalize(context.Background(), b5.ID())
		require.NoError(t, err)

		versionBeacon, err := versionBeacons.Highest(b6.Header.Height)
		require.NoError(t, err)
		require.Equal(t,
			&flow.SealedVersionBeacon{
				VersionBeacon: vb1,
				SealHeight:    b5.Header.Height,
			},
			versionBeacon,
		)

		// finalizing B6 should index events sealed by B6, so VB2 and VB3
		// while we don't expect multiple VBs in one block, we index newest, so last one emitted - VB3
		err = state.Finalize(context.Background(), b6.ID())
		require.NoError(t, err)

		versionBeacon, err = versionBeacons.Highest(b6.Header.Height)
		require.NoError(t, err)
		require.Equal(t,
			&flow.SealedVersionBeacon{
				VersionBeacon: vb3,
				SealHeight:    b6.Header.Height,
			},
			versionBeacon,
		)
	})
}

func TestExtendSealedBoundary(t *testing.T) {
	rootSnapshot := unittest.RootSnapshotFixture(participants)
	rootProtocolStateID := getRootProtocolStateID(t, rootSnapshot)
	util.RunWithFullProtocolState(t, rootSnapshot, func(db *badger.DB, state *protocol.ParticipantState) {
		head, err := rootSnapshot.Head()
		require.NoError(t, err)
		_, seal, err := rootSnapshot.SealedResult()
		require.NoError(t, err)
		finalCommit, err := state.Final().Commit()
		require.NoError(t, err)
		require.Equal(t, seal.FinalState, finalCommit, "original commit should be root commit")

		// Create a first block on top of the snapshot
		block1 := unittest.BlockWithParentAndPayload(
			head,
			unittest.PayloadFixture(unittest.WithProtocolStateID(rootProtocolStateID)),
		)
		err = state.Extend(context.Background(), unittest.ProposalFromBlock(block1))
		require.NoError(t, err)

		// Add a second block containing a receipt committing to the first block
		block1Receipt := unittest.ReceiptForBlockFixture(block1)
		block2 := unittest.BlockWithParentAndPayload(
			block1.ToHeader(),
			flow.Payload{
				Receipts:        []*flow.ExecutionReceiptStub{block1Receipt.Stub()},
				Results:         []*flow.ExecutionResult{&block1Receipt.ExecutionResult},
				ProtocolStateID: rootProtocolStateID,
			},
		)
		err = state.Extend(context.Background(), unittest.ProposalFromBlock(block2))
		require.NoError(t, err)

		// Add a third block containing a seal for the first block
		block1Seal := unittest.Seal.Fixture(unittest.Seal.WithResult(&block1Receipt.ExecutionResult))
		block3 := unittest.BlockWithParentAndPayload(
			block2.ToHeader(),
			flow.Payload{
				Seals:           []*flow.Seal{block1Seal},
				ProtocolStateID: rootProtocolStateID,
			},
		)
		err = state.Extend(context.Background(), unittest.ProposalFromBlock(block3))
		require.NoError(t, err)

		finalCommit, err = state.Final().Commit()
		require.NoError(t, err)
		require.Equal(t, seal.FinalState, finalCommit, "commit should not change before finalizing")

		err = state.Finalize(context.Background(), block1.ID())
		require.NoError(t, err)

		finalCommit, err = state.Final().Commit()
		require.NoError(t, err)
		require.Equal(t, seal.FinalState, finalCommit, "commit should not change after finalizing non-sealing block")

		err = state.Finalize(context.Background(), block2.ID())
		require.NoError(t, err)

		finalCommit, err = state.Final().Commit()
		require.NoError(t, err)
		require.Equal(t, seal.FinalState, finalCommit, "commit should not change after finalizing non-sealing block")

		err = state.Finalize(context.Background(), block3.ID())
		require.NoError(t, err)

		finalCommit, err = state.Final().Commit()
		require.NoError(t, err)
		require.Equal(t, block1Seal.FinalState, finalCommit, "commit should change after finalizing sealing block")
	})
}

// TestExtendMissingParent tests the behaviour when attempting to extend the protocol state by a block
// whose parent is unknown. Per convention, the protocol state requires that the candidate's
// parent has already been ingested. Otherwise, an exception is returned.
func TestExtendMissingParent(t *testing.T) {
	rootSnapshot := unittest.RootSnapshotFixture(participants)
	util.RunWithFullProtocolState(t, rootSnapshot, func(db *badger.DB, state *protocol.ParticipantState) {
		extend := unittest.BlockFixture(
			unittest.Block.WithHeight(2),
			unittest.Block.WithView(2),
		)

		err := state.Extend(context.Background(), unittest.ProposalFromBlock(&extend))
		require.Error(t, err)
		require.False(t, st.IsInvalidExtensionError(err), err)
		require.False(t, st.IsOutdatedExtensionError(err), err)

		// verify seal that was contained in candidate block is not indexed
		var sealID flow.Identifier
		err = db.View(operation.LookupLatestSealAtBlock(extend.ID(), &sealID))
		require.Error(t, err)
		require.ErrorIs(t, err, stoerr.ErrNotFound)
	})
}

func TestExtendHeightTooSmall(t *testing.T) {
	rootSnapshot := unittest.RootSnapshotFixture(participants)
	rootProtocolStateID := getRootProtocolStateID(t, rootSnapshot)
	util.RunWithFullProtocolState(t, rootSnapshot, func(db *badger.DB, state *protocol.ParticipantState) {
		head, err := rootSnapshot.Head()
		require.NoError(t, err)

		extend := unittest.BlockFixture(
			unittest.Block.WithParent(head.ID(), head.View, head.Height),
			unittest.Block.WithHeight(1),
			unittest.Block.WithView(1),
			unittest.Block.WithPayload(unittest.PayloadFixture(unittest.WithProtocolStateID(rootProtocolStateID))))

		err = state.Extend(context.Background(), unittest.ProposalFromBlock(&extend))
		require.NoError(t, err)

		// create another block with the same height and view, that is coming after
		extend2 := unittest.BlockWithParentAndPayload(
			extend.ToHeader(),
			unittest.PayloadFixture(unittest.WithProtocolStateID(rootProtocolStateID)),
		)
		extend2.Header.Height = 1
		err = state.Extend(context.Background(), unittest.ProposalFromBlock(extend2))
		require.True(t, st.IsInvalidExtensionError(err))

		// verify seal not indexed
		var sealID flow.Identifier
		err = db.View(operation.LookupLatestSealAtBlock(extend2.ID(), &sealID))
		require.Error(t, err)
		require.ErrorIs(t, err, stoerr.ErrNotFound)
	})
}

func TestExtendHeightTooLarge(t *testing.T) {
	rootSnapshot := unittest.RootSnapshotFixture(participants)
	util.RunWithFullProtocolState(t, rootSnapshot, func(db *badger.DB, state *protocol.ParticipantState) {

		head, err := rootSnapshot.Head()
		require.NoError(t, err)

		block := unittest.BlockWithParentAndPayload(
			head,
			flow.EmptyPayload(),
		)
		// set an invalid height
		block.Header.Height = head.Height + 2

		err = state.Extend(context.Background(), unittest.ProposalFromBlock(block))
		require.Error(t, err)
	})
}

// TestExtendInconsistentParentView tests if mutableState rejects block with invalid ParentView. ParentView must be consistent
// with view of block referred by ParentID.
func TestExtendInconsistentParentView(t *testing.T) {
	rootSnapshot := unittest.RootSnapshotFixture(participants)
	util.RunWithFullProtocolState(t, rootSnapshot, func(db *badger.DB, state *protocol.ParticipantState) {

		head, err := rootSnapshot.Head()
		require.NoError(t, err)

		block := unittest.BlockWithParentAndPayload(
			head,
			flow.EmptyPayload(),
		)
		// set an invalid parent view
		block.Header.ParentView++

		err = state.Extend(context.Background(), unittest.ProposalFromBlock(block))
		require.Error(t, err)
		require.True(t, st.IsInvalidExtensionError(err))
	})
}

func TestExtendBlockNotConnected(t *testing.T) {
	rootSnapshot := unittest.RootSnapshotFixture(participants)
	rootProtocolStateID := getRootProtocolStateID(t, rootSnapshot)
	util.RunWithFullProtocolState(t, rootSnapshot, func(db *badger.DB, state *protocol.ParticipantState) {

		head, err := rootSnapshot.Head()
		require.NoError(t, err)

		// add 2 blocks, the second finalizing/sealing the state of the first
		extend := unittest.BlockWithParentAndPayload(
			head,
			unittest.PayloadFixture(unittest.WithProtocolStateID(rootProtocolStateID)),
		)

		err = state.Extend(context.Background(), unittest.ProposalFromBlock(extend))
		require.NoError(t, err)

		err = state.Finalize(context.Background(), extend.ID())
		require.NoError(t, err)

		// create a fork at view/height 1 and try to connect it to root
		extend.Header.Timestamp = extend.Header.Timestamp.Add(time.Second)
		extend.Header.ParentID = head.ID()

		err = state.Extend(context.Background(), unittest.ProposalFromBlock(extend))
		require.Error(t, err)

		// verify seal not indexed
		var sealID flow.Identifier
		err = db.View(operation.LookupLatestSealAtBlock(extend.ID(), &sealID))
		require.Error(t, err)
		require.ErrorIs(t, err, stoerr.ErrNotFound)
	})
}

func TestExtendInvalidChainID(t *testing.T) {
	rootSnapshot := unittest.RootSnapshotFixture(participants)
	util.RunWithFullProtocolState(t, rootSnapshot, func(db *badger.DB, state *protocol.ParticipantState) {
		head, err := rootSnapshot.Head()
		require.NoError(t, err)

		block := unittest.BlockWithParentAndPayload(
			head,
			flow.EmptyPayload(),
		)
		// use an invalid chain ID
		block.Header.ChainID = head.ChainID + "-invalid"

		err = state.Extend(context.Background(), unittest.ProposalFromBlock(block))
		require.Error(t, err)
		require.True(t, st.IsInvalidExtensionError(err), err)
	})
}

// TestExtendReceiptsNotSorted tests the case where receipts are included in a block payload
// not sorted by height. Previously, this constraint was required (unordered receipts resulted
// in an error). Now, any ordering of receipts should be accepted by the EvolvingState.
func TestExtendReceiptsNotSorted(t *testing.T) {
	rootSnapshot := unittest.RootSnapshotFixture(participants)
	rootProtocolStateID := getRootProtocolStateID(t, rootSnapshot)
	head, err := rootSnapshot.Head()
	require.NoError(t, err)
	util.RunWithFullProtocolState(t, rootSnapshot, func(db *badger.DB, state *protocol.ParticipantState) {
		// create block2 and block3
		block2 := unittest.BlockWithParentAndPayload(
			head,
			unittest.PayloadFixture(unittest.WithProtocolStateID(rootProtocolStateID)),
		)
		err := state.Extend(context.Background(), unittest.ProposalFromBlock(block2))
		require.NoError(t, err)

		block3 := unittest.BlockWithParentAndPayload(
			block2.ToHeader(),
			unittest.PayloadFixture(unittest.WithProtocolStateID(rootProtocolStateID)),
		)
		err = state.Extend(context.Background(), unittest.ProposalFromBlock(block3))
		require.NoError(t, err)

		receiptA := unittest.ReceiptForBlockFixture(block3)
		receiptB := unittest.ReceiptForBlockFixture(block2)

		// insert a block with payload receipts not sorted by block height.
		block4 := unittest.BlockWithParentAndPayload(
			block3.ToHeader(),
			unittest.PayloadFixture(
				unittest.WithProtocolStateID(rootProtocolStateID),
				unittest.WithReceipts(receiptA, receiptB),
			),
		)
		err = state.Extend(context.Background(), unittest.ProposalFromBlock(block4))
		require.NoError(t, err)
	})
}

func TestExtendReceiptsInvalid(t *testing.T) {
	validator := mockmodule.NewReceiptValidator(t)
	rootSnapshot := unittest.RootSnapshotFixture(participants)
	rootProtocolStateID := getRootProtocolStateID(t, rootSnapshot)
	util.RunWithFullProtocolStateAndValidator(t, rootSnapshot, validator, func(db *badger.DB, state *protocol.ParticipantState) {
		head, err := rootSnapshot.Head()
		require.NoError(t, err)

		// create block2 and block3
		block2 := unittest.BlockWithParentAndPayload(
			head,
			unittest.PayloadFixture(unittest.WithProtocolStateID(rootProtocolStateID)),
		)
		receipt := unittest.ReceiptForBlockFixture(block2) // receipt for block 2
		block3 := unittest.BlockWithParentAndPayload(
			block2.ToHeader(),
			flow.Payload{
				Receipts:        []*flow.ExecutionReceiptStub{receipt.Stub()},
				Results:         []*flow.ExecutionResult{&receipt.ExecutionResult},
				ProtocolStateID: rootProtocolStateID,
			},
		)

		// validator accepts block 2
		validator.On("ValidatePayload", block2).Return(nil).Once()
		err = state.Extend(context.Background(), unittest.ProposalFromBlock(block2))
		require.NoError(t, err)

		// but receipt for block 2 is invalid, which the ParticipantState should reject with an InvalidExtensionError
		validator.On("ValidatePayload", block3).Return(engine.NewInvalidInputErrorf("")).Once()
		err = state.Extend(context.Background(), unittest.ProposalFromBlock(block3))
		require.Error(t, err)
		require.True(t, st.IsInvalidExtensionError(err), err)
	})
}

// TestOnReceiptValidatorExceptions tests that ParticipantState escalates unexpected errors and exceptions
// returned by the ReceiptValidator. We expect that such errors are *not* interpreted as the block being invalid.
func TestOnReceiptValidatorExceptions(t *testing.T) {
	validator := mockmodule.NewReceiptValidator(t)

	rootSnapshot := unittest.RootSnapshotFixture(participants)
	util.RunWithFullProtocolStateAndValidator(t, rootSnapshot, validator, func(db *badger.DB, state *protocol.ParticipantState) {
		head, err := rootSnapshot.Head()
		require.NoError(t, err)
		block := unittest.BlockWithParentFixture(head)

		// Check that _unexpected_ failure causes the error to be escalated and is *not* interpreted as an invalid block.
		validator.On("ValidatePayload", block).Return(fmt.Errorf("")).Once()
		err = state.Extend(context.Background(), unittest.ProposalFromBlock(block))
		require.Error(t, err)
		require.False(t, st.IsInvalidExtensionError(err), err)

		// Check that an `UnknownBlockError` causes the error to be escalated and is *not* interpreted as an invalid receipt.
		// Reasoning: per convention, the ParticipantState requires that the candidate's parent has already been ingested.
		// Otherwise, an exception is returned. The `ReceiptValidator.ValidatePayload(..)` returning an `UnknownBlockError`
		// indicates exactly this situation, where the parent block is unknown.
		validator.On("ValidatePayload", block).Return(module.NewUnknownBlockError("")).Once()
		err = state.Extend(context.Background(), unittest.ProposalFromBlock(block))
		require.Error(t, err)
		require.False(t, st.IsInvalidExtensionError(err), err)
	})
}

func TestExtendReceiptsValid(t *testing.T) {
	rootSnapshot := unittest.RootSnapshotFixture(participants)
	rootProtocolStateID := getRootProtocolStateID(t, rootSnapshot)
	util.RunWithFullProtocolState(t, rootSnapshot, func(db *badger.DB, state *protocol.ParticipantState) {
		head, err := rootSnapshot.Head()
		require.NoError(t, err)
		block2 := unittest.BlockWithParentAndPayload(
			head,
			unittest.PayloadFixture(unittest.WithProtocolStateID(rootProtocolStateID)),
		)
		err = state.Extend(context.Background(), unittest.ProposalFromBlock(block2))
		require.NoError(t, err)

		block3 := unittest.BlockWithParentProtocolState(block2)
		err = state.Extend(context.Background(), unittest.ProposalFromBlock(block3))
		require.NoError(t, err)

		block4 := unittest.BlockWithParentProtocolState(block3)
		err = state.Extend(context.Background(), unittest.ProposalFromBlock(block4))
		require.NoError(t, err)

		receipt3a := unittest.ReceiptForBlockFixture(block3)
		receipt3b := unittest.ReceiptForBlockFixture(block3)
		receipt3c := unittest.ReceiptForBlockFixture(block4)

		block5 := unittest.BlockWithParentAndPayload(
			block4.ToHeader(),
			flow.Payload{
				Receipts: []*flow.ExecutionReceiptStub{
					receipt3a.Stub(),
					receipt3b.Stub(),
					receipt3c.Stub(),
				},
				Results: []*flow.ExecutionResult{
					&receipt3a.ExecutionResult,
					&receipt3b.ExecutionResult,
					&receipt3c.ExecutionResult,
				},
				ProtocolStateID: rootProtocolStateID,
			},
		)
		err = state.Extend(context.Background(), unittest.ProposalFromBlock(block5))
		require.NoError(t, err)
	})
}

// Tests the full flow of transitioning between epochs by finalizing a setup
// event, then a commit event, then finalizing the first block of the next epoch.
// Also tests that appropriate epoch transition events are fired.
//
// Epoch information becomes available in the protocol state in the block containing the seal
// for the block whose execution emitted the service event.
//
// ROOT <- B1 <- B2(R1) <- B3(S1) <- B4 <- B5(R2) <- B6(S2) <- B7 <-|- B8
//
// B3 seals B1, in which EpochSetup is emitted.
//   - we can query the EpochSetup beginning with B3
//   - EpochSetupPhaseStarted triggered when B3 is finalized
//
// B6 seals B2, in which EpochCommitted is emitted.
//   - we can query the EpochCommit beginning with B6
//   - EpochCommittedPhaseStarted triggered when B6 is finalized
//
// B7 is the final block of the epoch.
// B8 is the first block of the NEXT epoch.
func TestExtendEpochTransitionValid(t *testing.T) {
	// create an event consumer to test epoch transition events
	consumer := mockprotocol.NewConsumer(t)
	consumer.On("BlockFinalized", mock.Anything)
	consumer.On("BlockProcessable", mock.Anything, mock.Anything)
	rootSnapshot := unittest.RootSnapshotFixture(participants)
	rootProtocolStateID := getRootProtocolStateID(t, rootSnapshot)
	unittest.RunWithBadgerDB(t, func(db *badger.DB) {

		// set up state and mock ComplianceMetrics object
		metrics := mockmodule.NewComplianceMetrics(t)
		metrics.On("BlockSealed", mock.Anything)
		metrics.On("SealedHeight", mock.Anything)
		metrics.On("FinalizedHeight", mock.Anything)
		metrics.On("BlockFinalized", mock.Anything)
		metrics.On("ProtocolStateVersion", mock.Anything)

		// expect epoch metric calls on bootstrap
		initialCurrentEpoch, err := rootSnapshot.Epochs().Current()
		require.NoError(t, err)
		counter := initialCurrentEpoch.Counter()
		finalView := initialCurrentEpoch.FinalView()
		initialPhase, err := rootSnapshot.EpochPhase()
		require.NoError(t, err)
		metrics.On("CurrentEpochCounter", counter).Once()
		metrics.On("CurrentEpochPhase", initialPhase).Once()

		metrics.On("CurrentEpochFinalView", finalView).Once()

		metrics.On("CurrentDKGPhaseViews",
			initialCurrentEpoch.DKGPhase1FinalView(),
			initialCurrentEpoch.DKGPhase2FinalView(),
			initialCurrentEpoch.DKGPhase3FinalView()).Once()

		tracer := trace.NewNoopTracer()
		log := zerolog.Nop()
		all := bstorage.InitAll(mmetrics.NewNoopCollector(), db)
		protoState, err := protocol.Bootstrap(
			metrics,
			db,
			all.Headers,
			all.Seals,
			all.Results,
			all.Blocks,
			all.QuorumCertificates,
			all.Setups,
			all.EpochCommits,
			all.EpochProtocolStateEntries,
			all.ProtocolKVStore,
			all.VersionBeacons,
			rootSnapshot,
		)
		require.NoError(t, err)
		receiptValidator := util.MockReceiptValidator()
		sealValidator := util.MockSealValidator(all.Seals)
		state, err := protocol.NewFullConsensusState(
			log,
			tracer,
			consumer,
			protoState,
			all.Index,
			all.Payloads,
			util.MockBlockTimer(),
			receiptValidator,
			sealValidator,
		)
		require.NoError(t, err)

		mutableProtocolState := protocol_state.NewMutableProtocolState(
			log,
			all.EpochProtocolStateEntries,
			all.ProtocolKVStore,
			state.Params(),
			all.Headers,
			all.Results,
			all.Setups,
			all.EpochCommits,
		)
		expectedStateIdCalculator := calculateExpectedStateId(t, mutableProtocolState)

		head, err := rootSnapshot.Head()
		require.NoError(t, err)
		result, _, err := rootSnapshot.SealedResult()
		require.NoError(t, err)

		// we should begin the epoch in the staking phase
		phase, err := state.AtBlockID(head.ID()).EpochPhase()
		assert.NoError(t, err)
		require.Equal(t, flow.EpochPhaseStaking, phase)

		// add a block for the first seal to reference
		block1 := unittest.BlockWithParentAndPayload(
			head,
			unittest.PayloadFixture(unittest.WithProtocolStateID(rootProtocolStateID)),
		)
		err = state.Extend(context.Background(), unittest.ProposalFromBlock(block1))
		require.NoError(t, err)
		err = state.Finalize(context.Background(), block1.ID())
		require.NoError(t, err)

		epoch1Setup := result.ServiceEvents[0].Event.(*flow.EpochSetup)
		epoch1FinalView := epoch1Setup.FinalView

		// add a participant for the next epoch
		epoch2NewParticipant := unittest.IdentityFixture(unittest.WithRole(flow.RoleVerification))
		epoch2Participants := append(participants, epoch2NewParticipant).Sort(flow.Canonical[flow.Identity]).ToSkeleton()

		// create the epoch setup event for the second epoch
		epoch2Setup := unittest.EpochSetupFixture(
			unittest.WithParticipants(epoch2Participants),
			unittest.SetupWithCounter(epoch1Setup.Counter+1),
			unittest.WithFinalView(epoch1FinalView+1000),
			unittest.WithFirstView(epoch1FinalView+1),
		)
		// create a receipt for block 1 containing the EpochSetup event
		receipt1, seal1 := unittest.ReceiptAndSealForBlock(block1, epoch2Setup.ServiceEvent())

		// add a second block with the receipt for block 1
		block2 := unittest.BlockWithParentAndPayload(
			block1.ToHeader(),
			unittest.PayloadFixture(unittest.WithReceipts(receipt1), unittest.WithProtocolStateID(block1.Payload.ProtocolStateID)),
		)

		err = state.Extend(context.Background(), unittest.ProposalFromBlock(block2))
		require.NoError(t, err)
		err = state.Finalize(context.Background(), block2.ID())
		require.NoError(t, err)

		// block 3 contains the seal for block 1
		seals := []*flow.Seal{seal1}
		block3View := block2.Header.View + 1 + uint64(rand.Intn(10))
		block3 := unittest.BlockFixture(
			unittest.Block.WithParent(block2.ID(), block2.Header.View, block2.Header.Height),
			unittest.Block.WithView(block3View),
			unittest.Block.WithPayload(
				flow.Payload{
					Seals:           seals,
					ProtocolStateID: expectedStateIdCalculator(block2.ID(), block3View, seals),
				}),
		)
		// insert the block sealing the EpochSetup event
		err = state.Extend(context.Background(), unittest.ProposalFromBlock(&block3))
		require.NoError(t, err)

		// now that the setup event has been emitted, we should be in the setup phase
		phase, err = state.AtBlockID(block3.ID()).EpochPhase()
		assert.NoError(t, err)
		require.Equal(t, flow.EpochPhaseSetup, phase)

		// we should NOT be able to query epoch 2 wrt blocks before 3
		for _, blockID := range []flow.Identifier{block1.ID(), block2.ID()} {
			_, err = state.AtBlockID(blockID).Epochs().NextUnsafe()
			require.Error(t, err)
		}

		// we should be able to query epoch 2 as a TentativeEpoch wrt block 3
		_, err = state.AtBlockID(block3.ID()).Epochs().NextUnsafe()
		assert.NoError(t, err)

		// only setup event is finalized, not commit, so shouldn't be able to read a CommittedEpoch
		_, err = state.AtBlockID(block3.ID()).Epochs().NextCommitted()
		require.Error(t, err)

		// insert B4
		block4 := unittest.BlockWithParentProtocolState(&block3)
		err = state.Extend(context.Background(), unittest.ProposalFromBlock(block4))
		require.NoError(t, err)

		consumer.On("EpochSetupPhaseStarted", epoch2Setup.Counter-1, block3.ToHeader()).Once()
		metrics.On("CurrentEpochPhase", flow.EpochPhaseSetup).Once()
		// finalize block 3, so we can finalize subsequent blocks
		// ensure an epoch phase transition when we finalize block 3
		err = state.Finalize(context.Background(), block3.ID())
		require.NoError(t, err)
		consumer.AssertCalled(t, "EpochSetupPhaseStarted", epoch2Setup.Counter-1, block3.ToHeader())
		metrics.AssertCalled(t, "CurrentEpochPhase", flow.EpochPhaseSetup)

		// now that the setup event has been emitted, we should be in the setup phase
		phase, err = state.AtBlockID(block3.ID()).EpochPhase()
		require.NoError(t, err)
		require.Equal(t, flow.EpochPhaseSetup, phase)

		// finalize block 4
		err = state.Finalize(context.Background(), block4.ID())
		require.NoError(t, err)

		epoch2Commit := unittest.EpochCommitFixture(
			unittest.CommitWithCounter(epoch2Setup.Counter),
			unittest.WithClusterQCsFromAssignments(epoch2Setup.Assignments),
			unittest.WithDKGFromParticipants(epoch2Participants.ToSkeleton()),
		)
		// create receipt and seal for block 2
		// the receipt for block 2 contains the EpochCommit event
		receipt2, seal2 := unittest.ReceiptAndSealForBlock(block2, epoch2Commit.ServiceEvent())

		// block 5 contains the receipt for block 2
		block5 := unittest.BlockWithParentAndPayload(
			block4.ToHeader(),
			unittest.PayloadFixture(unittest.WithReceipts(receipt2), unittest.WithProtocolStateID(block4.Payload.ProtocolStateID)),
		)

		err = state.Extend(context.Background(), unittest.ProposalFromBlock(block5))
		require.NoError(t, err)
		err = state.Finalize(context.Background(), block5.ID())
		require.NoError(t, err)

		// block 6 contains the seal for block 2
		seals = []*flow.Seal{seal2}
		block6View := block2.Header.View + 1 + uint64(rand.Intn(10))
		block6 := unittest.BlockFixture(
			unittest.Block.WithParent(block5.ID(), block5.Header.View, block5.Header.Height),
			unittest.Block.WithView(block6View),
			unittest.Block.WithPayload(
				flow.Payload{
					Seals:           seals,
					ProtocolStateID: expectedStateIdCalculator(block5.ID(), block6View, seals),
				}),
		)
<<<<<<< HEAD

=======
>>>>>>> 58cb19f0
		err = state.Extend(context.Background(), unittest.ProposalFromBlock(&block6))
		require.NoError(t, err)

		// we should NOT be able to query epoch 2 commit info wrt blocks before 6
		for _, blockID := range []flow.Identifier{block4.ID(), block5.ID()} {
			_, err = state.AtBlockID(blockID).Epochs().NextCommitted()
			require.Error(t, err)
		}

		// now epoch 2 is committed, we can query anything we want about it wrt block 6 (or later)
		_, err = state.AtBlockID(block6.ID()).Epochs().NextCommitted()
		require.NoError(t, err)

		// now that the commit event has been emitted, we should be in the committed phase
		phase, err = state.AtBlockID(block6.ID()).EpochPhase()
		assert.NoError(t, err)
		require.Equal(t, flow.EpochPhaseCommitted, phase)

		// block 7 has the final view of the epoch, insert it, finalized after finalizing block 6
		block7 := unittest.BlockWithParentProtocolState(&block6)
		block7.Header.View = epoch1FinalView
		err = state.Extend(context.Background(), unittest.ProposalFromBlock(block7))
		require.NoError(t, err)

		// expect epoch phase transition once we finalize block 6
		consumer.On("EpochCommittedPhaseStarted", epoch2Setup.Counter-1, block6.ToHeader()).Once()
		metrics.On("CurrentEpochPhase", flow.EpochPhaseCommitted).Once()

		err = state.Finalize(context.Background(), block6.ID())
		require.NoError(t, err)

		consumer.AssertCalled(t, "EpochCommittedPhaseStarted", epoch2Setup.Counter-1, block6.ToHeader())
		metrics.AssertCalled(t, "CurrentEpochPhase", flow.EpochPhaseCommitted)

		// we should still be in epoch 1
		block4epoch, err := state.AtBlockID(block4.ID()).Epochs().Current()
		require.NoError(t, err)
		require.Equal(t, epoch1Setup.Counter, block4epoch.Counter())

		err = state.Finalize(context.Background(), block7.ID())
		require.NoError(t, err)

		// we should still be in epoch 1, since epochs are inclusive of final view
		block7epoch, err := state.AtBlockID(block7.ID()).Epochs().Current()
		require.NoError(t, err)
		require.Equal(t, epoch1Setup.Counter, block7epoch.Counter())

		// block 8 has a view > final view of epoch 1, it will be considered the first block of epoch 2
		// we should handle views that aren't exactly the first valid view of the epoch
		block8View := epoch1FinalView + uint64(1+rand.Intn(10))
		block8 := unittest.BlockFixture(
			unittest.Block.WithParent(block7.ID(), block7.Header.View, block7.Header.Height),
			unittest.Block.WithView(block8View),
			unittest.Block.WithPayload(
				flow.Payload{
					ProtocolStateID: expectedStateIdCalculator(block7.ID(), block8View, nil),
				}),
		)
<<<<<<< HEAD

=======
>>>>>>> 58cb19f0
		err = state.Extend(context.Background(), unittest.ProposalFromBlock(&block8))
		require.NoError(t, err)

		// now, at long last, we are in epoch 2
		block8epoch, err := state.AtBlockID(block8.ID()).Epochs().Current()
		require.NoError(t, err)
		require.Equal(t, epoch2Setup.Counter, block8epoch.Counter())

		// we should begin epoch 2 in staking phase
		// now that we have entered view range of epoch 2, should be in staking phase
		phase, err = state.AtBlockID(block8.ID()).EpochPhase()
		assert.NoError(t, err)
		require.Equal(t, flow.EpochPhaseStaking, phase)

		// expect epoch transition once we finalize block 9
		consumer.On("EpochTransition", epoch2Setup.Counter, block8.ToHeader()).Once()
		metrics.On("EpochTransitionHeight", block8.Header.Height).Once()
		metrics.On("CurrentEpochCounter", epoch2Setup.Counter).Once()
		metrics.On("CurrentEpochPhase", flow.EpochPhaseStaking).Once()
		metrics.On("CurrentEpochFinalView", epoch2Setup.FinalView).Once()
		metrics.On("CurrentDKGPhaseViews", epoch2Setup.DKGPhase1FinalView, epoch2Setup.DKGPhase2FinalView, epoch2Setup.DKGPhase3FinalView).Once()

		// before block 9 is finalized, the epoch 1-2 boundary is unknown
		_, err = block8epoch.FinalHeight()
		assert.ErrorIs(t, err, realprotocol.ErrUnknownEpochBoundary)
		_, err = block8epoch.FirstHeight()
		assert.ErrorIs(t, err, realprotocol.ErrUnknownEpochBoundary)

		err = state.Finalize(context.Background(), block8.ID())
		require.NoError(t, err)

		// once block 8 is finalized, epoch 2 has unambiguously begun - the epoch 1-2 boundary is known
		block8previous, err := state.AtBlockID(block8.ID()).Epochs().Previous()
		require.NoError(t, err)
		epoch1FinalHeight, err := block8previous.FinalHeight()
		require.NoError(t, err)
		assert.Equal(t, block7.Header.Height, epoch1FinalHeight)
		block8epoch, err = state.AtBlockID(block8.ID()).Epochs().Current()
		require.NoError(t, err)
		epoch2FirstHeight, err := block8epoch.FirstHeight()
		require.NoError(t, err)
		assert.Equal(t, block8.Header.Height, epoch2FirstHeight)
	})
}

// we should be able to have conflicting forks with two different instances of
// the same service event for the same epoch
//
//	         /--B1<--B3(R1)<--B5(S1)<--B7
//	ROOT <--+
//	         \--B2<--B4(R2)<--B6(S2)<--B8
func TestExtendConflictingEpochEvents(t *testing.T) {
	// add more collectors so that we can have multiple distinct cluster assignments
	extraCollectors := unittest.IdentityListFixture(2, func(identity *flow.Identity) {
		identity.Role = flow.RoleCollection
	})
	rootSnapshot := unittest.RootSnapshotFixture(append(participants, extraCollectors...))
	rootProtocolStateID := getRootProtocolStateID(t, rootSnapshot)
	util.RunWithFullProtocolStateAndMutator(t, rootSnapshot, func(db *badger.DB, state *protocol.ParticipantState, mutableState realprotocol.MutableProtocolState) {
		expectedStateIdCalculator := calculateExpectedStateId(t, mutableState)

		head, err := rootSnapshot.Head()
		require.NoError(t, err)
		result, _, err := rootSnapshot.SealedResult()
		require.NoError(t, err)

		// add two conflicting blocks for each service event to reference
		block1 := unittest.BlockWithParentAndPayload(
			head,
			unittest.PayloadFixture(unittest.WithProtocolStateID(rootProtocolStateID)),
		)
		err = state.Extend(context.Background(), unittest.ProposalFromBlock(block1))
		require.NoError(t, err)

		block2 := unittest.BlockWithParentAndPayload(
			head,
			unittest.PayloadFixture(unittest.WithProtocolStateID(rootProtocolStateID)),
		)
		err = state.Extend(context.Background(), unittest.ProposalFromBlock(block2))
		require.NoError(t, err)

		rootSetup := result.ServiceEvents[0].Event.(*flow.EpochSetup)

		// create two conflicting epoch setup events for the next epoch (clustering differs)
		nextEpochSetup1 := unittest.EpochSetupFixture(
			unittest.WithParticipants(rootSetup.Participants),
			unittest.SetupWithCounter(rootSetup.Counter+1),
			unittest.WithFinalView(rootSetup.FinalView+1000),
			unittest.WithFirstView(rootSetup.FinalView+1),
		)
		nextEpochSetup1.Assignments = unittest.ClusterAssignment(1, rootSetup.Participants)
		nextEpochSetup2 := unittest.EpochSetupFixture(
			unittest.WithParticipants(rootSetup.Participants),
			unittest.SetupWithCounter(rootSetup.Counter+1),
			unittest.WithFinalView(rootSetup.FinalView+1000),
			unittest.WithFirstView(rootSetup.FinalView+1),
		)
		nextEpochSetup2.Assignments = unittest.ClusterAssignment(2, rootSetup.Participants)
		assert.NotEqual(t, nextEpochSetup1.Assignments, nextEpochSetup2.Assignments)

		// add blocks containing receipts for block1 and block2 (necessary for sealing)
		// block 1 receipt contains nextEpochSetup1
		block1Receipt := unittest.ReceiptForBlockFixture(block1)
		block1Receipt.ExecutionResult.ServiceEvents = []flow.ServiceEvent{nextEpochSetup1.ServiceEvent()}

		// add block 1 receipt to block 3 payload
		block3 := unittest.BlockWithParentAndPayload(
			block1.ToHeader(),
			flow.Payload{
				Receipts:        []*flow.ExecutionReceiptStub{block1Receipt.Stub()},
				Results:         []*flow.ExecutionResult{&block1Receipt.ExecutionResult},
				ProtocolStateID: block1.Payload.ProtocolStateID,
			},
		)
		err = state.Extend(context.Background(), unittest.ProposalFromBlock(block3))
		require.NoError(t, err)

		// block 2 receipt contains nextEpochSetup2
		block2Receipt := unittest.ReceiptForBlockFixture(block2)
		block2Receipt.ExecutionResult.ServiceEvents = []flow.ServiceEvent{nextEpochSetup2.ServiceEvent()}

		// add block 2 receipt to block 4 payload
		block4 := unittest.BlockWithParentAndPayload(
			block2.ToHeader(),
			flow.Payload{
				Receipts:        []*flow.ExecutionReceiptStub{block2Receipt.Stub()},
				Results:         []*flow.ExecutionResult{&block2Receipt.ExecutionResult},
				ProtocolStateID: block2.Payload.ProtocolStateID,
			},
		)
		err = state.Extend(context.Background(), unittest.ProposalFromBlock(block4))
		require.NoError(t, err)

		// seal for block 1
		seals1 := []*flow.Seal{unittest.Seal.Fixture(unittest.Seal.WithResult(&block1Receipt.ExecutionResult))}

		// seal for block 2
		seals2 := []*flow.Seal{unittest.Seal.Fixture(unittest.Seal.WithResult(&block2Receipt.ExecutionResult))}

		// block 5 builds on block 3, contains seal for block 1
		block5View := block3.Header.View + 1 + uint64(rand.Intn(10))
		block5 := unittest.BlockFixture(
			unittest.Block.WithParent(block3.ID(), block3.Header.View, block3.Header.Height),
			unittest.Block.WithView(block5View),
			unittest.Block.WithPayload(
				flow.Payload{
					Seals:           seals1,
					ProtocolStateID: expectedStateIdCalculator(block3.ID(), block5View, seals1),
				}),
		)
		err = state.Extend(context.Background(), unittest.ProposalFromBlock(&block5))
		require.NoError(t, err)

		// block 6 builds on block 4, contains seal for block 2
		block6View := block4.Header.View + 1 + uint64(rand.Intn(10))
		block6 := unittest.BlockFixture(
			unittest.Block.WithParent(block4.ID(), block4.Header.View, block4.Header.Height),
			unittest.Block.WithView(block6View),
			unittest.Block.WithPayload(
				flow.Payload{
					Seals:           seals2,
					ProtocolStateID: expectedStateIdCalculator(block4.ID(), block6View, seals2),
				}),
		)
		err = state.Extend(context.Background(), unittest.ProposalFromBlock(&block6))
		require.NoError(t, err)

		// block 7 builds on block 5, contains QC for block 5
		block7 := unittest.BlockWithParentProtocolState(&block5)
		err = state.Extend(context.Background(), unittest.ProposalFromBlock(block7))
		require.NoError(t, err)

		// block 8 builds on block 6, contains QC for block 6
		block8 := unittest.BlockWithParentProtocolState(&block6)
		err = state.Extend(context.Background(), unittest.ProposalFromBlock(block8))
		require.NoError(t, err)

		// should be able to query each epoch from the appropriate reference block
		nextEpoch1, err := state.AtBlockID(block7.ID()).Epochs().NextUnsafe()
		require.NoError(t, err)
		setup1clustering, err := nextEpoch1.Clustering()
		assert.NoError(t, err)
		require.Equal(t, nextEpochSetup1.Assignments, setup1clustering.Assignments())

		phase, err := state.AtBlockID(block8.ID()).EpochPhase()
		assert.NoError(t, err)
		require.Equal(t, phase, flow.EpochPhaseSetup)
		nextEpoch2, err := state.AtBlockID(block8.ID()).Epochs().NextUnsafe()
		require.NoError(t, err)
		setup2clustering, err := nextEpoch2.Clustering()
		assert.NoError(t, err)
		require.Equal(t, nextEpochSetup2.Assignments, setup2clustering.Assignments())

	})
}

// we should be able to have conflicting forks with two DUPLICATE instances of
// the same service event for the same epoch
//
//	        /--B1<--B3(R1)<--B5(S1)<--B7
//	ROOT <--+
//	        \--B2<--B4(R2)<--B6(S2)<--B8
func TestExtendDuplicateEpochEvents(t *testing.T) {
	rootSnapshot := unittest.RootSnapshotFixture(participants)
	rootProtocolStateID := getRootProtocolStateID(t, rootSnapshot)
	util.RunWithFullProtocolStateAndMutator(t, rootSnapshot, func(db *badger.DB, state *protocol.ParticipantState, mutableState realprotocol.MutableProtocolState) {
		expectedStateIdCalculator := calculateExpectedStateId(t, mutableState)

		head, err := rootSnapshot.Head()
		require.NoError(t, err)
		result, _, err := rootSnapshot.SealedResult()
		require.NoError(t, err)

		// add two conflicting blocks for each service event to reference
		block1 := unittest.BlockWithParentAndPayload(
			head,
			unittest.PayloadFixture(unittest.WithProtocolStateID(rootProtocolStateID)),
		)
		err = state.Extend(context.Background(), unittest.ProposalFromBlock(block1))
		require.NoError(t, err)

		block2 := unittest.BlockWithParentAndPayload(
			head,
			unittest.PayloadFixture(unittest.WithProtocolStateID(rootProtocolStateID)),
		)
		err = state.Extend(context.Background(), unittest.ProposalFromBlock(block2))
		require.NoError(t, err)

		rootSetup := result.ServiceEvents[0].Event.(*flow.EpochSetup)

		// create an epoch setup event to insert to BOTH forks
		nextEpochSetup := unittest.EpochSetupFixture(
			unittest.WithParticipants(rootSetup.Participants),
			unittest.SetupWithCounter(rootSetup.Counter+1),
			unittest.WithFinalView(rootSetup.FinalView+1000),
			unittest.WithFirstView(rootSetup.FinalView+1),
		)

		// add blocks containing receipts for block1 and block2 (necessary for sealing)
		// block 1 receipt contains nextEpochSetup1
		block1Receipt := unittest.ReceiptForBlockFixture(block1)
		block1Receipt.ExecutionResult.ServiceEvents = []flow.ServiceEvent{nextEpochSetup.ServiceEvent()}

		// add block 1 receipt to block 3 payload
		block3 := unittest.BlockWithParentAndPayload(
			block1.ToHeader(),
			unittest.PayloadFixture(
				unittest.WithReceipts(block1Receipt),
				unittest.WithProtocolStateID(rootProtocolStateID),
			),
		)
		err = state.Extend(context.Background(), unittest.ProposalFromBlock(block3))
		require.NoError(t, err)

		// block 2 receipt contains nextEpochSetup2
		block2Receipt := unittest.ReceiptForBlockFixture(block2)
		block2Receipt.ExecutionResult.ServiceEvents = []flow.ServiceEvent{nextEpochSetup.ServiceEvent()}

		// add block 2 receipt to block 4 payload
		block4 := unittest.BlockWithParentAndPayload(
			block2.ToHeader(),
			unittest.PayloadFixture(
				unittest.WithReceipts(block2Receipt),
				unittest.WithProtocolStateID(rootProtocolStateID),
			),
		)
		err = state.Extend(context.Background(), unittest.ProposalFromBlock(block4))
		require.NoError(t, err)

		// seal for block 1
		seals1 := []*flow.Seal{unittest.Seal.Fixture(unittest.Seal.WithResult(&block1Receipt.ExecutionResult))}

		// seal for block 2
		seals2 := []*flow.Seal{unittest.Seal.Fixture(unittest.Seal.WithResult(&block2Receipt.ExecutionResult))}

		// block 5 builds on block 3, contains seal for block 1
		block5View := block3.Header.View + 1 + uint64(rand.Intn(10))
		block5 := unittest.BlockFixture(
			unittest.Block.WithParent(block3.ID(), block3.Header.View, block3.Header.Height),
			unittest.Block.WithView(block5View),
			unittest.Block.WithPayload(
				flow.Payload{
					Seals:           seals1,
					ProtocolStateID: expectedStateIdCalculator(block3.ID(), block5View, seals1),
				}),
		)
		err = state.Extend(context.Background(), unittest.ProposalFromBlock(&block5))
		require.NoError(t, err)

		// block 6 builds on block 4, contains seal for block 2
		block6View := block4.Header.View + 1 + uint64(rand.Intn(10))
		block6 := unittest.BlockFixture(
			unittest.Block.WithParent(block4.ID(), block4.Header.View, block4.Header.Height),
			unittest.Block.WithView(block6View),
			unittest.Block.WithPayload(
				flow.Payload{
					Seals:           seals2,
					ProtocolStateID: expectedStateIdCalculator(block4.ID(), block6View, seals2),
				}),
		)
		err = state.Extend(context.Background(), unittest.ProposalFromBlock(&block6))
		require.NoError(t, err)

		// block 7 builds on block 5, contains QC for block 5
		block7 := unittest.BlockWithParentProtocolState(&block5)
		err = state.Extend(context.Background(), unittest.ProposalFromBlock(block7))
		require.NoError(t, err)

		// block 8 builds on block 6, contains QC for block 6
		// at this point we are inserting the duplicate EpochSetup, should not error
		block8 := unittest.BlockWithParentProtocolState(&block6)
		err = state.Extend(context.Background(), unittest.ProposalFromBlock(block8))
		require.NoError(t, err)

		// should be able to query each epoch from the appropriate reference block
		block7next, err := state.AtBlockID(block7.ID()).Epochs().NextUnsafe()
		require.NoError(t, err)
		require.Equal(t, nextEpochSetup.Participants, block7next.InitialIdentities())

		block8next, err := state.AtBlockID(block8.ID()).Epochs().NextUnsafe()
		require.NoError(t, err)
		require.Equal(t, nextEpochSetup.Participants, block8next.InitialIdentities())
	})
}

// TestExtendEpochSetupInvalid tests that incorporating an invalid EpochSetup
// service event should trigger epoch fallback when the fork is finalized.
func TestExtendEpochSetupInvalid(t *testing.T) {
	rootSnapshot := unittest.RootSnapshotFixture(participants)
	rootProtocolStateID := getRootProtocolStateID(t, rootSnapshot)

	// setupState initializes the protocol state for a test case
	// * creates and finalizes a new block for the first seal to reference
	// * creates a factory method for test cases to generated valid EpochSetup events
	setupState := func(t *testing.T, db *badger.DB, state *protocol.ParticipantState) (
		*flow.Block,
		func(...func(*flow.EpochSetup)) (*flow.EpochSetup, *flow.ExecutionReceipt, *flow.Seal),
	) {

		head, err := rootSnapshot.Head()
		require.NoError(t, err)
		result, _, err := rootSnapshot.SealedResult()
		require.NoError(t, err)

		// add a block for the first seal to reference
		block1 := unittest.BlockWithParentAndPayload(
			head,
			unittest.PayloadFixture(unittest.WithProtocolStateID(rootProtocolStateID)),
		)
		unittest.InsertAndFinalize(t, state, block1)

		epoch1Setup := result.ServiceEvents[0].Event.(*flow.EpochSetup)

		// add a participant for the next epoch
		epoch2NewParticipant := unittest.IdentityFixture(unittest.WithRole(flow.RoleVerification))
		epoch2Participants := append(participants, epoch2NewParticipant).Sort(flow.Canonical[flow.Identity]).ToSkeleton()

		// this function will return a VALID setup event and seal, we will modify
		// in different ways in each test case
		createSetupEvent := func(opts ...func(*flow.EpochSetup)) (*flow.EpochSetup, *flow.ExecutionReceipt, *flow.Seal) {
			setup := unittest.EpochSetupFixture(
				unittest.WithParticipants(epoch2Participants),
				unittest.SetupWithCounter(epoch1Setup.Counter+1),
				unittest.WithFinalView(epoch1Setup.FinalView+1000),
				unittest.WithFirstView(epoch1Setup.FinalView+1),
			)
			for _, apply := range opts {
				apply(setup)
			}
			receipt, seal := unittest.ReceiptAndSealForBlock(block1, setup.ServiceEvent())
			return setup, receipt, seal
		}

		return block1, createSetupEvent
	}

	// expect a setup event with wrong counter to trigger EFM without error
	t.Run("wrong counter [EFM]", func(t *testing.T) {
		util.RunWithFullProtocolStateAndMutator(t, rootSnapshot, func(db *badger.DB, state *protocol.ParticipantState, mutableState realprotocol.MutableProtocolState) {
			block1, createSetup := setupState(t, db, state)

			_, receipt, seal := createSetup(func(setup *flow.EpochSetup) {
				setup.Counter = rand.Uint64()
			})

			receiptBlock, sealingBlock := unittest.SealBlock(t, state, mutableState, block1, receipt, seal)
			err := state.Finalize(context.Background(), receiptBlock.ID())
			require.NoError(t, err)
			// epoch fallback not triggered before finalization
			assertEpochFallbackTriggered(t, state.Final(), false)
			err = state.Finalize(context.Background(), sealingBlock.ID())
			require.NoError(t, err)
			// epoch fallback triggered after finalization
			assertEpochFallbackTriggered(t, state.Final(), true)
		})
	})

	// expect a setup event with wrong final view to trigger EFM without error
	t.Run("invalid final view [EFM]", func(t *testing.T) {
		util.RunWithFullProtocolStateAndMutator(t, rootSnapshot, func(db *badger.DB, state *protocol.ParticipantState, mutableState realprotocol.MutableProtocolState) {
			block1, createSetup := setupState(t, db, state)

			_, receipt, seal := createSetup(func(setup *flow.EpochSetup) {
				setup.FinalView = block1.Header.View
			})

			receiptBlock, sealingBlock := unittest.SealBlock(t, state, mutableState, block1, receipt, seal)
			err := state.Finalize(context.Background(), receiptBlock.ID())
			require.NoError(t, err)
			// epoch fallback not triggered before finalization
			assertEpochFallbackTriggered(t, state.Final(), false)
			err = state.Finalize(context.Background(), sealingBlock.ID())
			require.NoError(t, err)
			// epoch fallback triggered after finalization
			assertEpochFallbackTriggered(t, state.Final(), true)
		})
	})

	// expect a setup event with empty seed to trigger EFM without error
	t.Run("empty seed [EFM]", func(t *testing.T) {
		util.RunWithFullProtocolStateAndMutator(t, rootSnapshot, func(db *badger.DB, state *protocol.ParticipantState, mutableState realprotocol.MutableProtocolState) {
			block1, createSetup := setupState(t, db, state)

			_, receipt, seal := createSetup(func(setup *flow.EpochSetup) {
				setup.RandomSource = nil
			})

			receiptBlock, sealingBlock := unittest.SealBlock(t, state, mutableState, block1, receipt, seal)
			err := state.Finalize(context.Background(), receiptBlock.ID())
			require.NoError(t, err)
			// epoch fallback not triggered before finalization
			assertEpochFallbackTriggered(t, state.Final(), false)
			err = state.Finalize(context.Background(), sealingBlock.ID())
			require.NoError(t, err)
			// epoch fallback triggered after finalization
			assertEpochFallbackTriggered(t, state.Final(), true)
		})
	})

	t.Run("participants not ordered [EFM]", func(t *testing.T) {
		util.RunWithFullProtocolStateAndMutator(t, rootSnapshot, func(db *badger.DB, state *protocol.ParticipantState, mutableState realprotocol.MutableProtocolState) {
			block1, createSetup := setupState(t, db, state)

			_, receipt, seal := createSetup(func(setup *flow.EpochSetup) {
				var err error
				setup.Participants, err = setup.Participants.Shuffle()
				require.NoError(t, err)
			})

			receiptBlock, sealingBlock := unittest.SealBlock(t, state, mutableState, block1, receipt, seal)
			err := state.Finalize(context.Background(), receiptBlock.ID())
			require.NoError(t, err)
			// epoch fallback not triggered before finalization
			assertEpochFallbackTriggered(t, state.Final(), false)
			err = state.Finalize(context.Background(), sealingBlock.ID())
			require.NoError(t, err)
			// epoch fallback triggered after finalization
			assertEpochFallbackTriggered(t, state.Final(), true)
		})
	})
}

// TestExtendEpochCommitInvalid tests that incorporating an invalid EpochCommit
// service event should trigger epoch fallback when the fork is finalized.
func TestExtendEpochCommitInvalid(t *testing.T) {
	rootSnapshot := unittest.RootSnapshotFixture(participants)
	rootProtocolStateID := getRootProtocolStateID(t, rootSnapshot)

	// setupState initializes the protocol state for a test case
	// * creates and finalizes a new block for the first seal to reference
	// * creates a factory method for test cases to generated valid EpochSetup events
	// * creates a factory method for test cases to generated valid EpochCommit events
	setupState := func(t *testing.T, state *protocol.ParticipantState) (
		*flow.Block,
		func(*flow.Block) (*flow.EpochSetup, *flow.ExecutionReceipt, *flow.Seal),
		func(*flow.Block, ...func(*flow.EpochCommit)) (*flow.EpochCommit, *flow.ExecutionReceipt, *flow.Seal),
	) {
		head, err := rootSnapshot.Head()
		require.NoError(t, err)
		result, _, err := rootSnapshot.SealedResult()
		require.NoError(t, err)

		// add a block for the first seal to reference
		block1 := unittest.BlockWithParentAndPayload(
			head,
			unittest.PayloadFixture(unittest.WithProtocolStateID(rootProtocolStateID)),
		)
		unittest.InsertAndFinalize(t, state, block1)

		epoch1Setup := result.ServiceEvents[0].Event.(*flow.EpochSetup)

		// swap consensus node for a new one for epoch 2
		epoch2NewParticipant := unittest.IdentityFixture(unittest.WithRole(flow.RoleConsensus))
		epoch2Participants := append(
			participants.Filter(filter.Not[flow.Identity](filter.HasRole[flow.Identity](flow.RoleConsensus))),
			epoch2NewParticipant,
		).Sort(flow.Canonical[flow.Identity]).ToSkeleton()

		// factory method to create a valid EpochSetup method w.r.t. the generated state
		createSetup := func(block *flow.Block) (*flow.EpochSetup, *flow.ExecutionReceipt, *flow.Seal) {
			setup := unittest.EpochSetupFixture(
				unittest.WithParticipants(epoch2Participants),
				unittest.SetupWithCounter(epoch1Setup.Counter+1),
				unittest.WithFinalView(epoch1Setup.FinalView+1000),
				unittest.WithFirstView(epoch1Setup.FinalView+1),
			)

			receipt, seal := unittest.ReceiptAndSealForBlock(block, setup.ServiceEvent())
			return setup, receipt, seal
		}

		// factory method to create a valid EpochCommit method w.r.t. the generated state
		createCommit := func(block *flow.Block, opts ...func(*flow.EpochCommit)) (*flow.EpochCommit, *flow.ExecutionReceipt, *flow.Seal) {
			commit := unittest.EpochCommitFixture(
				unittest.CommitWithCounter(epoch1Setup.Counter+1),
				unittest.WithDKGFromParticipants(epoch2Participants),
			)
			for _, apply := range opts {
				apply(commit)
			}
			receipt, seal := unittest.ReceiptAndSealForBlock(block, commit.ServiceEvent())
			return commit, receipt, seal
		}

		return block1, createSetup, createCommit
	}

	t.Run("without setup [EFM]", func(t *testing.T) {
		util.RunWithFullProtocolStateAndMutator(t, rootSnapshot, func(db *badger.DB, state *protocol.ParticipantState, mutableState realprotocol.MutableProtocolState) {
			block1, _, createCommit := setupState(t, state)

			_, receipt, seal := createCommit(block1)

			receiptBlock, sealingBlock := unittest.SealBlock(t, state, mutableState, block1, receipt, seal)
			err := state.Finalize(context.Background(), receiptBlock.ID())
			require.NoError(t, err)
			// epoch fallback not triggered before finalization
			assertEpochFallbackTriggered(t, state.Final(), false)
			err = state.Finalize(context.Background(), sealingBlock.ID())
			require.NoError(t, err)
			// epoch fallback triggered after finalization
			assertEpochFallbackTriggered(t, state.Final(), true)
		})
	})

	// expect a commit event with wrong counter to trigger EFM without error
	t.Run("inconsistent counter [EFM]", func(t *testing.T) {
		util.RunWithFullProtocolStateAndMutator(t, rootSnapshot, func(db *badger.DB, state *protocol.ParticipantState, mutableState realprotocol.MutableProtocolState) {
			block1, createSetup, createCommit := setupState(t, state)

			// seal block 1, in which EpochSetup was emitted
			epoch2Setup, setupReceipt, setupSeal := createSetup(block1)
			epochSetupReceiptBlock, epochSetupSealingBlock := unittest.SealBlock(t, state, mutableState, block1, setupReceipt, setupSeal)
			err := state.Finalize(context.Background(), epochSetupReceiptBlock.ID())
			require.NoError(t, err)
			err = state.Finalize(context.Background(), epochSetupSealingBlock.ID())
			require.NoError(t, err)

			// insert a block with a QC for block 2
			block3 := unittest.BlockWithParentProtocolState(epochSetupSealingBlock)
			unittest.InsertAndFinalize(t, state, block3)

			_, receipt, seal := createCommit(block3, func(commit *flow.EpochCommit) {
				commit.Counter = epoch2Setup.Counter + 1
			})

			receiptBlock, sealingBlock := unittest.SealBlock(t, state, mutableState, block3, receipt, seal)
			err = state.Finalize(context.Background(), receiptBlock.ID())
			require.NoError(t, err)
			// epoch fallback not triggered before finalization
			assertEpochFallbackTriggered(t, state.Final(), false)
			err = state.Finalize(context.Background(), sealingBlock.ID())
			require.NoError(t, err)
			// epoch fallback triggered after finalization
			assertEpochFallbackTriggered(t, state.Final(), true)
		})
	})

	// expect a commit event with wrong cluster QCs to trigger EFM without error
	t.Run("inconsistent cluster QCs [EFM]", func(t *testing.T) {
		util.RunWithFullProtocolStateAndMutator(t, rootSnapshot, func(db *badger.DB, state *protocol.ParticipantState, mutableState realprotocol.MutableProtocolState) {
			block1, createSetup, createCommit := setupState(t, state)

			// seal block 1, in which EpochSetup was emitted
			_, setupReceipt, setupSeal := createSetup(block1)
			epochSetupReceiptBlock, epochSetupSealingBlock := unittest.SealBlock(t, state, mutableState, block1, setupReceipt, setupSeal)
			err := state.Finalize(context.Background(), epochSetupReceiptBlock.ID())
			require.NoError(t, err)
			err = state.Finalize(context.Background(), epochSetupSealingBlock.ID())
			require.NoError(t, err)

			// insert a block with a QC for block 2
			block3 := unittest.BlockWithParentProtocolState(epochSetupSealingBlock)
			unittest.InsertAndFinalize(t, state, block3)

			_, receipt, seal := createCommit(block3, func(commit *flow.EpochCommit) {
				commit.ClusterQCs = append(commit.ClusterQCs, flow.ClusterQCVoteDataFromQC(unittest.QuorumCertificateWithSignerIDsFixture()))
			})

			receiptBlock, sealingBlock := unittest.SealBlock(t, state, mutableState, block3, receipt, seal)
			err = state.Finalize(context.Background(), receiptBlock.ID())
			require.NoError(t, err)
			// epoch fallback not triggered before finalization
			assertEpochFallbackTriggered(t, state.Final(), false)
			err = state.Finalize(context.Background(), sealingBlock.ID())
			require.NoError(t, err)
			// epoch fallback triggered after finalization
			assertEpochFallbackTriggered(t, state.Final(), true)
		})
	})

	// expect a commit event with wrong dkg participants to trigger EFM without error
	t.Run("inconsistent DKG participants [EFM]", func(t *testing.T) {
		util.RunWithFullProtocolStateAndMutator(t, rootSnapshot, func(db *badger.DB, state *protocol.ParticipantState, mutableState realprotocol.MutableProtocolState) {
			block1, createSetup, createCommit := setupState(t, state)

			// seal block 1, in which EpochSetup was emitted
			_, setupReceipt, setupSeal := createSetup(block1)
			epochSetupReceiptBlock, epochSetupSealingBlock := unittest.SealBlock(t, state, mutableState, block1, setupReceipt, setupSeal)
			err := state.Finalize(context.Background(), epochSetupReceiptBlock.ID())
			require.NoError(t, err)
			err = state.Finalize(context.Background(), epochSetupSealingBlock.ID())
			require.NoError(t, err)

			// insert a block with a QC for block 2
			block3 := unittest.BlockWithParentProtocolState(epochSetupSealingBlock)
			unittest.InsertAndFinalize(t, state, block3)

			_, receipt, seal := createCommit(block3, func(commit *flow.EpochCommit) {
				// add an extra Random Beacon key
				commit.DKGParticipantKeys = append(commit.DKGParticipantKeys, unittest.KeyFixture(crypto.BLSBLS12381).PublicKey())
			})

			receiptBlock, sealingBlock := unittest.SealBlock(t, state, mutableState, block3, receipt, seal)
			err = state.Finalize(context.Background(), receiptBlock.ID())
			require.NoError(t, err)
			// epoch fallback not triggered before finalization
			assertEpochFallbackTriggered(t, state.Final(), false)
			err = state.Finalize(context.Background(), sealingBlock.ID())
			require.NoError(t, err)
			// epoch fallback triggered after finalization
			assertEpochFallbackTriggered(t, state.Final(), true)
		})
	})
}

// TestEpochFallbackMode tests that epoch fallback mode is triggered
// when an epoch fails to be committed before the epoch commitment deadline,
// or when an invalid service event (indicating service account smart contract bug)
// is sealed.
func TestEpochFallbackMode(t *testing.T) {

	// if we finalize the first block past the epoch commitment deadline while
	// in the EpochStaking phase, EFM should be triggered
	//
	//       Epoch Commitment Deadline
	//       |     Epoch Boundary
	//       |     |
	//       v     v
	// ROOT <- B1 <- B2
	t.Run("passed epoch commitment deadline in EpochStaking phase - should trigger EFM", func(t *testing.T) {

		rootSnapshot := unittest.RootSnapshotFixture(participants)
		metricsMock := mockmodule.NewComplianceMetrics(t)
		mockMetricsForRootSnapshot(metricsMock, rootSnapshot)
		protoEventsMock := mockprotocol.NewConsumer(t)
		protoEventsMock.On("BlockFinalized", mock.Anything)
		protoEventsMock.On("BlockProcessable", mock.Anything, mock.Anything)

		util.RunWithFullProtocolStateAndMetricsAndConsumer(t, rootSnapshot, metricsMock, protoEventsMock, func(db *badger.DB, state *protocol.ParticipantState, mutableProtocolState realprotocol.MutableProtocolState) {
			head, err := rootSnapshot.Head()
			require.NoError(t, err)
			result, _, err := rootSnapshot.SealedResult()
			require.NoError(t, err)
			rootProtocolState, err := rootSnapshot.ProtocolState()
			require.NoError(t, err)
			epochExtensionViewCount := rootProtocolState.GetEpochExtensionViewCount()
			safetyThreshold := rootProtocolState.GetFinalizationSafetyThreshold()
			require.GreaterOrEqual(t, epochExtensionViewCount, safetyThreshold, "epoch extension view count must be at least as large as safety threshold")

			expectedStateIdCalculator := calculateExpectedStateId(t, mutableProtocolState)

			epoch1Setup := result.ServiceEvents[0].Event.(*flow.EpochSetup)
			epoch1FinalView := epoch1Setup.FinalView
			epoch1CommitmentDeadline := epoch1FinalView - safetyThreshold

			// we begin the epoch in the EpochStaking phase and
			// block 1 will be the first block on or past the epoch commitment deadline
			block1View := epoch1CommitmentDeadline + rand.Uint64()%2
			block1 := unittest.BlockFixture(
				unittest.Block.WithParent(head.ID(), head.View, head.Height),
				unittest.Block.WithView(block1View),
				unittest.Block.WithPayload(
					flow.Payload{
						ProtocolStateID: expectedStateIdCalculator(head.ID(), block1View, nil),
					}),
			)
			// finalizing block 1 should trigger EFM
			metricsMock.On("EpochFallbackModeTriggered").Once()
			metricsMock.On("CurrentEpochPhase", flow.EpochPhaseFallback).Once()
			metricsMock.On("CurrentEpochFinalView", epoch1FinalView+epochExtensionViewCount)
			protoEventsMock.On("EpochFallbackModeTriggered", epoch1Setup.Counter, block1.ToHeader()).Once()
			protoEventsMock.On("EpochExtended", epoch1Setup.Counter, block1.ToHeader(), unittest.MatchEpochExtension(epoch1FinalView, epochExtensionViewCount)).Once()

			err = state.Extend(context.Background(), unittest.ProposalFromBlock(&block1))
			require.NoError(t, err)
			assertEpochFallbackTriggered(t, state.Final(), false) // not triggered before finalization
			err = state.Finalize(context.Background(), block1.ID())
			require.NoError(t, err)
			assertEpochFallbackTriggered(t, state.Final(), true)     // triggered after finalization
			assertInPhase(t, state.Final(), flow.EpochPhaseFallback) // immediately enter fallback phase

			// block 2 will be the first block past the first epoch boundary
			block2 := unittest.BlockWithParentProtocolState(&block1)
			block2.Header.View = epoch1FinalView + 1
			err = state.Extend(context.Background(), unittest.ProposalFromBlock(block2))
			require.NoError(t, err)
			err = state.Finalize(context.Background(), block2.ID())
			require.NoError(t, err)

			// since EFM has been triggered, epoch transition metrics should not be updated
			metricsMock.AssertNotCalled(t, "EpochTransition", mock.Anything, mock.Anything)
			metricsMock.AssertNotCalled(t, "CurrentEpochCounter", epoch1Setup.Counter+1)
		})
	})

	// if we finalize the first block past the epoch commitment deadline while
	// in the EpochSetup phase, EFM should be triggered
	//
	//                       Epoch Commitment Deadline
	//                       |         Epoch Boundary
	//                       |         |
	//                       v         v
	// ROOT <- B1 <- B2(R1) <- B3(S1) <- B4
	t.Run("passed epoch commitment deadline in EpochSetup phase - should trigger EFM", func(t *testing.T) {

		rootSnapshot := unittest.RootSnapshotFixture(participants)
		rootProtocolStateID := getRootProtocolStateID(t, rootSnapshot)
		metricsMock := mockmodule.NewComplianceMetrics(t)
		mockMetricsForRootSnapshot(metricsMock, rootSnapshot)
		protoEventsMock := mockprotocol.NewConsumer(t)
		protoEventsMock.On("BlockFinalized", mock.Anything)
		protoEventsMock.On("BlockProcessable", mock.Anything, mock.Anything)

		util.RunWithFullProtocolStateAndMetricsAndConsumer(t, rootSnapshot, metricsMock, protoEventsMock, func(db *badger.DB, state *protocol.ParticipantState, mutableState realprotocol.MutableProtocolState) {
			head, err := rootSnapshot.Head()
			require.NoError(t, err)
			result, _, err := rootSnapshot.SealedResult()
			require.NoError(t, err)
			rootProtocolState, err := rootSnapshot.ProtocolState()
			require.NoError(t, err)
			epochExtensionViewCount := rootProtocolState.GetEpochExtensionViewCount()
			safetyThreshold := rootProtocolState.GetFinalizationSafetyThreshold()
			require.GreaterOrEqual(t, epochExtensionViewCount, safetyThreshold, "epoch extension view count must be at least as large as safety threshold")

			// add a block for the first seal to reference
			block1 := unittest.BlockWithParentAndPayload(
				head,
				unittest.PayloadFixture(unittest.WithProtocolStateID(rootProtocolStateID)),
			)
			err = state.Extend(context.Background(), unittest.ProposalFromBlock(block1))
			require.NoError(t, err)
			err = state.Finalize(context.Background(), block1.ID())
			require.NoError(t, err)

			epoch1Setup := result.ServiceEvents[0].Event.(*flow.EpochSetup)
			epoch1FinalView := epoch1Setup.FinalView
			epoch1CommitmentDeadline := epoch1FinalView - safetyThreshold

			// add a participant for the next epoch
			epoch2NewParticipant := unittest.IdentityFixture(unittest.WithRole(flow.RoleVerification))
			epoch2Participants := append(participants, epoch2NewParticipant).Sort(flow.Canonical[flow.Identity]).ToSkeleton()

			// create the epoch setup event for the second epoch
			epoch2Setup := unittest.EpochSetupFixture(
				unittest.WithParticipants(epoch2Participants),
				unittest.SetupWithCounter(epoch1Setup.Counter+1),
				unittest.WithFinalView(epoch1FinalView+1000),
				unittest.WithFirstView(epoch1FinalView+1),
			)
			receipt1, seal1 := unittest.ReceiptAndSealForBlock(block1, epoch2Setup.ServiceEvent())

			// add a block containing a receipt for block 1
			block2 := unittest.BlockWithParentAndPayload(
				block1.ToHeader(),
				unittest.PayloadFixture(
					unittest.WithReceipts(receipt1),
					unittest.WithProtocolStateID(rootProtocolStateID),
				),
			)
			err = state.Extend(context.Background(), unittest.ProposalFromBlock(block2))
			require.NoError(t, err)
			err = state.Finalize(context.Background(), block2.ID())
			require.NoError(t, err)

			// block 3 seals block 1 and will be the first block on or past the epoch commitment deadline
			block3View := epoch1CommitmentDeadline + rand.Uint64()%2
			seals := []*flow.Seal{seal1}
			block3 := unittest.BlockFixture(
				unittest.Block.WithParent(block2.ID(), block2.Header.View, block2.Header.Height),
				unittest.Block.WithView(block3View),
				unittest.Block.WithPayload(
					flow.Payload{
						Seals:           seals,
						ProtocolStateID: calculateExpectedStateId(t, mutableState)(block2.ID(), block3View, seals),
					}),
			)
			err = state.Extend(context.Background(), unittest.ProposalFromBlock(&block3))
			require.NoError(t, err)

			// finalizing block 3 should trigger EFM
			metricsMock.On("EpochFallbackModeTriggered").Once()
			metricsMock.On("CurrentEpochPhase", flow.EpochPhaseFallback).Once()
			metricsMock.On("CurrentEpochFinalView", epoch1FinalView+epochExtensionViewCount)
			protoEventsMock.On("EpochFallbackModeTriggered", epoch1Setup.Counter, block3.ToHeader()).Once()
			protoEventsMock.On("EpochExtended", epoch1Setup.Counter, block3.ToHeader(), unittest.MatchEpochExtension(epoch1FinalView, epochExtensionViewCount)).Once()

			assertEpochFallbackTriggered(t, state.Final(), false) // not triggered before finalization
			err = state.Finalize(context.Background(), block3.ID())
			require.NoError(t, err)
			assertEpochFallbackTriggered(t, state.Final(), true) // triggered after finalization
			assertInPhase(t, state.Final(), flow.EpochPhaseFallback)

			// block 4 will be the first block past the first epoch boundary
			block4 := unittest.BlockWithParentProtocolState(&block3)
			block4.Header.View = epoch1FinalView + 1
			err = state.Extend(context.Background(), unittest.ProposalFromBlock(block4))
			require.NoError(t, err)
			err = state.Finalize(context.Background(), block4.ID())
			require.NoError(t, err)

			// since EFM has been triggered, epoch transition metrics should not be updated
			metricsMock.AssertNotCalled(t, "EpochTransition", epoch2Setup.Counter, mock.Anything)
			metricsMock.AssertNotCalled(t, "CurrentEpochCounter", epoch2Setup.Counter)
		})
	})

	// if an invalid epoch service event is incorporated, we should:
	//   - not apply the phase transition corresponding to the invalid service event
	//   - immediately trigger EFM
	//
	//                            Epoch Boundary
	//                                 |
	//                                 v
	// ROOT <- B1 <- B2(R1) <- B3(S1) <- B4
	t.Run("epoch transition with invalid service event - should trigger EFM", func(t *testing.T) {

		rootSnapshot := unittest.RootSnapshotFixture(participants)
		rootProtocolStateID := getRootProtocolStateID(t, rootSnapshot)
		metricsMock := mockmodule.NewComplianceMetrics(t)
		mockMetricsForRootSnapshot(metricsMock, rootSnapshot)
		protoEventsMock := mockprotocol.NewConsumer(t)
		protoEventsMock.On("BlockFinalized", mock.Anything)
		protoEventsMock.On("BlockProcessable", mock.Anything, mock.Anything)

		util.RunWithFullProtocolStateAndMetricsAndConsumer(t, rootSnapshot, metricsMock, protoEventsMock, func(db *badger.DB, state *protocol.ParticipantState, mutableState realprotocol.MutableProtocolState) {
			head, err := rootSnapshot.Head()
			require.NoError(t, err)
			result, _, err := rootSnapshot.SealedResult()
			require.NoError(t, err)
			rootProtocolState, err := rootSnapshot.ProtocolState()
			require.NoError(t, err)
			epochExtensionViewCount := rootProtocolState.GetEpochExtensionViewCount()

			// add a block for the first seal to reference
			block1 := unittest.BlockWithParentAndPayload(
				head,
				unittest.PayloadFixture(unittest.WithProtocolStateID(rootProtocolStateID)),
			)
			err = state.Extend(context.Background(), unittest.ProposalFromBlock(block1))
			require.NoError(t, err)
			err = state.Finalize(context.Background(), block1.ID())
			require.NoError(t, err)

			epoch1Setup := result.ServiceEvents[0].Event.(*flow.EpochSetup)
			epoch1FinalView := epoch1Setup.FinalView

			// add a participant for the next epoch
			epoch2NewParticipant := unittest.IdentityFixture(unittest.WithRole(flow.RoleVerification))
			epoch2Participants := append(participants, epoch2NewParticipant).Sort(flow.Canonical[flow.Identity]).ToSkeleton()

			// create the epoch setup event for the second epoch
			// this event is invalid because it used a non-contiguous first view
			epoch2Setup := unittest.EpochSetupFixture(
				unittest.WithParticipants(epoch2Participants),
				unittest.SetupWithCounter(epoch1Setup.Counter+1),
				unittest.WithFinalView(epoch1FinalView+1000),
				unittest.WithFirstView(epoch1FinalView+10), // invalid first view
			)
			receipt1, seal1 := unittest.ReceiptAndSealForBlock(block1, epoch2Setup.ServiceEvent())

			// add a block containing a receipt for block 1
			block2 := unittest.BlockWithParentAndPayload(
				block1.ToHeader(),
				unittest.PayloadFixture(
					unittest.WithReceipts(receipt1),
					unittest.WithProtocolStateID(rootProtocolStateID),
				),
			)
			err = state.Extend(context.Background(), unittest.ProposalFromBlock(block2))
			require.NoError(t, err)
			err = state.Finalize(context.Background(), block2.ID())
			require.NoError(t, err)

			// block 3 is where the service event state change comes into effect
			seals := []*flow.Seal{seal1}
			block3View := block2.Header.View + 1 + uint64(rand.Intn(10))
			block3 := unittest.BlockFixture(
				unittest.Block.WithParent(block2.ID(), block2.Header.View, block2.Header.Height),
				unittest.Block.WithView(block3View),
				unittest.Block.WithPayload(
					flow.Payload{
						Seals:           seals,
						ProtocolStateID: calculateExpectedStateId(t, mutableState)(block2.ID(), block3View, seals),
					}),
			)
			err = state.Extend(context.Background(), unittest.ProposalFromBlock(&block3))
			require.NoError(t, err)

			// incorporating the service event should trigger EFM
			metricsMock.On("EpochFallbackModeTriggered").Once()
			metricsMock.On("CurrentEpochPhase", flow.EpochPhaseFallback).Once()
			protoEventsMock.On("EpochFallbackModeTriggered", epoch1Setup.Counter, block3.ToHeader()).Once()

			assertEpochFallbackTriggered(t, state.Final(), false) // not triggered before finalization
			err = state.Finalize(context.Background(), block3.ID())
			require.NoError(t, err)
			assertEpochFallbackTriggered(t, state.Final(), true)     // triggered after finalization
			assertInPhase(t, state.Final(), flow.EpochPhaseFallback) // immediately enters fallback phase

			// block 4 is the first block past the current epoch boundary
			block4View := epoch1Setup.FinalView + 1
			block4 := unittest.BlockFixture(
				unittest.Block.WithParent(block3.ID(), block3.Header.View, block3.Header.Height),
				unittest.Block.WithView(block4View),
				unittest.Block.WithPayload(
					flow.Payload{
						ProtocolStateID: calculateExpectedStateId(t, mutableState)(block3.ID(), block4View, nil),
					}),
			)
			err = state.Extend(context.Background(), unittest.ProposalFromBlock(&block4))
			require.NoError(t, err)

			// we add the epoch extension after the epoch transition
			metricsMock.On("CurrentEpochFinalView", epoch1FinalView+epochExtensionViewCount).Once()
			protoEventsMock.On("EpochExtended", epoch1Setup.Counter, block4.ToHeader(), unittest.MatchEpochExtension(epoch1FinalView, epochExtensionViewCount)).Once()

			err = state.Finalize(context.Background(), block4.ID())
			require.NoError(t, err)

			// since EFM has been triggered, epoch transition metrics should not be updated
			metricsMock.AssertNotCalled(t, "EpochTransition", epoch2Setup.Counter, mock.Anything)
			metricsMock.AssertNotCalled(t, "CurrentEpochCounter", epoch2Setup.Counter)
		})
	})
}

// TestRecoveryFromEpochFallbackMode tests a few scenarios where the protocol first enters EFM in different phases
// and then recovers from it by incorporating and finalizing a valid EpochRecover service event.
// We expect different behavior depending on the phase in which the protocol enters EFM, specifically for the committed phase,
// as the protocol cannot be immediately recovered from it. First, we need to enter the next epoch before we can accept an EpochRecover event.
// Specifically, for this case we make progress till the epoch extension event to make sure that we cover the most complex scenario.
func TestRecoveryFromEpochFallbackMode(t *testing.T) {

	// assertCorrectRecovery checks that the recovery epoch is correctly setup.
	// We expect the next epoch will use setup and commit events from EpochRecover service event.
	// According to the specification, the current epoch after processing an EpochRecover event must be in committed phase,
	// since it contains EpochSetup and EpochCommit events.
	assertCorrectRecovery := func(state *protocol.ParticipantState, epochRecover *flow.EpochRecover) {
		finalSnap := state.Final()
		epochState, err := finalSnap.EpochProtocolState()
		require.NoError(t, err)
		epochPhase := epochState.EpochPhase()
		require.Equal(t, flow.EpochPhaseCommitted, epochPhase, "next epoch has to be committed")
		require.Equal(t, &epochRecover.EpochSetup, epochState.Entry().NextEpochSetup, "next epoch has to be setup according to EpochRecover")
		require.Equal(t, &epochRecover.EpochCommit, epochState.Entry().NextEpochCommit, "next epoch has to be committed according to EpochRecover")
	}

	// if we enter EFM in the EpochStaking phase, we should be able to recover by incorporating a valid EpochRecover event
	// since the epoch commitment deadline has not been reached.
	// ROOT <- B1 <- B2(ER(B1, InvalidEpochSetup)) <- B3(S(ER(B1))) <- B4(ER(B2, EpochRecover)) <- B5(S(ER(B2)))
	t.Run("entered-EFM-in-staking-phase", func(t *testing.T) {

		rootSnapshot := unittest.RootSnapshotFixture(participants)
		metricsMock := mockmodule.NewComplianceMetrics(t)
		mockMetricsForRootSnapshot(metricsMock, rootSnapshot)
		protoEventsMock := mockprotocol.NewConsumer(t)
		protoEventsMock.On("BlockFinalized", mock.Anything)
		protoEventsMock.On("BlockProcessable", mock.Anything, mock.Anything)

		util.RunWithFullProtocolStateAndMetricsAndConsumer(t, rootSnapshot, metricsMock, protoEventsMock, func(db *badger.DB, state *protocol.ParticipantState, mutableProtocolState realprotocol.MutableProtocolState) {
			head, err := rootSnapshot.Head()
			require.NoError(t, err)
			rootResult, _, err := rootSnapshot.SealedResult()
			require.NoError(t, err)

			expectedStateIdCalculator := calculateExpectedStateId(t, mutableProtocolState)

			// add a block for the first seal to reference
			block1View := head.View + 1 + uint64(rand.Intn(10))
			block1 := unittest.BlockFixture(
				unittest.Block.WithParent(head.ID(), head.View, head.Height),
				unittest.Block.WithView(block1View),
				unittest.Block.WithPayload(
					flow.Payload{
						ProtocolStateID: expectedStateIdCalculator(head.ID(), block1View, nil),
					}),
			)
			unittest.InsertAndFinalize(t, state, &block1)

			// add a participant for the next epoch
			epoch2NewParticipant := unittest.IdentityFixture(unittest.WithRole(flow.RoleVerification))
			epoch2Participants := append(participants, epoch2NewParticipant).Sort(flow.Canonical[flow.Identity]).ToSkeleton()

			// build an invalid setup event which will trigger EFM
			epoch1Setup := rootResult.ServiceEvents[0].Event.(*flow.EpochSetup)
			invalidSetup := unittest.EpochSetupFixture(
				unittest.WithParticipants(epoch2Participants),
				unittest.SetupWithCounter(epoch1Setup.Counter+10), // invalid counter
				unittest.WithFinalView(epoch1Setup.FinalView+1000),
				unittest.WithFirstView(epoch1Setup.FinalView+1),
			)
			receipt, seal := unittest.ReceiptAndSealForBlock(&block1, invalidSetup.ServiceEvent())

			// ingesting block 2 and 3, block 3 seals the invalid setup event
			block2, block3 := unittest.SealBlock(t, state, mutableProtocolState, &block1, receipt, seal)
			assertEpochFallbackTriggered(t, state.AtBlockID(block2.ID()), false) // EFM shouldn't be triggered since block 2 only incorporates the event, sealing happens in block 3
			assertEpochFallbackTriggered(t, state.AtBlockID(block3.ID()), true)  // EFM has to be triggered at block 3, since it seals the invalid setup event
			assertEpochFallbackTriggered(t, state.Final(), false)                // EFM should still not be triggered for finalized state since the invalid service event does not have a finalized seal

			err = state.Finalize(context.Background(), block2.ID())
			require.NoError(t, err)
			assertEpochFallbackTriggered(t, state.Final(), false) // EFM should still not be triggered after finalizing block 2

			// Since we enter EFM before the commitment deadline, no epoch extension is added
			metricsMock.On("EpochFallbackModeTriggered").Once()
			metricsMock.On("CurrentEpochPhase", flow.EpochPhaseFallback).Once()
			protoEventsMock.On("EpochFallbackModeTriggered", epoch1Setup.Counter, block3.ToHeader()).Once()
			err = state.Finalize(context.Background(), block3.ID())
			require.NoError(t, err)
			assertEpochFallbackTriggered(t, state.Final(), true) // finalizing block 3 should have triggered EFM since it seals invalid setup event
			assertInPhase(t, state.Final(), flow.EpochPhaseFallback)

			// Block 4 incorporates Execution Result [ER] for block2, where the ER also includes EpochRecover event.
			// Only when ingesting block 5, which _seals_ the EpochRecover event, the state should switch back to
			// `EpochFallbackTriggered` being false.
			epochRecover := unittest.EpochRecoverFixture(
				unittest.WithParticipants(epoch2Participants),
				unittest.SetupWithCounter(epoch1Setup.Counter+1),
				unittest.WithFinalView(epoch1Setup.FinalView+1000),
				unittest.WithFirstView(epoch1Setup.FinalView+1),
			)
			receipt, seal = unittest.ReceiptAndSealForBlock(block2, epochRecover.ServiceEvent())

			// ingesting block 4 and 5, block 5 seals the EpochRecover event
			block4, block5 := unittest.SealBlock(t, state, mutableProtocolState, block3, receipt, seal)
			assertEpochFallbackTriggered(t, state.AtBlockID(block4.ID()), true)
			assertEpochFallbackTriggered(t, state.AtBlockID(block5.ID()), false)
			assertEpochFallbackTriggered(t, state.Final(), true) // the latest finalized state should still be in EFM as `epochRecover` event does not have a finalized seal

			err = state.Finalize(context.Background(), block4.ID())
			require.NoError(t, err)
			assertEpochFallbackTriggered(t, state.Final(), true) // should still be in EFM as `epochRecover` is not yet finalized

			// Epoch recovery results in entering Committed phase
			metricsMock.On("CurrentEpochPhase", flow.EpochPhaseCommitted).Once()
			metricsMock.On("EpochFallbackModeExited").Once()
			protoEventsMock.On("EpochFallbackModeExited", epoch1Setup.Counter, block5.ToHeader()).Once()
			protoEventsMock.On("EpochCommittedPhaseStarted", mock.Anything, mock.Anything).Once()
			// finalize the block sealing the EpochRecover event
			err = state.Finalize(context.Background(), block5.ID())
			require.NoError(t, err)
			assertEpochFallbackTriggered(t, state.Final(), false)     // should be unset after finalizing block 5 which contains a seal for EpochRecover.
			assertInPhase(t, state.Final(), flow.EpochPhaseCommitted) // enter committed phase after recovery
			assertCorrectRecovery(state, epochRecover)
		})
	})

	// if we enter EFM in the EpochSetup phase, we should be able to recover by incorporating a valid EpochRecover event
	// since the epoch commitment deadline has not been reached.
	// ROOT <- B1 <- B2(ER(B1, EpochSetup)) <- B3(S(ER(B1))) <- B4(ER(B2, InvalidEpochCommit)) <- B5(S(ER(B2))) <- B6(ER(B3, EpochRecover)) <- B7(S(ER(B3)))
	t.Run("entered-EFM-in-setup-phase", func(t *testing.T) {
		rootSnapshot := unittest.RootSnapshotFixture(participants)
		metricsMock := mockmodule.NewComplianceMetrics(t)
		mockMetricsForRootSnapshot(metricsMock, rootSnapshot)
		protoEventsMock := mockprotocol.NewConsumer(t)
		protoEventsMock.On("BlockFinalized", mock.Anything)
		protoEventsMock.On("BlockProcessable", mock.Anything, mock.Anything)

		util.RunWithFullProtocolStateAndMetricsAndConsumer(t, rootSnapshot, metricsMock, protoEventsMock, func(db *badger.DB, state *protocol.ParticipantState, mutableProtocolState realprotocol.MutableProtocolState) {
			head, err := rootSnapshot.Head()
			require.NoError(t, err)
			rootResult, _, err := rootSnapshot.SealedResult()
			require.NoError(t, err)

			expectedStateIdCalculator := calculateExpectedStateId(t, mutableProtocolState)

			// add a block for the first seal to reference
			block1View := head.View + 1 + uint64(rand.Intn(10))
			block1 := unittest.BlockFixture(
				unittest.Block.WithParent(head.ID(), head.View, head.Height),
				unittest.Block.WithView(block1View),
				unittest.Block.WithPayload(
					flow.Payload{
						ProtocolStateID: expectedStateIdCalculator(head.ID(), block1View, nil),
					}),
			)
<<<<<<< HEAD

=======
>>>>>>> 58cb19f0
			unittest.InsertAndFinalize(t, state, &block1)

			// add a participant for the next epoch
			epoch2NewParticipant := unittest.IdentityFixture(unittest.WithRole(flow.RoleVerification))
			epoch2Participants := append(participants, epoch2NewParticipant).Sort(flow.Canonical[flow.Identity]).ToSkeleton()

			// Block 2 incorporates Execution Result [ER] for block1, where the ER also includes `EpochSetup` event.
			// Only when ingesting block 3, which _seals_ the `EpochSetup` event, the epoch moves to setup phase.
			epoch1Setup := rootResult.ServiceEvents[0].Event.(*flow.EpochSetup)
			epoch2Setup := unittest.EpochSetupFixture(
				unittest.WithParticipants(epoch2Participants),
				unittest.SetupWithCounter(epoch1Setup.Counter+1),
				unittest.WithFinalView(epoch1Setup.FinalView+1000),
				unittest.WithFirstView(epoch1Setup.FinalView+1),
			)
			receipt, seal := unittest.ReceiptAndSealForBlock(&block1, epoch2Setup.ServiceEvent())

			// ingesting block 2 and 3, block 3 seals the EpochSetup event
			block2, block3 := unittest.SealBlock(t, state, mutableProtocolState, &block1, receipt, seal)
			err = state.Finalize(context.Background(), block2.ID())
			require.NoError(t, err)

			metricsMock.On("CurrentEpochPhase", flow.EpochPhaseSetup).Once()
			protoEventsMock.On("EpochSetupPhaseStarted", epoch2Setup.Counter-1, mock.Anything)
			err = state.Finalize(context.Background(), block3.ID())
			require.NoError(t, err)
			assertEpochFallbackTriggered(t, state.Final(), false) // EFM is not expected

			// Block 4 incorporates Execution Result [ER] for block2, where the ER also includes invalid service event.
			// Only when ingesting block 5, which _seals_ the invalid service event, the state should switch to
			// `EpochFallbackTriggered` being true.
			invalidEpochCommit := unittest.EpochCommitFixture() // a random epoch commit event will be invalid
			receipt, seal = unittest.ReceiptAndSealForBlock(block2, invalidEpochCommit.ServiceEvent())

			// ingesting block 4 and 5, block 5 seals the invalid commit event
			block4, block5 := unittest.SealBlock(t, state, mutableProtocolState, block3, receipt, seal)
			assertEpochFallbackTriggered(t, state.AtBlockID(block4.ID()), false) // EFM shouldn't be triggered since block 4 only incorporates the event, sealing happens in block 5
			assertEpochFallbackTriggered(t, state.AtBlockID(block5.ID()), true)  // EFM has to be triggered at block 5, since it seals the invalid commit event
			assertEpochFallbackTriggered(t, state.Final(), false)                // EFM should still not be triggered for finalized state since the invalid service event does not have a finalized seal

			err = state.Finalize(context.Background(), block4.ID())
			require.NoError(t, err)
			assertEpochFallbackTriggered(t, state.Final(), false) // EFM should still not be triggered after finalizing block 4

			metricsMock.On("EpochFallbackModeTriggered").Once()
			metricsMock.On("CurrentEpochPhase", flow.EpochPhaseFallback).Once()
			protoEventsMock.On("EpochFallbackModeTriggered", epoch1Setup.Counter, block5.ToHeader()).Once()
			err = state.Finalize(context.Background(), block5.ID())
			require.NoError(t, err)
			assertEpochFallbackTriggered(t, state.Final(), true)     // finalizing block 5 should have triggered EFM
			assertInPhase(t, state.Final(), flow.EpochPhaseFallback) // immediately enter fallback phase

			// Block 6 incorporates Execution Result [ER] for block3, where the ER also includes EpochRecover event.
			// Only when ingesting block 7, which _seals_ the EpochRecover event, the state should switch back to
			// `EpochFallbackTriggered` being false.
			epochRecover := unittest.EpochRecoverFixture(
				unittest.WithParticipants(epoch2Participants),
				unittest.SetupWithCounter(epoch1Setup.Counter+1),
				unittest.WithFinalView(epoch1Setup.FinalView+1000),
				unittest.WithFirstView(epoch1Setup.FinalView+1),
			)
			receipt, seal = unittest.ReceiptAndSealForBlock(block3, epochRecover.ServiceEvent())

			// ingesting block 6 and 7, block 7 seals the `epochRecover` event
			block6, block7 := unittest.SealBlock(t, state, mutableProtocolState, block5, receipt, seal)
			assertEpochFallbackTriggered(t, state.AtBlockID(block6.ID()), true)
			assertEpochFallbackTriggered(t, state.AtBlockID(block7.ID()), false)
			assertEpochFallbackTriggered(t, state.Final(), true) // the latest finalized state should still be in EFM as `epochRecover` event does not have a finalized seal

			err = state.Finalize(context.Background(), block6.ID())
			require.NoError(t, err)
			assertEpochFallbackTriggered(t, state.Final(), true) // should still be in EFM as `epochRecover` is not yet finalized

			// Epoch recovery results in entering Committed phase
			metricsMock.On("CurrentEpochPhase", flow.EpochPhaseCommitted).Once()
			metricsMock.On("EpochFallbackModeExited").Once()
			protoEventsMock.On("EpochFallbackModeExited", epoch1Setup.Counter, block7.ToHeader()).Once()
			protoEventsMock.On("EpochCommittedPhaseStarted", mock.Anything, mock.Anything).Once()
			// finalize the block sealing the EpochRecover event
			err = state.Finalize(context.Background(), block7.ID())
			require.NoError(t, err)
			assertEpochFallbackTriggered(t, state.Final(), false)     // should be unset after finalization
			assertInPhase(t, state.Final(), flow.EpochPhaseCommitted) // enter committed phase after recovery
			assertCorrectRecovery(state, epochRecover)
		})
	})

	// Entering EFM in the commit phase is the most complex case since we can't revert an already committed epoch. In this case,x
	// we proceed as follows:
	// - We build valid EpochSetup and EpochCommit events for the next epoch, effectively moving the protocol to the EpochCommit phase.
	// - Next, we incorporate an invalid EpochCommit event, which will trigger EFM.
	// - At this point, we are in EFM but the next epoch has been committed, so we can't create EpochRecover event yet.
	// - Instead, we progress to the next epoch. Note that it's possible to build an EpochRecover event at this point,
	//   but we want to test that epoch extension can be added.
	// - We build a block with a view reaching the epoch commitment deadline, which should trigger the creation of an epoch extension.
	// - Next, we build a valid EpochRecover event, incorporate and seal it, effectively recovering from EFM.
	// - To check that the state waits for recovering from EFM until we enter the next epoch (recovery epoch),
	//   we build a block with a view that is past the epoch extension but not in the recovery epoch.
	// - Finally, we build a block with a view which is in the recovery epoch to make sure that the state successfully enters it.
	// ROOT <- B1 <- B2(ER(B1, EpochSetup)) <- B3(S(ER(B1))) <- B4(ER(B2, EpochCommit)) <- B5(S(ER(B2))) <- B6(ER(B3, InvalidEpochCommit)) <-
	// <- B7(S(ER(B3))) <- B8 <- B9 <- B10 <- B11(ER(B4, EpochRecover)) <- B12(S(ER(B4))) <- B13 <- B14
	//                  ^ Epoch 1 Final View                           Last View of epoch extension  ^
	//				  			^ Epoch 2 Commitment Deadline                                         ^ Epoch 3(recovery) First View
	//								  ^ Epoch 2 Final View
	//								   ^ First View of epoch extension
	// 						^ Epoch 2 Setup Counter
	t.Run("entered-EFM-in-commit-phase", func(t *testing.T) {

		rootSnapshot := unittest.RootSnapshotFixture(participants)
		metricsMock := mockmodule.NewComplianceMetrics(t)
		mockMetricsForRootSnapshot(metricsMock, rootSnapshot)
		protoEventsMock := mockprotocol.NewConsumer(t)
		protoEventsMock.On("BlockFinalized", mock.Anything)
		protoEventsMock.On("BlockProcessable", mock.Anything, mock.Anything)

		util.RunWithFullProtocolStateAndMetricsAndConsumer(t, rootSnapshot, metricsMock, protoEventsMock, func(db *badger.DB, state *protocol.ParticipantState, mutableProtocolState realprotocol.MutableProtocolState) {
			head, err := rootSnapshot.Head()
			require.NoError(t, err)
			rootResult, _, err := rootSnapshot.SealedResult()
			require.NoError(t, err)
			rootProtocolState, err := rootSnapshot.ProtocolState()
			require.NoError(t, err)
			epochExtensionViewCount := rootProtocolState.GetEpochExtensionViewCount()
			safetyThreshold := rootProtocolState.GetFinalizationSafetyThreshold()
			require.GreaterOrEqual(t, epochExtensionViewCount, safetyThreshold, "epoch extension view count must be at least as large as safety threshold")

			expectedStateIdCalculator := calculateExpectedStateId(t, mutableProtocolState)

			// Constructing blocks
			//   ... <- B1 <- B2(ER(B1, EpochSetup)) <- B3(S(ER(B1))) <- B4(ER(B2, EpochCommit)) <- B5(S(ER(B2))) <- ...
			// B1 will be the first block that we will use as reference block for first seal. Block B2 incorporates the Execution Result [ER]
			// for block 1 and the EpochSetup service event. Block B3 seals the EpochSetup event.
			// Block B4 incorporates the Execution Result [ER] for block 2 and the EpochCommit service event. Block B5 seals the EpochCommit event.
			// We expect that the Protocol state at B5 enters `epoch committed` phase.

			// add a block for the first seal to reference
			block1View := head.View + 1 + uint64(rand.Intn(10))
			block1 := unittest.BlockFixture(
				unittest.Block.WithParent(head.ID(), head.View, head.Height),
				unittest.Block.WithView(block1View),
				unittest.Block.WithPayload(
					flow.Payload{
						ProtocolStateID: expectedStateIdCalculator(head.ID(), block1View, nil),
					}),
			)
			unittest.InsertAndFinalize(t, state, &block1)

			// add a participant for the next epoch
			epoch2NewParticipant := unittest.IdentityFixture(unittest.WithRole(flow.RoleVerification))
			epoch2Participants := append(participants, epoch2NewParticipant).Sort(flow.Canonical[flow.Identity]).ToSkeleton()

			// Block 2 incorporates Execution Result [ER] for block1, where the ER also includes `EpochSetup` event.
			// Only when ingesting block 3, which _seals_ the `EpochSetup` event, epoch moves to the setup phase.
			epoch1Setup := rootResult.ServiceEvents[0].Event.(*flow.EpochSetup)
			epoch2Setup := unittest.EpochSetupFixture(
				unittest.WithParticipants(epoch2Participants),
				unittest.SetupWithCounter(epoch1Setup.Counter+1),
				unittest.WithFinalView(epoch1Setup.FinalView+1000),
				unittest.WithFirstView(epoch1Setup.FinalView+1),
			)
			receipt, seal := unittest.ReceiptAndSealForBlock(&block1, epoch2Setup.ServiceEvent())

			// ingesting block 2 and 3, block 3 seals the `epochSetup` for the next epoch
			block2, block3 := unittest.SealBlock(t, state, mutableProtocolState, &block1, receipt, seal)
			err = state.Finalize(context.Background(), block2.ID())
			require.NoError(t, err)

			metricsMock.On("CurrentEpochPhase", flow.EpochPhaseSetup).Once()
			protoEventsMock.On("EpochSetupPhaseStarted", epoch2Setup.Counter-1, mock.Anything).Once()
			err = state.Finalize(context.Background(), block3.ID())
			require.NoError(t, err)
			assertEpochFallbackTriggered(t, state.Final(), false) // EFM is not expected

			// Block 4 incorporates Execution Result [ER] for block2, where the ER also includes `EpochCommit` event.
			// Only when ingesting block 5, which _seals_ the `EpochCommit` event, the epoch moves to committed phase.
			epoch2Commit := unittest.EpochCommitFixture(
				unittest.CommitWithCounter(epoch2Setup.Counter),
				unittest.WithClusterQCsFromAssignments(epoch2Setup.Assignments),
				unittest.WithDKGFromParticipants(epoch2Participants.ToSkeleton()),
			)
			receipt, seal = unittest.ReceiptAndSealForBlock(block2, epoch2Commit.ServiceEvent())

			// ingesting block 4 and 5, block 5 seals the `epochCommit` for the next epoch
			block4, block5 := unittest.SealBlock(t, state, mutableProtocolState, block3, receipt, seal)
			err = state.Finalize(context.Background(), block4.ID())
			require.NoError(t, err)

			metricsMock.On("CurrentEpochPhase", flow.EpochPhaseCommitted).Once()
			protoEventsMock.On("EpochCommittedPhaseStarted", epoch2Setup.Counter-1, mock.Anything).Once()
			err = state.Finalize(context.Background(), block5.ID())
			require.NoError(t, err)
			assertEpochFallbackTriggered(t, state.Final(), false) // EFM is not expected

			// Constructing blocks
			//   ... <- B6(ER(B3, InvalidEpochCommit)) <- B7(S(ER(B3))) <- B8 <- B9 <- ...
			// Block B6 incorporates the Execution Result [ER] for block 3 and the invalid service event.
			// Block B7 seals the invalid service event.
			// We expect that the Protocol state at B7 switches `EpochFallbackTriggered` to true.
			// B8 will be the first block past the epoch boundary, which will trigger epoch transition to the next epoch.
			// B9 will be the first block past the epoch commitment deadline, which will trigger construction of an epoch extension.

			// Block 6 incorporates Execution Result [ER] for block3, where the ER also includes invalid service event.
			// Only when ingesting block 7, which _seals_ the invalid service event, the state should switch to
			// `EpochFallbackTriggered` being true.
			invalidCommit := unittest.EpochCommitFixture()
			receipt, seal = unittest.ReceiptAndSealForBlock(block3, invalidCommit.ServiceEvent())

			// seal B3 by building two blocks on top of B5 that contain ER and seal respectively
			block6, block7 := unittest.SealBlock(t, state, mutableProtocolState, block5, receipt, seal)
			assertEpochFallbackTriggered(t, state.AtBlockID(block6.ID()), false) // EFM shouldn't be triggered since block 6 only incorporates the event, sealing happens in block 7
			assertEpochFallbackTriggered(t, state.AtBlockID(block7.ID()), true)  // EFM has to be triggered at block 7, since it seals the invalid commit event
			assertEpochFallbackTriggered(t, state.Final(), false)                // EFM should still not be triggered for finalized state since the invalid service event does not have a finalized seal

			err = state.Finalize(context.Background(), block6.ID())
			require.NoError(t, err)
			assertEpochFallbackTriggered(t, state.Final(), false) // EFM should still not be triggered after finalizing block 4

			metricsMock.On("EpochFallbackModeTriggered").Once()
			protoEventsMock.On("EpochFallbackModeTriggered", epoch1Setup.Counter, block7.ToHeader()).Once()
			err = state.Finalize(context.Background(), block7.ID())
			require.NoError(t, err)
			assertEpochFallbackTriggered(t, state.Final(), true)      // finalizing block 7 should have triggered EFM
			assertInPhase(t, state.Final(), flow.EpochPhaseCommitted) // remain in committed phase until next transition

			// TODO: try submitting EpochRecover. We don't do this in current implementation since there is no way
			//  to actually check that event was ignored. We will use pub/sub mechanism to notify about invalid service event.
			//  After we have notification mechanism in place, we can extend this test.

			// B8 will trigger epoch transition to already committed epoch
			block8View := epoch1Setup.FinalView + 1 // first block past the epoch boundary
			block8 := unittest.BlockFixture(
				unittest.Block.WithParent(block7.ID(), block7.Header.View, block7.Header.Height),
				unittest.Block.WithView(block8View),
				unittest.Block.WithPayload(
					flow.Payload{
						ProtocolStateID: expectedStateIdCalculator(block7.ID(), block8View, nil),
					}),
			)

			metricsMock.On("CurrentEpochCounter", epoch2Setup.Counter).Once()
			metricsMock.On("EpochTransitionHeight", block8.Header.Height).Once()
			metricsMock.On("CurrentEpochFinalView", epoch2Setup.FinalView).Once()
			metricsMock.On("CurrentEpochPhase", flow.EpochPhaseFallback).Once()
			protoEventsMock.On("EpochTransition", epoch2Setup.Counter, block8.ToHeader()).Once()

			// epoch transition happens at this point
			unittest.InsertAndFinalize(t, state, &block8)
			assertInPhase(t, state.Final(), flow.EpochPhaseFallback) // enter fallback phase immediately after transition

			metricsMock.AssertCalled(t, "CurrentEpochCounter", epoch2Setup.Counter)
			metricsMock.AssertCalled(t, "EpochTransitionHeight", block8.Header.Height)
			metricsMock.AssertCalled(t, "CurrentEpochFinalView", epoch2Setup.FinalView)
			protoEventsMock.AssertCalled(t, "EpochTransition", epoch2Setup.Counter, block8.ToHeader())

			// B9 doesn't have any seals, but it reaches the safety threshold for the current epoch, meaning we will create an EpochExtension
			block9View := epoch2Setup.FinalView - safetyThreshold
			block9 := unittest.BlockFixture(
				unittest.Block.WithParent(block8.ID(), block8.Header.View, block8.Header.Height),
				unittest.Block.WithView(block9View),
				unittest.Block.WithPayload(
					flow.Payload{
						ProtocolStateID: expectedStateIdCalculator(block8.ID(), block9View, nil),
					}),
			)
			err = state.Extend(context.Background(), unittest.ProposalFromBlock(&block9))
			require.NoError(t, err)

			epochProtocolState, err := state.AtBlockID(block9.ID()).EpochProtocolState()
			require.NoError(t, err)
			epochExtensions := epochProtocolState.Entry().CurrentEpoch.EpochExtensions
			require.Len(t, epochExtensions, 1)
			require.Equal(t, epochExtensions[0].FirstView, epoch2Setup.FinalView+1)

			protoEventsMock.On("EpochExtended", epoch2Setup.Counter, block9.ToHeader(), unittest.MatchEpochExtension(epoch2Setup.FinalView, epochExtensionViewCount)).Once()
			metricsMock.On("CurrentEpochFinalView", epoch2Setup.FinalView+epochExtensionViewCount)
			err = state.Finalize(context.Background(), block9.ID())
			require.NoError(t, err)

			// After epoch extension, FinalView must be updated accordingly
			epochAfterExtension, err := state.Final().Epochs().Current()
			require.NoError(t, err)
			finalView := epochAfterExtension.FinalView()
			assert.Equal(t, epochExtensions[0].FinalView, finalView)

			// Constructing blocks
			//   ... <- B10 <- B11(ER(B4, EpochRecover)) <- B12(S(ER(B4))) <- ...
			// B10 will be the first block past the epoch extension. Block B11 incorporates the Execution Result [ER]
			// for block 10 and the EpochRecover service event. Block B12 seals the EpochRecover event.
			// We expect that the Protocol state at B12 switches `EpochFallbackTriggered` back to false.

			// B10 will be the first block past the epoch extension
			block10 := unittest.BlockWithParentProtocolState(&block9)
			block10.Header.View = epochExtensions[0].FirstView
			unittest.InsertAndFinalize(t, state, block10)

			// Block 11 incorporates Execution Result [ER] for block4, where the ER also includes EpochRecover event.
			// Only when ingesting block 12, which _seals_ the EpochRecover event, the state should switch back to
			// `EpochFallbackTriggered` being false.
			epochRecover := unittest.EpochRecoverFixture(
				unittest.WithParticipants(epoch2Participants),
				unittest.SetupWithCounter(epoch2Setup.Counter+1),
				unittest.WithFinalView(epochExtensions[0].FinalView+1000),
				unittest.WithFirstView(epochExtensions[0].FinalView+1),
			)
			receipt, seal = unittest.ReceiptAndSealForBlock(block4, epochRecover.ServiceEvent())

			// ingesting block 11 and 12, block 12 seals the `epochRecover` event
			block11, block12 := unittest.SealBlock(t, state, mutableProtocolState, block10, receipt, seal)
			assertEpochFallbackTriggered(t, state.AtBlockID(block11.ID()), true)
			assertEpochFallbackTriggered(t, state.AtBlockID(block12.ID()), false)
			assertEpochFallbackTriggered(t, state.Final(), true) // the latest finalized state should still be in EFM as `epochRecover` event does not have a finalized seal

			err = state.Finalize(context.Background(), block11.ID())
			require.NoError(t, err)
			assertEpochFallbackTriggered(t, state.Final(), true) // should still be in EFM as `epochRecover` is not yet finalized

			// Epoch recovery causes us to enter the Committed phase
			metricsMock.On("CurrentEpochPhase", flow.EpochPhaseCommitted).Once()
			metricsMock.On("EpochFallbackModeExited").Once()
			protoEventsMock.On("EpochFallbackModeExited", epochRecover.EpochSetup.Counter-1, block12.ToHeader()).Once()
			protoEventsMock.On("EpochCommittedPhaseStarted", epochRecover.EpochSetup.Counter-1, mock.Anything).Once()
			// finalize the block sealing the EpochRecover event
			err = state.Finalize(context.Background(), block12.ID())
			require.NoError(t, err)
			assertEpochFallbackTriggered(t, state.Final(), false)     // should be unset after finalization
			assertInPhase(t, state.Final(), flow.EpochPhaseCommitted) // enter committed phase after recovery
			assertCorrectRecovery(state, epochRecover)

			// Constructing blocks
			//   ... <- B13 <- B14
			// B13 will be a child block of B12 to ensure that we don't transition into recovered epoch immediately the next block
			// but actually finish the epoch extension. B14 will be the first block past the epoch extension,
			// which will trigger epoch transition to the recovered epoch.
			// We expect that Protocol state will be at first view of recovered epoch and in epoch staking phase after B14 is incorporated.

			block13 := unittest.BlockWithParentProtocolState(block12)
			unittest.InsertAndFinalize(t, state, block13)

			// ensure we are still in the current epoch and transition only when we reach the final view of the extension
			epochProtocolState, err = state.Final().EpochProtocolState()
			require.NoError(t, err)
			require.Equal(t, epoch2Setup.Counter, epochProtocolState.Epoch(), "expect to be in the previously setup epoch")

			// B14 will be the first block past the epoch extension, meaning it will enter the next epoch which
			// had been set up by EpochRecover event
			block14View := epochExtensions[0].FinalView + 1
			block14 := unittest.BlockFixture(
				unittest.Block.WithParent(block13.ID(), block13.Header.View, block13.Header.Height),
				unittest.Block.WithView(block14View),
				unittest.Block.WithPayload(
					flow.Payload{
						ProtocolStateID: expectedStateIdCalculator(block13.ID(), block14View, nil),
					}),
			)

			metricsMock.On("CurrentEpochCounter", epochRecover.EpochSetup.Counter).Once()
			metricsMock.On("EpochTransitionHeight", block14.Header.Height).Once()
			metricsMock.On("CurrentEpochFinalView", epochRecover.EpochSetup.FinalView).Once()
			protoEventsMock.On("EpochTransition", epochRecover.EpochSetup.Counter, block14.ToHeader()).Once()

			unittest.InsertAndFinalize(t, state, &block14)

			epochProtocolState, err = state.Final().EpochProtocolState()
			require.NoError(t, err)
			require.Equal(t, epochRecover.EpochSetup.Counter, epochProtocolState.Epoch(), "expect to be in recovered epoch")
			require.Equal(t, flow.EpochPhaseStaking, epochProtocolState.EpochPhase(), "expect to be in staking phase")
		})
	})
}

// TestEpochTargetEndTime ensurers that the target end time of an epoch is correctly calculated depending on if the epoch is extended or not.
// When we haven't added an extension yet, then the TargetEndTime is simply the value from the epoch setup event.
// Otherwise, the TargetEndTime is calculated by adding the duration of the extension to the TargetEndTime of epoch setup.
// We assume we keep the same view duration for all views in the epoch and all extensions.
func TestEpochTargetEndTime(t *testing.T) {
	rootSnapshot := unittest.RootSnapshotFixture(participants)
	util.RunWithFullProtocolStateAndMutator(t, rootSnapshot, func(db *badger.DB, state *protocol.ParticipantState, mutableProtocolState realprotocol.MutableProtocolState) {
		head, err := rootSnapshot.Head()
		require.NoError(t, err)
		rootResult, _, err := rootSnapshot.SealedResult()
		require.NoError(t, err)

		epoch1Setup := rootResult.ServiceEvents[0].Event.(*flow.EpochSetup)
		currentEpoch, err := rootSnapshot.Epochs().Current()
		require.NoError(t, err)
		rootTargetEndTime := currentEpoch.TargetEndTime()
		require.Equal(t, epoch1Setup.TargetEndTime, rootTargetEndTime)

		expectedStateIdCalculator := calculateExpectedStateId(t, mutableProtocolState)

		// add a block that will trigger EFM and add an epoch extension since the view of the epoch exceeds the safety threshold
		block1View := epoch1Setup.FinalView
		block1 := unittest.BlockFixture(
			unittest.Block.WithParent(head.ID(), head.View, head.Height),
			unittest.Block.WithView(block1View),
			unittest.Block.WithPayload(
				flow.Payload{
					ProtocolStateID: expectedStateIdCalculator(head.ID(), block1View, nil),
				}),
		)
		unittest.InsertAndFinalize(t, state, &block1)

		block1snap := state.Final()
		assertEpochFallbackTriggered(t, block1snap, true)
		assertInPhase(t, block1snap, flow.EpochPhaseFallback)

		epochState, err := block1snap.EpochProtocolState()
		require.NoError(t, err)
		firstExtension := epochState.EpochExtensions()[0]
		targetViewDuration := float64(epoch1Setup.TargetDuration) / float64(epoch1Setup.FinalView-epoch1Setup.FirstView+1)
		expectedTargetEndTime := rootTargetEndTime + uint64(float64(firstExtension.FinalView-epoch1Setup.FinalView)*targetViewDuration)
		afterFirstExtensionEpoch, err := block1snap.Epochs().Current()
		require.NoError(t, err)
		afterFirstExtensionTargetEndTime := afterFirstExtensionEpoch.TargetEndTime()
		require.Equal(t, expectedTargetEndTime, afterFirstExtensionTargetEndTime)

		// add a second block that exceeds the safety threshold and triggers another epoch extension
		block2View := firstExtension.FinalView
		block2 := unittest.BlockFixture(
			unittest.Block.WithParent(block1.ID(), block1.Header.View, block1.Header.Height),
			unittest.Block.WithView(block2View),
			unittest.Block.WithPayload(
				flow.Payload{
					ProtocolStateID: expectedStateIdCalculator(block1.ID(), block2View, nil),
				}),
		)
		unittest.InsertAndFinalize(t, state, &block2)

		block2snap := state.Final()
		epochState, err = block2snap.EpochProtocolState()
		require.NoError(t, err)
		secondExtension := epochState.EpochExtensions()[1]
		expectedTargetEndTime = rootTargetEndTime + uint64(float64(secondExtension.FinalView-epoch1Setup.FinalView)*targetViewDuration)
		afterSecondExtensionEpoch, err := block2snap.Epochs().Current()
		require.NoError(t, err)
		afterSecondExtensionTargetEndTime := afterSecondExtensionEpoch.TargetEndTime()
		require.Equal(t, expectedTargetEndTime, afterSecondExtensionTargetEndTime)
	})
}

// TestEpochTargetDuration ensurers that the target duration of an epoch is correctly calculated depending on if the epoch is extended or not.
// When we haven't added an extension yet, then the TargetDuration is simply the value from the epoch setup event.
// Otherwise, the TargetDuration is calculated by adding the duration of the extension to the TargetDuration of epoch setup.
// We assume we keep the same view duration for all views in the epoch and all extensions.
func TestEpochTargetDuration(t *testing.T) {
	rootSnapshot := unittest.RootSnapshotFixture(participants)
	util.RunWithFullProtocolStateAndMutator(t, rootSnapshot, func(db *badger.DB, state *protocol.ParticipantState, mutableProtocolState realprotocol.MutableProtocolState) {
		head, err := rootSnapshot.Head()
		require.NoError(t, err)
		rootResult, _, err := rootSnapshot.SealedResult()
		require.NoError(t, err)

		epoch1Setup := rootResult.ServiceEvents[0].Event.(*flow.EpochSetup)
		currentEpoch, err := rootSnapshot.Epochs().Current()
		require.NoError(t, err)
		rootTargetDuration := currentEpoch.TargetDuration()
		require.Equal(t, epoch1Setup.TargetDuration, rootTargetDuration)

		expectedStateIdCalculator := calculateExpectedStateId(t, mutableProtocolState)

		// add a block that will trigger EFM and add an epoch extension since the view of the epoch exceeds the safety threshold
		block1View := epoch1Setup.FinalView
		block1 := unittest.BlockFixture(
			unittest.Block.WithParent(head.ID(), head.View, head.Height),
			unittest.Block.WithView(block1View),
			unittest.Block.WithPayload(
				flow.Payload{
					ProtocolStateID: expectedStateIdCalculator(head.ID(), block1View, nil),
				}),
		)
		unittest.InsertAndFinalize(t, state, &block1)

		assertEpochFallbackTriggered(t, state.Final(), true)
		assertInPhase(t, state.Final(), flow.EpochPhaseFallback)

		epochState, err := state.Final().EpochProtocolState()
		require.NoError(t, err)
		firstExtension := epochState.EpochExtensions()[0]
		targetViewDuration := float64(epoch1Setup.TargetDuration) / float64(epoch1Setup.FinalView-epoch1Setup.FirstView+1)
		afterFirstExtensionEpoch, err := state.Final().Epochs().Current()
		require.NoError(t, err)
		afterFirstExtensionTargetDuration := afterFirstExtensionEpoch.TargetDuration()
		expectedTargetDuration := rootTargetDuration + uint64(float64(firstExtension.FinalView-firstExtension.FirstView+1)*targetViewDuration)
		require.Equal(t, expectedTargetDuration, afterFirstExtensionTargetDuration)

		// add a second block that exceeds the safety threshold and triggers another epoch extension
		block2View := firstExtension.FinalView
		block2 := unittest.BlockFixture(
			unittest.Block.WithParent(block1.ID(), block1.Header.View, block1.Header.Height),
			unittest.Block.WithView(block2View),
			unittest.Block.WithPayload(
				flow.Payload{
					ProtocolStateID: expectedStateIdCalculator(block1.ID(), block2View, nil),
				}),
		)
		unittest.InsertAndFinalize(t, state, &block2)

		epochState, err = state.Final().EpochProtocolState()
		require.NoError(t, err)
		secondExtension := epochState.EpochExtensions()[1]
		afterSecondExtensionEpoch, err := state.Final().Epochs().Current()
		require.NoError(t, err)
		afterSecondExtensionTargetDuration := afterSecondExtensionEpoch.TargetDuration()
		expectedTargetDuration = rootTargetDuration + uint64(float64(secondExtension.FinalView-epoch1Setup.FinalView)*targetViewDuration)
		require.Equal(t, expectedTargetDuration, afterSecondExtensionTargetDuration)
	})
}

func TestExtendInvalidSealsInBlock(t *testing.T) {
	unittest.RunWithBadgerDB(t, func(db *badger.DB) {
		metrics := metrics.NewNoopCollector()
		tracer := trace.NewNoopTracer()
		log := zerolog.Nop()
		all := bstorage.InitAll(metrics, db)

		// create a event consumer to test epoch transition events
		distributor := events.NewDistributor()
		consumer := mockprotocol.NewConsumer(t)
		distributor.AddConsumer(consumer)
		consumer.On("BlockProcessable", mock.Anything, mock.Anything)

		rootSnapshot := unittest.RootSnapshotFixture(participants)
		rootProtocolStateID := getRootProtocolStateID(t, rootSnapshot)

		state, err := protocol.Bootstrap(
			metrics,
			db,
			all.Headers,
			all.Seals,
			all.Results,
			all.Blocks,
			all.QuorumCertificates,
			all.Setups,
			all.EpochCommits,
			all.EpochProtocolStateEntries,
			all.ProtocolKVStore,
			all.VersionBeacons,
			rootSnapshot,
		)
		require.NoError(t, err)

		head, err := rootSnapshot.Head()
		require.NoError(t, err)

		block1 := unittest.BlockWithParentAndPayload(
			head,
			unittest.PayloadFixture(unittest.WithProtocolStateID(rootProtocolStateID)),
		)

		block1Receipt := unittest.ReceiptForBlockFixture(block1)
		block2 := unittest.BlockWithParentAndPayload(
			block1.ToHeader(),
			unittest.PayloadFixture(
				unittest.WithReceipts(block1Receipt),
				unittest.WithProtocolStateID(rootProtocolStateID),
			),
		)

		block1Seal := unittest.Seal.Fixture(unittest.Seal.WithResult(&block1Receipt.ExecutionResult))
		block3 := unittest.BlockWithParentAndPayload(
			block2.ToHeader(),
			flow.Payload{
				Seals:           []*flow.Seal{block1Seal},
				ProtocolStateID: rootProtocolStateID,
			},
		)

		sealValidator := mockmodule.NewSealValidator(t)
		sealValidator.On("Validate", mock.Anything).
			Return(func(candidate *flow.Block) *flow.Seal {
				if candidate.ID() == block3.ID() {
					return nil
				}
				seal, _ := all.Seals.HighestInFork(candidate.Header.ParentID)
				return seal
			}, func(candidate *flow.Block) error {
				if candidate.ID() == block3.ID() {
					return engine.NewInvalidInputErrorf("")
				}
				_, err := all.Seals.HighestInFork(candidate.Header.ParentID)
				return err
			}).
			Times(3)

		fullState, err := protocol.NewFullConsensusState(
			log,
			tracer,
			consumer,
			state,
			all.Index,
			all.Payloads,
			util.MockBlockTimer(),
			util.MockReceiptValidator(),
			sealValidator,
		)
		require.NoError(t, err)

		err = fullState.Extend(context.Background(), unittest.ProposalFromBlock(block1))
		require.NoError(t, err)
		err = fullState.Extend(context.Background(), unittest.ProposalFromBlock(block2))
		require.NoError(t, err)
		err = fullState.Extend(context.Background(), unittest.ProposalFromBlock(block3))
		require.Error(t, err)
		require.True(t, st.IsInvalidExtensionError(err))
	})
}

func TestHeaderExtendValid(t *testing.T) {
	rootSnapshot := unittest.RootSnapshotFixture(participants)
	rootProtocolStateID := getRootProtocolStateID(t, rootSnapshot)
	util.RunWithFollowerProtocolState(t, rootSnapshot, func(db *badger.DB, state *protocol.FollowerState) {
		head, err := rootSnapshot.Head()
		require.NoError(t, err)
		_, seal, err := rootSnapshot.SealedResult()
		require.NoError(t, err)

		extend := unittest.BlockWithParentAndPayload(
			head,
			unittest.PayloadFixture(unittest.WithProtocolStateID(rootProtocolStateID)),
		)

		err = state.ExtendCertified(context.Background(), unittest.NewCertifiedBlock(extend))
		require.NoError(t, err)

		finalCommit, err := state.Final().Commit()
		require.NoError(t, err)
		require.Equal(t, seal.FinalState, finalCommit)
	})
}

func TestHeaderExtendMissingParent(t *testing.T) {
	rootSnapshot := unittest.RootSnapshotFixture(participants)
	util.RunWithFollowerProtocolState(t, rootSnapshot, func(db *badger.DB, state *protocol.FollowerState) {
		extend := unittest.BlockFixture(
			unittest.Block.WithHeight(2),
			unittest.Block.WithView(2),
		)

		err := state.ExtendCertified(context.Background(), unittest.NewCertifiedBlock(&extend))
		require.Error(t, err)
		require.False(t, st.IsInvalidExtensionError(err), err)

		// verify seal not indexed
		var sealID flow.Identifier
		err = db.View(operation.LookupLatestSealAtBlock(extend.ID(), &sealID))
		require.Error(t, err)
		require.ErrorIs(t, err, stoerr.ErrNotFound)
	})
}

func TestHeaderExtendHeightTooSmall(t *testing.T) {
	rootSnapshot := unittest.RootSnapshotFixture(participants)
	rootProtocolStateID := getRootProtocolStateID(t, rootSnapshot)
	util.RunWithFollowerProtocolState(t, rootSnapshot, func(db *badger.DB, state *protocol.FollowerState) {
		head, err := rootSnapshot.Head()
		require.NoError(t, err)

		block1 := unittest.BlockWithParentAndPayload(
			head,
			unittest.PayloadFixture(unittest.WithProtocolStateID(rootProtocolStateID)),
		)

		// create another block that points to the previous block `extend` as parent
		// but has _same_ height as parent. This violates the condition that a child's
		// height must increment the parent's height by one, i.e. it should be rejected
		// by the follower right away
		block2 := unittest.BlockWithParentFixture(block1.ToHeader())
		block2.Header.Height = block1.Header.Height

		err = state.ExtendCertified(context.Background(), unittest.CertifiedByChild(block1, block2))
		require.NoError(t, err)

		err = state.ExtendCertified(context.Background(), unittest.NewCertifiedBlock(block2))
		require.False(t, st.IsInvalidExtensionError(err))

		// verify seal not indexed
		var sealID flow.Identifier
		err = db.View(operation.LookupLatestSealAtBlock(block2.ID(), &sealID))
		require.ErrorIs(t, err, stoerr.ErrNotFound)
	})
}

func TestHeaderExtendHeightTooLarge(t *testing.T) {
	rootSnapshot := unittest.RootSnapshotFixture(participants)
	util.RunWithFollowerProtocolState(t, rootSnapshot, func(db *badger.DB, state *protocol.FollowerState) {
		head, err := rootSnapshot.Head()
		require.NoError(t, err)

		block := unittest.BlockWithParentAndPayload(
			head,
			flow.EmptyPayload(),
		)
		// set an invalid height
		block.Header.Height = head.Height + 2

		err = state.ExtendCertified(context.Background(), unittest.NewCertifiedBlock(block))
		require.False(t, st.IsInvalidExtensionError(err))
	})
}

// TestExtendBlockProcessable tests that BlockProcessable is called correctly and doesn't produce duplicates of same notifications
// when extending blocks with and without certifying QCs.
func TestExtendBlockProcessable(t *testing.T) {
	rootSnapshot := unittest.RootSnapshotFixture(participants)
	head, err := rootSnapshot.Head()
	require.NoError(t, err)
	rootProtocolStateID := getRootProtocolStateID(t, rootSnapshot)
	consumer := mockprotocol.NewConsumer(t)
	util.RunWithFullProtocolStateAndConsumer(t, rootSnapshot, consumer, func(db *badger.DB, state *protocol.ParticipantState) {
		block := unittest.BlockWithParentAndPayload(
			head,
			unittest.PayloadFixture(unittest.WithProtocolStateID(rootProtocolStateID)),
		)
		child := unittest.BlockWithParentProtocolState(block)
		grandChild := unittest.BlockWithParentProtocolState(child)

		// extend block using certifying QC, expect that BlockProcessable will be emitted once
		consumer.On("BlockProcessable", block.ToHeader(), child.Header.QuorumCertificate()).Once()
		err := state.ExtendCertified(context.Background(), unittest.CertifiedByChild(block, child))
		require.NoError(t, err)

		// extend block without certifying QC, expect that BlockProcessable won't be called
		err = state.Extend(context.Background(), unittest.ProposalFromBlock(child))
		require.NoError(t, err)
		consumer.AssertNumberOfCalls(t, "BlockProcessable", 1)

		// extend block using certifying QC, expect that BlockProcessable will be emitted twice.
		// One for parent block and second for current block.
		certifiedGrandchild := unittest.NewCertifiedBlock(grandChild)
		consumer.On("BlockProcessable", child.ToHeader(), grandChild.Header.QuorumCertificate()).Once()
		consumer.On("BlockProcessable", grandChild.ToHeader(), certifiedGrandchild.CertifyingQC).Once()
		err = state.ExtendCertified(context.Background(), certifiedGrandchild)
		require.NoError(t, err)
	})
}

// TestFollowerHeaderExtendBlockNotConnected tests adding an orphaned block to the follower state.
// Specifically, we add 2 blocks, where:
// first block is added and then finalized;
// second block is a sibling to the finalized block
// The Follower should accept this block since tracking of orphan blocks is implemented by another component.
func TestFollowerHeaderExtendBlockNotConnected(t *testing.T) {
	rootSnapshot := unittest.RootSnapshotFixture(participants)
	rootProtocolStateID := getRootProtocolStateID(t, rootSnapshot)
	util.RunWithFollowerProtocolState(t, rootSnapshot, func(db *badger.DB, state *protocol.FollowerState) {
		head, err := rootSnapshot.Head()
		require.NoError(t, err)

		block1 := unittest.BlockWithParentAndPayload(
			head,
			unittest.PayloadFixture(unittest.WithProtocolStateID(rootProtocolStateID)))
		err = state.ExtendCertified(context.Background(), unittest.NewCertifiedBlock(block1))
		require.NoError(t, err)

		err = state.Finalize(context.Background(), block1.ID())
		require.NoError(t, err)

		// create a fork at view/height 1 and try to connect it to root
		block2 := unittest.BlockWithParentAndPayload(
			head,
			unittest.PayloadFixture(unittest.WithProtocolStateID(rootProtocolStateID)),
		)
		err = state.ExtendCertified(context.Background(), unittest.NewCertifiedBlock(block2))
		require.NoError(t, err)

		// verify seal not indexed
		var sealID flow.Identifier
		err = db.View(operation.LookupLatestSealAtBlock(block2.ID(), &sealID))
		require.NoError(t, err)
	})
}

// TestParticipantHeaderExtendBlockNotConnected tests adding an orphaned block to the consensus participant state.
// Specifically, we add 2 blocks, where:
// first block is added and then finalized;
// second block is a sibling to the finalized block
// The Participant should reject this block as an outdated chain extension
func TestParticipantHeaderExtendBlockNotConnected(t *testing.T) {
	rootSnapshot := unittest.RootSnapshotFixture(participants)
	rootProtocolStateID := getRootProtocolStateID(t, rootSnapshot)
	util.RunWithFullProtocolState(t, rootSnapshot, func(db *badger.DB, state *protocol.ParticipantState) {
		head, err := rootSnapshot.Head()
		require.NoError(t, err)

		block1 := unittest.BlockWithParentAndPayload(
			head,
			unittest.PayloadFixture(unittest.WithProtocolStateID(rootProtocolStateID)),
		)
		err = state.Extend(context.Background(), unittest.ProposalFromBlock(block1))
		require.NoError(t, err)

		err = state.Finalize(context.Background(), block1.ID())
		require.NoError(t, err)

		// create a fork at view/height 1 and try to connect it to root
		block2 := unittest.BlockWithParentAndPayload(
			head,
			unittest.PayloadFixture(unittest.WithProtocolStateID(rootProtocolStateID)),
		)
		err = state.Extend(context.Background(), unittest.ProposalFromBlock(block2))
		require.True(t, st.IsOutdatedExtensionError(err), err)

		// verify seal not indexed
		var sealID flow.Identifier
		err = db.View(operation.LookupLatestSealAtBlock(block2.ID(), &sealID))
		require.ErrorIs(t, err, stoerr.ErrNotFound)
	})
}

func TestHeaderExtendHighestSeal(t *testing.T) {
	rootSnapshot := unittest.RootSnapshotFixture(participants)
	head, err := rootSnapshot.Head()
	require.NoError(t, err)
	rootProtocolStateID := getRootProtocolStateID(t, rootSnapshot)
	util.RunWithFollowerProtocolState(t, rootSnapshot, func(db *badger.DB, state *protocol.FollowerState) {
		// create block2 and block3
		block2 := unittest.BlockWithParentAndPayload(
			head,
			unittest.PayloadFixture(unittest.WithProtocolStateID(rootProtocolStateID)),
		)

		block3 := unittest.BlockWithParentProtocolState(block2)

		err := state.ExtendCertified(context.Background(), unittest.CertifiedByChild(block2, block3))
		require.NoError(t, err)

		// create receipts and seals for block2 and block3
		receipt2, seal2 := unittest.ReceiptAndSealForBlock(block2)
		receipt3, seal3 := unittest.ReceiptAndSealForBlock(block3)

		// include the seals in block4
		block4 := unittest.BlockWithParentAndPayload(
			block3.ToHeader(),
			// include receipts and results
			unittest.PayloadFixture(
				unittest.WithReceipts(receipt3, receipt2),
				unittest.WithProtocolStateID(rootProtocolStateID),
			),
		)

		// include the seals in block4
		block5 := unittest.BlockWithParentAndPayload(
			block4.ToHeader(),
			// placing seals in the reversed order to test
			// Extend will pick the highest sealed block
			unittest.PayloadFixture(
				unittest.WithSeals(seal3, seal2),
				unittest.WithProtocolStateID(rootProtocolStateID),
			),
		)

		err = state.ExtendCertified(context.Background(), unittest.CertifiedByChild(block3, block4))
		require.NoError(t, err)

		err = state.ExtendCertified(context.Background(), unittest.CertifiedByChild(block4, block5))
		require.NoError(t, err)

		err = state.ExtendCertified(context.Background(), unittest.NewCertifiedBlock(block5))
		require.NoError(t, err)

		finalCommit, err := state.AtBlockID(block5.ID()).Commit()
		require.NoError(t, err)
		require.Equal(t, seal3.FinalState, finalCommit)
	})
}

// TestExtendCertifiedInvalidQC checks if ExtendCertified performs a sanity check of certifying QC.
func TestExtendCertifiedInvalidQC(t *testing.T) {
	rootSnapshot := unittest.RootSnapshotFixture(participants)
	head, err := rootSnapshot.Head()
	require.NoError(t, err)
	util.RunWithFullProtocolState(t, rootSnapshot, func(db *badger.DB, state *protocol.ParticipantState) {
		// create child block
		block := unittest.BlockWithParentAndPayload(
			head,
			flow.EmptyPayload(),
		)

		t.Run("qc-invalid-view", func(t *testing.T) {
			certified := unittest.NewCertifiedBlock(block)
			certified.CertifyingQC.View++ // invalidate block view
			err = state.ExtendCertified(context.Background(), certified)
			require.Error(t, err)
			require.False(t, st.IsOutdatedExtensionError(err))
		})
		t.Run("qc-invalid-block-id", func(t *testing.T) {
			certified := unittest.NewCertifiedBlock(block)
			certified.CertifyingQC.BlockID = unittest.IdentifierFixture() // invalidate blockID
			err = state.ExtendCertified(context.Background(), certified)
			require.Error(t, err)
			require.False(t, st.IsOutdatedExtensionError(err))
		})
	})
}

// TestExtendInvalidGuarantee checks if Extend method will reject invalid blocks that contain
// guarantees with invalid guarantors
func TestExtendInvalidGuarantee(t *testing.T) {
	rootSnapshot := unittest.RootSnapshotFixture(participants)
	rootProtocolStateID := getRootProtocolStateID(t, rootSnapshot)
	util.RunWithFullProtocolState(t, rootSnapshot, func(db *badger.DB, state *protocol.ParticipantState) {
		// create a valid block
		head, err := rootSnapshot.Head()
		require.NoError(t, err)

		cluster, err := unittest.SnapshotClusterByIndex(rootSnapshot, 0)
		require.NoError(t, err)

		// prepare for a valid guarantor signer indices to be used in the valid block
		all := cluster.Members().NodeIDs()
		validSignerIndices, err := signature.EncodeSignersToIndices(all, all)
		require.NoError(t, err)

		payload := flow.Payload{
			Guarantees: []*flow.CollectionGuarantee{
				{
					ChainID:          cluster.ChainID(),
					ReferenceBlockID: head.ID(),
					SignerIndices:    validSignerIndices,
				},
			},
			ProtocolStateID: rootProtocolStateID,
		}

		// now the valid block has a guarantee in the payload with valid signer indices.
		block := *unittest.BlockWithParentAndPayload(
			head,
			payload,
		)

		// check Extend should accept this valid block
		err = state.Extend(context.Background(), unittest.ProposalFromBlock(&block))
		require.NoError(t, err)

		// now the guarantee has invalid signer indices: the checksum should have 4 bytes, but it only has 1
		payload.Guarantees[0].SignerIndices = []byte{byte(1)}

		// create new block that has invalid collection guarantee
		block = *unittest.BlockWithParentAndPayload(
			head,
			payload,
		)

		err = state.Extend(context.Background(), unittest.ProposalFromBlock(&block))
		require.True(t, signature.IsInvalidSignerIndicesError(err), err)
		require.ErrorIs(t, err, signature.ErrInvalidChecksum)
		require.True(t, st.IsInvalidExtensionError(err), err)

		// now the guarantee has invalid signer indices: the checksum should have 4 bytes, but it only has 1
		checksumMismatch := make([]byte, len(validSignerIndices))
		copy(checksumMismatch, validSignerIndices)
		checksumMismatch[0] = byte(1)
		if checksumMismatch[0] == validSignerIndices[0] {
			checksumMismatch[0] = byte(2)
		}
		payload.Guarantees[0].SignerIndices = checksumMismatch
		block = flow.NewBlock(block.Header, payload)
		err = state.Extend(context.Background(), unittest.ProposalFromBlock(&block))
		require.True(t, signature.IsInvalidSignerIndicesError(err), err)
		require.ErrorIs(t, err, signature.ErrInvalidChecksum)
		require.True(t, st.IsInvalidExtensionError(err), err)

		// let's test even if the checksum is correct, but signer indices is still wrong because the tailing are not 0,
		// then the block should still be rejected.
		wrongTailing := make([]byte, len(validSignerIndices))
		copy(wrongTailing, validSignerIndices)
		wrongTailing[len(wrongTailing)-1] = byte(255)

		payload.Guarantees[0].SignerIndices = wrongTailing
		block = flow.NewBlock(block.Header, payload)
		err = state.Extend(context.Background(), unittest.ProposalFromBlock(&block))
		require.Error(t, err)
		require.True(t, signature.IsInvalidSignerIndicesError(err), err)
		require.ErrorIs(t, err, signature.ErrIllegallyPaddedBitVector)
		require.True(t, st.IsInvalidExtensionError(err), err)

		// test imcompatible bit vector length
		wrongbitVectorLength := validSignerIndices[0 : len(validSignerIndices)-1]
		payload.Guarantees[0].SignerIndices = wrongbitVectorLength
		block = flow.NewBlock(block.Header, payload)
		err = state.Extend(context.Background(), unittest.ProposalFromBlock(&block))
		require.True(t, signature.IsInvalidSignerIndicesError(err), err)
		require.ErrorIs(t, err, signature.ErrIncompatibleBitVectorLength)
		require.True(t, st.IsInvalidExtensionError(err), err)

		// revert back to good value
		payload.Guarantees[0].SignerIndices = validSignerIndices

		// test the ReferenceBlockID is not found
		payload.Guarantees[0].ReferenceBlockID = flow.ZeroID
		block = flow.NewBlock(block.Header, payload)
		err = state.Extend(context.Background(), unittest.ProposalFromBlock(&block))
		require.ErrorIs(t, err, storage.ErrNotFound)
		require.True(t, st.IsInvalidExtensionError(err), err)

		// revert back to good value
		payload.Guarantees[0].ReferenceBlockID = head.ID()

		// TODO: test the guarantee has bad reference block ID that would return protocol.ErrNextEpochNotCommitted
		// this case is not easy to create, since the test case has no such block yet.
		// we need to refactor the ParticipantState to add a guaranteeValidator, so that we can mock it and
		// return the protocol.ErrNextEpochNotCommitted for testing

		// test the guarantee has wrong chain ID, and should return ErrClusterNotFound
		payload.Guarantees[0].ChainID = flow.ChainID("some_bad_chain_ID")
		block = flow.NewBlock(block.Header, payload)
		err = state.Extend(context.Background(), unittest.ProposalFromBlock(&block))
		require.Error(t, err)
		require.ErrorIs(t, err, realprotocol.ErrClusterNotFound)
		require.True(t, st.IsInvalidExtensionError(err), err)
	})
}

// If block B is finalized and contains a seal for block A, then A is the last sealed block
func TestSealed(t *testing.T) {
	rootSnapshot := unittest.RootSnapshotFixture(participants)
	rootProtocolStateID := getRootProtocolStateID(t, rootSnapshot)
	util.RunWithFollowerProtocolState(t, rootSnapshot, func(db *badger.DB, state *protocol.FollowerState) {
		head, err := rootSnapshot.Head()
		require.NoError(t, err)

		// block 1 will be sealed
		block1 := unittest.BlockWithParentAndPayload(
			head,
			unittest.PayloadFixture(unittest.WithProtocolStateID(rootProtocolStateID)),
		)
		receipt1, seal1 := unittest.ReceiptAndSealForBlock(block1)

		// block 2 contains receipt for block 1
		block2 := unittest.BlockWithParentAndPayload(
			block1.ToHeader(),
			unittest.PayloadFixture(
				unittest.WithReceipts(receipt1),
				unittest.WithProtocolStateID(rootProtocolStateID),
			),
		)

		err = state.ExtendCertified(context.Background(), unittest.CertifiedByChild(block1, block2))
		require.NoError(t, err)
		err = state.Finalize(context.Background(), block1.ID())
		require.NoError(t, err)

		// block 3 contains seal for block 1
		block3 := unittest.BlockWithParentAndPayload(
			block2.ToHeader(),
			flow.Payload{
				Seals:           []*flow.Seal{seal1},
				ProtocolStateID: rootProtocolStateID,
			},
		)

		err = state.ExtendCertified(context.Background(), unittest.CertifiedByChild(block2, block3))
		require.NoError(t, err)
		err = state.Finalize(context.Background(), block2.ID())
		require.NoError(t, err)

		err = state.ExtendCertified(context.Background(), unittest.NewCertifiedBlock(block3))
		require.NoError(t, err)
		err = state.Finalize(context.Background(), block3.ID())
		require.NoError(t, err)

		sealed, err := state.Sealed().Head()
		require.NoError(t, err)
		require.Equal(t, block1.ID(), sealed.ID())
	})
}

// Test that when adding a block to database, there are only two cases at any point of time:
// 1) neither the block header, nor the payload index exist in database
// 2) both the block header and the payload index can be found in database
// A non atomic bug would be: header is found in DB, but payload index is not found
func TestCacheAtomicity(t *testing.T) {
	rootSnapshot := unittest.RootSnapshotFixture(participants)
	rootProtocolStateID := getRootProtocolStateID(t, rootSnapshot)
	util.RunWithFollowerProtocolStateAndHeaders(t, rootSnapshot,
		func(db *badger.DB, state *protocol.FollowerState, headers storage.Headers, index storage.Index) {
			head, err := rootSnapshot.Head()
			require.NoError(t, err)

			block := unittest.BlockWithParentAndPayload(
				head,
				unittest.PayloadFixture(unittest.WithProtocolStateID(rootProtocolStateID)),
			)
			blockID := block.ID()

			// check 100 times to see if either 1) or 2) satisfies
			var wg sync.WaitGroup
			wg.Add(1)
			go func(blockID flow.Identifier) {
				for i := 0; i < 100; i++ {
					_, err := headers.ByBlockID(blockID)
					if errors.Is(err, stoerr.ErrNotFound) {
						continue
					}
					require.NoError(t, err)

					_, err = index.ByBlockID(blockID)
					require.NoError(t, err, "found block ID, but index is missing, DB updates is non-atomic")
				}
				wg.Done()
			}(blockID)

			// storing the block to database, which supposed to be atomic updates to headers and index,
			// both to badger database and the cache.
			err = state.ExtendCertified(context.Background(), unittest.NewCertifiedBlock(block))
			require.NoError(t, err)
			wg.Wait()
		})
}

// TestHeaderInvalidTimestamp tests that extending header with invalid timestamp results in sentinel error
func TestHeaderInvalidTimestamp(t *testing.T) {
	unittest.RunWithBadgerDB(t, func(db *badger.DB) {
		metrics := metrics.NewNoopCollector()
		tracer := trace.NewNoopTracer()
		log := zerolog.Nop()
		all := bstorage.InitAll(metrics, db)

		// create a event consumer to test epoch transition events
		distributor := events.NewDistributor()
		consumer := mockprotocol.NewConsumer(t)
		distributor.AddConsumer(consumer)

		block, result, seal := unittest.BootstrapFixture(participants)
		qc := unittest.QuorumCertificateFixture(unittest.QCWithRootBlockID(block.ID()))
		rootSnapshot, err := inmem.SnapshotFromBootstrapState(block, result, seal, qc)
		require.NoError(t, err)

		state, err := protocol.Bootstrap(
			metrics,
			db,
			all.Headers,
			all.Seals,
			all.Results,
			all.Blocks,
			all.QuorumCertificates,
			all.Setups,
			all.EpochCommits,
			all.EpochProtocolStateEntries,
			all.ProtocolKVStore,
			all.VersionBeacons,
			rootSnapshot,
		)
		require.NoError(t, err)

		blockTimer := &mockprotocol.BlockTimer{}
		blockTimer.On("Validate", mock.Anything, mock.Anything).Return(realprotocol.NewInvalidBlockTimestamp(""))

		fullState, err := protocol.NewFullConsensusState(
			log,
			tracer,
			consumer,
			state,
			all.Index,
			all.Payloads,
			blockTimer,
			util.MockReceiptValidator(),
			util.MockSealValidator(all.Seals),
		)
		require.NoError(t, err)

		extend := unittest.BlockWithParentFixture(block.ToHeader())
		extend.Payload.Guarantees = nil

		err = fullState.Extend(context.Background(), unittest.ProposalFromBlock(extend))
		assert.Error(t, err, "a proposal with invalid timestamp has to be rejected")
		assert.True(t, st.IsInvalidExtensionError(err), "if timestamp is invalid it should return invalid block error")
	})
}

// TestProtocolStateIdempotent tests that both participant and follower states correctly process adding same block twice
// where second extend doesn't result in an error and effectively is no-op.
func TestProtocolStateIdempotent(t *testing.T) {
	rootSnapshot := unittest.RootSnapshotFixture(participants)
	rootProtocolStateID := getRootProtocolStateID(t, rootSnapshot)
	head, err := rootSnapshot.Head()
	require.NoError(t, err)
	t.Run("follower", func(t *testing.T) {
		util.RunWithFollowerProtocolState(t, rootSnapshot, func(db *badger.DB, state *protocol.FollowerState) {
			block := unittest.BlockWithParentAndPayload(
				head,
				unittest.PayloadFixture(unittest.WithProtocolStateID(rootProtocolStateID)),
			)
			err := state.ExtendCertified(context.Background(), unittest.NewCertifiedBlock(block))
			require.NoError(t, err)

			// same operation should be no-op
			err = state.ExtendCertified(context.Background(), unittest.NewCertifiedBlock(block))
			require.NoError(t, err)
		})
	})
	t.Run("participant", func(t *testing.T) {
		util.RunWithFullProtocolState(t, rootSnapshot, func(db *badger.DB, state *protocol.ParticipantState) {
			block := unittest.BlockWithParentAndPayload(
				head,
				unittest.PayloadFixture(unittest.WithProtocolStateID(rootProtocolStateID)),
			)
			err := state.Extend(context.Background(), unittest.ProposalFromBlock(block))
			require.NoError(t, err)

			// same operation should be no-op
			err = state.Extend(context.Background(), unittest.ProposalFromBlock(block))
			require.NoError(t, err)

			err = state.ExtendCertified(context.Background(), unittest.NewCertifiedBlock(block))
			require.NoError(t, err)
		})
	})
}

// assertEpochFallbackTriggered tests that the given `stateSnapshot` has the `EpochFallbackTriggered` flag to the `expected` value.
func assertEpochFallbackTriggered(t *testing.T, stateSnapshot realprotocol.Snapshot, expected bool) {
	epochState, err := stateSnapshot.EpochProtocolState()
	require.NoError(t, err)
	assert.Equal(t, expected, epochState.EpochFallbackTriggered())
}

// assertInPhase tests that the input snapshot is in the expected epoch phase.
func assertInPhase(t *testing.T, snap realprotocol.Snapshot, expectedPhase flow.EpochPhase) {
	phase, err := snap.EpochPhase()
	require.NoError(t, err)
	assert.Equal(t, expectedPhase, phase)
}

// mockMetricsForRootSnapshot mocks the given metrics mock object to expect all
// metrics which are set during bootstrapping and building blocks.
func mockMetricsForRootSnapshot(metricsMock *mockmodule.ComplianceMetrics, rootSnapshot *inmem.Snapshot) {
	epochProtocolState := rootSnapshot.Encodable().SealingSegment.LatestProtocolStateEntry().EpochEntry
	epochSetup := epochProtocolState.CurrentEpochSetup
	metricsMock.On("CurrentEpochCounter", epochSetup.Counter)
	metricsMock.On("CurrentEpochPhase", epochProtocolState.EpochPhase())
	metricsMock.On("CurrentEpochFinalView", epochSetup.FinalView)
	metricsMock.On("CurrentDKGPhaseViews", epochSetup.DKGPhase1FinalView, epochSetup.DKGPhase2FinalView, epochSetup.DKGPhase3FinalView)
	metricsMock.On("BlockSealed", mock.Anything)
	metricsMock.On("BlockFinalized", mock.Anything)
	metricsMock.On("ProtocolStateVersion", mock.Anything)
	metricsMock.On("FinalizedHeight", mock.Anything)
	metricsMock.On("SealedHeight", mock.Anything)
}

func getRootProtocolStateID(t *testing.T, rootSnapshot *inmem.Snapshot) flow.Identifier {
	rootProtocolState, err := rootSnapshot.ProtocolState()
	require.NoError(t, err)
	return rootProtocolState.ID()
}

// calculateExpectedStateId is a utility function which makes easier to get expected protocol state ID after applying service events contained in seals.
func calculateExpectedStateId(t *testing.T, mutableProtocolState realprotocol.MutableProtocolState) func(parentBlockID flow.Identifier, candidateView uint64, candidateSeals []*flow.Seal) flow.Identifier {
	return func(parentBlockID flow.Identifier, candidateView uint64, candidateSeals []*flow.Seal) flow.Identifier {
		expectedStateID, _, err := mutableProtocolState.EvolveState(parentBlockID, candidateView, candidateSeals)
		require.NoError(t, err)
		return expectedStateID
	}
}<|MERGE_RESOLUTION|>--- conflicted
+++ resolved
@@ -1079,10 +1079,6 @@
 					ProtocolStateID: expectedStateIdCalculator(block5.ID(), block6View, seals),
 				}),
 		)
-<<<<<<< HEAD
-
-=======
->>>>>>> 58cb19f0
 		err = state.Extend(context.Background(), unittest.ProposalFromBlock(&block6))
 		require.NoError(t, err)
 
@@ -1141,10 +1137,6 @@
 					ProtocolStateID: expectedStateIdCalculator(block7.ID(), block8View, nil),
 				}),
 		)
-<<<<<<< HEAD
-
-=======
->>>>>>> 58cb19f0
 		err = state.Extend(context.Background(), unittest.ProposalFromBlock(&block8))
 		require.NoError(t, err)
 
@@ -2252,10 +2244,6 @@
 						ProtocolStateID: expectedStateIdCalculator(head.ID(), block1View, nil),
 					}),
 			)
-<<<<<<< HEAD
-
-=======
->>>>>>> 58cb19f0
 			unittest.InsertAndFinalize(t, state, &block1)
 
 			// add a participant for the next epoch
