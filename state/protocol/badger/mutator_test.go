--- conflicted
+++ resolved
@@ -31,28 +31,8 @@
 	{NodeID: flow.Identifier{0x04}, Address: "a4", Role: flow.RoleVerification, Stake: 4},
 }
 
-<<<<<<< HEAD
-func testWithBootstrapped(t *testing.T, f func(t *testing.T, mutator *Mutator, db *badger.DB, genesis *flow.Block, commit flow.StateCommitment)) {
-	unittest.RunWithBadgerDB(t, func(db *badger.DB) {
-		mutator := &Mutator{state: &State{db: db}}
-		genesis := flow.Genesis(identities)
-		commit := unittest.StateCommitmentFixture()
-		err := mutator.Bootstrap(commit, genesis)
-		require.Nil(t, err)
-
-		f(t, mutator, db, genesis, commit)
-	})
-}
-
 func TestBootstrapValid(t *testing.T) {
-	testWithBootstrapped(t, func(t *testing.T, mutator *Mutator, db *badger.DB, genesis *flow.Block, commit flow.StateCommitment) {
-		var boundary uint64
-		err := db.View(operation.RetrieveBoundary(&boundary))
-		require.Nil(t, err)
-=======
-func TestBootstrapValid(t *testing.T) {
-	util.RunWithProtocolState(t, func(db *badger.DB, state *protocol.State) {
->>>>>>> 4eb2bd45
+	util.RunWithProtocolState(t, func(db *badger.DB, state *protocol.State) {
 
 		commit := unittest.StateCommitmentFixture()
 		genesis := unittest.GenesisFixture(participants)
@@ -67,17 +47,6 @@
 		err = db.View(operation.RetrieveSealedHeight(&sealed))
 		require.NoError(t, err)
 
-<<<<<<< HEAD
-		assert.Zero(t, boundary)
-		assert.Equal(t, genesis.ID(), storedID)
-		assert.Equal(t, genesis.Header, storedHeader)
-	})
-}
-
-func TestExtendSealedBoundary(t *testing.T) {
-	testWithBootstrapped(t, func(t *testing.T, mutator *Mutator, db *badger.DB, genesis *flow.Block, commit flow.StateCommitment) {
-		state := State{db: db}
-=======
 		var genesisID flow.Identifier
 		err = db.View(operation.LookupBlockHeight(0, &genesisID))
 		require.NoError(t, err)
@@ -93,7 +62,6 @@
 		var seal flow.Seal
 		err = db.View(operation.RetrieveSeal(sealID, &seal))
 		require.NoError(t, err)
->>>>>>> 4eb2bd45
 
 		assert.Equal(t, genesis.Header.Height, finalized)
 		assert.Equal(t, genesis.Header.Height, sealed)
@@ -278,9 +246,6 @@
 }
 
 func TestExtendValid(t *testing.T) {
-<<<<<<< HEAD
-	testWithBootstrapped(t, func(t *testing.T, mutator *Mutator, db *badger.DB, genesis *flow.Block, commit flow.StateCommitment) {
-=======
 	util.RunWithProtocolState(t, func(db *badger.DB, state *protocol.State) {
 
 		commit := unittest.StateCommitmentFixture()
@@ -317,7 +282,6 @@
 		require.NoError(t, err)
 		assert.Equal(t, commit, finalCommit, "original commit should be genisis commit")
 
->>>>>>> 4eb2bd45
 		block := unittest.BlockFixture()
 		block.Payload.Identities = nil
 		block.Payload.Guarantees = nil
@@ -368,17 +332,13 @@
 }
 
 func TestExtendMissingParent(t *testing.T) {
-<<<<<<< HEAD
-	testWithBootstrapped(t, func(t *testing.T, mutator *Mutator, db *badger.DB, genesis *flow.Block, commit flow.StateCommitment) {
-=======
-	util.RunWithProtocolState(t, func(db *badger.DB, state *protocol.State) {
-
-		commit := unittest.StateCommitmentFixture()
-		genesis := unittest.GenesisFixture(participants)
-		err := state.Mutate().Bootstrap(commit, genesis)
-		require.NoError(t, err)
-
->>>>>>> 4eb2bd45
+	util.RunWithProtocolState(t, func(db *badger.DB, state *protocol.State) {
+
+		commit := unittest.StateCommitmentFixture()
+		genesis := unittest.GenesisFixture(participants)
+		err := state.Mutate().Bootstrap(commit, genesis)
+		require.NoError(t, err)
+
 		block := unittest.BlockFixture()
 		block.Payload.Guarantees = nil
 		block.Payload.Seals = nil
@@ -400,17 +360,13 @@
 }
 
 func TestExtendHeightTooSmall(t *testing.T) {
-<<<<<<< HEAD
-	testWithBootstrapped(t, func(t *testing.T, mutator *Mutator, db *badger.DB, genesis *flow.Block, commit flow.StateCommitment) {
-=======
-	util.RunWithProtocolState(t, func(db *badger.DB, state *protocol.State) {
-
-		commit := unittest.StateCommitmentFixture()
-		genesis := unittest.GenesisFixture(participants)
-		err := state.Mutate().Bootstrap(commit, genesis)
-		require.NoError(t, err)
-
->>>>>>> 4eb2bd45
+	util.RunWithProtocolState(t, func(db *badger.DB, state *protocol.State) {
+
+		commit := unittest.StateCommitmentFixture()
+		genesis := unittest.GenesisFixture(participants)
+		err := state.Mutate().Bootstrap(commit, genesis)
+		require.NoError(t, err)
+
 		block := unittest.BlockFixture()
 		block.Payload.Guarantees = nil
 		block.Payload.Seals = nil
@@ -453,17 +409,13 @@
 }
 
 func TestExtendBlockNotConnected(t *testing.T) {
-<<<<<<< HEAD
-	testWithBootstrapped(t, func(t *testing.T, mutator *Mutator, db *badger.DB, genesis *flow.Block, commit flow.StateCommitment) {
-=======
-	util.RunWithProtocolState(t, func(db *badger.DB, state *protocol.State) {
-
-		commit := unittest.StateCommitmentFixture()
-		genesis := unittest.GenesisFixture(participants)
-		err := state.Mutate().Bootstrap(commit, genesis)
-		require.NoError(t, err)
-
->>>>>>> 4eb2bd45
+	util.RunWithProtocolState(t, func(db *badger.DB, state *protocol.State) {
+
+		commit := unittest.StateCommitmentFixture()
+		genesis := unittest.GenesisFixture(participants)
+		err := state.Mutate().Bootstrap(commit, genesis)
+		require.NoError(t, err)
+
 		// add 2 blocks, the second finalizing/sealing the state of the first
 		block := unittest.BlockFixture()
 		block.Payload.Guarantees = nil
@@ -494,11 +446,7 @@
 }
 
 func TestExtendSealNotConnected(t *testing.T) {
-<<<<<<< HEAD
-	testWithBootstrapped(t, func(t *testing.T, mutator *Mutator, db *badger.DB, genesis *flow.Block, commit flow.StateCommitment) {
-=======
-	util.RunWithProtocolState(t, func(db *badger.DB, state *protocol.State) {
->>>>>>> 4eb2bd45
+	util.RunWithProtocolState(t, func(db *badger.DB, state *protocol.State) {
 
 		commit := unittest.StateCommitmentFixture()
 		genesis := unittest.GenesisFixture(participants)
@@ -542,18 +490,6 @@
 }
 
 func TestExtendWrongIdentity(t *testing.T) {
-<<<<<<< HEAD
-	testWithBootstrapped(t, func(t *testing.T, mutator *Mutator, db *badger.DB, genesis *flow.Block, commit flow.StateCommitment) {
-		block := unittest.BlockFixture()
-		block.Payload.Identities = nil
-		block.Payload.Guarantees = nil
-		block.Height = 1
-		block.View = 1
-		block.ParentID = genesis.ID()
-
-		err := db.Update(procedure.InsertBlock(&block))
-		require.NoError(t, err)
-=======
 	util.RunWithProtocolState(t, func(db *badger.DB, state *protocol.State) {
 
 		commit := unittest.StateCommitmentFixture()
@@ -580,7 +516,6 @@
 
 func TestExtendInvalidChainID(t *testing.T) {
 	util.RunWithProtocolState(t, func(db *badger.DB, state *protocol.State) {
->>>>>>> 4eb2bd45
 
 		genesis := unittest.GenesisFixture(participants)
 		block := unittest.BlockWithParentFixture(genesis.Header)
