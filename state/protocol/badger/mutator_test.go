package badger_test

import (
	"context"
	"errors"
	"fmt"
	"math/rand"
	"sync"
	"testing"

	"github.com/dgraph-io/badger/v2"
	"github.com/onflow/crypto"
	"github.com/rs/zerolog"
	"github.com/stretchr/testify/assert"
	"github.com/stretchr/testify/mock"
	"github.com/stretchr/testify/require"

	"github.com/onflow/flow-go/engine"
	"github.com/onflow/flow-go/model/flow"
	"github.com/onflow/flow-go/model/flow/filter"
	"github.com/onflow/flow-go/module"
	"github.com/onflow/flow-go/module/metrics"
	mmetrics "github.com/onflow/flow-go/module/metrics"
	mockmodule "github.com/onflow/flow-go/module/mock"
	"github.com/onflow/flow-go/module/signature"
	"github.com/onflow/flow-go/module/trace"
	st "github.com/onflow/flow-go/state"
	realprotocol "github.com/onflow/flow-go/state/protocol"
	protocol "github.com/onflow/flow-go/state/protocol/badger"
	"github.com/onflow/flow-go/state/protocol/events"
	"github.com/onflow/flow-go/state/protocol/inmem"
	mockprotocol "github.com/onflow/flow-go/state/protocol/mock"
	protocol_state "github.com/onflow/flow-go/state/protocol/protocol_state/state"
	"github.com/onflow/flow-go/state/protocol/util"
	"github.com/onflow/flow-go/storage"
	stoerr "github.com/onflow/flow-go/storage"
	bstorage "github.com/onflow/flow-go/storage/badger"
	"github.com/onflow/flow-go/storage/badger/operation"
	"github.com/onflow/flow-go/storage/operation/badgerimpl"
	"github.com/onflow/flow-go/storage/store"
	"github.com/onflow/flow-go/utils/unittest"
)

var participants = unittest.IdentityListFixture(5, unittest.WithAllRoles())

func TestBootstrapValid(t *testing.T) {
	rootSnapshot := unittest.RootSnapshotFixture(participants)
	util.RunWithBootstrapState(t, rootSnapshot, func(db *badger.DB, state *protocol.State) {
		var finalized uint64
		err := db.View(operation.RetrieveFinalizedHeight(&finalized))
		require.NoError(t, err)

		var sealed uint64
		err = db.View(operation.RetrieveSealedHeight(&sealed))
		require.NoError(t, err)

		var genesisID flow.Identifier
		err = db.View(operation.LookupBlockHeight(0, &genesisID))
		require.NoError(t, err)

		var header flow.Header
		err = db.View(operation.RetrieveHeader(genesisID, &header))
		require.NoError(t, err)

		var sealID flow.Identifier
		err = db.View(operation.LookupLatestSealAtBlock(genesisID, &sealID))
		require.NoError(t, err)

		_, seal, err := rootSnapshot.SealedResult()
		require.NoError(t, err)
		err = db.View(operation.RetrieveSeal(sealID, seal))
		require.NoError(t, err)

		block, err := rootSnapshot.Head()
		require.NoError(t, err)
		require.Equal(t, block.Height, finalized)
		require.Equal(t, block.Height, sealed)
		require.Equal(t, block.ID(), genesisID)
		require.Equal(t, block.ID(), seal.BlockID)
		require.Equal(t, block, &header)
	})
}

// TestExtendValid tests the happy path of extending the state with a single block.
// * BlockFinalized is emitted when the block is finalized
// * BlockProcessable is emitted when a block's child is inserted
func TestExtendValid(t *testing.T) {
	unittest.RunWithBadgerDB(t, func(db *badger.DB) {
		metrics := metrics.NewNoopCollector()
		tracer := trace.NewNoopTracer()
		log := zerolog.Nop()
		all := bstorage.InitAll(metrics, db)

		distributor := events.NewDistributor()
		consumer := mockprotocol.NewConsumer(t)
		distributor.AddConsumer(consumer)

		block, result, seal := unittest.BootstrapFixture(participants)
		qc := unittest.QuorumCertificateFixture(unittest.QCWithRootBlockID(block.ID()))
		rootSnapshot, err := inmem.SnapshotFromBootstrapState(block, result, seal, qc)
		require.NoError(t, err)

		state, err := protocol.Bootstrap(
			metrics,
			db,
			all.Headers,
			all.Seals,
			all.Results,
			all.Blocks,
			all.QuorumCertificates,
			all.Setups,
			all.EpochCommits,
			all.EpochProtocolStateEntries,
			all.ProtocolKVStore,
			all.VersionBeacons,
			rootSnapshot,
		)
		require.NoError(t, err)

		fullState, err := protocol.NewFullConsensusState(
			log,
			tracer,
			consumer,
			state,
			all.Index,
			all.Payloads,
			util.MockBlockTimer(),
			util.MockReceiptValidator(),
			util.MockSealValidator(all.Seals),
		)
		require.NoError(t, err)

		// insert block1 on top of the root block
		block1 := unittest.BlockWithParentProtocolState(block)
		err = fullState.Extend(context.Background(), unittest.ProposalFromBlock(block1))
		require.NoError(t, err)

		// we should not emit BlockProcessable for the root block
		consumer.AssertNotCalled(t, "BlockProcessable", block.ToHeader(), mock.Anything)

		t.Run("BlockFinalized event should be emitted when block1 is finalized", func(t *testing.T) {
			consumer.On("BlockFinalized", block1.ToHeader()).Once()
			err := fullState.Finalize(context.Background(), block1.ID())
			require.NoError(t, err)
		})

		t.Run("BlockProcessable event should be emitted when any child of block1 is inserted", func(t *testing.T) {
			block2 := unittest.BlockWithParentProtocolState(block1)
			consumer.On("BlockProcessable", block1.ToHeader(), mock.Anything).Once()
			err := fullState.Extend(context.Background(), unittest.ProposalFromBlock(block2))
			require.NoError(t, err)
		})
	})
}

func TestSealedIndex(t *testing.T) {
	rootSnapshot := unittest.RootSnapshotFixture(participants)
	rootProtocolStateID := getRootProtocolStateID(t, rootSnapshot)
	util.RunWithFullProtocolState(t, rootSnapshot, func(db *badger.DB, state *protocol.ParticipantState) {
		rootHeader, err := rootSnapshot.Head()
		require.NoError(t, err)

		// build a chain:
		// G <- B1 <- B2 (resultB1) <- B3 <- B4 (resultB2, resultB3) <- B5 (sealB1) <- B6 (sealB2, sealB3) <- B7
		// test that when B4 is finalized, can only find seal for G
		// 					 when B5 is finalized, can find seal for B1
		//					 when B7 is finalized, can find seals for B2, B3

		// block 1
		b1 := unittest.BlockWithParentAndPayload(
			rootHeader,
			unittest.PayloadFixture(unittest.WithProtocolStateID(rootProtocolStateID)),
		)
		err = state.Extend(context.Background(), unittest.ProposalFromBlock(b1))
		require.NoError(t, err)

		// block 2(result B1)
		b1Receipt := unittest.ReceiptForBlockFixture(b1)
		b2 := unittest.BlockWithParentAndPayload(
			b1.ToHeader(),
			unittest.PayloadFixture(
				unittest.WithReceipts(b1Receipt),
				unittest.WithProtocolStateID(rootProtocolStateID),
			),
		)
		err = state.Extend(context.Background(), unittest.ProposalFromBlock(b2))
		require.NoError(t, err)

		// block 3
		b3 := unittest.BlockWithParentProtocolState(b2)
		err = state.Extend(context.Background(), unittest.ProposalFromBlock(b3))
		require.NoError(t, err)

		// block 4 (resultB2, resultB3)
		b2Receipt := unittest.ReceiptForBlockFixture(b2)
		b3Receipt := unittest.ReceiptForBlockFixture(b3)
		b4 := unittest.BlockWithParentAndPayload(
			b3.ToHeader(),
			flow.Payload{
				Receipts:        []*flow.ExecutionReceiptStub{b2Receipt.Stub(), b3Receipt.Stub()},
				Results:         []*flow.ExecutionResult{&b2Receipt.ExecutionResult, &b3Receipt.ExecutionResult},
				ProtocolStateID: rootProtocolStateID,
			},
		)
		err = state.Extend(context.Background(), unittest.ProposalFromBlock(b4))
		require.NoError(t, err)

		// block 5 (sealB1)
		b1Seal := unittest.Seal.Fixture(unittest.Seal.WithResult(&b1Receipt.ExecutionResult))
		b5 := unittest.BlockWithParentAndPayload(
			b4.ToHeader(),
			flow.Payload{
				Seals:           []*flow.Seal{b1Seal},
				ProtocolStateID: rootProtocolStateID,
			},
		)
		err = state.Extend(context.Background(), unittest.ProposalFromBlock(b5))
		require.NoError(t, err)

		// block 6 (sealB2, sealB3)
		b2Seal := unittest.Seal.Fixture(unittest.Seal.WithResult(&b2Receipt.ExecutionResult))
		b3Seal := unittest.Seal.Fixture(unittest.Seal.WithResult(&b3Receipt.ExecutionResult))
		b6 := unittest.BlockWithParentAndPayload(
			b5.ToHeader(),
			flow.Payload{
				Seals:           []*flow.Seal{b2Seal, b3Seal},
				ProtocolStateID: rootProtocolStateID,
			},
		)
		err = state.Extend(context.Background(), unittest.ProposalFromBlock(b6))
		require.NoError(t, err)

		// block 7
		b7 := unittest.BlockWithParentProtocolState(b6)
		err = state.Extend(context.Background(), unittest.ProposalFromBlock(b7))
		require.NoError(t, err)

		// finalizing b1 - b4
		// when B4 is finalized, can only find seal for G
		err = state.Finalize(context.Background(), b1.ID())
		require.NoError(t, err)
		err = state.Finalize(context.Background(), b2.ID())
		require.NoError(t, err)
		err = state.Finalize(context.Background(), b3.ID())
		require.NoError(t, err)
		err = state.Finalize(context.Background(), b4.ID())
		require.NoError(t, err)

		metrics := metrics.NewNoopCollector()
		seals := bstorage.NewSeals(metrics, db)

		// can only find seal for G
		_, err = seals.FinalizedSealForBlock(rootHeader.ID())
		require.NoError(t, err)

		_, err = seals.FinalizedSealForBlock(b1.ID())
		require.Error(t, err)
		require.ErrorIs(t, err, storage.ErrNotFound)

		// when B5 is finalized, can find seal for B1
		err = state.Finalize(context.Background(), b5.ID())
		require.NoError(t, err)

		s1, err := seals.FinalizedSealForBlock(b1.ID())
		require.NoError(t, err)
		require.Equal(t, b1Seal, s1)

		_, err = seals.FinalizedSealForBlock(b2.ID())
		require.Error(t, err)
		require.ErrorIs(t, err, storage.ErrNotFound)

		// when B7 is finalized, can find seals for B2, B3
		err = state.Finalize(context.Background(), b6.ID())
		require.NoError(t, err)

		err = state.Finalize(context.Background(), b7.ID())
		require.NoError(t, err)

		s2, err := seals.FinalizedSealForBlock(b2.ID())
		require.NoError(t, err)
		require.Equal(t, b2Seal, s2)

		s3, err := seals.FinalizedSealForBlock(b3.ID())
		require.NoError(t, err)
		require.Equal(t, b3Seal, s3)
	})

}

func TestVersionBeaconIndex(t *testing.T) {
	rootSnapshot := unittest.RootSnapshotFixture(participants)
	rootProtocolStateID := getRootProtocolStateID(t, rootSnapshot)
	util.RunWithFullProtocolState(t, rootSnapshot, func(db *badger.DB, state *protocol.ParticipantState) {
		rootHeader, err := rootSnapshot.Head()
		require.NoError(t, err)

		// build a chain:
		// G <- B1 <- B2 (resultB1(vb1)) <- B3 <- B4 (resultB2(vb2), resultB3(vb3)) <- B5 (sealB1) <- B6 (sealB2, sealB3)
		// up until and including finalization of B5 there should be no VBs indexed
		//    when B5 is finalized, index VB1
		//    when B6 is finalized, we can index VB2 and VB3, but (only) the last one should be indexed by seal height

		// block 1
		b1 := unittest.BlockWithParentAndPayload(
			rootHeader,
			unittest.PayloadFixture(unittest.WithProtocolStateID(rootProtocolStateID)),
		)
		err = state.Extend(context.Background(), unittest.ProposalFromBlock(b1))
		require.NoError(t, err)

		vb1 := unittest.VersionBeaconFixture(
			unittest.WithBoundaries(
				flow.VersionBoundary{
					BlockHeight: rootHeader.Height,
					Version:     "0.21.37",
				},
				flow.VersionBoundary{
					BlockHeight: rootHeader.Height + 100,
					Version:     "0.21.38",
				},
			),
		)
		vb2 := unittest.VersionBeaconFixture(
			unittest.WithBoundaries(
				flow.VersionBoundary{
					BlockHeight: rootHeader.Height,
					Version:     "0.21.37",
				},
				flow.VersionBoundary{
					BlockHeight: rootHeader.Height + 101,
					Version:     "0.21.38",
				},
				flow.VersionBoundary{
					BlockHeight: rootHeader.Height + 201,
					Version:     "0.21.39",
				},
			),
		)
		vb3 := unittest.VersionBeaconFixture(
			unittest.WithBoundaries(
				flow.VersionBoundary{
					BlockHeight: rootHeader.Height,
					Version:     "0.21.37",
				},
				flow.VersionBoundary{
					BlockHeight: rootHeader.Height + 99,
					Version:     "0.21.38",
				},
				flow.VersionBoundary{
					BlockHeight: rootHeader.Height + 199,
					Version:     "0.21.39",
				},
				flow.VersionBoundary{
					BlockHeight: rootHeader.Height + 299,
					Version:     "0.21.40",
				},
			),
		)

		b1Receipt := unittest.ReceiptForBlockFixture(b1)
		b1Receipt.ExecutionResult.ServiceEvents = []flow.ServiceEvent{vb1.ServiceEvent()}
		b2 := unittest.BlockWithParentAndPayload(
			b1.ToHeader(),
			unittest.PayloadFixture(unittest.WithReceipts(b1Receipt), unittest.WithProtocolStateID(rootProtocolStateID)),
		)
		err = state.Extend(context.Background(), unittest.ProposalFromBlock(b2))
		require.NoError(t, err)

		// block 3
		b3 := unittest.BlockWithParentProtocolState(b2)
		err = state.Extend(context.Background(), unittest.ProposalFromBlock(b3))
		require.NoError(t, err)

		// block 4 (resultB2, resultB3)
		b2Receipt := unittest.ReceiptForBlockFixture(b2)
		b2Receipt.ExecutionResult.ServiceEvents = []flow.ServiceEvent{vb2.ServiceEvent()}

		b3Receipt := unittest.ReceiptForBlockFixture(b3)
		b3Receipt.ExecutionResult.ServiceEvents = []flow.ServiceEvent{vb3.ServiceEvent()}

		b4 := unittest.BlockWithParentAndPayload(
			b3.ToHeader(),
			flow.Payload{
				Receipts:        []*flow.ExecutionReceiptStub{b2Receipt.Stub(), b3Receipt.Stub()},
				Results:         []*flow.ExecutionResult{&b2Receipt.ExecutionResult, &b3Receipt.ExecutionResult},
				ProtocolStateID: rootProtocolStateID,
			},
		)
		err = state.Extend(context.Background(), unittest.ProposalFromBlock(b4))
		require.NoError(t, err)

		// block 5 (sealB1)
		b1Seal := unittest.Seal.Fixture(unittest.Seal.WithResult(&b1Receipt.ExecutionResult))
		b5 := unittest.BlockWithParentAndPayload(
			b4.ToHeader(),
			flow.Payload{
				Seals:           []*flow.Seal{b1Seal},
				ProtocolStateID: rootProtocolStateID,
			},
		)
		err = state.Extend(context.Background(), unittest.ProposalFromBlock(b5))
		require.NoError(t, err)

		// block 6 (sealB2, sealB3)
		b2Seal := unittest.Seal.Fixture(unittest.Seal.WithResult(&b2Receipt.ExecutionResult))
		b3Seal := unittest.Seal.Fixture(unittest.Seal.WithResult(&b3Receipt.ExecutionResult))
		b6 := unittest.BlockWithParentAndPayload(
			b5.ToHeader(),
			flow.Payload{
				Seals:           []*flow.Seal{b2Seal, b3Seal},
				ProtocolStateID: rootProtocolStateID,
			},
		)
		err = state.Extend(context.Background(), unittest.ProposalFromBlock(b6))
		require.NoError(t, err)

		versionBeacons := store.NewVersionBeacons(badgerimpl.ToDB(db))

		// No VB can be found before finalizing anything
		vb, err := versionBeacons.Highest(b6.Height)
		require.NoError(t, err)
		require.Nil(t, vb)

		// finalizing b1 - b5
		err = state.Finalize(context.Background(), b1.ID())
		require.NoError(t, err)
		err = state.Finalize(context.Background(), b2.ID())
		require.NoError(t, err)
		err = state.Finalize(context.Background(), b3.ID())
		require.NoError(t, err)
		err = state.Finalize(context.Background(), b4.ID())
		require.NoError(t, err)

		// No VB can be found after finalizing B4
		vb, err = versionBeacons.Highest(b6.Height)
		require.NoError(t, err)
		require.Nil(t, vb)

		// once B5 is finalized, B1 and VB1 are sealed, hence index should now find it
		err = state.Finalize(context.Background(), b5.ID())
		require.NoError(t, err)

		versionBeacon, err := versionBeacons.Highest(b6.Height)
		require.NoError(t, err)
		require.Equal(t,
			&flow.SealedVersionBeacon{
				VersionBeacon: vb1,
				SealHeight:    b5.Height,
			},
			versionBeacon,
		)

		// finalizing B6 should index events sealed by B6, so VB2 and VB3
		// while we don't expect multiple VBs in one block, we index newest, so last one emitted - VB3
		err = state.Finalize(context.Background(), b6.ID())
		require.NoError(t, err)

		versionBeacon, err = versionBeacons.Highest(b6.Height)
		require.NoError(t, err)
		require.Equal(t,
			&flow.SealedVersionBeacon{
				VersionBeacon: vb3,
				SealHeight:    b6.Height,
			},
			versionBeacon,
		)
	})
}

func TestExtendSealedBoundary(t *testing.T) {
	rootSnapshot := unittest.RootSnapshotFixture(participants)
	rootProtocolStateID := getRootProtocolStateID(t, rootSnapshot)
	util.RunWithFullProtocolState(t, rootSnapshot, func(db *badger.DB, state *protocol.ParticipantState) {
		head, err := rootSnapshot.Head()
		require.NoError(t, err)
		_, seal, err := rootSnapshot.SealedResult()
		require.NoError(t, err)
		finalCommit, err := state.Final().Commit()
		require.NoError(t, err)
		require.Equal(t, seal.FinalState, finalCommit, "original commit should be root commit")

		// Create a first block on top of the snapshot
		block1 := unittest.BlockWithParentAndPayload(
			head,
			unittest.PayloadFixture(unittest.WithProtocolStateID(rootProtocolStateID)),
		)
		err = state.Extend(context.Background(), unittest.ProposalFromBlock(block1))
		require.NoError(t, err)

		// Add a second block containing a receipt committing to the first block
		block1Receipt := unittest.ReceiptForBlockFixture(block1)
		block2 := unittest.BlockWithParentAndPayload(
			block1.ToHeader(),
			flow.Payload{
				Receipts:        []*flow.ExecutionReceiptStub{block1Receipt.Stub()},
				Results:         []*flow.ExecutionResult{&block1Receipt.ExecutionResult},
				ProtocolStateID: rootProtocolStateID,
			},
		)
		err = state.Extend(context.Background(), unittest.ProposalFromBlock(block2))
		require.NoError(t, err)

		// Add a third block containing a seal for the first block
		block1Seal := unittest.Seal.Fixture(unittest.Seal.WithResult(&block1Receipt.ExecutionResult))
		block3 := unittest.BlockWithParentAndPayload(
			block2.ToHeader(),
			flow.Payload{
				Seals:           []*flow.Seal{block1Seal},
				ProtocolStateID: rootProtocolStateID,
			},
		)
		err = state.Extend(context.Background(), unittest.ProposalFromBlock(block3))
		require.NoError(t, err)

		finalCommit, err = state.Final().Commit()
		require.NoError(t, err)
		require.Equal(t, seal.FinalState, finalCommit, "commit should not change before finalizing")

		err = state.Finalize(context.Background(), block1.ID())
		require.NoError(t, err)

		finalCommit, err = state.Final().Commit()
		require.NoError(t, err)
		require.Equal(t, seal.FinalState, finalCommit, "commit should not change after finalizing non-sealing block")

		err = state.Finalize(context.Background(), block2.ID())
		require.NoError(t, err)

		finalCommit, err = state.Final().Commit()
		require.NoError(t, err)
		require.Equal(t, seal.FinalState, finalCommit, "commit should not change after finalizing non-sealing block")

		err = state.Finalize(context.Background(), block3.ID())
		require.NoError(t, err)

		finalCommit, err = state.Final().Commit()
		require.NoError(t, err)
		require.Equal(t, block1Seal.FinalState, finalCommit, "commit should change after finalizing sealing block")
	})
}

// TestExtendMissingParent tests the behaviour when attempting to extend the protocol state by a block
// whose parent is unknown. Per convention, the protocol state requires that the candidate's
// parent has already been ingested. Otherwise, an exception is returned.
func TestExtendMissingParent(t *testing.T) {
	rootSnapshot := unittest.RootSnapshotFixture(participants)
	util.RunWithFullProtocolState(t, rootSnapshot, func(db *badger.DB, state *protocol.ParticipantState) {
		extend := unittest.BlockFixture(
			unittest.Block.WithHeight(2),
			unittest.Block.WithView(2),
			unittest.Block.WithParentView(1),
		)

		err := state.Extend(context.Background(), unittest.ProposalFromBlock(extend))
		require.Error(t, err)
		require.False(t, st.IsInvalidExtensionError(err), err)
		require.False(t, st.IsOutdatedExtensionError(err), err)

		// verify seal that was contained in candidate block is not indexed
		var sealID flow.Identifier
		err = db.View(operation.LookupLatestSealAtBlock(extend.ID(), &sealID))
		require.Error(t, err)
		require.ErrorIs(t, err, stoerr.ErrNotFound)
	})
}

func TestExtendHeightTooSmall(t *testing.T) {
	rootSnapshot := unittest.RootSnapshotFixture(participants)
	rootProtocolStateID := getRootProtocolStateID(t, rootSnapshot)
	util.RunWithFullProtocolState(t, rootSnapshot, func(db *badger.DB, state *protocol.ParticipantState) {
		head, err := rootSnapshot.Head()
		require.NoError(t, err)

		extend := unittest.BlockFixture(
			unittest.Block.WithParent(head.ID(), head.View, head.Height),
			unittest.Block.WithHeight(1),
			unittest.Block.WithView(1),
			unittest.Block.WithPayload(unittest.PayloadFixture(unittest.WithProtocolStateID(rootProtocolStateID))))

		err = state.Extend(context.Background(), unittest.ProposalFromBlock(extend))
		require.NoError(t, err)

		// create another block with the same height and view, that is coming after
		extend2 := unittest.BlockWithParentAndPayload(
			extend.ToHeader(),
			unittest.PayloadFixture(unittest.WithProtocolStateID(rootProtocolStateID)),
		)
		extend2.Height = 1
		err = state.Extend(context.Background(), unittest.ProposalFromBlock(extend2))
		require.True(t, st.IsInvalidExtensionError(err))

		// verify seal not indexed
		var sealID flow.Identifier
		err = db.View(operation.LookupLatestSealAtBlock(extend2.ID(), &sealID))
		require.Error(t, err)
		require.ErrorIs(t, err, stoerr.ErrNotFound)
	})
}

func TestExtendHeightTooLarge(t *testing.T) {
	rootSnapshot := unittest.RootSnapshotFixture(participants)
	util.RunWithFullProtocolState(t, rootSnapshot, func(db *badger.DB, state *protocol.ParticipantState) {

		head, err := rootSnapshot.Head()
		require.NoError(t, err)

		block := unittest.BlockWithParentAndPayload(
			head,
			*flow.NewEmptyPayload(),
		)
		// set an invalid height
		block.Height = head.Height + 2

		err = state.Extend(context.Background(), unittest.ProposalFromBlock(block))
		require.Error(t, err)
	})
}

// TestExtendInconsistentParentView tests if mutableState rejects block with invalid ParentView. ParentView must be consistent
// with view of block referred by ParentID.
func TestExtendInconsistentParentView(t *testing.T) {
	rootSnapshot := unittest.RootSnapshotFixture(participants)
	util.RunWithFullProtocolState(t, rootSnapshot, func(db *badger.DB, state *protocol.ParticipantState) {

		head, err := rootSnapshot.Head()
		require.NoError(t, err)

		block := unittest.BlockWithParentAndPayload(
			head,
			*flow.NewEmptyPayload(),
		)
		// set an invalid parent view
		block.ParentView++

		err = state.Extend(context.Background(), unittest.ProposalFromBlock(block))
		require.Error(t, err)
		require.True(t, st.IsInvalidExtensionError(err))
	})
}

func TestExtendBlockNotConnected(t *testing.T) {
	rootSnapshot := unittest.RootSnapshotFixture(participants)
	rootProtocolStateID := getRootProtocolStateID(t, rootSnapshot)
	util.RunWithFullProtocolState(t, rootSnapshot, func(db *badger.DB, state *protocol.ParticipantState) {

		head, err := rootSnapshot.Head()
		require.NoError(t, err)

		// add 2 blocks, the second finalizing/sealing the state of the first
		extend := unittest.BlockWithParentAndPayload(
			head,
			unittest.PayloadFixture(unittest.WithProtocolStateID(rootProtocolStateID)),
		)

		err = state.Extend(context.Background(), unittest.ProposalFromBlock(extend))
		require.NoError(t, err)

		err = state.Finalize(context.Background(), extend.ID())
		require.NoError(t, err)

		// create a fork at view/height 1 and try to connect it to root
<<<<<<< HEAD
		extend.Timestamp = extend.Timestamp.Add(time.Second)
		extend.ParentID = head.ID()
=======
		extend.Header.Timestamp += 1000 // shift time stamp forward by 1 second = 1000ms
		extend.Header.ParentID = head.ID()
>>>>>>> 3107b6a7

		err = state.Extend(context.Background(), unittest.ProposalFromBlock(extend))
		require.Error(t, err)

		// verify seal not indexed
		var sealID flow.Identifier
		err = db.View(operation.LookupLatestSealAtBlock(extend.ID(), &sealID))
		require.Error(t, err)
		require.ErrorIs(t, err, stoerr.ErrNotFound)
	})
}

func TestExtendInvalidChainID(t *testing.T) {
	rootSnapshot := unittest.RootSnapshotFixture(participants)
	util.RunWithFullProtocolState(t, rootSnapshot, func(db *badger.DB, state *protocol.ParticipantState) {
		head, err := rootSnapshot.Head()
		require.NoError(t, err)

		block := unittest.BlockWithParentAndPayload(
			head,
			*flow.NewEmptyPayload(),
		)
		// use an invalid chain ID
		block.ChainID = head.ChainID + "-invalid"

		err = state.Extend(context.Background(), unittest.ProposalFromBlock(block))
		require.Error(t, err)
		require.True(t, st.IsInvalidExtensionError(err), err)
	})
}

// TestExtendReceiptsNotSorted tests the case where receipts are included in a block payload
// not sorted by height. Previously, this constraint was required (unordered receipts resulted
// in an error). Now, any ordering of receipts should be accepted by the EvolvingState.
func TestExtendReceiptsNotSorted(t *testing.T) {
	rootSnapshot := unittest.RootSnapshotFixture(participants)
	rootProtocolStateID := getRootProtocolStateID(t, rootSnapshot)
	head, err := rootSnapshot.Head()
	require.NoError(t, err)
	util.RunWithFullProtocolState(t, rootSnapshot, func(db *badger.DB, state *protocol.ParticipantState) {
		// create block2 and block3
		block2 := unittest.BlockWithParentAndPayload(
			head,
			unittest.PayloadFixture(unittest.WithProtocolStateID(rootProtocolStateID)),
		)
		err := state.Extend(context.Background(), unittest.ProposalFromBlock(block2))
		require.NoError(t, err)

		block3 := unittest.BlockWithParentAndPayload(
			block2.ToHeader(),
			unittest.PayloadFixture(unittest.WithProtocolStateID(rootProtocolStateID)),
		)
		err = state.Extend(context.Background(), unittest.ProposalFromBlock(block3))
		require.NoError(t, err)

		receiptA := unittest.ReceiptForBlockFixture(block3)
		receiptB := unittest.ReceiptForBlockFixture(block2)

		// insert a block with payload receipts not sorted by block height.
		block4 := unittest.BlockWithParentAndPayload(
			block3.ToHeader(),
			unittest.PayloadFixture(
				unittest.WithProtocolStateID(rootProtocolStateID),
				unittest.WithReceipts(receiptA, receiptB),
			),
		)
		err = state.Extend(context.Background(), unittest.ProposalFromBlock(block4))
		require.NoError(t, err)
	})
}

func TestExtendReceiptsInvalid(t *testing.T) {
	validator := mockmodule.NewReceiptValidator(t)
	rootSnapshot := unittest.RootSnapshotFixture(participants)
	rootProtocolStateID := getRootProtocolStateID(t, rootSnapshot)
	util.RunWithFullProtocolStateAndValidator(t, rootSnapshot, validator, func(db *badger.DB, state *protocol.ParticipantState) {
		head, err := rootSnapshot.Head()
		require.NoError(t, err)

		// create block2 and block3
		block2 := unittest.BlockWithParentAndPayload(
			head,
			unittest.PayloadFixture(unittest.WithProtocolStateID(rootProtocolStateID)),
		)
		receipt := unittest.ReceiptForBlockFixture(block2) // receipt for block 2
		block3 := unittest.BlockWithParentAndPayload(
			block2.ToHeader(),
			flow.Payload{
				Receipts:        []*flow.ExecutionReceiptStub{receipt.Stub()},
				Results:         []*flow.ExecutionResult{&receipt.ExecutionResult},
				ProtocolStateID: rootProtocolStateID,
			},
		)

		// validator accepts block 2
		validator.On("ValidatePayload", block2).Return(nil).Once()
		err = state.Extend(context.Background(), unittest.ProposalFromBlock(block2))
		require.NoError(t, err)

		// but receipt for block 2 is invalid, which the ParticipantState should reject with an InvalidExtensionError
		validator.On("ValidatePayload", block3).Return(engine.NewInvalidInputErrorf("")).Once()
		err = state.Extend(context.Background(), unittest.ProposalFromBlock(block3))
		require.Error(t, err)
		require.True(t, st.IsInvalidExtensionError(err), err)
	})
}

// TestOnReceiptValidatorExceptions tests that ParticipantState escalates unexpected errors and exceptions
// returned by the ReceiptValidator. We expect that such errors are *not* interpreted as the block being invalid.
func TestOnReceiptValidatorExceptions(t *testing.T) {
	validator := mockmodule.NewReceiptValidator(t)

	rootSnapshot := unittest.RootSnapshotFixture(participants)
	util.RunWithFullProtocolStateAndValidator(t, rootSnapshot, validator, func(db *badger.DB, state *protocol.ParticipantState) {
		head, err := rootSnapshot.Head()
		require.NoError(t, err)
		block := unittest.BlockWithParentFixture(head)

		// Check that _unexpected_ failure causes the error to be escalated and is *not* interpreted as an invalid block.
		validator.On("ValidatePayload", block).Return(fmt.Errorf("")).Once()
		err = state.Extend(context.Background(), unittest.ProposalFromBlock(block))
		require.Error(t, err)
		require.False(t, st.IsInvalidExtensionError(err), err)

		// Check that an `UnknownBlockError` causes the error to be escalated and is *not* interpreted as an invalid receipt.
		// Reasoning: per convention, the ParticipantState requires that the candidate's parent has already been ingested.
		// Otherwise, an exception is returned. The `ReceiptValidator.ValidatePayload(..)` returning an `UnknownBlockError`
		// indicates exactly this situation, where the parent block is unknown.
		validator.On("ValidatePayload", block).Return(module.NewUnknownBlockError("")).Once()
		err = state.Extend(context.Background(), unittest.ProposalFromBlock(block))
		require.Error(t, err)
		require.False(t, st.IsInvalidExtensionError(err), err)
	})
}

func TestExtendReceiptsValid(t *testing.T) {
	rootSnapshot := unittest.RootSnapshotFixture(participants)
	rootProtocolStateID := getRootProtocolStateID(t, rootSnapshot)
	util.RunWithFullProtocolState(t, rootSnapshot, func(db *badger.DB, state *protocol.ParticipantState) {
		head, err := rootSnapshot.Head()
		require.NoError(t, err)
		block2 := unittest.BlockWithParentAndPayload(
			head,
			unittest.PayloadFixture(unittest.WithProtocolStateID(rootProtocolStateID)),
		)
		err = state.Extend(context.Background(), unittest.ProposalFromBlock(block2))
		require.NoError(t, err)

		block3 := unittest.BlockWithParentProtocolState(block2)
		err = state.Extend(context.Background(), unittest.ProposalFromBlock(block3))
		require.NoError(t, err)

		block4 := unittest.BlockWithParentProtocolState(block3)
		err = state.Extend(context.Background(), unittest.ProposalFromBlock(block4))
		require.NoError(t, err)

		receipt3a := unittest.ReceiptForBlockFixture(block3)
		receipt3b := unittest.ReceiptForBlockFixture(block3)
		receipt3c := unittest.ReceiptForBlockFixture(block4)

		block5 := unittest.BlockWithParentAndPayload(
			block4.ToHeader(),
			flow.Payload{
				Receipts: []*flow.ExecutionReceiptStub{
					receipt3a.Stub(),
					receipt3b.Stub(),
					receipt3c.Stub(),
				},
				Results: []*flow.ExecutionResult{
					&receipt3a.ExecutionResult,
					&receipt3b.ExecutionResult,
					&receipt3c.ExecutionResult,
				},
				ProtocolStateID: rootProtocolStateID,
			},
		)
		err = state.Extend(context.Background(), unittest.ProposalFromBlock(block5))
		require.NoError(t, err)
	})
}

// Tests the full flow of transitioning between epochs by finalizing a setup
// event, then a commit event, then finalizing the first block of the next epoch.
// Also tests that appropriate epoch transition events are fired.
//
// Epoch information becomes available in the protocol state in the block containing the seal
// for the block whose execution emitted the service event.
//
// ROOT <- B1 <- B2(R1) <- B3(S1) <- B4 <- B5(R2) <- B6(S2) <- B7 <-|- B8
//
// B3 seals B1, in which EpochSetup is emitted.
//   - we can query the EpochSetup beginning with B3
//   - EpochSetupPhaseStarted triggered when B3 is finalized
//
// B6 seals B2, in which EpochCommitted is emitted.
//   - we can query the EpochCommit beginning with B6
//   - EpochCommittedPhaseStarted triggered when B6 is finalized
//
// B7 is the final block of the epoch.
// B8 is the first block of the NEXT epoch.
func TestExtendEpochTransitionValid(t *testing.T) {
	// create an event consumer to test epoch transition events
	consumer := mockprotocol.NewConsumer(t)
	consumer.On("BlockFinalized", mock.Anything)
	consumer.On("BlockProcessable", mock.Anything, mock.Anything)
	rootSnapshot := unittest.RootSnapshotFixture(participants)
	rootProtocolStateID := getRootProtocolStateID(t, rootSnapshot)
	unittest.RunWithBadgerDB(t, func(db *badger.DB) {

		// set up state and mock ComplianceMetrics object
		metrics := mockmodule.NewComplianceMetrics(t)
		metrics.On("BlockSealed", mock.Anything)
		metrics.On("SealedHeight", mock.Anything)
		metrics.On("FinalizedHeight", mock.Anything)
		metrics.On("BlockFinalized", mock.Anything)
		metrics.On("ProtocolStateVersion", mock.Anything)

		// expect epoch metric calls on bootstrap
		initialCurrentEpoch, err := rootSnapshot.Epochs().Current()
		require.NoError(t, err)
		counter := initialCurrentEpoch.Counter()
		finalView := initialCurrentEpoch.FinalView()
		initialPhase, err := rootSnapshot.EpochPhase()
		require.NoError(t, err)
		metrics.On("CurrentEpochCounter", counter).Once()
		metrics.On("CurrentEpochPhase", initialPhase).Once()

		metrics.On("CurrentEpochFinalView", finalView).Once()

		metrics.On("CurrentDKGPhaseViews",
			initialCurrentEpoch.DKGPhase1FinalView(),
			initialCurrentEpoch.DKGPhase2FinalView(),
			initialCurrentEpoch.DKGPhase3FinalView()).Once()

		tracer := trace.NewNoopTracer()
		log := zerolog.Nop()
		all := bstorage.InitAll(mmetrics.NewNoopCollector(), db)
		protoState, err := protocol.Bootstrap(
			metrics,
			db,
			all.Headers,
			all.Seals,
			all.Results,
			all.Blocks,
			all.QuorumCertificates,
			all.Setups,
			all.EpochCommits,
			all.EpochProtocolStateEntries,
			all.ProtocolKVStore,
			all.VersionBeacons,
			rootSnapshot,
		)
		require.NoError(t, err)
		receiptValidator := util.MockReceiptValidator()
		sealValidator := util.MockSealValidator(all.Seals)
		state, err := protocol.NewFullConsensusState(
			log,
			tracer,
			consumer,
			protoState,
			all.Index,
			all.Payloads,
			util.MockBlockTimer(),
			receiptValidator,
			sealValidator,
		)
		require.NoError(t, err)

		mutableProtocolState := protocol_state.NewMutableProtocolState(
			log,
			all.EpochProtocolStateEntries,
			all.ProtocolKVStore,
			state.Params(),
			all.Headers,
			all.Results,
			all.Setups,
			all.EpochCommits,
		)
		expectedStateIdCalculator := calculateExpectedStateId(t, mutableProtocolState)

		head, err := rootSnapshot.Head()
		require.NoError(t, err)
		result, _, err := rootSnapshot.SealedResult()
		require.NoError(t, err)

		// we should begin the epoch in the staking phase
		phase, err := state.AtBlockID(head.ID()).EpochPhase()
		assert.NoError(t, err)
		require.Equal(t, flow.EpochPhaseStaking, phase)

		// add a block for the first seal to reference
		block1 := unittest.BlockWithParentAndPayload(
			head,
			unittest.PayloadFixture(unittest.WithProtocolStateID(rootProtocolStateID)),
		)
		err = state.Extend(context.Background(), unittest.ProposalFromBlock(block1))
		require.NoError(t, err)
		err = state.Finalize(context.Background(), block1.ID())
		require.NoError(t, err)

		epoch1Setup := result.ServiceEvents[0].Event.(*flow.EpochSetup)
		epoch1FinalView := epoch1Setup.FinalView

		// add a participant for the next epoch
		epoch2NewParticipant := unittest.IdentityFixture(unittest.WithRole(flow.RoleVerification))
		epoch2Participants := append(participants, epoch2NewParticipant).Sort(flow.Canonical[flow.Identity]).ToSkeleton()

		// create the epoch setup event for the second epoch
		epoch2Setup := unittest.EpochSetupFixture(
			unittest.WithParticipants(epoch2Participants),
			unittest.SetupWithCounter(epoch1Setup.Counter+1),
			unittest.WithFinalView(epoch1FinalView+1000),
			unittest.WithFirstView(epoch1FinalView+1),
		)
		// create a receipt for block 1 containing the EpochSetup event
		receipt1, seal1 := unittest.ReceiptAndSealForBlock(block1, epoch2Setup.ServiceEvent())

		// add a second block with the receipt for block 1
		block2 := unittest.BlockWithParentAndPayload(
			block1.ToHeader(),
			unittest.PayloadFixture(
				unittest.WithReceipts(receipt1),
				unittest.WithProtocolStateID(block1.Payload.ProtocolStateID),
			),
		)

		err = state.Extend(context.Background(), unittest.ProposalFromBlock(block2))
		require.NoError(t, err)
		err = state.Finalize(context.Background(), block2.ID())
		require.NoError(t, err)

		// block 3 contains the seal for block 1
		seals := []*flow.Seal{seal1}
		block3View := block2.View + 1
		block3 := unittest.BlockFixture(
			unittest.Block.WithParent(block2.ID(), block2.View, block2.Height),
			unittest.Block.WithView(block3View),
			unittest.Block.WithPayload(
				flow.Payload{
					Seals:           seals,
					ProtocolStateID: expectedStateIdCalculator(block2.ID(), block3View, seals),
				}),
		)
		// insert the block sealing the EpochSetup event
		err = state.Extend(context.Background(), unittest.ProposalFromBlock(block3))
		require.NoError(t, err)

		// now that the setup event has been emitted, we should be in the setup phase
		phase, err = state.AtBlockID(block3.ID()).EpochPhase()
		assert.NoError(t, err)
		require.Equal(t, flow.EpochPhaseSetup, phase)

		// we should NOT be able to query epoch 2 wrt blocks before 3
		for _, blockID := range []flow.Identifier{block1.ID(), block2.ID()} {
			_, err = state.AtBlockID(blockID).Epochs().NextUnsafe()
			require.Error(t, err)
		}

		// we should be able to query epoch 2 as a TentativeEpoch wrt block 3
		_, err = state.AtBlockID(block3.ID()).Epochs().NextUnsafe()
		assert.NoError(t, err)

		// only setup event is finalized, not commit, so shouldn't be able to read a CommittedEpoch
		_, err = state.AtBlockID(block3.ID()).Epochs().NextCommitted()
		require.Error(t, err)

		// insert B4
		block4 := unittest.BlockWithParentProtocolState(block3)
		err = state.Extend(context.Background(), unittest.ProposalFromBlock(block4))
		require.NoError(t, err)

		consumer.On("EpochSetupPhaseStarted", epoch2Setup.Counter-1, block3.ToHeader()).Once()
		metrics.On("CurrentEpochPhase", flow.EpochPhaseSetup).Once()
		// finalize block 3, so we can finalize subsequent blocks
		// ensure an epoch phase transition when we finalize block 3
		err = state.Finalize(context.Background(), block3.ID())
		require.NoError(t, err)
		consumer.AssertCalled(t, "EpochSetupPhaseStarted", epoch2Setup.Counter-1, block3.ToHeader())
		metrics.AssertCalled(t, "CurrentEpochPhase", flow.EpochPhaseSetup)

		// now that the setup event has been emitted, we should be in the setup phase
		phase, err = state.AtBlockID(block3.ID()).EpochPhase()
		require.NoError(t, err)
		require.Equal(t, flow.EpochPhaseSetup, phase)

		// finalize block 4
		err = state.Finalize(context.Background(), block4.ID())
		require.NoError(t, err)

		epoch2Commit := unittest.EpochCommitFixture(
			unittest.CommitWithCounter(epoch2Setup.Counter),
			unittest.WithClusterQCsFromAssignments(epoch2Setup.Assignments),
			unittest.WithDKGFromParticipants(epoch2Participants.ToSkeleton()),
		)
		// create receipt and seal for block 2
		// the receipt for block 2 contains the EpochCommit event
		receipt2, seal2 := unittest.ReceiptAndSealForBlock(block2, epoch2Commit.ServiceEvent())

		// block 5 contains the receipt for block 2
		block5 := unittest.BlockWithParentAndPayload(
			block4.ToHeader(),
			unittest.PayloadFixture(
				unittest.WithReceipts(receipt2),
				unittest.WithProtocolStateID(block4.Payload.ProtocolStateID),
			),
		)

		err = state.Extend(context.Background(), unittest.ProposalFromBlock(block5))
		require.NoError(t, err)
		err = state.Finalize(context.Background(), block5.ID())
		require.NoError(t, err)

		// block 6 contains the seal for block 2
		seals = []*flow.Seal{seal2}
		block6View := block5.View + 1
		block6 := unittest.BlockFixture(
			unittest.Block.WithParent(block5.ID(), block5.View, block5.Height),
			unittest.Block.WithView(block6View),
			unittest.Block.WithPayload(
				flow.Payload{
					Seals:           seals,
					ProtocolStateID: expectedStateIdCalculator(block5.ID(), block6View, seals),
				}),
		)
		err = state.Extend(context.Background(), unittest.ProposalFromBlock(block6))
		require.NoError(t, err)

		// we should NOT be able to query epoch 2 commit info wrt blocks before 6
		for _, blockID := range []flow.Identifier{block4.ID(), block5.ID()} {
			_, err = state.AtBlockID(blockID).Epochs().NextCommitted()
			require.Error(t, err)
		}

		// now epoch 2 is committed, we can query anything we want about it wrt block 6 (or later)
		_, err = state.AtBlockID(block6.ID()).Epochs().NextCommitted()
		require.NoError(t, err)

		// now that the commit event has been emitted, we should be in the committed phase
		phase, err = state.AtBlockID(block6.ID()).EpochPhase()
		assert.NoError(t, err)
		require.Equal(t, flow.EpochPhaseCommitted, phase)

		// block 7 has the final view of the epoch, insert it, finalized after finalizing block 6
		block7 := unittest.BlockWithParentProtocolState(block6)
		block7.View = epoch1FinalView
		err = state.Extend(context.Background(), unittest.ProposalFromBlock(block7))
		require.NoError(t, err)

		// expect epoch phase transition once we finalize block 6
		consumer.On("EpochCommittedPhaseStarted", epoch2Setup.Counter-1, block6.ToHeader()).Once()
		metrics.On("CurrentEpochPhase", flow.EpochPhaseCommitted).Once()

		err = state.Finalize(context.Background(), block6.ID())
		require.NoError(t, err)

		consumer.AssertCalled(t, "EpochCommittedPhaseStarted", epoch2Setup.Counter-1, block6.ToHeader())
		metrics.AssertCalled(t, "CurrentEpochPhase", flow.EpochPhaseCommitted)

		// we should still be in epoch 1
		block4epoch, err := state.AtBlockID(block4.ID()).Epochs().Current()
		require.NoError(t, err)
		require.Equal(t, epoch1Setup.Counter, block4epoch.Counter())

		err = state.Finalize(context.Background(), block7.ID())
		require.NoError(t, err)

		// we should still be in epoch 1, since epochs are inclusive of final view
		block7epoch, err := state.AtBlockID(block7.ID()).Epochs().Current()
		require.NoError(t, err)
		require.Equal(t, epoch1Setup.Counter, block7epoch.Counter())

		// block 8 has a view > final view of epoch 1, it will be considered the first block of epoch 2
		// we should handle views that aren't exactly the first valid view of the epoch
		block8View := epoch1FinalView + uint64(1+rand.Intn(10))
		block8 := unittest.BlockFixture(
			unittest.Block.WithParent(block7.ID(), block7.View, block7.Height),
			unittest.Block.WithView(block8View),
			unittest.Block.WithPayload(
				flow.Payload{
					ProtocolStateID: expectedStateIdCalculator(block7.ID(), block8View, nil),
				}),
		)
		err = state.Extend(context.Background(), unittest.ProposalFromBlock(block8))
		require.NoError(t, err)

		// now, at long last, we are in epoch 2
		block8epoch, err := state.AtBlockID(block8.ID()).Epochs().Current()
		require.NoError(t, err)
		require.Equal(t, epoch2Setup.Counter, block8epoch.Counter())

		// we should begin epoch 2 in staking phase
		// now that we have entered view range of epoch 2, should be in staking phase
		phase, err = state.AtBlockID(block8.ID()).EpochPhase()
		assert.NoError(t, err)
		require.Equal(t, flow.EpochPhaseStaking, phase)

		// expect epoch transition once we finalize block 9
		consumer.On("EpochTransition", epoch2Setup.Counter, block8.ToHeader()).Once()
		metrics.On("EpochTransitionHeight", block8.Height).Once()
		metrics.On("CurrentEpochCounter", epoch2Setup.Counter).Once()
		metrics.On("CurrentEpochPhase", flow.EpochPhaseStaking).Once()
		metrics.On("CurrentEpochFinalView", epoch2Setup.FinalView).Once()
		metrics.On("CurrentDKGPhaseViews", epoch2Setup.DKGPhase1FinalView, epoch2Setup.DKGPhase2FinalView, epoch2Setup.DKGPhase3FinalView).Once()

		// before block 9 is finalized, the epoch 1-2 boundary is unknown
		_, err = block8epoch.FinalHeight()
		assert.ErrorIs(t, err, realprotocol.ErrUnknownEpochBoundary)
		_, err = block8epoch.FirstHeight()
		assert.ErrorIs(t, err, realprotocol.ErrUnknownEpochBoundary)

		err = state.Finalize(context.Background(), block8.ID())
		require.NoError(t, err)

		// once block 8 is finalized, epoch 2 has unambiguously begun - the epoch 1-2 boundary is known
		block8previous, err := state.AtBlockID(block8.ID()).Epochs().Previous()
		require.NoError(t, err)
		epoch1FinalHeight, err := block8previous.FinalHeight()
		require.NoError(t, err)
		assert.Equal(t, block7.Height, epoch1FinalHeight)
		block8epoch, err = state.AtBlockID(block8.ID()).Epochs().Current()
		require.NoError(t, err)
		epoch2FirstHeight, err := block8epoch.FirstHeight()
		require.NoError(t, err)
		assert.Equal(t, block8.Height, epoch2FirstHeight)
	})
}

// we should be able to have conflicting forks with two different instances of
// the same service event for the same epoch
//
//	         /--B1<--B3(R1)<--B5(S1)<--B7
//	ROOT <--+
//	         \--B2<--B4(R2)<--B6(S2)<--B8
func TestExtendConflictingEpochEvents(t *testing.T) {
	// add more collectors so that we can have multiple distinct cluster assignments
	extraCollectors := unittest.IdentityListFixture(2, func(identity *flow.Identity) {
		identity.Role = flow.RoleCollection
	})
	rootSnapshot := unittest.RootSnapshotFixture(append(participants, extraCollectors...))
	rootProtocolStateID := getRootProtocolStateID(t, rootSnapshot)
	util.RunWithFullProtocolStateAndMutator(t, rootSnapshot, func(db *badger.DB, state *protocol.ParticipantState, mutableState realprotocol.MutableProtocolState) {
		expectedStateIdCalculator := calculateExpectedStateId(t, mutableState)

		head, err := rootSnapshot.Head()
		require.NoError(t, err)
		result, _, err := rootSnapshot.SealedResult()
		require.NoError(t, err)

		// add two conflicting blocks for each service event to reference
		block1 := unittest.BlockWithParentAndPayload(
			head,
			unittest.PayloadFixture(unittest.WithProtocolStateID(rootProtocolStateID)),
		)
		err = state.Extend(context.Background(), unittest.ProposalFromBlock(block1))
		require.NoError(t, err)

		block2 := unittest.BlockWithParentAndPayload(
			head,
			unittest.PayloadFixture(unittest.WithProtocolStateID(rootProtocolStateID)),
		)
		err = state.Extend(context.Background(), unittest.ProposalFromBlock(block2))
		require.NoError(t, err)

		rootSetup := result.ServiceEvents[0].Event.(*flow.EpochSetup)

		// create two conflicting epoch setup events for the next epoch (clustering differs)
		nextEpochSetup1 := unittest.EpochSetupFixture(
			unittest.WithParticipants(rootSetup.Participants),
			unittest.SetupWithCounter(rootSetup.Counter+1),
			unittest.WithFinalView(rootSetup.FinalView+1000),
			unittest.WithFirstView(rootSetup.FinalView+1),
		)
		nextEpochSetup1.Assignments = unittest.ClusterAssignment(1, rootSetup.Participants)
		nextEpochSetup2 := unittest.EpochSetupFixture(
			unittest.WithParticipants(rootSetup.Participants),
			unittest.SetupWithCounter(rootSetup.Counter+1),
			unittest.WithFinalView(rootSetup.FinalView+1000),
			unittest.WithFirstView(rootSetup.FinalView+1),
		)
		nextEpochSetup2.Assignments = unittest.ClusterAssignment(2, rootSetup.Participants)
		assert.NotEqual(t, nextEpochSetup1.Assignments, nextEpochSetup2.Assignments)

		// add blocks containing receipts for block1 and block2 (necessary for sealing)
		// block 1 receipt contains nextEpochSetup1
		block1Receipt := unittest.ReceiptForBlockFixture(block1)
		block1Receipt.ExecutionResult.ServiceEvents = []flow.ServiceEvent{nextEpochSetup1.ServiceEvent()}

		// add block 1 receipt to block 3 payload
		block3 := unittest.BlockWithParentAndPayload(
			block1.ToHeader(),
			flow.Payload{
				Receipts:        []*flow.ExecutionReceiptStub{block1Receipt.Stub()},
				Results:         []*flow.ExecutionResult{&block1Receipt.ExecutionResult},
				ProtocolStateID: block1.Payload.ProtocolStateID,
			},
		)
		err = state.Extend(context.Background(), unittest.ProposalFromBlock(block3))
		require.NoError(t, err)

		// block 2 receipt contains nextEpochSetup2
		block2Receipt := unittest.ReceiptForBlockFixture(block2)
		block2Receipt.ExecutionResult.ServiceEvents = []flow.ServiceEvent{nextEpochSetup2.ServiceEvent()}

		// add block 2 receipt to block 4 payload
		block4 := unittest.BlockWithParentAndPayload(
			block2.ToHeader(),
			flow.Payload{
				Receipts:        []*flow.ExecutionReceiptStub{block2Receipt.Stub()},
				Results:         []*flow.ExecutionResult{&block2Receipt.ExecutionResult},
				ProtocolStateID: block2.Payload.ProtocolStateID,
			},
		)
		err = state.Extend(context.Background(), unittest.ProposalFromBlock(block4))
		require.NoError(t, err)

		// seal for block 1
		seals1 := []*flow.Seal{unittest.Seal.Fixture(unittest.Seal.WithResult(&block1Receipt.ExecutionResult))}

		// seal for block 2
		seals2 := []*flow.Seal{unittest.Seal.Fixture(unittest.Seal.WithResult(&block2Receipt.ExecutionResult))}

		// block 5 builds on block 3, contains seal for block 1
		block5View := block3.View + 1
		block5 := unittest.BlockFixture(
			unittest.Block.WithParent(block3.ID(), block3.View, block3.Height),
			unittest.Block.WithView(block5View),
			unittest.Block.WithPayload(
				flow.Payload{
					Seals:           seals1,
					ProtocolStateID: expectedStateIdCalculator(block3.ID(), block5View, seals1),
				}),
		)
		err = state.Extend(context.Background(), unittest.ProposalFromBlock(block5))
		require.NoError(t, err)

		// block 6 builds on block 4, contains seal for block 2
		block6View := block4.View + 1
		block6 := unittest.BlockFixture(
			unittest.Block.WithParent(block4.ID(), block4.View, block4.Height),
			unittest.Block.WithView(block6View),
			unittest.Block.WithPayload(
				flow.Payload{
					Seals:           seals2,
					ProtocolStateID: expectedStateIdCalculator(block4.ID(), block6View, seals2),
				}),
		)
		err = state.Extend(context.Background(), unittest.ProposalFromBlock(block6))
		require.NoError(t, err)

		// block 7 builds on block 5, contains QC for block 5
		block7 := unittest.BlockWithParentProtocolState(block5)
		err = state.Extend(context.Background(), unittest.ProposalFromBlock(block7))
		require.NoError(t, err)

		// block 8 builds on block 6, contains QC for block 6
		block8 := unittest.BlockWithParentProtocolState(block6)
		err = state.Extend(context.Background(), unittest.ProposalFromBlock(block8))
		require.NoError(t, err)

		// should be able to query each epoch from the appropriate reference block
		nextEpoch1, err := state.AtBlockID(block7.ID()).Epochs().NextUnsafe()
		require.NoError(t, err)
		setup1clustering, err := nextEpoch1.Clustering()
		assert.NoError(t, err)
		require.Equal(t, nextEpochSetup1.Assignments, setup1clustering.Assignments())

		phase, err := state.AtBlockID(block8.ID()).EpochPhase()
		assert.NoError(t, err)
		require.Equal(t, phase, flow.EpochPhaseSetup)
		nextEpoch2, err := state.AtBlockID(block8.ID()).Epochs().NextUnsafe()
		require.NoError(t, err)
		setup2clustering, err := nextEpoch2.Clustering()
		assert.NoError(t, err)
		require.Equal(t, nextEpochSetup2.Assignments, setup2clustering.Assignments())

	})
}

// we should be able to have conflicting forks with two DUPLICATE instances of
// the same service event for the same epoch
//
//	        /--B1<--B3(R1)<--B5(S1)<--B7
//	ROOT <--+
//	        \--B2<--B4(R2)<--B6(S2)<--B8
func TestExtendDuplicateEpochEvents(t *testing.T) {
	rootSnapshot := unittest.RootSnapshotFixture(participants)
	rootProtocolStateID := getRootProtocolStateID(t, rootSnapshot)
	util.RunWithFullProtocolStateAndMutator(t, rootSnapshot, func(db *badger.DB, state *protocol.ParticipantState, mutableState realprotocol.MutableProtocolState) {
		expectedStateIdCalculator := calculateExpectedStateId(t, mutableState)

		head, err := rootSnapshot.Head()
		require.NoError(t, err)
		result, _, err := rootSnapshot.SealedResult()
		require.NoError(t, err)

		// add two conflicting blocks for each service event to reference
		block1 := unittest.BlockWithParentAndPayload(
			head,
			unittest.PayloadFixture(unittest.WithProtocolStateID(rootProtocolStateID)),
		)
		err = state.Extend(context.Background(), unittest.ProposalFromBlock(block1))
		require.NoError(t, err)

		block2 := unittest.BlockWithParentAndPayload(
			head,
			unittest.PayloadFixture(unittest.WithProtocolStateID(rootProtocolStateID)),
		)
		err = state.Extend(context.Background(), unittest.ProposalFromBlock(block2))
		require.NoError(t, err)

		rootSetup := result.ServiceEvents[0].Event.(*flow.EpochSetup)

		// create an epoch setup event to insert to BOTH forks
		nextEpochSetup := unittest.EpochSetupFixture(
			unittest.WithParticipants(rootSetup.Participants),
			unittest.SetupWithCounter(rootSetup.Counter+1),
			unittest.WithFinalView(rootSetup.FinalView+1000),
			unittest.WithFirstView(rootSetup.FinalView+1),
		)

		// add blocks containing receipts for block1 and block2 (necessary for sealing)
		// block 1 receipt contains nextEpochSetup1
		block1Receipt := unittest.ReceiptForBlockFixture(block1)
		block1Receipt.ExecutionResult.ServiceEvents = []flow.ServiceEvent{nextEpochSetup.ServiceEvent()}

		// add block 1 receipt to block 3 payload
		block3 := unittest.BlockWithParentAndPayload(
			block1.ToHeader(),
			unittest.PayloadFixture(
				unittest.WithReceipts(block1Receipt),
				unittest.WithProtocolStateID(rootProtocolStateID),
			),
		)
		err = state.Extend(context.Background(), unittest.ProposalFromBlock(block3))
		require.NoError(t, err)

		// block 2 receipt contains nextEpochSetup2
		block2Receipt := unittest.ReceiptForBlockFixture(block2)
		block2Receipt.ExecutionResult.ServiceEvents = []flow.ServiceEvent{nextEpochSetup.ServiceEvent()}

		// add block 2 receipt to block 4 payload
		block4 := unittest.BlockWithParentAndPayload(
			block2.ToHeader(),
			unittest.PayloadFixture(
				unittest.WithReceipts(block2Receipt),
				unittest.WithProtocolStateID(rootProtocolStateID),
			),
		)
		err = state.Extend(context.Background(), unittest.ProposalFromBlock(block4))
		require.NoError(t, err)

		// seal for block 1
		seals1 := []*flow.Seal{unittest.Seal.Fixture(unittest.Seal.WithResult(&block1Receipt.ExecutionResult))}

		// seal for block 2
		seals2 := []*flow.Seal{unittest.Seal.Fixture(unittest.Seal.WithResult(&block2Receipt.ExecutionResult))}

		// block 5 builds on block 3, contains seal for block 1
		block5View := block3.View + 1
		block5 := unittest.BlockFixture(
			unittest.Block.WithParent(block3.ID(), block3.View, block3.Height),
			unittest.Block.WithView(block5View),
			unittest.Block.WithPayload(
				flow.Payload{
					Seals:           seals1,
					ProtocolStateID: expectedStateIdCalculator(block3.ID(), block5View, seals1),
				}),
		)
		err = state.Extend(context.Background(), unittest.ProposalFromBlock(block5))
		require.NoError(t, err)

		// block 6 builds on block 4, contains seal for block 2
		block6View := block4.View + 1
		block6 := unittest.BlockFixture(
			unittest.Block.WithParent(block4.ID(), block4.View, block4.Height),
			unittest.Block.WithView(block6View),
			unittest.Block.WithPayload(
				flow.Payload{
					Seals:           seals2,
					ProtocolStateID: expectedStateIdCalculator(block4.ID(), block6View, seals2),
				}),
		)
		err = state.Extend(context.Background(), unittest.ProposalFromBlock(block6))
		require.NoError(t, err)

		// block 7 builds on block 5, contains QC for block 5
		block7 := unittest.BlockWithParentProtocolState(block5)
		err = state.Extend(context.Background(), unittest.ProposalFromBlock(block7))
		require.NoError(t, err)

		// block 8 builds on block 6, contains QC for block 6
		// at this point we are inserting the duplicate EpochSetup, should not error
		block8 := unittest.BlockWithParentProtocolState(block6)
		err = state.Extend(context.Background(), unittest.ProposalFromBlock(block8))
		require.NoError(t, err)

		// should be able to query each epoch from the appropriate reference block
		block7next, err := state.AtBlockID(block7.ID()).Epochs().NextUnsafe()
		require.NoError(t, err)
		require.Equal(t, nextEpochSetup.Participants, block7next.InitialIdentities())

		block8next, err := state.AtBlockID(block8.ID()).Epochs().NextUnsafe()
		require.NoError(t, err)
		require.Equal(t, nextEpochSetup.Participants, block8next.InitialIdentities())
	})
}

// TestExtendEpochSetupInvalid tests that incorporating an invalid EpochSetup
// service event should trigger epoch fallback when the fork is finalized.
func TestExtendEpochSetupInvalid(t *testing.T) {
	rootSnapshot := unittest.RootSnapshotFixture(participants)
	rootProtocolStateID := getRootProtocolStateID(t, rootSnapshot)

	// setupState initializes the protocol state for a test case
	// * creates and finalizes a new block for the first seal to reference
	// * creates a factory method for test cases to generated valid EpochSetup events
	setupState := func(t *testing.T, db *badger.DB, state *protocol.ParticipantState) (
		*flow.Block,
		func(...func(*flow.EpochSetup)) (*flow.EpochSetup, *flow.ExecutionReceipt, *flow.Seal),
	) {

		head, err := rootSnapshot.Head()
		require.NoError(t, err)
		result, _, err := rootSnapshot.SealedResult()
		require.NoError(t, err)

		// add a block for the first seal to reference
		block1 := unittest.BlockWithParentAndPayload(
			head,
			unittest.PayloadFixture(unittest.WithProtocolStateID(rootProtocolStateID)),
		)
		unittest.InsertAndFinalize(t, state, block1)

		epoch1Setup := result.ServiceEvents[0].Event.(*flow.EpochSetup)

		// add a participant for the next epoch
		epoch2NewParticipant := unittest.IdentityFixture(unittest.WithRole(flow.RoleVerification))
		epoch2Participants := append(participants, epoch2NewParticipant).Sort(flow.Canonical[flow.Identity]).ToSkeleton()

		// this function will return a VALID setup event and seal, we will modify
		// in different ways in each test case
		createSetupEvent := func(opts ...func(*flow.EpochSetup)) (*flow.EpochSetup, *flow.ExecutionReceipt, *flow.Seal) {
			setup := unittest.EpochSetupFixture(
				unittest.WithParticipants(epoch2Participants),
				unittest.SetupWithCounter(epoch1Setup.Counter+1),
				unittest.WithFinalView(epoch1Setup.FinalView+1000),
				unittest.WithFirstView(epoch1Setup.FinalView+1),
			)
			for _, apply := range opts {
				apply(setup)
			}
			receipt, seal := unittest.ReceiptAndSealForBlock(block1, setup.ServiceEvent())
			return setup, receipt, seal
		}

		return block1, createSetupEvent
	}

	// expect a setup event with wrong counter to trigger EFM without error
	t.Run("wrong counter [EFM]", func(t *testing.T) {
		util.RunWithFullProtocolStateAndMutator(t, rootSnapshot, func(db *badger.DB, state *protocol.ParticipantState, mutableState realprotocol.MutableProtocolState) {
			block1, createSetup := setupState(t, db, state)

			_, receipt, seal := createSetup(func(setup *flow.EpochSetup) {
				setup.Counter = rand.Uint64()
			})

			receiptBlock, sealingBlock := unittest.SealBlock(t, state, mutableState, block1, receipt, seal)
			err := state.Finalize(context.Background(), receiptBlock.ID())
			require.NoError(t, err)
			// epoch fallback not triggered before finalization
			assertEpochFallbackTriggered(t, state.Final(), false)
			err = state.Finalize(context.Background(), sealingBlock.ID())
			require.NoError(t, err)
			// epoch fallback triggered after finalization
			assertEpochFallbackTriggered(t, state.Final(), true)
		})
	})

	// expect a setup event with wrong final view to trigger EFM without error
	t.Run("invalid final view [EFM]", func(t *testing.T) {
		util.RunWithFullProtocolStateAndMutator(t, rootSnapshot, func(db *badger.DB, state *protocol.ParticipantState, mutableState realprotocol.MutableProtocolState) {
			block1, createSetup := setupState(t, db, state)

			_, receipt, seal := createSetup(func(setup *flow.EpochSetup) {
				setup.FinalView = block1.View
			})

			receiptBlock, sealingBlock := unittest.SealBlock(t, state, mutableState, block1, receipt, seal)
			err := state.Finalize(context.Background(), receiptBlock.ID())
			require.NoError(t, err)
			// epoch fallback not triggered before finalization
			assertEpochFallbackTriggered(t, state.Final(), false)
			err = state.Finalize(context.Background(), sealingBlock.ID())
			require.NoError(t, err)
			// epoch fallback triggered after finalization
			assertEpochFallbackTriggered(t, state.Final(), true)
		})
	})

	// expect a setup event with empty seed to trigger EFM without error
	t.Run("empty seed [EFM]", func(t *testing.T) {
		util.RunWithFullProtocolStateAndMutator(t, rootSnapshot, func(db *badger.DB, state *protocol.ParticipantState, mutableState realprotocol.MutableProtocolState) {
			block1, createSetup := setupState(t, db, state)

			_, receipt, seal := createSetup(func(setup *flow.EpochSetup) {
				setup.RandomSource = nil
			})

			receiptBlock, sealingBlock := unittest.SealBlock(t, state, mutableState, block1, receipt, seal)
			err := state.Finalize(context.Background(), receiptBlock.ID())
			require.NoError(t, err)
			// epoch fallback not triggered before finalization
			assertEpochFallbackTriggered(t, state.Final(), false)
			err = state.Finalize(context.Background(), sealingBlock.ID())
			require.NoError(t, err)
			// epoch fallback triggered after finalization
			assertEpochFallbackTriggered(t, state.Final(), true)
		})
	})

	t.Run("participants not ordered [EFM]", func(t *testing.T) {
		util.RunWithFullProtocolStateAndMutator(t, rootSnapshot, func(db *badger.DB, state *protocol.ParticipantState, mutableState realprotocol.MutableProtocolState) {
			block1, createSetup := setupState(t, db, state)

			_, receipt, seal := createSetup(func(setup *flow.EpochSetup) {
				var err error
				setup.Participants, err = setup.Participants.Shuffle()
				require.NoError(t, err)
			})

			receiptBlock, sealingBlock := unittest.SealBlock(t, state, mutableState, block1, receipt, seal)
			err := state.Finalize(context.Background(), receiptBlock.ID())
			require.NoError(t, err)
			// epoch fallback not triggered before finalization
			assertEpochFallbackTriggered(t, state.Final(), false)
			err = state.Finalize(context.Background(), sealingBlock.ID())
			require.NoError(t, err)
			// epoch fallback triggered after finalization
			assertEpochFallbackTriggered(t, state.Final(), true)
		})
	})
}

// TestExtendEpochCommitInvalid tests that incorporating an invalid EpochCommit
// service event should trigger epoch fallback when the fork is finalized.
func TestExtendEpochCommitInvalid(t *testing.T) {
	rootSnapshot := unittest.RootSnapshotFixture(participants)
	rootProtocolStateID := getRootProtocolStateID(t, rootSnapshot)

	// setupState initializes the protocol state for a test case
	// * creates and finalizes a new block for the first seal to reference
	// * creates a factory method for test cases to generated valid EpochSetup events
	// * creates a factory method for test cases to generated valid EpochCommit events
	setupState := func(t *testing.T, state *protocol.ParticipantState) (
		*flow.Block,
		func(*flow.Block) (*flow.EpochSetup, *flow.ExecutionReceipt, *flow.Seal),
		func(*flow.Block, ...func(*flow.EpochCommit)) (*flow.EpochCommit, *flow.ExecutionReceipt, *flow.Seal),
	) {
		head, err := rootSnapshot.Head()
		require.NoError(t, err)
		result, _, err := rootSnapshot.SealedResult()
		require.NoError(t, err)

		// add a block for the first seal to reference
		block1 := unittest.BlockWithParentAndPayload(
			head,
			unittest.PayloadFixture(unittest.WithProtocolStateID(rootProtocolStateID)),
		)
		unittest.InsertAndFinalize(t, state, block1)

		epoch1Setup := result.ServiceEvents[0].Event.(*flow.EpochSetup)

		// swap consensus node for a new one for epoch 2
		epoch2NewParticipant := unittest.IdentityFixture(unittest.WithRole(flow.RoleConsensus))
		epoch2Participants := append(
			participants.Filter(filter.Not[flow.Identity](filter.HasRole[flow.Identity](flow.RoleConsensus))),
			epoch2NewParticipant,
		).Sort(flow.Canonical[flow.Identity]).ToSkeleton()

		// factory method to create a valid EpochSetup method w.r.t. the generated state
		createSetup := func(block *flow.Block) (*flow.EpochSetup, *flow.ExecutionReceipt, *flow.Seal) {
			setup := unittest.EpochSetupFixture(
				unittest.WithParticipants(epoch2Participants),
				unittest.SetupWithCounter(epoch1Setup.Counter+1),
				unittest.WithFinalView(epoch1Setup.FinalView+1000),
				unittest.WithFirstView(epoch1Setup.FinalView+1),
			)

			receipt, seal := unittest.ReceiptAndSealForBlock(block, setup.ServiceEvent())
			return setup, receipt, seal
		}

		// factory method to create a valid EpochCommit method w.r.t. the generated state
		createCommit := func(block *flow.Block, opts ...func(*flow.EpochCommit)) (*flow.EpochCommit, *flow.ExecutionReceipt, *flow.Seal) {
			commit := unittest.EpochCommitFixture(
				unittest.CommitWithCounter(epoch1Setup.Counter+1),
				unittest.WithDKGFromParticipants(epoch2Participants),
			)
			for _, apply := range opts {
				apply(commit)
			}
			receipt, seal := unittest.ReceiptAndSealForBlock(block, commit.ServiceEvent())
			return commit, receipt, seal
		}

		return block1, createSetup, createCommit
	}

	t.Run("without setup [EFM]", func(t *testing.T) {
		util.RunWithFullProtocolStateAndMutator(t, rootSnapshot, func(db *badger.DB, state *protocol.ParticipantState, mutableState realprotocol.MutableProtocolState) {
			block1, _, createCommit := setupState(t, state)

			_, receipt, seal := createCommit(block1)

			receiptBlock, sealingBlock := unittest.SealBlock(t, state, mutableState, block1, receipt, seal)
			err := state.Finalize(context.Background(), receiptBlock.ID())
			require.NoError(t, err)
			// epoch fallback not triggered before finalization
			assertEpochFallbackTriggered(t, state.Final(), false)
			err = state.Finalize(context.Background(), sealingBlock.ID())
			require.NoError(t, err)
			// epoch fallback triggered after finalization
			assertEpochFallbackTriggered(t, state.Final(), true)
		})
	})

	// expect a commit event with wrong counter to trigger EFM without error
	t.Run("inconsistent counter [EFM]", func(t *testing.T) {
		util.RunWithFullProtocolStateAndMutator(t, rootSnapshot, func(db *badger.DB, state *protocol.ParticipantState, mutableState realprotocol.MutableProtocolState) {
			block1, createSetup, createCommit := setupState(t, state)

			// seal block 1, in which EpochSetup was emitted
			epoch2Setup, setupReceipt, setupSeal := createSetup(block1)
			epochSetupReceiptBlock, epochSetupSealingBlock := unittest.SealBlock(t, state, mutableState, block1, setupReceipt, setupSeal)
			err := state.Finalize(context.Background(), epochSetupReceiptBlock.ID())
			require.NoError(t, err)
			err = state.Finalize(context.Background(), epochSetupSealingBlock.ID())
			require.NoError(t, err)

			// insert a block with a QC for block 2
			block3 := unittest.BlockWithParentProtocolState(epochSetupSealingBlock)
			unittest.InsertAndFinalize(t, state, block3)

			_, receipt, seal := createCommit(block3, func(commit *flow.EpochCommit) {
				commit.Counter = epoch2Setup.Counter + 1
			})

			receiptBlock, sealingBlock := unittest.SealBlock(t, state, mutableState, block3, receipt, seal)
			err = state.Finalize(context.Background(), receiptBlock.ID())
			require.NoError(t, err)
			// epoch fallback not triggered before finalization
			assertEpochFallbackTriggered(t, state.Final(), false)
			err = state.Finalize(context.Background(), sealingBlock.ID())
			require.NoError(t, err)
			// epoch fallback triggered after finalization
			assertEpochFallbackTriggered(t, state.Final(), true)
		})
	})

	// expect a commit event with wrong cluster QCs to trigger EFM without error
	t.Run("inconsistent cluster QCs [EFM]", func(t *testing.T) {
		util.RunWithFullProtocolStateAndMutator(t, rootSnapshot, func(db *badger.DB, state *protocol.ParticipantState, mutableState realprotocol.MutableProtocolState) {
			block1, createSetup, createCommit := setupState(t, state)

			// seal block 1, in which EpochSetup was emitted
			_, setupReceipt, setupSeal := createSetup(block1)
			epochSetupReceiptBlock, epochSetupSealingBlock := unittest.SealBlock(t, state, mutableState, block1, setupReceipt, setupSeal)
			err := state.Finalize(context.Background(), epochSetupReceiptBlock.ID())
			require.NoError(t, err)
			err = state.Finalize(context.Background(), epochSetupSealingBlock.ID())
			require.NoError(t, err)

			// insert a block with a QC for block 2
			block3 := unittest.BlockWithParentProtocolState(epochSetupSealingBlock)
			unittest.InsertAndFinalize(t, state, block3)

			_, receipt, seal := createCommit(block3, func(commit *flow.EpochCommit) {
				commit.ClusterQCs = append(commit.ClusterQCs, flow.ClusterQCVoteDataFromQC(unittest.QuorumCertificateWithSignerIDsFixture()))
			})

			receiptBlock, sealingBlock := unittest.SealBlock(t, state, mutableState, block3, receipt, seal)
			err = state.Finalize(context.Background(), receiptBlock.ID())
			require.NoError(t, err)
			// epoch fallback not triggered before finalization
			assertEpochFallbackTriggered(t, state.Final(), false)
			err = state.Finalize(context.Background(), sealingBlock.ID())
			require.NoError(t, err)
			// epoch fallback triggered after finalization
			assertEpochFallbackTriggered(t, state.Final(), true)
		})
	})

	// expect a commit event with wrong dkg participants to trigger EFM without error
	t.Run("inconsistent DKG participants [EFM]", func(t *testing.T) {
		util.RunWithFullProtocolStateAndMutator(t, rootSnapshot, func(db *badger.DB, state *protocol.ParticipantState, mutableState realprotocol.MutableProtocolState) {
			block1, createSetup, createCommit := setupState(t, state)

			// seal block 1, in which EpochSetup was emitted
			_, setupReceipt, setupSeal := createSetup(block1)
			epochSetupReceiptBlock, epochSetupSealingBlock := unittest.SealBlock(t, state, mutableState, block1, setupReceipt, setupSeal)
			err := state.Finalize(context.Background(), epochSetupReceiptBlock.ID())
			require.NoError(t, err)
			err = state.Finalize(context.Background(), epochSetupSealingBlock.ID())
			require.NoError(t, err)

			// insert a block with a QC for block 2
			block3 := unittest.BlockWithParentProtocolState(epochSetupSealingBlock)
			unittest.InsertAndFinalize(t, state, block3)

			_, receipt, seal := createCommit(block3, func(commit *flow.EpochCommit) {
				// add an extra Random Beacon key
				commit.DKGParticipantKeys = append(commit.DKGParticipantKeys, unittest.KeyFixture(crypto.BLSBLS12381).PublicKey())
			})

			receiptBlock, sealingBlock := unittest.SealBlock(t, state, mutableState, block3, receipt, seal)
			err = state.Finalize(context.Background(), receiptBlock.ID())
			require.NoError(t, err)
			// epoch fallback not triggered before finalization
			assertEpochFallbackTriggered(t, state.Final(), false)
			err = state.Finalize(context.Background(), sealingBlock.ID())
			require.NoError(t, err)
			// epoch fallback triggered after finalization
			assertEpochFallbackTriggered(t, state.Final(), true)
		})
	})
}

// TestEpochFallbackMode tests that epoch fallback mode is triggered
// when an epoch fails to be committed before the epoch commitment deadline,
// or when an invalid service event (indicating service account smart contract bug)
// is sealed.
func TestEpochFallbackMode(t *testing.T) {

	// if we finalize the first block past the epoch commitment deadline while
	// in the EpochStaking phase, EFM should be triggered
	//
	//       Epoch Commitment Deadline
	//       |     Epoch Boundary
	//       |     |
	//       v     v
	// ROOT <- B1 <- B2
	t.Run("passed epoch commitment deadline in EpochStaking phase - should trigger EFM", func(t *testing.T) {

		rootSnapshot := unittest.RootSnapshotFixture(participants)
		metricsMock := mockmodule.NewComplianceMetrics(t)
		mockMetricsForRootSnapshot(metricsMock, rootSnapshot)
		protoEventsMock := mockprotocol.NewConsumer(t)
		protoEventsMock.On("BlockFinalized", mock.Anything)
		protoEventsMock.On("BlockProcessable", mock.Anything, mock.Anything)

		util.RunWithFullProtocolStateAndMetricsAndConsumer(t, rootSnapshot, metricsMock, protoEventsMock, func(db *badger.DB, state *protocol.ParticipantState, mutableProtocolState realprotocol.MutableProtocolState) {
			head, err := rootSnapshot.Head()
			require.NoError(t, err)
			result, _, err := rootSnapshot.SealedResult()
			require.NoError(t, err)
			rootProtocolState, err := rootSnapshot.ProtocolState()
			require.NoError(t, err)
			epochExtensionViewCount := rootProtocolState.GetEpochExtensionViewCount()
			safetyThreshold := rootProtocolState.GetFinalizationSafetyThreshold()
			require.GreaterOrEqual(t, epochExtensionViewCount, safetyThreshold, "epoch extension view count must be at least as large as safety threshold")

			expectedStateIdCalculator := calculateExpectedStateId(t, mutableProtocolState)

			epoch1Setup := result.ServiceEvents[0].Event.(*flow.EpochSetup)
			epoch1FinalView := epoch1Setup.FinalView
			epoch1CommitmentDeadline := epoch1FinalView - safetyThreshold

			// we begin the epoch in the EpochStaking phase and
			// block 1 will be the first block on or past the epoch commitment deadline
			block1View := epoch1CommitmentDeadline + rand.Uint64()%2
			block1 := unittest.BlockFixture(
				unittest.Block.WithParent(head.ID(), head.View, head.Height),
				unittest.Block.WithView(block1View),
				unittest.Block.WithPayload(
					flow.Payload{
						ProtocolStateID: expectedStateIdCalculator(head.ID(), block1View, nil),
					}),
			)
			// finalizing block 1 should trigger EFM
			metricsMock.On("EpochFallbackModeTriggered").Once()
			metricsMock.On("CurrentEpochPhase", flow.EpochPhaseFallback).Once()
			metricsMock.On("CurrentEpochFinalView", epoch1FinalView+epochExtensionViewCount)
			protoEventsMock.On("EpochFallbackModeTriggered", epoch1Setup.Counter, block1.ToHeader()).Once()
			protoEventsMock.On("EpochExtended", epoch1Setup.Counter, block1.ToHeader(), unittest.MatchEpochExtension(epoch1FinalView, epochExtensionViewCount)).Once()

			err = state.Extend(context.Background(), unittest.ProposalFromBlock(block1))
			require.NoError(t, err)
			assertEpochFallbackTriggered(t, state.Final(), false) // not triggered before finalization
			err = state.Finalize(context.Background(), block1.ID())
			require.NoError(t, err)
			assertEpochFallbackTriggered(t, state.Final(), true)     // triggered after finalization
			assertInPhase(t, state.Final(), flow.EpochPhaseFallback) // immediately enter fallback phase

			// block 2 will be the first block past the first epoch boundary
			block2 := unittest.BlockWithParentProtocolState(block1)
			block2.View = epoch1FinalView + 1
			err = state.Extend(context.Background(), unittest.ProposalFromBlock(block2))
			require.NoError(t, err)
			err = state.Finalize(context.Background(), block2.ID())
			require.NoError(t, err)

			// since EFM has been triggered, epoch transition metrics should not be updated
			metricsMock.AssertNotCalled(t, "EpochTransition", mock.Anything, mock.Anything)
			metricsMock.AssertNotCalled(t, "CurrentEpochCounter", epoch1Setup.Counter+1)
		})
	})

	// if we finalize the first block past the epoch commitment deadline while
	// in the EpochSetup phase, EFM should be triggered
	//
	//                       Epoch Commitment Deadline
	//                       |         Epoch Boundary
	//                       |         |
	//                       v         v
	// ROOT <- B1 <- B2(R1) <- B3(S1) <- B4
	t.Run("passed epoch commitment deadline in EpochSetup phase - should trigger EFM", func(t *testing.T) {

		rootSnapshot := unittest.RootSnapshotFixture(participants)
		rootProtocolStateID := getRootProtocolStateID(t, rootSnapshot)
		metricsMock := mockmodule.NewComplianceMetrics(t)
		mockMetricsForRootSnapshot(metricsMock, rootSnapshot)
		protoEventsMock := mockprotocol.NewConsumer(t)
		protoEventsMock.On("BlockFinalized", mock.Anything)
		protoEventsMock.On("BlockProcessable", mock.Anything, mock.Anything)

		util.RunWithFullProtocolStateAndMetricsAndConsumer(t, rootSnapshot, metricsMock, protoEventsMock, func(db *badger.DB, state *protocol.ParticipantState, mutableState realprotocol.MutableProtocolState) {
			head, err := rootSnapshot.Head()
			require.NoError(t, err)
			result, _, err := rootSnapshot.SealedResult()
			require.NoError(t, err)
			rootProtocolState, err := rootSnapshot.ProtocolState()
			require.NoError(t, err)
			epochExtensionViewCount := rootProtocolState.GetEpochExtensionViewCount()
			safetyThreshold := rootProtocolState.GetFinalizationSafetyThreshold()
			require.GreaterOrEqual(t, epochExtensionViewCount, safetyThreshold, "epoch extension view count must be at least as large as safety threshold")

			// add a block for the first seal to reference
			block1 := unittest.BlockWithParentAndPayload(
				head,
				unittest.PayloadFixture(unittest.WithProtocolStateID(rootProtocolStateID)),
			)
			err = state.Extend(context.Background(), unittest.ProposalFromBlock(block1))
			require.NoError(t, err)
			err = state.Finalize(context.Background(), block1.ID())
			require.NoError(t, err)

			epoch1Setup := result.ServiceEvents[0].Event.(*flow.EpochSetup)
			epoch1FinalView := epoch1Setup.FinalView
			epoch1CommitmentDeadline := epoch1FinalView - safetyThreshold

			// add a participant for the next epoch
			epoch2NewParticipant := unittest.IdentityFixture(unittest.WithRole(flow.RoleVerification))
			epoch2Participants := append(participants, epoch2NewParticipant).Sort(flow.Canonical[flow.Identity]).ToSkeleton()

			// create the epoch setup event for the second epoch
			epoch2Setup := unittest.EpochSetupFixture(
				unittest.WithParticipants(epoch2Participants),
				unittest.SetupWithCounter(epoch1Setup.Counter+1),
				unittest.WithFinalView(epoch1FinalView+1000),
				unittest.WithFirstView(epoch1FinalView+1),
			)
			receipt1, seal1 := unittest.ReceiptAndSealForBlock(block1, epoch2Setup.ServiceEvent())

			// add a block containing a receipt for block 1
			block2 := unittest.BlockWithParentAndPayload(
				block1.ToHeader(),
				unittest.PayloadFixture(
					unittest.WithReceipts(receipt1),
					unittest.WithProtocolStateID(rootProtocolStateID),
				),
			)
			err = state.Extend(context.Background(), unittest.ProposalFromBlock(block2))
			require.NoError(t, err)
			err = state.Finalize(context.Background(), block2.ID())
			require.NoError(t, err)

			// block 3 seals block 1 and will be the first block on or past the epoch commitment deadline
			block3View := epoch1CommitmentDeadline + rand.Uint64()%2
			seals := []*flow.Seal{seal1}
			block3 := unittest.BlockFixture(
				unittest.Block.WithParent(block2.ID(), block2.View, block2.Height),
				unittest.Block.WithView(block3View),
				unittest.Block.WithPayload(
					flow.Payload{
						Seals:           seals,
						ProtocolStateID: calculateExpectedStateId(t, mutableState)(block2.ID(), block3View, seals),
					}),
			)
			err = state.Extend(context.Background(), unittest.ProposalFromBlock(block3))
			require.NoError(t, err)

			// finalizing block 3 should trigger EFM
			metricsMock.On("EpochFallbackModeTriggered").Once()
			metricsMock.On("CurrentEpochPhase", flow.EpochPhaseFallback).Once()
			metricsMock.On("CurrentEpochFinalView", epoch1FinalView+epochExtensionViewCount)
			protoEventsMock.On("EpochFallbackModeTriggered", epoch1Setup.Counter, block3.ToHeader()).Once()
			protoEventsMock.On("EpochExtended", epoch1Setup.Counter, block3.ToHeader(), unittest.MatchEpochExtension(epoch1FinalView, epochExtensionViewCount)).Once()

			assertEpochFallbackTriggered(t, state.Final(), false) // not triggered before finalization
			err = state.Finalize(context.Background(), block3.ID())
			require.NoError(t, err)
			assertEpochFallbackTriggered(t, state.Final(), true) // triggered after finalization
			assertInPhase(t, state.Final(), flow.EpochPhaseFallback)

			// block 4 will be the first block past the first epoch boundary
			block4 := unittest.BlockWithParentProtocolState(block3)
			block4.View = epoch1FinalView + 1
			err = state.Extend(context.Background(), unittest.ProposalFromBlock(block4))
			require.NoError(t, err)
			err = state.Finalize(context.Background(), block4.ID())
			require.NoError(t, err)

			// since EFM has been triggered, epoch transition metrics should not be updated
			metricsMock.AssertNotCalled(t, "EpochTransition", epoch2Setup.Counter, mock.Anything)
			metricsMock.AssertNotCalled(t, "CurrentEpochCounter", epoch2Setup.Counter)
		})
	})

	// if an invalid epoch service event is incorporated, we should:
	//   - not apply the phase transition corresponding to the invalid service event
	//   - immediately trigger EFM
	//
	//                            Epoch Boundary
	//                                 |
	//                                 v
	// ROOT <- B1 <- B2(R1) <- B3(S1) <- B4
	t.Run("epoch transition with invalid service event - should trigger EFM", func(t *testing.T) {

		rootSnapshot := unittest.RootSnapshotFixture(participants)
		rootProtocolStateID := getRootProtocolStateID(t, rootSnapshot)
		metricsMock := mockmodule.NewComplianceMetrics(t)
		mockMetricsForRootSnapshot(metricsMock, rootSnapshot)
		protoEventsMock := mockprotocol.NewConsumer(t)
		protoEventsMock.On("BlockFinalized", mock.Anything)
		protoEventsMock.On("BlockProcessable", mock.Anything, mock.Anything)

		util.RunWithFullProtocolStateAndMetricsAndConsumer(t, rootSnapshot, metricsMock, protoEventsMock, func(db *badger.DB, state *protocol.ParticipantState, mutableState realprotocol.MutableProtocolState) {
			head, err := rootSnapshot.Head()
			require.NoError(t, err)
			result, _, err := rootSnapshot.SealedResult()
			require.NoError(t, err)
			rootProtocolState, err := rootSnapshot.ProtocolState()
			require.NoError(t, err)
			epochExtensionViewCount := rootProtocolState.GetEpochExtensionViewCount()

			// add a block for the first seal to reference
			block1 := unittest.BlockWithParentAndPayload(
				head,
				unittest.PayloadFixture(unittest.WithProtocolStateID(rootProtocolStateID)),
			)
			err = state.Extend(context.Background(), unittest.ProposalFromBlock(block1))
			require.NoError(t, err)
			err = state.Finalize(context.Background(), block1.ID())
			require.NoError(t, err)

			epoch1Setup := result.ServiceEvents[0].Event.(*flow.EpochSetup)
			epoch1FinalView := epoch1Setup.FinalView

			// add a participant for the next epoch
			epoch2NewParticipant := unittest.IdentityFixture(unittest.WithRole(flow.RoleVerification))
			epoch2Participants := append(participants, epoch2NewParticipant).Sort(flow.Canonical[flow.Identity]).ToSkeleton()

			// create the epoch setup event for the second epoch
			// this event is invalid because it used a non-contiguous first view
			epoch2Setup := unittest.EpochSetupFixture(
				unittest.WithParticipants(epoch2Participants),
				unittest.SetupWithCounter(epoch1Setup.Counter+1),
				unittest.WithFinalView(epoch1FinalView+1000),
				unittest.WithFirstView(epoch1FinalView+10), // invalid first view
			)
			receipt1, seal1 := unittest.ReceiptAndSealForBlock(block1, epoch2Setup.ServiceEvent())

			// add a block containing a receipt for block 1
			block2 := unittest.BlockWithParentAndPayload(
				block1.ToHeader(),
				unittest.PayloadFixture(
					unittest.WithReceipts(receipt1),
					unittest.WithProtocolStateID(rootProtocolStateID),
				),
			)
			err = state.Extend(context.Background(), unittest.ProposalFromBlock(block2))
			require.NoError(t, err)
			err = state.Finalize(context.Background(), block2.ID())
			require.NoError(t, err)

			// block 3 is where the service event state change comes into effect
			seals := []*flow.Seal{seal1}
			block3View := block2.View + 1
			block3 := unittest.BlockFixture(
				unittest.Block.WithParent(block2.ID(), block2.View, block2.Height),
				unittest.Block.WithView(block3View),
				unittest.Block.WithPayload(
					flow.Payload{
						Seals:           seals,
						ProtocolStateID: calculateExpectedStateId(t, mutableState)(block2.ID(), block3View, seals),
					}),
			)
			err = state.Extend(context.Background(), unittest.ProposalFromBlock(block3))
			require.NoError(t, err)

			// incorporating the service event should trigger EFM
			metricsMock.On("EpochFallbackModeTriggered").Once()
			metricsMock.On("CurrentEpochPhase", flow.EpochPhaseFallback).Once()
			protoEventsMock.On("EpochFallbackModeTriggered", epoch1Setup.Counter, block3.ToHeader()).Once()

			assertEpochFallbackTriggered(t, state.Final(), false) // not triggered before finalization
			err = state.Finalize(context.Background(), block3.ID())
			require.NoError(t, err)
			assertEpochFallbackTriggered(t, state.Final(), true)     // triggered after finalization
			assertInPhase(t, state.Final(), flow.EpochPhaseFallback) // immediately enters fallback phase

			// block 4 is the first block past the current epoch boundary
			block4View := epoch1Setup.FinalView + 1
			block4 := unittest.BlockFixture(
				unittest.Block.WithParent(block3.ID(), block3.View, block3.Height),
				unittest.Block.WithView(block4View),
				unittest.Block.WithPayload(
					flow.Payload{
						ProtocolStateID: calculateExpectedStateId(t, mutableState)(block3.ID(), block4View, nil),
					}),
			)
			err = state.Extend(context.Background(), unittest.ProposalFromBlock(block4))
			require.NoError(t, err)

			// we add the epoch extension after the epoch transition
			metricsMock.On("CurrentEpochFinalView", epoch1FinalView+epochExtensionViewCount).Once()
			protoEventsMock.On("EpochExtended", epoch1Setup.Counter, block4.ToHeader(), unittest.MatchEpochExtension(epoch1FinalView, epochExtensionViewCount)).Once()

			err = state.Finalize(context.Background(), block4.ID())
			require.NoError(t, err)

			// since EFM has been triggered, epoch transition metrics should not be updated
			metricsMock.AssertNotCalled(t, "EpochTransition", epoch2Setup.Counter, mock.Anything)
			metricsMock.AssertNotCalled(t, "CurrentEpochCounter", epoch2Setup.Counter)
		})
	})
}

// TestRecoveryFromEpochFallbackMode tests a few scenarios where the protocol first enters EFM in different phases
// and then recovers from it by incorporating and finalizing a valid EpochRecover service event.
// We expect different behavior depending on the phase in which the protocol enters EFM, specifically for the committed phase,
// as the protocol cannot be immediately recovered from it. First, we need to enter the next epoch before we can accept an EpochRecover event.
// Specifically, for this case we make progress till the epoch extension event to make sure that we cover the most complex scenario.
func TestRecoveryFromEpochFallbackMode(t *testing.T) {

	// assertCorrectRecovery checks that the recovery epoch is correctly setup.
	// We expect the next epoch will use setup and commit events from EpochRecover service event.
	// According to the specification, the current epoch after processing an EpochRecover event must be in committed phase,
	// since it contains EpochSetup and EpochCommit events.
	assertCorrectRecovery := func(state *protocol.ParticipantState, epochRecover *flow.EpochRecover) {
		finalSnap := state.Final()
		epochState, err := finalSnap.EpochProtocolState()
		require.NoError(t, err)
		epochPhase := epochState.EpochPhase()
		require.Equal(t, flow.EpochPhaseCommitted, epochPhase, "next epoch has to be committed")
		require.Equal(t, &epochRecover.EpochSetup, epochState.Entry().NextEpochSetup, "next epoch has to be setup according to EpochRecover")
		require.Equal(t, &epochRecover.EpochCommit, epochState.Entry().NextEpochCommit, "next epoch has to be committed according to EpochRecover")
	}

	// if we enter EFM in the EpochStaking phase, we should be able to recover by incorporating a valid EpochRecover event
	// since the epoch commitment deadline has not been reached.
	// ROOT <- B1 <- B2(ER(B1, InvalidEpochSetup)) <- B3(S(ER(B1))) <- B4(ER(B2, EpochRecover)) <- B5(S(ER(B2)))
	t.Run("entered-EFM-in-staking-phase", func(t *testing.T) {

		rootSnapshot := unittest.RootSnapshotFixture(participants)
		metricsMock := mockmodule.NewComplianceMetrics(t)
		mockMetricsForRootSnapshot(metricsMock, rootSnapshot)
		protoEventsMock := mockprotocol.NewConsumer(t)
		protoEventsMock.On("BlockFinalized", mock.Anything)
		protoEventsMock.On("BlockProcessable", mock.Anything, mock.Anything)

		util.RunWithFullProtocolStateAndMetricsAndConsumer(t, rootSnapshot, metricsMock, protoEventsMock, func(db *badger.DB, state *protocol.ParticipantState, mutableProtocolState realprotocol.MutableProtocolState) {
			head, err := rootSnapshot.Head()
			require.NoError(t, err)
			rootResult, _, err := rootSnapshot.SealedResult()
			require.NoError(t, err)

			expectedStateIdCalculator := calculateExpectedStateId(t, mutableProtocolState)

			// add a block for the first seal to reference
			block1View := head.View + 1
			block1 := unittest.BlockFixture(
				unittest.Block.WithParent(head.ID(), head.View, head.Height),
				unittest.Block.WithView(block1View),
				unittest.Block.WithPayload(
					flow.Payload{
						ProtocolStateID: expectedStateIdCalculator(head.ID(), block1View, nil),
					}),
			)
			unittest.InsertAndFinalize(t, state, block1)

			// add a participant for the next epoch
			epoch2NewParticipant := unittest.IdentityFixture(unittest.WithRole(flow.RoleVerification))
			epoch2Participants := append(participants, epoch2NewParticipant).Sort(flow.Canonical[flow.Identity]).ToSkeleton()

			// build an invalid setup event which will trigger EFM
			epoch1Setup := rootResult.ServiceEvents[0].Event.(*flow.EpochSetup)
			invalidSetup := unittest.EpochSetupFixture(
				unittest.WithParticipants(epoch2Participants),
				unittest.SetupWithCounter(epoch1Setup.Counter+10), // invalid counter
				unittest.WithFinalView(epoch1Setup.FinalView+1000),
				unittest.WithFirstView(epoch1Setup.FinalView+1),
			)
			receipt, seal := unittest.ReceiptAndSealForBlock(block1, invalidSetup.ServiceEvent())

			// ingesting block 2 and 3, block 3 seals the invalid setup event
			block2, block3 := unittest.SealBlock(t, state, mutableProtocolState, block1, receipt, seal)
			assertEpochFallbackTriggered(t, state.AtBlockID(block2.ID()), false) // EFM shouldn't be triggered since block 2 only incorporates the event, sealing happens in block 3
			assertEpochFallbackTriggered(t, state.AtBlockID(block3.ID()), true)  // EFM has to be triggered at block 3, since it seals the invalid setup event
			assertEpochFallbackTriggered(t, state.Final(), false)                // EFM should still not be triggered for finalized state since the invalid service event does not have a finalized seal

			err = state.Finalize(context.Background(), block2.ID())
			require.NoError(t, err)
			assertEpochFallbackTriggered(t, state.Final(), false) // EFM should still not be triggered after finalizing block 2

			// Since we enter EFM before the commitment deadline, no epoch extension is added
			metricsMock.On("EpochFallbackModeTriggered").Once()
			metricsMock.On("CurrentEpochPhase", flow.EpochPhaseFallback).Once()
			protoEventsMock.On("EpochFallbackModeTriggered", epoch1Setup.Counter, block3.ToHeader()).Once()
			err = state.Finalize(context.Background(), block3.ID())
			require.NoError(t, err)
			assertEpochFallbackTriggered(t, state.Final(), true) // finalizing block 3 should have triggered EFM since it seals invalid setup event
			assertInPhase(t, state.Final(), flow.EpochPhaseFallback)

			// Block 4 incorporates Execution Result [ER] for block2, where the ER also includes EpochRecover event.
			// Only when ingesting block 5, which _seals_ the EpochRecover event, the state should switch back to
			// `EpochFallbackTriggered` being false.
			epochRecover := unittest.EpochRecoverFixture(
				unittest.WithParticipants(epoch2Participants),
				unittest.SetupWithCounter(epoch1Setup.Counter+1),
				unittest.WithFinalView(epoch1Setup.FinalView+1000),
				unittest.WithFirstView(epoch1Setup.FinalView+1),
			)
			receipt, seal = unittest.ReceiptAndSealForBlock(block2, epochRecover.ServiceEvent())

			// ingesting block 4 and 5, block 5 seals the EpochRecover event
			block4, block5 := unittest.SealBlock(t, state, mutableProtocolState, block3, receipt, seal)
			assertEpochFallbackTriggered(t, state.AtBlockID(block4.ID()), true)
			assertEpochFallbackTriggered(t, state.AtBlockID(block5.ID()), false)
			assertEpochFallbackTriggered(t, state.Final(), true) // the latest finalized state should still be in EFM as `epochRecover` event does not have a finalized seal

			err = state.Finalize(context.Background(), block4.ID())
			require.NoError(t, err)
			assertEpochFallbackTriggered(t, state.Final(), true) // should still be in EFM as `epochRecover` is not yet finalized

			// Epoch recovery results in entering Committed phase
			metricsMock.On("CurrentEpochPhase", flow.EpochPhaseCommitted).Once()
			metricsMock.On("EpochFallbackModeExited").Once()
			protoEventsMock.On("EpochFallbackModeExited", epoch1Setup.Counter, block5.ToHeader()).Once()
			protoEventsMock.On("EpochCommittedPhaseStarted", mock.Anything, mock.Anything).Once()
			// finalize the block sealing the EpochRecover event
			err = state.Finalize(context.Background(), block5.ID())
			require.NoError(t, err)
			assertEpochFallbackTriggered(t, state.Final(), false)     // should be unset after finalizing block 5 which contains a seal for EpochRecover.
			assertInPhase(t, state.Final(), flow.EpochPhaseCommitted) // enter committed phase after recovery
			assertCorrectRecovery(state, epochRecover)
		})
	})

	// if we enter EFM in the EpochSetup phase, we should be able to recover by incorporating a valid EpochRecover event
	// since the epoch commitment deadline has not been reached.
	// ROOT <- B1 <- B2(ER(B1, EpochSetup)) <- B3(S(ER(B1))) <- B4(ER(B2, InvalidEpochCommit)) <- B5(S(ER(B2))) <- B6(ER(B3, EpochRecover)) <- B7(S(ER(B3)))
	t.Run("entered-EFM-in-setup-phase", func(t *testing.T) {
		rootSnapshot := unittest.RootSnapshotFixture(participants)
		metricsMock := mockmodule.NewComplianceMetrics(t)
		mockMetricsForRootSnapshot(metricsMock, rootSnapshot)
		protoEventsMock := mockprotocol.NewConsumer(t)
		protoEventsMock.On("BlockFinalized", mock.Anything)
		protoEventsMock.On("BlockProcessable", mock.Anything, mock.Anything)

		util.RunWithFullProtocolStateAndMetricsAndConsumer(t, rootSnapshot, metricsMock, protoEventsMock, func(db *badger.DB, state *protocol.ParticipantState, mutableProtocolState realprotocol.MutableProtocolState) {
			head, err := rootSnapshot.Head()
			require.NoError(t, err)
			rootResult, _, err := rootSnapshot.SealedResult()
			require.NoError(t, err)

			expectedStateIdCalculator := calculateExpectedStateId(t, mutableProtocolState)

			// add a block for the first seal to reference
			block1View := head.View + 1
			block1 := unittest.BlockFixture(
				unittest.Block.WithParent(head.ID(), head.View, head.Height),
				unittest.Block.WithView(block1View),
				unittest.Block.WithPayload(
					flow.Payload{
						ProtocolStateID: expectedStateIdCalculator(head.ID(), block1View, nil),
					}),
			)
			unittest.InsertAndFinalize(t, state, block1)

			// add a participant for the next epoch
			epoch2NewParticipant := unittest.IdentityFixture(unittest.WithRole(flow.RoleVerification))
			epoch2Participants := append(participants, epoch2NewParticipant).Sort(flow.Canonical[flow.Identity]).ToSkeleton()

			// Block 2 incorporates Execution Result [ER] for block1, where the ER also includes `EpochSetup` event.
			// Only when ingesting block 3, which _seals_ the `EpochSetup` event, the epoch moves to setup phase.
			epoch1Setup := rootResult.ServiceEvents[0].Event.(*flow.EpochSetup)
			epoch2Setup := unittest.EpochSetupFixture(
				unittest.WithParticipants(epoch2Participants),
				unittest.SetupWithCounter(epoch1Setup.Counter+1),
				unittest.WithFinalView(epoch1Setup.FinalView+1000),
				unittest.WithFirstView(epoch1Setup.FinalView+1),
			)
			receipt, seal := unittest.ReceiptAndSealForBlock(block1, epoch2Setup.ServiceEvent())

			// ingesting block 2 and 3, block 3 seals the EpochSetup event
			block2, block3 := unittest.SealBlock(t, state, mutableProtocolState, block1, receipt, seal)
			err = state.Finalize(context.Background(), block2.ID())
			require.NoError(t, err)

			metricsMock.On("CurrentEpochPhase", flow.EpochPhaseSetup).Once()
			protoEventsMock.On("EpochSetupPhaseStarted", epoch2Setup.Counter-1, mock.Anything)
			err = state.Finalize(context.Background(), block3.ID())
			require.NoError(t, err)
			assertEpochFallbackTriggered(t, state.Final(), false) // EFM is not expected

			// Block 4 incorporates Execution Result [ER] for block2, where the ER also includes invalid service event.
			// Only when ingesting block 5, which _seals_ the invalid service event, the state should switch to
			// `EpochFallbackTriggered` being true.
			invalidEpochCommit := unittest.EpochCommitFixture() // a random epoch commit event will be invalid
			receipt, seal = unittest.ReceiptAndSealForBlock(block2, invalidEpochCommit.ServiceEvent())

			// ingesting block 4 and 5, block 5 seals the invalid commit event
			block4, block5 := unittest.SealBlock(t, state, mutableProtocolState, block3, receipt, seal)
			assertEpochFallbackTriggered(t, state.AtBlockID(block4.ID()), false) // EFM shouldn't be triggered since block 4 only incorporates the event, sealing happens in block 5
			assertEpochFallbackTriggered(t, state.AtBlockID(block5.ID()), true)  // EFM has to be triggered at block 5, since it seals the invalid commit event
			assertEpochFallbackTriggered(t, state.Final(), false)                // EFM should still not be triggered for finalized state since the invalid service event does not have a finalized seal

			err = state.Finalize(context.Background(), block4.ID())
			require.NoError(t, err)
			assertEpochFallbackTriggered(t, state.Final(), false) // EFM should still not be triggered after finalizing block 4

			metricsMock.On("EpochFallbackModeTriggered").Once()
			metricsMock.On("CurrentEpochPhase", flow.EpochPhaseFallback).Once()
			protoEventsMock.On("EpochFallbackModeTriggered", epoch1Setup.Counter, block5.ToHeader()).Once()
			err = state.Finalize(context.Background(), block5.ID())
			require.NoError(t, err)
			assertEpochFallbackTriggered(t, state.Final(), true)     // finalizing block 5 should have triggered EFM
			assertInPhase(t, state.Final(), flow.EpochPhaseFallback) // immediately enter fallback phase

			// Block 6 incorporates Execution Result [ER] for block3, where the ER also includes EpochRecover event.
			// Only when ingesting block 7, which _seals_ the EpochRecover event, the state should switch back to
			// `EpochFallbackTriggered` being false.
			epochRecover := unittest.EpochRecoverFixture(
				unittest.WithParticipants(epoch2Participants),
				unittest.SetupWithCounter(epoch1Setup.Counter+1),
				unittest.WithFinalView(epoch1Setup.FinalView+1000),
				unittest.WithFirstView(epoch1Setup.FinalView+1),
			)
			receipt, seal = unittest.ReceiptAndSealForBlock(block3, epochRecover.ServiceEvent())

			// ingesting block 6 and 7, block 7 seals the `epochRecover` event
			block6, block7 := unittest.SealBlock(t, state, mutableProtocolState, block5, receipt, seal)
			assertEpochFallbackTriggered(t, state.AtBlockID(block6.ID()), true)
			assertEpochFallbackTriggered(t, state.AtBlockID(block7.ID()), false)
			assertEpochFallbackTriggered(t, state.Final(), true) // the latest finalized state should still be in EFM as `epochRecover` event does not have a finalized seal

			err = state.Finalize(context.Background(), block6.ID())
			require.NoError(t, err)
			assertEpochFallbackTriggered(t, state.Final(), true) // should still be in EFM as `epochRecover` is not yet finalized

			// Epoch recovery results in entering Committed phase
			metricsMock.On("CurrentEpochPhase", flow.EpochPhaseCommitted).Once()
			metricsMock.On("EpochFallbackModeExited").Once()
			protoEventsMock.On("EpochFallbackModeExited", epoch1Setup.Counter, block7.ToHeader()).Once()
			protoEventsMock.On("EpochCommittedPhaseStarted", mock.Anything, mock.Anything).Once()
			// finalize the block sealing the EpochRecover event
			err = state.Finalize(context.Background(), block7.ID())
			require.NoError(t, err)
			assertEpochFallbackTriggered(t, state.Final(), false)     // should be unset after finalization
			assertInPhase(t, state.Final(), flow.EpochPhaseCommitted) // enter committed phase after recovery
			assertCorrectRecovery(state, epochRecover)
		})
	})

	// Entering EFM in the commit phase is the most complex case since we can't revert an already committed epoch. In this case,x
	// we proceed as follows:
	// - We build valid EpochSetup and EpochCommit events for the next epoch, effectively moving the protocol to the EpochCommit phase.
	// - Next, we incorporate an invalid EpochCommit event, which will trigger EFM.
	// - At this point, we are in EFM but the next epoch has been committed, so we can't create EpochRecover event yet.
	// - Instead, we progress to the next epoch. Note that it's possible to build an EpochRecover event at this point,
	//   but we want to test that epoch extension can be added.
	// - We build a block with a view reaching the epoch commitment deadline, which should trigger the creation of an epoch extension.
	// - Next, we build a valid EpochRecover event, incorporate and seal it, effectively recovering from EFM.
	// - To check that the state waits for recovering from EFM until we enter the next epoch (recovery epoch),
	//   we build a block with a view that is past the epoch extension but not in the recovery epoch.
	// - Finally, we build a block with a view which is in the recovery epoch to make sure that the state successfully enters it.
	// ROOT <- B1 <- B2(ER(B1, EpochSetup)) <- B3(S(ER(B1))) <- B4(ER(B2, EpochCommit)) <- B5(S(ER(B2))) <- B6(ER(B3, InvalidEpochCommit)) <-
	// <- B7(S(ER(B3))) <- B8 <- B9 <- B10 <- B11(ER(B4, EpochRecover)) <- B12(S(ER(B4))) <- B13 <- B14
	//                  ^ Epoch 1 Final View                           Last View of epoch extension  ^
	//				  			^ Epoch 2 Commitment Deadline                                         ^ Epoch 3(recovery) First View
	//								  ^ Epoch 2 Final View
	//								   ^ First View of epoch extension
	// 						^ Epoch 2 Setup Counter
	t.Run("entered-EFM-in-commit-phase", func(t *testing.T) {

		rootSnapshot := unittest.RootSnapshotFixture(participants)
		metricsMock := mockmodule.NewComplianceMetrics(t)
		mockMetricsForRootSnapshot(metricsMock, rootSnapshot)
		protoEventsMock := mockprotocol.NewConsumer(t)
		protoEventsMock.On("BlockFinalized", mock.Anything)
		protoEventsMock.On("BlockProcessable", mock.Anything, mock.Anything)

		util.RunWithFullProtocolStateAndMetricsAndConsumer(t, rootSnapshot, metricsMock, protoEventsMock, func(db *badger.DB, state *protocol.ParticipantState, mutableProtocolState realprotocol.MutableProtocolState) {
			head, err := rootSnapshot.Head()
			require.NoError(t, err)
			rootResult, _, err := rootSnapshot.SealedResult()
			require.NoError(t, err)
			rootProtocolState, err := rootSnapshot.ProtocolState()
			require.NoError(t, err)
			epochExtensionViewCount := rootProtocolState.GetEpochExtensionViewCount()
			safetyThreshold := rootProtocolState.GetFinalizationSafetyThreshold()
			require.GreaterOrEqual(t, epochExtensionViewCount, safetyThreshold, "epoch extension view count must be at least as large as safety threshold")

			expectedStateIdCalculator := calculateExpectedStateId(t, mutableProtocolState)

			// Constructing blocks
			//   ... <- B1 <- B2(ER(B1, EpochSetup)) <- B3(S(ER(B1))) <- B4(ER(B2, EpochCommit)) <- B5(S(ER(B2))) <- ...
			// B1 will be the first block that we will use as reference block for first seal. Block B2 incorporates the Execution Result [ER]
			// for block 1 and the EpochSetup service event. Block B3 seals the EpochSetup event.
			// Block B4 incorporates the Execution Result [ER] for block 2 and the EpochCommit service event. Block B5 seals the EpochCommit event.
			// We expect that the Protocol state at B5 enters `epoch committed` phase.

			// add a block for the first seal to reference
			block1View := head.View + 1
			block1 := unittest.BlockFixture(
				unittest.Block.WithParent(head.ID(), head.View, head.Height),
				unittest.Block.WithView(block1View),
				unittest.Block.WithPayload(
					flow.Payload{
						ProtocolStateID: expectedStateIdCalculator(head.ID(), block1View, nil),
					}),
			)
			unittest.InsertAndFinalize(t, state, block1)

			// add a participant for the next epoch
			epoch2NewParticipant := unittest.IdentityFixture(unittest.WithRole(flow.RoleVerification))
			epoch2Participants := append(participants, epoch2NewParticipant).Sort(flow.Canonical[flow.Identity]).ToSkeleton()

			// Block 2 incorporates Execution Result [ER] for block1, where the ER also includes `EpochSetup` event.
			// Only when ingesting block 3, which _seals_ the `EpochSetup` event, epoch moves to the setup phase.
			epoch1Setup := rootResult.ServiceEvents[0].Event.(*flow.EpochSetup)
			epoch2Setup := unittest.EpochSetupFixture(
				unittest.WithParticipants(epoch2Participants),
				unittest.SetupWithCounter(epoch1Setup.Counter+1),
				unittest.WithFinalView(epoch1Setup.FinalView+1000),
				unittest.WithFirstView(epoch1Setup.FinalView+1),
			)
			receipt, seal := unittest.ReceiptAndSealForBlock(block1, epoch2Setup.ServiceEvent())

			// ingesting block 2 and 3, block 3 seals the `epochSetup` for the next epoch
			block2, block3 := unittest.SealBlock(t, state, mutableProtocolState, block1, receipt, seal)
			err = state.Finalize(context.Background(), block2.ID())
			require.NoError(t, err)

			metricsMock.On("CurrentEpochPhase", flow.EpochPhaseSetup).Once()
			protoEventsMock.On("EpochSetupPhaseStarted", epoch2Setup.Counter-1, mock.Anything).Once()
			err = state.Finalize(context.Background(), block3.ID())
			require.NoError(t, err)
			assertEpochFallbackTriggered(t, state.Final(), false) // EFM is not expected

			// Block 4 incorporates Execution Result [ER] for block2, where the ER also includes `EpochCommit` event.
			// Only when ingesting block 5, which _seals_ the `EpochCommit` event, the epoch moves to committed phase.
			epoch2Commit := unittest.EpochCommitFixture(
				unittest.CommitWithCounter(epoch2Setup.Counter),
				unittest.WithClusterQCsFromAssignments(epoch2Setup.Assignments),
				unittest.WithDKGFromParticipants(epoch2Participants.ToSkeleton()),
			)
			receipt, seal = unittest.ReceiptAndSealForBlock(block2, epoch2Commit.ServiceEvent())

			// ingesting block 4 and 5, block 5 seals the `epochCommit` for the next epoch
			block4, block5 := unittest.SealBlock(t, state, mutableProtocolState, block3, receipt, seal)
			err = state.Finalize(context.Background(), block4.ID())
			require.NoError(t, err)

			metricsMock.On("CurrentEpochPhase", flow.EpochPhaseCommitted).Once()
			protoEventsMock.On("EpochCommittedPhaseStarted", epoch2Setup.Counter-1, mock.Anything).Once()
			err = state.Finalize(context.Background(), block5.ID())
			require.NoError(t, err)
			assertEpochFallbackTriggered(t, state.Final(), false) // EFM is not expected

			// Constructing blocks
			//   ... <- B6(ER(B3, InvalidEpochCommit)) <- B7(S(ER(B3))) <- B8 <- B9 <- ...
			// Block B6 incorporates the Execution Result [ER] for block 3 and the invalid service event.
			// Block B7 seals the invalid service event.
			// We expect that the Protocol state at B7 switches `EpochFallbackTriggered` to true.
			// B8 will be the first block past the epoch boundary, which will trigger epoch transition to the next epoch.
			// B9 will be the first block past the epoch commitment deadline, which will trigger construction of an epoch extension.

			// Block 6 incorporates Execution Result [ER] for block3, where the ER also includes invalid service event.
			// Only when ingesting block 7, which _seals_ the invalid service event, the state should switch to
			// `EpochFallbackTriggered` being true.
			invalidCommit := unittest.EpochCommitFixture()
			receipt, seal = unittest.ReceiptAndSealForBlock(block3, invalidCommit.ServiceEvent())

			// seal B3 by building two blocks on top of B5 that contain ER and seal respectively
			block6, block7 := unittest.SealBlock(t, state, mutableProtocolState, block5, receipt, seal)
			assertEpochFallbackTriggered(t, state.AtBlockID(block6.ID()), false) // EFM shouldn't be triggered since block 6 only incorporates the event, sealing happens in block 7
			assertEpochFallbackTriggered(t, state.AtBlockID(block7.ID()), true)  // EFM has to be triggered at block 7, since it seals the invalid commit event
			assertEpochFallbackTriggered(t, state.Final(), false)                // EFM should still not be triggered for finalized state since the invalid service event does not have a finalized seal

			err = state.Finalize(context.Background(), block6.ID())
			require.NoError(t, err)
			assertEpochFallbackTriggered(t, state.Final(), false) // EFM should still not be triggered after finalizing block 4

			metricsMock.On("EpochFallbackModeTriggered").Once()
			protoEventsMock.On("EpochFallbackModeTriggered", epoch1Setup.Counter, block7.ToHeader()).Once()
			err = state.Finalize(context.Background(), block7.ID())
			require.NoError(t, err)
			assertEpochFallbackTriggered(t, state.Final(), true)      // finalizing block 7 should have triggered EFM
			assertInPhase(t, state.Final(), flow.EpochPhaseCommitted) // remain in committed phase until next transition

			// TODO: try submitting EpochRecover. We don't do this in current implementation since there is no way
			//  to actually check that event was ignored. We will use pub/sub mechanism to notify about invalid service event.
			//  After we have notification mechanism in place, we can extend this test.

			// B8 will trigger epoch transition to already committed epoch
			block8View := epoch1Setup.FinalView + 1 // first block past the epoch boundary
			block8 := unittest.BlockFixture(
				unittest.Block.WithParent(block7.ID(), block7.View, block7.Height),
				unittest.Block.WithView(block8View),
				unittest.Block.WithPayload(
					flow.Payload{
						ProtocolStateID: expectedStateIdCalculator(block7.ID(), block8View, nil),
					}),
			)

			metricsMock.On("CurrentEpochCounter", epoch2Setup.Counter).Once()
			metricsMock.On("EpochTransitionHeight", block8.Height).Once()
			metricsMock.On("CurrentEpochFinalView", epoch2Setup.FinalView).Once()
			metricsMock.On("CurrentEpochPhase", flow.EpochPhaseFallback).Once()
			protoEventsMock.On("EpochTransition", epoch2Setup.Counter, block8.ToHeader()).Once()

			// epoch transition happens at this point
			unittest.InsertAndFinalize(t, state, block8)
			assertInPhase(t, state.Final(), flow.EpochPhaseFallback) // enter fallback phase immediately after transition

			metricsMock.AssertCalled(t, "CurrentEpochCounter", epoch2Setup.Counter)
			metricsMock.AssertCalled(t, "EpochTransitionHeight", block8.Height)
			metricsMock.AssertCalled(t, "CurrentEpochFinalView", epoch2Setup.FinalView)
			protoEventsMock.AssertCalled(t, "EpochTransition", epoch2Setup.Counter, block8.ToHeader())

			// B9 doesn't have any seals, but it reaches the safety threshold for the current epoch, meaning we will create an EpochExtension
			block9View := epoch2Setup.FinalView - safetyThreshold
			block9 := unittest.BlockFixture(
				unittest.Block.WithParent(block8.ID(), block8.View, block8.Height),
				unittest.Block.WithView(block9View),
				unittest.Block.WithPayload(
					flow.Payload{
						ProtocolStateID: expectedStateIdCalculator(block8.ID(), block9View, nil),
					}),
			)
			err = state.Extend(context.Background(), unittest.ProposalFromBlock(block9))
			require.NoError(t, err)

			epochProtocolState, err := state.AtBlockID(block9.ID()).EpochProtocolState()
			require.NoError(t, err)
			epochExtensions := epochProtocolState.Entry().CurrentEpoch.EpochExtensions
			require.Len(t, epochExtensions, 1)
			require.Equal(t, epochExtensions[0].FirstView, epoch2Setup.FinalView+1)

			protoEventsMock.On("EpochExtended", epoch2Setup.Counter, block9.ToHeader(), unittest.MatchEpochExtension(epoch2Setup.FinalView, epochExtensionViewCount)).Once()
			metricsMock.On("CurrentEpochFinalView", epoch2Setup.FinalView+epochExtensionViewCount)
			err = state.Finalize(context.Background(), block9.ID())
			require.NoError(t, err)

			// After epoch extension, FinalView must be updated accordingly
			epochAfterExtension, err := state.Final().Epochs().Current()
			require.NoError(t, err)
			finalView := epochAfterExtension.FinalView()
			assert.Equal(t, epochExtensions[0].FinalView, finalView)

			// Constructing blocks
			//   ... <- B10 <- B11(ER(B4, EpochRecover)) <- B12(S(ER(B4))) <- ...
			// B10 will be the first block past the epoch extension. Block B11 incorporates the Execution Result [ER]
			// for block 10 and the EpochRecover service event. Block B12 seals the EpochRecover event.
			// We expect that the Protocol state at B12 switches `EpochFallbackTriggered` back to false.

			// B10 will be the first block past the epoch extension
			block10 := unittest.BlockWithParentProtocolState(block9)
			block10.View = epochExtensions[0].FirstView
			unittest.InsertAndFinalize(t, state, block10)

			// Block 11 incorporates Execution Result [ER] for block4, where the ER also includes EpochRecover event.
			// Only when ingesting block 12, which _seals_ the EpochRecover event, the state should switch back to
			// `EpochFallbackTriggered` being false.
			epochRecover := unittest.EpochRecoverFixture(
				unittest.WithParticipants(epoch2Participants),
				unittest.SetupWithCounter(epoch2Setup.Counter+1),
				unittest.WithFinalView(epochExtensions[0].FinalView+1000),
				unittest.WithFirstView(epochExtensions[0].FinalView+1),
			)
			receipt, seal = unittest.ReceiptAndSealForBlock(block4, epochRecover.ServiceEvent())

			// ingesting block 11 and 12, block 12 seals the `epochRecover` event
			block11, block12 := unittest.SealBlock(t, state, mutableProtocolState, block10, receipt, seal)
			assertEpochFallbackTriggered(t, state.AtBlockID(block11.ID()), true)
			assertEpochFallbackTriggered(t, state.AtBlockID(block12.ID()), false)
			assertEpochFallbackTriggered(t, state.Final(), true) // the latest finalized state should still be in EFM as `epochRecover` event does not have a finalized seal

			err = state.Finalize(context.Background(), block11.ID())
			require.NoError(t, err)
			assertEpochFallbackTriggered(t, state.Final(), true) // should still be in EFM as `epochRecover` is not yet finalized

			// Epoch recovery causes us to enter the Committed phase
			metricsMock.On("CurrentEpochPhase", flow.EpochPhaseCommitted).Once()
			metricsMock.On("EpochFallbackModeExited").Once()
			protoEventsMock.On("EpochFallbackModeExited", epochRecover.EpochSetup.Counter-1, block12.ToHeader()).Once()
			protoEventsMock.On("EpochCommittedPhaseStarted", epochRecover.EpochSetup.Counter-1, mock.Anything).Once()
			// finalize the block sealing the EpochRecover event
			err = state.Finalize(context.Background(), block12.ID())
			require.NoError(t, err)
			assertEpochFallbackTriggered(t, state.Final(), false)     // should be unset after finalization
			assertInPhase(t, state.Final(), flow.EpochPhaseCommitted) // enter committed phase after recovery
			assertCorrectRecovery(state, epochRecover)

			// Constructing blocks
			//   ... <- B13 <- B14
			// B13 will be a child block of B12 to ensure that we don't transition into recovered epoch immediately the next block
			// but actually finish the epoch extension. B14 will be the first block past the epoch extension,
			// which will trigger epoch transition to the recovered epoch.
			// We expect that Protocol state will be at first view of recovered epoch and in epoch staking phase after B14 is incorporated.

			block13 := unittest.BlockWithParentProtocolState(block12)
			unittest.InsertAndFinalize(t, state, block13)

			// ensure we are still in the current epoch and transition only when we reach the final view of the extension
			epochProtocolState, err = state.Final().EpochProtocolState()
			require.NoError(t, err)
			require.Equal(t, epoch2Setup.Counter, epochProtocolState.Epoch(), "expect to be in the previously setup epoch")

			// B14 will be the first block past the epoch extension, meaning it will enter the next epoch which
			// had been set up by EpochRecover event
			block14View := epochExtensions[0].FinalView + 1
			block14 := unittest.BlockFixture(
				unittest.Block.WithParent(block13.ID(), block13.View, block13.Height),
				unittest.Block.WithView(block14View),
				unittest.Block.WithPayload(
					flow.Payload{
						ProtocolStateID: expectedStateIdCalculator(block13.ID(), block14View, nil),
					}),
			)

			metricsMock.On("CurrentEpochCounter", epochRecover.EpochSetup.Counter).Once()
			metricsMock.On("EpochTransitionHeight", block14.Height).Once()
			metricsMock.On("CurrentEpochFinalView", epochRecover.EpochSetup.FinalView).Once()
			protoEventsMock.On("EpochTransition", epochRecover.EpochSetup.Counter, block14.ToHeader()).Once()

			unittest.InsertAndFinalize(t, state, block14)

			epochProtocolState, err = state.Final().EpochProtocolState()
			require.NoError(t, err)
			require.Equal(t, epochRecover.EpochSetup.Counter, epochProtocolState.Epoch(), "expect to be in recovered epoch")
			require.Equal(t, flow.EpochPhaseStaking, epochProtocolState.EpochPhase(), "expect to be in staking phase")
		})
	})
}

// TestEpochTargetEndTime ensurers that the target end time of an epoch is correctly calculated depending on if the epoch is extended or not.
// When we haven't added an extension yet, then the TargetEndTime is simply the value from the epoch setup event.
// Otherwise, the TargetEndTime is calculated by adding the duration of the extension to the TargetEndTime of epoch setup.
// We assume we keep the same view duration for all views in the epoch and all extensions.
func TestEpochTargetEndTime(t *testing.T) {
	rootSnapshot := unittest.RootSnapshotFixture(participants)
	util.RunWithFullProtocolStateAndMutator(t, rootSnapshot, func(db *badger.DB, state *protocol.ParticipantState, mutableProtocolState realprotocol.MutableProtocolState) {
		head, err := rootSnapshot.Head()
		require.NoError(t, err)
		rootResult, _, err := rootSnapshot.SealedResult()
		require.NoError(t, err)

		epoch1Setup := rootResult.ServiceEvents[0].Event.(*flow.EpochSetup)
		currentEpoch, err := rootSnapshot.Epochs().Current()
		require.NoError(t, err)
		rootTargetEndTime := currentEpoch.TargetEndTime()
		require.Equal(t, epoch1Setup.TargetEndTime, rootTargetEndTime)

		expectedStateIdCalculator := calculateExpectedStateId(t, mutableProtocolState)

		// add a block that will trigger EFM and add an epoch extension since the view of the epoch exceeds the safety threshold
		block1View := epoch1Setup.FinalView
		block1 := unittest.BlockFixture(
			unittest.Block.WithParent(head.ID(), head.View, head.Height),
			unittest.Block.WithView(block1View),
			unittest.Block.WithPayload(
				flow.Payload{
					ProtocolStateID: expectedStateIdCalculator(head.ID(), block1View, nil),
				}),
		)
		unittest.InsertAndFinalize(t, state, block1)

		block1snap := state.Final()
		assertEpochFallbackTriggered(t, block1snap, true)
		assertInPhase(t, block1snap, flow.EpochPhaseFallback)

		epochState, err := block1snap.EpochProtocolState()
		require.NoError(t, err)
		firstExtension := epochState.EpochExtensions()[0]
		targetViewDuration := float64(epoch1Setup.TargetDuration) / float64(epoch1Setup.FinalView-epoch1Setup.FirstView+1)
		expectedTargetEndTime := rootTargetEndTime + uint64(float64(firstExtension.FinalView-epoch1Setup.FinalView)*targetViewDuration)
		afterFirstExtensionEpoch, err := block1snap.Epochs().Current()
		require.NoError(t, err)
		afterFirstExtensionTargetEndTime := afterFirstExtensionEpoch.TargetEndTime()
		require.Equal(t, expectedTargetEndTime, afterFirstExtensionTargetEndTime)

		// add a second block that exceeds the safety threshold and triggers another epoch extension
		block2View := firstExtension.FinalView
		block2 := unittest.BlockFixture(
			unittest.Block.WithParent(block1.ID(), block1.View, block1.Height),
			unittest.Block.WithView(block2View),
			unittest.Block.WithPayload(
				flow.Payload{
					ProtocolStateID: expectedStateIdCalculator(block1.ID(), block2View, nil),
				}),
		)
		unittest.InsertAndFinalize(t, state, block2)

		block2snap := state.Final()
		epochState, err = block2snap.EpochProtocolState()
		require.NoError(t, err)
		secondExtension := epochState.EpochExtensions()[1]
		expectedTargetEndTime = rootTargetEndTime + uint64(float64(secondExtension.FinalView-epoch1Setup.FinalView)*targetViewDuration)
		afterSecondExtensionEpoch, err := block2snap.Epochs().Current()
		require.NoError(t, err)
		afterSecondExtensionTargetEndTime := afterSecondExtensionEpoch.TargetEndTime()
		require.Equal(t, expectedTargetEndTime, afterSecondExtensionTargetEndTime)
	})
}

// TestEpochTargetDuration ensurers that the target duration of an epoch is correctly calculated depending on if the epoch is extended or not.
// When we haven't added an extension yet, then the TargetDuration is simply the value from the epoch setup event.
// Otherwise, the TargetDuration is calculated by adding the duration of the extension to the TargetDuration of epoch setup.
// We assume we keep the same view duration for all views in the epoch and all extensions.
func TestEpochTargetDuration(t *testing.T) {
	rootSnapshot := unittest.RootSnapshotFixture(participants)
	util.RunWithFullProtocolStateAndMutator(t, rootSnapshot, func(db *badger.DB, state *protocol.ParticipantState, mutableProtocolState realprotocol.MutableProtocolState) {
		head, err := rootSnapshot.Head()
		require.NoError(t, err)
		rootResult, _, err := rootSnapshot.SealedResult()
		require.NoError(t, err)

		epoch1Setup := rootResult.ServiceEvents[0].Event.(*flow.EpochSetup)
		currentEpoch, err := rootSnapshot.Epochs().Current()
		require.NoError(t, err)
		rootTargetDuration := currentEpoch.TargetDuration()
		require.Equal(t, epoch1Setup.TargetDuration, rootTargetDuration)

		expectedStateIdCalculator := calculateExpectedStateId(t, mutableProtocolState)

		// add a block that will trigger EFM and add an epoch extension since the view of the epoch exceeds the safety threshold
		block1View := epoch1Setup.FinalView
		block1 := unittest.BlockFixture(
			unittest.Block.WithParent(head.ID(), head.View, head.Height),
			unittest.Block.WithView(block1View),
			unittest.Block.WithPayload(
				flow.Payload{
					ProtocolStateID: expectedStateIdCalculator(head.ID(), block1View, nil),
				}),
		)
		unittest.InsertAndFinalize(t, state, block1)

		assertEpochFallbackTriggered(t, state.Final(), true)
		assertInPhase(t, state.Final(), flow.EpochPhaseFallback)

		epochState, err := state.Final().EpochProtocolState()
		require.NoError(t, err)
		firstExtension := epochState.EpochExtensions()[0]
		targetViewDuration := float64(epoch1Setup.TargetDuration) / float64(epoch1Setup.FinalView-epoch1Setup.FirstView+1)
		afterFirstExtensionEpoch, err := state.Final().Epochs().Current()
		require.NoError(t, err)
		afterFirstExtensionTargetDuration := afterFirstExtensionEpoch.TargetDuration()
		expectedTargetDuration := rootTargetDuration + uint64(float64(firstExtension.FinalView-firstExtension.FirstView+1)*targetViewDuration)
		require.Equal(t, expectedTargetDuration, afterFirstExtensionTargetDuration)

		// add a second block that exceeds the safety threshold and triggers another epoch extension
		block2View := firstExtension.FinalView
		block2 := unittest.BlockFixture(
			unittest.Block.WithParent(block1.ID(), block1.View, block1.Height),
			unittest.Block.WithView(block2View),
			unittest.Block.WithPayload(
				flow.Payload{
					ProtocolStateID: expectedStateIdCalculator(block1.ID(), block2View, nil),
				}),
		)
		unittest.InsertAndFinalize(t, state, block2)

		epochState, err = state.Final().EpochProtocolState()
		require.NoError(t, err)
		secondExtension := epochState.EpochExtensions()[1]
		afterSecondExtensionEpoch, err := state.Final().Epochs().Current()
		require.NoError(t, err)
		afterSecondExtensionTargetDuration := afterSecondExtensionEpoch.TargetDuration()
		expectedTargetDuration = rootTargetDuration + uint64(float64(secondExtension.FinalView-epoch1Setup.FinalView)*targetViewDuration)
		require.Equal(t, expectedTargetDuration, afterSecondExtensionTargetDuration)
	})
}

func TestExtendInvalidSealsInBlock(t *testing.T) {
	unittest.RunWithBadgerDB(t, func(db *badger.DB) {
		metrics := metrics.NewNoopCollector()
		tracer := trace.NewNoopTracer()
		log := zerolog.Nop()
		all := bstorage.InitAll(metrics, db)

		// create a event consumer to test epoch transition events
		distributor := events.NewDistributor()
		consumer := mockprotocol.NewConsumer(t)
		distributor.AddConsumer(consumer)
		consumer.On("BlockProcessable", mock.Anything, mock.Anything)

		rootSnapshot := unittest.RootSnapshotFixture(participants)
		rootProtocolStateID := getRootProtocolStateID(t, rootSnapshot)

		state, err := protocol.Bootstrap(
			metrics,
			db,
			all.Headers,
			all.Seals,
			all.Results,
			all.Blocks,
			all.QuorumCertificates,
			all.Setups,
			all.EpochCommits,
			all.EpochProtocolStateEntries,
			all.ProtocolKVStore,
			all.VersionBeacons,
			rootSnapshot,
		)
		require.NoError(t, err)

		head, err := rootSnapshot.Head()
		require.NoError(t, err)

		block1 := unittest.BlockWithParentAndPayload(
			head,
			unittest.PayloadFixture(unittest.WithProtocolStateID(rootProtocolStateID)),
		)

		block1Receipt := unittest.ReceiptForBlockFixture(block1)
		block2 := unittest.BlockWithParentAndPayload(
			block1.ToHeader(),
			unittest.PayloadFixture(
				unittest.WithReceipts(block1Receipt),
				unittest.WithProtocolStateID(rootProtocolStateID),
			),
		)

		block1Seal := unittest.Seal.Fixture(unittest.Seal.WithResult(&block1Receipt.ExecutionResult))
		block3 := unittest.BlockWithParentAndPayload(
			block2.ToHeader(),
			flow.Payload{
				Seals:           []*flow.Seal{block1Seal},
				ProtocolStateID: rootProtocolStateID,
			},
		)

		sealValidator := mockmodule.NewSealValidator(t)
		sealValidator.On("Validate", mock.Anything).
			Return(func(candidate *flow.Block) *flow.Seal {
				if candidate.ID() == block3.ID() {
					return nil
				}
				seal, _ := all.Seals.HighestInFork(candidate.ParentID)
				return seal
			}, func(candidate *flow.Block) error {
				if candidate.ID() == block3.ID() {
					return engine.NewInvalidInputErrorf("")
				}
				_, err := all.Seals.HighestInFork(candidate.ParentID)
				return err
			}).
			Times(3)

		fullState, err := protocol.NewFullConsensusState(
			log,
			tracer,
			consumer,
			state,
			all.Index,
			all.Payloads,
			util.MockBlockTimer(),
			util.MockReceiptValidator(),
			sealValidator,
		)
		require.NoError(t, err)

		err = fullState.Extend(context.Background(), unittest.ProposalFromBlock(block1))
		require.NoError(t, err)
		err = fullState.Extend(context.Background(), unittest.ProposalFromBlock(block2))
		require.NoError(t, err)
		err = fullState.Extend(context.Background(), unittest.ProposalFromBlock(block3))
		require.Error(t, err)
		require.True(t, st.IsInvalidExtensionError(err))
	})
}

func TestHeaderExtendValid(t *testing.T) {
	rootSnapshot := unittest.RootSnapshotFixture(participants)
	rootProtocolStateID := getRootProtocolStateID(t, rootSnapshot)
	util.RunWithFollowerProtocolState(t, rootSnapshot, func(db *badger.DB, state *protocol.FollowerState) {
		head, err := rootSnapshot.Head()
		require.NoError(t, err)
		_, seal, err := rootSnapshot.SealedResult()
		require.NoError(t, err)

		extend := unittest.BlockWithParentAndPayload(
			head,
			unittest.PayloadFixture(unittest.WithProtocolStateID(rootProtocolStateID)),
		)

		err = state.ExtendCertified(context.Background(), unittest.NewCertifiedBlock(extend))
		require.NoError(t, err)

		finalCommit, err := state.Final().Commit()
		require.NoError(t, err)
		require.Equal(t, seal.FinalState, finalCommit)
	})
}

func TestHeaderExtendMissingParent(t *testing.T) {
	rootSnapshot := unittest.RootSnapshotFixture(participants)
	util.RunWithFollowerProtocolState(t, rootSnapshot, func(db *badger.DB, state *protocol.FollowerState) {
		extend := unittest.BlockFixture(
			unittest.Block.WithHeight(2),
			unittest.Block.WithParentView(1),
			unittest.Block.WithView(2),
		)

		err := state.ExtendCertified(context.Background(), unittest.NewCertifiedBlock(extend))
		require.Error(t, err)
		require.False(t, st.IsInvalidExtensionError(err), err)

		// verify seal not indexed
		var sealID flow.Identifier
		err = db.View(operation.LookupLatestSealAtBlock(extend.ID(), &sealID))
		require.Error(t, err)
		require.ErrorIs(t, err, stoerr.ErrNotFound)
	})
}

func TestHeaderExtendHeightTooSmall(t *testing.T) {
	rootSnapshot := unittest.RootSnapshotFixture(participants)
	rootProtocolStateID := getRootProtocolStateID(t, rootSnapshot)
	util.RunWithFollowerProtocolState(t, rootSnapshot, func(db *badger.DB, state *protocol.FollowerState) {
		head, err := rootSnapshot.Head()
		require.NoError(t, err)

		block1 := unittest.BlockWithParentAndPayload(
			head,
			unittest.PayloadFixture(unittest.WithProtocolStateID(rootProtocolStateID)),
		)

		// create another block that points to the previous block `extend` as parent
		// but has _same_ height as parent. This violates the condition that a child's
		// height must increment the parent's height by one, i.e. it should be rejected
		// by the follower right away
		block2 := unittest.BlockWithParentFixture(block1.ToHeader())
		block2.Height = block1.Height

		err = state.ExtendCertified(context.Background(), unittest.CertifiedByChild(block1, block2))
		require.NoError(t, err)

		err = state.ExtendCertified(context.Background(), unittest.NewCertifiedBlock(block2))
		require.False(t, st.IsInvalidExtensionError(err))

		// verify seal not indexed
		var sealID flow.Identifier
		err = db.View(operation.LookupLatestSealAtBlock(block2.ID(), &sealID))
		require.ErrorIs(t, err, stoerr.ErrNotFound)
	})
}

func TestHeaderExtendHeightTooLarge(t *testing.T) {
	rootSnapshot := unittest.RootSnapshotFixture(participants)
	util.RunWithFollowerProtocolState(t, rootSnapshot, func(db *badger.DB, state *protocol.FollowerState) {
		head, err := rootSnapshot.Head()
		require.NoError(t, err)

		block := unittest.BlockWithParentAndPayload(
			head,
			*flow.NewEmptyPayload(),
		)
		// set an invalid height
		block.Height = head.Height + 2

		err = state.ExtendCertified(context.Background(), unittest.NewCertifiedBlock(block))
		require.False(t, st.IsInvalidExtensionError(err))
	})
}

// TestExtendBlockProcessable tests that BlockProcessable is called correctly and doesn't produce duplicates of same notifications
// when extending blocks with and without certifying QCs.
func TestExtendBlockProcessable(t *testing.T) {
	rootSnapshot := unittest.RootSnapshotFixture(participants)
	head, err := rootSnapshot.Head()
	require.NoError(t, err)
	rootProtocolStateID := getRootProtocolStateID(t, rootSnapshot)
	consumer := mockprotocol.NewConsumer(t)
	util.RunWithFullProtocolStateAndConsumer(t, rootSnapshot, consumer, func(db *badger.DB, state *protocol.ParticipantState) {
		block := unittest.BlockWithParentAndPayload(
			head,
			unittest.PayloadFixture(unittest.WithProtocolStateID(rootProtocolStateID)),
		)
		child := unittest.BlockWithParentProtocolState(block)
		grandChild := unittest.BlockWithParentProtocolState(child)

		// extend block using certifying QC, expect that BlockProcessable will be emitted once
		consumer.On("BlockProcessable", block.ToHeader(), child.ParentQC()).Once()
		err := state.ExtendCertified(context.Background(), unittest.CertifiedByChild(block, child))
		require.NoError(t, err)

		// extend block without certifying QC, expect that BlockProcessable won't be called
		err = state.Extend(context.Background(), unittest.ProposalFromBlock(child))
		require.NoError(t, err)
		consumer.AssertNumberOfCalls(t, "BlockProcessable", 1)

		// extend block using certifying QC, expect that BlockProcessable will be emitted twice.
		// One for parent block and second for current block.
		certifiedGrandchild := unittest.NewCertifiedBlock(grandChild)
		consumer.On("BlockProcessable", child.ToHeader(), grandChild.ParentQC()).Once()
		consumer.On("BlockProcessable", grandChild.ToHeader(), certifiedGrandchild.CertifyingQC).Once()
		err = state.ExtendCertified(context.Background(), certifiedGrandchild)
		require.NoError(t, err)
	})
}

// TestFollowerHeaderExtendBlockNotConnected tests adding an orphaned block to the follower state.
// Specifically, we add 2 blocks, where:
// first block is added and then finalized;
// second block is a sibling to the finalized block
// The Follower should accept this block since tracking of orphan blocks is implemented by another component.
func TestFollowerHeaderExtendBlockNotConnected(t *testing.T) {
	rootSnapshot := unittest.RootSnapshotFixture(participants)
	rootProtocolStateID := getRootProtocolStateID(t, rootSnapshot)
	util.RunWithFollowerProtocolState(t, rootSnapshot, func(db *badger.DB, state *protocol.FollowerState) {
		head, err := rootSnapshot.Head()
		require.NoError(t, err)

		block1 := unittest.BlockWithParentAndPayload(
			head,
			unittest.PayloadFixture(unittest.WithProtocolStateID(rootProtocolStateID)))
		err = state.ExtendCertified(context.Background(), unittest.NewCertifiedBlock(block1))
		require.NoError(t, err)

		err = state.Finalize(context.Background(), block1.ID())
		require.NoError(t, err)

		// create a fork at view/height 1 and try to connect it to root
		block2 := unittest.BlockWithParentAndPayload(
			head,
			unittest.PayloadFixture(unittest.WithProtocolStateID(rootProtocolStateID)),
		)
		err = state.ExtendCertified(context.Background(), unittest.NewCertifiedBlock(block2))
		require.NoError(t, err)

		// verify seal not indexed
		var sealID flow.Identifier
		err = db.View(operation.LookupLatestSealAtBlock(block2.ID(), &sealID))
		require.NoError(t, err)
	})
}

// TestParticipantHeaderExtendBlockNotConnected tests adding an orphaned block to the consensus participant state.
// Specifically, we add 2 blocks, where:
// first block is added and then finalized;
// second block is a sibling to the finalized block
// The Participant should reject this block as an outdated chain extension
func TestParticipantHeaderExtendBlockNotConnected(t *testing.T) {
	rootSnapshot := unittest.RootSnapshotFixture(participants)
	rootProtocolStateID := getRootProtocolStateID(t, rootSnapshot)
	util.RunWithFullProtocolState(t, rootSnapshot, func(db *badger.DB, state *protocol.ParticipantState) {
		head, err := rootSnapshot.Head()
		require.NoError(t, err)

		block1 := unittest.BlockWithParentAndPayload(
			head,
			unittest.PayloadFixture(unittest.WithProtocolStateID(rootProtocolStateID)),
		)
		err = state.Extend(context.Background(), unittest.ProposalFromBlock(block1))
		require.NoError(t, err)

		err = state.Finalize(context.Background(), block1.ID())
		require.NoError(t, err)

		// create a fork at view/height 1 and try to connect it to root
		block2 := unittest.BlockWithParentAndPayload(
			head,
			unittest.PayloadFixture(unittest.WithProtocolStateID(rootProtocolStateID)),
		)
		err = state.Extend(context.Background(), unittest.ProposalFromBlock(block2))
		require.True(t, st.IsOutdatedExtensionError(err), err)

		// verify seal not indexed
		var sealID flow.Identifier
		err = db.View(operation.LookupLatestSealAtBlock(block2.ID(), &sealID))
		require.ErrorIs(t, err, stoerr.ErrNotFound)
	})
}

func TestHeaderExtendHighestSeal(t *testing.T) {
	rootSnapshot := unittest.RootSnapshotFixture(participants)
	head, err := rootSnapshot.Head()
	require.NoError(t, err)
	rootProtocolStateID := getRootProtocolStateID(t, rootSnapshot)
	util.RunWithFollowerProtocolState(t, rootSnapshot, func(db *badger.DB, state *protocol.FollowerState) {
		// create block2 and block3
		block2 := unittest.BlockWithParentAndPayload(
			head,
			unittest.PayloadFixture(unittest.WithProtocolStateID(rootProtocolStateID)),
		)

		block3 := unittest.BlockWithParentProtocolState(block2)

		err := state.ExtendCertified(context.Background(), unittest.CertifiedByChild(block2, block3))
		require.NoError(t, err)

		// create receipts and seals for block2 and block3
		receipt2, seal2 := unittest.ReceiptAndSealForBlock(block2)
		receipt3, seal3 := unittest.ReceiptAndSealForBlock(block3)

		// include the seals in block4
		block4 := unittest.BlockWithParentAndPayload(
			block3.ToHeader(),
			// include receipts and results
			unittest.PayloadFixture(
				unittest.WithReceipts(receipt3, receipt2),
				unittest.WithProtocolStateID(rootProtocolStateID),
			),
		)

		// include the seals in block4
		block5 := unittest.BlockWithParentAndPayload(
			block4.ToHeader(),
			// placing seals in the reversed order to test
			// Extend will pick the highest sealed block
			unittest.PayloadFixture(
				unittest.WithSeals(seal3, seal2),
				unittest.WithProtocolStateID(rootProtocolStateID),
			),
		)

		err = state.ExtendCertified(context.Background(), unittest.CertifiedByChild(block3, block4))
		require.NoError(t, err)

		err = state.ExtendCertified(context.Background(), unittest.CertifiedByChild(block4, block5))
		require.NoError(t, err)

		err = state.ExtendCertified(context.Background(), unittest.NewCertifiedBlock(block5))
		require.NoError(t, err)

		finalCommit, err := state.AtBlockID(block5.ID()).Commit()
		require.NoError(t, err)
		require.Equal(t, seal3.FinalState, finalCommit)
	})
}

// TestExtendCertifiedInvalidQC checks if ExtendCertified performs a sanity check of certifying QC.
func TestExtendCertifiedInvalidQC(t *testing.T) {
	rootSnapshot := unittest.RootSnapshotFixture(participants)
	head, err := rootSnapshot.Head()
	require.NoError(t, err)
	util.RunWithFullProtocolState(t, rootSnapshot, func(db *badger.DB, state *protocol.ParticipantState) {
		// create child block
		block := unittest.BlockWithParentAndPayload(
			head,
			*flow.NewEmptyPayload(),
		)

		t.Run("qc-invalid-view", func(t *testing.T) {
			certified := unittest.NewCertifiedBlock(block)
			certified.CertifyingQC.View++ // invalidate block view
			err = state.ExtendCertified(context.Background(), certified)
			require.Error(t, err)
			require.False(t, st.IsOutdatedExtensionError(err))
		})
		t.Run("qc-invalid-block-id", func(t *testing.T) {
			certified := unittest.NewCertifiedBlock(block)
			certified.CertifyingQC.BlockID = unittest.IdentifierFixture() // invalidate blockID
			err = state.ExtendCertified(context.Background(), certified)
			require.Error(t, err)
			require.False(t, st.IsOutdatedExtensionError(err))
		})
	})
}

// TestExtendInvalidGuarantee checks if Extend method will reject invalid blocks that contain
// guarantees with invalid guarantors
func TestExtendInvalidGuarantee(t *testing.T) {
	rootSnapshot := unittest.RootSnapshotFixture(participants)
	rootProtocolStateID := getRootProtocolStateID(t, rootSnapshot)
	util.RunWithFullProtocolState(t, rootSnapshot, func(db *badger.DB, state *protocol.ParticipantState) {
		// create a valid block
		head, err := rootSnapshot.Head()
		require.NoError(t, err)

		cluster, err := unittest.SnapshotClusterByIndex(rootSnapshot, 0)
		require.NoError(t, err)

		// prepare for a valid guarantor signer indices to be used in the valid block
		all := cluster.Members().NodeIDs()
		validSignerIndices, err := signature.EncodeSignersToIndices(all, all)
		require.NoError(t, err)

		payload := flow.Payload{
			Guarantees: []*flow.CollectionGuarantee{
				{
					ChainID:          cluster.ChainID(),
					ReferenceBlockID: head.ID(),
					SignerIndices:    validSignerIndices,
				},
			},
			ProtocolStateID: rootProtocolStateID,
		}

		// now the valid block has a guarantee in the payload with valid signer indices.
		block := unittest.BlockWithParentAndPayload(
			head,
			payload,
		)

		// check Extend should accept this valid block
		err = state.Extend(context.Background(), unittest.ProposalFromBlock(block))
		require.NoError(t, err)

		// now the guarantee has invalid signer indices: the checksum should have 4 bytes, but it only has 1
		payload.Guarantees[0].SignerIndices = []byte{byte(1)}

		// create new block that has invalid collection guarantee
		block = unittest.BlockWithParentAndPayload(
			head,
			payload,
		)

		err = state.Extend(context.Background(), unittest.ProposalFromBlock(block))
		require.True(t, signature.IsInvalidSignerIndicesError(err), err)
		require.ErrorIs(t, err, signature.ErrInvalidChecksum)
		require.True(t, st.IsInvalidExtensionError(err), err)

		// now the guarantee has invalid signer indices: the checksum should have 4 bytes, but it only has 1
		checksumMismatch := make([]byte, len(validSignerIndices))
		copy(checksumMismatch, validSignerIndices)
		checksumMismatch[0] = byte(1)
		if checksumMismatch[0] == validSignerIndices[0] {
			checksumMismatch[0] = byte(2)
		}
		payload.Guarantees[0].SignerIndices = checksumMismatch
		block, err = flow.NewBlock(
			flow.UntrustedBlock{
				HeaderBody: block.HeaderBody,
				Payload:    payload,
			},
		)
		require.NoError(t, err)

		err = state.Extend(context.Background(), unittest.ProposalFromBlock(block))
		require.True(t, signature.IsInvalidSignerIndicesError(err), err)
		require.ErrorIs(t, err, signature.ErrInvalidChecksum)
		require.True(t, st.IsInvalidExtensionError(err), err)

		// let's test even if the checksum is correct, but signer indices is still wrong because the tailing are not 0,
		// then the block should still be rejected.
		wrongTailing := make([]byte, len(validSignerIndices))
		copy(wrongTailing, validSignerIndices)
		wrongTailing[len(wrongTailing)-1] = byte(255)

		payload.Guarantees[0].SignerIndices = wrongTailing
		block, err = flow.NewBlock(
			flow.UntrustedBlock{
				HeaderBody: block.HeaderBody,
				Payload:    payload,
			},
		)
		require.NoError(t, err)
		err = state.Extend(context.Background(), unittest.ProposalFromBlock(block))
		require.Error(t, err)
		require.True(t, signature.IsInvalidSignerIndicesError(err), err)
		require.ErrorIs(t, err, signature.ErrIllegallyPaddedBitVector)
		require.True(t, st.IsInvalidExtensionError(err), err)

		// test imcompatible bit vector length
		wrongbitVectorLength := validSignerIndices[0 : len(validSignerIndices)-1]
		payload.Guarantees[0].SignerIndices = wrongbitVectorLength
		block, err = flow.NewBlock(
			flow.UntrustedBlock{
				HeaderBody: block.HeaderBody,
				Payload:    payload,
			},
		)
		require.NoError(t, err)

		err = state.Extend(context.Background(), unittest.ProposalFromBlock(block))
		require.True(t, signature.IsInvalidSignerIndicesError(err), err)
		require.ErrorIs(t, err, signature.ErrIncompatibleBitVectorLength)
		require.True(t, st.IsInvalidExtensionError(err), err)

		// revert back to good value
		payload.Guarantees[0].SignerIndices = validSignerIndices

		// test the ReferenceBlockID is not found
		payload.Guarantees[0].ReferenceBlockID = flow.ZeroID
		block, err = flow.NewBlock(
			flow.UntrustedBlock{
				HeaderBody: block.HeaderBody,
				Payload:    payload,
			},
		)
		require.NoError(t, err)

		err = state.Extend(context.Background(), unittest.ProposalFromBlock(block))
		require.ErrorIs(t, err, storage.ErrNotFound)
		require.True(t, st.IsInvalidExtensionError(err), err)

		// revert back to good value
		payload.Guarantees[0].ReferenceBlockID = head.ID()

		// TODO: test the guarantee has bad reference block ID that would return protocol.ErrNextEpochNotCommitted
		// this case is not easy to create, since the test case has no such block yet.
		// we need to refactor the ParticipantState to add a guaranteeValidator, so that we can mock it and
		// return the protocol.ErrNextEpochNotCommitted for testing

		// test the guarantee has wrong chain ID, and should return ErrClusterNotFound
		payload.Guarantees[0].ChainID = flow.ChainID("some_bad_chain_ID")
		block, err = flow.NewBlock(
			flow.UntrustedBlock{
				HeaderBody: block.HeaderBody,
				Payload:    payload,
			},
		)
		require.NoError(t, err)

		err = state.Extend(context.Background(), unittest.ProposalFromBlock(block))
		require.Error(t, err)
		require.ErrorIs(t, err, realprotocol.ErrClusterNotFound)
		require.True(t, st.IsInvalidExtensionError(err), err)
	})
}

// If block B is finalized and contains a seal for block A, then A is the last sealed block
func TestSealed(t *testing.T) {
	rootSnapshot := unittest.RootSnapshotFixture(participants)
	rootProtocolStateID := getRootProtocolStateID(t, rootSnapshot)
	util.RunWithFollowerProtocolState(t, rootSnapshot, func(db *badger.DB, state *protocol.FollowerState) {
		head, err := rootSnapshot.Head()
		require.NoError(t, err)

		// block 1 will be sealed
		block1 := unittest.BlockWithParentAndPayload(
			head,
			unittest.PayloadFixture(unittest.WithProtocolStateID(rootProtocolStateID)),
		)
		receipt1, seal1 := unittest.ReceiptAndSealForBlock(block1)

		// block 2 contains receipt for block 1
		block2 := unittest.BlockWithParentAndPayload(
			block1.ToHeader(),
			unittest.PayloadFixture(
				unittest.WithReceipts(receipt1),
				unittest.WithProtocolStateID(rootProtocolStateID),
			),
		)

		err = state.ExtendCertified(context.Background(), unittest.CertifiedByChild(block1, block2))
		require.NoError(t, err)
		err = state.Finalize(context.Background(), block1.ID())
		require.NoError(t, err)

		// block 3 contains seal for block 1
		block3 := unittest.BlockWithParentAndPayload(
			block2.ToHeader(),
			flow.Payload{
				Seals:           []*flow.Seal{seal1},
				ProtocolStateID: rootProtocolStateID,
			},
		)

		err = state.ExtendCertified(context.Background(), unittest.CertifiedByChild(block2, block3))
		require.NoError(t, err)
		err = state.Finalize(context.Background(), block2.ID())
		require.NoError(t, err)

		err = state.ExtendCertified(context.Background(), unittest.NewCertifiedBlock(block3))
		require.NoError(t, err)
		err = state.Finalize(context.Background(), block3.ID())
		require.NoError(t, err)

		sealed, err := state.Sealed().Head()
		require.NoError(t, err)
		require.Equal(t, block1.ID(), sealed.ID())
	})
}

// Test that when adding a block to database, there are only two cases at any point of time:
// 1) neither the block header, nor the payload index exist in database
// 2) both the block header and the payload index can be found in database
// A non atomic bug would be: header is found in DB, but payload index is not found
func TestCacheAtomicity(t *testing.T) {
	rootSnapshot := unittest.RootSnapshotFixture(participants)
	rootProtocolStateID := getRootProtocolStateID(t, rootSnapshot)
	util.RunWithFollowerProtocolStateAndHeaders(t, rootSnapshot,
		func(db *badger.DB, state *protocol.FollowerState, headers storage.Headers, index storage.Index) {
			head, err := rootSnapshot.Head()
			require.NoError(t, err)

			block := unittest.BlockWithParentAndPayload(
				head,
				unittest.PayloadFixture(unittest.WithProtocolStateID(rootProtocolStateID)),
			)
			blockID := block.ID()

			// check 100 times to see if either 1) or 2) satisfies
			var wg sync.WaitGroup
			wg.Add(1)
			go func(blockID flow.Identifier) {
				for i := 0; i < 100; i++ {
					_, err := headers.ByBlockID(blockID)
					if errors.Is(err, stoerr.ErrNotFound) {
						continue
					}
					require.NoError(t, err)

					_, err = index.ByBlockID(blockID)
					require.NoError(t, err, "found block ID, but index is missing, DB updates is non-atomic")
				}
				wg.Done()
			}(blockID)

			// storing the block to database, which supposed to be atomic updates to headers and index,
			// both to badger database and the cache.
			err = state.ExtendCertified(context.Background(), unittest.NewCertifiedBlock(block))
			require.NoError(t, err)
			wg.Wait()
		})
}

// TestHeaderInvalidTimestamp tests that extending header with invalid timestamp results in sentinel error
func TestHeaderInvalidTimestamp(t *testing.T) {
	unittest.RunWithBadgerDB(t, func(db *badger.DB) {
		metrics := metrics.NewNoopCollector()
		tracer := trace.NewNoopTracer()
		log := zerolog.Nop()
		all := bstorage.InitAll(metrics, db)

		// create a event consumer to test epoch transition events
		distributor := events.NewDistributor()
		consumer := mockprotocol.NewConsumer(t)
		distributor.AddConsumer(consumer)

		block, result, seal := unittest.BootstrapFixture(participants)
		qc := unittest.QuorumCertificateFixture(unittest.QCWithRootBlockID(block.ID()))
		rootSnapshot, err := inmem.SnapshotFromBootstrapState(block, result, seal, qc)
		require.NoError(t, err)

		state, err := protocol.Bootstrap(
			metrics,
			db,
			all.Headers,
			all.Seals,
			all.Results,
			all.Blocks,
			all.QuorumCertificates,
			all.Setups,
			all.EpochCommits,
			all.EpochProtocolStateEntries,
			all.ProtocolKVStore,
			all.VersionBeacons,
			rootSnapshot,
		)
		require.NoError(t, err)

		blockTimer := &mockprotocol.BlockTimer{}
		blockTimer.On("Validate", mock.Anything, mock.Anything).Return(realprotocol.NewInvalidBlockTimestamp(""))

		fullState, err := protocol.NewFullConsensusState(
			log,
			tracer,
			consumer,
			state,
			all.Index,
			all.Payloads,
			blockTimer,
			util.MockReceiptValidator(),
			util.MockSealValidator(all.Seals),
		)
		require.NoError(t, err)

		extend := unittest.BlockWithParentFixture(block.ToHeader())
		extend.Payload.Guarantees = nil

		err = fullState.Extend(context.Background(), unittest.ProposalFromBlock(extend))
		assert.Error(t, err, "a proposal with invalid timestamp has to be rejected")
		assert.True(t, st.IsInvalidExtensionError(err), "if timestamp is invalid it should return invalid block error")
	})
}

// TestProtocolStateIdempotent tests that both participant and follower states correctly process adding same block twice
// where second extend doesn't result in an error and effectively is no-op.
func TestProtocolStateIdempotent(t *testing.T) {
	rootSnapshot := unittest.RootSnapshotFixture(participants)
	rootProtocolStateID := getRootProtocolStateID(t, rootSnapshot)
	head, err := rootSnapshot.Head()
	require.NoError(t, err)
	t.Run("follower", func(t *testing.T) {
		util.RunWithFollowerProtocolState(t, rootSnapshot, func(db *badger.DB, state *protocol.FollowerState) {
			block := unittest.BlockWithParentAndPayload(
				head,
				unittest.PayloadFixture(unittest.WithProtocolStateID(rootProtocolStateID)),
			)
			err := state.ExtendCertified(context.Background(), unittest.NewCertifiedBlock(block))
			require.NoError(t, err)

			// same operation should be no-op
			err = state.ExtendCertified(context.Background(), unittest.NewCertifiedBlock(block))
			require.NoError(t, err)
		})
	})
	t.Run("participant", func(t *testing.T) {
		util.RunWithFullProtocolState(t, rootSnapshot, func(db *badger.DB, state *protocol.ParticipantState) {
			block := unittest.BlockWithParentAndPayload(
				head,
				unittest.PayloadFixture(unittest.WithProtocolStateID(rootProtocolStateID)),
			)
			err := state.Extend(context.Background(), unittest.ProposalFromBlock(block))
			require.NoError(t, err)

			// same operation should be no-op
			err = state.Extend(context.Background(), unittest.ProposalFromBlock(block))
			require.NoError(t, err)

			err = state.ExtendCertified(context.Background(), unittest.NewCertifiedBlock(block))
			require.NoError(t, err)
		})
	})
}

// assertEpochFallbackTriggered tests that the given `stateSnapshot` has the `EpochFallbackTriggered` flag to the `expected` value.
func assertEpochFallbackTriggered(t *testing.T, stateSnapshot realprotocol.Snapshot, expected bool) {
	epochState, err := stateSnapshot.EpochProtocolState()
	require.NoError(t, err)
	assert.Equal(t, expected, epochState.EpochFallbackTriggered())
}

// assertInPhase tests that the input snapshot is in the expected epoch phase.
func assertInPhase(t *testing.T, snap realprotocol.Snapshot, expectedPhase flow.EpochPhase) {
	phase, err := snap.EpochPhase()
	require.NoError(t, err)
	assert.Equal(t, expectedPhase, phase)
}

// mockMetricsForRootSnapshot mocks the given metrics mock object to expect all
// metrics which are set during bootstrapping and building blocks.
func mockMetricsForRootSnapshot(metricsMock *mockmodule.ComplianceMetrics, rootSnapshot *inmem.Snapshot) {
	epochProtocolState := rootSnapshot.Encodable().SealingSegment.LatestProtocolStateEntry().EpochEntry
	epochSetup := epochProtocolState.CurrentEpochSetup
	metricsMock.On("CurrentEpochCounter", epochSetup.Counter)
	metricsMock.On("CurrentEpochPhase", epochProtocolState.EpochPhase())
	metricsMock.On("CurrentEpochFinalView", epochSetup.FinalView)
	metricsMock.On("CurrentDKGPhaseViews", epochSetup.DKGPhase1FinalView, epochSetup.DKGPhase2FinalView, epochSetup.DKGPhase3FinalView)
	metricsMock.On("BlockSealed", mock.Anything)
	metricsMock.On("BlockFinalized", mock.Anything)
	metricsMock.On("ProtocolStateVersion", mock.Anything)
	metricsMock.On("FinalizedHeight", mock.Anything)
	metricsMock.On("SealedHeight", mock.Anything)
}

func getRootProtocolStateID(t *testing.T, rootSnapshot *inmem.Snapshot) flow.Identifier {
	rootProtocolState, err := rootSnapshot.ProtocolState()
	require.NoError(t, err)
	return rootProtocolState.ID()
}

// calculateExpectedStateId is a utility function which makes easier to get expected protocol state ID after applying service events contained in seals.
func calculateExpectedStateId(t *testing.T, mutableProtocolState realprotocol.MutableProtocolState) func(parentBlockID flow.Identifier, candidateView uint64, candidateSeals []*flow.Seal) flow.Identifier {
	return func(parentBlockID flow.Identifier, candidateView uint64, candidateSeals []*flow.Seal) flow.Identifier {
		expectedStateID, _, err := mutableProtocolState.EvolveState(parentBlockID, candidateView, candidateSeals)
		require.NoError(t, err)
		return expectedStateID
	}
}<|MERGE_RESOLUTION|>--- conflicted
+++ resolved
@@ -659,13 +659,8 @@
 		require.NoError(t, err)
 
 		// create a fork at view/height 1 and try to connect it to root
-<<<<<<< HEAD
-		extend.Timestamp = extend.Timestamp.Add(time.Second)
+		extend.Timestamp += 1000 // shift time stamp forward by 1 second = 1000ms
 		extend.ParentID = head.ID()
-=======
-		extend.Header.Timestamp += 1000 // shift time stamp forward by 1 second = 1000ms
-		extend.Header.ParentID = head.ID()
->>>>>>> 3107b6a7
 
 		err = state.Extend(context.Background(), unittest.ProposalFromBlock(extend))
 		require.Error(t, err)
