--- conflicted
+++ resolved
@@ -69,13 +69,8 @@
 	unittest.RunWithPebbleDB(t, func(pdb *pebble.DB) {
 		lockManager := storage.NewTestingLockManager()
 		db := pebbleimpl.ToDB(pdb)
-<<<<<<< HEAD
-		metrics := metrics.NewNoopCollector()
-		all := store.InitAll(metrics, db, flow.Emulator)
-=======
-		metrics := mmetrics.NewNoopCollector()
-		all := store.InitAll(metrics, db)
->>>>>>> c0258ee6
+		metrics := mmetrics.NewNoopCollector()
+		all := store.InitAll(metrics, db, flow.Emulator)
 		state, err := pbadger.Bootstrap(
 			metrics,
 			db,
