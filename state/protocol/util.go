package protocol

import (
	"errors"
	"fmt"

	"github.com/onflow/flow-go/model/flow"
	"github.com/onflow/flow-go/model/flow/filter"
	"github.com/onflow/flow-go/module/signature"
)

// IsNodeAuthorizedAt returns whether the node with the given ID is a valid
// un-ejected network participant as of the given state snapshot.
func IsNodeAuthorizedAt(snapshot Snapshot, id flow.Identifier) (bool, error) {
	return CheckNodeStatusAt(
		snapshot,
		id,
		filter.HasWeight(true),
		filter.Not(filter.Ejected),
	)
}

// IsNodeAuthorizedWithRoleAt returns whether the node with the given ID is a valid
// un-ejected network participant with the specified role as of the given state snapshot.
// Expected errors during normal operations:
//  * storage.ErrNotFound if snapshot references an unknown block
// All other errors are unexpected and potential symptoms of internal state corruption.
func IsNodeAuthorizedWithRoleAt(snapshot Snapshot, id flow.Identifier, role flow.Role) (bool, error) {
	return CheckNodeStatusAt(
		snapshot,
		id,
		filter.HasWeight(true),
		filter.Not(filter.Ejected),
		filter.HasRole(role),
	)
}

// CheckNodeStatusAt returns whether the node with the given ID is a valid identity at the given
// state snapshot, and satisfies all checks.
// Expected errors during normal operations:
//  * storage.ErrNotFound if snapshot references an unknown block
// All other errors are unexpected and potential symptoms of internal state corruption.
func CheckNodeStatusAt(snapshot Snapshot, id flow.Identifier, checks ...flow.IdentityFilter) (bool, error) {
	identity, err := snapshot.Identity(id)
	if IsIdentityNotFound(err) {
		return false, nil
	}
	if err != nil {
		return false, fmt.Errorf("could not retrieve node identity (id=%x): %w)", id, err)
	}

	for _, check := range checks {
		if !check(identity) {
			return false, nil
		}
	}

	return true, nil
}

// IsSporkRootSnapshot returns whether the given snapshot is the state snapshot
// representing the initial state for a spork.
func IsSporkRootSnapshot(snapshot Snapshot) (bool, error) {
	segment, err := snapshot.SealingSegment()
	if err != nil {
		return false, fmt.Errorf("could not get snapshot head: %w", err)
	}
	if len(segment.Blocks) > 1 {
		// spork root snapshots uniquely have only one block in the sealing segment
		return false, nil
	}
	return true, nil
}

<<<<<<< HEAD
// IsEpochCommitted returns whether the epoch is committed.
// No errors are expected during normal operations.
func IsEpochCommitted(epoch Epoch) (bool, error) {
	_, err := epoch.DKG()
	// check for sentinel errors indicating un-setup or un-committed epoch
	if errors.Is(err, ErrEpochNotCommitted) || errors.Is(err, ErrNextEpochNotSetup) {
		return false, nil
	}
	// any other error is unexpected
	if err != nil {
		return false, fmt.Errorf("unexpected error while checking epoch committed status: %w", err)
	}
	return true, nil
=======
// FindGuarantors decodes the signer indices from the guarantee, and finds the guarantor identifiers from protocol state
// Expected Error returns during normal operations:
//  * signature.ErrIncompatibleBitVectorLength indicates that `signerIndices` has the wrong length
//  * signature.ErrIllegallyPaddedBitVector is the vector is padded with bits other than 0
//  * signature.ErrInvalidChecksum if the input is shorter than the expected checksum contained in the guarantee.SignerIndices
func FindGuarantors(state State, guarantee *flow.CollectionGuarantee) ([]flow.Identifier, error) {
	snapshot := state.AtBlockID(guarantee.ReferenceBlockID)
	epochs := snapshot.Epochs()
	epoch := epochs.Current()
	cluster, err := epoch.ClusterByChainID(guarantee.ChainID)

	if err != nil {
		// protocol state must have validated the block that contains the guarantee, so the cluster
		// must be found, otherwise, it's an internal error
		return nil, fmt.Errorf(
			"internal error retrieving collector clusters for guarantee (ReferenceBlockID: %v, ChainID: %v): %w",
			guarantee.ReferenceBlockID, guarantee.ChainID, err)
	}

	guarantorIDs, err := signature.DecodeSignerIndicesToIdentifiers(cluster.Members().NodeIDs(), guarantee.SignerIndices)
	if err != nil {
		return nil, fmt.Errorf("could not decode signer indices for guarantee %v: %w", guarantee.ID(), err)
	}

	return guarantorIDs, nil
>>>>>>> 9dc2f7ba
}<|MERGE_RESOLUTION|>--- conflicted
+++ resolved
@@ -72,7 +72,6 @@
 	return true, nil
 }
 
-<<<<<<< HEAD
 // IsEpochCommitted returns whether the epoch is committed.
 // No errors are expected during normal operations.
 func IsEpochCommitted(epoch Epoch) (bool, error) {
@@ -86,7 +85,8 @@
 		return false, fmt.Errorf("unexpected error while checking epoch committed status: %w", err)
 	}
 	return true, nil
-=======
+}
+
 // FindGuarantors decodes the signer indices from the guarantee, and finds the guarantor identifiers from protocol state
 // Expected Error returns during normal operations:
 //  * signature.ErrIncompatibleBitVectorLength indicates that `signerIndices` has the wrong length
@@ -112,5 +112,4 @@
 	}
 
 	return guarantorIDs, nil
->>>>>>> 9dc2f7ba
 }