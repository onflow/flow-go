--- conflicted
+++ resolved
@@ -44,8 +44,7 @@
 	// for the current epoch. This is equivalent to the end of the epoch setup
 	// phase for the current epoch.
 	//
-<<<<<<< HEAD
-	// The block parameter is the first block of the epoch setup phase.
+	// The block parameter is the first block of the epoch committed phase.
 	// Referencing the diagram below, the event is emitted when block e is
 	// finalized, and `first` is block e.
 	//
@@ -54,11 +53,6 @@
 	//                      ^--- block D - this block's execution result contains an EpochCommit event
 	//                        ^--- block e - contains seal for block D
 	///
-=======
-	// The block parameter is the first block of the epoch committed phase.
-	// Specifically, it is the block containing the seal for the block in which
-	// the EpochCommitted event was emitted.
->>>>>>> 0b4b3b0b
 	//
 	// NOTE: Only called once the phase transition has been finalized.
 	EpochCommittedPhaseStarted(epoch uint64, first *flow.Header)
