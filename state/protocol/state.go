// (c) 2019 Dapper Labs - ALL RIGHTS RESERVED

package protocol

import (
	"fmt"

	"github.com/onflow/flow-go/model/flow"
)

// State represents the full protocol state of the local node. It allows us to
// obtain snapshots of the state at any point of the protocol state history.
type State interface {

	// Params gives access to a number of stable parameters of the protocol state.
	Params() Params

	// Final returns the snapshot of the persistent protocol state at the latest
	// finalized block, and the returned snapshot is therefore immutable over
	// time.
	Final() Snapshot

	// Sealed returns the snapshot of the persistent protocol state at the
	// latest sealed block, and the returned snapshot is therefore immutable
	// over time.
	Sealed() Snapshot

	// AtHeight returns the snapshot of the persistent protocol state at the
	// given block number. It is only available for finalized blocks and the
	// returned snapshot is therefore immutable over time.
	AtHeight(height uint64) Snapshot

	// AtBlockID returns the snapshot of the persistent protocol state at the
	// given block ID. It is available for any block that was introduced into
	// the protocol state, and can thus represent an ambiguous state that was or
	// will never be finalized.
	AtBlockID(blockID flow.Identifier) Snapshot
}

type MutableState interface {
	State
	// Extend introduces the block with the given ID into the persistent
	// protocol state without modifying the current finalized state. It allows
	// us to execute fork-aware queries against ambiguous protocol state, while
	// still checking that the given block is a valid extension of the protocol
	// state. Depending on implementation it might be a lighter version that checks only
	// block header.
	Extend(candidate *flow.Block) error

	// Finalize finalizes the block with the given hash.
	// At this level, we can only finalize one block at a time. This implies
	// that the parent of the pending block that is to be finalized has
	// to be the last finalized block.
	// It modifies the persistent immutable protocol state accordingly and
	// forwards the pointer to the latest finalized state.
	Finalize(blockID flow.Identifier) error

	// MarkValid marks the block header with the given block hash as valid.
	// At this level, we can only mark one block at a time as valid. This
	// implies that the parent of the block to be marked as valid
	// has to be already valid.
	// It modifies the persistent immutable protocol state accordingly.
	MarkValid(blockID flow.Identifier) error
}

// IdentityAtBlockID returns identity of the input identifier is at the state snapshot of the given block identifier according to the input state.
func IdentityAtBlockID(state State, blockID flow.Identifier, identifier flow.Identifier) (flow.Identity, error) {
	identity, err := state.AtBlockID(blockID).Identity(identifier)
	if err != nil {
		return flow.Identity{}, fmt.Errorf("could not retrieve identity for identifier %v at block id snapshot %v: %w)", identifier, blockID, err)
	}

<<<<<<< HEAD
	staked := identity.Stake > 0
	return staked, nil
}

// StakedIdentity returns staked identity of the input identifier is staked at the given block identifier according to the input state.
func StakedIdentity(state State, blockID flow.Identifier, identifier flow.Identifier) (flow.Identity, error) {
	identity, err := state.AtBlockID(blockID).Identity(identifier)
	if err != nil {
		return flow.Identity{}, fmt.Errorf("could not retrieve identity for identifier %v at block id snapshot %v: %w)", identifier, blockID, err)
	}

=======
>>>>>>> b4caf451
	return *identity, nil
}<|MERGE_RESOLUTION|>--- conflicted
+++ resolved
@@ -70,19 +70,5 @@
 		return flow.Identity{}, fmt.Errorf("could not retrieve identity for identifier %v at block id snapshot %v: %w)", identifier, blockID, err)
 	}
 
-<<<<<<< HEAD
-	staked := identity.Stake > 0
-	return staked, nil
-}
-
-// StakedIdentity returns staked identity of the input identifier is staked at the given block identifier according to the input state.
-func StakedIdentity(state State, blockID flow.Identifier, identifier flow.Identifier) (flow.Identity, error) {
-	identity, err := state.AtBlockID(blockID).Identity(identifier)
-	if err != nil {
-		return flow.Identity{}, fmt.Errorf("could not retrieve identity for identifier %v at block id snapshot %v: %w)", identifier, blockID, err)
-	}
-
-=======
->>>>>>> b4caf451
 	return *identity, nil
 }