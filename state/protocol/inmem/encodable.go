package inmem

import (
	"github.com/onflow/flow-go/model/cluster"
	"github.com/onflow/flow-go/model/encodable"
	"github.com/onflow/flow-go/model/flow"
)

// EncodableSnapshot is the encoding format for protocol.Snapshot
type EncodableSnapshot struct {
	Head                *flow.Header
	Identities          flow.IdentityList
	LatestSeal          *flow.Seal
	LatestResult        *flow.ExecutionResult
	SealingSegment      *flow.SealingSegment
	QuorumCertificate   *flow.QuorumCertificate
	Phase               flow.EpochPhase
	Epochs              EncodableEpochs
	Params              EncodableParams
	LatestVersionBeacon *EncodableVersionBeacon
}

// EncodableEpochs is the encoding format for protocol.EpochQuery
type EncodableEpochs struct {
	Previous *EncodableEpoch
	Current  EncodableEpoch // cannot be nil
	Next     *EncodableEpoch
}

// EncodableEpoch is the encoding format for protocol.Epoch
type EncodableEpoch struct {
	Counter            uint64
	FirstView          uint64
	DKGPhase1FinalView uint64
	DKGPhase2FinalView uint64
	DKGPhase3FinalView uint64
	FinalView          uint64
	RandomSource       []byte
	InitialIdentities  flow.IdentityList
	Clustering         flow.ClusterList
	Clusters           []EncodableCluster
	DKG                *EncodableDKG
}

// EncodableDKG is the encoding format for protocol.DKG
type EncodableDKG struct {
	GroupKey     encodable.RandomBeaconPubKey
	Participants map[flow.Identifier]flow.DKGParticipant
}

type EncodableFullDKG struct {
	GroupKey      encodable.RandomBeaconPubKey
	PrivKeyShares []encodable.RandomBeaconPrivKey
	PubKeyShares  []encodable.RandomBeaconPubKey
}

// EncodableCluster is the encoding format for protocol.Cluster
type EncodableCluster struct {
	Index     uint
	Counter   uint64
	Members   flow.IdentityList
	RootBlock *cluster.Block
	RootQC    *flow.QuorumCertificate
}

// EncodableParams is the encoding format for protocol.GlobalParams
type EncodableParams struct {
<<<<<<< HEAD
	ChainID         flow.ChainID
	SporkID         flow.Identifier
	ProtocolVersion uint
}

type EncodableVersionBeacon struct {
	Height        uint64
	VersionBeacon flow.VersionBeacon
=======
	ChainID                    flow.ChainID
	SporkID                    flow.Identifier
	SporkRootBlockHeight       uint64
	ProtocolVersion            uint
	EpochCommitSafetyThreshold uint64
>>>>>>> cff2bb9b
}<|MERGE_RESOLUTION|>--- conflicted
+++ resolved
@@ -65,20 +65,14 @@
 
 // EncodableParams is the encoding format for protocol.GlobalParams
 type EncodableParams struct {
-<<<<<<< HEAD
-	ChainID         flow.ChainID
-	SporkID         flow.Identifier
-	ProtocolVersion uint
+	ChainID                    flow.ChainID
+	SporkID                    flow.Identifier
+	SporkRootBlockHeight       uint64
+	ProtocolVersion            uint
+	EpochCommitSafetyThreshold uint64
 }
 
 type EncodableVersionBeacon struct {
 	Height        uint64
 	VersionBeacon flow.VersionBeacon
-=======
-	ChainID                    flow.ChainID
-	SporkID                    flow.Identifier
-	SporkRootBlockHeight       uint64
-	ProtocolVersion            uint
-	EpochCommitSafetyThreshold uint64
->>>>>>> cff2bb9b
 }