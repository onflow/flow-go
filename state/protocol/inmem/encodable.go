package inmem

import (
	"github.com/onflow/flow-go/model/cluster"
	"github.com/onflow/flow-go/model/encodable"
	"github.com/onflow/flow-go/model/flow"
)

// EncodableSnapshot is the encoding format for protocol.Snapshot
type EncodableSnapshot struct {
	Head                *flow.Header
	LatestSeal          *flow.Seal
	LatestResult        *flow.ExecutionResult
	SealingSegment      *flow.SealingSegment
	QuorumCertificate   *flow.QuorumCertificate
	Epochs              EncodableEpochs
	Params              EncodableParams
	ProtocolState       *flow.ProtocolStateEntry
	SealedVersionBeacon *flow.SealedVersionBeacon
}

// EncodableEpochs is the encoding format for protocol.EpochQuery
type EncodableEpochs struct {
	Previous *EncodableEpoch
	Current  EncodableEpoch // cannot be nil
	Next     *EncodableEpoch
}

// EncodableEpoch is the encoding format for protocol.Epoch
type EncodableEpoch struct {
	Counter            uint64
	FirstView          uint64
	DKGPhase1FinalView uint64
	DKGPhase2FinalView uint64
	DKGPhase3FinalView uint64
	FinalView          uint64
	RandomSource       []byte
<<<<<<< HEAD
	TargetDuration     uint64 // desired real-world duration for the epoch, in seconds
	TargetEndTime      uint64 // desired real-world end time for the epoch, in UNIX time [seconds]
	InitialIdentities  flow.IdentityList
=======
	InitialIdentities  flow.IdentitySkeletonList
>>>>>>> 568129d0
	Clustering         flow.ClusterList
	Clusters           []EncodableCluster
	DKG                *EncodableDKG
	FirstHeight        *uint64
	FinalHeight        *uint64
}

// EncodableDKG is the encoding format for protocol.DKG
type EncodableDKG struct {
	GroupKey     encodable.RandomBeaconPubKey
	Participants map[flow.Identifier]flow.DKGParticipant
}

type EncodableFullDKG struct {
	GroupKey      encodable.RandomBeaconPubKey
	PrivKeyShares []encodable.RandomBeaconPrivKey
	PubKeyShares  []encodable.RandomBeaconPubKey
}

// EncodableCluster is the encoding format for protocol.Cluster
type EncodableCluster struct {
	Index     uint
	Counter   uint64
	Members   flow.IdentitySkeletonList
	RootBlock *cluster.Block
	RootQC    *flow.QuorumCertificate
}

// EncodableParams is the encoding format for protocol.GlobalParams
type EncodableParams struct {
	ChainID                    flow.ChainID
	SporkID                    flow.Identifier
	SporkRootBlockHeight       uint64
	ProtocolVersion            uint
	EpochCommitSafetyThreshold uint64
}<|MERGE_RESOLUTION|>--- conflicted
+++ resolved
@@ -35,13 +35,9 @@
 	DKGPhase3FinalView uint64
 	FinalView          uint64
 	RandomSource       []byte
-<<<<<<< HEAD
 	TargetDuration     uint64 // desired real-world duration for the epoch, in seconds
 	TargetEndTime      uint64 // desired real-world end time for the epoch, in UNIX time [seconds]
-	InitialIdentities  flow.IdentityList
-=======
 	InitialIdentities  flow.IdentitySkeletonList
->>>>>>> 568129d0
 	Clustering         flow.ClusterList
 	Clusters           []EncodableCluster
 	DKG                *EncodableDKG
