package inmem

import (
	"errors"
	"fmt"

	"github.com/onflow/flow-go/consensus/hotstuff/model"
	"github.com/onflow/flow-go/model/flow"
	"github.com/onflow/flow-go/model/flow/filter"
	"github.com/onflow/flow-go/state/protocol"
)

// Snapshot is a memory-backed implementation of protocol.Snapshot. The snapshot
// data is stored in the embedded encodable snapshot model, which defines the
// canonical structure of an encoded snapshot for the purposes of serialization.
type Snapshot struct {
	enc EncodableSnapshot
}

var _ protocol.Snapshot = (*Snapshot)(nil)

func (s Snapshot) Head() (*flow.Header, error) {
	return s.enc.Head, nil
}

func (s Snapshot) QuorumCertificate() (*flow.QuorumCertificate, error) {
	return s.enc.QuorumCertificate, nil
}

func (s Snapshot) Identities(selector flow.IdentityFilter) (flow.IdentityList, error) {
	protocolState, err := s.ProtocolState()
	if err != nil {
		return nil, fmt.Errorf("could not access protocol state: %w", err)
	}
	return protocolState.Identities().Filter(selector), nil
}

func (s Snapshot) Identity(nodeID flow.Identifier) (*flow.Identity, error) {
	// filter identities at snapshot for node ID
	identities, err := s.Identities(filter.HasNodeID(nodeID))
	if err != nil {
		return nil, fmt.Errorf("could not get identities: %w", err)
	}

	// check if node ID is part of identities
	if len(identities) == 0 {
		return nil, protocol.IdentityNotFoundError{NodeID: nodeID}
	}
	return identities[0], nil
}

func (s Snapshot) Commit() (flow.StateCommitment, error) {
	return s.enc.LatestSeal.FinalState, nil
}

func (s Snapshot) SealedResult() (*flow.ExecutionResult, *flow.Seal, error) {
	return s.enc.LatestResult, s.enc.LatestSeal, nil
}

func (s Snapshot) SealingSegment() (*flow.SealingSegment, error) {
	return s.enc.SealingSegment, nil
}

func (s Snapshot) Descendants() ([]flow.Identifier, error) {
	// canonical snapshots don't have any descendants
	return nil, nil
}

func (s Snapshot) Phase() (flow.EpochPhase, error) {
	return s.enc.ProtocolState.EpochStatus().Phase()
}

func (s Snapshot) RandomSource() ([]byte, error) {
	return model.BeaconSignature(s.enc.QuorumCertificate)
}

func (s Snapshot) Epochs() protocol.EpochQuery {
	return Epochs{s.enc.Epochs}
}

func (s Snapshot) Params() protocol.GlobalParams {
	return Params{s.enc.Params}
}

func (s Snapshot) Encodable() EncodableSnapshot {
	return s.enc
}

func (s Snapshot) ProtocolState() (protocol.DynamicProtocolState, error) {
	epochs := s.Epochs()
	previous := epochs.Previous()
	current := epochs.Current()
	next := epochs.Next()
	var (
		err                                                      error
		previousEpochSetup, currentEpochSetup, nextEpochSetup    *flow.EpochSetup
		previousEpochCommit, currentEpochCommit, nextEpochCommit *flow.EpochCommit
	)

	if _, err := previous.Counter(); err == nil {
		// if there is a previous epoch, both setup and commit events must exist
		previousEpochSetup, err = protocol.ToEpochSetup(previous)
		if err != nil {
			return nil, fmt.Errorf("could not get previous epoch setup event: %w", err)
		}
		previousEpochCommit, err = protocol.ToEpochCommit(previous)
		if err != nil {
			return nil, fmt.Errorf("could not get previous epoch commit event: %w", err)
		}
	}

	// insert current epoch - both setup and commit events must exist
	currentEpochSetup, err = protocol.ToEpochSetup(current)
	if err != nil {
		return nil, fmt.Errorf("could not get current epoch setup event: %w", err)
	}
	currentEpochCommit, err = protocol.ToEpochCommit(current)
	if err != nil {
		return nil, fmt.Errorf("could not get current epoch commit event: %w", err)
	}

	if _, err := next.Counter(); err == nil {
		// if there is a next epoch, both setup event should exist, but commit event may not
		nextEpochSetup, err = protocol.ToEpochSetup(next)
		if err != nil {
			return nil, fmt.Errorf("could not get next epoch setup event: %w", err)
		}
		nextEpochCommit, err = protocol.ToEpochCommit(next)
		if err != nil && !errors.Is(err, protocol.ErrNextEpochNotCommitted) {
			return nil, fmt.Errorf("could not get next epoch commit event: %w", err)
		}
	}

	protocolStateEntry, err := flow.NewRichProtocolStateEntry(
		s.enc.ProtocolState,
		previousEpochSetup,
		previousEpochCommit,
		currentEpochSetup,
		currentEpochCommit,
		nextEpochSetup,
		nextEpochCommit)
	if err != nil {
		return nil, fmt.Errorf("could not create protocol state entry: %w", err)
	}

	return NewDynamicProtocolStateAdapter(protocolStateEntry, s.Params()), nil
}

func (s Snapshot) VersionBeacon() (*flow.SealedVersionBeacon, error) {
	return s.enc.SealedVersionBeacon, nil
}

func SnapshotFromEncodable(enc EncodableSnapshot) *Snapshot {
	return &Snapshot{
		enc: enc,
	}
<<<<<<< HEAD
}

// StrippedInmemSnapshot removes all the networking address in the snapshot
func StrippedInmemSnapshot(snapshot EncodableSnapshot) EncodableSnapshot {
	removeAddress := func(ids flow.IdentityList) {
		for _, identity := range ids {
			identity.Address = ""
		}
	}

	removeAddressFromEpoch := func(epoch *EncodableEpoch) {
		if epoch == nil {
			return
		}
		removeAddress(epoch.InitialIdentities)
		for _, cluster := range epoch.Clustering {
			removeAddress(cluster)
		}
		for _, c := range epoch.Clusters {
			removeAddress(c.Members)
		}
	}

	removeAddressFromEpoch(snapshot.Epochs.Previous)
	removeAddressFromEpoch(&snapshot.Epochs.Current)
	removeAddressFromEpoch(snapshot.Epochs.Next)

	for _, event := range snapshot.LatestResult.ServiceEvents {
		switch event.Type {
		case flow.ServiceEventSetup:
			removeAddress(event.Event.(*flow.EpochSetup).Participants)
		}
	}
	return snapshot
=======
>>>>>>> 9c9bd9db
}<|MERGE_RESOLUTION|>--- conflicted
+++ resolved
@@ -154,41 +154,4 @@
 	return &Snapshot{
 		enc: enc,
 	}
-<<<<<<< HEAD
-}
-
-// StrippedInmemSnapshot removes all the networking address in the snapshot
-func StrippedInmemSnapshot(snapshot EncodableSnapshot) EncodableSnapshot {
-	removeAddress := func(ids flow.IdentityList) {
-		for _, identity := range ids {
-			identity.Address = ""
-		}
-	}
-
-	removeAddressFromEpoch := func(epoch *EncodableEpoch) {
-		if epoch == nil {
-			return
-		}
-		removeAddress(epoch.InitialIdentities)
-		for _, cluster := range epoch.Clustering {
-			removeAddress(cluster)
-		}
-		for _, c := range epoch.Clusters {
-			removeAddress(c.Members)
-		}
-	}
-
-	removeAddressFromEpoch(snapshot.Epochs.Previous)
-	removeAddressFromEpoch(&snapshot.Epochs.Current)
-	removeAddressFromEpoch(snapshot.Epochs.Next)
-
-	for _, event := range snapshot.LatestResult.ServiceEvents {
-		switch event.Type {
-		case flow.ServiceEventSetup:
-			removeAddress(event.Event.(*flow.EpochSetup).Participants)
-		}
-	}
-	return snapshot
-=======
->>>>>>> 9c9bd9db
 }