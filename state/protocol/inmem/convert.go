--- conflicted
+++ resolved
@@ -159,11 +159,7 @@
 	}
 	epoch.TargetDuration, err = from.TargetDuration()
 	if err != nil {
-<<<<<<< HEAD
-		return nil, fmt.Errorf("could not get target duration: %w", err)
-=======
 		return nil, fmt.Errorf("could not get target epoch duration: %w", err)
->>>>>>> 445e0ab2
 	}
 	epoch.TargetEndTime, err = from.TargetEndTime()
 	if err != nil {
