--- conflicted
+++ resolved
@@ -16,16 +16,6 @@
 // supported by the current software version. There might be serialized snapshots with legacy versions
 // in the database that are not supported anymore by this software version.
 type ProtocolKVStore interface {
-<<<<<<< HEAD
-	// BatchStore writes the given KV-store snapshot to the input write batch. Per convention, all implementations
-	// of `protocol.KVStoreReader` should be able to successfully encode their state into a data blob.
-	// If the encoding fails, the anonymous function returns an error upon call.
-	// It requires the caller to acquire storage.LockInsertBlock lock
-	//
-	// Expected errors of the returned anonymous function:
-	//   - storage.ErrAlreadyExists if a KV-store snapshot with the given id is already stored.
-	BatchStore(lctx lockctx.Proof, rw storage.ReaderBatchWriter, stateID flow.Identifier, kvStore protocol.KVStoreReader) error
-=======
 	// BatchStore adds the KV-store snapshot in the database using the given ID as key. Per convention, all
 	// implementations of [protocol.KVStoreReader] should be able to successfully encode their state into a
 	// data blob. If the encoding fails, an error is returned.
@@ -35,8 +25,7 @@
 	//
 	// Expected errors during normal operations:
 	// - storage.ErrDataMismatch if a _different_ KV store for the given stateID has already been persisted
-	BatchStore(rw storage.ReaderBatchWriter, stateID flow.Identifier, kvStore protocol.KVStoreReader) error
->>>>>>> 25df43b3
+	BatchStore(lctx lockctx.Proof, rw storage.ReaderBatchWriter, stateID flow.Identifier, kvStore protocol.KVStoreReader) error
 
 	// BatchIndex writes the blockID->stateID index to the input write batch.
 	// In a nutshell, we want to maintain a map from `blockID` to `stateID`, where `blockID` references the
