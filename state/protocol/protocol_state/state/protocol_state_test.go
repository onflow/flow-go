package state

import (
	"errors"
	"testing"

	"github.com/stretchr/testify/assert"
	"github.com/stretchr/testify/require"

	"github.com/onflow/flow-go/model/flow"
	"github.com/onflow/flow-go/state/protocol"
	psmock "github.com/onflow/flow-go/state/protocol/mock"
	"github.com/onflow/flow-go/state/protocol/protocol_state/kvstore"
	"github.com/onflow/flow-go/storage"
	storagemock "github.com/onflow/flow-go/storage/mock"
	"github.com/onflow/flow-go/utils/unittest"
)

// Test_ProtocolState verifies the different scenarios of retrieving a protocol state, global parameters
// and KV store snapshots by block ID for the `ProtocolState`. Happy and unhappy paths are covered.
func Test_ProtocolState(t *testing.T) {
	epochProtocolStateDB := storagemock.NewProtocolState(t)
	protocolKVStoreDB := storagemock.NewProtocolKVStore(t)
	globalParams := psmock.NewGlobalParams(t)
	protocolState := NewProtocolState(epochProtocolStateDB, protocolKVStoreDB, globalParams)

	t.Run("testing `ProtocolState.AtBlockID`", func(t *testing.T) {
		test_AtBlockID(t, protocolState, epochProtocolStateDB)
	})
	t.Run("testing `ProtocolState.GlobalParams`", func(t *testing.T) {
		test_GlobalParams(t, protocolState, globalParams)
	})
	t.Run("testing `ProtocolState.KVStoreAtBlockID`", func(t *testing.T) {
		test_KVStoreAtBlockID(t, protocolState, protocolKVStoreDB)
	})
}

// Test_MutableProtocolState verifies the different scenarios of retrieving a protocol state, global parameters
// and KV store snapshots by block ID for the `MutableProtocolState`. Happy and unhappy paths are covered.
func Test_MutableProtocolState(t *testing.T) {
	epochProtocolStateDB := storagemock.NewProtocolState(t)
	protocolKVStoreDB := storagemock.NewProtocolKVStore(t)
	globalParams := psmock.NewGlobalParams(t)
	headersDB := storagemock.NewHeaders(t)
	resultsDB := storagemock.NewExecutionResults(t)
	setupsDB := storagemock.NewEpochSetups(t)
	commitsDB := storagemock.NewEpochCommits(t)

	mutableProtocolState := NewMutableProtocolState(
		epochProtocolStateDB,
		protocolKVStoreDB,
		globalParams,
		headersDB,
		resultsDB,
		setupsDB,
		commitsDB)

	t.Run("testing `MutableProtocolState.AtBlockID`", func(t *testing.T) {
		test_AtBlockID(t, mutableProtocolState, epochProtocolStateDB)
	})
	t.Run("testing `MutableProtocolState.GlobalParams`", func(t *testing.T) {
		test_GlobalParams(t, mutableProtocolState, globalParams)
	})
	t.Run("testing `MutableProtocolState.KVStoreAtBlockID`", func(t *testing.T) {
		test_KVStoreAtBlockID(t, mutableProtocolState, protocolKVStoreDB)
	})
}

func test_AtBlockID(t *testing.T, protocolState protocol.ProtocolState, epochProtocolStateDB *storagemock.ProtocolState) {
	blockID := unittest.IdentifierFixture()

<<<<<<< HEAD
	t.Run("retrieve epoch state for existing blocks", func(t *testing.T) {
		epochState := unittest.EpochStateFixture(unittest.WithValidDKG())
		epochProtocolStateDB.On("ByBlockID", blockID).Return(epochState, nil).Once()
=======
		version, data, err := (&kvstore.Modelv1{
			Modelv0: kvstore.Modelv0{
				UpgradableModel: kvstore.UpgradableModel{},
				EpochStateID:    parentEpochState.ID(),
			},
		}).VersionedEncode()
		parentState := &flow.PSKeyValueStoreData{
			Version: version,
			Data:    data,
		}
		require.NoError(t, err)
		kvStoreSnapshotsDB.On("ByBlockID", candidate.ParentID).Return(parentState, nil)
>>>>>>> d1faa235

		dynamicProtocolState, err := protocolState.AtBlockID(blockID)
		require.NoError(t, err)
		assert.Equal(t, epochState.CurrentEpochIdentityTable, dynamicProtocolState.Identities())
	})
	t.Run("retrieving epoch state for non-existing block yields storage.ErrNotFound error", func(t *testing.T) {
		epochProtocolStateDB.On("ByBlockID", blockID).Return(nil, storage.ErrNotFound).Once()
		_, err := protocolState.AtBlockID(blockID)
		require.ErrorIs(t, err, storage.ErrNotFound)
	})
	t.Run("exception during retrieve is propagated", func(t *testing.T) {
		exception := errors.New("exception")
		epochProtocolStateDB.On("ByBlockID", blockID).Return(nil, exception).Once()
		_, err := protocolState.AtBlockID(blockID)
		require.ErrorIs(t, err, exception)
	})
}

func test_GlobalParams(t *testing.T, protocolState protocol.ProtocolState, globalParams *psmock.GlobalParams) {
	expectedChainID := flow.Testnet
	globalParams.On("ChainID").Return(expectedChainID, nil).Once()
	actualChainID := protocolState.GlobalParams().ChainID()
	assert.Equal(t, expectedChainID, actualChainID)
}

func test_KVStoreAtBlockID(t *testing.T, protocolState protocol.ProtocolState, protocolKVStoreDB *storagemock.ProtocolKVStore) {
	blockID := unittest.IdentifierFixture()
	expectedState := &kvstore.Modelv1{
		Modelv0: kvstore.Modelv0{
			UpgradableModel: kvstore.UpgradableModel{},
			EpochStateID:    unittest.IdentifierFixture(),
		},
		InvalidEpochTransitionAttempted: false,
	}
	version, encStateData, err := expectedState.VersionedEncode()
	require.NoError(t, err)
	encExpectedState := &storage.KeyValueStoreData{
		Version: version,
		Data:    encStateData,
	}

	t.Run("retrieve KVStoreReader", func(t *testing.T) {
		protocolKVStoreDB.On("ByBlockID", blockID).Return(encExpectedState, nil).Once()
		state, err := protocolState.KVStoreAtBlockID(blockID)
		assert.NoError(t, err)
		assert.Equal(t, expectedState, state)
	})

	t.Run("error retrieving KVStoreReader", func(t *testing.T) {
		exception := errors.New("exception")
		protocolKVStoreDB.On("ByBlockID", blockID).Return(nil, exception).Once()
		_, err := protocolState.KVStoreAtBlockID(blockID)
		assert.ErrorIs(t, err, exception)
	})
}<|MERGE_RESOLUTION|>--- conflicted
+++ resolved
@@ -69,24 +69,9 @@
 func test_AtBlockID(t *testing.T, protocolState protocol.ProtocolState, epochProtocolStateDB *storagemock.ProtocolState) {
 	blockID := unittest.IdentifierFixture()
 
-<<<<<<< HEAD
 	t.Run("retrieve epoch state for existing blocks", func(t *testing.T) {
 		epochState := unittest.EpochStateFixture(unittest.WithValidDKG())
 		epochProtocolStateDB.On("ByBlockID", blockID).Return(epochState, nil).Once()
-=======
-		version, data, err := (&kvstore.Modelv1{
-			Modelv0: kvstore.Modelv0{
-				UpgradableModel: kvstore.UpgradableModel{},
-				EpochStateID:    parentEpochState.ID(),
-			},
-		}).VersionedEncode()
-		parentState := &flow.PSKeyValueStoreData{
-			Version: version,
-			Data:    data,
-		}
-		require.NoError(t, err)
-		kvStoreSnapshotsDB.On("ByBlockID", candidate.ParentID).Return(parentState, nil)
->>>>>>> d1faa235
 
 		dynamicProtocolState, err := protocolState.AtBlockID(blockID)
 		require.NoError(t, err)
@@ -141,4 +126,57 @@
 		_, err := protocolState.KVStoreAtBlockID(blockID)
 		assert.ErrorIs(t, err, exception)
 	})
-}+}
+
+
+// TestMutableProtocolState_Mutator tests happy path of creating a state mutator, and that `Mutator` returns an error
+// if the parent protocol state has not been found.
+func TestMutableProtocolState_Mutator(t *testing.T) {
+	protocolStateDB := storagemock.NewProtocolState(t)
+	kvStoreSnapshotsDB := storagemock.NewProtocolKVStore(t)
+	globalParams := mock.NewGlobalParams(t)
+	globalParams.On("EpochCommitSafetyThreshold").Return(uint64(1000))
+	headersDB := storagemock.NewHeaders(t)
+	resultsDB := storagemock.NewExecutionResults(t)
+	setupsDB := storagemock.NewEpochSetups(t)
+	commitsDB := storagemock.NewEpochCommits(t)
+
+	mutableState := NewMutableProtocolState(
+		protocolStateDB,
+		kvStoreSnapshotsDB,
+		globalParams,
+		headersDB,
+		resultsDB,
+		setupsDB,
+		commitsDB)
+
+	t.Run("happy-path", func(t *testing.T) {
+		parentEpochState := unittest.ProtocolStateFixture()
+		candidate := unittest.BlockHeaderFixture(unittest.HeaderWithView(parentEpochState.CurrentEpochSetup.FirstView + 1))
+		protocolStateDB.On("ByBlockID", candidate.ParentID).Return(parentEpochState, nil).Once()
+
+		version, data, err := (&kvstore.Modelv1{
+			Modelv0: kvstore.Modelv0{
+				UpgradableModel: kvstore.UpgradableModel{},
+				EpochStateID:    parentEpochState.ID(),
+			},
+		}).VersionedEncode()
+		parentState := &flow.PSKeyValueStoreData{
+			Version: version,
+			Data:    data,
+		}
+		require.NoError(t, err)
+		kvStoreSnapshotsDB.On("ByBlockID", candidate.ParentID).Return(parentState, nil)
+
+		mutator, err := mutableState.Mutator(candidate.View, candidate.ParentID)
+		require.NoError(t, err)
+		require.NotNil(t, mutator)
+	})
+	t.Run("parent-not-found", func(t *testing.T) {
+		candidate := unittest.BlockHeaderFixture()
+		kvStoreSnapshotsDB.On("ByBlockID", candidate.ParentID).Return(nil, storage.ErrNotFound)
+		mutator, err := mutableState.Mutator(candidate.View, candidate.ParentID)
+		require.ErrorIs(t, err, storage.ErrNotFound)
+		require.Nil(t, mutator)
+	})
+}
