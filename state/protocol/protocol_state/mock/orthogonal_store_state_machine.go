// Code generated by mockery v2.53.3. DO NOT EDIT.

package mock

import (
	flow "github.com/onflow/flow-go/model/flow"
	mock "github.com/stretchr/testify/mock"

	storage "github.com/onflow/flow-go/storage"
)

// OrthogonalStoreStateMachine is an autogenerated mock type for the OrthogonalStoreStateMachine type
type OrthogonalStoreStateMachine[P interface{}] struct {
	mock.Mock
}

<<<<<<< HEAD
// Build provides a mock function with given fields:
func (_m *OrthogonalStoreStateMachine[P]) Build() ([]storage.BlockIndexingBatchWrite, error) {
=======
// Build provides a mock function with no fields
func (_m *OrthogonalStoreStateMachine[P]) Build() (*transaction.DeferredBlockPersist, error) {
>>>>>>> b06c18e6
	ret := _m.Called()

	if len(ret) == 0 {
		panic("no return value specified for Build")
	}

	var r0 []storage.BlockIndexingBatchWrite
	var r1 error
	if rf, ok := ret.Get(0).(func() ([]storage.BlockIndexingBatchWrite, error)); ok {
		return rf()
	}
	if rf, ok := ret.Get(0).(func() []storage.BlockIndexingBatchWrite); ok {
		r0 = rf()
	} else {
		if ret.Get(0) != nil {
			r0 = ret.Get(0).([]storage.BlockIndexingBatchWrite)
		}
	}

	if rf, ok := ret.Get(1).(func() error); ok {
		r1 = rf()
	} else {
		r1 = ret.Error(1)
	}

	return r0, r1
}

// EvolveState provides a mock function with given fields: sealedServiceEvents
func (_m *OrthogonalStoreStateMachine[P]) EvolveState(sealedServiceEvents []flow.ServiceEvent) error {
	ret := _m.Called(sealedServiceEvents)

	if len(ret) == 0 {
		panic("no return value specified for EvolveState")
	}

	var r0 error
	if rf, ok := ret.Get(0).(func([]flow.ServiceEvent) error); ok {
		r0 = rf(sealedServiceEvents)
	} else {
		r0 = ret.Error(0)
	}

	return r0
}

// ParentState provides a mock function with no fields
func (_m *OrthogonalStoreStateMachine[P]) ParentState() P {
	ret := _m.Called()

	if len(ret) == 0 {
		panic("no return value specified for ParentState")
	}

	var r0 P
	if rf, ok := ret.Get(0).(func() P); ok {
		r0 = rf()
	} else {
		if ret.Get(0) != nil {
			r0 = ret.Get(0).(P)
		}
	}

	return r0
}

// View provides a mock function with no fields
func (_m *OrthogonalStoreStateMachine[P]) View() uint64 {
	ret := _m.Called()

	if len(ret) == 0 {
		panic("no return value specified for View")
	}

	var r0 uint64
	if rf, ok := ret.Get(0).(func() uint64); ok {
		r0 = rf()
	} else {
		r0 = ret.Get(0).(uint64)
	}

	return r0
}

// NewOrthogonalStoreStateMachine creates a new instance of OrthogonalStoreStateMachine. It also registers a testing interface on the mock and a cleanup function to assert the mocks expectations.
// The first argument is typically a *testing.T value.
func NewOrthogonalStoreStateMachine[P interface{}](t interface {
	mock.TestingT
	Cleanup(func())
}) *OrthogonalStoreStateMachine[P] {
	mock := &OrthogonalStoreStateMachine[P]{}
	mock.Mock.Test(t)

	t.Cleanup(func() { mock.AssertExpectations(t) })

	return mock
}<|MERGE_RESOLUTION|>--- conflicted
+++ resolved
@@ -14,13 +14,8 @@
 	mock.Mock
 }
 
-<<<<<<< HEAD
 // Build provides a mock function with given fields:
 func (_m *OrthogonalStoreStateMachine[P]) Build() ([]storage.BlockIndexingBatchWrite, error) {
-=======
-// Build provides a mock function with no fields
-func (_m *OrthogonalStoreStateMachine[P]) Build() (*transaction.DeferredBlockPersist, error) {
->>>>>>> b06c18e6
 	ret := _m.Called()
 
 	if len(ret) == 0 {
