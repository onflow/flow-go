--- conflicted
+++ resolved
@@ -32,10 +32,6 @@
 	}
 }
 
-<<<<<<< HEAD
-// BatchStore stores the protocol state key value data with the given stateID.into the database
-func (p *ProtocolKVStore) BatchStore(lctx lockctx.Proof, rw storage.ReaderBatchWriter, stateID flow.Identifier, kvStore protocol.KVStoreReader) error {
-=======
 // BatchStore adds the KV-store snapshot in the database using the given ID as key. Per convention, all
 // implementations of [protocol.KVStoreReader] should be able to successfully encode their state into a
 // data blob. If the encoding fails, an error is returned.
@@ -45,8 +41,7 @@
 //
 // Expected errors during normal operations:
 // - storage.ErrDataMismatch if a _different_ KV store for the given stateID has already been persisted
-func (p *ProtocolKVStore) BatchStore(rw storage.ReaderBatchWriter, stateID flow.Identifier, kvStore protocol.KVStoreReader) error {
->>>>>>> 25df43b3
+func (p *ProtocolKVStore) BatchStore(lctx lockctx.Proof, rw storage.ReaderBatchWriter, stateID flow.Identifier, kvStore protocol.KVStoreReader) error {
 	version, data, err := kvStore.VersionedEncode()
 	if err != nil {
 		return fmt.Errorf("failed to VersionedEncode protocol state: %w", err)
