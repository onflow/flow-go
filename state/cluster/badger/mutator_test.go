package badger

import (
	"context"
	"fmt"
	"math"
	"math/rand"
	"os"
	"testing"

	"github.com/dgraph-io/badger/v2"
	"github.com/rs/zerolog"
	"github.com/stretchr/testify/assert"
	"github.com/stretchr/testify/require"
	"github.com/stretchr/testify/suite"

	model "github.com/onflow/flow-go/model/cluster"
	"github.com/onflow/flow-go/model/flow"
	"github.com/onflow/flow-go/module/metrics"
	"github.com/onflow/flow-go/module/trace"
	"github.com/onflow/flow-go/state"
	"github.com/onflow/flow-go/state/cluster"
	"github.com/onflow/flow-go/state/protocol"
	pbadger "github.com/onflow/flow-go/state/protocol/badger"
	"github.com/onflow/flow-go/state/protocol/events"
	"github.com/onflow/flow-go/state/protocol/inmem"
	"github.com/onflow/flow-go/state/protocol/protocol_state/kvstore"
	protocol_state "github.com/onflow/flow-go/state/protocol/protocol_state/state"
	protocolutil "github.com/onflow/flow-go/state/protocol/util"
	storage "github.com/onflow/flow-go/storage/badger"
	"github.com/onflow/flow-go/storage/badger/operation"
	"github.com/onflow/flow-go/storage/badger/procedure"
	"github.com/onflow/flow-go/utils/unittest"
)

type MutatorSuite struct {
	suite.Suite
	db    *badger.DB
	dbdir string

	genesis      *model.Block
	chainID      flow.ChainID
	epochCounter uint64

	// protocol state for reference blocks for transactions
	protoState           protocol.FollowerState
	mutableProtocolState protocol.MutableProtocolState
	protoGenesis         *flow.Block

	state cluster.MutableState
}

// runs before each test runs
func (suite *MutatorSuite) SetupTest() {
	var err error

	suite.genesis = model.Genesis()
	suite.chainID = suite.genesis.Header.ChainID

	suite.dbdir = unittest.TempDir(suite.T())
	suite.db = unittest.BadgerDB(suite.T(), suite.dbdir)

	metrics := metrics.NewNoopCollector()
	tracer := trace.NewNoopTracer()
	log := zerolog.Nop()
	all := storage.InitAll(metrics, suite.db)
	colPayloads := storage.NewClusterPayloads(metrics, suite.db)

	// just bootstrap with a genesis block, we'll use this as reference
	genesis, result, seal := unittest.BootstrapFixture(unittest.IdentityListFixture(5, unittest.WithAllRoles()))

	// ensure we don't enter a new epoch for tests that build many blocks
	result.ServiceEvents[0].Event.(*flow.EpochSetup).FinalView = genesis.Header.View + 100_000

	seal.ResultID = result.ID()
	qc := unittest.QuorumCertificateFixture(unittest.QCWithRootBlockID(genesis.ID()))
	safetyParams, err := protocol.DefaultEpochSafetyParams(genesis.Header.ChainID)
	require.NoError(suite.T(), err)
	rootProtocolState, err := kvstore.NewDefaultKVStore(
		safetyParams.FinalizationSafetyThreshold,
		safetyParams.EpochExtensionViewCount,
		inmem.EpochProtocolStateFromServiceEvents(
			result.ServiceEvents[0].Event.(*flow.EpochSetup),
			result.ServiceEvents[1].Event.(*flow.EpochCommit),
		).ID())
	require.NoError(suite.T(), err)
	genesis.Payload.ProtocolStateID = rootProtocolState.ID()
	rootSnapshot, err := inmem.SnapshotFromBootstrapState(genesis, result, seal, qc)
	require.NoError(suite.T(), err)
	suite.epochCounter = rootSnapshot.Encodable().SealingSegment.LatestProtocolStateEntry().EpochEntry.EpochCounter()

	suite.protoGenesis = genesis
	state, err := pbadger.Bootstrap(
		metrics,
		suite.db,
		all.Headers,
		all.Seals,
		all.Results,
		all.Blocks,
		all.QuorumCertificates,
		all.Setups,
		all.EpochCommits,
		all.EpochProtocolStateEntries,
		all.ProtocolKVStore,
		all.VersionBeacons,
		rootSnapshot,
	)
	require.NoError(suite.T(), err)
	suite.protoState, err = pbadger.NewFollowerState(log, tracer, events.NewNoop(), state, all.Index, all.Payloads, protocolutil.MockBlockTimer())
	require.NoError(suite.T(), err)

	suite.mutableProtocolState = protocol_state.NewMutableProtocolState(
		log,
		all.EpochProtocolStateEntries,
		all.ProtocolKVStore,
		state.Params(),
		all.Headers,
		all.Results,
		all.Setups,
		all.EpochCommits,
	)

	clusterStateRoot, err := NewStateRoot(suite.genesis, unittest.QuorumCertificateFixture(), suite.epochCounter)
	suite.NoError(err)
	clusterState, err := Bootstrap(suite.db, clusterStateRoot)
	suite.Assert().Nil(err)
	suite.state, err = NewMutableState(clusterState, tracer, all.Headers, colPayloads)
	suite.Assert().Nil(err)
}

// runs after each test finishes
func (suite *MutatorSuite) TearDownTest() {
	err := suite.db.Close()
	suite.Assert().Nil(err)
	err = os.RemoveAll(suite.dbdir)
	suite.Assert().Nil(err)
}

// Payload returns a valid cluster block payload containing the given transactions.
func (suite *MutatorSuite) Payload(transactions ...*flow.TransactionBody) model.Payload {
	final, err := suite.protoState.Final().Head()
	suite.Require().Nil(err)

	// find the oldest reference block among the transactions
	minRefID := final.ID() // use final by default
	minRefHeight := uint64(math.MaxUint64)
	for _, tx := range transactions {
		refBlock, err := suite.protoState.AtBlockID(tx.ReferenceBlockID).Head()
		if err != nil {
			continue
		}
		if refBlock.Height < minRefHeight {
			minRefHeight = refBlock.Height
			minRefID = refBlock.ID()
		}
	}
	return model.PayloadFromTransactions(minRefID, transactions...)
}

<<<<<<< HEAD
// BlockWithPayload returns a valid block with the given payload and with genesis as parent.
func (suite *MutatorSuite) BlockWithPayload(payload model.Payload) model.Block {
	return unittest.ClusterBlockWithParentAndPayload(suite.genesis, payload)
}

// Block returns a valid cluster block with genesis as parent.
func (suite *MutatorSuite) Block() model.Block {
	return suite.BlockWithPayload(suite.Payload())
=======
// ProposalWithParent returns a valid block proposal with the given parent.
func (suite *MutatorSuite) ProposalWithParent(parent *model.Block) model.BlockProposal {
	block := unittest.ClusterBlockWithParent(parent)
	payload := suite.Payload()
	block.SetPayload(payload)
	return *unittest.ClusterProposalFromBlock(&block)
}

// Proposal returns a valid cluster block proposal with genesis as parent.
func (suite *MutatorSuite) Proposal() model.BlockProposal {
	return suite.ProposalWithParent(suite.genesis)
>>>>>>> f80c5a5f
}

func (suite *MutatorSuite) FinalizeBlock(block model.Block) {
	err := suite.db.Update(func(tx *badger.Txn) error {
		var refBlock flow.Header
		err := operation.RetrieveHeader(block.Payload.ReferenceBlockID, &refBlock)(tx)
		if err != nil {
			return err
		}
		err = procedure.FinalizeClusterBlock(block.ID())(tx)
		if err != nil {
			return err
		}
		err = operation.IndexClusterBlockByReferenceHeight(refBlock.Height, block.ID())(tx)
		return err
	})
	suite.Assert().NoError(err)
}

func (suite *MutatorSuite) Tx(opts ...func(*flow.TransactionBody)) flow.TransactionBody {
	final, err := suite.protoState.Final().Head()
	suite.Require().Nil(err)

	tx := unittest.TransactionBodyFixture(opts...)
	tx.ReferenceBlockID = final.ID()
	return tx
}

func TestMutator(t *testing.T) {
	suite.Run(t, new(MutatorSuite))
}

func (suite *MutatorSuite) TestBootstrap_InvalidHeight() {
	suite.genesis.Header.Height = 1

	_, err := NewStateRoot(suite.genesis, unittest.QuorumCertificateFixture(), suite.epochCounter)
	suite.Assert().Error(err)
}

func (suite *MutatorSuite) TestBootstrap_InvalidParentHash() {
	suite.genesis.Header.ParentID = unittest.IdentifierFixture()

	_, err := NewStateRoot(suite.genesis, unittest.QuorumCertificateFixture(), suite.epochCounter)
	suite.Assert().Error(err)
}

func (suite *MutatorSuite) TestBootstrap_InvalidPayload() {
	// this is invalid because genesis collection should be empty
	suite.genesis.Payload = unittest.ClusterPayloadFixture(2)

	_, err := NewStateRoot(suite.genesis, unittest.QuorumCertificateFixture(), suite.epochCounter)
	suite.Assert().Error(err)
}

func (suite *MutatorSuite) TestBootstrap_Successful() {
	err := suite.db.View(func(tx *badger.Txn) error {

		// should insert collection
		var collection flow.LightCollection
		err := operation.RetrieveCollection(suite.genesis.Payload.Collection.ID(), &collection)(tx)
		suite.Assert().Nil(err)
		suite.Assert().Equal(suite.genesis.Payload.Collection.Light(), collection)

		// should index collection
		collection = flow.LightCollection{} // reset the collection
		err = operation.LookupCollectionPayload(suite.genesis.ID(), &collection.Transactions)(tx)
		suite.Assert().Nil(err)
		suite.Assert().Equal(suite.genesis.Payload.Collection.Light(), collection)

		// should insert header
		var header flow.Header
		err = operation.RetrieveHeader(suite.genesis.ID(), &header)(tx)
		suite.Assert().Nil(err)
		suite.Assert().Equal(suite.genesis.ToHeader().ID(), header.ID())

		// should insert block height -> ID lookup
		var blockID flow.Identifier
		err = operation.LookupClusterBlockHeight(suite.genesis.Header.ChainID, suite.genesis.Header.Height, &blockID)(tx)
		suite.Assert().Nil(err)
		suite.Assert().Equal(suite.genesis.ID(), blockID)

		// should insert boundary
		var boundary uint64
		err = operation.RetrieveClusterFinalizedHeight(suite.genesis.Header.ChainID, &boundary)(tx)
		suite.Assert().Nil(err)
		suite.Assert().Equal(suite.genesis.Header.Height, boundary)

		return nil
	})
	suite.Assert().Nil(err)
}

func (suite *MutatorSuite) TestExtend_WithoutBootstrap() {
	block := unittest.ClusterBlockWithParent(suite.genesis)
	err := suite.state.Extend(unittest.ClusterProposalFromBlock(&block))
	suite.Assert().Error(err)
}

func (suite *MutatorSuite) TestExtend_InvalidChainID() {
	proposal := suite.Proposal()
	// change the chain ID
	proposal.Block.Header.ChainID = flow.ChainID(fmt.Sprintf("%s-invalid", proposal.Block.Header.ChainID))

	err := suite.state.Extend(&proposal)
	suite.Assert().Error(err)
	suite.Assert().True(state.IsInvalidExtensionError(err))
}

func (suite *MutatorSuite) TestExtend_InvalidBlockHeight() {
	proposal := suite.Proposal()
	// change the block height
	proposal.Block.Header.Height = proposal.Block.Header.Height - 1

	err := suite.state.Extend(&proposal)
	suite.Assert().Error(err)
	suite.Assert().True(state.IsInvalidExtensionError(err))
}

// TestExtend_InvalidParentView tests if mutator rejects block with invalid ParentView. ParentView must be consistent
// with view of block referred by ParentID.
func (suite *MutatorSuite) TestExtend_InvalidParentView() {
	proposal := suite.Proposal()
	// change the block parent view
	proposal.Block.Header.ParentView--

	err := suite.state.Extend(&proposal)
	suite.Assert().Error(err)
	suite.Assert().True(state.IsInvalidExtensionError(err))
}

func (suite *MutatorSuite) TestExtend_DuplicateTxInPayload() {
<<<<<<< HEAD
	// add the same transaction to a payload twice
	tx := suite.Tx()
	block := suite.BlockWithPayload(suite.Payload(&tx, &tx))
=======
	proposal := suite.Proposal()
	// add the same transaction to a payload twice
	tx := suite.Tx()
	payload := suite.Payload(&tx, &tx)
	proposal.Block.SetPayload(payload)
>>>>>>> f80c5a5f

	// should fail to extend block with invalid payload
	err := suite.state.Extend(&proposal)
	suite.Assert().Error(err)
	suite.Assert().True(state.IsInvalidExtensionError(err))
}

func (suite *MutatorSuite) TestExtend_OnParentOfFinalized() {
	// build one block on top of genesis
	proposal1 := suite.Proposal()
	err := suite.state.Extend(&proposal1)
	suite.Assert().Nil(err)

	// finalize the block
	suite.FinalizeBlock(*proposal1.Block)

	// insert another block on top of genesis
	// since we have already finalized block 1, this is invalid
	proposal2 := suite.Proposal()

	// try to extend with the invalid block
	err = suite.state.Extend(&proposal2)
	suite.Assert().Error(err)
	suite.Assert().True(state.IsOutdatedExtensionError(err))
}

func (suite *MutatorSuite) TestExtend_Success() {
	proposal := suite.Proposal()
	err := suite.state.Extend(&proposal)
	suite.Assert().Nil(err)

	// should be able to retrieve the block
	var extended model.Block
	err = suite.db.View(procedure.RetrieveClusterBlock(proposal.Block.ID(), &extended))
	suite.Assert().Nil(err)
	suite.Assert().Equal(*proposal.Block.Payload, *extended.Payload)

	// the block should be indexed by its parent
	var childIDs flow.IdentifierList
	err = suite.db.View(procedure.LookupBlockChildren(suite.genesis.ID(), &childIDs))
	suite.Assert().Nil(err)
	suite.Require().Len(childIDs, 1)
	suite.Assert().Equal(proposal.Block.ID(), childIDs[0])
}

func (suite *MutatorSuite) TestExtend_WithEmptyCollection() {
<<<<<<< HEAD
	// set an empty collection as the payload
	block := suite.Block()
	err := suite.state.Extend(&block)
=======
	proposal := suite.Proposal()
	// set an empty collection as the payload
	proposal.Block.SetPayload(suite.Payload())
	err := suite.state.Extend(&proposal)
>>>>>>> f80c5a5f
	suite.Assert().Nil(err)
}

// an unknown reference block is unverifiable
func (suite *MutatorSuite) TestExtend_WithNonExistentReferenceBlock() {
	suite.Run("empty collection", func() {
<<<<<<< HEAD
		payload := suite.Payload()
		payload.ReferenceBlockID = unittest.IdentifierFixture()
		block := suite.BlockWithPayload(payload)
		err := suite.state.Extend(&block)
=======
		proposal := suite.Proposal()
		proposal.Block.Payload.ReferenceBlockID = unittest.IdentifierFixture()
		proposal.Block.SetPayload(*proposal.Block.Payload)
		err := suite.state.Extend(&proposal)
>>>>>>> f80c5a5f
		suite.Assert().Error(err)
		suite.Assert().True(state.IsUnverifiableExtensionError(err))
	})
	suite.Run("non-empty collection", func() {
<<<<<<< HEAD
=======
		proposal := suite.Proposal()
>>>>>>> f80c5a5f
		tx := suite.Tx()
		payload := suite.Payload(&tx)
		// set a random reference block ID
		payload.ReferenceBlockID = unittest.IdentifierFixture()
<<<<<<< HEAD
		block := suite.BlockWithPayload(payload)
		err := suite.state.Extend(&block)
=======
		proposal.Block.SetPayload(payload)
		err := suite.state.Extend(&proposal)
>>>>>>> f80c5a5f
		suite.Assert().Error(err)
		suite.Assert().True(state.IsUnverifiableExtensionError(err))
	})
}

// a collection with an expired reference block is a VALID extension of chain state
func (suite *MutatorSuite) TestExtend_WithExpiredReferenceBlock() {
	// build enough blocks so that using genesis as a reference block causes
	// the collection to be expired
	parent := suite.protoGenesis
	for i := 0; i < flow.DefaultTransactionExpiry+1; i++ {
		next := unittest.BlockWithParentProtocolState(parent)
		err := suite.protoState.ExtendCertified(context.Background(), unittest.NewCertifiedBlock(next))
		suite.Require().Nil(err)
		err = suite.protoState.Finalize(context.Background(), next.ID())
		suite.Require().Nil(err)
		parent = next
	}
<<<<<<< HEAD
	// set genesis as reference block
	block := suite.BlockWithPayload(model.EmptyPayload(suite.protoGenesis.ID()))
	err := suite.state.Extend(&block)
=======

	proposal := suite.Proposal()
	// set genesis as reference block
	proposal.Block.SetPayload(model.EmptyPayload(suite.protoGenesis.ID()))
	err := suite.state.Extend(&proposal)
>>>>>>> f80c5a5f
	suite.Assert().Nil(err)
}

func (suite *MutatorSuite) TestExtend_WithReferenceBlockFromClusterChain() {
	// TODO skipping as this isn't implemented yet
	unittest.SkipUnless(suite.T(), unittest.TEST_TODO, "skipping as this isn't implemented yet")

<<<<<<< HEAD
	// set genesis from cluster chain as reference block
	block := suite.BlockWithPayload(model.EmptyPayload(suite.genesis.ID()))
	err := suite.state.Extend(&block)
=======
	proposal := suite.Proposal()
	// set genesis from cluster chain as reference block
	proposal.Block.SetPayload(model.EmptyPayload(suite.genesis.ID()))
	err := suite.state.Extend(&proposal)
>>>>>>> f80c5a5f
	suite.Assert().Error(err)
}

// TestExtend_WithReferenceBlockFromDifferentEpoch tests extending the cluster state
// using a reference block in a different epoch than the cluster's epoch.
func (suite *MutatorSuite) TestExtend_WithReferenceBlockFromDifferentEpoch() {
	// build and complete the current epoch, then use a reference block from next epoch
	eb := unittest.NewEpochBuilder(suite.T(), suite.mutableProtocolState, suite.protoState)
	eb.BuildEpoch().CompleteEpoch()
	heights, ok := eb.EpochHeights(1)
	require.True(suite.T(), ok)
	nextEpochHeader, err := suite.protoState.AtHeight(heights.FinalHeight() + 1).Head()
	require.NoError(suite.T(), err)

<<<<<<< HEAD
	block := suite.BlockWithPayload(model.EmptyPayload(nextEpochHeader.ID()))
	err = suite.state.Extend(&block)
=======
	proposal := suite.Proposal()
	proposal.Block.SetPayload(model.EmptyPayload(nextEpochHeader.ID()))
	err = suite.state.Extend(&proposal)
>>>>>>> f80c5a5f
	suite.Assert().Error(err)
	suite.Assert().True(state.IsInvalidExtensionError(err))
}

// TestExtend_WithUnfinalizedReferenceBlock tests that extending the cluster state
// with a reference block which is un-finalized and above the finalized boundary
// should be considered an unverifiable extension. It's possible that this reference
// block has been finalized, we just haven't processed it yet.
func (suite *MutatorSuite) TestExtend_WithUnfinalizedReferenceBlock() {
	unfinalized := unittest.BlockWithParentProtocolState(suite.protoGenesis)
	err := suite.protoState.ExtendCertified(context.Background(), unittest.NewCertifiedBlock(unfinalized))
	suite.Require().NoError(err)

<<<<<<< HEAD
	block := suite.BlockWithPayload(model.EmptyPayload(unfinalized.ID()))
	err = suite.state.Extend(&block)
=======
	proposal := suite.Proposal()
	proposal.Block.SetPayload(model.EmptyPayload(unfinalized.ID()))
	err = suite.state.Extend(&proposal)
>>>>>>> f80c5a5f
	suite.Assert().Error(err)
	suite.Assert().True(state.IsUnverifiableExtensionError(err))
}

// TestExtend_WithOrphanedReferenceBlock tests that extending the cluster state
// with a un-finalized reference block below the finalized boundary
// (i.e. orphaned) should be considered an invalid extension. As the proposer is supposed
// to only use finalized blocks as reference, the proposer knowingly generated an invalid
func (suite *MutatorSuite) TestExtend_WithOrphanedReferenceBlock() {
	// create a block extending genesis which is not finalized
	orphaned := unittest.BlockWithParentProtocolState(suite.protoGenesis)
	err := suite.protoState.ExtendCertified(context.Background(), unittest.NewCertifiedBlock(orphaned))
	suite.Require().NoError(err)

	// create a block extending genesis (conflicting with previous) which is finalized
	finalized := unittest.BlockWithParentProtocolState(suite.protoGenesis)
	finalized.Payload.Guarantees = nil
	finalized.SetPayload(*finalized.Payload)
	err = suite.protoState.ExtendCertified(context.Background(), unittest.NewCertifiedBlock(finalized))
	suite.Require().NoError(err)
	err = suite.protoState.Finalize(context.Background(), finalized.ID())
	suite.Require().NoError(err)

	// test referencing the orphaned block
<<<<<<< HEAD
	block := suite.BlockWithPayload(model.EmptyPayload(orphaned.ID()))
	err = suite.state.Extend(&block)
=======
	proposal := suite.Proposal()
	proposal.Block.SetPayload(model.EmptyPayload(orphaned.ID()))
	err = suite.state.Extend(&proposal)
>>>>>>> f80c5a5f
	suite.Assert().Error(err)
	suite.Assert().True(state.IsInvalidExtensionError(err))
}

func (suite *MutatorSuite) TestExtend_UnfinalizedBlockWithDupeTx() {
	tx1 := suite.Tx()

	// create a block extending genesis containing tx1
<<<<<<< HEAD
	block1 := suite.BlockWithPayload(suite.Payload(&tx1))
=======
	proposal1 := suite.Proposal()
	payload1 := suite.Payload(&tx1)
	proposal1.Block.SetPayload(payload1)
>>>>>>> f80c5a5f

	// should be able to extend block 1
	err := suite.state.Extend(&proposal1)
	suite.Assert().Nil(err)

	// create a block building on block1 ALSO containing tx1
<<<<<<< HEAD
	block2 := unittest.ClusterBlockWithParentAndPayload(&block1, suite.Payload(&tx1))
=======
	proposal2 := suite.ProposalWithParent(proposal1.Block)
	payload2 := suite.Payload(&tx1)
	proposal2.Block.SetPayload(payload2)
>>>>>>> f80c5a5f

	// should be unable to extend block 2, as it contains a dupe transaction
	err = suite.state.Extend(&proposal2)
	suite.Assert().Error(err)
	suite.Assert().True(state.IsInvalidExtensionError(err))
}

func (suite *MutatorSuite) TestExtend_FinalizedBlockWithDupeTx() {
	tx1 := suite.Tx()

	// create a block extending genesis containing tx1
<<<<<<< HEAD
	block1 := suite.BlockWithPayload(suite.Payload(&tx1))
=======
	proposal1 := suite.Proposal()
	payload1 := suite.Payload(&tx1)
	proposal1.Block.SetPayload(payload1)
>>>>>>> f80c5a5f

	// should be able to extend block 1
	err := suite.state.Extend(&proposal1)
	suite.Assert().Nil(err)

	// should be able to finalize block 1
	suite.FinalizeBlock(*proposal1.Block)
	suite.Assert().Nil(err)

	// create a block building on block1 ALSO containing tx1
<<<<<<< HEAD
	block2 := unittest.ClusterBlockWithParentAndPayload(&block1, suite.Payload(&tx1))
=======
	proposal2 := suite.ProposalWithParent(proposal1.Block)
	payload2 := suite.Payload(&tx1)
	proposal2.Block.SetPayload(payload2)
>>>>>>> f80c5a5f

	// should be unable to extend block 2, as it contains a dupe transaction
	err = suite.state.Extend(&proposal2)
	suite.Assert().Error(err)
	suite.Assert().True(state.IsInvalidExtensionError(err))
}

func (suite *MutatorSuite) TestExtend_ConflictingForkWithDupeTx() {
	tx1 := suite.Tx()

	// create a block extending genesis containing tx1
<<<<<<< HEAD
	block1 := suite.BlockWithPayload(suite.Payload(&tx1))
=======
	proposal1 := suite.Proposal()
	payload1 := suite.Payload(&tx1)
	proposal1.Block.SetPayload(payload1)
>>>>>>> f80c5a5f

	// should be able to extend block 1
	err := suite.state.Extend(&proposal1)
	suite.Assert().Nil(err)

	// create a block ALSO extending genesis ALSO containing tx1
<<<<<<< HEAD
	block2 := suite.BlockWithPayload(suite.Payload(&tx1))
=======
	proposal2 := suite.Proposal()
	payload2 := suite.Payload(&tx1)
	proposal2.Block.SetPayload(payload2)
>>>>>>> f80c5a5f

	// should be able to extend block2
	// although it conflicts with block1, it is on a different fork
	err = suite.state.Extend(&proposal2)
	suite.Assert().Nil(err)
}

func (suite *MutatorSuite) TestExtend_LargeHistory() {
	t := suite.T()

	// get a valid reference block ID
	final, err := suite.protoState.Final().Head()
	require.NoError(t, err)
	refID := final.ID()

	// keep track of the head of the chain
	head := *suite.genesis

	// keep track of transactions in orphaned forks (eligible for inclusion in future block)
	var invalidatedTransactions []*flow.TransactionBody
	// keep track of the oldest transactions (further back in ancestry than the expiry window)
	var oldTransactions []*flow.TransactionBody

	// create a large history of blocks with invalidated forks every 3 blocks on
	// average - build until the height exceeds transaction expiry
	for i := 0; ; i++ {

		// create a transaction
		tx := unittest.TransactionBodyFixture(func(tx *flow.TransactionBody) {
			tx.ReferenceBlockID = refID
			tx.ProposalKey.SequenceNumber = uint64(i)
		})

		// 1/3 of the time create a conflicting fork that will be invalidated
		// don't do this the first and last few times to ensure we don't
		// try to fork genesis and the last block is the valid fork.
		conflicting := rand.Intn(3) == 0 && i > 5 && i < 995

		// by default, build on the head - if we are building a
		// conflicting fork, build on the parent of the head
		parent := head
		if conflicting {
			err = suite.db.View(procedure.RetrieveClusterBlock(parent.Header.ParentID, &parent))
			assert.NoError(t, err)
			// add the transaction to the invalidated list
			invalidatedTransactions = append(invalidatedTransactions, &tx)
		} else if head.Header.Height < 50 {
			oldTransactions = append(oldTransactions, &tx)
		}

		// create a block containing the transaction
<<<<<<< HEAD
		block := unittest.ClusterBlockWithParentAndPayload(&head, suite.Payload(&tx))
		err = suite.state.Extend(&block)
=======
		block := unittest.ClusterBlockWithParent(&head)
		payload := suite.Payload(&tx)
		block.SetPayload(payload)
		err = suite.state.Extend(unittest.ClusterProposalFromBlock(&block))
>>>>>>> f80c5a5f
		assert.NoError(t, err)

		// reset the valid head if we aren't building a conflicting fork
		if !conflicting {
			head = block
			suite.FinalizeBlock(block)
			assert.NoError(t, err)
		}

		// stop building blocks once we've built a history which exceeds the transaction
		// expiry length - this tests that deduplication works properly against old blocks
		// which nevertheless have a potentially conflicting reference block
		if head.Header.Height > flow.DefaultTransactionExpiry+100 {
			break
		}
	}

	t.Log("conflicting: ", len(invalidatedTransactions))

	t.Run("should be able to extend with transactions in orphaned forks", func(t *testing.T) {
<<<<<<< HEAD
		block := unittest.ClusterBlockWithParentAndPayload(&head, suite.Payload(invalidatedTransactions...))
		err = suite.state.Extend(&block)
=======
		block := unittest.ClusterBlockWithParent(&head)
		payload := suite.Payload(invalidatedTransactions...)
		block.SetPayload(payload)
		err = suite.state.Extend(unittest.ClusterProposalFromBlock(&block))
>>>>>>> f80c5a5f
		assert.NoError(t, err)
	})

	t.Run("should be unable to extend with conflicting transactions within reference height range of extending block", func(t *testing.T) {
<<<<<<< HEAD
		block := unittest.ClusterBlockWithParentAndPayload(&head, suite.Payload(oldTransactions...))
		err = suite.state.Extend(&block)
=======
		block := unittest.ClusterBlockWithParent(&head)
		payload := suite.Payload(oldTransactions...)
		block.SetPayload(payload)
		err = suite.state.Extend(unittest.ClusterProposalFromBlock(&block))
>>>>>>> f80c5a5f
		assert.Error(t, err)
		suite.Assert().True(state.IsInvalidExtensionError(err))
	})
}<|MERGE_RESOLUTION|>--- conflicted
+++ resolved
@@ -157,28 +157,15 @@
 	return model.PayloadFromTransactions(minRefID, transactions...)
 }
 
-<<<<<<< HEAD
-// BlockWithPayload returns a valid block with the given payload and with genesis as parent.
-func (suite *MutatorSuite) BlockWithPayload(payload model.Payload) model.Block {
-	return unittest.ClusterBlockWithParentAndPayload(suite.genesis, payload)
-}
-
-// Block returns a valid cluster block with genesis as parent.
-func (suite *MutatorSuite) Block() model.Block {
-	return suite.BlockWithPayload(suite.Payload())
-=======
-// ProposalWithParent returns a valid block proposal with the given parent.
-func (suite *MutatorSuite) ProposalWithParent(parent *model.Block) model.BlockProposal {
-	block := unittest.ClusterBlockWithParent(parent)
-	payload := suite.Payload()
-	block.SetPayload(payload)
+// ProposalWithParent returns a valid block proposal with the given payload and with genesis as parent.
+func (suite *MutatorSuite) ProposalWithPayload(payload model.Payload) model.BlockProposal {
+	block := unittest.ClusterBlockWithParentAndPayload(suite.genesis, payload)
 	return *unittest.ClusterProposalFromBlock(&block)
 }
 
 // Proposal returns a valid cluster block proposal with genesis as parent.
 func (suite *MutatorSuite) Proposal() model.BlockProposal {
-	return suite.ProposalWithParent(suite.genesis)
->>>>>>> f80c5a5f
+	return suite.ProposalWithPayload(suite.Payload())
 }
 
 func (suite *MutatorSuite) FinalizeBlock(block model.Block) {
@@ -310,24 +297,15 @@
 }
 
 func (suite *MutatorSuite) TestExtend_DuplicateTxInPayload() {
-<<<<<<< HEAD
 	// add the same transaction to a payload twice
 	tx := suite.Tx()
-	block := suite.BlockWithPayload(suite.Payload(&tx, &tx))
-=======
-	proposal := suite.Proposal()
-	// add the same transaction to a payload twice
-	tx := suite.Tx()
-	payload := suite.Payload(&tx, &tx)
-	proposal.Block.SetPayload(payload)
->>>>>>> f80c5a5f
+	proposal := suite.ProposalWithPayload(suite.Payload(&tx, &tx))
 
 	// should fail to extend block with invalid payload
 	err := suite.state.Extend(&proposal)
 	suite.Assert().Error(err)
 	suite.Assert().True(state.IsInvalidExtensionError(err))
 }
-
 func (suite *MutatorSuite) TestExtend_OnParentOfFinalized() {
 	// build one block on top of genesis
 	proposal1 := suite.Proposal()
@@ -367,52 +345,29 @@
 }
 
 func (suite *MutatorSuite) TestExtend_WithEmptyCollection() {
-<<<<<<< HEAD
 	// set an empty collection as the payload
-	block := suite.Block()
-	err := suite.state.Extend(&block)
-=======
 	proposal := suite.Proposal()
-	// set an empty collection as the payload
-	proposal.Block.SetPayload(suite.Payload())
-	err := suite.state.Extend(&proposal)
->>>>>>> f80c5a5f
+	err := suite.state.Extend(&proposal)
 	suite.Assert().Nil(err)
 }
 
 // an unknown reference block is unverifiable
 func (suite *MutatorSuite) TestExtend_WithNonExistentReferenceBlock() {
 	suite.Run("empty collection", func() {
-<<<<<<< HEAD
 		payload := suite.Payload()
 		payload.ReferenceBlockID = unittest.IdentifierFixture()
-		block := suite.BlockWithPayload(payload)
-		err := suite.state.Extend(&block)
-=======
-		proposal := suite.Proposal()
-		proposal.Block.Payload.ReferenceBlockID = unittest.IdentifierFixture()
-		proposal.Block.SetPayload(*proposal.Block.Payload)
+		proposal := suite.ProposalWithPayload(payload)
 		err := suite.state.Extend(&proposal)
->>>>>>> f80c5a5f
 		suite.Assert().Error(err)
 		suite.Assert().True(state.IsUnverifiableExtensionError(err))
 	})
 	suite.Run("non-empty collection", func() {
-<<<<<<< HEAD
-=======
-		proposal := suite.Proposal()
->>>>>>> f80c5a5f
 		tx := suite.Tx()
 		payload := suite.Payload(&tx)
 		// set a random reference block ID
 		payload.ReferenceBlockID = unittest.IdentifierFixture()
-<<<<<<< HEAD
-		block := suite.BlockWithPayload(payload)
-		err := suite.state.Extend(&block)
-=======
-		proposal.Block.SetPayload(payload)
+		proposal := suite.ProposalWithPayload(payload)
 		err := suite.state.Extend(&proposal)
->>>>>>> f80c5a5f
 		suite.Assert().Error(err)
 		suite.Assert().True(state.IsUnverifiableExtensionError(err))
 	})
@@ -431,34 +386,19 @@
 		suite.Require().Nil(err)
 		parent = next
 	}
-<<<<<<< HEAD
+
 	// set genesis as reference block
-	block := suite.BlockWithPayload(model.EmptyPayload(suite.protoGenesis.ID()))
-	err := suite.state.Extend(&block)
-=======
-
-	proposal := suite.Proposal()
-	// set genesis as reference block
-	proposal.Block.SetPayload(model.EmptyPayload(suite.protoGenesis.ID()))
-	err := suite.state.Extend(&proposal)
->>>>>>> f80c5a5f
+	proposal := suite.ProposalWithPayload(model.EmptyPayload(suite.protoGenesis.ID()))
+	err := suite.state.Extend(&proposal)
 	suite.Assert().Nil(err)
 }
 
 func (suite *MutatorSuite) TestExtend_WithReferenceBlockFromClusterChain() {
 	// TODO skipping as this isn't implemented yet
 	unittest.SkipUnless(suite.T(), unittest.TEST_TODO, "skipping as this isn't implemented yet")
-
-<<<<<<< HEAD
 	// set genesis from cluster chain as reference block
-	block := suite.BlockWithPayload(model.EmptyPayload(suite.genesis.ID()))
-	err := suite.state.Extend(&block)
-=======
-	proposal := suite.Proposal()
-	// set genesis from cluster chain as reference block
-	proposal.Block.SetPayload(model.EmptyPayload(suite.genesis.ID()))
-	err := suite.state.Extend(&proposal)
->>>>>>> f80c5a5f
+	proposal := suite.ProposalWithPayload(model.EmptyPayload(suite.genesis.ID()))
+	err := suite.state.Extend(&proposal)
 	suite.Assert().Error(err)
 }
 
@@ -473,14 +413,8 @@
 	nextEpochHeader, err := suite.protoState.AtHeight(heights.FinalHeight() + 1).Head()
 	require.NoError(suite.T(), err)
 
-<<<<<<< HEAD
-	block := suite.BlockWithPayload(model.EmptyPayload(nextEpochHeader.ID()))
-	err = suite.state.Extend(&block)
-=======
-	proposal := suite.Proposal()
-	proposal.Block.SetPayload(model.EmptyPayload(nextEpochHeader.ID()))
+	proposal := suite.ProposalWithPayload(model.EmptyPayload(nextEpochHeader.ID()))
 	err = suite.state.Extend(&proposal)
->>>>>>> f80c5a5f
 	suite.Assert().Error(err)
 	suite.Assert().True(state.IsInvalidExtensionError(err))
 }
@@ -494,14 +428,8 @@
 	err := suite.protoState.ExtendCertified(context.Background(), unittest.NewCertifiedBlock(unfinalized))
 	suite.Require().NoError(err)
 
-<<<<<<< HEAD
-	block := suite.BlockWithPayload(model.EmptyPayload(unfinalized.ID()))
-	err = suite.state.Extend(&block)
-=======
-	proposal := suite.Proposal()
-	proposal.Block.SetPayload(model.EmptyPayload(unfinalized.ID()))
+	proposal := suite.ProposalWithPayload(model.EmptyPayload(unfinalized.ID()))
 	err = suite.state.Extend(&proposal)
->>>>>>> f80c5a5f
 	suite.Assert().Error(err)
 	suite.Assert().True(state.IsUnverifiableExtensionError(err))
 }
@@ -526,14 +454,8 @@
 	suite.Require().NoError(err)
 
 	// test referencing the orphaned block
-<<<<<<< HEAD
-	block := suite.BlockWithPayload(model.EmptyPayload(orphaned.ID()))
-	err = suite.state.Extend(&block)
-=======
-	proposal := suite.Proposal()
-	proposal.Block.SetPayload(model.EmptyPayload(orphaned.ID()))
+	proposal := suite.ProposalWithPayload(model.EmptyPayload(orphaned.ID()))
 	err = suite.state.Extend(&proposal)
->>>>>>> f80c5a5f
 	suite.Assert().Error(err)
 	suite.Assert().True(state.IsInvalidExtensionError(err))
 }
@@ -542,29 +464,18 @@
 	tx1 := suite.Tx()
 
 	// create a block extending genesis containing tx1
-<<<<<<< HEAD
-	block1 := suite.BlockWithPayload(suite.Payload(&tx1))
-=======
-	proposal1 := suite.Proposal()
-	payload1 := suite.Payload(&tx1)
-	proposal1.Block.SetPayload(payload1)
->>>>>>> f80c5a5f
+	proposal1 := suite.ProposalWithPayload(suite.Payload(&tx1))
 
 	// should be able to extend block 1
 	err := suite.state.Extend(&proposal1)
 	suite.Assert().Nil(err)
 
 	// create a block building on block1 ALSO containing tx1
-<<<<<<< HEAD
-	block2 := unittest.ClusterBlockWithParentAndPayload(&block1, suite.Payload(&tx1))
-=======
-	proposal2 := suite.ProposalWithParent(proposal1.Block)
-	payload2 := suite.Payload(&tx1)
-	proposal2.Block.SetPayload(payload2)
->>>>>>> f80c5a5f
+	block2 := unittest.ClusterBlockWithParentAndPayload(proposal1.Block, suite.Payload(&tx1))
+	proposal2 := unittest.ClusterProposalFromBlock(&block2)
 
 	// should be unable to extend block 2, as it contains a dupe transaction
-	err = suite.state.Extend(&proposal2)
+	err = suite.state.Extend(proposal2)
 	suite.Assert().Error(err)
 	suite.Assert().True(state.IsInvalidExtensionError(err))
 }
@@ -573,13 +484,7 @@
 	tx1 := suite.Tx()
 
 	// create a block extending genesis containing tx1
-<<<<<<< HEAD
-	block1 := suite.BlockWithPayload(suite.Payload(&tx1))
-=======
-	proposal1 := suite.Proposal()
-	payload1 := suite.Payload(&tx1)
-	proposal1.Block.SetPayload(payload1)
->>>>>>> f80c5a5f
+	proposal1 := suite.ProposalWithPayload(suite.Payload(&tx1))
 
 	// should be able to extend block 1
 	err := suite.state.Extend(&proposal1)
@@ -590,16 +495,10 @@
 	suite.Assert().Nil(err)
 
 	// create a block building on block1 ALSO containing tx1
-<<<<<<< HEAD
-	block2 := unittest.ClusterBlockWithParentAndPayload(&block1, suite.Payload(&tx1))
-=======
-	proposal2 := suite.ProposalWithParent(proposal1.Block)
-	payload2 := suite.Payload(&tx1)
-	proposal2.Block.SetPayload(payload2)
->>>>>>> f80c5a5f
+	block2 := unittest.ClusterBlockWithParentAndPayload(proposal1.Block, suite.Payload(&tx1))
 
 	// should be unable to extend block 2, as it contains a dupe transaction
-	err = suite.state.Extend(&proposal2)
+	err = suite.state.Extend(unittest.ClusterProposalFromBlock(&block2))
 	suite.Assert().Error(err)
 	suite.Assert().True(state.IsInvalidExtensionError(err))
 }
@@ -608,26 +507,14 @@
 	tx1 := suite.Tx()
 
 	// create a block extending genesis containing tx1
-<<<<<<< HEAD
-	block1 := suite.BlockWithPayload(suite.Payload(&tx1))
-=======
-	proposal1 := suite.Proposal()
-	payload1 := suite.Payload(&tx1)
-	proposal1.Block.SetPayload(payload1)
->>>>>>> f80c5a5f
+	proposal1 := suite.ProposalWithPayload(suite.Payload(&tx1))
 
 	// should be able to extend block 1
 	err := suite.state.Extend(&proposal1)
 	suite.Assert().Nil(err)
 
 	// create a block ALSO extending genesis ALSO containing tx1
-<<<<<<< HEAD
-	block2 := suite.BlockWithPayload(suite.Payload(&tx1))
-=======
-	proposal2 := suite.Proposal()
-	payload2 := suite.Payload(&tx1)
-	proposal2.Block.SetPayload(payload2)
->>>>>>> f80c5a5f
+	proposal2 := suite.ProposalWithPayload(suite.Payload(&tx1))
 
 	// should be able to extend block2
 	// although it conflicts with block1, it is on a different fork
@@ -679,15 +566,8 @@
 		}
 
 		// create a block containing the transaction
-<<<<<<< HEAD
 		block := unittest.ClusterBlockWithParentAndPayload(&head, suite.Payload(&tx))
-		err = suite.state.Extend(&block)
-=======
-		block := unittest.ClusterBlockWithParent(&head)
-		payload := suite.Payload(&tx)
-		block.SetPayload(payload)
 		err = suite.state.Extend(unittest.ClusterProposalFromBlock(&block))
->>>>>>> f80c5a5f
 		assert.NoError(t, err)
 
 		// reset the valid head if we aren't building a conflicting fork
@@ -708,28 +588,14 @@
 	t.Log("conflicting: ", len(invalidatedTransactions))
 
 	t.Run("should be able to extend with transactions in orphaned forks", func(t *testing.T) {
-<<<<<<< HEAD
 		block := unittest.ClusterBlockWithParentAndPayload(&head, suite.Payload(invalidatedTransactions...))
-		err = suite.state.Extend(&block)
-=======
-		block := unittest.ClusterBlockWithParent(&head)
-		payload := suite.Payload(invalidatedTransactions...)
-		block.SetPayload(payload)
 		err = suite.state.Extend(unittest.ClusterProposalFromBlock(&block))
->>>>>>> f80c5a5f
 		assert.NoError(t, err)
 	})
 
 	t.Run("should be unable to extend with conflicting transactions within reference height range of extending block", func(t *testing.T) {
-<<<<<<< HEAD
 		block := unittest.ClusterBlockWithParentAndPayload(&head, suite.Payload(oldTransactions...))
-		err = suite.state.Extend(&block)
-=======
-		block := unittest.ClusterBlockWithParent(&head)
-		payload := suite.Payload(oldTransactions...)
-		block.SetPayload(payload)
 		err = suite.state.Extend(unittest.ClusterProposalFromBlock(&block))
->>>>>>> f80c5a5f
 		assert.Error(t, err)
 		suite.Assert().True(state.IsInvalidExtensionError(err))
 	})
