package badger

import (
	"context"
	"fmt"
	"math"
	"math/rand"
	"os"
	"testing"

	"github.com/jordanschalm/lockctx"
	"github.com/rs/zerolog"
	"github.com/stretchr/testify/assert"
	"github.com/stretchr/testify/require"
	"github.com/stretchr/testify/suite"

	model "github.com/onflow/flow-go/model/cluster"
	"github.com/onflow/flow-go/model/flow"
	"github.com/onflow/flow-go/module/metrics"
	"github.com/onflow/flow-go/module/trace"
	"github.com/onflow/flow-go/state"
	"github.com/onflow/flow-go/state/cluster"
	"github.com/onflow/flow-go/state/protocol"
	pbadger "github.com/onflow/flow-go/state/protocol/badger"
	"github.com/onflow/flow-go/state/protocol/events"
	"github.com/onflow/flow-go/state/protocol/inmem"
	"github.com/onflow/flow-go/state/protocol/protocol_state/kvstore"
	protocol_state "github.com/onflow/flow-go/state/protocol/protocol_state/state"
	protocolutil "github.com/onflow/flow-go/state/protocol/util"
	"github.com/onflow/flow-go/storage"
	"github.com/onflow/flow-go/storage/operation"
	"github.com/onflow/flow-go/storage/operation/pebbleimpl"
	"github.com/onflow/flow-go/storage/procedure"
	"github.com/onflow/flow-go/storage/store"
	"github.com/onflow/flow-go/utils/unittest"
)

type MutatorSuite struct {
	suite.Suite
	db          storage.DB
	dbdir       string
	lockManager lockctx.Manager

	genesis      *model.Block
	chainID      flow.ChainID
	epochCounter uint64

	// protocol state for reference blocks for transactions
	protoState           protocol.FollowerState
	mutableProtocolState protocol.MutableProtocolState
	protoGenesis         *flow.Block

	state cluster.MutableState
}

// runs before each test runs
func (suite *MutatorSuite) SetupTest() {
	var err error

	suite.genesis, err = unittest.ClusterBlock.Genesis()
	require.NoError(suite.T(), err)
	suite.chainID = suite.genesis.ChainID

	suite.dbdir = unittest.TempDir(suite.T())
	pdb := unittest.PebbleDB(suite.T(), suite.dbdir)
	suite.db = pebbleimpl.ToDB(pdb)
	suite.lockManager = storage.NewTestingLockManager()

	metrics := metrics.NewNoopCollector()
	tracer := trace.NewNoopTracer()
	log := zerolog.Nop()
	all := store.InitAll(metrics, suite.db)
	colPayloads := store.NewClusterPayloads(metrics, suite.db)

	// just bootstrap with a genesis block, we'll use this as reference
	genesis, result, seal := unittest.BootstrapFixture(unittest.IdentityListFixture(5, unittest.WithAllRoles()))

	// ensure we don't enter a new epoch for tests that build many blocks
	result.ServiceEvents[0].Event.(*flow.EpochSetup).FinalView = genesis.View + 100_000

	seal.ResultID = result.Hash()
	qc := unittest.QuorumCertificateFixture(unittest.QCWithRootBlockID(genesis.Hash()))
	safetyParams, err := protocol.DefaultEpochSafetyParams(genesis.ChainID)
	require.NoError(suite.T(), err)
	minEpochStateEntry, err := inmem.EpochProtocolStateFromServiceEvents(
		result.ServiceEvents[0].Event.(*flow.EpochSetup),
		result.ServiceEvents[1].Event.(*flow.EpochCommit),
	)
	require.NoError(suite.T(), err)
	rootProtocolState, err := kvstore.NewDefaultKVStore(
		safetyParams.FinalizationSafetyThreshold,
		safetyParams.EpochExtensionViewCount,
		minEpochStateEntry.Hash(),
	)
	require.NoError(suite.T(), err)
	genesis.Payload.ProtocolStateID = rootProtocolState.Hash()
	rootSnapshot, err := unittest.SnapshotFromBootstrapState(genesis, result, seal, qc)
	require.NoError(suite.T(), err)
	suite.epochCounter = rootSnapshot.Encodable().SealingSegment.LatestProtocolStateEntry().EpochEntry.EpochCounter()

	suite.protoGenesis = genesis
	state, err := pbadger.Bootstrap(
		metrics,
		suite.db,
		suite.lockManager,
		all.Headers,
		all.Seals,
		all.Results,
		all.Blocks,
		all.QuorumCertificates,
		all.EpochSetups,
		all.EpochCommits,
		all.EpochProtocolStateEntries,
		all.ProtocolKVStore,
		all.VersionBeacons,
		rootSnapshot,
	)
	require.NoError(suite.T(), err)
	suite.protoState, err = pbadger.NewFollowerState(
		log, tracer, events.NewNoop(), state, all.Index, all.Payloads, protocolutil.MockBlockTimer(),
	)
	require.NoError(suite.T(), err)

	suite.mutableProtocolState = protocol_state.NewMutableProtocolState(
		log,
		all.EpochProtocolStateEntries,
		all.ProtocolKVStore,
		state.Params(),
		all.Headers,
		all.Results,
		all.EpochSetups,
		all.EpochCommits,
	)

	clusterStateRoot, err := NewStateRoot(suite.genesis, unittest.QuorumCertificateFixture(), suite.epochCounter)
	suite.NoError(err)
	clusterState, err := Bootstrap(suite.db, suite.lockManager, clusterStateRoot)
	suite.Assert().Nil(err)
	suite.state, err = NewMutableState(clusterState, suite.lockManager, tracer, all.Headers, colPayloads)
	suite.Assert().Nil(err)
}

// runs after each test finishes
func (suite *MutatorSuite) TearDownTest() {
	err := suite.db.Close()
	suite.Assert().Nil(err)
	err = os.RemoveAll(suite.dbdir)
	suite.Assert().Nil(err)
}

// Payload returns a valid cluster block payload containing the given transactions.
func (suite *MutatorSuite) Payload(transactions ...*flow.TransactionBody) model.Payload {
	final, err := suite.protoState.Final().Head()
	suite.Require().Nil(err)

	// find the oldest reference block among the transactions
	minRefID := final.Hash() // use final by default
	minRefHeight := uint64(math.MaxUint64)
	for _, tx := range transactions {
		refBlock, err := suite.protoState.AtBlockID(tx.ReferenceBlockID).Head()
		if err != nil {
			continue
		}
		if refBlock.Height < minRefHeight {
			minRefHeight = refBlock.Height
			minRefID = refBlock.Hash()
		}
	}

	// avoid a nil transaction list
	if len(transactions) == 0 {
		transactions = []*flow.TransactionBody{}
	}

	payload, err := model.NewPayload(
		model.UntrustedPayload{
			ReferenceBlockID: minRefID,
			Collection:       flow.Collection{Transactions: transactions},
		},
	)
	suite.Assert().NoError(err)

	return *payload
}

// ProposalWithParent returns a valid block proposal with the given parent and the given payload.
func (suite *MutatorSuite) ProposalWithParentAndPayload(parent *model.Block, payload model.Payload) model.Proposal {
	block := unittest.ClusterBlockFixture(
		unittest.ClusterBlock.WithParent(parent),
		unittest.ClusterBlock.WithPayload(payload),
	)
	return *unittest.ClusterProposalFromBlock(block)
}

// Proposal returns a valid cluster block proposal with genesis as parent.
func (suite *MutatorSuite) Proposal() model.Proposal {
	return suite.ProposalWithParentAndPayload(suite.genesis, suite.Payload())
}

func (suite *MutatorSuite) FinalizeBlock(block model.Block) {
	var refBlock flow.Header
	err := operation.RetrieveHeader(suite.db.Reader(), block.Payload.ReferenceBlockID, &refBlock)
	suite.Require().Nil(err)

<<<<<<< HEAD
	lctx := suite.lockManager.NewContext()
	defer lctx.Release()
	require.NoError(suite.T(), lctx.AcquireLock(storage.LockInsertOrFinalizeClusterBlock))
	err = suite.db.WithReaderBatchWriter(func(rw storage.ReaderBatchWriter) error {
		err = procedure.FinalizeClusterBlock(lctx, rw, block.Hash())
		if err != nil {
			return err
		}
		return operation.IndexClusterBlockByReferenceHeight(lctx, rw.Writer(), refBlock.Height, block.Hash())
=======
	err = unittest.WithLock(suite.T(), suite.lockManager, storage.LockInsertOrFinalizeClusterBlock, func(lctx lockctx.Context) error {
		return suite.db.WithReaderBatchWriter(func(rw storage.ReaderBatchWriter) error {
			err := procedure.FinalizeClusterBlock(lctx, rw, block.ID())
			if err != nil {
				return err
			}
			return operation.IndexClusterBlockByReferenceHeight(lctx, rw.Writer(), refBlock.Height, block.ID())
		})
>>>>>>> 53d20935
	})
	suite.Assert().NoError(err)
}

func (suite *MutatorSuite) Tx(opts ...func(*flow.TransactionBody)) flow.TransactionBody {
	final, err := suite.protoState.Final().Head()
	suite.Require().Nil(err)

	tx := unittest.TransactionBodyFixture(opts...)
	tx.ReferenceBlockID = final.Hash()
	return tx
}

func TestMutator(t *testing.T) {
	suite.Run(t, new(MutatorSuite))
}

func (suite *MutatorSuite) TestBootstrap_InvalidHeight() {
	suite.genesis.Height = 1

	_, err := NewStateRoot(suite.genesis, unittest.QuorumCertificateFixture(), suite.epochCounter)
	suite.Assert().Error(err)
}

func (suite *MutatorSuite) TestBootstrap_InvalidParentHash() {
	suite.genesis.ParentID = unittest.IdentifierFixture()

	_, err := NewStateRoot(suite.genesis, unittest.QuorumCertificateFixture(), suite.epochCounter)
	suite.Assert().Error(err)
}

func (suite *MutatorSuite) TestBootstrap_InvalidPayload() {
	// this is invalid because genesis collection should be empty
	suite.genesis.Payload = *unittest.ClusterPayloadFixture(2)

	_, err := NewStateRoot(suite.genesis, unittest.QuorumCertificateFixture(), suite.epochCounter)
	suite.Assert().Error(err)
}

// TestBootstrap_Successful verifies that basic information is successfully persisted during bootstrapping.
//  1. The collector's root block was inserted and indexed. Specifically:
//     - The collection contained in the root block can be retrieved by its ID.
//     - The transactions contained in the root block's collection can be looked up by the root block's ID.
//     - The root block's header can be retrieved by its ID.
//     (The payload, i.e. the collection, we already retrieved above.)
//     - The root block can be looked up by its height.
//     - The latest finalized cluster block height should be the height of the root block.
func (suite *MutatorSuite) TestBootstrap_Successful() {
	err := (func(r storage.Reader) error {
		// Bootstrapping should have inserted the collection contained in the root block
		collection := new(flow.LightCollection)
		err := operation.RetrieveCollection(r, suite.genesis.Payload.Collection.Hash(), collection)
		suite.Assert().Nil(err)
		suite.Assert().Equal(suite.genesis.Payload.Collection.Light(), collection)

		// Bootstrapping should have indexed the transactions contained in the collector's root block.
		var txIDs []flow.Identifier // reset the collection
		err = operation.LookupCollectionPayload(r, suite.genesis.Hash(), &txIDs)
		suite.Assert().Nil(err)
		suite.Assert().Equal(suite.genesis.Payload.Collection.Light(), collection)

		// Bootstrapping should have inserted the collector's root block header
		var header flow.Header
		err = operation.RetrieveHeader(r, suite.genesis.Hash(), &header)
		suite.Assert().Nil(err)
		suite.Assert().Equal(suite.genesis.ToHeader().Hash(), header.Hash())

		// Bootstrapping should have indexed the root block's by the root block's height.
		var blockID flow.Identifier
		err = operation.LookupClusterBlockHeight(r, suite.genesis.ChainID, suite.genesis.Height, &blockID)
		suite.Assert().Nil(err)
		suite.Assert().Equal(suite.genesis.Hash(), blockID)

		// As the latest finalized cluster block height, bootstrapping should have indexed the root block.
		var latestFinalizedClusterBlockHeight uint64
		err = operation.RetrieveClusterFinalizedHeight(r, suite.genesis.ChainID, &latestFinalizedClusterBlockHeight)
		suite.Assert().Nil(err)
		suite.Assert().Equal(suite.genesis.Height, latestFinalizedClusterBlockHeight)

		return nil
	})(suite.db.Reader())
	suite.Assert().Nil(err)
}

func (suite *MutatorSuite) TestExtend_WithoutBootstrap() {
	block := unittest.ClusterBlockFixture(
		unittest.ClusterBlock.WithParent(suite.genesis),
	)
	err := suite.state.Extend(unittest.ClusterProposalFromBlock(block))
	suite.Assert().Error(err)
}

func (suite *MutatorSuite) TestExtend_InvalidChainID() {
	proposal := suite.Proposal()
	// change the chain ID
	proposal.Block.ChainID = flow.ChainID(fmt.Sprintf("%s-invalid", proposal.Block.ChainID))

	err := suite.state.Extend(&proposal)
	suite.Assert().Error(err)
	suite.Assert().True(state.IsInvalidExtensionError(err))
}

func (suite *MutatorSuite) TestExtend_InvalidBlockHeight() {
	proposal := suite.Proposal()
	// change the block height
	proposal.Block.Height = proposal.Block.Height + 1

	err := suite.state.Extend(&proposal)
	suite.Assert().Error(err)
	suite.Assert().True(state.IsInvalidExtensionError(err))
}

// TestExtend_InvalidParentView tests if mutator rejects block with invalid ParentView. ParentView must be consistent
// with view of block referred by ParentID.
func (suite *MutatorSuite) TestExtend_InvalidParentView() {
	tx1 := suite.Tx()
	tx2 := suite.Tx()

	proposal1 := suite.ProposalWithParentAndPayload(suite.genesis, suite.Payload(&tx1))

	err := suite.state.Extend(&proposal1)
	suite.Assert().Nil(err)

	suite.FinalizeBlock(proposal1.Block)
	suite.Assert().Nil(err)

	proposal2 := suite.ProposalWithParentAndPayload(&proposal1.Block, suite.Payload(&tx2))
	// change the block ParentView
	proposal2.Block.ParentView--

	err = suite.state.Extend(&proposal2)
	suite.Assert().Error(err)
	suite.Assert().True(state.IsInvalidExtensionError(err))
}

func (suite *MutatorSuite) TestExtend_DuplicateTxInPayload() {
	// add the same transaction to a payload twice
	tx := suite.Tx()
	proposal := suite.ProposalWithParentAndPayload(suite.genesis, suite.Payload(&tx, &tx))

	// should fail to extend block with invalid payload
	err := suite.state.Extend(&proposal)
	suite.Assert().Error(err)
	suite.Assert().True(state.IsInvalidExtensionError(err))
}

func (suite *MutatorSuite) TestExtend_OnParentOfFinalized() {
	// build one block on top of genesis
	proposal1 := suite.Proposal()
	err := suite.state.Extend(&proposal1)
	suite.Assert().Nil(err)

	// finalize the block
	suite.FinalizeBlock(proposal1.Block)

	// insert another block on top of genesis
	// since we have already finalized block 1, this is invalid
	proposal2 := suite.Proposal()

	// try to extend with the invalid block
	err = suite.state.Extend(&proposal2)
	suite.Assert().Error(err)
	suite.Assert().True(state.IsOutdatedExtensionError(err))
}

func (suite *MutatorSuite) TestExtend_Success() {
	proposal := suite.Proposal()
	err := suite.state.Extend(&proposal)
	suite.Assert().Nil(err)

	// should be able to retrieve the block
	r := suite.db.Reader()
	var extended model.Block
	err = procedure.RetrieveClusterBlock(r, proposal.Block.Hash(), &extended)
	suite.Assert().Nil(err)
	suite.Assert().Equal(proposal.Block.Payload, extended.Payload)

	// the block should be indexed by its parent
	var childIDs flow.IdentifierList
	err = procedure.LookupBlockChildren(r, suite.genesis.Hash(), &childIDs)
	suite.Assert().Nil(err)
	suite.Require().Len(childIDs, 1)
	suite.Assert().Equal(proposal.Block.Hash(), childIDs[0])
}

func (suite *MutatorSuite) TestExtend_WithEmptyCollection() {
	// set an empty collection as the payload
	proposal := suite.Proposal()
	err := suite.state.Extend(&proposal)
	suite.Assert().Nil(err)
}

// an unknown reference block is unverifiable
func (suite *MutatorSuite) TestExtend_WithNonExistentReferenceBlock() {
	suite.Run("empty collection", func() {
		payload := suite.Payload()
		payload.ReferenceBlockID = unittest.IdentifierFixture()
		proposal := suite.ProposalWithParentAndPayload(suite.genesis, payload)
		err := suite.state.Extend(&proposal)
		suite.Assert().Error(err)
		suite.Assert().True(state.IsUnverifiableExtensionError(err))
	})
	suite.Run("non-empty collection", func() {
		tx := suite.Tx()
		payload := suite.Payload(&tx)
		// set a random reference block ID
		payload.ReferenceBlockID = unittest.IdentifierFixture()
		proposal := suite.ProposalWithParentAndPayload(suite.genesis, payload)
		err := suite.state.Extend(&proposal)
		suite.Assert().Error(err)
		suite.Assert().True(state.IsUnverifiableExtensionError(err))
	})
}

// a collection with an expired reference block is a VALID extension of chain state
func (suite *MutatorSuite) TestExtend_WithExpiredReferenceBlock() {
	// build enough blocks so that using genesis as a reference block causes
	// the collection to be expired
	parent := suite.protoGenesis
	for i := 0; i < flow.DefaultTransactionExpiry+1; i++ {
		next := unittest.BlockWithParentProtocolState(parent)
		err := suite.protoState.ExtendCertified(context.Background(), unittest.NewCertifiedBlock(next))
		suite.Require().Nil(err)
		err = suite.protoState.Finalize(context.Background(), next.Hash())
		suite.Require().Nil(err)
		parent = next
	}

	// set genesis as reference block
	proposal := suite.ProposalWithParentAndPayload(suite.genesis, *model.NewEmptyPayload(suite.protoGenesis.Hash()))
	err := suite.state.Extend(&proposal)
	suite.Assert().Nil(err)
}

func (suite *MutatorSuite) TestExtend_WithReferenceBlockFromClusterChain() {
	// TODO skipping as this isn't implemented yet
	unittest.SkipUnless(suite.T(), unittest.TEST_TODO, "skipping as this isn't implemented yet")
	// set genesis from cluster chain as reference block
	proposal := suite.ProposalWithParentAndPayload(suite.genesis, *model.NewEmptyPayload(suite.genesis.Hash()))
	err := suite.state.Extend(&proposal)
	suite.Assert().Error(err)
}

// TestExtend_WithReferenceBlockFromDifferentEpoch tests extending the cluster state
// using a reference block in a different epoch than the cluster's epoch.
func (suite *MutatorSuite) TestExtend_WithReferenceBlockFromDifferentEpoch() {
	// build and complete the current epoch, then use a reference block from next epoch
	eb := unittest.NewEpochBuilder(suite.T(), suite.mutableProtocolState, suite.protoState)
	eb.BuildEpoch().CompleteEpoch()
	heights, ok := eb.EpochHeights(1)
	require.True(suite.T(), ok)
	nextEpochHeader, err := suite.protoState.AtHeight(heights.FinalHeight() + 1).Head()
	require.NoError(suite.T(), err)

	proposal := suite.ProposalWithParentAndPayload(suite.genesis, *model.NewEmptyPayload(nextEpochHeader.Hash()))
	err = suite.state.Extend(&proposal)
	suite.Assert().Error(err)
	suite.Assert().True(state.IsInvalidExtensionError(err))
}

// TestExtend_WithUnfinalizedReferenceBlock tests that extending the cluster state
// with a reference block which is un-finalized and above the finalized boundary
// should be considered an unverifiable extension. It's possible that this reference
// block has been finalized, we just haven't processed it yet.
func (suite *MutatorSuite) TestExtend_WithUnfinalizedReferenceBlock() {
	unfinalized := unittest.BlockWithParentProtocolState(suite.protoGenesis)
	err := suite.protoState.ExtendCertified(context.Background(), unittest.NewCertifiedBlock(unfinalized))
	suite.Require().NoError(err)

	proposal := suite.ProposalWithParentAndPayload(suite.genesis, *model.NewEmptyPayload(unfinalized.Hash()))
	err = suite.state.Extend(&proposal)
	suite.Assert().Error(err)
	suite.Assert().True(state.IsUnverifiableExtensionError(err))
}

// TestExtend_WithOrphanedReferenceBlock tests that extending the cluster state
// with a un-finalized reference block below the finalized boundary
// (i.e. orphaned) should be considered an invalid extension. As the proposer is supposed
// to only use finalized blocks as reference, the proposer knowingly generated an invalid
func (suite *MutatorSuite) TestExtend_WithOrphanedReferenceBlock() {
	// create a block extending genesis which is not finalized
	orphaned := unittest.BlockWithParentProtocolState(suite.protoGenesis)
	err := suite.protoState.ExtendCertified(context.Background(), unittest.NewCertifiedBlock(orphaned))
	suite.Require().NoError(err)

	// create a block extending genesis (conflicting with previous) which is finalized
	finalized := unittest.BlockWithParentProtocolState(suite.protoGenesis)
	finalized.Payload.Guarantees = nil
	err = suite.protoState.ExtendCertified(context.Background(), unittest.NewCertifiedBlock(finalized))
	suite.Require().NoError(err)
	err = suite.protoState.Finalize(context.Background(), finalized.Hash())
	suite.Require().NoError(err)

	// test referencing the orphaned block
	proposal := suite.ProposalWithParentAndPayload(suite.genesis, *model.NewEmptyPayload(orphaned.Hash()))
	err = suite.state.Extend(&proposal)
	suite.Assert().Error(err)
	suite.Assert().True(state.IsInvalidExtensionError(err))
}

func (suite *MutatorSuite) TestExtend_UnfinalizedBlockWithDupeTx() {
	tx1 := suite.Tx()

	// create a block extending genesis containing tx1
	proposal1 := suite.ProposalWithParentAndPayload(suite.genesis, suite.Payload(&tx1))

	// should be able to extend block 1
	err := suite.state.Extend(&proposal1)
	suite.Assert().Nil(err)

	// create a block building on block1 ALSO containing tx1
	proposal2 := suite.ProposalWithParentAndPayload(&proposal1.Block, suite.Payload(&tx1))

	// should be unable to extend block 2, as it contains a dupe transaction
	err = suite.state.Extend(&proposal2)
	suite.Assert().Error(err)
	suite.Assert().True(state.IsInvalidExtensionError(err))
}

func (suite *MutatorSuite) TestExtend_FinalizedBlockWithDupeTx() {
	tx1 := suite.Tx()

	// create a block extending genesis containing tx1
	proposal1 := suite.ProposalWithParentAndPayload(suite.genesis, suite.Payload(&tx1))

	// should be able to extend block 1
	err := suite.state.Extend(&proposal1)
	suite.Assert().Nil(err)

	// should be able to finalize block 1
	suite.FinalizeBlock(proposal1.Block)
	suite.Assert().Nil(err)

	// create a block building on block1 ALSO containing tx1
	block2 := unittest.ClusterBlockFixture(
		unittest.ClusterBlock.WithParent(&proposal1.Block),
		unittest.ClusterBlock.WithPayload(suite.Payload(&tx1)),
	)
	// should be unable to extend block 2, as it contains a dupe transaction
	err = suite.state.Extend(unittest.ClusterProposalFromBlock(block2))
	suite.Assert().Error(err)
	suite.Assert().True(state.IsInvalidExtensionError(err))
}

func (suite *MutatorSuite) TestExtend_ConflictingForkWithDupeTx() {
	tx1 := suite.Tx()

	// create a block extending genesis containing tx1
	proposal1 := suite.ProposalWithParentAndPayload(suite.genesis, suite.Payload(&tx1))

	// should be able to extend block 1
	err := suite.state.Extend(&proposal1)
	suite.Assert().Nil(err)

	// create a block ALSO extending genesis ALSO containing tx1
	proposal2 := suite.ProposalWithParentAndPayload(suite.genesis, suite.Payload(&tx1))

	// should be able to extend block2
	// although it conflicts with block1, it is on a different fork
	err = suite.state.Extend(&proposal2)
	suite.Assert().Nil(err)
}

func (suite *MutatorSuite) TestExtend_LargeHistory() {
	t := suite.T()

	// get a valid reference block ID
	final, err := suite.protoState.Final().Head()
	require.NoError(t, err)
	refID := final.Hash()

	// keep track of the head of the chain
	head := suite.genesis

	// keep track of transactions in orphaned forks (eligible for inclusion in future block)
	var invalidatedTransactions []*flow.TransactionBody
	// keep track of the oldest transactions (further back in ancestry than the expiry window)
	var oldTransactions []*flow.TransactionBody

	// create a large history of blocks with invalidated forks every 3 blocks on
	// average - build until the height exceeds transaction expiry
	for i := 0; ; i++ {

		// create a transaction
		tx := unittest.TransactionBodyFixture(func(tx *flow.TransactionBody) {
			tx.ReferenceBlockID = refID
			tx.ProposalKey.SequenceNumber = uint64(i)
		})

		// 1/3 of the time create a conflicting fork that will be invalidated
		// don't do this the first and last few times to ensure we don't
		// try to fork genesis and the last block is the valid fork.
		conflicting := rand.Intn(3) == 0 && i > 5 && i < 995

		// by default, build on the head - if we are building a
		// conflicting fork, build on the parent of the head
		parent := *head
		if conflicting {
			err = procedure.RetrieveClusterBlock(suite.db.Reader(), parent.ParentID, &parent)
			assert.NoError(t, err)
			// add the transaction to the invalidated list
			invalidatedTransactions = append(invalidatedTransactions, &tx)
		} else if head.Height < 50 {
			oldTransactions = append(oldTransactions, &tx)
		}

		// create a block containing the transaction
		block := unittest.ClusterBlockFixture(
			unittest.ClusterBlock.WithParent(head),
			unittest.ClusterBlock.WithPayload(suite.Payload(&tx)),
		)
		err = suite.state.Extend(unittest.ClusterProposalFromBlock(block))
		assert.NoError(t, err)

		// reset the valid head if we aren't building a conflicting fork
		if !conflicting {
			head = block
			suite.FinalizeBlock(*block)
			assert.NoError(t, err)
		}

		// stop building blocks once we've built a history which exceeds the transaction
		// expiry length - this tests that deduplication works properly against old blocks
		// which nevertheless have a potentially conflicting reference block
		if head.Height > flow.DefaultTransactionExpiry+100 {
			break
		}
	}

	t.Log("conflicting: ", len(invalidatedTransactions))

	t.Run("should be able to extend with transactions in orphaned forks", func(t *testing.T) {
		block := unittest.ClusterBlockFixture(
			unittest.ClusterBlock.WithParent(head),
			unittest.ClusterBlock.WithPayload(suite.Payload(invalidatedTransactions...)),
		)
		err = suite.state.Extend(unittest.ClusterProposalFromBlock(block))
		assert.NoError(t, err)
	})

	t.Run("should be unable to extend with conflicting transactions within reference height range of extending block", func(t *testing.T) {
		block := unittest.ClusterBlockFixture(
			unittest.ClusterBlock.WithParent(head),
			unittest.ClusterBlock.WithPayload(suite.Payload(oldTransactions...)),
		)
		err = suite.state.Extend(unittest.ClusterProposalFromBlock(block))
		assert.Error(t, err)
		suite.Assert().True(state.IsInvalidExtensionError(err))
	})
}<|MERGE_RESOLUTION|>--- conflicted
+++ resolved
@@ -202,26 +202,14 @@
 	err := operation.RetrieveHeader(suite.db.Reader(), block.Payload.ReferenceBlockID, &refBlock)
 	suite.Require().Nil(err)
 
-<<<<<<< HEAD
-	lctx := suite.lockManager.NewContext()
-	defer lctx.Release()
-	require.NoError(suite.T(), lctx.AcquireLock(storage.LockInsertOrFinalizeClusterBlock))
-	err = suite.db.WithReaderBatchWriter(func(rw storage.ReaderBatchWriter) error {
-		err = procedure.FinalizeClusterBlock(lctx, rw, block.Hash())
-		if err != nil {
-			return err
-		}
-		return operation.IndexClusterBlockByReferenceHeight(lctx, rw.Writer(), refBlock.Height, block.Hash())
-=======
 	err = unittest.WithLock(suite.T(), suite.lockManager, storage.LockInsertOrFinalizeClusterBlock, func(lctx lockctx.Context) error {
 		return suite.db.WithReaderBatchWriter(func(rw storage.ReaderBatchWriter) error {
-			err := procedure.FinalizeClusterBlock(lctx, rw, block.ID())
+			err := procedure.FinalizeClusterBlock(lctx, rw, block.Hash())
 			if err != nil {
 				return err
 			}
-			return operation.IndexClusterBlockByReferenceHeight(lctx, rw.Writer(), refBlock.Height, block.ID())
+			return operation.IndexClusterBlockByReferenceHeight(lctx, rw.Writer(), refBlock.Height, block.Hash())
 		})
->>>>>>> 53d20935
 	})
 	suite.Assert().NoError(err)
 }
