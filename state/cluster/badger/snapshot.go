package badger

import (
	"errors"
	"fmt"

	"github.com/onflow/flow-go/model/cluster"
	"github.com/onflow/flow-go/model/flow"
	"github.com/onflow/flow-go/module/irrecoverable"
	clusterState "github.com/onflow/flow-go/state/cluster"
	"github.com/onflow/flow-go/storage"
	"github.com/onflow/flow-go/storage/operation"
)

// Snapshot pertains to a specific fork of the collector cluster consensus. Specifically,
// it references one block denoted as the `Head`. This Snapshot type is for collector
// clusters, so we are referencing a cluster block, aka collection, here.
//
// This implementation must be used for KNOWN reference BLOCKs only.
type Snapshot struct {
	state   *State
	blockID flow.Identifier
}

var _ clusterState.Snapshot = (*Snapshot)(nil)

// newSnapshot instantiates a new snapshot for the given collection ID.
// CAUTION: This constructor must be called for KNOWN blocks.
// For unknown blocks, please use `invalid.NewSnapshot` or `invalid.NewSnapshotf`.
func newSnapshot(state *State, blockID flow.Identifier) *Snapshot {
	return &Snapshot{
		state:   state,
		blockID: blockID,
	}
}

// Collection returns the collection designated as the reference for this
// snapshot. Technically, this is a portion of the payload of a cluster block.
//
// By contract of the constructor, the blockID must correspond to a known collection in the database.
// No error returns are expected during normal operation.
func (s *Snapshot) Collection() (*flow.Collection, error) {
	// get the payload
	var payload cluster.Payload
	err := operation.RetrieveClusterPayload(s.state.db.Reader(), s.blockID, &payload)
	if err != nil {
		return nil, fmt.Errorf("failed to get snapshot payload: %w", err)
	}

	collection := payload.Collection
	return &collection, nil
}

// Head returns the header of the collection that designated as the reference for this
// snapshot.
//
// By contract of the constructor, the blockID must correspond to a known collection in the database.
// No error returns are expected during normal operation.
func (s *Snapshot) Head() (*flow.Header, error) {
	var head flow.Header
	err := operation.RetrieveHeader(s.state.db.Reader(), s.blockID, &head)
	if err != nil {
		// `storage.ErrNotFound` is the only error that the storage layer may return other than exceptions.
		// In the context of this call, `s.blockID` should correspond to a known block, so receiving a
		// `storage.ErrNotFound` is an exception here.
		return nil, irrecoverable.NewExceptionf("could not retrieve header for block (%s): %w", s.blockID, err)
	}
	return &head, err
}

<<<<<<< HEAD
// Pending returns all pending block IDs that descend from the snapshot's reference block.
// Note, the caller must have checked that the block of the snapshot does exist in the database.
// This is currently true, because the Snapshot instance is only created by AtBlockID and AtHeight
// method of State, which both check the existence of the block first.
=======
// Pending returns the IDs of all collections descending from the snapshot's head collection.
// The result is ordered such that parents are included before their children. While only valid
// descendants will be returned, note that the descendants may not be finalized yet.
// By contract of the constructor, the blockID must correspond to a known collection in the database.
// No error returns are expected during normal operation.
>>>>>>> 7a3c1ee1
func (s *Snapshot) Pending() ([]flow.Identifier, error) {
	return s.pending(s.blockID)
}

// pending returns a slice with all blocks descending from the given blockID (children, grandchildren, etc).
// CAUTION: this function behaves only correctly for known blocks, which should always be the case as
// required by the constructor.
// No error returns are expected during normal operation.
func (s *Snapshot) pending(blockID flow.Identifier) ([]flow.Identifier, error) {
	var pendingIDs flow.IdentifierList
	err := operation.RetrieveBlockChildren(s.state.db.Reader(), blockID, &pendingIDs)
	if err != nil {
		if !errors.Is(err, storage.ErrNotFound) {
			return nil, fmt.Errorf("could not get pending block %v: %w", blockID, err)
		}

		// The low-level storage returns `storage.ErrNotFound` in two cases:
		// 1. the block/collection is unknown
		// 2. the block/collection is known but no children have been indexed yet
		// By contract of the constructor, the blockID must correspond to a known collection in the database.
		// A snapshot with s.err == nil is only created for known blocks. Hence, only case 2 is
		// possible here, and we just return an empty list.
	}

	for _, pendingID := range pendingIDs {
		additionalIDs, err := s.pending(pendingID)
		if err != nil {
			return nil, fmt.Errorf("could not get pending grandchildren: %w", err)
		}
		pendingIDs = append(pendingIDs, additionalIDs...)
	}
	return pendingIDs, nil
}<|MERGE_RESOLUTION|>--- conflicted
+++ resolved
@@ -68,18 +68,11 @@
 	return &head, err
 }
 
-<<<<<<< HEAD
-// Pending returns all pending block IDs that descend from the snapshot's reference block.
-// Note, the caller must have checked that the block of the snapshot does exist in the database.
-// This is currently true, because the Snapshot instance is only created by AtBlockID and AtHeight
-// method of State, which both check the existence of the block first.
-=======
 // Pending returns the IDs of all collections descending from the snapshot's head collection.
 // The result is ordered such that parents are included before their children. While only valid
 // descendants will be returned, note that the descendants may not be finalized yet.
 // By contract of the constructor, the blockID must correspond to a known collection in the database.
 // No error returns are expected during normal operation.
->>>>>>> 7a3c1ee1
 func (s *Snapshot) Pending() ([]flow.Identifier, error) {
 	return s.pending(s.blockID)
 }
