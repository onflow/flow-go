package badger

import (
	"math"
	"os"
	"testing"

	"github.com/dgraph-io/badger/v2"
	"github.com/stretchr/testify/assert"
	"github.com/stretchr/testify/suite"

	model "github.com/onflow/flow-go/model/cluster"
	"github.com/onflow/flow-go/model/flow"
	"github.com/onflow/flow-go/module/metrics"
	"github.com/onflow/flow-go/module/trace"
	"github.com/onflow/flow-go/state/cluster"
	"github.com/onflow/flow-go/state/protocol"
	pbadger "github.com/onflow/flow-go/state/protocol/badger"
	storage "github.com/onflow/flow-go/storage/badger"
	"github.com/onflow/flow-go/storage/badger/operation"
	"github.com/onflow/flow-go/storage/badger/procedure"
	"github.com/onflow/flow-go/utils/unittest"
)

type SnapshotSuite struct {
	suite.Suite
	db    *badger.DB
	dbdir string

	genesis      *model.Block
	chainID      flow.ChainID
	epochCounter uint64

	protoState protocol.State

	state cluster.MutableState
}

// runs before each test runs
func (suite *SnapshotSuite) SetupTest() {
	var err error

	suite.genesis = model.Genesis()
	suite.chainID = suite.genesis.Header.ChainID

	suite.dbdir = unittest.TempDir(suite.T())
	suite.db = unittest.BadgerDB(suite.T(), suite.dbdir)

	metrics := metrics.NewNoopCollector()
	tracer := trace.NewNoopTracer()

	all := storage.InitAll(metrics, suite.db)
	colPayloads := storage.NewClusterPayloads(metrics, suite.db)

	root := unittest.RootSnapshotFixture(unittest.IdentityListFixture(5, unittest.WithAllRoles()))
	suite.epochCounter = root.Encodable().SealingSegment.LatestProtocolStateEntry().EpochEntry.EpochCounter()

	suite.protoState, err = pbadger.Bootstrap(
		metrics,
		suite.db,
		all.Headers,
		all.Seals,
		all.Results,
		all.Blocks,
		all.QuorumCertificates,
		all.Setups,
		all.EpochCommits,
		all.EpochProtocolStateEntries,
		all.ProtocolKVStore,
		all.VersionBeacons,
		root,
	)
	suite.Require().NoError(err)

	clusterStateRoot, err := NewStateRoot(suite.genesis, unittest.QuorumCertificateFixture(), suite.epochCounter)
	suite.Require().NoError(err)
	clusterState, err := Bootstrap(suite.db, clusterStateRoot)
	suite.Require().NoError(err)
	suite.state, err = NewMutableState(clusterState, tracer, all.Headers, colPayloads)
	suite.Require().NoError(err)
}

// runs after each test finishes
func (suite *SnapshotSuite) TearDownTest() {
	err := suite.db.Close()
	suite.Assert().Nil(err)
	err = os.RemoveAll(suite.dbdir)
	suite.Assert().Nil(err)
}

// Payload returns a valid cluster block payload containing the given transactions.
func (suite *SnapshotSuite) Payload(transactions ...*flow.TransactionBody) model.Payload {
	final, err := suite.protoState.Final().Head()
	suite.Require().Nil(err)

	// find the oldest reference block among the transactions
	minRefID := final.ID() // use final by default
	minRefHeight := uint64(math.MaxUint64)
	for _, tx := range transactions {
		refBlock, err := suite.protoState.AtBlockID(tx.ReferenceBlockID).Head()
		if err != nil {
			continue
		}
		if refBlock.Height < minRefHeight {
			minRefHeight = refBlock.Height
			minRefID = refBlock.ID()
		}
	}
	return model.PayloadFromTransactions(minRefID, transactions...)
}

<<<<<<< HEAD
// BlockWithParent returns a valid block with the given parent.
func (suite *SnapshotSuite) BlockWithParent(parent *model.Block) model.Block {
	return unittest.ClusterBlockWithParentAndPayload(parent, suite.Payload())
=======
// ProposalWithParent returns a valid block proposal with the given parent.
func (suite *SnapshotSuite) ProposalWithParent(parent *model.Block) model.BlockProposal {
	block := unittest.ClusterBlockWithParent(parent)
	payload := suite.Payload()
	block.SetPayload(payload)
	return *unittest.ClusterProposalFromBlock(&block)
>>>>>>> f80c5a5f
}

// Proposal returns a valid cluster block proposal with genesis as parent.
func (suite *SnapshotSuite) Proposal() model.BlockProposal {
	return suite.ProposalWithParent(suite.genesis)
}

func (suite *SnapshotSuite) InsertBlock(proposal model.BlockProposal) {
	err := suite.db.Update(procedure.InsertClusterBlock(&proposal))
	suite.Assert().Nil(err)
}

// InsertSubtree recursively inserts chain state as a subtree of the parent
// block. The subtree has the given depth and `fanout` children at each node.
// All child indices are updated.
func (suite *SnapshotSuite) InsertSubtree(parent model.Block, depth, fanout int) {
	if depth == 0 {
		return
	}

	for i := 0; i < fanout; i++ {
		proposal := suite.ProposalWithParent(&parent)
		suite.InsertBlock(proposal)
		suite.InsertSubtree(*proposal.Block, depth-1, fanout)
	}
}

func TestSnapshot(t *testing.T) {
	suite.Run(t, new(SnapshotSuite))
}

func (suite *SnapshotSuite) TestNonexistentBlock() {
	t := suite.T()

	nonexistentBlockID := unittest.IdentifierFixture()
	snapshot := suite.state.AtBlockID(nonexistentBlockID)

	_, err := snapshot.Collection()
	assert.Error(t, err)

	_, err = snapshot.Head()
	assert.Error(t, err)
}

func (suite *SnapshotSuite) TestAtBlockID() {
	t := suite.T()

	snapshot := suite.state.AtBlockID(suite.genesis.ID())

	// ensure collection is correct
	coll, err := snapshot.Collection()
	assert.NoError(t, err)
	assert.Equal(t, &suite.genesis.Payload.Collection, coll)

	// ensure head is correct
	head, err := snapshot.Head()
	assert.NoError(t, err)
	assert.Equal(t, suite.genesis.ToHeader().ID(), head.ID())
}

func (suite *SnapshotSuite) TestEmptyCollection() {
	t := suite.T()

	// create a block with an empty collection
<<<<<<< HEAD
	block := unittest.ClusterBlockWithParentAndPayload(suite.genesis, model.EmptyPayload(flow.ZeroID))
	suite.InsertBlock(block)
=======
	proposal := suite.ProposalWithParent(suite.genesis)
	proposal.Block.SetPayload(model.EmptyPayload(flow.ZeroID))
	suite.InsertBlock(proposal)
>>>>>>> f80c5a5f

	snapshot := suite.state.AtBlockID(proposal.Block.ID())

	// ensure collection is correct
	coll, err := snapshot.Collection()
	assert.NoError(t, err)
	assert.Equal(t, &proposal.Block.Payload.Collection, coll)
}

func (suite *SnapshotSuite) TestFinalizedBlock() {
	t := suite.T()

	// create a new finalized block on genesis (height=1)
	finalizedProposal1 := suite.Proposal()
	err := suite.state.Extend(&finalizedProposal1)
	assert.NoError(t, err)

	// create an un-finalized block on genesis (height=1)
	unFinalizedProposal1 := suite.Proposal()
	err = suite.state.Extend(&unFinalizedProposal1)
	assert.NoError(t, err)

	// create a second un-finalized on top of the finalized block (height=2)
	unFinalizedProposal2 := suite.ProposalWithParent(finalizedProposal1.Block)
	err = suite.state.Extend(&unFinalizedProposal2)
	assert.NoError(t, err)

	// finalize the block
	err = suite.db.Update(procedure.FinalizeClusterBlock(finalizedProposal1.Block.ID()))
	assert.NoError(t, err)

	// get the final snapshot, should map to finalizedProposal1
	snapshot := suite.state.Final()

	// ensure collection is correct
	coll, err := snapshot.Collection()
	assert.NoError(t, err)
	assert.Equal(t, &finalizedProposal1.Block.Payload.Collection, coll)

	// ensure head is correct
	head, err := snapshot.Head()
	assert.NoError(t, err)
<<<<<<< HEAD
	assert.Equal(t, finalizedBlock1.ToHeader().ID(), head.ID())
=======
	assert.Equal(t, finalizedProposal1.Block.ID(), head.ID())
>>>>>>> f80c5a5f
}

// test that no pending blocks are returned when there are none
func (suite *SnapshotSuite) TestPending_NoPendingBlocks() {

	// first, check that a freshly bootstrapped state has no pending blocks
	suite.Run("freshly bootstrapped state", func() {
		pending, err := suite.state.Final().Pending()
		suite.Require().Nil(err)
		suite.Assert().Len(pending, 0)
	})

}

// test that the appropriate pending blocks are included
func (suite *SnapshotSuite) TestPending_WithPendingBlocks() {

	// check with some finalized blocks
	parent := suite.genesis
	pendings := make([]flow.Identifier, 0, 10)
	for i := 0; i < 10; i++ {
		next := suite.ProposalWithParent(parent)
		suite.InsertBlock(next)
		pendings = append(pendings, next.Block.ID())
	}

	pending, err := suite.state.Final().Pending()
	suite.Require().Nil(err)
	suite.Require().Equal(pendings, pending)
}

// ensure that pending blocks are included, even they aren't direct children
// of the finalized head
func (suite *SnapshotSuite) TestPending_Grandchildren() {

	// create 3 levels of children
	suite.InsertSubtree(*suite.genesis, 3, 3)

	pending, err := suite.state.Final().Pending()
	suite.Require().Nil(err)

	// we should have 3 + 3^2 + 3^3 = 39 total children
	suite.Assert().Len(pending, 39)

	// the result must be ordered so that we see parents before their children
	parents := make(map[flow.Identifier]struct{})
	// initialize with the latest finalized block, which is the parent of the
	// first level of children
	parents[suite.genesis.ID()] = struct{}{}

	for _, blockID := range pending {
		var header flow.Header
		err := suite.db.View(operation.RetrieveHeader(blockID, &header))
		suite.Require().Nil(err)

		var payload model.Payload
		err = suite.db.View(procedure.RetrieveClusterPayload(blockID, &payload))
		suite.Require().Nil(err)

		block := model.NewBlock(header.HeaderFields(), payload)

		// we must have already seen the parent
		_, seen := parents[header.ParentID]
		suite.Assert().True(seen, "pending list contained child (%x) before parent (%x)", blockID, header.ParentID)

		// mark this block as seen
		parents[block.ID()] = struct{}{}
	}
}

func (suite *SnapshotSuite) TestParams_ChainID() {
	chainID := suite.state.Params().ChainID()
	suite.Assert().Equal(suite.genesis.Header.ChainID, chainID)
}<|MERGE_RESOLUTION|>--- conflicted
+++ resolved
@@ -109,23 +109,15 @@
 	return model.PayloadFromTransactions(minRefID, transactions...)
 }
 
-<<<<<<< HEAD
-// BlockWithParent returns a valid block with the given parent.
-func (suite *SnapshotSuite) BlockWithParent(parent *model.Block) model.Block {
-	return unittest.ClusterBlockWithParentAndPayload(parent, suite.Payload())
-=======
-// ProposalWithParent returns a valid block proposal with the given parent.
-func (suite *SnapshotSuite) ProposalWithParent(parent *model.Block) model.BlockProposal {
-	block := unittest.ClusterBlockWithParent(parent)
-	payload := suite.Payload()
-	block.SetPayload(payload)
+// ProposalWithParentAndPayload returns a valid block proposal with the given parent and payload.
+func (suite *SnapshotSuite) ProposalWithParentAndPayload(parent *model.Block, payload model.Payload) model.BlockProposal {
+	block := unittest.ClusterBlockWithParentAndPayload(parent, payload)
 	return *unittest.ClusterProposalFromBlock(&block)
->>>>>>> f80c5a5f
 }
 
 // Proposal returns a valid cluster block proposal with genesis as parent.
 func (suite *SnapshotSuite) Proposal() model.BlockProposal {
-	return suite.ProposalWithParent(suite.genesis)
+	return suite.ProposalWithParentAndPayload(suite.genesis, suite.Payload())
 }
 
 func (suite *SnapshotSuite) InsertBlock(proposal model.BlockProposal) {
@@ -142,7 +134,7 @@
 	}
 
 	for i := 0; i < fanout; i++ {
-		proposal := suite.ProposalWithParent(&parent)
+		proposal := suite.ProposalWithParentAndPayload(&parent, suite.Payload())
 		suite.InsertBlock(proposal)
 		suite.InsertSubtree(*proposal.Block, depth-1, fanout)
 	}
@@ -185,14 +177,8 @@
 	t := suite.T()
 
 	// create a block with an empty collection
-<<<<<<< HEAD
-	block := unittest.ClusterBlockWithParentAndPayload(suite.genesis, model.EmptyPayload(flow.ZeroID))
-	suite.InsertBlock(block)
-=======
-	proposal := suite.ProposalWithParent(suite.genesis)
-	proposal.Block.SetPayload(model.EmptyPayload(flow.ZeroID))
+	proposal := suite.ProposalWithParentAndPayload(suite.genesis, model.EmptyPayload(flow.ZeroID))
 	suite.InsertBlock(proposal)
->>>>>>> f80c5a5f
 
 	snapshot := suite.state.AtBlockID(proposal.Block.ID())
 
@@ -201,7 +187,6 @@
 	assert.NoError(t, err)
 	assert.Equal(t, &proposal.Block.Payload.Collection, coll)
 }
-
 func (suite *SnapshotSuite) TestFinalizedBlock() {
 	t := suite.T()
 
@@ -216,7 +201,7 @@
 	assert.NoError(t, err)
 
 	// create a second un-finalized on top of the finalized block (height=2)
-	unFinalizedProposal2 := suite.ProposalWithParent(finalizedProposal1.Block)
+	unFinalizedProposal2 := suite.ProposalWithParentAndPayload(finalizedProposal1.Block, suite.Payload())
 	err = suite.state.Extend(&unFinalizedProposal2)
 	assert.NoError(t, err)
 
@@ -235,11 +220,7 @@
 	// ensure head is correct
 	head, err := snapshot.Head()
 	assert.NoError(t, err)
-<<<<<<< HEAD
-	assert.Equal(t, finalizedBlock1.ToHeader().ID(), head.ID())
-=======
-	assert.Equal(t, finalizedProposal1.Block.ID(), head.ID())
->>>>>>> f80c5a5f
+	assert.Equal(t, finalizedProposal1.Block.ToHeader().ID(), head.ID())
 }
 
 // test that no pending blocks are returned when there are none
@@ -261,7 +242,7 @@
 	parent := suite.genesis
 	pendings := make([]flow.Identifier, 0, 10)
 	for i := 0; i < 10; i++ {
-		next := suite.ProposalWithParent(parent)
+		next := suite.ProposalWithParentAndPayload(parent, suite.Payload())
 		suite.InsertBlock(next)
 		pendings = append(pendings, next.Block.ID())
 	}
@@ -294,7 +275,6 @@
 		var header flow.Header
 		err := suite.db.View(operation.RetrieveHeader(blockID, &header))
 		suite.Require().Nil(err)
-
 		var payload model.Payload
 		err = suite.db.View(procedure.RetrieveClusterPayload(blockID, &payload))
 		suite.Require().Nil(err)
