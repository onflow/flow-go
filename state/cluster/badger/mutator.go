--- conflicted
+++ resolved
@@ -170,30 +170,10 @@
 			)
 		}
 		// a valid collection must contain only transactions within its expiry window
-<<<<<<< HEAD
-		if payload.Collection.Len() > 0 {
-			if maxRefHeight-minRefHeight >= flow.DefaultTransactionExpiry {
-				return state.NewInvalidExtensionErrorf(
-					"collection contains reference height range [%d,%d] exceeding expiry window size: %d",
-					minRefHeight, maxRefHeight, flow.DefaultTransactionExpiry)
-			}
-		}
-
-		// a valid collection must reference a valid reference block
-		// NOTE: it is valid for a collection to be expired at this point,
-		// otherwise we would compromise liveness of the cluster.
-		refBlock, err := m.headers.ByBlockID(payload.ReferenceBlockID)
-		if errors.Is(err, storage.ErrNotFound) {
-			return state.NewInvalidExtensionErrorf("unknown reference block (id=%x)", payload.ReferenceBlockID)
-		}
-		if err != nil {
-			return fmt.Errorf("could not check reference block: %w", err)
-=======
 		if maxRefHeight-minRefHeight >= flow.DefaultTransactionExpiry {
 			return state.NewInvalidExtensionErrorf(
 				"collection contains reference height range [%d,%d] exceeding expiry window size: %d",
 				minRefHeight, maxRefHeight, flow.DefaultTransactionExpiry)
->>>>>>> 9652b94c
 		}
 
 		// TODO ensure the reference block is part of the main chain
