package badger

import (
	"fmt"

	"github.com/dapperlabs/flow-go/model/flow"
	"github.com/dapperlabs/flow-go/state/protocol"
	"github.com/dapperlabs/flow-go/storage"
)

// Translator is a translation layer that determines the reference block on
// the main chain for a given cluster block, using the reference block from
// the cluster block's payload.
type Translator struct {
	payloads storage.ClusterPayloads
	state    protocol.State
}

// NewTranslator returns a new block ID translator.
func NewTranslator(payloads storage.ClusterPayloads, state protocol.State) *Translator {
	translator := &Translator{
		payloads: payloads,
		state:    state,
	}
	return translator
}

// Translate retrieves the reference main-chain block ID for the given cluster
// block ID.
func (t *Translator) Translate(blockID flow.Identifier) (flow.Identifier, error) {

	payload, err := t.payloads.ByBlockID(blockID)
	if err != nil {
		return flow.ZeroID, fmt.Errorf("could not retrieve reference block payload: %w", err)
	}

	// if a reference block is specified, use that
	if payload.ReferenceBlockID != flow.ZeroID {
		return payload.ReferenceBlockID, nil
	}

	// otherwise, we are dealing with a root block, and must retrieve the
	// reference block by epoch number
	//TODO this returns the latest block in the epoch, thus will take slashing
	// into account. We don't slash yet, so this is OK short-term.
	// We should change the API boundaries a bit here, so this chain-aware
	// translation changes to be f(blockID) -> IdentityList rather than
	// f(blockID) -> blockID.
	// REF: https://github.com/dapperlabs/flow-go/issues/4655
<<<<<<< HEAD
	epochBlock, err := t.state.AtEpoch(payload.ReferenceEpoch).Head()
	if err != nil {
		return flow.ZeroID, fmt.Errorf("could not retrieve blo")
	}
	return epochBlock.ID(), nil
=======
	head, err := t.state.Final().Head()
	if err != nil {
		return flow.ZeroID, fmt.Errorf("could not retrieve block: %w", err)
	}
	return head.ID(), nil
>>>>>>> 5e32ecc2
}<|MERGE_RESOLUTION|>--- conflicted
+++ resolved
@@ -47,17 +47,9 @@
 	// translation changes to be f(blockID) -> IdentityList rather than
 	// f(blockID) -> blockID.
 	// REF: https://github.com/dapperlabs/flow-go/issues/4655
-<<<<<<< HEAD
-	epochBlock, err := t.state.AtEpoch(payload.ReferenceEpoch).Head()
-	if err != nil {
-		return flow.ZeroID, fmt.Errorf("could not retrieve blo")
-	}
-	return epochBlock.ID(), nil
-=======
 	head, err := t.state.Final().Head()
 	if err != nil {
 		return flow.ZeroID, fmt.Errorf("could not retrieve block: %w", err)
 	}
 	return head.ID(), nil
->>>>>>> 5e32ecc2
 }