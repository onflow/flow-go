package wintermute

import (
	"fmt"
	"sync"

	"github.com/rs/zerolog"

	"github.com/onflow/flow-go/model/flow/filter"
	"github.com/onflow/flow-go/model/messages"
	"github.com/onflow/flow-go/utils/logging"
	"github.com/onflow/flow-go/utils/unittest"

	"github.com/onflow/flow-go/insecure"
	"github.com/onflow/flow-go/model/flow"
<<<<<<< HEAD
=======
	"github.com/onflow/flow-go/model/flow/filter"
	"github.com/onflow/flow-go/model/messages"
	"github.com/onflow/flow-go/network"
	"github.com/onflow/flow-go/utils/logging"
	"github.com/onflow/flow-go/utils/unittest"
>>>>>>> 9652b94c
)

// Orchestrator encapsulates a stateful implementation of wintermute attack orchestrator logic.
// The attack logic works as follows:
// 1. Orchestrator corrupts the result of the first incoming execution receipt from any of the corrupted execution node.
// 2. Orchestrator sends the corrupted execution result to all corrupted execution nodes.
// 3. If Orchestrator receives any chunk data pack request for a corrupted chunk from a corrupted verification node, it prompts the verifier to approve that chunk by sending it an attestation
//    for that corrupted chunk.
// 4. If Orchestrator receives any chunk data pack response from a corrupted execution node to an honest verification node, it drops the response
//    if it is for one of the corrupted chunks.
<<<<<<< HEAD
// 5. Any other incoming messages to the orchestrator are passed through, i.e., are sent as they are in the original Flow network without any tampering.
type Orchestrator struct {
	sync.Mutex
	logger zerolog.Logger
	state  *attackState

	corruptedNodeIds flow.IdentifierList // identifier of corrupted nodes.
	allNodeIds       flow.IdentityList   // identity of all nodes in the network (including non-corrupted ones)

	network insecure.AttackNetwork
}

func NewOrchestrator(logger zerolog.Logger, corruptedNodeIds flow.IdentifierList, allIds flow.IdentityList) *Orchestrator {
	o := &Orchestrator{
		logger:           logger.With().Str("component", "wintermute-orchestrator").Logger(),
		corruptedNodeIds: corruptedNodeIds,
		allNodeIds:       allIds,
		state:            nil, // state is initialized to nil meaning no attack yet conducted.
	}

=======
// 5. If Orchestrator receives a result approval for the original result (i.e., conflicting result with corrupted result),
//    from a corrupted VN, it drops it, hence no conflicting result with the corrupted result is getting approved by any
//    corrupted VN.
// 5. Any other incoming messages to the orchestrator are passed through, i.e., are sent as they are in the original Flow network without any tampering.
type Orchestrator struct {
	attackStateLock   sync.RWMutex // providing mutual exclusion for external reads to attack state.
	receiptHandleLock sync.Mutex   // ensuring at most one receipt is handled at a time, to avoid corrupting two concurrent receipts.

	logger zerolog.Logger
	state  *attackState

	corruptedNodeIds flow.IdentifierList // identifier of corrupted nodes.
	allNodeIds       flow.IdentityList   // identity of all nodes in the network (including non-corrupted ones)

	network insecure.AttackNetwork
}

func NewOrchestrator(logger zerolog.Logger, corruptedNodeIds flow.IdentifierList, allIds flow.IdentityList) *Orchestrator {
	o := &Orchestrator{
		logger:           logger.With().Str("component", "wintermute-orchestrator").Logger(),
		corruptedNodeIds: corruptedNodeIds,
		allNodeIds:       allIds,
		state:            nil, // state is initialized to nil meaning no attack yet conducted.
	}

>>>>>>> 9652b94c
	return o
}

// WithAttackNetwork sets the attack network of the orchestrator.
func (o *Orchestrator) WithAttackNetwork(network insecure.AttackNetwork) {
	o.network = network
}

// HandleEventFromCorruptedNode implements logic of processing the events received from a corrupted node.
//
// In Corruptible Conduit Framework for BFT testing, corrupted nodes relay their outgoing events to
<<<<<<< HEAD
// the attack Orchestrator instead of dispatching them directly to the network. The Orchestrator completely determines what the corrupted conduit should send to the network.
func (o *Orchestrator) HandleEventFromCorruptedNode(event *insecure.Event) error {
	o.Lock()
	defer o.Unlock()

	switch protocolEvent := event.FlowProtocolEvent.(type) {
=======
// the attack Orchestrator instead of dispatching them directly to the network.
// The Orchestrator completely determines what the corrupted conduit should send to the network.
func (o *Orchestrator) HandleEventFromCorruptedNode(event *insecure.Event) error {
	switch event.FlowProtocolEvent.(type) {
>>>>>>> 9652b94c

	case *flow.ExecutionReceipt:
		// orchestrator received execution receipt from corrupted EN after EN executed a block.
		if err := o.handleExecutionReceiptEvent(event); err != nil {
			return fmt.Errorf("could not handle execution receipt event: %w", err)
		}
	case *messages.ChunkDataRequest:
		// orchestrator received chunk data request from corrupted VN after VN assigned a chunk, and VN about to request that chunk to verify it.
		if err := o.handleChunkDataPackRequestEvent(event); err != nil {
			return fmt.Errorf("could not handle chunk data pack request event: %w", err)
		}
	case *messages.ChunkDataResponse:
		// orchestrator received chunk data response from corrupted EN when EN wants to respond to a chunk data request from VN.
		if err := o.handleChunkDataPackResponseEvent(event); err != nil {
			return fmt.Errorf("could not handle chunk data pack response event: %w", err)
		}
<<<<<<< HEAD
	default:
		return fmt.Errorf("unexpected message type for wintermute attack orchestrator: %T", protocolEvent)
=======
	case *flow.ResultApproval:
		// orchestrator receives a result approval from corrupted VN. If it is an approval for the original result, it should
		// be wintermuted, i.e., a corrupted VN must not approve any conflicting result with the corrupted result (otherwise, it
		// causes a sealing halt at consensus nodes).
		if err := o.handleResultApprovalEvent(event); err != nil {
			return fmt.Errorf("could not handle result approval event: %w", err)
		}

	default:
		// Any other event is just passed through the network as it is.
		err := o.network.Send(event)

		if err != nil {
			return fmt.Errorf("could not send rpc on channel: %w", err)
		}
		o.logger.Debug().
			Hex("corrupted_node_id", logging.ID(event.CorruptedNodeId)).
			Str("channel_id", string(event.Channel)).
			Str("protocol", event.Protocol.String()).
			Str("type", fmt.Sprintf("%T", event)).
			Msg("miscellaneous event has passed through")
>>>>>>> 9652b94c
	}

	return nil
}

// corruptExecutionResult creates a corrupted version of the input receipt by tampering its content so that
// the resulted corrupted version would not pass verification.
func (o *Orchestrator) corruptExecutionResult(receipt *flow.ExecutionReceipt) *flow.ExecutionResult {
<<<<<<< HEAD
	return &flow.ExecutionResult{
		PreviousResultID: receipt.ExecutionResult.PreviousResultID,
		BlockID:          receipt.ExecutionResult.BlockID,
		// replace all chunks with new ones to simulate chunk corruption
		Chunks:          unittest.ChunkListFixture(uint(len(receipt.ExecutionResult.Chunks)), receipt.ExecutionResult.BlockID),
		ServiceEvents:   receipt.ExecutionResult.ServiceEvents,
		ExecutionDataID: receipt.ExecutionResult.ExecutionDataID,
	}
=======
	receiptStartState := receipt.ExecutionResult.Chunks[0].StartState
	chunksNum := len(receipt.ExecutionResult.Chunks)

	result := &flow.ExecutionResult{
		PreviousResultID: receipt.ExecutionResult.PreviousResultID,
		BlockID:          receipt.ExecutionResult.BlockID,
		// replace all chunks with new ones to simulate chunk corruption
		Chunks: flow.ChunkList{
			unittest.ChunkFixture(receipt.ExecutionResult.BlockID, 0, unittest.WithChunkStartState(receiptStartState)),
		},
		ServiceEvents:   receipt.ExecutionResult.ServiceEvents,
		ExecutionDataID: receipt.ExecutionResult.ExecutionDataID,
	}

	if chunksNum > 1 {
		result.Chunks = append(result.Chunks, unittest.ChunkListFixture(uint(chunksNum-1), receipt.ExecutionResult.BlockID)...)
	}

	return result
>>>>>>> 9652b94c
}

// handleExecutionReceiptEvent processes incoming execution receipt event from a corrupted execution node.
// If no attack has already been conducted, it corrupts the result of receipt and sends it to all corrupted execution nodes.
// Otherwise, it just passes through the receipt to the sender.
func (o *Orchestrator) handleExecutionReceiptEvent(receiptEvent *insecure.Event) error {
<<<<<<< HEAD
=======
	// ensuring at most one receipt is handled at a time, to avoid corrupting two concurrent receipts
	o.receiptHandleLock.Lock()
	defer o.receiptHandleLock.Unlock()

>>>>>>> 9652b94c
	ok := o.corruptedNodeIds.Contains(receiptEvent.CorruptedNodeId)
	if !ok {
		return fmt.Errorf("sender of the event is not a corrupted node")
	}

	corruptedIdentity, ok := o.allNodeIds.ByNodeID(receiptEvent.CorruptedNodeId)
	if !ok {
		return fmt.Errorf("could not find corrupted identity for: %x", receiptEvent.CorruptedNodeId)
	}

	if corruptedIdentity.Role != flow.RoleExecution {
		return fmt.Errorf("wrong sender role for execution receipt: %s", corruptedIdentity.Role.String())
	}

	receipt, ok := receiptEvent.FlowProtocolEvent.(*flow.ExecutionReceipt)
	if !ok {
		return fmt.Errorf("protocol event is not an execution receipt: %T", receiptEvent.FlowProtocolEvent)
	}

	lg := o.logger.With().
		Hex("receipt_id", logging.ID(receipt.ID())).
		Hex("executor_id", logging.ID(receipt.ExecutorID)).
		Hex("result_id", logging.ID(receipt.ExecutionResult.ID())).
		Hex("block_id", logging.ID(receipt.ExecutionResult.BlockID)).
		Hex("corrupted_id", logging.ID(receiptEvent.CorruptedNodeId)).
		Str("protocol", insecure.ProtocolStr(receiptEvent.Protocol)).
		Str("channel", string(receiptEvent.Channel)).
		Uint32("targets_num", receiptEvent.TargetNum).
		Str("target_ids", fmt.Sprintf("%v", receiptEvent.TargetIds)).Logger()

<<<<<<< HEAD
	if o.state != nil {
		// non-nil state means an execution result has already been corrupted.
=======
	if _, _, conducted := o.AttackState(); conducted {
		// an attack has already been conducted
>>>>>>> 9652b94c
		if receipt.ExecutionResult.ID() == o.state.originalResult.ID() {
			// receipt contains the original result that has been corrupted.
			// corrupted result must have already been sent to this node, so
			// just discard it.
			lg.Info().Msg("receipt event discarded")
			return nil
		}

		err := o.network.Send(receiptEvent)
		if err != nil {
			return fmt.Errorf("could not send rpc on channel: %w", err)
		}
<<<<<<< HEAD

=======
>>>>>>> 9652b94c
		lg.Info().Msg("receipt event passed through")
		return nil
	}

	// replace honest receipt with corrupted receipt
	corruptedResult := o.corruptExecutionResult(receipt)

	corruptedExecutionIds := o.allNodeIds.Filter(
		filter.And(filter.HasRole(flow.RoleExecution),
			filter.HasNodeID(o.corruptedNodeIds...))).NodeIDs()

	// sends corrupted execution result to all corrupted execution nodes.
	for _, corruptedExecutionId := range corruptedExecutionIds {
		// sets executor id of the result as the same corrupted execution node id that
		// is meant to send this message to the flow network.
		err := o.network.Send(&insecure.Event{
			CorruptedNodeId: corruptedExecutionId,
			Channel:         receiptEvent.Channel,
			Protocol:        receiptEvent.Protocol,
			TargetNum:       receiptEvent.TargetNum,
			TargetIds:       receiptEvent.TargetIds,

			// wrapping execution result in an execution receipt for sake of encoding and decoding.
			FlowProtocolEvent: &flow.ExecutionReceipt{ExecutionResult: *corruptedResult},
		})
		if err != nil {
			return fmt.Errorf("could not send rpc on channel: %w", err)
		}
<<<<<<< HEAD
	}

	// saves state of attack for further replies
	o.state = &attackState{
		originalResult:  &receipt.ExecutionResult,
		corruptedResult: corruptedResult,
	}
=======
		lg.Debug().
			Hex("corrupted_result_id", logging.ID(corruptedResult.ID())).
			Hex("corrupted_execution_id", logging.ID(corruptedExecutionId)).
			Msg("corrupted result successfully sent to corrupted execution node")
	}

	// saves state of attack for further replies
	o.updateAttackState(&receipt.ExecutionResult, corruptedResult)
>>>>>>> 9652b94c
	lg.Info().
		Hex("corrupted_result_id", logging.ID(corruptedResult.ID())).
		Msg("result successfully corrupted")

	return nil
}
<<<<<<< HEAD

// handleChunkDataPackRequestEvent processes a chunk data pack request event as follows:
// If request is for a corrupted chunk and comes from a corrupted verification node it is replied with an attestation for that
// chunk.
// Otherwise, it is passed through.
func (o *Orchestrator) handleChunkDataPackRequestEvent(chunkDataPackRequestEvent *insecure.Event) error {
	ok := o.corruptedNodeIds.Contains(chunkDataPackRequestEvent.CorruptedNodeId)
	if !ok {
		return fmt.Errorf("sender of the event is not a corrupted node")
	}

	corruptedIdentity, ok := o.allNodeIds.ByNodeID(chunkDataPackRequestEvent.CorruptedNodeId)
	if !ok {
		return fmt.Errorf("could not find corrupted identity for: %x", chunkDataPackRequestEvent.CorruptedNodeId)
	}
	if corruptedIdentity.Role != flow.RoleVerification {
		return fmt.Errorf("wrong sender role for chunk data pack request: %s", corruptedIdentity.Role.String())
	}

	if o.state != nil {
		sent, err := o.replyWithAttestation(chunkDataPackRequestEvent)
		if err != nil {
			return fmt.Errorf("could not reply with attestation: %w", err)
		}
		if sent {
			return nil
		}
	}

	// passing through the chunk data request unaltered because either:
	// 1) result corruption hasn't happened yet OR
	// 2) result corruption happened for a previous chunk and subsequent chunks will not be corrupted (since only the first chunk is corrupted)
	// Therefore, chunk data request is for an honest result, hence the corrupted verifier can follow
	// the protocol and send its honest chunk data request.
	err := o.network.Send(chunkDataPackRequestEvent)
	if err != nil {
		return fmt.Errorf("could not send chunk data request: %w", err)
	}

	o.logger.Info().
		Hex("corrupted_id", logging.ID(chunkDataPackRequestEvent.CorruptedNodeId)).
		Str("protocol", insecure.ProtocolStr(chunkDataPackRequestEvent.Protocol)).
		Str("channel", string(chunkDataPackRequestEvent.Channel)).
		Uint32("targets_num", chunkDataPackRequestEvent.TargetNum).
		Str("target_ids", fmt.Sprintf("%v", chunkDataPackRequestEvent.TargetIds)).
		Msg("chunk data pack request event passed through")

	return nil
}

// handleChunkDataPackResponseEvent wintermutes the chunk data pack reply if it belongs to a corrupted result, and is meant to
// be sent to an honest verification node. Otherwise, it is passed through.
func (o *Orchestrator) handleChunkDataPackResponseEvent(chunkDataPackReplyEvent *insecure.Event) error {
	if o.state != nil {
		cdpRep := chunkDataPackReplyEvent.FlowProtocolEvent.(*messages.ChunkDataResponse)

		lg := o.logger.With().
			Hex("chunk_id", logging.ID(cdpRep.ChunkDataPack.ChunkID)).
			Hex("sender_id", logging.ID(chunkDataPackReplyEvent.CorruptedNodeId)).
			Hex("target_id", logging.ID(chunkDataPackReplyEvent.TargetIds[0])).Logger()

		// chunk data pack reply goes over a unicast, hence, we only check first target id.
		ok := o.corruptedNodeIds.Contains(chunkDataPackReplyEvent.TargetIds[0])
		if o.state.containsCorruptedChunkId(cdpRep.ChunkDataPack.ChunkID) {
			if !ok {
				// this is a chunk data pack response for a CORRUPTED chunk to an HONEST verification node
				// we WINTERMUTE it!
				// The orchestrator doesn't send anything back to the EN to send to the VN,
				// thereby indirectly causing the EN to wintermute the honest VN.
				lg.Info().Msg("wintermuted corrupted chunk data response to an honest verification node")
				return nil
			} else {
				// Illegal state! chunk data pack response for a CORRUPTED chunk to a CORRUPTED verification node.
				// Request must have never been reached to corrupted execution node, and must have been replaced with
				// an attestation.
				lg.Fatal().
					Msg("orchestrator received a chunk data response for corrupted chunk to a corrupted verification node")
			}
		}
	}

	// chunk data response is for an honest result (or before an attack has started), hence the corrupted execution node can follow the protocol and send (pass through) its honest response
	err := o.network.Send(chunkDataPackReplyEvent)
	if err != nil {
		return fmt.Errorf("could not passed through chunk data reply: %w", err)
	}
	return nil
}

// replyWithAttestation sends an attestation for the given chunk data pack request if it belongs to
// the corrupted result of orchestrator's state.
func (o *Orchestrator) replyWithAttestation(chunkDataPackRequestEvent *insecure.Event) (bool, error) {
	cdpReq := chunkDataPackRequestEvent.FlowProtocolEvent.(*messages.ChunkDataRequest)

	// a result corruption has already conducted
	if o.state.containsCorruptedChunkId(cdpReq.ChunkID) {
		// requested chunk belongs to corrupted result.
		corruptedChunkIndex, err := o.state.corruptedChunkIndexOf(cdpReq.ChunkID)
		if err != nil {
			return false, fmt.Errorf("could not find chunk index for corrupted chunk: %w", err)
		}

		attestation := &flow.Attestation{
			BlockID:           o.state.corruptedResult.BlockID,
			ExecutionResultID: o.state.corruptedResult.ID(),
			ChunkIndex:        corruptedChunkIndex,
		}

		// sends an attestation for the corrupted chunk to corrupted verification node.
		err = o.network.Send(&insecure.Event{
			CorruptedNodeId: chunkDataPackRequestEvent.CorruptedNodeId,
			Channel:         chunkDataPackRequestEvent.Channel,
			Protocol:        chunkDataPackRequestEvent.Protocol,
			TargetNum:       chunkDataPackRequestEvent.TargetNum,
			TargetIds:       chunkDataPackRequestEvent.TargetIds,

			// wrapping attestation in a result approval for sake of encoding and decoding.
			FlowProtocolEvent: &flow.ResultApproval{Body: flow.ResultApprovalBody{Attestation: *attestation}},
		})
		if err != nil {
			return false, fmt.Errorf("could not send attestation for corrupted chunk: %w", err)
		}

		o.logger.Info().
			Hex("corrupted_id", logging.ID(chunkDataPackRequestEvent.CorruptedNodeId)).
			Str("protocol", insecure.ProtocolStr(chunkDataPackRequestEvent.Protocol)).
			Str("channel", string(chunkDataPackRequestEvent.Channel)).
			Uint32("targets_num", chunkDataPackRequestEvent.TargetNum).
			Str("target_ids", fmt.Sprintf("%v", chunkDataPackRequestEvent.TargetIds)).
			Msg("chunk data pack request event passed through")

		return true, nil
	}

	return false, nil
=======

// handleChunkDataPackRequestEvent processes a chunk data pack request event as follows:
// If request is for a corrupted chunk and comes from a corrupted verification node it is replied with an attestation for that
// chunk.
// Otherwise, it is passed through.
func (o *Orchestrator) handleChunkDataPackRequestEvent(chunkDataPackRequestEvent *insecure.Event) error {
	ok := o.corruptedNodeIds.Contains(chunkDataPackRequestEvent.CorruptedNodeId)
	if !ok {
		return fmt.Errorf("sender of the event is not a corrupted node")
	}

	corruptedIdentity, ok := o.allNodeIds.ByNodeID(chunkDataPackRequestEvent.CorruptedNodeId)
	if !ok {
		return fmt.Errorf("could not find corrupted identity for: %x", chunkDataPackRequestEvent.CorruptedNodeId)
	}
	if corruptedIdentity.Role != flow.RoleVerification {
		return fmt.Errorf("wrong sender role for chunk data pack request: %s", corruptedIdentity.Role.String())
	}

	if _, _, conducted := o.AttackState(); conducted {
		// an attack has already been conducted
		sent, err := o.replyWithAttestation(chunkDataPackRequestEvent)
		if err != nil {
			return fmt.Errorf("could not reply with attestation: %w", err)
		}
		if sent {
			return nil
		}
	}

	// passing through the chunk data request unaltered because either:
	// 1) result corruption hasn't happened yet OR
	// 2) result corruption happened for a previous chunk and subsequent chunks will not be corrupted (since only the first chunk is corrupted)
	// Therefore, chunk data request is for an honest result, hence the corrupted verifier can follow
	// the protocol and send its honest chunk data request.
	err := o.network.Send(chunkDataPackRequestEvent)
	if err != nil {
		return fmt.Errorf("could not send chunk data request: %w", err)
	}

	o.logger.Info().
		Hex("corrupted_id", logging.ID(chunkDataPackRequestEvent.CorruptedNodeId)).
		Str("protocol", insecure.ProtocolStr(chunkDataPackRequestEvent.Protocol)).
		Str("channel", string(chunkDataPackRequestEvent.Channel)).
		Uint32("targets_num", chunkDataPackRequestEvent.TargetNum).
		Str("target_ids", fmt.Sprintf("%v", chunkDataPackRequestEvent.TargetIds)).
		Msg("chunk data pack request event passed through")

	return nil
}

// handleChunkDataPackResponseEvent wintermutes the chunk data pack reply if it belongs to a corrupted result, and is meant to
// be sent to an honest verification node. Otherwise, it is passed through.
func (o *Orchestrator) handleChunkDataPackResponseEvent(chunkDataPackReplyEvent *insecure.Event) error {
	cdpRep := chunkDataPackReplyEvent.FlowProtocolEvent.(*messages.ChunkDataResponse)
	if _, _, conducted := o.AttackState(); conducted {
		// an attack has already been conducted
		lg := o.logger.With().
			Hex("chunk_id", logging.ID(cdpRep.ChunkDataPack.ChunkID)).
			Hex("sender_id", logging.ID(chunkDataPackReplyEvent.CorruptedNodeId)).
			Hex("target_id", logging.ID(chunkDataPackReplyEvent.TargetIds[0])).Logger()

		// chunk data pack reply goes over a unicast, hence, we only check first target id.
		ok := o.corruptedNodeIds.Contains(chunkDataPackReplyEvent.TargetIds[0])
		if o.state.containsCorruptedChunkId(cdpRep.ChunkDataPack.ChunkID) {
			if !ok {
				// this is a chunk data pack response for a CORRUPTED chunk to an HONEST verification node
				// we WINTERMUTE it!
				// The orchestrator doesn't send anything back to the EN to send to the VN,
				// thereby indirectly causing the EN to wintermute the honest VN.
				lg.Info().Msg("wintermuted corrupted chunk data response to an honest verification node")
				return nil
			} else {
				// Illegal state! chunk data pack response for a CORRUPTED chunk to a CORRUPTED verification node.
				// Request must have never been reached to corrupted execution node, and must have been replaced with
				// an attestation.
				lg.Fatal().
					Msg("orchestrator received a chunk data response for corrupted chunk to a corrupted verification node")
			}
		}
	}

	// chunk data response is for an honest result (or before an attack has started), hence the corrupted execution node can follow the protocol and send (pass through) its honest response
	err := o.network.Send(chunkDataPackReplyEvent)
	if err != nil {
		return fmt.Errorf("could not passed through chunk data reply: %w", err)
	}
	o.logger.Debug().
		Hex("corrupted_id", logging.ID(chunkDataPackReplyEvent.CorruptedNodeId)).
		Hex("chunk_id", logging.ID(cdpRep.ChunkDataPack.ID())).
		Msg("chunk data pack response passed through")
	return nil
}

// handleResultApprovalEvent wintermutes the result approvals for the chunks of original result that are coming from
// corrupted verification nodes. Otherwise, it is passed through.
func (o *Orchestrator) handleResultApprovalEvent(resultApprovalEvent *insecure.Event) error {
	// non-nil state means a result has been corrupted, hence checking whether the approval
	// belongs to the chunks of the original (non-corrupted) result.
	approval := resultApprovalEvent.FlowProtocolEvent.(*flow.ResultApproval)
	lg := o.logger.With().
		Hex("result_id", logging.ID(approval.Body.ExecutionResultID)).
		Uint64("chunk_index", approval.Body.ChunkIndex).
		Hex("result_id", logging.ID(approval.Body.BlockID)).
		Hex("sender_id", logging.ID(resultApprovalEvent.CorruptedNodeId)).
		Str("target_ids", fmt.Sprintf("%v", resultApprovalEvent.TargetIds)).Logger()

	if _, _, conducted := o.AttackState(); conducted {
		// an attack has already been conducted
		if o.state.originalResult.ID() == approval.Body.ExecutionResultID {
			lg.Info().Msg("wintermuting result approval for original un-corrupted execution result")
			return nil
		}
	}

	err := o.network.Send(resultApprovalEvent)
	if err != nil {
		return fmt.Errorf("could not passed through result approval event %w", err)
	}
	lg.Info().Msg("result approval is passing through")
	return nil
}

// replyWithAttestation sends an attestation for the given chunk data pack request if it belongs to
// the corrupted result of orchestrator's state.
func (o *Orchestrator) replyWithAttestation(chunkDataPackRequestEvent *insecure.Event) (bool, error) {
	cdpReq := chunkDataPackRequestEvent.FlowProtocolEvent.(*messages.ChunkDataRequest)

	// a result corruption has already conducted
	if o.state.containsCorruptedChunkId(cdpReq.ChunkID) {
		// requested chunk belongs to corrupted result.
		corruptedChunkIndex, err := o.state.corruptedChunkIndexOf(cdpReq.ChunkID)
		if err != nil {
			return false, fmt.Errorf("could not find chunk index for corrupted chunk: %w", err)
		}

		attestation := &flow.Attestation{
			BlockID:           o.state.corruptedResult.BlockID,
			ExecutionResultID: o.state.corruptedResult.ID(),
			ChunkIndex:        corruptedChunkIndex,
		}

		// sends an attestation on behalf of verification node to all consensus nodes
		consensusIds := o.allNodeIds.Filter(filter.HasRole(flow.RoleConsensus)).NodeIDs()
		err = o.network.Send(&insecure.Event{
			CorruptedNodeId: chunkDataPackRequestEvent.CorruptedNodeId,
			Channel:         network.PushApprovals,
			Protocol:        insecure.Protocol_PUBLISH,
			TargetNum:       0,
			TargetIds:       consensusIds,

			// wrapping attestation in a result approval for sake of encoding and decoding.
			FlowProtocolEvent: &flow.ResultApproval{Body: flow.ResultApprovalBody{Attestation: *attestation}},
		})
		if err != nil {
			return false, fmt.Errorf("could not send attestation for corrupted chunk: %w", err)
		}

		o.logger.Info().
			Hex("corrupted_id", logging.ID(chunkDataPackRequestEvent.CorruptedNodeId)).
			Str("protocol", insecure.ProtocolStr(chunkDataPackRequestEvent.Protocol)).
			Str("channel", string(chunkDataPackRequestEvent.Channel)).
			Uint32("targets_num", chunkDataPackRequestEvent.TargetNum).
			Str("target_ids", fmt.Sprintf("%v", chunkDataPackRequestEvent.TargetIds)).
			Msg("chunk data pack request replied with attestation")

		return true, nil
	}

	return false, nil
}

// AttackState returns the corrupted and original execution results involved in this attack.
// Boolean return value determines whether attack conducted.
func (o *Orchestrator) AttackState() (flow.ExecutionResult, flow.ExecutionResult, bool) {
	o.attackStateLock.RLock()
	defer o.attackStateLock.RUnlock()

	if o.state == nil {
		// no attack yet conducted.
		return flow.ExecutionResult{}, flow.ExecutionResult{}, false
	}

	return *o.state.corruptedResult, *o.state.originalResult, true
}

func (o *Orchestrator) updateAttackState(originalResult *flow.ExecutionResult, corruptedResult *flow.ExecutionResult) {
	o.attackStateLock.Lock()
	defer o.attackStateLock.Unlock()

	if o.state != nil {
		// based on our testing assumptions, Wintermute attack must be conducted only once, extra attempts
		// can be due to a bug.
		panic("attempt on conducting an already conducted attack is not allowed")
	}

	o.state = &attackState{
		originalResult:  originalResult,
		corruptedResult: corruptedResult,
	}
>>>>>>> 9652b94c
}<|MERGE_RESOLUTION|>--- conflicted
+++ resolved
@@ -6,21 +6,13 @@
 
 	"github.com/rs/zerolog"
 
-	"github.com/onflow/flow-go/model/flow/filter"
-	"github.com/onflow/flow-go/model/messages"
-	"github.com/onflow/flow-go/utils/logging"
-	"github.com/onflow/flow-go/utils/unittest"
-
 	"github.com/onflow/flow-go/insecure"
 	"github.com/onflow/flow-go/model/flow"
-<<<<<<< HEAD
-=======
 	"github.com/onflow/flow-go/model/flow/filter"
 	"github.com/onflow/flow-go/model/messages"
 	"github.com/onflow/flow-go/network"
 	"github.com/onflow/flow-go/utils/logging"
 	"github.com/onflow/flow-go/utils/unittest"
->>>>>>> 9652b94c
 )
 
 // Orchestrator encapsulates a stateful implementation of wintermute attack orchestrator logic.
@@ -31,28 +23,6 @@
 //    for that corrupted chunk.
 // 4. If Orchestrator receives any chunk data pack response from a corrupted execution node to an honest verification node, it drops the response
 //    if it is for one of the corrupted chunks.
-<<<<<<< HEAD
-// 5. Any other incoming messages to the orchestrator are passed through, i.e., are sent as they are in the original Flow network without any tampering.
-type Orchestrator struct {
-	sync.Mutex
-	logger zerolog.Logger
-	state  *attackState
-
-	corruptedNodeIds flow.IdentifierList // identifier of corrupted nodes.
-	allNodeIds       flow.IdentityList   // identity of all nodes in the network (including non-corrupted ones)
-
-	network insecure.AttackNetwork
-}
-
-func NewOrchestrator(logger zerolog.Logger, corruptedNodeIds flow.IdentifierList, allIds flow.IdentityList) *Orchestrator {
-	o := &Orchestrator{
-		logger:           logger.With().Str("component", "wintermute-orchestrator").Logger(),
-		corruptedNodeIds: corruptedNodeIds,
-		allNodeIds:       allIds,
-		state:            nil, // state is initialized to nil meaning no attack yet conducted.
-	}
-
-=======
 // 5. If Orchestrator receives a result approval for the original result (i.e., conflicting result with corrupted result),
 //    from a corrupted VN, it drops it, hence no conflicting result with the corrupted result is getting approved by any
 //    corrupted VN.
@@ -78,7 +48,6 @@
 		state:            nil, // state is initialized to nil meaning no attack yet conducted.
 	}
 
->>>>>>> 9652b94c
 	return o
 }
 
@@ -90,19 +59,10 @@
 // HandleEventFromCorruptedNode implements logic of processing the events received from a corrupted node.
 //
 // In Corruptible Conduit Framework for BFT testing, corrupted nodes relay their outgoing events to
-<<<<<<< HEAD
-// the attack Orchestrator instead of dispatching them directly to the network. The Orchestrator completely determines what the corrupted conduit should send to the network.
-func (o *Orchestrator) HandleEventFromCorruptedNode(event *insecure.Event) error {
-	o.Lock()
-	defer o.Unlock()
-
-	switch protocolEvent := event.FlowProtocolEvent.(type) {
-=======
 // the attack Orchestrator instead of dispatching them directly to the network.
 // The Orchestrator completely determines what the corrupted conduit should send to the network.
 func (o *Orchestrator) HandleEventFromCorruptedNode(event *insecure.Event) error {
 	switch event.FlowProtocolEvent.(type) {
->>>>>>> 9652b94c
 
 	case *flow.ExecutionReceipt:
 		// orchestrator received execution receipt from corrupted EN after EN executed a block.
@@ -119,10 +79,6 @@
 		if err := o.handleChunkDataPackResponseEvent(event); err != nil {
 			return fmt.Errorf("could not handle chunk data pack response event: %w", err)
 		}
-<<<<<<< HEAD
-	default:
-		return fmt.Errorf("unexpected message type for wintermute attack orchestrator: %T", protocolEvent)
-=======
 	case *flow.ResultApproval:
 		// orchestrator receives a result approval from corrupted VN. If it is an approval for the original result, it should
 		// be wintermuted, i.e., a corrupted VN must not approve any conflicting result with the corrupted result (otherwise, it
@@ -144,7 +100,6 @@
 			Str("protocol", event.Protocol.String()).
 			Str("type", fmt.Sprintf("%T", event)).
 			Msg("miscellaneous event has passed through")
->>>>>>> 9652b94c
 	}
 
 	return nil
@@ -153,16 +108,6 @@
 // corruptExecutionResult creates a corrupted version of the input receipt by tampering its content so that
 // the resulted corrupted version would not pass verification.
 func (o *Orchestrator) corruptExecutionResult(receipt *flow.ExecutionReceipt) *flow.ExecutionResult {
-<<<<<<< HEAD
-	return &flow.ExecutionResult{
-		PreviousResultID: receipt.ExecutionResult.PreviousResultID,
-		BlockID:          receipt.ExecutionResult.BlockID,
-		// replace all chunks with new ones to simulate chunk corruption
-		Chunks:          unittest.ChunkListFixture(uint(len(receipt.ExecutionResult.Chunks)), receipt.ExecutionResult.BlockID),
-		ServiceEvents:   receipt.ExecutionResult.ServiceEvents,
-		ExecutionDataID: receipt.ExecutionResult.ExecutionDataID,
-	}
-=======
 	receiptStartState := receipt.ExecutionResult.Chunks[0].StartState
 	chunksNum := len(receipt.ExecutionResult.Chunks)
 
@@ -182,20 +127,16 @@
 	}
 
 	return result
->>>>>>> 9652b94c
 }
 
 // handleExecutionReceiptEvent processes incoming execution receipt event from a corrupted execution node.
 // If no attack has already been conducted, it corrupts the result of receipt and sends it to all corrupted execution nodes.
 // Otherwise, it just passes through the receipt to the sender.
 func (o *Orchestrator) handleExecutionReceiptEvent(receiptEvent *insecure.Event) error {
-<<<<<<< HEAD
-=======
 	// ensuring at most one receipt is handled at a time, to avoid corrupting two concurrent receipts
 	o.receiptHandleLock.Lock()
 	defer o.receiptHandleLock.Unlock()
 
->>>>>>> 9652b94c
 	ok := o.corruptedNodeIds.Contains(receiptEvent.CorruptedNodeId)
 	if !ok {
 		return fmt.Errorf("sender of the event is not a corrupted node")
@@ -226,13 +167,8 @@
 		Uint32("targets_num", receiptEvent.TargetNum).
 		Str("target_ids", fmt.Sprintf("%v", receiptEvent.TargetIds)).Logger()
 
-<<<<<<< HEAD
-	if o.state != nil {
-		// non-nil state means an execution result has already been corrupted.
-=======
 	if _, _, conducted := o.AttackState(); conducted {
 		// an attack has already been conducted
->>>>>>> 9652b94c
 		if receipt.ExecutionResult.ID() == o.state.originalResult.ID() {
 			// receipt contains the original result that has been corrupted.
 			// corrupted result must have already been sent to this node, so
@@ -245,10 +181,6 @@
 		if err != nil {
 			return fmt.Errorf("could not send rpc on channel: %w", err)
 		}
-<<<<<<< HEAD
-
-=======
->>>>>>> 9652b94c
 		lg.Info().Msg("receipt event passed through")
 		return nil
 	}
@@ -277,15 +209,6 @@
 		if err != nil {
 			return fmt.Errorf("could not send rpc on channel: %w", err)
 		}
-<<<<<<< HEAD
-	}
-
-	// saves state of attack for further replies
-	o.state = &attackState{
-		originalResult:  &receipt.ExecutionResult,
-		corruptedResult: corruptedResult,
-	}
-=======
 		lg.Debug().
 			Hex("corrupted_result_id", logging.ID(corruptedResult.ID())).
 			Hex("corrupted_execution_id", logging.ID(corruptedExecutionId)).
@@ -294,14 +217,12 @@
 
 	// saves state of attack for further replies
 	o.updateAttackState(&receipt.ExecutionResult, corruptedResult)
->>>>>>> 9652b94c
 	lg.Info().
 		Hex("corrupted_result_id", logging.ID(corruptedResult.ID())).
 		Msg("result successfully corrupted")
 
 	return nil
 }
-<<<<<<< HEAD
 
 // handleChunkDataPackRequestEvent processes a chunk data pack request event as follows:
 // If request is for a corrupted chunk and comes from a corrupted verification node it is replied with an attestation for that
@@ -321,7 +242,8 @@
 		return fmt.Errorf("wrong sender role for chunk data pack request: %s", corruptedIdentity.Role.String())
 	}
 
-	if o.state != nil {
+	if _, _, conducted := o.AttackState(); conducted {
+		// an attack has already been conducted
 		sent, err := o.replyWithAttestation(chunkDataPackRequestEvent)
 		if err != nil {
 			return fmt.Errorf("could not reply with attestation: %w", err)
@@ -355,9 +277,9 @@
 // handleChunkDataPackResponseEvent wintermutes the chunk data pack reply if it belongs to a corrupted result, and is meant to
 // be sent to an honest verification node. Otherwise, it is passed through.
 func (o *Orchestrator) handleChunkDataPackResponseEvent(chunkDataPackReplyEvent *insecure.Event) error {
-	if o.state != nil {
-		cdpRep := chunkDataPackReplyEvent.FlowProtocolEvent.(*messages.ChunkDataResponse)
-
+	cdpRep := chunkDataPackReplyEvent.FlowProtocolEvent.(*messages.ChunkDataResponse)
+	if _, _, conducted := o.AttackState(); conducted {
+		// an attack has already been conducted
 		lg := o.logger.With().
 			Hex("chunk_id", logging.ID(cdpRep.ChunkDataPack.ChunkID)).
 			Hex("sender_id", logging.ID(chunkDataPackReplyEvent.CorruptedNodeId)).
@@ -388,143 +310,6 @@
 	if err != nil {
 		return fmt.Errorf("could not passed through chunk data reply: %w", err)
 	}
-	return nil
-}
-
-// replyWithAttestation sends an attestation for the given chunk data pack request if it belongs to
-// the corrupted result of orchestrator's state.
-func (o *Orchestrator) replyWithAttestation(chunkDataPackRequestEvent *insecure.Event) (bool, error) {
-	cdpReq := chunkDataPackRequestEvent.FlowProtocolEvent.(*messages.ChunkDataRequest)
-
-	// a result corruption has already conducted
-	if o.state.containsCorruptedChunkId(cdpReq.ChunkID) {
-		// requested chunk belongs to corrupted result.
-		corruptedChunkIndex, err := o.state.corruptedChunkIndexOf(cdpReq.ChunkID)
-		if err != nil {
-			return false, fmt.Errorf("could not find chunk index for corrupted chunk: %w", err)
-		}
-
-		attestation := &flow.Attestation{
-			BlockID:           o.state.corruptedResult.BlockID,
-			ExecutionResultID: o.state.corruptedResult.ID(),
-			ChunkIndex:        corruptedChunkIndex,
-		}
-
-		// sends an attestation for the corrupted chunk to corrupted verification node.
-		err = o.network.Send(&insecure.Event{
-			CorruptedNodeId: chunkDataPackRequestEvent.CorruptedNodeId,
-			Channel:         chunkDataPackRequestEvent.Channel,
-			Protocol:        chunkDataPackRequestEvent.Protocol,
-			TargetNum:       chunkDataPackRequestEvent.TargetNum,
-			TargetIds:       chunkDataPackRequestEvent.TargetIds,
-
-			// wrapping attestation in a result approval for sake of encoding and decoding.
-			FlowProtocolEvent: &flow.ResultApproval{Body: flow.ResultApprovalBody{Attestation: *attestation}},
-		})
-		if err != nil {
-			return false, fmt.Errorf("could not send attestation for corrupted chunk: %w", err)
-		}
-
-		o.logger.Info().
-			Hex("corrupted_id", logging.ID(chunkDataPackRequestEvent.CorruptedNodeId)).
-			Str("protocol", insecure.ProtocolStr(chunkDataPackRequestEvent.Protocol)).
-			Str("channel", string(chunkDataPackRequestEvent.Channel)).
-			Uint32("targets_num", chunkDataPackRequestEvent.TargetNum).
-			Str("target_ids", fmt.Sprintf("%v", chunkDataPackRequestEvent.TargetIds)).
-			Msg("chunk data pack request event passed through")
-
-		return true, nil
-	}
-
-	return false, nil
-=======
-
-// handleChunkDataPackRequestEvent processes a chunk data pack request event as follows:
-// If request is for a corrupted chunk and comes from a corrupted verification node it is replied with an attestation for that
-// chunk.
-// Otherwise, it is passed through.
-func (o *Orchestrator) handleChunkDataPackRequestEvent(chunkDataPackRequestEvent *insecure.Event) error {
-	ok := o.corruptedNodeIds.Contains(chunkDataPackRequestEvent.CorruptedNodeId)
-	if !ok {
-		return fmt.Errorf("sender of the event is not a corrupted node")
-	}
-
-	corruptedIdentity, ok := o.allNodeIds.ByNodeID(chunkDataPackRequestEvent.CorruptedNodeId)
-	if !ok {
-		return fmt.Errorf("could not find corrupted identity for: %x", chunkDataPackRequestEvent.CorruptedNodeId)
-	}
-	if corruptedIdentity.Role != flow.RoleVerification {
-		return fmt.Errorf("wrong sender role for chunk data pack request: %s", corruptedIdentity.Role.String())
-	}
-
-	if _, _, conducted := o.AttackState(); conducted {
-		// an attack has already been conducted
-		sent, err := o.replyWithAttestation(chunkDataPackRequestEvent)
-		if err != nil {
-			return fmt.Errorf("could not reply with attestation: %w", err)
-		}
-		if sent {
-			return nil
-		}
-	}
-
-	// passing through the chunk data request unaltered because either:
-	// 1) result corruption hasn't happened yet OR
-	// 2) result corruption happened for a previous chunk and subsequent chunks will not be corrupted (since only the first chunk is corrupted)
-	// Therefore, chunk data request is for an honest result, hence the corrupted verifier can follow
-	// the protocol and send its honest chunk data request.
-	err := o.network.Send(chunkDataPackRequestEvent)
-	if err != nil {
-		return fmt.Errorf("could not send chunk data request: %w", err)
-	}
-
-	o.logger.Info().
-		Hex("corrupted_id", logging.ID(chunkDataPackRequestEvent.CorruptedNodeId)).
-		Str("protocol", insecure.ProtocolStr(chunkDataPackRequestEvent.Protocol)).
-		Str("channel", string(chunkDataPackRequestEvent.Channel)).
-		Uint32("targets_num", chunkDataPackRequestEvent.TargetNum).
-		Str("target_ids", fmt.Sprintf("%v", chunkDataPackRequestEvent.TargetIds)).
-		Msg("chunk data pack request event passed through")
-
-	return nil
-}
-
-// handleChunkDataPackResponseEvent wintermutes the chunk data pack reply if it belongs to a corrupted result, and is meant to
-// be sent to an honest verification node. Otherwise, it is passed through.
-func (o *Orchestrator) handleChunkDataPackResponseEvent(chunkDataPackReplyEvent *insecure.Event) error {
-	cdpRep := chunkDataPackReplyEvent.FlowProtocolEvent.(*messages.ChunkDataResponse)
-	if _, _, conducted := o.AttackState(); conducted {
-		// an attack has already been conducted
-		lg := o.logger.With().
-			Hex("chunk_id", logging.ID(cdpRep.ChunkDataPack.ChunkID)).
-			Hex("sender_id", logging.ID(chunkDataPackReplyEvent.CorruptedNodeId)).
-			Hex("target_id", logging.ID(chunkDataPackReplyEvent.TargetIds[0])).Logger()
-
-		// chunk data pack reply goes over a unicast, hence, we only check first target id.
-		ok := o.corruptedNodeIds.Contains(chunkDataPackReplyEvent.TargetIds[0])
-		if o.state.containsCorruptedChunkId(cdpRep.ChunkDataPack.ChunkID) {
-			if !ok {
-				// this is a chunk data pack response for a CORRUPTED chunk to an HONEST verification node
-				// we WINTERMUTE it!
-				// The orchestrator doesn't send anything back to the EN to send to the VN,
-				// thereby indirectly causing the EN to wintermute the honest VN.
-				lg.Info().Msg("wintermuted corrupted chunk data response to an honest verification node")
-				return nil
-			} else {
-				// Illegal state! chunk data pack response for a CORRUPTED chunk to a CORRUPTED verification node.
-				// Request must have never been reached to corrupted execution node, and must have been replaced with
-				// an attestation.
-				lg.Fatal().
-					Msg("orchestrator received a chunk data response for corrupted chunk to a corrupted verification node")
-			}
-		}
-	}
-
-	// chunk data response is for an honest result (or before an attack has started), hence the corrupted execution node can follow the protocol and send (pass through) its honest response
-	err := o.network.Send(chunkDataPackReplyEvent)
-	if err != nil {
-		return fmt.Errorf("could not passed through chunk data reply: %w", err)
-	}
 	o.logger.Debug().
 		Hex("corrupted_id", logging.ID(chunkDataPackReplyEvent.CorruptedNodeId)).
 		Hex("chunk_id", logging.ID(cdpRep.ChunkDataPack.ID())).
@@ -638,5 +423,4 @@
 		originalResult:  originalResult,
 		corruptedResult: corruptedResult,
 	}
->>>>>>> 9652b94c
 }