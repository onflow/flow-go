package adversary_test

import (
	"context"
	"fmt"
	"math/rand"
	"sync"
	"testing"
	"time"

	"github.com/stretchr/testify/mock"
	"github.com/stretchr/testify/require"
	"google.golang.org/grpc"
	grpcinsecure "google.golang.org/grpc/credentials/insecure"

	"github.com/onflow/flow-go/insecure"
	"github.com/onflow/flow-go/insecure/adversary"
	mockinsecure "github.com/onflow/flow-go/insecure/mock"
	"github.com/onflow/flow-go/model/flow"
	"github.com/onflow/flow-go/model/libp2p/message"
	"github.com/onflow/flow-go/module/irrecoverable"
	"github.com/onflow/flow-go/network"
	"github.com/onflow/flow-go/network/codec/cbor"
	"github.com/onflow/flow-go/utils/unittest"
)

const attackerAddress = "localhost:8000"

func TestAttackerObserve_SingleMessage(t *testing.T) {
	testAttackerObserve(t, 1)
}

func TestAttackerObserve_MultipleConcurrentMessages(t *testing.T) {
	testAttackerObserve(t, 10)
}

// testAttackerObserve evaluates that upon receiving concurrent messages from corruptible conduits, the attacker
// decodes the messages into events and relays them to its registered orchestrator.
func testAttackerObserve(t *testing.T, concurrencyDegree int) {
<<<<<<< HEAD
	withAttacker(
		t,
		concurrencyDegree,
		func(t *testing.T,
			orchestrator *mockinsecure.AttackOrchestrator,
			connections map[flow.Identifier]*mockinsecure.CorruptedNodeConnection,
			corruptedIds flow.IdentityList,
			client insecure.Attacker_ObserveClient,
			messages []*insecure.Message,
			events []*insecure.Event) {

			orchestratorWG := sync.WaitGroup{}
			orchestratorWG.Add(concurrencyDegree) // keeps track of total events that orchestrator receives

			mu := sync.Mutex{}
			seen := make(map[*insecure.Event]struct{}) // keeps track of unique events received by orchestrator
			orchestrator.On("HandleEventFromCorruptedNode", mock.Anything).Run(func(args mock.Arguments) {
				mu.Lock()
				defer mu.Unlock()

				e, ok := args[0].(*insecure.Event)
				require.True(t, ok)

				// event should not be seen before.
				_, ok = seen[e]
				require.False(t, ok)

				// received event by orchestrator must be an expected one.
				require.Contains(t, events, e)
				seen[e] = struct{}{}
				orchestratorWG.Done()

			}).Return(nil)

			// sends all messages concurrently to the attacker (imitating corruptible conduits sending
			// messages conccurently to attacker).
			attackerSendWG := sync.WaitGroup{}
			attackerSendWG.Add(concurrencyDegree)

			for _, msg := range messages {
				msg := msg

				go func() {
					err := client.Send(msg)
					require.NoError(t, err)
					attackerSendWG.Done()
				}()
			}

			// all messages should be sent to attacker in a timely fashion.
			unittest.RequireReturnsBefore(t, attackerSendWG.Wait, 1*time.Second, "could not send all messages to attacker on time")
			// all events should be relayed to the orchestrator by the attacker in a timely fashion.
			unittest.RequireReturnsBefore(t, orchestratorWG.Wait, 1*time.Second, "orchestrator could not receive messages on time")
		})
}

// testAttackerObserve evaluates that upon receiving concurrent messages from corruptible conduits, the attacker
// decodes the messages into events and relays them to its registered orchestrator.
func testAttackNetwork(t *testing.T, concurrencyDegree int) {
	withAttacker(
		t,
		concurrencyDegree,
		func(t *testing.T,
			orchestrator *mockinsecure.AttackOrchestrator,
			connections map[flow.Identifier]*mockinsecure.CorruptedNodeConnection,
			corruptedIds flow.IdentityList,
			client insecure.Attacker_ObserveClient,
			messages []*insecure.Message,
			events []*insecure.Event) {

			orchestratorWG := sync.WaitGroup{}
			orchestratorWG.Add(concurrencyDegree) // keeps track of total events that orchestrator receives

			mu := sync.Mutex{}
			seen := make(map[*insecure.Event]struct{}) // keeps track of unique events received by orchestrator
			orchestrator.On("HandleEventFromCorruptedNode", mock.Anything).Run(func(args mock.Arguments) {
				mu.Lock()
				defer mu.Unlock()

				e, ok := args[0].(*insecure.Event)
				require.True(t, ok)
=======
	// creates event fixtures and their corresponding messages.
	messages, events := messageFixtures(t, cbor.NewCodec(), concurrencyDegree)
>>>>>>> ad106f70

	withAttackerClient(
		t,
		func(t *testing.T, orchestrator *mockinsecure.AttackOrchestrator, client insecure.Attacker_ObserveClient) {
			// mocks orchestrator to receive each event exactly once.
			orchestratorWG := mockOrchestratorHandlingEvent(t, orchestrator, events)

			// sends all messages concurrently to the attacker (imitating corruptible conduits sending
			// messages concurrently to attacker).
			attackerSendWG := sync.WaitGroup{}
			attackerSendWG.Add(concurrencyDegree)

			for _, msg := range messages {
				msg := msg

				go func() {
					err := client.Send(msg)
					require.NoError(t, err)
					attackerSendWG.Done()
				}()
			}

			// all messages should be sent to attacker in a timely fashion.
			unittest.RequireReturnsBefore(t, attackerSendWG.Wait, 1*time.Second, "could not send all messages to attacker on time")
			// all events should be relayed to the orchestrator by the attacker in a timely fashion.
			unittest.RequireReturnsBefore(t, orchestratorWG.Wait, 1*time.Second, "orchestrator could not receive messages on time")
		})
}

// messageFixture creates and returns a randomly generated gRPC message that is sent between a corruptible conduit and the attacker.
// It also generates and returns the corresponding application-layer event of that message, which is sent between the attacker and the
// orchestrator.
func messageFixture(t *testing.T, codec network.Codec) (*insecure.Message, *insecure.Event) {
	// fixture for content of message
	originId := unittest.IdentifierFixture()
	targetIds := unittest.IdentifierListFixture(10)
	targets := uint32(3)
	protocol := insecure.Protocol_MULTICAST
	channel := network.Channel("test-channel")
	content := &message.TestMessage{
		Text: fmt.Sprintf("this is a test message: %d", rand.Int()),
	}

	// encodes event to create payload
	payload, err := codec.Encode(content)
	require.NoError(t, err)

	// creates message that goes over gRPC.
	m := &insecure.Message{
		ChannelID: "test-channel",
		OriginID:  originId[:],
		Targets:   targets,
		TargetIDs: flow.IdsToBytes(targetIds),
		Payload:   payload,
		Protocol:  protocol,
	}

	// creates corresponding event of that message that
	// is sent by attacker to orchestrator.
	e := &insecure.Event{
		CorruptedId: originId,
		Channel:     channel,
		Content:     content,
		Protocol:    protocol,
		TargetNum:   targets,
		TargetIds:   targetIds,
	}

	return m, e
}

// messageFixtures creates and returns randomly generated gRCP messages and their corresponding protocol-level events.
// The messages are sent between a corruptible conduit and the attacker.
// The events are the corresponding protocol-level representation of messages.
func messageFixtures(t *testing.T, codec network.Codec, count int) ([]*insecure.Message, []*insecure.Event) {
	msgs := make([]*insecure.Message, count)
	events := make([]*insecure.Event, count)

	for i := 0; i < count; i++ {
		m, e := messageFixture(t, codec)

		msgs[i] = m
		events[i] = e
	}

	return msgs, events
}

// withAttackerClient creates an attacker with a mock orchestrator, starts the attacker, creates a streaming gRPC client to it, and
// executes the injected run function on the orchestrator and gRPC client of attacker. Finally, it terminates the gRPC client and the
// attacker.
func withAttackerClient(
	t *testing.T,
<<<<<<< HEAD
	messageCount int, // number of messages received by attacker from corruptible conduits while playing scenario.
	scenario func(
		*testing.T,
		*mockinsecure.AttackOrchestrator,
		map[flow.Identifier]*mockinsecure.CorruptedNodeConnection,
		flow.IdentityList,
		insecure.Attacker_ObserveClient,
		[]*insecure.Message,
		[]*insecure.Event)) {
=======
	run func(*testing.T, *mockinsecure.AttackOrchestrator, insecure.Attacker_ObserveClient)) {
>>>>>>> ad106f70

	withAttacker(t, func(t *testing.T, attacker *adversary.Attacker, orchestrator *mockinsecure.AttackOrchestrator) {
		ctx, cancel := context.WithCancel(context.Background())
		defer cancel()

		gRpcClient, err := grpc.Dial(attackerAddress, grpc.WithTransportCredentials(grpcinsecure.NewCredentials()))
		require.NoError(t, err)

		client := insecure.NewAttackerClient(gRpcClient)
		clientStream, err := client.Observe(ctx)
		require.NoError(t, err)

		// creates fixtures and runs the scenario
		run(t, orchestrator, clientStream)
	})
}

// withAttacker creates an attacker with a mock orchestrator.
// It then starts the attacker, executes the given run function on the attacker and its orchestrator, and finally terminates the attacker.
func withAttacker(t *testing.T, run func(t *testing.T, attacker *adversary.Attacker, orchestrator *mockinsecure.AttackOrchestrator)) {
	codec := cbor.NewCodec()
	orchestrator := &mockinsecure.AttackOrchestrator{}
	connector := &mockinsecure.CorruptedNodeConnector{}
	corruptedIds := unittest.IdentityListFixture(messageCount)

<<<<<<< HEAD
	attacker, err := adversary.NewAttacker(
		unittest.Logger(), attackerAddress, codec, orchestrator, connector, corruptedIds)

=======
	attacker, err := adversary.NewAttacker(unittest.Logger(), attackerAddress, codec, orchestrator)
>>>>>>> ad106f70
	require.NoError(t, err)

	// life-cycle management of attacker.
	ctx, cancel := context.WithCancel(context.Background())
	attackCtx, errChan := irrecoverable.WithSignaler(ctx)
	go func() {
		select {
		case err := <-errChan:
			t.Error("attacker startup encountered fatal error", err)
		case <-ctx.Done():
			return
		}
	}()

	// mocks registering attacker as the attack network functionality for orchestrator.
	orchestrator.On("WithAttackNetwork", attacker).Return().Once()
	connections := mockConnectorForConnect(t, connector, corruptedIds)

	// starts attacker
	attacker.Start(attackCtx)
	unittest.RequireCloseBefore(t, attacker.Ready(), 1*time.Second, "could not start attacker on time")

	run(t, attacker, orchestrator)

<<<<<<< HEAD
	// creates fixtures and runs the scenario
	msgs, events := messageFixtures(t, codec, messageCount)
	scenario(t, orchestrator, connections, corruptedIds, clientStream, msgs, events)

	// terminates resources
=======
	// terminates attacker
>>>>>>> ad106f70
	cancel()
	unittest.RequireCloseBefore(t, attacker.Done(), 1*time.Second, "could not stop attacker on time")
}

<<<<<<< HEAD
func mockConnectorForConnect(t *testing.T, connector *mockinsecure.CorruptedNodeConnector, corruptedIds flow.IdentityList) map[flow.Identifier]*mockinsecure.CorruptedNodeConnection {
	connections := make(map[flow.Identifier]*mockinsecure.CorruptedNodeConnection)
	connector.On("Connect", mock.Anything, mock.Anything).
		Return(
			func(ctx context.Context, id flow.Identifier) insecure.CorruptedNodeConnection {
				_, ok := corruptedIds.ByNodeID(id)
				require.True(t, ok)
				connection := &mockinsecure.CorruptedNodeConnection{}
				// mocks closing connections at the termination time of the attacker.
				connection.On("CloseConnection").Return(nil)
				connections[id] = connection
				return connection
			},
			func(ctx context.Context, id flow.Identifier) error {
				_, ok := corruptedIds.ByNodeID(id)
				require.True(t, ok)
				return nil
			})

	return connections
=======
// mockOrchestratorHandlingEvent mocks the given orchestrator to receive each of the given events exactly once. The returned wait group is
// released when individual events are seen by orchestrator exactly once.
func mockOrchestratorHandlingEvent(t *testing.T, orchestrator *mockinsecure.AttackOrchestrator, events []*insecure.Event) *sync.WaitGroup {
	orchestratorWG := &sync.WaitGroup{}
	orchestratorWG.Add(len(events)) // keeps track of total events that orchestrator receives

	mu := sync.Mutex{}
	seen := make(map[*insecure.Event]struct{}) // keeps track of unique events received by orchestrator
	orchestrator.On("HandleEventFromCorruptedNode", mock.Anything).Run(func(args mock.Arguments) {
		mu.Lock()
		defer mu.Unlock()

		e, ok := args[0].(*insecure.Event)
		require.True(t, ok)

		// event should not be seen before.
		_, ok = seen[e]
		require.False(t, ok)

		// received event by orchestrator must be an expected one.
		require.Contains(t, events, e)
		seen[e] = struct{}{}
		orchestratorWG.Done()

	}).Return(nil)

	return orchestratorWG
>>>>>>> ad106f70
}<|MERGE_RESOLUTION|>--- conflicted
+++ resolved
@@ -37,43 +37,17 @@
 // testAttackerObserve evaluates that upon receiving concurrent messages from corruptible conduits, the attacker
 // decodes the messages into events and relays them to its registered orchestrator.
 func testAttackerObserve(t *testing.T, concurrencyDegree int) {
-<<<<<<< HEAD
-	withAttacker(
+	// creates event fixtures and their corresponding messages.
+	messages, events := messageFixtures(t, cbor.NewCodec(), concurrencyDegree)
+
+	withAttackerClient(
 		t,
-		concurrencyDegree,
-		func(t *testing.T,
-			orchestrator *mockinsecure.AttackOrchestrator,
-			connections map[flow.Identifier]*mockinsecure.CorruptedNodeConnection,
-			corruptedIds flow.IdentityList,
-			client insecure.Attacker_ObserveClient,
-			messages []*insecure.Message,
-			events []*insecure.Event) {
-
-			orchestratorWG := sync.WaitGroup{}
-			orchestratorWG.Add(concurrencyDegree) // keeps track of total events that orchestrator receives
-
-			mu := sync.Mutex{}
-			seen := make(map[*insecure.Event]struct{}) // keeps track of unique events received by orchestrator
-			orchestrator.On("HandleEventFromCorruptedNode", mock.Anything).Run(func(args mock.Arguments) {
-				mu.Lock()
-				defer mu.Unlock()
-
-				e, ok := args[0].(*insecure.Event)
-				require.True(t, ok)
-
-				// event should not be seen before.
-				_, ok = seen[e]
-				require.False(t, ok)
-
-				// received event by orchestrator must be an expected one.
-				require.Contains(t, events, e)
-				seen[e] = struct{}{}
-				orchestratorWG.Done()
-
-			}).Return(nil)
+		func(t *testing.T, orchestrator *mockinsecure.AttackOrchestrator, client insecure.Attacker_ObserveClient) {
+			// mocks orchestrator to receive each event exactly once.
+			orchestratorWG := mockOrchestratorHandlingEvent(t, orchestrator, events)
 
 			// sends all messages concurrently to the attacker (imitating corruptible conduits sending
-			// messages conccurently to attacker).
+			// messages concurrently to attacker).
 			attackerSendWG := sync.WaitGroup{}
 			attackerSendWG.Add(concurrencyDegree)
 
@@ -119,19 +93,20 @@
 
 				e, ok := args[0].(*insecure.Event)
 				require.True(t, ok)
-=======
-	// creates event fixtures and their corresponding messages.
-	messages, events := messageFixtures(t, cbor.NewCodec(), concurrencyDegree)
->>>>>>> ad106f70
-
-	withAttackerClient(
-		t,
-		func(t *testing.T, orchestrator *mockinsecure.AttackOrchestrator, client insecure.Attacker_ObserveClient) {
-			// mocks orchestrator to receive each event exactly once.
-			orchestratorWG := mockOrchestratorHandlingEvent(t, orchestrator, events)
+
+				// event should not be seen before.
+				_, ok = seen[e]
+				require.False(t, ok)
+
+				// received event by orchestrator must be an expected one.
+				require.Contains(t, events, e)
+				seen[e] = struct{}{}
+				orchestratorWG.Done()
+
+			}).Return(nil)
 
 			// sends all messages concurrently to the attacker (imitating corruptible conduits sending
-			// messages concurrently to attacker).
+			// messages conccurently to attacker).
 			attackerSendWG := sync.WaitGroup{}
 			attackerSendWG.Add(concurrencyDegree)
 
@@ -216,19 +191,7 @@
 // attacker.
 func withAttackerClient(
 	t *testing.T,
-<<<<<<< HEAD
-	messageCount int, // number of messages received by attacker from corruptible conduits while playing scenario.
-	scenario func(
-		*testing.T,
-		*mockinsecure.AttackOrchestrator,
-		map[flow.Identifier]*mockinsecure.CorruptedNodeConnection,
-		flow.IdentityList,
-		insecure.Attacker_ObserveClient,
-		[]*insecure.Message,
-		[]*insecure.Event)) {
-=======
 	run func(*testing.T, *mockinsecure.AttackOrchestrator, insecure.Attacker_ObserveClient)) {
->>>>>>> ad106f70
 
 	withAttacker(t, func(t *testing.T, attacker *adversary.Attacker, orchestrator *mockinsecure.AttackOrchestrator) {
 		ctx, cancel := context.WithCancel(context.Background())
@@ -254,13 +217,7 @@
 	connector := &mockinsecure.CorruptedNodeConnector{}
 	corruptedIds := unittest.IdentityListFixture(messageCount)
 
-<<<<<<< HEAD
-	attacker, err := adversary.NewAttacker(
-		unittest.Logger(), attackerAddress, codec, orchestrator, connector, corruptedIds)
-
-=======
 	attacker, err := adversary.NewAttacker(unittest.Logger(), attackerAddress, codec, orchestrator)
->>>>>>> ad106f70
 	require.NoError(t, err)
 
 	// life-cycle management of attacker.
@@ -285,20 +242,40 @@
 
 	run(t, attacker, orchestrator)
 
-<<<<<<< HEAD
-	// creates fixtures and runs the scenario
-	msgs, events := messageFixtures(t, codec, messageCount)
-	scenario(t, orchestrator, connections, corruptedIds, clientStream, msgs, events)
-
-	// terminates resources
-=======
 	// terminates attacker
->>>>>>> ad106f70
 	cancel()
 	unittest.RequireCloseBefore(t, attacker.Done(), 1*time.Second, "could not stop attacker on time")
 }
 
-<<<<<<< HEAD
+// mockOrchestratorHandlingEvent mocks the given orchestrator to receive each of the given events exactly once. The returned wait group is
+// released when individual events are seen by orchestrator exactly once.
+func mockOrchestratorHandlingEvent(t *testing.T, orchestrator *mockinsecure.AttackOrchestrator, events []*insecure.Event) *sync.WaitGroup {
+	orchestratorWG := &sync.WaitGroup{}
+	orchestratorWG.Add(len(events)) // keeps track of total events that orchestrator receives
+
+	mu := sync.Mutex{}
+	seen := make(map[*insecure.Event]struct{}) // keeps track of unique events received by orchestrator
+	orchestrator.On("HandleEventFromCorruptedNode", mock.Anything).Run(func(args mock.Arguments) {
+		mu.Lock()
+		defer mu.Unlock()
+
+		e, ok := args[0].(*insecure.Event)
+		require.True(t, ok)
+
+		// event should not be seen before.
+		_, ok = seen[e]
+		require.False(t, ok)
+
+		// received event by orchestrator must be an expected one.
+		require.Contains(t, events, e)
+		seen[e] = struct{}{}
+		orchestratorWG.Done()
+
+	}).Return(nil)
+
+	return orchestratorWG
+}
+
 func mockConnectorForConnect(t *testing.T, connector *mockinsecure.CorruptedNodeConnector, corruptedIds flow.IdentityList) map[flow.Identifier]*mockinsecure.CorruptedNodeConnection {
 	connections := make(map[flow.Identifier]*mockinsecure.CorruptedNodeConnection)
 	connector.On("Connect", mock.Anything, mock.Anything).
@@ -319,33 +296,4 @@
 			})
 
 	return connections
-=======
-// mockOrchestratorHandlingEvent mocks the given orchestrator to receive each of the given events exactly once. The returned wait group is
-// released when individual events are seen by orchestrator exactly once.
-func mockOrchestratorHandlingEvent(t *testing.T, orchestrator *mockinsecure.AttackOrchestrator, events []*insecure.Event) *sync.WaitGroup {
-	orchestratorWG := &sync.WaitGroup{}
-	orchestratorWG.Add(len(events)) // keeps track of total events that orchestrator receives
-
-	mu := sync.Mutex{}
-	seen := make(map[*insecure.Event]struct{}) // keeps track of unique events received by orchestrator
-	orchestrator.On("HandleEventFromCorruptedNode", mock.Anything).Run(func(args mock.Arguments) {
-		mu.Lock()
-		defer mu.Unlock()
-
-		e, ok := args[0].(*insecure.Event)
-		require.True(t, ok)
-
-		// event should not be seen before.
-		_, ok = seen[e]
-		require.False(t, ok)
-
-		// received event by orchestrator must be an expected one.
-		require.Contains(t, events, e)
-		seen[e] = struct{}{}
-		orchestratorWG.Done()
-
-	}).Return(nil)
-
-	return orchestratorWG
->>>>>>> ad106f70
 }