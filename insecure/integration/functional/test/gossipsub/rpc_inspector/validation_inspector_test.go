package rpc_inspector

import (
	"context"
	"fmt"
	"os"
	"testing"
	"time"

	pubsub "github.com/libp2p/go-libp2p-pubsub"
	pb "github.com/libp2p/go-libp2p-pubsub/pb"
	"github.com/libp2p/go-libp2p/core/peer"
	"github.com/rs/zerolog"
	mockery "github.com/stretchr/testify/mock"
	"github.com/stretchr/testify/require"
	"go.uber.org/atomic"

	"github.com/onflow/flow-go/config"
	"github.com/onflow/flow-go/insecure/corruptlibp2p"
	"github.com/onflow/flow-go/insecure/internal"
	"github.com/onflow/flow-go/model/flow"
	"github.com/onflow/flow-go/module/irrecoverable"
	"github.com/onflow/flow-go/module/metrics"
	"github.com/onflow/flow-go/module/mock"
	"github.com/onflow/flow-go/network"
	"github.com/onflow/flow-go/network/channels"
	"github.com/onflow/flow-go/network/p2p"
	"github.com/onflow/flow-go/network/p2p/inspector/validation"
	p2pmsg "github.com/onflow/flow-go/network/p2p/message"
	mockp2p "github.com/onflow/flow-go/network/p2p/mock"
	p2ptest "github.com/onflow/flow-go/network/p2p/test"
	"github.com/onflow/flow-go/utils/unittest"
)

// TestValidationInspector_InvalidTopicId_Detection ensures that when an RPC control message contains an invalid topic ID an invalid control message
// notification is disseminated with the expected error.
// An invalid topic ID could have any of the following properties:
// - unknown topic: the topic is not a known Flow topic
// - malformed topic: topic is malformed in some way
// - invalid spork ID: spork ID prepended to topic and current spork ID do not match
func TestValidationInspector_InvalidTopicId_Detection(t *testing.T) {
	t.Parallel()
	role := flow.RoleConsensus
	sporkID := unittest.IdentifierFixture()
	flowConfig, err := config.DefaultConfig()
	require.NoError(t, err)
	inspectorConfig := flowConfig.NetworkConfig.GossipSubConfig.GossipSubRPCInspectorsConfig.GossipSubRPCValidationInspectorConfigs

	messageCount := 100
	inspectorConfig.NumberOfWorkers = 1
	controlMessageCount := int64(1)

	count := atomic.NewUint64(0)
	invGraftNotifCount := atomic.NewUint64(0)
	invPruneNotifCount := atomic.NewUint64(0)
	invIHaveNotifCount := atomic.NewUint64(0)
	done := make(chan struct{})
	expectedNumOfTotalNotif := 9
	// ensure expected notifications are disseminated with expected error
	inspectDisseminatedNotifyFunc := func(spammer *corruptlibp2p.GossipSubRouterSpammer) func(args mockery.Arguments) {
		return func(args mockery.Arguments) {
			count.Inc()
			notification, ok := args[0].(*p2p.InvCtrlMsgNotif)
			require.True(t, ok)
			require.Equal(t, notification.TopicType, p2p.CtrlMsgNonClusterTopicType, "IsClusterPrefixed is expected to be false, no RPC with cluster prefixed topic sent in this test")
			require.Equal(t, spammer.SpammerNode.ID(), notification.PeerID)
			require.True(t, channels.IsInvalidTopicErr(notification.Errors[0].Err))
			switch notification.MsgType {
			case p2pmsg.CtrlMsgGraft:
				invGraftNotifCount.Inc()
			case p2pmsg.CtrlMsgPrune:
				invPruneNotifCount.Inc()
			case p2pmsg.CtrlMsgIHave:
				invIHaveNotifCount.Inc()
			default:
				require.Fail(t, fmt.Sprintf("unexpected control message type %s error: %s", notification.MsgType, notification.Errors[0].Err))
			}
			if count.Load() == uint64(expectedNumOfTotalNotif) {
				close(done)
			}
		}
	}

	idProvider := mock.NewIdentityProvider(t)
	spammer := corruptlibp2p.NewGossipSubRouterSpammer(t, sporkID, role, idProvider)

	ctx, cancel := context.WithCancel(context.Background())
	signalerCtx := irrecoverable.NewMockSignalerContext(t, ctx)

	distributor := mockp2p.NewGossipSubInspectorNotificationDistributor(t)
	p2ptest.MockInspectorNotificationDistributorReadyDoneAware(distributor)
	withExpectedNotificationDissemination(expectedNumOfTotalNotif, inspectDisseminatedNotifyFunc)(distributor, spammer)
	meshTracer := meshTracerFixture(flowConfig, idProvider)
	topicProvider := newMockUpdatableTopicProvider()
	validationInspector, err := validation.NewControlMsgValidationInspector(&validation.InspectorParams{
		Logger:                  unittest.Logger(),
		SporkID:                 sporkID,
		Config:                  &inspectorConfig,
		Distributor:             distributor,
		IdProvider:              idProvider,
		HeroCacheMetricsFactory: metrics.NewNoopHeroCacheMetricsFactory(),
		InspectorMetrics:        metrics.NewNoopCollector(),
		RpcTracker:              meshTracer,
		NetworkingType:          network.PrivateNetwork,
		TopicOracle: func() p2p.TopicProvider {
			return topicProvider
		},
	})
	require.NoError(t, err)
	corruptInspectorFunc := corruptlibp2p.CorruptInspectorFunc(validationInspector)
	victimNode, victimIdentity := p2ptest.NodeFixture(t,
		sporkID,
		t.Name(),
		idProvider,
		p2ptest.WithRole(role),
		p2ptest.WithGossipSubTracer(meshTracer),
		internal.WithCorruptGossipSub(corruptlibp2p.CorruptGossipSubFactory(), corruptlibp2p.CorruptGossipSubConfigFactoryWithInspector(corruptInspectorFunc)))
	idProvider.On("ByPeerID", victimNode.ID()).Return(&victimIdentity, true).Maybe()
	idProvider.On("ByPeerID", spammer.SpammerNode.ID()).Return(&spammer.SpammerId, true).Maybe()

	// create unknown topic
	unknownTopic := channels.Topic(fmt.Sprintf("%s/%s", p2ptest.GossipSubTopicIdFixture(), sporkID))
	// create malformed topic
	malformedTopic := channels.Topic(unittest.RandomStringFixture(t, 100))
	// a topics spork ID is considered invalid if it does not match the current spork ID
	invalidSporkIDTopic := channels.Topic(fmt.Sprintf("%s/%s", channels.PushBlocks, unittest.IdentifierFixture()))

	// set topic oracle to return list with all topics to avoid hasSubscription failures and force topic validation
	topicProvider.UpdateTopics([]string{unknownTopic.String(), malformedTopic.String(), invalidSporkIDTopic.String()})

	validationInspector.Start(signalerCtx)
	nodes := []p2p.LibP2PNode{victimNode, spammer.SpammerNode}
	startNodesAndEnsureConnected(t, signalerCtx, nodes, sporkID)
	spammer.Start(t)
	defer stopComponents(t, cancel, nodes, validationInspector)

	// prepare to spam - generate control messages
	graftCtlMsgsWithUnknownTopic := spammer.GenerateCtlMessages(int(controlMessageCount), p2ptest.WithGraft(messageCount, unknownTopic.String()))
	graftCtlMsgsWithMalformedTopic := spammer.GenerateCtlMessages(int(controlMessageCount), p2ptest.WithGraft(messageCount, malformedTopic.String()))
	graftCtlMsgsInvalidSporkIDTopic := spammer.GenerateCtlMessages(int(controlMessageCount), p2ptest.WithGraft(messageCount, invalidSporkIDTopic.String()))

	pruneCtlMsgsWithUnknownTopic := spammer.GenerateCtlMessages(int(controlMessageCount), p2ptest.WithPrune(messageCount, unknownTopic.String()))
	pruneCtlMsgsWithMalformedTopic := spammer.GenerateCtlMessages(int(controlMessageCount), p2ptest.WithPrune(messageCount, malformedTopic.String()))
	pruneCtlMsgsInvalidSporkIDTopic := spammer.GenerateCtlMessages(int(controlMessageCount), p2ptest.WithPrune(messageCount, invalidSporkIDTopic.String()))

	iHaveCtlMsgsWithUnknownTopic := spammer.GenerateCtlMessages(int(controlMessageCount), p2ptest.WithIHave(messageCount, 1000, unknownTopic.String()))
	iHaveCtlMsgsWithMalformedTopic := spammer.GenerateCtlMessages(int(controlMessageCount), p2ptest.WithIHave(messageCount, 1000, malformedTopic.String()))
	iHaveCtlMsgsInvalidSporkIDTopic := spammer.GenerateCtlMessages(int(controlMessageCount), p2ptest.WithIHave(messageCount, 1000, invalidSporkIDTopic.String()))

	// spam the victim peer with invalid graft messages
	spammer.SpamControlMessage(t, victimNode, graftCtlMsgsWithUnknownTopic)
	spammer.SpamControlMessage(t, victimNode, graftCtlMsgsWithMalformedTopic)
	spammer.SpamControlMessage(t, victimNode, graftCtlMsgsInvalidSporkIDTopic)

	// spam the victim peer with invalid prune messages
	spammer.SpamControlMessage(t, victimNode, pruneCtlMsgsWithUnknownTopic)
	spammer.SpamControlMessage(t, victimNode, pruneCtlMsgsWithMalformedTopic)
	spammer.SpamControlMessage(t, victimNode, pruneCtlMsgsInvalidSporkIDTopic)

	// spam the victim peer with invalid ihave messages
	spammer.SpamControlMessage(t, victimNode, iHaveCtlMsgsWithUnknownTopic)
	spammer.SpamControlMessage(t, victimNode, iHaveCtlMsgsWithMalformedTopic)
	spammer.SpamControlMessage(t, victimNode, iHaveCtlMsgsInvalidSporkIDTopic)

	unittest.RequireCloseBefore(t, done, 5*time.Second, "failed to inspect RPC messages on time")

	// ensure we receive the expected number of invalid control message notifications for graft and prune control message types
	// we send 3 messages with 3 diff invalid topics
	require.Equal(t, uint64(3), invGraftNotifCount.Load())
	require.Equal(t, uint64(3), invPruneNotifCount.Load())
	require.Equal(t, uint64(3), invIHaveNotifCount.Load())
}

// TestValidationInspector_DuplicateTopicId_Detection ensures that when an RPC control message contains a duplicate topic ID an invalid control message
// notification is disseminated with the expected error.
func TestValidationInspector_DuplicateTopicId_Detection(t *testing.T) {
	t.Parallel()
	role := flow.RoleConsensus
	sporkID := unittest.IdentifierFixture()
	flowConfig, err := config.DefaultConfig()
	require.NoError(t, err)
	inspectorConfig := flowConfig.NetworkConfig.GossipSubConfig.GossipSubRPCInspectorsConfig.GossipSubRPCValidationInspectorConfigs

	inspectorConfig.NumberOfWorkers = 1

	messageCount := 10
	controlMessageCount := int64(1)

	count := atomic.NewInt64(0)
	done := make(chan struct{})
	expectedNumOfTotalNotif := 3
	invGraftNotifCount := atomic.NewUint64(0)
	invPruneNotifCount := atomic.NewUint64(0)
	invIHaveNotifCount := atomic.NewUint64(0)
	inspectDisseminatedNotifyFunc := func(spammer *corruptlibp2p.GossipSubRouterSpammer) func(args mockery.Arguments) {
		return func(args mockery.Arguments) {
			count.Inc()
			notification, ok := args[0].(*p2p.InvCtrlMsgNotif)
			require.True(t, ok)
<<<<<<< HEAD
			require.True(t, validation.IsDuplicateTopicErr(notification.Errors[0].Err))
=======
			require.Equal(t, notification.TopicType, p2p.CtrlMsgNonClusterTopicType, "IsClusterPrefixed is expected to be false, no RPC with cluster prefixed topic sent in this test")
			require.True(t, validation.IsDuplicateTopicErr(notification.Error))
>>>>>>> 9577079f
			require.Equal(t, spammer.SpammerNode.ID(), notification.PeerID)
			switch notification.MsgType {
			case p2pmsg.CtrlMsgGraft:
				invGraftNotifCount.Inc()
			case p2pmsg.CtrlMsgPrune:
				invPruneNotifCount.Inc()
			case p2pmsg.CtrlMsgIHave:
				invIHaveNotifCount.Inc()
			default:
				require.Fail(t, fmt.Sprintf("unexpected control message type %s error: %s", notification.MsgType, notification.Errors[0].Err))
			}

			if count.Load() == int64(expectedNumOfTotalNotif) {
				close(done)
			}
		}
	}

	idProvider := mock.NewIdentityProvider(t)
	spammer := corruptlibp2p.NewGossipSubRouterSpammer(t, sporkID, role, idProvider)

	ctx, cancel := context.WithCancel(context.Background())
	signalerCtx := irrecoverable.NewMockSignalerContext(t, ctx)

	distributor := mockp2p.NewGossipSubInspectorNotificationDistributor(t)
	p2ptest.MockInspectorNotificationDistributorReadyDoneAware(distributor)
	withExpectedNotificationDissemination(expectedNumOfTotalNotif, inspectDisseminatedNotifyFunc)(distributor, spammer)
	meshTracer := meshTracerFixture(flowConfig, idProvider)
	topicProvider := newMockUpdatableTopicProvider()
	validationInspector, err := validation.NewControlMsgValidationInspector(&validation.InspectorParams{
		Logger:                  unittest.Logger(),
		SporkID:                 sporkID,
		Config:                  &inspectorConfig,
		Distributor:             distributor,
		IdProvider:              idProvider,
		HeroCacheMetricsFactory: metrics.NewNoopHeroCacheMetricsFactory(),
		InspectorMetrics:        metrics.NewNoopCollector(),
		RpcTracker:              meshTracer,
		NetworkingType:          network.PrivateNetwork,
		TopicOracle: func() p2p.TopicProvider {
			return topicProvider
		},
	})
	require.NoError(t, err)

	corruptInspectorFunc := corruptlibp2p.CorruptInspectorFunc(validationInspector)
	victimNode, victimIdentity := p2ptest.NodeFixture(t,
		sporkID,
		t.Name(),
		idProvider,
		p2ptest.WithRole(role),
		p2ptest.WithGossipSubTracer(meshTracer),
		internal.WithCorruptGossipSub(corruptlibp2p.CorruptGossipSubFactory(), corruptlibp2p.CorruptGossipSubConfigFactoryWithInspector(corruptInspectorFunc)))
	idProvider.On("ByPeerID", victimNode.ID()).Return(&victimIdentity, true).Maybe()
	idProvider.On("ByPeerID", spammer.SpammerNode.ID()).Return(&spammer.SpammerId, true).Maybe()

	// a topics spork ID is considered invalid if it does not match the current spork ID
	duplicateTopic := channels.Topic(fmt.Sprintf("%s/%s", channels.PushBlocks, sporkID))
	// set topic oracle to return list with all topics to avoid hasSubscription failures and force topic validation
	topicProvider.UpdateTopics([]string{duplicateTopic.String()})

	validationInspector.Start(signalerCtx)
	nodes := []p2p.LibP2PNode{victimNode, spammer.SpammerNode}
	startNodesAndEnsureConnected(t, signalerCtx, nodes, sporkID)
	spammer.Start(t)
	defer stopComponents(t, cancel, nodes, validationInspector)

	// prepare to spam - generate control messages
	graftCtlMsgsDuplicateTopic := spammer.GenerateCtlMessages(int(controlMessageCount), p2ptest.WithGraft(messageCount, duplicateTopic.String()))
	ihaveCtlMsgsDuplicateTopic := spammer.GenerateCtlMessages(int(controlMessageCount), p2ptest.WithIHave(messageCount, 10, duplicateTopic.String()))
	pruneCtlMsgsDuplicateTopic := spammer.GenerateCtlMessages(int(controlMessageCount), p2ptest.WithPrune(messageCount, duplicateTopic.String()))

	// start spamming the victim peer
	spammer.SpamControlMessage(t, victimNode, graftCtlMsgsDuplicateTopic)
	spammer.SpamControlMessage(t, victimNode, ihaveCtlMsgsDuplicateTopic)
	spammer.SpamControlMessage(t, victimNode, pruneCtlMsgsDuplicateTopic)

	unittest.RequireCloseBefore(t, done, 5*time.Second, "failed to inspect RPC messages on time")
	// ensure we receive the expected number of invalid control message notifications for graft and prune control message types
	require.Equal(t, uint64(1), invGraftNotifCount.Load())
	require.Equal(t, uint64(1), invPruneNotifCount.Load())
	require.Equal(t, uint64(1), invIHaveNotifCount.Load())
}

// TestValidationInspector_IHaveDuplicateMessageId_Detection ensures that when an RPC iHave control message contains a duplicate message ID for a single topic
// notification is disseminated with the expected error.
func TestValidationInspector_IHaveDuplicateMessageId_Detection(t *testing.T) {
	t.Parallel()
	role := flow.RoleConsensus
	sporkID := unittest.IdentifierFixture()
	flowConfig, err := config.DefaultConfig()
	require.NoError(t, err)
	inspectorConfig := flowConfig.NetworkConfig.GossipSubConfig.GossipSubRPCInspectorsConfig.GossipSubRPCValidationInspectorConfigs

	inspectorConfig.NumberOfWorkers = 1

	count := atomic.NewInt64(0)
	done := make(chan struct{})
	expectedNumOfTotalNotif := 1
	invIHaveNotifCount := atomic.NewUint64(0)
	inspectDisseminatedNotifyFunc := func(spammer *corruptlibp2p.GossipSubRouterSpammer) func(args mockery.Arguments) {
		return func(args mockery.Arguments) {
			count.Inc()
			notification, ok := args[0].(*p2p.InvCtrlMsgNotif)
			require.True(t, ok)
<<<<<<< HEAD
			require.True(t, validation.IsDuplicateMessageIDErr(notification.Errors[0].Err))
=======
			require.Equal(t, notification.TopicType, p2p.CtrlMsgNonClusterTopicType, "IsClusterPrefixed is expected to be false, no RPC with cluster prefixed topic sent in this test")
			require.True(t, validation.IsDuplicateTopicErr(notification.Error))
>>>>>>> 9577079f
			require.Equal(t, spammer.SpammerNode.ID(), notification.PeerID)
			require.True(t,
				notification.MsgType == p2pmsg.CtrlMsgIHave,
				fmt.Sprintf("unexpected control message type %s error: %s", notification.MsgType, notification.Errors[0].Err))
			invIHaveNotifCount.Inc()

			if count.Load() == int64(expectedNumOfTotalNotif) {
				close(done)
			}
		}
	}

	idProvider := mock.NewIdentityProvider(t)
	spammer := corruptlibp2p.NewGossipSubRouterSpammer(t, sporkID, role, idProvider)

	ctx, cancel := context.WithCancel(context.Background())
	signalerCtx := irrecoverable.NewMockSignalerContext(t, ctx)

	distributor := mockp2p.NewGossipSubInspectorNotificationDistributor(t)
	p2ptest.MockInspectorNotificationDistributorReadyDoneAware(distributor)
	withExpectedNotificationDissemination(expectedNumOfTotalNotif, inspectDisseminatedNotifyFunc)(distributor, spammer)
	meshTracer := meshTracerFixture(flowConfig, idProvider)

	topicProvider := newMockUpdatableTopicProvider()
	validationInspector, err := validation.NewControlMsgValidationInspector(&validation.InspectorParams{
		Logger:                  unittest.Logger(),
		SporkID:                 sporkID,
		Config:                  &inspectorConfig,
		Distributor:             distributor,
		IdProvider:              idProvider,
		HeroCacheMetricsFactory: metrics.NewNoopHeroCacheMetricsFactory(),
		InspectorMetrics:        metrics.NewNoopCollector(),
		RpcTracker:              meshTracer,
		NetworkingType:          network.PrivateNetwork,
		TopicOracle: func() p2p.TopicProvider {
			return topicProvider
		},
	})
	require.NoError(t, err)

	corruptInspectorFunc := corruptlibp2p.CorruptInspectorFunc(validationInspector)
	victimNode, victimIdentity := p2ptest.NodeFixture(t,
		sporkID,
		t.Name(),
		idProvider,
		p2ptest.WithRole(role),
		p2ptest.WithGossipSubTracer(meshTracer),
		internal.WithCorruptGossipSub(corruptlibp2p.CorruptGossipSubFactory(), corruptlibp2p.CorruptGossipSubConfigFactoryWithInspector(corruptInspectorFunc)))
	idProvider.On("ByPeerID", victimNode.ID()).Return(&victimIdentity, true).Maybe()
	idProvider.On("ByPeerID", spammer.SpammerNode.ID()).Return(&spammer.SpammerId, true).Maybe()

	// prepare to spam - generate control messages
	pushBlocks := channels.Topic(fmt.Sprintf("%s/%s", channels.PushBlocks, sporkID))
	reqChunks := channels.Topic(fmt.Sprintf("%s/%s", channels.RequestChunks, sporkID))
	// set topic oracle to return list with all topics to avoid hasSubscription failures and force topic validation
	topicProvider.UpdateTopics([]string{pushBlocks.String(), reqChunks.String()})

	validationInspector.Start(signalerCtx)
	nodes := []p2p.LibP2PNode{victimNode, spammer.SpammerNode}
	startNodesAndEnsureConnected(t, signalerCtx, nodes, sporkID)
	spammer.Start(t)
	defer stopComponents(t, cancel, nodes, validationInspector)

	// generate 2 control messages with iHaves for different topics
	ihaveCtlMsgs1 := spammer.GenerateCtlMessages(1, p2ptest.WithIHave(1, 1, pushBlocks.String()))
	ihaveCtlMsgs2 := spammer.GenerateCtlMessages(1, p2ptest.WithIHave(1, 1, reqChunks.String()))

	// duplicate message ids for a single topic is invalid and will cause an error
	ihaveCtlMsgs1[0].Ihave[0].MessageIDs = append(ihaveCtlMsgs1[0].Ihave[0].MessageIDs, ihaveCtlMsgs1[0].Ihave[0].MessageIDs[0])
	// duplicate message ids across different topics is valid
	ihaveCtlMsgs2[0].Ihave[0].MessageIDs[0] = ihaveCtlMsgs1[0].Ihave[0].MessageIDs[0]

	// start spamming the victim peer
	spammer.SpamControlMessage(t, victimNode, ihaveCtlMsgs1)
	spammer.SpamControlMessage(t, victimNode, ihaveCtlMsgs2)

	unittest.RequireCloseBefore(t, done, 5*time.Second, "failed to inspect RPC messages on time")
	// ensure we receive the expected number of invalid control message notifications
	require.Equal(t, uint64(1), invIHaveNotifCount.Load())
}

// TestValidationInspector_UnknownClusterId_Detection ensures that when an RPC control message contains a topic with an unknown cluster ID an invalid control message
// notification is disseminated with the expected error.
func TestValidationInspector_UnknownClusterId_Detection(t *testing.T) {
	t.Parallel()
	role := flow.RoleConsensus
	sporkID := unittest.IdentifierFixture()
	flowConfig, err := config.DefaultConfig()
	require.NoError(t, err)
	inspectorConfig := flowConfig.NetworkConfig.GossipSubConfig.GossipSubRPCInspectorsConfig.GossipSubRPCValidationInspectorConfigs
	// set hard threshold to 0 so that in the case of invalid cluster ID
	// we force the inspector to return an error
	inspectorConfig.ClusterPrefixHardThreshold = 0
	inspectorConfig.NumberOfWorkers = 1

	// SafetyThreshold < messageCount < HardThreshold ensures that the RPC message will be further inspected and topic IDs will be checked
	// restricting the message count to 1 allows us to only aggregate a single error when the error is logged in the inspector.
	messageCount := 1
	controlMessageCount := int64(1)

	count := atomic.NewInt64(0)
	done := make(chan struct{})
	expectedNumOfTotalNotif := 2
	invGraftNotifCount := atomic.NewUint64(0)
	invPruneNotifCount := atomic.NewUint64(0)
	inspectDisseminatedNotifyFunc := func(spammer *corruptlibp2p.GossipSubRouterSpammer) func(args mockery.Arguments) {
		return func(args mockery.Arguments) {
			count.Inc()
			notification, ok := args[0].(*p2p.InvCtrlMsgNotif)
			require.True(t, ok)
			require.Equal(t, notification.TopicType, p2p.CtrlMsgTopicTypeClusterPrefixed)
			require.Equal(t, spammer.SpammerNode.ID(), notification.PeerID)
			require.True(t, channels.IsUnknownClusterIDErr(notification.Errors[0].Err))
			switch notification.MsgType {
			case p2pmsg.CtrlMsgGraft:
				invGraftNotifCount.Inc()
			case p2pmsg.CtrlMsgPrune:
				invPruneNotifCount.Inc()
			default:
				require.Fail(t, fmt.Sprintf("unexpected control message type %s error: %s", notification.MsgType, notification.Errors[0].Err))
			}

			if count.Load() == int64(expectedNumOfTotalNotif) {
				close(done)
			}
		}
	}

	idProvider := mock.NewIdentityProvider(t)
	spammer := corruptlibp2p.NewGossipSubRouterSpammer(t, sporkID, role, idProvider)
	ctx, cancel := context.WithCancel(context.Background())
	signalerCtx := irrecoverable.NewMockSignalerContext(t, ctx)

	distributor := mockp2p.NewGossipSubInspectorNotificationDistributor(t)
	p2ptest.MockInspectorNotificationDistributorReadyDoneAware(distributor)
	withExpectedNotificationDissemination(expectedNumOfTotalNotif, inspectDisseminatedNotifyFunc)(distributor, spammer)
	meshTracer := meshTracerFixture(flowConfig, idProvider)
	topicProvider := newMockUpdatableTopicProvider()
	validationInspector, err := validation.NewControlMsgValidationInspector(&validation.InspectorParams{
		Logger:                  unittest.Logger(),
		SporkID:                 sporkID,
		Config:                  &inspectorConfig,
		Distributor:             distributor,
		IdProvider:              idProvider,
		HeroCacheMetricsFactory: metrics.NewNoopHeroCacheMetricsFactory(),
		InspectorMetrics:        metrics.NewNoopCollector(),
		RpcTracker:              meshTracer,
		NetworkingType:          network.PrivateNetwork,
		TopicOracle: func() p2p.TopicProvider {
			return topicProvider
		},
	})
	require.NoError(t, err)

	corruptInspectorFunc := corruptlibp2p.CorruptInspectorFunc(validationInspector)
	victimNode, victimIdentity := p2ptest.NodeFixture(t,
		sporkID,
		t.Name(),
		idProvider,
		p2ptest.WithRole(role),
		p2ptest.WithGossipSubTracer(meshTracer),
		internal.WithCorruptGossipSub(corruptlibp2p.CorruptGossipSubFactory(), corruptlibp2p.CorruptGossipSubConfigFactoryWithInspector(corruptInspectorFunc)))
	idProvider.On("ByPeerID", victimNode.ID()).Return(&victimIdentity, true).Maybe()
	idProvider.On("ByPeerID", spammer.SpammerNode.ID()).Return(&spammer.SpammerId, true).Times(4)

	// setup cluster prefixed topic with an invalid cluster ID
	unknownClusterID := channels.Topic(channels.SyncCluster("unknown-cluster-ID"))
	// set topic oracle to return list with all topics to avoid hasSubscription failures and force topic validation
	topicProvider.UpdateTopics([]string{unknownClusterID.String()})

	// consume cluster ID update so that active cluster IDs set
	validationInspector.ActiveClustersChanged(flow.ChainIDList{"known-cluster-id"})

	validationInspector.Start(signalerCtx)
	nodes := []p2p.LibP2PNode{victimNode, spammer.SpammerNode}
	startNodesAndEnsureConnected(t, signalerCtx, nodes, sporkID)
	spammer.Start(t)
	defer stopComponents(t, cancel, nodes, validationInspector)

	// prepare to spam - generate control messages
	graftCtlMsgsDuplicateTopic := spammer.GenerateCtlMessages(int(controlMessageCount), p2ptest.WithGraft(messageCount, unknownClusterID.String()))
	pruneCtlMsgsDuplicateTopic := spammer.GenerateCtlMessages(int(controlMessageCount), p2ptest.WithPrune(messageCount, unknownClusterID.String()))

	// start spamming the victim peer
	spammer.SpamControlMessage(t, victimNode, graftCtlMsgsDuplicateTopic)
	spammer.SpamControlMessage(t, victimNode, pruneCtlMsgsDuplicateTopic)

	unittest.RequireCloseBefore(t, done, 5*time.Second, "failed to inspect RPC messages on time")
	// ensure we receive the expected number of invalid control message notifications for graft and prune control message types
	require.Equal(t, uint64(1), invGraftNotifCount.Load())
	require.Equal(t, uint64(1), invPruneNotifCount.Load())
}

// TestValidationInspector_ActiveClusterIdsNotSet_Graft_Detection ensures that an error is returned only after the cluster prefixed topics received for a peer exceed the configured
// cluster prefix hard threshold when the active cluster IDs not set and an invalid control message notification is disseminated with the expected error.
// This test involves Graft control messages.
func TestValidationInspector_ActiveClusterIdsNotSet_Graft_Detection(t *testing.T) {
	t.Parallel()
	role := flow.RoleConsensus
	sporkID := unittest.IdentifierFixture()
	flowConfig, err := config.DefaultConfig()
	require.NoError(t, err)
	inspectorConfig := flowConfig.NetworkConfig.GossipSubConfig.GossipSubRPCInspectorsConfig.GossipSubRPCValidationInspectorConfigs
	inspectorConfig.ClusterPrefixHardThreshold = 5
	inspectorConfig.NumberOfWorkers = 1
	controlMessageCount := int64(6)

	count := atomic.NewInt64(0)
	invGraftNotifCount := atomic.NewInt64(0)
	logHookDone := make(chan struct{})
	notificationDone := make(chan struct{})
	expectedNumOfLogs := 5
	expectedNumOfTotalNotif := 1
	hook := zerolog.HookFunc(func(e *zerolog.Event, level zerolog.Level, message string) {
		if level == zerolog.WarnLevel {
			if message == "failed to validate cluster prefixed control message with cluster prefixed topic active cluster ids not set" {
				count.Inc()
			}

			if count.Load() == int64(expectedNumOfLogs) {
				close(logHookDone)
			}
		}
	})
	logger := zerolog.New(os.Stdout).Level(zerolog.WarnLevel).Hook(hook)

	inspectDisseminatedNotifyFunc := func(spammer *corruptlibp2p.GossipSubRouterSpammer) func(args mockery.Arguments) {
		return func(args mockery.Arguments) {
			notification, ok := args[0].(*p2p.InvCtrlMsgNotif)
			require.True(t, ok)
			require.Equal(t, spammer.SpammerNode.ID(), notification.PeerID)
			require.True(t, validation.IsErrActiveClusterIDsNotSet(notification.Errors[0].Err))
			switch notification.MsgType {
			case p2pmsg.CtrlMsgGraft:
				invGraftNotifCount.Inc()
			default:
				require.Fail(t, fmt.Sprintf("unexpected control message type %s error: %s", notification.MsgType, notification.Errors[0].Err))
			}

			if invGraftNotifCount.Load() == int64(expectedNumOfTotalNotif) {
				close(notificationDone)
			}
		}
	}

	inspectorIdProvider := mock.NewIdentityProvider(t)
	idProvider := mock.NewIdentityProvider(t)
	spammer := corruptlibp2p.NewGossipSubRouterSpammer(t, sporkID, role, idProvider)
	ctx, cancel := context.WithCancel(context.Background())
	signalerCtx := irrecoverable.NewMockSignalerContext(t, ctx)

	distributor := mockp2p.NewGossipSubInspectorNotificationDistributor(t)
	p2ptest.MockInspectorNotificationDistributorReadyDoneAware(distributor)
	withExpectedNotificationDissemination(expectedNumOfTotalNotif, inspectDisseminatedNotifyFunc)(distributor, spammer)
	meshTracer := meshTracerFixture(flowConfig, idProvider)

	topicProvider := newMockUpdatableTopicProvider()
	validationInspector, err := validation.NewControlMsgValidationInspector(&validation.InspectorParams{
		Logger:                  logger,
		SporkID:                 sporkID,
		Config:                  &inspectorConfig,
		Distributor:             distributor,
		IdProvider:              inspectorIdProvider,
		HeroCacheMetricsFactory: metrics.NewNoopHeroCacheMetricsFactory(),
		InspectorMetrics:        metrics.NewNoopCollector(),
		RpcTracker:              meshTracer,
		NetworkingType:          network.PrivateNetwork,
		TopicOracle: func() p2p.TopicProvider {
			return topicProvider
		},
	})
	require.NoError(t, err)

	corruptInspectorFunc := corruptlibp2p.CorruptInspectorFunc(validationInspector)
	victimNode, victimIdentity := p2ptest.NodeFixture(t,
		sporkID,
		t.Name(),
		idProvider,
		p2ptest.WithRole(role),
		p2ptest.WithGossipSubTracer(meshTracer),
		internal.WithCorruptGossipSub(corruptlibp2p.CorruptGossipSubFactory(), corruptlibp2p.CorruptGossipSubConfigFactoryWithInspector(corruptInspectorFunc)))
	idProvider.On("ByPeerID", victimNode.ID()).Return(&victimIdentity, true).Maybe()
	idProvider.On("ByPeerID", spammer.SpammerNode.ID()).Return(&spammer.SpammerId, true).Maybe()
	// we expect controlMessageCount plus 1 extra call, this is due to messages that are exchanged when the nodes startup
	inspectorIdProvider.On("ByPeerID", spammer.SpammerNode.ID()).Return(&spammer.SpammerId, true).Times(int(controlMessageCount + 1))

	clusterPrefixedTopic := randomClusterPrefixedTopic()

	// set topic oracle to return list with all topics to avoid hasSubscription failures and force topic validation
	topicProvider.UpdateTopics([]string{clusterPrefixedTopic.String()})

	// we deliberately avoid setting the cluster IDs so that we eventually receive errors after we have exceeded the allowed cluster
	// prefixed hard threshold
	validationInspector.Start(signalerCtx)
	nodes := []p2p.LibP2PNode{victimNode, spammer.SpammerNode}
	startNodesAndEnsureConnected(t, signalerCtx, nodes, sporkID)
	spammer.Start(t)
	defer stopComponents(t, cancel, nodes, validationInspector)
	// generate multiple control messages with GRAFT's for randomly generated
	// cluster prefixed channels, this ensures we do not encounter duplicate topic ID errors
	ctlMsgs := spammer.GenerateCtlMessages(int(controlMessageCount), p2ptest.WithGraft(1, clusterPrefixedTopic.String()))
	// start spamming the victim peer
	spammer.SpamControlMessage(t, victimNode, ctlMsgs)

	unittest.RequireCloseBefore(t, logHookDone, 2*time.Second, "failed to observe warning logs on time")
	unittest.RequireCloseBefore(t, notificationDone, 2*time.Second, "failed to observe invalid control message notification on time")
}

// TestValidationInspector_ActiveClusterIdsNotSet_Prune_Detection ensures that an error is returned only after the cluster prefixed topics received for a peer exceed the configured
// cluster prefix hard threshold when the active cluster IDs not set and an invalid control message notification is disseminated with the expected error.
// This test involves Prune control messages.
func TestValidationInspector_ActiveClusterIdsNotSet_Prune_Detection(t *testing.T) {
	t.Parallel()
	role := flow.RoleConsensus
	sporkID := unittest.IdentifierFixture()
	flowConfig, err := config.DefaultConfig()
	require.NoError(t, err)
	inspectorConfig := flowConfig.NetworkConfig.GossipSubConfig.GossipSubRPCInspectorsConfig.GossipSubRPCValidationInspectorConfigs
	inspectorConfig.ClusterPrefixHardThreshold = 5
	inspectorConfig.NumberOfWorkers = 1
	controlMessageCount := int64(6)

	count := atomic.NewInt64(0)
	invPruneNotifCount := atomic.NewInt64(0)
	logHookDone := make(chan struct{})
	notificationDone := make(chan struct{})
	expectedNumOfLogs := 5
	expectedNumOfTotalNotif := 1
	hook := zerolog.HookFunc(func(e *zerolog.Event, level zerolog.Level, message string) {
		if level == zerolog.WarnLevel {
			if message == "failed to validate cluster prefixed control message with cluster prefixed topic active cluster ids not set" {
				count.Inc()
			}

			if count.Load() == int64(expectedNumOfLogs) {
				close(logHookDone)
			}
		}
	})
	logger := zerolog.New(os.Stdout).Level(zerolog.WarnLevel).Hook(hook)

	inspectDisseminatedNotifyFunc := func(spammer *corruptlibp2p.GossipSubRouterSpammer) func(args mockery.Arguments) {
		return func(args mockery.Arguments) {
			notification, ok := args[0].(*p2p.InvCtrlMsgNotif)
			require.True(t, ok)
			require.Equal(t, spammer.SpammerNode.ID(), notification.PeerID)
			require.True(t, validation.IsErrActiveClusterIDsNotSet(notification.Errors[0].Err))
			switch notification.MsgType {
			case p2pmsg.CtrlMsgPrune:
				invPruneNotifCount.Inc()
			default:
				require.Fail(t, fmt.Sprintf("unexpected control message type %s error: %s", notification.MsgType, notification.Errors[0].Err))
			}

			if invPruneNotifCount.Load() == int64(expectedNumOfTotalNotif) {
				close(notificationDone)
			}
		}
	}

	idProvider := mock.NewIdentityProvider(t)
	spammer := corruptlibp2p.NewGossipSubRouterSpammer(t, sporkID, role, idProvider)
	ctx, cancel := context.WithCancel(context.Background())
	signalerCtx := irrecoverable.NewMockSignalerContext(t, ctx)

	distributor := mockp2p.NewGossipSubInspectorNotificationDistributor(t)
	p2ptest.MockInspectorNotificationDistributorReadyDoneAware(distributor)
	withExpectedNotificationDissemination(expectedNumOfTotalNotif, inspectDisseminatedNotifyFunc)(distributor, spammer)
	meshTracer := meshTracerFixture(flowConfig, idProvider)
	topicProvider := newMockUpdatableTopicProvider()
	inspectorIdProvider := mock.NewIdentityProvider(t)
	validationInspector, err := validation.NewControlMsgValidationInspector(&validation.InspectorParams{
		Logger:                  logger,
		SporkID:                 sporkID,
		Config:                  &inspectorConfig,
		Distributor:             distributor,
		IdProvider:              inspectorIdProvider,
		HeroCacheMetricsFactory: metrics.NewNoopHeroCacheMetricsFactory(),
		InspectorMetrics:        metrics.NewNoopCollector(),
		RpcTracker:              meshTracer,
		NetworkingType:          network.PrivateNetwork,
		TopicOracle: func() p2p.TopicProvider {
			return topicProvider
		},
	})
	require.NoError(t, err)
	corruptInspectorFunc := corruptlibp2p.CorruptInspectorFunc(validationInspector)
	victimNode, victimIdentity := p2ptest.NodeFixture(t,
		sporkID,
		t.Name(),
		idProvider,
		p2ptest.WithRole(role),
		p2ptest.WithGossipSubTracer(meshTracer),
		internal.WithCorruptGossipSub(corruptlibp2p.CorruptGossipSubFactory(), corruptlibp2p.CorruptGossipSubConfigFactoryWithInspector(corruptInspectorFunc)))
	idProvider.On("ByPeerID", victimNode.ID()).Return(&victimIdentity, true).Maybe()
	idProvider.On("ByPeerID", spammer.SpammerNode.ID()).Return(&spammer.SpammerId, true).Maybe()
	// we expect controlMessageCount plus 1 extra call, this is due to messages that are exchanged when the nodes startup
	inspectorIdProvider.On("ByPeerID", spammer.SpammerNode.ID()).Return(&spammer.SpammerId, true).Times(int(controlMessageCount + 1))

	clusterPrefixedTopic := randomClusterPrefixedTopic()
	// set topic oracle to return list with all topics to avoid hasSubscription failures and force topic validation
	topicProvider.UpdateTopics([]string{clusterPrefixedTopic.String()})

	// we deliberately avoid setting the cluster IDs so that we eventually receive errors after we have exceeded the allowed cluster
	// prefixed hard threshold
	validationInspector.Start(signalerCtx)
	nodes := []p2p.LibP2PNode{victimNode, spammer.SpammerNode}
	startNodesAndEnsureConnected(t, signalerCtx, nodes, sporkID)
	spammer.Start(t)
	defer stopComponents(t, cancel, nodes, validationInspector)
	// generate multiple control messages with GRAFT's for randomly generated
	// cluster prefixed channels, this ensures we do not encounter duplicate topic ID errors
	ctlMsgs := spammer.GenerateCtlMessages(int(controlMessageCount), p2ptest.WithPrune(1, clusterPrefixedTopic.String()))
	// start spamming the victim peer
	spammer.SpamControlMessage(t, victimNode, ctlMsgs)

	unittest.RequireCloseBefore(t, logHookDone, 2*time.Second, "failed to observe warning logs on time")
	unittest.RequireCloseBefore(t, notificationDone, 2*time.Second, "failed to observe invalid control message notification on time")
}

// TestValidationInspector_UnstakedNode_Detection ensures that RPC control message inspector disseminates an invalid control message notification when an unstaked peer
// sends a control message for a cluster prefixed topic.
func TestValidationInspector_UnstakedNode_Detection(t *testing.T) {
	t.Parallel()
	role := flow.RoleConsensus
	sporkID := unittest.IdentifierFixture()
	flowConfig, err := config.DefaultConfig()
	require.NoError(t, err)
	inspectorConfig := flowConfig.NetworkConfig.GossipSubConfig.GossipSubRPCInspectorsConfig.GossipSubRPCValidationInspectorConfigs
	// set hard threshold to 0 so that in the case of invalid cluster ID
	// we force the inspector to return an error
	inspectorConfig.ClusterPrefixHardThreshold = 0
	inspectorConfig.NumberOfWorkers = 1

	// SafetyThreshold < messageCount < HardThreshold ensures that the RPC message will be further inspected and topic IDs will be checked
	// restricting the message count to 1 allows us to only aggregate a single error when the error is logged in the inspector.
	messageCount := 10
	controlMessageCount := int64(1)

	count := atomic.NewInt64(0)
	done := make(chan struct{})
	expectedNumOfLogs := 2
	hook := zerolog.HookFunc(func(e *zerolog.Event, level zerolog.Level, message string) {
		if level == zerolog.WarnLevel {
			if message == "control message received from unstaked peer" {
				count.Inc()
			}
		}
		if count.Load() == int64(expectedNumOfLogs) {
			close(done)
		}
	})
	logger := zerolog.New(os.Stdout).Level(zerolog.WarnLevel).Hook(hook)

	idProvider := mock.NewIdentityProvider(t)
	spammer := corruptlibp2p.NewGossipSubRouterSpammer(t, sporkID, role, idProvider)
	ctx, cancel := context.WithCancel(context.Background())
	signalerCtx := irrecoverable.NewMockSignalerContext(t, ctx)

	distributor := mockp2p.NewGossipSubInspectorNotificationDistributor(t)
	p2ptest.MockInspectorNotificationDistributorReadyDoneAware(distributor)
	meshTracer := meshTracerFixture(flowConfig, idProvider)

	topicProvider := newMockUpdatableTopicProvider()
	inspectorIdProvider := mock.NewIdentityProvider(t)
	validationInspector, err := validation.NewControlMsgValidationInspector(&validation.InspectorParams{
		Logger:                  logger,
		SporkID:                 sporkID,
		Config:                  &inspectorConfig,
		Distributor:             distributor,
		IdProvider:              inspectorIdProvider,
		HeroCacheMetricsFactory: metrics.NewNoopHeroCacheMetricsFactory(),
		InspectorMetrics:        metrics.NewNoopCollector(),
		RpcTracker:              meshTracer,
		NetworkingType:          network.PrivateNetwork,
		TopicOracle: func() p2p.TopicProvider {
			return topicProvider
		},
	})
	require.NoError(t, err)
	corruptInspectorFunc := corruptlibp2p.CorruptInspectorFunc(validationInspector)
	victimNode, victimIdentity := p2ptest.NodeFixture(t,
		sporkID,
		t.Name(),
		idProvider,
		p2ptest.WithRole(role),
		p2ptest.WithGossipSubTracer(meshTracer),
		internal.WithCorruptGossipSub(corruptlibp2p.CorruptGossipSubFactory(), corruptlibp2p.CorruptGossipSubConfigFactoryWithInspector(corruptInspectorFunc)))
	idProvider.On("ByPeerID", victimNode.ID()).Return(&victimIdentity, true).Maybe()
	idProvider.On("ByPeerID", spammer.SpammerNode.ID()).Return(&spammer.SpammerId, true).Maybe()
	// we expect 2 calls from notification inspection plus 1 extra call, this is due to messages that are exchanged when the nodes startup
	inspectorIdProvider.On("ByPeerID", spammer.SpammerNode.ID()).Return(nil, false).Times(3)

	// setup cluster prefixed topic with an invalid cluster ID
	clusterID := flow.ChainID("known-cluster-id")
	clusterIDTopic := channels.Topic(channels.SyncCluster(clusterID))
	// consume cluster ID update so that active cluster IDs set
	validationInspector.ActiveClustersChanged(flow.ChainIDList{clusterID})

	// set topic oracle to return list with all topics to avoid hasSubscription failures and force topic validation
	topicProvider.UpdateTopics([]string{clusterIDTopic.String()})

	validationInspector.Start(signalerCtx)
	nodes := []p2p.LibP2PNode{victimNode, spammer.SpammerNode}
	startNodesAndEnsureConnected(t, signalerCtx, nodes, sporkID)
	spammer.Start(t)
	defer stopComponents(t, cancel, nodes, validationInspector)

	// prepare to spam - generate control messages
	graftCtlMsgsDuplicateTopic := spammer.GenerateCtlMessages(int(controlMessageCount), p2ptest.WithGraft(messageCount, clusterIDTopic.String()))
	pruneCtlMsgsDuplicateTopic := spammer.GenerateCtlMessages(int(controlMessageCount), p2ptest.WithPrune(messageCount, clusterIDTopic.String()))

	// start spamming the victim peer
	spammer.SpamControlMessage(t, victimNode, graftCtlMsgsDuplicateTopic)
	spammer.SpamControlMessage(t, victimNode, pruneCtlMsgsDuplicateTopic)

	unittest.RequireCloseBefore(t, done, 5*time.Second, "failed to inspect RPC messages on time")
}

// TestValidationInspector_InspectIWants_CacheMissThreshold ensures that expected invalid control message notification is disseminated when the number of iWant message Ids
// without a corresponding iHave message sent with the same message ID exceeds the configured cache miss threshold.
func TestValidationInspector_InspectIWants_CacheMissThreshold(t *testing.T) {
	t.Parallel()
	role := flow.RoleConsensus
	sporkID := unittest.IdentifierFixture()
	// create our RPC validation inspector
	flowConfig, err := config.DefaultConfig()
	require.NoError(t, err)
	inspectorConfig := flowConfig.NetworkConfig.GossipSubConfig.GossipSubRPCInspectorsConfig.GossipSubRPCValidationInspectorConfigs
	// force all cache miss checks
	inspectorConfig.IWantRPCInspectionConfig.CacheMissCheckSize = 1
	inspectorConfig.NumberOfWorkers = 1
	inspectorConfig.IWantRPCInspectionConfig.CacheMissThreshold = .5 // set cache miss threshold to 50%
	messageCount := 1
	controlMessageCount := int64(1)
	cacheMissThresholdNotifCount := atomic.NewUint64(0)
	done := make(chan struct{})
	// ensure expected notifications are disseminated with expected error
	inspectDisseminatedNotifyFunc := func(spammer *corruptlibp2p.GossipSubRouterSpammer) func(args mockery.Arguments) {
		return func(args mockery.Arguments) {
			notification, ok := args[0].(*p2p.InvCtrlMsgNotif)
			require.True(t, ok)
			require.Equal(t, notification.TopicType, p2p.CtrlMsgNonClusterTopicType, "IsClusterPrefixed is expected to be false, no RPC with cluster prefixed topic sent in this test")
			require.Equal(t, spammer.SpammerNode.ID(), notification.PeerID)
			require.True(t, notification.MsgType == p2pmsg.CtrlMsgIWant, fmt.Sprintf("unexpected control message type %s error: %s", notification.MsgType, notification.Errors[0].Err))
			require.True(t, validation.IsIWantCacheMissThresholdErr(notification.Errors[0].Err))
			cacheMissThresholdNotifCount.Inc()
			if cacheMissThresholdNotifCount.Load() == 1 {
				close(done)
			}
		}
	}

	idProvider := mock.NewIdentityProvider(t)
	spammer := corruptlibp2p.NewGossipSubRouterSpammer(t, sporkID, role, idProvider)

	ctx, cancel := context.WithCancel(context.Background())
	signalerCtx := irrecoverable.NewMockSignalerContext(t, ctx)

	distributor := mockp2p.NewGossipSubInspectorNotificationDistributor(t)
	p2ptest.MockInspectorNotificationDistributorReadyDoneAware(distributor)
	withExpectedNotificationDissemination(1, inspectDisseminatedNotifyFunc)(distributor, spammer)
	meshTracer := meshTracerFixture(flowConfig, idProvider)

	topicProvider := newMockUpdatableTopicProvider()
	validationInspector, err := validation.NewControlMsgValidationInspector(&validation.InspectorParams{
		Logger:                  unittest.Logger(),
		SporkID:                 sporkID,
		Config:                  &inspectorConfig,
		Distributor:             distributor,
		IdProvider:              idProvider,
		HeroCacheMetricsFactory: metrics.NewNoopHeroCacheMetricsFactory(),
		InspectorMetrics:        metrics.NewNoopCollector(),
		RpcTracker:              meshTracer,
		NetworkingType:          network.PrivateNetwork,
		TopicOracle: func() p2p.TopicProvider {
			return topicProvider
		},
	})
	require.NoError(t, err)
	corruptInspectorFunc := corruptlibp2p.CorruptInspectorFunc(validationInspector)
	victimNode, victimIdentity := p2ptest.NodeFixture(t,
		sporkID,
		t.Name(),
		idProvider,
		p2ptest.WithRole(role),
		p2ptest.WithGossipSubTracer(meshTracer),
		internal.WithCorruptGossipSub(corruptlibp2p.CorruptGossipSubFactory(), corruptlibp2p.CorruptGossipSubConfigFactoryWithInspector(corruptInspectorFunc)))
	idProvider.On("ByPeerID", victimNode.ID()).Return(&victimIdentity, true).Maybe()
	idProvider.On("ByPeerID", spammer.SpammerNode.ID()).Return(&spammer.SpammerId, true).Maybe()

	messageIDs := p2ptest.GossipSubMessageIdsFixture(10)

	// create control message with iWant that contains 5 message IDs that were not tracked
<<<<<<< HEAD
	ctlWithIWants := spammer.GenerateCtlMessages(int(controlMessageCount), corruptlibp2p.WithIWants(messageCount, messageCount))
=======
	ctlWithIWants := spammer.GenerateCtlMessages(int(controlMessageCount), p2ptest.WithIWant(messageCount, messageCount))
>>>>>>> 9577079f
	ctlWithIWants[0].Iwant[0].MessageIDs = messageIDs // the first 5 message ids will not have a corresponding iHave
	topic := channels.PushBlocks
	// create control message with iHave that contains only the last 4 message IDs, this will force cache misses for the other 6 message IDs
	ctlWithIhaves := spammer.GenerateCtlMessages(int(controlMessageCount), p2ptest.WithIHave(messageCount, messageCount, topic.String()))
	ctlWithIhaves[0].Ihave[0].MessageIDs = messageIDs[6:]
	// set topic oracle
	topicProvider.UpdateTopics([]string{topic.String()})
	validationInspector.Start(signalerCtx)
	nodes := []p2p.LibP2PNode{victimNode, spammer.SpammerNode}
	startNodesAndEnsureConnected(t, signalerCtx, nodes, sporkID)
	spammer.Start(t)
	meshTracer.Start(signalerCtx)
	defer stopComponents(t, cancel, nodes, validationInspector, meshTracer)

	// simulate tracking some message IDs
	meshTracer.SendRPC(&pubsub.RPC{
		RPC: pb.RPC{
			Control: &ctlWithIhaves[0],
		},
	}, "")

	// spam the victim with iWant message that contains message IDs that do not have a corresponding iHave
	spammer.SpamControlMessage(t, victimNode, ctlWithIWants)

	unittest.RequireCloseBefore(t, done, 2*time.Second, "failed to inspect RPC messages on time")
}

// TestValidationInspector_InspectRpcPublishMessages ensures that expected invalid control message notification is disseminated when the number of errors encountered during
// RPC publish message validation exceeds the configured error threshold.
func TestValidationInspector_InspectRpcPublishMessages(t *testing.T) {
	t.Parallel()
	role := flow.RoleConsensus
	sporkID := unittest.IdentifierFixture()
	// create our RPC validation inspector
	flowConfig, err := config.DefaultConfig()
	require.NoError(t, err)
	inspectorConfig := flowConfig.NetworkConfig.GossipSubConfig.GossipSubRPCInspectorsConfig.GossipSubRPCValidationInspectorConfigs
	inspectorConfig.NumberOfWorkers = 1

	idProvider := mock.NewIdentityProvider(t)
	spammer := corruptlibp2p.NewGossipSubRouterSpammer(t, sporkID, role, idProvider)

	controlMessageCount := int64(1)
	notificationCount := atomic.NewUint64(0)
	done := make(chan struct{})
	validTopic := channels.Topic(fmt.Sprintf("%s/%s", channels.TestNetworkChannel.String(), sporkID)).String()
	// create unknown topic
	unknownTopic := channels.Topic(fmt.Sprintf("%s/%s", p2ptest.GossipSubTopicIdFixture(), sporkID)).String()
	// create malformed topic
	malformedTopic := channels.Topic(unittest.RandomStringFixture(t, 100)).String()
	// a topics spork ID is considered invalid if it does not match the current spork ID
	invalidSporkIDTopic := channels.Topic(fmt.Sprintf("%s/%s", channels.PushBlocks, unittest.IdentifierFixture())).String()

	// unknown peer ID
	unknownPeerID := unittest.PeerIdFixture(t)

	// ejected identity
	ejectedIdentityPeerID := unittest.PeerIdFixture(t)
	ejectedIdentity := unittest.IdentityFixture()
	ejectedIdentity.Ejected = true

	// invalid messages this should force a notification to disseminate
	invalidPublishMsgs := []*pb.Message{
		{Topic: &unknownTopic, From: []byte(spammer.SpammerNode.ID())},
		{Topic: &malformedTopic, From: []byte(spammer.SpammerNode.ID())},
		{Topic: &malformedTopic, From: []byte(spammer.SpammerNode.ID())},
		{Topic: &malformedTopic, From: []byte(spammer.SpammerNode.ID())},
		{Topic: &invalidSporkIDTopic, From: []byte(spammer.SpammerNode.ID())},
		{Topic: &validTopic, From: []byte(unknownPeerID)},
		{Topic: &validTopic, From: []byte(ejectedIdentityPeerID)},
	}
	topic := channels.Topic(fmt.Sprintf("%s/%s", channels.PushBlocks, sporkID))
	// first create 4 valid messages
	publishMsgs := unittest.GossipSubMessageFixtures(4, topic.String(), unittest.WithFrom(spammer.SpammerNode.ID()))
	publishMsgs = append(publishMsgs, invalidPublishMsgs...)
	// ensure expected notifications are disseminated with expected error
	inspectDisseminatedNotifyFunc := func(spammer *corruptlibp2p.GossipSubRouterSpammer) func(args mockery.Arguments) {
		return func(args mockery.Arguments) {
			notification, ok := args[0].(*p2p.InvCtrlMsgNotif)
			require.True(t, ok)
			require.Equal(t, notification.TopicType, p2p.CtrlMsgNonClusterTopicType, "IsClusterPrefixed is expected to be false, no RPC with cluster prefixed topic sent in this test")
			require.Equal(t, spammer.SpammerNode.ID(), notification.PeerID)
			require.True(t, notification.MsgType == p2pmsg.RpcPublishMessage, fmt.Sprintf("unexpected control message type %s error: %s", notification.MsgType, notification.Errors[0].Err))
			require.True(t, validation.IsInvalidRpcPublishMessagesErr(notification.Errors[0].Err))
			require.Contains(t,
				notification.Errors[0].Err.Error(),
				fmt.Sprintf("%d error(s) encountered", len(invalidPublishMsgs)),
				fmt.Sprintf("expected %d errors, an error for each invalid pubsub message", len(invalidPublishMsgs)))
			require.Contains(t, notification.Errors[0].Err.Error(), fmt.Sprintf("received rpc publish message from unstaked peer: %s", unknownPeerID))
			require.Contains(t, notification.Errors[0].Err.Error(), fmt.Sprintf("received rpc publish message from ejected peer: %s", ejectedIdentityPeerID))
			notificationCount.Inc()
			if notificationCount.Load() == 1 {
				close(done)
			}
		}
	}

	ctx, cancel := context.WithCancel(context.Background())
	signalerCtx := irrecoverable.NewMockSignalerContext(t, ctx)

	distributor := mockp2p.NewGossipSubInspectorNotificationDistributor(t)
	p2ptest.MockInspectorNotificationDistributorReadyDoneAware(distributor)
	withExpectedNotificationDissemination(1, inspectDisseminatedNotifyFunc)(distributor, spammer)
	meshTracer := meshTracerFixture(flowConfig, idProvider)
	topicProvider := newMockUpdatableTopicProvider()
	validationInspector, err := validation.NewControlMsgValidationInspector(&validation.InspectorParams{
		Logger:                  unittest.Logger(),
		SporkID:                 sporkID,
		Config:                  &inspectorConfig,
		Distributor:             distributor,
		IdProvider:              idProvider,
		HeroCacheMetricsFactory: metrics.NewNoopHeroCacheMetricsFactory(),
		InspectorMetrics:        metrics.NewNoopCollector(),
		RpcTracker:              meshTracer,
		NetworkingType:          network.PrivateNetwork,
		TopicOracle: func() p2p.TopicProvider {
			return topicProvider
		},
	})
	require.NoError(t, err)
	// set topic oracle to return list with all topics to avoid hasSubscription failures and force topic validation
	topics := make([]string, len(publishMsgs))
	for i := 0; i < len(publishMsgs); i++ {
		topics[i] = publishMsgs[i].GetTopic()
	}
	topicProvider.UpdateTopics(topics)

	// after 7 errors encountered disseminate a notification
	inspectorConfig.RpcMessageErrorThreshold = 6

	require.NoError(t, err)
	corruptInspectorFunc := corruptlibp2p.CorruptInspectorFunc(validationInspector)
	victimNode, victimIdentity := p2ptest.NodeFixture(t,
		sporkID,
		t.Name(),
		idProvider,
		p2ptest.WithRole(role),
		p2ptest.WithGossipSubTracer(meshTracer),
		internal.WithCorruptGossipSub(corruptlibp2p.CorruptGossipSubFactory(), corruptlibp2p.CorruptGossipSubConfigFactoryWithInspector(corruptInspectorFunc)))
	idProvider.On("ByPeerID", victimNode.ID()).Return(&victimIdentity, true).Maybe()
	idProvider.On("ByPeerID", spammer.SpammerNode.ID()).Return(&spammer.SpammerId, true).Maybe()

	// return nil for unknown peer ID indicating unstaked peer
	idProvider.On("ByPeerID", unknownPeerID).Return(nil, false).Once()
	// return ejected identity for peer ID will force message validation failure
	idProvider.On("ByPeerID", ejectedIdentityPeerID).Return(ejectedIdentity, true).Once()

	// set topic oracle to return list with all topics to avoid hasSubscription failures and force topic validation
	topicProvider.UpdateTopics([]string{topic.String(), unknownTopic, malformedTopic, invalidSporkIDTopic})

	validationInspector.Start(signalerCtx)
	nodes := []p2p.LibP2PNode{victimNode, spammer.SpammerNode}
	startNodesAndEnsureConnected(t, signalerCtx, nodes, sporkID)
	spammer.Start(t)
	meshTracer.Start(signalerCtx)
	defer stopComponents(t, cancel, nodes, validationInspector, meshTracer)

	// prepare to spam - generate control messages
	ctlMsg := spammer.GenerateCtlMessages(int(controlMessageCount))
	// start spamming the victim peer
	spammer.SpamControlMessage(t, victimNode, ctlMsg, publishMsgs...)

	unittest.RequireCloseBefore(t, done, 5*time.Second, "failed to inspect RPC messages on time")
	// ensure we receive the expected number of invalid control message notifications for graft and prune control message types
	require.Equal(t, uint64(1), notificationCount.Load())
}

// TestValidationInspector_MultiErrorNotification ensures that control message validation captures all errors for invalid control messages for a single control message type. RPC validation is performed
// on each control message type, during this validation a sample of the control messages for that type are inspected. This test ensures that the entire sample is inspected and all errors are captured in
// the p2p.InvCtrlMsgErrs field of the invalid control message notification.
func TestValidationInspector_MultiErrorNotification(t *testing.T) {
	t.Parallel()
	role := flow.RoleConsensus
	sporkID := unittest.IdentifierFixture()
	flowConfig, err := config.DefaultConfig()
	require.NoError(t, err)
	inspectorConfig := flowConfig.NetworkConfig.GossipSubConfig.GossipSubRPCInspectorsConfig.GossipSubRPCValidationInspectorConfigs

	inspectorConfig.NumberOfWorkers = 1
	controlMessageCount := int64(1)
	invGraftCount := atomic.NewUint64(0)
	invPruneCount := atomic.NewUint64(0)
	invIHaveCount := atomic.NewUint64(0)
	invIWantCount := atomic.NewUint64(0)
	done := make(chan struct{})
	expectedNumOfTotalNotif := 4

	requireExpectedNotifErr := func(notification *p2p.InvCtrlMsgNotif) {
		for _, invErr := range notification.Errors {
			require.True(t, channels.IsInvalidTopicErr(invErr.Err))
		}
	}

	// ensure expected notifications are disseminated with expected error
	inspectDisseminatedNotifyFunc := func(spammer *corruptlibp2p.GossipSubRouterSpammer) func(args mockery.Arguments) {
		return func(args mockery.Arguments) {
			notification, ok := args[0].(*p2p.InvCtrlMsgNotif)
			require.True(t, ok)
			require.Equal(t, spammer.SpammerNode.ID(), notification.PeerID)
			switch notification.MsgType {
			case p2pmsg.CtrlMsgGraft:
				requireExpectedNotifErr(notification)
				require.Len(t, notification.Errors, 3)
				invGraftCount.Inc()
			case p2pmsg.CtrlMsgPrune:
				requireExpectedNotifErr(notification)
				require.Len(t, notification.Errors, 3)
				invPruneCount.Inc()
			case p2pmsg.CtrlMsgIHave:
				requireExpectedNotifErr(notification)
				require.Len(t, notification.Errors, 3)
				invIHaveCount.Inc()
			case p2pmsg.CtrlMsgIWant:
				require.Len(t, notification.Errors, 1)
				require.True(t, validation.IsIWantDuplicateMsgIDThresholdErr(notification.Errors[0].Err))
				invIWantCount.Inc()
			default:
				require.Fail(t, fmt.Sprintf("unexpected control message type %s error: %s", notification.MsgType, notification.Errors[0].Err))
			}

			if invGraftCount.Load()+invPruneCount.Load()+invIHaveCount.Load()+invIWantCount.Load() == uint64(expectedNumOfTotalNotif) {
				close(done)
			}
		}
	}

	idProvider := mock.NewIdentityProvider(t)
	spammer := corruptlibp2p.NewGossipSubRouterSpammer(t, sporkID, role, idProvider)

	ctx, cancel := context.WithCancel(context.Background())
	signalerCtx := irrecoverable.NewMockSignalerContext(t, ctx)

	distributor := mockp2p.NewGossipSubInspectorNotificationDistributor(t)
	p2ptest.MockInspectorNotificationDistributorReadyDoneAware(distributor)
	topicProvider := newMockUpdatableTopicProvider()
	withExpectedNotificationDissemination(expectedNumOfTotalNotif, inspectDisseminatedNotifyFunc)(distributor, spammer)
	meshTracer := meshTracerFixture(flowConfig, idProvider)

	inspectorMetrics := mock.NewGossipSubRpcValidationInspectorMetrics(t)
	inspectorMetrics.On("AsyncProcessingStarted")
	inspectorMetrics.On("AsyncProcessingFinished", mockery.AnythingOfType("time.Duration"))
	inspectorMetrics.On("InvalidControlMessageNotificationErrors", mockery.AnythingOfType("int")).Run(func(args mockery.Arguments) {
		count, ok := args.Get(0).(int)
		require.True(t, ok)
		// count is expected to be 3 for graft, prune and ihave messages that have been configured with 3 invalid topics.
		// 1 for iwant control message with a single duplicate message ID error.
		require.True(t, count == 3 || count == 1)
	})
	validationInspector, err := validation.NewControlMsgValidationInspector(&validation.InspectorParams{
		Logger:                  unittest.Logger(),
		SporkID:                 sporkID,
		Config:                  &inspectorConfig,
		Distributor:             distributor,
		IdProvider:              idProvider,
		HeroCacheMetricsFactory: metrics.NewNoopHeroCacheMetricsFactory(),
		InspectorMetrics:        inspectorMetrics,
		RpcTracker:              meshTracer,
		NetworkingType:          network.PrivateNetwork,
		TopicOracle: func() p2p.TopicProvider {
			return topicProvider
		},
	})
	require.NoError(t, err)

	corruptInspectorFunc := corruptlibp2p.CorruptInspectorFunc(validationInspector)
	victimNode, victimIdentity := p2ptest.NodeFixture(
		t,
		sporkID,
		t.Name(),
		idProvider,
		p2ptest.WithRole(role),
		p2ptest.WithGossipSubTracer(meshTracer),
		internal.WithCorruptGossipSub(corruptlibp2p.CorruptGossipSubFactory(),
			corruptlibp2p.CorruptGossipSubConfigFactoryWithInspector(corruptInspectorFunc)),
	)
	idProvider.On("ByPeerID", victimNode.ID()).Return(&victimIdentity, true).Maybe()
	idProvider.On("ByPeerID", spammer.SpammerNode.ID()).Return(&spammer.SpammerId, true).Maybe()

	// create unknown topic
	unknownTopic := channels.Topic(fmt.Sprintf("%s/%s", corruptlibp2p.GossipSubTopicIdFixture(), sporkID))
	// create malformed topic
	malformedTopic := channels.Topic(channels.TestNetworkChannel)
	// a topics spork ID is considered invalid if it does not match the current spork ID
	invalidSporkIDTopic := channels.Topic(fmt.Sprintf("%s/%s", channels.PushBlocks, unittest.IdentifierFixture()))
	// set topic oracle to return list with all topics to avoid hasSubscription failures and force topic validation
	topicProvider.UpdateTopics([]string{unknownTopic.String(), malformedTopic.String(), invalidSporkIDTopic.String()})

	validationInspector.Start(signalerCtx)
	nodes := []p2p.LibP2PNode{victimNode, spammer.SpammerNode}
	startNodesAndEnsureConnected(t, signalerCtx, nodes, sporkID)
	spammer.Start(t)
	defer stopComponents(t, cancel, nodes, validationInspector)

	// prepare to spam - generate control messages
	grafts := spammer.GenerateCtlMessages(int(controlMessageCount), corruptlibp2p.WithGrafts(unknownTopic.String(), malformedTopic.String(), invalidSporkIDTopic.String()))
	prunes := spammer.GenerateCtlMessages(int(controlMessageCount), corruptlibp2p.WithPrunes(unknownTopic.String(), malformedTopic.String(), invalidSporkIDTopic.String()))
	ihaves := spammer.GenerateCtlMessages(int(controlMessageCount), corruptlibp2p.WithIHaves(100, unknownTopic.String(), malformedTopic.String(), invalidSporkIDTopic.String()))
	iwants := spammer.GenerateCtlMessages(int(controlMessageCount), corruptlibp2p.WithIWant("duplicate_message_id", "duplicate_message_id"))

	// spam the victim peer with invalid graft messages
	spammer.SpamControlMessage(t, victimNode, grafts)
	// spam the victim peer with invalid prune messages
	spammer.SpamControlMessage(t, victimNode, prunes)
	// spam the victim peer with invalid ihaves messages
	spammer.SpamControlMessage(t, victimNode, ihaves)
	// spam the victim peer with invalid iwants messages
	spammer.SpamControlMessage(t, victimNode, iwants)
	unittest.RequireCloseBefore(t, done, 5*time.Second, "failed to inspect RPC messages on time")

	require.Equal(t, uint64(1), invGraftCount.Load())
	require.Equal(t, uint64(1), invPruneCount.Load())
	require.Equal(t, uint64(1), invIWantCount.Load())
	require.Equal(t, uint64(1), invIHaveCount.Load())
}

// TestGossipSubSpamMitigationIntegration tests that the spam mitigation feature of GossipSub is working as expected.
// The test puts toghether the spam detection (through the GossipSubInspector) and the spam mitigation (through the
// scoring system) and ensures that the mitigation is triggered when the spam detection detects spam.
// The test scenario involves a spammer node that sends a large number of control messages to a victim node.
// The victim node is configured to use the GossipSubInspector to detect spam and the scoring system to mitigate spam.
// The test ensures that the victim node is disconnected from the spammer node on the GossipSub mesh after the spam detection is triggered.
func TestGossipSubSpamMitigationIntegration(t *testing.T) {
	t.Parallel()
	idProvider := mock.NewIdentityProvider(t)
	sporkID := unittest.IdentifierFixture()
	spammer := corruptlibp2p.NewGossipSubRouterSpammer(t, sporkID, flow.RoleConsensus, idProvider)
	ctx, cancel := context.WithCancel(context.Background())
	signalerCtx := irrecoverable.NewMockSignalerContext(t, ctx)

	victimNode, victimId := p2ptest.NodeFixture(t,
		sporkID,
		t.Name(),
		idProvider,
		p2ptest.WithRole(flow.RoleConsensus),
		p2ptest.EnablePeerScoringWithOverride(p2p.PeerScoringConfigNoOverride))

	ids := flow.IdentityList{&victimId, &spammer.SpammerId}
	idProvider.On("ByPeerID", mockery.Anything).Return(func(peerId peer.ID) *flow.Identity {
		switch peerId {
		case victimNode.ID():
			return &victimId
		case spammer.SpammerNode.ID():
			return &spammer.SpammerId
		default:
			return nil
		}

	}, func(peerId peer.ID) bool {
		switch peerId {
		case victimNode.ID():
			fallthrough
		case spammer.SpammerNode.ID():
			return true
		default:
			return false
		}
	})

	spamRpcCount := 500            // total number of individual rpc messages to send
	spamCtrlMsgCount := int64(100) // total number of control messages to send on each RPC

	// unknownTopic is an unknown topic to the victim node but shaped like a valid topic (i.e., it has the correct prefix and spork ID).
	unknownTopic := channels.Topic(fmt.Sprintf("%s/%s", p2ptest.GossipSubTopicIdFixture(), sporkID))

	// malformedTopic is a topic that is not shaped like a valid topic (i.e., it does not have the correct prefix and spork ID).
	malformedTopic := channels.Topic("!@#$%^&**((")

	// invalidSporkIDTopic is a topic that has a valid prefix but an invalid spork ID (i.e., not the current spork ID).
	invalidSporkIDTopic := channels.Topic(fmt.Sprintf("%s/%s", channels.PushBlocks, unittest.IdentifierFixture()))

	// duplicateTopic is a valid topic that is used to send duplicate spam messages.
	duplicateTopic := channels.Topic(fmt.Sprintf("%s/%s", channels.PushBlocks, sporkID))

	// starting the nodes.
	nodes := []p2p.LibP2PNode{victimNode, spammer.SpammerNode}
	p2ptest.StartNodes(t, signalerCtx, nodes)
	defer p2ptest.StopNodes(t, nodes, cancel)
	spammer.Start(t)

	// wait for the nodes to discover each other
	p2ptest.LetNodesDiscoverEachOther(t, ctx, nodes, ids)

	// as nodes started fresh and no spamming has happened yet, the nodes should be able to exchange messages on the topic.
	blockTopic := channels.TopicFromChannel(channels.PushBlocks, sporkID)
	p2ptest.EnsurePubsubMessageExchange(t, ctx, nodes, blockTopic, 1, func() interface{} {
		return unittest.ProposalFixture()
	})

	// prepares spam graft and prune messages with different strategies.
	graftCtlMsgsWithUnknownTopic := spammer.GenerateCtlMessages(int(spamCtrlMsgCount), p2ptest.WithGraft(spamRpcCount, unknownTopic.String()))
	graftCtlMsgsWithMalformedTopic := spammer.GenerateCtlMessages(int(spamCtrlMsgCount), p2ptest.WithGraft(spamRpcCount, malformedTopic.String()))
	graftCtlMsgsInvalidSporkIDTopic := spammer.GenerateCtlMessages(int(spamCtrlMsgCount), p2ptest.WithGraft(spamRpcCount, invalidSporkIDTopic.String()))
	graftCtlMsgsDuplicateTopic := spammer.GenerateCtlMessages(int(spamCtrlMsgCount), p2ptest.WithGraft(3, duplicateTopic.String()))

	pruneCtlMsgsWithUnknownTopic := spammer.GenerateCtlMessages(int(spamCtrlMsgCount), p2ptest.WithPrune(spamRpcCount, unknownTopic.String()))
	pruneCtlMsgsWithMalformedTopic := spammer.GenerateCtlMessages(int(spamCtrlMsgCount), p2ptest.WithPrune(spamRpcCount, malformedTopic.String()))
	pruneCtlMsgsInvalidSporkIDTopic := spammer.GenerateCtlMessages(int(spamCtrlMsgCount), p2ptest.WithGraft(spamRpcCount, invalidSporkIDTopic.String()))
	pruneCtlMsgsDuplicateTopic := spammer.GenerateCtlMessages(int(spamCtrlMsgCount), p2ptest.WithPrune(3, duplicateTopic.String()))

	// start spamming the victim peer
	spammer.SpamControlMessage(t, victimNode, graftCtlMsgsWithUnknownTopic)
	spammer.SpamControlMessage(t, victimNode, graftCtlMsgsWithMalformedTopic)
	spammer.SpamControlMessage(t, victimNode, graftCtlMsgsInvalidSporkIDTopic)
	spammer.SpamControlMessage(t, victimNode, graftCtlMsgsDuplicateTopic)

	spammer.SpamControlMessage(t, victimNode, pruneCtlMsgsWithUnknownTopic)
	spammer.SpamControlMessage(t, victimNode, pruneCtlMsgsWithMalformedTopic)
	spammer.SpamControlMessage(t, victimNode, pruneCtlMsgsInvalidSporkIDTopic)
	spammer.SpamControlMessage(t, victimNode, pruneCtlMsgsDuplicateTopic)

	// wait for three GossipSub heartbeat intervals to ensure that the victim node has penalized the spammer node.
	time.Sleep(3 * time.Second)

	// now we expect the detection and mitigation to kick in and the victim node to disconnect from the spammer node.
	// so the spammer and victim nodes should not be able to exchange messages on the topic.
	p2ptest.EnsureNoPubsubExchangeBetweenGroups(t,
		ctx,
		[]p2p.LibP2PNode{victimNode},
		flow.IdentifierList{victimId.NodeID},
		[]p2p.LibP2PNode{spammer.SpammerNode},
		flow.IdentifierList{spammer.SpammerId.NodeID},
		blockTopic,
		1,
		func() interface{} {
			return unittest.ProposalFixture()
		})
}

// mockUpdatableTopicProvider is a mock implementation of the TopicProvider interface.
// TODO: there is a duplicate implementation of this in the test package, we should consolidate them.
// The duplicate exists in network/p2p/inspector/internal/mockTopicProvider.go. The reason for duplication is that
// the inspector/validation package does not have a separate test package. Hence, sharing the mock implementation
// will cause a cyclic dependency.
type mockUpdatableTopicProvider struct {
	topics        []string
	subscriptions map[string][]peer.ID
}

func newMockUpdatableTopicProvider() *mockUpdatableTopicProvider {
	return &mockUpdatableTopicProvider{
		topics:        []string{},
		subscriptions: map[string][]peer.ID{},
	}
}

func (m *mockUpdatableTopicProvider) GetTopics() []string {
	return m.topics
}

func (m *mockUpdatableTopicProvider) ListPeers(topic string) []peer.ID {
	return m.subscriptions[topic]
}

func (m *mockUpdatableTopicProvider) UpdateTopics(topics []string) {
	m.topics = topics
}

func (m *mockUpdatableTopicProvider) UpdateSubscriptions(topic string, peers []peer.ID) {
	m.subscriptions[topic] = peers
}<|MERGE_RESOLUTION|>--- conflicted
+++ resolved
@@ -197,12 +197,8 @@
 			count.Inc()
 			notification, ok := args[0].(*p2p.InvCtrlMsgNotif)
 			require.True(t, ok)
-<<<<<<< HEAD
+			require.Equal(t, notification.TopicType, p2p.CtrlMsgNonClusterTopicType, "IsClusterPrefixed is expected to be false, no RPC with cluster prefixed topic sent in this test")
 			require.True(t, validation.IsDuplicateTopicErr(notification.Errors[0].Err))
-=======
-			require.Equal(t, notification.TopicType, p2p.CtrlMsgNonClusterTopicType, "IsClusterPrefixed is expected to be false, no RPC with cluster prefixed topic sent in this test")
-			require.True(t, validation.IsDuplicateTopicErr(notification.Error))
->>>>>>> 9577079f
 			require.Equal(t, spammer.SpammerNode.ID(), notification.PeerID)
 			switch notification.MsgType {
 			case p2pmsg.CtrlMsgGraft:
@@ -308,12 +304,8 @@
 			count.Inc()
 			notification, ok := args[0].(*p2p.InvCtrlMsgNotif)
 			require.True(t, ok)
-<<<<<<< HEAD
-			require.True(t, validation.IsDuplicateMessageIDErr(notification.Errors[0].Err))
-=======
 			require.Equal(t, notification.TopicType, p2p.CtrlMsgNonClusterTopicType, "IsClusterPrefixed is expected to be false, no RPC with cluster prefixed topic sent in this test")
-			require.True(t, validation.IsDuplicateTopicErr(notification.Error))
->>>>>>> 9577079f
+			require.True(t, validation.IsDuplicateTopicErr(notification.Errors[0].Err))
 			require.Equal(t, spammer.SpammerNode.ID(), notification.PeerID)
 			require.True(t,
 				notification.MsgType == p2pmsg.CtrlMsgIHave,
@@ -908,11 +900,7 @@
 	messageIDs := p2ptest.GossipSubMessageIdsFixture(10)
 
 	// create control message with iWant that contains 5 message IDs that were not tracked
-<<<<<<< HEAD
-	ctlWithIWants := spammer.GenerateCtlMessages(int(controlMessageCount), corruptlibp2p.WithIWants(messageCount, messageCount))
-=======
 	ctlWithIWants := spammer.GenerateCtlMessages(int(controlMessageCount), p2ptest.WithIWant(messageCount, messageCount))
->>>>>>> 9577079f
 	ctlWithIWants[0].Iwant[0].MessageIDs = messageIDs // the first 5 message ids will not have a corresponding iHave
 	topic := channels.PushBlocks
 	// create control message with iHave that contains only the last 4 message IDs, this will force cache misses for the other 6 message IDs
