--- conflicted
+++ resolved
@@ -181,13 +181,8 @@
 			count.Inc()
 			notification, ok := args[0].(*p2p.InvCtrlMsgNotif)
 			require.True(t, ok)
-<<<<<<< HEAD
-			require.Equal(t, spammer.SpammerNode.Host().ID(), notification.PeerID)
 			require.True(t, validation.IsDuplicateTopicErr(notification.Error))
-=======
 			require.Equal(t, spammer.SpammerNode.ID(), notification.PeerID)
-			require.True(t, validation.IsDuplicateFoundErr(notification.Error))
->>>>>>> a85341d9
 			switch notification.MsgType {
 			case p2pmsg.CtrlMsgGraft:
 				invGraftNotifCount.Inc()
@@ -278,13 +273,8 @@
 			count.Inc()
 			notification, ok := args[0].(*p2p.InvCtrlMsgNotif)
 			require.True(t, ok)
-<<<<<<< HEAD
-			require.Equal(t, spammer.SpammerNode.Host().ID(), notification.PeerID)
 			require.True(t, validation.IsDuplicateTopicErr(notification.Error))
-=======
 			require.Equal(t, spammer.SpammerNode.ID(), notification.PeerID)
-			require.True(t, validation.IsDuplicateFoundErr(notification.Error))
->>>>>>> a85341d9
 			require.True(t, notification.MsgType == p2pmsg.CtrlMsgIHave, fmt.Sprintf("unexpected control message type %s error: %s", notification.MsgType, notification.Error))
 			invIHaveNotifCount.Inc()
 
