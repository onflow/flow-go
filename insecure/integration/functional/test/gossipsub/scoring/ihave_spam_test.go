package scoring

import (
	"context"
	"fmt"
	"sync"
	"testing"
	"time"

	pubsub "github.com/libp2p/go-libp2p-pubsub"
	"github.com/libp2p/go-libp2p/core/peer"
	"github.com/stretchr/testify/require"
	corrupt "github.com/yhassanzadeh13/go-libp2p-pubsub"

	"github.com/onflow/flow-go/config"
	"github.com/onflow/flow-go/insecure/corruptlibp2p"
	"github.com/onflow/flow-go/model/flow"
	"github.com/onflow/flow-go/module/irrecoverable"
	"github.com/onflow/flow-go/module/mock"
	"github.com/onflow/flow-go/network/channels"
	"github.com/onflow/flow-go/network/p2p"
	"github.com/onflow/flow-go/network/p2p/scoring"
	p2ptest "github.com/onflow/flow-go/network/p2p/test"
	"github.com/onflow/flow-go/utils/unittest"
)

// TestGossipSubIHaveBrokenPromises_Below_Threshold tests that as long as the spammer stays below the ihave spam thresholds, it is not caught and
// penalized by the victim node.
// The thresholds are:
// Maximum messages that include iHave per heartbeat is: 10 (gossipsub parameter).
// Threshold for broken promises of iHave per heartbeat is: 10 (Flow-specific) parameter. It means that GossipSub samples one iHave id out of the
// entire RPC and if that iHave id is not eventually delivered within 3 seconds (gossipsub parameter), then the promise is considered broken. We set
// this threshold to 10 meaning that the first 10 broken promises are ignored. This is to allow for some network churn.
// Also, per hearbeat (i.e., decay interval), the spammer is allowed to send at most 5000 ihave messages (gossip sub parameter) on aggregate, and
// excess messages are dropped (without being counted as broken promises).
func TestGossipSubIHaveBrokenPromises_Below_Threshold(t *testing.T) {
<<<<<<< HEAD
	unittest.SkipUnless(t, unittest.TEST_FLAKY, "skipping flaky test")
=======

	unittest.SkipUnless(t, unittest.TEST_FLAKY, "flaky test")

>>>>>>> 0c0a54df
	role := flow.RoleConsensus
	sporkId := unittest.IdentifierFixture()
	blockTopic := channels.TopicFromChannel(channels.PushBlocks, sporkId)

	receivedIWants := unittest.NewProtectedMap[string, struct{}]()
	idProvider := mock.NewIdentityProvider(t)
	spammer := corruptlibp2p.NewGossipSubRouterSpammerWithRpcInspector(t, sporkId, role, idProvider, func(id peer.ID, rpc *corrupt.RPC) error {
		// override rpc inspector of the spammer node to keep track of the iwants it has received.
		if rpc.RPC.Control == nil || rpc.RPC.Control.Iwant == nil {
			return nil
		}
		for _, iwant := range rpc.RPC.Control.Iwant {
			for _, msgId := range iwant.MessageIDs {
				receivedIWants.Add(msgId, struct{}{})
			}
		}
		return nil
	})

	ctx, cancel := context.WithCancel(context.Background())
	signalerCtx := irrecoverable.NewMockSignalerContext(t, ctx)
	// we override some of the default scoring parameters in order to speed up the test in a time-efficient manner.
	blockTopicOverrideParams := scoring.DefaultTopicScoreParams()
	blockTopicOverrideParams.MeshMessageDeliveriesActivation = 1 * time.Second // we start observing the mesh message deliveries after 1 second of the node startup.
	// we disable invalid message delivery parameters, as the way we implement spammer, when it spams ihave messages, it does not sign them. Hence, without decaying the invalid message deliveries,
	// the node would be penalized for invalid message delivery way sooner than it can mount an ihave broken-promises spam attack.
	blockTopicOverrideParams.InvalidMessageDeliveriesWeight = 0.0
	blockTopicOverrideParams.InvalidMessageDeliveriesDecay = 0.0
	victimNode, victimIdentity := p2ptest.NodeFixture(
		t,
		sporkId,
		t.Name(),
		idProvider,
		p2ptest.WithRole(role),
		p2ptest.WithPeerScoreTracerInterval(1*time.Second),
		p2ptest.EnablePeerScoringWithOverride(&p2p.PeerScoringConfigOverride{
			TopicScoreParams: map[channels.Topic]*pubsub.TopicScoreParams{
				blockTopic: blockTopicOverrideParams,
			},
			DecayInterval: 1 * time.Second, // we override the decay interval to 1 second so that the score is updated within 1 second intervals.
		}),
	)

	idProvider.On("ByPeerID", victimNode.ID()).Return(&victimIdentity, true).Maybe()
	idProvider.On("ByPeerID", spammer.SpammerNode.ID()).Return(&spammer.SpammerId, true).Maybe()
	ids := flow.IdentityList{&spammer.SpammerId, &victimIdentity}
	nodes := []p2p.LibP2PNode{spammer.SpammerNode, victimNode}

	p2ptest.StartNodes(t, signalerCtx, nodes)
	defer p2ptest.StopNodes(t, nodes, cancel)

	p2ptest.LetNodesDiscoverEachOther(t, ctx, nodes, ids)
	p2ptest.TryConnectionAndEnsureConnected(t, ctx, nodes)

	// checks end-to-end message delivery works on GossipSub
	p2ptest.EnsurePubsubMessageExchange(t, ctx, nodes, blockTopic, 1, func() interface{} {
		return unittest.ProposalFixture()
	})

	// creates 10 RPCs each with 10 iHave messages, each iHave message has 50 message ids, hence overall, we have 5000 iHave message ids.
	spamIHaveBrokenPromise(t, spammer, blockTopic.String(), receivedIWants, victimNode)

	// wait till victim counts the spam iHaves as broken promises (one per RPC for a total of 10).
	initialBehavioralPenalty := float64(0) // keeps track of the initial behavioral penalty of the spammer node for decay testing.
	require.Eventually(t, func() bool {
		behavioralPenalty, ok := victimNode.PeerScoreExposer().GetBehaviourPenalty(spammer.SpammerNode.ID())
		if !ok {
			return false
		}
		// We set 7.5 as the threshold to compensate for the scoring decay in between RPC's being processed by the inspector
		// ideally it must be 10 (one per RPC), but we give it a buffer of 1 to account for decays and floating point errors.
		if behavioralPenalty < 7.5 {
			return false
		}

		initialBehavioralPenalty = behavioralPenalty
		return true
		// Note: we have to wait at least 3 seconds for an iHave to be considered as broken promise (gossipsub parameters), we set it to 10
		// seconds to be on the safe side.
	}, 10*time.Second, 100*time.Millisecond)

	spammerScore, ok := victimNode.PeerScoreExposer().GetScore(spammer.SpammerNode.ID())
	require.True(t, ok, "sanity check failed, we should have a score for the spammer node")
	// since spammer is not yet considered to be penalized, its score must be greater than the gossipsub health thresholds.
	require.Greaterf(t,
		spammerScore,
		scoring.DefaultGossipThreshold,
		"sanity check failed, the score of the spammer node must be greater than gossip threshold: %f, actual: %f",
		scoring.DefaultGossipThreshold,
		spammerScore)
	require.Greaterf(t,
		spammerScore,
		scoring.DefaultPublishThreshold,
		"sanity check failed, the score of the spammer node must be greater than publish threshold: %f, actual: %f",
		scoring.DefaultPublishThreshold,
		spammerScore)
	require.Greaterf(t,
		spammerScore,
		scoring.DefaultGraylistThreshold,
		"sanity check failed, the score of the spammer node must be greater than graylist threshold: %f, actual: %f",
		scoring.DefaultGraylistThreshold,
		spammerScore)

	// eventually, after a heartbeat the spammer behavioral counter must be decayed
	require.Eventually(t, func() bool {
		behavioralPenalty, ok := victimNode.PeerScoreExposer().GetBehaviourPenalty(spammer.SpammerNode.ID())
		if !ok {
			return false
		}
		if behavioralPenalty >= initialBehavioralPenalty { // after a heartbeat the spammer behavioral counter must be decayed.
			return false
		}

		return true
	}, 2*time.Second, 100*time.Millisecond, "sanity check failed, the spammer behavioral counter must be decayed after a heartbeat")

	// since spammer stays below the threshold, it should be able to exchange messages with the victim node over pubsub.
	p2ptest.EnsurePubsubMessageExchange(t, ctx, nodes, blockTopic, 1, func() interface{} {
		return unittest.ProposalFixture()
	})
}

// TestGossipSubIHaveBrokenPromises_Above_Threshold tests that a continuous stream of spam iHave broken promises will
// eventually cause the spammer node to be graylisted (i.e., no incoming RPCs from the spammer node will be accepted, and
// no outgoing RPCs to the spammer node will be sent).
// The test performs 3 rounds of attacks: each round with 10 RPCs, each RPC with 10 iHave messages, each iHave message with 50 message ids, hence overall, we have 5000 iHave message ids.
// Note that based on GossipSub parameters 5000 iHave is the most one can send within one decay interval.
// First round of attack makes spammers broken promises still below the threshold of 10 RPCs (broken promises are counted per RPC), hence no degradation of the spammers score.
// Second round of attack makes spammers broken promises above the threshold of 10 RPCs, hence a degradation of the spammers score.
// Third round of attack makes spammers broken promises to around 20 RPCs above the threshold, which causes the graylisting of the spammer node.
func TestGossipSubIHaveBrokenPromises_Above_Threshold(t *testing.T) {
<<<<<<< HEAD
	unittest.SkipUnless(t, unittest.TEST_FLAKY, "skipping flaky test")
=======
	unittest.SkipUnless(t, unittest.TEST_FLAKY, "flaky in CI")
>>>>>>> 0c0a54df
	role := flow.RoleConsensus
	sporkId := unittest.IdentifierFixture()
	blockTopic := channels.TopicFromChannel(channels.PushBlocks, sporkId)

	receivedIWants := unittest.NewProtectedMap[string, struct{}]()
	idProvider := mock.NewIdentityProvider(t)
	spammer := corruptlibp2p.NewGossipSubRouterSpammerWithRpcInspector(t, sporkId, role, idProvider, func(id peer.ID, rpc *corrupt.RPC) error {
		// override rpc inspector of the spammer node to keep track of the iwants it has received.
		if rpc.RPC.Control == nil || rpc.RPC.Control.Iwant == nil {
			return nil
		}
		for _, iwant := range rpc.RPC.Control.Iwant {
			for _, msgId := range iwant.MessageIDs {
				receivedIWants.Add(msgId, struct{}{})
			}
		}
		return nil
	})

	conf, err := config.DefaultConfig()
	require.NoError(t, err)
	// overcompensate for RPC truncation
	conf.NetworkConfig.GossipSubRPCInspectorsConfig.IHaveRPCInspectionConfig.MaxSampleSize = 10000
	conf.NetworkConfig.GossipSubRPCInspectorsConfig.IHaveRPCInspectionConfig.MaxMessageIDSampleSize = 10000
	conf.NetworkConfig.GossipSubRPCInspectorsConfig.IWantRPCInspectionConfig.MaxSampleSize = 10000
	conf.NetworkConfig.GossipSubRPCInspectorsConfig.IWantRPCInspectionConfig.MaxMessageIDSampleSize = 10000

	ctx, cancel := context.WithCancel(context.Background())
	signalerCtx := irrecoverable.NewMockSignalerContext(t, ctx)
	// we override some of the default scoring parameters in order to speed up the test in a time-efficient manner.
	blockTopicOverrideParams := scoring.DefaultTopicScoreParams()
	blockTopicOverrideParams.MeshMessageDeliveriesActivation = 1 * time.Second // we start observing the mesh message deliveries after 1 second of the node startup.
	// we disable invalid message delivery parameters, as the way we implement spammer, when it spams ihave messages, it does not sign them. Hence, without decaying the invalid message deliveries,
	// the node would be penalized for invalid message delivery way sooner than it can mount an ihave broken-promises spam attack.
	blockTopicOverrideParams.InvalidMessageDeliveriesWeight = 0.0
	blockTopicOverrideParams.InvalidMessageDeliveriesDecay = 0.0
	victimNode, victimIdentity := p2ptest.NodeFixture(
		t,
		sporkId,
		t.Name(),
		idProvider,
		p2ptest.OverrideFlowConfig(conf),
		p2ptest.WithRole(role),
		p2ptest.WithPeerScoreTracerInterval(1*time.Second),
		p2ptest.EnablePeerScoringWithOverride(&p2p.PeerScoringConfigOverride{
			TopicScoreParams: map[channels.Topic]*pubsub.TopicScoreParams{
				blockTopic: blockTopicOverrideParams,
			},
			DecayInterval: 1 * time.Second, // we override the decay interval to 1 second so that the score is updated within 1 second intervals.
		}),
	)

	idProvider.On("ByPeerID", victimNode.ID()).Return(&victimIdentity, true).Maybe()
	idProvider.On("ByPeerID", spammer.SpammerNode.ID()).Return(&spammer.SpammerId, true).Maybe()
	ids := flow.IdentityList{&spammer.SpammerId, &victimIdentity}
	nodes := []p2p.LibP2PNode{spammer.SpammerNode, victimNode}

	p2ptest.StartNodes(t, signalerCtx, nodes)
	defer p2ptest.StopNodes(t, nodes, cancel)

	p2ptest.LetNodesDiscoverEachOther(t, ctx, nodes, ids)
	p2ptest.TryConnectionAndEnsureConnected(t, ctx, nodes)

	// checks end-to-end message delivery works on GossipSub
	p2ptest.EnsurePubsubMessageExchange(t, ctx, nodes, blockTopic, 1, func() interface{} {
		return unittest.ProposalFixture()
	})

	initScore, ok := victimNode.PeerScoreExposer().GetScore(spammer.SpammerNode.ID())
	require.True(t, ok, "score for spammer node must be present")

	// FIRST ROUND OF ATTACK: spammer sends 10 RPCs to the victim node, each containing 500 iHave messages.
	spamIHaveBrokenPromise(t, spammer, blockTopic.String(), receivedIWants, victimNode)

	// wait till victim counts the spam iHaves as broken promises for the second round of attack (one per RPC for a total of 10).
	require.Eventually(t, func() bool {
		behavioralPenalty, ok := victimNode.PeerScoreExposer().GetBehaviourPenalty(spammer.SpammerNode.ID())
		if !ok {
			return false
		}
		// We set 7.5 as the threshold to compensate for the scoring decay in between RPC's being processed by the inspector
		// ideally it must be 10 (one per RPC), but we give it a buffer of 1 to account for decays and floating point errors.
		// note that we intentionally override the decay speed to be 60-times faster in this test.
		if behavioralPenalty < 7.5 {
			return false
		}

		return true
		// Note: we have to wait at least 3 seconds for an iHave to be considered as broken promise (gossipsub parameters), we set it to 10
		// seconds to be on the safe side.
	}, 10*time.Second, 100*time.Millisecond)

	scoreAfterFirstRound, ok := victimNode.PeerScoreExposer().GetScore(spammer.SpammerNode.ID())
	require.True(t, ok, "score for spammer node must be present")
	// spammer score after first round must not be decreased severely, we account for 10% drop due to under-performing
	// (on sending fresh new messages since that is not part of the test).
	require.Greater(t, scoreAfterFirstRound, 0.9*initScore)

	// SECOND ROUND OF ATTACK: spammer sends 10 RPCs to the victim node, each containing 500 iHave messages.
	spamIHaveBrokenPromise(t, spammer, blockTopic.String(), receivedIWants, victimNode)

	// wait till victim counts the spam iHaves as broken promises for the second round of attack (one per RPC for a total of 10).
	require.Eventually(t, func() bool {
		behavioralPenalty, ok := victimNode.PeerScoreExposer().GetBehaviourPenalty(spammer.SpammerNode.ID())
		if !ok {
			return false
		}

		// ideally we should have 20 (10 from the first round, 10 from the second round), but we give it a buffer of 2 to account for decays and floating point errors.
		// note that we intentionally override the decay speed to be 60-times faster in this test.
		if behavioralPenalty < 18 {
			return false
		}

		return true
		// Note: we have to wait at least 3 seconds for an iHave to be considered as broken promise (gossipsub parameters), we set it to 10
		// seconds to be on the safe side.
	}, 10*time.Second, 100*time.Millisecond)

	spammerScore, ok := victimNode.PeerScoreExposer().GetScore(spammer.SpammerNode.ID())
	require.True(t, ok, "sanity check failed, we should have a score for the spammer node")
	// with the second round of the attack, the spammer is about 10 broken promises above the threshold (total ~20 broken promises, but the first 10 are not counted).
	// we expect the score to be dropped to initScore - 10 * 10 * 0.01 * scoring.MaxAppSpecificReward, however, instead of 10, we consider 8 about the threshold, to account for decays.
	require.LessOrEqual(t,
		spammerScore,
		initScore-8*8*0.01*scoring.MaxAppSpecificReward,
		"sanity check failed, the score of the spammer node must be less than the initial score minus 8 * 8 * 0.01 * scoring.MaxAppSpecificReward: %f, actual: %f",
		initScore-10*10*10-2*scoring.MaxAppSpecificReward,
		spammerScore)
	require.Greaterf(t,
		spammerScore,
		scoring.DefaultGossipThreshold,
		"sanity check failed, the score of the spammer node must be greater than gossip threshold: %f, actual: %f",
		scoring.DefaultGossipThreshold,
		spammerScore)
	require.Greaterf(t,
		spammerScore,
		scoring.DefaultPublishThreshold,
		"sanity check failed, the score of the spammer node must be greater than publish threshold: %f, actual: %f",
		scoring.DefaultPublishThreshold,
		spammerScore)
	require.Greaterf(t,
		spammerScore,
		scoring.DefaultGraylistThreshold,
		"sanity check failed, the score of the spammer node must be greater than graylist threshold: %f, actual: %f",
		scoring.DefaultGraylistThreshold,
		spammerScore)

	// since the spammer score is above the gossip, graylist and publish thresholds, it should be still able to exchange messages with victim.
	p2ptest.EnsurePubsubMessageExchange(t, ctx, nodes, blockTopic, 1, func() interface{} {
		return unittest.ProposalFixture()
	})

	// THIRD ROUND OF ATTACK: spammer sends 10 RPCs to the victim node, each containing 500 iHave messages, we expect spammer to be graylisted.
	spamIHaveBrokenPromise(t, spammer, blockTopic.String(), receivedIWants, victimNode)

	// wait till victim counts the spam iHaves as broken promises for the third round of attack (one per RPC for a total of 10).
	require.Eventually(t, func() bool {
		behavioralPenalty, ok := victimNode.PeerScoreExposer().GetBehaviourPenalty(spammer.SpammerNode.ID())
		if !ok {
			return false
		}
		// ideally we should have 30 (10 from the first round, 10 from the second round, 10 from the third round), but we give it a buffer of 3 to account for decays and floating point errors.
		// note that we intentionally override the decay speed to be 60-times faster in this test.
		if behavioralPenalty < 27 {
			return false
		}

		return true
		// Note: we have to wait at least 3 seconds for an iHave to be considered as broken promise (gossipsub parameters), we set it to 10
		// seconds to be on the safe side.
	}, 10*time.Second, 100*time.Millisecond)

	spammerScore, ok = victimNode.PeerScoreExposer().GetScore(spammer.SpammerNode.ID())
	require.True(t, ok, "sanity check failed, we should have a score for the spammer node")
	// with the third round of the attack, the spammer is about 20 broken promises above the threshold (total ~30 broken promises), hence its overall score must be below the gossip, publish, and graylist thresholds, meaning that
	// victim will not exchange messages with it anymore, and also that it will be graylisted meaning all incoming and outgoing RPCs to and from the spammer will be dropped by the victim.
	require.Lessf(t,
		spammerScore,
		scoring.DefaultGossipThreshold,
		"sanity check failed, the score of the spammer node must be less than gossip threshold: %f, actual: %f",
		scoring.DefaultGossipThreshold,
		spammerScore)
	require.Lessf(t,
		spammerScore,
		scoring.DefaultPublishThreshold,
		"sanity check failed, the score of the spammer node must be less than publish threshold: %f, actual: %f",
		scoring.DefaultPublishThreshold,
		spammerScore)
	require.Lessf(t,
		spammerScore,
		scoring.DefaultGraylistThreshold,
		"sanity check failed, the score of the spammer node must be less than graylist threshold: %f, actual: %f",
		scoring.DefaultGraylistThreshold,
		spammerScore)

	// since the spammer score is below the gossip, graylist and publish thresholds, it should not be able to exchange messages with victim anymore.
	p2ptest.EnsureNoPubsubExchangeBetweenGroups(
		t,
		ctx,
		[]p2p.LibP2PNode{spammer.SpammerNode},
		flow.IdentifierList{spammer.SpammerId.NodeID},
		[]p2p.LibP2PNode{victimNode},
		flow.IdentifierList{victimIdentity.NodeID},
		blockTopic,
		1,
		func() interface{} {
			return unittest.ProposalFixture()
		})
}

// spamIHaveBrokenPromises is a test utility function that is exclusive for the TestGossipSubIHaveBrokenPromises tests.
// It creates and sends 10 RPCs each with 10 iHave messages, each iHave message has 50 message ids, hence overall, we have 5000 iHave message ids.
// It then sends those iHave spams to the victim node and waits till the victim node receives them.
// Args:
// - t: the test instance.
// - spammer: the spammer node.
// - topic: the topic to spam.
// - receivedIWants: a map to keep track of the iWants received by the victim node (exclusive to TestGossipSubIHaveBrokenPromises).
// - victimNode: the victim node.
func spamIHaveBrokenPromise(t *testing.T,
	spammer *corruptlibp2p.GossipSubRouterSpammer,
	topic string,
	receivedIWants *unittest.ProtectedMap[string, struct{}],
	victimNode p2p.LibP2PNode) {
	spamMsgs := spammer.GenerateCtlMessages(1, p2ptest.WithIHave(1, 500, topic))
	var sentIHaves []string
	for _, msg := range spamMsgs {
		for _, iHave := range msg.Ihave {
			for _, msgId := range iHave.MessageIDs {
				require.NotContains(t, sentIHaves, msgId)
				sentIHaves = append(sentIHaves, msgId)
			}
		}
	}

	// spams the victim node with spam iHave messages, since iHave messages are for junk message ids, there will be no
	// reply from spammer to victim over the iWants. Hence, the victim must count this towards 10 broken promises eventually.
	// This sums up to 10 broken promises (1 per RPC).
	var wg sync.WaitGroup
	for i := 0; i < 50; i++ {
		wg.Add(1)
		go func() {
			defer wg.Done()
			spammer.SpamControlMessage(t, victimNode, spamMsgs, p2ptest.PubsubMessageFixture(t, p2ptest.WithTopic(topic)))
		}()
	}

	unittest.AssertReturnsBefore(t, wg.Wait, 3*time.Second, "could not send RPCs on time")
	// wait till all the spam iHaves are responded with iWants.
	require.Eventually(t,
		func() bool {
			for _, msgId := range sentIHaves {
				if _, ok := receivedIWants.Get(msgId); !ok {
					return false
				}
			}

			return true
		},
		5*time.Second,
		100*time.Millisecond,
		fmt.Sprintf("sanity check failed, we should have received all the iWants for the spam iHaves, expected: %d, actual: %d", len(sentIHaves), receivedIWants.Size()))
}<|MERGE_RESOLUTION|>--- conflicted
+++ resolved
@@ -34,13 +34,7 @@
 // Also, per hearbeat (i.e., decay interval), the spammer is allowed to send at most 5000 ihave messages (gossip sub parameter) on aggregate, and
 // excess messages are dropped (without being counted as broken promises).
 func TestGossipSubIHaveBrokenPromises_Below_Threshold(t *testing.T) {
-<<<<<<< HEAD
-	unittest.SkipUnless(t, unittest.TEST_FLAKY, "skipping flaky test")
-=======
-
 	unittest.SkipUnless(t, unittest.TEST_FLAKY, "flaky test")
-
->>>>>>> 0c0a54df
 	role := flow.RoleConsensus
 	sporkId := unittest.IdentifierFixture()
 	blockTopic := channels.TopicFromChannel(channels.PushBlocks, sporkId)
@@ -172,11 +166,7 @@
 // Second round of attack makes spammers broken promises above the threshold of 10 RPCs, hence a degradation of the spammers score.
 // Third round of attack makes spammers broken promises to around 20 RPCs above the threshold, which causes the graylisting of the spammer node.
 func TestGossipSubIHaveBrokenPromises_Above_Threshold(t *testing.T) {
-<<<<<<< HEAD
-	unittest.SkipUnless(t, unittest.TEST_FLAKY, "skipping flaky test")
-=======
 	unittest.SkipUnless(t, unittest.TEST_FLAKY, "flaky in CI")
->>>>>>> 0c0a54df
 	role := flow.RoleConsensus
 	sporkId := unittest.IdentifierFixture()
 	blockTopic := channels.TopicFromChannel(channels.PushBlocks, sporkId)
