package cmd

import (
	"fmt"
	"net"
	"strconv"

	"github.com/spf13/pflag"

	"github.com/onflow/flow-go/cmd"
	"github.com/onflow/flow-go/insecure/corruptlibp2p"
	"github.com/onflow/flow-go/insecure/corruptnet"
	"github.com/onflow/flow-go/model/flow"
	"github.com/onflow/flow-go/module"
	"github.com/onflow/flow-go/network/p2p"
	"github.com/onflow/flow-go/network/p2p/p2pbuilder"
	"github.com/onflow/flow-go/network/p2p/unicast/ratelimit"
	"github.com/onflow/flow-go/utils/logging"
)

// CorruptNetworkPort is the port number that gRPC server of the corrupt networking layer of the corrupted nodes is listening on.
const CorruptNetworkPort = 4300

// CorruptedNodeBuilder creates a general flow node builder with corrupt network.
type CorruptedNodeBuilder struct {
	*cmd.FlowNodeBuilder
	TopicValidatorDisabled                bool
	WithPubSubMessageSigning              bool // libp2p option that enables message signing on the node
	WithPubSubStrictSignatureVerification bool // libp2p option that enforces message signature verification
}

func NewCorruptedNodeBuilder(role string) *CorruptedNodeBuilder {
	return &CorruptedNodeBuilder{
		FlowNodeBuilder:                       cmd.FlowNode(role),
		TopicValidatorDisabled:                true,
		WithPubSubMessageSigning:              true,
		WithPubSubStrictSignatureVerification: true,
	}
}

// LoadCorruptFlags load additional flags for corrupt nodes.
func (cnb *CorruptedNodeBuilder) LoadCorruptFlags() {
	cnb.FlowNodeBuilder.ExtraFlags(func(flags *pflag.FlagSet) {
		flags.BoolVar(&cnb.TopicValidatorDisabled, "topic-validator-disabled", true, "enable the libp2p topic validator for corrupt nodes")
		flags.BoolVar(&cnb.WithPubSubMessageSigning, "pubsub-message-signing", true, "enable pubsub message signing for corrupt nodes")
		flags.BoolVar(&cnb.WithPubSubStrictSignatureVerification, "pubsub-strict-sig-verification", true, "enable pubsub strict signature verification for corrupt nodes")
	})
}

func (cnb *CorruptedNodeBuilder) Initialize() error {

	// skip FlowNodeBuilder initialization if node role is access. This is because the AN builder uses
	// a slightly different build flow than the other node roles. Flags and components are initialized
	// in calls to anBuilder.ParseFlags & anBuilder.Initialize . Another call to FlowNodeBuilder.Initialize will
	// end up calling BaseFlags() and causing a flags redefined error.
	if cnb.NodeRole != flow.RoleAccess.String() {
		if err := cnb.FlowNodeBuilder.Initialize(); err != nil {
			return fmt.Errorf("could not initilized flow node builder: %w", err)
		}
	}

	cnb.enqueueNetworkingLayer() // initializes corrupted networking layer.

	return nil
}

func (cnb *CorruptedNodeBuilder) enqueueNetworkingLayer() {
	cnb.FlowNodeBuilder.OverrideComponent(cmd.LibP2PNodeComponent, func(node *cmd.NodeConfig) (module.ReadyDoneAware, error) {
		myAddr := cnb.FlowNodeBuilder.NodeConfig.Me.Address()
		if cnb.FlowNodeBuilder.BaseConfig.BindAddr != cmd.NotSet {
			myAddr = cnb.FlowNodeBuilder.BaseConfig.BindAddr
		}

		uniCfg := &p2pbuilder.UnicastConfig{
			StreamRetryInterval:    cnb.UnicastCreateStreamRetryDelay,
			RateLimiterDistributor: cnb.UnicastRateLimiterDistributor,
		}

		connGaterCfg := &p2pbuilder.ConnectionGaterConfig{
			InterceptPeerDialFilters: []p2p.PeerFilter{}, // disable connection gater onInterceptPeerDialFilters
			InterceptSecuredFilters:  []p2p.PeerFilter{}, // disable connection gater onInterceptSecuredFilters
		}

		peerManagerCfg := &p2pbuilder.PeerManagerConfig{
			ConnectionPruning: cnb.NetworkConnectionPruning,
			UpdateInterval:    cnb.PeerUpdateInterval,
		}

		// create default libp2p factory if corrupt node should enable the topic validator
		libP2PNodeFactory := corruptlibp2p.NewCorruptLibP2PNodeFactory(
			cnb.Logger,
			cnb.RootChainID,
			myAddr,
			cnb.NetworkKey,
			cnb.SporkID,
			cnb.IdentityProvider,
			cnb.Metrics.Network,
			cnb.Resolver,
<<<<<<< HEAD
			cnb.GossipSubConfig.PeerScoring,
=======
>>>>>>> 2ebeb5d6
			cnb.BaseConfig.NodeRole,
			connGaterCfg,
			// run peer manager with the specified interval and let it also prune connections
			peerManagerCfg,
			uniCfg,
			cnb.GossipSubConfig,
			cnb.TopicValidatorDisabled,
			cnb.WithPubSubMessageSigning,
			cnb.WithPubSubStrictSignatureVerification,
		)

		libp2pNode, err := libP2PNodeFactory()
		if err != nil {
			return nil, fmt.Errorf("failed to create libp2p node: %w", err)
		}
		cnb.LibP2PNode = libp2pNode
		cnb.Logger.Info().
			Hex("node_id", logging.ID(cnb.NodeID)).
			Str("address", myAddr).
			Bool("topic_validator_disabled", cnb.TopicValidatorDisabled).
			Msg("corrupted libp2p node initialized")

		return libp2pNode, nil
	})
	cnb.FlowNodeBuilder.OverrideComponent(cmd.NetworkComponent, func(node *cmd.NodeConfig) (module.ReadyDoneAware, error) {
		myAddr := cnb.FlowNodeBuilder.NodeConfig.Me.Address()
		if cnb.FlowNodeBuilder.BaseConfig.BindAddr != cmd.NotSet {
			myAddr = cnb.FlowNodeBuilder.BaseConfig.BindAddr
		}

		host, _, err := net.SplitHostPort(myAddr)
		if err != nil {
			return nil, fmt.Errorf("could not extract host address: %w", err)
		}

		address := net.JoinHostPort(host, strconv.Itoa(CorruptNetworkPort))
		ccf := corruptnet.NewCorruptConduitFactory(cnb.FlowNodeBuilder.Logger, cnb.FlowNodeBuilder.RootChainID)

		cnb.Logger.Info().Hex("node_id", logging.ID(cnb.NodeID)).Msg("corrupted conduit factory initiated")

		flowNetwork, err := cnb.FlowNodeBuilder.InitFlowNetworkWithConduitFactory(node, ccf, ratelimit.NoopRateLimiters(), []p2p.PeerFilter{})
		if err != nil {
			return nil, fmt.Errorf("could not initiate flow network: %w", err)
		}

		// initializes corruptible network that acts as a wrapper around the original flow network of the node, hence
		// allowing a remote attacker to control the ingress and egress traffic of the node.
		corruptibleNetwork, err := corruptnet.NewCorruptNetwork(
			cnb.Logger,
			cnb.RootChainID,
			address,
			cnb.Me,
			cnb.CodecFactory(),
			flowNetwork,
			ccf)
		if err != nil {
			return nil, fmt.Errorf("could not create corruptible network: %w", err)
		}
		cnb.Logger.Info().Hex("node_id", logging.ID(cnb.NodeID)).Str("address", address).Msg("corruptible network initiated")

		// override the original flow network with the corruptible network.
		cnb.Network = corruptibleNetwork

		return corruptibleNetwork, nil
	})
}<|MERGE_RESOLUTION|>--- conflicted
+++ resolved
@@ -96,10 +96,6 @@
 			cnb.IdentityProvider,
 			cnb.Metrics.Network,
 			cnb.Resolver,
-<<<<<<< HEAD
-			cnb.GossipSubConfig.PeerScoring,
-=======
->>>>>>> 2ebeb5d6
 			cnb.BaseConfig.NodeRole,
 			connGaterCfg,
 			// run peer manager with the specified interval and let it also prune connections
