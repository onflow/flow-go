package cmd

import (
	"fmt"
	"net"
	"strconv"

	"github.com/spf13/pflag"

	"github.com/onflow/flow-go/cmd"
	"github.com/onflow/flow-go/insecure/corruptlibp2p"
	"github.com/onflow/flow-go/insecure/corruptnet"
	"github.com/onflow/flow-go/model/flow"
	"github.com/onflow/flow-go/module"
	"github.com/onflow/flow-go/network/p2p"
	"github.com/onflow/flow-go/network/p2p/unicast/ratelimit"
	"github.com/onflow/flow-go/utils/logging"
)

// CorruptNetworkPort is the port number that gRPC server of the corrupt networking layer of the corrupted nodes is listening on.
const CorruptNetworkPort = 4300

// CorruptedNodeBuilder creates a general flow node builder with corrupt network.
type CorruptedNodeBuilder struct {
	*cmd.FlowNodeBuilder
	TopicValidatorDisabled bool
}

func NewCorruptedNodeBuilder(role string) *CorruptedNodeBuilder {
	return &CorruptedNodeBuilder{
		FlowNodeBuilder:        cmd.FlowNode(role),
		TopicValidatorDisabled: true,
	}
}

// LoadCorruptFlags load additional flags for corrupt nodes.
func (cnb *CorruptedNodeBuilder) LoadCorruptFlags() {
	cnb.FlowNodeBuilder.ExtraFlags(func(flags *pflag.FlagSet) {
		flags.BoolVar(&cnb.TopicValidatorDisabled, "topic-validator-disabled", true, "enable the libp2p topic validator for corrupt nodes")
	})
}

func (cnb *CorruptedNodeBuilder) Initialize() error {

	// skip FlowNodeBuilder initialization if node role is access. This is because the AN builder uses
	// a slightly different build flow than the other node roles. Flags and components are initialized
	// in calls to anBuilder.ParseFlags & anBuilder.Initialize . Another call to FlowNodeBuilder.Initialize will
	// end up calling BaseFlags() and causing a flags redefined error.
	if cnb.NodeRole != flow.RoleAccess.String() {
		if err := cnb.FlowNodeBuilder.Initialize(); err != nil {
			return fmt.Errorf("could not initilized flow node builder: %w", err)
		}
	}

	cnb.enqueueNetworkingLayer() // initializes corrupted networking layer.

	return nil
}

func (cnb *CorruptedNodeBuilder) enqueueNetworkingLayer() {
	cnb.FlowNodeBuilder.OverrideComponent(cmd.LibP2PNodeComponent, func(node *cmd.NodeConfig) (module.ReadyDoneAware, error) {
		myAddr := cnb.FlowNodeBuilder.NodeConfig.Me.Address()
		if cnb.FlowNodeBuilder.BaseConfig.BindAddr != cmd.NotSet {
			myAddr = cnb.FlowNodeBuilder.BaseConfig.BindAddr
		}

<<<<<<< HEAD
		libP2PNodeFactory := corruptlibp2p.NewCorruptLibP2PNodeFactory(
=======
		// create default libp2p factory if corrupt node should enable the topic validator
		libP2PNodeFactory := corruptnet.NewCorruptLibP2PNodeFactory(
>>>>>>> 7d643c6d
			cnb.Logger,
			cnb.RootChainID,
			myAddr,
			cnb.NetworkKey,
			cnb.SporkID,
			cnb.IdentityProvider,
			cnb.Metrics.Network,
			cnb.Resolver,
			cnb.PeerScoringEnabled,
			cnb.BaseConfig.NodeRole,
			[]p2p.PeerFilter{}, // disable connection gater onInterceptPeerDialFilters
			[]p2p.PeerFilter{}, // disable connection gater onInterceptSecuredFilters
			// run peer manager with the specified interval and let it also prune connections
			cnb.NetworkConnectionPruning,
			cnb.PeerUpdateInterval,
			cnb.TopicValidatorDisabled,
		)

		libp2pNode, err := libP2PNodeFactory()
		if err != nil {
			return nil, fmt.Errorf("failed to create libp2p node: %w", err)
		}
		cnb.LibP2PNode = libp2pNode
		cnb.Logger.Info().
			Hex("node_id", logging.ID(cnb.NodeID)).
			Str("address", myAddr).
			Bool("topic_validator_disabled", cnb.TopicValidatorDisabled).
			Msg("corrupted libp2p node initialized")

		return libp2pNode, nil
	})
	cnb.FlowNodeBuilder.OverrideComponent(cmd.NetworkComponent, func(node *cmd.NodeConfig) (module.ReadyDoneAware, error) {
		myAddr := cnb.FlowNodeBuilder.NodeConfig.Me.Address()
		if cnb.FlowNodeBuilder.BaseConfig.BindAddr != cmd.NotSet {
			myAddr = cnb.FlowNodeBuilder.BaseConfig.BindAddr
		}

		host, _, err := net.SplitHostPort(myAddr)
		if err != nil {
			return nil, fmt.Errorf("could not extract host address: %w", err)
		}

		address := net.JoinHostPort(host, strconv.Itoa(CorruptNetworkPort))
		ccf := corruptnet.NewCorruptConduitFactory(cnb.FlowNodeBuilder.Logger, cnb.FlowNodeBuilder.RootChainID)

		cnb.Logger.Info().Hex("node_id", logging.ID(cnb.NodeID)).Msg("corrupted conduit factory initiated")

		flowNetwork, err := cnb.FlowNodeBuilder.InitFlowNetworkWithConduitFactory(node, ccf, ratelimit.NoopRateLimiters(), []p2p.PeerFilter{})
		if err != nil {
			return nil, fmt.Errorf("could not initiate flow network: %w", err)
		}

		// initializes corruptible network that acts as a wrapper around the original flow network of the node, hence
		// allowing a remote attacker to control the ingress and egress traffic of the node.
		corruptibleNetwork, err := corruptnet.NewCorruptNetwork(
			cnb.Logger,
			cnb.RootChainID,
			address,
			cnb.Me,
			cnb.CodecFactory(),
			flowNetwork,
			ccf)
		if err != nil {
			return nil, fmt.Errorf("could not create corruptible network: %w", err)
		}
		cnb.Logger.Info().Hex("node_id", logging.ID(cnb.NodeID)).Str("address", address).Msg("corruptible network initiated")

		// override the original flow network with the corruptible network.
		cnb.Network = corruptibleNetwork

		return corruptibleNetwork, nil
	})
}<|MERGE_RESOLUTION|>--- conflicted
+++ resolved
@@ -64,12 +64,8 @@
 			myAddr = cnb.FlowNodeBuilder.BaseConfig.BindAddr
 		}
 
-<<<<<<< HEAD
+		// create default libp2p factory if corrupt node should enable the topic validator
 		libP2PNodeFactory := corruptlibp2p.NewCorruptLibP2PNodeFactory(
-=======
-		// create default libp2p factory if corrupt node should enable the topic validator
-		libP2PNodeFactory := corruptnet.NewCorruptLibP2PNodeFactory(
->>>>>>> 7d643c6d
 			cnb.Logger,
 			cnb.RootChainID,
 			myAddr,
