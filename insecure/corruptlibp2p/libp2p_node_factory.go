package corruptlibp2p

import (
	"context"
	"fmt"
	"time"

	"github.com/libp2p/go-libp2p/core/host"
	"github.com/libp2p/go-libp2p/core/peer"
	corrupt "github.com/yhassanzadeh13/go-libp2p-pubsub"

	madns "github.com/multiformats/go-multiaddr-dns"
	"github.com/rs/zerolog"

	fcrypto "github.com/onflow/flow-go/crypto"
	"github.com/onflow/flow-go/model/flow"
	"github.com/onflow/flow-go/module"
	"github.com/onflow/flow-go/network/p2p"
	"github.com/onflow/flow-go/network/p2p/p2pbuilder"
	"github.com/onflow/flow-go/network/p2p/unicast/ratelimit"
)

// NewCorruptLibP2PNodeFactory wrapper around the original DefaultLibP2PNodeFactory. Nodes returned from this factory func will be corrupted libp2p nodes.
func NewCorruptLibP2PNodeFactory(
	log zerolog.Logger,
	chainID flow.ChainID,
	address string,
	flowKey fcrypto.PrivateKey,
	sporkId flow.Identifier,
	idProvider module.IdentityProvider,
	metrics module.LibP2PMetrics,
	resolver madns.BasicResolver,
	peerScoringEnabled bool,
	role string,
	onInterceptPeerDialFilters,
	onInterceptSecuredFilters []p2p.PeerFilter,
	connectionPruning bool,
	updateInterval,
	createStreamRetryDelay time.Duration,
	topicValidatorDisabled,
	withMessageSigning,
	withStrictSignatureVerification bool,
) p2pbuilder.LibP2PFactoryFunc {
	return func() (p2p.LibP2PNode, error) {
		if chainID != flow.BftTestnet {
			panic("illegal chain id for using corrupt libp2p node")
		}

		builder, err := p2pbuilder.DefaultNodeBuilder(
			log,
			address,
			flowKey,
			sporkId,
			idProvider,
			metrics,
			resolver,
			role,
			onInterceptPeerDialFilters,
			onInterceptSecuredFilters,
			peerScoringEnabled,
			connectionPruning,
			updateInterval,
<<<<<<< HEAD
			createStreamRetryDelay,
			p2pbuilder.DefaultResourceManagerConfig())
=======
			p2pbuilder.DefaultResourceManagerConfig(),
			ratelimit.NewUnicastRateLimiterDistributor())

		if err != nil {
			return nil, fmt.Errorf("could not create corrupt libp2p node builder: %w", err)
		}
>>>>>>> d8e87fd4
		if topicValidatorDisabled {
			builder.SetCreateNode(NewCorruptLibP2PNode)
		}

		overrideWithCorruptGossipSub(builder, WithMessageSigning(withMessageSigning), WithStrictSignatureVerification(withStrictSignatureVerification))
		return builder.Build()
	}
}

// CorruptGossipSubFactory returns a factory function that creates a new instance of the forked gossipsub module from
// github.com/yhassanzadeh13/go-libp2p-pubsub for the purpose of BFT testing and attack vector implementation.
func CorruptGossipSubFactory(routerOpts ...func(*corrupt.GossipSubRouter)) p2pbuilder.GossipSubFactoryFunc {
	factory := func(ctx context.Context, logger zerolog.Logger, host host.Host, cfg p2p.PubSubAdapterConfig) (p2p.PubSubAdapter, error) {
		adapter, router, err := NewCorruptGossipSubAdapter(ctx, logger, host, cfg)
		for _, opt := range routerOpts {
			opt(router)
		}
		return adapter, err
	}
	return factory
}

// CorruptGossipSubConfigFactory returns a factory function that creates a new instance of the forked gossipsub config
// from github.com/yhassanzadeh13/go-libp2p-pubsub for the purpose of BFT testing and attack vector implementation.
func CorruptGossipSubConfigFactory(opts ...CorruptPubSubAdapterConfigOption) p2pbuilder.GossipSubAdapterConfigFunc {
	return func(base *p2p.BasePubSubAdapterConfig) p2p.PubSubAdapterConfig {
		return NewCorruptPubSubAdapterConfig(base, opts...)
	}
}

// CorruptGossipSubConfigFactoryWithInspector returns a factory function that creates a new instance of the forked gossipsub config
// from github.com/yhassanzadeh13/go-libp2p-pubsub for the purpose of BFT testing and attack vector implementation.
func CorruptGossipSubConfigFactoryWithInspector(inspector func(peer.ID, *corrupt.RPC) error) p2pbuilder.GossipSubAdapterConfigFunc {
	return func(base *p2p.BasePubSubAdapterConfig) p2p.PubSubAdapterConfig {
		return NewCorruptPubSubAdapterConfig(base, WithInspector(inspector))
	}
}

func overrideWithCorruptGossipSub(builder p2pbuilder.NodeBuilder, opts ...CorruptPubSubAdapterConfigOption) {
	factory := CorruptGossipSubFactory()
	builder.SetGossipSubFactory(factory, CorruptGossipSubConfigFactory(opts...))
}<|MERGE_RESOLUTION|>--- conflicted
+++ resolved
@@ -60,17 +60,13 @@
 			peerScoringEnabled,
 			connectionPruning,
 			updateInterval,
-<<<<<<< HEAD
 			createStreamRetryDelay,
-			p2pbuilder.DefaultResourceManagerConfig())
-=======
 			p2pbuilder.DefaultResourceManagerConfig(),
 			ratelimit.NewUnicastRateLimiterDistributor())
 
 		if err != nil {
 			return nil, fmt.Errorf("could not create corrupt libp2p node builder: %w", err)
 		}
->>>>>>> d8e87fd4
 		if topicValidatorDisabled {
 			builder.SetCreateNode(NewCorruptLibP2PNode)
 		}
