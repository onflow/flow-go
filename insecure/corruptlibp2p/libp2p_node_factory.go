package corruptlibp2p

import (
	"context"
	"fmt"

	"github.com/libp2p/go-libp2p/core/host"
	"github.com/libp2p/go-libp2p/core/peer"
	madns "github.com/multiformats/go-multiaddr-dns"
	"github.com/rs/zerolog"
	corrupt "github.com/yhassanzadeh13/go-libp2p-pubsub"

	fcrypto "github.com/onflow/flow-go/crypto"
	"github.com/onflow/flow-go/model/flow"
	"github.com/onflow/flow-go/module"
	"github.com/onflow/flow-go/network/p2p"
	"github.com/onflow/flow-go/network/p2p/p2pbuilder"
)

// NewCorruptLibP2PNodeFactory wrapper around the original DefaultLibP2PNodeFactory. Nodes returned from this factory func will be corrupted libp2p nodes.
func NewCorruptLibP2PNodeFactory(
	log zerolog.Logger,
	chainID flow.ChainID,
	address string,
	flowKey fcrypto.PrivateKey,
	sporkId flow.Identifier,
	idProvider module.IdentityProvider,
	metrics module.LibP2PMetrics,
	resolver madns.BasicResolver,
	role string,
	connGaterCfg *p2pbuilder.ConnectionGaterConfig,
	peerManagerCfg *p2pbuilder.PeerManagerConfig,
	uniCfg *p2pbuilder.UnicastConfig,
	gossipSubCfg *p2pbuilder.GossipSubConfig,
	topicValidatorDisabled,
	withMessageSigning,
	withStrictSignatureVerification bool,
) p2pbuilder.LibP2PFactoryFunc {
	return func() (p2p.LibP2PNode, error) {
		if chainID != flow.BftTestnet {
			panic("illegal chain id for using corrupt libp2p node")
		}

		builder, err := p2pbuilder.DefaultNodeBuilder(
			log,
			address,
			flowKey,
			sporkId,
			idProvider,
			metrics,
			resolver,
			role,
<<<<<<< HEAD
			onInterceptPeerDialFilters,
			onInterceptSecuredFilters,
			connectionPruning,
			updateInterval,
			&p2pbuilder.GossipSubConfig{
				PeerScoring: peerScoringEnabled,
			},
=======
			connGaterCfg,
			peerManagerCfg,
			gossipSubCfg,
>>>>>>> 2ebeb5d6
			p2pbuilder.DefaultResourceManagerConfig(),
			uniCfg)

		if err != nil {
			return nil, fmt.Errorf("could not create corrupt libp2p node builder: %w", err)
		}
		if topicValidatorDisabled {
			builder.SetCreateNode(NewCorruptLibP2PNode)
		}

		overrideWithCorruptGossipSub(builder, WithMessageSigning(withMessageSigning), WithStrictSignatureVerification(withStrictSignatureVerification))
		return builder.Build()
	}
}

// CorruptGossipSubFactory returns a factory function that creates a new instance of the forked gossipsub module from
// github.com/yhassanzadeh13/go-libp2p-pubsub for the purpose of BFT testing and attack vector implementation.
func CorruptGossipSubFactory(routerOpts ...func(*corrupt.GossipSubRouter)) p2pbuilder.GossipSubFactoryFunc {
	factory := func(ctx context.Context, logger zerolog.Logger, host host.Host, cfg p2p.PubSubAdapterConfig) (p2p.PubSubAdapter, error) {
		adapter, router, err := NewCorruptGossipSubAdapter(ctx, logger, host, cfg)
		for _, opt := range routerOpts {
			opt(router)
		}
		return adapter, err
	}
	return factory
}

// CorruptGossipSubConfigFactory returns a factory function that creates a new instance of the forked gossipsub config
// from github.com/yhassanzadeh13/go-libp2p-pubsub for the purpose of BFT testing and attack vector implementation.
func CorruptGossipSubConfigFactory(opts ...CorruptPubSubAdapterConfigOption) p2pbuilder.GossipSubAdapterConfigFunc {
	return func(base *p2p.BasePubSubAdapterConfig) p2p.PubSubAdapterConfig {
		return NewCorruptPubSubAdapterConfig(base, opts...)
	}
}

// CorruptGossipSubConfigFactoryWithInspector returns a factory function that creates a new instance of the forked gossipsub config
// from github.com/yhassanzadeh13/go-libp2p-pubsub for the purpose of BFT testing and attack vector implementation.
func CorruptGossipSubConfigFactoryWithInspector(inspector func(peer.ID, *corrupt.RPC) error) p2pbuilder.GossipSubAdapterConfigFunc {
	return func(base *p2p.BasePubSubAdapterConfig) p2p.PubSubAdapterConfig {
		return NewCorruptPubSubAdapterConfig(base, WithInspector(inspector))
	}
}

func overrideWithCorruptGossipSub(builder p2pbuilder.NodeBuilder, opts ...CorruptPubSubAdapterConfigOption) {
	factory := CorruptGossipSubFactory()
	builder.SetGossipSubFactory(factory, CorruptGossipSubConfigFactory(opts...))
}<|MERGE_RESOLUTION|>--- conflicted
+++ resolved
@@ -50,19 +50,9 @@
 			metrics,
 			resolver,
 			role,
-<<<<<<< HEAD
-			onInterceptPeerDialFilters,
-			onInterceptSecuredFilters,
-			connectionPruning,
-			updateInterval,
-			&p2pbuilder.GossipSubConfig{
-				PeerScoring: peerScoringEnabled,
-			},
-=======
 			connGaterCfg,
 			peerManagerCfg,
 			gossipSubCfg,
->>>>>>> 2ebeb5d6
 			p2pbuilder.DefaultResourceManagerConfig(),
 			uniCfg)
 
