package corruptlibp2p

import (
	"context"
	"fmt"

	pubsub "github.com/libp2p/go-libp2p-pubsub"
	"github.com/libp2p/go-libp2p/core/host"
	"github.com/libp2p/go-libp2p/core/peer"
	"github.com/rs/zerolog"
	corrupt "github.com/yhassanzadeh13/go-libp2p-pubsub"

	"github.com/onflow/flow-go/insecure/internal"
	"github.com/onflow/flow-go/model/flow"
	"github.com/onflow/flow-go/module/component"
	"github.com/onflow/flow-go/module/irrecoverable"
	"github.com/onflow/flow-go/network/p2p"
	"github.com/onflow/flow-go/utils/logging"
)

// CorruptGossipSubAdapter is a wrapper around the forked pubsub topic from
// github.com/yhassanzadeh13/go-libp2p-pubsub that implements the p2p.PubSubAdapter.
// This is needed because in order to use the forked pubsub module, we need to
// use the entire dependency tree of the forked module which is resolved to
// github.com/yhassanzadeh13/go-libp2p-pubsub. This means that we cannot use
// the original libp2p pubsub module in the same package.
// Note: we use the forked pubsub module for sake of BFT testing and attack vector
// implementation, it is designed to be completely isolated in the "insecure" package, and
// totally separated from the rest of the codebase.
type CorruptGossipSubAdapter struct {
	component.Component
<<<<<<< HEAD
	gossipSub        *corrupt.PubSub
	router           *corrupt.GossipSubRouter
	logger           zerolog.Logger
	peerScoreExposer p2p.PeerScoreExposer
=======
	gossipSub             *corrupt.PubSub
	router                *corrupt.GossipSubRouter
	logger                zerolog.Logger
	clusterChangeConsumer p2p.CollectionClusterChangesConsumer
>>>>>>> 487981d2
}

var _ p2p.PubSubAdapter = (*CorruptGossipSubAdapter)(nil)

func (c *CorruptGossipSubAdapter) RegisterTopicValidator(topic string, topicValidator p2p.TopicValidatorFunc) error {
	// instantiates a corrupt.ValidatorEx that wraps the topicValidatorFunc
	var corruptValidator corrupt.ValidatorEx = func(ctx context.Context, from peer.ID, message *corrupt.Message) corrupt.ValidationResult {
		pubsubMsg := &pubsub.Message{
			Message:       message.Message, // converting corrupt.Message to pubsub.Message
			ID:            message.ID,
			ReceivedFrom:  message.ReceivedFrom,
			ValidatorData: message.ValidatorData,
			Local:         message.Local,
		}
		result := topicValidator(ctx, from, pubsubMsg)

		// overriding the corrupt.ValidationResult with the result from pubsub.TopicValidatorFunc
		message.ValidatorData = pubsubMsg.ValidatorData

		switch result {
		case p2p.ValidationAccept:
			return corrupt.ValidationAccept
		case p2p.ValidationIgnore:
			return corrupt.ValidationIgnore
		case p2p.ValidationReject:
			return corrupt.ValidationReject
		default:
			// should never happen, indicates a bug in the topic validator
			c.logger.Fatal().
				Bool(logging.KeySuspicious, true).
				Str("topic", topic).
				Str("origin_peer", from.String()).
				Str("result", fmt.Sprintf("%v", result)).
				Str("message_type", fmt.Sprintf("%T", message.Data)).
				Msgf("invalid validation result, should be a bug in the topic validator")
		}
		// should never happen, indicates a bug in the topic validator, but we need to return something
		c.logger.Warn().
			Bool(logging.KeySuspicious, true).
			Str("topic", topic).
			Str("origin_peer", from.String()).
			Str("result", fmt.Sprintf("%v", result)).
			Str("message_type", fmt.Sprintf("%T", message.Data)).
			Msg("invalid validation result, returning reject")
		return corrupt.ValidationReject
	}
	err := c.gossipSub.RegisterTopicValidator(topic, corruptValidator, corrupt.WithValidatorInline(true))
	if err != nil {
		return fmt.Errorf("could not register topic validator on corrupt gossipsub: %w", err)
	}
	return nil
}

func (c *CorruptGossipSubAdapter) UnregisterTopicValidator(topic string) error {
	return c.gossipSub.UnregisterTopicValidator(topic)
}

func (c *CorruptGossipSubAdapter) Join(topic string) (p2p.Topic, error) {
	t, err := c.gossipSub.Join(topic)
	if err != nil {
		return nil, err
	}
	return internal.NewCorruptTopic(t), nil
}

func (c *CorruptGossipSubAdapter) GetTopics() []string {
	return c.gossipSub.GetTopics()
}

func (c *CorruptGossipSubAdapter) ListPeers(topic string) []peer.ID {
	return c.gossipSub.ListPeers(topic)
}

<<<<<<< HEAD
// PeerScoreExposer returns the peer score exposer for the gossipsub adapter. The exposer is a read-only interface
// for querying peer scores and returns the local scoring table of the underlying gossipsub node.
// The exposer is only available if the gossipsub adapter was configured with a score tracer.
// If the gossipsub adapter was not configured with a score tracer, the exposer will be nil.
// Args:
//
//	None.
//
// Returns:
//
//	The peer score exposer for the gossipsub adapter.
func (c *CorruptGossipSubAdapter) PeerScoreExposer() p2p.PeerScoreExposer {
	return c.peerScoreExposer
}

func NewCorruptGossipSubAdapter(ctx context.Context, logger zerolog.Logger, h host.Host, cfg p2p.PubSubAdapterConfig) (p2p.PubSubAdapter, *corrupt.GossipSubRouter, error) {
=======
func (c *CorruptGossipSubAdapter) ActiveClustersChanged(lst flow.ChainIDList) {
	c.clusterChangeConsumer.ActiveClustersChanged(lst)
}

func NewCorruptGossipSubAdapter(
	ctx context.Context,
	logger zerolog.Logger,
	h host.Host,
	cfg p2p.PubSubAdapterConfig,
	clusterChangeConsumer p2p.CollectionClusterChangesConsumer) (p2p.PubSubAdapter, *corrupt.GossipSubRouter, error) {

>>>>>>> 487981d2
	gossipSubConfig, ok := cfg.(*CorruptPubSubAdapterConfig)
	if !ok {
		return nil, nil, fmt.Errorf("invalid gossipsub config type: %T", cfg)
	}

	// initializes a default gossipsub router and wraps it with the corrupt router.
	router := corrupt.DefaultGossipSubRouter(h)

	// injects the corrupt router into the gossipsub constructor
	gossipSub, err := corrupt.NewGossipSubWithRouter(ctx, h, router, gossipSubConfig.Build()...)
	if err != nil {
		return nil, nil, fmt.Errorf("failed to create corrupt gossipsub: %w", err)
	}

	builder := component.NewComponentManagerBuilder()
	adapter := &CorruptGossipSubAdapter{
<<<<<<< HEAD
		gossipSub: gossipSub,
		router:    router,
		logger:    logger,
=======
		Component:             builder,
		gossipSub:             gossipSub,
		router:                router,
		logger:                logger,
		clusterChangeConsumer: clusterChangeConsumer,
>>>>>>> 487981d2
	}

	if scoreTracer := gossipSubConfig.ScoreTracer(); scoreTracer != nil {
		builder.AddWorker(func(ctx irrecoverable.SignalerContext, ready component.ReadyFunc) {
			ready()
			logger.Debug().Str("component", "corrupt-gossipsub_score_tracer").Msg("starting score tracer")
			scoreTracer.Start(ctx)
			logger.Debug().Str("component", "corrupt-gossipsub_score_tracer").Msg("score tracer started")

			<-scoreTracer.Done()
			logger.Debug().Str("component", "corrupt-gossipsub_score_tracer").Msg("score tracer stopped")
		})
		adapter.peerScoreExposer = scoreTracer
	}
	builder.AddWorker(func(ctx irrecoverable.SignalerContext, ready component.ReadyFunc) {
		ready()
		// it is likely that this adapter is configured without a score tracer, so we need to
		// wait for the context to be done in order to prevent immature shutdown.
		<-ctx.Done()
	})

	adapter.Component = builder.Build()

	return adapter, router, nil
}<|MERGE_RESOLUTION|>--- conflicted
+++ resolved
@@ -29,17 +29,11 @@
 // totally separated from the rest of the codebase.
 type CorruptGossipSubAdapter struct {
 	component.Component
-<<<<<<< HEAD
-	gossipSub        *corrupt.PubSub
-	router           *corrupt.GossipSubRouter
-	logger           zerolog.Logger
-	peerScoreExposer p2p.PeerScoreExposer
-=======
 	gossipSub             *corrupt.PubSub
 	router                *corrupt.GossipSubRouter
 	logger                zerolog.Logger
 	clusterChangeConsumer p2p.CollectionClusterChangesConsumer
->>>>>>> 487981d2
+	peerScoreExposer p2p.PeerScoreExposer
 }
 
 var _ p2p.PubSubAdapter = (*CorruptGossipSubAdapter)(nil)
@@ -113,7 +107,10 @@
 	return c.gossipSub.ListPeers(topic)
 }
 
-<<<<<<< HEAD
+func (c *CorruptGossipSubAdapter) ActiveClustersChanged(lst flow.ChainIDList) {
+	c.clusterChangeConsumer.ActiveClustersChanged(lst)
+}
+
 // PeerScoreExposer returns the peer score exposer for the gossipsub adapter. The exposer is a read-only interface
 // for querying peer scores and returns the local scoring table of the underlying gossipsub node.
 // The exposer is only available if the gossipsub adapter was configured with a score tracer.
@@ -130,19 +127,6 @@
 }
 
 func NewCorruptGossipSubAdapter(ctx context.Context, logger zerolog.Logger, h host.Host, cfg p2p.PubSubAdapterConfig) (p2p.PubSubAdapter, *corrupt.GossipSubRouter, error) {
-=======
-func (c *CorruptGossipSubAdapter) ActiveClustersChanged(lst flow.ChainIDList) {
-	c.clusterChangeConsumer.ActiveClustersChanged(lst)
-}
-
-func NewCorruptGossipSubAdapter(
-	ctx context.Context,
-	logger zerolog.Logger,
-	h host.Host,
-	cfg p2p.PubSubAdapterConfig,
-	clusterChangeConsumer p2p.CollectionClusterChangesConsumer) (p2p.PubSubAdapter, *corrupt.GossipSubRouter, error) {
-
->>>>>>> 487981d2
 	gossipSubConfig, ok := cfg.(*CorruptPubSubAdapterConfig)
 	if !ok {
 		return nil, nil, fmt.Errorf("invalid gossipsub config type: %T", cfg)
@@ -159,17 +143,11 @@
 
 	builder := component.NewComponentManagerBuilder()
 	adapter := &CorruptGossipSubAdapter{
-<<<<<<< HEAD
-		gossipSub: gossipSub,
-		router:    router,
-		logger:    logger,
-=======
 		Component:             builder,
 		gossipSub:             gossipSub,
 		router:                router,
 		logger:                logger,
 		clusterChangeConsumer: clusterChangeConsumer,
->>>>>>> 487981d2
 	}
 
 	if scoreTracer := gossipSubConfig.ScoreTracer(); scoreTracer != nil {
