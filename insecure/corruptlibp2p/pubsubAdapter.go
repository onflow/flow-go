package corruptlibp2p

import (
	"context"
	"fmt"

	pubsub "github.com/libp2p/go-libp2p-pubsub"
	"github.com/libp2p/go-libp2p/core/host"
	"github.com/libp2p/go-libp2p/core/peer"
	"github.com/rs/zerolog"
	corrupt "github.com/yhassanzadeh13/go-libp2p-pubsub"

	"github.com/onflow/flow-go/insecure/internal"
	"github.com/onflow/flow-go/network/p2p"
	"github.com/onflow/flow-go/utils/logging"
)

// CorruptGossipSubAdapter is a wrapper around the forked pubsub topic from
// github.com/yhassanzadeh13/go-libp2p-pubsub that implements the p2p.PubSubAdapter.
// This is needed because in order to use the forked pubsub module, we need to
// use the entire dependency tree of the forked module which is resolved to
// github.com/yhassanzadeh13/go-libp2p-pubsub. This means that we cannot use
// the original libp2p pubsub module in the same package.
// Note: we use the forked pubsub module for sake of BFT testing and attack vector
// implementation, it is designed to be completely isolated in the "insecure" package, and
// totally separated from the rest of the codebase.
type CorruptGossipSubAdapter struct {
	gossipSub *corrupt.PubSub
	router    *internal.CorruptGossipSubRouter
	logger    zerolog.Logger
}

var _ p2p.PubSubAdapter = (*CorruptGossipSubAdapter)(nil)

func (c *CorruptGossipSubAdapter) RegisterTopicValidator(topic string, topicValidator p2p.TopicValidatorFunc) error {
	// instantiates a corrupt.ValidatorEx that wraps the topicValidatorFunc
	var corruptValidator corrupt.ValidatorEx = func(ctx context.Context, from peer.ID, message *corrupt.Message) corrupt.ValidationResult {
		pubsubMsg := &pubsub.Message{
			Message:       message.Message, // converting corrupt.Message to pubsub.Message
			ID:            message.ID,
			ReceivedFrom:  message.ReceivedFrom,
			ValidatorData: message.ValidatorData,
			Local:         message.Local,
		}
		result := topicValidator(ctx, from, pubsubMsg)

		// overriding the corrupt.ValidationResult with the result from pubsub.TopicValidatorFunc
		message.ValidatorData = pubsubMsg.ValidatorData

		switch result {
		case p2p.ValidationAccept:
			return corrupt.ValidationAccept
		case p2p.ValidationIgnore:
			return corrupt.ValidationIgnore
		case p2p.ValidationReject:
			return corrupt.ValidationReject
		default:
			// should never happen, indicates a bug in the topic validator
			c.logger.Fatal().Msgf("invalid validation result: %v", result)
		}
		// should never happen, indicates a bug in the topic validator, but we need to return something
		c.logger.Warn().
			Bool(logging.KeySuspicious, true).
			Msg("invalid validation result, returning reject")
		return corrupt.ValidationReject
	}
	return c.gossipSub.RegisterTopicValidator(topic, corruptValidator, corrupt.WithValidatorInline(true))
}

func (c *CorruptGossipSubAdapter) UnregisterTopicValidator(topic string) error {
	return c.gossipSub.UnregisterTopicValidator(topic)
}

func (c *CorruptGossipSubAdapter) Join(topic string) (p2p.Topic, error) {
	t, err := c.gossipSub.Join(topic)
	if err != nil {
		return nil, err
	}
	return internal.NewCorruptTopic(t), nil
}

func (c *CorruptGossipSubAdapter) GetTopics() []string {
	return c.gossipSub.GetTopics()
}

func (c *CorruptGossipSubAdapter) ListPeers(topic string) []peer.ID {
	return c.gossipSub.ListPeers(topic)
}

func (c *CorruptGossipSubAdapter) GetRouter() *internal.CorruptGossipSubRouter {
	return c.router
}

func NewCorruptGossipSubAdapter(ctx context.Context, logger zerolog.Logger, h host.Host, cfg p2p.PubSubAdapterConfig) (p2p.PubSubAdapter, error) {
	gossipSubConfig, ok := cfg.(*CorruptPubSubAdapterConfig)
	if !ok {
		return nil, fmt.Errorf("invalid gossipsub config type: %T", cfg)
	}

	// initializes a default gossipsub router and wraps it with the corrupt router.
	router, err := corrupt.DefaultGossipSubRouter(h)
	if err != nil {
		return nil, fmt.Errorf("failed to create gossipsub router: %w", err)
	}
	corruptRouter := internal.NewCorruptGossipSubRouter(router)
<<<<<<< HEAD
	gossipSub, err := corrupt.NewGossipSubWithRouter(ctx, h, router, gossipSubConfig.Build()...)
=======

	// injects the corrupt router into the gossipsub constructor
	gossipSub, err := corrupt.NewGossipSubWithRouter(ctx, h, corruptRouter, gossipSubConfig.Build()...)
>>>>>>> 44b8a2ee
	if err != nil {
		return nil, fmt.Errorf("failed to create corrupt gossipsub: %w", err)
	}

	adapter := &CorruptGossipSubAdapter{
		gossipSub: gossipSub,
		router:    corruptRouter,
		logger:    logger,
	}

	return adapter, nil
}<|MERGE_RESOLUTION|>--- conflicted
+++ resolved
@@ -103,13 +103,9 @@
 		return nil, fmt.Errorf("failed to create gossipsub router: %w", err)
 	}
 	corruptRouter := internal.NewCorruptGossipSubRouter(router)
-<<<<<<< HEAD
-	gossipSub, err := corrupt.NewGossipSubWithRouter(ctx, h, router, gossipSubConfig.Build()...)
-=======
 
 	// injects the corrupt router into the gossipsub constructor
 	gossipSub, err := corrupt.NewGossipSubWithRouter(ctx, h, corruptRouter, gossipSubConfig.Build()...)
->>>>>>> 44b8a2ee
 	if err != nil {
 		return nil, fmt.Errorf("failed to create corrupt gossipsub: %w", err)
 	}
