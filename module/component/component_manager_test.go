package component_test

import (
	"context"
	"fmt"
	"testing"
	"time"

	"github.com/hashicorp/go-multierror"
	"github.com/stretchr/testify/assert"
	"github.com/stretchr/testify/require"
	"pgregory.net/rapid"

	"github.com/onflow/flow-go/module/component"
	"github.com/onflow/flow-go/module/irrecoverable"
	"github.com/onflow/flow-go/module/util"
	"github.com/onflow/flow-go/utils/unittest"
)

const CHANNEL_CLOSE_LATENCY_ALLOWANCE = 25 * time.Millisecond

type WorkerState int

const (
	UnknownWorkerState            = iota
	WorkerStartingUp              // worker is starting up
	WorkerStartupShuttingDown     // worker was canceled during startup and is shutting down
	WorkerStartupCanceled         // worker has exited after being canceled during startup
	WorkerStartupEncounteredFatal // worker encountered a fatal error during startup
	WorkerRunning                 // worker has started up and is running normally
	WorkerShuttingDown            // worker was canceled and is shutting down
	WorkerCanceled                // worker has exited after being canceled
	WorkerEncounteredFatal        // worker encountered a fatal error
	WorkerDone                    // worker has shut down after running normally

)

func (s WorkerState) String() string {
	switch s {
	case WorkerStartingUp:
		return "WORKER_STARTING_UP"
	case WorkerStartupShuttingDown:
		return "WORKER_STARTUP_SHUTTING_DOWN"
	case WorkerStartupCanceled:
		return "WORKER_STARTUP_CANCELED"
	case WorkerStartupEncounteredFatal:
		return "WORKER_STARTUP_ENCOUNTERED_FATAL"
	case WorkerRunning:
		return "WORKER_RUNNING"
	case WorkerShuttingDown:
		return "WORKER_SHUTTING_DOWN"
	case WorkerCanceled:
		return "WORKER_CANCELED"
	case WorkerEncounteredFatal:
		return "WORKER_ENCOUNTERED_FATAL"
	case WorkerDone:
		return "WORKER_DONE"
	default:
		return "UNKNOWN"
	}
}

type WorkerStateList []WorkerState

func (wsl WorkerStateList) Contains(ws WorkerState) bool {
	for _, s := range wsl {
		if s == ws {
			return true
		}
	}
	return false
}

type WorkerStateTransition int

const (
	UnknownWorkerStateTransition WorkerStateTransition = iota
	WorkerCheckCtxAndShutdown                          // check context and shutdown if canceled
	WorkerCheckCtxAndExit                              // check context and exit immediately if canceled
	WorkerFinishStartup                                // finish starting up
	WorkerDoWork                                       // do work
	WorkerExit                                         // exit
	WorkerThrowError                                   // throw error
)

func (wst WorkerStateTransition) String() string {
	switch wst {
	case WorkerCheckCtxAndShutdown:
		return "WORKER_CHECK_CTX_AND_SHUTDOWN"
	case WorkerCheckCtxAndExit:
		return "WORKER_CHECK_CTX_AND_EXIT"
	case WorkerFinishStartup:
		return "WORKER_FINISH_STARTUP"
	case WorkerDoWork:
		return "WORKER_DO_WORK"
	case WorkerExit:
		return "WORKER_EXIT"
	case WorkerThrowError:
		return "WORKER_THROW_ERROR"
	default:
		return "UNKNOWN"
	}
}

// WorkerStateTransitions is a map from worker state to valid state transitions
var WorkerStateTransitions = map[WorkerState][]WorkerStateTransition{
	WorkerStartingUp:          {WorkerCheckCtxAndExit, WorkerCheckCtxAndShutdown, WorkerDoWork, WorkerFinishStartup},
	WorkerStartupShuttingDown: {WorkerDoWork, WorkerExit, WorkerThrowError},
	WorkerRunning:             {WorkerCheckCtxAndExit, WorkerCheckCtxAndShutdown, WorkerDoWork, WorkerExit, WorkerThrowError},
	WorkerShuttingDown:        {WorkerDoWork, WorkerExit, WorkerThrowError},
}

// CheckWorkerStateTransition checks the validity of a worker state transition
func CheckWorkerStateTransition(t *rapid.T, id int, start, end WorkerState, transition WorkerStateTransition, canceled bool) {
	if !(func() bool {
		switch start {
		case WorkerStartingUp:
			switch transition {
			case WorkerCheckCtxAndExit:
				return (canceled && end == WorkerStartupCanceled) || (!canceled && end == WorkerStartingUp)
			case WorkerCheckCtxAndShutdown:
				return (canceled && end == WorkerStartupShuttingDown) || (!canceled && end == WorkerStartingUp)
			case WorkerDoWork:
				return end == WorkerStartingUp
			case WorkerFinishStartup:
				return end == WorkerRunning
			}
		case WorkerStartupShuttingDown:
			switch transition {
			case WorkerDoWork:
				return end == WorkerStartupShuttingDown
			case WorkerExit:
				return end == WorkerStartupCanceled
			case WorkerThrowError:
				return end == WorkerStartupEncounteredFatal
			}
		case WorkerRunning:
			switch transition {
			case WorkerCheckCtxAndExit:
				return (canceled && end == WorkerCanceled) || (!canceled && end == WorkerRunning)
			case WorkerCheckCtxAndShutdown:
				return (canceled && end == WorkerShuttingDown) || (!canceled && end == WorkerRunning)
			case WorkerDoWork:
				return end == WorkerRunning
			case WorkerExit:
				return end == WorkerDone
			case WorkerThrowError:
				return end == WorkerEncounteredFatal
			}
		case WorkerShuttingDown:
			switch transition {
			case WorkerDoWork:
				return end == WorkerShuttingDown
			case WorkerExit:
				return end == WorkerCanceled
			case WorkerThrowError:
				return end == WorkerEncounteredFatal
			}
		}

		return false
	}()) {
		require.Fail(t, "invalid worker state transition", "[worker %v] start=%v, canceled=%v, transition=%v, end=%v", id, start, canceled, transition, end)
	}
}

type WSTConsumer func(WorkerStateTransition) WorkerState
type WSTProvider func(WorkerState) WorkerStateTransition

// MakeWorkerTransitionFuncs creates a WorkerStateTransition Consumer / Provider pair.
// The Consumer is called by the worker to notify the test code of the completion of a state transition
// and receive the next state transition instruction.
// The Provider is called by the test code to send the next state transition instruction and get the
// resulting end state.
func MakeWorkerTransitionFuncs() (WSTConsumer, WSTProvider) {
	var started bool
	stateChan := make(chan WorkerState, 1)
	transitionChan := make(chan WorkerStateTransition)

	consumer := func(wst WorkerStateTransition) WorkerState {
		transitionChan <- wst
		return <-stateChan
	}

	provider := func(ws WorkerState) WorkerStateTransition {
		if started {
			stateChan <- ws
		} else {
			started = true
		}

		if _, ok := WorkerStateTransitions[ws]; !ok {
			return UnknownWorkerStateTransition
		}

		return <-transitionChan
	}

	return consumer, provider
}

func ComponentWorker(t *rapid.T, id int, next WSTProvider) component.ComponentWorker {
	unexpectedStateTransition := func(s WorkerState, wst WorkerStateTransition) {
		panic(fmt.Sprintf("[worker %v] unexpected state transition: received %v for state %v", id, wst, s))
	}

	log := func(msg string) {
		t.Logf("[worker %v] %v\n", id, msg)
	}

	return func(ctx irrecoverable.SignalerContext, ready component.ReadyFunc) {
		var state WorkerState
		goto startingUp

	startingUp:
		log("starting up")
		state = WorkerStartingUp
		switch transition := next(state); transition {
		case WorkerCheckCtxAndExit:
			if util.CheckClosed(ctx.Done()) {
				goto startupCanceled
			}
			goto startingUp
		case WorkerCheckCtxAndShutdown:
			if util.CheckClosed(ctx.Done()) {
				goto startupShuttingDown
			}
			goto startingUp
		case WorkerDoWork:
			goto startingUp
		case WorkerFinishStartup:
			ready()
			goto running
		default:
			unexpectedStateTransition(state, transition)
		}

	startupShuttingDown:
		log("startup shutting down")
		state = WorkerStartupShuttingDown
		switch transition := next(state); transition {
		case WorkerDoWork:
			goto startupShuttingDown
		case WorkerExit:
			goto startupCanceled
		case WorkerThrowError:
			goto startupEncounteredFatal
		default:
			unexpectedStateTransition(state, transition)
		}

	startupCanceled:
		log("startup canceled")
		state = WorkerStartupCanceled
		next(state)
		return

	startupEncounteredFatal:
		log("startup encountered fatal")
		state = WorkerStartupEncounteredFatal
		defer next(state)
		ctx.Throw(&WorkerError{id})

	running:
		log("running")
		state = WorkerRunning
		switch transition := next(state); transition {
		case WorkerCheckCtxAndExit:
			if util.CheckClosed(ctx.Done()) {
				goto canceled
			}
			goto running
		case WorkerCheckCtxAndShutdown:
			if util.CheckClosed(ctx.Done()) {
				goto shuttingDown
			}
			goto running
		case WorkerDoWork:
			goto running
		case WorkerExit:
			goto done
		case WorkerThrowError:
			goto encounteredFatal
		default:
			unexpectedStateTransition(state, transition)
		}

	shuttingDown:
		log("shutting down")
		state = WorkerShuttingDown
		switch transition := next(state); transition {
		case WorkerDoWork:
			goto shuttingDown
		case WorkerExit:
			goto canceled
		case WorkerThrowError:
			goto encounteredFatal
		default:
			unexpectedStateTransition(state, transition)
		}

	canceled:
		log("canceled")
		state = WorkerCanceled
		next(state)
		return

	encounteredFatal:
		log("encountered fatal")
		state = WorkerEncounteredFatal
		defer next(state)
		ctx.Throw(&WorkerError{id})

	done:
		log("done")
		state = WorkerDone
		next(state)
	}
}

type WorkerError struct {
	id int
}

func (e *WorkerError) Is(target error) bool {
	if t, ok := target.(*WorkerError); ok {
		return t.id == e.id
	}
	return false
}

func (e *WorkerError) Error() string {
	return fmt.Sprintf("[worker %v] irrecoverable error", e.id)
}

// StartStateTransition returns a pair of functions AddTransition and ExecuteTransitions.
// AddTransition is called to add a state transition step, and then ExecuteTransitions shuffles
// all of the added steps and executes them in a random order.
func StartStateTransition() (func(t func()), func(*rapid.T)) {
	var transitions []func()

	addTransition := func(t func()) {
		transitions = append(transitions, t)
	}

	executeTransitions := func(t *rapid.T) {
		for i := 0; i < len(transitions); i++ {
			j := rapid.IntRange(0, len(transitions)-i-1).Draw(t, "").(int)
			transitions[i], transitions[j+i] = transitions[j+i], transitions[i]
			transitions[i]()
		}
		// TODO: is this simpler?
		// executionOrder := rapid.SliceOfNDistinct(
		// 	rapid.IntRange(0, len(transitions)-1), len(transitions), len(transitions), nil,
		// ).Draw(t, "transition_execution_order").([]int)
		// for _, i := range executionOrder {
		// 	transitions[i]()
		// }
	}

	return addTransition, executeTransitions
}

type StateTransition struct {
	cancel            bool
	workerIDs         []int
	workerTransitions []WorkerStateTransition
}

func (st *StateTransition) String() string {
	return fmt.Sprintf(
		"stateTransition{ cancel=%v, workerIDs=%v, workerTransitions=%v }",
		st.cancel, st.workerIDs, st.workerTransitions,
	)
}

type ComponentManagerMachine struct {
	cm *component.ComponentManager

	cancel                    context.CancelFunc
	workerTransitionConsumers []WSTConsumer

	canceled     bool
	workerErrors error
	workerStates []WorkerState

	resetChannelReadTimeout  func()
	assertClosed             func(t *rapid.T, ch <-chan struct{}, msgAndArgs ...interface{})
	assertNotClosed          func(t *rapid.T, ch <-chan struct{}, msgAndArgs ...interface{})
	assertErrorThrownMatches func(t *rapid.T, err error, msgAndArgs ...interface{})
	assertErrorNotThrown     func(t *rapid.T)

	cancelGenerator     *rapid.Generator
	drawStateTransition func(t *rapid.T) *StateTransition
}

func (c *ComponentManagerMachine) Init(t *rapid.T) {
	numWorkers := rapid.IntRange(0, 5).Draw(t, "num_workers").(int)
	pCancel := rapid.Float64Range(0, 100).Draw(t, "p_cancel").(float64)

	c.cancelGenerator = rapid.Float64Range(0, 100).
		Map(func(n float64) bool {
			return pCancel == 100 || n < pCancel
		})

	c.drawStateTransition = func(t *rapid.T) *StateTransition {
		st := &StateTransition{}

		if !c.canceled {
			st.cancel = c.cancelGenerator.Draw(t, "cancel").(bool)
		}

		for workerId, state := range c.workerStates {
			if allowedTransitions, ok := WorkerStateTransitions[state]; ok {
				label := fmt.Sprintf("worker_transition_%v", workerId)
				st.workerIDs = append(st.workerIDs, workerId)
				st.workerTransitions = append(st.workerTransitions, rapid.SampledFrom(allowedTransitions).Draw(t, label).(WorkerStateTransition))
			}
		}

		return rapid.Just(st).Draw(t, "state_transition").(*StateTransition)
	}

	ctx, cancel := context.WithCancel(context.Background())
	c.cancel = cancel

	signalerCtx, errChan := irrecoverable.WithSignaler(ctx)

	var channelReadTimeout <-chan struct{}
	var signalerErr error

	c.resetChannelReadTimeout = func() {
		ctx, cancel := context.WithTimeout(context.Background(), CHANNEL_CLOSE_LATENCY_ALLOWANCE)
		_ = cancel
		channelReadTimeout = ctx.Done()
	}

	c.assertClosed = func(t *rapid.T, ch <-chan struct{}, msgAndArgs ...interface{}) {
		select {
		case <-ch:
		default:
			select {
			case <-channelReadTimeout:
				assert.Fail(t, "channel is not closed", msgAndArgs...)
			case <-ch:
			}
		}
	}

	c.assertNotClosed = func(t *rapid.T, ch <-chan struct{}, msgAndArgs ...interface{}) {
		select {
		case <-ch:
			assert.Fail(t, "channel is closed", msgAndArgs...)
		default:
			select {
			case <-ch:
				assert.Fail(t, "channel is closed", msgAndArgs...)
			case <-channelReadTimeout:
			}
		}
	}

	c.assertErrorThrownMatches = func(t *rapid.T, err error, msgAndArgs ...interface{}) {
		if signalerErr == nil {
			select {
			case signalerErr = <-errChan:
			default:
				select {
				case <-channelReadTimeout:
					assert.Fail(t, "error was not thrown")
					return
				case signalerErr = <-errChan:
				}
			}
		}

		assert.ErrorIs(t, err, signalerErr, msgAndArgs...)
	}

	c.assertErrorNotThrown = func(t *rapid.T) {
		if signalerErr == nil {
			select {
			case signalerErr = <-errChan:
			default:
				select {
				case signalerErr = <-errChan:
				case <-channelReadTimeout:
					return
				}
			}
		}

		assert.Fail(t, "error was thrown: %v", signalerErr)
	}

	c.workerTransitionConsumers = make([]WSTConsumer, numWorkers)
	c.workerStates = make([]WorkerState, numWorkers)

	cmb := component.NewComponentManagerBuilder()

	for i := 0; i < numWorkers; i++ {
		wtc, wtp := MakeWorkerTransitionFuncs()
		c.workerTransitionConsumers[i] = wtc
		cmb.AddWorker(ComponentWorker(t, i, wtp))
	}

	c.cm = cmb.Build()
	c.cm.Start(signalerCtx)

	for i := 0; i < numWorkers; i++ {
		c.workerStates[i] = WorkerStartingUp
	}
}

func (c *ComponentManagerMachine) ExecuteStateTransition(t *rapid.T) {
	st := c.drawStateTransition(t)

	t.Logf("drew state transition: %v\n", st)

	var errors *multierror.Error

	addTransition, executeTransitionsInRandomOrder := StartStateTransition()

	if st.cancel {
		addTransition(func() {
			t.Log("executing cancel transition\n")
			c.cancel()
			c.canceled = true
			c.resetChannelReadTimeout()
			c.assertClosed(t, c.cm.ShutdownSignal())
		})
	}

	for i, workerId := range st.workerIDs {
		i := i
		workerId := workerId
		addTransition(func() {
			wst := st.workerTransitions[i]
			t.Logf("executing worker %v transition: %v\n", workerId, wst)
			endState := c.workerTransitionConsumers[workerId](wst)
			CheckWorkerStateTransition(t, workerId, c.workerStates[workerId], endState, wst, c.canceled)
			c.workerStates[workerId] = endState

			if (WorkerStateList{WorkerStartupEncounteredFatal, WorkerEncounteredFatal}).Contains(endState) {
				err := &WorkerError{workerId}
				require.NotErrorIs(t, c.workerErrors, err)
				require.NotErrorIs(t, errors, err)
				errors = multierror.Append(errors, err)
				c.canceled = true
				c.resetChannelReadTimeout()
				c.assertClosed(t, c.cm.ShutdownSignal())
			}
		})
	}

	executeTransitionsInRandomOrder(t)

	if c.workerErrors == nil {
		c.workerErrors = errors.ErrorOrNil()
	}

	t.Logf("end state: { canceled=%v, workerErrors=%v, workerStates=%v }\n", c.canceled, c.workerErrors, c.workerStates)
}

func (c *ComponentManagerMachine) Check(t *rapid.T) {
	c.resetChannelReadTimeout()

	if c.canceled {
		c.assertClosed(t, c.cm.ShutdownSignal(), "context is canceled but component manager shutdown signal is not closed")
	}

	allWorkersReady := true
	allWorkersDone := true

	for workerID, state := range c.workerStates {
		if (WorkerStateList{
			WorkerStartingUp,
			WorkerStartupShuttingDown,
			WorkerStartupCanceled,
			WorkerStartupEncounteredFatal,
		}).Contains(state) {
			allWorkersReady = false
			c.assertNotClosed(t, c.cm.Ready(), "worker %v has not finished startup but component manager ready channel is closed", workerID)
		}

		if !(WorkerStateList{
			WorkerStartupCanceled,
			WorkerStartupEncounteredFatal,
			WorkerCanceled,
			WorkerEncounteredFatal,
			WorkerDone,
		}).Contains(state) {
			allWorkersDone = false
			c.assertNotClosed(t, c.cm.Done(), "worker %v has not exited but component manager done channel is closed", workerID)
		}

		if (WorkerStateList{
			WorkerStartupShuttingDown,
			WorkerStartupCanceled,
			WorkerStartupEncounteredFatal,
			WorkerShuttingDown,
			WorkerCanceled,
			WorkerEncounteredFatal,
		}).Contains(state) {
			c.assertClosed(t, c.cm.ShutdownSignal(), "worker %v has been canceled or encountered a fatal error but component manager shutdown signal is not closed", workerID)
		}
	}

	if allWorkersReady {
		c.assertClosed(t, c.cm.Ready(), "all workers are ready but component manager ready channel is not closed")
	}

	if allWorkersDone {
		c.assertClosed(t, c.cm.Done(), "all workers are done but component manager done channel is not closed")
	}

	if c.workerErrors != nil {
		c.assertErrorThrownMatches(t, c.workerErrors, "error received by signaler does not match any of the ones thrown")
		c.assertClosed(t, c.cm.ShutdownSignal(), "fatal error thrown but context is not canceled")
	} else {
		c.assertErrorNotThrown(t)
	}
}

func TestComponentManager(t *testing.T) {
	unittest.SkipUnless(t, unittest.TEST_LONG_RUNNING, "skip because this test takes too long")

	rapid.Check(t, rapid.Run(&ComponentManagerMachine{}))
}

<<<<<<< HEAD
// TestComponentManager_NoWorkers demonstrates the behaviour of ComponentManager
// when it is built with no workers. After being started, it will immediately
// shut down.
func TestComponentManager_NoWorkers(t *testing.T) {
	mgr := component.NewComponentManagerBuilder().Build()
	ctx, _ := irrecoverable.WithSignaler(context.Background())
	mgr.Start(ctx)
	unittest.AssertClosesBefore(t, mgr.Done(), 10*time.Millisecond)
}

// TestComponentManager_NoopWorker demonstrates the behaviour of ComponentManager
// when it is built with a NoopWorker. It will not shut down until the context
// is cancelled.
func TestComponentManager_NoopWorker(t *testing.T) {
	mgr := component.NewComponentManagerBuilder().
		AddWorker(component.NoopWorker).
		Build()
	parent, cancel := context.WithCancel(context.Background())
	ctx, _ := irrecoverable.WithSignaler(parent)
	mgr.Start(ctx)

	unittest.AssertNotClosesBefore(t, mgr.Done(), 10*time.Millisecond)
	cancel()
	unittest.AssertClosesBefore(t, mgr.Done(), 10*time.Millisecond)
=======
func TestComponentManagerShutdown(t *testing.T) {
	mgr := component.NewComponentManagerBuilder().
		AddWorker(func(ctx irrecoverable.SignalerContext, ready component.ReadyFunc) {
			ready()
			<-ctx.Done()
		}).Build()

	parent, cancel := context.WithCancel(context.Background())
	ctx, _ := irrecoverable.WithSignaler(parent)

	mgr.Start(ctx)
	unittest.AssertClosesBefore(t, mgr.Ready(), 10*time.Millisecond)
	cancel()

	// ShutdownSignal indicates we have started shutdown, Done indicates we have completed
	// shutdown. If we have completed shutdown, we must have started shutdown.
	unittest.AssertClosesBefore(t, mgr.Done(), 10*time.Millisecond)
	closed := util.CheckClosed(mgr.ShutdownSignal())
	assert.True(t, closed)
}

// run the test many times to reproduce consistently
func TestComponentManagerShutdown_100(t *testing.T) {
	for i := 0; i < 100; i++ {
		TestComponentManagerShutdown(t)
	}
>>>>>>> 9652b94c
}<|MERGE_RESOLUTION|>--- conflicted
+++ resolved
@@ -628,7 +628,34 @@
 	rapid.Check(t, rapid.Run(&ComponentManagerMachine{}))
 }
 
-<<<<<<< HEAD
+func TestComponentManagerShutdown(t *testing.T) {
+	mgr := component.NewComponentManagerBuilder().
+		AddWorker(func(ctx irrecoverable.SignalerContext, ready component.ReadyFunc) {
+			ready()
+			<-ctx.Done()
+		}).Build()
+
+	parent, cancel := context.WithCancel(context.Background())
+	ctx, _ := irrecoverable.WithSignaler(parent)
+
+	mgr.Start(ctx)
+	unittest.AssertClosesBefore(t, mgr.Ready(), 10*time.Millisecond)
+	cancel()
+
+	// ShutdownSignal indicates we have started shutdown, Done indicates we have completed
+	// shutdown. If we have completed shutdown, we must have started shutdown.
+	unittest.AssertClosesBefore(t, mgr.Done(), 10*time.Millisecond)
+	closed := util.CheckClosed(mgr.ShutdownSignal())
+	assert.True(t, closed)
+}
+
+// run the test many times to reproduce consistently
+func TestComponentManagerShutdown_100(t *testing.T) {
+	for i := 0; i < 100; i++ {
+		TestComponentManagerShutdown(t)
+	}
+}
+
 // TestComponentManager_NoWorkers demonstrates the behaviour of ComponentManager
 // when it is built with no workers. After being started, it will immediately
 // shut down.
@@ -653,32 +680,4 @@
 	unittest.AssertNotClosesBefore(t, mgr.Done(), 10*time.Millisecond)
 	cancel()
 	unittest.AssertClosesBefore(t, mgr.Done(), 10*time.Millisecond)
-=======
-func TestComponentManagerShutdown(t *testing.T) {
-	mgr := component.NewComponentManagerBuilder().
-		AddWorker(func(ctx irrecoverable.SignalerContext, ready component.ReadyFunc) {
-			ready()
-			<-ctx.Done()
-		}).Build()
-
-	parent, cancel := context.WithCancel(context.Background())
-	ctx, _ := irrecoverable.WithSignaler(parent)
-
-	mgr.Start(ctx)
-	unittest.AssertClosesBefore(t, mgr.Ready(), 10*time.Millisecond)
-	cancel()
-
-	// ShutdownSignal indicates we have started shutdown, Done indicates we have completed
-	// shutdown. If we have completed shutdown, we must have started shutdown.
-	unittest.AssertClosesBefore(t, mgr.Done(), 10*time.Millisecond)
-	closed := util.CheckClosed(mgr.ShutdownSignal())
-	assert.True(t, closed)
-}
-
-// run the test many times to reproduce consistently
-func TestComponentManagerShutdown_100(t *testing.T) {
-	for i := 0; i < 100; i++ {
-		TestComponentManagerShutdown(t)
-	}
->>>>>>> 9652b94c
 }