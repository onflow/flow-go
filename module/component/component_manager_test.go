--- conflicted
+++ resolved
@@ -654,33 +654,4 @@
 	for i := 0; i < 100; i++ {
 		TestComponentManagerShutdown(t)
 	}
-<<<<<<< HEAD
-}
-
-// TestComponentManager_NoWorkers demonstrates the behaviour of ComponentManager
-// when it is built with no workers. After being started, it will immediately
-// shut down.
-func TestComponentManager_NoWorkers(t *testing.T) {
-	mgr := component.NewComponentManagerBuilder().Build()
-	ctx, _ := irrecoverable.WithSignaler(context.Background())
-	mgr.Start(ctx)
-	unittest.AssertClosesBefore(t, mgr.Done(), 10*time.Millisecond)
-}
-
-// TestComponentManager_NoopWorker demonstrates the behaviour of ComponentManager
-// when it is built with a NoopWorker. It will not shut down until the context
-// is cancelled.
-func TestComponentManager_NoopWorker(t *testing.T) {
-	mgr := component.NewComponentManagerBuilder().
-		AddWorker(component.NoopWorker).
-		Build()
-	parent, cancel := context.WithCancel(context.Background())
-	ctx, _ := irrecoverable.WithSignaler(parent)
-	mgr.Start(ctx)
-
-	unittest.AssertNotClosesBefore(t, mgr.Done(), 10*time.Millisecond)
-	cancel()
-	unittest.AssertClosesBefore(t, mgr.Done(), 10*time.Millisecond)
-=======
->>>>>>> 138e1c32
 }