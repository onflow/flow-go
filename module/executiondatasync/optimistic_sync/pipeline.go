--- conflicted
+++ resolved
@@ -2,17 +2,13 @@
 
 import (
 	"context"
-<<<<<<< HEAD
+	"errors"
 
 	"github.com/onflow/flow-go/model/flow"
-)
-=======
-	"errors"
 )
 
 // ErrInvalidTransition is returned when a state transition is invalid.
 var ErrInvalidTransition = errors.New("invalid state transition")
->>>>>>> 7e0964b1
 
 // PipelineStateProvider is an interface that provides a pipeline's state.
 type PipelineStateProvider interface {
