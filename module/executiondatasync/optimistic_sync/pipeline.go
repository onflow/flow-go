--- conflicted
+++ resolved
@@ -111,11 +111,7 @@
 // Expected Errors:
 //   - context.Canceled: when the context is canceled
 //   - All other errors are potential indicators of bugs or corrupted internal state (continuation impossible)
-<<<<<<< HEAD
-func (p *PipelineImpl) Run(ctx context.Context) error {
-=======
 func (p *PipelineImpl) Run(ctx context.Context, core Core, parent PipelineStateProvider) error {
->>>>>>> 5eee0309
 	pipelineCtx, cancel := context.WithCancel(ctx)
 	defer cancel()
 
@@ -201,6 +197,7 @@
 }
 
 // Abandon marks the pipeline as abandoned
+// This will cause the pipeline to eventually transition to the Abandoned state and halt processing
 // This will cause the pipeline to eventually transition to the Abandoned state and halt processing
 func (p *PipelineImpl) Abandon() {
 	// Note: do not use a mutex here to avoid blocking the results forest.
