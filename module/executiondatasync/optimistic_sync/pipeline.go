--- conflicted
+++ resolved
@@ -111,11 +111,7 @@
 // Expected Errors:
 //   - context.Canceled: when the context is canceled
 //   - All other errors are potential indicators of bugs or corrupted internal state (continuation impossible)
-<<<<<<< HEAD
-func (p *PipelineImpl) Run(ctx context.Context) error {
-=======
 func (p *PipelineImpl) Run(ctx context.Context, core Core, parent PipelineStateProvider) error {
->>>>>>> bf72e7ed
 	pipelineCtx, cancel := context.WithCancel(ctx)
 	defer cancel()
 
@@ -202,10 +198,6 @@
 
 // Abandon marks the pipeline as abandoned
 // This will cause the pipeline to eventually transition to the Abandoned state and halt processing
-<<<<<<< HEAD
-=======
-// This will cause the pipeline to eventually transition to the Abandoned state and halt processing
->>>>>>> bf72e7ed
 func (p *PipelineImpl) Abandon() {
 	// Note: do not use a mutex here to avoid blocking the results forest.
 	p.abandon()
