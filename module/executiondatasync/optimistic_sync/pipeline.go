--- conflicted
+++ resolved
@@ -3,11 +3,8 @@
 import (
 	"context"
 	"errors"
-<<<<<<< HEAD
 
 	"github.com/onflow/flow-go/model/flow"
-=======
->>>>>>> 4c42dec2
 )
 
 // ErrInvalidTransition is returned when a state transition is invalid.
