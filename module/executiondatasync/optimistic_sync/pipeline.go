package optimistic_sync

import (
	"context"
	"errors"
	"fmt"
	"time"

	"github.com/rs/zerolog"
	"go.uber.org/atomic"

	"github.com/onflow/flow-go/engine"
	"github.com/onflow/flow-go/model/flow"
)

var (
	// ErrInvalidTransition is returned when a state transition is invalid.
	ErrInvalidTransition = errors.New("invalid state transition")
)

// PipelineStateProvider is an interface that provides a pipeline's state.
type PipelineStateProvider interface {
	// GetState returns the current state of the pipeline.
	GetState() State
}

// PipelineStateReceiver is a receiver of the pipeline state updates.
type PipelineStateReceiver interface {
	// OnStateUpdated is called when a pipeline's state changes.
	OnStateUpdated(State)
}

// Pipeline represents a processing pipelined state machine for a single ExecutionResult.
// The state machine is initialized in the Pending state.
//
// The state machine is designed to be run in a single goroutine. The Run method must only be called once.
type Pipeline interface {
<<<<<<< HEAD
	Run(context.Context, Core, State) error
	GetState() State
=======
	PipelineStateProvider

	// Run starts the pipeline processing and blocks until completion or context cancellation.
	//
	// Expected Errors:
	//   - context.Canceled: when the context is canceled
	//   - All other errors are potential indicators of bugs or corrupted internal state (continuation impossible)
	//
	// CAUTION: not concurrency safe! Run must only be called once.
	Run(context.Context) error

	// SetSealed marks the pipeline's result as sealed, which enables transitioning from StateWaitingPersist to StatePersisting.
>>>>>>> 5e7cdf06
	SetSealed()

	// OnParentStateUpdated updates the pipeline's parent's state.
	OnParentStateUpdated(State)

	// Abandon marks the pipeline as abandoned.
	Abandon()
}

var _ Pipeline = (*PipelineImpl)(nil)

// PipelineImpl implements the Pipeline interface
type PipelineImpl struct {
	log             zerolog.Logger
	executionResult *flow.ExecutionResult
	stateReceiver   PipelineStateReceiver
	parent          PipelineStateProvider
	stateNotifier   engine.Notifier
	core            Core

	// The following fields are accessed externally. they are stored using atomics to avoid
	// blocking the caller.

	state       *atomic.Int32
	isSealed    *atomic.Bool
	isAbandoned *atomic.Bool

	// cancelFn is used to cancel the pipeline's context to abort processing.
	// it is initialized during Run, but can be called at any time via the abandon method which is
	// called by the results forest
	cancelFn *atomic.Pointer[context.CancelFunc]
}

// NewPipeline creates a new processing pipeline.
// The pipeline is initialized in the Pending state.
func NewPipeline(
	log zerolog.Logger,
	executionResult *flow.ExecutionResult,
	core Core,
	isSealed bool,
	parent PipelineStateProvider,
	stateReceiver PipelineStateReceiver,
) *PipelineImpl {
	log = log.With().
		Str("component", "pipeline").
		Str("execution_result_id", executionResult.ExecutionDataID.String()).
		Str("block_id", executionResult.BlockID.String()).
		Logger()

	return &PipelineImpl{
		log:             log,
		executionResult: executionResult,
		stateReceiver:   stateReceiver,
		core:            core,
		parent:          parent,
		state:           atomic.NewInt32(int32(StatePending)),
		isSealed:        atomic.NewBool(isSealed),
		isAbandoned:     atomic.NewBool(false),
		cancelFn:        atomic.NewPointer[context.CancelFunc](nil),
		stateNotifier:   engine.NewNotifier(),
	}
}

// Run starts the pipeline processing and blocks until completion or context cancellation.
//
<<<<<<< HEAD
// Parameters:
//   - ctx: the context to use for process lifecycle
//   - core: the core implementation to use for processing
//   - parentState: the initial state of the parent pipeline
//
// Returns:
//   - error: any error that occurred during processing, including context cancellation
//
=======
>>>>>>> 5e7cdf06
// Expected Errors:
//   - context.Canceled: when the context is canceled
//   - All other errors are potential indicators of bugs or corrupted internal state (continuation impossible)
//
<<<<<<< HEAD
// Concurrency safety:
//   - Not safe for concurrent access. Run must only be called once.
func (p *PipelineImpl) Run(parentCtx context.Context, core Core, parentState State) error {
	ctx, cancel := context.WithCancel(parentCtx)
	defer cancel()

	p.mu.Lock()
	p.core = core
	p.state = StateReady
	p.parentState = parentState
	p.cancel = cancel
	p.mu.Unlock()
=======
// CAUTION: not concurrency safe! Run must only be called once.
func (p *PipelineImpl) Run(ctx context.Context) error {
	pipelineCtx, cancel := context.WithCancel(ctx)
	defer cancel()

	p.cancelFn.Store(&cancel)
>>>>>>> 5e7cdf06

	if p.isAbandoned.Load() {
		cancel()
		if err := p.transitionTo(StateAbandoned); err != nil {
			return fmt.Errorf("failed to transition to abandoned state during initialization: %w", err)
		}
	} else {
		if err := p.transitionTo(StateReady); err != nil {
			return fmt.Errorf("failed to transition to ready state during initialization: %w", err)
		}
	}

	notifierChan := p.stateNotifier.Channel()
	for {
		select {
		case <-ctx.Done():
			return ctx.Err()

		case <-notifierChan:
			select {
			case <-ctx.Done():
				return ctx.Err()
			default:
			}

			state := p.GetState()
			err := p.processCurrentState(pipelineCtx, state)
			if err != nil {
				if !errors.Is(err, context.Canceled) {
					return fmt.Errorf("error running pipeline: %w", err)
				}

				// the main context was canceled. shutdown without transitioning to avoid cascading
				// abandoned state updates since all pipelines may share the same root context
				if ctx.Err() != nil {
					return fmt.Errorf("running pipeline failed with context canceled: %w", err)
				}

				// the pipeline's context was canceled. transition to abandoned and process the state
				// update before returning
				if p.GetState() != StateAbandoned {
					if err := p.transitionTo(StateAbandoned); err != nil {
						return fmt.Errorf("failed to transition to abandoned state during context cancellation: %w", err)
					}
				}
				continue
			}

			if state.IsTerminal() {
				return nil
			}
		}
	}
}

// GetState returns the current state of the pipeline.
func (p *PipelineImpl) GetState() State {
	return State(p.state.Load())
}

// SetSealed marks the data as sealed, which enables transitioning from StateWaitingPersist to StatePersisting.
func (p *PipelineImpl) SetSealed() {
	// Note: do not add locking here to avoid blocking the results forest.
	if p.isSealed.CompareAndSwap(false, true) {
		p.stateNotifier.Notify()
	}
}

// OnParentStateUpdated updates the pipeline's state based on the provided parent state.
func (p *PipelineImpl) OnParentStateUpdated(parentState State) {
	// Note: do not add locking here to avoid blocking the results forest.
	if parentState == StateAbandoned {
		p.abandon()
	}

	p.stateNotifier.Notify()
}

// Abandon marks the pipeline as abandoned
func (p *PipelineImpl) Abandon() {
	// Note: do not add locking here to avoid blocking the results forest.
	p.abandon()
	p.stateNotifier.Notify()
}

// abandon marks the pipeline as abandoned and cancels its context, which abort processing.
// if the pipeline is already abandoned, this is a no-op.
func (p *PipelineImpl) abandon() {
	p.isAbandoned.Store(true)
	p.cancel()
}

// cancel cancels the pipeline's context if it has been initialized, which abort processing.
func (p *PipelineImpl) cancel() {
	cancelFn := p.cancelFn.Load()
	if cancelFn != nil {
		cancel := *cancelFn
		cancel()
	}
}

// processCurrentState handles the current state and transitions to the next state if possible.
//
// Expected Errors:
//   - context.Canceled: when the context is canceled
//   - All other errors are potential indicators of bugs or corrupted internal state (continuation impossible)
func (p *PipelineImpl) processCurrentState(ctx context.Context, currentState State) (err error) {
	start := time.Now()
	defer func() {
		p.log.Debug().Err(err).
			Str("state", currentState.String()).
			Dur("duration", time.Since(start)).
			Msg("completed processing step")
	}()

	switch currentState {
	case StateReady:
		return p.processReady()
	case StateDownloading:
		return p.processDownloading(ctx)
	case StateIndexing:
		return p.processIndexing()
	case StateWaitingPersist:
		return p.processWaitingPersist()
	case StatePersisting:
		return p.processPersisting()
	case StateAbandoned:
		return p.processAbandoned()
	case StateComplete:
		return nil // nothing to do
	default:
		return fmt.Errorf("invalid pipeline state: %s", currentState)
	}
}

// processReady handles the Ready state and transitions to StateDownloading if possible.
//
// No errors are expected during normal operations
func (p *PipelineImpl) processReady() error {
	switch p.parent.GetState() {
	case StateDownloading, StateIndexing, StateWaitingPersist, StatePersisting, StateComplete:
		return p.transitionTo(StateDownloading)
	case StatePending, StateReady:
		// this pipeline should not be started before the parent, but it's possible there is a race
		// starting the pipelines in the worker pool. pause and wait for the parent to start.
		return nil
	case StateAbandoned:
		return p.transitionTo(StateAbandoned)
	default:
		// its unexpected for the parent to be in any other state. this most likely indicates there's a bug
		return fmt.Errorf("unexpected parent state: %s", p.parent.GetState())
	}
}

// processDownloading handles the Downloading state and transitions to StateIndexing if successful.
//
// Expected Errors:
//   - context.Canceled: when the context is canceled
//   - All other errors are potential indicators of bugs or corrupted internal state (continuation impossible)
func (p *PipelineImpl) processDownloading(ctx context.Context) error {
	if p.checkAbandoned() {
		return p.transitionTo(StateAbandoned)
	}

	if err := p.core.Download(ctx); err != nil {
		return err
	}

	return p.transitionTo(StateIndexing)
}

// processIndexing handles the Indexing state and transitions to StateWaitingPersist if successful.
//
// No errors are expected during normal operations
func (p *PipelineImpl) processIndexing() error {
	if p.checkAbandoned() {
		return p.transitionTo(StateAbandoned)
	}

	if err := p.core.Index(); err != nil {
		return err
	}

	return p.transitionTo(StateWaitingPersist)
}

// processWaitingPersist handles the WaitingPersist state and transitions to StatePersisting if possible.
// Conditions for transition:
//  1. The result must be sealed
//  2. The parent pipeline must be complete
//
// No errors are expected during normal operations
func (p *PipelineImpl) processWaitingPersist() error {
	if p.checkAbandoned() {
		return p.transitionTo(StateAbandoned)
	}

	if p.isSealed.Load() && p.parent.GetState() == StateComplete {
		return p.transitionTo(StatePersisting)
	}
	return nil
}

// processPersisting handles the Persisting state and transitions to StateComplete if successful.
//
// No errors are expected during normal operations
func (p *PipelineImpl) processPersisting() error {
	if err := p.core.Persist(); err != nil {
		return err
	}

	return p.transitionTo(StateComplete)
}

// processAbandoned handles the Abandoned state
//
// No errors are expected during normal operations
func (p *PipelineImpl) processAbandoned() error {
	if err := p.core.Abandon(); err != nil {
		return err
	}

	return nil
}

// transitionTo transitions the pipeline to the given state and broadcasts
// the state change to children pipelines.
func (p *PipelineImpl) transitionTo(newState State) error {
	hasChange, err := p.setState(newState)
	if err != nil {
		return err
	}

	if hasChange {
		// send notification for all states except ready.
		// Ready is not needed since it's the initial state and does not impact children's state machines.
		if newState != StateReady {
			p.stateReceiver.OnStateUpdated(newState)
		}
		p.stateNotifier.Notify()
	}

	return nil
}

// setState sets the state of the pipeline and logs the transition.
// Returns true if the state was changed, false otherwise.
//
// Expected Errors:
//   - ErrInvalidTransition: when the state transition is invalid
//   - All other errors are potential indicators of bugs or corrupted internal state (continuation impossible)
func (p *PipelineImpl) setState(newState State) (bool, error) {
	currentState := p.GetState()

	// transitioning to the same state is a no-op
	if currentState == newState {
		return false, nil
	}

	if err := p.validateTransition(currentState, newState); err != nil {
		return false, fmt.Errorf("failed to transition from %s to %s: %w", currentState, newState, err)
	}

	if !p.state.CompareAndSwap(int32(currentState), int32(newState)) {
		// Note: this should never happen since state is only updated within the Run goroutine.
		return false, fmt.Errorf("failed to transition from %s to %s: state update race", currentState, newState)
	}

	p.log.Debug().
		Str("old_state", currentState.String()).
		Str("new_state", newState.String()).
		Msg("pipeline state transition")

	return true, nil
}

// checkAbandoned returns true if the pipeline or its parent are abandoned.
func (p *PipelineImpl) checkAbandoned() bool {
	if p.isAbandoned.Load() {
		return true
	}

	if p.parent.GetState() == StateAbandoned {
		return true
	}

	return p.GetState() == StateAbandoned
}

// validateTransition validates the transition from the current state to the new state.
//
// Expected Errors:
//   - ErrInvalidTransition: when the transition is invalid
//   - All other errors are potential indicators of bugs or corrupted internal state (continuation impossible)
func (p *PipelineImpl) validateTransition(currentState State, newState State) error {
	switch newState {
	case StateReady:
		if currentState == StatePending {
			return nil
		}

	case StateDownloading:
		if currentState == StateReady {
			return nil
		}

	case StateIndexing:
		if currentState == StateDownloading {
			return nil
		}

	case StateWaitingPersist:
		if currentState == StateIndexing {
			return nil
		}

	case StatePersisting:
		if currentState == StateWaitingPersist {
			return nil
		}

	case StateComplete:
		if currentState == StatePersisting {
			return nil
		}

	case StateAbandoned:
		// Note: it does not make sense to transition to abandoned from persisting or completed since to be in either state:
		// 1. the parent must be completed
		// 2. the pipeline's result must be sealed
		// At that point, there are no conditions that would cause the pipeline be abandoned
		switch currentState {
		case StatePending, StateReady, StateDownloading, StateIndexing, StateWaitingPersist:
			return nil
		}

	default:
		return fmt.Errorf("invalid transition to state: %s", newState)
	}

	return ErrInvalidTransition
}<|MERGE_RESOLUTION|>--- conflicted
+++ resolved
@@ -35,10 +35,6 @@
 //
 // The state machine is designed to be run in a single goroutine. The Run method must only be called once.
 type Pipeline interface {
-<<<<<<< HEAD
-	Run(context.Context, Core, State) error
-	GetState() State
-=======
 	PipelineStateProvider
 
 	// Run starts the pipeline processing and blocks until completion or context cancellation.
@@ -51,7 +47,6 @@
 	Run(context.Context) error
 
 	// SetSealed marks the pipeline's result as sealed, which enables transitioning from StateWaitingPersist to StatePersisting.
->>>>>>> 5e7cdf06
 	SetSealed()
 
 	// OnParentStateUpdated updates the pipeline's parent's state.
@@ -117,42 +112,16 @@
 
 // Run starts the pipeline processing and blocks until completion or context cancellation.
 //
-<<<<<<< HEAD
-// Parameters:
-//   - ctx: the context to use for process lifecycle
-//   - core: the core implementation to use for processing
-//   - parentState: the initial state of the parent pipeline
-//
-// Returns:
-//   - error: any error that occurred during processing, including context cancellation
-//
-=======
->>>>>>> 5e7cdf06
 // Expected Errors:
 //   - context.Canceled: when the context is canceled
 //   - All other errors are potential indicators of bugs or corrupted internal state (continuation impossible)
 //
-<<<<<<< HEAD
-// Concurrency safety:
-//   - Not safe for concurrent access. Run must only be called once.
-func (p *PipelineImpl) Run(parentCtx context.Context, core Core, parentState State) error {
-	ctx, cancel := context.WithCancel(parentCtx)
-	defer cancel()
-
-	p.mu.Lock()
-	p.core = core
-	p.state = StateReady
-	p.parentState = parentState
-	p.cancel = cancel
-	p.mu.Unlock()
-=======
 // CAUTION: not concurrency safe! Run must only be called once.
 func (p *PipelineImpl) Run(ctx context.Context) error {
 	pipelineCtx, cancel := context.WithCancel(ctx)
 	defer cancel()
 
 	p.cancelFn.Store(&cancel)
->>>>>>> 5e7cdf06
 
 	if p.isAbandoned.Load() {
 		cancel()
