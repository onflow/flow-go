package stores

import (
	"fmt"

	"github.com/jordanschalm/lockctx"

	"github.com/onflow/flow-go/model/flow"
	"github.com/onflow/flow-go/storage"
)

var _ PersisterStore = (*EventsStore)(nil)

// EventsStore handles persisting events
type EventsStore struct {
	data    []flow.Event
	events  storage.Events
	blockID flow.Identifier
}

func NewEventsStore(
	data []flow.Event,
	events storage.Events,
	blockID flow.Identifier,
) *EventsStore {
	return &EventsStore{
		data:    data,
		events:  events,
		blockID: blockID,
	}
}

// Persist adds events to the batch.
<<<<<<< HEAD
// Will return an error if the events for the block already exist.
//
// No error returns are expected during normal operations
func (e *EventsStore) Persist(_ lockctx.Proof, batch storage.ReaderBatchWriter) error {
	err := e.events.BatchStore(e.blockID, []flow.EventsList{e.data}, batch)
=======
// The caller must acquire [storage.LockInsertEvent] and hold it until the write batch is  committed.
//
// No error returns are expected during normal operations
func (e *EventsStore) Persist(lctx lockctx.Proof, batch storage.ReaderBatchWriter) error {
	err := e.persistedEvents.BatchStore(lctx, e.blockID, []flow.EventsList{e.data}, batch)
>>>>>>> c0258ee6
	if err != nil {
		return fmt.Errorf("could not add events to batch: %w", err)
	}
	return nil
}<|MERGE_RESOLUTION|>--- conflicted
+++ resolved
@@ -31,19 +31,12 @@
 }
 
 // Persist adds events to the batch.
-<<<<<<< HEAD
 // Will return an error if the events for the block already exist.
-//
-// No error returns are expected during normal operations
-func (e *EventsStore) Persist(_ lockctx.Proof, batch storage.ReaderBatchWriter) error {
-	err := e.events.BatchStore(e.blockID, []flow.EventsList{e.data}, batch)
-=======
 // The caller must acquire [storage.LockInsertEvent] and hold it until the write batch is  committed.
 //
 // No error returns are expected during normal operations
 func (e *EventsStore) Persist(lctx lockctx.Proof, batch storage.ReaderBatchWriter) error {
-	err := e.persistedEvents.BatchStore(lctx, e.blockID, []flow.EventsList{e.data}, batch)
->>>>>>> c0258ee6
+	err := e.events.BatchStore(lctx, e.blockID, []flow.EventsList{e.data}, batch)
 	if err != nil {
 		return fmt.Errorf("could not add events to batch: %w", err)
 	}
