--- conflicted
+++ resolved
@@ -33,19 +33,9 @@
 // Persist adds events to the batch.
 //
 // No error returns are expected during normal operations
-func (e *EventsStore) Persist(_ lockctx.Proof, batch storage.ReaderBatchWriter) error {
-	if err := e.persistedEvents.BatchStore(e.blockID, []flow.EventsList{e.data}, batch); err != nil {
+func (e *EventsStore) Persist(lctx lockctx.Proof, batch storage.ReaderBatchWriter) error {
+	if err := e.persistedEvents.BatchStore(lctx, e.blockID, []flow.EventsList{e.data}, batch); err != nil {
 		return fmt.Errorf("could not add events to batch: %w", err)
 	}
-<<<<<<< HEAD
-
-	if len(eventsList) > 0 {
-		if err := e.persistedEvents.BatchStore(lctx, e.blockID, []flow.EventsList{eventsList}, batch); err != nil {
-			return fmt.Errorf("could not add events to batch: %w", err)
-		}
-	}
-
-=======
->>>>>>> 96a06271
 	return nil
 }