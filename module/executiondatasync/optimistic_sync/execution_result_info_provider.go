--- conflicted
+++ resolved
@@ -60,7 +60,6 @@
 	// ExecutionResultInfo retrieves execution results and associated execution nodes for a given block ID
 	// based on the provided criteria.
 	//
-<<<<<<< HEAD
 	// Expected errors during normal operations:
 	//   - [storage.ErrNotFound]: If the execution receipts for the block ID are not found.
 	//   - [optimistic_sync.ErrBlockBeforeNodeHistory]: If the request is for the spork root block, and the node was bootstrapped
@@ -71,14 +70,9 @@
 	//     execution result.
 	//   - [optimistic_sync.ErrRequiredExecutorNotFound]: If the criteria's required executor is not in the group of
 	//     execution nodes that produced the execution result.
-=======
-	// Expected error returns during normal operation:
-	//   - [common.InsufficientExecutionReceipts]: Found insufficient receipts for given block ID.
-	//   - [storage.ErrNotFound]: If the data was not found.
 	//   - [optimistic_sync.AgreeingExecutorsCountExceededError]: Agreeing executors count exceeds available executors.
 	//   - [optimistic_sync.UnknownRequiredExecutorError]: A required executor ID is not in the available set.
 	//   - [optimistic_sync.CriteriaNotMetError]: Returned when the block is already
 	//     sealed but no execution result can satisfy the provided criteria.
->>>>>>> cab6fc85
 	ExecutionResultInfo(blockID flow.Identifier, criteria Criteria) (*ExecutionResultInfo, error)
 }