--- conflicted
+++ resolved
@@ -26,10 +26,11 @@
 	// No errors are expected during normal operations
 	Persist() error
 
-<<<<<<< HEAD
-	// Abandon cleans up any resources and stops processing.
-	// This is called when the pipeline is abandoned.
-	Abandon(ctx context.Context) error
+	// Abandon indicates that the protocol has abandoned this state. Hence processing will be aborted
+	// and any data dropped.
+	//
+	// No errors are expected during normal operations
+	Abandon() error
 }
 
 var _ Core = (*CoreImpl)(nil)
@@ -54,11 +55,4 @@
 
 func (c *CoreImpl) Abandon(ctx context.Context) error {
 	return fmt.Errorf("not implemented")
-=======
-	// Abandon indicates that the protocol has abandoned this state. Hence processing will be aborted
-	// and any data dropped.
-	//
-	// No errors are expected during normal operations
-	Abandon() error
->>>>>>> 5e7cdf06
 }