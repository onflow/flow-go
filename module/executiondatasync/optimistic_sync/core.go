package optimistic_sync

import (
	"context"
<<<<<<< HEAD

	"github.com/onflow/flow-go/model/flow"
)

// CoreFactory is a factory for creating new Core instances.
type CoreFactory interface {
	NewCore(result *flow.ExecutionResult) Core
}

// Core implements the core logic for execution data processing. It exposes methods for each of the
// processing steps, which must be called sequentially in the order: Download, Index, Persist.
// Abandon may be called at any time to abort processing and cleanup working data.
// The Core instance cannot be used after Abandon is called, and will return [pipeline.ErrAbandoned].
type Core interface {
	// Download retrieves execution data and transaction results error for the block.
	//
	// Expected error returns during normal operations:
	// - context.Canceled: if the provided context was canceled before completion
	// - [ErrAbandoned]: if the core is already abandoned
	Download(ctx context.Context) error

	// Index processes the downloaded execution data and transaction results error messages and
	// indexes them into in-memory storage.
	//
	// Expected error returns during normal operations:
	// - ErrAbandoned: if the core is already abandoned
	Index() error

	// Persist stores the indexed data into permanent storage.
	//
	// Expected error returns during normal operations:
	// - ErrAbandoned: if the core is already abandoned
=======
	"fmt"
)

// ErrResultAbandoned is returned when calling one of the methods after the result has been abandoned.
// Not exported because this is not an expected error condition.
var ErrResultAbandoned = fmt.Errorf("result abandoned")

// <component_spec>
// Core defines the interface for pipelined execution result processing. There are 3 main steps which
// must be completed sequentially and exactly once.
// 1. Download the BlockExecutionData and TransactionResultErrorMessages for the execution result.
// 2. Index the downloaded data into mempools.
// 3. Persist the indexed data to into persisted storage.
//
// If the protocol abandons the execution result, Abandon() is called to signal to the Core instance
// that processing will stop and any data accumulated may be discarded. Abandon() may be called at
// any time, but may block until in-progress operations are complete.
// </component_spec>
//
// All exported methods are safe for concurrent use.
type Core interface {
	// Download retrieves all necessary data for processing from the network.
	// Download will block until the data is successfully downloaded, and has not internal timeout.
	// When Aboandon is called, the caller must cancel the context passed in to shutdown the operation
	// otherwise it may block indefinitely.
	//
	// Expected error returns during normal operation:
	// - [context.Canceled]: if the provided context was canceled before completion
	Download(ctx context.Context) error

	// Index processes the downloaded data and stores it into in-memory indexes.
	// Must be called after Download.
	//
	// No error returns are expected during normal operations
	Index() error

	// Persist stores the indexed data in permanent storage.
	// Must be called after Index.
	//
	// No error returns are expected during normal operations
>>>>>>> 4c42dec2
	Persist() error

	// Abandon indicates that the protocol has abandoned this state. Hence processing will be aborted
	// and any data dropped.
<<<<<<< HEAD
	//
	// Expected error returns during normal operations:
	// - ErrAbandoned: if the core is already abandoned
	Abandon() error
=======
	// This method will block until other in-progress operations are complete. If Download is in progress,
	// the caller should cancel its context to ensure the operation completes in a timely manner.
	Abandon()
>>>>>>> 4c42dec2
}<|MERGE_RESOLUTION|>--- conflicted
+++ resolved
@@ -2,40 +2,6 @@
 
 import (
 	"context"
-<<<<<<< HEAD
-
-	"github.com/onflow/flow-go/model/flow"
-)
-
-// CoreFactory is a factory for creating new Core instances.
-type CoreFactory interface {
-	NewCore(result *flow.ExecutionResult) Core
-}
-
-// Core implements the core logic for execution data processing. It exposes methods for each of the
-// processing steps, which must be called sequentially in the order: Download, Index, Persist.
-// Abandon may be called at any time to abort processing and cleanup working data.
-// The Core instance cannot be used after Abandon is called, and will return [pipeline.ErrAbandoned].
-type Core interface {
-	// Download retrieves execution data and transaction results error for the block.
-	//
-	// Expected error returns during normal operations:
-	// - context.Canceled: if the provided context was canceled before completion
-	// - [ErrAbandoned]: if the core is already abandoned
-	Download(ctx context.Context) error
-
-	// Index processes the downloaded execution data and transaction results error messages and
-	// indexes them into in-memory storage.
-	//
-	// Expected error returns during normal operations:
-	// - ErrAbandoned: if the core is already abandoned
-	Index() error
-
-	// Persist stores the indexed data into permanent storage.
-	//
-	// Expected error returns during normal operations:
-	// - ErrAbandoned: if the core is already abandoned
-=======
 	"fmt"
 )
 
@@ -62,33 +28,39 @@
 	// When Aboandon is called, the caller must cancel the context passed in to shutdown the operation
 	// otherwise it may block indefinitely.
 	//
+	// The method may only be called once. Calling it multiple times will return an error.
+	// Calling Download after Abandon is called will return an error.
+	//
 	// Expected error returns during normal operation:
-	// - [context.Canceled]: if the provided context was canceled before completion
+	//   - [context.Canceled]: if the provided context was canceled before completion
+	//   - [ErrResultAbandoned]: if the core is already abandoned
 	Download(ctx context.Context) error
 
 	// Index processes the downloaded data and stores it into in-memory indexes.
 	// Must be called after Download.
 	//
-	// No error returns are expected during normal operations
+	// The method may only be called once. Calling it multiple times will return an error.
+	// Calling Index after Abandon is called will return an error.
+	//
+	// Expected error returns during normal operation:
+	//   - [ErrResultAbandoned]: if the core is already abandoned
 	Index() error
 
 	// Persist stores the indexed data in permanent storage.
 	// Must be called after Index.
 	//
-	// No error returns are expected during normal operations
->>>>>>> 4c42dec2
+	// The method may only be called once. Calling it multiple times will return an error.
+	// Calling Persist after Abandon is called will return an error.
+	//
+	// Expected error returns during normal operation:
+	//   - [ErrResultAbandoned]: if the core is already abandoned
 	Persist() error
 
 	// Abandon indicates that the protocol has abandoned this state. Hence processing will be aborted
 	// and any data dropped.
-<<<<<<< HEAD
-	//
-	// Expected error returns during normal operations:
-	// - ErrAbandoned: if the core is already abandoned
-	Abandon() error
-=======
 	// This method will block until other in-progress operations are complete. If Download is in progress,
 	// the caller should cancel its context to ensure the operation completes in a timely manner.
+	//
+	// The method is idempotent. Calling it multiple times has no effect.
 	Abandon()
->>>>>>> 4c42dec2
 }