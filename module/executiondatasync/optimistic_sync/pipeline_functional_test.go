package optimistic_sync

import (
	"context"
	"fmt"
	"os"
	"testing"
	"time"

	"github.com/jordanschalm/lockctx"
	"github.com/rs/zerolog"
	"github.com/stretchr/testify/mock"
	"github.com/stretchr/testify/require"
	"github.com/stretchr/testify/suite"

	txerrmsgsmock "github.com/onflow/flow-go/engine/access/ingestion/tx_error_messages/mock"
	"github.com/onflow/flow-go/ledger"
	"github.com/onflow/flow-go/ledger/common/convert"
	"github.com/onflow/flow-go/model/flow"
	"github.com/onflow/flow-go/module"
	"github.com/onflow/flow-go/module/executiondatasync/execution_data"
	"github.com/onflow/flow-go/module/metrics"
	"github.com/onflow/flow-go/module/state_synchronization/indexer"
	reqestermock "github.com/onflow/flow-go/module/state_synchronization/requester/mock"
	"github.com/onflow/flow-go/storage"
	bstorage "github.com/onflow/flow-go/storage/badger"
	storagemock "github.com/onflow/flow-go/storage/mock"
	"github.com/onflow/flow-go/storage/operation"
	"github.com/onflow/flow-go/storage/operation/pebbleimpl"
	pebbleStorage "github.com/onflow/flow-go/storage/pebble"
	"github.com/onflow/flow-go/storage/store"
	"github.com/onflow/flow-go/utils/unittest"
)

type PipelineFunctionalSuite struct {
	suite.Suite
	logger                        zerolog.Logger
	execDataRequester             *reqestermock.ExecutionDataRequester
	txResultErrMsgsRequester      *txerrmsgsmock.Requester
	txResultErrMsgsRequestTimeout time.Duration
	tmpDir                        string
	registerTmpDir                string
	registerDB                    storage.DB
	db                            storage.DB
	lockManager                   lockctx.Manager
	persistentRegisters           *pebbleStorage.Registers
	persistentEvents              storage.Events
	persistentCollections         *store.Collections
	persistentTransactions        *store.Transactions
	persistentResults             *store.LightTransactionResults
	persistentTxResultErrMsg      *store.TransactionResultErrorMessages
	consumerProgress              storage.ConsumerProgress
	headers                       *store.Headers
	results                       *store.ExecutionResults
	persistentLatestSealedResult  *store.LatestPersistedSealedResult
	core                          *CoreImpl
	block                         *flow.Block
	executionResult               *flow.ExecutionResult
	metrics                       module.CacheMetrics
	config                        PipelineConfig
	expectedExecutionData         *execution_data.BlockExecutionData
	expectedTxResultErrMsgs       []flow.TransactionResultErrorMessage
}

func TestPipelineFunctionalSuite(t *testing.T) {
	t.Parallel()
	suite.Run(t, new(PipelineFunctionalSuite))
}

// SetupTest initializes the test environment for each test case.
// It creates temporary directories, initializes database connections,
// sets up storage backends, creates test fixtures, and initializes
// the core implementation with all required dependencies.
func (p *PipelineFunctionalSuite) SetupTest() {
	t := p.T()
	p.lockManager = storage.NewTestingLockManager()

	p.tmpDir = unittest.TempDir(t)
	p.logger = zerolog.Nop()
	p.metrics = metrics.NewNoopCollector()
	pdb := unittest.PebbleDB(t, p.tmpDir)
	p.db = pebbleimpl.ToDB(pdb)

	rootBlock := unittest.BlockHeaderFixture()
	sealedBlock := unittest.BlockWithParentFixture(rootBlock)
	sealedExecutionResult := unittest.ExecutionResultFixture(unittest.WithBlock(sealedBlock))

	// Create real storages
	var err error
	// Use a separate directory for the register database to avoid lock conflicts
	p.registerTmpDir = unittest.TempDir(t)
	registerDB := pebbleStorage.NewBootstrappedRegistersWithPathForTest(t, p.registerTmpDir, rootBlock.Height, sealedBlock.Height)
	p.registerDB = pebbleimpl.ToDB(registerDB)
	p.persistentRegisters, err = pebbleStorage.NewRegisters(registerDB, pebbleStorage.PruningDisabled)
	p.Require().NoError(err)

	p.persistentEvents = store.NewEvents(p.metrics, p.db)
	p.persistentTransactions = store.NewTransactions(p.metrics, p.db)
	p.persistentCollections = store.NewCollections(p.db, p.persistentTransactions)
	p.persistentResults = store.NewLightTransactionResults(p.metrics, p.db, bstorage.DefaultCacheSize)
	p.persistentTxResultErrMsg = store.NewTransactionResultErrorMessages(p.metrics, p.db, bstorage.DefaultCacheSize)
	p.results = store.NewExecutionResults(p.metrics, p.db)

	p.consumerProgress, err = store.NewConsumerProgress(p.db, "test_consumer").Initialize(sealedBlock.Height)
	p.Require().NoError(err)

	// store and index the root header
	p.headers = store.NewHeaders(p.metrics, p.db)

<<<<<<< HEAD
	insertLctx := p.lockManager.NewContext()
	err = insertLctx.AcquireLock(storage.LockInsertBlock)
	p.Require().NoError(err)

	err = p.db.WithReaderBatchWriter(func(rw storage.ReaderBatchWriter) error {
		return operation.InsertHeader(insertLctx, rw, rootBlock.Hash(), rootBlock)
=======
	err = unittest.WithLock(t, p.lockManager, storage.LockInsertBlock, func(lctx lockctx.Context) error {
		return p.db.WithReaderBatchWriter(func(rw storage.ReaderBatchWriter) error {
			return operation.InsertHeader(lctx, rw, rootBlock.ID(), rootBlock)
		})
>>>>>>> 53d20935
	})
	require.NoError(t, err)

<<<<<<< HEAD
	lctx := p.lockManager.NewContext()
	require.NoError(t, lctx.AcquireLock(storage.LockFinalizeBlock))
	err = p.db.WithReaderBatchWriter(func(rw storage.ReaderBatchWriter) error {
		return operation.IndexFinalizedBlockByHeight(lctx, rw, rootBlock.Height, rootBlock.Hash())
=======
	err = unittest.WithLock(t, p.lockManager, storage.LockFinalizeBlock, func(lctx lockctx.Context) error {
		return p.db.WithReaderBatchWriter(func(rw storage.ReaderBatchWriter) error {
			return operation.IndexFinalizedBlockByHeight(lctx, rw, rootBlock.Height, rootBlock.ID())
		})
>>>>>>> 53d20935
	})
	require.NoError(t, err)

	// store and index the latest sealed block header
<<<<<<< HEAD
	insertLctx2 := p.lockManager.NewContext()
	require.NoError(t, insertLctx2.AcquireLock(storage.LockInsertBlock))
	err = p.db.WithReaderBatchWriter(func(rw storage.ReaderBatchWriter) error {
		return operation.InsertHeader(insertLctx2, rw, sealedBlock.Hash(), sealedBlock.ToHeader())
=======
	err = unittest.WithLock(t, p.lockManager, storage.LockInsertBlock, func(lctx lockctx.Context) error {
		return p.db.WithReaderBatchWriter(func(rw storage.ReaderBatchWriter) error {
			return operation.InsertHeader(lctx, rw, sealedBlock.ID(), sealedBlock.ToHeader())
		})
>>>>>>> 53d20935
	})
	require.NoError(t, err)

<<<<<<< HEAD
	lctx = p.lockManager.NewContext()
	require.NoError(t, lctx.AcquireLock(storage.LockFinalizeBlock))
	err = p.db.WithReaderBatchWriter(func(rw storage.ReaderBatchWriter) error {
		return operation.IndexFinalizedBlockByHeight(lctx, rw, sealedBlock.Height, sealedBlock.Hash())
=======
	err = unittest.WithLock(t, p.lockManager, storage.LockFinalizeBlock, func(lctx lockctx.Context) error {
		return p.db.WithReaderBatchWriter(func(rw storage.ReaderBatchWriter) error {
			return operation.IndexFinalizedBlockByHeight(lctx, rw, sealedBlock.Height, sealedBlock.ID())
		})
>>>>>>> 53d20935
	})
	require.NoError(t, err)

	// Store and index sealed block execution result
	err = p.results.Store(sealedExecutionResult)
	p.Require().NoError(err)

	err = p.results.Index(sealedBlock.Hash(), sealedExecutionResult.Hash())
	p.Require().NoError(err)

	p.persistentLatestSealedResult, err = store.NewLatestPersistedSealedResult(p.consumerProgress, p.headers, p.results)
	p.Require().NoError(err)

	p.block = unittest.BlockWithParentFixture(sealedBlock.ToHeader())
	p.executionResult = unittest.ExecutionResultFixture(unittest.WithBlock(p.block))

	p.execDataRequester = reqestermock.NewExecutionDataRequester(t)
	p.txResultErrMsgsRequester = txerrmsgsmock.NewRequester(t)
	p.txResultErrMsgsRequestTimeout = DefaultTxResultErrMsgsRequestTimeout

	p.config = PipelineConfig{
		parentState: StateWaitingPersist,
	}
	p.expectedExecutionData, p.expectedTxResultErrMsgs = p.createExecutionData()
}

// TearDownTest cleans up resources after each test case.
// It closes database connections and removes temporary directories
// to ensure a clean state for subsequent tests.
func (p *PipelineFunctionalSuite) TearDownTest() {
	p.Require().NoError(p.db.Close())
	p.Require().NoError(p.registerDB.Close())
	p.Require().NoError(os.RemoveAll(p.tmpDir))
	p.Require().NoError(os.RemoveAll(p.registerTmpDir))
}

// TestPipelineCompletesSuccessfully verifies the successful completion of the pipeline.
// It tests that:
// 1. Pipeline processes execution data through all states correctly
// 2. All data types (events, collections, transactions, registers, error messages) are correctly persisted to storage
// 3. No errors occur during the entire process
func (p *PipelineFunctionalSuite) TestPipelineCompletesSuccessfully() {
	p.execDataRequester.On("RequestExecutionData", mock.Anything).Return(p.expectedExecutionData, nil).Once()
	p.txResultErrMsgsRequester.On("Request", mock.Anything).Return(p.expectedTxResultErrMsgs, nil).Once()

	p.WithRunningPipeline(func(pipeline Pipeline, updateChan chan State, errChan chan error, cancel context.CancelFunc) {
		pipeline.OnParentStateUpdated(StateComplete)

		waitForStateUpdates(p.T(), updateChan, StateProcessing, StateWaitingPersist)

		pipeline.SetSealed()

		waitForStateUpdates(p.T(), updateChan, StateComplete)

		expectedChunkExecutionData := p.expectedExecutionData.ChunkExecutionDatas[0]
		p.verifyDataPersistence(expectedChunkExecutionData, p.expectedTxResultErrMsgs)
	}, p.config)
}

// TestPipelineDownloadError tests how the pipeline handles errors during the download phase.
// It ensures that both execution data and transaction result error message request errors
// are correctly detected and returned.
func (p *PipelineFunctionalSuite) TestPipelineDownloadError() {
	tests := []struct {
		name                    string
		expectedErr             error
		requesterInitialization func(err error)
	}{
		{
			name:        "execution data requester malformed data error",
			expectedErr: execution_data.NewMalformedDataError(fmt.Errorf("execution data test deserialization error")),
			requesterInitialization: func(err error) {
				p.execDataRequester.On("RequestExecutionData", mock.Anything).Return((*execution_data.BlockExecutionData)(nil), err).Once()
				p.txResultErrMsgsRequester.On("Request", mock.Anything).Return(p.expectedTxResultErrMsgs, nil).Once()
			},
		},
		{
			name:        "transaction result error messages requester not found error",
			expectedErr: fmt.Errorf("test transaction result error messages not found error"),
			requesterInitialization: func(err error) {
				p.execDataRequester.On("RequestExecutionData", mock.Anything).Return(p.expectedExecutionData, nil).Once()
				p.txResultErrMsgsRequester.On("Request", mock.Anything).Return(([]flow.TransactionResultErrorMessage)(nil), err).Once()
			},
		},
	}

	for _, test := range tests {
		p.T().Run(test.name, func(t *testing.T) {
			test.requesterInitialization(test.expectedErr)

			p.WithRunningPipeline(func(pipeline Pipeline, updateChan chan State, errChan chan error, cancel context.CancelFunc) {
				pipeline.OnParentStateUpdated(StateComplete)

				waitForError(p.T(), errChan, test.expectedErr)
				p.Assert().Equal(StateProcessing, pipeline.GetState())
			}, p.config)
		})
	}
}

// TestPipelineIndexingError tests error handling during the indexing phase.
// It verifies that when execution data contains invalid block IDs, the pipeline
// properly detects the inconsistency and returns an appropriate error.
func (p *PipelineFunctionalSuite) TestPipelineIndexingError() {
	invalidBlockID := unittest.IdentifierFixture()
	// Setup successful download
	expectedExecutionData := unittest.BlockExecutionDataFixture(
		unittest.WithBlockExecutionDataBlockID(invalidBlockID), // Wrong block ID to cause indexing error
	)
	p.execDataRequester.On("RequestExecutionData", mock.Anything).Return(expectedExecutionData, nil).Once()

	// note: txResultErrMsgsRequester.Request() currently never returns and error, so skipping the case
	p.txResultErrMsgsRequester.On("Request", mock.Anything).Return(p.expectedTxResultErrMsgs, nil).Once()

	expectedIndexingError := fmt.Errorf(
		"could not perform indexing: invalid block execution data. expected block_id=%s, actual block_id=%s",
		p.block.Hash().String(),
		invalidBlockID.String(),
	)

	p.WithRunningPipeline(func(pipeline Pipeline, updateChan chan State, errChan chan error, cancel context.CancelFunc) {
		pipeline.OnParentStateUpdated(StateComplete)

		waitForErrorWithCustomCheckers(p.T(), errChan, func(err error) {
			p.Require().Error(err)

			p.Assert().Equal(expectedIndexingError.Error(), err.Error())
		})
		p.Assert().Equal(StateProcessing, pipeline.GetState())
	}, p.config)
}

// TestPipelinePersistingError tests the pipeline behavior when an error occurs during the persisting step.
func (p *PipelineFunctionalSuite) TestPipelinePersistingError() {
	expectedError := fmt.Errorf("test events batch store error")
	// Mock events storage to simulate an error on a persisting step. In normal flow and with real storages,
	// it is hard to make a meaningful error explicitly.
	mockEvents := storagemock.NewEvents(p.T())
	mockEvents.On("BatchStore", mock.Anything, mock.Anything, mock.Anything).Return(expectedError).Once()
	p.persistentEvents = mockEvents

	p.execDataRequester.On("RequestExecutionData", mock.Anything).Return(p.expectedExecutionData, nil).Once()
	p.txResultErrMsgsRequester.On("Request", mock.Anything).Return(p.expectedTxResultErrMsgs, nil).Once()

	p.WithRunningPipeline(func(pipeline Pipeline, updateChan chan State, errChan chan error, cancel context.CancelFunc) {
		pipeline.OnParentStateUpdated(StateComplete)

		waitForStateUpdates(p.T(), updateChan, StateProcessing, StateWaitingPersist)

		pipeline.SetSealed()

		waitForError(p.T(), errChan, expectedError)
		p.Assert().Equal(StateWaitingPersist, pipeline.GetState())
	}, p.config)
}

// TestMainCtxCancellationDuringRequestingExecutionData tests context cancellation during the
// request of execution data. It ensures that cancellation is handled properly when triggered
// while execution data is being downloaded.
func (p *PipelineFunctionalSuite) TestMainCtxCancellationDuringRequestingExecutionData() {
	p.WithRunningPipeline(func(pipeline Pipeline, updateChan chan State, errChan chan error, cancel context.CancelFunc) {
		p.execDataRequester.On("RequestExecutionData", mock.Anything).Return(
			func(ctx context.Context) (*execution_data.BlockExecutionData, error) {
				// Wait for cancellation
				cancel()

				<-ctx.Done()

				return nil, ctx.Err()
			}).Once()

		// This call marked as `Maybe()` because it may not be called depending on timing.
		p.txResultErrMsgsRequester.On("Request", mock.Anything).Return([]flow.TransactionResultErrorMessage{}, nil).Maybe()

		pipeline.OnParentStateUpdated(StateComplete)

		waitForStateUpdates(p.T(), updateChan, StateProcessing)
		waitForError(p.T(), errChan, context.Canceled)

		p.Assert().Equal(StateProcessing, pipeline.GetState())
	}, p.config)
}

// TestMainCtxCancellationDuringRequestingTxResultErrMsgs tests context cancellation during
// the request of transaction result error messages. It verifies that when the parent context
// is cancelled during this phase, the pipeline handles the cancellation gracefully
// and transitions to the correct state.
func (p *PipelineFunctionalSuite) TestMainCtxCancellationDuringRequestingTxResultErrMsgs() {
	p.WithRunningPipeline(func(pipeline Pipeline, updateChan chan State, errChan chan error, cancel context.CancelFunc) {
		// This call marked as `Maybe()` because it may not be called depending on timing.
		p.execDataRequester.On("RequestExecutionData", mock.Anything).Return((*execution_data.BlockExecutionData)(nil), nil).Maybe()

		p.txResultErrMsgsRequester.On("Request", mock.Anything).Return(
			func(ctx context.Context) ([]flow.TransactionResultErrorMessage, error) {
				// Wait for cancellation
				cancel()

				<-ctx.Done()

				return nil, ctx.Err()
			}).Maybe()

		pipeline.OnParentStateUpdated(StateComplete)

		waitForStateUpdates(p.T(), updateChan, StateProcessing)
		waitForError(p.T(), errChan, context.Canceled)

		p.Assert().Equal(StateProcessing, pipeline.GetState())
	}, p.config)
}

// TestMainCtxCancellationDuringWaitingPersist tests the pipeline's behavior when the main context is canceled during StateWaitingPersist.
func (p *PipelineFunctionalSuite) TestMainCtxCancellationDuringWaitingPersist() {
	p.execDataRequester.On("RequestExecutionData", mock.Anything).Return(p.expectedExecutionData, nil).Once()
	p.txResultErrMsgsRequester.On("Request", mock.Anything).Return(p.expectedTxResultErrMsgs, nil).Once()

	p.WithRunningPipeline(func(pipeline Pipeline, updateChan chan State, errChan chan error, cancel context.CancelFunc) {
		pipeline.OnParentStateUpdated(StateComplete)

		waitForStateUpdates(p.T(), updateChan, StateProcessing, StateWaitingPersist)

		cancel()

		pipeline.SetSealed()

		waitForError(p.T(), errChan, context.Canceled)

		p.Assert().Equal(StateWaitingPersist, pipeline.GetState())
	}, p.config)
}

// TestPipelineShutdownOnParentAbandon verifies that the pipeline transitions correctly to a shutdown state when the parent is abandoned.
func (p *PipelineFunctionalSuite) TestPipelineShutdownOnParentAbandon() {
	tests := []struct {
		name        string
		config      PipelineConfig
		customSetup func(pipeline Pipeline, updateChan chan State)
	}{
		{
			name: "from StatePending",
			config: PipelineConfig{
				beforePipelineRun: func(pipeline *PipelineImpl) {
					pipeline.OnParentStateUpdated(StateAbandoned)
				},
				parentState: StateAbandoned,
			},
		},
		{
			name: "from StateProcessing",
			customSetup: func(pipeline Pipeline, updateChan chan State) {
				waitForStateUpdates(p.T(), updateChan, StateProcessing)

				pipeline.OnParentStateUpdated(StateAbandoned)
			},
			config: p.config,
		},
		{
			name: "from StateWaitingPersist",
			customSetup: func(pipeline Pipeline, updateChan chan State) {
				waitForStateUpdates(p.T(), updateChan, StateProcessing, StateWaitingPersist)

				pipeline.OnParentStateUpdated(StateAbandoned)
			},
			config: p.config,
		},
	}

	for _, test := range tests {
		p.T().Run(test.name, func(t *testing.T) {
			p.WithRunningPipeline(func(pipeline Pipeline, updateChan chan State, errChan chan error, cancel context.CancelFunc) {
				p.execDataRequester.On("RequestExecutionData", mock.Anything).Return(p.expectedExecutionData, nil).Maybe()
				p.txResultErrMsgsRequester.On("Request", mock.Anything).Return(p.expectedTxResultErrMsgs, nil).Maybe()

				if test.customSetup != nil {
					test.customSetup(pipeline, updateChan)
				}

				waitForStateUpdates(p.T(), updateChan, StateAbandoned)
				waitForError(p.T(), errChan, nil)

				p.Assert().Equal(StateAbandoned, pipeline.GetState())
				p.Assert().Nil(p.core.workingData)
			}, test.config)
		})
	}
}

type PipelineConfig struct {
	beforePipelineRun func(pipeline *PipelineImpl)
	parentState       State
}

// WithRunningPipeline is a test helper that initializes and starts a pipeline instance.
// It manages the context and channels needed to run the pipeline and invokes the testFunc
// with access to the pipeline, update channel, error channel, and cancel function.
func (p *PipelineFunctionalSuite) WithRunningPipeline(
	testFunc func(pipeline Pipeline, updateChan chan State, errChan chan error, cancel context.CancelFunc),
	pipelineConfig PipelineConfig,
) {

	p.core = NewCoreImpl(
		p.logger,
		p.executionResult,
		p.block.ToHeader(),
		p.execDataRequester,
		p.txResultErrMsgsRequester,
		p.txResultErrMsgsRequestTimeout,
		p.persistentRegisters,
		p.persistentEvents,
		p.persistentCollections,
		p.persistentResults,
		p.persistentTxResultErrMsg,
		p.persistentLatestSealedResult,
		p.db,
		p.lockManager,
	)

	pipelineStateConsumer := NewMockStateConsumer()

	pipeline := NewPipeline(p.logger, p.executionResult, false, pipelineStateConsumer)

	ctx, cancel := context.WithCancel(context.Background())
	defer cancel()

	errChan := make(chan error)
	// wait until a pipeline goroutine run a pipeline
	pipelineIsReady := make(chan struct{})

	go func() {
		if pipelineConfig.beforePipelineRun != nil {
			pipelineConfig.beforePipelineRun(pipeline)
		}

		close(pipelineIsReady)

		errChan <- pipeline.Run(ctx, p.core, pipelineConfig.parentState)
	}()

	<-pipelineIsReady

	testFunc(pipeline, pipelineStateConsumer.updateChan, errChan, cancel)
}

// createExecutionData creates and returns test execution data and transaction result
// error messages for use in test cases. It generates realistic test data including
// chunk execution data with events, trie updates, collections, and system chunks.
func (p *PipelineFunctionalSuite) createExecutionData() (*execution_data.BlockExecutionData, []flow.TransactionResultErrorMessage) {
	expectedChunkExecutionData := unittest.ChunkExecutionDataFixture(
		p.T(),
		0,
		unittest.WithChunkEvents(unittest.EventsFixture(5)),
		unittest.WithTrieUpdate(indexer.TrieUpdateRandomLedgerPayloadsFixture(p.T())),
	)
	systemChunkCollection := unittest.CollectionFixture(1)
	systemChunkData := &execution_data.ChunkExecutionData{
		Collection: &systemChunkCollection,
	}

	expectedExecutionData := unittest.BlockExecutionDataFixture(
		unittest.WithBlockExecutionDataBlockID(p.block.Hash()),
		unittest.WithChunkExecutionDatas(expectedChunkExecutionData, systemChunkData),
	)
	expectedTxResultErrMsgs := unittest.TransactionResultErrorMessagesFixture(5)
	return expectedExecutionData, expectedTxResultErrMsgs
}

// verifyDataPersistence checks that all expected data was actually persisted to storage.
// It verifies the persistence of events, collections, transaction results, registers,
// and transaction result error messages by comparing stored data with expected values.
func (p *PipelineFunctionalSuite) verifyDataPersistence(
	expectedChunkExecutionData *execution_data.ChunkExecutionData,
	expectedTxResultErrMsgs []flow.TransactionResultErrorMessage,
) {
	p.verifyEventsPersisted(expectedChunkExecutionData.Events)

	p.verifyCollectionPersisted(expectedChunkExecutionData.Collection)

	p.verifyTransactionResultsPersisted(expectedChunkExecutionData.TransactionResults)

	p.verifyRegistersPersisted(expectedChunkExecutionData.TrieUpdate)

	p.verifyTxResultErrorMessagesPersisted(expectedTxResultErrMsgs)
}

// verifyEventsPersisted checks that events were stored correctly in the events storage.
// It retrieves events by block ID and compares them with the expected events list.
func (p *PipelineFunctionalSuite) verifyEventsPersisted(expectedEvents flow.EventsList) {
	storedEvents, err := p.persistentEvents.ByBlockID(p.block.Hash())
	p.Require().NoError(err)

	p.Assert().Equal(expectedEvents, flow.EventsList(storedEvents))
}

// verifyCollectionPersisted checks that the collection was stored correctly in the
// collections storage. It verifies both the light collection data and its transaction
// IDs are persisted correctly.
func (p *PipelineFunctionalSuite) verifyCollectionPersisted(expectedCollection *flow.Collection) {
	collectionID := expectedCollection.Hash()
	expectedLightCollection := expectedCollection.Light()

	storedLightCollection, err := p.persistentCollections.LightByID(collectionID)
	p.Require().NoError(err)

	p.Assert().Equal(expectedLightCollection, storedLightCollection)
	p.Assert().ElementsMatch(expectedCollection.Light().Transactions, storedLightCollection.Transactions)
}

// verifyTransactionResultsPersisted checks that transaction results were stored correctly
// in the results storage. It retrieves results by block ID and compares them with expected results.
func (p *PipelineFunctionalSuite) verifyTransactionResultsPersisted(expectedResults []flow.LightTransactionResult) {
	storedResults, err := p.persistentResults.ByBlockID(p.block.Hash())
	p.Require().NoError(err)

	p.Assert().ElementsMatch(expectedResults, storedResults)
}

// verifyRegistersPersisted checks that registers were stored correctly in the registers storage.
// It iterates through all payloads in the trie update and verifies each register value
// can be retrieved at the correct block height.
func (p *PipelineFunctionalSuite) verifyRegistersPersisted(expectedTrieUpdate *ledger.TrieUpdate) {
	for _, payload := range expectedTrieUpdate.Payloads {
		key, err := payload.Key()
		p.Require().NoError(err)

		registerID, err := convert.LedgerKeyToRegisterID(key)
		p.Require().NoError(err)

		storedValue, err := p.persistentRegisters.Get(registerID, p.block.Height)
		p.Require().NoError(err)

		expectedValue := payload.Value()
		p.Assert().Equal(expectedValue, ledger.Value(storedValue))
	}
}

// verifyTxResultErrorMessagesPersisted checks that transaction result error messages
// were stored correctly in the error messages storage. It retrieves messages by block ID
// and compares them with expected error messages.
func (p *PipelineFunctionalSuite) verifyTxResultErrorMessagesPersisted(
	expectedTxResultErrMsgs []flow.TransactionResultErrorMessage,
) {
	storedErrMsgs, err := p.persistentTxResultErrMsg.ByBlockID(p.block.Hash())
	p.Require().NoError(err, "Should be able to retrieve tx result error messages by block ID")

	p.Assert().ElementsMatch(expectedTxResultErrMsgs, storedErrMsgs)
}<|MERGE_RESOLUTION|>--- conflicted
+++ resolved
@@ -107,62 +107,32 @@
 	// store and index the root header
 	p.headers = store.NewHeaders(p.metrics, p.db)
 
-<<<<<<< HEAD
-	insertLctx := p.lockManager.NewContext()
-	err = insertLctx.AcquireLock(storage.LockInsertBlock)
-	p.Require().NoError(err)
-
-	err = p.db.WithReaderBatchWriter(func(rw storage.ReaderBatchWriter) error {
-		return operation.InsertHeader(insertLctx, rw, rootBlock.Hash(), rootBlock)
-=======
 	err = unittest.WithLock(t, p.lockManager, storage.LockInsertBlock, func(lctx lockctx.Context) error {
 		return p.db.WithReaderBatchWriter(func(rw storage.ReaderBatchWriter) error {
-			return operation.InsertHeader(lctx, rw, rootBlock.ID(), rootBlock)
-		})
->>>>>>> 53d20935
+			return operation.InsertHeader(lctx, rw, rootBlock.Hash(), rootBlock)
+		})
 	})
 	require.NoError(t, err)
 
-<<<<<<< HEAD
-	lctx := p.lockManager.NewContext()
-	require.NoError(t, lctx.AcquireLock(storage.LockFinalizeBlock))
-	err = p.db.WithReaderBatchWriter(func(rw storage.ReaderBatchWriter) error {
-		return operation.IndexFinalizedBlockByHeight(lctx, rw, rootBlock.Height, rootBlock.Hash())
-=======
 	err = unittest.WithLock(t, p.lockManager, storage.LockFinalizeBlock, func(lctx lockctx.Context) error {
 		return p.db.WithReaderBatchWriter(func(rw storage.ReaderBatchWriter) error {
-			return operation.IndexFinalizedBlockByHeight(lctx, rw, rootBlock.Height, rootBlock.ID())
-		})
->>>>>>> 53d20935
+			return operation.IndexFinalizedBlockByHeight(lctx, rw, rootBlock.Height, rootBlock.Hash())
+		})
 	})
 	require.NoError(t, err)
 
 	// store and index the latest sealed block header
-<<<<<<< HEAD
-	insertLctx2 := p.lockManager.NewContext()
-	require.NoError(t, insertLctx2.AcquireLock(storage.LockInsertBlock))
-	err = p.db.WithReaderBatchWriter(func(rw storage.ReaderBatchWriter) error {
-		return operation.InsertHeader(insertLctx2, rw, sealedBlock.Hash(), sealedBlock.ToHeader())
-=======
 	err = unittest.WithLock(t, p.lockManager, storage.LockInsertBlock, func(lctx lockctx.Context) error {
 		return p.db.WithReaderBatchWriter(func(rw storage.ReaderBatchWriter) error {
-			return operation.InsertHeader(lctx, rw, sealedBlock.ID(), sealedBlock.ToHeader())
-		})
->>>>>>> 53d20935
+			return operation.InsertHeader(lctx, rw, sealedBlock.Hash(), sealedBlock.ToHeader())
+		})
 	})
 	require.NoError(t, err)
 
-<<<<<<< HEAD
-	lctx = p.lockManager.NewContext()
-	require.NoError(t, lctx.AcquireLock(storage.LockFinalizeBlock))
-	err = p.db.WithReaderBatchWriter(func(rw storage.ReaderBatchWriter) error {
-		return operation.IndexFinalizedBlockByHeight(lctx, rw, sealedBlock.Height, sealedBlock.Hash())
-=======
 	err = unittest.WithLock(t, p.lockManager, storage.LockFinalizeBlock, func(lctx lockctx.Context) error {
 		return p.db.WithReaderBatchWriter(func(rw storage.ReaderBatchWriter) error {
-			return operation.IndexFinalizedBlockByHeight(lctx, rw, sealedBlock.Height, sealedBlock.ID())
-		})
->>>>>>> 53d20935
+			return operation.IndexFinalizedBlockByHeight(lctx, rw, sealedBlock.Height, sealedBlock.Hash())
+		})
 	})
 	require.NoError(t, err)
 
