--- conflicted
+++ resolved
@@ -12,12 +12,8 @@
 	transactions                   storage.TransactionsReader
 	lightTransactionResults        storage.LightTransactionResultsReader
 	transactionResultErrorMessages storage.TransactionResultErrorMessagesReader
-<<<<<<< HEAD
 	registersAsyncStore            *execution.RegistersAsyncStore
-=======
-	registers                      storage.RegisterIndexReader
 	executionData                  optimistic_sync.BlockExecutionDataReader
->>>>>>> 379ae591
 }
 
 var _ optimistic_sync.Snapshot = (*Mock)(nil)
@@ -28,12 +24,8 @@
 	transactions storage.TransactionsReader,
 	lightTransactionResults storage.LightTransactionResultsReader,
 	transactionResultErrorMessages storage.TransactionResultErrorMessagesReader,
-<<<<<<< HEAD
 	registersAsyncStore *execution.RegistersAsyncStore,
-=======
-	registers storage.RegisterIndexReader,
 	executionData optimistic_sync.BlockExecutionDataReader,
->>>>>>> 379ae591
 ) *Mock {
 	return &Mock{
 		events:                         events,
@@ -41,12 +33,8 @@
 		transactions:                   transactions,
 		lightTransactionResults:        lightTransactionResults,
 		transactionResultErrorMessages: transactionResultErrorMessages,
-<<<<<<< HEAD
 		registersAsyncStore:            registersAsyncStore,
-=======
-		registers:                      registers,
 		executionData:                  executionData,
->>>>>>> 379ae591
 	}
 }
 
@@ -70,7 +58,6 @@
 	return s.transactionResultErrorMessages
 }
 
-<<<<<<< HEAD
 // Registers returns a reader for querying register data.
 //
 // Expected error returns during normal operation:
@@ -78,10 +65,5 @@
 func (s *Mock) Registers() (storage.RegisterSnapshotReader, error) {
 	return s.registersAsyncStore.RegisterSnapshotReader()
 }
-=======
-func (s *Mock) Registers() storage.RegisterIndexReader {
-	return s.registers
-}
 
-func (s *Mock) BlockExecutionData() optimistic_sync.BlockExecutionDataReader { return s.executionData }
->>>>>>> 379ae591
+func (s *Mock) BlockExecutionData() optimistic_sync.BlockExecutionDataReader { return s.executionData }