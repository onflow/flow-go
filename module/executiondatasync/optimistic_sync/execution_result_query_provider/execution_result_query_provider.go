package execution_result_query_provider

import (
	"fmt"
	"sort"

	"github.com/rs/zerolog"

	"github.com/onflow/flow-go/engine/access/rpc/backend/common"
	"github.com/onflow/flow-go/model/flow"
	"github.com/onflow/flow-go/model/flow/filter"
	"github.com/onflow/flow-go/module/executiondatasync/optimistic_sync"
	"github.com/onflow/flow-go/state/protocol"
	"github.com/onflow/flow-go/storage"
)

<<<<<<< HEAD
// DefaultCriteria is the system default criteria for execution result queries.
var DefaultCriteria = optimistic_sync.Criteria{
	AgreeingExecutorsCount: 2,
}

=======
>>>>>>> 183b7121
var _ optimistic_sync.ExecutionResultProvider = (*ExecutionResultQueryProvider)(nil)

// ExecutionResultQueryProvider is a container for elements required to retrieve
// execution results and execution node identities for a given block ID based on specified criteria.
type ExecutionResultQueryProvider struct {
	log zerolog.Logger

	executionReceipts storage.ExecutionReceipts
	state             protocol.State

	executionNodes *ExecutionNodesSelector

	rootBlockID     flow.Identifier
	rootBlockResult *flow.ExecutionResult

	baseCriteria optimistic_sync.Criteria
}

// NewExecutionResultQueryProvider creates and returns a new instance of
// ExecutionResultQueryProvider.
//
// No errors are expected during normal operations
func NewExecutionResultQueryProvider(
	log zerolog.Logger,
	state protocol.State,
	headers storage.Headers,
	executionReceipts storage.ExecutionReceipts,
	executionNodes *ExecutionNodesSelector,
	operatorCriteria optimistic_sync.Criteria,
) (*ExecutionResultQueryProvider, error) {
	// Root block ID and result should not change and could be cached.
	sporkRootBlockHeight := state.Params().SporkRootBlockHeight()
	rootBlockID, err := headers.BlockIDByHeight(sporkRootBlockHeight)
	if err != nil {
		return nil, fmt.Errorf("failed to retrieve block ID by height: %w", err)
	}

	rootBlockResult, _, err := state.AtBlockID(rootBlockID).SealedResult()
	if err != nil {
		return nil, fmt.Errorf("failed to retrieve root block result: %w", err)
	}

	return &ExecutionResultQueryProvider{
		log:               log.With().Str("module", "execution_result_query").Logger(),
		executionReceipts: executionReceipts,
		state:             state,
		executionNodes:    executionNodes,
		rootBlockID:       rootBlockID,
		rootBlockResult:   rootBlockResult,
		baseCriteria:      optimistic_sync.DefaultCriteria.OverrideWith(operatorCriteria),
	}, nil
}

// ExecutionResult retrieves execution results and associated execution nodes for a given block ID
// based on the provided criteria.
//
// Expected errors during normal operations:
//   - backend.InsufficientExecutionReceipts - found insufficient receipts for given block ID.
func (e *ExecutionResultQueryProvider) ExecutionResult(blockID flow.Identifier, criteria optimistic_sync.Criteria) (*optimistic_sync.ExecutionResultInfo, error) {
	executorIdentities, err := e.state.Final().Identities(filter.HasRole[flow.Identity](flow.RoleExecution))
	if err != nil {
		return nil, fmt.Errorf("failed to retrieve execution IDs for root block: %w", err)
	}

	// if the block ID is the root block, then use the root ExecutionResult and skip the receipt
	// check since there will not be any.
	if e.rootBlockID == blockID {
		subsetENs, err := e.executionNodes.SelectExecutionNodes(executorIdentities, criteria.RequiredExecutors)
		if err != nil {
			return nil, fmt.Errorf("failed to choose execution nodes for root block ID %v: %w", e.rootBlockID, err)
		}

		return &optimistic_sync.ExecutionResultInfo{
			ExecutionResult: e.rootBlockResult,
			ExecutionNodes:  subsetENs,
		}, nil
	}

	result, executorIDs, err := e.findResultAndExecutors(blockID, criteria)
	if err != nil {
		return nil, fmt.Errorf("failed to find result and executors for block ID %v: %w", blockID, err)
	}

	executors := executorIdentities.Filter(filter.HasNodeID[flow.Identity](executorIDs...))
	subsetENs, err := e.executionNodes.SelectExecutionNodes(executors, criteria.RequiredExecutors)
	if err != nil {
		return nil, fmt.Errorf("failed to choose execution nodes for block ID %v: %w", blockID, err)
	}

	if len(subsetENs) == 0 {
		// this is unexpected, and probably indicates there is a bug.
		// There are only three ways that SelectExecutionNodes can return an empty list:
		//   1. there are no executors for the result
		//   2. none of the user's required executors are in the executor list
		//   3. none of the operator's required executors are in the executor list
		// None of these are possible since there must be at least one AgreeingExecutorsCount. If the
		// criteria is met, then there must be at least one acceptable executor. If this is not true,
		// then the criteria check must fail.
		return nil, fmt.Errorf("no execution nodes found for result %v (blockID: %v): %w", result.ID(), blockID, err)
	}

	return &optimistic_sync.ExecutionResultInfo{
		ExecutionResult: result,
		ExecutionNodes:  subsetENs,
	}, nil
}

// findResultAndExecutors returns a query response for a given block ID.
// The result must match the provided criteria and have at least one acceptable executor. If multiple
// results are found, then the result with the most executors is returned.
//
// Expected errors during normal operations:
//   - backend.InsufficientExecutionReceipts - found insufficient receipts for given block ID.
func (e *ExecutionResultQueryProvider) findResultAndExecutors(
	blockID flow.Identifier,
	criteria optimistic_sync.Criteria,
) (*flow.ExecutionResult, flow.IdentifierList, error) {
	type result struct {
		result   *flow.ExecutionResult
		receipts flow.ExecutionReceiptList
	}

	criteria = e.baseCriteria.OverrideWith(criteria)

	// Note: this will return an empty slice with no error if no receipts are found.
	allReceipts, err := e.executionReceipts.ByBlockID(blockID)
	if err != nil {
		return nil, nil, fmt.Errorf("failed to retreive execution receipts for block ID %v: %w", blockID, err)
	}

	// find all results that match the criteria and have at least one acceptable executor
	results := make([]result, 0)
	for _, executionReceiptList := range allReceipts.GroupByResultID() {
		executorGroup := executionReceiptList.GroupByExecutorID()
		if isExecutorGroupMeetingCriteria(executorGroup, criteria) {
			results = append(results, result{
				result:   &executionReceiptList[0].ExecutionResult,
				receipts: executionReceiptList,
			})
		}
	}

	if len(results) == 0 {
		return nil, nil, common.NewInsufficientExecutionReceipts(blockID, 0)
	}

	// sort results by the number of execution nodes in descending order
	sort.Slice(results, func(i, j int) bool {
		return len(results[i].receipts) > len(results[j].receipts)
	})

	executorIDs := getExecutorIDs(results[0].receipts)
	return results[0].result, executorIDs, nil
}

// isExecutorGroupMeetingCriteria checks if an executor group meets the specified criteria for execution receipts matching.
func isExecutorGroupMeetingCriteria(executorGroup flow.ExecutionReceiptGroupedList, criteria optimistic_sync.Criteria) bool {
	if uint(len(executorGroup)) < criteria.AgreeingExecutorsCount {
		return false
	}

	if len(criteria.RequiredExecutors) > 0 {
		hasRequiredExecutor := false
		for _, requiredExecutor := range criteria.RequiredExecutors {
			if _, ok := executorGroup[requiredExecutor]; ok {
				hasRequiredExecutor = true
				break
			}
		}
		if !hasRequiredExecutor {
			return false
		}
	}

	// TODO: Implement the `ResultInFork` check here, which iteratively checks ancestors to determine if
	//       the current result's fork includes the requested result. https://github.com/onflow/flow-go/issues/7587

	return true
}

// getExecutorIDs extracts unique executor node IDs from a list of execution receipts.
// It groups receipts by executor ID and returns all unique executor identifiers.
func getExecutorIDs(receipts flow.ExecutionReceiptList) flow.IdentifierList {
	receiptGroupedByExecutorID := receipts.GroupByExecutorID()

	executorIDs := make(flow.IdentifierList, 0, len(receiptGroupedByExecutorID))
	for executorID := range receiptGroupedByExecutorID {
		executorIDs = append(executorIDs, executorID)
	}

	return executorIDs
}<|MERGE_RESOLUTION|>--- conflicted
+++ resolved
@@ -14,14 +14,6 @@
 	"github.com/onflow/flow-go/storage"
 )
 
-<<<<<<< HEAD
-// DefaultCriteria is the system default criteria for execution result queries.
-var DefaultCriteria = optimistic_sync.Criteria{
-	AgreeingExecutorsCount: 2,
-}
-
-=======
->>>>>>> 183b7121
 var _ optimistic_sync.ExecutionResultProvider = (*ExecutionResultQueryProvider)(nil)
 
 // ExecutionResultQueryProvider is a container for elements required to retrieve
