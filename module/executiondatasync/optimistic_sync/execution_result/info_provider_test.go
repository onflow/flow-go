package execution_result

import (
	"testing"

	"github.com/rs/zerolog"
	"github.com/stretchr/testify/mock"
	"github.com/stretchr/testify/suite"

	"github.com/onflow/flow-go/model/flow"
	"github.com/onflow/flow-go/module/executiondatasync/optimistic_sync"
	protocol "github.com/onflow/flow-go/state/protocol/mock"
	"github.com/onflow/flow-go/storage"
	storagemock "github.com/onflow/flow-go/storage/mock"
	"github.com/onflow/flow-go/utils/unittest"
	"github.com/onflow/flow-go/utils/unittest/fixtures"
)

// ExecutionResultInfoProviderSuite is a test suite for testing the Provider.
type ExecutionResultInfoProviderSuite struct {
	suite.Suite

	state    *protocol.State
	snapshot *protocol.Snapshot
	params   *protocol.Params
	log      zerolog.Logger

	receipts *storagemock.ExecutionReceipts
	headers  *storagemock.Headers

	rootBlock       *flow.Block
	rootBlockResult *flow.ExecutionResult
}

func TestExecutionResultInfoProvider(t *testing.T) {
	suite.Run(t, new(ExecutionResultInfoProviderSuite))
}

// SetupTest initializes the test suite with mock state and receipts storage.
func (suite *ExecutionResultInfoProviderSuite) SetupTest() {
	t := suite.T()
	suite.log = zerolog.New(zerolog.NewConsoleWriter())
	suite.state = protocol.NewState(t)
	suite.snapshot = protocol.NewSnapshot(t)
	suite.params = protocol.NewParams(t)
	suite.receipts = storagemock.NewExecutionReceipts(t)
	suite.headers = storagemock.NewHeaders(t)
	suite.rootBlock = unittest.BlockFixture()
	rootBlockID := suite.rootBlock.ID()
	suite.rootBlockResult = unittest.ExecutionResultFixture(unittest.WithExecutionResultBlockID(rootBlockID))
<<<<<<< HEAD
=======
	// This will be used just for the root block
	suite.snapshot.On("SealedResult").Return(suite.rootBlockResult, nil, nil).Maybe()
	suite.state.On("SealedResult", rootBlockID).Return(flow.ExecutionReceiptList{}).Maybe()
	suite.params.On("SporkRootBlock").Return(suite.rootBlock)
	suite.state.On("Params").Return(suite.params)
	suite.state.On("AtBlockID", mock.Anything).Return(suite.snapshot).Maybe()
>>>>>>> cab6fc85
}

func (suite *ExecutionResultInfoProviderSuite) createProvider(
	preferredExecutors flow.IdentifierList,
	operatorCriteria optimistic_sync.Criteria,
) *Provider {
	return NewExecutionResultInfoProvider(
		suite.log,
		suite.state,
		suite.receipts,
		suite.headers,
		NewExecutionNodeSelector(preferredExecutors, operatorCriteria.RequiredExecutors),
		operatorCriteria,
	)
}

<<<<<<< HEAD
=======
// setupIdentitiesMock sets up the mock for identity-related calls.
func (suite *ExecutionResultInfoProviderSuite) setupIdentitiesMock(allExecutionNodes flow.IdentityList) {
	suite.snapshot.On("Identities", mock.Anything).Return(
		func(filter flow.IdentityFilter[flow.Identity]) flow.IdentityList {
			return allExecutionNodes.Filter(filter)
		},
		func(flow.IdentityFilter[flow.Identity]) error { return nil },
	).Once()
}

>>>>>>> cab6fc85
// TestExecutionResultQuery tests the main ExecutionResult function with various scenarios.
func (suite *ExecutionResultInfoProviderSuite) TestExecutionResultQuery() {
	totalReceipts := 5
	block := unittest.BlockFixture()

	// generate execution node identities for each receipt
	allExecutionNodes := unittest.IdentityListFixture(
		totalReceipts,
		unittest.WithRole(flow.RoleExecution),
	)

	// create two different execution results to test agreement logic
	executionResult := unittest.ExecutionResultFixture()

	suite.snapshot.
		On("Identities", mock.Anything).
		Return(
			func(filter flow.IdentityFilter[flow.Identity]) flow.IdentityList {
				return allExecutionNodes.Filter(filter)
			},
			func(flow.IdentityFilter[flow.Identity]) error { return nil },
		).
		Times(4) // for each subtest

	suite.state.
		On("Params").
		Return(suite.params).
		Times(4) // for each subtest

	suite.params.
		On("SporkRootBlock").
		Return(suite.rootBlock).
		Times(4) // for each subtest

	suite.state.
		On("Final").
		Return(suite.snapshot, nil).
		Times(4) // for each subtest

	suite.Run(
		"query with client required executors", func() {
			provider := suite.createProvider(flow.IdentifierList{}, optimistic_sync.Criteria{})

			receipts := make(flow.ExecutionReceiptList, totalReceipts)
			for i := 0; i < totalReceipts; i++ {
				r := unittest.ReceiptForBlockFixture(block)
				r.ExecutorID = allExecutionNodes[i].NodeID
				r.ExecutionResult = *executionResult
				receipts[i] = r
			}

<<<<<<< HEAD
			suite.receipts.
				On("ByBlockID", block.ID()).
				Return(receipts, nil).
				Once()
=======
			suite.receipts.On("ByBlockID", block.ID()).Return(receipts, nil).Once()
			suite.setupIdentitiesMock(allExecutionNodes)
>>>>>>> cab6fc85

			// Require specific executors (first two nodes)
			requiredExecutors := allExecutionNodes[0:2].NodeIDs()

			query, err := provider.ExecutionResultInfo(
				block.ID(), optimistic_sync.Criteria{
					AgreeingExecutorsCount: 2,
					RequiredExecutors:      requiredExecutors,
				},
			)
			suite.Require().NoError(err)

			suite.Assert().ElementsMatch(requiredExecutors, query.ExecutionNodes.NodeIDs())
		},
	)

	suite.Run(
		"successful query with different block results", func() {
			requiredExecutors := allExecutionNodes[0:3].NodeIDs()

			provider := suite.createProvider(
				flow.IdentifierList{}, optimistic_sync.Criteria{
					RequiredExecutors: requiredExecutors,
				},
			)

			otherResult := unittest.ExecutionResultFixture()
			// Create 3 receipts with the same result (executionResult) and 2 with a different result (otherResult)
			receipts := make(flow.ExecutionReceiptList, totalReceipts)
			for i := 0; i < 3; i++ {
				r := unittest.ReceiptForBlockFixture(block)
				r.ExecutorID = allExecutionNodes[i].NodeID
				r.ExecutionResult = *executionResult
				receipts[i] = r
			}
			for i := 3; i < totalReceipts; i++ {
				r := unittest.ReceiptForBlockFixture(block)
				r.ExecutorID = allExecutionNodes[i].NodeID
				r.ExecutionResult = *otherResult
				receipts[i] = r
			}

<<<<<<< HEAD
			suite.receipts.
				On("ByBlockID", block.ID()).
				Return(receipts, nil).
				Once()
=======
			suite.setupIdentitiesMock(allExecutionNodes)
			suite.receipts.On("ByBlockID", block.ID()).Return(receipts, nil).Once()
>>>>>>> cab6fc85

			query, err := provider.ExecutionResultInfo(block.ID(), optimistic_sync.Criteria{})
			suite.Require().NoError(err)

			suite.Require().Equal(executionResult.ID(), query.ExecutionResultID)
			suite.Assert().ElementsMatch(requiredExecutors, query.ExecutionNodes.NodeIDs())
		},
	)

	suite.Run(
		"insufficient agreeing executors returns error", func() {
			provider := suite.createProvider(flow.IdentifierList{}, optimistic_sync.Criteria{})

			// Create a fresh block for this test to ensure proper isolation
			insufficientBlock := unittest.BlockFixture()

			// Create a scenario where we have receipts but no result has enough agreeing executors

			// Create only 1 receipt with 1 execution result
			r := unittest.ReceiptForBlockFixture(insufficientBlock)
			r.ExecutorID = allExecutionNodes[0].NodeID
			r.ExecutionResult = *unittest.ExecutionResultFixture()
			receipts := flow.ExecutionReceiptList{
				r,
			}

			// Set up a separate mock call for this specific block
<<<<<<< HEAD
			suite.receipts.
				On("ByBlockID", insufficientBlock.ID()).
				Return(receipts, nil).
				Once()
=======
			suite.receipts.On("ByBlockID", insufficientBlock.ID()).Return(receipts, nil).Once()
			suite.headers.On("ByBlockID", insufficientBlock.ID()).Return(insufficientBlock.ToHeader(), nil).Once()
			suite.headers.On("BlockIDByHeight", insufficientBlock.Height).Return(flow.ZeroID, storage.ErrNotFound).Once()
			suite.setupIdentitiesMock(allExecutionNodes)
>>>>>>> cab6fc85

			result, err := provider.ExecutionResultInfo(
				insufficientBlock.ID(), optimistic_sync.Criteria{
					AgreeingExecutorsCount: 2,
					RequiredExecutors:      allExecutionNodes[0:1].NodeIDs(),
				},
			)
<<<<<<< HEAD
			suite.Require().ErrorIs(err, optimistic_sync.ErrNotEnoughAgreeingExecutors)
=======
			suite.Require().Error(err)
			suite.Require().Nil(result)
			suite.Assert().True(common.IsInsufficientExecutionReceipts(err))
>>>>>>> cab6fc85
		},
	)

	suite.Run(
		"required executors not found returns error", func() {
			provider := suite.createProvider(flow.IdentifierList{}, optimistic_sync.Criteria{})
			receipts := make(flow.ExecutionReceiptList, totalReceipts)
			for i := 0; i < totalReceipts; i++ {
				r := unittest.ReceiptForBlockFixture(block)
				r.ExecutorID = allExecutionNodes[0].NodeID
				r.ExecutionResult = *executionResult
				receipts[i] = r
			}

<<<<<<< HEAD
			suite.receipts.
				On("ByBlockID", block.ID()).
				Return(receipts, nil).
				Once()
=======
			suite.receipts.On("ByBlockID", block.ID()).Return(receipts, nil).Once()
			suite.headers.On("ByBlockID", block.ID()).Return(block.ToHeader(), nil).Once()
			suite.headers.On("BlockIDByHeight", block.Height).Return(flow.ZeroID, storage.ErrNotFound).Once()
			suite.setupIdentitiesMock(allExecutionNodes)
>>>>>>> cab6fc85

			// Require executors that didn't produce any receipts
			result, err := provider.ExecutionResultInfo(
				block.ID(), optimistic_sync.Criteria{
					RequiredExecutors: allExecutionNodes[1:2].NodeIDs(),
				},
			)
<<<<<<< HEAD
			suite.Require().ErrorIs(err, optimistic_sync.ErrRequiredExecutorNotFound)
=======
			suite.Require().Error(err)
			suite.Require().Nil(result)
			suite.Assert().True(common.IsInsufficientExecutionReceipts(err))
>>>>>>> cab6fc85
		},
	)

	suite.Run("agreeing executors count is greater than available executors count returns error", func() {
		provider := suite.createProvider(flow.IdentifierList{}, optimistic_sync.Criteria{})

		suite.setupIdentitiesMock(allExecutionNodes)
		requiredExecutors := allExecutionNodes.NodeIDs()

		query, err := provider.ExecutionResultInfo(
			block.ID(), optimistic_sync.Criteria{
				AgreeingExecutorsCount: uint(len(allExecutionNodes) + 1),
				RequiredExecutors:      requiredExecutors,
			},
		)
		suite.Require().Error(err)
		suite.Require().Nil(query)
		suite.Require().True(optimistic_sync.IsAgreeingExecutorsCountExceededError(err))
	})

	suite.Run("unknown required executor returns error", func() {
		provider := suite.createProvider(flow.IdentifierList{}, optimistic_sync.Criteria{})

		suite.setupIdentitiesMock(allExecutionNodes)

		unknownExecutorID := unittest.IdentifierFixture()
		requiredExecutors := allExecutionNodes[0:1].NodeIDs()
		requiredExecutors = append(requiredExecutors, unknownExecutorID)

		query, err := provider.ExecutionResultInfo(
			block.ID(), optimistic_sync.Criteria{
				AgreeingExecutorsCount: 2,
				RequiredExecutors:      requiredExecutors,
			},
		)
		suite.Require().Error(err)
		suite.Require().Nil(query)
		suite.Require().True(optimistic_sync.IsUnknownRequiredExecutorError(err))
	})

	suite.Run("criteria not met returns error", func() {
		provider := suite.createProvider(flow.IdentifierList{}, optimistic_sync.Criteria{})

		receipts := make(flow.ExecutionReceiptList, totalReceipts)
		for i := 0; i < totalReceipts; i++ {
			r := unittest.ReceiptForBlockFixture(block)
			r.ExecutorID = allExecutionNodes[0].NodeID
			r.ExecutionResult = *executionResult
			receipts[i] = r
		}
		suite.receipts.On("ByBlockID", block.ID()).Return(receipts, nil).Once()
		suite.headers.On("ByBlockID", block.ID()).Return(block.ToHeader(), nil).Once()
		suite.headers.On("BlockIDByHeight", block.Height).Return(block.ID(), nil).Once()
		suite.state.On("Sealed").Return(suite.snapshot, nil).Once()
		suite.snapshot.On("Head").Return(func() *flow.Header { return block.ToHeader() }, nil).Once()
		suite.setupIdentitiesMock(allExecutionNodes)

		// Require all executors, but only one produces receipts
		query, err := provider.ExecutionResultInfo(
			block.ID(), optimistic_sync.Criteria{
				AgreeingExecutorsCount: 1,
				RequiredExecutors:      allExecutionNodes[1:2].NodeIDs(),
			},
		)
		suite.Require().Error(err)
		suite.Require().Nil(query)
		suite.Require().True(optimistic_sync.IsCriteriaNotMetError(err))
	})
}

// TestRootBlockHandling tests the special case handling for root blocks.
func (suite *ExecutionResultInfoProviderSuite) TestRootBlockHandling() {
	allExecutionNodes := unittest.IdentityListFixture(5, unittest.WithRole(flow.RoleExecution))
<<<<<<< HEAD
	suite.snapshot.
		On("Identities", mock.Anything).
		Return(
			func(filter flow.IdentityFilter[flow.Identity]) flow.IdentityList {
				return allExecutionNodes.Filter(filter)
			},
			func(flow.IdentityFilter[flow.Identity]) error { return nil },
		).
		Times(2) // for each subtest

	// expected to be called once in each subtest
	suite.state.On("Params").Return(suite.params).Times(2)
	suite.params.On("SporkRootBlock").Return(suite.rootBlock).Times(2)
	suite.state.On("Final").Return(suite.snapshot, nil).Times(2)
	suite.state.On("AtBlockID", suite.rootBlock.ID()).Return(suite.snapshot).Times(2)
	suite.snapshot.On("SealedResult").Return(suite.rootBlockResult, nil, nil).Times(2)
=======
>>>>>>> cab6fc85

	suite.Run(
		"root block returns execution nodes without execution result", func() {
			suite.setupIdentitiesMock(allExecutionNodes)
			provider := suite.createProvider(flow.IdentifierList{}, optimistic_sync.Criteria{})

			query, err := provider.ExecutionResultInfo(
				suite.rootBlock.ID(),
				optimistic_sync.Criteria{},
			)
			suite.Require().NoError(err)

			suite.Assert().Equal(suite.rootBlockResult.ID(), query.ExecutionResultID)
			suite.Assert().Len(query.ExecutionNodes.NodeIDs(), defaultMaxNodesCnt)
			suite.Assert().Subset(allExecutionNodes.NodeIDs(), query.ExecutionNodes.NodeIDs())
		},
	)

	suite.Run(
		"root block with required executors", func() {
			suite.setupIdentitiesMock(allExecutionNodes)
			provider := suite.createProvider(flow.IdentifierList{}, optimistic_sync.Criteria{})

			requiredExecutors := allExecutionNodes[0:2].NodeIDs()
			criteria := optimistic_sync.Criteria{
				AgreeingExecutorsCount: 1,
				RequiredExecutors:      requiredExecutors,
			}

			query, err := provider.ExecutionResultInfo(suite.rootBlock.ID(), criteria)
			suite.Require().NoError(err)

			suite.Assert().Equal(suite.rootBlockResult.ID(), query.ExecutionResultID)
			suite.Assert().ElementsMatch(query.ExecutionNodes.NodeIDs(), requiredExecutors)
		},
	)
}

// TestPreferredAndRequiredExecutionNodes tests the interaction with preferred and required execution nodes.
func (suite *ExecutionResultInfoProviderSuite) TestPreferredAndRequiredExecutionNodes() {
	block := unittest.BlockFixture()
	allExecutionNodes := unittest.IdentityListFixture(8, unittest.WithRole(flow.RoleExecution))
	executionResult := unittest.ExecutionResultFixture()

	numReceipts := 6
	// Create receipts from the first `numReceipts` execution nodes
	receipts := make(flow.ExecutionReceiptList, numReceipts)
	for i := 0; i < numReceipts; i++ {
		r := unittest.ReceiptForBlockFixture(block)
		r.ExecutorID = allExecutionNodes[i].NodeID
		r.ExecutionResult = *executionResult
		receipts[i] = r
	}

<<<<<<< HEAD
	suite.snapshot.
		On("Identities", mock.Anything).
		Return(
			func(filter flow.IdentityFilter[flow.Identity]) flow.IdentityList {
				return allExecutionNodes.Filter(filter)
			},
			func(flow.IdentityFilter[flow.Identity]) error { return nil },
		).
		Times(5) // for each subtest

	// expected to be called once in each subtest
	suite.state.On("Params").Return(suite.params).Times(5)
	suite.params.On("SporkRootBlock").Return(suite.rootBlock).Times(5)
	suite.state.On("Final").Return(suite.snapshot, nil).Times(5)
	suite.receipts.On("ByBlockID", block.ID()).Return(receipts, nil).Times(5)
=======
	suite.receipts.On("ByBlockID", block.ID()).Return(receipts, nil)
>>>>>>> cab6fc85

	suite.Run(
		"with default optimistic_sync.Criteria", func() {
			suite.setupIdentitiesMock(allExecutionNodes)

			provider := suite.createProvider(flow.IdentifierList{}, optimistic_sync.Criteria{})

			// optimistic_sync.Criteria are empty to use operator defaults
			query, err := provider.ExecutionResultInfo(block.ID(), optimistic_sync.Criteria{})
			suite.Require().NoError(err)

			expectedExecutors := allExecutionNodes[0:3].NodeIDs()
			actualExecutors := query.ExecutionNodes.NodeIDs()

			suite.Assert().Len(actualExecutors, defaultMaxNodesCnt)
			suite.Assert().ElementsMatch(expectedExecutors, actualExecutors)
		},
	)

	suite.Run(
		"with operator preferred executors", func() {
			suite.setupIdentitiesMock(allExecutionNodes)

			provider := suite.createProvider(
				allExecutionNodes[1:5].NodeIDs(),
				optimistic_sync.Criteria{},
			)

			// optimistic_sync.Criteria are empty to use operator defaults
			query, err := provider.ExecutionResultInfo(block.ID(), optimistic_sync.Criteria{})
			suite.Require().NoError(err)

			actualExecutors := query.ExecutionNodes.NodeIDs()

			suite.Assert().ElementsMatch(
				provider.executionNodes.preferredENIdentifiers,
				actualExecutors,
			)
		},
	)

	suite.Run(
		"with operator required executors", func() {
			suite.setupIdentitiesMock(allExecutionNodes)

			provider := suite.createProvider(
				flow.IdentifierList{}, optimistic_sync.Criteria{
					RequiredExecutors: allExecutionNodes[5:8].NodeIDs(),
				},
			)

			// optimistic_sync.Criteria are empty to use operator defaults
			query, err := provider.ExecutionResultInfo(block.ID(), optimistic_sync.Criteria{})
			suite.Require().NoError(err)

			actualExecutors := query.ExecutionNodes.NodeIDs()

			// Just one required executor contains the result
			expectedExecutors := provider.executionNodes.requiredENIdentifiers[0:1]

			suite.Assert().ElementsMatch(expectedExecutors, actualExecutors)
		},
	)

	suite.Run(
		"with both: operator preferred & required executors", func() {
			suite.setupIdentitiesMock(allExecutionNodes)

			provider := suite.createProvider(
				allExecutionNodes[0:1].NodeIDs(), optimistic_sync.Criteria{
					RequiredExecutors: allExecutionNodes[3:6].NodeIDs(),
				},
			)

			// optimistic_sync.Criteria are empty to use operator defaults
			query, err := provider.ExecutionResultInfo(block.ID(), optimistic_sync.Criteria{})
			suite.Require().NoError(err)

			// `preferredENIdentifiers` contain 1 executor, that is not enough, so the logic will get 2 executors from `requiredENIdentifiers` to fill `defaultMaxNodesCnt` executors.
			expectedExecutors := append(
				provider.executionNodes.preferredENIdentifiers,
				provider.executionNodes.requiredENIdentifiers[0:2]...,
			)
			actualExecutors := query.ExecutionNodes.NodeIDs()

			suite.Assert().Len(actualExecutors, defaultMaxNodesCnt)
			suite.Assert().ElementsMatch(expectedExecutors, actualExecutors)
		},
	)

	suite.Run(
		"with client preferred executors", func() {
			suite.setupIdentitiesMock(allExecutionNodes)

			provider := suite.createProvider(
				allExecutionNodes[0:1].NodeIDs(), optimistic_sync.Criteria{
					RequiredExecutors: allExecutionNodes[2:4].NodeIDs(),
				},
			)

			userCriteria := optimistic_sync.Criteria{
				RequiredExecutors: allExecutionNodes[5:6].NodeIDs(),
			}

			query, err := provider.ExecutionResultInfo(block.ID(), userCriteria)
			suite.Require().NoError(err)

			suite.Assert().ElementsMatch(
				userCriteria.RequiredExecutors,
				query.ExecutionNodes.NodeIDs(),
			)
		},
	)
}

func (suite *ExecutionResultInfoProviderSuite) TestExecutionResultProviderForkError() {
	preferredExecutors := flow.IdentifierList{}
	operatorCriteria := optimistic_sync.Criteria{
		AgreeingExecutorsCount: 1,
	}

	suite.params.On("SporkRootBlock").Return(suite.rootBlock).Once()
	suite.state.On("Params").Return(suite.params).Once()
	// expected to be called for each ExecutionResultInfo call in this test (twice)
	suite.state.On("Final").Return(suite.snapshot, nil).Times(2)

	provider := suite.createProvider(preferredExecutors, operatorCriteria)

	g := fixtures.NewGeneratorSuite()

	// set up 2 executors that produce different execution results
	block := g.Blocks().Fixture()
	baseExecutionResult := g.ExecutionResults().Fixture(fixtures.ExecutionResult.WithBlock(block))

	// fork 1 and fork 2, both descend from baseExecutionResult
	executionResult1 := g.ExecutionResults().Fixture(fixtures.ExecutionResult.WithPreviousResultID(baseExecutionResult.ID()))
	executionResult2 := g.ExecutionResults().Fixture(fixtures.ExecutionResult.WithPreviousResultID(baseExecutionResult.ID()))

	// two execution identities (executors)
	executors := g.Identities().List(2, fixtures.Identity.WithRole(flow.RoleExecution))

	// receipts for both forks, one per executor
	receipt1 := g.ExecutionReceipts().Fixture(
		fixtures.ExecutionReceipt.WithExecutorID(executors[0].NodeID),
		fixtures.ExecutionReceipt.WithExecutionResult(*executionResult1),
	)
	receipt2 := g.ExecutionReceipts().Fixture(
		fixtures.ExecutionReceipt.WithExecutorID(executors[1].NodeID),
		fixtures.ExecutionReceipt.WithExecutionResult(*executionResult2),
	)
	receipts := flow.ExecutionReceiptList{receipt1, receipt2}

	// the first call returns both receipts to select fork1
	suite.receipts.
		On("ByBlockID", block.ID()).
		Return(receipts, nil).
		Once()

	// the second call returns only fork2's receipt to force fork mismatch deterministically
	suite.receipts.
		On("ByBlockID", block.ID()).
		Return(flow.ExecutionReceiptList{receipt2}, nil).
		Once()

	// request execution result from the first executor
	suite.snapshot.
		On("Identities", mock.Anything).
		Return(flow.IdentityList{executors[0]}, nil).
		Once()

	result1, err := provider.ExecutionResultInfo(block.ID(), optimistic_sync.Criteria{
		RequiredExecutors:       flow.IdentifierList{executors[0].NodeID},
		ParentExecutionResultID: baseExecutionResult.ID(),
	})
	suite.Require().NoError(err)
	suite.Require().Equal(executionResult1.ID(), result1.ExecutionResultID)

	// now request the second executor's result (also a child of baseExecutionResult),
	// but require that it descends from result1; since it's on a different fork, no match should be found.
	suite.snapshot.
		On("Identities", mock.Anything).
		Return(flow.IdentityList{executors[0], executors[1]}, nil).
		Once()

	result2, err := provider.ExecutionResultInfo(block.ID(), optimistic_sync.Criteria{
		RequiredExecutors:       flow.IdentifierList{executors[1].NodeID},
		ParentExecutionResultID: result1.ExecutionResultID,
	})
	suite.Require().ErrorIs(err, optimistic_sync.ErrForkAbandoned)
	suite.Require().Empty(result2)
}<|MERGE_RESOLUTION|>--- conflicted
+++ resolved
@@ -10,7 +10,6 @@
 	"github.com/onflow/flow-go/model/flow"
 	"github.com/onflow/flow-go/module/executiondatasync/optimistic_sync"
 	protocol "github.com/onflow/flow-go/state/protocol/mock"
-	"github.com/onflow/flow-go/storage"
 	storagemock "github.com/onflow/flow-go/storage/mock"
 	"github.com/onflow/flow-go/utils/unittest"
 	"github.com/onflow/flow-go/utils/unittest/fixtures"
@@ -48,15 +47,6 @@
 	suite.rootBlock = unittest.BlockFixture()
 	rootBlockID := suite.rootBlock.ID()
 	suite.rootBlockResult = unittest.ExecutionResultFixture(unittest.WithExecutionResultBlockID(rootBlockID))
-<<<<<<< HEAD
-=======
-	// This will be used just for the root block
-	suite.snapshot.On("SealedResult").Return(suite.rootBlockResult, nil, nil).Maybe()
-	suite.state.On("SealedResult", rootBlockID).Return(flow.ExecutionReceiptList{}).Maybe()
-	suite.params.On("SporkRootBlock").Return(suite.rootBlock)
-	suite.state.On("Params").Return(suite.params)
-	suite.state.On("AtBlockID", mock.Anything).Return(suite.snapshot).Maybe()
->>>>>>> cab6fc85
 }
 
 func (suite *ExecutionResultInfoProviderSuite) createProvider(
@@ -73,19 +63,6 @@
 	)
 }
 
-<<<<<<< HEAD
-=======
-// setupIdentitiesMock sets up the mock for identity-related calls.
-func (suite *ExecutionResultInfoProviderSuite) setupIdentitiesMock(allExecutionNodes flow.IdentityList) {
-	suite.snapshot.On("Identities", mock.Anything).Return(
-		func(filter flow.IdentityFilter[flow.Identity]) flow.IdentityList {
-			return allExecutionNodes.Filter(filter)
-		},
-		func(flow.IdentityFilter[flow.Identity]) error { return nil },
-	).Once()
-}
-
->>>>>>> cab6fc85
 // TestExecutionResultQuery tests the main ExecutionResult function with various scenarios.
 func (suite *ExecutionResultInfoProviderSuite) TestExecutionResultQuery() {
 	totalReceipts := 5
@@ -108,22 +85,22 @@
 			},
 			func(flow.IdentityFilter[flow.Identity]) error { return nil },
 		).
-		Times(4) // for each subtest
+		Times(7) // for each subtest in this test case
 
 	suite.state.
 		On("Params").
 		Return(suite.params).
-		Times(4) // for each subtest
+		Times(7) // for each subtest in this test case
 
 	suite.params.
 		On("SporkRootBlock").
 		Return(suite.rootBlock).
-		Times(4) // for each subtest
+		Times(7) // for each subtest in this test case
 
 	suite.state.
-		On("Final").
-		Return(suite.snapshot, nil).
-		Times(4) // for each subtest
+		On("AtBlockID", mock.Anything).
+		Return(suite.snapshot).
+		Times(7) // for each subtest in this test case
 
 	suite.Run(
 		"query with client required executors", func() {
@@ -137,15 +114,10 @@
 				receipts[i] = r
 			}
 
-<<<<<<< HEAD
 			suite.receipts.
 				On("ByBlockID", block.ID()).
 				Return(receipts, nil).
 				Once()
-=======
-			suite.receipts.On("ByBlockID", block.ID()).Return(receipts, nil).Once()
-			suite.setupIdentitiesMock(allExecutionNodes)
->>>>>>> cab6fc85
 
 			// Require specific executors (first two nodes)
 			requiredExecutors := allExecutionNodes[0:2].NodeIDs()
@@ -188,15 +160,10 @@
 				receipts[i] = r
 			}
 
-<<<<<<< HEAD
 			suite.receipts.
 				On("ByBlockID", block.ID()).
 				Return(receipts, nil).
 				Once()
-=======
-			suite.setupIdentitiesMock(allExecutionNodes)
-			suite.receipts.On("ByBlockID", block.ID()).Return(receipts, nil).Once()
->>>>>>> cab6fc85
 
 			query, err := provider.ExecutionResultInfo(block.ID(), optimistic_sync.Criteria{})
 			suite.Require().NoError(err)
@@ -223,78 +190,61 @@
 				r,
 			}
 
-			// Set up a separate mock call for this specific block
-<<<<<<< HEAD
 			suite.receipts.
 				On("ByBlockID", insufficientBlock.ID()).
 				Return(receipts, nil).
 				Once()
-=======
-			suite.receipts.On("ByBlockID", insufficientBlock.ID()).Return(receipts, nil).Once()
-			suite.headers.On("ByBlockID", insufficientBlock.ID()).Return(insufficientBlock.ToHeader(), nil).Once()
-			suite.headers.On("BlockIDByHeight", insufficientBlock.Height).Return(flow.ZeroID, storage.ErrNotFound).Once()
-			suite.setupIdentitiesMock(allExecutionNodes)
->>>>>>> cab6fc85
-
-			result, err := provider.ExecutionResultInfo(
+
+			suite.headers.
+				On("ByBlockID", insufficientBlock.ID()).
+				Return(insufficientBlock.ToHeader(), nil).
+				Once()
+			suite.headers.
+				On("BlockIDByHeight", insufficientBlock.Height).
+				Return(unittest.IdentifierFixture(), nil).
+				Once()
+
+			_, err := provider.ExecutionResultInfo(
 				insufficientBlock.ID(), optimistic_sync.Criteria{
 					AgreeingExecutorsCount: 2,
 					RequiredExecutors:      allExecutionNodes[0:1].NodeIDs(),
 				},
 			)
-<<<<<<< HEAD
 			suite.Require().ErrorIs(err, optimistic_sync.ErrNotEnoughAgreeingExecutors)
-=======
-			suite.Require().Error(err)
-			suite.Require().Nil(result)
-			suite.Assert().True(common.IsInsufficientExecutionReceipts(err))
->>>>>>> cab6fc85
 		},
 	)
 
 	suite.Run(
 		"required executors not found returns error", func() {
 			provider := suite.createProvider(flow.IdentifierList{}, optimistic_sync.Criteria{})
-			receipts := make(flow.ExecutionReceiptList, totalReceipts)
-			for i := 0; i < totalReceipts; i++ {
+			// only some of the available executors produce receipts,
+			// so we can require an available executor that did not produce a receipt
+			receipts := make(flow.ExecutionReceiptList, totalReceipts-1)
+			for i := 0; i < totalReceipts-1; i++ {
 				r := unittest.ReceiptForBlockFixture(block)
-				r.ExecutorID = allExecutionNodes[0].NodeID
+				r.ExecutorID = allExecutionNodes[i].NodeID
 				r.ExecutionResult = *executionResult
 				receipts[i] = r
 			}
 
-<<<<<<< HEAD
 			suite.receipts.
 				On("ByBlockID", block.ID()).
 				Return(receipts, nil).
 				Once()
-=======
-			suite.receipts.On("ByBlockID", block.ID()).Return(receipts, nil).Once()
-			suite.headers.On("ByBlockID", block.ID()).Return(block.ToHeader(), nil).Once()
-			suite.headers.On("BlockIDByHeight", block.Height).Return(flow.ZeroID, storage.ErrNotFound).Once()
-			suite.setupIdentitiesMock(allExecutionNodes)
->>>>>>> cab6fc85
-
-			// Require executors that didn't produce any receipts
-			result, err := provider.ExecutionResultInfo(
+
+			// Require an available executor that didn't produce any receipts for the chosen result
+			_, err := provider.ExecutionResultInfo(
 				block.ID(), optimistic_sync.Criteria{
-					RequiredExecutors: allExecutionNodes[1:2].NodeIDs(),
-				},
-			)
-<<<<<<< HEAD
+					RequiredExecutors: allExecutionNodes[totalReceipts-1 : totalReceipts].NodeIDs(),
+				},
+			)
 			suite.Require().ErrorIs(err, optimistic_sync.ErrRequiredExecutorNotFound)
-=======
-			suite.Require().Error(err)
-			suite.Require().Nil(result)
-			suite.Assert().True(common.IsInsufficientExecutionReceipts(err))
->>>>>>> cab6fc85
 		},
 	)
 
 	suite.Run("agreeing executors count is greater than available executors count returns error", func() {
 		provider := suite.createProvider(flow.IdentifierList{}, optimistic_sync.Criteria{})
 
-		suite.setupIdentitiesMock(allExecutionNodes)
 		requiredExecutors := allExecutionNodes.NodeIDs()
 
 		query, err := provider.ExecutionResultInfo(
@@ -310,8 +260,6 @@
 
 	suite.Run("unknown required executor returns error", func() {
 		provider := suite.createProvider(flow.IdentifierList{}, optimistic_sync.Criteria{})
-
-		suite.setupIdentitiesMock(allExecutionNodes)
 
 		unknownExecutorID := unittest.IdentifierFixture()
 		requiredExecutors := allExecutionNodes[0:1].NodeIDs()
@@ -343,13 +291,11 @@
 		suite.headers.On("BlockIDByHeight", block.Height).Return(block.ID(), nil).Once()
 		suite.state.On("Sealed").Return(suite.snapshot, nil).Once()
 		suite.snapshot.On("Head").Return(func() *flow.Header { return block.ToHeader() }, nil).Once()
-		suite.setupIdentitiesMock(allExecutionNodes)
-
-		// Require all executors, but only one produces receipts
+
+		// require more agreeing executors than available for the chosen result
 		query, err := provider.ExecutionResultInfo(
 			block.ID(), optimistic_sync.Criteria{
-				AgreeingExecutorsCount: 1,
-				RequiredExecutors:      allExecutionNodes[1:2].NodeIDs(),
+				AgreeingExecutorsCount: 2,
 			},
 		)
 		suite.Require().Error(err)
@@ -361,7 +307,6 @@
 // TestRootBlockHandling tests the special case handling for root blocks.
 func (suite *ExecutionResultInfoProviderSuite) TestRootBlockHandling() {
 	allExecutionNodes := unittest.IdentityListFixture(5, unittest.WithRole(flow.RoleExecution))
-<<<<<<< HEAD
 	suite.snapshot.
 		On("Identities", mock.Anything).
 		Return(
@@ -375,15 +320,13 @@
 	// expected to be called once in each subtest
 	suite.state.On("Params").Return(suite.params).Times(2)
 	suite.params.On("SporkRootBlock").Return(suite.rootBlock).Times(2)
-	suite.state.On("Final").Return(suite.snapshot, nil).Times(2)
-	suite.state.On("AtBlockID", suite.rootBlock.ID()).Return(suite.snapshot).Times(2)
 	suite.snapshot.On("SealedResult").Return(suite.rootBlockResult, nil, nil).Times(2)
-=======
->>>>>>> cab6fc85
+
+	// expected to be called twice once in each subtest
+	suite.state.On("AtBlockID", suite.rootBlock.ID()).Return(suite.snapshot).Times(4)
 
 	suite.Run(
 		"root block returns execution nodes without execution result", func() {
-			suite.setupIdentitiesMock(allExecutionNodes)
 			provider := suite.createProvider(flow.IdentifierList{}, optimistic_sync.Criteria{})
 
 			query, err := provider.ExecutionResultInfo(
@@ -400,7 +343,6 @@
 
 	suite.Run(
 		"root block with required executors", func() {
-			suite.setupIdentitiesMock(allExecutionNodes)
 			provider := suite.createProvider(flow.IdentifierList{}, optimistic_sync.Criteria{})
 
 			requiredExecutors := allExecutionNodes[0:2].NodeIDs()
@@ -434,7 +376,6 @@
 		receipts[i] = r
 	}
 
-<<<<<<< HEAD
 	suite.snapshot.
 		On("Identities", mock.Anything).
 		Return(
@@ -447,17 +388,12 @@
 
 	// expected to be called once in each subtest
 	suite.state.On("Params").Return(suite.params).Times(5)
+	suite.state.On("AtBlockID", mock.Anything).Return(suite.snapshot).Times(5)
 	suite.params.On("SporkRootBlock").Return(suite.rootBlock).Times(5)
-	suite.state.On("Final").Return(suite.snapshot, nil).Times(5)
 	suite.receipts.On("ByBlockID", block.ID()).Return(receipts, nil).Times(5)
-=======
-	suite.receipts.On("ByBlockID", block.ID()).Return(receipts, nil)
->>>>>>> cab6fc85
 
 	suite.Run(
 		"with default optimistic_sync.Criteria", func() {
-			suite.setupIdentitiesMock(allExecutionNodes)
-
 			provider := suite.createProvider(flow.IdentifierList{}, optimistic_sync.Criteria{})
 
 			// optimistic_sync.Criteria are empty to use operator defaults
@@ -474,8 +410,6 @@
 
 	suite.Run(
 		"with operator preferred executors", func() {
-			suite.setupIdentitiesMock(allExecutionNodes)
-
 			provider := suite.createProvider(
 				allExecutionNodes[1:5].NodeIDs(),
 				optimistic_sync.Criteria{},
@@ -496,8 +430,6 @@
 
 	suite.Run(
 		"with operator required executors", func() {
-			suite.setupIdentitiesMock(allExecutionNodes)
-
 			provider := suite.createProvider(
 				flow.IdentifierList{}, optimistic_sync.Criteria{
 					RequiredExecutors: allExecutionNodes[5:8].NodeIDs(),
@@ -519,8 +451,6 @@
 
 	suite.Run(
 		"with both: operator preferred & required executors", func() {
-			suite.setupIdentitiesMock(allExecutionNodes)
-
 			provider := suite.createProvider(
 				allExecutionNodes[0:1].NodeIDs(), optimistic_sync.Criteria{
 					RequiredExecutors: allExecutionNodes[3:6].NodeIDs(),
@@ -545,8 +475,6 @@
 
 	suite.Run(
 		"with client preferred executors", func() {
-			suite.setupIdentitiesMock(allExecutionNodes)
-
 			provider := suite.createProvider(
 				allExecutionNodes[0:1].NodeIDs(), optimistic_sync.Criteria{
 					RequiredExecutors: allExecutionNodes[2:4].NodeIDs(),
@@ -576,8 +504,7 @@
 
 	suite.params.On("SporkRootBlock").Return(suite.rootBlock).Once()
 	suite.state.On("Params").Return(suite.params).Once()
-	// expected to be called for each ExecutionResultInfo call in this test (twice)
-	suite.state.On("Final").Return(suite.snapshot, nil).Times(2)
+	suite.state.On("AtBlockID", mock.Anything).Return(suite.snapshot).Times(2)
 
 	provider := suite.createProvider(preferredExecutors, operatorCriteria)
 
