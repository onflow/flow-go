--- conflicted
+++ resolved
@@ -84,17 +84,7 @@
 	// if the block ID is the root block, then use the root ExecutionResult and skip the receipt
 	// check since there will not be any.
 	if e.rootBlockID == blockID {
-<<<<<<< HEAD
 		subsetENs := e.executionNodes.SelectExecutionNodes(executorIdentities, criteria.RequiredExecutors)
-=======
-		subsetENs, err := e.executionNodes.SelectExecutionNodes(
-			executorIdentities,
-			criteria.RequiredExecutors,
-		)
-		if err != nil {
-			return nil, fmt.Errorf("failed to choose execution nodes for root block ID %v: %w", e.rootBlockID, err)
-		}
->>>>>>> 73a3ce18
 
 		return &optimistic_sync.ExecutionResultInfo{
 			ExecutionResultID: e.rootBlockResult.ID(),
@@ -119,11 +109,7 @@
 		// None of these are possible since there must be at least one AgreeingExecutorsCount. If the
 		// criteria is met, then there must be at least one acceptable executor. If this is not true,
 		// then the criteria check must fail.
-<<<<<<< HEAD
 		return nil, fmt.Errorf("no execution nodes found for result %v (blockID: %v)", result.ID(), blockID)
-=======
-		return nil, fmt.Errorf("no execution nodes found for result %v (blockID: %v): %w", result.ID(), blockID, err)
->>>>>>> 73a3ce18
 	}
 
 	return &optimistic_sync.ExecutionResultInfo{
