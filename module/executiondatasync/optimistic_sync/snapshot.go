--- conflicted
+++ resolved
@@ -22,15 +22,11 @@
 	TransactionResultErrorMessages() storage.TransactionResultErrorMessagesReader
 
 	// Registers returns a reader for querying register data.
-<<<<<<< HEAD
 	//
 	// Expected error returns during normal operation:
 	//   - [indexer.ErrIndexNotInitialized] - if the storage is still bootstrapping.
 	Registers() (storage.RegisterSnapshotReader, error)
-=======
-	Registers() storage.RegisterIndexReader
 
 	// BlockExecutionData returns a reader for querying execution data.
 	BlockExecutionData() BlockExecutionDataReader
->>>>>>> 379ae591
 }