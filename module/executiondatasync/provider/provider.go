--- conflicted
+++ resolved
@@ -107,26 +107,22 @@
 	return ch
 }
 
-<<<<<<< HEAD
 func (p *Provider) Provide(ctx context.Context, blockHeight uint64, executionData *execution_data.BlockExecutionData) (flow.Identifier, *execution_data.BlockExecutionDataRoot, error) {
-=======
-func (p *Provider) Provide(ctx context.Context, blockHeight uint64, executionData *execution_data.BlockExecutionData) (flow.Identifier, error) {
-	rootID, errCh, err := p.provide(ctx, blockHeight, executionData)
+	rootID, rootData, errCh, err := p.provide(ctx, blockHeight, executionData)
 	storeErr, ok := <-errCh
 
 	if err != nil {
-		return flow.ZeroID, err
+		return flow.ZeroID, nil, err
 	}
 
 	if ok {
-		return flow.ZeroID, storeErr
+		return flow.ZeroID, nil, storeErr
 	} else {
-		return rootID, nil
-	}
-}
-
-func (p *Provider) provide(ctx context.Context, blockHeight uint64, executionData *execution_data.BlockExecutionData) (flow.Identifier, <-chan error, error) {
->>>>>>> 1cf5b418
+		return rootID, rootData, nil
+	}
+}
+
+func (p *Provider) provide(ctx context.Context, blockHeight uint64, executionData *execution_data.BlockExecutionData) (flow.Identifier, *execution_data.BlockExecutionDataRoot, <-chan error, error) {
 	logger := p.logger.With().Uint64("height", blockHeight).Str("block_id", executionData.BlockID.String()).Logger()
 	logger.Debug().Msg("providing execution data")
 
@@ -157,11 +153,7 @@
 	}
 
 	if err := g.Wait(); err != nil {
-<<<<<<< HEAD
-		return flow.ZeroID, nil, err
-=======
-		return flow.ZeroID, errCh, err
->>>>>>> 1cf5b418
+		return flow.ZeroID, nil, errCh, err
 	}
 
 	edRoot := &execution_data.BlockExecutionDataRoot{
@@ -170,27 +162,14 @@
 	}
 	rootID, err := p.addExecutionDataRoot(ctx, edRoot, blobCh)
 	if err != nil {
-<<<<<<< HEAD
-		return flow.ZeroID, nil, fmt.Errorf("failed to add execution data root: %w", err)
-=======
-		return flow.ZeroID, errCh, fmt.Errorf("failed to add execution data root: %w", err)
->>>>>>> 1cf5b418
+		return flow.ZeroID, nil, errCh, fmt.Errorf("failed to add execution data root: %w", err)
 	}
 	logger.Debug().Str("root_id", rootID.String()).Msg("root ID computed")
 
 	duration := time.Since(start)
 	p.metrics.RootIDComputed(duration, len(executionData.ChunkExecutionDatas))
 
-<<<<<<< HEAD
-	err, ok := <-errCh
-	if ok {
-		return flow.ZeroID, nil, err
-	} else {
-		return rootID, edRoot, nil
-	}
-=======
-	return rootID, errCh, nil
->>>>>>> 1cf5b418
+	return rootID, edRoot, errCh, nil
 }
 
 func (p *Provider) addExecutionDataRoot(
