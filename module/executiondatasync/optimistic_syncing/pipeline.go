package pipeline

import (
	"context"
	"fmt"
	"sync"

	"github.com/rs/zerolog"

	"github.com/onflow/flow-go/engine"
	"github.com/onflow/flow-go/model/flow"
)

<<<<<<< HEAD
// StateUpdatePublisher is a function that publishes state updates
=======
// StateUpdatePublisher is a function that publishes state updates that have been successfully processed
>>>>>>> 681859ab
type StateUpdatePublisher func(resultID flow.Identifier, newState State)

// Pipeline represents a generic processing pipeline with state transitions.
// It processes data through sequential states: Ready -> Downloading -> Indexing ->
// WaitingPersist -> Persisting -> Complete, with conditions for each transition.
type Pipeline interface {
	Run(context.Context, Core) error
	GetState() State
	SetSealed()
	OnParentStateUpdated(State)
}

var _ Pipeline = (*PipelineImpl)(nil)

type PipelineImpl struct {
	logger         zerolog.Logger
	statePublisher StateUpdatePublisher

	mu              sync.RWMutex
	state           State
	isSealed        bool
	parentState     State
	executionResult *flow.ExecutionResult

	core          Core
	stateNotifier engine.Notifier
	cancelFn      context.CancelFunc
}

// NewPipeline creates a new processing pipeline.
// The pipeline is initialized in the Pending state.
//
// Parameters:
//   - logger: the logger to use for the pipeline
//   - isSealed: indicates if the pipeline's ExecutionResult is sealed
//   - executionResult: processed execution result
//   - stateUpdatePublisher: called when the pipeline needs to broadcast state updates
//
// Returns:
//   - new pipeline object
func NewPipeline(
	logger zerolog.Logger,
	isSealed bool,
	executionResult *flow.ExecutionResult,
	stateUpdatePublisher StateUpdatePublisher,
<<<<<<< HEAD
) *Pipeline {
	p := &Pipeline{
=======
) *PipelineImpl {
	p := &PipelineImpl{
>>>>>>> 681859ab
		logger: logger.With().
			Str("component", "pipeline").
			Str("execution_result_id", executionResult.ExecutionDataID.String()).
			Str("block_id", executionResult.BlockID.String()).
			Logger(),
		statePublisher:  stateUpdatePublisher,
<<<<<<< HEAD
		state:           StateUninitialized,
=======
		state:           StatePending,
>>>>>>> 681859ab
		isSealed:        isSealed,
		stateNotifier:   engine.NewNotifier(),
		executionResult: executionResult,
	}

	return p
}

// Run starts the pipeline processing and blocks until completion or context cancellation.
//
// This function handles the progression through the pipeline states, executing the appropriate
// processing functions at each step.
//
// When the pipeline reaches a terminal state (StateComplete or StateAbandoned), the function returns.
// The function will also return if the provided context is canceled.
//
<<<<<<< HEAD
// Returns an error if any processing step fails with an irrecoverable error.
// Returns nil if processing completes successfully, reaches a terminal state,
// or if either the parent or pipeline context is canceled.
func (p *Pipeline) Run(parentCtx context.Context, core Core) error {
=======
// TODO: document expected error's once the Core logic is implemented
func (p *PipelineImpl) Run(parentCtx context.Context, core Core) error {
>>>>>>> 681859ab
	ctx, cancel := context.WithCancel(parentCtx)
	defer cancel()

	p.mu.Lock()
	p.cancelFn = cancel
	p.state = StateReady
	p.core = core
	p.mu.Unlock()

	notifierChan := p.stateNotifier.Channel()

	// Trigger initial check
	p.stateNotifier.Notify()

	for {
		select {
		case <-ctx.Done():
			return ctx.Err()
		case <-notifierChan:
			processing, err := p.processCurrentState(ctx)
			if err != nil {
				return err
			}
<<<<<<< HEAD
			if !processed {
=======
			if !processing {
>>>>>>> 681859ab
				return nil // Terminal state reached
			}
		}
	}
}

// GetState returns the current state of the pipeline.
func (p *PipelineImpl) GetState() State {
	p.mu.RLock()
	defer p.mu.RUnlock()
	return p.state
}

// SetSealed marks the data as sealed, which enables transitioning from StateWaitingForCommit to StatePersisting.
func (p *PipelineImpl) SetSealed() {
	p.mu.Lock()
<<<<<<< HEAD
	p.isSealed = true
	p.mu.Unlock()

	p.stateNotifier.Notify()
}

// OnParentStateUpdated updates the pipeline's parent state.
func (p *Pipeline) OnParentStateUpdated(parentState State) {
	p.mu.Lock()
	p.parentState = parentState
	p.mu.Unlock()

	// If our parent pipeline has aborted, we should abort too
	if parentState == StateCanceled {
		p.transitionTo(StateCanceled)
		return
=======
	defer p.mu.Unlock()

	if !p.isSealed {
		p.isSealed = true
		p.stateNotifier.Notify()
>>>>>>> 681859ab
	}

<<<<<<< HEAD
	p.stateNotifier.Notify()
=======
// OnParentStateUpdated updates the pipeline's parent state.
func (p *PipelineImpl) OnParentStateUpdated(parentState State) {
	p.mu.Lock()
	p.parentState = parentState
	p.mu.Unlock()

	// If our parent pipeline has aborted, we should abort too
	if parentState == StateAbandoned {
		p.transitionTo(StateAbandoned)
	} else {
		p.stateNotifier.Notify()
	}
>>>>>>> 681859ab
}

// broadcastStateUpdate sends a state update via the state publisher.
// Note: this causes the state updates to propagate to all descendent pipelines synchronously.
<<<<<<< HEAD
func (p *Pipeline) broadcastStateUpdate() {
	p.statePublisher(p.executionResult.ID(), p.GetState())
}

func (p *Pipeline) cancel() {
=======
func (p *PipelineImpl) broadcastStateUpdate() {
	p.statePublisher(p.executionResult.ID(), p.GetState())
}

func (p *PipelineImpl) cancel() {
>>>>>>> 681859ab
	p.mu.RLock()
	defer p.mu.RUnlock()

	if p.cancelFn != nil {
		p.cancelFn()
	}
}

// processCurrentState handles the current state and transitions to the next state if possible.
// It returns false when a terminal state is reached (StateComplete or StateAbandoned), true otherwise.
// Returns an error if any processing step fails.
// TODO: document expected error's once the Core logic is implemented
<<<<<<< HEAD
func (p *Pipeline) processCurrentState(ctx context.Context) (bool, error) {
=======
func (p *PipelineImpl) processCurrentState(ctx context.Context) (bool, error) {
>>>>>>> 681859ab
	currentState := p.GetState()

	switch currentState {
	case StateReady:
		return p.processReady(), nil
	case StateDownloading:
		return p.processDownloading(ctx)
	case StateIndexing:
		return p.processIndexing(ctx)
	case StateWaitingForCommit:
		return p.processWaitingPersist(), nil
	case StatePersisting:
		return p.processPersisting(ctx)
<<<<<<< HEAD
	case StateCanceled:
=======
	case StateAbandoned:
>>>>>>> 681859ab
		return false, p.processCancel(ctx)
	case StateComplete:
		return false, nil
	default:
<<<<<<< HEAD
		// this also catches StateUninitialized since processCurrentState should never be called before
=======
		// this also catches StatePending since processCurrentState should never be called before
>>>>>>> 681859ab
		// Run() is called.
		return false, fmt.Errorf("invalid pipeline state: %s", currentState.String())
	}
}

// transitionTo transitions the pipeline to the given state and broadcasts
// the state change to children pipelines.
func (p *PipelineImpl) transitionTo(newState State) {
	p.mu.Lock()
	oldState := p.state
	p.state = newState
	p.mu.Unlock()

	p.logger.Debug().
		Str("old_state", oldState.String()).
		Str("new_state", newState.String()).
		Msg("pipeline state transition")

	// Broadcast state update to children
	p.broadcastStateUpdate()

	// Trigger state check in case we can immediately transition again
	if newState != StateComplete {
		p.stateNotifier.Notify()
	}
}

// processReady handles the Ready state and transitions to StateDownloading if possible.
// Returns true to continue processing, false if a terminal state was reached.
func (p *PipelineImpl) processReady() bool {
	if p.canStartDownloading() {
		p.transitionTo(StateDownloading)
		return true
	}
	return true
}

// processDownloading handles the Downloading state.
// It executes the download function and transitions to StateIndexing if successful.
// Returns true to continue processing, false if a terminal state was reached.
// Returns an error if the download step fails.
// TODO: document expected error's once the Core logic is implemented
<<<<<<< HEAD
func (p *Pipeline) processDownloading(ctx context.Context) (bool, error) {
=======
func (p *PipelineImpl) processDownloading(ctx context.Context) (bool, error) {
>>>>>>> 681859ab
	p.logger.Debug().Msg("starting download step")

	if err := p.core.Download(ctx); err != nil {
		p.logger.Error().Err(err).Msg("download step failed")
		return false, err
	}

	p.logger.Debug().Msg("download step completed")

	// If we can't transition to indexing after successful download, cancel
	if !p.canStartIndexing() {
<<<<<<< HEAD
		p.transitionTo(StateCanceled)
=======
		p.transitionTo(StateAbandoned)
>>>>>>> 681859ab
		return false, nil
	}

	p.transitionTo(StateIndexing)
	return true, nil
}

// processIndexing handles the Indexing state.
// It executes the index function and transitions to StateWaitingForCommit if possible.
// Returns true to continue processing, false if a terminal state was reached.
// Returns an error if the index step fails.
// TODO: document expected error's once the Core logic is implemented
<<<<<<< HEAD
func (p *Pipeline) processIndexing(ctx context.Context) (bool, error) {
=======
func (p *PipelineImpl) processIndexing(ctx context.Context) (bool, error) {
>>>>>>> 681859ab
	p.logger.Debug().Msg("starting index step")

	if err := p.core.Index(ctx); err != nil {
		p.logger.Error().Err(err).Msg("index step failed")
		return false, err
	}

	p.logger.Debug().Msg("index step completed")

	// If we can't transition to waiting for persist after successful indexing, cancel
	if !p.canWaitForPersist() {
<<<<<<< HEAD
		p.transitionTo(StateCanceled)
=======
		p.transitionTo(StateAbandoned)
>>>>>>> 681859ab
		return false, nil
	}

	p.transitionTo(StateWaitingForCommit)
	return true, nil
}

// processWaitingPersist handles the WaitingPersist state.
// It checks if the conditions for persisting are met and transitions to StatePersisting if possible.
// Returns true to continue processing, false if a terminal state was reached.
func (p *PipelineImpl) processWaitingPersist() bool {
	if p.canStartPersisting() {
		p.transitionTo(StatePersisting)
		return true
	}

	// we need to wait for the result to be sealed and for the parent pipeline to finish persisting.
	// this method may be called multiple times before it's ready to transition to the persisting state.
	return true
}

// processPersisting handles the Persisting state.
// It executes the persist function and transitions to StateComplete if successful.
// Returns true to continue processing, false if a terminal state was reached.
// Returns an error if the persist step fails.
// TODO: document expected error's once the Core logic is implemented
<<<<<<< HEAD
func (p *Pipeline) processPersisting(ctx context.Context) (bool, error) {
=======
func (p *PipelineImpl) processPersisting(ctx context.Context) (bool, error) {
>>>>>>> 681859ab
	p.logger.Debug().Msg("starting persist step")

	if err := p.core.Persist(ctx); err != nil {
		p.logger.Error().Err(err).Msg("persist step failed")
		return false, err
	}

	p.logger.Debug().Msg("persist step completed")
	p.transitionTo(StateComplete)
	return false, nil
}

<<<<<<< HEAD
// processCancel handles the cancelation of the pipeline.
// It calls the core's Abort method to perform any necessary cleanup.
// Returns an error if the abort step fails.
// TODO: document expected error's once the Core logic is implemented
func (p *Pipeline) processCancel(ctx context.Context) error {
	p.cancel()
	return p.core.Abort(ctx)
=======
// processCancel handles the cancellation of the pipeline.
// It calls the core's Abandon method to perform any necessary cleanup.
// Returns an error if the abort step fails.
// TODO: document expected error's once the Core logic is implemented
func (p *PipelineImpl) processCancel(ctx context.Context) error {
	p.cancel()
	return p.core.Abandon(ctx)
>>>>>>> 681859ab
}

// canStartDownloading checks if the pipeline can transition from Ready to Downloading.
//
// Conditions for transition:
//  1. The current state must be Ready
//  2. The parent pipeline must be in an active state (StateDownloading, StateIndexing,
<<<<<<< HEAD
//     StateWaitingPersist, StatePersisting, or StateComplete)
func (p *Pipeline) canStartDownloading() bool {
=======
//     StateWaitingForCommit, StatePersisting, or StateComplete)
func (p *PipelineImpl) canStartDownloading() bool {
>>>>>>> 681859ab
	p.mu.RLock()
	defer p.mu.RUnlock()

	if p.state != StateReady {
		return false
	}

	switch p.parentState {
	case StateDownloading, StateIndexing, StateWaitingForCommit, StatePersisting, StateComplete:
		return true
	default:
		return false
	}
}

// canStartIndexing checks if the pipeline can transition from Downloading to Indexing.
//
// Conditions for transition:
// 1. The current state must be Downloading
// 2. The parent pipeline must not be canceled
<<<<<<< HEAD
func (p *Pipeline) canStartIndexing() bool {
	p.mu.RLock()
	defer p.mu.RUnlock()

	return p.state == StateDownloading && p.parentState != StateCanceled
=======
func (p *PipelineImpl) canStartIndexing() bool {
	p.mu.RLock()
	defer p.mu.RUnlock()

	return p.state == StateDownloading && p.parentState != StateAbandoned
>>>>>>> 681859ab
}

// canWaitForPersist checks if the pipeline can transition from Indexing to WaitingPersist.
//
// Conditions for transition:
// 1. The current state must be Indexing
// 2. The parent pipeline must not be canceled
<<<<<<< HEAD
func (p *Pipeline) canWaitForPersist() bool {
	p.mu.RLock()
	defer p.mu.RUnlock()

	return p.state == StateIndexing && p.parentState != StateCanceled
=======
func (p *PipelineImpl) canWaitForPersist() bool {
	p.mu.RLock()
	defer p.mu.RUnlock()

	return p.state == StateIndexing && p.parentState != StateAbandoned
>>>>>>> 681859ab
}

// canStartPersisting checks if the pipeline can transition from WaitingPersist to Persisting.
//
// Conditions for transition:
// 1. The current state must be WaitingPersist
// 2. The data must be sealed
// 3. The parent pipeline must be complete
func (p *PipelineImpl) canStartPersisting() bool {
	p.mu.RLock()
	defer p.mu.RUnlock()

	return p.state == StateWaitingForCommit && p.isSealed && p.parentState == StateComplete
}<|MERGE_RESOLUTION|>--- conflicted
+++ resolved
@@ -11,11 +11,7 @@
 	"github.com/onflow/flow-go/model/flow"
 )
 
-<<<<<<< HEAD
-// StateUpdatePublisher is a function that publishes state updates
-=======
 // StateUpdatePublisher is a function that publishes state updates that have been successfully processed
->>>>>>> 681859ab
 type StateUpdatePublisher func(resultID flow.Identifier, newState State)
 
 // Pipeline represents a generic processing pipeline with state transitions.
@@ -61,24 +57,15 @@
 	isSealed bool,
 	executionResult *flow.ExecutionResult,
 	stateUpdatePublisher StateUpdatePublisher,
-<<<<<<< HEAD
-) *Pipeline {
-	p := &Pipeline{
-=======
 ) *PipelineImpl {
 	p := &PipelineImpl{
->>>>>>> 681859ab
 		logger: logger.With().
 			Str("component", "pipeline").
 			Str("execution_result_id", executionResult.ExecutionDataID.String()).
 			Str("block_id", executionResult.BlockID.String()).
 			Logger(),
 		statePublisher:  stateUpdatePublisher,
-<<<<<<< HEAD
-		state:           StateUninitialized,
-=======
 		state:           StatePending,
->>>>>>> 681859ab
 		isSealed:        isSealed,
 		stateNotifier:   engine.NewNotifier(),
 		executionResult: executionResult,
@@ -95,15 +82,8 @@
 // When the pipeline reaches a terminal state (StateComplete or StateAbandoned), the function returns.
 // The function will also return if the provided context is canceled.
 //
-<<<<<<< HEAD
-// Returns an error if any processing step fails with an irrecoverable error.
-// Returns nil if processing completes successfully, reaches a terminal state,
-// or if either the parent or pipeline context is canceled.
-func (p *Pipeline) Run(parentCtx context.Context, core Core) error {
-=======
 // TODO: document expected error's once the Core logic is implemented
 func (p *PipelineImpl) Run(parentCtx context.Context, core Core) error {
->>>>>>> 681859ab
 	ctx, cancel := context.WithCancel(parentCtx)
 	defer cancel()
 
@@ -127,11 +107,7 @@
 			if err != nil {
 				return err
 			}
-<<<<<<< HEAD
-			if !processed {
-=======
 			if !processing {
->>>>>>> 681859ab
 				return nil // Terminal state reached
 			}
 		}
@@ -148,35 +124,14 @@
 // SetSealed marks the data as sealed, which enables transitioning from StateWaitingForCommit to StatePersisting.
 func (p *PipelineImpl) SetSealed() {
 	p.mu.Lock()
-<<<<<<< HEAD
-	p.isSealed = true
-	p.mu.Unlock()
-
-	p.stateNotifier.Notify()
-}
-
-// OnParentStateUpdated updates the pipeline's parent state.
-func (p *Pipeline) OnParentStateUpdated(parentState State) {
-	p.mu.Lock()
-	p.parentState = parentState
-	p.mu.Unlock()
-
-	// If our parent pipeline has aborted, we should abort too
-	if parentState == StateCanceled {
-		p.transitionTo(StateCanceled)
-		return
-=======
 	defer p.mu.Unlock()
 
 	if !p.isSealed {
 		p.isSealed = true
 		p.stateNotifier.Notify()
->>>>>>> 681859ab
-	}
-
-<<<<<<< HEAD
-	p.stateNotifier.Notify()
-=======
+	}
+}
+
 // OnParentStateUpdated updates the pipeline's parent state.
 func (p *PipelineImpl) OnParentStateUpdated(parentState State) {
 	p.mu.Lock()
@@ -189,24 +144,15 @@
 	} else {
 		p.stateNotifier.Notify()
 	}
->>>>>>> 681859ab
 }
 
 // broadcastStateUpdate sends a state update via the state publisher.
 // Note: this causes the state updates to propagate to all descendent pipelines synchronously.
-<<<<<<< HEAD
-func (p *Pipeline) broadcastStateUpdate() {
-	p.statePublisher(p.executionResult.ID(), p.GetState())
-}
-
-func (p *Pipeline) cancel() {
-=======
 func (p *PipelineImpl) broadcastStateUpdate() {
 	p.statePublisher(p.executionResult.ID(), p.GetState())
 }
 
 func (p *PipelineImpl) cancel() {
->>>>>>> 681859ab
 	p.mu.RLock()
 	defer p.mu.RUnlock()
 
@@ -219,11 +165,7 @@
 // It returns false when a terminal state is reached (StateComplete or StateAbandoned), true otherwise.
 // Returns an error if any processing step fails.
 // TODO: document expected error's once the Core logic is implemented
-<<<<<<< HEAD
-func (p *Pipeline) processCurrentState(ctx context.Context) (bool, error) {
-=======
 func (p *PipelineImpl) processCurrentState(ctx context.Context) (bool, error) {
->>>>>>> 681859ab
 	currentState := p.GetState()
 
 	switch currentState {
@@ -237,20 +179,12 @@
 		return p.processWaitingPersist(), nil
 	case StatePersisting:
 		return p.processPersisting(ctx)
-<<<<<<< HEAD
-	case StateCanceled:
-=======
 	case StateAbandoned:
->>>>>>> 681859ab
 		return false, p.processCancel(ctx)
 	case StateComplete:
 		return false, nil
 	default:
-<<<<<<< HEAD
-		// this also catches StateUninitialized since processCurrentState should never be called before
-=======
 		// this also catches StatePending since processCurrentState should never be called before
->>>>>>> 681859ab
 		// Run() is called.
 		return false, fmt.Errorf("invalid pipeline state: %s", currentState.String())
 	}
@@ -293,11 +227,7 @@
 // Returns true to continue processing, false if a terminal state was reached.
 // Returns an error if the download step fails.
 // TODO: document expected error's once the Core logic is implemented
-<<<<<<< HEAD
-func (p *Pipeline) processDownloading(ctx context.Context) (bool, error) {
-=======
 func (p *PipelineImpl) processDownloading(ctx context.Context) (bool, error) {
->>>>>>> 681859ab
 	p.logger.Debug().Msg("starting download step")
 
 	if err := p.core.Download(ctx); err != nil {
@@ -309,11 +239,7 @@
 
 	// If we can't transition to indexing after successful download, cancel
 	if !p.canStartIndexing() {
-<<<<<<< HEAD
-		p.transitionTo(StateCanceled)
-=======
 		p.transitionTo(StateAbandoned)
->>>>>>> 681859ab
 		return false, nil
 	}
 
@@ -326,11 +252,7 @@
 // Returns true to continue processing, false if a terminal state was reached.
 // Returns an error if the index step fails.
 // TODO: document expected error's once the Core logic is implemented
-<<<<<<< HEAD
-func (p *Pipeline) processIndexing(ctx context.Context) (bool, error) {
-=======
 func (p *PipelineImpl) processIndexing(ctx context.Context) (bool, error) {
->>>>>>> 681859ab
 	p.logger.Debug().Msg("starting index step")
 
 	if err := p.core.Index(ctx); err != nil {
@@ -342,11 +264,7 @@
 
 	// If we can't transition to waiting for persist after successful indexing, cancel
 	if !p.canWaitForPersist() {
-<<<<<<< HEAD
-		p.transitionTo(StateCanceled)
-=======
 		p.transitionTo(StateAbandoned)
->>>>>>> 681859ab
 		return false, nil
 	}
 
@@ -373,11 +291,7 @@
 // Returns true to continue processing, false if a terminal state was reached.
 // Returns an error if the persist step fails.
 // TODO: document expected error's once the Core logic is implemented
-<<<<<<< HEAD
-func (p *Pipeline) processPersisting(ctx context.Context) (bool, error) {
-=======
 func (p *PipelineImpl) processPersisting(ctx context.Context) (bool, error) {
->>>>>>> 681859ab
 	p.logger.Debug().Msg("starting persist step")
 
 	if err := p.core.Persist(ctx); err != nil {
@@ -390,15 +304,6 @@
 	return false, nil
 }
 
-<<<<<<< HEAD
-// processCancel handles the cancelation of the pipeline.
-// It calls the core's Abort method to perform any necessary cleanup.
-// Returns an error if the abort step fails.
-// TODO: document expected error's once the Core logic is implemented
-func (p *Pipeline) processCancel(ctx context.Context) error {
-	p.cancel()
-	return p.core.Abort(ctx)
-=======
 // processCancel handles the cancellation of the pipeline.
 // It calls the core's Abandon method to perform any necessary cleanup.
 // Returns an error if the abort step fails.
@@ -406,7 +311,6 @@
 func (p *PipelineImpl) processCancel(ctx context.Context) error {
 	p.cancel()
 	return p.core.Abandon(ctx)
->>>>>>> 681859ab
 }
 
 // canStartDownloading checks if the pipeline can transition from Ready to Downloading.
@@ -414,13 +318,8 @@
 // Conditions for transition:
 //  1. The current state must be Ready
 //  2. The parent pipeline must be in an active state (StateDownloading, StateIndexing,
-<<<<<<< HEAD
-//     StateWaitingPersist, StatePersisting, or StateComplete)
-func (p *Pipeline) canStartDownloading() bool {
-=======
 //     StateWaitingForCommit, StatePersisting, or StateComplete)
 func (p *PipelineImpl) canStartDownloading() bool {
->>>>>>> 681859ab
 	p.mu.RLock()
 	defer p.mu.RUnlock()
 
@@ -441,19 +340,11 @@
 // Conditions for transition:
 // 1. The current state must be Downloading
 // 2. The parent pipeline must not be canceled
-<<<<<<< HEAD
-func (p *Pipeline) canStartIndexing() bool {
-	p.mu.RLock()
-	defer p.mu.RUnlock()
-
-	return p.state == StateDownloading && p.parentState != StateCanceled
-=======
 func (p *PipelineImpl) canStartIndexing() bool {
 	p.mu.RLock()
 	defer p.mu.RUnlock()
 
 	return p.state == StateDownloading && p.parentState != StateAbandoned
->>>>>>> 681859ab
 }
 
 // canWaitForPersist checks if the pipeline can transition from Indexing to WaitingPersist.
@@ -461,19 +352,11 @@
 // Conditions for transition:
 // 1. The current state must be Indexing
 // 2. The parent pipeline must not be canceled
-<<<<<<< HEAD
-func (p *Pipeline) canWaitForPersist() bool {
-	p.mu.RLock()
-	defer p.mu.RUnlock()
-
-	return p.state == StateIndexing && p.parentState != StateCanceled
-=======
 func (p *PipelineImpl) canWaitForPersist() bool {
 	p.mu.RLock()
 	defer p.mu.RUnlock()
 
 	return p.state == StateIndexing && p.parentState != StateAbandoned
->>>>>>> 681859ab
 }
 
 // canStartPersisting checks if the pipeline can transition from WaitingPersist to Persisting.
