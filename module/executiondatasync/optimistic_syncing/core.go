package pipeline

import (
	"context"
	"fmt"
<<<<<<< HEAD

	"github.com/rs/zerolog"

	"github.com/onflow/flow-go/model/flow"
	"github.com/onflow/flow-go/module"
	"github.com/onflow/flow-go/module/executiondatasync/execution_data/cache"
	"github.com/onflow/flow-go/module/state_synchronization/indexer"
	"github.com/onflow/flow-go/module/state_synchronization/requester"
	"github.com/onflow/flow-go/storage"
	"github.com/onflow/flow-go/storage/store/inmemory/unsynchronized"
	"github.com/onflow/flow-go/utils/logging"
=======
>>>>>>> 681859ab
)

// Core defines the interface for pipeline processing steps.
// Each implementation should handle an execution data and implement the three-phase processing:
// download, index, and persist.
type Core interface {
	// Download retrieves all necessary data for processing.
	Download(ctx context.Context) error

	// Index processes the downloaded data and creates in-memory indexes.
	Index(ctx context.Context) error

	// Persist stores the indexed data in permanent storage.
	Persist(ctx context.Context) error

<<<<<<< HEAD
	// Abort performs any necessary cleanup in case of failure.
	Abort(ctx context.Context) error
}

// CoreImpl implements the Core interface for processing execution data.
// It coordinates the download, indexing, and persisting of execution data.
type CoreImpl struct {
	log zerolog.Logger

	requester *requester.OneshotExecutionDataRequester
	indexer   *indexer.InMemoryIndexer
	persister *indexer.Persister

	executionResult    *flow.ExecutionResult
	header             *flow.Header
	executionDataCache *cache.ExecutionDataCache

	registers    *unsynchronized.Registers
	events       *unsynchronized.Events
	collections  *unsynchronized.Collections
	transactions *unsynchronized.Transactions
	results      *unsynchronized.LightTransactionResults

	protocolDB storage.DB
}

// NewCoreImpl creates a new CoreImpl with all necessary dependencies
func NewCoreImpl(
	logger zerolog.Logger,
	executionResult *flow.ExecutionResult,
	header *flow.Header,
	executionDataCache *cache.ExecutionDataCache,
	requesterConfig requester.OneshotExecutionDataConfig,
	requesterMetrics module.ExecutionDataRequesterMetrics,
	indexerMetrics module.ExecutionStateIndexerMetrics,
	persistentRegisters storage.RegisterIndex,
	persistentEvents storage.Events,
	persistentCollections storage.Collections,
	persistentTransactions storage.Transactions,
	persistentResults storage.LightTransactionResults,
	protocolDB storage.DB,
) *CoreImpl {
	coreLogger := logger.With().
		Str("component", "execution_data_core").
		Str("execution_result_id", executionResult.ID().String()).
		Str("block_id", executionResult.BlockID.String()).
		Logger()

	registers := unsynchronized.NewRegisters(header.Height)
	events := unsynchronized.NewEvents()
	collections := unsynchronized.NewCollections()
	transactions := unsynchronized.NewTransactions()
	results := unsynchronized.NewLightTransactionResults()

	requesterComponent := requester.NewOneshotExecutionDataRequester(
		coreLogger,
		requesterMetrics,
		executionDataCache,
		requesterConfig,
	)

	indexerComponent := indexer.NewInMemoryIndexer(
		coreLogger,
		indexerMetrics,
		registers,
		events,
		collections,
		transactions,
		results,
		executionResult,
		header,
	)

	persisterComponent := indexer.NewPersister(
		coreLogger,
		registers,
		events,
		collections,
		transactions,
		results,
		persistentRegisters,
		persistentEvents,
		persistentCollections,
		persistentTransactions,
		persistentResults,
		executionResult,
		header,
	)

	return &CoreImpl{
		log:                coreLogger,
		requester:          requesterComponent,
		indexer:            indexerComponent,
		persister:          persisterComponent,
		executionResult:    executionResult,
		header:             header,
		executionDataCache: executionDataCache,
		registers:          registers,
		events:             events,
		collections:        collections,
		transactions:       transactions,
		results:            results,
		protocolDB:         protocolDB,
	}
}

// Download implements the Core.Download method.
// It downloads execution data for the block and stores it in the execution data cache.
func (c *CoreImpl) Download(ctx context.Context) error {
	blockID := c.executionResult.BlockID
	height := c.header.Height

	c.log.Debug().
		Hex("block_id", logging.ID(blockID)).
		Uint64("height", height).
		Msg("downloading execution data")

	return c.requester.RequestExecutionData(ctx, blockID, height)
}

// Index implements the Core.Index method.
// It retrieves the downloaded execution data from the cache and indexes it into in-memory storage.
func (c *CoreImpl) Index(ctx context.Context) error {
	blockID := c.executionResult.BlockID

	c.log.Debug().
		Hex("block_id", logging.ID(blockID)).
		Uint64("height", c.header.Height).
		Msg("indexing execution data")

	// Retrieve the execution data from the cache
	execData, err := c.executionDataCache.ByBlockID(ctx, blockID)
	if err != nil {
		return fmt.Errorf("failed to retrieve execution data: %w", err)
	}

	return c.indexer.IndexBlockData(execData)
}

// Persist implements the Core.Persist method.
// It persists the indexed data to permanent storage atomically.
func (c *CoreImpl) Persist(ctx context.Context) error {
	c.log.Debug().
		Hex("block_id", logging.ID(c.executionResult.BlockID)).
		Uint64("height", c.header.Height).
		Msg("persisting execution data")

	// Create a batch for atomic updates
	batch := c.protocolDB.NewBatch()
	defer func() {
		if err := batch.Close(); err != nil {
			c.log.Error().Err(err).Msg("failed to close batch")
		}
	}()

	// Add all data to the batch
	if err := c.persister.AddToBatch(batch); err != nil {
		return fmt.Errorf("failed to add data to batch: %w", err)
	}

	// Commit the batch
	if err := batch.Commit(); err != nil {
		return fmt.Errorf("failed to commit batch: %w", err)
	}

	c.log.Info().
		Hex("block_id", logging.ID(c.executionResult.BlockID)).
		Uint64("height", c.header.Height).
		Msg("successfully persisted execution data")

	return nil
}

// Abort cleans up resources used by the core.
// It's called when the pipeline is canceled to free memory and resources.
func (c *CoreImpl) Abort(ctx context.Context) error {
	c.log.Debug().
		Hex("block_id", logging.ID(c.executionResult.BlockID)).
		Uint64("height", c.header.Height).
		Msg("aborting execution data processing")

	// Clear in-memory storage by setting references to nil for garbage collection
	// Since we don't have Clear() methods, we remove the references to allow GC
	c.registers = nil
	c.events = nil
	c.collections = nil
	c.transactions = nil
	c.results = nil

	// Clear other references
	c.requester = nil
	c.indexer = nil
	c.persister = nil

	return nil
=======
	// Abandon indicates that the protocol has abandoned this state. Hence processing will be aborted
	// and any data dropped.
	Abandon(ctx context.Context) error
}

var _ Core = (*CoreImpl)(nil)

type CoreImpl struct{}

func NewCore() *CoreImpl {
	return &CoreImpl{}
}

func (c *CoreImpl) Download(ctx context.Context) error {
	return fmt.Errorf("not implemented")
}

func (c *CoreImpl) Index(ctx context.Context) error {
	return fmt.Errorf("not implemented")
}

func (c *CoreImpl) Persist(ctx context.Context) error {
	return fmt.Errorf("not implemented")
}

func (c *CoreImpl) Abandon(ctx context.Context) error {
	return fmt.Errorf("not implemented")
>>>>>>> 681859ab
}<|MERGE_RESOLUTION|>--- conflicted
+++ resolved
@@ -3,20 +3,17 @@
 import (
 	"context"
 	"fmt"
-<<<<<<< HEAD
+	"github.com/onflow/flow-go/module/executiondatasync/execution_data"
 
 	"github.com/rs/zerolog"
 
 	"github.com/onflow/flow-go/model/flow"
 	"github.com/onflow/flow-go/module"
-	"github.com/onflow/flow-go/module/executiondatasync/execution_data/cache"
 	"github.com/onflow/flow-go/module/state_synchronization/indexer"
 	"github.com/onflow/flow-go/module/state_synchronization/requester"
 	"github.com/onflow/flow-go/storage"
 	"github.com/onflow/flow-go/storage/store/inmemory/unsynchronized"
 	"github.com/onflow/flow-go/utils/logging"
-=======
->>>>>>> 681859ab
 )
 
 // Core defines the interface for pipeline processing steps.
@@ -32,10 +29,12 @@
 	// Persist stores the indexed data in permanent storage.
 	Persist(ctx context.Context) error
 
-<<<<<<< HEAD
-	// Abort performs any necessary cleanup in case of failure.
-	Abort(ctx context.Context) error
-}
+	// Abandon indicates that the protocol has abandoned this state. Hence processing will be aborted
+	// and any data dropped.
+	Abandon(ctx context.Context) error
+}
+
+var _ Core = (*CoreImpl)(nil)
 
 // CoreImpl implements the Core interface for processing execution data.
 // It coordinates the download, indexing, and persisting of execution data.
@@ -46,9 +45,8 @@
 	indexer   *indexer.InMemoryIndexer
 	persister *indexer.Persister
 
-	executionResult    *flow.ExecutionResult
-	header             *flow.Header
-	executionDataCache *cache.ExecutionDataCache
+	executionResult *flow.ExecutionResult
+	header          *flow.Header
 
 	registers    *unsynchronized.Registers
 	events       *unsynchronized.Events
@@ -56,6 +54,8 @@
 	transactions *unsynchronized.Transactions
 	results      *unsynchronized.LightTransactionResults
 
+	executionData *execution_data.BlockExecutionDataEntity
+
 	protocolDB storage.DB
 }
 
@@ -64,7 +64,7 @@
 	logger zerolog.Logger,
 	executionResult *flow.ExecutionResult,
 	header *flow.Header,
-	executionDataCache *cache.ExecutionDataCache,
+	downloader execution_data.Downloader,
 	requesterConfig requester.OneshotExecutionDataConfig,
 	requesterMetrics module.ExecutionDataRequesterMetrics,
 	indexerMetrics module.ExecutionStateIndexerMetrics,
@@ -74,7 +74,7 @@
 	persistentTransactions storage.Transactions,
 	persistentResults storage.LightTransactionResults,
 	protocolDB storage.DB,
-) *CoreImpl {
+) (*CoreImpl, error) {
 	coreLogger := logger.With().
 		Str("component", "execution_data_core").
 		Str("execution_result_id", executionResult.ID().String()).
@@ -87,12 +87,17 @@
 	transactions := unsynchronized.NewTransactions()
 	results := unsynchronized.NewLightTransactionResults()
 
-	requesterComponent := requester.NewOneshotExecutionDataRequester(
+	requesterComponent, err := requester.NewOneshotExecutionDataRequester(
 		coreLogger,
 		requesterMetrics,
-		executionDataCache,
+		downloader,
+		executionResult,
+		header,
 		requesterConfig,
 	)
+	if err != nil {
+		return nil, err
+	}
 
 	indexerComponent := indexer.NewInMemoryIndexer(
 		coreLogger,
@@ -123,20 +128,19 @@
 	)
 
 	return &CoreImpl{
-		log:                coreLogger,
-		requester:          requesterComponent,
-		indexer:            indexerComponent,
-		persister:          persisterComponent,
-		executionResult:    executionResult,
-		header:             header,
-		executionDataCache: executionDataCache,
-		registers:          registers,
-		events:             events,
-		collections:        collections,
-		transactions:       transactions,
-		results:            results,
-		protocolDB:         protocolDB,
-	}
+		log:             coreLogger,
+		requester:       requesterComponent,
+		indexer:         indexerComponent,
+		persister:       persisterComponent,
+		executionResult: executionResult,
+		header:          header,
+		registers:       registers,
+		events:          events,
+		collections:     collections,
+		transactions:    transactions,
+		results:         results,
+		protocolDB:      protocolDB,
+	}, nil
 }
 
 // Download implements the Core.Download method.
@@ -150,7 +154,14 @@
 		Uint64("height", height).
 		Msg("downloading execution data")
 
-	return c.requester.RequestExecutionData(ctx, blockID, height)
+	executionData, err := c.requester.RequestExecutionData(ctx)
+	if err != nil {
+		return err
+	}
+
+	c.executionData = execution_data.NewBlockExecutionDataEntity(c.executionResult.ExecutionDataID, executionData)
+
+	return nil
 }
 
 // Index implements the Core.Index method.
@@ -163,13 +174,7 @@
 		Uint64("height", c.header.Height).
 		Msg("indexing execution data")
 
-	// Retrieve the execution data from the cache
-	execData, err := c.executionDataCache.ByBlockID(ctx, blockID)
-	if err != nil {
-		return fmt.Errorf("failed to retrieve execution data: %w", err)
-	}
-
-	return c.indexer.IndexBlockData(execData)
+	return c.indexer.IndexBlockData(c.executionData)
 }
 
 // Persist implements the Core.Persist method.
@@ -206,9 +211,9 @@
 	return nil
 }
 
-// Abort cleans up resources used by the core.
+// Abandon cleans up resources used by the core.
 // It's called when the pipeline is canceled to free memory and resources.
-func (c *CoreImpl) Abort(ctx context.Context) error {
+func (c *CoreImpl) Abandon(ctx context.Context) error {
 	c.log.Debug().
 		Hex("block_id", logging.ID(c.executionResult.BlockID)).
 		Uint64("height", c.header.Height).
@@ -228,33 +233,4 @@
 	c.persister = nil
 
 	return nil
-=======
-	// Abandon indicates that the protocol has abandoned this state. Hence processing will be aborted
-	// and any data dropped.
-	Abandon(ctx context.Context) error
-}
-
-var _ Core = (*CoreImpl)(nil)
-
-type CoreImpl struct{}
-
-func NewCore() *CoreImpl {
-	return &CoreImpl{}
-}
-
-func (c *CoreImpl) Download(ctx context.Context) error {
-	return fmt.Errorf("not implemented")
-}
-
-func (c *CoreImpl) Index(ctx context.Context) error {
-	return fmt.Errorf("not implemented")
-}
-
-func (c *CoreImpl) Persist(ctx context.Context) error {
-	return fmt.Errorf("not implemented")
-}
-
-func (c *CoreImpl) Abandon(ctx context.Context) error {
-	return fmt.Errorf("not implemented")
->>>>>>> 681859ab
 }