--- conflicted
+++ resolved
@@ -34,16 +34,9 @@
 	}
 
 	pc.reachable.With(prometheus.Labels{
-<<<<<<< HEAD
 		LabelNodeID:      node.NodeID.String(),
 		LabelNodeAddress: node.Address,
 		LabelNodeRole:    node.Role.String(),
 		LabelNodeInfo:    nodeInfo}).
-		Set(val)
-=======
-		LabelNodeID:   node.String(),
-		LabelNodeRole: node.Role.String(),
-		LabelNodeInfo: nodeInfo}).
 		Set(rttValue)
->>>>>>> c8175c00
 }