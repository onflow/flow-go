--- conflicted
+++ resolved
@@ -34,11 +34,7 @@
 			Namespace: namespaceNetwork,
 			Subsystem: subsystemGossip,
 			Help:      "the hotstuff current view",
-<<<<<<< HEAD
-		}, []string{LabelNodeID, LabelNodeAddress, LabelNodeInfo}),
-=======
 		}, []string{LabelNodeID, LabelNodeAddress, LabelNodeRole, LabelNodeInfo}),
->>>>>>> 1c7eea98
 	}
 
 	return pc
@@ -69,26 +65,10 @@
 		LabelNodeVersion: version}).
 		Set(float64(sealedHeight))
 
-<<<<<<< HEAD
-	// we only need this metrics from consensus nodes.
-	// since non-consensus nodes will report this metrics as well, and the value will always be 0,
-	// we can exclude metrics from non-consensus nodes by checking if the value is above 0.
-	// consensus nodes will start this metrics value with 0 as well, and won't report, but that's
-	// OK, because their hotstuff view will quickly go up and start reporting.
-	if hotstuffCurView > 0 {
-		pc.hotstuffCurView.With(prometheus.Labels{
-			LabelNodeID:      node.NodeID.String(),
-			LabelNodeAddress: node.Address,
-			LabelNodeInfo:    nodeInfo,
-		}).
-			Set(float64(hotstuffCurView))
-	}
-=======
 	pc.hotstuffCurView.With(prometheus.Labels{
 		LabelNodeID:      node.NodeID.String(),
 		LabelNodeAddress: node.Address,
 		LabelNodeInfo:    nodeInfo,
 	}).
 		Set(float64(hotstuffCurView))
->>>>>>> 1c7eea98
 }