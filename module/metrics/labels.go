package metrics

const (
	LabelChannel     = "topic"
	LabelChain       = "chain"
	LabelProposer    = "proposer"
	EngineLabel      = "engine"
	LabelResource    = "resource"
	LabelMessage     = "message"
	LabelNodeID      = "nodeid"
	LabelNodeAddress = "nodeaddress"
	LabelNodeRole    = "noderole"
	LabelNodeInfo    = "nodeinfo"
	LabelPriority    = "priority"
)

const (
	ChannelOneToOne = "OneToOne"
)

const (
	// collection
	EngineProposal               = "proposal"
	EngineCollectionIngest       = "collection_ingest"
	EngineCollectionProvider     = "collection_provider"
	EngineClusterSynchronization = "cluster-sync"
	// consensus
	EnginePropagation        = "propagation"
	EngineCompliance         = "compliance"
	EngineConsensusProvider  = "consensus_provider"
	EngineConsensusIngestion = "consensus_ingestion"
	EngineSealing            = "sealing"
	EngineSynchronization    = "sync"
	// common
	EngineFollower = "follower"
)

const (
	ResourceUndefined                = "undefined"
	ResourceProposal                 = "proposal"
	ResourceHeader                   = "header"
	ResourceFinalizedHeight          = "finalized_height"
	ResourceIndex                    = "index"
	ResourceIdentity                 = "identity"
	ResourceGuarantee                = "guarantee"
	ResourceResult                   = "result"
	ResourceReceipt                  = "receipt"
	ResourceMyReceipt                = "my_receipt"
	ResourceCollection               = "collection"
	ResourceApproval                 = "approval"
	ResourceSeal                     = "seal"
	ResourceCommit                   = "commit"
	ResourceTransaction              = "transaction"
	ResourceClusterPayload           = "cluster_payload"
	ResourceClusterProposal          = "cluster_proposal"
	ResourceProcessedResultID        = "processed_result_id"          // verification node, finder engine
	ResourceDiscardedResultID        = "discarded_result_id"          // verification node, finder engine
	ResourcePendingReceipt           = "pending_receipt"              // verification node, finder engine
	ResourceReceiptIDsByResult       = "receipt_ids_by_result"        // verification node, finder engine
	ResourcePendingReceiptIDsByBlock = "pending_receipt_ids_by_block" // verification node, finder engine
	ResourcePendingResult            = "pending_result"               // verification node, match engine
	ResourceChunkIDsByResult         = "chunk_ids_by_result"          // verification node, match engine
	ResourcePendingChunk             = "pending_chunk"                // verification node, match engine
	ResourcePendingBlock             = "pending_block"                // verification node, match engine
	ResourceCachedReceipt            = "cached_receipt"               // verification node, finder engine
	ResourceCachedBlockID            = "cached_block_id"              // verification node, finder engine
	ResourceEpochSetup               = "epoch_setup"
	ResourceEpochCommit              = "epoch_commit"
	ResourceEpochStatus              = "epoch_status"
<<<<<<< HEAD
	ResourceDKGKey                   = "dkg-key"
	ResourceApprovalQueue            = "matching_approval_queue"          // consensus node, matching engine
	ResourceReceiptQueue             = "matching_receipt_queue"           // consensus node, matching engine
	ResourceApprovalResponseQueue    = "matching_approval_response_queue" // consensus node, matching engine
	ResourceBlockProposalQueue       = "compliance_proposal_queue"        // consensus node, compliance engine
	ResourceBlockVoteQueue           = "compliance_vote_queue"            // consensus node, compliance engine
=======
	ResourceApprovalQueue            = "sealing_approval_queue"          // consensus node, sealing engine
	ResourceReceiptQueue             = "sealing_receipt_queue"           // consensus node, sealing engine
	ResourceApprovalResponseQueue    = "sealing_approval_response_queue" // consensus node, sealing engine
	ResourceBlockProposalQueue       = "compliance_proposal_queue"       // consensus node, compliance engine
	ResourceBlockVoteQueue           = "compliance_vote_queue"           // consensus node, compliance engine
>>>>>>> 7ee18f50
)

const (
	MessageCollectionGuarantee  = "guarantee"
	MessageBlockProposal        = "proposal"
	MessageBlockVote            = "vote"
	MessageExecutionReceipt     = "receipt"
	MessageResultApproval       = "approval"
	MessageSyncRequest          = "ping"
	MessageSyncResponse         = "pong"
	MessageRangeRequest         = "range"
	MessageBatchRequest         = "batch"
	MessageBlockResponse        = "block"
	MessageSyncedBlock          = "synced_block"
	MessageClusterBlockProposal = "cluster_proposal"
	MessageClusterBlockVote     = "cluster_vote"
	MessageClusterBlockResponse = "cluster_block_response"
	MessageSyncedClusterBlock   = "synced_cluster_block"
	MessageTransaction          = "transaction"
	MessageSubmitGuarantee      = "submit_guarantee"
	MessageCollectionRequest    = "collection_request"
	MessageCollectionResponse   = "collection_response"
	MessageEntityRequest        = "entity_request"
	MessageEntityResponse       = "entity_response"
)<|MERGE_RESOLUTION|>--- conflicted
+++ resolved
@@ -67,20 +67,12 @@
 	ResourceEpochSetup               = "epoch_setup"
 	ResourceEpochCommit              = "epoch_commit"
 	ResourceEpochStatus              = "epoch_status"
-<<<<<<< HEAD
 	ResourceDKGKey                   = "dkg-key"
-	ResourceApprovalQueue            = "matching_approval_queue"          // consensus node, matching engine
-	ResourceReceiptQueue             = "matching_receipt_queue"           // consensus node, matching engine
-	ResourceApprovalResponseQueue    = "matching_approval_response_queue" // consensus node, matching engine
-	ResourceBlockProposalQueue       = "compliance_proposal_queue"        // consensus node, compliance engine
-	ResourceBlockVoteQueue           = "compliance_vote_queue"            // consensus node, compliance engine
-=======
 	ResourceApprovalQueue            = "sealing_approval_queue"          // consensus node, sealing engine
 	ResourceReceiptQueue             = "sealing_receipt_queue"           // consensus node, sealing engine
 	ResourceApprovalResponseQueue    = "sealing_approval_response_queue" // consensus node, sealing engine
 	ResourceBlockProposalQueue       = "compliance_proposal_queue"       // consensus node, compliance engine
 	ResourceBlockVoteQueue           = "compliance_vote_queue"           // consensus node, compliance engine
->>>>>>> 7ee18f50
 )
 
 const (
