--- conflicted
+++ resolved
@@ -12,7 +12,6 @@
 )
 
 type TransactionCollector struct {
-<<<<<<< HEAD
 	transactionTimings                mempool.TransactionTimings
 	log                               zerolog.Logger
 	logTimeToFinalized                bool
@@ -28,25 +27,7 @@
 	transactionResultDuration         *prometheus.HistogramVec
 	scriptSize                        prometheus.Histogram
 	transactionSize                   prometheus.Histogram
-	maxReceiptHeight                  prometheus.Gauge
-
-	// used to skip heights that are lower than the current max height
-	maxReceiptHeightValue counters.StrictMonotonousCounter
-=======
-	transactionTimings         mempool.TransactionTimings
-	log                        zerolog.Logger
-	logTimeToFinalized         bool
-	logTimeToExecuted          bool
-	logTimeToFinalizedExecuted bool
-	timeToFinalized            prometheus.Summary
-	timeToExecuted             prometheus.Summary
-	timeToFinalizedExecuted    prometheus.Summary
-	transactionSubmission      *prometheus.CounterVec
-	scriptExecutedDuration     *prometheus.HistogramVec
-	transactionResultDuration  *prometheus.HistogramVec
-	scriptSize                 prometheus.Histogram
-	transactionSize            prometheus.Histogram
->>>>>>> 7fd96440
+
 }
 
 func NewTransactionCollector(
