--- conflicted
+++ resolved
@@ -25,10 +25,7 @@
 	transactionResultDuration  *prometheus.HistogramVec
 	scriptSize                 prometheus.Histogram
 	transactionSize            prometheus.Histogram
-<<<<<<< HEAD
-=======
 	maxReceiptHeight           prometheus.Gauge
->>>>>>> 9652b94c
 }
 
 func NewTransactionCollector(transactionTimings mempool.TransactionTimings, log zerolog.Logger,
@@ -115,15 +112,12 @@
 			Subsystem: subsystemTransactionSubmission,
 			Help:      "histogram for the transaction size in kb of scripts used in GetTransactionResult",
 		}),
-<<<<<<< HEAD
-=======
 		maxReceiptHeight: promauto.NewGauge(prometheus.GaugeOpts{
 			Name:      "max_receipt_height",
 			Namespace: namespaceAccess,
 			Subsystem: subsystemIngestion,
 			Help:      "gauge to track the maximum block height of execution receipts received",
 		}),
->>>>>>> 9652b94c
 	}
 
 	return tc
