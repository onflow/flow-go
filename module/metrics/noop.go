package metrics

import (
	"context"
	"time"

	"github.com/libp2p/go-libp2p/core/network"
	"github.com/libp2p/go-libp2p/core/peer"
	"github.com/libp2p/go-libp2p/core/protocol"

	"github.com/onflow/flow-go/model/chainsync"
	"github.com/onflow/flow-go/model/cluster"
	"github.com/onflow/flow-go/model/flow"
	"github.com/onflow/flow-go/module"
	"github.com/onflow/flow-go/network/channels"

	httpmetrics "github.com/slok/go-http-metrics/metrics"
)

type NoopCollector struct{}

func NewNoopCollector() *NoopCollector {
	nc := &NoopCollector{}
	return nc
}

func (nc *NoopCollector) OutboundMessageSent(int, string, string, string)        {}
func (nc *NoopCollector) InboundMessageReceived(int, string, string, string)     {}
func (nc *NoopCollector) DuplicateInboundMessagesDropped(string, string, string) {}
func (nc *NoopCollector) UnicastMessageSendingStarted(topic string)              {}
func (nc *NoopCollector) UnicastMessageSendingCompleted(topic string)            {}
func (nc *NoopCollector) BlockProposed(*flow.Block)                              {}
func (nc *NoopCollector) BlockProposalDuration(duration time.Duration)           {}

var _ module.HotstuffMetrics = (*NoopCollector)(nil)
var _ module.EngineMetrics = (*NoopCollector)(nil)
var _ module.HeroCacheMetrics = (*NoopCollector)(nil)
var _ module.NetworkMetrics = (*NoopCollector)(nil)

func (nc *NoopCollector) Peers(prefix string, n int)                                             {}
func (nc *NoopCollector) Wantlist(prefix string, n int)                                          {}
func (nc *NoopCollector) BlobsReceived(prefix string, n uint64)                                  {}
func (nc *NoopCollector) DataReceived(prefix string, n uint64)                                   {}
func (nc *NoopCollector) BlobsSent(prefix string, n uint64)                                      {}
func (nc *NoopCollector) DataSent(prefix string, n uint64)                                       {}
func (nc *NoopCollector) DupBlobsReceived(prefix string, n uint64)                               {}
func (nc *NoopCollector) DupDataReceived(prefix string, n uint64)                                {}
func (nc *NoopCollector) MessagesReceived(prefix string, n uint64)                               {}
func (nc *NoopCollector) NetworkMessageSent(sizeBytes int, topic string, messageType string)     {}
func (nc *NoopCollector) NetworkMessageReceived(sizeBytes int, topic string, messageType string) {}
func (nc *NoopCollector) NetworkDuplicateMessagesDropped(topic string, messageType string)       {}
func (nc *NoopCollector) MessageAdded(priority int)                                              {}
func (nc *NoopCollector) MessageRemoved(priority int)                                            {}
func (nc *NoopCollector) QueueDuration(duration time.Duration, priority int)                     {}
func (nc *NoopCollector) MessageProcessingStarted(topic string)                                  {}
func (nc *NoopCollector) MessageProcessingFinished(topic string, duration time.Duration)         {}
func (nc *NoopCollector) DirectMessageStarted(topic string)                                      {}
func (nc *NoopCollector) DirectMessageFinished(topic string)                                     {}
func (nc *NoopCollector) MessageSent(engine string, message string)                              {}
func (nc *NoopCollector) MessageReceived(engine string, message string)                          {}
func (nc *NoopCollector) MessageHandled(engine string, message string)                           {}
func (nc *NoopCollector) InboundMessageDropped(engine string, message string)                    {}
func (nc *NoopCollector) OutboundMessageDropped(engine string, messages string)                  {}
func (nc *NoopCollector) OutboundConnections(_ uint)                                             {}
func (nc *NoopCollector) InboundConnections(_ uint)                                              {}
func (nc *NoopCollector) DNSLookupDuration(duration time.Duration)                               {}
func (nc *NoopCollector) OnDNSCacheMiss()                                                        {}
func (nc *NoopCollector) OnDNSCacheInvalidated()                                                 {}
func (nc *NoopCollector) OnDNSCacheHit()                                                         {}
func (nc *NoopCollector) OnDNSLookupRequestDropped()                                             {}
func (nc *NoopCollector) UnstakedOutboundConnections(_ uint)                                     {}
func (nc *NoopCollector) UnstakedInboundConnections(_ uint)                                      {}
func (nc *NoopCollector) RanGC(duration time.Duration)                                           {}
func (nc *NoopCollector) BadgerLSMSize(sizeBytes int64)                                          {}
func (nc *NoopCollector) BadgerVLogSize(sizeBytes int64)                                         {}
func (nc *NoopCollector) BadgerNumReads(n int64)                                                 {}
func (nc *NoopCollector) BadgerNumWrites(n int64)                                                {}
func (nc *NoopCollector) BadgerNumBytesRead(n int64)                                             {}
func (nc *NoopCollector) BadgerNumBytesWritten(n int64)                                          {}
func (nc *NoopCollector) BadgerNumGets(n int64)                                                  {}
func (nc *NoopCollector) BadgerNumPuts(n int64)                                                  {}
func (nc *NoopCollector) BadgerNumBlockedPuts(n int64)                                           {}
func (nc *NoopCollector) BadgerNumMemtableGets(n int64)                                          {}
func (nc *NoopCollector) FinalizedHeight(height uint64)                                          {}
func (nc *NoopCollector) SealedHeight(height uint64)                                             {}
func (nc *NoopCollector) BlockFinalized(*flow.Block)                                             {}
func (nc *NoopCollector) BlockSealed(*flow.Block)                                                {}
func (nc *NoopCollector) CommittedEpochFinalView(view uint64)                                    {}
func (nc *NoopCollector) CurrentEpochCounter(counter uint64)                                     {}
func (nc *NoopCollector) CurrentEpochPhase(phase flow.EpochPhase)                                {}
func (nc *NoopCollector) CurrentEpochFinalView(view uint64)                                      {}
func (nc *NoopCollector) CurrentDKGPhase1FinalView(view uint64)                                  {}
func (nc *NoopCollector) CurrentDKGPhase2FinalView(view uint64)                                  {}
func (nc *NoopCollector) CurrentDKGPhase3FinalView(view uint64)                                  {}
func (nc *NoopCollector) EpochEmergencyFallbackTriggered()                                       {}
func (nc *NoopCollector) CacheEntries(resource string, entries uint)                             {}
func (nc *NoopCollector) CacheHit(resource string)                                               {}
func (nc *NoopCollector) CacheNotFound(resource string)                                          {}
func (nc *NoopCollector) CacheMiss(resource string)                                              {}
func (nc *NoopCollector) MempoolEntries(resource string, entries uint)                           {}
func (nc *NoopCollector) Register(resource string, entriesFunc module.EntriesFunc) error         { return nil }
func (nc *NoopCollector) HotStuffBusyDuration(duration time.Duration, event string)              {}
func (nc *NoopCollector) HotStuffIdleDuration(duration time.Duration)                            {}
func (nc *NoopCollector) HotStuffWaitDuration(duration time.Duration, event string)              {}
func (nc *NoopCollector) SetCurView(view uint64)                                                 {}
func (nc *NoopCollector) SetQCView(view uint64)                                                  {}
func (nc *NoopCollector) SetTCView(uint64)                                                       {}
func (nc *NoopCollector) CountSkipped()                                                          {}
func (nc *NoopCollector) CountTimeout()                                                          {}
func (nc *NoopCollector) BlockProcessingDuration(time.Duration)                                  {}
func (nc *NoopCollector) VoteProcessingDuration(time.Duration)                                   {}
func (nc *NoopCollector) TimeoutObjectProcessingDuration(time.Duration)                          {}
func (nc *NoopCollector) SetTimeout(duration time.Duration)                                      {}
func (nc *NoopCollector) CommitteeProcessingDuration(duration time.Duration)                     {}
func (nc *NoopCollector) SignerProcessingDuration(duration time.Duration)                        {}
func (nc *NoopCollector) ValidatorProcessingDuration(duration time.Duration)                     {}
func (nc *NoopCollector) PayloadProductionDuration(duration time.Duration)                       {}
func (nc *NoopCollector) TransactionIngested(txID flow.Identifier)                               {}
func (nc *NoopCollector) ClusterBlockProposed(*cluster.Block)                                    {}
func (nc *NoopCollector) ClusterBlockFinalized(*cluster.Block)                                   {}
func (nc *NoopCollector) StartCollectionToFinalized(collectionID flow.Identifier)                {}
func (nc *NoopCollector) FinishCollectionToFinalized(collectionID flow.Identifier)               {}
func (nc *NoopCollector) StartBlockToSeal(blockID flow.Identifier)                               {}
func (nc *NoopCollector) FinishBlockToSeal(blockID flow.Identifier)                              {}
func (nc *NoopCollector) EmergencySeal()                                                         {}
func (nc *NoopCollector) OnReceiptProcessingDuration(duration time.Duration)                     {}
func (nc *NoopCollector) OnApprovalProcessingDuration(duration time.Duration)                    {}
func (nc *NoopCollector) CheckSealingDuration(duration time.Duration)                            {}
func (nc *NoopCollector) OnExecutionResultReceivedAtAssignerEngine()                             {}
func (nc *NoopCollector) OnVerifiableChunkReceivedAtVerifierEngine()                             {}
func (nc *NoopCollector) OnResultApprovalDispatchedInNetworkByVerifier()                         {}
func (nc *NoopCollector) SetMaxChunkDataPackAttemptsForNextUnsealedHeightAtRequester(attempts uint64) {
}
func (nc *NoopCollector) OnFinalizedBlockArrivedAtAssigner(height uint64)                       {}
func (nc *NoopCollector) OnChunksAssignmentDoneAtAssigner(chunks int)                           {}
func (nc *NoopCollector) OnAssignedChunkProcessedAtAssigner()                                   {}
func (nc *NoopCollector) OnAssignedChunkReceivedAtFetcher()                                     {}
func (nc *NoopCollector) OnChunkDataPackRequestDispatchedInNetworkByRequester()                 {}
func (nc *NoopCollector) OnChunkDataPackRequestSentByFetcher()                                  {}
func (nc *NoopCollector) OnChunkDataPackRequestReceivedByRequester()                            {}
func (nc *NoopCollector) OnChunkDataPackArrivedAtFetcher()                                      {}
func (nc *NoopCollector) OnChunkDataPackSentToFetcher()                                         {}
func (nc *NoopCollector) OnVerifiableChunkSentToVerifier()                                      {}
func (nc *NoopCollector) OnBlockConsumerJobDone(uint64)                                         {}
func (nc *NoopCollector) OnChunkConsumerJobDone(uint64)                                         {}
func (nc *NoopCollector) OnChunkDataPackResponseReceivedFromNetworkByRequester()                {}
func (nc *NoopCollector) TotalConnectionsInPool(connectionCount uint, connectionPoolSize uint)  {}
func (nc *NoopCollector) ConnectionFromPoolReused()                                             {}
func (nc *NoopCollector) ConnectionAddedToPool()                                                {}
func (nc *NoopCollector) NewConnectionEstablished()                                             {}
func (nc *NoopCollector) ConnectionFromPoolInvalidated()                                        {}
func (nc *NoopCollector) ConnectionFromPoolUpdated()                                            {}
func (nc *NoopCollector) ConnectionFromPoolEvicted()                                            {}
func (nc *NoopCollector) StartBlockReceivedToExecuted(blockID flow.Identifier)                  {}
func (nc *NoopCollector) FinishBlockReceivedToExecuted(blockID flow.Identifier)                 {}
func (nc *NoopCollector) ExecutionComputationUsedPerBlock(computation uint64)                   {}
func (nc *NoopCollector) ExecutionStorageStateCommitment(bytes int64)                           {}
func (nc *NoopCollector) ExecutionLastExecutedBlockHeight(height uint64)                        {}
func (nc *NoopCollector) ExecutionBlockExecuted(_ time.Duration, _ module.ExecutionResultStats) {}
func (nc *NoopCollector) ExecutionCollectionExecuted(_ time.Duration, _ module.ExecutionResultStats) {
}
func (nc *NoopCollector) ExecutionBlockExecutionEffortVectorComponent(_ string, _ uint) {}
func (nc *NoopCollector) ExecutionBlockCachedPrograms(programs int)                     {}
func (nc *NoopCollector) ExecutionTransactionExecuted(_ time.Duration, _, _, _ uint64, _, _ int, _ bool) {
}
func (nc *NoopCollector) ExecutionChunkDataPackGenerated(_, _ int)                         {}
func (nc *NoopCollector) ExecutionScriptExecuted(dur time.Duration, compUsed, _, _ uint64) {}
func (nc *NoopCollector) ForestApproxMemorySize(bytes uint64)                              {}
func (nc *NoopCollector) ForestNumberOfTrees(number uint64)                                {}
func (nc *NoopCollector) LatestTrieRegCount(number uint64)                                 {}
func (nc *NoopCollector) LatestTrieRegCountDiff(number int64)                              {}
func (nc *NoopCollector) LatestTrieRegSize(size uint64)                                    {}
func (nc *NoopCollector) LatestTrieRegSizeDiff(size int64)                                 {}
func (nc *NoopCollector) LatestTrieMaxDepthTouched(maxDepth uint16)                        {}
func (nc *NoopCollector) UpdateCount()                                                     {}
func (nc *NoopCollector) ProofSize(bytes uint32)                                           {}
func (nc *NoopCollector) UpdateValuesNumber(number uint64)                                 {}
func (nc *NoopCollector) UpdateValuesSize(byte uint64)                                     {}
func (nc *NoopCollector) UpdateDuration(duration time.Duration)                            {}
func (nc *NoopCollector) UpdateDurationPerItem(duration time.Duration)                     {}
func (nc *NoopCollector) ReadValuesNumber(number uint64)                                   {}
func (nc *NoopCollector) ReadValuesSize(byte uint64)                                       {}
func (nc *NoopCollector) ReadDuration(duration time.Duration)                              {}
func (nc *NoopCollector) ReadDurationPerItem(duration time.Duration)                       {}
func (nc *NoopCollector) ExecutionCollectionRequestSent()                                  {}
func (nc *NoopCollector) ExecutionCollectionRequestRetried()                               {}
func (nc *NoopCollector) RuntimeTransactionParsed(dur time.Duration)                       {}
func (nc *NoopCollector) RuntimeTransactionChecked(dur time.Duration)                      {}
func (nc *NoopCollector) RuntimeTransactionInterpreted(dur time.Duration)                  {}
func (nc *NoopCollector) RuntimeSetNumberOfAccounts(count uint64)                          {}
func (nc *NoopCollector) RuntimeTransactionProgramsCacheMiss()                             {}
func (nc *NoopCollector) RuntimeTransactionProgramsCacheHit()                              {}
func (nc *NoopCollector) ScriptExecuted(dur time.Duration, size int)                       {}
func (nc *NoopCollector) TransactionResultFetched(dur time.Duration, size int)             {}
func (nc *NoopCollector) TransactionReceived(txID flow.Identifier, when time.Time)         {}
func (nc *NoopCollector) TransactionFinalized(txID flow.Identifier, when time.Time)        {}
func (nc *NoopCollector) TransactionExecuted(txID flow.Identifier, when time.Time)         {}
func (nc *NoopCollector) TransactionExpired(txID flow.Identifier)                          {}
func (nc *NoopCollector) TransactionSubmissionFailed()                                     {}
func (nc *NoopCollector) UpdateExecutionReceiptMaxHeight(height uint64)                    {}
func (nc *NoopCollector) ChunkDataPackRequestProcessed()                                   {}
func (nc *NoopCollector) ExecutionSync(syncing bool)                                       {}
func (nc *NoopCollector) ExecutionBlockDataUploadStarted()                                 {}
func (nc *NoopCollector) ExecutionBlockDataUploadFinished(dur time.Duration)               {}
func (nc *NoopCollector) ExecutionComputationResultUploaded()                              {}
func (nc *NoopCollector) ExecutionComputationResultUploadRetried()                         {}
func (nc *NoopCollector) RootIDComputed(duration time.Duration, numberOfChunks int)        {}
func (nc *NoopCollector) AddBlobsSucceeded(duration time.Duration, totalSize uint64)       {}
func (nc *NoopCollector) AddBlobsFailed()                                                  {}
func (nc *NoopCollector) FulfilledHeight(blockHeight uint64)                               {}
func (nc *NoopCollector) ReceiptSkipped()                                                  {}
func (nc *NoopCollector) RequestSucceeded(blockHeight uint64, duration time.Duration, totalSize uint64, numberOfAttempts int) {
}
func (nc *NoopCollector) RequestFailed(duration time.Duration, retryable bool)                  {}
func (nc *NoopCollector) RequestCanceled()                                                      {}
func (nc *NoopCollector) ResponseDropped()                                                      {}
func (nc *NoopCollector) Pruned(height uint64, duration time.Duration)                          {}
func (nc *NoopCollector) UpdateCollectionMaxHeight(height uint64)                               {}
func (nc *NoopCollector) BucketAvailableSlots(uint64, uint64)                                   {}
func (nc *NoopCollector) OnKeyPutSuccess(uint32)                                                {}
func (nc *NoopCollector) OnEntityEjectionDueToFullCapacity(ejectedEntity flow.Entity)           {}
func (nc *NoopCollector) OnEntityEjectionDueToEmergency()                                       {}
func (nc *NoopCollector) OnKeyGetSuccess()                                                      {}
func (nc *NoopCollector) OnKeyGetFailure()                                                      {}
func (nc *NoopCollector) OnKeyPutAttempt(uint32)                                                {}
func (nc *NoopCollector) OnKeyPutDrop()                                                         {}
func (nc *NoopCollector) OnKeyPutDeduplicated()                                                 {}
func (nc *NoopCollector) OnKeyRemoved(uint32)                                                   {}
func (nc *NoopCollector) ExecutionDataFetchStarted()                                            {}
func (nc *NoopCollector) ExecutionDataFetchFinished(_ time.Duration, _ bool, _ uint64)          {}
func (nc *NoopCollector) NotificationSent(height uint64)                                        {}
func (nc *NoopCollector) FetchRetried()                                                         {}
func (nc *NoopCollector) RoutingTablePeerAdded()                                                {}
func (nc *NoopCollector) RoutingTablePeerRemoved()                                              {}
func (nc *NoopCollector) PrunedBlockById(status *chainsync.Status)                              {}
func (nc *NoopCollector) PrunedBlockByHeight(status *chainsync.Status)                          {}
func (nc *NoopCollector) PrunedBlocks(totalByHeight, totalById, storedByHeight, storedById int) {}
func (nc *NoopCollector) RangeRequested(ran chainsync.Range)                                    {}
func (nc *NoopCollector) BatchRequested(batch chainsync.Batch)                                  {}
func (nc *NoopCollector) OnUnauthorizedMessage(role, msgType, topic, offense string)            {}
func (nc *NoopCollector) ObserveHTTPRequestDuration(context.Context, httpmetrics.HTTPReqProperties, time.Duration) {
}
func (nc *NoopCollector) ObserveHTTPResponseSize(context.Context, httpmetrics.HTTPReqProperties, int64) {
}
func (nc *NoopCollector) AddInflightRequests(context.Context, httpmetrics.HTTPProperties, int) {}
func (nc *NoopCollector) AddTotalRequests(context.Context, string, string)                     {}
func (nc *NoopCollector) OnRateLimitedPeer(pid peer.ID, role, msgType, topic, reason string) {
}
func (nc *NoopCollector) OnStreamCreated(duration time.Duration, attempts int)          {}
func (nc *NoopCollector) OnStreamCreationFailure(duration time.Duration, attempts int)  {}
func (nc *NoopCollector) OnPeerDialed(duration time.Duration, attempts int)             {}
func (nc *NoopCollector) OnPeerDialFailure(duration time.Duration, attempts int)        {}
func (nc *NoopCollector) OnStreamEstablished(duration time.Duration, attempts int)      {}
func (nc *NoopCollector) OnEstablishStreamFailure(duration time.Duration, attempts int) {}

var _ module.HeroCacheMetrics = (*NoopCollector)(nil)
var _ module.NetworkMetrics = (*NoopCollector)(nil)

<<<<<<< HEAD
func (nc *NoopCollector) OnRateLimitedUnicastMessage(role, msgType, topic, reason string)  {}
func (nc *NoopCollector) OnIWantReceived(int)                                              {}
func (nc *NoopCollector) OnIHaveReceived(int)                                              {}
func (nc *NoopCollector) OnGraftReceived(int)                                              {}
func (nc *NoopCollector) OnPruneReceived(int)                                              {}
func (nc *NoopCollector) OnIncomingRpcAcceptedFully()                                      {}
func (nc *NoopCollector) OnIncomingRpcAcceptedOnlyForControlMessages()                     {}
func (nc *NoopCollector) OnIncomingRpcRejected()                                           {}
func (nc *NoopCollector) OnPublishedGossipMessagesReceived(int)                            {}
func (nc *NoopCollector) OnLocalMeshSizeUpdated(string, int)                               {}
func (nc *NoopCollector) AllowConn(network.Direction, bool)                                {}
func (nc *NoopCollector) BlockConn(network.Direction, bool)                                {}
func (nc *NoopCollector) AllowStream(peer.ID, network.Direction)                           {}
func (nc *NoopCollector) BlockStream(peer.ID, network.Direction)                           {}
func (nc *NoopCollector) AllowPeer(peer.ID)                                                {}
func (nc *NoopCollector) BlockPeer(peer.ID)                                                {}
func (nc *NoopCollector) AllowProtocol(protocol.ID)                                        {}
func (nc *NoopCollector) BlockProtocol(protocol.ID)                                        {}
func (nc *NoopCollector) BlockProtocolPeer(protocol.ID, peer.ID)                           {}
func (nc *NoopCollector) AllowService(string)                                              {}
func (nc *NoopCollector) BlockService(string)                                              {}
func (nc *NoopCollector) BlockServicePeer(string, peer.ID)                                 {}
func (nc *NoopCollector) AllowMemory(int)                                                  {}
func (nc *NoopCollector) BlockMemory(int)                                                  {}
func (nc *NoopCollector) SetWarningStateCount(u uint)                                      {}
func (nc *NoopCollector) OnInvalidMessageDeliveredUpdated(topic channels.Topic, f float64) {}
func (nc *NoopCollector) OnMeshMessageDeliveredUpdated(topic channels.Topic, f float64)    {}
func (nc *NoopCollector) OnFirstMessageDeliveredUpdated(topic channels.Topic, f float64)   {}
func (nc *NoopCollector) OnTimeInMeshUpdated(topic channels.Topic, duration time.Duration) {}
func (nc *NoopCollector) OnBehaviourPenaltyUpdated(f float64)                              {}
func (nc *NoopCollector) OnIPColocationFactorUpdated(f float64)                            {}
func (nc *NoopCollector) OnAppSpecificScoreUpdated(f float64)                              {}
func (nc *NoopCollector) OnOverallPeerScoreUpdated(f float64)                              {}
=======
func (nc *NoopCollector) OnRateLimitedUnicastMessage(role, msgType, topic, reason string) {}
func (nc *NoopCollector) OnIWantReceived(int)                                             {}
func (nc *NoopCollector) OnIHaveReceived(int)                                             {}
func (nc *NoopCollector) OnGraftReceived(int)                                             {}
func (nc *NoopCollector) OnPruneReceived(int)                                             {}
func (nc *NoopCollector) OnIncomingRpcAcceptedFully()                                     {}
func (nc *NoopCollector) OnIncomingRpcAcceptedOnlyForControlMessages()                    {}
func (nc *NoopCollector) OnIncomingRpcRejected()                                          {}
func (nc *NoopCollector) OnPublishedGossipMessagesReceived(int)                           {}
func (nc *NoopCollector) OnLocalMeshSizeUpdated(string, int)                              {}
func (nc *NoopCollector) AllowConn(network.Direction, bool)                               {}
func (nc *NoopCollector) BlockConn(network.Direction, bool)                               {}
func (nc *NoopCollector) AllowStream(peer.ID, network.Direction)                          {}
func (nc *NoopCollector) BlockStream(peer.ID, network.Direction)                          {}
func (nc *NoopCollector) AllowPeer(peer.ID)                                               {}
func (nc *NoopCollector) BlockPeer(peer.ID)                                               {}
func (nc *NoopCollector) AllowProtocol(protocol.ID)                                       {}
func (nc *NoopCollector) BlockProtocol(protocol.ID)                                       {}
func (nc *NoopCollector) BlockProtocolPeer(protocol.ID, peer.ID)                          {}
func (nc *NoopCollector) AllowService(string)                                             {}
func (nc *NoopCollector) BlockService(string)                                             {}
func (nc *NoopCollector) BlockServicePeer(string, peer.ID)                                {}
func (nc *NoopCollector) AllowMemory(int)                                                 {}
func (nc *NoopCollector) BlockMemory(int)                                                 {}
>>>>>>> 2ebeb5d6
<|MERGE_RESOLUTION|>--- conflicted
+++ resolved
@@ -256,7 +256,6 @@
 var _ module.HeroCacheMetrics = (*NoopCollector)(nil)
 var _ module.NetworkMetrics = (*NoopCollector)(nil)
 
-<<<<<<< HEAD
 func (nc *NoopCollector) OnRateLimitedUnicastMessage(role, msgType, topic, reason string)  {}
 func (nc *NoopCollector) OnIWantReceived(int)                                              {}
 func (nc *NoopCollector) OnIHaveReceived(int)                                              {}
@@ -289,30 +288,4 @@
 func (nc *NoopCollector) OnBehaviourPenaltyUpdated(f float64)                              {}
 func (nc *NoopCollector) OnIPColocationFactorUpdated(f float64)                            {}
 func (nc *NoopCollector) OnAppSpecificScoreUpdated(f float64)                              {}
-func (nc *NoopCollector) OnOverallPeerScoreUpdated(f float64)                              {}
-=======
-func (nc *NoopCollector) OnRateLimitedUnicastMessage(role, msgType, topic, reason string) {}
-func (nc *NoopCollector) OnIWantReceived(int)                                             {}
-func (nc *NoopCollector) OnIHaveReceived(int)                                             {}
-func (nc *NoopCollector) OnGraftReceived(int)                                             {}
-func (nc *NoopCollector) OnPruneReceived(int)                                             {}
-func (nc *NoopCollector) OnIncomingRpcAcceptedFully()                                     {}
-func (nc *NoopCollector) OnIncomingRpcAcceptedOnlyForControlMessages()                    {}
-func (nc *NoopCollector) OnIncomingRpcRejected()                                          {}
-func (nc *NoopCollector) OnPublishedGossipMessagesReceived(int)                           {}
-func (nc *NoopCollector) OnLocalMeshSizeUpdated(string, int)                              {}
-func (nc *NoopCollector) AllowConn(network.Direction, bool)                               {}
-func (nc *NoopCollector) BlockConn(network.Direction, bool)                               {}
-func (nc *NoopCollector) AllowStream(peer.ID, network.Direction)                          {}
-func (nc *NoopCollector) BlockStream(peer.ID, network.Direction)                          {}
-func (nc *NoopCollector) AllowPeer(peer.ID)                                               {}
-func (nc *NoopCollector) BlockPeer(peer.ID)                                               {}
-func (nc *NoopCollector) AllowProtocol(protocol.ID)                                       {}
-func (nc *NoopCollector) BlockProtocol(protocol.ID)                                       {}
-func (nc *NoopCollector) BlockProtocolPeer(protocol.ID, peer.ID)                          {}
-func (nc *NoopCollector) AllowService(string)                                             {}
-func (nc *NoopCollector) BlockService(string)                                             {}
-func (nc *NoopCollector) BlockServicePeer(string, peer.ID)                                {}
-func (nc *NoopCollector) AllowMemory(int)                                                 {}
-func (nc *NoopCollector) BlockMemory(int)                                                 {}
->>>>>>> 2ebeb5d6
+func (nc *NoopCollector) OnOverallPeerScoreUpdated(f float64)                              {}