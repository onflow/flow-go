// Code generated by mockery v2.13.1. DO NOT EDIT.

package mock

import (
	mock "github.com/stretchr/testify/mock"

	network "github.com/libp2p/go-libp2p/core/network"

	peer "github.com/libp2p/go-libp2p/core/peer"

	protocol "github.com/libp2p/go-libp2p/core/protocol"

	time "time"
)

// NetworkMetrics is an autogenerated mock type for the NetworkMetrics type
type NetworkMetrics struct {
	mock.Mock
}

// AllowConn provides a mock function with given fields: dir, usefd
func (_m *NetworkMetrics) AllowConn(dir network.Direction, usefd bool) {
	_m.Called(dir, usefd)
}

// AllowMemory provides a mock function with given fields: size
func (_m *NetworkMetrics) AllowMemory(size int) {
	_m.Called(size)
}

// AllowPeer provides a mock function with given fields: p
func (_m *NetworkMetrics) AllowPeer(p peer.ID) {
	_m.Called(p)
}

// AllowProtocol provides a mock function with given fields: proto
func (_m *NetworkMetrics) AllowProtocol(proto protocol.ID) {
	_m.Called(proto)
}

// AllowService provides a mock function with given fields: svc
func (_m *NetworkMetrics) AllowService(svc string) {
	_m.Called(svc)
}

// AllowStream provides a mock function with given fields: p, dir
func (_m *NetworkMetrics) AllowStream(p peer.ID, dir network.Direction) {
	_m.Called(p, dir)
}

// BlockConn provides a mock function with given fields: dir, usefd
func (_m *NetworkMetrics) BlockConn(dir network.Direction, usefd bool) {
	_m.Called(dir, usefd)
}

// BlockMemory provides a mock function with given fields: size
func (_m *NetworkMetrics) BlockMemory(size int) {
	_m.Called(size)
}

// BlockPeer provides a mock function with given fields: p
func (_m *NetworkMetrics) BlockPeer(p peer.ID) {
	_m.Called(p)
}

// BlockProtocol provides a mock function with given fields: proto
func (_m *NetworkMetrics) BlockProtocol(proto protocol.ID) {
	_m.Called(proto)
}

// BlockProtocolPeer provides a mock function with given fields: proto, p
func (_m *NetworkMetrics) BlockProtocolPeer(proto protocol.ID, p peer.ID) {
	_m.Called(proto, p)
}

// BlockService provides a mock function with given fields: svc
func (_m *NetworkMetrics) BlockService(svc string) {
	_m.Called(svc)
}

// BlockServicePeer provides a mock function with given fields: svc, p
func (_m *NetworkMetrics) BlockServicePeer(svc string, p peer.ID) {
	_m.Called(svc, p)
}

// BlockStream provides a mock function with given fields: p, dir
func (_m *NetworkMetrics) BlockStream(p peer.ID, dir network.Direction) {
	_m.Called(p, dir)
}

// DNSLookupDuration provides a mock function with given fields: duration
func (_m *NetworkMetrics) DNSLookupDuration(duration time.Duration) {
	_m.Called(duration)
}

// DuplicateInboundMessagesDropped provides a mock function with given fields: topic, _a1, messageType
func (_m *NetworkMetrics) DuplicateInboundMessagesDropped(topic string, _a1 string, messageType string) {
	_m.Called(topic, _a1, messageType)
}

// InboundConnections provides a mock function with given fields: connectionCount
func (_m *NetworkMetrics) InboundConnections(connectionCount uint) {
	_m.Called(connectionCount)
}

// InboundMessageReceived provides a mock function with given fields: sizeBytes, topic, _a2, messageType
func (_m *NetworkMetrics) InboundMessageReceived(sizeBytes int, topic string, _a2 string, messageType string) {
	_m.Called(sizeBytes, topic, _a2, messageType)
}

// MessageAdded provides a mock function with given fields: priority
func (_m *NetworkMetrics) MessageAdded(priority int) {
	_m.Called(priority)
}

// MessageProcessingFinished provides a mock function with given fields: topic, duration
func (_m *NetworkMetrics) MessageProcessingFinished(topic string, duration time.Duration) {
	_m.Called(topic, duration)
}

// MessageProcessingStarted provides a mock function with given fields: topic
func (_m *NetworkMetrics) MessageProcessingStarted(topic string) {
	_m.Called(topic)
}

// MessageRemoved provides a mock function with given fields: priority
func (_m *NetworkMetrics) MessageRemoved(priority int) {
	_m.Called(priority)
}

// OnDNSCacheHit provides a mock function with given fields:
func (_m *NetworkMetrics) OnDNSCacheHit() {
	_m.Called()
}

// OnDNSCacheInvalidated provides a mock function with given fields:
func (_m *NetworkMetrics) OnDNSCacheInvalidated() {
	_m.Called()
}

// OnDNSCacheMiss provides a mock function with given fields:
func (_m *NetworkMetrics) OnDNSCacheMiss() {
	_m.Called()
}

// OnDNSLookupRequestDropped provides a mock function with given fields:
func (_m *NetworkMetrics) OnDNSLookupRequestDropped() {
	_m.Called()
}

// OnEstablishStreamFailure provides a mock function with given fields: duration, attempts
func (_m *NetworkMetrics) OnEstablishStreamFailure(duration time.Duration, attempts int) {
	_m.Called(duration, attempts)
}

// OnGraftReceived provides a mock function with given fields: count
func (_m *NetworkMetrics) OnGraftReceived(count int) {
	_m.Called(count)
}

// OnIHaveReceived provides a mock function with given fields: count
func (_m *NetworkMetrics) OnIHaveReceived(count int) {
	_m.Called(count)
}

// OnIWantReceived provides a mock function with given fields: count
func (_m *NetworkMetrics) OnIWantReceived(count int) {
	_m.Called(count)
}

// OnIncomingRpcAcceptedFully provides a mock function with given fields:
func (_m *NetworkMetrics) OnIncomingRpcAcceptedFully() {
	_m.Called()
}

// OnIncomingRpcAcceptedOnlyForControlMessages provides a mock function with given fields:
func (_m *NetworkMetrics) OnIncomingRpcAcceptedOnlyForControlMessages() {
	_m.Called()
}

// OnIncomingRpcRejected provides a mock function with given fields:
func (_m *NetworkMetrics) OnIncomingRpcRejected() {
	_m.Called()
}

<<<<<<< HEAD
// OnLocalMeshSizeUpdated provides a mock function with given fields: topic, size
func (_m *NetworkMetrics) OnLocalMeshSizeUpdated(topic string, size int) {
	_m.Called(topic, size)
=======
// OnPeerDialFailure provides a mock function with given fields: duration, attempts
func (_m *NetworkMetrics) OnPeerDialFailure(duration time.Duration, attempts int) {
	_m.Called(duration, attempts)
}

// OnPeerDialed provides a mock function with given fields: duration, attempts
func (_m *NetworkMetrics) OnPeerDialed(duration time.Duration, attempts int) {
	_m.Called(duration, attempts)
>>>>>>> 26729eaf
}

// OnPruneReceived provides a mock function with given fields: count
func (_m *NetworkMetrics) OnPruneReceived(count int) {
	_m.Called(count)
}

// OnPublishedGossipMessagesReceived provides a mock function with given fields: count
func (_m *NetworkMetrics) OnPublishedGossipMessagesReceived(count int) {
	_m.Called(count)
}

// OnRateLimitedPeer provides a mock function with given fields: pid, role, msgType, topic, reason
func (_m *NetworkMetrics) OnRateLimitedPeer(pid peer.ID, role string, msgType string, topic string, reason string) {
	_m.Called(pid, role, msgType, topic, reason)
}

// OnStreamCreated provides a mock function with given fields: duration, attempts
func (_m *NetworkMetrics) OnStreamCreated(duration time.Duration, attempts int) {
	_m.Called(duration, attempts)
}

// OnStreamCreationFailure provides a mock function with given fields: duration, attempts
func (_m *NetworkMetrics) OnStreamCreationFailure(duration time.Duration, attempts int) {
	_m.Called(duration, attempts)
}

// OnStreamEstablished provides a mock function with given fields: duration, attempts
func (_m *NetworkMetrics) OnStreamEstablished(duration time.Duration, attempts int) {
	_m.Called(duration, attempts)
}

// OnUnauthorizedMessage provides a mock function with given fields: role, msgType, topic, offense
func (_m *NetworkMetrics) OnUnauthorizedMessage(role string, msgType string, topic string, offense string) {
	_m.Called(role, msgType, topic, offense)
}

// OutboundConnections provides a mock function with given fields: connectionCount
func (_m *NetworkMetrics) OutboundConnections(connectionCount uint) {
	_m.Called(connectionCount)
}

// OutboundMessageSent provides a mock function with given fields: sizeBytes, topic, _a2, messageType
func (_m *NetworkMetrics) OutboundMessageSent(sizeBytes int, topic string, _a2 string, messageType string) {
	_m.Called(sizeBytes, topic, _a2, messageType)
}

// QueueDuration provides a mock function with given fields: duration, priority
func (_m *NetworkMetrics) QueueDuration(duration time.Duration, priority int) {
	_m.Called(duration, priority)
}

// RoutingTablePeerAdded provides a mock function with given fields:
func (_m *NetworkMetrics) RoutingTablePeerAdded() {
	_m.Called()
}

// RoutingTablePeerRemoved provides a mock function with given fields:
func (_m *NetworkMetrics) RoutingTablePeerRemoved() {
	_m.Called()
}

// UnicastMessageSendingCompleted provides a mock function with given fields: topic
func (_m *NetworkMetrics) UnicastMessageSendingCompleted(topic string) {
	_m.Called(topic)
}

// UnicastMessageSendingStarted provides a mock function with given fields: topic
func (_m *NetworkMetrics) UnicastMessageSendingStarted(topic string) {
	_m.Called(topic)
}

type mockConstructorTestingTNewNetworkMetrics interface {
	mock.TestingT
	Cleanup(func())
}

// NewNetworkMetrics creates a new instance of NetworkMetrics. It also registers a testing interface on the mock and a cleanup function to assert the mocks expectations.
func NewNetworkMetrics(t mockConstructorTestingTNewNetworkMetrics) *NetworkMetrics {
	mock := &NetworkMetrics{}
	mock.Mock.Test(t)

	t.Cleanup(func() { mock.AssertExpectations(t) })

	return mock
}<|MERGE_RESOLUTION|>--- conflicted
+++ resolved
@@ -184,20 +184,19 @@
 	_m.Called()
 }
 
-<<<<<<< HEAD
+// OnPeerDialFailure provides a mock function with given fields: duration, attempts
+func (_m *NetworkMetrics) OnPeerDialFailure(duration time.Duration, attempts int) {
+	_m.Called(duration, attempts)
+}
+
+// OnPeerDialed provides a mock function with given fields: duration, attempts
+func (_m *NetworkMetrics) OnPeerDialed(duration time.Duration, attempts int) {
+	_m.Called(duration, attempts)
+}
+
 // OnLocalMeshSizeUpdated provides a mock function with given fields: topic, size
 func (_m *NetworkMetrics) OnLocalMeshSizeUpdated(topic string, size int) {
 	_m.Called(topic, size)
-=======
-// OnPeerDialFailure provides a mock function with given fields: duration, attempts
-func (_m *NetworkMetrics) OnPeerDialFailure(duration time.Duration, attempts int) {
-	_m.Called(duration, attempts)
-}
-
-// OnPeerDialed provides a mock function with given fields: duration, attempts
-func (_m *NetworkMetrics) OnPeerDialed(duration time.Duration, attempts int) {
-	_m.Called(duration, attempts)
->>>>>>> 26729eaf
 }
 
 // OnPruneReceived provides a mock function with given fields: count
