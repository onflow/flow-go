--- conflicted
+++ resolved
@@ -184,15 +184,9 @@
 		ancestorID = ancestor.ParentID
 	}
 
-<<<<<<< HEAD
-	// we do not include the receipts in the same payload to the unsealedResults.
-	// that's because a result requires to be added to a bock first in order to determine
-	// its chunk assignment for verification, therefore a seal can only be added in
-=======
 	// We do not include the receipts in the same payload to the unsealedResults.
 	// That's because a result requires to be added to a bock first in order to determine
 	// its chunk assignment for verification. Therefore a seal can only be added in
->>>>>>> 42562108
 	// the next block or after. In other words, a receipt and its seal can't be
 	// added in the same block.
 
