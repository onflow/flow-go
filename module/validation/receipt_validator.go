--- conflicted
+++ resolved
@@ -87,11 +87,7 @@
 	prevResult, err := v.results.ByID(result.PreviousResultID)
 	if err != nil {
 		if errors.Is(err, storage.ErrNotFound) {
-<<<<<<< HEAD
-			return nil, NewMissingPreviousResultError(result.PreviousResultID)
-=======
 			return nil, NewUnverifiableError(result.PreviousResultID)
->>>>>>> 42562108
 		}
 		return nil, err
 	}
