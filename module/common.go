package module

import (
	"context"

	"github.com/onflow/flow-go/module/irrecoverable"
)

// WARNING: The semantics of this interface will be changing in the near future, with
// startup / shutdown capabilities being delegated to the Startable interface instead.
// For more details, see [FLIP 1167](https://github.com/onflow/flow-go/pull/1167)
//
// ReadyDoneAware provides an easy interface to wait for module startup and shutdown.
// Modules that implement this interface only support a single start-stop cycle, and
// will not restart if Ready() is called again after shutdown has already commenced.
type ReadyDoneAware interface {
	// Ready commences startup of the module, and returns a ready channel that is closed once
	// startup has completed. Note that the ready channel may never close if errors are
	// encountered during startup.
	// If shutdown has already commenced before this method is called for the first time,
	// startup will not be performed and the returned channel will also never close.
	// This should be an idempotent method.
	Ready() <-chan struct{}

	// Done commences shutdown of the module, and returns a done channel that is closed once
	// shutdown has completed. Note that the done channel should be closed even if errors are
	// encountered during shutdown.
	// This should be an idempotent method.
	Done() <-chan struct{}
}

type NoopReadDoneAware struct{}

func (n *NoopReadDoneAware) Ready() <-chan struct{} {
	ready := make(chan struct{})
	defer close(ready)
	return ready
}

func (n *NoopReadDoneAware) Done() <-chan struct{} {
	done := make(chan struct{})
	defer close(done)
	return done
<<<<<<< HEAD
=======
}

// Startable provides an interface to start a component. Once started, the component
// can be stopped by cancelling the given context.
type Startable interface {
	Start(irrecoverable.SignalerContext)
}

type Component interface {
	Startable
	ReadyDoneAware
}

type ComponentFactory func() (Component, error)

// OnError reacts to an irrecoverable error
// It is meant to inspect the error, determining its type and seeing if e.g. a restart or some other measure is suitable,
// and optionally trigger the continuation provided by the caller (RunComponent), which defines what "a restart" means.
// Instead of restarting the component, it could also:
// - panic (in canary / benchmark)
// - log in various Error channels and / or send telemetry ...
type OnError = func(err error, triggerRestart func())

func RunComponent(ctx context.Context, componentFactory ComponentFactory, handler OnError) error {
	// reference to per-run signals for the component
	var component Component
	var cancel context.CancelFunc
	var done <-chan struct{}
	var irrecoverables chan error

	start := func() (err error) {
		component, err = componentFactory()
		if err != nil {
			return // failure to generate the component, should be handled out-of-band because a restart won't help
		}

		// context used to run the component
		var runCtx context.Context
		runCtx, cancel = context.WithCancel(ctx)

		// signaler used for irrecoverables
		var signalingCtx irrecoverable.SignalerContext
		irrecoverables = make(chan error)
		signalingCtx = irrecoverable.WithSignaler(runCtx, irrecoverable.NewSignaler(irrecoverables))

		// the component must be started in a separate goroutine in case an irrecoverable error
		// is thrown during the call to Start, which terminates the calling goroutine
		go component.Start(signalingCtx)

		done = component.Done()
		return
	}

	shutdownAndWaitForRestart := func(err error) error {
		// shutdown the component
		cancel()

		// wait until it's done
		// note that irrecoverables which are encountered during shutdown are ignored
		select {
		case <-ctx.Done():
			return ctx.Err()
		case <-done:
		}

		// send error to the handler programmed with a restart continuation
		restartChan := make(chan struct{})
		go handler(err, func() {
			close(restartChan)
		})

		// wait for handler to trigger restart or abort
		select {
		case <-ctx.Done():
			return ctx.Err()
		case <-restartChan:
		}

		return nil
	}

	for {
		if err := start(); err != nil {
			return err // failure to start
		}

		select {
		case <-ctx.Done():
			return ctx.Err()
		case err := <-irrecoverables:
			if canceled := shutdownAndWaitForRestart(err); canceled != nil {
				return canceled
			}
		}
	}
>>>>>>> 662885b8
}<|MERGE_RESOLUTION|>--- conflicted
+++ resolved
@@ -41,8 +41,6 @@
 	done := make(chan struct{})
 	defer close(done)
 	return done
-<<<<<<< HEAD
-=======
 }
 
 // Startable provides an interface to start a component. Once started, the component
@@ -138,5 +136,4 @@
 			}
 		}
 	}
->>>>>>> 662885b8
 }