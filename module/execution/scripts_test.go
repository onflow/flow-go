--- conflicted
+++ resolved
@@ -204,32 +204,12 @@
 	s.Run("error when height is not indexed", func() {
 		s.registerSnapshot.On("StorageSnapshot", s.height).Return(nil, storage.ErrHeightNotIndexed).Once()
 
-<<<<<<< HEAD
-	index := indexer.New(
-		logger,
-		metrics.NewNoopCollector(),
-		nil,
-		s.registerIndex,
-		headers,
-		nil,
-		nil,
-		nil,
-		nil,
-		nil,
-		flow.Testnet,
-		derivedChainData,
-		nil,
-		nil,
-		lockManager,
-	)
-=======
 		accountKeys, err := scripts.GetAccountKeys(context.Background(), address, s.height, s.registerSnapshot)
 		require.Error(s.T(), err)
 		require.Nil(s.T(), accountKeys)
 		require.ErrorIs(s.T(), err, storage.ErrHeightNotIndexed)
 	})
 }
->>>>>>> 3cef577f
 
 // defaultScripts returns a pre-configured Scripts instance with default parameters for testing.
 func (s *scriptTestSuite) defaultScripts() *Scripts {
