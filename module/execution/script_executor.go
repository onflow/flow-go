package execution

import (
	"context"

	"github.com/onflow/flow-go/model/flow"
	"github.com/onflow/flow-go/storage"
)

// ScriptExecutor is used to execute Cadence scripts and query account data.
type ScriptExecutor interface {
	// ExecuteAtBlockHeight executes the provided script against the given block height.
	// A result value is returned encoded as a byte array.
	//
	// Expected error returns during normal operation:
<<<<<<< HEAD
	//   - [version.ErrOutOfRange]: If the incoming block height is higher than the last handled block height.
	//   - [execution.ErrIncompatibleNodeVersion]: If the block height is not compatible with the node version.
	//   - [storage.ErrNotFound]: If no block is finalized at the provided height.
	//   - [storage.ErrHeightNotIndexed]: If the requested height is outside the range of indexed blocks.
	//   - [fvmerrors.ErrCodeScriptExecutionCancelledError]: If script execution is cancelled.
	//   - [fvmerrors.ErrCodeScriptExecutionTimedOutError]: If script execution timed out.
	//   - [fvmerrors.ErrCodeComputationLimitExceededError]: If script execution exceeded the computation limit.
	//   - [fvmerrors.ErrCodeMemoryLimitExceededError]: If script execution exceeded the memory limit.
	// TODO(#7650): Add GoDoc on fvmerrors.CodedError, which represents any non-fatal user FVM error.
=======
	//   - [version.ErrOutOfRange] - if incoming block height is higher that last handled block height.
	//   - [execution.ErrIncompatibleNodeVersion] - if the block height is not compatible with the node version.
	//   - [storage.ErrNotFound] - if no block is finalized at the provided height.
	//   - [storage.ErrHeightNotIndexed] - if the requested height is outside the range of indexed blocks.
	//   - [fvmerrors.ErrCodeScriptExecutionCancelledError] - if script execution canceled.
	//   - [fvmerrors.ErrCodeScriptExecutionTimedOutError] - if script execution timed out.
	//   - [fvmerrors.ErrCodeComputationLimitExceededError] - if script execution computation limit exceeded.
	//   - [fvmerrors.ErrCodeMemoryLimitExceededError] - if script execution memory limit exceeded.
	//   - [fvmerrors.FailureCodeLedgerFailure] - if the script execution fails due to ledger errors.
>>>>>>> 60ca73f5
	ExecuteAtBlockHeight(
		ctx context.Context,
		script []byte,
		arguments [][]byte,
		height uint64,
		registerSnapshot storage.RegisterSnapshotReader,
	) ([]byte, error)

	// GetAccountAtBlockHeight returns a Flow account for the provided address and block height.
	//
	// Expected error returns during normal operation:
	//   - [version.ErrOutOfRange]: If the incoming block height is higher than the last handled block height.
	//   - [execution.ErrIncompatibleNodeVersion]: If the block height is not compatible with the node version.
	//   - [storage.ErrNotFound]: If no block is finalized at the provided height.
	//   - [storage.ErrHeightNotIndexed]: If the requested height is outside the range of indexed blocks.
	//   - [fvmerrors.ErrCodeAccountNotFoundError]: If the account is not found by address.
	GetAccountAtBlockHeight(ctx context.Context, address flow.Address, height uint64, registerSnapshot storage.RegisterSnapshotReader) (*flow.Account, error)

	// GetAccountBalance returns the balance of a Flow account by the provided address and block height.
	//
	// Expected error returns during normal operation:
	//   - [version.ErrOutOfRange]: If the incoming block height is higher than the last handled block height.
	//   - [execution.ErrIncompatibleNodeVersion]: If the block height is not compatible with the node version.
	//   - [storage.ErrNotFound]: If no block is finalized at the provided height.
	//   - [storage.ErrHeightNotIndexed]: If the requested height is outside the range of indexed blocks.
	GetAccountBalance(ctx context.Context, address flow.Address, height uint64, registerSnapshot storage.RegisterSnapshotReader) (uint64, error)

	// GetAccountAvailableBalance returns the available balance of a Flow account by the provided address and block height.
	//
	// Expected error returns during normal operation:
	//   - [version.ErrOutOfRange]: If the incoming block height is higher than the last handled block height.
	//   - [execution.ErrIncompatibleNodeVersion]: If the block height is not compatible with the node version.
	//   - [storage.ErrNotFound]: If no block is finalized at the provided height.
	//   - [storage.ErrHeightNotIndexed]: If the requested height is outside the range of indexed blocks.
	GetAccountAvailableBalance(ctx context.Context, address flow.Address, height uint64, registerSnapshot storage.RegisterSnapshotReader) (uint64, error)

	// GetAccountKeys returns the public keys of a Flow account by the provided address and block height.
	//
	// Expected error returns during normal operation:
	//   - [version.ErrOutOfRange]: If the incoming block height is higher than the last handled block height.
	//   - [execution.ErrIncompatibleNodeVersion]: If the block height is not compatible with the node version.
	//   - [storage.ErrNotFound]: If no block is finalized at the provided height.
	//   - [storage.ErrHeightNotIndexed]: If the requested height is outside the range of indexed blocks.
	//   - [fvmerrors.ErrCodeAccountPublicKeyNotFoundError]: If public keys are not found for the given address.
	GetAccountKeys(ctx context.Context, address flow.Address, height uint64, registerSnapshot storage.RegisterSnapshotReader) ([]flow.AccountPublicKey, error)

	// GetAccountKey returns a public key of a Flow account by the provided address, block height, and key index.
	//
	// Expected error returns during normal operation:
	//   - [version.ErrOutOfRange]: If the incoming block height is higher than the last handled block height.
	//   - [execution.ErrIncompatibleNodeVersion]: If the block height is not compatible with the node version.
	//   - [storage.ErrNotFound]: If no block is finalized at the provided height.
	//   - [storage.ErrHeightNotIndexed]: If the requested height is outside the range of indexed blocks.
	//   - [fvmerrors.ErrCodeAccountPublicKeyNotFoundError]: If a public key is not found for the given address and key index.
	GetAccountKey(ctx context.Context, address flow.Address, keyIndex uint32, height uint64, registerSnapshot storage.RegisterSnapshotReader) (*flow.AccountPublicKey, error)
}<|MERGE_RESOLUTION|>--- conflicted
+++ resolved
@@ -13,7 +13,6 @@
 	// A result value is returned encoded as a byte array.
 	//
 	// Expected error returns during normal operation:
-<<<<<<< HEAD
 	//   - [version.ErrOutOfRange]: If the incoming block height is higher than the last handled block height.
 	//   - [execution.ErrIncompatibleNodeVersion]: If the block height is not compatible with the node version.
 	//   - [storage.ErrNotFound]: If no block is finalized at the provided height.
@@ -22,18 +21,7 @@
 	//   - [fvmerrors.ErrCodeScriptExecutionTimedOutError]: If script execution timed out.
 	//   - [fvmerrors.ErrCodeComputationLimitExceededError]: If script execution exceeded the computation limit.
 	//   - [fvmerrors.ErrCodeMemoryLimitExceededError]: If script execution exceeded the memory limit.
-	// TODO(#7650): Add GoDoc on fvmerrors.CodedError, which represents any non-fatal user FVM error.
-=======
-	//   - [version.ErrOutOfRange] - if incoming block height is higher that last handled block height.
-	//   - [execution.ErrIncompatibleNodeVersion] - if the block height is not compatible with the node version.
-	//   - [storage.ErrNotFound] - if no block is finalized at the provided height.
-	//   - [storage.ErrHeightNotIndexed] - if the requested height is outside the range of indexed blocks.
-	//   - [fvmerrors.ErrCodeScriptExecutionCancelledError] - if script execution canceled.
-	//   - [fvmerrors.ErrCodeScriptExecutionTimedOutError] - if script execution timed out.
-	//   - [fvmerrors.ErrCodeComputationLimitExceededError] - if script execution computation limit exceeded.
-	//   - [fvmerrors.ErrCodeMemoryLimitExceededError] - if script execution memory limit exceeded.
 	//   - [fvmerrors.FailureCodeLedgerFailure] - if the script execution fails due to ledger errors.
->>>>>>> 60ca73f5
 	ExecuteAtBlockHeight(
 		ctx context.Context,
 		script []byte,
