package execution

import (
	"context"
	"fmt"

	"github.com/rs/zerolog"

	"github.com/onflow/flow-go/engine/execution/computation"
	"github.com/onflow/flow-go/engine/execution/computation/query"
	"github.com/onflow/flow-go/fvm"
	"github.com/onflow/flow-go/fvm/environment"
	"github.com/onflow/flow-go/fvm/storage/derived"
	"github.com/onflow/flow-go/fvm/storage/snapshot"
	"github.com/onflow/flow-go/model/flow"
	"github.com/onflow/flow-go/module"
	"github.com/onflow/flow-go/state/protocol"
	"github.com/onflow/flow-go/storage"
)

// Scripts provides methods for executing Cadence scripts and querying data
// at specific block heights. It ensures that queries are only run for blocks compatible
// with the node's current version.
type Scripts struct {
	log      zerolog.Logger
	executor *query.QueryExecutor
	headers  storage.Headers

	compatibleHeights *CompatibleHeights
}

var _ ScriptExecutor = (*Scripts)(nil)

// NewScripts creates a new Scripts instance.
func NewScripts(
	log zerolog.Logger,
	metrics module.ExecutionMetrics,
	chainID flow.ChainID,
	protocolSnapshotProvider protocol.SnapshotExecutionSubsetProvider,
	header storage.Headers,
	queryConf query.QueryConfig,
	derivedChainData *derived.DerivedChainData,
	enableProgramCacheWrites bool,
	compatibleHeights *CompatibleHeights,
) *Scripts {
	vm := fvm.NewVirtualMachine()

	options := computation.DefaultFVMOptions(
		chainID,
		false,
		true,
	)
	blocks := environment.NewBlockFinder(header)
	options = append(options, fvm.WithBlocks(blocks)) // add blocks for getBlocks calls in scripts
	options = append(options, fvm.WithMetricsReporter(metrics))
	options = append(options, fvm.WithAllowProgramCacheWritesInScriptsEnabled(enableProgramCacheWrites))
	vmCtx := fvm.NewContext(options...)

	queryExecutor := query.NewQueryExecutor(
		queryConf,
		log,
		metrics,
		vm,
		vmCtx,
		derivedChainData,
		protocolSnapshotProvider,
	)

	return &Scripts{
		log:               zerolog.New(log).With().Str("component", "script_executor").Logger(),
		executor:          queryExecutor,
		headers:           header,
		compatibleHeights: compatibleHeights,
	}
}

// ExecuteAtBlockHeight executes the provided script against the block height.
// A result value is returned encoded as a byte array. An error will be returned if the script
// does not successfully execute.
//
// Expected error returns during normal operation:
<<<<<<< HEAD
//   - [version.ErrOutOfRange]: If incoming block height is higher than the last handled block height.
//   - [execution.ErrIncompatibleNodeVersion]: If the block height is not compatible with the node version.
//   - [storage.ErrNotFound]: If no block is finalized at the provided height.
//   - [storage.ErrHeightNotIndexed]: If the requested height is outside the range of indexed blocks.
//   - [fvmerrors.ErrCodeScriptExecutionCancelledError]: If script execution is cancelled.
//   - [fvmerrors.ErrCodeScriptExecutionTimedOutError]: If script execution timed out.
//   - [fvmerrors.ErrCodeComputationLimitExceededError]: If script execution computation limit is exceeded.
//   - [fvmerrors.ErrCodeMemoryLimitExceededError]: If script execution memory limit is exceeded.
=======
//   - [version.ErrOutOfRange] - if incoming block height is higher that last handled block height.
//   - [execution.ErrIncompatibleNodeVersion] - if the block height is not compatible with the node version.
//   - [storage.ErrNotFound] - if no block is finalized at the provided height.
//   - [storage.ErrHeightNotIndexed] - if the requested height is outside the range of indexed blocks.
//   - [fvmerrors.ErrCodeScriptExecutionCancelledError] - if script execution canceled.
//   - [fvmerrors.ErrCodeScriptExecutionTimedOutError] - if script execution timed out.
//   - [fvmerrors.ErrCodeComputationLimitExceededError] - if script execution computation limit exceeded.
//   - [fvmerrors.ErrCodeMemoryLimitExceededError] - if script execution memory limit exceeded.
//   - [fvmerrors.FailureCodeLedgerFailure] - if the script execution fails due to ledger errors.
>>>>>>> 60ca73f5
func (s *Scripts) ExecuteAtBlockHeight(
	ctx context.Context,
	script []byte,
	arguments [][]byte,
	height uint64,
	registerSnapshot storage.RegisterSnapshotReader,
) ([]byte, error) {
	header, snap, err := s.getHeaderAndSnapshot(height, registerSnapshot)
	if err != nil {
		return nil, err
	}

	value, compUsage, err := s.executor.ExecuteScript(ctx, script, arguments, header, snap)
	// TODO: return compUsage when upstream can handle it
	_ = compUsage
	return value, err
}

// GetAccountAtBlockHeight returns a Flow account by the provided address and block height.
//
// Expected error returns during normal operation:
//   - [version.ErrOutOfRange]: If incoming block height is higher than the last handled block height.
//   - [execution.ErrIncompatibleNodeVersion]: If the block height is not compatible with the node version.
//   - [storage.ErrNotFound]: If no block is finalized at the provided height.
//   - [storage.ErrHeightNotIndexed]: If the requested height is outside the range of indexed blocks.
//   - [fvmerrors.ErrCodeAccountNotFoundError]: If the account is not found by address.
func (s *Scripts) GetAccountAtBlockHeight(ctx context.Context, address flow.Address, height uint64, registerSnapshot storage.RegisterSnapshotReader) (*flow.Account, error) {
	header, snap, err := s.getHeaderAndSnapshot(height, registerSnapshot)
	if err != nil {
		return nil, err
	}

	return s.executor.GetAccount(ctx, address, header, snap)
}

// GetAccountBalance returns the balance of a Flow account by the provided address and block height.
//
// Expected error returns during normal operation:
//   - [version.ErrOutOfRange]: If incoming block height is higher than the last handled block height.
//   - [execution.ErrIncompatibleNodeVersion]: If the block height is not compatible with the node version.
//   - [storage.ErrNotFound]: If no block is finalized at the provided height.
//   - [storage.ErrHeightNotIndexed]: If the requested height is outside the range of indexed blocks.
func (s *Scripts) GetAccountBalance(ctx context.Context, address flow.Address, height uint64, registerSnapshot storage.RegisterSnapshotReader) (uint64, error) {
	header, snap, err := s.getHeaderAndSnapshot(height, registerSnapshot)
	if err != nil {
		return 0, err
	}

	return s.executor.GetAccountBalance(ctx, address, header, snap)
}

// GetAccountAvailableBalance returns the available balance of a Flow account by the provided address and block height.
//
// Expected error returns during normal operation:
//   - [version.ErrOutOfRange]: If incoming block height is higher than the last handled block height.
//   - [execution.ErrIncompatibleNodeVersion]: If the block height is not compatible with the node version.
//   - [storage.ErrNotFound]: If no block is finalized at the provided height.
//   - [storage.ErrHeightNotIndexed]: If the requested height is outside the range of indexed blocks.
func (s *Scripts) GetAccountAvailableBalance(ctx context.Context, address flow.Address, height uint64, registerSnapshot storage.RegisterSnapshotReader) (uint64, error) {
	header, snap, err := s.getHeaderAndSnapshot(height, registerSnapshot)
	if err != nil {
		return 0, err
	}

	return s.executor.GetAccountAvailableBalance(ctx, address, header, snap)
}

// GetAccountKeys returns the public keys of a Flow account by the provided address and block height.
//
// Expected error returns during normal operation:
//   - [version.ErrOutOfRange]: If incoming block height is higher than the last handled block height.
//   - [execution.ErrIncompatibleNodeVersion]: If the block height is not compatible with the node version.
//   - [storage.ErrNotFound]: If no block is finalized at the provided height.
//   - [storage.ErrHeightNotIndexed]: If the requested height is outside the range of indexed blocks.
//   - [fvmerrors.ErrCodeAccountPublicKeyNotFoundError]: If public keys are not found for the given address.
func (s *Scripts) GetAccountKeys(ctx context.Context, address flow.Address, height uint64, registerSnapshot storage.RegisterSnapshotReader) ([]flow.AccountPublicKey, error) {
	header, snap, err := s.getHeaderAndSnapshot(height, registerSnapshot)
	if err != nil {
		return nil, err
	}

	return s.executor.GetAccountKeys(ctx, address, header, snap)
}

// GetAccountKey returns a public key of a Flow account by the provided address, block height, and key index.
//
// Expected error returns during normal operation:
//   - [version.ErrOutOfRange]: If incoming block height is higher than the last handled block height.
//   - [execution.ErrIncompatibleNodeVersion]: If the block height is not compatible with the node version.
//   - [storage.ErrNotFound]: If no block is finalized at the provided height.
//   - [storage.ErrHeightNotIndexed]: If the requested height is outside the range of indexed blocks.
//   - [fvmerrors.ErrCodeAccountPublicKeyNotFoundError]: If a public key is not found for the given address and key index.
func (s *Scripts) GetAccountKey(ctx context.Context, address flow.Address, keyIndex uint32, height uint64, registerSnapshot storage.RegisterSnapshotReader) (*flow.AccountPublicKey, error) {
	header, snap, err := s.getHeaderAndSnapshot(height, registerSnapshot)
	if err != nil {
		return nil, err
	}

	return s.executor.GetAccountKey(ctx, address, keyIndex, header, snap)
}

// getHeaderAndSnapshot retrieves the header and storage snapshot for a given block height.
//
// Expected error returns during normal operation:
//   - [version.ErrOutOfRange]: If incoming block height is higher than the last handled block height.
//   - [execution.ErrIncompatibleNodeVersion]: If the block height is not compatible with the node version.
//   - [storage.ErrNotFound]: If no block is finalized at the provided height.
//   - [storage.ErrHeightNotIndexed]: If the requested height is outside the range of indexed blocks.
func (s *Scripts) getHeaderAndSnapshot(
	height uint64,
	registerSnapshot storage.RegisterSnapshotReader,
) (*flow.Header, snapshot.StorageSnapshot, error) {
	err := s.compatibleHeights.Check(height)
	if err != nil {
		return nil, nil, fmt.Errorf("block height is not compatible with the node's version: %w", err)
	}
	header, err := s.headers.ByHeight(height)
	if err != nil {
		return nil, nil, fmt.Errorf("could not get header for height %d: %w", height, err)
	}
	snap, err := registerSnapshot.StorageSnapshot(height)
	if err != nil {
		return nil, nil, fmt.Errorf("could not get storage snapshot for height %d: %w", height, err)
	}

	return header, snap, nil
}<|MERGE_RESOLUTION|>--- conflicted
+++ resolved
@@ -79,7 +79,6 @@
 // does not successfully execute.
 //
 // Expected error returns during normal operation:
-<<<<<<< HEAD
 //   - [version.ErrOutOfRange]: If incoming block height is higher than the last handled block height.
 //   - [execution.ErrIncompatibleNodeVersion]: If the block height is not compatible with the node version.
 //   - [storage.ErrNotFound]: If no block is finalized at the provided height.
@@ -88,17 +87,7 @@
 //   - [fvmerrors.ErrCodeScriptExecutionTimedOutError]: If script execution timed out.
 //   - [fvmerrors.ErrCodeComputationLimitExceededError]: If script execution computation limit is exceeded.
 //   - [fvmerrors.ErrCodeMemoryLimitExceededError]: If script execution memory limit is exceeded.
-=======
-//   - [version.ErrOutOfRange] - if incoming block height is higher that last handled block height.
-//   - [execution.ErrIncompatibleNodeVersion] - if the block height is not compatible with the node version.
-//   - [storage.ErrNotFound] - if no block is finalized at the provided height.
-//   - [storage.ErrHeightNotIndexed] - if the requested height is outside the range of indexed blocks.
-//   - [fvmerrors.ErrCodeScriptExecutionCancelledError] - if script execution canceled.
-//   - [fvmerrors.ErrCodeScriptExecutionTimedOutError] - if script execution timed out.
-//   - [fvmerrors.ErrCodeComputationLimitExceededError] - if script execution computation limit exceeded.
-//   - [fvmerrors.ErrCodeMemoryLimitExceededError] - if script execution memory limit exceeded.
-//   - [fvmerrors.FailureCodeLedgerFailure] - if the script execution fails due to ledger errors.
->>>>>>> 60ca73f5
+//   - [fvmerrors.FailureCodeLedgerFailure]: If the script execution fails due to ledger errors.
 func (s *Scripts) ExecuteAtBlockHeight(
 	ctx context.Context,
 	script []byte,
