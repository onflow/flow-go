package epochs

import (
	"context"
	"fmt"
	"sync"
	"time"

	"github.com/onflow/flow-go/module/retrymiddleware"

	"github.com/sethvargo/go-retry"

	"github.com/rs/zerolog"

	"github.com/onflow/flow-go/consensus/hotstuff"
	hotmodel "github.com/onflow/flow-go/consensus/hotstuff/model"
	"github.com/onflow/flow-go/model/flow"
	"github.com/onflow/flow-go/module"
	clusterstate "github.com/onflow/flow-go/state/cluster"
	"github.com/onflow/flow-go/state/protocol"
)

const (
	// retryDuration is the initial duration to wait between retries for all retryable
	// requests - increases exponentially for subsequent retries
	retryDuration = time.Second

<<<<<<< HEAD
	// percentage of jitter to add to QC contract requests
	retryJitter = 10

	// update qc contract client after 2 consecutive failures
	retryMaxConsecutiveFailures = 2
=======
	// retryDurationMax is the maximum duration to wait between two consecutive requests
	retryDurationMax = 10 * time.Minute

	// retryJitterPercent is the percentage jitter to introduce to each retry interval
	retryJitterPercent = 25 // 25%
>>>>>>> 8deea5a4
)

// RootQCVoter is responsible for generating and submitting votes for the
// root quorum certificate of the upcoming epoch for this node's cluster.
type RootQCVoter struct {
	log                       zerolog.Logger
	me                        module.Local
	signer                    hotstuff.Signer
	state                     protocol.State
	qcContractClients         []module.QCContractClient // priority ordered array of client to the QC aggregator smart contract
	lastSuccessfulClientIndex int                       // index of the contract client that was last successful during retries
	wait                      time.Duration             // how long to sleep in between vote attempts
	mu                        sync.Mutex
}

// NewRootQCVoter returns a new root QC voter, configured for a particular epoch.
func NewRootQCVoter(
	log zerolog.Logger,
	me module.Local,
	signer hotstuff.Signer,
	state protocol.State,
	contractClients []module.QCContractClient,
) *RootQCVoter {

	voter := &RootQCVoter{
		log:               log.With().Str("module", "root_qc_voter").Logger(),
		me:                me,
		signer:            signer,
		state:             state,
		qcContractClients: contractClients,
		wait:              time.Second * 10,
		mu:                sync.Mutex{},
	}
	return voter
}

// Vote handles the full procedure of generating a vote, submitting it to the
// epoch smart contract, and verifying submission. Returns an error only if
// there is a critical error that would make it impossible for the vote to be
// submitted. Otherwise, exits when the vote has been successfully submitted.
//
// It is safe to run multiple times within a single setup phase.
func (voter *RootQCVoter) Vote(ctx context.Context, epoch protocol.Epoch) error {

	counter, err := epoch.Counter()
	if err != nil {
		return fmt.Errorf("could not get epoch counter: %w", err)
	}
	clusters, err := epoch.Clustering()
	if err != nil {
		return fmt.Errorf("could not get clustering: %w", err)
	}
	cluster, clusterIndex, ok := clusters.ByNodeID(voter.me.NodeID())
	if !ok {
		return fmt.Errorf("could not find self in clustering")
	}

	log := voter.log.With().
		Uint64("epoch", counter).
		Uint("cluster_index", clusterIndex).
		Logger()

	log.Info().Msg("preparing to generate vote for cluster root qc")

	// create the canonical root block for our cluster
	root := clusterstate.CanonicalRootBlock(counter, cluster)
	// create a signable hotstuff model
	signable := hotmodel.GenesisBlockFromFlow(root.Header)

	vote, err := voter.signer.CreateVote(signable)
	if err != nil {
		return fmt.Errorf("could not create vote for cluster root qc: %w", err)
	}

	// this backoff configuration will never terminate on its own, but the
	// request logic will exit when we exit the EpochSetup phase
	expRetry, err := retry.NewExponential(retryDuration)
	if err != nil {
		log.Fatal().Err(err).Msg("create retry mechanism")
	}
	maxedRetry := retry.WithCappedDuration(retryDurationMax, expRetry)
	backoff := retry.WithJitterPercent(retryJitterPercent, maxedRetry)

<<<<<<< HEAD
	clientIndex, qcContractClient := voter.getInitialContractClient()
	onMaxConsecutiveRetries := func(totalAttempts int) {
		voter.updateContractClient(clientIndex)
		log.Warn().Msgf("retrying on attempt (%d) with fallback access node at index (%d)", totalAttempts, clientIndex)
	}
	afterConsecutiveRetries := retrymiddleware.AfterConsecutiveFailures(retryMaxConsecutiveFailures, retry.WithJitterPercent(retryJitter, expRetry), onMaxConsecutiveRetries)
=======
	attempts := 0
	err = retry.Do(ctx, backoff, func(ctx context.Context) error {
		attempts++

		// retry with next fallback client after 2 failed attempts
		if attempts%2 == 0 {
			voter.updateActiveQcContractClient()
			log.Warn().Msgf("retrying on attempt (%d) with fallback access node at index (%d)", attempts, voter.activeQCContractClient)
		}
>>>>>>> 8deea5a4

	err = retry.Do(ctx, afterConsecutiveRetries, func(ctx context.Context) error {
		// check that we're still in the setup phase, if we're not we can't
		// submit a vote anyway and must exit this process
		phase, err := voter.state.Final().Phase()
		if err != nil {
			log.Error().Err(err).Msg("could not get current phase")
		} else if phase != flow.EpochPhaseSetup {
			return fmt.Errorf("could not submit vote - no longer in setup phase")
		}

		// check whether we've already voted, if we have we can exit early
		voted, err := qcContractClient.Voted(ctx)
		if err != nil {
			log.Error().Err(err).Msg("could not check vote status")
			return retry.RetryableError(err)
		} else if voted {
			log.Info().Msg("already voted - exiting QC vote process...")
			// update our last successful client index for future calls
			voter.updateLastSuccessfulClient(clientIndex)
			return nil
		}

		// submit the vote - this call will block until the transaction has
		// either succeeded or we are able to retry
		log.Info().Msg("submitting vote...")
		err = qcContractClient.SubmitVote(ctx, vote)
		if err != nil {
			log.Error().Err(err).Msg("could not submit vote - retrying...")
			return retry.RetryableError(err)
		}

		log.Info().Msg("successfully submitted vote - exiting QC vote process...")

		// update our last successful client index for future calls
		voter.updateLastSuccessfulClient(clientIndex)
		return nil
	})

	return err
}

// updateContractClient will return the last successful client index by default for all initial operations or else
// it will return the appropriate client index with respect to last successful and number of client.
func (voter *RootQCVoter) updateContractClient(clientIndex int) (int, module.QCContractClient) {
	voter.mu.Lock()
	defer voter.mu.Unlock()
	if clientIndex == voter.lastSuccessfulClientIndex {
		if clientIndex == len(voter.qcContractClients)-1 {
			clientIndex = 0
		} else {
			clientIndex++
		}
	} else {
		clientIndex = voter.lastSuccessfulClientIndex
	}

	return clientIndex, voter.qcContractClients[clientIndex]
}

// getInitialContractClient will return the last successful contract client or the initial
func (voter *RootQCVoter) getInitialContractClient() (int, module.QCContractClient) {
	voter.mu.Lock()
	defer voter.mu.Unlock()
	return voter.lastSuccessfulClientIndex, voter.qcContractClients[voter.lastSuccessfulClientIndex]
}

// updateLastSuccessfulClient set lastSuccessfulClientIndex in concurrency safe way
func (voter *RootQCVoter) updateLastSuccessfulClient(clientIndex int) {
	voter.mu.Lock()
	defer voter.mu.Unlock()

	voter.lastSuccessfulClientIndex = clientIndex
}<|MERGE_RESOLUTION|>--- conflicted
+++ resolved
@@ -25,19 +25,14 @@
 	// requests - increases exponentially for subsequent retries
 	retryDuration = time.Second
 
-<<<<<<< HEAD
-	// percentage of jitter to add to QC contract requests
-	retryJitter = 10
-
 	// update qc contract client after 2 consecutive failures
 	retryMaxConsecutiveFailures = 2
-=======
+  
 	// retryDurationMax is the maximum duration to wait between two consecutive requests
 	retryDurationMax = 10 * time.Minute
 
 	// retryJitterPercent is the percentage jitter to introduce to each retry interval
 	retryJitterPercent = 25 // 25%
->>>>>>> 8deea5a4
 )
 
 // RootQCVoter is responsible for generating and submitting votes for the
@@ -119,26 +114,14 @@
 		log.Fatal().Err(err).Msg("create retry mechanism")
 	}
 	maxedRetry := retry.WithCappedDuration(retryDurationMax, expRetry)
-	backoff := retry.WithJitterPercent(retryJitterPercent, maxedRetry)
+	withJitter := retry.WithJitterPercent(retryJitterPercent, maxedRetry)
 
-<<<<<<< HEAD
 	clientIndex, qcContractClient := voter.getInitialContractClient()
 	onMaxConsecutiveRetries := func(totalAttempts int) {
 		voter.updateContractClient(clientIndex)
 		log.Warn().Msgf("retrying on attempt (%d) with fallback access node at index (%d)", totalAttempts, clientIndex)
 	}
-	afterConsecutiveRetries := retrymiddleware.AfterConsecutiveFailures(retryMaxConsecutiveFailures, retry.WithJitterPercent(retryJitter, expRetry), onMaxConsecutiveRetries)
-=======
-	attempts := 0
-	err = retry.Do(ctx, backoff, func(ctx context.Context) error {
-		attempts++
-
-		// retry with next fallback client after 2 failed attempts
-		if attempts%2 == 0 {
-			voter.updateActiveQcContractClient()
-			log.Warn().Msgf("retrying on attempt (%d) with fallback access node at index (%d)", attempts, voter.activeQCContractClient)
-		}
->>>>>>> 8deea5a4
+	afterConsecutiveRetries := retrymiddleware.AfterConsecutiveFailures(retryMaxConsecutiveFailures, withJitter, onMaxConsecutiveRetries)
 
 	err = retry.Do(ctx, afterConsecutiveRetries, func(ctx context.Context) error {
 		// check that we're still in the setup phase, if we're not we can't
