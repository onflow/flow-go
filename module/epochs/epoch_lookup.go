package epochs

import (
	"fmt"
	"sync"

	"github.com/onflow/flow-go/consensus/hotstuff/model"
	"github.com/onflow/flow-go/model/flow"
	"github.com/onflow/flow-go/module"
	"github.com/onflow/flow-go/module/component"
	"github.com/onflow/flow-go/module/irrecoverable"
	"github.com/onflow/flow-go/state/protocol"
	"github.com/onflow/flow-go/state/protocol/events"
)

// epochRange captures the counter and view range of an epoch (inclusive on both ends)
type epochRange struct {
	counter   uint64
	firstView uint64
	finalView uint64
}

// exists returns true when the epochRange is initialized (anything besides the zero value for the struct).
// It is useful for checking existence while iterating the epochRangeCache.
func (er epochRange) exists() bool {
	return er != epochRange{}
}

// epochRangeCache stores at most the 3 latest epoch ranges.
// Ranges are ordered by counter (ascending) and right-aligned.
// For example, if we only have one epoch cached, `epochRangeCache[0]` and `epochRangeCache[1]` are `nil`.
// Not safe for concurrent use.
type epochRangeCache [3]epochRange

// latest returns the latest cached epoch range, or nil if no epochs are cached.
func (cache *epochRangeCache) latest() epochRange {
	return cache[2]
}

// extendLatestEpoch updates the final view of the latest epoch with the final view of the epoch extension.
// No errors are expected during normal operation.
func (cache *epochRangeCache) extendLatestEpoch(epochCounter uint64, extension flow.EpochExtension) error {
	// sanity check: latest epoch should already be cached.
	if !cache[2].exists() {
		return fmt.Errorf("sanity check failed: latest epoch does not exist")
	}

	// sanity check: extensionFinalView should be greater than final view of latest epoch
	if cache[2].finalView > extension.FinalView {
		return fmt.Errorf("sanity check failed: latest epoch final view %d greater than extension final view %d", cache[2].finalView, extension.FinalView)
	}
<<<<<<< HEAD

	// sanity check: epoch extension should have the same epoch counter as the latest epoch
	if cache[2].counter != epochCounter {
		return fmt.Errorf("sanity check failed: latest epoch counter %d does not match extension epoch counter %d", cache[2].counter, epochCounter)
	}

	cache[2].finalView = extension.FinalView
=======
	// duplicate events are no-ops
	if cache[2].finalView == extensionFinalView {
		return nil
	}	
	
	cache[2].finalView = extensionFinalView
>>>>>>> cfad6653
	return nil
}

// combinedRange returns the endpoints of the combined view range of all cached
// epochs. In particular, we return the lowest firstView and the greatest finalView.
// At least one epoch must already be cached, otherwise this function will panic.
func (cache *epochRangeCache) combinedRange() (firstView uint64, finalView uint64) {

	// low end of the range is the first view of the first cached epoch
	for _, epoch := range cache {
		if epoch.exists() {
			firstView = epoch.firstView
			break
		}
	}
	// high end of the range is the final view of the latest cached epoch
	finalView = cache.latest().finalView
	return
}

// add inserts an epoch range to the cache.
// Validates that epoch counters and view ranges are sequential.
// Adding the same epoch multiple times is a no-op.
// Guarantees ordering and alignment properties of epochRangeCache are preserved.
// No errors are expected during normal operation.
func (cache *epochRangeCache) add(epoch epochRange) error {

	// sanity check: ensure the epoch we are adding is considered a non-zero value
	// this helps ensure internal consistency in this component, but if we ever trip this check, something is seriously wrong elsewhere
	if !epoch.exists() {
		return fmt.Errorf("sanity check failed: caller attempted to cache invalid zero epoch")
	}

	latestCachedEpoch := cache.latest()
	// initial case - no epoch ranges are stored yet
	if !latestCachedEpoch.exists() {
		cache[2] = epoch
		return nil
	}

	// adding the same epoch multiple times is a no-op
	if latestCachedEpoch == epoch {
		return nil
	}

	// sanity check: ensure counters/views are sequential
	if epoch.counter != latestCachedEpoch.counter+1 {
		return fmt.Errorf("non-sequential epoch counters: adding epoch %d when latest cached epoch is %d", epoch.counter, latestCachedEpoch.counter)
	}
	if epoch.firstView != latestCachedEpoch.finalView+1 {
		return fmt.Errorf("non-sequential epoch view ranges: adding range [%d,%d] when latest cached range is [%d,%d]",
			epoch.firstView, epoch.finalView, latestCachedEpoch.firstView, latestCachedEpoch.finalView)
	}

	// typical case - displacing existing epoch ranges
	// insert new epoch range, shifting existing epochs left
	cache[0] = cache[1] // ejects oldest epoch
	cache[1] = cache[2]
	cache[2] = epoch

	return nil
}

// EpochLookup implements the EpochLookup interface using protocol state to match views to epochs.
// CAUTION: EpochLookup should only be used for querying the previous, current, or next epoch.
type EpochLookup struct {
	state  protocol.State
	mu     sync.RWMutex
	epochs epochRangeCache
	// epochEvents queues functors for processing epoch-related protocol events.
	// Events will be processed in the order they are received (fifo).
	epochEvents chan func() error
	events.Noop // implements protocol.Consumer
	component.Component
}

var _ protocol.Consumer = (*EpochLookup)(nil)
var _ module.EpochLookup = (*EpochLookup)(nil)

// NewEpochLookup instantiates a new EpochLookup
func NewEpochLookup(state protocol.State) (*EpochLookup, error) {
	lookup := &EpochLookup{
		state:       state,
		epochEvents: make(chan func() error, 20),
	}

	lookup.Component = component.NewComponentManagerBuilder().
		AddWorker(lookup.handleProtocolEvents).
		Build()

	final := state.Final()

	// we cache the previous epoch, if one exists
	exists, err := protocol.PreviousEpochExists(final)
	if err != nil {
		return nil, fmt.Errorf("could not check previous epoch exists: %w", err)
	}
	if exists {
		err := lookup.cacheEpoch(final.Epochs().Previous())
		if err != nil {
			return nil, fmt.Errorf("could not prepare previous epoch: %w", err)
		}
	}

	// we always cache the current epoch
	err = lookup.cacheEpoch(final.Epochs().Current())
	if err != nil {
		return nil, fmt.Errorf("could not prepare current epoch: %w", err)
	}

	// we cache the next epoch, if it is committed
	phase, err := final.EpochPhase()
	if err != nil {
		return nil, fmt.Errorf("could not check epoch phase: %w", err)
	}
	if phase == flow.EpochPhaseCommitted {
		err := lookup.cacheEpoch(final.Epochs().Next())
		if err != nil {
			return nil, fmt.Errorf("could not prepare previous epoch: %w", err)
		}
	}

	return lookup, nil
}

// cacheEpoch caches the given epoch's view range. Must only be called with committed epochs.
// No errors are expected during normal operation.
func (lookup *EpochLookup) cacheEpoch(epoch protocol.Epoch) error {
	counter, err := epoch.Counter()
	if err != nil {
		return err
	}
	firstView, err := epoch.FirstView()
	if err != nil {
		return err
	}
	finalView, err := epoch.FinalView()
	if err != nil {
		return err
	}

	cachedEpoch := epochRange{
		counter:   counter,
		firstView: firstView,
		finalView: finalView,
	}

	lookup.mu.Lock()
	err = lookup.epochs.add(cachedEpoch)
	lookup.mu.Unlock()
	if err != nil {
		return fmt.Errorf("could not add epoch %d: %w", counter, err)
	}
	return nil
}

// EpochForView returns the counter of the epoch that the input view belongs to.
// Note: The EpochLookup component processes EpochExtended notifications which will
// extend the view range for the latest epoch.
//
// Returns model.ErrViewForUnknownEpoch if the input does not fall within the range of a known epoch.
func (lookup *EpochLookup) EpochForView(view uint64) (uint64, error) {
	lookup.mu.RLock()
	defer lookup.mu.RUnlock()
	firstView, finalView := lookup.epochs.combinedRange()

	// LEGEND:
	// *      -> view argument
	// [----| -> epoch view range

	// view is before any known epochs
	// ---*---[----|----|----]-------
	if view < firstView {
		return 0, model.ErrViewForUnknownEpoch
	}
	// view is after any known epochs
	// -------[----|----|----]---*---
	if view > finalView {
		// otherwise, we are waiting for the epoch including this view to be committed
		return 0, model.ErrViewForUnknownEpoch
	}

	// view is within a known epoch
	for _, epoch := range lookup.epochs {
		if !epoch.exists() {
			continue
		}
		if epoch.firstView <= view && view <= epoch.finalView {
			return epoch.counter, nil
		}
	}

	// reaching this point indicates a corrupted state or internal bug
	return 0, fmt.Errorf("sanity check failed: cached epochs (%v) does not contain input view %d", lookup.epochs, view)
}

// handleProtocolEvents processes queued Epoch events `EpochCommittedPhaseStarted`
// and `EpochExtended`. This function permanently utilizes a worker
// routine until the `Component` terminates.
// When we observe a new epoch being committed, we compute
// the leader selection and cache static info for the epoch.
func (lookup *EpochLookup) handleProtocolEvents(ctx irrecoverable.SignalerContext, ready component.ReadyFunc) {
	ready()

	for {
		select {
		case <-ctx.Done():
			return
		case processEvtFn := <-lookup.epochEvents:
			err := processEvtFn()
			if err != nil {
				ctx.Throw(err)
			}
		}
	}
}

// EpochExtended listens to `EpochExtended` protocol notifications. The notification is queued
// for async processing by the worker. We must process _all_ `EpochExtended` notifications.
func (lookup *EpochLookup) EpochExtended(epochCounter uint64, _ *flow.Header, extension flow.EpochExtension) {
	lookup.epochEvents <- func() error {
		return lookup.processEpochExtended(epochCounter, extension)
	}
}

// EpochCommittedPhaseStarted ingests the respective protocol notifications. The notification is
// queued for async processing by the worker. We must process _all_ `EpochCommittedPhaseStarted` notifications.
func (lookup *EpochLookup) EpochCommittedPhaseStarted(_ uint64, first *flow.Header) {
	lookup.epochEvents <- func() error {
		return lookup.processEpochCommittedPhaseStarted(first)
	}
}

// processEpochExtended processes the EpochExtended notification, which the Protocol
// State emits when we finalize the first block whose Protocol State further extends the current
// epoch. The next epoch should not be committed so far, because epoch extension are only added
// when there is no subsequent epoch that we could transition into but the current epoch is nearing
// its end. Specifically, we update the final view of the latest epoch range with the final view of the
// current epoch, which will now be updated because the epoch has extensions.
func (lookup *EpochLookup) processEpochExtended(epochCounter uint64, extension flow.EpochExtension) error {
	err := lookup.epochs.extendLatestEpoch(epochCounter, extension)
	if err != nil {
		return err
	}

	return nil
}

// processEpochCommittedPhaseStarted processes the EpochCommittedPhaseStarted notification, which
// the consensus component emits when we finalize the first block of the Epoch Committed phase.
// Specifically, we cache the next epoch in the EpochLookup.
// No errors are expected during normal operation.
func (lookup *EpochLookup) processEpochCommittedPhaseStarted(first *flow.Header) error {
	epoch := lookup.state.AtBlockID(first.ID()).Epochs().Next()
	err := lookup.cacheEpoch(epoch)
	if err != nil {
		return fmt.Errorf("failed to cache next epoch: %w", err)
	}

	return nil
}<|MERGE_RESOLUTION|>--- conflicted
+++ resolved
@@ -49,22 +49,18 @@
 	if cache[2].finalView > extension.FinalView {
 		return fmt.Errorf("sanity check failed: latest epoch final view %d greater than extension final view %d", cache[2].finalView, extension.FinalView)
 	}
-<<<<<<< HEAD
 
 	// sanity check: epoch extension should have the same epoch counter as the latest epoch
 	if cache[2].counter != epochCounter {
 		return fmt.Errorf("sanity check failed: latest epoch counter %d does not match extension epoch counter %d", cache[2].counter, epochCounter)
 	}
 
+	// duplicate events are no-ops
+	if cache[2].finalView == extension.FinalView {
+		return nil
+	}
+
 	cache[2].finalView = extension.FinalView
-=======
-	// duplicate events are no-ops
-	if cache[2].finalView == extensionFinalView {
-		return nil
-	}	
-	
-	cache[2].finalView = extensionFinalView
->>>>>>> cfad6653
 	return nil
 }
 
