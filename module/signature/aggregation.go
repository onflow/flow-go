--- conflicted
+++ resolved
@@ -261,15 +261,11 @@
 	// since the caller should not be aware of the internal non thread-safe algorithm.
 }
 
-<<<<<<< HEAD
-// NewPublicKeyAggregator creates an index-based key aggregator, for the given list of authorized signers
-=======
 // NewPublicKeyAggregator creates an index-based key aggregator, for the given list of authorized signers.
 //
 // The constructor errors if:
 //  - the input keys are empty.
 //  - any input public key algorithm is not BLS.
->>>>>>> 0580692f
 func NewPublicKeyAggregator(publicKeys []crypto.PublicKey) (*PublicKeyAggregator, error) {
 	// check for empty list
 	if len(publicKeys) == 0 {
