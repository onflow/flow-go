package signature

import (
	"errors"
	"fmt"
)

var (
	ErrInvalidFormat      = errors.New("invalid signature format")
	ErrInsufficientShares = errors.New("insufficient threshold signature shares")
<<<<<<< HEAD
)

// ErrInvalidInputs is returned when an API receives invalid inputs.
type ErrInvalidInputs struct {
	message string
}

// newErrInvalidInputs constructs a new ErrInvalidInputs
func newErrInvalidInputs(msg string, args ...interface{}) error {
	return &ErrInvalidInputs{message: fmt.Sprintf(msg, args...)}
}

func (e ErrInvalidInputs) Error() string {
	return e.message
}

// ErrDuplicatedSigner is returned when an API detects a duplicate signer when it shouldn't
type ErrDuplicatedSigner struct {
	message string
}

// newErrDuplicatedSigner constructs a new ErrDuplicatedSigner
func newErrDuplicatedSigner(msg string, args ...interface{}) error {
	return &ErrDuplicatedSigner{message: fmt.Sprintf(msg, args...)}
}

func (e ErrDuplicatedSigner) Error() string {
	return e.message
}
=======
	ErrDuplicatedSigner   = errors.New("duplicated signer")
)
>>>>>>> 96be2b5d
<|MERGE_RESOLUTION|>--- conflicted
+++ resolved
@@ -8,22 +8,7 @@
 var (
 	ErrInvalidFormat      = errors.New("invalid signature format")
 	ErrInsufficientShares = errors.New("insufficient threshold signature shares")
-<<<<<<< HEAD
 )
-
-// ErrInvalidInputs is returned when an API receives invalid inputs.
-type ErrInvalidInputs struct {
-	message string
-}
-
-// newErrInvalidInputs constructs a new ErrInvalidInputs
-func newErrInvalidInputs(msg string, args ...interface{}) error {
-	return &ErrInvalidInputs{message: fmt.Sprintf(msg, args...)}
-}
-
-func (e ErrInvalidInputs) Error() string {
-	return e.message
-}
 
 // ErrDuplicatedSigner is returned when an API detects a duplicate signer when it shouldn't
 type ErrDuplicatedSigner struct {
@@ -37,8 +22,4 @@
 
 func (e ErrDuplicatedSigner) Error() string {
 	return e.message
-}
-=======
-	ErrDuplicatedSigner   = errors.New("duplicated signer")
-)
->>>>>>> 96be2b5d
+}