package indexer

import (
	"context"
	"fmt"
	"os"
	"testing"

	"github.com/jordanschalm/lockctx"
	"github.com/rs/zerolog"
	"github.com/stretchr/testify/assert"
	"github.com/stretchr/testify/mock"
	mocks "github.com/stretchr/testify/mock"
	"github.com/stretchr/testify/require"

	collectionsmock "github.com/onflow/flow-go/engine/access/ingestion/collections/mock"
	rpcconvert "github.com/onflow/flow-go/engine/common/rpc/convert"
	"github.com/onflow/flow-go/fvm/storage/derived"
	"github.com/onflow/flow-go/fvm/systemcontracts"
	"github.com/onflow/flow-go/ledger"
	"github.com/onflow/flow-go/model/flow"
	"github.com/onflow/flow-go/module"
	"github.com/onflow/flow-go/module/executiondatasync/execution_data"
	"github.com/onflow/flow-go/module/executiondatasync/testutil"
	"github.com/onflow/flow-go/module/mempool/stdmap"
	"github.com/onflow/flow-go/module/metrics"
	synctest "github.com/onflow/flow-go/module/state_synchronization/requester/unittest"
	"github.com/onflow/flow-go/storage"
	storagemock "github.com/onflow/flow-go/storage/mock"
	"github.com/onflow/flow-go/storage/operation/pebbleimpl"
	pebbleStorage "github.com/onflow/flow-go/storage/pebble"
	"github.com/onflow/flow-go/utils/unittest"
	"github.com/onflow/flow-go/utils/unittest/fixtures"
)

type indexCoreTest struct {
	t                     *testing.T
	g                     *fixtures.GeneratorSuite
	indexer               *IndexerCore
	registers             *storagemock.RegisterIndex
	events                *storagemock.Events
	collections           *storagemock.Collections
	transactions          *storagemock.Transactions
	results               *storagemock.LightTransactionResults
	headers               *storagemock.Headers
	scheduledTransactions *storagemock.ScheduledTransactions
	collectionIndexer     *collectionsmock.CollectionIndexer
	ctx                   context.Context
	blocks                []*flow.Block
	data                  *execution_data.BlockExecutionDataEntity
	lastHeightStore       func(t *testing.T) uint64
	firstHeightStore      func(t *testing.T) uint64
	registersStore        func(t *testing.T, entries flow.RegisterEntries, height uint64) error
	eventsStore           func(t *testing.T, ID flow.Identifier, events []flow.EventsList) error
	registersGet          func(t *testing.T, IDs flow.RegisterID, height uint64) (flow.RegisterValue, error)
}

func newIndexCoreTest(
	t *testing.T,
	g *fixtures.GeneratorSuite,
	blocks []*flow.Block,
	exeData *execution_data.BlockExecutionDataEntity,
) *indexCoreTest {
	return &indexCoreTest{
		t:                     t,
		g:                     g,
		registers:             storagemock.NewRegisterIndex(t),
		events:                storagemock.NewEvents(t),
		results:               storagemock.NewLightTransactionResults(t),
		collections:           storagemock.NewCollections(t),
		transactions:          storagemock.NewTransactions(t),
		scheduledTransactions: storagemock.NewScheduledTransactions(t),
		collectionIndexer:     collectionsmock.NewCollectionIndexer(t),
		blocks:                blocks,
		ctx:                   context.Background(),
		data:                  exeData,
		headers:               newBlockHeadersStorage(blocks).(*storagemock.Headers), // convert it back to mock type for tests,
	}
}

func (i *indexCoreTest) useDefaultBlockByHeight() *indexCoreTest {
	i.headers.
		On("BlockIDByHeight", mocks.AnythingOfType("uint64")).
		Return(func(height uint64) (flow.Identifier, error) {
			for _, b := range i.blocks {
				if b.Height == height {
					return b.ID(), nil
				}
			}
			return flow.ZeroID, fmt.Errorf("not found")
		})

	i.headers.
		On("ByHeight", mocks.AnythingOfType("uint64")).
		Return(func(height uint64) (*flow.Header, error) {
			for _, b := range i.blocks {
				if b.Height == height {
					return b.ToHeader(), nil
				}
			}
			return nil, fmt.Errorf("not found")
		})

	return i
}

func (i *indexCoreTest) setLastHeight(f func(t *testing.T) uint64) *indexCoreTest {
	i.registers.
		On("LatestHeight").
		Return(func() uint64 {
			return f(i.t)
		})
	return i
}

func (i *indexCoreTest) useDefaultHeights() *indexCoreTest {
	i.registers.
		On("FirstHeight").
		Return(func() uint64 {
			return i.blocks[0].Height
		})
	i.registers.
		On("LatestHeight").
		Return(func() uint64 {
			return i.blocks[len(i.blocks)-1].Height
		})
	return i
}

<<<<<<< HEAD
func (i *indexCoreTest) setStoreRegisters(f func(t *testing.T, entries flow.RegisterEntries, height uint64) error) *indexCoreTest {
	i.registers.
		On("Store", mock.AnythingOfType("flow.RegisterEntries"), mock.AnythingOfType("uint64")).
		Return(func(entries flow.RegisterEntries, height uint64) error {
			return f(i.t, entries, height)
		}).Once()
	return i
}

func (i *indexCoreTest) setStoreEvents(f func(*testing.T, flow.Identifier, []flow.EventsList) error) *indexCoreTest {
	i.events.
		On("BatchStore", mock.AnythingOfType("*lockctx.context"), mock.AnythingOfType("flow.Identifier"), mock.AnythingOfType("[]flow.EventsList"), mock.Anything).
		Return(func(lctx lockctx.Proof, blockID flow.Identifier, events []flow.EventsList, batch storage.ReaderBatchWriter) error {
			require.NotNil(i.t, batch)
			return f(i.t, blockID, events)
		})
	return i
}

func (i *indexCoreTest) setStoreTransactionResults(f func(*testing.T, flow.Identifier, []flow.LightTransactionResult) error) *indexCoreTest {
	i.results.
		On("BatchStore", mock.Anything, mock.Anything, mock.AnythingOfType("flow.Identifier"), mock.AnythingOfType("[]flow.LightTransactionResult")).
		Return(func(lctx lockctx.Proof, batch storage.ReaderBatchWriter, blockID flow.Identifier, results []flow.LightTransactionResult) error {
			require.True(i.t, lctx.HoldsLock(storage.LockInsertLightTransactionResult))
			require.NotNil(i.t, batch)
			return f(i.t, blockID, results)
		})
	return i
}

=======
>>>>>>> 2f004eff
func (i *indexCoreTest) setGetRegisters(f func(t *testing.T, ID flow.RegisterID, height uint64) (flow.RegisterValue, error)) *indexCoreTest {
	i.registers.
		On("Get", mock.AnythingOfType("flow.RegisterID"), mock.AnythingOfType("uint64")).
		Return(func(IDs flow.RegisterID, height uint64) (flow.RegisterValue, error) {
			return f(i.t, IDs, height)
		})
	return i
}

func (i *indexCoreTest) useDefaultEvents() *indexCoreTest {
	i.events.
		On("BatchStore", mock.AnythingOfType("*lockctx.context"), mock.AnythingOfType("flow.Identifier"), mock.AnythingOfType("[]flow.EventsList"), mock.Anything).
		Return(nil)
	return i
}

func (i *indexCoreTest) useDefaultTransactionResults() *indexCoreTest {
	i.results.
		On("BatchStore", mock.Anything, mock.Anything, mock.AnythingOfType("flow.Identifier"), mock.AnythingOfType("[]flow.LightTransactionResult")).
		Return(func(lctx lockctx.Proof, batch storage.ReaderBatchWriter, _ flow.Identifier, _ []flow.LightTransactionResult) error {
			require.True(i.t, lctx.HoldsLock(storage.LockInsertLightTransactionResult))
			require.NotNil(i.t, batch)
			return nil
		})
	return i
}

func (i *indexCoreTest) initIndexer() *indexCoreTest {
	lockManager := storage.NewTestingLockManager()
	pdb, dbDir := unittest.TempPebbleDB(i.t)
	db := pebbleimpl.ToDB(pdb)
	i.t.Cleanup(func() {
		require.NoError(i.t, db.Close())
		require.NoError(i.t, os.RemoveAll(dbDir))
	})

	i.useDefaultHeights()

	collectionsToMarkFinalized := stdmap.NewTimes(100)
	collectionsToMarkExecuted := stdmap.NewTimes(100)
	blocksToMarkExecuted := stdmap.NewTimes(100)
	blockTransactions := stdmap.NewIdentifierMap(100)

	log := unittest.Logger()
	blocks := storagemock.NewBlocks(i.t)

	collectionExecutedMetric, err := NewCollectionExecutedMetricImpl(
		log,
		metrics.NewNoopCollector(),
		collectionsToMarkFinalized,
		collectionsToMarkExecuted,
		blocksToMarkExecuted,
		i.collections,
		blocks,
		blockTransactions,
	)
	require.NoError(i.t, err)

	derivedChainData, err := derived.NewDerivedChainData(derived.DefaultDerivedDataCacheSize)
	require.NoError(i.t, err)

	i.indexer = New(
		log,
		metrics.NewNoopCollector(),
		db,
		i.registers,
		i.headers,
		i.events,
		i.collections,
		i.transactions,
		i.results,
		i.scheduledTransactions,
		i.g.ChainID(),
		derivedChainData,
		i.collectionIndexer,
		collectionExecutedMetric,
		lockManager,
	)
	return i
}

func (i *indexCoreTest) runIndexBlockData() error {
	i.initIndexer()
	return i.indexer.IndexBlockData(i.data)
}

func (i *indexCoreTest) runGetRegister(ID flow.RegisterID, height uint64) (flow.RegisterValue, error) {
	i.initIndexer()
	return i.indexer.RegisterValue(ID, height)
}

func TestExecutionState_IndexBlockData(t *testing.T) {
	g := fixtures.NewGeneratorSuite()
	blocks := g.Blocks().List(4)

	tf := testutil.CompleteFixture(t, g, blocks[len(blocks)-1])
	blockID := tf.Block.ID()

	blocks = append(blocks, tf.Block)

	t.Run("Index AllTheThings", func(t *testing.T) {
		test := newIndexCoreTest(t, g, blocks, tf.ExecutionDataEntity()).initIndexer()

		test.events.On("BatchStore", mock.Anything, blockID, []flow.EventsList{tf.ExpectedEvents}, mock.Anything).
			Return(func(lctx lockctx.Proof, blockID flow.Identifier, events []flow.EventsList, batch storage.ReaderBatchWriter) error {
				require.True(t, lctx.HoldsLock(storage.LockInsertEvent))
				require.NotNil(t, batch)
				return nil
			})
		test.results.On("BatchStore", mock.Anything, mock.Anything, blockID, tf.ExpectedResults).
			Return(func(lctx lockctx.Proof, batch storage.ReaderBatchWriter, blockID flow.Identifier, results []flow.LightTransactionResult) error {
				require.True(t, lctx.HoldsLock(storage.LockInsertLightTransactionResult))
				require.NotNil(t, batch)
				return nil
			})
		test.registers.
			On("Store", mock.Anything, tf.Block.Height).
			Run(func(args mock.Arguments) {
				// registers collected with a map, so will be in random order
				entries := args[0].(flow.RegisterEntries)
				assert.ElementsMatch(t, tf.ExpectedRegisterEntries, entries)
			}).
			Return(nil)
		test.collectionIndexer.On("IndexCollections", tf.ExpectedCollections).Return(nil).Once()
		for txID, scheduledTxID := range tf.ExpectedScheduledTransactions {
			test.scheduledTransactions.On("BatchIndex", mock.Anything, blockID, txID, scheduledTxID, mock.Anything).
				Return(func(lctx lockctx.Proof, blockID flow.Identifier, txID flow.Identifier, scheduledTxID uint64, batch storage.ReaderBatchWriter) error {
					require.True(t, lctx.HoldsLock(storage.LockIndexScheduledTransaction))
					require.NotNil(t, batch)
					return nil
				})
		}

		err := test.indexer.IndexBlockData(tf.ExecutionDataEntity())

		assert.NoError(t, err)
	})

	// this test makes sure we get correct error when we try to index block that is not
	// within the range of indexed heights.
	t.Run("Invalid Heights", func(t *testing.T) {
		last := blocks[len(blocks)-1]
		ed := &execution_data.BlockExecutionData{
			BlockID: last.ID(),
		}
		execData := execution_data.NewBlockExecutionDataEntity(last.ID(), ed)
		latestHeight := blocks[len(blocks)-3].Height

		err := newIndexCoreTest(t, g, blocks, execData).
			// return a height one smaller than the latest block in storage
			setLastHeight(func(t *testing.T) uint64 {
				return latestHeight
			}).
			runIndexBlockData()

		assert.EqualError(t, err, fmt.Sprintf("must index block data with the next height %d, but got %d", latestHeight+1, last.Height))
	})

	// this test makes sure that if a block we try to index is not found in block storage
	// we get correct error.
	t.Run("Unknown block ID", func(t *testing.T) {
		unknownBlock := unittest.BlockFixture()
		ed := &execution_data.BlockExecutionData{
			BlockID: unknownBlock.ID(),
		}
		execData := execution_data.NewBlockExecutionDataEntity(unknownBlock.ID(), ed)

		err := newIndexCoreTest(t, g, blocks, execData).runIndexBlockData()

		assert.ErrorIs(t, err, storage.ErrNotFound)
	})

}

func TestExecutionState_RegisterValues(t *testing.T) {
	g := fixtures.NewGeneratorSuite()
	t.Run("Get value for single register", func(t *testing.T) {
		blocks := g.Blocks().List(5)
		height := blocks[1].Height
		id := flow.RegisterID{
			Owner: "1",
			Key:   "2",
		}
		val := flow.RegisterValue("0x1")

		values, err := newIndexCoreTest(t, g, blocks, nil).
			initIndexer().
			setGetRegisters(func(t *testing.T, ID flow.RegisterID, height uint64) (flow.RegisterValue, error) {
				return val, nil
			}).
			runGetRegister(id, height)

		assert.NoError(t, err)
		assert.Equal(t, values, val)
	})
}

func newBlockHeadersStorage(blocks []*flow.Block) storage.Headers {
	blocksByID := make(map[flow.Identifier]*flow.Block, 0)
	for _, b := range blocks {
		blocksByID[b.ID()] = b
	}

	return synctest.MockBlockHeaderStorage(synctest.WithByID(blocksByID))
}

func TestIndexerIntegration_StoreAndGet(t *testing.T) {
	lockManager := storage.NewTestingLockManager()
	regOwnerAddress := unittest.RandomAddressFixture()
	regOwner := string(regOwnerAddress.Bytes())
	regKey := "code"
	registerID := flow.NewRegisterID(regOwnerAddress, regKey)

	pdb, dbDir := unittest.TempPebbleDB(t)
	t.Cleanup(func() {
		require.NoError(t, os.RemoveAll(dbDir))
	})

	logger := zerolog.Nop()
	metrics := metrics.NewNoopCollector()

	derivedChainData, err := derived.NewDerivedChainData(derived.DefaultDerivedDataCacheSize)
	require.NoError(t, err)

	// this test makes sure index values for a single register are correctly updated and always last value is returned
	t.Run("Single Index Value Changes", func(t *testing.T) {
		pebbleStorage.RunWithRegistersStorageAtInitialHeights(t, 0, 0, func(registers *pebbleStorage.Registers) {
			index := New(
				logger,
				module.ExecutionStateIndexerMetrics(metrics),
				pebbleimpl.ToDB(pdb),
				registers,
				nil,
				nil,
				nil,
				nil,
				nil,
				nil,
				flow.Testnet,
				derivedChainData,
				collectionsmock.NewCollectionIndexer(t),
				nil,
				lockManager,
			)

			values := [][]byte{[]byte("1"), []byte("1"), []byte("2"), []byte("3"), []byte("4")}
			for i, val := range values {
				testDesc := fmt.Sprintf("test iteration number %d failed with test value %s", i, val)
				height := uint64(i + 1)
				err := storeRegisterWithValue(index, height, regOwner, regKey, val)
				require.NoError(t, err)

				results, err := index.RegisterValue(registerID, height)
				require.NoError(t, err, testDesc)
				assert.Equal(t, val, results)
			}
		})
	})

	// this test makes sure if a register is not found the value returned is nil and without an error in order for this to be
	// up to the specification script executor requires
	t.Run("Missing Register", func(t *testing.T) {
		pebbleStorage.RunWithRegistersStorageAtInitialHeights(t, 0, 0, func(registers *pebbleStorage.Registers) {
			index := New(
				logger,
				module.ExecutionStateIndexerMetrics(metrics),
				pebbleimpl.ToDB(pdb),
				registers,
				nil,
				nil,
				nil,
				nil,
				nil,
				nil,
				flow.Testnet,
				derivedChainData,
				collectionsmock.NewCollectionIndexer(t),
				nil,
				lockManager,
			)

			value, err := index.RegisterValue(registerID, 0)
			require.Nil(t, value)
			assert.NoError(t, err)
		})
	})

	// this test makes sure that even if indexed values for a single register are requested with higher height
	// the correct highest height indexed value is returned.
	// e.g. we index A{h(1) -> X}, A{h(2) -> Y}, when we request h(4) we get value Y
	t.Run("Single Index Value At Later Heights", func(t *testing.T) {
		pebbleStorage.RunWithRegistersStorageAtInitialHeights(t, 0, 0, func(registers *pebbleStorage.Registers) {
			index := New(
				logger,
				module.ExecutionStateIndexerMetrics(metrics),
				pebbleimpl.ToDB(pdb),
				registers,
				nil,
				nil,
				nil,
				nil,
				nil,
				nil,
				flow.Testnet,
				derivedChainData,
				collectionsmock.NewCollectionIndexer(t),
				nil,
				lockManager,
			)

			storeValues := [][]byte{[]byte("1"), []byte("2")}

			require.NoError(t, storeRegisterWithValue(index, 1, regOwner, regKey, storeValues[0]))

			require.NoError(t, index.indexRegisters(nil, 2))

			value, err := index.RegisterValue(registerID, uint64(2))
			require.NoError(t, err)
			assert.Equal(t, storeValues[0], value)

			require.NoError(t, index.indexRegisters(nil, 3))

			err = storeRegisterWithValue(index, 4, regOwner, regKey, storeValues[1])
			require.NoError(t, err)

			value, err = index.RegisterValue(registerID, uint64(4))
			require.NoError(t, err)
			assert.Equal(t, storeValues[1], value)

			value, err = index.RegisterValue(registerID, uint64(3))
			require.NoError(t, err)
			assert.Equal(t, storeValues[0], value)
		})
	})

	// this test makes sure we correctly handle weird payloads
	t.Run("Empty and Nil Payloads", func(t *testing.T) {
		pebbleStorage.RunWithRegistersStorageAtInitialHeights(t, 0, 0, func(registers *pebbleStorage.Registers) {
			index := New(
				logger,
				module.ExecutionStateIndexerMetrics(metrics),
				pebbleimpl.ToDB(pdb),
				registers,
				nil,
				nil,
				nil,
				nil,
				nil,
				nil,
				flow.Testnet,
				derivedChainData,
				collectionsmock.NewCollectionIndexer(t),
				nil,
				lockManager,
			)

			require.NoError(t, index.indexRegisters(map[ledger.Path]*ledger.Payload{}, 1))
			require.NoError(t, index.indexRegisters(map[ledger.Path]*ledger.Payload{}, 1))
			require.NoError(t, index.indexRegisters(nil, 2))
		})
	})
}

func TestCollectScheduledTransactions(t *testing.T) {
	g := fixtures.NewGeneratorSuite()
	blocks := g.Blocks().List(5)
	tf := testutil.CompleteFixture(t, g, blocks[len(blocks)-1])

	chainID := g.ChainID()
	fvmEnv := systemcontracts.SystemContractsForChain(chainID).AsTemplateEnv()

	systemChunk := tf.ExecutionData.ChunkExecutionDatas[len(tf.ExecutionData.ChunkExecutionDatas)-1]
	systemResults := systemChunk.TransactionResults
	pendingExecutionEvents := systemChunk.Events

	t.Run("happy path - with scheduled transactions", func(t *testing.T) {
		actual, err := collectScheduledTransactions(fvmEnv, chainID, systemResults, pendingExecutionEvents)
		require.NoError(t, err)
		require.Equal(t, tf.ExpectedScheduledTransactions, actual)
	})

	t.Run("happy path - no scheduled transactions", func(t *testing.T) {
		defaultSystemResults := append([]flow.LightTransactionResult{systemResults[0]}, systemResults[len(systemResults)-1])
		actual, err := collectScheduledTransactions(fvmEnv, chainID, defaultSystemResults, nil)
		require.NoError(t, err)
		require.Empty(t, actual)
	})

	t.Run("empty system chunk returns error", func(t *testing.T) {
		actual, err := collectScheduledTransactions(fvmEnv, chainID, []flow.LightTransactionResult{}, []flow.Event{})
		require.ErrorContains(t, err, "system chunk contained 0 transaction results")
		require.Nil(t, actual)
	})

	t.Run("error parsing system events", func(t *testing.T) {
		events, err := rpcconvert.CcfEventsToJsonEvents(pendingExecutionEvents)
		require.NoError(t, err)

		actual, err := collectScheduledTransactions(fvmEnv, chainID, systemResults, events)
		require.ErrorContains(t, err, "could not get callback details from event")
		require.Nil(t, actual)
	})

	t.Run("no scheduled transactions and incorrect number of results", func(t *testing.T) {
		actual, err := collectScheduledTransactions(fvmEnv, chainID, systemResults, []flow.Event{})
		require.ErrorContains(t, err, "system chunk contained 7 results, and 0 scheduled transactions")
		require.Nil(t, actual)
	})

	t.Run("incorrect number of results", func(t *testing.T) {
		invalidSystemResults := append(systemResults, g.LightTransactionResults().Fixture())
		actual, err := collectScheduledTransactions(fvmEnv, chainID, invalidSystemResults, pendingExecutionEvents)
		require.ErrorContains(t, err, "system chunk contained 8 results, but found 5 scheduled callbacks")
		require.Nil(t, actual)
	})

	t.Run("out of order system collection results", func(t *testing.T) {
		invalidSystemResults := make([]flow.LightTransactionResult, len(systemResults))
		copy(invalidSystemResults, systemResults)
		invalidSystemResults[0], invalidSystemResults[1] = invalidSystemResults[1], invalidSystemResults[0]
		actual, err := collectScheduledTransactions(fvmEnv, chainID, invalidSystemResults, pendingExecutionEvents)
		require.ErrorContains(t, err, "system chunk result at index 0 does not match expected.")
		require.Nil(t, actual)
	})
}

// helper to store register at height and increment index range
func storeRegisterWithValue(indexer *IndexerCore, height uint64, owner string, key string, value []byte) error {
	payload := LedgerPayloadFixture(owner, key, value)
	return indexer.indexRegisters(map[ledger.Path]*ledger.Payload{ledger.DummyPath: payload}, height)
}<|MERGE_RESOLUTION|>--- conflicted
+++ resolved
@@ -127,7 +127,6 @@
 	return i
 }
 
-<<<<<<< HEAD
 func (i *indexCoreTest) setStoreRegisters(f func(t *testing.T, entries flow.RegisterEntries, height uint64) error) *indexCoreTest {
 	i.registers.
 		On("Store", mock.AnythingOfType("flow.RegisterEntries"), mock.AnythingOfType("uint64")).
@@ -158,8 +157,6 @@
 	return i
 }
 
-=======
->>>>>>> 2f004eff
 func (i *indexCoreTest) setGetRegisters(f func(t *testing.T, ID flow.RegisterID, height uint64) (flow.RegisterValue, error)) *indexCoreTest {
 	i.registers.
 		On("Get", mock.AnythingOfType("flow.RegisterID"), mock.AnythingOfType("uint64")).
