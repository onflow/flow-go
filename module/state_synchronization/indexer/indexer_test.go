--- conflicted
+++ resolved
@@ -188,7 +188,6 @@
 
 	// we use 5th index as the latest indexed height, so we leave 5 more blocks to be indexed by the indexer in this test
 	lastIndexedIndex := 5
-<<<<<<< HEAD
 	test := newIndexerTest(t, g, blocks, lastIndexedIndex)
 
 	for _, block := range blocks[lastIndexedIndex+1:] {
@@ -213,41 +212,6 @@
 		test.indexTest.collectionIndexer.On("IndexCollections", ed.StandardCollections()).Return(nil).Once()
 		test.indexTest.registers.On("Store", flow.RegisterEntries{}, block.Height).Return(nil).Once()
 	}
-=======
-	test := newIndexerTest(t, blocks, lastIndexedIndex)
-
-	test.setBlockDataGet(func(ID flow.Identifier) (*execution_data.BlockExecutionDataEntity, bool) {
-		trie := TrieUpdateRandomLedgerPayloadsFixture(t)
-		collection := unittest.CollectionFixture(0)
-		ed := &execution_data.BlockExecutionData{
-			BlockID: ID,
-			ChunkExecutionDatas: []*execution_data.ChunkExecutionData{
-				{
-					Collection: &collection,
-					TrieUpdate: trie,
-				},
-			},
-		}
-
-		// create this to capture the closure of the creation of block execution data, so we can for each returned
-		// block execution data make sure the store of registers will match what the execution data returned and
-		// also that the height was correct
-		test.indexTest.setStoreRegisters(func(t *testing.T, entries flow.RegisterEntries, height uint64) error {
-			var blockHeight uint64
-			for _, b := range test.blocks {
-				if b.ID() == ID {
-					blockHeight = b.Height
-				}
-			}
-
-			assert.Equal(t, blockHeight, height)
-			trieRegistersPayloadComparer(t, trie.Payloads, entries)
-			return nil
-		})
-
-		return execution_data.NewBlockExecutionDataEntity(ID, ed), true
-	})
->>>>>>> 3cef577f
 
 	signalerCtx, cancel := irrecoverable.NewMockSignalerContextWithCancel(t, context.Background())
 	lastHeight := test.blocks[len(test.blocks)-1].Height
@@ -255,28 +219,8 @@
 }
 
 func TestIndexer_Failure(t *testing.T) {
-<<<<<<< HEAD
 	g := fixtures.NewGeneratorSuite()
 	blocks := g.Blocks().List(10)
-=======
-	// we use 5th index as the latest indexed height, so we leave 5 more blocks to be indexed by the indexer in this test
-	blocks := 10
-	lastIndexedIndex := 5
-	test := newIndexerTest(t, blocks, lastIndexedIndex)
-
-	test.setBlockDataGet(func(ID flow.Identifier) (*execution_data.BlockExecutionDataEntity, bool) {
-		trie := TrieUpdateRandomLedgerPayloadsFixture(t)
-		collection := unittest.CollectionFixture(0)
-		ed := &execution_data.BlockExecutionData{
-			BlockID: ID,
-			ChunkExecutionDatas: []*execution_data.ChunkExecutionData{
-				{
-					Collection: &collection,
-					TrieUpdate: trie,
-				},
-			},
-		}
->>>>>>> 3cef577f
 
 	systemCollections, err := systemcollection.NewVersioned(g.ChainID().Chain(), systemcollection.Default(g.ChainID()))
 	require.NoError(t, err)
