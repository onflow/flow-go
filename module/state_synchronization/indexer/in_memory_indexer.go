--- conflicted
+++ resolved
@@ -4,14 +4,12 @@
 	"fmt"
 	"time"
 
-	"github.com/jordanschalm/lockctx"
 	"github.com/rs/zerolog"
 
 	"github.com/onflow/flow-go/ledger"
 	"github.com/onflow/flow-go/ledger/common/convert"
 	"github.com/onflow/flow-go/model/flow"
 	"github.com/onflow/flow-go/module/executiondatasync/execution_data"
-	"github.com/onflow/flow-go/storage"
 	"github.com/onflow/flow-go/storage/store/inmemory/unsynchronized"
 	"github.com/onflow/flow-go/utils/logging"
 )
@@ -24,11 +22,11 @@
 	registers       *unsynchronized.Registers
 	events          *unsynchronized.Events
 	collections     *unsynchronized.Collections
+	transactions    *unsynchronized.Transactions
 	results         *unsynchronized.LightTransactionResults
 	txResultErrMsgs *unsynchronized.TransactionResultErrorMessages
 	executionResult *flow.ExecutionResult
 	header          *flow.Header
-	lockManager     storage.LockManager
 }
 
 // NewInMemoryIndexer creates a new indexer that uses in-memory storage implementations.
@@ -40,22 +38,22 @@
 	registers *unsynchronized.Registers,
 	events *unsynchronized.Events,
 	collections *unsynchronized.Collections,
+	transactions *unsynchronized.Transactions,
 	results *unsynchronized.LightTransactionResults,
 	txResultErrMsgs *unsynchronized.TransactionResultErrorMessages,
 	executionResult *flow.ExecutionResult,
 	header *flow.Header,
-	lockManager storage.LockManager,
 ) *InMemoryIndexer {
 	indexer := &InMemoryIndexer{
 		log:             log.With().Str("component", "in_memory_indexer").Logger(),
 		registers:       registers,
 		events:          events,
 		collections:     collections,
+		transactions:    transactions,
 		results:         results,
 		txResultErrMsgs: txResultErrMsgs,
 		executionResult: executionResult,
 		header:          header,
-		lockManager:     lockManager,
 	}
 
 	indexer.log.Info().
@@ -91,13 +89,6 @@
 	registers := make(map[ledger.Path]*ledger.Payload)
 	indexedCollections := 0
 
-	lctx := i.lockManager.NewContext()
-	err := lctx.AcquireLock(storage.LockInsertCollection)
-	if err != nil {
-		return fmt.Errorf("could not acquire lock for collection insert: %w", err)
-	}
-	defer lctx.Release()
-
 	// Process all chunk data in a single pass
 	for idx, chunk := range data.ChunkExecutionDatas {
 		// Collect events
@@ -108,7 +99,7 @@
 
 		// Process collections (except system chunk)
 		if idx < len(data.ChunkExecutionDatas)-1 {
-			if err := i.indexCollection(lctx, chunk.Collection); err != nil {
+			if err := i.indexCollection(chunk.Collection); err != nil {
 				return fmt.Errorf("could not handle collection: %w", err)
 			}
 			indexedCollections++
@@ -179,13 +170,6 @@
 
 // indexCollection processes a collection and its associated transactions.
 // No errors are expected during normal operation.
-<<<<<<< HEAD
-func (i *InMemoryIndexer) indexCollection(lctx lockctx.Proof, collection *flow.Collection) error {
-	// Store the light collection and index by transaction
-	_, err := i.collections.StoreAndIndexByTransaction(lctx, collection)
-	if err != nil {
-		return err
-=======
 func (i *InMemoryIndexer) indexCollection(collection *flow.Collection) error {
 	// Store the full collection
 	if err := i.collections.Store(collection); err != nil {
@@ -203,7 +187,6 @@
 		if err := i.transactions.Store(tx); err != nil {
 			return fmt.Errorf("could not store transaction (%s): %w", tx.ID().String(), err)
 		}
->>>>>>> 5fccb89d
 	}
 
 	return nil
