package indexer

import (
	"errors"
	"fmt"
	"time"

	"github.com/rs/zerolog"
	"golang.org/x/sync/errgroup"

	"github.com/onflow/flow-go/ledger"
	"github.com/onflow/flow-go/ledger/common/convert"
	"github.com/onflow/flow-go/model/flow"
	"github.com/onflow/flow-go/module"
	"github.com/onflow/flow-go/module/executiondatasync/execution_data"
	"github.com/onflow/flow-go/storage"
	bstorage "github.com/onflow/flow-go/storage/badger"
	"github.com/onflow/flow-go/utils/logging"
)

// IndexerCore indexes the execution state.
type IndexerCore struct {
	log     zerolog.Logger
	metrics module.ExecutionStateIndexerMetrics

	registers    storage.RegisterIndex
	headers      storage.Headers
	events       storage.Events
	collections  storage.Collections
	transactions storage.Transactions
	results      storage.LightTransactionResults
	batcher      bstorage.BatchBuilder

	collectionExecutedMetric module.CollectionExecutedMetric
}

// New execution state indexer used to ingest block execution data and index it by height.
// The passed RegisterIndex storage must be populated to include the first and last height otherwise the indexer
// won't be initialized to ensure we have bootstrapped the storage first.
func New(
	log zerolog.Logger,
	metrics module.ExecutionStateIndexerMetrics,
	batcher bstorage.BatchBuilder,
	registers storage.RegisterIndex,
	headers storage.Headers,
	events storage.Events,
	collections storage.Collections,
	transactions storage.Transactions,
	results storage.LightTransactionResults,
	collectionExecutedMetric module.CollectionExecutedMetric,
) (*IndexerCore, error) {
	log = log.With().Str("component", "execution_indexer").Logger()
	metrics.InitializeLatestHeight(registers.LatestHeight())

	log.Info().
		Uint64("first_height", registers.FirstHeight()).
		Uint64("latest_height", registers.LatestHeight()).
		Msg("indexer initialized")

	return &IndexerCore{
		log:                      log,
		metrics:                  metrics,
		batcher:                  batcher,
		registers:                registers,
		headers:                  headers,
		events:                   events,
		collections:              collections,
		transactions:             transactions,
		results:                  results,
		collectionExecutedMetric: collectionExecutedMetric,
	}, nil
}

// RegisterValue retrieves register values by the register IDs at the provided block height.
// Even if the register wasn't indexed at the provided height, returns the highest height the register was indexed at.
// If a register is not found it will return a nil value and not an error.
// Expected errors:
// - storage.ErrHeightNotIndexed if the given height was not indexed yet or lower than the first indexed height.
func (c *IndexerCore) RegisterValue(ID flow.RegisterID, height uint64) (flow.RegisterValue, error) {
	value, err := c.registers.Get(ID, height)
	if err != nil {
		// only return an error if the error doesn't match the not found error, since we have
		// to gracefully handle not found values and instead assign nil, that is because the script executor
		// expects that behaviour
		if errors.Is(err, storage.ErrNotFound) {
			return nil, nil
		}

		return nil, err
	}

	return value, nil
}

// IndexBlockData indexes all execution block data by height.
// This method shouldn't be used concurrently.
// Expected errors:
// - storage.ErrNotFound if the block for execution data was not found
func (c *IndexerCore) IndexBlockData(data *execution_data.BlockExecutionDataEntity) error {
	block, err := c.headers.ByBlockID(data.BlockID)
	if err != nil {
		return fmt.Errorf("could not get the block by ID %s: %w", data.BlockID, err)
	}

	lg := c.log.With().
		Hex("block_id", logging.ID(data.BlockID)).
		Uint64("height", block.Height).
		Logger()

	lg.Debug().Msgf("indexing new block")

	// the height we are indexing must be exactly one bigger or same as the latest height indexed from the storage
	latest := c.registers.LatestHeight()
	if block.Height != latest+1 && block.Height != latest {
		return fmt.Errorf("must index block data with the next height %d, but got %d", latest+1, block.Height)
	}

	// allow rerunning the indexer for same height since we are fetching height from register storage, but there are other storages
	// for indexing resources which might fail to update the values, so this enables rerunning and reindexing those resources
	if block.Height == latest {
		lg.Warn().Msg("reindexing block data")
		c.metrics.BlockReindexed()
	}

	start := time.Now()
	g := errgroup.Group{}

	var eventCount, resultCount, registerCount int
	g.Go(func() error {
		start := time.Now()

		events := make([]flow.Event, 0)
		results := make([]flow.LightTransactionResult, 0)
		for _, chunk := range data.ChunkExecutionDatas {
			events = append(events, chunk.Events...)
			results = append(results, chunk.TransactionResults...)
		}

		batch := bstorage.NewBatch(c.batcher)

		err := c.events.BatchStore(data.BlockID, []flow.EventsList{events}, batch)
		if err != nil {
			return fmt.Errorf("could not index events at height %d: %w", block.Height, err)
		}

		err = c.results.BatchStore(data.BlockID, results, batch)
		if err != nil {
			return fmt.Errorf("could not index transaction results at height %d: %w", block.Height, err)
		}

		batch.Flush()
		if err != nil {
			return fmt.Errorf("batch flush error: %w", err)
		}

		eventCount = len(events)
		resultCount = len(results)

		lg.Debug().
			Int("event_count", eventCount).
			Int("result_count", resultCount).
			Dur("duration_ms", time.Since(start)).
			Msg("indexed badger data")

		return nil
	})

	g.Go(func() error {
		start := time.Now()

		// index all collections except the system chunk
		// Note: the access ingestion engine also indexes collections, starting when the block is
		// finalized. This process can fall behind due to the node being offline, resource issues
		// or network congestion. This indexer ensures that collections are never farther behind
		// than the latest indexed block. Calling the collection handler with a collection that
		// has already been indexed is a noop.
		indexedCount := 0
		if len(data.ChunkExecutionDatas) > 0 {
			for _, chunk := range data.ChunkExecutionDatas[0 : len(data.ChunkExecutionDatas)-1] {
				err := HandleCollection(chunk.Collection, c.collections, c.transactions, c.log, c.collectionExecutedMetric)
				if err != nil {
					return fmt.Errorf("could not handle collection")
				}
				indexedCount++
			}
		}

		lg.Debug().
			Int("collection_count", indexedCount).
			Dur("duration_ms", time.Since(start)).
			Msg("indexed collections")

		return nil
	})

	g.Go(func() error {
		start := time.Now()

		// we are iterating all the registers and overwrite any existing register at the same path
		// this will make sure if we have multiple register changes only the last change will get persisted
		// if block has two chucks:
		// first chunk updates: { X: 1, Y: 2 }
		// second chunk updates: { X: 2 }
		// then we should persist only {X: 2: Y: 2}
		payloads := make(map[ledger.Path]*ledger.Payload)
		for _, chunk := range data.ChunkExecutionDatas {
			update := chunk.TrieUpdate
			if update != nil {
				// this should never happen but we check anyway
				if len(update.Paths) != len(update.Payloads) {
					return fmt.Errorf("update paths length is %d and payloads length is %d and they don't match", len(update.Paths), len(update.Payloads))
				}

				for i, path := range update.Paths {
					payloads[path] = update.Payloads[i]
				}
			}
		}

		err = c.indexRegisters(payloads, block.Height)
		if err != nil {
			return fmt.Errorf("could not index register payloads at height %d: %w", block.Height, err)
		}

		registerCount = len(payloads)

		lg.Debug().
			Int("register_count", registerCount).
			Dur("duration_ms", time.Since(start)).
			Msg("indexed registers")

		return nil
	})

	err = g.Wait()
	if err != nil {
		return fmt.Errorf("failed to index block data at height %d: %w", block.Height, err)
	}

	c.metrics.BlockIndexed(block.Height, time.Since(start), eventCount, registerCount, resultCount)
	lg.Debug().
		Dur("duration_ms", time.Since(start)).
		Msg("indexed block data")

	return nil
}

func (c *IndexerCore) indexRegisters(registers map[ledger.Path]*ledger.Payload, height uint64) error {
	regEntries := make(flow.RegisterEntries, 0, len(registers))

	for _, payload := range registers {
		k, err := payload.Key()
		if err != nil {
			return err
		}

		id, err := convert.LedgerKeyToRegisterID(k)
		if err != nil {
			return err
		}

		regEntries = append(regEntries, flow.RegisterEntry{
			Key:   id,
			Value: payload.Value(),
		})
	}

	return c.registers.Store(regEntries, height)
}

// HandleCollection handles the response of the a collection request made earlier when a block was received.
// No errors expected during normal operations.
func HandleCollection(
	collection *flow.Collection,
	collections storage.Collections,
	transactions storage.Transactions,
	logger zerolog.Logger,
	collectionExecutedMetric module.CollectionExecutedMetric,
) error {

	light := collection.Light()

<<<<<<< HEAD
	collectionExecutedMetric.TrackFinalized(light)
	collectionExecutedMetric.TrackExecuted(light)
=======
	collectionExecutedMetric.CollectionFinalized(light)
	collectionExecutedMetric.CollectionExecuted(light)
>>>>>>> 50761d4a

	// FIX: we can't index guarantees here, as we might have more than one block
	// with the same collection as long as it is not finalized

	// store the light collection (collection minus the transaction body - those are stored separately)
	// and add transaction ids as index
	err := collections.StoreLightAndIndexByTransaction(&light)
	if err != nil {
		// ignore collection if already seen
		if errors.Is(err, storage.ErrAlreadyExists) {
			logger.Debug().
				Hex("collection_id", logging.Entity(light)).
				Msg("collection is already seen")
			return nil
		}
		return err
	}

	// now store each of the transaction body
	for _, tx := range collection.Transactions {
		err := transactions.Store(tx)
		if err != nil {
			return fmt.Errorf("could not store transaction (%x): %w", tx.ID(), err)
		}
	}

	return nil
}<|MERGE_RESOLUTION|>--- conflicted
+++ resolved
@@ -280,13 +280,8 @@
 
 	light := collection.Light()
 
-<<<<<<< HEAD
-	collectionExecutedMetric.TrackFinalized(light)
-	collectionExecutedMetric.TrackExecuted(light)
-=======
 	collectionExecutedMetric.CollectionFinalized(light)
 	collectionExecutedMetric.CollectionExecuted(light)
->>>>>>> 50761d4a
 
 	// FIX: we can't index guarantees here, as we might have more than one block
 	// with the same collection as long as it is not finalized
