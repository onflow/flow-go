--- conflicted
+++ resolved
@@ -16,10 +16,6 @@
 	"github.com/onflow/flow-go/state/protocol"
 	"github.com/onflow/flow-go/state/protocol/blocktimer"
 	"github.com/onflow/flow-go/storage"
-<<<<<<< HEAD
-	"github.com/onflow/flow-go/storage/operation"
-=======
->>>>>>> 10c4472d
 )
 
 // Builder is the builder for consensus block payloads. Upon providing a payload
@@ -27,10 +23,6 @@
 type Builder struct {
 	metrics              module.MempoolMetrics
 	tracer               module.Tracer
-<<<<<<< HEAD
-	db                   storage.DB
-=======
->>>>>>> 10c4472d
 	state                protocol.ParticipantState
 	seals                storage.Seals
 	headers              storage.Headers
@@ -48,10 +40,6 @@
 // NewBuilder creates a new block builder.
 func NewBuilder(
 	metrics module.MempoolMetrics,
-<<<<<<< HEAD
-	db storage.DB,
-=======
->>>>>>> 10c4472d
 	state protocol.ParticipantState,
 	headers storage.Headers,
 	seals storage.Seals,
@@ -286,19 +274,9 @@
 		limit = 0
 	}
 
-<<<<<<< HEAD
-	// look up the root height so we don't look too far back
-	// initially this is the genesis block height (aka 0).
-	var rootHeight uint64
-	err = operation.RetrieveRootHeight(b.db.Reader(), &rootHeight)
-	if err != nil {
-		return nil, fmt.Errorf("could not retrieve root block height: %w", err)
-	}
-=======
 	// the finalized root height is the height where we bootstrapped from.
 	// we should not include guarantees that are older than the finalized root
 	rootHeight := b.state.Params().FinalizedRoot().Height
->>>>>>> 10c4472d
 	if limit < rootHeight {
 		limit = rootHeight
 	}
