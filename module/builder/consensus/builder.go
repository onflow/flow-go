--- conflicted
+++ resolved
@@ -321,7 +321,7 @@
 
 	// go through mempool and collect valid collections
 	var guarantees []*flow.CollectionGuarantee
-	for collID, guarantee := range b.guarPool.All() {
+	for _, guarantee := range b.guarPool.All() {
 		// add at most <maxGuaranteeCount> number of collection guarantees in a new block proposal
 		// in order to prevent the block payload from being too big or computationally heavy for the
 		// execution nodes
@@ -329,13 +329,8 @@
 			break
 		}
 
-<<<<<<< HEAD
-		collID := guarantee.CollectionID
-
-=======
->>>>>>> e0187d59
 		// skip collections that are already included in a block on the fork
-		_, duplicated := receiptLookup[collID]
+		_, duplicated := receiptLookup[guarantee.CollectionID]
 		if duplicated {
 			continue
 		}
