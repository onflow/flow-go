--- conflicted
+++ resolved
@@ -6,7 +6,6 @@
 	"bytes"
 	"errors"
 	"fmt"
-	"math"
 	"time"
 
 	"github.com/dgraph-io/badger/v2"
@@ -20,14 +19,6 @@
 // Builder is the builder for consensus block payloads. Upon providing a payload
 // hash, it also memorizes which entities were included into the payload.
 type Builder struct {
-<<<<<<< HEAD
-	db         *badger.DB
-	guarantees mempool.Guarantees
-	seals      mempool.Seals
-	cfg        Config
-	// cache of block ID -> height for checking transaction expiry
-	cache map[flow.Identifier]uint64
-=======
 	db       *badger.DB
 	seals    storage.Seals
 	headers  storage.Headers
@@ -36,7 +27,6 @@
 	guarPool mempool.Guarantees
 	sealPool mempool.Seals
 	cfg      Config
->>>>>>> 0eff83db
 }
 
 // NewBuilder creates a new block builder.
@@ -55,13 +45,6 @@
 	}
 
 	b := &Builder{
-<<<<<<< HEAD
-		db:         db,
-		guarantees: guarantees,
-		seals:      seals,
-		cfg:        cfg,
-		cache:      make(map[flow.Identifier]uint64),
-=======
 		db:       db,
 		headers:  headers,
 		seals:    seals,
@@ -70,7 +53,6 @@
 		guarPool: guarPool,
 		sealPool: sealPool,
 		cfg:      cfg,
->>>>>>> 0eff83db
 	}
 	return b
 }
@@ -117,25 +99,6 @@
 		ancestorID = ancestor.ParentID
 	}
 
-<<<<<<< HEAD
-		// STEP TWO: build a payload that includes as much of the memory pool
-		// contents as possible, while remaining valid on the respective fork;
-		// for guarantees, this implies they were not included in an unfinalized
-		// ancestor yet; for block seals, it means they were not included yet
-		// *and* they are a valid extension of the last valid execution state
-
-		// collect guarantees from memory pool, excluding those already pending
-		// on this fork
-		// also find the minHeight of the ref. block id among all the guarantees in the pool
-		guaranteeIDs, minHeight, err := b.getCandidateGuarantees(tx, guaranteeLookup)
-		if err != nil {
-			return fmt.Errorf("could not get candidate guarantees: %w", err)
-		}
-
-		// find any guarantees between the boundary and going back till minimal block height that conflict with FINALIZED blocks
-		var invalidIDs map[flow.Identifier]struct{}
-		err = operation.CheckGuaranteePayload(minHeight, boundary, finalizedID, guaranteeIDs, &invalidIDs)(tx)
-=======
 	// for now, we check at most 1000 blocks of history
 	// TODO: look back based on referenc block ID and expiry
 
@@ -148,7 +111,6 @@
 	ancestorID = finalID
 	for {
 		ancestor, err := b.headers.ByBlockID(ancestorID)
->>>>>>> 0eff83db
 		if err != nil {
 			return nil, fmt.Errorf("could not get ancestor header (%x): %w", ancestorID, err)
 		}
@@ -321,79 +283,4 @@
 	})
 
 	return header, err
-}
-
-// getCandidateGuarantees creates a set of candidate guarantees from the
-// mempool. It guarantees that all candidates are not expired and do not
-// reference un-finalized blocks.
-func (b *Builder) getCandidateGuarantees(tx *badger.Txn, guaranteeLookup map[flow.Identifier]struct{}) ([]flow.Identifier, uint64, error) {
-
-	// retrieve the finalized head in order to know which
-	// guarantees have expired and should be discarded
-	var final flow.Header
-	err := procedure.RetrieveLatestFinalizedHeader(&final)(tx)
-	if err != nil {
-		return nil, 0, fmt.Errorf("could not retrieve finalized header: %w", err)
-	}
-
-	// build a payload that includes as many guarantees from the memory
-	// that have not expired
-	var guaranteeIDs []flow.Identifier
-	var minHeight uint64 = math.MaxUint64
-	for _, guarantee := range b.guarantees.All() {
-
-		_, ok := guaranteeLookup[guarantee.ID()]
-		if ok {
-			continue
-		}
-
-		refBlkID := guarantee.ReferenceBlockID
-
-		refHeight, cached := b.cache[refBlkID]
-		// the block isn't in our cache, retrieve it from storage
-		if !cached {
-			var ref flow.Header
-			err = operation.RetrieveHeader(refBlkID, &ref)(tx)
-			if err != nil {
-				return nil, 0, fmt.Errorf("could not retrieve reference block: %w", err)
-			}
-
-			// sanity check: ensure the reference block is from the main chain
-			if ref.ChainID != flow.DefaultChainID {
-				return nil, 0, fmt.Errorf("invalid reference block (chain_id=%s)", ref.ChainID)
-			}
-
-			refHeight = ref.Height
-			b.cache[refBlkID] = ref.Height
-		}
-
-		// for now, disallow un-finalized reference blocks
-		if final.Height < refHeight {
-			continue
-		}
-
-		if minHeight < refHeight {
-			minHeight = refHeight
-		}
-
-		// ensure the reference block is not too old
-		if final.Height-refHeight > flow.DefaultTransactionExpiry {
-			// the guarantee is expired, it will never be valid
-			b.guarantees.Rem(guarantee.ID())
-			continue
-		}
-
-		guaranteeIDs = append(guaranteeIDs, guarantee.ID())
-	}
-
-	// invalidate expired items in reference block ID cache
-	// NOTE: the maximum number of items here is 100s, so this linear-time
-	// invalidation should be OK
-	for id, height := range b.cache {
-		if final.Height-height > flow.DefaultTransactionExpiry {
-			delete(b.cache, id)
-		}
-	}
-
-	return guaranteeIDs, minHeight, nil
 }