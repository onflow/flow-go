// (c) 2019 Dapper Labs - ALL RIGHTS RESERVED

package consensus

import (
	"context"
	"fmt"
	"time"

	"github.com/dgraph-io/badger/v2"
	"github.com/opentracing/opentracing-go"

	"github.com/onflow/flow-go/model/flow"
	"github.com/onflow/flow-go/model/flow/filter/id"
	"github.com/onflow/flow-go/module"
	"github.com/onflow/flow-go/module/mempool"
	"github.com/onflow/flow-go/module/trace"
	"github.com/onflow/flow-go/state/fork"
	"github.com/onflow/flow-go/state/protocol"
	"github.com/onflow/flow-go/state/protocol/blocktimer"
	"github.com/onflow/flow-go/storage"
	"github.com/onflow/flow-go/storage/badger/operation"
)

// Builder is the builder for consensus block payloads. Upon providing a payload
// hash, it also memorizes which entities were included into the payload.
type Builder struct {
	metrics    module.MempoolMetrics
	tracer     module.Tracer
	db         *badger.DB
	state      protocol.MutableState
	seals      storage.Seals
	headers    storage.Headers
	index      storage.Index
	blocks     storage.Blocks
	resultsDB  storage.ExecutionResults
	receiptsDB storage.ExecutionReceipts
	guarPool   mempool.Guarantees
	sealPool   mempool.IncorporatedResultSeals
	recPool    mempool.ExecutionTree
	cfg        Config
}

// NewBuilder creates a new block builder.
func NewBuilder(
	metrics module.MempoolMetrics,
	db *badger.DB,
	state protocol.MutableState,
	headers storage.Headers,
	seals storage.Seals,
	index storage.Index,
	blocks storage.Blocks,
	resultsDB storage.ExecutionResults,
	receiptsDB storage.ExecutionReceipts,
	guarPool mempool.Guarantees,
	sealPool mempool.IncorporatedResultSeals,
	recPool mempool.ExecutionTree,
	tracer module.Tracer,
	options ...func(*Config),
) (*Builder, error) {

	blockTimer, err := blocktimer.NewBlockTimer(500*time.Millisecond, 10*time.Second)
	if err != nil {
		return nil, fmt.Errorf("could not create default block timer: %w", err)
	}

	// initialize default config
	cfg := Config{
		blockTimer:        blockTimer,
		maxSealCount:      100,
		maxGuaranteeCount: 100,
		maxReceiptCount:   200,
		expiry:            flow.DefaultTransactionExpiry,
	}

	// apply option parameters
	for _, option := range options {
		option(&cfg)
	}

	b := &Builder{
		metrics:    metrics,
		db:         db,
		tracer:     tracer,
		state:      state,
		headers:    headers,
		seals:      seals,
		index:      index,
		blocks:     blocks,
		resultsDB:  resultsDB,
		receiptsDB: receiptsDB,
		guarPool:   guarPool,
		sealPool:   sealPool,
		recPool:    recPool,
		cfg:        cfg,
	}

	err = b.repopulateExecutionTree()
	if err != nil {
		return nil, fmt.Errorf("could not repopulate execution tree: %w", err)
	}

	return b, nil
}

// BuildOn creates a new block header on top of the provided parent, using the
// given view and applying the custom setter function to allow the caller to
// make changes to the header before storing it.
func (b *Builder) BuildOn(parentID flow.Identifier, setter func(*flow.Header) error) (*flow.Header, error) {

	// since we don't know the blockID when building the block we track the
	// time indirectly and insert the span directly at the end

	startTime := time.Now()

	// get the collection guarantees to insert in the payload
	insertableGuarantees, err := b.getInsertableGuarantees(parentID)
	if err != nil {
		return nil, fmt.Errorf("could not insert guarantees: %w", err)
	}

	// get the receipts to insert in the payload
	insertableReceipts, err := b.getInsertableReceipts(parentID)
	if err != nil {
		return nil, fmt.Errorf("could not insert receipts: %w", err)
	}

	// get the seals to insert in the payload
	insertableSeals, err := b.getInsertableSeals(parentID)
	if err != nil {
		return nil, fmt.Errorf("could not insert seals: %w", err)
	}

	// assemble the block proposal
	proposal, err := b.createProposal(parentID,
		insertableGuarantees,
		insertableSeals,
		insertableReceipts,
		setter)
	if err != nil {
		return nil, fmt.Errorf("could not assemble proposal: %w", err)
	}

	span, ctx, _ := b.tracer.StartBlockSpan(context.Background(), proposal.ID(), trace.CONBuilderBuildOn, opentracing.StartTime(startTime))
	defer span.Finish()

	err = b.state.Extend(ctx, proposal)
	if err != nil {
		return nil, fmt.Errorf("could not extend state with built proposal: %w", err)
	}

	return proposal.Header, nil
}

// repopulateExecutionTree restores latest state of execution tree mempool based on local chain state information.
// Repopulating of execution tree is split into two parts:
// 1) traverse backwards all finalized blocks starting from last finalized block till we reach last sealed block. [lastSealedHeight, lastFinalizedHeight]
// 2) traverse forward all unfinalized(pending) blocks starting from last finalized block.
// For each block that is being traversed we will collect execution results and add them to execution tree.
func (b *Builder) repopulateExecutionTree() error {
	finalizedSnapshot := b.state.Final()
	finalized, err := finalizedSnapshot.Head()
	if err != nil {
		return fmt.Errorf("could not retrieve finalized block: %w", err)
	}
	finalizedID := finalized.ID()

	// Get the latest sealed block on this fork, i.e. the highest
	// block for which there is a finalized seal.
	latestSeal, err := b.seals.HighestInFork(finalizedID)
	if err != nil {
		return fmt.Errorf("could not retrieve latest seal in fork with head %x: %w", finalizedID, err)
	}
	latestSealedBlockID := latestSeal.BlockID
	latestSealedBlock, err := b.headers.ByBlockID(latestSealedBlockID)
	if err != nil {
		return fmt.Errorf("could not retrieve latest sealed block (%x): %w", latestSeal.BlockID, err)
	}
	sealedResult, err := b.resultsDB.ByID(latestSeal.ResultID)
	if err != nil {
		return fmt.Errorf("could not retrieve sealed result (%x): %w", latestSeal.ResultID, err)
	}

	// prune execution tree to minimum height (while the tree is still empty, for max efficiency)
	err = b.recPool.PruneUpToHeight(latestSealedBlock.Height)
	if err != nil {
		return fmt.Errorf("could not prune execution tree to height %d: %w", latestSealedBlock.Height, err)
	}

	// At initialization, the execution tree is empty. However, during normal operations, we
	// generally query the tree for "all receipts, whose results are derived from the latest
	// sealed and finalized result". This requires the execution tree to know what the latest
	// sealed and finalized result is, so we add it here.
	// Note: we only add the sealed and finalized result, without any Execution Receipts. This
	// is sufficient to create a vertex in the tree. Thereby, we can traverse the tree, starting
	// from the sealed and finalized result, to find derived results and their respective receipts.
	err = b.recPool.AddResult(sealedResult, latestSealedBlock)
	if err != nil {
		return fmt.Errorf("failed to add sealed result as vertex to ExecutionTree (%x): %w", latestSeal.ResultID, err)
	}

	// receiptCollector adds _all known_ receipts for the given block to the execution tree
	receiptCollector := func(header *flow.Header) error {
		receipts, err := b.receiptsDB.ByBlockID(header.ID())
		if err != nil {
			return fmt.Errorf("could not retrieve execution reciepts for block %x: %w", header.ID(), err)
		}
		for _, receipt := range receipts {
			_, err = b.recPool.AddReceipt(receipt, header)
			if err != nil {
				return fmt.Errorf("could not add receipt (%x) to execution tree: %w", receipt.ID(), err)
			}
		}
		return nil
	}

	// Traverse chain backwards and add all known receipts for any finalized, unsealed block to the execution tree.
	// Thereby, we add superset of all unsealed execution results to the execution tree.
	err = fork.TraverseBackward(b.headers, finalizedID, receiptCollector, fork.ExcludingBlock(latestSealedBlockID))
	if err != nil {
		return fmt.Errorf("failed to traverse unsealed, finalized blocks: %w", err)
	}

	// At this point execution tree is filled with all results for blocks (lastSealedBlock, lastFinalizedBlock].
	// Now, we add all known receipts for any valid block that descends from the latest finalized block:
	validPending, err := finalizedSnapshot.ValidDescendants()
	if err != nil {
		return fmt.Errorf("could not retrieve valid pending blocks from finalized snapshot: %w", err)
	}
	for _, blockID := range validPending {
		block, err := b.headers.ByBlockID(blockID)
		if err != nil {
			return fmt.Errorf("could not retrieve header for unfinalized block %x: %w", blockID, err)
		}
		err = receiptCollector(block)
		if err != nil {
			return fmt.Errorf("failed to add receipts for unfinalized block %x at height %d: %w", blockID, block.Height, err)
		}
	}

	return nil
}

// getInsertableGuarantees returns the list of CollectionGuarantees that should
// be inserted in the next payload. It looks in the collection mempool and
// applies the following filters:
//
// 1) If it was already included in the fork, skip.
//
// 2) If it references an unknown block, skip.
//
// 3) If the referenced block has an expired height, skip.
//
// 4) Otherwise, this guarantee can be included in the payload.
func (b *Builder) getInsertableGuarantees(parentID flow.Identifier) ([]*flow.CollectionGuarantee, error) {

	// we look back only as far as the expiry limit for the current height we
	// are building for; any guarantee with a reference block before that can
	// not be included anymore anyway
	parent, err := b.headers.ByBlockID(parentID)
	if err != nil {
		return nil, fmt.Errorf("could not retrieve parent: %w", err)
	}
	height := parent.Height + 1
	limit := height - uint64(b.cfg.expiry)
	if limit > height { // overflow check
		limit = 0
	}

	// look up the root height so we don't look too far back
	// initially this is the genesis block height (aka 0).
	var rootHeight uint64
	err = b.db.View(operation.RetrieveRootHeight(&rootHeight))
	if err != nil {
		return nil, fmt.Errorf("could not retrieve root block height: %w", err)
	}
	if limit < rootHeight {
		limit = rootHeight
	}

	// blockLookup keeps track of the blocks from limit to parent
	blockLookup := make(map[flow.Identifier]struct{})

	// receiptLookup keeps track of the receipts contained in blocks between
	// limit and parent
	receiptLookup := make(map[flow.Identifier]struct{})

	// loop through the fork backwards, from parent to limit (inclusive),
	// and keep track of blocks and collections visited on the way
	forkScanner := func(header *flow.Header) error {
		ancestorID := header.ID()
		blockLookup[ancestorID] = struct{}{}

		index, err := b.index.ByBlockID(ancestorID)
		if err != nil {
			return fmt.Errorf("could not get ancestor payload (%x): %w", ancestorID, err)
		}

		for _, collID := range index.CollectionIDs {
			receiptLookup[collID] = struct{}{}
		}

		return nil
	}
	err = fork.TraverseBackward(b.headers, parentID, forkScanner, fork.IncludingHeight(limit))
	if err != nil {
		return nil, fmt.Errorf("internal error building set of CollectionGuarantees on fork: %w", err)
	}

	// go through mempool and collect valid collections
	var guarantees []*flow.CollectionGuarantee
	for _, guarantee := range b.guarPool.All() {
		// add at most <maxGuaranteeCount> number of collection guarantees in a new block proposal
		// in order to prevent the block payload from being too big or computationally heavy for the
		// execution nodes
		if uint(len(guarantees)) >= b.cfg.maxGuaranteeCount {
			break
		}

		collID := guarantee.ID()

		// skip collections that are already included in a block on the fork
		_, duplicated := receiptLookup[collID]
		if duplicated {
			continue
		}

		// skip collections for blocks that are not within the limit
		_, ok := blockLookup[guarantee.ReferenceBlockID]
		if !ok {
			continue
		}

		guarantees = append(guarantees, guarantee)
	}

	return guarantees, nil
}

// getInsertableSeals returns the list of Seals from the mempool that should be
// inserted in the next payload.
// Per protocol definition, a specific result is only incorporated _once_ in each fork.
// Specifically, the result is incorporated in the block that contains a receipt committing
// to a result for the _first time_ in the respective fork.
// We can seal a result if and only if _all_ of the following conditions are satisfied:
//  (0) We have collected a sufficient number of approvals for each of the result's chunks.
//  (1) The result must have been previously incorporated in the fork, which we are extending.
//      Note: The protocol dictates that all incorporated results must be for ancestor blocks
//            in the respective fork. Hence, a result being incorporated in the fork, implies
//            that the result must be for a block in this fork.
//  (2) The result must be for an _unsealed_ block.
//  (3) The result's parent must have been previously sealed (either by a seal in an ancestor
//      block or by a seal included earlier in the block that we are constructing).
// To limit block size, we cap the number of seals to maxSealCount.
func (b *Builder) getInsertableSeals(parentID flow.Identifier) ([]*flow.Seal, error) {
	// get the latest seal in the fork, which we are extending and
	// the corresponding block, whose result is sealed
	// Note: the last seal might not be included in a finalized block yet
	lastSeal, err := b.seals.HighestInFork(parentID)
	if err != nil {
		return nil, fmt.Errorf("could not retrieve latest seal in the fork, which we are extending: %w", err)
	}
	latestSealedBlockID := lastSeal.BlockID
	latestSealedBlock, err := b.headers.ByBlockID(latestSealedBlockID)
	if err != nil {
		return nil, fmt.Errorf("could not retrieve sealed block %x: %w", lastSeal.BlockID, err)
	}
	latestSealedHeight := latestSealedBlock.Height

	// STEP I: Collect the seals for all results that satisfy (0), (1), and (2).
	//         The will give us a _superset_ of all seals that can be included.
	// Implementation:
	//  * We walk the fork backwards and check each block for incorporated results.
	//    - Therefore, all results that we encounter satisfy condition (1).
	//  * We only consider results, whose executed block has a height _strictly larger_
	//    than the lastSealedHeight.
	//    - Thereby, we guarantee that condition (2) is satisfied.
	//  * We only consider results for which we have a candidate seals in the sealPool.
	//    - Thereby, we guarantee that condition (0) is satisfied, because candidate seals
	//      are only generated and stored in the mempool once sufficient approvals are collected.
	// Furthermore, condition (2) imposes a limit on how far we have to walk back:
	//  * A result can only be incorporated in a child of the block that it computes.
	//    Therefore, we only have to inspect the results incorporated in unsealed blocks.
	sealsSuperset := make(map[uint64][]*flow.IncorporatedResultSeal) // map: executedBlock.Height -> candidate Seals
	sealCollector := func(header *flow.Header) error {
		blockID := header.ID()
		if blockID == parentID {
			// Important protocol edge case: There must be at least one block in between the block incorporating
			// a result and the block sealing the result. This is because we need the Source of Randomness for
			// the block that _incorporates_ the result, to compute the verifier assignment. Therefore, we require
			// that the block _incorporating_ the result has at least one child in the fork, _before_ we include
			// the seal. Thereby, we guarantee that a verifier assignment can be computed without needing
			// information from the block that we are just constructing. Hence, we don't consider results for
			// sealing that were incorporated in the immediate parent which we are extending.
			return nil
		}

		index, err := b.index.ByBlockID(blockID)
		if err != nil {
			return fmt.Errorf("could not retrieve index for block %x: %w", blockID, err)
		}

		// enforce condition (1): only consider seals for results that are incorporated in the fork
		for _, resultID := range index.ResultIDs {
			result, err := b.resultsDB.ByID(resultID)
			if err != nil {
				return fmt.Errorf("could not retrieve execution result %x: %w", resultID, err)
			}

			// re-assemble the IncorporatedResult because we need its ID to
			// check if it is in the seal mempool.
			incorporatedResult := flow.NewIncorporatedResult(
				blockID,
				result,
			)

			// enforce condition (0): candidate seals are only constructed once sufficient
			// approvals have been collected. Hence, any incorporated result for which we
			// find a candidate seal satisfies condition (0)
			irSeal, ok := b.sealPool.ByID(incorporatedResult.ID())
			if !ok {
				continue
			}

			// enforce condition (2): the block is unsealed (in this fork) if and only if
			// its height is _strictly larger_ than the lastSealedHeight.
			executedBlock, err := b.headers.ByBlockID(incorporatedResult.Result.BlockID)
			if err != nil {
				return fmt.Errorf("could not get header of block %x: %w", incorporatedResult.Result.BlockID, err)
			}
			if executedBlock.Height <= latestSealedHeight {
				continue
			}

			// The following is a subtle but important protocol edge case: There can be multiple
			// candidate seals for the same block. We have to include all to guarantee sealing liveness!
			sealsSuperset[executedBlock.Height] = append(sealsSuperset[executedBlock.Height], irSeal)
		}

		return nil
	}
	err = fork.TraverseBackward(b.headers, parentID, sealCollector, fork.ExcludingBlock(latestSealedBlockID))
	if err != nil {
		return nil, fmt.Errorf("internal error traversing unsealed section of fork: %w", err)
	}
	// All the seals in sealsSuperset are for results that satisfy (0), (1), and (2).

	// STEP II: Select only the seals from sealsSuperset that also satisfy condition (3).
	// We do this by starting with the last sealed result in the fork. Then, we check whether we
	// have a seal for the child block (at latestSealedBlock.Height +1), which connects to the
	// sealed result. If we find such a seal, we can now consider the child block sealed.
	// We continue until we stop finding a seal for the child.
	seals := make([]*flow.Seal, 0, len(sealsSuperset))
	for {
		// cap the number of seals
		if uint(len(seals)) >= b.cfg.maxSealCount {
			break
		}

		// enforce condition (3):
		candidateSeal, ok := connectingSeal(sealsSuperset[latestSealedHeight+1], lastSeal)
		if !ok {
			break
		}
		seals = append(seals, candidateSeal)
		lastSeal = candidateSeal
		latestSealedHeight += 1
	}
	return seals, nil
}

// connectingSeal looks through `sealsForNextBlock`. It checks whether the
// sealed result directly descends from the lastSealed result.
func connectingSeal(sealsForNextBlock []*flow.IncorporatedResultSeal, lastSealed *flow.Seal) (*flow.Seal, bool) {
	for _, candidateSeal := range sealsForNextBlock {
		if candidateSeal.IncorporatedResult.Result.PreviousResultID == lastSealed.ResultID {
			return candidateSeal.Seal, true
		}
	}
	return nil, false
}

type InsertableReceipts struct {
	receipts []*flow.ExecutionReceiptMeta
	results  []*flow.ExecutionResult
}

// getInsertableReceipts constructs:
//  (i)  the meta information of the ExecutionReceipts (i.e. ExecutionReceiptMeta)
//       that should be inserted in the next payload
//  (ii) the ExecutionResults the receipts from step (i) commit to
//       (deduplicated w.r.t. the block under construction as well as ancestor blocks)
// It looks in the receipts mempool and applies the following filter:
//
// 1) If it doesn't correspond to an unsealed block on the fork, skip it.
//
// 2) If it was already included in the fork, skip it.
//
// 3) Otherwise, this receipt can be included in the payload.
//
// Receipts have to be ordered by block height.
func (b *Builder) getInsertableReceipts(parentID flow.Identifier) (*InsertableReceipts, error) {

	// Get the latest sealed block on this fork, ie the highest block for which
	// there is a seal in this fork. This block is not necessarily finalized.
	latestSeal, err := b.seals.HighestInFork(parentID)
	if err != nil {
		return nil, fmt.Errorf("could not retrieve parent seal (%x): %w", parentID, err)
	}
	sealedBlockID := latestSeal.BlockID

	// ancestors is used to keep the IDs of the ancestor blocks we iterate through.
	// We use it to skip receipts that are not for unsealed blocks in the fork.
	ancestors := make(map[flow.Identifier]struct{})

	// includedReceipts is a set of all receipts that are contained in unsealed blocks along the fork.
	includedReceipts := make(map[flow.Identifier]struct{})

	// includedResults is a set of all unsealed results that were incorporated into fork
	includedResults := make(map[flow.Identifier]struct{})

	// loop through the fork backwards, from parent to last sealed (including),
	// and keep track of blocks and receipts visited on the way.
	forkScanner := func(ancestor *flow.Header) error {
		ancestorID := ancestor.ID()
		ancestors[ancestorID] = struct{}{}

		index, err := b.index.ByBlockID(ancestorID)
		if err != nil {
			return fmt.Errorf("could not get payload index of block %x: %w", ancestorID, err)
		}
		for _, recID := range index.ReceiptIDs {
			includedReceipts[recID] = struct{}{}
		}
		for _, resID := range index.ResultIDs {
			includedResults[resID] = struct{}{}
		}

		return nil
	}
	err = fork.TraverseBackward(b.headers, parentID, forkScanner, fork.IncludingBlock(sealedBlockID))
	if err != nil {
		return nil, fmt.Errorf("internal error building set of CollectionGuarantees on fork: %w", err)
	}

	isResultForUnsealedBlock := isResultForBlock(ancestors)
	isReceiptUniqueAndUnsealed := isNoDupAndNotSealed(includedReceipts, sealedBlockID)
	// find all receipts:
	// 1) whose result connects all the way to the last sealed result
	// 2) is unique (never seen in unsealed blocks)
	receipts, err := b.recPool.ReachableReceipts(latestSeal.ResultID, isResultForUnsealedBlock, isReceiptUniqueAndUnsealed)
	// Occurrence of UnknownExecutionResultError:
	// Populating the execution with receipts from incoming blocks happens concurrently in
	// matching.Core. Hence, the following edge case can occur (rarely): matching.Core is
	// just in the process of populating the Execution Tree with the receipts from the
	// latest blocks, while the builder is already trying to build on top. In this rare
	// situation, the Execution Tree might not yet know the latest sealed result.
	// TODO: we should probably remove this edge case by _synchronously_ populating
	//       the Execution Tree in the Fork's finalizationCallback
	if err != nil && !mempool.IsUnknownExecutionResultError(err) {
		return nil, fmt.Errorf("failed to retrieve reachable receipts from memool: %w", err)
	}

	insertables := toInsertables(receipts, includedResults, b.cfg.maxReceiptCount)
	return insertables, nil
}

// toInsertables separates the provided receipts into ExecutionReceiptMeta and
// ExecutionResult. Results that are in includedResults are skipped.
// We also limit the number of receipts to maxReceiptCount.
func toInsertables(receipts []*flow.ExecutionReceipt, includedResults map[flow.Identifier]struct{}, maxReceiptCount uint) *InsertableReceipts {
	results := make([]*flow.ExecutionResult, 0)

	count := uint(len(receipts))
	// don't collect more than maxReceiptCount receipts
	if count > maxReceiptCount {
		count = maxReceiptCount
	}

	filteredReceipts := make([]*flow.ExecutionReceiptMeta, 0, count)

	for i := uint(0); i < count; i++ {
		receipt := receipts[i]
		meta := receipt.Meta()
		resultID := meta.ResultID
		if _, inserted := includedResults[resultID]; !inserted {
			results = append(results, &receipt.ExecutionResult)
			includedResults[resultID] = struct{}{}
		}

		filteredReceipts = append(filteredReceipts, meta)
	}

	return &InsertableReceipts{
		receipts: filteredReceipts,
		results:  results,
	}
}

// createProposal assembles a block with the provided header and payload
// information
func (b *Builder) createProposal(parentID flow.Identifier,
	guarantees []*flow.CollectionGuarantee,
	seals []*flow.Seal,
	insertableReceipts *InsertableReceipts,
	setter func(*flow.Header) error) (*flow.Block, error) {

	// build the payload so we can get the hash
	payload := &flow.Payload{
		Guarantees: guarantees,
		Seals:      seals,
		Receipts:   insertableReceipts.receipts,
		Results:    insertableReceipts.results,
	}

	parent, err := b.headers.ByBlockID(parentID)
	if err != nil {
		return nil, fmt.Errorf("could not retrieve parent: %w", err)
	}

	timestamp := b.cfg.blockTimer.Build(parent.Timestamp)

	// construct default block on top of the provided parent
	header := &flow.Header{
		ChainID:     parent.ChainID,
		ParentID:    parentID,
		Height:      parent.Height + 1,
		Timestamp:   timestamp,
		PayloadHash: payload.Hash(),
<<<<<<< HEAD

		// the following fields should be set by the custom function as needed
		// NOTE: we could abstract all of this away into an interface{} field,
		// but that would be over the top as we will probably always use hotstuff
		View:               0,
		ParentVoterIndices: nil,
		ParentVoterSigData: nil,
		ProposerID:         flow.ZeroID,
		ProposerSigData:    nil,
=======
>>>>>>> 9652b94c
	}

	// apply the custom fields setter of the consensus algorithm
	err = setter(header)
	if err != nil {
		return nil, fmt.Errorf("could not apply setter: %w", err)
	}

	proposal := &flow.Block{
		Header:  header,
		Payload: payload,
	}

	return proposal, nil
}

// isResultForBlock constructs a mempool.BlockFilter that accepts only blocks whose ID is part of the given set.
func isResultForBlock(blockIDs map[flow.Identifier]struct{}) mempool.BlockFilter {
	blockIdFilter := id.InSet(blockIDs)
	return func(h *flow.Header) bool {
		return blockIdFilter(h.ID())
	}
}

// isNoDupAndNotSealed constructs a mempool.ReceiptFilter for discarding receipts that
// * are duplicates
// * or are for the sealed block
func isNoDupAndNotSealed(includedReceipts map[flow.Identifier]struct{}, sealedBlockID flow.Identifier) mempool.ReceiptFilter {
	return func(receipt *flow.ExecutionReceipt) bool {
		if _, duplicate := includedReceipts[receipt.ID()]; duplicate {
			return false
		}
		if receipt.ExecutionResult.BlockID == sealedBlockID {
			return false
		}
		return true
	}
}<|MERGE_RESOLUTION|>--- conflicted
+++ resolved
@@ -627,18 +627,6 @@
 		Height:      parent.Height + 1,
 		Timestamp:   timestamp,
 		PayloadHash: payload.Hash(),
-<<<<<<< HEAD
-
-		// the following fields should be set by the custom function as needed
-		// NOTE: we could abstract all of this away into an interface{} field,
-		// but that would be over the top as we will probably always use hotstuff
-		View:               0,
-		ParentVoterIndices: nil,
-		ParentVoterSigData: nil,
-		ProposerID:         flow.ZeroID,
-		ProposerSigData:    nil,
-=======
->>>>>>> 9652b94c
 	}
 
 	// apply the custom fields setter of the consensus algorithm
