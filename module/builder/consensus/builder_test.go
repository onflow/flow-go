package consensus

import (
	"errors"
	"math/rand"
	"os"
	"testing"

	"github.com/dgraph-io/badger/v2"
	"github.com/stretchr/testify/assert"
	"github.com/stretchr/testify/mock"
	"github.com/stretchr/testify/require"
	"github.com/stretchr/testify/suite"

	hotstuffmodel "github.com/onflow/flow-go/consensus/hotstuff/model"
	"github.com/onflow/flow-go/model/flow"
	mempoolAPIs "github.com/onflow/flow-go/module/mempool"
	mempoolImpl "github.com/onflow/flow-go/module/mempool/consensus"
	mempool "github.com/onflow/flow-go/module/mempool/mock"
	"github.com/onflow/flow-go/module/metrics"
	"github.com/onflow/flow-go/module/trace"
	realproto "github.com/onflow/flow-go/state/protocol"
	protocol "github.com/onflow/flow-go/state/protocol/mock"
	storerr "github.com/onflow/flow-go/storage"
	"github.com/onflow/flow-go/storage/badger/operation"
	storage "github.com/onflow/flow-go/storage/mock"
	"github.com/onflow/flow-go/storage/operation/badgerimpl"
	"github.com/onflow/flow-go/utils/unittest"
)

func TestConsensusBuilder(t *testing.T) {
	suite.Run(t, new(BuilderSuite))
}

type BuilderSuite struct {
	suite.Suite

	// test helpers
	firstID           flow.Identifier                               // first block in the range we look at
	finalID           flow.Identifier                               // last finalized block
	parentID          flow.Identifier                               //	Parent block we build on
	finalizedBlockIDs []flow.Identifier                             // blocks between first and final
	pendingBlockIDs   []flow.Identifier                             // blocks between final and parent
	resultForBlock    map[flow.Identifier]*flow.ExecutionResult     // map: BlockID -> Execution Result
	resultByID        map[flow.Identifier]*flow.ExecutionResult     // map: result ID -> Execution Result
	receiptsByID      map[flow.Identifier]*flow.ExecutionReceipt    // map: receipt ID -> ExecutionReceipt
	receiptsByBlockID map[flow.Identifier]flow.ExecutionReceiptList // map: block ID -> flow.ExecutionReceiptList

	// used to populate and test the seal mempool
	chain   []*flow.Seal                                     // chain of seals starting first
	irsList []*flow.IncorporatedResultSeal                   // chain of IncorporatedResultSeals
	irsMap  map[flow.Identifier]*flow.IncorporatedResultSeal // index for irsList

	// mempools consumed by builder
	pendingGuarantees []*flow.CollectionGuarantee
	pendingReceipts   []*flow.ExecutionReceipt
	pendingSeals      map[flow.Identifier]*flow.IncorporatedResultSeal // storage for the seal mempool

	// storage for dbs
	headers       map[flow.Identifier]*flow.Header
	index         map[flow.Identifier]*flow.Index
	blocks        map[flow.Identifier]*flow.Block
	blockChildren map[flow.Identifier][]flow.Identifier // ids of children blocks

	lastSeal *flow.Seal

	// real dependencies
	dir      string
	db       *badger.DB
	sentinel uint64
	setter   func(*flow.Header) error
	sign     func(*flow.Header) error

	// mocked dependencies
	state        *protocol.ParticipantState
	headerDB     *storage.Headers
	sealDB       *storage.Seals
	indexDB      *storage.Index
	blockDB      *storage.Blocks
	resultDB     *storage.ExecutionResults
	receiptsDB   *storage.ExecutionReceipts
	stateMutator *protocol.MutableProtocolState

	guarPool *mempool.Guarantees
	sealPool *mempool.IncorporatedResultSeals
	recPool  *mempool.ExecutionTree

	// tracking behaviour
	assembled *flow.Payload // built payload

	// component under test
	build *Builder
}

func (bs *BuilderSuite) storeBlock(block *flow.Block) {
	bs.headers[block.ID()] = block.Header
	bs.blocks[block.ID()] = block
	bs.index[block.ID()] = block.Payload.Index()
	bs.blockChildren[block.Header.ParentID] = append(bs.blockChildren[block.Header.ParentID], block.ID())
	for _, result := range block.Payload.Results {
		bs.resultByID[result.ID()] = result
	}
}

// createAndRecordBlock creates a new block chained to the previous block.
// The new block contains a receipt for a result of the previous
// block, which is also used to create a seal for the previous block. The seal
// and the result are combined in an IncorporatedResultSeal which is a candidate
// for the seals mempool.
func (bs *BuilderSuite) createAndRecordBlock(parentBlock *flow.Block, candidateSealForParent bool) *flow.Block {
	block := unittest.BlockWithParentFixture(parentBlock.Header)

	// Create a receipt for a result of the parentBlock block,
	// and add it to the payload. The corresponding IncorporatedResult will be used to
	// seal the parentBlock, and to create an IncorporatedResultSeal for the seal mempool.
	var incorporatedResultForPrevBlock *flow.IncorporatedResult
	previousResult, found := bs.resultForBlock[parentBlock.ID()]
	if !found {
		panic("missing execution result for parent")
	}
	receipt := unittest.ExecutionReceiptFixture(unittest.WithResult(previousResult))
	block.Payload.Receipts = append(block.Payload.Receipts, receipt.Meta())
	block.Payload.Results = append(block.Payload.Results, &receipt.ExecutionResult)

	incorporatedResultForPrevBlock = unittest.IncorporatedResult.Fixture(
		unittest.IncorporatedResult.WithResult(previousResult),
		unittest.IncorporatedResult.WithIncorporatedBlockID(block.ID()),
	)

	result := unittest.ExecutionResultFixture(
		unittest.WithBlock(block),
		unittest.WithPreviousResult(*previousResult),
	)

	bs.resultForBlock[result.BlockID] = result
	bs.resultByID[result.ID()] = result
	bs.receiptsByID[receipt.ID()] = receipt
	bs.receiptsByBlockID[receipt.ExecutionResult.BlockID] = append(bs.receiptsByBlockID[receipt.ExecutionResult.BlockID], receipt)

	// record block in dbs
	bs.storeBlock(block)

	if candidateSealForParent {
		// seal the parentBlock block with the result included in this block.
		bs.chainSeal(incorporatedResultForPrevBlock)
	}

	return block
}

// Create a seal for the result's block. The corresponding
// IncorporatedResultSeal, which ties the seal to the incorporated result it
// seals, is also recorded for future access.
func (bs *BuilderSuite) chainSeal(incorporatedResult *flow.IncorporatedResult) {
	incorporatedResultSeal := unittest.IncorporatedResultSeal.Fixture(
		unittest.IncorporatedResultSeal.WithResult(incorporatedResult.Result),
		unittest.IncorporatedResultSeal.WithIncorporatedBlockID(incorporatedResult.IncorporatedBlockID),
	)

	bs.chain = append(bs.chain, incorporatedResultSeal.Seal)
	bs.irsMap[incorporatedResultSeal.ID()] = incorporatedResultSeal
	bs.irsList = append(bs.irsList, incorporatedResultSeal)
}

// SetupTest constructs the following chain of blocks:
//
//	[first] <- [F0] <- [F1] <- [F2] <- [F3] <- [final] <- [A0] <- [A1] <- [A2] <- [A3] <- [parent]
//
// Where block
//   - [first] is sealed and finalized
//   - [F0] ... [F4] and [final] are finalized, unsealed blocks with candidate seals are included in mempool
//   - [A0] ... [A2] are non-finalized, unsealed blocks with candidate seals are included in mempool
//   - [A3] and [parent] are non-finalized, unsealed blocks _without_ candidate seals
//
// Each block incorporates the result for its immediate parent.
//
// Note: In the happy path, the blocks [A3] and [parent] will not have candidate seal for the following reason:
// For the verifiers to start checking a result R, they need a source of randomness for the block _incorporating_
// result R. The result for block [A3] is incorporated in [parent], which does _not_ have a child yet.
func (bs *BuilderSuite) SetupTest() {

	// set up no-op dependencies
	noopMetrics := metrics.NewNoopCollector()
	noopTracer := trace.NewNoopTracer()

	// set up test parameters
	numFinalizedBlocks := 4
	numPendingBlocks := 4

	// reset test helpers
	bs.pendingBlockIDs = nil
	bs.finalizedBlockIDs = nil
	bs.resultForBlock = make(map[flow.Identifier]*flow.ExecutionResult)
	bs.resultByID = make(map[flow.Identifier]*flow.ExecutionResult)
	bs.receiptsByID = make(map[flow.Identifier]*flow.ExecutionReceipt)
	bs.receiptsByBlockID = make(map[flow.Identifier]flow.ExecutionReceiptList)

	bs.chain = nil
	bs.irsMap = make(map[flow.Identifier]*flow.IncorporatedResultSeal)
	bs.irsList = nil

	// initialize the pools
	bs.pendingGuarantees = nil
	bs.pendingSeals = nil
	bs.pendingReceipts = nil

	// initialise the dbs
	bs.lastSeal = nil
	bs.headers = make(map[flow.Identifier]*flow.Header)
	//bs.heights = make(map[uint64]*flow.Header)
	bs.index = make(map[flow.Identifier]*flow.Index)
	bs.blocks = make(map[flow.Identifier]*flow.Block)
	bs.blockChildren = make(map[flow.Identifier][]flow.Identifier)

	// initialize behaviour tracking
	bs.assembled = nil

	// Construct the [first] block:
	first := unittest.BlockFixture()
	bs.storeBlock(&first)
	bs.firstID = first.ID()
	firstResult := unittest.ExecutionResultFixture(unittest.WithBlock(&first))
	bs.lastSeal = unittest.Seal.Fixture(unittest.Seal.WithResult(firstResult))
	bs.resultForBlock[firstResult.BlockID] = firstResult
	bs.resultByID[firstResult.ID()] = firstResult

	// Construct finalized blocks [F0] ... [F4]
	previous := &first
	for n := 0; n < numFinalizedBlocks; n++ {
		finalized := bs.createAndRecordBlock(previous, n > 0) // Do not construct candidate seal for [first], as it is already sealed
		bs.finalizedBlockIDs = append(bs.finalizedBlockIDs, finalized.ID())
		previous = finalized
	}

	// Construct the last finalized block [final]
	final := bs.createAndRecordBlock(previous, true)
	bs.finalID = final.ID()

	// Construct the pending (i.e. unfinalized) ancestors [A0], ..., [A3]
	previous = final
	for n := 0; n < numPendingBlocks; n++ {
		pending := bs.createAndRecordBlock(previous, true)
		bs.pendingBlockIDs = append(bs.pendingBlockIDs, pending.ID())
		previous = pending
	}

	// Construct [parent] block; but do _not_ add candidate seal for its parent
	parent := bs.createAndRecordBlock(previous, false)
	bs.parentID = parent.ID()

	// set up temporary database for tests
	bs.db, bs.dir = unittest.TempBadgerDB(bs.T())

	err := bs.db.Update(operation.InsertFinalizedHeight(final.Header.Height))
	bs.Require().NoError(err)
	err = bs.db.Update(operation.IndexBlockHeight(final.Header.Height, bs.finalID))
	bs.Require().NoError(err)

	err = bs.db.Update(operation.InsertRootHeight(13))
	bs.Require().NoError(err)

	err = bs.db.Update(operation.InsertSealedHeight(first.Header.Height))
	bs.Require().NoError(err)
	err = bs.db.Update(operation.IndexBlockHeight(first.Header.Height, first.ID()))
	bs.Require().NoError(err)

	bs.sentinel = 1337

	bs.setter = func(header *flow.Header) error {
		header.View = 1337
		return nil
	}
	bs.sign = func(_ *flow.Header) error {
		return nil
	}

	bs.state = &protocol.ParticipantState{}
	bs.state.On("Extend", mock.Anything, mock.Anything).Run(func(args mock.Arguments) {
		block := args.Get(1).(*flow.Block)
		bs.Assert().Equal(bs.sentinel, block.Header.View)
		bs.assembled = block.Payload
	}).Return(nil)
	bs.state.On("Final").Return(func() realproto.Snapshot {
		if block, ok := bs.blocks[bs.finalID]; ok {
			snapshot := unittest.StateSnapshotForKnownBlock(block.Header, nil)
			snapshot.On("Descendants").Return(bs.blockChildren[bs.finalID], nil)
			return snapshot
		}
		return unittest.StateSnapshotForUnknownBlock()
	})
	params := new(protocol.Params)
	params.On("FinalizedRoot").Return(first.Header)
	bs.state.On("Params").Return(params)

	// set up storage mocks for tests
	bs.sealDB = &storage.Seals{}
	bs.sealDB.On("HighestInFork", mock.Anything).Return(bs.lastSeal, nil)

	bs.headerDB = &storage.Headers{}
	bs.headerDB.On("ByBlockID", mock.Anything).Return(
		func(blockID flow.Identifier) *flow.Header {
			return bs.headers[blockID]
		},
		func(blockID flow.Identifier) error {
			_, exists := bs.headers[blockID]
			if !exists {
				return storerr.ErrNotFound
			}
			return nil
		},
	)

	bs.indexDB = &storage.Index{}
	bs.indexDB.On("ByBlockID", mock.Anything).Return(
		func(blockID flow.Identifier) *flow.Index {
			return bs.index[blockID]
		},
		func(blockID flow.Identifier) error {
			_, exists := bs.index[blockID]
			if !exists {
				return storerr.ErrNotFound
			}
			return nil
		},
	)

	bs.blockDB = &storage.Blocks{}
	bs.blockDB.On("ByID", mock.Anything).Return(
		func(blockID flow.Identifier) *flow.Block {
			return bs.blocks[blockID]
		},
		func(blockID flow.Identifier) error {
			_, exists := bs.blocks[blockID]
			if !exists {
				return storerr.ErrNotFound
			}
			return nil
		},
	)

	bs.resultDB = &storage.ExecutionResults{}
	bs.resultDB.On("ByID", mock.Anything).Return(
		func(resultID flow.Identifier) *flow.ExecutionResult {
			return bs.resultByID[resultID]
		},
		func(resultID flow.Identifier) error {
			_, exists := bs.resultByID[resultID]
			if !exists {
				return storerr.ErrNotFound
			}
			return nil
		},
	)

	bs.receiptsDB = &storage.ExecutionReceipts{}
	bs.receiptsDB.On("ByID", mock.Anything).Return(
		func(receiptID flow.Identifier) *flow.ExecutionReceipt {
			return bs.receiptsByID[receiptID]
		},
		func(receiptID flow.Identifier) error {
			_, exists := bs.receiptsByID[receiptID]
			if !exists {
				return storerr.ErrNotFound
			}
			return nil
		},
	)
	bs.receiptsDB.On("ByBlockID", mock.Anything).Return(
		func(blockID flow.Identifier) flow.ExecutionReceiptList {
			return bs.receiptsByBlockID[blockID]
		},
		func(blockID flow.Identifier) error {
			_, exists := bs.receiptsByBlockID[blockID]
			if !exists {
				return storerr.ErrNotFound
			}
			return nil
		},
	)

	// set up memory pool mocks for tests
	bs.guarPool = &mempool.Guarantees{}
	bs.guarPool.On("Size").Return(uint(0)) // only used by metrics
	bs.guarPool.On("All").Return(
		func() []*flow.CollectionGuarantee {
			return bs.pendingGuarantees
		},
	)

	bs.sealPool = &mempool.IncorporatedResultSeals{}
	bs.sealPool.On("Size").Return(uint(0)) // only used by metrics
	bs.sealPool.On("All").Return(
		func() []*flow.IncorporatedResultSeal {
			res := make([]*flow.IncorporatedResultSeal, 0, len(bs.pendingSeals))
			for _, ps := range bs.pendingSeals {
				res = append(res, ps)
			}
			return res
		},
	)
	bs.sealPool.On("ByID", mock.Anything).Return(
		func(id flow.Identifier) *flow.IncorporatedResultSeal {
			return bs.pendingSeals[id]
		},
		func(id flow.Identifier) bool {
			_, exists := bs.pendingSeals[id]
			return exists
		},
	)

	bs.recPool = &mempool.ExecutionTree{}
	bs.recPool.On("PruneUpToHeight", mock.Anything).Return(nil).Maybe()
	bs.recPool.On("Size").Return(uint(0)).Maybe() // used for metrics only
	bs.recPool.On("AddResult", mock.Anything, mock.Anything).Return(nil).Maybe()
	bs.recPool.On("AddReceipt", mock.Anything, mock.Anything).Return(false, nil).Maybe()
	bs.recPool.On("ReachableReceipts", mock.Anything, mock.Anything, mock.Anything).Return(
		func(resultID flow.Identifier, blockFilter mempoolAPIs.BlockFilter, receiptFilter mempoolAPIs.ReceiptFilter) []*flow.ExecutionReceipt {
			return bs.pendingReceipts
		},
		nil,
	)

	// setup mock state mutator, we don't need a real once since we are using mocked participant state.
	bs.stateMutator = protocol.NewMutableProtocolState(bs.T())
	bs.stateMutator.On("EvolveState", mock.Anything, mock.Anything, mock.Anything).Return(unittest.IdentifierFixture(), []storerr.BlockIndexingBatchWrite{}, nil).Maybe()

	// initialize the builder
	bs.build, err = NewBuilder(
		noopMetrics,
<<<<<<< HEAD
		badgerimpl.ToDB(bs.db),
=======
>>>>>>> 10c4472d
		bs.state,
		bs.headerDB,
		bs.sealDB,
		bs.indexDB,
		bs.blockDB,
		bs.resultDB,
		bs.receiptsDB,
		bs.stateMutator,
		bs.guarPool,
		bs.sealPool,
		bs.recPool,
		noopTracer,
	)
	require.NoError(bs.T(), err)

	bs.build.cfg.expiry = 11
}

func (bs *BuilderSuite) TearDownTest() {
	err := bs.db.Close()
	bs.Assert().NoError(err)
	err = os.RemoveAll(bs.dir)
	bs.Assert().NoError(err)
}

func (bs *BuilderSuite) TestPayloadEmptyValid() {

	// we should build an empty block with default setup
	_, err := bs.build.BuildOn(bs.parentID, bs.setter, bs.sign)
	bs.Require().NoError(err)
	bs.Assert().Empty(bs.assembled.Guarantees, "should have no guarantees in payload with empty mempool")
	bs.Assert().Empty(bs.assembled.Seals, "should have no seals in payload with empty mempool")
}

// TestSetterErrorPassthrough validates that errors from the setter function are passed through to the caller.
func (bs *BuilderSuite) TestSetterErrorPassthrough() {
	sentinel := errors.New("sentinel")
	setter := func(header *flow.Header) error {
		return sentinel
	}
	_, err := bs.build.BuildOn(bs.parentID, setter, bs.sign)
	bs.Assert().ErrorIs(err, sentinel)
}

// TestSignErrorPassthrough validates that errors from the sign function are passed through to the caller.
func (bs *BuilderSuite) TestSignErrorPassthrough() {
	bs.T().Run("unexpected Exception", func(t *testing.T) {
		exception := errors.New("exception")
		sign := func(header *flow.Header) error {
			return exception
		}
		_, err := bs.build.BuildOn(bs.parentID, bs.setter, sign)
		bs.Assert().ErrorIs(err, exception)
	})
	bs.T().Run("NoVoteError", func(t *testing.T) {
		// the EventHandler relies on this sentinel in particular to be passed through
		sentinel := hotstuffmodel.NewNoVoteErrorf("not voting")
		sign := func(header *flow.Header) error {
			return sentinel
		}
		_, err := bs.build.BuildOn(bs.parentID, bs.setter, sign)
		bs.Assert().ErrorIs(err, sentinel)
	})
}

func (bs *BuilderSuite) TestPayloadGuaranteeValid() {

	// add sixteen guarantees to the pool
	bs.pendingGuarantees = unittest.CollectionGuaranteesFixture(16, unittest.WithCollRef(bs.finalID))
	_, err := bs.build.BuildOn(bs.parentID, bs.setter, bs.sign)
	bs.Require().NoError(err)
	bs.Assert().ElementsMatch(bs.pendingGuarantees, bs.assembled.Guarantees, "should have guarantees from mempool in payload")
}

func (bs *BuilderSuite) TestPayloadGuaranteeDuplicate() {

	// create some valid guarantees
	valid := unittest.CollectionGuaranteesFixture(4, unittest.WithCollRef(bs.finalID))

	forkBlocks := append(bs.finalizedBlockIDs, bs.pendingBlockIDs...)

	// create some duplicate guarantees and add to random blocks on the fork
	duplicated := unittest.CollectionGuaranteesFixture(12, unittest.WithCollRef(bs.finalID))
	for _, guarantee := range duplicated {
		blockID := forkBlocks[rand.Intn(len(forkBlocks))]
		index := bs.index[blockID]
		index.CollectionIDs = append(index.CollectionIDs, guarantee.ID())
		bs.index[blockID] = index
	}

	// add sixteen guarantees to the pool
	bs.pendingGuarantees = append(valid, duplicated...)
	_, err := bs.build.BuildOn(bs.parentID, bs.setter, bs.sign)
	bs.Require().NoError(err)
	bs.Assert().ElementsMatch(valid, bs.assembled.Guarantees, "should have valid guarantees from mempool in payload")
}

func (bs *BuilderSuite) TestPayloadGuaranteeReferenceUnknown() {

	// create 12 valid guarantees
	valid := unittest.CollectionGuaranteesFixture(12, unittest.WithCollRef(bs.finalID))

	// create 4 guarantees with unknown reference
	unknown := unittest.CollectionGuaranteesFixture(4, unittest.WithCollRef(unittest.IdentifierFixture()))

	// add all guarantees to the pool
	bs.pendingGuarantees = append(valid, unknown...)
	_, err := bs.build.BuildOn(bs.parentID, bs.setter, bs.sign)
	bs.Require().NoError(err)
	bs.Assert().ElementsMatch(valid, bs.assembled.Guarantees, "should have valid from mempool in payload")
}

func (bs *BuilderSuite) TestPayloadGuaranteeReferenceExpired() {

	// create 12 valid guarantees
	valid := unittest.CollectionGuaranteesFixture(12, unittest.WithCollRef(bs.finalID))

	// create 4 expired guarantees
	header := unittest.BlockHeaderFixture()
	header.Height = bs.headers[bs.finalID].Height - 12
	bs.headers[header.ID()] = header
	expired := unittest.CollectionGuaranteesFixture(4, unittest.WithCollRef(header.ID()))

	// add all guarantees to the pool
	bs.pendingGuarantees = append(valid, expired...)
	_, err := bs.build.BuildOn(bs.parentID, bs.setter, bs.sign)
	bs.Require().NoError(err)
	bs.Assert().ElementsMatch(valid, bs.assembled.Guarantees, "should have valid from mempool in payload")
}

// TestPayloadSeals_AllValid checks that builder seals as many blocks as possible (happy path):
//
//	[first] <- [F0] <- [F1] <- [F2] <- [F3] <- [final] <- [A0] <- [A1] <- [A2] <- [A3] <- [parent]
//
// Where block
//   - [first] is sealed and finalized
//   - [F0] ... [F4] and [final] are finalized, unsealed blocks with candidate seals are included in mempool
//   - [A0] ... [A2] are non-finalized, unsealed blocks with candidate seals are included in mempool
//   - [A3] and [parent] are non-finalized, unsealed blocks _without_ candidate seals
//
// Expected behaviour:
//   - builder should include seals [F0], ..., [A4]
//   - note: Block [A3] will not have a seal in the happy path for the following reason:
//     In our example, the result for block A3 is incorporated in block A4. But, for the verifiers to start
//     their work, they need a child block of A4, because the child contains the source of randomness for
//     A4. But we are just constructing this child right now. Hence, the verifiers couldn't have checked
//     the result for A3.
func (bs *BuilderSuite) TestPayloadSeals_AllValid() {
	//	Populate seals mempool with valid chain of seals for blocks [F0], ..., [A2]
	bs.pendingSeals = bs.irsMap

	_, err := bs.build.BuildOn(bs.parentID, bs.setter, bs.sign)
	bs.Require().NoError(err)
	bs.Assert().Empty(bs.assembled.Guarantees, "should have no guarantees in payload with empty mempool")
	bs.Assert().ElementsMatch(bs.chain, bs.assembled.Seals, "should have included valid chain of seals")
}

// TestPayloadSeals_Limit verifies that builder does not exceed  maxSealLimit
func (bs *BuilderSuite) TestPayloadSeals_Limit() {
	// use valid chain of seals in mempool
	bs.pendingSeals = bs.irsMap

	// change maxSealCount to one less than the number of items in the mempool
	limit := uint(2)
	bs.build.cfg.maxSealCount = limit

	_, err := bs.build.BuildOn(bs.parentID, bs.setter, bs.sign)
	bs.Require().NoError(err)
	bs.Assert().Empty(bs.assembled.Guarantees, "should have no guarantees in payload with empty mempool")
	bs.Assert().Equal(bs.chain[:limit], bs.assembled.Seals, "should have excluded seals above maxSealCount")
}

// TestPayloadSeals_OnlyFork checks that the builder only includes seals corresponding
// to blocks on the current fork (and _not_ seals for sealable blocks on other forks)
func (bs *BuilderSuite) TestPayloadSeals_OnlyFork() {
	// in the test setup, we already created a single fork
	//    [first] <- [F0] <- [F1] <- [F2] <- [F3] <- [final] <- [A0] <- [A1] <- [A2] ..
	// For this test, we add fork:                        ^
	//                                                    └--- [B0] <- [B1] <- ....<- [B6] <- [B7]
	// Where block
	//   * [first] is sealed and finalized
	//   * [F0] ... [F4] and [final] are finalized, unsealed blocks with candidate seals are included in mempool
	//   * [A0] ... [A2] are non-finalized, unsealed blocks with candidate seals are included in mempool
	forkHead := bs.blocks[bs.finalID]
	for i := 0; i < 8; i++ {
		// Usually, the blocks [B6] and [B7] will not have candidate seal for the following reason:
		// For the verifiers to start checking a result R, they need a source of randomness for the block _incorporating_
		// result R. The result for block [B6] is incorporated in [B7], which does _not_ have a child yet.
		forkHead = bs.createAndRecordBlock(forkHead, i < 6)
	}

	bs.pendingSeals = bs.irsMap
	_, err := bs.build.BuildOn(forkHead.ID(), bs.setter, bs.sign)
	bs.Require().NoError(err)

	// expected seals: [F0] <- ... <- [final] <- [B0] <- ... <- [B5]
	// Note: bs.chain contains seals for blocks [F0]...[A2] followed by seals for [final], [B0]...[B5]
	bs.Assert().Equal(10, len(bs.assembled.Seals), "unexpected number of seals")
	bs.Assert().ElementsMatch(bs.chain[:4], bs.assembled.Seals[:4], "should have included only valid chain of seals")
	bs.Assert().ElementsMatch(bs.chain[8:], bs.assembled.Seals[4:], "should have included only valid chain of seals")

	bs.Assert().Empty(bs.assembled.Guarantees, "should have no guarantees in payload with empty mempool")
}

// TestPayloadSeals_EnforceGap checks that builder leaves a 1-block gap between block incorporating the result
// and the block sealing the result. Without this gap, some nodes might not be able to compute the Verifier
// assignment for the seal and therefore reject the block. This edge case only occurs in a very specific situation:
//
//	                                                                       ┌---- [A5] (orphaned fork)
//	                                                                       v
//	...<- [B0] <- [B1] <- [B2] <- [B3] <- [B4{incorporates result R for B1}] <- ░newBlock░
//
// SCENARIO:
//   - block B0 is sealed
//     Proposer for ░newBlock░ knows block A5. Hence, it knows a QC for block B4, which contains the Source Of Randomness (SOR) for B4.
//     Therefore, the proposer can construct the verifier assignment for [B4{incorporates result R for B1}]
//   - Assume that verification was fast enough, so the proposer has sufficient approvals for result R.
//     Therefore, the proposer has a candidate seal, sealing result R for block B4, in its mempool.
//
// Replica trying to verify ░newBlock░:
//
//   - Assume that the replica does _not_ know A5. Therefore, it _cannot_ compute the verifier assignment for B4.
//
// Problem:  If the proposer included the seal for B1, the replica could not check it.
// Solution: There must be a gap between the block incorporating the result (here B4) and
// the block sealing the result. A gap of one block is sufficient.
//
//	                                                                     ┌---- [A5] (orphaned fork)
//	                                                                     v
//	...<- [B0] <- [B1] <- [B2] <- [B3] <- [B4{incorporates result R for B1}] <- [B5] <- [B6{seals B1}]
//	                                                                           ~~~~~~
//	                                                                             gap
//
// We test the two distinct cases:
//
//	 (i) Builder does _not_ include seal for B1 when constructing block B5
//	(ii) Builder _includes_ seal for B1 when constructing block B6
func (bs *BuilderSuite) TestPayloadSeals_EnforceGap() {
	// we use bs.parentID as block B0
	b0result := bs.resultForBlock[bs.parentID]
	b0seal := unittest.Seal.Fixture(unittest.Seal.WithResult(b0result))

	// create blocks B1 to B4:
	b1 := bs.createAndRecordBlock(bs.blocks[bs.parentID], true)
	bchain := unittest.ChainFixtureFrom(3, b1.Header) // creates blocks b2, b3, b4
	b4 := bchain[2]

	// Incorporate result for block B1 into payload of block B4
	resultB1 := bs.resultForBlock[b1.ID()]
	receiptB1 := unittest.ExecutionReceiptFixture(unittest.WithResult(resultB1))
	b4.SetPayload(
		flow.Payload{
			Results:  []*flow.ExecutionResult{&receiptB1.ExecutionResult},
			Receipts: []*flow.ExecutionReceiptMeta{receiptB1.Meta()},
		})

	// add blocks B2, B3, B4, A5 to the mocked storage layer (block b0 and b1 are already added):
	a5 := unittest.BlockWithParentFixture(b4.Header)
	for _, b := range append(bchain, a5) {
		bs.storeBlock(b)
	}

	// mock for of candidate seal mempool:
	bs.pendingSeals = make(map[flow.Identifier]*flow.IncorporatedResultSeal)
	b1seal := storeSealForIncorporatedResult(resultB1, b4.ID(), bs.pendingSeals)

	// mock for seals storage layer:
	bs.sealDB = &storage.Seals{}
	bs.build.seals = bs.sealDB

	bs.T().Run("Build on top of B4 and check that no seals are included", func(t *testing.T) {
		bs.sealDB.On("HighestInFork", b4.ID()).Return(b0seal, nil)

		_, err := bs.build.BuildOn(b4.ID(), bs.setter, bs.sign)
		require.NoError(t, err)
		bs.recPool.AssertExpectations(t)
		require.Empty(t, bs.assembled.Seals, "should not include any seals")
	})

	bs.T().Run("Build on top of B5 and check that seals for B1 is included", func(t *testing.T) {
		b5 := unittest.BlockWithParentFixture(b4.Header) // creating block b5
		bs.storeBlock(b5)
		bs.sealDB.On("HighestInFork", b5.ID()).Return(b0seal, nil)

		_, err := bs.build.BuildOn(b5.ID(), bs.setter, bs.sign)
		require.NoError(t, err)
		bs.recPool.AssertExpectations(t)
		require.Equal(t, 1, len(bs.assembled.Seals), "only seal for B1 expected")
		require.Equal(t, b1seal.Seal, bs.assembled.Seals[0])
	})
}

// TestPayloadSeals_Duplicates verifies that the builder does not duplicate seals for already sealed blocks:
//
//	... <- [F0] <- [F1] <- [F2] <- [F3] <- [A0] <- [A1] <- [A2] <- [A3]
//
// Where block
//   - [F0] ... [F3] sealed blocks but their candidate seals are still included in mempool
//   - [A0] ... [A3] unsealed blocks with candidate seals are included in mempool
//
// Expected behaviour:
//   - builder should only include seals [A0], ..., [A3]
func (bs *BuilderSuite) TestPayloadSeals_Duplicate() {
	//	Pretend that the first n blocks are already sealed
	n := 4
	lastSeal := bs.chain[n-1]
	mockSealDB := &storage.Seals{}
	mockSealDB.On("HighestInFork", mock.Anything).Return(lastSeal, nil)
	bs.build.seals = mockSealDB

	// seals for all blocks [F0], ..., [A3] are still in the mempool:
	bs.pendingSeals = bs.irsMap

	_, err := bs.build.BuildOn(bs.parentID, bs.setter, bs.sign)
	bs.Require().NoError(err)
	bs.Assert().Equal(bs.chain[n:], bs.assembled.Seals, "should have rejected duplicate seals")
}

// TestPayloadSeals_MissingNextSeal checks how the builder handles the fork
//
//	[S] <- [F0] <- [F1] <- [F2] <- [F3] <- [A0] <- [A1] <- [A2] <- [A3]
//
// Where block
//   - [S] is sealed and finalized
//   - [F0] finalized, unsealed block but _without_ candidate seal in mempool
//   - [F1] ... [F3] are finalized, unsealed blocks with candidate seals are included in mempool
//   - [A0] ... [A3] non-finalized, unsealed blocks with candidate seals are included in mempool
//
// Expected behaviour:
//   - builder should not include any seals as the immediately next seal is not in mempool
func (bs *BuilderSuite) TestPayloadSeals_MissingNextSeal() {
	// remove the seal for block [F0]
	firstSeal := bs.irsList[0]
	delete(bs.irsMap, firstSeal.ID())
	bs.pendingSeals = bs.irsMap

	_, err := bs.build.BuildOn(bs.parentID, bs.setter, bs.sign)
	bs.Require().NoError(err)
	bs.Assert().Empty(bs.assembled.Guarantees, "should have no guarantees in payload with empty mempool")
	bs.Assert().Empty(bs.assembled.Seals, "should not have included any seals from cutoff chain")
}

// TestPayloadSeals_MissingInterimSeal checks how the builder handles the fork
//
//	[S] <- [F0] <- [F1] <- [F2] <- [F3] <- [A0] <- [A1] <- [A2] <- [A3]
//
// Where block
//   - [S] is sealed and finalized
//   - [F0] ... [F2] are finalized, unsealed blocks with candidate seals are included in mempool
//   - [F4] finalized, unsealed block but _without_ candidate seal in mempool
//   - [A0] ... [A3] non-finalized, unsealed blocks with candidate seals are included in mempool
//
// Expected behaviour:
//   - builder should only include candidate seals for [F0], [F1], [F2]
func (bs *BuilderSuite) TestPayloadSeals_MissingInterimSeal() {
	// remove a seal for block [F4]
	seal := bs.irsList[3]
	delete(bs.irsMap, seal.ID())
	bs.pendingSeals = bs.irsMap

	_, err := bs.build.BuildOn(bs.parentID, bs.setter, bs.sign)
	bs.Require().NoError(err)
	bs.Assert().Empty(bs.assembled.Guarantees, "should have no guarantees in payload with empty mempool")
	bs.Assert().ElementsMatch(bs.chain[:3], bs.assembled.Seals, "should have included only beginning of broken chain")
}

// TestValidatePayloadSeals_ExecutionForks checks how the builder's seal-inclusion logic
// handles execution forks.
//
// we have the chain in storage:
//
//	F <- A{Result[F]_1, Result[F]_2, ReceiptMeta[F]_1, ReceiptMeta[F]_2}
//	      <- B{Result[A]_1, Result[A]_2, ReceiptMeta[A]_1, ReceiptMeta[A]_2}
//	        <- C{Result[B]_1, Result[B]_2, ReceiptMeta[B]_1, ReceiptMeta[B]_2}
//	          <- D{Seal for Result[F]_1}
//
// here F is the latest finalized block (with ID bs.finalID)
//
// Note that we are explicitly testing the handling of an execution fork that
// was incorporated _before_ the seal
//
//	Blocks:      F  <-----------   A    <-----------   B
//	Results:   Result[F]_1  <-  Result[A]_1  <-  Result[B]_1 :: the root of this execution tree is sealed
//	           Result[F]_2  <-  Result[A]_2  <-  Result[B]_2 :: the root of this execution tree conflicts with sealed result
//
// The builder is tasked with creating the payload for block X:
//
//	F <- A{..} <- B{..} <- C{..} <- D{..} <- X
//
// We test the two distinct cases:
//
// (i) verify that execution fork conflicting with sealed result is not sealed
// (ii) verify that multiple execution forks are properly handled
func (bs *BuilderSuite) TestValidatePayloadSeals_ExecutionForks() {
	bs.build.cfg.expiry = 4 // reduce expiry so collection dedup algorithm doesn't walk past  [lastSeal]

	blockF := bs.blocks[bs.finalID]
	blocks := []*flow.Block{blockF}
	blocks = append(blocks, unittest.ChainFixtureFrom(4, blockF.Header)...)              // elements  [F, A, B, C, D]
	receiptChain1 := unittest.ReceiptChainFor(blocks, unittest.ExecutionResultFixture()) // elements  [Result[F]_1, Result[A]_1, Result[B]_1, ...]
	receiptChain2 := unittest.ReceiptChainFor(blocks, unittest.ExecutionResultFixture()) // elements  [Result[F]_2, Result[A]_2, Result[B]_2, ...]

	for i := 1; i <= 3; i++ { // set payload for blocks A, B, C
		blocks[i].SetPayload(flow.Payload{
			Results:  []*flow.ExecutionResult{&receiptChain1[i-1].ExecutionResult, &receiptChain2[i-1].ExecutionResult},
			Receipts: []*flow.ExecutionReceiptMeta{receiptChain1[i-1].Meta(), receiptChain2[i-1].Meta()},
		})
	}
	sealedResult := receiptChain1[0].ExecutionResult
	sealF := unittest.Seal.Fixture(unittest.Seal.WithResult(&sealedResult))
	blocks[4].SetPayload(flow.Payload{ // set payload for block D
		Seals: []*flow.Seal{sealF},
	})
	for i := 0; i <= 4; i++ {
		// we need to run this several times, as in each iteration as we have _multiple_ execution chains.
		// In each iteration, we only mange to reconnect one additional height
		unittest.ReconnectBlocksAndReceipts(blocks, receiptChain1)
		unittest.ReconnectBlocksAndReceipts(blocks, receiptChain2)
	}

	for _, b := range blocks {
		bs.storeBlock(b)
	}
	bs.sealDB = &storage.Seals{}
	bs.build.seals = bs.sealDB
	bs.sealDB.On("HighestInFork", mock.Anything).Return(sealF, nil)
	bs.resultByID[sealedResult.ID()] = &sealedResult

	bs.T().Run("verify that execution fork conflicting with sealed result is not sealed", func(t *testing.T) {
		bs.pendingSeals = make(map[flow.Identifier]*flow.IncorporatedResultSeal)
		storeSealForIncorporatedResult(&receiptChain2[1].ExecutionResult, blocks[2].ID(), bs.pendingSeals)

		_, err := bs.build.BuildOn(blocks[4].ID(), bs.setter, bs.sign)
		require.NoError(t, err)
		require.Empty(t, bs.assembled.Seals, "should not have included seal for conflicting execution fork")
	})

	bs.T().Run("verify that multiple execution forks are properly handled", func(t *testing.T) {
		bs.pendingSeals = make(map[flow.Identifier]*flow.IncorporatedResultSeal)
		sealResultA_1 := storeSealForIncorporatedResult(&receiptChain1[1].ExecutionResult, blocks[2].ID(), bs.pendingSeals)
		sealResultB_1 := storeSealForIncorporatedResult(&receiptChain1[2].ExecutionResult, blocks[3].ID(), bs.pendingSeals)
		storeSealForIncorporatedResult(&receiptChain2[1].ExecutionResult, blocks[2].ID(), bs.pendingSeals)
		storeSealForIncorporatedResult(&receiptChain2[2].ExecutionResult, blocks[3].ID(), bs.pendingSeals)

		_, err := bs.build.BuildOn(blocks[4].ID(), bs.setter, bs.sign)
		require.NoError(t, err)
		require.ElementsMatch(t, []*flow.Seal{sealResultA_1.Seal, sealResultB_1.Seal}, bs.assembled.Seals, "valid fork should have been sealed")
	})
}

// TestPayloadReceipts_TraverseExecutionTreeFromLastSealedResult tests the receipt selection:
// Expectation: Builder should trigger ExecutionTree to search Execution Tree from
// last sealed result on respective fork.
//
// We test with the following main chain tree
//
//	                                                ┌-[X0] <- [X1{seals ..F4}]
//		                                            v
//	 [lastSeal] <- [F0] <- [F1] <- [F2] <- [F3] <- [F4] <- [A0] <- [A1{seals ..F2}] <- [A2] <- [A3]
//
// Where
// * blocks [lastSeal], [F1], ... [F4], [A0], ... [A4], are created by BuilderSuite
// * latest sealed block for a specific fork is provided by test-local seals storage mock
func (bs *BuilderSuite) TestPayloadReceipts_TraverseExecutionTreeFromLastSealedResult() {
	bs.build.cfg.expiry = 4 // reduce expiry so collection dedup algorithm doesn't walk past  [lastSeal]
	x0 := bs.createAndRecordBlock(bs.blocks[bs.finalID], true)
	x1 := bs.createAndRecordBlock(x0, true)

	// set last sealed blocks:
	f2 := bs.blocks[bs.finalizedBlockIDs[2]]
	f2eal := unittest.Seal.Fixture(unittest.Seal.WithResult(bs.resultForBlock[f2.ID()]))
	f4Seal := unittest.Seal.Fixture(unittest.Seal.WithResult(bs.resultForBlock[bs.finalID]))
	bs.sealDB = &storage.Seals{}
	bs.build.seals = bs.sealDB

	// reset receipts mempool to verify calls made by Builder
	bs.recPool = &mempool.ExecutionTree{}
	bs.recPool.On("Size").Return(uint(0)).Maybe()
	bs.build.recPool = bs.recPool

	// building on top of X0: latest finalized block in fork is [lastSeal]; expect search to start with sealed result
	bs.sealDB.On("HighestInFork", x0.ID()).Return(bs.lastSeal, nil)
	bs.recPool.On("ReachableReceipts", bs.lastSeal.ResultID, mock.Anything, mock.Anything).Return([]*flow.ExecutionReceipt{}, nil).Once()
	_, err := bs.build.BuildOn(x0.ID(), bs.setter, bs.sign)
	bs.Require().NoError(err)
	bs.recPool.AssertExpectations(bs.T())

	// building on top of X1: latest finalized block in fork is [F4]; expect search to start with sealed result
	bs.sealDB.On("HighestInFork", x1.ID()).Return(f4Seal, nil)
	bs.recPool.On("ReachableReceipts", f4Seal.ResultID, mock.Anything, mock.Anything).Return([]*flow.ExecutionReceipt{}, nil).Once()
	_, err = bs.build.BuildOn(x1.ID(), bs.setter, bs.sign)
	bs.Require().NoError(err)
	bs.recPool.AssertExpectations(bs.T())

	// building on top of A3 (with ID bs.parentID): latest finalized block in fork is [F4]; expect search to start with sealed result
	bs.sealDB.On("HighestInFork", bs.parentID).Return(f2eal, nil)
	bs.recPool.On("ReachableReceipts", f2eal.ResultID, mock.Anything, mock.Anything).Return([]*flow.ExecutionReceipt{}, nil).Once()
	_, err = bs.build.BuildOn(bs.parentID, bs.setter, bs.sign)
	bs.Require().NoError(err)
	bs.recPool.AssertExpectations(bs.T())
}

// TestPayloadReceipts_IncludeOnlyReceiptsForCurrentFork tests the receipt selection:
// In this test, we check that the Builder provides a BlockFilter which only allows
// blocks on the fork, which we are extending. We construct the following chain tree:
//
//	    ┌--[X1]   ┌-[Y2]                                             ┌-- [A6]
//	    v         v                                                  v
//	<- [Final] <- [*B1*] <- [*B2*] <- [*B3*] <- [*B4{seals B1}*] <- [*B5*] <- ░newBlock░
//	                          ^
//	                          └-- [C3] <- [C4]
//	                                 ^--- [D4]
//
// Expectation: BlockFilter should pass blocks marked with star: B1, ... ,B5
// All other blocks should be filtered out.
//
// Context:
// While the receipt selection itself is performed by the ExecutionTree, the Builder
// controls the selection by providing suitable BlockFilter and ReceiptFilter.
func (bs *BuilderSuite) TestPayloadReceipts_IncludeOnlyReceiptsForCurrentFork() {
	b1 := bs.createAndRecordBlock(bs.blocks[bs.finalID], true)
	b2 := bs.createAndRecordBlock(b1, true)
	b3 := bs.createAndRecordBlock(b2, true)
	b4 := bs.createAndRecordBlock(b3, true)
	b5 := bs.createAndRecordBlock(b4, true)

	x1 := bs.createAndRecordBlock(bs.blocks[bs.finalID], true)
	y2 := bs.createAndRecordBlock(b1, true)
	a6 := bs.createAndRecordBlock(b5, true)

	c3 := bs.createAndRecordBlock(b2, true)
	c4 := bs.createAndRecordBlock(c3, true)
	d4 := bs.createAndRecordBlock(c3, true)

	// set last sealed blocks:
	b1Seal := unittest.Seal.Fixture(unittest.Seal.WithResult(bs.resultForBlock[b1.ID()]))
	bs.sealDB = &storage.Seals{}
	bs.sealDB.On("HighestInFork", b5.ID()).Return(b1Seal, nil)
	bs.build.seals = bs.sealDB

	// setup mock to test the BlockFilter provided by Builder
	bs.recPool = &mempool.ExecutionTree{}
	bs.recPool.On("Size").Return(uint(0)).Maybe()
	bs.recPool.On("ReachableReceipts", b1Seal.ResultID, mock.Anything, mock.Anything).Run(
		func(args mock.Arguments) {
			blockFilter := args[1].(mempoolAPIs.BlockFilter)
			for _, h := range []*flow.Header{b1.Header, b2.Header, b3.Header, b4.Header, b5.Header} {
				assert.True(bs.T(), blockFilter(h))
			}
			for _, h := range []*flow.Header{bs.blocks[bs.finalID].Header, x1.Header, y2.Header, a6.Header, c3.Header, c4.Header, d4.Header} {
				assert.False(bs.T(), blockFilter(h))
			}
		}).Return([]*flow.ExecutionReceipt{}, nil).Once()
	bs.build.recPool = bs.recPool

	_, err := bs.build.BuildOn(b5.ID(), bs.setter, bs.sign)
	bs.Require().NoError(err)
	bs.recPool.AssertExpectations(bs.T())
}

// TestPayloadReceipts_SkipDuplicatedReceipts tests the receipt selection:
// Expectation: we check that the Builder provides a ReceiptFilter which
// filters out duplicated receipts.
// Comment:
// While the receipt selection itself is performed by the ExecutionTree, the Builder
// controls the selection by providing suitable BlockFilter and ReceiptFilter.
func (bs *BuilderSuite) TestPayloadReceipts_SkipDuplicatedReceipts() {
	// setup mock to test the ReceiptFilter provided by Builder
	bs.recPool = &mempool.ExecutionTree{}
	bs.recPool.On("Size").Return(uint(0)).Maybe()
	bs.recPool.On("ReachableReceipts", bs.lastSeal.ResultID, mock.Anything, mock.Anything).Run(
		func(args mock.Arguments) {
			receiptFilter := args[2].(mempoolAPIs.ReceiptFilter)
			// verify that all receipts already included in blocks are filtered out:
			for _, block := range bs.blocks {
				resultByID := block.Payload.Results.Lookup()
				for _, meta := range block.Payload.Receipts {
					result := resultByID[meta.ResultID]
					rcpt := flow.ExecutionReceiptFromMeta(*meta, *result)
					assert.False(bs.T(), receiptFilter(rcpt))
				}
			}
			// Verify that receipts for unsealed blocks, which are _not_ already incorporated are accepted:
			for _, block := range bs.blocks {
				if block.ID() != bs.firstID { // block with ID bs.firstID is already sealed
					rcpt := unittest.ReceiptForBlockFixture(block)
					assert.True(bs.T(), receiptFilter(rcpt))
				}
			}
		}).Return([]*flow.ExecutionReceipt{}, nil).Once()
	bs.build.recPool = bs.recPool

	_, err := bs.build.BuildOn(bs.parentID, bs.setter, bs.sign)
	bs.Require().NoError(err)
	bs.recPool.AssertExpectations(bs.T())
}

// TestPayloadReceipts_SkipReceiptsForSealedBlock tests the receipt selection:
// Expectation: we check that the Builder provides a ReceiptFilter which
// filters out _any_ receipt for the sealed block.
//
// Comment:
// While the receipt selection itself is performed by the ExecutionTree, the Builder
// controls the selection by providing suitable BlockFilter and ReceiptFilter.
func (bs *BuilderSuite) TestPayloadReceipts_SkipReceiptsForSealedBlock() {
	// setup mock to test the ReceiptFilter provided by Builder
	bs.recPool = &mempool.ExecutionTree{}
	bs.recPool.On("Size").Return(uint(0)).Maybe()
	bs.recPool.On("ReachableReceipts", bs.lastSeal.ResultID, mock.Anything, mock.Anything).Run(
		func(args mock.Arguments) {
			receiptFilter := args[2].(mempoolAPIs.ReceiptFilter)

			// receipt for sealed block committing to same result as the sealed result
			rcpt := unittest.ExecutionReceiptFixture(unittest.WithResult(bs.resultForBlock[bs.firstID]))
			assert.False(bs.T(), receiptFilter(rcpt))

			// receipt for sealed block committing to different result as the sealed result
			rcpt = unittest.ReceiptForBlockFixture(bs.blocks[bs.firstID])
			assert.False(bs.T(), receiptFilter(rcpt))
		}).Return([]*flow.ExecutionReceipt{}, nil).Once()
	bs.build.recPool = bs.recPool

	_, err := bs.build.BuildOn(bs.parentID, bs.setter, bs.sign)
	bs.Require().NoError(err)
	bs.recPool.AssertExpectations(bs.T())
}

// TestPayloadReceipts_BlockLimit tests that the builder does not include more
// receipts than the configured maxReceiptCount.
func (bs *BuilderSuite) TestPayloadReceipts_BlockLimit() {

	// Populate the mempool with 5 valid receipts
	receipts := []*flow.ExecutionReceipt{}
	metas := []*flow.ExecutionReceiptMeta{}
	expectedResults := []*flow.ExecutionResult{}
	var i uint64
	for i = 0; i < 5; i++ {
		blockOnFork := bs.blocks[bs.irsList[i].Seal.BlockID]
		pendingReceipt := unittest.ReceiptForBlockFixture(blockOnFork)
		receipts = append(receipts, pendingReceipt)
		metas = append(metas, pendingReceipt.Meta())
		expectedResults = append(expectedResults, &pendingReceipt.ExecutionResult)
	}
	bs.pendingReceipts = receipts

	// set maxReceiptCount to 3
	var limit uint = 3
	bs.build.cfg.maxReceiptCount = limit

	// ensure that only 3 of the 5 receipts were included
	_, err := bs.build.BuildOn(bs.parentID, bs.setter, bs.sign)
	bs.Require().NoError(err)
	bs.Assert().ElementsMatch(metas[:limit], bs.assembled.Receipts, "should have excluded receipts above maxReceiptCount")
	bs.Assert().ElementsMatch(expectedResults[:limit], bs.assembled.Results, "should have excluded results above maxReceiptCount")
}

// TestPayloadReceipts_AsProvidedByReceiptForest tests the receipt selection.
// Expectation: Builder should embed the Receipts as provided by the ExecutionTree
func (bs *BuilderSuite) TestPayloadReceipts_AsProvidedByReceiptForest() {
	var expectedReceipts []*flow.ExecutionReceipt
	var expectedMetas []*flow.ExecutionReceiptMeta
	var expectedResults []*flow.ExecutionResult
	for i := 0; i < 10; i++ {
		expectedReceipts = append(expectedReceipts, unittest.ExecutionReceiptFixture())
		expectedMetas = append(expectedMetas, expectedReceipts[i].Meta())
		expectedResults = append(expectedResults, &expectedReceipts[i].ExecutionResult)
	}
	bs.recPool = &mempool.ExecutionTree{}
	bs.recPool.On("Size").Return(uint(0)).Maybe()
	bs.recPool.On("AddResult", mock.Anything, mock.Anything).Return(nil).Maybe()
	bs.recPool.On("ReachableReceipts", mock.Anything, mock.Anything, mock.Anything).Return(expectedReceipts, nil).Once()
	bs.build.recPool = bs.recPool

	_, err := bs.build.BuildOn(bs.parentID, bs.setter, bs.sign)
	bs.Require().NoError(err)
	bs.Assert().ElementsMatch(expectedMetas, bs.assembled.Receipts, "should include receipts as returned by ExecutionTree")
	bs.Assert().ElementsMatch(expectedResults, bs.assembled.Results, "should include results as returned by ExecutionTree")
	bs.recPool.AssertExpectations(bs.T())
}

// TestIntegration_PayloadReceiptNoParentResult is a mini-integration test combining the
// Builder with a full ExecutionTree mempool. We check that the builder does not include
// receipts whose PreviousResult is not already incorporated in the chain.
//
// Here we create 4 consecutive blocks S, A, B, and C, where A contains a valid
// receipt for block S, but blocks B and C have empty payloads.
//
// We populate the mempool with valid receipts for blocks A, and C, but NOT for
// block B.
//
// The expected behaviour is that the builder should not include the receipt for
// block C, because the chain and the mempool do not contain a valid receipt for
// the parent result (block B's result).
//
// ... <- S[ER{parent}] <- A[ER{S}] <- B <- C <- X (candidate)
func (bs *BuilderSuite) TestIntegration_PayloadReceiptNoParentResult() {
	// make blocks S, A, B, C
	parentReceipt := unittest.ExecutionReceiptFixture(unittest.WithResult(bs.resultForBlock[bs.parentID]))
	blockSABC := unittest.ChainFixtureFrom(4, bs.blocks[bs.parentID].Header)
	resultS := unittest.ExecutionResultFixture(unittest.WithBlock(blockSABC[0]), unittest.WithPreviousResult(*bs.resultForBlock[bs.parentID]))
	receiptSABC := unittest.ReceiptChainFor(blockSABC, resultS)
	blockSABC[0].Payload.Receipts = []*flow.ExecutionReceiptMeta{parentReceipt.Meta()}
	blockSABC[0].Payload.Results = []*flow.ExecutionResult{&parentReceipt.ExecutionResult}
	blockSABC[1].Payload.Receipts = []*flow.ExecutionReceiptMeta{receiptSABC[0].Meta()}
	blockSABC[1].Payload.Results = []*flow.ExecutionResult{&receiptSABC[0].ExecutionResult}
	blockSABC[2].Payload.Receipts = []*flow.ExecutionReceiptMeta{}
	blockSABC[3].Payload.Receipts = []*flow.ExecutionReceiptMeta{}
	unittest.ReconnectBlocksAndReceipts(blockSABC, receiptSABC) // update block header so that blocks are chained together

	bs.storeBlock(blockSABC[0])
	bs.storeBlock(blockSABC[1])
	bs.storeBlock(blockSABC[2])
	bs.storeBlock(blockSABC[3])

	// Instantiate real Execution Tree mempool;
	bs.build.recPool = mempoolImpl.NewExecutionTree()
	for _, block := range bs.blocks {
		resultByID := block.Payload.Results.Lookup()
		for _, meta := range block.Payload.Receipts {
			result := resultByID[meta.ResultID]
			rcpt := flow.ExecutionReceiptFromMeta(*meta, *result)
			_, err := bs.build.recPool.AddReceipt(rcpt, bs.blocks[rcpt.ExecutionResult.BlockID].Header)
			bs.NoError(err)
		}
	}
	// for receipts _not_ included in blocks, add only receipt for A and C but NOT B
	_, _ = bs.build.recPool.AddReceipt(receiptSABC[1], blockSABC[1].Header)
	_, _ = bs.build.recPool.AddReceipt(receiptSABC[3], blockSABC[3].Header)

	_, err := bs.build.BuildOn(blockSABC[3].ID(), bs.setter, bs.sign)
	bs.Require().NoError(err)
	expectedReceipts := flow.ExecutionReceiptMetaList{receiptSABC[1].Meta()}
	expectedResults := flow.ExecutionResultList{&receiptSABC[1].ExecutionResult}
	bs.Assert().Equal(expectedReceipts, bs.assembled.Receipts, "payload should contain only receipt for block a")
	bs.Assert().ElementsMatch(expectedResults, bs.assembled.Results, "payload should contain only result for block a")
}

// TestIntegration_ExtendDifferentExecutionPathsOnSameFork tests that the
// builder includes receipts that form different valid execution paths contained
// on the current fork.
//
//	                                      candidate
//	P <- A[ER{P}] <- B[ER{A}, ER{A}'] <- X[ER{B}, ER{B}']
func (bs *BuilderSuite) TestIntegration_ExtendDifferentExecutionPathsOnSameFork() {

	// A is a block containing a valid receipt for block P
	recP := unittest.ExecutionReceiptFixture(unittest.WithResult(bs.resultForBlock[bs.parentID]))
	A := unittest.BlockWithParentFixture(bs.headers[bs.parentID])
	A.SetPayload(flow.Payload{
		Receipts: []*flow.ExecutionReceiptMeta{recP.Meta()},
		Results:  []*flow.ExecutionResult{&recP.ExecutionResult},
	})

	// B is a block containing two valid receipts, with different results, for
	// block A
	resA1 := unittest.ExecutionResultFixture(unittest.WithBlock(A), unittest.WithPreviousResult(recP.ExecutionResult))
	recA1 := unittest.ExecutionReceiptFixture(unittest.WithResult(resA1))
	resA2 := unittest.ExecutionResultFixture(unittest.WithBlock(A), unittest.WithPreviousResult(recP.ExecutionResult))
	recA2 := unittest.ExecutionReceiptFixture(unittest.WithResult(resA2))
	B := unittest.BlockWithParentFixture(A.Header)
	B.SetPayload(flow.Payload{
		Receipts: []*flow.ExecutionReceiptMeta{recA1.Meta(), recA2.Meta()},
		Results:  []*flow.ExecutionResult{&recA1.ExecutionResult, &recA2.ExecutionResult},
	})

	bs.storeBlock(A)
	bs.storeBlock(B)

	// Instantiate real Execution Tree mempool;
	bs.build.recPool = mempoolImpl.NewExecutionTree()
	for _, block := range bs.blocks {
		resultByID := block.Payload.Results.Lookup()
		for _, meta := range block.Payload.Receipts {
			result := resultByID[meta.ResultID]
			rcpt := flow.ExecutionReceiptFromMeta(*meta, *result)
			_, err := bs.build.recPool.AddReceipt(rcpt, bs.blocks[rcpt.ExecutionResult.BlockID].Header)
			bs.NoError(err)
		}
	}

	// Create two valid receipts for block B which build on different receipts
	// for the parent block (A); recB1 builds on top of RecA1, whilst recB2
	// builds on top of RecA2.
	resB1 := unittest.ExecutionResultFixture(unittest.WithBlock(B), unittest.WithPreviousResult(recA1.ExecutionResult))
	recB1 := unittest.ExecutionReceiptFixture(unittest.WithResult(resB1))
	resB2 := unittest.ExecutionResultFixture(unittest.WithBlock(B), unittest.WithPreviousResult(recA2.ExecutionResult))
	recB2 := unittest.ExecutionReceiptFixture(unittest.WithResult(resB2))

	// Add recB1 and recB2 to the mempool for inclusion in the next candidate
	_, _ = bs.build.recPool.AddReceipt(recB1, B.Header)
	_, _ = bs.build.recPool.AddReceipt(recB2, B.Header)

	_, err := bs.build.BuildOn(B.ID(), bs.setter, bs.sign)
	bs.Require().NoError(err)
	expectedReceipts := flow.ExecutionReceiptMetaList{recB1.Meta(), recB2.Meta()}
	expectedResults := flow.ExecutionResultList{&recB1.ExecutionResult, &recB2.ExecutionResult}
	bs.Assert().Equal(expectedReceipts, bs.assembled.Receipts, "payload should contain receipts from valid execution forks")
	bs.Assert().ElementsMatch(expectedResults, bs.assembled.Results, "payload should contain results from valid execution forks")
}

// TestIntegration_ExtendDifferentExecutionPathsOnDifferentForks tests that the
// builder picks up receipts that were already included in a different fork.
//
//	                                   candidate
//	P <- A[ER{P}] <- B[ER{A}] <- X[ER{A}',ER{B}, ER{B}']
//	              |
//	              < ------ C[ER{A}']
//
// Where:
//   - ER{A} and ER{A}' are receipts for block A that don't have the same
//     result.
//   - ER{B} is a receipt for B with parent result ER{A}
//   - ER{B}' is a receipt for B with parent result ER{A}'
//
// When buiding on top of B, we expect the candidate payload to contain ER{A}',
// ER{B}, and ER{B}'
//
//	ER{P} <- ER{A}  <- ER{B}
//	       |
//	       < ER{A}' <- ER{B}'
func (bs *BuilderSuite) TestIntegration_ExtendDifferentExecutionPathsOnDifferentForks() {
	// A is a block containing a valid receipt for block P
	recP := unittest.ExecutionReceiptFixture(unittest.WithResult(bs.resultForBlock[bs.parentID]))
	A := unittest.BlockWithParentFixture(bs.headers[bs.parentID])
	A.SetPayload(flow.Payload{
		Receipts: []*flow.ExecutionReceiptMeta{recP.Meta()},
		Results:  []*flow.ExecutionResult{&recP.ExecutionResult},
	})

	// B is a block that builds on A containing a valid receipt for A
	resA1 := unittest.ExecutionResultFixture(unittest.WithBlock(A), unittest.WithPreviousResult(recP.ExecutionResult))
	recA1 := unittest.ExecutionReceiptFixture(unittest.WithResult(resA1))
	B := unittest.BlockWithParentFixture(A.Header)
	B.SetPayload(flow.Payload{
		Receipts: []*flow.ExecutionReceiptMeta{recA1.Meta()},
		Results:  []*flow.ExecutionResult{&recA1.ExecutionResult},
	})

	// C is another block that builds on A containing a valid receipt for A but
	// different from the receipt contained in B
	resA2 := unittest.ExecutionResultFixture(unittest.WithBlock(A), unittest.WithPreviousResult(recP.ExecutionResult))
	recA2 := unittest.ExecutionReceiptFixture(unittest.WithResult(resA2))
	C := unittest.BlockWithParentFixture(A.Header)
	C.SetPayload(flow.Payload{
		Receipts: []*flow.ExecutionReceiptMeta{recA2.Meta()},
		Results:  []*flow.ExecutionResult{&recA2.ExecutionResult},
	})

	bs.storeBlock(A)
	bs.storeBlock(B)
	bs.storeBlock(C)

	// Instantiate real Execution Tree mempool;
	bs.build.recPool = mempoolImpl.NewExecutionTree()
	for _, block := range bs.blocks {
		resultByID := block.Payload.Results.Lookup()
		for _, meta := range block.Payload.Receipts {
			result := resultByID[meta.ResultID]
			rcpt := flow.ExecutionReceiptFromMeta(*meta, *result)
			_, err := bs.build.recPool.AddReceipt(rcpt, bs.blocks[rcpt.ExecutionResult.BlockID].Header)
			bs.NoError(err)
		}
	}

	// create and add a receipt for block B which builds on top of recA2, which
	// is not on the same execution fork
	resB1 := unittest.ExecutionResultFixture(unittest.WithBlock(B), unittest.WithPreviousResult(recA1.ExecutionResult))
	recB1 := unittest.ExecutionReceiptFixture(unittest.WithResult(resB1))
	resB2 := unittest.ExecutionResultFixture(unittest.WithBlock(B), unittest.WithPreviousResult(recA2.ExecutionResult))
	recB2 := unittest.ExecutionReceiptFixture(unittest.WithResult(resB2))

	_, err := bs.build.recPool.AddReceipt(recB1, B.Header)
	bs.Require().NoError(err)
	_, err = bs.build.recPool.AddReceipt(recB2, B.Header)
	bs.Require().NoError(err)

	_, err = bs.build.BuildOn(B.ID(), bs.setter, bs.sign)
	bs.Require().NoError(err)
	expectedReceipts := []*flow.ExecutionReceiptMeta{recA2.Meta(), recB1.Meta(), recB2.Meta()}
	expectedResults := []*flow.ExecutionResult{&recA2.ExecutionResult, &recB1.ExecutionResult, &recB2.ExecutionResult}
	bs.Assert().ElementsMatch(expectedReceipts, bs.assembled.Receipts, "builder should extend different execution paths")
	bs.Assert().ElementsMatch(expectedResults, bs.assembled.Results, "builder should extend different execution paths")
}

// TestIntegration_DuplicateReceipts checks that the builder does not re-include
// receipts that are already incorporated in blocks on the fork.
//
//	P <- A(r_P) <- B(r_A) <- X (candidate)
func (bs *BuilderSuite) TestIntegration_DuplicateReceipts() {
	// A is a block containing a valid receipt for block P
	recP := unittest.ExecutionReceiptFixture(unittest.WithResult(bs.resultForBlock[bs.parentID]))
	A := unittest.BlockWithParentFixture(bs.headers[bs.parentID])
	A.SetPayload(flow.Payload{
		Receipts: []*flow.ExecutionReceiptMeta{recP.Meta()},
		Results:  []*flow.ExecutionResult{&recP.ExecutionResult},
	})

	// B is a block that builds on A containing a valid receipt for A
	resA1 := unittest.ExecutionResultFixture(unittest.WithBlock(A), unittest.WithPreviousResult(recP.ExecutionResult))
	recA1 := unittest.ExecutionReceiptFixture(unittest.WithResult(resA1))
	B := unittest.BlockWithParentFixture(A.Header)
	B.SetPayload(flow.Payload{
		Receipts: []*flow.ExecutionReceiptMeta{recA1.Meta()},
		Results:  []*flow.ExecutionResult{&recA1.ExecutionResult},
	})

	bs.storeBlock(A)
	bs.storeBlock(B)

	// Instantiate real Execution Tree mempool;
	bs.build.recPool = mempoolImpl.NewExecutionTree()
	for _, block := range bs.blocks {
		resultByID := block.Payload.Results.Lookup()
		for _, meta := range block.Payload.Receipts {
			result := resultByID[meta.ResultID]
			rcpt := flow.ExecutionReceiptFromMeta(*meta, *result)
			_, err := bs.build.recPool.AddReceipt(rcpt, bs.blocks[rcpt.ExecutionResult.BlockID].Header)
			bs.NoError(err)
		}
	}

	_, err := bs.build.BuildOn(B.ID(), bs.setter, bs.sign)
	bs.Require().NoError(err)
	expectedReceipts := []*flow.ExecutionReceiptMeta{}
	expectedResults := []*flow.ExecutionResult{}
	bs.Assert().ElementsMatch(expectedReceipts, bs.assembled.Receipts, "builder should not include receipts that are already incorporated in the current fork")
	bs.Assert().ElementsMatch(expectedResults, bs.assembled.Results, "builder should not include results that were already incorporated")
}

// TestIntegration_ResultAlreadyIncorporated checks that the builder includes
// receipts for results that were already incorporated in blocks on the fork.
//
//	P <- A(ER[P]) <- X (candidate)
func (bs *BuilderSuite) TestIntegration_ResultAlreadyIncorporated() {
	// A is a block containing a valid receipt for block P
	recP := unittest.ExecutionReceiptFixture(unittest.WithResult(bs.resultForBlock[bs.parentID]))
	A := unittest.BlockWithParentFixture(bs.headers[bs.parentID])
	A.SetPayload(flow.Payload{
		Receipts: []*flow.ExecutionReceiptMeta{recP.Meta()},
		Results:  []*flow.ExecutionResult{&recP.ExecutionResult},
	})

	recP_B := unittest.ExecutionReceiptFixture(unittest.WithResult(&recP.ExecutionResult))

	bs.storeBlock(A)

	// Instantiate real Execution Tree mempool;
	bs.build.recPool = mempoolImpl.NewExecutionTree()
	for _, block := range bs.blocks {
		resultByID := block.Payload.Results.Lookup()
		for _, meta := range block.Payload.Receipts {
			result := resultByID[meta.ResultID]
			rcpt := flow.ExecutionReceiptFromMeta(*meta, *result)
			_, err := bs.build.recPool.AddReceipt(rcpt, bs.blocks[rcpt.ExecutionResult.BlockID].Header)
			bs.NoError(err)
		}
	}

	_, err := bs.build.recPool.AddReceipt(recP_B, bs.blocks[recP_B.ExecutionResult.BlockID].Header)
	bs.NoError(err)

	_, err = bs.build.BuildOn(A.ID(), bs.setter, bs.sign)
	bs.Require().NoError(err)
	expectedReceipts := []*flow.ExecutionReceiptMeta{recP_B.Meta()}
	expectedResults := []*flow.ExecutionResult{}
	bs.Assert().ElementsMatch(expectedReceipts, bs.assembled.Receipts, "builder should include receipt metas for results that were already incorporated")
	bs.Assert().ElementsMatch(expectedResults, bs.assembled.Results, "builder should not include results that were already incorporated")
}

func storeSealForIncorporatedResult(result *flow.ExecutionResult, incorporatingBlockID flow.Identifier, pendingSeals map[flow.Identifier]*flow.IncorporatedResultSeal) *flow.IncorporatedResultSeal {
	incorporatedResultSeal := unittest.IncorporatedResultSeal.Fixture(
		unittest.IncorporatedResultSeal.WithResult(result),
		unittest.IncorporatedResultSeal.WithIncorporatedBlockID(incorporatingBlockID),
	)
	pendingSeals[incorporatedResultSeal.ID()] = incorporatedResultSeal
	return incorporatedResultSeal
}

// TestIntegration_RepopulateExecutionTreeAtStartup tests that the
// builder includes receipts for candidate block after fresh start, meaning
// it will repopulate execution tree in constructor
//
//	P <- A[ER{P}] <- B[ER{A}, ER{A}'] <- C <- X[ER{B}, ER{B}', ER{C} ]
//	       |
//	   finalized
func (bs *BuilderSuite) TestIntegration_RepopulateExecutionTreeAtStartup() {
	// setup initial state
	// A is a block containing a valid receipt for block P
	recP := unittest.ExecutionReceiptFixture(unittest.WithResult(bs.resultForBlock[bs.parentID]))
	A := unittest.BlockWithParentFixture(bs.headers[bs.parentID])
	A.SetPayload(flow.Payload{
		Receipts: []*flow.ExecutionReceiptMeta{recP.Meta()},
		Results:  []*flow.ExecutionResult{&recP.ExecutionResult},
	})

	// B is a block containing two valid receipts, with different results, for
	// block A
	resA1 := unittest.ExecutionResultFixture(unittest.WithBlock(A), unittest.WithPreviousResult(recP.ExecutionResult))
	recA1 := unittest.ExecutionReceiptFixture(unittest.WithResult(resA1))
	resA2 := unittest.ExecutionResultFixture(unittest.WithBlock(A), unittest.WithPreviousResult(recP.ExecutionResult))
	recA2 := unittest.ExecutionReceiptFixture(unittest.WithResult(resA2))
	B := unittest.BlockWithParentFixture(A.Header)
	B.SetPayload(flow.Payload{
		Receipts: []*flow.ExecutionReceiptMeta{recA1.Meta(), recA2.Meta()},
		Results:  []*flow.ExecutionResult{&recA1.ExecutionResult, &recA2.ExecutionResult},
	})

	C := unittest.BlockWithParentFixture(B.Header)

	bs.storeBlock(A)
	bs.storeBlock(B)
	bs.storeBlock(C)

	// store execution results
	for _, block := range []*flow.Block{A, B, C} {
		// for current block create empty receipts list
		bs.receiptsByBlockID[block.ID()] = flow.ExecutionReceiptList{}

		for _, result := range block.Payload.Results {
			bs.resultByID[result.ID()] = result
		}
		for _, meta := range block.Payload.Receipts {
			receipt := flow.ExecutionReceiptFromMeta(*meta, *bs.resultByID[meta.ResultID])
			bs.receiptsByID[meta.ID()] = receipt
			bs.receiptsByBlockID[receipt.ExecutionResult.BlockID] = append(bs.receiptsByBlockID[receipt.ExecutionResult.BlockID], receipt)
		}
	}

	// mark A as finalized
	bs.finalID = A.ID()

	// set up no-op dependencies
	noopMetrics := metrics.NewNoopCollector()
	noopTracer := trace.NewNoopTracer()

	// Instantiate real Execution Tree mempool;
	recPool := mempoolImpl.NewExecutionTree()

	// create builder which has to repopulate execution tree
	var err error
	bs.build, err = NewBuilder(
		noopMetrics,
<<<<<<< HEAD
		badgerimpl.ToDB(bs.db),
=======
>>>>>>> 10c4472d
		bs.state,
		bs.headerDB,
		bs.sealDB,
		bs.indexDB,
		bs.blockDB,
		bs.resultDB,
		bs.receiptsDB,
		bs.stateMutator,
		bs.guarPool,
		bs.sealPool,
		recPool,
		noopTracer,
	)
	require.NoError(bs.T(), err)
	bs.build.cfg.expiry = 11

	// Create two valid receipts for block B which build on different receipts
	// for the parent block (A); recB1 builds on top of RecA1, whilst recB2
	// builds on top of RecA2.
	resB1 := unittest.ExecutionResultFixture(unittest.WithBlock(B), unittest.WithPreviousResult(recA1.ExecutionResult))
	recB1 := unittest.ExecutionReceiptFixture(unittest.WithResult(resB1))
	resB2 := unittest.ExecutionResultFixture(unittest.WithBlock(B), unittest.WithPreviousResult(recA2.ExecutionResult))
	recB2 := unittest.ExecutionReceiptFixture(unittest.WithResult(resB2))
	resC := unittest.ExecutionResultFixture(unittest.WithBlock(C), unittest.WithPreviousResult(recB1.ExecutionResult))
	recC := unittest.ExecutionReceiptFixture(unittest.WithResult(resC))

	// Add recB1 and recB2 to the mempool for inclusion in the next candidate
	_, _ = bs.build.recPool.AddReceipt(recB1, B.Header)
	_, _ = bs.build.recPool.AddReceipt(recB2, B.Header)
	_, _ = bs.build.recPool.AddReceipt(recC, C.Header)

	_, err = bs.build.BuildOn(C.ID(), bs.setter, bs.sign)
	bs.Require().NoError(err)
	expectedReceipts := flow.ExecutionReceiptMetaList{recB1.Meta(), recB2.Meta(), recC.Meta()}
	expectedResults := flow.ExecutionResultList{&recB1.ExecutionResult, &recB2.ExecutionResult, &recC.ExecutionResult}
	bs.Assert().ElementsMatch(expectedReceipts, bs.assembled.Receipts, "payload should contain receipts from valid execution forks")
	bs.Assert().ElementsMatch(expectedResults, bs.assembled.Results, "payload should contain results from valid execution forks")
}<|MERGE_RESOLUTION|>--- conflicted
+++ resolved
@@ -24,7 +24,6 @@
 	storerr "github.com/onflow/flow-go/storage"
 	"github.com/onflow/flow-go/storage/badger/operation"
 	storage "github.com/onflow/flow-go/storage/mock"
-	"github.com/onflow/flow-go/storage/operation/badgerimpl"
 	"github.com/onflow/flow-go/utils/unittest"
 )
 
@@ -427,10 +426,6 @@
 	// initialize the builder
 	bs.build, err = NewBuilder(
 		noopMetrics,
-<<<<<<< HEAD
-		badgerimpl.ToDB(bs.db),
-=======
->>>>>>> 10c4472d
 		bs.state,
 		bs.headerDB,
 		bs.sealDB,
@@ -1473,10 +1468,6 @@
 	var err error
 	bs.build, err = NewBuilder(
 		noopMetrics,
-<<<<<<< HEAD
-		badgerimpl.ToDB(bs.db),
-=======
->>>>>>> 10c4472d
 		bs.state,
 		bs.headerDB,
 		bs.sealDB,
