package consensus

import (
	"errors"
	"math/rand"
	"os"
	"testing"

	"github.com/dgraph-io/badger/v2"
	"github.com/stretchr/testify/assert"
	"github.com/stretchr/testify/mock"
	"github.com/stretchr/testify/require"
	"github.com/stretchr/testify/suite"

	hotstuffmodel "github.com/onflow/flow-go/consensus/hotstuff/model"
	"github.com/onflow/flow-go/model/flow"
	mempoolAPIs "github.com/onflow/flow-go/module/mempool"
	mempoolImpl "github.com/onflow/flow-go/module/mempool/consensus"
	mempool "github.com/onflow/flow-go/module/mempool/mock"
	"github.com/onflow/flow-go/module/metrics"
	"github.com/onflow/flow-go/module/trace"
	realproto "github.com/onflow/flow-go/state/protocol"
	protocol "github.com/onflow/flow-go/state/protocol/mock"
	storerr "github.com/onflow/flow-go/storage"
	"github.com/onflow/flow-go/storage/badger/operation"
	"github.com/onflow/flow-go/storage/badger/transaction"
	storage "github.com/onflow/flow-go/storage/mock"
	"github.com/onflow/flow-go/utils/unittest"
)

func TestConsensusBuilder(t *testing.T) {
	suite.Run(t, new(BuilderSuite))
}

type BuilderSuite struct {
	suite.Suite

	// test helpers
	firstID           flow.Identifier                               // first block in the range we look at
	finalID           flow.Identifier                               // last finalized block
	parentID          flow.Identifier                               //	Parent block we build on
	finalizedBlockIDs []flow.Identifier                             // blocks between first and final
	pendingBlockIDs   []flow.Identifier                             // blocks between final and parent
	resultForBlock    map[flow.Identifier]*flow.ExecutionResult     // map: BlockID -> Execution Result
	resultByID        map[flow.Identifier]*flow.ExecutionResult     // map: result ID -> Execution Result
	receiptsByID      map[flow.Identifier]*flow.ExecutionReceipt    // map: receipt ID -> ExecutionReceipt
	receiptsByBlockID map[flow.Identifier]flow.ExecutionReceiptList // map: block ID -> flow.ExecutionReceiptList

	// used to populate and test the seal mempool
	chain   []*flow.Seal                                     // chain of seals starting first
	irsList []*flow.IncorporatedResultSeal                   // chain of IncorporatedResultSeals
	irsMap  map[flow.Identifier]*flow.IncorporatedResultSeal // index for irsList

	// mempools consumed by builder
	pendingGuarantees []*flow.CollectionGuarantee
	pendingReceipts   []*flow.ExecutionReceipt
	pendingSeals      map[flow.Identifier]*flow.IncorporatedResultSeal // storage for the seal mempool

	// storage for dbs
	headers       map[flow.Identifier]*flow.Header
	index         map[flow.Identifier]*flow.Index
	blocks        map[flow.Identifier]*flow.Block
	blockChildren map[flow.Identifier][]flow.Identifier // ids of children blocks

	lastSeal *flow.Seal

	// real dependencies
	dir      string
	db       *badger.DB
	sentinel uint64
	setter   func(*flow.Header) error
	sign     func(*flow.Header) ([]byte, error)

	// mocked dependencies
	state        *protocol.ParticipantState
	headerDB     *storage.Headers
	sealDB       *storage.Seals
	indexDB      *storage.Index
	blockDB      *storage.Blocks
	resultDB     *storage.ExecutionResults
	receiptsDB   *storage.ExecutionReceipts
	stateMutator *protocol.MutableProtocolState

	guarPool *mempool.Mempool[flow.Identifier, *flow.CollectionGuarantee]
	sealPool *mempool.IncorporatedResultSeals
	recPool  *mempool.ExecutionTree

	// tracking behaviour
	assembled *flow.Payload // built payload

	// component under test
	build *Builder
}

func (bs *BuilderSuite) storeBlock(block *flow.Block) {
	bs.headers[block.ID()] = block.ToHeader()
	bs.blocks[block.ID()] = block
	bs.index[block.ID()] = block.Payload.Index()
	bs.blockChildren[block.Header.ParentID] = append(bs.blockChildren[block.Header.ParentID], block.ID())
	for _, result := range block.Payload.Results {
		bs.resultByID[result.ID()] = result
	}
}

// createAndRecordBlock creates a new block chained to the previous block.
// The new block contains a receipt for a result of the previous
// block, which is also used to create a seal for the previous block. The seal
// and the result are combined in an IncorporatedResultSeal which is a candidate
// for the seals mempool.
func (bs *BuilderSuite) createAndRecordBlock(parentBlock *flow.Block, candidateSealForParent bool) *flow.Block {
	block := unittest.BlockWithParentFixture(parentBlock.ToHeader())

	// Create a receipt for a result of the parentBlock block,
	// and add it to the payload. The corresponding IncorporatedResult will be used to
	// seal the parentBlock, and to create an IncorporatedResultSeal for the seal mempool.
	var incorporatedResultForPrevBlock *flow.IncorporatedResult
	previousResult, found := bs.resultForBlock[parentBlock.ID()]
	if !found {
		panic("missing execution result for parent")
	}
	receipt := unittest.ExecutionReceiptFixture(unittest.WithResult(previousResult))
	block.Payload.Receipts = append(block.Payload.Receipts, receipt.Stub())
	block.Payload.Results = append(block.Payload.Results, &receipt.ExecutionResult)

	incorporatedResultForPrevBlock = unittest.IncorporatedResult.Fixture(
		unittest.IncorporatedResult.WithResult(previousResult),
		unittest.IncorporatedResult.WithIncorporatedBlockID(block.ID()),
	)

	result := unittest.ExecutionResultFixture(
		unittest.WithBlock(block),
		unittest.WithPreviousResult(*previousResult),
	)

	bs.resultForBlock[result.BlockID] = result
	bs.resultByID[result.ID()] = result
	bs.receiptsByID[receipt.ID()] = receipt
	bs.receiptsByBlockID[receipt.ExecutionResult.BlockID] = append(bs.receiptsByBlockID[receipt.ExecutionResult.BlockID], receipt)

	// record block in dbs
	bs.storeBlock(block)

	if candidateSealForParent {
		// seal the parentBlock block with the result included in this block.
		bs.chainSeal(incorporatedResultForPrevBlock)
	}

	return block
}

// Create a seal for the result's block. The corresponding
// IncorporatedResultSeal, which ties the seal to the incorporated result it
// seals, is also recorded for future access.
func (bs *BuilderSuite) chainSeal(incorporatedResult *flow.IncorporatedResult) {
	incorporatedResultSeal := unittest.IncorporatedResultSeal.Fixture(
		unittest.IncorporatedResultSeal.WithResult(incorporatedResult.Result),
		unittest.IncorporatedResultSeal.WithIncorporatedBlockID(incorporatedResult.IncorporatedBlockID),
	)

	bs.chain = append(bs.chain, incorporatedResultSeal.Seal)
	bs.irsMap[incorporatedResultSeal.IncorporatedResultID()] = incorporatedResultSeal
	bs.irsList = append(bs.irsList, incorporatedResultSeal)
}

// SetupTest constructs the following chain of blocks:
//
//	[first] <- [F0] <- [F1] <- [F2] <- [F3] <- [final] <- [A0] <- [A1] <- [A2] <- [A3] <- [parent]
//
// Where block
//   - [first] is sealed and finalized
//   - [F0] ... [F4] and [final] are finalized, unsealed blocks with candidate seals are included in mempool
//   - [A0] ... [A2] are non-finalized, unsealed blocks with candidate seals are included in mempool
//   - [A3] and [parent] are non-finalized, unsealed blocks _without_ candidate seals
//
// Each block incorporates the result for its immediate parent.
//
// Note: In the happy path, the blocks [A3] and [parent] will not have candidate seal for the following reason:
// For the verifiers to start checking a result R, they need a source of randomness for the block _incorporating_
// result R. The result for block [A3] is incorporated in [parent], which does _not_ have a child yet.
func (bs *BuilderSuite) SetupTest() {

	// set up no-op dependencies
	noopMetrics := metrics.NewNoopCollector()
	noopTracer := trace.NewNoopTracer()

	// set up test parameters
	numFinalizedBlocks := 4
	numPendingBlocks := 4

	// reset test helpers
	bs.pendingBlockIDs = nil
	bs.finalizedBlockIDs = nil
	bs.resultForBlock = make(map[flow.Identifier]*flow.ExecutionResult)
	bs.resultByID = make(map[flow.Identifier]*flow.ExecutionResult)
	bs.receiptsByID = make(map[flow.Identifier]*flow.ExecutionReceipt)
	bs.receiptsByBlockID = make(map[flow.Identifier]flow.ExecutionReceiptList)

	bs.chain = nil
	bs.irsMap = make(map[flow.Identifier]*flow.IncorporatedResultSeal)
	bs.irsList = nil

	// initialize the pools
	bs.pendingGuarantees = nil
	bs.pendingSeals = nil
	bs.pendingReceipts = nil

	// initialise the dbs
	bs.lastSeal = nil
	bs.headers = make(map[flow.Identifier]*flow.Header)
	//bs.heights = make(map[uint64]*flow.Header)
	bs.index = make(map[flow.Identifier]*flow.Index)
	bs.blocks = make(map[flow.Identifier]*flow.Block)
	bs.blockChildren = make(map[flow.Identifier][]flow.Identifier)

	// initialize behaviour tracking
	bs.assembled = nil

	// Construct the [first] block:
	first := unittest.BlockFixture()
	bs.storeBlock(&first)
	bs.firstID = first.ID()
	firstResult := unittest.ExecutionResultFixture(unittest.WithBlock(&first))
	bs.lastSeal = unittest.Seal.Fixture(unittest.Seal.WithResult(firstResult))
	bs.resultForBlock[firstResult.BlockID] = firstResult
	bs.resultByID[firstResult.ID()] = firstResult

	// Construct finalized blocks [F0] ... [F4]
	previous := &first
	for n := 0; n < numFinalizedBlocks; n++ {
		finalized := bs.createAndRecordBlock(previous, n > 0) // Do not construct candidate seal for [first], as it is already sealed
		bs.finalizedBlockIDs = append(bs.finalizedBlockIDs, finalized.ID())
		previous = finalized
	}

	// Construct the last finalized block [final]
	final := bs.createAndRecordBlock(previous, true)
	bs.finalID = final.ID()

	// Construct the pending (i.e. unfinalized) ancestors [A0], ..., [A3]
	previous = final
	for n := 0; n < numPendingBlocks; n++ {
		pending := bs.createAndRecordBlock(previous, true)
		bs.pendingBlockIDs = append(bs.pendingBlockIDs, pending.ID())
		previous = pending
	}

	// Construct [parent] block; but do _not_ add candidate seal for its parent
	parent := bs.createAndRecordBlock(previous, false)
	bs.parentID = parent.ID()

	// set up temporary database for tests
	bs.db, bs.dir = unittest.TempBadgerDB(bs.T())

	err := bs.db.Update(operation.InsertFinalizedHeight(final.Header.Height))
	bs.Require().NoError(err)
	err = bs.db.Update(operation.IndexBlockHeight(final.Header.Height, bs.finalID))
	bs.Require().NoError(err)

	err = bs.db.Update(operation.InsertRootHeight(13))
	bs.Require().NoError(err)

	err = bs.db.Update(operation.InsertSealedHeight(first.Header.Height))
	bs.Require().NoError(err)
	err = bs.db.Update(operation.IndexBlockHeight(first.Header.Height, first.ID()))
	bs.Require().NoError(err)

	bs.sentinel = 1337

	bs.setter = func(header *flow.Header) error {
		header.View = 1337
		return nil
	}
	bs.sign = func(_ *flow.Header) ([]byte, error) {
		return nil, nil
	}

	bs.state = &protocol.ParticipantState{}
	bs.state.On("Extend", mock.Anything, mock.Anything).Run(func(args mock.Arguments) {
		proposal := args.Get(1).(*flow.BlockProposal)
		bs.Assert().Equal(bs.sentinel, proposal.Block.Header.View)
		bs.assembled = &proposal.Block.Payload
	}).Return(nil)
	bs.state.On("Final").Return(func() realproto.Snapshot {
		if block, ok := bs.blocks[bs.finalID]; ok {
			snapshot := unittest.StateSnapshotForKnownBlock(block.ToHeader(), nil)
			snapshot.On("Descendants").Return(bs.blockChildren[bs.finalID], nil)
			return snapshot
		}
		return unittest.StateSnapshotForUnknownBlock()
	})
	params := new(protocol.Params)
	params.On("FinalizedRoot").Return(first.ToHeader())
	bs.state.On("Params").Return(params)

	// set up storage mocks for tests
	bs.sealDB = &storage.Seals{}
	bs.sealDB.On("HighestInFork", mock.Anything).Return(bs.lastSeal, nil)

	bs.headerDB = &storage.Headers{}
	bs.headerDB.On("ByBlockID", mock.Anything).Return(
		func(blockID flow.Identifier) *flow.Header {
			return bs.headers[blockID]
		},
		func(blockID flow.Identifier) error {
			_, exists := bs.headers[blockID]
			if !exists {
				return storerr.ErrNotFound
			}
			return nil
		},
	)

	bs.indexDB = &storage.Index{}
	bs.indexDB.On("ByBlockID", mock.Anything).Return(
		func(blockID flow.Identifier) *flow.Index {
			return bs.index[blockID]
		},
		func(blockID flow.Identifier) error {
			_, exists := bs.index[blockID]
			if !exists {
				return storerr.ErrNotFound
			}
			return nil
		},
	)

	bs.blockDB = &storage.Blocks{}
	bs.blockDB.On("ByID", mock.Anything).Return(
		func(blockID flow.Identifier) *flow.Block {
			return bs.blocks[blockID]
		},
		func(blockID flow.Identifier) error {
			_, exists := bs.blocks[blockID]
			if !exists {
				return storerr.ErrNotFound
			}
			return nil
		},
	)

	bs.resultDB = &storage.ExecutionResults{}
	bs.resultDB.On("ByID", mock.Anything).Return(
		func(resultID flow.Identifier) *flow.ExecutionResult {
			return bs.resultByID[resultID]
		},
		func(resultID flow.Identifier) error {
			_, exists := bs.resultByID[resultID]
			if !exists {
				return storerr.ErrNotFound
			}
			return nil
		},
	)

	bs.receiptsDB = &storage.ExecutionReceipts{}
	bs.receiptsDB.On("ByID", mock.Anything).Return(
		func(receiptID flow.Identifier) *flow.ExecutionReceipt {
			return bs.receiptsByID[receiptID]
		},
		func(receiptID flow.Identifier) error {
			_, exists := bs.receiptsByID[receiptID]
			if !exists {
				return storerr.ErrNotFound
			}
			return nil
		},
	)
	bs.receiptsDB.On("ByBlockID", mock.Anything).Return(
		func(blockID flow.Identifier) flow.ExecutionReceiptList {
			return bs.receiptsByBlockID[blockID]
		},
		func(blockID flow.Identifier) error {
			_, exists := bs.receiptsByBlockID[blockID]
			if !exists {
				return storerr.ErrNotFound
			}
			return nil
		},
	)

	// set up memory pool mocks for tests
	bs.guarPool = &mempool.Mempool[flow.Identifier, *flow.CollectionGuarantee]{}
	bs.guarPool.On("Size").Return(uint(0)) // only used by metrics
	bs.guarPool.On("All").Return(
		func() map[flow.Identifier]*flow.CollectionGuarantee {
			guaranteeMap := make(map[flow.Identifier]*flow.CollectionGuarantee, len(bs.pendingGuarantees))
			for _, guarantee := range bs.pendingGuarantees {
				guaranteeMap[guarantee.CollectionID] = guarantee
			}
			return guaranteeMap
		},
	)

	bs.sealPool = &mempool.IncorporatedResultSeals{}
	bs.sealPool.On("Size").Return(uint(0)) // only used by metrics
	bs.sealPool.On("All").Return(
		func() []*flow.IncorporatedResultSeal {
			res := make([]*flow.IncorporatedResultSeal, 0, len(bs.pendingSeals))
			for _, ps := range bs.pendingSeals {
				res = append(res, ps)
			}
			return res
		},
	)
	bs.sealPool.On("Get", mock.Anything).Return(
		func(id flow.Identifier) *flow.IncorporatedResultSeal {
			return bs.pendingSeals[id]
		},
		func(id flow.Identifier) bool {
			_, exists := bs.pendingSeals[id]
			return exists
		},
	)

	bs.recPool = &mempool.ExecutionTree{}
	bs.recPool.On("PruneUpToHeight", mock.Anything).Return(nil).Maybe()
	bs.recPool.On("Size").Return(uint(0)).Maybe() // used for metrics only
	bs.recPool.On("AddResult", mock.Anything, mock.Anything).Return(nil).Maybe()
	bs.recPool.On("AddReceipt", mock.Anything, mock.Anything).Return(false, nil).Maybe()
	bs.recPool.On("ReachableReceipts", mock.Anything, mock.Anything, mock.Anything).Return(
		func(resultID flow.Identifier, blockFilter mempoolAPIs.BlockFilter, receiptFilter mempoolAPIs.ReceiptFilter) []*flow.ExecutionReceipt {
			return bs.pendingReceipts
		},
		nil,
	)

	// setup mock state mutator, we don't need a real once since we are using mocked participant state.
	bs.stateMutator = protocol.NewMutableProtocolState(bs.T())
	bs.stateMutator.On("EvolveState", mock.Anything, mock.Anything, mock.Anything).Return(unittest.IdentifierFixture(), transaction.NewDeferredBlockPersist(), nil).Maybe()

	// initialize the builder
	bs.build, err = NewBuilder(
		noopMetrics,
		bs.state,
		bs.headerDB,
		bs.sealDB,
		bs.indexDB,
		bs.blockDB,
		bs.resultDB,
		bs.receiptsDB,
		bs.stateMutator,
		bs.guarPool,
		bs.sealPool,
		bs.recPool,
		noopTracer,
	)
	require.NoError(bs.T(), err)

	bs.build.cfg.expiry = 11
}

func (bs *BuilderSuite) TearDownTest() {
	err := bs.db.Close()
	bs.Assert().NoError(err)
	err = os.RemoveAll(bs.dir)
	bs.Assert().NoError(err)
}

func (bs *BuilderSuite) TestPayloadEmptyValid() {

	// we should build an empty block with default setup
	_, err := bs.build.BuildOn(bs.parentID, bs.setter, bs.sign)
	bs.Require().NoError(err)
	bs.Assert().Empty(bs.assembled.Guarantees, "should have no guarantees in payload with empty mempool")
	bs.Assert().Empty(bs.assembled.Seals, "should have no seals in payload with empty mempool")
}

// TestSetterErrorPassthrough validates that errors from the setter function are passed through to the caller.
func (bs *BuilderSuite) TestSetterErrorPassthrough() {
	sentinel := errors.New("sentinel")
	setter := func(header *flow.Header) error {
		return sentinel
	}
	_, err := bs.build.BuildOn(bs.parentID, setter, bs.sign)
	bs.Assert().ErrorIs(err, sentinel)
}

// TestSignErrorPassthrough validates that errors from the sign function are passed through to the caller.
func (bs *BuilderSuite) TestSignErrorPassthrough() {
	bs.T().Run("unexpected Exception", func(t *testing.T) {
		exception := errors.New("exception")
		sign := func(header *flow.Header) ([]byte, error) {
			return nil, exception
		}
		_, err := bs.build.BuildOn(bs.parentID, bs.setter, sign)
		bs.Assert().ErrorIs(err, exception)
	})
	bs.T().Run("NoVoteError", func(t *testing.T) {
		// the EventHandler relies on this sentinel in particular to be passed through
		sentinel := hotstuffmodel.NewNoVoteErrorf("not voting")
		sign := func(header *flow.Header) ([]byte, error) {
			return nil, sentinel
		}
		_, err := bs.build.BuildOn(bs.parentID, bs.setter, sign)
		bs.Assert().ErrorIs(err, sentinel)
	})
}

func (bs *BuilderSuite) TestPayloadGuaranteeValid() {

	// add sixteen guarantees to the pool
	bs.pendingGuarantees = unittest.CollectionGuaranteesFixture(16, unittest.WithCollRef(bs.finalID))
	_, err := bs.build.BuildOn(bs.parentID, bs.setter, bs.sign)
	bs.Require().NoError(err)
	bs.Assert().ElementsMatch(bs.pendingGuarantees, bs.assembled.Guarantees, "should have guarantees from mempool in payload")
}

func (bs *BuilderSuite) TestPayloadGuaranteeDuplicate() {

	// create some valid guarantees
	valid := unittest.CollectionGuaranteesFixture(4, unittest.WithCollRef(bs.finalID))

	forkBlocks := append(bs.finalizedBlockIDs, bs.pendingBlockIDs...)

	// create some duplicate guarantees and add to random blocks on the fork
	duplicated := unittest.CollectionGuaranteesFixture(12, unittest.WithCollRef(bs.finalID))
	for _, guarantee := range duplicated {
		blockID := forkBlocks[rand.Intn(len(forkBlocks))]
		index := bs.index[blockID]
		index.GuaranteeIDs = append(index.GuaranteeIDs, guarantee.ID())
		bs.index[blockID] = index
	}

	// add sixteen guarantees to the pool
	bs.pendingGuarantees = append(valid, duplicated...)
	_, err := bs.build.BuildOn(bs.parentID, bs.setter, bs.sign)
	bs.Require().NoError(err)
	bs.Assert().ElementsMatch(valid, bs.assembled.Guarantees, "should have valid guarantees from mempool in payload")
}

func (bs *BuilderSuite) TestPayloadGuaranteeReferenceUnknown() {

	// create 12 valid guarantees
	valid := unittest.CollectionGuaranteesFixture(12, unittest.WithCollRef(bs.finalID))

	// create 4 guarantees with unknown reference
	unknown := unittest.CollectionGuaranteesFixture(4, unittest.WithCollRef(unittest.IdentifierFixture()))

	// add all guarantees to the pool
	bs.pendingGuarantees = append(valid, unknown...)
	_, err := bs.build.BuildOn(bs.parentID, bs.setter, bs.sign)
	bs.Require().NoError(err)
	bs.Assert().ElementsMatch(valid, bs.assembled.Guarantees, "should have valid from mempool in payload")
}

func (bs *BuilderSuite) TestPayloadGuaranteeReferenceExpired() {

	// create 12 valid guarantees
	valid := unittest.CollectionGuaranteesFixture(12, unittest.WithCollRef(bs.finalID))

	// create 4 expired guarantees
	header := unittest.BlockHeaderFixture()
	header.Height = bs.headers[bs.finalID].Height - 12
	bs.headers[header.ID()] = header
	expired := unittest.CollectionGuaranteesFixture(4, unittest.WithCollRef(header.ID()))

	// add all guarantees to the pool
	bs.pendingGuarantees = append(valid, expired...)
	_, err := bs.build.BuildOn(bs.parentID, bs.setter, bs.sign)
	bs.Require().NoError(err)
	bs.Assert().ElementsMatch(valid, bs.assembled.Guarantees, "should have valid from mempool in payload")
}

// TestPayloadSeals_AllValid checks that builder seals as many blocks as possible (happy path):
//
//	[first] <- [F0] <- [F1] <- [F2] <- [F3] <- [final] <- [A0] <- [A1] <- [A2] <- [A3] <- [parent]
//
// Where block
//   - [first] is sealed and finalized
//   - [F0] ... [F4] and [final] are finalized, unsealed blocks with candidate seals are included in mempool
//   - [A0] ... [A2] are non-finalized, unsealed blocks with candidate seals are included in mempool
//   - [A3] and [parent] are non-finalized, unsealed blocks _without_ candidate seals
//
// Expected behaviour:
//   - builder should include seals [F0], ..., [A4]
//   - note: Block [A3] will not have a seal in the happy path for the following reason:
//     In our example, the result for block A3 is incorporated in block A4. But, for the verifiers to start
//     their work, they need a child block of A4, because the child contains the source of randomness for
//     A4. But we are just constructing this child right now. Hence, the verifiers couldn't have checked
//     the result for A3.
func (bs *BuilderSuite) TestPayloadSeals_AllValid() {
	//	Populate seals mempool with valid chain of seals for blocks [F0], ..., [A2]
	bs.pendingSeals = bs.irsMap

	_, err := bs.build.BuildOn(bs.parentID, bs.setter, bs.sign)
	bs.Require().NoError(err)
	bs.Assert().Empty(bs.assembled.Guarantees, "should have no guarantees in payload with empty mempool")
	bs.Assert().ElementsMatch(bs.chain, bs.assembled.Seals, "should have included valid chain of seals")
}

// TestPayloadSeals_Limit verifies that builder does not exceed  maxSealLimit
func (bs *BuilderSuite) TestPayloadSeals_Limit() {
	// use valid chain of seals in mempool
	bs.pendingSeals = bs.irsMap

	// change maxSealCount to one less than the number of items in the mempool
	limit := uint(2)
	bs.build.cfg.maxSealCount = limit

	_, err := bs.build.BuildOn(bs.parentID, bs.setter, bs.sign)
	bs.Require().NoError(err)
	bs.Assert().Empty(bs.assembled.Guarantees, "should have no guarantees in payload with empty mempool")
	bs.Assert().Equal(bs.chain[:limit], bs.assembled.Seals, "should have excluded seals above maxSealCount")
}

// TestPayloadSeals_OnlyFork checks that the builder only includes seals corresponding
// to blocks on the current fork (and _not_ seals for sealable blocks on other forks)
func (bs *BuilderSuite) TestPayloadSeals_OnlyFork() {
	// in the test setup, we already created a single fork
	//    [first] <- [F0] <- [F1] <- [F2] <- [F3] <- [final] <- [A0] <- [A1] <- [A2] ..
	// For this test, we add fork:                        ^
	//                                                    └--- [B0] <- [B1] <- ....<- [B6] <- [B7]
	// Where block
	//   * [first] is sealed and finalized
	//   * [F0] ... [F4] and [final] are finalized, unsealed blocks with candidate seals are included in mempool
	//   * [A0] ... [A2] are non-finalized, unsealed blocks with candidate seals are included in mempool
	forkHead := bs.blocks[bs.finalID]
	for i := 0; i < 8; i++ {
		// Usually, the blocks [B6] and [B7] will not have candidate seal for the following reason:
		// For the verifiers to start checking a result R, they need a source of randomness for the block _incorporating_
		// result R. The result for block [B6] is incorporated in [B7], which does _not_ have a child yet.
		forkHead = bs.createAndRecordBlock(forkHead, i < 6)
	}

	bs.pendingSeals = bs.irsMap
	_, err := bs.build.BuildOn(forkHead.ID(), bs.setter, bs.sign)
	bs.Require().NoError(err)

	// expected seals: [F0] <- ... <- [final] <- [B0] <- ... <- [B5]
	// Note: bs.chain contains seals for blocks [F0]...[A2] followed by seals for [final], [B0]...[B5]
	bs.Assert().Equal(10, len(bs.assembled.Seals), "unexpected number of seals")
	bs.Assert().ElementsMatch(bs.chain[:4], bs.assembled.Seals[:4], "should have included only valid chain of seals")
	bs.Assert().ElementsMatch(bs.chain[8:], bs.assembled.Seals[4:], "should have included only valid chain of seals")

	bs.Assert().Empty(bs.assembled.Guarantees, "should have no guarantees in payload with empty mempool")
}

// TestPayloadSeals_EnforceGap checks that builder leaves a 1-block gap between block incorporating the result
// and the block sealing the result. Without this gap, some nodes might not be able to compute the Verifier
// assignment for the seal and therefore reject the block. This edge case only occurs in a very specific situation:
//
//	                                                                       ┌---- [A5] (orphaned fork)
//	                                                                       v
//	...<- [B0] <- [B1] <- [B2] <- [B3] <- [B4{incorporates result R for B1}] <- ░newBlock░
//
// SCENARIO:
//   - block B0 is sealed
//     Proposer for ░newBlock░ knows block A5. Hence, it knows a QC for block B4, which contains the Source Of Randomness (SOR) for B4.
//     Therefore, the proposer can construct the verifier assignment for [B4{incorporates result R for B1}]
//   - Assume that verification was fast enough, so the proposer has sufficient approvals for result R.
//     Therefore, the proposer has a candidate seal, sealing result R for block B4, in its mempool.
//
// Replica trying to verify ░newBlock░:
//
//   - Assume that the replica does _not_ know A5. Therefore, it _cannot_ compute the verifier assignment for B4.
//
// Problem:  If the proposer included the seal for B1, the replica could not check it.
// Solution: There must be a gap between the block incorporating the result (here B4) and
// the block sealing the result. A gap of one block is sufficient.
//
//	                                                                     ┌---- [A5] (orphaned fork)
//	                                                                     v
//	...<- [B0] <- [B1] <- [B2] <- [B3] <- [B4{incorporates result R for B1}] <- [B5] <- [B6{seals B1}]
//	                                                                           ~~~~~~
//	                                                                             gap
//
// We test the two distinct cases:
//
//	 (i) Builder does _not_ include seal for B1 when constructing block B5
//	(ii) Builder _includes_ seal for B1 when constructing block B6
func (bs *BuilderSuite) TestPayloadSeals_EnforceGap() {
	// we use bs.parentID as block B0
	b0result := bs.resultForBlock[bs.parentID]
	b0seal := unittest.Seal.Fixture(unittest.Seal.WithResult(b0result))

	// create blocks B1 to B4:
	b1 := bs.createAndRecordBlock(bs.blocks[bs.parentID], true)
	bchain := unittest.ChainFixtureFrom(2, b1.ToHeader()) // creates blocks b2, b3

	// create block B4: includes result for block B1 in its payload
	resultB1 := bs.resultForBlock[b1.ID()]
	receiptB1 := unittest.ExecutionReceiptFixture(unittest.WithResult(resultB1))
<<<<<<< HEAD
	newB4 := flow.NewBlock(
		b4.Header,
=======
	b4 := unittest.BlockWithParentAndPayload(
		bchain[1].ToHeader(),
>>>>>>> 58cb19f0
		flow.Payload{
			Results:  []*flow.ExecutionResult{&receiptB1.ExecutionResult},
			Receipts: []*flow.ExecutionReceiptStub{receiptB1.Stub()},
		},
	)
<<<<<<< HEAD
	b4 = &newB4

	// update bchain
	bchain[2] = b4
=======
	bchain = append(bchain, b4)
>>>>>>> 58cb19f0

	// add blocks B2, B3, B4, A5 to the mocked storage layer (block b0 and b1 are already added):
	a5 := unittest.BlockWithParentFixture(b4.ToHeader())
	for _, b := range append(bchain, a5) {
		bs.storeBlock(b)
	}

	// mock for of candidate seal mempool:
	bs.pendingSeals = make(map[flow.Identifier]*flow.IncorporatedResultSeal)
	b1seal := storeSealForIncorporatedResult(resultB1, b4.ID(), bs.pendingSeals)

	// mock for seals storage layer:
	bs.sealDB = &storage.Seals{}
	bs.build.seals = bs.sealDB

	bs.T().Run("Build on top of B4 and check that no seals are included", func(t *testing.T) {
		bs.sealDB.On("HighestInFork", b4.ID()).Return(b0seal, nil)

		_, err := bs.build.BuildOn(b4.ID(), bs.setter, bs.sign)
		require.NoError(t, err)
		bs.recPool.AssertExpectations(t)
		require.Empty(t, bs.assembled.Seals, "should not include any seals")
	})

	bs.T().Run("Build on top of B5 and check that seals for B1 is included", func(t *testing.T) {
		b5 := unittest.BlockWithParentFixture(b4.ToHeader()) // creating block b5
		bs.storeBlock(b5)
		bs.sealDB.On("HighestInFork", b5.ID()).Return(b0seal, nil)

		_, err := bs.build.BuildOn(b5.ID(), bs.setter, bs.sign)
		require.NoError(t, err)
		bs.recPool.AssertExpectations(t)
		require.Equal(t, 1, len(bs.assembled.Seals), "only seal for B1 expected")
		require.Equal(t, b1seal.Seal, bs.assembled.Seals[0])
	})
}

// TestPayloadSeals_Duplicates verifies that the builder does not duplicate seals for already sealed blocks:
//
//	... <- [F0] <- [F1] <- [F2] <- [F3] <- [A0] <- [A1] <- [A2] <- [A3]
//
// Where block
//   - [F0] ... [F3] sealed blocks but their candidate seals are still included in mempool
//   - [A0] ... [A3] unsealed blocks with candidate seals are included in mempool
//
// Expected behaviour:
//   - builder should only include seals [A0], ..., [A3]
func (bs *BuilderSuite) TestPayloadSeals_Duplicate() {
	//	Pretend that the first n blocks are already sealed
	n := 4
	lastSeal := bs.chain[n-1]
	mockSealDB := &storage.Seals{}
	mockSealDB.On("HighestInFork", mock.Anything).Return(lastSeal, nil)
	bs.build.seals = mockSealDB

	// seals for all blocks [F0], ..., [A3] are still in the mempool:
	bs.pendingSeals = bs.irsMap

	_, err := bs.build.BuildOn(bs.parentID, bs.setter, bs.sign)
	bs.Require().NoError(err)
	bs.Assert().Equal(bs.chain[n:], bs.assembled.Seals, "should have rejected duplicate seals")
}

// TestPayloadSeals_MissingNextSeal checks how the builder handles the fork
//
//	[S] <- [F0] <- [F1] <- [F2] <- [F3] <- [A0] <- [A1] <- [A2] <- [A3]
//
// Where block
//   - [S] is sealed and finalized
//   - [F0] finalized, unsealed block but _without_ candidate seal in mempool
//   - [F1] ... [F3] are finalized, unsealed blocks with candidate seals are included in mempool
//   - [A0] ... [A3] non-finalized, unsealed blocks with candidate seals are included in mempool
//
// Expected behaviour:
//   - builder should not include any seals as the immediately next seal is not in mempool
func (bs *BuilderSuite) TestPayloadSeals_MissingNextSeal() {
	// remove the seal for block [F0]
	firstSeal := bs.irsList[0]
	delete(bs.irsMap, firstSeal.IncorporatedResultID())
	bs.pendingSeals = bs.irsMap

	_, err := bs.build.BuildOn(bs.parentID, bs.setter, bs.sign)
	bs.Require().NoError(err)
	bs.Assert().Empty(bs.assembled.Guarantees, "should have no guarantees in payload with empty mempool")
	bs.Assert().Empty(bs.assembled.Seals, "should not have included any seals from cutoff chain")
}

// TestPayloadSeals_MissingInterimSeal checks how the builder handles the fork
//
//	[S] <- [F0] <- [F1] <- [F2] <- [F3] <- [A0] <- [A1] <- [A2] <- [A3]
//
// Where block
//   - [S] is sealed and finalized
//   - [F0] ... [F2] are finalized, unsealed blocks with candidate seals are included in mempool
//   - [F4] finalized, unsealed block but _without_ candidate seal in mempool
//   - [A0] ... [A3] non-finalized, unsealed blocks with candidate seals are included in mempool
//
// Expected behaviour:
//   - builder should only include candidate seals for [F0], [F1], [F2]
func (bs *BuilderSuite) TestPayloadSeals_MissingInterimSeal() {
	// remove a seal for block [F4]
	seal := bs.irsList[3]
	delete(bs.irsMap, seal.IncorporatedResultID())
	bs.pendingSeals = bs.irsMap

	_, err := bs.build.BuildOn(bs.parentID, bs.setter, bs.sign)
	bs.Require().NoError(err)
	bs.Assert().Empty(bs.assembled.Guarantees, "should have no guarantees in payload with empty mempool")
	bs.Assert().ElementsMatch(bs.chain[:3], bs.assembled.Seals, "should have included only beginning of broken chain")
}

// TestValidatePayloadSeals_ExecutionForks checks how the builder's seal-inclusion logic
// handles execution forks.
//
// we have the chain in storage:
//
//	F <- A{Result[F]_1, Result[F]_2, ReceiptMeta[F]_1, ReceiptMeta[F]_2}
//	      <- B{Result[A]_1, Result[A]_2, ReceiptMeta[A]_1, ReceiptMeta[A]_2}
//	        <- C{Result[B]_1, Result[B]_2, ReceiptMeta[B]_1, ReceiptMeta[B]_2}
//	          <- D{Seal for Result[F]_1}
//
// here F is the latest finalized block (with ID bs.finalID)
//
// Note that we are explicitly testing the handling of an execution fork that
// was incorporated _before_ the seal
//
//	Blocks:      F  <-----------   A    <-----------   B
//	Results:   Result[F]_1  <-  Result[A]_1  <-  Result[B]_1 :: the root of this execution tree is sealed
//	           Result[F]_2  <-  Result[A]_2  <-  Result[B]_2 :: the root of this execution tree conflicts with sealed result
//
// The builder is tasked with creating the payload for block X:
//
//	F <- A{..} <- B{..} <- C{..} <- D{..} <- X
//
// We test the two distinct cases:
//
// (i) verify that execution fork conflicting with sealed result is not sealed
// (ii) verify that multiple execution forks are properly handled
func (bs *BuilderSuite) TestValidatePayloadSeals_ExecutionForks() {
	bs.build.cfg.expiry = 4 // reduce expiry so collection dedup algorithm doesn't walk past  [lastSeal]

	blockF := bs.blocks[bs.finalID]
	blocks := []*flow.Block{blockF}
	blocks = append(blocks, unittest.ChainFixtureFrom(4, blockF.ToHeader())...)          // elements  [F, A, B, C, D]
	receiptChain1 := unittest.ReceiptChainFor(blocks, unittest.ExecutionResultFixture()) // elements  [Result[F]_1, Result[A]_1, Result[B]_1, ...]
	receiptChain2 := unittest.ReceiptChainFor(blocks, unittest.ExecutionResultFixture()) // elements  [Result[F]_2, Result[A]_2, Result[B]_2, ...]

	// set payload for blocks A, B, C
	for i := 1; i <= 3; i++ {
		b := flow.NewBlock(
			blocks[i].Header,
			flow.Payload{
				Results:  []*flow.ExecutionResult{&receiptChain1[i-1].ExecutionResult, &receiptChain2[i-1].ExecutionResult},
				Receipts: []*flow.ExecutionReceiptStub{receiptChain1[i-1].Stub(), receiptChain2[i-1].Stub()},
			},
		)
		blocks[i] = &b
	}
	sealedResult := receiptChain1[0].ExecutionResult
	sealF := unittest.Seal.Fixture(unittest.Seal.WithResult(&sealedResult))
	// set payload for block D
	b := flow.NewBlock(
		blocks[4].Header,
		flow.Payload{
			Seals: []*flow.Seal{sealF},
		},
	)
	blocks[4] = &b
	for i := 0; i <= 4; i++ {
		// we need to run this several times, as in each iteration as we have _multiple_ execution chains.
		// In each iteration, we only manage to reconnect one additional height
		unittest.ReconnectBlocksAndReceipts(blocks, receiptChain1)
		unittest.ReconnectBlocksAndReceipts(blocks, receiptChain2)
	}

	for _, b := range blocks {
		bs.storeBlock(b)
	}
	bs.sealDB = &storage.Seals{}
	bs.build.seals = bs.sealDB
	bs.sealDB.On("HighestInFork", mock.Anything).Return(sealF, nil)
	bs.resultByID[sealedResult.ID()] = &sealedResult

	bs.T().Run("verify that execution fork conflicting with sealed result is not sealed", func(t *testing.T) {
		bs.pendingSeals = make(map[flow.Identifier]*flow.IncorporatedResultSeal)
		storeSealForIncorporatedResult(&receiptChain2[1].ExecutionResult, blocks[2].ID(), bs.pendingSeals)

		_, err := bs.build.BuildOn(blocks[4].ID(), bs.setter, bs.sign)
		require.NoError(t, err)
		require.Empty(t, bs.assembled.Seals, "should not have included seal for conflicting execution fork")
	})

	bs.T().Run("verify that multiple execution forks are properly handled", func(t *testing.T) {
		bs.pendingSeals = make(map[flow.Identifier]*flow.IncorporatedResultSeal)
		sealResultA_1 := storeSealForIncorporatedResult(&receiptChain1[1].ExecutionResult, blocks[2].ID(), bs.pendingSeals)
		sealResultB_1 := storeSealForIncorporatedResult(&receiptChain1[2].ExecutionResult, blocks[3].ID(), bs.pendingSeals)
		storeSealForIncorporatedResult(&receiptChain2[1].ExecutionResult, blocks[2].ID(), bs.pendingSeals)
		storeSealForIncorporatedResult(&receiptChain2[2].ExecutionResult, blocks[3].ID(), bs.pendingSeals)

		_, err := bs.build.BuildOn(blocks[4].ID(), bs.setter, bs.sign)
		require.NoError(t, err)
		require.ElementsMatch(t, []*flow.Seal{sealResultA_1.Seal, sealResultB_1.Seal}, bs.assembled.Seals, "valid fork should have been sealed")
	})
}

// TestPayloadReceipts_TraverseExecutionTreeFromLastSealedResult tests the receipt selection:
// Expectation: Builder should trigger ExecutionTree to search Execution Tree from
// last sealed result on respective fork.
//
// We test with the following main chain tree
//
//	                                                ┌-[X0] <- [X1{seals ..F4}]
//		                                            v
//	 [lastSeal] <- [F0] <- [F1] <- [F2] <- [F3] <- [F4] <- [A0] <- [A1{seals ..F2}] <- [A2] <- [A3]
//
// Where
// * blocks [lastSeal], [F1], ... [F4], [A0], ... [A4], are created by BuilderSuite
// * latest sealed block for a specific fork is provided by test-local seals storage mock
func (bs *BuilderSuite) TestPayloadReceipts_TraverseExecutionTreeFromLastSealedResult() {
	bs.build.cfg.expiry = 4 // reduce expiry so collection dedup algorithm doesn't walk past  [lastSeal]
	x0 := bs.createAndRecordBlock(bs.blocks[bs.finalID], true)
	x1 := bs.createAndRecordBlock(x0, true)

	// set last sealed blocks:
	f2 := bs.blocks[bs.finalizedBlockIDs[2]]
	f2eal := unittest.Seal.Fixture(unittest.Seal.WithResult(bs.resultForBlock[f2.ID()]))
	f4Seal := unittest.Seal.Fixture(unittest.Seal.WithResult(bs.resultForBlock[bs.finalID]))
	bs.sealDB = &storage.Seals{}
	bs.build.seals = bs.sealDB

	// reset receipts mempool to verify calls made by Builder
	bs.recPool = &mempool.ExecutionTree{}
	bs.recPool.On("Size").Return(uint(0)).Maybe()
	bs.build.recPool = bs.recPool

	// building on top of X0: latest finalized block in fork is [lastSeal]; expect search to start with sealed result
	bs.sealDB.On("HighestInFork", x0.ID()).Return(bs.lastSeal, nil)
	bs.recPool.On("ReachableReceipts", bs.lastSeal.ResultID, mock.Anything, mock.Anything).Return([]*flow.ExecutionReceipt{}, nil).Once()
	_, err := bs.build.BuildOn(x0.ID(), bs.setter, bs.sign)
	bs.Require().NoError(err)
	bs.recPool.AssertExpectations(bs.T())

	// building on top of X1: latest finalized block in fork is [F4]; expect search to start with sealed result
	bs.sealDB.On("HighestInFork", x1.ID()).Return(f4Seal, nil)
	bs.recPool.On("ReachableReceipts", f4Seal.ResultID, mock.Anything, mock.Anything).Return([]*flow.ExecutionReceipt{}, nil).Once()
	_, err = bs.build.BuildOn(x1.ID(), bs.setter, bs.sign)
	bs.Require().NoError(err)
	bs.recPool.AssertExpectations(bs.T())

	// building on top of A3 (with ID bs.parentID): latest finalized block in fork is [F4]; expect search to start with sealed result
	bs.sealDB.On("HighestInFork", bs.parentID).Return(f2eal, nil)
	bs.recPool.On("ReachableReceipts", f2eal.ResultID, mock.Anything, mock.Anything).Return([]*flow.ExecutionReceipt{}, nil).Once()
	_, err = bs.build.BuildOn(bs.parentID, bs.setter, bs.sign)
	bs.Require().NoError(err)
	bs.recPool.AssertExpectations(bs.T())
}

// TestPayloadReceipts_IncludeOnlyReceiptsForCurrentFork tests the receipt selection:
// In this test, we check that the Builder provides a BlockFilter which only allows
// blocks on the fork, which we are extending. We construct the following chain tree:
//
//	    ┌--[X1]   ┌-[Y2]                                             ┌-- [A6]
//	    v         v                                                  v
//	<- [Final] <- [*B1*] <- [*B2*] <- [*B3*] <- [*B4{seals B1}*] <- [*B5*] <- ░newBlock░
//	                          ^
//	                          └-- [C3] <- [C4]
//	                                 ^--- [D4]
//
// Expectation: BlockFilter should pass blocks marked with star: B1, ... ,B5
// All other blocks should be filtered out.
//
// Context:
// While the receipt selection itself is performed by the ExecutionTree, the Builder
// controls the selection by providing suitable BlockFilter and ReceiptFilter.
func (bs *BuilderSuite) TestPayloadReceipts_IncludeOnlyReceiptsForCurrentFork() {
	b1 := bs.createAndRecordBlock(bs.blocks[bs.finalID], true)
	b2 := bs.createAndRecordBlock(b1, true)
	b3 := bs.createAndRecordBlock(b2, true)
	b4 := bs.createAndRecordBlock(b3, true)
	b5 := bs.createAndRecordBlock(b4, true)

	x1 := bs.createAndRecordBlock(bs.blocks[bs.finalID], true)
	y2 := bs.createAndRecordBlock(b1, true)
	a6 := bs.createAndRecordBlock(b5, true)

	c3 := bs.createAndRecordBlock(b2, true)
	c4 := bs.createAndRecordBlock(c3, true)
	d4 := bs.createAndRecordBlock(c3, true)

	// set last sealed blocks:
	b1Seal := unittest.Seal.Fixture(unittest.Seal.WithResult(bs.resultForBlock[b1.ID()]))
	bs.sealDB = &storage.Seals{}
	bs.sealDB.On("HighestInFork", b5.ID()).Return(b1Seal, nil)
	bs.build.seals = bs.sealDB

	// setup mock to test the BlockFilter provided by Builder
	bs.recPool = &mempool.ExecutionTree{}
	bs.recPool.On("Size").Return(uint(0)).Maybe()
	bs.recPool.On("ReachableReceipts", b1Seal.ResultID, mock.Anything, mock.Anything).Run(
		func(args mock.Arguments) {
			blockFilter := args[1].(mempoolAPIs.BlockFilter)
			for _, h := range []*flow.Header{b1.ToHeader(), b2.ToHeader(), b3.ToHeader(), b4.ToHeader(), b5.ToHeader()} {
				assert.True(bs.T(), blockFilter(h))
			}
			for _, h := range []*flow.Header{bs.blocks[bs.finalID].ToHeader(), x1.ToHeader(), y2.ToHeader(), a6.ToHeader(), c3.ToHeader(), c4.ToHeader(), d4.ToHeader()} {
				assert.False(bs.T(), blockFilter(h))
			}
		}).Return([]*flow.ExecutionReceipt{}, nil).Once()
	bs.build.recPool = bs.recPool

	_, err := bs.build.BuildOn(b5.ID(), bs.setter, bs.sign)
	bs.Require().NoError(err)
	bs.recPool.AssertExpectations(bs.T())
}

// TestPayloadReceipts_SkipDuplicatedReceipts tests the receipt selection:
// Expectation: we check that the Builder provides a ReceiptFilter which
// filters out duplicated receipts.
// Comment:
// While the receipt selection itself is performed by the ExecutionTree, the Builder
// controls the selection by providing suitable BlockFilter and ReceiptFilter.
func (bs *BuilderSuite) TestPayloadReceipts_SkipDuplicatedReceipts() {
	// setup mock to test the ReceiptFilter provided by Builder
	bs.recPool = &mempool.ExecutionTree{}
	bs.recPool.On("Size").Return(uint(0)).Maybe()
	bs.recPool.On("ReachableReceipts", bs.lastSeal.ResultID, mock.Anything, mock.Anything).Run(
		func(args mock.Arguments) {
			receiptFilter := args[2].(mempoolAPIs.ReceiptFilter)
			// verify that all receipts already included in blocks are filtered out:
			for _, block := range bs.blocks {
				resultByID := block.Payload.Results.Lookup()
				for _, meta := range block.Payload.Receipts {
					result := resultByID[meta.ResultID]
					rcpt := flow.ExecutionReceiptFromStub(*meta, *result)
					assert.False(bs.T(), receiptFilter(rcpt))
				}
			}
			// Verify that receipts for unsealed blocks, which are _not_ already incorporated are accepted:
			for _, block := range bs.blocks {
				if block.ID() != bs.firstID { // block with ID bs.firstID is already sealed
					rcpt := unittest.ReceiptForBlockFixture(block)
					assert.True(bs.T(), receiptFilter(rcpt))
				}
			}
		}).Return([]*flow.ExecutionReceipt{}, nil).Once()
	bs.build.recPool = bs.recPool

	_, err := bs.build.BuildOn(bs.parentID, bs.setter, bs.sign)
	bs.Require().NoError(err)
	bs.recPool.AssertExpectations(bs.T())
}

// TestPayloadReceipts_SkipReceiptsForSealedBlock tests the receipt selection:
// Expectation: we check that the Builder provides a ReceiptFilter which
// filters out _any_ receipt for the sealed block.
//
// Comment:
// While the receipt selection itself is performed by the ExecutionTree, the Builder
// controls the selection by providing suitable BlockFilter and ReceiptFilter.
func (bs *BuilderSuite) TestPayloadReceipts_SkipReceiptsForSealedBlock() {
	// setup mock to test the ReceiptFilter provided by Builder
	bs.recPool = &mempool.ExecutionTree{}
	bs.recPool.On("Size").Return(uint(0)).Maybe()
	bs.recPool.On("ReachableReceipts", bs.lastSeal.ResultID, mock.Anything, mock.Anything).Run(
		func(args mock.Arguments) {
			receiptFilter := args[2].(mempoolAPIs.ReceiptFilter)

			// receipt for sealed block committing to same result as the sealed result
			rcpt := unittest.ExecutionReceiptFixture(unittest.WithResult(bs.resultForBlock[bs.firstID]))
			assert.False(bs.T(), receiptFilter(rcpt))

			// receipt for sealed block committing to different result as the sealed result
			rcpt = unittest.ReceiptForBlockFixture(bs.blocks[bs.firstID])
			assert.False(bs.T(), receiptFilter(rcpt))
		}).Return([]*flow.ExecutionReceipt{}, nil).Once()
	bs.build.recPool = bs.recPool

	_, err := bs.build.BuildOn(bs.parentID, bs.setter, bs.sign)
	bs.Require().NoError(err)
	bs.recPool.AssertExpectations(bs.T())
}

// TestPayloadReceipts_BlockLimit tests that the builder does not include more
// receipts than the configured maxReceiptCount.
func (bs *BuilderSuite) TestPayloadReceipts_BlockLimit() {

	// Populate the mempool with 5 valid receipts
	receipts := []*flow.ExecutionReceipt{}
	metas := []*flow.ExecutionReceiptStub{}
	expectedResults := []*flow.ExecutionResult{}
	var i uint64
	for i = 0; i < 5; i++ {
		blockOnFork := bs.blocks[bs.irsList[i].Seal.BlockID]
		pendingReceipt := unittest.ReceiptForBlockFixture(blockOnFork)
		receipts = append(receipts, pendingReceipt)
		metas = append(metas, pendingReceipt.Stub())
		expectedResults = append(expectedResults, &pendingReceipt.ExecutionResult)
	}
	bs.pendingReceipts = receipts

	// set maxReceiptCount to 3
	var limit uint = 3
	bs.build.cfg.maxReceiptCount = limit

	// ensure that only 3 of the 5 receipts were included
	_, err := bs.build.BuildOn(bs.parentID, bs.setter, bs.sign)
	bs.Require().NoError(err)
	bs.Assert().ElementsMatch(metas[:limit], bs.assembled.Receipts, "should have excluded receipts above maxReceiptCount")
	bs.Assert().ElementsMatch(expectedResults[:limit], bs.assembled.Results, "should have excluded results above maxReceiptCount")
}

// TestPayloadReceipts_AsProvidedByReceiptForest tests the receipt selection.
// Expectation: Builder should embed the Receipts as provided by the ExecutionTree
func (bs *BuilderSuite) TestPayloadReceipts_AsProvidedByReceiptForest() {
	var expectedReceipts []*flow.ExecutionReceipt
	var expectedMetas []*flow.ExecutionReceiptStub
	var expectedResults []*flow.ExecutionResult
	for i := 0; i < 10; i++ {
		expectedReceipts = append(expectedReceipts, unittest.ExecutionReceiptFixture())
		expectedMetas = append(expectedMetas, expectedReceipts[i].Stub())
		expectedResults = append(expectedResults, &expectedReceipts[i].ExecutionResult)
	}
	bs.recPool = &mempool.ExecutionTree{}
	bs.recPool.On("Size").Return(uint(0)).Maybe()
	bs.recPool.On("AddResult", mock.Anything, mock.Anything).Return(nil).Maybe()
	bs.recPool.On("ReachableReceipts", mock.Anything, mock.Anything, mock.Anything).Return(expectedReceipts, nil).Once()
	bs.build.recPool = bs.recPool

	_, err := bs.build.BuildOn(bs.parentID, bs.setter, bs.sign)
	bs.Require().NoError(err)
	bs.Assert().ElementsMatch(expectedMetas, bs.assembled.Receipts, "should include receipts as returned by ExecutionTree")
	bs.Assert().ElementsMatch(expectedResults, bs.assembled.Results, "should include results as returned by ExecutionTree")
	bs.recPool.AssertExpectations(bs.T())
}

// TestIntegration_PayloadReceiptNoParentResult is a mini-integration test combining the
// Builder with a full ExecutionTree mempool. We check that the builder does not include
// receipts whose PreviousResult is not already incorporated in the chain.
//
// Here we create 4 consecutive blocks S, A, B, and C, where A contains a valid
// receipt for block S, but blocks B and C have empty payloads.
//
// We populate the mempool with valid receipts for blocks A, and C, but NOT for
// block B.
//
// The expected behaviour is that the builder should not include the receipt for
// block C, because the chain and the mempool do not contain a valid receipt for
// the parent result (block B's result).
//
// ... <- S[ER{parent}] <- A[ER{S}] <- B <- C <- X (candidate)
func (bs *BuilderSuite) TestIntegration_PayloadReceiptNoParentResult() {
	// make blocks S, A, B, C
	parentReceipt := unittest.ExecutionReceiptFixture(unittest.WithResult(bs.resultForBlock[bs.parentID]))
	blockSABC := unittest.ChainFixtureFrom(4, bs.blocks[bs.parentID].ToHeader())

	// fully create blockSABC[0]
	blockSABC[0].Payload.Receipts = []*flow.ExecutionReceiptStub{parentReceipt.Stub()}
	blockSABC[0].Payload.Results = []*flow.ExecutionResult{&parentReceipt.ExecutionResult}

	resultS := unittest.ExecutionResultFixture(unittest.WithBlock(blockSABC[0]), unittest.WithPreviousResult(*bs.resultForBlock[bs.parentID]))
	receiptSABC := unittest.ReceiptChainFor(blockSABC, resultS)
	blockSABC[1].Payload.Receipts = []*flow.ExecutionReceiptStub{receiptSABC[0].Stub()}
	blockSABC[1].Payload.Results = []*flow.ExecutionResult{&receiptSABC[0].ExecutionResult}
	blockSABC[2].Payload.Receipts = []*flow.ExecutionReceiptStub{}
	blockSABC[3].Payload.Receipts = []*flow.ExecutionReceiptStub{}
	unittest.ReconnectBlocksAndReceipts(blockSABC, receiptSABC) // update block header so that blocks are chained together

	bs.storeBlock(blockSABC[0])
	bs.storeBlock(blockSABC[1])
	bs.storeBlock(blockSABC[2])
	bs.storeBlock(blockSABC[3])

	// Instantiate real Execution Tree mempool;
	bs.build.recPool = mempoolImpl.NewExecutionTree()
	for _, block := range bs.blocks {
		resultByID := block.Payload.Results.Lookup()
		for _, meta := range block.Payload.Receipts {
			result := resultByID[meta.ResultID]
			rcpt := flow.ExecutionReceiptFromStub(*meta, *result)
			_, err := bs.build.recPool.AddReceipt(rcpt, bs.blocks[rcpt.ExecutionResult.BlockID].ToHeader())
			bs.NoError(err)
		}
	}
	// for receipts _not_ included in blocks, add only receipt for A and C but NOT B
	_, _ = bs.build.recPool.AddReceipt(receiptSABC[1], blockSABC[1].ToHeader())
	_, _ = bs.build.recPool.AddReceipt(receiptSABC[3], blockSABC[3].ToHeader())

	_, err := bs.build.BuildOn(blockSABC[3].ID(), bs.setter, bs.sign)
	bs.Require().NoError(err)
	expectedReceipts := flow.ExecutionReceiptStubList{receiptSABC[1].Stub()}
	expectedResults := flow.ExecutionResultList{&receiptSABC[1].ExecutionResult}
	bs.Assert().Equal(expectedReceipts, bs.assembled.Receipts, "payload should contain only receipt for block a")
	bs.Assert().ElementsMatch(expectedResults, bs.assembled.Results, "payload should contain only result for block a")
}

// TestIntegration_ExtendDifferentExecutionPathsOnSameFork tests that the
// builder includes receipts that form different valid execution paths contained
// on the current fork.
//
//	                                      candidate
//	P <- A[ER{P}] <- B[ER{A}, ER{A}'] <- X[ER{B}, ER{B}']
func (bs *BuilderSuite) TestIntegration_ExtendDifferentExecutionPathsOnSameFork() {

	// A is a block containing a valid receipt for block P
	recP := unittest.ExecutionReceiptFixture(unittest.WithResult(bs.resultForBlock[bs.parentID]))
	A := unittest.BlockWithParentAndPayload(
		bs.headers[bs.parentID],
		flow.Payload{
			Receipts: []*flow.ExecutionReceiptStub{recP.Stub()},
			Results:  []*flow.ExecutionResult{&recP.ExecutionResult},
		},
	)

	// B is a block containing two valid receipts, with different results, for
	// block A
	resA1 := unittest.ExecutionResultFixture(unittest.WithBlock(A), unittest.WithPreviousResult(recP.ExecutionResult))
	recA1 := unittest.ExecutionReceiptFixture(unittest.WithResult(resA1))
	resA2 := unittest.ExecutionResultFixture(unittest.WithBlock(A), unittest.WithPreviousResult(recP.ExecutionResult))
	recA2 := unittest.ExecutionReceiptFixture(unittest.WithResult(resA2))
	B := unittest.BlockWithParentAndPayload(
		A.ToHeader(),
		flow.Payload{
			Receipts: []*flow.ExecutionReceiptStub{recA1.Stub(), recA2.Stub()},
			Results:  []*flow.ExecutionResult{&recA1.ExecutionResult, &recA2.ExecutionResult},
		},
	)

	bs.storeBlock(A)
	bs.storeBlock(B)

	// Instantiate real Execution Tree mempool;
	bs.build.recPool = mempoolImpl.NewExecutionTree()
	for _, block := range bs.blocks {
		resultByID := block.Payload.Results.Lookup()
		for _, meta := range block.Payload.Receipts {
			result := resultByID[meta.ResultID]
			rcpt := flow.ExecutionReceiptFromStub(*meta, *result)
			_, err := bs.build.recPool.AddReceipt(rcpt, bs.blocks[rcpt.ExecutionResult.BlockID].ToHeader())
			bs.NoError(err)
		}
	}

	// Create two valid receipts for block B which build on different receipts
	// for the parent block (A); recB1 builds on top of RecA1, whilst recB2
	// builds on top of RecA2.
	resB1 := unittest.ExecutionResultFixture(unittest.WithBlock(B), unittest.WithPreviousResult(recA1.ExecutionResult))
	recB1 := unittest.ExecutionReceiptFixture(unittest.WithResult(resB1))
	resB2 := unittest.ExecutionResultFixture(unittest.WithBlock(B), unittest.WithPreviousResult(recA2.ExecutionResult))
	recB2 := unittest.ExecutionReceiptFixture(unittest.WithResult(resB2))

	// Add recB1 and recB2 to the mempool for inclusion in the next candidate
	_, _ = bs.build.recPool.AddReceipt(recB1, B.ToHeader())
	_, _ = bs.build.recPool.AddReceipt(recB2, B.ToHeader())

	_, err := bs.build.BuildOn(B.ID(), bs.setter, bs.sign)
	bs.Require().NoError(err)
	expectedReceipts := flow.ExecutionReceiptStubList{recB1.Stub(), recB2.Stub()}
	expectedResults := flow.ExecutionResultList{&recB1.ExecutionResult, &recB2.ExecutionResult}
	bs.Assert().Equal(expectedReceipts, bs.assembled.Receipts, "payload should contain receipts from valid execution forks")
	bs.Assert().ElementsMatch(expectedResults, bs.assembled.Results, "payload should contain results from valid execution forks")
}

// TestIntegration_ExtendDifferentExecutionPathsOnDifferentForks tests that the
// builder picks up receipts that were already included in a different fork.
//
//	                                   candidate
//	P <- A[ER{P}] <- B[ER{A}] <- X[ER{A}',ER{B}, ER{B}']
//	              |
//	              < ------ C[ER{A}']
//
// Where:
//   - ER{A} and ER{A}' are receipts for block A that don't have the same
//     result.
//   - ER{B} is a receipt for B with parent result ER{A}
//   - ER{B}' is a receipt for B with parent result ER{A}'
//
// When buiding on top of B, we expect the candidate payload to contain ER{A}',
// ER{B}, and ER{B}'
//
//	ER{P} <- ER{A}  <- ER{B}
//	       |
//	       < ER{A}' <- ER{B}'
func (bs *BuilderSuite) TestIntegration_ExtendDifferentExecutionPathsOnDifferentForks() {
	// A is a block containing a valid receipt for block P
	recP := unittest.ExecutionReceiptFixture(unittest.WithResult(bs.resultForBlock[bs.parentID]))
	A := unittest.BlockWithParentAndPayload(
		bs.headers[bs.parentID],
		flow.Payload{
			Receipts: []*flow.ExecutionReceiptStub{recP.Stub()},
			Results:  []*flow.ExecutionResult{&recP.ExecutionResult},
		},
	)

	// B is a block that builds on A containing a valid receipt for A
	resA1 := unittest.ExecutionResultFixture(unittest.WithBlock(A), unittest.WithPreviousResult(recP.ExecutionResult))
	recA1 := unittest.ExecutionReceiptFixture(unittest.WithResult(resA1))
	B := unittest.BlockWithParentAndPayload(
		A.ToHeader(),
		flow.Payload{
			Receipts: []*flow.ExecutionReceiptStub{recA1.Stub()},
			Results:  []*flow.ExecutionResult{&recA1.ExecutionResult},
		},
	)

	// C is another block that builds on A containing a valid receipt for A but
	// different from the receipt contained in B
	resA2 := unittest.ExecutionResultFixture(unittest.WithBlock(A), unittest.WithPreviousResult(recP.ExecutionResult))
	recA2 := unittest.ExecutionReceiptFixture(unittest.WithResult(resA2))
	C := unittest.BlockWithParentAndPayload(
		A.ToHeader(),
		flow.Payload{
			Receipts: []*flow.ExecutionReceiptStub{recA2.Stub()},
			Results:  []*flow.ExecutionResult{&recA2.ExecutionResult},
		},
	)

	bs.storeBlock(A)
	bs.storeBlock(B)
	bs.storeBlock(C)

	// Instantiate real Execution Tree mempool;
	bs.build.recPool = mempoolImpl.NewExecutionTree()
	for _, block := range bs.blocks {
		resultByID := block.Payload.Results.Lookup()
		for _, meta := range block.Payload.Receipts {
			result := resultByID[meta.ResultID]
			rcpt := flow.ExecutionReceiptFromStub(*meta, *result)
			_, err := bs.build.recPool.AddReceipt(rcpt, bs.blocks[rcpt.ExecutionResult.BlockID].ToHeader())
			bs.NoError(err)
		}
	}

	// create and add a receipt for block B which builds on top of recA2, which
	// is not on the same execution fork
	resB1 := unittest.ExecutionResultFixture(unittest.WithBlock(B), unittest.WithPreviousResult(recA1.ExecutionResult))
	recB1 := unittest.ExecutionReceiptFixture(unittest.WithResult(resB1))
	resB2 := unittest.ExecutionResultFixture(unittest.WithBlock(B), unittest.WithPreviousResult(recA2.ExecutionResult))
	recB2 := unittest.ExecutionReceiptFixture(unittest.WithResult(resB2))

	_, err := bs.build.recPool.AddReceipt(recB1, B.ToHeader())
	bs.Require().NoError(err)
	_, err = bs.build.recPool.AddReceipt(recB2, B.ToHeader())
	bs.Require().NoError(err)

	_, err = bs.build.BuildOn(B.ID(), bs.setter, bs.sign)
	bs.Require().NoError(err)
	expectedReceipts := []*flow.ExecutionReceiptStub{recA2.Stub(), recB1.Stub(), recB2.Stub()}
	expectedResults := []*flow.ExecutionResult{&recA2.ExecutionResult, &recB1.ExecutionResult, &recB2.ExecutionResult}
	bs.Assert().ElementsMatch(expectedReceipts, bs.assembled.Receipts, "builder should extend different execution paths")
	bs.Assert().ElementsMatch(expectedResults, bs.assembled.Results, "builder should extend different execution paths")
}

// TestIntegration_DuplicateReceipts checks that the builder does not re-include
// receipts that are already incorporated in blocks on the fork.
//
//	P <- A(r_P) <- B(r_A) <- X (candidate)
func (bs *BuilderSuite) TestIntegration_DuplicateReceipts() {
	// A is a block containing a valid receipt for block P
	recP := unittest.ExecutionReceiptFixture(unittest.WithResult(bs.resultForBlock[bs.parentID]))
	A := unittest.BlockWithParentAndPayload(
		bs.headers[bs.parentID],
		flow.Payload{
			Receipts: []*flow.ExecutionReceiptStub{recP.Stub()},
			Results:  []*flow.ExecutionResult{&recP.ExecutionResult},
		},
	)

	// B is a block that builds on A containing a valid receipt for A
	resA1 := unittest.ExecutionResultFixture(unittest.WithBlock(A), unittest.WithPreviousResult(recP.ExecutionResult))
	recA1 := unittest.ExecutionReceiptFixture(unittest.WithResult(resA1))
	B := unittest.BlockWithParentAndPayload(
		A.ToHeader(),
		flow.Payload{
			Receipts: []*flow.ExecutionReceiptStub{recA1.Stub()},
			Results:  []*flow.ExecutionResult{&recA1.ExecutionResult},
		})

	bs.storeBlock(A)
	bs.storeBlock(B)

	// Instantiate real Execution Tree mempool;
	bs.build.recPool = mempoolImpl.NewExecutionTree()
	for _, block := range bs.blocks {
		resultByID := block.Payload.Results.Lookup()
		for _, meta := range block.Payload.Receipts {
			result := resultByID[meta.ResultID]
			rcpt := flow.ExecutionReceiptFromStub(*meta, *result)
			_, err := bs.build.recPool.AddReceipt(rcpt, bs.blocks[rcpt.ExecutionResult.BlockID].ToHeader())
			bs.NoError(err)
		}
	}

	_, err := bs.build.BuildOn(B.ID(), bs.setter, bs.sign)
	bs.Require().NoError(err)
	expectedReceipts := []*flow.ExecutionReceiptStub{}
	expectedResults := []*flow.ExecutionResult{}
	bs.Assert().ElementsMatch(expectedReceipts, bs.assembled.Receipts, "builder should not include receipts that are already incorporated in the current fork")
	bs.Assert().ElementsMatch(expectedResults, bs.assembled.Results, "builder should not include results that were already incorporated")
}

// TestIntegration_ResultAlreadyIncorporated checks that the builder includes
// receipts for results that were already incorporated in blocks on the fork.
//
//	P <- A(ER[P]) <- X (candidate)
func (bs *BuilderSuite) TestIntegration_ResultAlreadyIncorporated() {
	// A is a block containing a valid receipt for block P
	recP := unittest.ExecutionReceiptFixture(unittest.WithResult(bs.resultForBlock[bs.parentID]))
	A := unittest.BlockWithParentAndPayload(
		bs.headers[bs.parentID],
		flow.Payload{
			Receipts: []*flow.ExecutionReceiptStub{recP.Stub()},
			Results:  []*flow.ExecutionResult{&recP.ExecutionResult},
		},
	)

	recP_B := unittest.ExecutionReceiptFixture(unittest.WithResult(&recP.ExecutionResult))

	bs.storeBlock(A)

	// Instantiate real Execution Tree mempool;
	bs.build.recPool = mempoolImpl.NewExecutionTree()
	for _, block := range bs.blocks {
		resultByID := block.Payload.Results.Lookup()
		for _, meta := range block.Payload.Receipts {
			result := resultByID[meta.ResultID]
			rcpt := flow.ExecutionReceiptFromStub(*meta, *result)
			_, err := bs.build.recPool.AddReceipt(rcpt, bs.blocks[rcpt.ExecutionResult.BlockID].ToHeader())
			bs.NoError(err)
		}
	}

	_, err := bs.build.recPool.AddReceipt(recP_B, bs.blocks[recP_B.ExecutionResult.BlockID].ToHeader())
	bs.NoError(err)

	_, err = bs.build.BuildOn(A.ID(), bs.setter, bs.sign)
	bs.Require().NoError(err)
	expectedReceipts := []*flow.ExecutionReceiptStub{recP_B.Stub()}
	expectedResults := []*flow.ExecutionResult{}
	bs.Assert().ElementsMatch(expectedReceipts, bs.assembled.Receipts, "builder should include receipt metas for results that were already incorporated")
	bs.Assert().ElementsMatch(expectedResults, bs.assembled.Results, "builder should not include results that were already incorporated")
}

func storeSealForIncorporatedResult(result *flow.ExecutionResult, incorporatingBlockID flow.Identifier, pendingSeals map[flow.Identifier]*flow.IncorporatedResultSeal) *flow.IncorporatedResultSeal {
	incorporatedResultSeal := unittest.IncorporatedResultSeal.Fixture(
		unittest.IncorporatedResultSeal.WithResult(result),
		unittest.IncorporatedResultSeal.WithIncorporatedBlockID(incorporatingBlockID),
	)
	pendingSeals[incorporatedResultSeal.IncorporatedResultID()] = incorporatedResultSeal
	return incorporatedResultSeal
}

// TestIntegration_RepopulateExecutionTreeAtStartup tests that the
// builder includes receipts for candidate block after fresh start, meaning
// it will repopulate execution tree in constructor
//
//	P <- A[ER{P}] <- B[ER{A}, ER{A}'] <- C <- X[ER{B}, ER{B}', ER{C} ]
//	       |
//	   finalized
func (bs *BuilderSuite) TestIntegration_RepopulateExecutionTreeAtStartup() {
	// setup initial state
	// A is a block containing a valid receipt for block P
	recP := unittest.ExecutionReceiptFixture(unittest.WithResult(bs.resultForBlock[bs.parentID]))
	A := unittest.BlockWithParentAndPayload(
		bs.headers[bs.parentID],
		flow.Payload{
			Receipts: []*flow.ExecutionReceiptStub{recP.Stub()},
			Results:  []*flow.ExecutionResult{&recP.ExecutionResult},
		},
	)

	// B is a block containing two valid receipts, with different results, for
	// block A
	resA1 := unittest.ExecutionResultFixture(unittest.WithBlock(A), unittest.WithPreviousResult(recP.ExecutionResult))
	recA1 := unittest.ExecutionReceiptFixture(unittest.WithResult(resA1))
	resA2 := unittest.ExecutionResultFixture(unittest.WithBlock(A), unittest.WithPreviousResult(recP.ExecutionResult))
	recA2 := unittest.ExecutionReceiptFixture(unittest.WithResult(resA2))
	B := unittest.BlockWithParentAndPayload(
		A.ToHeader(),
		flow.Payload{
			Receipts: []*flow.ExecutionReceiptStub{recA1.Stub(), recA2.Stub()},
			Results:  []*flow.ExecutionResult{&recA1.ExecutionResult, &recA2.ExecutionResult},
		},
	)

	C := unittest.BlockWithParentFixture(B.ToHeader())

	bs.storeBlock(A)
	bs.storeBlock(B)
	bs.storeBlock(C)

	// store execution results
	for _, block := range []*flow.Block{A, B, C} {
		// for current block create empty receipts list
		bs.receiptsByBlockID[block.ID()] = flow.ExecutionReceiptList{}

		for _, result := range block.Payload.Results {
			bs.resultByID[result.ID()] = result
		}
		for _, meta := range block.Payload.Receipts {
			receipt := flow.ExecutionReceiptFromStub(*meta, *bs.resultByID[meta.ResultID])
			bs.receiptsByID[meta.ID()] = receipt
			bs.receiptsByBlockID[receipt.ExecutionResult.BlockID] = append(bs.receiptsByBlockID[receipt.ExecutionResult.BlockID], receipt)
		}
	}

	// mark A as finalized
	bs.finalID = A.ID()

	// set up no-op dependencies
	noopMetrics := metrics.NewNoopCollector()
	noopTracer := trace.NewNoopTracer()

	// Instantiate real Execution Tree mempool;
	recPool := mempoolImpl.NewExecutionTree()

	// create builder which has to repopulate execution tree
	var err error
	bs.build, err = NewBuilder(
		noopMetrics,
		bs.state,
		bs.headerDB,
		bs.sealDB,
		bs.indexDB,
		bs.blockDB,
		bs.resultDB,
		bs.receiptsDB,
		bs.stateMutator,
		bs.guarPool,
		bs.sealPool,
		recPool,
		noopTracer,
	)
	require.NoError(bs.T(), err)
	bs.build.cfg.expiry = 11

	// Create two valid receipts for block B which build on different receipts
	// for the parent block (A); recB1 builds on top of RecA1, whilst recB2
	// builds on top of RecA2.
	resB1 := unittest.ExecutionResultFixture(unittest.WithBlock(B), unittest.WithPreviousResult(recA1.ExecutionResult))
	recB1 := unittest.ExecutionReceiptFixture(unittest.WithResult(resB1))
	resB2 := unittest.ExecutionResultFixture(unittest.WithBlock(B), unittest.WithPreviousResult(recA2.ExecutionResult))
	recB2 := unittest.ExecutionReceiptFixture(unittest.WithResult(resB2))
	resC := unittest.ExecutionResultFixture(unittest.WithBlock(C), unittest.WithPreviousResult(recB1.ExecutionResult))
	recC := unittest.ExecutionReceiptFixture(unittest.WithResult(resC))

	// Add recB1 and recB2 to the mempool for inclusion in the next candidate
	_, _ = bs.build.recPool.AddReceipt(recB1, B.ToHeader())
	_, _ = bs.build.recPool.AddReceipt(recB2, B.ToHeader())
	_, _ = bs.build.recPool.AddReceipt(recC, C.ToHeader())

	_, err = bs.build.BuildOn(C.ID(), bs.setter, bs.sign)
	bs.Require().NoError(err)
	expectedReceipts := flow.ExecutionReceiptStubList{recB1.Stub(), recB2.Stub(), recC.Stub()}
	expectedResults := flow.ExecutionResultList{&recB1.ExecutionResult, &recB2.ExecutionResult, &recC.ExecutionResult}
	bs.Assert().ElementsMatch(expectedReceipts, bs.assembled.Receipts, "payload should contain receipts from valid execution forks")
	bs.Assert().ElementsMatch(expectedResults, bs.assembled.Results, "payload should contain results from valid execution forks")
}<|MERGE_RESOLUTION|>--- conflicted
+++ resolved
@@ -680,26 +680,14 @@
 	// create block B4: includes result for block B1 in its payload
 	resultB1 := bs.resultForBlock[b1.ID()]
 	receiptB1 := unittest.ExecutionReceiptFixture(unittest.WithResult(resultB1))
-<<<<<<< HEAD
-	newB4 := flow.NewBlock(
-		b4.Header,
-=======
 	b4 := unittest.BlockWithParentAndPayload(
 		bchain[1].ToHeader(),
->>>>>>> 58cb19f0
 		flow.Payload{
 			Results:  []*flow.ExecutionResult{&receiptB1.ExecutionResult},
 			Receipts: []*flow.ExecutionReceiptStub{receiptB1.Stub()},
 		},
 	)
-<<<<<<< HEAD
-	b4 = &newB4
-
-	// update bchain
-	bchain[2] = b4
-=======
 	bchain = append(bchain, b4)
->>>>>>> 58cb19f0
 
 	// add blocks B2, B3, B4, A5 to the mocked storage layer (block b0 and b1 are already added):
 	a5 := unittest.BlockWithParentFixture(b4.ToHeader())
