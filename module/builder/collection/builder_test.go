--- conflicted
+++ resolved
@@ -179,12 +179,10 @@
 		suite.Assert().True(added)
 	}
 
-<<<<<<< HEAD
-	suite.builder, _ = builder.NewBuilder(suite.db, tracer, lockManager, suite.protoState, suite.state, suite.headers, suite.headers, suite.payloads, suite.pool, unittest.Logger(), suite.epochCounter)
-=======
 	suite.builder, _ = builder.NewBuilder(
 		suite.db,
 		tracer,
+		lockManager,
 		metrics,
 		suite.protoState,
 		suite.state,
@@ -196,7 +194,6 @@
 		suite.epochCounter,
 		updatable_configs.DefaultBySealingLagRateLimiterConfigs(),
 	)
->>>>>>> 6faabc04
 }
 
 // runs after each test finishes
@@ -607,12 +604,10 @@
 
 	// use a mempool with 2000 transactions, one per block
 	suite.pool = herocache.NewTransactions(2000, unittest.Logger(), metrics.NewNoopCollector())
-<<<<<<< HEAD
-	suite.builder, _ = builder.NewBuilder(suite.db, trace.NewNoopTracer(), suite.lockManager, suite.protoState, suite.state, suite.headers, suite.headers, suite.payloads, suite.pool, unittest.Logger(), suite.epochCounter, builder.WithMaxCollectionSize(10000))
-=======
 	suite.builder, _ = builder.NewBuilder(
 		suite.db,
 		trace.NewNoopTracer(),
+		suite.lockManager,
 		metrics.NewNoopCollector(),
 		suite.protoState,
 		suite.state,
@@ -625,7 +620,6 @@
 		updatable_configs.DefaultBySealingLagRateLimiterConfigs(),
 		builder.WithMaxCollectionSize(10000),
 	)
->>>>>>> 6faabc04
 
 	// get a valid reference block ID
 	final, err := suite.protoState.Final().Head()
@@ -706,12 +700,10 @@
 
 func (suite *BuilderSuite) TestBuildOn_MaxCollectionSize() {
 	// set the max collection size to 1
-<<<<<<< HEAD
-	suite.builder, _ = builder.NewBuilder(suite.db, trace.NewNoopTracer(), suite.lockManager, suite.protoState, suite.state, suite.headers, suite.headers, suite.payloads, suite.pool, unittest.Logger(), suite.epochCounter, builder.WithMaxCollectionSize(1))
-=======
 	suite.builder, _ = builder.NewBuilder(
 		suite.db,
 		trace.NewNoopTracer(),
+		suite.lockManager,
 		metrics.NewNoopCollector(),
 		suite.protoState,
 		suite.state,
@@ -724,7 +716,6 @@
 		updatable_configs.DefaultBySealingLagRateLimiterConfigs(),
 		builder.WithMaxCollectionSize(1),
 	)
->>>>>>> 6faabc04
 
 	// build a block
 	header, err := suite.builder.BuildOn(suite.genesis.ID(), setter, signer)
@@ -742,12 +733,10 @@
 
 func (suite *BuilderSuite) TestBuildOn_MaxCollectionByteSize() {
 	// set the max collection byte size to 400 (each tx is about 150 bytes)
-<<<<<<< HEAD
-	suite.builder, _ = builder.NewBuilder(suite.db, trace.NewNoopTracer(), suite.lockManager, suite.protoState, suite.state, suite.headers, suite.headers, suite.payloads, suite.pool, unittest.Logger(), suite.epochCounter, builder.WithMaxCollectionByteSize(400))
-=======
 	suite.builder, _ = builder.NewBuilder(
 		suite.db,
 		trace.NewNoopTracer(),
+		suite.lockManager,
 		metrics.NewNoopCollector(),
 		suite.protoState,
 		suite.state,
@@ -760,7 +749,6 @@
 		updatable_configs.DefaultBySealingLagRateLimiterConfigs(),
 		builder.WithMaxCollectionByteSize(400),
 	)
->>>>>>> 6faabc04
 
 	// build a block
 	header, err := suite.builder.BuildOn(suite.genesis.ID(), setter, signer)
@@ -778,12 +766,10 @@
 
 func (suite *BuilderSuite) TestBuildOn_MaxCollectionTotalGas() {
 	// set the max gas to 20,000
-<<<<<<< HEAD
-	suite.builder, _ = builder.NewBuilder(suite.db, trace.NewNoopTracer(), suite.lockManager, suite.protoState, suite.state, suite.headers, suite.headers, suite.payloads, suite.pool, unittest.Logger(), suite.epochCounter, builder.WithMaxCollectionTotalGas(20000))
-=======
 	suite.builder, _ = builder.NewBuilder(
 		suite.db,
 		trace.NewNoopTracer(),
+		suite.lockManager,
 		metrics.NewNoopCollector(),
 		suite.protoState,
 		suite.state,
@@ -796,7 +782,6 @@
 		updatable_configs.DefaultBySealingLagRateLimiterConfigs(),
 		builder.WithMaxCollectionTotalGas(20000),
 	)
->>>>>>> 6faabc04
 
 	// build a block
 	header, err := suite.builder.BuildOn(suite.genesis.ID(), setter, signer)
@@ -840,12 +825,10 @@
 
 	// reset the pool and builder
 	suite.pool = herocache.NewTransactions(10, unittest.Logger(), metrics.NewNoopCollector())
-<<<<<<< HEAD
-	suite.builder, _ = builder.NewBuilder(suite.db, trace.NewNoopTracer(), suite.lockManager, suite.protoState, suite.state, suite.headers, suite.headers, suite.payloads, suite.pool, unittest.Logger(), suite.epochCounter)
-=======
 	suite.builder, _ = builder.NewBuilder(
 		suite.db,
 		trace.NewNoopTracer(),
+		suite.lockManager,
 		metrics.NewNoopCollector(),
 		suite.protoState,
 		suite.state,
@@ -857,7 +840,6 @@
 		suite.epochCounter,
 		config,
 	)
->>>>>>> 6faabc04
 
 	// insert a transaction referring genesis (now expired)
 	tx1 := unittest.TransactionBodyFixture(func(tx *flow.TransactionBody) {
@@ -899,12 +881,10 @@
 
 	// start with an empty mempool
 	suite.pool = herocache.NewTransactions(1000, unittest.Logger(), metrics.NewNoopCollector())
-<<<<<<< HEAD
-	suite.builder, _ = builder.NewBuilder(suite.db, trace.NewNoopTracer(), suite.lockManager, suite.protoState, suite.state, suite.headers, suite.headers, suite.payloads, suite.pool, unittest.Logger(), suite.epochCounter)
-=======
 	suite.builder, _ = builder.NewBuilder(
 		suite.db,
 		trace.NewNoopTracer(),
+		suite.lockManager,
 		metrics.NewNoopCollector(),
 		suite.protoState,
 		suite.state,
@@ -916,7 +896,6 @@
 		suite.epochCounter,
 		updatable_configs.DefaultBySealingLagRateLimiterConfigs(),
 	)
->>>>>>> 6faabc04
 
 	header, err := suite.builder.BuildOn(suite.genesis.ID(), setter, signer)
 	suite.Require().NoError(err)
@@ -943,12 +922,10 @@
 	suite.ClearPool()
 
 	// create builder with no rate limit and max 10 tx/collection
-<<<<<<< HEAD
-	suite.builder, _ = builder.NewBuilder(suite.db, trace.NewNoopTracer(), suite.lockManager, suite.protoState, suite.state, suite.headers, suite.headers, suite.payloads, suite.pool, unittest.Logger(), suite.epochCounter,
-=======
 	suite.builder, _ = builder.NewBuilder(
 		suite.db,
 		trace.NewNoopTracer(),
+		suite.lockManager,
 		metrics.NewNoopCollector(),
 		suite.protoState,
 		suite.state,
@@ -959,7 +936,6 @@
 		unittest.Logger(),
 		suite.epochCounter,
 		updatable_configs.DefaultBySealingLagRateLimiterConfigs(),
->>>>>>> 6faabc04
 		builder.WithMaxCollectionSize(10),
 		builder.WithMaxPayerTransactionRate(0),
 	)
@@ -1013,12 +989,10 @@
 	suite.ClearPool()
 
 	// create builder with 5 tx/payer and max 10 tx/collection
-<<<<<<< HEAD
-	suite.builder, _ = builder.NewBuilder(suite.db, trace.NewNoopTracer(), suite.lockManager, suite.protoState, suite.state, suite.headers, suite.headers, suite.payloads, suite.pool, unittest.Logger(), suite.epochCounter,
-=======
 	suite.builder, _ = builder.NewBuilder(
 		suite.db,
 		trace.NewNoopTracer(),
+		suite.lockManager,
 		metrics.NewNoopCollector(),
 		suite.protoState,
 		suite.state,
@@ -1029,7 +1003,6 @@
 		unittest.Logger(),
 		suite.epochCounter,
 		updatable_configs.DefaultBySealingLagRateLimiterConfigs(),
->>>>>>> 6faabc04
 		builder.WithMaxCollectionSize(10),
 		builder.WithMaxPayerTransactionRate(5),
 	)
@@ -1084,12 +1057,10 @@
 	suite.ClearPool()
 
 	// create builder with 5 tx/payer and max 10 tx/collection
-<<<<<<< HEAD
-	suite.builder, _ = builder.NewBuilder(suite.db, trace.NewNoopTracer(), suite.lockManager, suite.protoState, suite.state, suite.headers, suite.headers, suite.payloads, suite.pool, unittest.Logger(), suite.epochCounter,
-=======
 	suite.builder, _ = builder.NewBuilder(
 		suite.db,
 		trace.NewNoopTracer(),
+		suite.lockManager,
 		metrics.NewNoopCollector(),
 		suite.protoState,
 		suite.state,
@@ -1100,7 +1071,6 @@
 		unittest.Logger(),
 		suite.epochCounter,
 		updatable_configs.DefaultBySealingLagRateLimiterConfigs(),
->>>>>>> 6faabc04
 		builder.WithMaxCollectionSize(10),
 		builder.WithMaxPayerTransactionRate(5),
 	)
@@ -1154,6 +1124,7 @@
 	suite.builder, _ = builder.NewBuilder(
 		suite.db,
 		trace.NewNoopTracer(),
+		suite.lockManager,
 		metrics.NewNoopCollector(),
 		suite.protoState,
 		suite.state,
@@ -1217,7 +1188,7 @@
 
 		// each collection should be equal to the minimum collection size
 		var built model.Block
-		err = suite.db.View(procedure.RetrieveClusterBlock(header.Header.ID(), &built))
+		err = procedure.RetrieveClusterBlock(suite.db.Reader(), header.Header.ID(), &built)
 		suite.Assert().NoError(err)
 		suite.Assert().Len(built.Payload.Collection.Transactions, int(rateLimiterCfg.MinCollectionSize()))
 	}
@@ -1231,12 +1202,10 @@
 	suite.ClearPool()
 
 	// create builder with .5 tx/payer and max 10 tx/collection
-<<<<<<< HEAD
-	suite.builder, _ = builder.NewBuilder(suite.db, trace.NewNoopTracer(), suite.lockManager, suite.protoState, suite.state, suite.headers, suite.headers, suite.payloads, suite.pool, unittest.Logger(), suite.epochCounter,
-=======
 	suite.builder, _ = builder.NewBuilder(
 		suite.db,
 		trace.NewNoopTracer(),
+		suite.lockManager,
 		metrics.NewNoopCollector(),
 		suite.protoState,
 		suite.state,
@@ -1247,7 +1216,6 @@
 		unittest.Logger(),
 		suite.epochCounter,
 		updatable_configs.DefaultBySealingLagRateLimiterConfigs(),
->>>>>>> 6faabc04
 		builder.WithMaxCollectionSize(10),
 		builder.WithMaxPayerTransactionRate(.5),
 	)
@@ -1300,12 +1268,10 @@
 	// create builder with 5 tx/payer and max 10 tx/collection
 	// configure an unlimited payer
 	payer := unittest.RandomAddressFixture()
-<<<<<<< HEAD
-	suite.builder, _ = builder.NewBuilder(suite.db, trace.NewNoopTracer(), suite.lockManager, suite.protoState, suite.state, suite.headers, suite.headers, suite.payloads, suite.pool, unittest.Logger(), suite.epochCounter,
-=======
 	suite.builder, _ = builder.NewBuilder(
 		suite.db,
 		trace.NewNoopTracer(),
+		suite.lockManager,
 		metrics.NewNoopCollector(),
 		suite.protoState,
 		suite.state,
@@ -1316,7 +1282,6 @@
 		unittest.Logger(),
 		suite.epochCounter,
 		updatable_configs.DefaultBySealingLagRateLimiterConfigs(),
->>>>>>> 6faabc04
 		builder.WithMaxCollectionSize(10),
 		builder.WithMaxPayerTransactionRate(5),
 		builder.WithUnlimitedPayers(payer),
@@ -1368,12 +1333,10 @@
 	// create builder with 5 tx/payer and max 10 tx/collection
 	// configure an unlimited payer
 	payer := unittest.RandomAddressFixture()
-<<<<<<< HEAD
-	suite.builder, _ = builder.NewBuilder(suite.db, trace.NewNoopTracer(), suite.lockManager, suite.protoState, suite.state, suite.headers, suite.headers, suite.payloads, suite.pool, unittest.Logger(), suite.epochCounter,
-=======
 	suite.builder, _ = builder.NewBuilder(
 		suite.db,
 		trace.NewNoopTracer(),
+		suite.lockManager,
 		metrics.NewNoopCollector(),
 		suite.protoState,
 		suite.state,
@@ -1384,7 +1347,6 @@
 		unittest.Logger(),
 		suite.epochCounter,
 		updatable_configs.DefaultBySealingLagRateLimiterConfigs(),
->>>>>>> 6faabc04
 		builder.WithMaxCollectionSize(10),
 		builder.WithMaxPayerTransactionRate(5),
 		builder.WithRateLimitDryRun(true),
@@ -1437,6 +1399,7 @@
 	suite.builder, _ = builder.NewBuilder(
 		suite.db,
 		trace.NewNoopTracer(),
+		suite.lockManager,
 		metrics.NewNoopCollector(),
 		suite.protoState,
 		suite.state,
@@ -1470,7 +1433,7 @@
 	suite.Require().NoError(err)
 
 	var built model.Block
-	err = suite.db.View(procedure.RetrieveClusterBlock(header.Header.ID(), &built))
+	err = procedure.RetrieveClusterBlock(suite.db.Reader(), header.Header.ID(), &built)
 	suite.Assert().NoError(err)
 	suite.Assert().Len(built.Payload.Collection.Transactions, 2)
 	for _, tx := range built.Payload.Collection.Transactions {
@@ -1556,12 +1519,10 @@
 		}
 
 		// create the builder
-<<<<<<< HEAD
-		suite.builder, _ = builder.NewBuilder(suite.db, tracer, suite.lockManager, suite.protoState, suite.state, suite.headers, suite.headers, suite.payloads, suite.pool, unittest.Logger(), suite.epochCounter)
-=======
 		suite.builder, _ = builder.NewBuilder(
 			suite.db,
 			tracer,
+			suite.lockManager,
 			metrics,
 			suite.protoState,
 			suite.state,
@@ -1573,7 +1534,6 @@
 			suite.epochCounter,
 			updatable_configs.DefaultBySealingLagRateLimiterConfigs(),
 		)
->>>>>>> 6faabc04
 	}
 
 	// create a block history to test performance against
