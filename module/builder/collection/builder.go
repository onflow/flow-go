--- conflicted
+++ resolved
@@ -521,21 +521,6 @@
 	setter func(header *flow.HeaderBodyBuilder) error,
 	sign func(header *flow.Header) ([]byte, error),
 ) (*flow.ProposalHeader, error) {
-<<<<<<< HEAD
-
-	header := &flow.Header{
-		HeaderBody: flow.HeaderBody{
-			ChainID:   ctx.parent.ChainID,
-			ParentID:  ctx.parentID,
-			Height:    ctx.parent.Height + 1,
-			Timestamp: uint64(time.Now().UnixMilli()),
-		},
-		PayloadHash: payload.Hash(),
-
-		// NOTE: we rely on the HotStuff-provided setter to set the other
-		// fields, which are related to signatures and HotStuff internals
-	}
-=======
 	// NOTE: we rely on the HotStuff-provided setter to set the other
 	// fields, which are related to signatures and HotStuff internals
 	headerBodyBuilder := flow.NewHeaderBodyBuilder().
@@ -543,7 +528,6 @@
 		WithParentID(ctx.parentID).
 		WithHeight(ctx.parent.Height + 1).
 		WithTimestamp(time.Now().UTC())
->>>>>>> f93a5114
 
 	// set fields specific to the consensus algorithm
 	err := setter(headerBodyBuilder)
