--- conflicted
+++ resolved
@@ -504,13 +504,9 @@
 			ChainID:   ctx.parent.ChainID,
 			ParentID:  ctx.parentID,
 			Height:    ctx.parent.Height + 1,
-			Timestamp: time.Now().UTC(),
+			Timestamp: uint64(time.Now().UnixMilli()),
 		},
 		PayloadHash: payload.Hash(),
-<<<<<<< HEAD
-		Timestamp:   uint64(time.Now().UnixMilli()),
-=======
->>>>>>> 6ac77b4a
 
 		// NOTE: we rely on the HotStuff-provided setter to set the other
 		// fields, which are related to signatures and HotStuff internals
