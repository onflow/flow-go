--- conflicted
+++ resolved
@@ -6,7 +6,7 @@
 	"fmt"
 	"time"
 
-	"github.com/jordanschalm/lockctx"
+	"github.com/dgraph-io/badger/v2"
 	"github.com/rs/zerolog"
 
 	"github.com/onflow/flow-go/model/cluster"
@@ -19,8 +19,8 @@
 	"github.com/onflow/flow-go/state/fork"
 	"github.com/onflow/flow-go/state/protocol"
 	"github.com/onflow/flow-go/storage"
-	"github.com/onflow/flow-go/storage/operation"
-	"github.com/onflow/flow-go/storage/procedure"
+	"github.com/onflow/flow-go/storage/badger/operation"
+	"github.com/onflow/flow-go/storage/badger/procedure"
 	"github.com/onflow/flow-go/utils/logging"
 )
 
@@ -31,20 +31,6 @@
 // HotStuff event loop is the only consumer of this interface and is single
 // threaded, this is OK.
 type Builder struct {
-<<<<<<< HEAD
-	db             storage.DB
-	lockManager    lockctx.Manager
-	mainHeaders    storage.Headers
-	clusterHeaders storage.Headers
-	protoState     protocol.State
-	clusterState   clusterstate.State
-	payloads       storage.ClusterPayloads
-	transactions   mempool.Transactions
-	tracer         module.Tracer
-	config         Config
-	log            zerolog.Logger
-	clusterEpoch   uint64 // the operating epoch for this cluster
-=======
 	db                         *badger.DB
 	mainHeaders                storage.Headers
 	metrics                    module.CollectionMetrics
@@ -58,20 +44,15 @@
 	bySealingRateLimiterConfig module.ReadonlySealingLagRateLimiterConfig
 	log                        zerolog.Logger
 	clusterEpoch               uint64 // the operating epoch for this cluster
->>>>>>> 5fccb89d
 	// cache of values about the operating epoch which never change
 	epochFinalHeight *uint64          // last height of this cluster's operating epoch (nil if epoch not ended)
 	epochFinalID     *flow.Identifier // ID of last block in this cluster's operating epoch (nil if epoch not ended)
 }
 
 func NewBuilder(
-	db storage.DB,
+	db *badger.DB,
 	tracer module.Tracer,
-<<<<<<< HEAD
-	lockManager lockctx.Manager,
-=======
 	metrics module.CollectionMetrics,
->>>>>>> 5fccb89d
 	protoState protocol.State,
 	clusterState clusterstate.State,
 	mainHeaders storage.Headers,
@@ -84,20 +65,6 @@
 	opts ...Opt,
 ) (*Builder, error) {
 	b := Builder{
-<<<<<<< HEAD
-		db:             db,
-		tracer:         tracer,
-		lockManager:    lockManager,
-		protoState:     protoState,
-		clusterState:   clusterState,
-		mainHeaders:    mainHeaders,
-		clusterHeaders: clusterHeaders,
-		payloads:       payloads,
-		transactions:   transactions,
-		config:         DefaultConfig(),
-		log:            log.With().Str("component", "cluster_builder").Logger(),
-		clusterEpoch:   epochCounter,
-=======
 		db:                         db,
 		tracer:                     tracer,
 		metrics:                    metrics,
@@ -111,7 +78,6 @@
 		bySealingRateLimiterConfig: bySealingRateLimiterConfig,
 		log:                        log.With().Str("component", "cluster_builder").Logger(),
 		clusterEpoch:               epochCounter,
->>>>>>> 5fccb89d
 	}
 
 	for _, apply := range opts {
@@ -203,18 +169,11 @@
 		return nil, fmt.Errorf("could not populate un-finalized ancestry lookout (parent_id=%x): %w", parentID, err)
 	}
 
-	lctx := b.lockManager.NewContext()
-	defer lctx.Release()
-	err = lctx.AcquireLock(storage.LockInsertOrFinalizeClusterBlock)
-	if err != nil {
-		return nil, err
-	}
-
 	// STEP 1b: create a lookup of all transactions previously included in
 	// the finalized collections. Any transactions already included in finalized
 	// collections can be removed from the mempool.
 	span, _ = b.tracer.StartSpanFromContext(ctx, trace.COLBuildOnFinalizedLookup)
-	err = b.populateFinalizedAncestryLookup(lctx, buildCtx)
+	err = b.populateFinalizedAncestryLookup(buildCtx)
 	span.End()
 	if err != nil {
 		return nil, fmt.Errorf("could not populate finalized ancestry lookup: %w", err)
@@ -260,14 +219,7 @@
 
 	// STEP 4: insert the cluster block to the database.
 	span, _ = b.tracer.StartSpanFromContext(ctx, trace.COLBuildOnDBInsert)
-<<<<<<< HEAD
-
-	err = b.db.WithReaderBatchWriter(func(rw storage.ReaderBatchWriter) error {
-		return procedure.InsertClusterBlock(lctx, rw, &proposal)
-	})
-=======
 	err = operation.RetryOnConflict(b.db.Update, procedure.InsertClusterBlock(blockProposal))
->>>>>>> 5fccb89d
 	span.End()
 	if err != nil {
 		return nil, fmt.Errorf("could not insert built block: %w", err)
@@ -326,34 +278,37 @@
 		return ctx, nil
 	}
 
-	r := b.db.Reader()
-
-	var refEpochFinalHeight uint64
-	var refEpochFinalID flow.Identifier
-
-	err = operation.RetrieveEpochLastHeight(r, b.clusterEpoch, &refEpochFinalHeight)
-	if err != nil {
-		if errors.Is(err, storage.ErrNotFound) {
-			return ctx, nil
-		}
-		return nil, fmt.Errorf("unexpected failure to retrieve final height of operating epoch: %w", err)
-	}
-
-	// this does not require a lock, as block ID of an height does not change
-	err = operation.LookupBlockHeight(r, refEpochFinalHeight, &refEpochFinalID)
-	if err != nil {
-		// if we are able to retrieve the epoch's final height, the block must be finalized
-		// therefore failing to look up its height here is an unexpected error
-		return nil, irrecoverable.NewExceptionf("could not retrieve ID of finalized final block of operating epoch: %w", err)
-	}
-
-	// cache the values
-	b.epochFinalHeight = &refEpochFinalHeight
-	b.epochFinalID = &refEpochFinalID
-	// store the values in the build context
-	ctx.refEpochFinalID = b.epochFinalID
-	ctx.refEpochFinalHeight = b.epochFinalHeight
-
+	// otherwise, attempt to read them from storage
+	err = b.db.View(func(btx *badger.Txn) error {
+		var refEpochFinalHeight uint64
+		var refEpochFinalID flow.Identifier
+
+		err = operation.RetrieveEpochLastHeight(b.clusterEpoch, &refEpochFinalHeight)(btx)
+		if err != nil {
+			if errors.Is(err, storage.ErrNotFound) {
+				return nil
+			}
+			return fmt.Errorf("unexpected failure to retrieve final height of operating epoch: %w", err)
+		}
+		err = operation.LookupBlockHeight(refEpochFinalHeight, &refEpochFinalID)(btx)
+		if err != nil {
+			// if we are able to retrieve the epoch's final height, the block must be finalized
+			// therefore failing to look up its height here is an unexpected error
+			return irrecoverable.NewExceptionf("could not retrieve ID of finalized final block of operating epoch: %w", err)
+		}
+
+		// cache the values
+		b.epochFinalHeight = &refEpochFinalHeight
+		b.epochFinalID = &refEpochFinalID
+		// store the values in the build context
+		ctx.refEpochFinalID = b.epochFinalID
+		ctx.refEpochFinalHeight = b.epochFinalHeight
+
+		return nil
+	})
+	if err != nil {
+		return nil, fmt.Errorf("could not get block build context: %w", err)
+	}
 	return ctx, nil
 }
 
@@ -386,7 +341,7 @@
 // The traversal is structured so that we check every collection whose reference
 // block height translates to a possible constituent transaction which could also
 // appear in the collection we are building.
-func (b *Builder) populateFinalizedAncestryLookup(lctx lockctx.Proof, ctx *blockBuildContext) error {
+func (b *Builder) populateFinalizedAncestryLookup(ctx *blockBuildContext) error {
 	minRefHeight := ctx.lowestPossibleReferenceBlockHeight()
 	maxRefHeight := ctx.highestPossibleReferenceBlockHeight()
 	lookup := ctx.lookup
@@ -414,7 +369,7 @@
 	// the finalized cluster blocks which could possibly contain any conflicting transactions
 	var clusterBlockIDs []flow.Identifier
 	start, end := findRefHeightSearchRangeForConflictingClusterBlocks(minRefHeight, maxRefHeight)
-	err := operation.LookupClusterBlocksByReferenceHeightRange(lctx, b.db.Reader(), start, end, &clusterBlockIDs)
+	err := b.db.View(operation.LookupClusterBlocksByReferenceHeightRange(start, end, &clusterBlockIDs))
 	if err != nil {
 		return fmt.Errorf("could not lookup finalized cluster blocks by reference height range [%d,%d]: %w", start, end, err)
 	}
