package collection_test

import (
	"testing"

	"github.com/dgraph-io/badger/v2"
	"github.com/stretchr/testify/assert"
	"github.com/stretchr/testify/mock"
	"github.com/stretchr/testify/require"

	collectionmock "github.com/onflow/flow-go/engine/collection/mock"
	model "github.com/onflow/flow-go/model/cluster"
	"github.com/onflow/flow-go/model/flow"
	"github.com/onflow/flow-go/module/finalizer/collection"
	"github.com/onflow/flow-go/module/mempool/herocache"
	"github.com/onflow/flow-go/module/metrics"
	cluster "github.com/onflow/flow-go/state/cluster/badger"
	"github.com/onflow/flow-go/storage/badger/operation"
	"github.com/onflow/flow-go/storage/badger/procedure"
	"github.com/onflow/flow-go/utils/unittest"
)

func TestFinalizer(t *testing.T) {
	unittest.RunWithBadgerDB(t, func(db *badger.DB) {
		// reference block on the main consensus chain
		refBlock := unittest.BlockHeaderFixture()
		// genesis block for the cluster chain
		genesis := model.Genesis()

		metrics := metrics.NewNoopCollector()

		var state *cluster.State

		pool := herocache.NewTransactions(1000, unittest.Logger(), metrics)

		// a helper function to clean up shared state between tests
		cleanup := func() {
			// wipe the DB
			err := db.DropAll()
			require.NoError(t, err)
			// clear the mempool
			for _, tx := range pool.All() {
				pool.Remove(tx.ID())
			}
		}

		// a helper function to bootstrap with the genesis block
		bootstrap := func() {
			stateRoot, err := cluster.NewStateRoot(genesis, unittest.QuorumCertificateFixture(), 0)
			require.NoError(t, err)
			state, err = cluster.Bootstrap(db, stateRoot)
			require.NoError(t, err)
			err = db.Update(operation.InsertHeader(refBlock.ID(), refBlock))
			require.NoError(t, err)
		}

		// a helper function to insert a block
		insert := func(block model.Block) {
<<<<<<< HEAD
			err := db.Update(procedure.InsertClusterBlock(unittest.ClusterProposalFromBlock(&block)))
			assert.Nil(t, err)
=======
			err := db.Update(procedure.InsertClusterBlock(&block))
			assert.NoError(t, err)
>>>>>>> 65e37018
		}

		t.Run("non-existent block", func(t *testing.T) {
			bootstrap()
			defer cleanup()

			pusher := collectionmock.NewGuaranteedCollectionPublisher(t)
			finalizer := collection.NewFinalizer(db, pool, pusher, metrics)

			fakeBlockID := unittest.IdentifierFixture()
			err := finalizer.MakeFinal(fakeBlockID)
			assert.Error(t, err)
		})

		t.Run("already finalized block", func(t *testing.T) {
			bootstrap()
			defer cleanup()

			pusher := collectionmock.NewGuaranteedCollectionPublisher(t)
			pusher.On("SubmitCollectionGuarantee", mock.Anything).Once()
			finalizer := collection.NewFinalizer(db, pool, pusher, metrics)

			// tx1 is included in the finalized block
			tx1 := unittest.TransactionBodyFixture(func(tx *flow.TransactionBody) { tx.ProposalKey.SequenceNumber = 1 })
			assert.True(t, pool.Add(tx1.ID(), &tx1))

			// create a new block on genesis
			block := unittest.ClusterBlockWithParent(genesis)
			block.SetPayload(model.PayloadFromTransactions(refBlock.ID(), &tx1))
			insert(block)

			// finalize the block
			err := finalizer.MakeFinal(block.ID())
			assert.NoError(t, err)

			// finalize the block again - this should be a no-op
			err = finalizer.MakeFinal(block.ID())
			assert.NoError(t, err)
		})

		t.Run("unconnected block", func(t *testing.T) {
			bootstrap()
			defer cleanup()

			pusher := collectionmock.NewGuaranteedCollectionPublisher(t)
			finalizer := collection.NewFinalizer(db, pool, pusher, metrics)

			// create a new block that isn't connected to a parent
			block := unittest.ClusterBlockWithParent(genesis)
			block.Header.ParentID = unittest.IdentifierFixture()
			block.SetPayload(model.EmptyPayload(refBlock.ID()))
			insert(block)

			// try to finalize - this should fail
			err := finalizer.MakeFinal(block.ID())
			assert.Error(t, err)
		})

		t.Run("empty collection block", func(t *testing.T) {
			bootstrap()
			defer cleanup()

			pusher := collectionmock.NewGuaranteedCollectionPublisher(t)
			finalizer := collection.NewFinalizer(db, pool, pusher, metrics)

			// create a block with empty payload on genesis
			block := unittest.ClusterBlockWithParent(genesis)
			block.SetPayload(model.EmptyPayload(refBlock.ID()))
			insert(block)

			// finalize the block
			err := finalizer.MakeFinal(block.ID())
			assert.NoError(t, err)

			// check finalized boundary using cluster state
			final, err := state.Final().Head()
			assert.NoError(t, err)
			assert.Equal(t, block.ID(), final.ID())

			// collection should not have been propagated
			pusher.AssertNotCalled(t, "SubmitCollectionGuarantee", mock.Anything)
		})

		t.Run("finalize single block", func(t *testing.T) {
			bootstrap()
			defer cleanup()

			pusher := collectionmock.NewGuaranteedCollectionPublisher(t)
			finalizer := collection.NewFinalizer(db, pool, pusher, metrics)

			// tx1 is included in the finalized block and mempool
			tx1 := unittest.TransactionBodyFixture(func(tx *flow.TransactionBody) { tx.ProposalKey.SequenceNumber = 1 })
			assert.True(t, pool.Add(tx1.ID(), &tx1))
			// tx2 is only in the mempool
			tx2 := unittest.TransactionBodyFixture(func(tx *flow.TransactionBody) { tx.ProposalKey.SequenceNumber = 2 })
			assert.True(t, pool.Add(tx2.ID(), &tx2))

			// create a block containing tx1 on top of genesis
			block := unittest.ClusterBlockWithParent(genesis)
			block.SetPayload(model.PayloadFromTransactions(refBlock.ID(), &tx1))
			insert(block)

			// block should be passed to pusher
			pusher.On("SubmitCollectionGuarantee", &flow.CollectionGuarantee{
				CollectionID:     block.Payload.Collection.ID(),
				ReferenceBlockID: refBlock.ID(),
				ChainID:          block.Header.ChainID,
				SignerIndices:    block.Header.ParentVoterIndices,
				Signature:        nil,
			}).Once()

			// finalize the block
			err := finalizer.MakeFinal(block.ID())
			assert.NoError(t, err)

			// tx1 should have been removed from mempool
			assert.False(t, pool.Has(tx1.ID()))
			// tx2 should still be in mempool
			assert.True(t, pool.Has(tx2.ID()))

			// check finalized boundary using cluster state
			final, err := state.Final().Head()
			assert.NoError(t, err)
			assert.Equal(t, block.ID(), final.ID())
			assertClusterBlocksIndexedByReferenceHeight(t, db, refBlock.Height, final.ID())
		})

		// when finalizing a block with un-finalized ancestors, those ancestors should be finalized as well
		t.Run("finalize multiple blocks together", func(t *testing.T) {
			bootstrap()
			defer cleanup()

			pusher := collectionmock.NewGuaranteedCollectionPublisher(t)
			finalizer := collection.NewFinalizer(db, pool, pusher, metrics)

			// tx1 is included in the first finalized block and mempool
			tx1 := unittest.TransactionBodyFixture(func(tx *flow.TransactionBody) { tx.ProposalKey.SequenceNumber = 1 })
			assert.True(t, pool.Add(tx1.ID(), &tx1))
			// tx2 is included in the second finalized block and mempool
			tx2 := unittest.TransactionBodyFixture(func(tx *flow.TransactionBody) { tx.ProposalKey.SequenceNumber = 2 })
			assert.True(t, pool.Add(tx2.ID(), &tx2))

			// create a block containing tx1 on top of genesis
			block1 := unittest.ClusterBlockWithParent(genesis)
			block1.SetPayload(model.PayloadFromTransactions(refBlock.ID(), &tx1))
			insert(block1)

			// create a block containing tx2 on top of block1
			block2 := unittest.ClusterBlockWithParent(&block1)
			block2.SetPayload(model.PayloadFromTransactions(refBlock.ID(), &tx2))
			insert(block2)

			// both blocks should be passed to pusher
			pusher.On("SubmitCollectionGuarantee", &flow.CollectionGuarantee{
				CollectionID:     block1.Payload.Collection.ID(),
				ReferenceBlockID: refBlock.ID(),
				ChainID:          block1.Header.ChainID,
				SignerIndices:    block1.Header.ParentVoterIndices,
				Signature:        nil,
			}).Once()
			pusher.On("SubmitCollectionGuarantee", &flow.CollectionGuarantee{
				CollectionID:     block2.Payload.Collection.ID(),
				ReferenceBlockID: refBlock.ID(),
				ChainID:          block2.Header.ChainID,
				SignerIndices:    block2.Header.ParentVoterIndices,
				Signature:        nil,
			}).Once()

			// finalize block2 (should indirectly finalize block1 as well)
			err := finalizer.MakeFinal(block2.ID())
			assert.NoError(t, err)

			// tx1 and tx2 should have been removed from mempool
			assert.False(t, pool.Has(tx1.ID()))
			assert.False(t, pool.Has(tx2.ID()))

			// check finalized boundary using cluster state
			final, err := state.Final().Head()
			assert.NoError(t, err)
			assert.Equal(t, block2.ID(), final.ID())
			assertClusterBlocksIndexedByReferenceHeight(t, db, refBlock.Height, block1.ID(), block2.ID())
		})

		t.Run("finalize with un-finalized child", func(t *testing.T) {
			bootstrap()
			defer cleanup()

			pusher := collectionmock.NewGuaranteedCollectionPublisher(t)
			finalizer := collection.NewFinalizer(db, pool, pusher, metrics)

			// tx1 is included in the finalized parent block and mempool
			tx1 := unittest.TransactionBodyFixture(func(tx *flow.TransactionBody) { tx.ProposalKey.SequenceNumber = 1 })
			assert.True(t, pool.Add(tx1.ID(), &tx1))
			// tx2 is included in the un-finalized block and mempool
			tx2 := unittest.TransactionBodyFixture(func(tx *flow.TransactionBody) { tx.ProposalKey.SequenceNumber = 2 })
			assert.True(t, pool.Add(tx2.ID(), &tx2))

			// create a block containing tx1 on top of genesis
			block1 := unittest.ClusterBlockWithParent(genesis)
			block1.SetPayload(model.PayloadFromTransactions(refBlock.ID(), &tx1))
			insert(block1)

			// create a block containing tx2 on top of block1
			block2 := unittest.ClusterBlockWithParent(&block1)
			block2.SetPayload(model.PayloadFromTransactions(refBlock.ID(), &tx2))
			insert(block2)

			// block should be passed to pusher
			pusher.On("SubmitCollectionGuarantee", &flow.CollectionGuarantee{
				CollectionID:     block1.Payload.Collection.ID(),
				ReferenceBlockID: refBlock.ID(),
				ChainID:          block1.Header.ChainID,
				SignerIndices:    block1.Header.ParentVoterIndices,
				Signature:        nil,
			}).Once()

			// finalize block1 (should NOT finalize block2)
			err := finalizer.MakeFinal(block1.ID())
			assert.NoError(t, err)

			// tx1 should have been removed from mempool
			assert.False(t, pool.Has(tx1.ID()))
			// tx2 should NOT have been removed from mempool (since block2 wasn't finalized)
			assert.True(t, pool.Has(tx2.ID()))

			// check finalized boundary using cluster state
			final, err := state.Final().Head()
			assert.NoError(t, err)
			assert.Equal(t, block1.ID(), final.ID())
			assertClusterBlocksIndexedByReferenceHeight(t, db, refBlock.Height, block1.ID())
		})

		// when finalizing a block with a conflicting fork, the fork should not be finalized.
		t.Run("conflicting fork", func(t *testing.T) {
			bootstrap()
			defer cleanup()

			pusher := collectionmock.NewGuaranteedCollectionPublisher(t)
			finalizer := collection.NewFinalizer(db, pool, pusher, metrics)

			// tx1 is included in the finalized block and mempool
			tx1 := unittest.TransactionBodyFixture(func(tx *flow.TransactionBody) { tx.ProposalKey.SequenceNumber = 1 })
			assert.True(t, pool.Add(tx1.ID(), &tx1))
			// tx2 is included in the conflicting block and mempool
			tx2 := unittest.TransactionBodyFixture(func(tx *flow.TransactionBody) { tx.ProposalKey.SequenceNumber = 2 })
			assert.True(t, pool.Add(tx2.ID(), &tx2))

			// create a block containing tx1 on top of genesis
			block1 := unittest.ClusterBlockWithParent(genesis)
			block1.SetPayload(model.PayloadFromTransactions(refBlock.ID(), &tx1))
			insert(block1)

			// create a block containing tx2 on top of genesis (conflicting with block1)
			block2 := unittest.ClusterBlockWithParent(genesis)
			block2.SetPayload(model.PayloadFromTransactions(refBlock.ID(), &tx2))
			insert(block2)

			// block should be passed to pusher
			pusher.On("SubmitCollectionGuarantee", &flow.CollectionGuarantee{
				CollectionID:     block1.Payload.Collection.ID(),
				ReferenceBlockID: refBlock.ID(),
				ChainID:          block1.Header.ChainID,
				SignerIndices:    block1.Header.ParentVoterIndices,
				Signature:        nil,
			}).Once()

			// finalize block1
			err := finalizer.MakeFinal(block1.ID())
			assert.NoError(t, err)

			// tx1 should have been removed from mempool
			assert.False(t, pool.Has(tx1.ID()))
			// tx2 should NOT have been removed from mempool (since block2 wasn't finalized)
			assert.True(t, pool.Has(tx2.ID()))

			// check finalized boundary using cluster state
			final, err := state.Final().Head()
			assert.NoError(t, err)
			assert.Equal(t, block1.ID(), final.ID())
			assertClusterBlocksIndexedByReferenceHeight(t, db, refBlock.Height, block1.ID())
		})
	})
}

// assertClusterBlocksIndexedByReferenceHeight checks the given cluster blocks have
// been indexed by the given reference block height, which is expected as part of
// finalization.
func assertClusterBlocksIndexedByReferenceHeight(t *testing.T, db *badger.DB, refHeight uint64, clusterBlockIDs ...flow.Identifier) {
	var ids []flow.Identifier
	err := db.View(operation.LookupClusterBlocksByReferenceHeightRange(refHeight, refHeight, &ids))
	require.NoError(t, err)
	assert.ElementsMatch(t, clusterBlockIDs, ids)
}<|MERGE_RESOLUTION|>--- conflicted
+++ resolved
@@ -56,13 +56,8 @@
 
 		// a helper function to insert a block
 		insert := func(block model.Block) {
-<<<<<<< HEAD
 			err := db.Update(procedure.InsertClusterBlock(unittest.ClusterProposalFromBlock(&block)))
-			assert.Nil(t, err)
-=======
-			err := db.Update(procedure.InsertClusterBlock(&block))
-			assert.NoError(t, err)
->>>>>>> 65e37018
+			assert.NoError(t, err)
 		}
 
 		t.Run("non-existent block", func(t *testing.T) {
