package collection_test

import (
	"testing"

	"github.com/cockroachdb/pebble/v2"
	"github.com/jordanschalm/lockctx"
	"github.com/stretchr/testify/assert"
	"github.com/stretchr/testify/mock"
	"github.com/stretchr/testify/require"

	collectionmock "github.com/onflow/flow-go/engine/collection/mock"
	model "github.com/onflow/flow-go/model/cluster"
	"github.com/onflow/flow-go/model/flow"
	"github.com/onflow/flow-go/model/messages"
	"github.com/onflow/flow-go/module/finalizer/collection"
	"github.com/onflow/flow-go/module/mempool/herocache"
	"github.com/onflow/flow-go/module/metrics"
	cluster "github.com/onflow/flow-go/state/cluster/badger"
	"github.com/onflow/flow-go/storage"
	"github.com/onflow/flow-go/storage/operation"
	"github.com/onflow/flow-go/storage/operation/pebbleimpl"
	"github.com/onflow/flow-go/storage/procedure"
	"github.com/onflow/flow-go/utils/unittest"
)

func TestFinalizer(t *testing.T) {
	// reference block on the main consensus chain
	refBlock := unittest.ClusterBlockFixture()
	// genesis block for the cluster chain
	genesis, err := unittest.ClusterBlock.Genesis()
	require.NoError(t, err)

	metrics := metrics.NewNoopCollector()
	pool := herocache.NewTransactions(1000, unittest.Logger(), metrics)

	// a helper function to bootstrap with the genesis block
	bootstrap := func(db storage.DB, lockManager lockctx.Manager) *cluster.State {
		stateRoot, err := cluster.NewStateRoot(genesis, unittest.QuorumCertificateFixture(), 0)
		require.NoError(t, err)
		state, err := cluster.Bootstrap(db, lockManager, stateRoot)
		require.NoError(t, err)

<<<<<<< HEAD
		lctx := lockManager.NewContext()
		require.NoError(t, lctx.AcquireLock(storage.LockInsertOrFinalizeClusterBlock))
		err = db.WithReaderBatchWriter(func(rw storage.ReaderBatchWriter) error {
			return operation.InsertHeader(lctx, rw, refBlock.Hash(), refBlock.ToHeader())
=======
		err = unittest.WithLock(t, lockManager, storage.LockInsertOrFinalizeClusterBlock, func(lctx lockctx.Context) error {
			return db.WithReaderBatchWriter(func(rw storage.ReaderBatchWriter) error {
				return operation.InsertHeader(lctx, rw, refBlock.ID(), refBlock.ToHeader())
			})
>>>>>>> 53d20935
		})
		require.NoError(t, err)
		return state
	}

	// a helper function to insert a block
	insert := func(db storage.DB, lockManager lockctx.Manager, block *model.Block) {
		err := unittest.WithLock(t, lockManager, storage.LockInsertOrFinalizeClusterBlock, func(lctx lockctx.Context) error {
			return db.WithReaderBatchWriter(func(rw storage.ReaderBatchWriter) error {
				return procedure.InsertClusterBlock(lctx, rw, unittest.ClusterProposalFromBlock(block))
			})
		})
		require.NoError(t, err)
	}

	// Run each test with its own fresh database
	t.Run("non-existent block", func(t *testing.T) {
		unittest.RunWithPebbleDB(t, func(pdb *pebble.DB) {
			db := pebbleimpl.ToDB(pdb)
			lockManager := storage.NewTestingLockManager()
			bootstrap(db, lockManager)

			pusher := collectionmock.NewGuaranteedCollectionPublisher(t)
			finalizer := collection.NewFinalizer(db, lockManager, pool, pusher, metrics)

			fakeBlockID := unittest.IdentifierFixture()
			err := finalizer.MakeFinal(fakeBlockID)
			assert.Error(t, err)
		})
	})

	t.Run("already finalized block", func(t *testing.T) {
		unittest.RunWithPebbleDB(t, func(pdb *pebble.DB) {
			db := pebbleimpl.ToDB(pdb)
			lockManager := storage.NewTestingLockManager()
			bootstrap(db, lockManager)

			pusher := collectionmock.NewGuaranteedCollectionPublisher(t)
			pusher.On("SubmitCollectionGuarantee", mock.Anything).Once()
			finalizer := collection.NewFinalizer(db, lockManager, pool, pusher, metrics)

			// tx1 is included in the finalized block
			tx1 := unittest.TransactionBodyFixture(func(tx *flow.TransactionBody) { tx.ProposalKey.SequenceNumber = 1 })
			assert.True(t, pool.Add(tx1.Hash(), &tx1))

			// create a new block on genesis
			payload, err := model.NewPayload(
				model.UntrustedPayload{
					ReferenceBlockID: refBlock.Hash(),
					Collection:       flow.Collection{Transactions: []*flow.TransactionBody{&tx1}},
				},
			)
			require.NoError(t, err)
			block := unittest.ClusterBlockFixture(
				unittest.ClusterBlock.WithParent(genesis),
				unittest.ClusterBlock.WithPayload(*payload),
			)

			insert(db, lockManager, block)

			// finalize the block
			err = finalizer.MakeFinal(block.Hash())
			assert.NoError(t, err)

			// finalize the block again - this should be a no-op
			err = finalizer.MakeFinal(block.Hash())
			assert.NoError(t, err)
		})
	})

	t.Run("unconnected block", func(t *testing.T) {
		unittest.RunWithPebbleDB(t, func(pdb *pebble.DB) {
			db := pebbleimpl.ToDB(pdb)
			lockManager := storage.NewTestingLockManager()
			bootstrap(db, lockManager)

			pusher := collectionmock.NewGuaranteedCollectionPublisher(t)
			finalizer := collection.NewFinalizer(db, lockManager, pool, pusher, metrics)

			// create a new block that isn't connected to a parent
			block := unittest.ClusterBlockFixture(
				unittest.ClusterBlock.WithParent(genesis),
				unittest.ClusterBlock.WithPayload(*model.NewEmptyPayload(refBlock.Hash())),
			)
			block.ParentID = unittest.IdentifierFixture()

			insert(db, lockManager, block)

			// try to finalize - this should fail
			err := finalizer.MakeFinal(block.Hash())
			assert.Error(t, err)
		})
	})

	t.Run("empty collection block", func(t *testing.T) {
		unittest.RunWithPebbleDB(t, func(pdb *pebble.DB) {
			db := pebbleimpl.ToDB(pdb)
			lockManager := storage.NewTestingLockManager()
			state := bootstrap(db, lockManager)

			pusher := collectionmock.NewGuaranteedCollectionPublisher(t)
			finalizer := collection.NewFinalizer(db, lockManager, pool, pusher, metrics)

			// create a block with empty payload on genesis
			block := unittest.ClusterBlockFixture(
				unittest.ClusterBlock.WithParent(genesis),
				unittest.ClusterBlock.WithPayload(*model.NewEmptyPayload(refBlock.Hash())),
			)
			insert(db, lockManager, block)

			// finalize the block
			err := finalizer.MakeFinal(block.Hash())
			assert.NoError(t, err)

			// check finalized boundary using cluster state
			final, err := state.Final().Head()
			assert.NoError(t, err)
			assert.Equal(t, block.ToHeader().Hash(), final.Hash())
		})
	})

	t.Run("finalize single block", func(t *testing.T) {
		unittest.RunWithPebbleDB(t, func(pdb *pebble.DB) {
			db := pebbleimpl.ToDB(pdb)
			lockManager := storage.NewTestingLockManager()
			state := bootstrap(db, lockManager)

			pusher := collectionmock.NewGuaranteedCollectionPublisher(t)
			finalizer := collection.NewFinalizer(db, lockManager, pool, pusher, metrics)

			// tx1 is included in the finalized block and mempool
			tx1 := unittest.TransactionBodyFixture(func(tx *flow.TransactionBody) { tx.ProposalKey.SequenceNumber = 1 })
			assert.True(t, pool.Add(tx1.Hash(), &tx1))
			// tx2 is only in the mempool
			tx2 := unittest.TransactionBodyFixture(func(tx *flow.TransactionBody) { tx.ProposalKey.SequenceNumber = 2 })
			assert.True(t, pool.Add(tx2.Hash(), &tx2))

			// create a block containing tx1 on top of genesis
			payload, err := model.NewPayload(
				model.UntrustedPayload{
					ReferenceBlockID: refBlock.Hash(),
					Collection:       flow.Collection{Transactions: []*flow.TransactionBody{&tx1}},
				},
			)
			require.NoError(t, err)
			block := unittest.ClusterBlockFixture(
				unittest.ClusterBlock.WithParent(genesis),
				unittest.ClusterBlock.WithPayload(*payload),
			)
			insert(db, lockManager, block)

			// block should be passed to pusher
			pusher.On("SubmitCollectionGuarantee", &messages.CollectionGuarantee{
				CollectionID:     block.Payload.Collection.Hash(),
				ReferenceBlockID: refBlock.Hash(),
				ClusterChainID:   block.ChainID,
				SignerIndices:    block.ParentVoterIndices,
				Signature:        nil,
			}).Once()

			// finalize the block
			err = finalizer.MakeFinal(block.Hash())
			assert.NoError(t, err)

			// tx1 should have been removed from mempool
			assert.False(t, pool.Has(tx1.Hash()))
			// tx2 should NOT have been removed from mempool
			assert.True(t, pool.Has(tx2.Hash()))

			// check finalized boundary using cluster state
			final, err := state.Final().Head()
			assert.NoError(t, err)
			assert.Equal(t, block.ToHeader().Hash(), final.Hash())
			assertClusterBlocksIndexedByReferenceHeight(t, lockManager, db, refBlock.Height, block.Hash())
		})
	})

	t.Run("finalize multiple blocks together", func(t *testing.T) {
		unittest.RunWithPebbleDB(t, func(pdb *pebble.DB) {
			db := pebbleimpl.ToDB(pdb)
			lockManager := storage.NewTestingLockManager()
			state := bootstrap(db, lockManager)

			pusher := collectionmock.NewGuaranteedCollectionPublisher(t)
			finalizer := collection.NewFinalizer(db, lockManager, pool, pusher, metrics)

			// tx1 is included in block1 and mempool
			tx1 := unittest.TransactionBodyFixture(func(tx *flow.TransactionBody) { tx.ProposalKey.SequenceNumber = 1 })
			assert.True(t, pool.Add(tx1.Hash(), &tx1))
			// tx2 is included in block2 and mempool
			tx2 := unittest.TransactionBodyFixture(func(tx *flow.TransactionBody) { tx.ProposalKey.SequenceNumber = 2 })
			assert.True(t, pool.Add(tx2.Hash(), &tx2))

			// create block1 containing tx1 on top of genesis
			payload1, err := model.NewPayload(
				model.UntrustedPayload{
					ReferenceBlockID: refBlock.Hash(),
					Collection:       flow.Collection{Transactions: []*flow.TransactionBody{&tx1}},
				},
			)
			require.NoError(t, err)
			block1 := unittest.ClusterBlockFixture(
				unittest.ClusterBlock.WithParent(genesis),
				unittest.ClusterBlock.WithPayload(*payload1),
			)
			insert(db, lockManager, block1)

			// create block2 containing tx2 on top of block1
			payload2, err := model.NewPayload(
				model.UntrustedPayload{
					ReferenceBlockID: refBlock.Hash(),
					Collection:       flow.Collection{Transactions: []*flow.TransactionBody{&tx2}},
				},
			)
			require.NoError(t, err)
			block2 := unittest.ClusterBlockFixture(
				unittest.ClusterBlock.WithParent(block1),
				unittest.ClusterBlock.WithPayload(*payload2),
			)
			insert(db, lockManager, block2)

			// blocks should be passed to pusher
			pusher.On("SubmitCollectionGuarantee", &messages.CollectionGuarantee{
				CollectionID:     block1.Payload.Collection.Hash(),
				ReferenceBlockID: refBlock.Hash(),
				ClusterChainID:   block1.ChainID,
				SignerIndices:    block1.ParentVoterIndices,
				Signature:        nil,
			}).Once()
			pusher.On("SubmitCollectionGuarantee", &messages.CollectionGuarantee{
				CollectionID:     block2.Payload.Collection.Hash(),
				ReferenceBlockID: refBlock.Hash(),
				ClusterChainID:   block2.ChainID,
				SignerIndices:    block2.ParentVoterIndices,
				Signature:        nil,
			}).Once()

			// finalize both blocks together
			err = finalizer.MakeFinal(block2.Hash())
			assert.NoError(t, err)

			// both transactions should have been removed from mempool
			assert.False(t, pool.Has(tx1.Hash()))
			assert.False(t, pool.Has(tx2.Hash()))

			// check finalized boundary using cluster state
			final, err := state.Final().Head()
			assert.NoError(t, err)
			assert.Equal(t, block2.ToHeader().Hash(), final.Hash())
			assertClusterBlocksIndexedByReferenceHeight(t, lockManager, db, refBlock.Height, block1.Hash(), block2.Hash())
		})
	})

	t.Run("finalize with un-finalized child", func(t *testing.T) {
		unittest.RunWithPebbleDB(t, func(pdb *pebble.DB) {
			db := pebbleimpl.ToDB(pdb)
			lockManager := storage.NewTestingLockManager()
			state := bootstrap(db, lockManager)

			pusher := collectionmock.NewGuaranteedCollectionPublisher(t)
			finalizer := collection.NewFinalizer(db, lockManager, pool, pusher, metrics)

			// tx1 is included in block1 and mempool
			tx1 := unittest.TransactionBodyFixture(func(tx *flow.TransactionBody) { tx.ProposalKey.SequenceNumber = 1 })
			assert.True(t, pool.Add(tx1.Hash(), &tx1))
			// tx2 is included in block2 and mempool
			tx2 := unittest.TransactionBodyFixture(func(tx *flow.TransactionBody) { tx.ProposalKey.SequenceNumber = 2 })
			assert.True(t, pool.Add(tx2.Hash(), &tx2))

			// create block1 containing tx1 on top of genesis
			payload1, err := model.NewPayload(
				model.UntrustedPayload{
					ReferenceBlockID: refBlock.Hash(),
					Collection:       flow.Collection{Transactions: []*flow.TransactionBody{&tx1}},
				},
			)
			require.NoError(t, err)
			block1 := unittest.ClusterBlockFixture(
				unittest.ClusterBlock.WithParent(genesis),
				unittest.ClusterBlock.WithPayload(*payload1),
			)
			insert(db, lockManager, block1)

			// create block2 containing tx2 on top of block1
			payload2, err := model.NewPayload(
				model.UntrustedPayload{
					ReferenceBlockID: refBlock.Hash(),
					Collection:       flow.Collection{Transactions: []*flow.TransactionBody{&tx2}},
				},
			)
			require.NoError(t, err)
			block2 := unittest.ClusterBlockFixture(
				unittest.ClusterBlock.WithParent(block1),
				unittest.ClusterBlock.WithPayload(*payload2),
			)
			insert(db, lockManager, block2)

			// block1 should be passed to pusher
			pusher.On("SubmitCollectionGuarantee", &messages.CollectionGuarantee{
				CollectionID:     block1.Payload.Collection.Hash(),
				ReferenceBlockID: refBlock.Hash(),
				ClusterChainID:   block1.ChainID,
				SignerIndices:    block1.ParentVoterIndices,
				Signature:        nil,
			}).Once()

			// finalize block1 (should NOT finalize block2)
			err = finalizer.MakeFinal(block1.Hash())
			assert.NoError(t, err)

			// tx1 should have been removed from mempool
			assert.False(t, pool.Has(tx1.Hash()))
			// tx2 should NOT have been removed from mempool (since block2 wasn't finalized)
			assert.True(t, pool.Has(tx2.Hash()))

			// check finalized boundary using cluster state
			final, err := state.Final().Head()
			assert.NoError(t, err)
			assert.Equal(t, block1.ToHeader().Hash(), final.Hash())
			assertClusterBlocksIndexedByReferenceHeight(t, lockManager, db, refBlock.Height, block1.Hash())
		})
	})

	t.Run("conflicting fork", func(t *testing.T) {
		unittest.RunWithPebbleDB(t, func(pdb *pebble.DB) {
			db := pebbleimpl.ToDB(pdb)
			lockManager := storage.NewTestingLockManager()
			state := bootstrap(db, lockManager)

			pusher := collectionmock.NewGuaranteedCollectionPublisher(t)
			finalizer := collection.NewFinalizer(db, lockManager, pool, pusher, metrics)

			// tx1 is included in the finalized block and mempool
			tx1 := unittest.TransactionBodyFixture(func(tx *flow.TransactionBody) { tx.ProposalKey.SequenceNumber = 1 })
			assert.True(t, pool.Add(tx1.Hash(), &tx1))
			// tx2 is included in the conflicting block and mempool
			tx2 := unittest.TransactionBodyFixture(func(tx *flow.TransactionBody) { tx.ProposalKey.SequenceNumber = 2 })
			assert.True(t, pool.Add(tx2.Hash(), &tx2))

			// create a block containing tx1 on top of genesis
			payload, err := model.NewPayload(
				model.UntrustedPayload{
					ReferenceBlockID: refBlock.Hash(),
					Collection:       flow.Collection{Transactions: []*flow.TransactionBody{&tx1}},
				},
			)
			require.NoError(t, err)
			block1 := unittest.ClusterBlockFixture(
				unittest.ClusterBlock.WithParent(genesis),
				unittest.ClusterBlock.WithPayload(*payload),
			)
			insert(db, lockManager, block1)

			// create a block containing tx2 on top of genesis (conflicting with block1)
			payload, err = model.NewPayload(
				model.UntrustedPayload{
					ReferenceBlockID: refBlock.Hash(),
					Collection:       flow.Collection{Transactions: []*flow.TransactionBody{&tx2}},
				},
			)
			require.NoError(t, err)
			block2 := unittest.ClusterBlockFixture(
				unittest.ClusterBlock.WithParent(genesis),
				unittest.ClusterBlock.WithPayload(*payload),
			)
			insert(db, lockManager, block2)

			// block should be passed to pusher
			pusher.On("SubmitCollectionGuarantee", &messages.CollectionGuarantee{
				CollectionID:     block1.Payload.Collection.Hash(),
				ReferenceBlockID: refBlock.Hash(),
				ClusterChainID:   block1.ChainID,
				SignerIndices:    block1.ParentVoterIndices,
				Signature:        nil,
			}).Once()

			// finalize block1
			err = finalizer.MakeFinal(block1.Hash())
			assert.NoError(t, err)

			// tx1 should have been removed from mempool
			assert.False(t, pool.Has(tx1.Hash()))
			// tx2 should NOT have been removed from mempool (since block2 wasn't finalized)
			assert.True(t, pool.Has(tx2.Hash()))

			// check finalized boundary using cluster state
			final, err := state.Final().Head()
			assert.NoError(t, err)
			assert.Equal(t, block1.ToHeader().Hash(), final.Hash())
			assertClusterBlocksIndexedByReferenceHeight(t, lockManager, db, refBlock.Height, block1.Hash())
		})
	})
}

// assertClusterBlocksIndexedByReferenceHeight checks the given cluster blocks have
// been indexed by the given reference block height, which is expected as part of
// finalization.
func assertClusterBlocksIndexedByReferenceHeight(t *testing.T, lockManager lockctx.Manager, db storage.DB, refHeight uint64, clusterBlockIDs ...flow.Identifier) {
	var ids []flow.Identifier
	err := unittest.WithLock(t, lockManager, storage.LockInsertOrFinalizeClusterBlock, func(lctx lockctx.Context) error {
		return operation.LookupClusterBlocksByReferenceHeightRange(lctx, db.Reader(), refHeight, refHeight, &ids)
	})
	require.NoError(t, err)
	assert.ElementsMatch(t, clusterBlockIDs, ids)
}<|MERGE_RESOLUTION|>--- conflicted
+++ resolved
@@ -41,17 +41,10 @@
 		state, err := cluster.Bootstrap(db, lockManager, stateRoot)
 		require.NoError(t, err)
 
-<<<<<<< HEAD
-		lctx := lockManager.NewContext()
-		require.NoError(t, lctx.AcquireLock(storage.LockInsertOrFinalizeClusterBlock))
-		err = db.WithReaderBatchWriter(func(rw storage.ReaderBatchWriter) error {
-			return operation.InsertHeader(lctx, rw, refBlock.Hash(), refBlock.ToHeader())
-=======
 		err = unittest.WithLock(t, lockManager, storage.LockInsertOrFinalizeClusterBlock, func(lctx lockctx.Context) error {
 			return db.WithReaderBatchWriter(func(rw storage.ReaderBatchWriter) error {
-				return operation.InsertHeader(lctx, rw, refBlock.ID(), refBlock.ToHeader())
+				return operation.InsertHeader(lctx, rw, refBlock.Hash(), refBlock.ToHeader())
 			})
->>>>>>> 53d20935
 		})
 		require.NoError(t, err)
 		return state
