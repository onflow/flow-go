package collection

import (
	"fmt"

	"github.com/dgraph-io/badger/v2"

	"github.com/onflow/flow-go/model/cluster"
	"github.com/onflow/flow-go/model/flow"
	"github.com/onflow/flow-go/model/messages"
	"github.com/onflow/flow-go/module"
	"github.com/onflow/flow-go/module/mempool"
	"github.com/onflow/flow-go/network"
	"github.com/onflow/flow-go/storage/badger/operation"
	"github.com/onflow/flow-go/storage/badger/procedure"
)

// Finalizer is a simple wrapper around our temporary state to clean up after a
// block has been finalized. This involves removing the transactions within the
// finalized collection from the mempool and updating the finalized boundary in
// the cluster state.
type Finalizer struct {
	db           *badger.DB
	transactions mempool.Transactions
	prov         network.Engine
	metrics      module.CollectionMetrics
}

// NewFinalizer creates a new finalizer for collection nodes.
func NewFinalizer(
	db *badger.DB,
	transactions mempool.Transactions,
	prov network.Engine,
	metrics module.CollectionMetrics,
) *Finalizer {
	f := &Finalizer{
		db:           db,
		transactions: transactions,
		prov:         prov,
		metrics:      metrics,
	}
	return f
}

// MakeFinal handles finalization logic for a block.
//
// The newly finalized block, and all un-finalized ancestors, are marked as
// finalized in the cluster state. All transactions included in the collections
// within the finalized blocks are removed from the mempool.
//
// This assumes that transactions are added to persistent state when they are
// included in a block proposal. Between entering the non-finalized chain state
// and being finalized, entities should be present in both the volatile memory
// pools and persistent storage.
func (f *Finalizer) MakeFinal(blockID flow.Identifier) error {
	return operation.RetryOnConflict(f.db.Update, func(tx *badger.Txn) error {

		// retrieve the header of the block we want to finalize
		var header flow.Header
		err := operation.RetrieveHeader(blockID, &header)(tx)
		if err != nil {
			return fmt.Errorf("could not retrieve header: %w", err)
		}

		// retrieve the current finalized cluster state boundary
		var boundary uint64
		err = operation.RetrieveClusterFinalizedHeight(header.ChainID, &boundary)(tx)
		if err != nil {
			return fmt.Errorf("could not retrieve boundary: %w", err)
		}

		// retrieve the ID of the last finalized block as marker for stopping
		var headID flow.Identifier
		err = operation.LookupClusterBlockHeight(header.ChainID, boundary, &headID)(tx)
		if err != nil {
			return fmt.Errorf("could not retrieve head: %w", err)
		}

		// there are no blocks to finalize, we may have already finalized
		// this block - exit early
		if boundary >= header.Height {
			return nil
		}

		// To finalize all blocks from the currently finalized one up to and
		// including the current, we first enumerate each of these blocks.
		// We start at the youngest block and remember all visited blocks,
		// while tracing back until we reach the finalized state
		steps := []*flow.Header{&header}
		parentID := header.ParentID
		for parentID != headID {
			var parent flow.Header
			err = operation.RetrieveHeader(parentID, &parent)(tx)
			if err != nil {
				return fmt.Errorf("could not retrieve parent (%x): %w", parentID, err)
			}
			steps = append(steps, &parent)
			parentID = parent.ParentID
		}

		// now we can step backwards in order to go from oldest to youngest; for
		// each header, we reconstruct the block and then apply the related
		// changes to the protocol state
		for i := len(steps) - 1; i >= 0; i-- {
			clusterBlockID := steps[i].ID()

			// look up the transactions included in the payload
			step := steps[i]
			var payload cluster.Payload
			err = procedure.RetrieveClusterPayload(clusterBlockID, &payload)(tx)
			if err != nil {
				return fmt.Errorf("could not retrieve payload for cluster block (id=%x): %w", clusterBlockID, err)
			}

			// remove the transactions from the memory pool
			for _, colTx := range payload.Collection.Transactions {
				txID := colTx.ID()
				// ignore result -- we don't care whether the transaction was in the pool
<<<<<<< HEAD
				_ = f.transactions.Rem(txID)
=======
				_ = f.transactions.Remove(txID)
>>>>>>> 9652b94c
			}

			// finalize the block in cluster state
			err = procedure.FinalizeClusterBlock(clusterBlockID)(tx)
			if err != nil {
				return fmt.Errorf("could not finalize cluster block (id=%x): %w", clusterBlockID, err)
			}

			block := &cluster.Block{
				Header:  step,
				Payload: &payload,
			}
			f.metrics.ClusterBlockFinalized(block)

			// if the finalized collection is empty, we don't need to include it
			// in the reference height index or submit it to consensus nodes
			if len(payload.Collection.Transactions) == 0 {
				continue
			}

			// look up the reference block height to populate index
			var refBlock flow.Header
			err = operation.RetrieveHeader(payload.ReferenceBlockID, &refBlock)(tx)
			if err != nil {
				return fmt.Errorf("could not retrieve reference block (id=%x): %w", payload.ReferenceBlockID, err)
			}
			// index the finalized cluster block by reference block height
			err = operation.IndexClusterBlockByReferenceHeight(refBlock.Height, clusterBlockID)(tx)
			if err != nil {
				return fmt.Errorf("could not index cluster block (id=%x) by reference height (%d): %w", clusterBlockID, refBlock.Height, err)
			}

			//TODO when we incorporate HotStuff AND require BFT, the consensus
			// node will need to be able ensure finalization by checking a
			// 3-chain of children for this block. Probably it will be simplest
			// to have a follower engine configured for the cluster chain
			// running on consensus nodes, rather than pushing finalized blocks
			// explicitly.
			// For now, we just use the parent signers as the guarantors of this
			// collection.

			// TODO add real signatures here (2711)
			f.prov.SubmitLocal(&messages.SubmitCollectionGuarantee{
				Guarantee: flow.CollectionGuarantee{
					CollectionID:     payload.Collection.ID(),
					ReferenceBlockID: payload.ReferenceBlockID,
					ChainID:          header.ChainID,
					SignerIndices:    step.ParentVoterIndices,
					Signature:        nil, // TODO: to remove because it's not easily verifiable by consensus nodes
				},
			})
		}

		return nil
	})
}

// MakeValid marks a block as having passed HotStuff validation.
func (f *Finalizer) MakeValid(blockID flow.Identifier) error {
	return operation.RetryOnConflict(
		f.db.Update,
		operation.SkipDuplicates(
			operation.InsertBlockValidity(blockID, true),
		),
	)
}<|MERGE_RESOLUTION|>--- conflicted
+++ resolved
@@ -116,11 +116,7 @@
 			for _, colTx := range payload.Collection.Transactions {
 				txID := colTx.ID()
 				// ignore result -- we don't care whether the transaction was in the pool
-<<<<<<< HEAD
-				_ = f.transactions.Rem(txID)
-=======
 				_ = f.transactions.Remove(txID)
->>>>>>> 9652b94c
 			}
 
 			// finalize the block in cluster state
