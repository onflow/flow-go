--- conflicted
+++ resolved
@@ -40,18 +40,12 @@
 			})
 		})
 
-<<<<<<< HEAD
-		// index the header
-		err = db.Update(operation.IndexFinalizedBlockByHeight(block.Header.Height, block.ID()))
-		require.NoError(t, err)
-=======
 		// finalize block 1
 		withLock(t, lockManager, storage.LockFinalizeBlock, func(lctx lockctx.Context) error {
 			return db.WithReaderBatchWriter(func(rw storage.ReaderBatchWriter) error {
 				return operation.IndexFinalizedBlockByHeight(lctx, rw, block.Header.Height, block.ID())
 			})
 		})
->>>>>>> 5f846b05
 
 		// verify is able to reader the finalized block ID
 		reader := NewFinalizedReader(headers, block.Header.Height)
@@ -67,11 +61,6 @@
 
 		// finalize one more block
 		block2 := unittest.BlockWithParentFixture(block.Header)
-<<<<<<< HEAD
-		require.NoError(t, headers.Store(block2.Header))
-		err = db.Update(operation.IndexFinalizedBlockByHeight(block2.Header.Height, block2.ID()))
-		require.NoError(t, err)
-=======
 
 		withLock(t, lockManager, storage.LockInsertBlock, func(lctx lockctx.Context) error {
 			return db.WithReaderBatchWriter(func(rw storage.ReaderBatchWriter) error {
@@ -85,7 +74,6 @@
 			})
 		})
 
->>>>>>> 5f846b05
 		reader.BlockFinalized(block2.Header)
 
 		// should be able to retrieve the block
