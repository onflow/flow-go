package forest

import (
	"errors"
	"fmt"

	"github.com/onflow/flow-go/model/flow"
)

type Vertex interface {
	// VertexID returns the vertex's ID (in most cases its hash)
	VertexID() flow.Identifier
	// Level returns the vertex's level
	Level() uint64
	// Parent returns the parent's (ID, level)
	Parent() (flow.Identifier, uint64)
}

// VertexToString returns a string representation of the vertex.
func VertexToString(v Vertex) string {
	parentID, parentLevel := v.Parent()
	return fmt.Sprintf("<id=%x level=%d parent_id=%d parent_level=%d>", v.VertexID(), v.Level(), parentID, parentLevel)
}

// VertexIterator is a stateful iterator for VertexList.
// Internally operates directly on the Vertex Containers
// It has one-element look ahead for skipping empty vertex containers.
type VertexIterator struct {
	data VertexList
	idx  int
	next Vertex
}

func (it *VertexIterator) preLoad() {
	for it.idx < len(it.data) {
		v := it.data[it.idx].vertex
		it.idx++
		if v != nil {
			it.next = v
			return
		}
	}
	it.next = nil
}

// NextVertex returns the next Vertex or nil if there is none
func (it *VertexIterator) NextVertex() Vertex {
	res := it.next
	it.preLoad()
	return res
}

// HasNext returns true if and only if there is a next Vertex
func (it *VertexIterator) HasNext() bool {
	return it.next != nil
}

<<<<<<< HEAD
// Reset resets the iterator to the beginning of the VertexList.
=======
// Reset wipes the iterator's internal state so it starts again from the beginning.
>>>>>>> 681859ab
func (it *VertexIterator) Reset() {
	it.idx = 0
	it.preLoad()
}

func newVertexIterator(vertexList VertexList) VertexIterator {
	it := VertexIterator{
		data: vertexList,
	}
	it.preLoad()
	return it
}

// InvalidVertexError indicates that a proposed vertex is invalid for insertion to the forest.
type InvalidVertexError struct {
	// Vertex is the invalid vertex
	Vertex Vertex
	// msg provides additional context
	msg string
}

func (err InvalidVertexError) Error() string {
	return fmt.Sprintf("invalid vertex %s: %s", VertexToString(err.Vertex), err.msg)
}

func IsInvalidVertexError(err error) bool {
	var target InvalidVertexError
	return errors.As(err, &target)
}

func NewInvalidVertexErrorf(vertex Vertex, msg string, args ...interface{}) InvalidVertexError {
	return InvalidVertexError{
		Vertex: vertex,
		msg:    fmt.Sprintf(msg, args...),
	}
}<|MERGE_RESOLUTION|>--- conflicted
+++ resolved
@@ -55,11 +55,7 @@
 	return it.next != nil
 }
 
-<<<<<<< HEAD
-// Reset resets the iterator to the beginning of the VertexList.
-=======
 // Reset wipes the iterator's internal state so it starts again from the beginning.
->>>>>>> 681859ab
 func (it *VertexIterator) Reset() {
 	it.idx = 0
 	it.preLoad()
