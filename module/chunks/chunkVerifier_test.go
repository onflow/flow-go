package chunks_test

import (
	"fmt"
	"math/rand"
	"testing"
	"time"

	"github.com/rs/zerolog"

	executionState "github.com/onflow/flow-go/engine/execution/state"
	"github.com/onflow/flow-go/fvm/programs"

	"github.com/stretchr/testify/assert"
	"github.com/stretchr/testify/require"
	"github.com/stretchr/testify/suite"

	"github.com/onflow/flow-go/engine/verification"
	"github.com/onflow/flow-go/fvm"
	"github.com/onflow/flow-go/fvm/state"
	"github.com/onflow/flow-go/ledger"
	completeLedger "github.com/onflow/flow-go/ledger/complete"
	chunksmodels "github.com/onflow/flow-go/model/chunks"
	"github.com/onflow/flow-go/model/flow"
	"github.com/onflow/flow-go/module/chunks"
	"github.com/onflow/flow-go/module/metrics"
	"github.com/onflow/flow-go/utils/unittest"
)

type ChunkVerifierTestSuite struct {
	suite.Suite
	verifier *chunks.ChunkVerifier
}

// Make sure variables are set properly
// SetupTest is executed prior to each individual test in this test suite
func (s *ChunkVerifierTestSuite) SetupTest() {
	// seed the RNG
	rand.Seed(time.Now().UnixNano())

	vm := new(vmMock)
	vmCtx := fvm.NewContext(zerolog.Nop())

	s.verifier = chunks.NewChunkVerifier(vm, vmCtx)
}

// TestChunkVerifier invokes all the tests in this test suite
func TestChunkVerifier(t *testing.T) {
	suite.Run(t, new(ChunkVerifierTestSuite))
}

// TestHappyPath tests verification of the baseline verifiable chunk
func (s *ChunkVerifierTestSuite) TestHappyPath() {
	vch := GetBaselineVerifiableChunk(s.T(), []byte{})
	assert.NotNil(s.T(), vch)
	spockSecret, chFaults, err := s.verifier.Verify(vch)
	assert.Nil(s.T(), err)
	assert.Nil(s.T(), chFaults)
	assert.NotNil(s.T(), spockSecret)
}

// TestMissingRegisterTouchForUpdate tests verification given a chunkdatapack missing a register touch (update)
func (s *ChunkVerifierTestSuite) TestMissingRegisterTouchForUpdate() {
	s.T().Skip("Check new partial ledger for missing keys")

	vch := GetBaselineVerifiableChunk(s.T(), []byte(""))
	assert.NotNil(s.T(), vch)
	// remove the second register touch
	//vch.ChunkDataPack.RegisterTouches = vch.ChunkDataPack.RegisterTouches[:1]
	spockSecret, chFaults, err := s.verifier.Verify(vch)
	assert.Nil(s.T(), err)
	assert.NotNil(s.T(), chFaults)
	assert.Nil(s.T(), spockSecret)
	_, ok := chFaults.(*chunksmodels.CFMissingRegisterTouch)
	assert.True(s.T(), ok)
}

// TestMissingRegisterTouchForRead tests verification given a chunkdatapack missing a register touch (read)
func (s *ChunkVerifierTestSuite) TestMissingRegisterTouchForRead() {
	s.T().Skip("Check new partial ledger for missing keys")
	vch := GetBaselineVerifiableChunk(s.T(), []byte(""))
	assert.NotNil(s.T(), vch)
	// remove the second register touch
	//vch.ChunkDataPack.RegisterTouches = vch.ChunkDataPack.RegisterTouches[1:]
	spockSecret, chFaults, err := s.verifier.Verify(vch)
	assert.Nil(s.T(), err)
	assert.NotNil(s.T(), chFaults)
	assert.Nil(s.T(), spockSecret)
	_, ok := chFaults.(*chunksmodels.CFMissingRegisterTouch)
	assert.True(s.T(), ok)
}

// TestWrongEndState tests verification covering the case
// the state commitment computed after updating the partial trie
// doesn't match the one provided by the chunks
func (s *ChunkVerifierTestSuite) TestWrongEndState() {
	vch := GetBaselineVerifiableChunk(s.T(), []byte("wrongEndState"))
	assert.NotNil(s.T(), vch)
	spockSecret, chFaults, err := s.verifier.Verify(vch)
	assert.Nil(s.T(), err)
	assert.NotNil(s.T(), chFaults)
	assert.Nil(s.T(), spockSecret)
	_, ok := chFaults.(*chunksmodels.CFNonMatchingFinalState)
	assert.True(s.T(), ok)
}

// TestFailedTx tests verification behaviour in case
// of failed transaction. if a transaction fails, it shouldn't
// change the state commitment.
func (s *ChunkVerifierTestSuite) TestFailedTx() {
	vch := GetBaselineVerifiableChunk(s.T(), []byte("failedTx"))
	assert.NotNil(s.T(), vch)
	spockSecret, chFaults, err := s.verifier.Verify(vch)
	assert.Nil(s.T(), err)
	assert.Nil(s.T(), chFaults)
	assert.NotNil(s.T(), spockSecret)
}

// TestVerifyWrongChunkType evaluates that following invocations return an error:
// - verifying a system chunk with Verify method.
// - verifying a non-system chunk with SystemChunkVerify method.
func (s *ChunkVerifierTestSuite) TestVerifyWrongChunkType() {
	// defines verifiable chunk for a system chunk
	svc := &verification.VerifiableChunkData{
		IsSystemChunk: true,
	}
	// invoking Verify method with system chunk should return an error
	_, _, err := s.verifier.Verify(svc)
	require.Error(s.T(), err)

	// defines verifiable chunk for a non-system chunk
	vc := &verification.VerifiableChunkData{
		IsSystemChunk: false,
	}
	// invoking SystemChunkVerify method with a non-system chunk should return an error
	_, _, err = s.verifier.SystemChunkVerify(vc)
	require.Error(s.T(), err)
}

// TestEmptyCollection tests verification behaviour if a
// collection doesn't have any transaction.
func (s *ChunkVerifierTestSuite) TestEmptyCollection() {
	vch := GetBaselineVerifiableChunk(s.T(), []byte{})
	assert.NotNil(s.T(), vch)
	col := unittest.CollectionFixture(0)
	vch.Collection = &col
	vch.EndState = vch.ChunkDataPack.StartState
	spockSecret, chFaults, err := s.verifier.Verify(vch)
	assert.Nil(s.T(), err)
	assert.Nil(s.T(), chFaults)
	assert.NotNil(s.T(), spockSecret)
}

// GetBaselineVerifiableChunk returns a verifiable chunk and sets the script
// of a transaction in the middle of the collection to some value to signal the
// mocked vm on what to return as tx exec outcome.
func GetBaselineVerifiableChunk(t *testing.T, script []byte) *verification.VerifiableChunkData {

	// Collection setup

	coll := unittest.CollectionFixture(5)
	coll.Transactions[3] = &flow.TransactionBody{Script: script}

	guarantee := coll.Guarantee()

	// Block setup
	payload := flow.Payload{
		Guarantees: []*flow.CollectionGuarantee{&guarantee},
	}
	header := unittest.BlockHeaderFixture()
	header.PayloadHash = payload.Hash()
	block := flow.Block{
		Header:  &header,
		Payload: &payload,
	}
	blockID := block.ID()

	// registerTouch and State setup
	id1 := flow.NewRegisterID("00", "", "")
	value1 := []byte{'a'}

	id2Bytes := make([]byte, 32)
	id2Bytes[0] = byte(5)
	id2 := flow.NewRegisterID("05", "", "")
	value2 := []byte{'b'}
	UpdatedValue2 := []byte{'B'}

	ids := make([]flow.RegisterID, 0)
	values := make([]flow.RegisterValue, 0)
	ids = append(ids, id1, id2)
	values = append(values, value1, value2)

	var verifiableChunkData verification.VerifiableChunkData

	metricsCollector := &metrics.NoopCollector{}

	unittest.RunWithTempDir(t, func(dbDir string) {
		f, _ := completeLedger.NewLedger(dbDir, 1000, metricsCollector, zerolog.Nop(), nil, completeLedger.DefaultPathFinderVersion)

		keys := executionState.RegisterIDSToKeys(ids)
		update, err := ledger.NewUpdate(
			f.InitialState(),
			keys,
			executionState.RegisterValuesToValues(values),
		)

		require.NoError(t, err)

		startState, err := f.Set(update)
		require.NoError(t, err)

		query, err := ledger.NewQuery(startState, keys)
		require.NoError(t, err)

		proof, err := f.Prove(query)
		require.NoError(t, err)

		ids = []flow.RegisterID{id2}
		values = [][]byte{UpdatedValue2}

		keys = executionState.RegisterIDSToKeys(ids)
		update, err = ledger.NewUpdate(
			startState,
			keys,
			executionState.RegisterValuesToValues(values),
		)
		require.NoError(t, err)

		endState, err := f.Set(update)
		require.NoError(t, err)

		// Chunk setup
		chunk := flow.Chunk{
			ChunkBody: flow.ChunkBody{
				CollectionIndex: 0,
				StartState:      startState,
				BlockID:         blockID,
			},
			Index: 0,
		}

		chunkDataPack := flow.ChunkDataPack{
			ChunkID:    chunk.ID(),
			StartState: startState,
			Proof:      proof,
		}

		// ExecutionResult setup
		result := flow.ExecutionResult{
			BlockID: blockID,
			Chunks:  flow.ChunkList{&chunk},
		}

		verifiableChunkData = verification.VerifiableChunkData{
			IsSystemChunk: false,
			Chunk:         &chunk,
			Header:        &header,
			Result:        &result,
			Collection:    &coll,
			ChunkDataPack: &chunkDataPack,
			EndState:      endState,
		}
	})

	return &verifiableChunkData
}

type vmMock struct{}

<<<<<<< HEAD
func (vm *vmMock) Run(ctx fvm.Context, proc fvm.Procedure, led state.Ledger, programs *programs.Programs) error {
=======
func (vm *vmMock) Run(ctx fvm.Context, proc fvm.Procedure, led state.View, programs *fvm.Programs) error {
>>>>>>> b10a7b4a
	tx, ok := proc.(*fvm.TransactionProcedure)
	if !ok {
		return fmt.Errorf("invokable is not a transaction")
	}

	switch string(tx.Transaction.Script) {
	case "wrongEndState":
		// add updates to the ledger
		_ = led.Set("00", "", "", []byte{'F'})
		tx.Logs = []string{"log1", "log2"}
	case "failedTx":
		// add updates to the ledger
		_ = led.Set("00", "", "", []byte{'F'})
		tx.Err = &fvm.MissingPayerError{} // inside the runtime (e.g. div by zero, access account)
	default:
		_, _ = led.Get("00", "", "")
		_, _ = led.Get("05", "", "")
		_ = led.Set("05", "", "", []byte{'B'})
		tx.Logs = []string{"log1", "log2"}
	}

	return nil
}<|MERGE_RESOLUTION|>--- conflicted
+++ resolved
@@ -267,11 +267,7 @@
 
 type vmMock struct{}
 
-<<<<<<< HEAD
-func (vm *vmMock) Run(ctx fvm.Context, proc fvm.Procedure, led state.Ledger, programs *programs.Programs) error {
-=======
-func (vm *vmMock) Run(ctx fvm.Context, proc fvm.Procedure, led state.View, programs *fvm.Programs) error {
->>>>>>> b10a7b4a
+func (vm *vmMock) Run(ctx fvm.Context, proc fvm.Procedure, led state.View, programs *programs.Programs) error {
 	tx, ok := proc.(*fvm.TransactionProcedure)
 	if !ok {
 		return fmt.Errorf("invokable is not a transaction")
