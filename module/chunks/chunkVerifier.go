--- conflicted
+++ resolved
@@ -19,11 +19,7 @@
 )
 
 type VirtualMachine interface {
-<<<<<<< HEAD
-	Run(fvm.Context, fvm.Procedure, state.Ledger, *programs.Programs) error
-=======
-	Run(fvm.Context, fvm.Procedure, state.View, *fvm.Programs) error
->>>>>>> b10a7b4a
+	Run(fvm.Context, fvm.Procedure, state.View, *programs.Programs) error
 }
 
 // ChunkVerifier is a verifier based on the current definitions of the flow network
