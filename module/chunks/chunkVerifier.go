--- conflicted
+++ resolved
@@ -218,21 +218,13 @@
 				Uint32("event_index", event.EventIndex).
 				Bytes("event_payload", event.Payload).
 				Str("block_id", chunk.BlockID.String()).
-<<<<<<< HEAD
-				Str("collection_id", chunkDataPack.CollectionID.String()).
-=======
 				Str("collection_id", chunkDataPack.Collection.ID().String()).
->>>>>>> 0d10aa16
 				Str("result_id", result.ID().String()).
 				Uint64("chunk_index", chunk.Index).
 				Msg("not matching events debug")
 		}
 
-<<<<<<< HEAD
-		return nil, chmodels.NewCFInvalidEventsCollection(chunk.EventCollection, eventsHash, chIndex, execResID), nil
-=======
 		return nil, chmodels.NewCFInvalidEventsCollection(chunk.EventCollection, eventsHash, chIndex, execResID, events), nil
->>>>>>> 0d10aa16
 	}
 
 	if systemChunk {
