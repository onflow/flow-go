package module

import (
	"time"

	"github.com/libp2p/go-libp2p/core/peer"
	rcmgr "github.com/libp2p/go-libp2p/p2p/host/resource-manager"

	"github.com/onflow/flow-go/model/chainsync"
	"github.com/onflow/flow-go/model/cluster"
	"github.com/onflow/flow-go/model/flow"
)

type EntriesFunc func() uint

// ResolverMetrics encapsulates the metrics collectors for dns resolver module of the networking layer.
type ResolverMetrics interface {
	// DNSLookupDuration tracks the time spent to resolve a DNS address.
	DNSLookupDuration(duration time.Duration)

	// OnDNSCacheMiss tracks the total number of dns requests resolved through looking up the network.
	OnDNSCacheMiss()

	// OnDNSCacheHit tracks the total number of dns requests resolved through the cache without
	// looking up the network.
	OnDNSCacheHit()

	// OnDNSCacheInvalidated is called whenever dns cache is invalidated for an entry
	OnDNSCacheInvalidated()

	// OnDNSLookupRequestDropped tracks the number of dns lookup requests that are dropped due to a full queue
	OnDNSLookupRequestDropped()
}

// NetworkSecurityMetrics metrics related to network protection.
type NetworkSecurityMetrics interface {
	// OnUnauthorizedMessage tracks the number of unauthorized messages seen on the network.
	OnUnauthorizedMessage(role, msgType, topic, offense string)

	// OnRateLimitedPeer tracks the number of rate limited unicast messages seen on the network.
	OnRateLimitedPeer(pid peer.ID, role, msgType, topic, reason string)
}

// GossipSubRouterMetrics encapsulates the metrics collectors for GossipSubRouter module of the networking layer.
// It mostly collects the metrics related to the control message exchange between nodes over the GossipSub protocol.
type GossipSubRouterMetrics interface {
	// OnIncomingRpcAcceptedFully tracks the number of RPC messages received by the node that are fully accepted.
	// An RPC may contain any number of control messages, i.e., IHAVE, IWANT, GRAFT, PRUNE, as well as the actual messages.
	// A fully accepted RPC means that all the control messages are accepted and all the messages are accepted.
	OnIncomingRpcAcceptedFully()

	// OnIncomingRpcAcceptedOnlyForControlMessages tracks the number of RPC messages received by the node that are accepted
	// only for the control messages, i.e., only for the included IHAVE, IWANT, GRAFT, PRUNE. However, the actual messages
	// included in the RPC are not accepted.
	// This happens mostly when the validation pipeline of GossipSub is throttled, and cannot accept more actual messages for
	// validation.
	OnIncomingRpcAcceptedOnlyForControlMessages()

	// OnIncomingRpcRejected tracks the number of RPC messages received by the node that are rejected.
	// This happens mostly when the RPC is coming from a low-scored peer based on the peer scoring module of GossipSub.
	OnIncomingRpcRejected()

	// OnIWantReceived tracks the number of IWANT messages received by the node from other nodes over an RPC message.
	// iWant is a control message that is sent by a node to request a message that it has seen advertised in an iHAVE message.
	OnIWantReceived(count int)

	// OnIHaveReceived tracks the number of IHAVE messages received by the node from other nodes over an RPC message.
	// iHave is a control message that is sent by a node to another node to indicate that it has a new gossiped message.
	OnIHaveReceived(count int)

	// OnGraftReceived tracks the number of GRAFT messages received by the node from other nodes over an RPC message.
	// GRAFT is a control message of GossipSub protocol that connects two nodes over a topic directly as gossip partners.
	OnGraftReceived(count int)

	// OnPruneReceived tracks the number of PRUNE messages received by the node from other nodes over an RPC message.
	// PRUNE is a control message of GossipSub protocol that disconnects two nodes over a topic.
	OnPruneReceived(count int)

	// OnPublishedGossipMessagesReceived tracks the number of gossip messages received by the node from other nodes over an
	// RPC message.
	OnPublishedGossipMessagesReceived(count int)
}

<<<<<<< HEAD
// GossipSubLocalMeshMetrics encapsulates the metrics collectors for GossipSub mesh of the networking layer.
type GossipSubLocalMeshMetrics interface {
	// OnLocalMeshSizeUpdated tracks the size of the local mesh for a topic.
	OnLocalMeshSizeUpdated(topic string, size int)
=======
// UnicastManagerMetrics unicast manager metrics.
type UnicastManagerMetrics interface {
	// OnStreamCreated tracks the overall time it takes to create a stream successfully and the number of retry attempts.
	OnStreamCreated(duration time.Duration, attempts int)
	// OnStreamCreationFailure tracks the amount of time taken and number of retry attempts used when the unicast manager fails to create a stream.
	OnStreamCreationFailure(duration time.Duration, attempts int)
	// OnPeerDialed tracks the time it takes to dial a peer during stream creation and the number of retry attempts before a peer
	// is dialed successfully.
	OnPeerDialed(duration time.Duration, attempts int)
	// OnPeerDialFailure tracks the amount of time taken and number of retry attempts used when the unicast manager cannot dial a peer
	// to establish the initial connection between the two.
	OnPeerDialFailure(duration time.Duration, attempts int)
	// OnStreamEstablished tracks the time it takes to create a stream successfully on the available open connection during stream
	// creation and the number of retry attempts.
	OnStreamEstablished(duration time.Duration, attempts int)
	// OnEstablishStreamFailure tracks the amount of time taken and number of retry attempts used when the unicast manager cannot establish
	// a stream on the open connection between two peers.
	OnEstablishStreamFailure(duration time.Duration, attempts int)
>>>>>>> 26729eaf
}

type LibP2PMetrics interface {
	GossipSubRouterMetrics
	GossipSubLocalMeshMetrics
	ResolverMetrics
	DHTMetrics
	rcmgr.MetricsReporter
	LibP2PConnectionMetrics
	UnicastManagerMetrics
}

// NetworkInboundQueueMetrics encapsulates the metrics collectors for the inbound queue of the networking layer.
type NetworkInboundQueueMetrics interface {

	// MessageAdded increments the metric tracking the number of messages in the queue with the given priority
	MessageAdded(priority int)

	// MessageRemoved decrements the metric tracking the number of messages in the queue with the given priority
	MessageRemoved(priority int)

	// QueueDuration tracks the time spent by a message with the given priority in the queue
	QueueDuration(duration time.Duration, priority int)
}

// NetworkCoreMetrics encapsulates the metrics collectors for the core networking layer functionality.
type NetworkCoreMetrics interface {
	NetworkInboundQueueMetrics
	// OutboundMessageSent collects metrics related to a message sent by the node.
	OutboundMessageSent(sizeBytes int, topic string, protocol string, messageType string)
	// InboundMessageReceived collects metrics related to a message received by the node.
	InboundMessageReceived(sizeBytes int, topic string, protocol string, messageType string)
	// DuplicateInboundMessagesDropped increments the metric tracking the number of duplicate messages dropped by the node.
	DuplicateInboundMessagesDropped(topic string, protocol string, messageType string)
	// UnicastMessageSendingStarted increments the metric tracking the number of unicast messages sent by the node.
	UnicastMessageSendingStarted(topic string)
	// UnicastMessageSendingCompleted decrements the metric tracking the number of unicast messages sent by the node.
	UnicastMessageSendingCompleted(topic string)
	// MessageProcessingStarted increments the metric tracking the number of messages being processed by the node.
	MessageProcessingStarted(topic string)
	// MessageProcessingFinished tracks the time spent by the node to process a message and decrements the metric tracking
	// the number of messages being processed by the node.
	MessageProcessingFinished(topic string, duration time.Duration)
}

// LibP2PConnectionMetrics encapsulates the metrics collectors for the connection manager of the libp2p node.
type LibP2PConnectionMetrics interface {
	// OutboundConnections updates the metric tracking the number of outbound connections of this node
	OutboundConnections(connectionCount uint)

	// InboundConnections updates the metric tracking the number of inbound connections of this node
	InboundConnections(connectionCount uint)
}

// NetworkMetrics is the blanket abstraction that encapsulates the metrics collectors for the networking layer.
type NetworkMetrics interface {
	LibP2PMetrics
	NetworkSecurityMetrics
	NetworkCoreMetrics
}

// EngineMetrics is a generic metrics consumer for node-internal data processing
// components (aka engines). Implementations must be non-blocking and concurrency safe.
type EngineMetrics interface {
	// MessageSent reports that the engine transmitted the message over the network.
	// Unicasts, broadcasts, and multicasts are all reported once.
	MessageSent(engine string, message string)
	// MessageReceived reports that the engine received the message over the network.
	MessageReceived(engine string, message string)
	// MessageHandled reports that the engine has finished processing the message.
	// Both invalid and valid messages should be reported.
	// A message must be reported as either handled or dropped, not both.
	MessageHandled(engine string, messages string)
	// InboundMessageDropped reports that the engine has dropped inbound message without processing it.
	// Inbound messages must be reported as either handled or dropped, not both.
	InboundMessageDropped(engine string, messages string)
	// OutboundMessageDropped reports that the engine has dropped outbound message without processing it.
	// Outbound messages must be reported as either sent or dropped, not both.
	OutboundMessageDropped(engine string, messages string)
}

type ComplianceMetrics interface {
	FinalizedHeight(height uint64)
	CommittedEpochFinalView(view uint64)
	SealedHeight(height uint64)
	BlockFinalized(*flow.Block)
	BlockSealed(*flow.Block)
	CurrentEpochCounter(counter uint64)
	CurrentEpochPhase(phase flow.EpochPhase)
	CurrentEpochFinalView(view uint64)
	CurrentDKGPhase1FinalView(view uint64)
	CurrentDKGPhase2FinalView(view uint64)
	CurrentDKGPhase3FinalView(view uint64)
	EpochEmergencyFallbackTriggered()
}

type CleanerMetrics interface {
	RanGC(took time.Duration)
}

type CacheMetrics interface {
	// CacheEntries report the total number of cached items
	CacheEntries(resource string, entries uint)
	// CacheHit report the number of times the queried item is found in the cache
	CacheHit(resource string)
	// CacheNotFound records the number of times the queried item was not found in either cache or database.
	CacheNotFound(resource string)
	// CacheMiss report the number of times the queried item is not found in the cache, but found in the database.
	CacheMiss(resource string)
}

type MempoolMetrics interface {
	MempoolEntries(resource string, entries uint)
	Register(resource string, entriesFunc EntriesFunc) error
}

type HotstuffMetrics interface {
	// HotStuffBusyDuration reports Metrics C6 HotStuff Busy Duration
	HotStuffBusyDuration(duration time.Duration, event string)

	// HotStuffIdleDuration reports Metrics C6 HotStuff Idle Duration
	HotStuffIdleDuration(duration time.Duration)

	// HotStuffWaitDuration reports Metrics C6 HotStuff Idle Duration - the time between receiving and
	// enqueueing a message to beginning to process that message.
	HotStuffWaitDuration(duration time.Duration, event string)

	// SetCurView reports Metrics C8: Current View maintained by Pacemaker.
	SetCurView(view uint64)

	// SetQCView reports Metrics C9: View of the newest QC known to Pacemaker.
	SetQCView(view uint64)

	// SetTCView reports last TC known to Pacemaker.
	SetTCView(view uint64)

	// CountSkipped counts the number of skips we did.
	CountSkipped()

	// CountTimeout tracks the number of views that this replica left due to observing a TC.
	CountTimeout()

	// SetTimeout sets the current timeout duration
	SetTimeout(duration time.Duration)

	// BlockProcessingDuration measures the time which the compliance engine
	// spends to process one block proposal.
	BlockProcessingDuration(duration time.Duration)

	// VoteProcessingDuration measures the time which the hotstuff.VoteAggregator
	// spends to process one vote.
	VoteProcessingDuration(duration time.Duration)

	// TimeoutObjectProcessingDuration measures the time which the hotstuff.TimeoutAggregator
	// spends to process one timeout object.
	TimeoutObjectProcessingDuration(duration time.Duration)

	// CommitteeProcessingDuration measures the time which the HotStuff's core logic
	// spends in the hotstuff.Replicas component, i.e. the time determining consensus
	// committee relations.
	CommitteeProcessingDuration(duration time.Duration)

	// SignerProcessingDuration measures the time which the HotStuff's core logic
	// spends in the hotstuff.Signer component, i.e. the with crypto-related operations.
	SignerProcessingDuration(duration time.Duration)

	// ValidatorProcessingDuration measures the time which the HotStuff's core logic
	// spends in the hotstuff.Validator component, i.e. the with verifying
	// consensus messages.
	ValidatorProcessingDuration(duration time.Duration)

	// PayloadProductionDuration measures the time which the HotStuff's core logic
	// spends in the module.Builder component, i.e. the with generating block payloads.
	PayloadProductionDuration(duration time.Duration)
}

type CollectionMetrics interface {
	// TransactionIngested is called when a new transaction is ingested by the
	// node. It increments the total count of ingested transactions and starts
	// a tx->col span for the transaction.
	TransactionIngested(txID flow.Identifier)

	// ClusterBlockProposed is called when a new collection is proposed by us or
	// any other node in the cluster.
	ClusterBlockProposed(block *cluster.Block)

	// ClusterBlockFinalized is called when a collection is finalized.
	ClusterBlockFinalized(block *cluster.Block)
}

type ConsensusMetrics interface {
	// StartCollectionToFinalized reports Metrics C1: Collection Received by CCL→ Collection Included in Finalized Block
	StartCollectionToFinalized(collectionID flow.Identifier)

	// FinishCollectionToFinalized reports Metrics C1: Collection Received by CCL→ Collection Included in Finalized Block
	FinishCollectionToFinalized(collectionID flow.Identifier)

	// StartBlockToSeal reports Metrics C4: Block Received by CCL → Block Seal in finalized block
	StartBlockToSeal(blockID flow.Identifier)

	// FinishBlockToSeal reports Metrics C4: Block Received by CCL → Block Seal in finalized block
	FinishBlockToSeal(blockID flow.Identifier)

	// EmergencySeal increments the number of seals that were created in emergency mode
	EmergencySeal()

	// OnReceiptProcessingDuration records the number of seconds spent processing a receipt
	OnReceiptProcessingDuration(duration time.Duration)

	// OnApprovalProcessingDuration records the number of seconds spent processing an approval
	OnApprovalProcessingDuration(duration time.Duration)

	// CheckSealingDuration records absolute time for the full sealing check by the consensus match engine
	CheckSealingDuration(duration time.Duration)
}

type VerificationMetrics interface {
	// OnBlockConsumerJobDone is invoked by block consumer whenever it is notified a job is done by a worker. It
	// sets the last processed block job index.
	OnBlockConsumerJobDone(uint64)
	// OnChunkConsumerJobDone is invoked by chunk consumer whenever it is notified a job is done by a worker. It
	// sets the last processed chunk job index.
	OnChunkConsumerJobDone(uint64)
	// OnExecutionResultReceivedAtAssignerEngine is called whenever a new execution result arrives
	// at Assigner engine. It increments total number of received execution results.
	OnExecutionResultReceivedAtAssignerEngine()

	// OnVerifiableChunkReceivedAtVerifierEngine increments a counter that keeps track of number of verifiable chunks received at
	// verifier engine from fetcher engine.
	OnVerifiableChunkReceivedAtVerifierEngine()

	// OnFinalizedBlockArrivedAtAssigner sets a gauge that keeps track of number of the latest block height arrives
	// at assigner engine. Note that it assumes blocks are coming to assigner engine in strictly increasing order of their height.
	OnFinalizedBlockArrivedAtAssigner(height uint64)

	// OnChunksAssignmentDoneAtAssigner increments a counter that keeps track of the total number of assigned chunks to
	// the verification node.
	OnChunksAssignmentDoneAtAssigner(chunks int)

	// OnAssignedChunkProcessedAtAssigner increments a counter that keeps track of the total number of assigned chunks pushed by
	// assigner engine to the fetcher engine.
	OnAssignedChunkProcessedAtAssigner()

	// OnAssignedChunkReceivedAtFetcher increments a counter that keeps track of number of assigned chunks arrive at fetcher engine.
	OnAssignedChunkReceivedAtFetcher()

	// OnChunkDataPackRequestSentByFetcher increments a counter that keeps track of number of chunk data pack requests that fetcher engine
	// sends to requester engine.
	OnChunkDataPackRequestSentByFetcher()

	// OnChunkDataPackRequestReceivedByRequester increments a counter that keeps track of number of chunk data pack requests
	// arrive at the requester engine from the fetcher engine.
	OnChunkDataPackRequestReceivedByRequester()

	// OnChunkDataPackRequestDispatchedInNetwork increments a counter that keeps track of number of chunk data pack requests that the
	// requester engine dispatches in the network (to the execution nodes).
	OnChunkDataPackRequestDispatchedInNetworkByRequester()

	// OnChunkDataPackResponseReceivedFromNetwork increments a counter that keeps track of number of chunk data pack responses that the
	// requester engine receives from execution nodes (through network).
	OnChunkDataPackResponseReceivedFromNetworkByRequester()

	// SetMaxChunkDataPackAttemptsForNextUnsealedHeightAtRequester is invoked when a cycle of requesting chunk data packs is done by requester engine.
	// It updates the maximum number of attempts made by requester engine for requesting the chunk data packs of the next unsealed height.
	// The maximum is taken over the history of all chunk data packs requested during that cycle that belong to the next unsealed height.
	SetMaxChunkDataPackAttemptsForNextUnsealedHeightAtRequester(attempts uint64)

	// OnChunkDataPackSentToFetcher increments a counter that keeps track of number of chunk data packs sent to the fetcher engine from
	// requester engine.
	OnChunkDataPackSentToFetcher()

	// OnChunkDataPackArrivedAtFetcher increments a counter that keeps track of number of chunk data packs arrived at fetcher engine from
	// requester engine.
	OnChunkDataPackArrivedAtFetcher()

	// OnVerifiableChunkSentToVerifier increments a counter that keeps track of number of verifiable chunks fetcher engine sent to verifier engine.
	OnVerifiableChunkSentToVerifier()

	// OnResultApprovalDispatchedInNetwork increments a counter that keeps track of number of result approvals dispatched in the network
	// by verifier engine.
	OnResultApprovalDispatchedInNetworkByVerifier()
}

// LedgerMetrics provides an interface to record Ledger Storage metrics.
// Ledger storage is non-linear (fork-aware) so certain metrics are averaged
// and computed before emitting for better visibility
type LedgerMetrics interface {
	// ForestApproxMemorySize records approximate memory usage of forest (all in-memory trees)
	ForestApproxMemorySize(bytes uint64)

	// ForestNumberOfTrees current number of trees in a forest (in memory)
	ForestNumberOfTrees(number uint64)

	// LatestTrieRegCount records the number of unique register allocated (the latest created trie)
	LatestTrieRegCount(number uint64)

	// LatestTrieRegCountDiff records the difference between the number of unique register allocated of the latest created trie and parent trie
	LatestTrieRegCountDiff(number int64)

	// LatestTrieRegSize records the size of unique register allocated (the latest created trie)
	LatestTrieRegSize(size uint64)

	// LatestTrieRegSizeDiff records the difference between the size of unique register allocated of the latest created trie and parent trie
	LatestTrieRegSizeDiff(size int64)

	// LatestTrieMaxDepthTouched records the maximum depth touched of the lastest created trie
	LatestTrieMaxDepthTouched(maxDepth uint16)

	// UpdateCount increase a counter of performed updates
	UpdateCount()

	// ProofSize records a proof size
	ProofSize(bytes uint32)

	// UpdateValuesNumber accumulates number of updated values
	UpdateValuesNumber(number uint64)

	// UpdateValuesSize total size (in bytes) of updates values
	UpdateValuesSize(byte uint64)

	// UpdateDuration records absolute time for the update of a trie
	UpdateDuration(duration time.Duration)

	// UpdateDurationPerItem records update time for single value (total duration / number of updated values)
	UpdateDurationPerItem(duration time.Duration)

	// ReadValuesNumber accumulates number of read values
	ReadValuesNumber(number uint64)

	// ReadValuesSize total size (in bytes) of read values
	ReadValuesSize(byte uint64)

	// ReadDuration records absolute time for the read from a trie
	ReadDuration(duration time.Duration)

	// ReadDurationPerItem records read time for single value (total duration / number of read values)
	ReadDurationPerItem(duration time.Duration)
}

type WALMetrics interface {
}

type RateLimitedBlockstoreMetrics interface {
	BytesRead(int)
}

type BitswapMetrics interface {
	Peers(prefix string, n int)
	Wantlist(prefix string, n int)
	BlobsReceived(prefix string, n uint64)
	DataReceived(prefix string, n uint64)
	BlobsSent(prefix string, n uint64)
	DataSent(prefix string, n uint64)
	DupBlobsReceived(prefix string, n uint64)
	DupDataReceived(prefix string, n uint64)
	MessagesReceived(prefix string, n uint64)
}

type ExecutionDataRequesterMetrics interface {
	// ExecutionDataFetchStarted records an in-progress download
	ExecutionDataFetchStarted()

	// ExecutionDataFetchFinished records a completed download
	ExecutionDataFetchFinished(duration time.Duration, success bool, height uint64)

	// NotificationSent reports that ExecutionData received notifications were sent for a block height
	NotificationSent(height uint64)

	// FetchRetried reports that a download retry was processed
	FetchRetried()
}

type RuntimeMetrics interface {
	// RuntimeTransactionParsed reports the time spent parsing a single transaction
	RuntimeTransactionParsed(dur time.Duration)

	// RuntimeTransactionChecked reports the time spent checking a single transaction
	RuntimeTransactionChecked(dur time.Duration)

	// RuntimeTransactionInterpreted reports the time spent interpreting a single transaction
	RuntimeTransactionInterpreted(dur time.Duration)

	// RuntimeSetNumberOfAccounts Sets the total number of accounts on the network
	RuntimeSetNumberOfAccounts(count uint64)

	// RuntimeTransactionProgramsCacheMiss reports a programs cache miss
	// during transaction execution
	RuntimeTransactionProgramsCacheMiss()

	// RuntimeTransactionProgramsCacheHit reports a programs cache hit
	// during transaction execution
	RuntimeTransactionProgramsCacheHit()
}

type ProviderMetrics interface {
	// ChunkDataPackRequestProcessed is executed every time a chunk data pack request is picked up for processing at execution node.
	// It increases the request processed counter by one.
	ChunkDataPackRequestProcessed()
}

type ExecutionDataProviderMetrics interface {
	RootIDComputed(duration time.Duration, numberOfChunks int)
	AddBlobsSucceeded(duration time.Duration, totalSize uint64)
	AddBlobsFailed()
}

type ExecutionDataRequesterV2Metrics interface {
	FulfilledHeight(blockHeight uint64)
	ReceiptSkipped()
	RequestSucceeded(blockHeight uint64, duration time.Duration, totalSize uint64, numberOfAttempts int)
	RequestFailed(duration time.Duration, retryable bool)
	RequestCanceled()
	ResponseDropped()
}

type ExecutionDataPrunerMetrics interface {
	Pruned(height uint64, duration time.Duration)
}

type AccessMetrics interface {
	// TotalConnectionsInPool updates the number connections to collection/execution nodes stored in the pool, and the size of the pool
	TotalConnectionsInPool(connectionCount uint, connectionPoolSize uint)

	// ConnectionFromPoolReused tracks the number of times a connection to a collection/execution node is reused from the connection pool
	ConnectionFromPoolReused()

	// ConnectionAddedToPool tracks the number of times a collection/execution node is added to the connection pool
	ConnectionAddedToPool()

	// NewConnectionEstablished tracks the number of times a new grpc connection is established
	NewConnectionEstablished()

	// ConnectionFromPoolInvalidated tracks the number of times a cached grpc connection is invalidated and closed
	ConnectionFromPoolInvalidated()

	// ConnectionFromPoolUpdated tracks the number of times a cached connection is updated
	ConnectionFromPoolUpdated()

	// ConnectionFromPoolEvicted tracks the number of times a cached connection is evicted from the cache
	ConnectionFromPoolEvicted()
}

type ExecutionResultStats struct {
	ComputationUsed                 uint64
	MemoryUsed                      uint64
	EventCounts                     int
	EventSize                       int
	NumberOfRegistersTouched        int
	NumberOfBytesWrittenToRegisters int
	NumberOfCollections             int
	NumberOfTransactions            int
}

func (stats *ExecutionResultStats) Merge(other ExecutionResultStats) {
	stats.ComputationUsed += other.ComputationUsed
	stats.MemoryUsed += other.MemoryUsed
	stats.EventCounts += other.EventCounts
	stats.EventSize += other.EventSize
	stats.NumberOfRegistersTouched += other.NumberOfRegistersTouched
	stats.NumberOfBytesWrittenToRegisters += other.NumberOfBytesWrittenToRegisters
	stats.NumberOfCollections += other.NumberOfCollections
	stats.NumberOfTransactions += other.NumberOfTransactions
}

type ExecutionMetrics interface {
	LedgerMetrics
	RuntimeMetrics
	ProviderMetrics
	WALMetrics

	// StartBlockReceivedToExecuted starts a span to trace the duration of a block
	// from being received for execution to execution being finished
	StartBlockReceivedToExecuted(blockID flow.Identifier)

	// FinishBlockReceivedToExecuted finishes a span to trace the duration of a block
	// from being received for execution to execution being finished
	FinishBlockReceivedToExecuted(blockID flow.Identifier)

	// ExecutionStorageStateCommitment reports the storage size of a state commitment in bytes
	ExecutionStorageStateCommitment(bytes int64)

	// ExecutionLastExecutedBlockHeight reports last executed block height
	ExecutionLastExecutedBlockHeight(height uint64)

	// ExecutionBlockExecuted reports the total time and computation spent on executing a block
	ExecutionBlockExecuted(dur time.Duration, stats ExecutionResultStats)

	// ExecutionBlockExecutionEffortVectorComponent reports the unweighted effort of given ComputationKind at block level
	ExecutionBlockExecutionEffortVectorComponent(string, uint)

	// ExecutionBlockCachedPrograms reports the number of cached programs at the end of a block
	ExecutionBlockCachedPrograms(programs int)

	// ExecutionCollectionExecuted reports the total time and computation spent on executing a collection
	ExecutionCollectionExecuted(dur time.Duration, stats ExecutionResultStats)

	// ExecutionTransactionExecuted reports stats on executing a single transaction
	ExecutionTransactionExecuted(dur time.Duration,
		compUsed, memoryUsed, actualMemoryUsed uint64,
		eventCounts, eventSize int,
		failed bool)

	// ExecutionChunkDataPackGenerated reports stats on chunk data pack generation
	ExecutionChunkDataPackGenerated(proofSize, numberOfTransactions int)

	// ExecutionScriptExecuted reports the time and memory spent on executing an script
	ExecutionScriptExecuted(dur time.Duration, compUsed, memoryUsed, memoryEstimate uint64)

	// ExecutionCollectionRequestSent reports when a request for a collection is sent to a collection node
	ExecutionCollectionRequestSent()

	// Unused
	ExecutionCollectionRequestRetried()

	// ExecutionSync reports when the state syncing is triggered or stopped.
	ExecutionSync(syncing bool)

	// Upload metrics
	ExecutionBlockDataUploadStarted()
	ExecutionBlockDataUploadFinished(dur time.Duration)
	ExecutionComputationResultUploaded()
	ExecutionComputationResultUploadRetried()

	UpdateCollectionMaxHeight(height uint64)
}

type BackendScriptsMetrics interface {
	// Record the round trip time while executing a script
	ScriptExecuted(dur time.Duration, size int)
}

type TransactionMetrics interface {
	BackendScriptsMetrics

	// Record the round trip time while getting a transaction result
	TransactionResultFetched(dur time.Duration, size int)

	// TransactionReceived starts tracking of transaction execution/finalization/sealing
	TransactionReceived(txID flow.Identifier, when time.Time)

	// TransactionFinalized reports the time spent between the transaction being received and finalized. Reporting only
	// works if the transaction was earlier added as received.
	TransactionFinalized(txID flow.Identifier, when time.Time)

	// TransactionExecuted reports the time spent between the transaction being received and executed. Reporting only
	// works if the transaction was earlier added as received.
	TransactionExecuted(txID flow.Identifier, when time.Time)

	// TransactionExpired tracks number of expired transactions
	TransactionExpired(txID flow.Identifier)

	// TransactionSubmissionFailed should be called whenever we try to submit a transaction and it fails
	TransactionSubmissionFailed()

	// UpdateExecutionReceiptMaxHeight is called whenever we store an execution receipt from a block from a newer height
	UpdateExecutionReceiptMaxHeight(height uint64)
}

type PingMetrics interface {
	// NodeReachable tracks the round trip time in milliseconds taken to ping a node
	// The nodeInfo provides additional information about the node such as the name of the node operator
	NodeReachable(node *flow.Identity, nodeInfo string, rtt time.Duration)

	// NodeInfo tracks the software version, sealed height and hotstuff view of a node
	NodeInfo(node *flow.Identity, nodeInfo string, version string, sealedHeight uint64, hotstuffCurView uint64)
}

type HeroCacheMetrics interface {
	// BucketAvailableSlots keeps track of number of available slots in buckets of cache.
	BucketAvailableSlots(uint64, uint64)

	// OnKeyPutAttempt is called whenever a new (key, value) pair is attempted to be put in cache.
	// It does not reflect whether the put was successful or not.
	// A (key, value) pair put attempt may fail if the cache is full, or the key already exists.
	OnKeyPutAttempt(size uint32)

	// OnKeyPutSuccess is called whenever a new (key, entity) pair is successfully added to the cache.
	OnKeyPutSuccess(size uint32)

	// OnKeyPutDrop is called whenever a new (key, entity) pair is dropped from the cache due to full cache.
	OnKeyPutDrop()

	// OnKeyPutDeduplicated is tracking the total number of unsuccessful writes caused by adding a duplicate key to the cache.
	// A duplicate key is dropped by the cache when it is written to the cache.
	// Note: in context of HeroCache, the key corresponds to the identifier of its entity. Hence, a duplicate key corresponds to
	// a duplicate entity.
	OnKeyPutDeduplicated()

	// OnKeyRemoved is called whenever a (key, entity) pair is removed from the cache.
	OnKeyRemoved(size uint32)

	// OnKeyGetSuccess tracks total number of successful read queries.
	// A read query is successful if the entity corresponding to its key is available in the cache.
	// Note: in context of HeroCache, the key corresponds to the identifier of its entity.
	OnKeyGetSuccess()

	// OnKeyGetFailure tracks total number of unsuccessful read queries.
	// A read query is unsuccessful if the entity corresponding to its key is not available in the cache.
	// Note: in context of HeroCache, the key corresponds to the identifier of its entity.
	OnKeyGetFailure()

	// OnEntityEjectionDueToFullCapacity is called whenever adding a new (key, entity) to the cache results in ejection of another (key', entity') pair.
	// This normally happens -- and is expected -- when the cache is full.
	// Note: in context of HeroCache, the key corresponds to the identifier of its entity.
	OnEntityEjectionDueToFullCapacity(ejectedEntity flow.Entity)

	// OnEntityEjectionDueToEmergency is called whenever a bucket is found full and all of its keys are valid, i.e.,
	// each key belongs to an existing (key, entity) pair.
	// Hence, adding a new key to that bucket will replace the oldest valid key inside that bucket.
	// Note: in context of HeroCache, the key corresponds to the identifier of its entity.
	OnEntityEjectionDueToEmergency()
}

type ChainSyncMetrics interface {
	// record pruned blocks. requested and received times might be zero values
	PrunedBlockById(status *chainsync.Status)

	PrunedBlockByHeight(status *chainsync.Status)

	// totalByHeight and totalById are the number of blocks pruned for blocks requested by height and by id
	// storedByHeight and storedById are the number of blocks still stored by height and id
	PrunedBlocks(totalByHeight, totalById, storedByHeight, storedById int)

	RangeRequested(ran chainsync.Range)

	BatchRequested(batch chainsync.Batch)
}

type DHTMetrics interface {
	RoutingTablePeerAdded()
	RoutingTablePeerRemoved()
}<|MERGE_RESOLUTION|>--- conflicted
+++ resolved
@@ -81,12 +81,12 @@
 	OnPublishedGossipMessagesReceived(count int)
 }
 
-<<<<<<< HEAD
 // GossipSubLocalMeshMetrics encapsulates the metrics collectors for GossipSub mesh of the networking layer.
 type GossipSubLocalMeshMetrics interface {
 	// OnLocalMeshSizeUpdated tracks the size of the local mesh for a topic.
 	OnLocalMeshSizeUpdated(topic string, size int)
-=======
+}
+
 // UnicastManagerMetrics unicast manager metrics.
 type UnicastManagerMetrics interface {
 	// OnStreamCreated tracks the overall time it takes to create a stream successfully and the number of retry attempts.
@@ -105,7 +105,6 @@
 	// OnEstablishStreamFailure tracks the amount of time taken and number of retry attempts used when the unicast manager cannot establish
 	// a stream on the open connection between two peers.
 	OnEstablishStreamFailure(duration time.Duration, attempts int)
->>>>>>> 26729eaf
 }
 
 type LibP2PMetrics interface {
