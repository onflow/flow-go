--- conflicted
+++ resolved
@@ -429,11 +429,6 @@
 	ScriptExecuted(dur time.Duration, size int)
 }
 
-type BackendScriptsMetrics interface {
-	// Record the round trip time while executing a script
-	ScriptExecuted(dur time.Duration, size int)
-}
-
 type TransactionMetrics interface {
 	BackendScriptsMetrics
 
@@ -503,8 +498,6 @@
 	// Hence, adding a new key to that bucket will replace the oldest valid key inside that bucket.
 	// Note: in context of HeroCache, the key corresponds to the identifier of its entity.
 	OnEntityEjectionDueToEmergency()
-<<<<<<< HEAD
-=======
 }
 
 type ChainSyncMetrics interface {
@@ -525,5 +518,4 @@
 type DHTMetrics interface {
 	RoutingTablePeerAdded()
 	RoutingTablePeerRemoved()
->>>>>>> 9652b94c
 }