package module

import (
	"time"

	"github.com/onflow/flow-go/model/cluster"
	"github.com/onflow/flow-go/model/flow"
)

type EntriesFunc func() uint

// Network Metrics
type NetworkMetrics interface {
	// NetworkMessageSent size in bytes and count of the network message sent
	NetworkMessageSent(sizeBytes int, topic string, messageType string)

	// NetworkMessageReceived size in bytes and count of the network message received
	NetworkMessageReceived(sizeBytes int, topic string, messageType string)

	// NetworkDuplicateMessagesDropped counts number of messages dropped due to duplicate detection
	NetworkDuplicateMessagesDropped(topic string, messageType string)

	// Message receive queue metrics
	// MessageAdded increments the metric tracking the number of messages in the queue with the given priority
	MessageAdded(priority int)

	// MessageRemoved decrements the metric tracking the number of messages in the queue with the given priority
	MessageRemoved(priority int)

	// QueueDuration tracks the time spent by a message with the given priority in the queue
	QueueDuration(duration time.Duration, priority int)

	// InboundProcessDuration tracks the time a queue worker blocked by an engine for processing an incoming message on specified topic (i.e., channel).
	InboundProcessDuration(topic string, duration time.Duration)

	// OutboundConnections updates the metric tracking the number of outbound connections of this node
	OutboundConnections(connectionCount uint)

	// InboundConnections updates the metric tracking the number of inbound connections of this node
	InboundConnections(connectionCount uint)
}

type EngineMetrics interface {
	MessageSent(engine string, message string)
	MessageReceived(engine string, message string)
	MessageHandled(engine string, messages string)
}

type ComplianceMetrics interface {
	FinalizedHeight(height uint64)
	CommittedEpochFinalView(view uint64)
	SealedHeight(height uint64)
	BlockFinalized(*flow.Block)
	BlockSealed(*flow.Block)
	BlockProposalDuration(duration time.Duration)
}

type CleanerMetrics interface {
	RanGC(took time.Duration)
}

type CacheMetrics interface {
	// report the total number of cached items
	CacheEntries(resource string, entries uint)
	// report the number of times the queried item is found in the cache
	CacheHit(resource string)
	// report the number of items the queried item is not found in the cache, nor found in the database
	CacheNotFound(resource string)
	// report the number of items the queried item is not found in the cache, but found in the database
	CacheMiss(resource string)
}

type MempoolMetrics interface {
	MempoolEntries(resource string, entries uint)
	Register(resource string, entriesFunc EntriesFunc) error
}

type HotstuffMetrics interface {
	// HotStuffBusyDuration reports Metrics C6 HotStuff Busy Duration
	HotStuffBusyDuration(duration time.Duration, event string)

	// HotStuffIdleDuration reports Metrics C6 HotStuff Idle Duration
	HotStuffIdleDuration(duration time.Duration)

	// HotStuffWaitDuration reports Metrics C6 HotStuff Idle Duration
	HotStuffWaitDuration(duration time.Duration, event string)

	// SetCurView reports Metrics C8: Current View
	SetCurView(view uint64)

	// SetQCView reports Metrics C9: View of Newest Known QC
	SetQCView(view uint64)

	// CountSkipped reports the number of times we skipped ahead.
	CountSkipped()

	// CountTimeout reports the number of times we timed out.
	CountTimeout()

	// SetTimeout sets the current timeout duration
	SetTimeout(duration time.Duration)

	// CommitteeProcessingDuration measures the time which the HotStuff's core logic
	// spends in the hotstuff.Committee component, i.e. the time determining consensus
	// committee relations.
	CommitteeProcessingDuration(duration time.Duration)

	// SignerProcessingDuration measures the time which the HotStuff's core logic
	// spends in the hotstuff.Signer component, i.e. the with crypto-related operations.
	SignerProcessingDuration(duration time.Duration)

	// ValidatorProcessingDuration measures the time which the HotStuff's core logic
	// spends in the hotstuff.Validator component, i.e. the with verifying
	// consensus messages.
	ValidatorProcessingDuration(duration time.Duration)

	// PayloadProductionDuration measures the time which the HotStuff's core logic
	// spends in the module.Builder component, i.e. the with generating block payloads.
	PayloadProductionDuration(duration time.Duration)
}

type CollectionMetrics interface {
	// TransactionIngested is called when a new transaction is ingested by the
	// node. It increments the total count of ingested transactions and starts
	// a tx->col span for the transaction.
	TransactionIngested(txID flow.Identifier)

	// ClusterBlockProposed is called when a new collection is proposed by us or
	// any other node in the cluster.
	ClusterBlockProposed(block *cluster.Block)

	// ClusterBlockFinalized is called when a collection is finalized.
	ClusterBlockFinalized(block *cluster.Block)
}

type ConsensusMetrics interface {
	// StartCollectionToFinalized reports Metrics C1: Collection Received by CCL→ Collection Included in Finalized Block
	StartCollectionToFinalized(collectionID flow.Identifier)

	// FinishCollectionToFinalized reports Metrics C1: Collection Received by CCL→ Collection Included in Finalized Block
	FinishCollectionToFinalized(collectionID flow.Identifier)

	// StartBlockToSeal reports Metrics C4: Block Received by CCL → Block Seal in finalized block
	StartBlockToSeal(blockID flow.Identifier)

	// FinishBlockToSeal reports Metrics C4: Block Received by CCL → Block Seal in finalized block
	FinishBlockToSeal(blockID flow.Identifier)

	// EmergencySeal increments the number of seals that were created in emergency mode
	EmergencySeal()

	// OnReceiptProcessingDuration records the number of seconds spent processing a receipt
	OnReceiptProcessingDuration(duration time.Duration)

	// OnApprovalProcessingDuration records the number of seconds spent processing an approval
	OnApprovalProcessingDuration(duration time.Duration)

	// CheckSealingDuration records absolute time for the full sealing check by the consensus match engine
	CheckSealingDuration(duration time.Duration)
}

type VerificationMetrics interface {
<<<<<<< HEAD
	// OnExecutionResultReceivedAtAssignerEngine is called whenever a new execution result arrives
	// at Assigner engine. It increments total number of received execution results.
	OnExecutionResultReceivedAtAssignerEngine()
=======
	// OnBlockConsumerJobDone is invoked by block consumer whenever it is notified a job is done by a worker. It
	// sets the last processed block job index.
	OnBlockConsumerJobDone(uint64)

	// OnChunkConsumerJobDone is invoked by chunk consumer whenever it is notified a job is done by a worker. It
	// sets the last processed chunk job index.
	OnChunkConsumerJobDone(uint64)

	// TODO: remove this event handlers once we have new architecture in place.
	// OnExecutionReceiptReceived is called whenever a new execution receipt arrives
	// at Finder engine. It increments total number of received receipts.
	OnExecutionReceiptReceived()
	// OnExecutionResultSent is called whenever a new execution result is sent by
	// Finder engine to the match engine. It increments total number of sent execution results.
	OnExecutionResultSent()
	// OnExecutionResultReceived is called whenever a new execution result is successfully received
	// by Match engine from Finder engine.
	// It increments the total number of received execution results.
	OnExecutionResultReceived()
	// OnVerifiableChunkSent is called on a successful submission of matched chunk
	// by Match engine to Verifier engine.
	// It increments the total number of chunks matched by match engine.
	OnVerifiableChunkSent()
	// OnChunkDataPackReceived is called on a receiving a chunk data pack by Match engine
	// It increments the total number of chunk data packs received.
	OnChunkDataPackReceived()
	// OnChunkDataPackRequested is called on requesting a chunk data pack by Match engine
	// It increments the total number of chunk data packs requested.
	OnChunkDataPackRequested()
>>>>>>> 59672ec2

	// OnVerifiableChunkReceivedAtVerifierEngine increments a counter that keeps track of number of verifiable chunks received at
	// verifier engine from fetcher engine.
	OnVerifiableChunkReceivedAtVerifierEngine()

	// OnFinalizedBlockArrivedAtAssigner sets a gauge that keeps track of number of the latest block height arrives
	// at assigner engine. Note that it assumes blocks are coming to assigner engine in strictly increasing order of their height.
	OnFinalizedBlockArrivedAtAssigner(height uint64)

	// OnChunksAssignmentDoneAtAssigner increments a counter that keeps track of the total number of assigned chunks to
	// the verification node.
	OnChunksAssignmentDoneAtAssigner(chunks int)

	// OnAssignedChunkProcessedAtAssigner increments a counter that keeps track of the total number of assigned chunks pushed by
	// assigner engine to the fetcher engine.
	OnAssignedChunkProcessedAtAssigner()

	// OnAssignedChunkReceivedAtFetcher increments a counter that keeps track of number of assigned chunks arrive at fetcher engine.
	OnAssignedChunkReceivedAtFetcher()

	// OnChunkDataPackRequestSentByFetcher increments a counter that keeps track of number of chunk data pack requests that fetcher engine
	// sends to requester engine.
	OnChunkDataPackRequestSentByFetcher()

	// OnChunkDataPackRequestReceivedByRequester increments a counter that keeps track of number of chunk data pack requests
	// arrive at the requester engine from the fetcher engine.
	OnChunkDataPackRequestReceivedByRequester()

	// OnChunkDataPackRequestDispatchedInNetwork increments a counter that keeps track of number of chunk data pack requests that the
	// requester engine dispatches in the network (to the execution nodes).
	OnChunkDataPackRequestDispatchedInNetwork()

	// OnChunkDataPackResponseReceivedFromNetwork increments a counter that keeps track of number of chunk data pack responses that the
	// requester engine receives from execution nodes (through network).
	OnChunkDataPackResponseReceivedFromNetwork()

	// OnChunkDataPackSentToFetcher increments a counter that keeps track of number of chunk data packs sent to the fetcher engine from
	// requester engine.
	OnChunkDataPackSentToFetcher()

	// OnChunkDataPackArrivedAtFetcher increments a counter that keeps track of number of chunk data packs arrived at fetcher engine from
	// requester engine.
	OnChunkDataPackArrivedAtFetcher()

	// OnVerifiableChunkSentToVerifier increments a counter that keeps track of number of verifiable chunks fetcher engine sent to verifier engine.
	OnVerifiableChunkSentToVerifier()

	// OnResultApprovalDispatchedInNetwork increments a counter that keeps track of number of result approvals dispatched in the network
	// by verifier engine.
	OnResultApprovalDispatchedInNetwork()
}

// LedgerMetrics provides an interface to record Ledger Storage metrics.
// Ledger storage is non-linear (fork-aware) so certain metrics are averaged
// and computed before emitting for better visibility
type LedgerMetrics interface {
	// ForestApproxMemorySize records approximate memory usage of forest (all in-memory trees)
	ForestApproxMemorySize(bytes uint64)

	// ForestNumberOfTrees current number of trees in a forest (in memory)
	ForestNumberOfTrees(number uint64)

	// LatestTrieRegCount records the number of unique register allocated (the latest created trie)
	LatestTrieRegCount(number uint64)

	// LatestTrieRegCountDiff records the difference between the number of unique register allocated of the latest created trie and parent trie
	LatestTrieRegCountDiff(number uint64)

	// LatestTrieMaxDepth records the maximum depth of the last created trie
	LatestTrieMaxDepth(number uint64)

	// LatestTrieMaxDepthDiff records the difference between the max depth of the latest created trie and parent trie
	LatestTrieMaxDepthDiff(number uint64)

	// UpdateCount increase a counter of performed updates
	UpdateCount()

	// ProofSize records a proof size
	ProofSize(bytes uint32)

	// UpdateValuesNumber accumulates number of updated values
	UpdateValuesNumber(number uint64)

	// UpdateValuesSize total size (in bytes) of updates values
	UpdateValuesSize(byte uint64)

	// UpdateDuration records absolute time for the update of a trie
	UpdateDuration(duration time.Duration)

	// UpdateDurationPerItem records update time for single value (total duration / number of updated values)
	UpdateDurationPerItem(duration time.Duration)

	// ReadValuesNumber accumulates number of read values
	ReadValuesNumber(number uint64)

	// ReadValuesSize total size (in bytes) of read values
	ReadValuesSize(byte uint64)

	// ReadDuration records absolute time for the read from a trie
	ReadDuration(duration time.Duration)

	// ReadDurationPerItem records read time for single value (total duration / number of read values)
	ReadDurationPerItem(duration time.Duration)
}

type WALMetrics interface {
	// DiskSize records the amount of disk space used by the storage (in bytes)
	DiskSize(uint64)
}

type RuntimeMetrics interface {
	// TransactionParsed reports the time spent parsing a single transaction
	RuntimeTransactionParsed(dur time.Duration)

	// TransactionChecked reports the time spent checking a single transaction
	RuntimeTransactionChecked(dur time.Duration)

	// TransactionInterpreted reports the time spent interpreting a single transaction
	RuntimeTransactionInterpreted(dur time.Duration)

	// RuntimeSetNumberOfAccounts Sets the total number of accounts on the network
	RuntimeSetNumberOfAccounts(count uint64)
}

type ProviderMetrics interface {
	// ChunkDataPackRequested is executed every time a chunk data pack request is arrived at execution node.
	// It increases the request counter by one.
	ChunkDataPackRequested()
}

type ExecutionMetrics interface {
	LedgerMetrics
	RuntimeMetrics
	ProviderMetrics
	WALMetrics

	// StartBlockReceivedToExecuted starts a span to trace the duration of a block
	// from being received for execution to execution being finished
	StartBlockReceivedToExecuted(blockID flow.Identifier)

	// FinishBlockReceivedToExecuted finishes a span to trace the duration of a block
	// from being received for execution to execution being finished
	FinishBlockReceivedToExecuted(blockID flow.Identifier)

	// ExecutionStateReadsPerBlock reports number of state access/read operations per block
	ExecutionStateReadsPerBlock(reads uint64)

	// ExecutionStorageStateCommitment reports the storage size of a state commitment in bytes
	ExecutionStorageStateCommitment(bytes int64)

	// ExecutionLastExecutedBlockHeight reports last executed block height
	ExecutionLastExecutedBlockHeight(height uint64)

	// ExecutionBlockExecuted reports the total time and computation spent on executing a block
	ExecutionBlockExecuted(dur time.Duration, compUsed uint64, txCounts int, colCounts int)

	// ExecutionCollectionExecuted reports the total time and computation spent on executing a collection
	ExecutionCollectionExecuted(dur time.Duration, compUsed uint64, txCounts int)

	// ExecutionTransactionExecuted reports the total time and computation spent on executing a single transaction
	ExecutionTransactionExecuted(dur time.Duration, compUsed uint64, eventCounts int, failed bool)

	// ExecutionScriptExecuted reports the time spent on executing an script
	ExecutionScriptExecuted(dur time.Duration, compUsed uint64)

	// ExecutionCollectionRequestSent reports when a request for a collection is sent to a collection node
	ExecutionCollectionRequestSent()

	// Unused
	ExecutionCollectionRequestRetried()

	// ExecutionSync reports when the state syncing is triggered or stopped.
	ExecutionSync(syncing bool)
}

type TransactionMetrics interface {
	// TransactionReceived starts tracking of transaction execution/finalization/sealing
	TransactionReceived(txID flow.Identifier, when time.Time)

	// TransactionFinalized reports the time spent between the transaction being received and finalized. Reporting only
	// works if the transaction was earlier added as received.
	TransactionFinalized(txID flow.Identifier, when time.Time)

	// TransactionExecuted reports the time spent between the transaction being received and executed. Reporting only
	// works if the transaction was earlier added as received.
	TransactionExecuted(txID flow.Identifier, when time.Time)

	// TransactionExpired tracks number of expired transactions
	TransactionExpired(txID flow.Identifier)

	// TransactionSubmissionFailed should be called whenever we try to submit a transaction and it fails
	TransactionSubmissionFailed()
}

type PingMetrics interface {
	// NodeReachable tracks the round trip time in milliseconds taken to ping a node
	// The nodeInfo provides additional information about the node such as the name of the node operator
	NodeReachable(node *flow.Identity, nodeInfo string, rtt time.Duration)

	// NodeInfo tracks the software version and sealed height of a node
	NodeInfo(node *flow.Identity, nodeInfo string, version string, sealedHeight uint64)
}<|MERGE_RESOLUTION|>--- conflicted
+++ resolved
@@ -160,41 +160,15 @@
 }
 
 type VerificationMetrics interface {
-<<<<<<< HEAD
+	// OnBlockConsumerJobDone is invoked by block consumer whenever it is notified a job is done by a worker. It
+	// sets the last processed block job index.
+	OnBlockConsumerJobDone(uint64)
+	// OnChunkConsumerJobDone is invoked by chunk consumer whenever it is notified a job is done by a worker. It
+	// sets the last processed chunk job index.
+	OnChunkConsumerJobDone(uint64)
 	// OnExecutionResultReceivedAtAssignerEngine is called whenever a new execution result arrives
 	// at Assigner engine. It increments total number of received execution results.
 	OnExecutionResultReceivedAtAssignerEngine()
-=======
-	// OnBlockConsumerJobDone is invoked by block consumer whenever it is notified a job is done by a worker. It
-	// sets the last processed block job index.
-	OnBlockConsumerJobDone(uint64)
-
-	// OnChunkConsumerJobDone is invoked by chunk consumer whenever it is notified a job is done by a worker. It
-	// sets the last processed chunk job index.
-	OnChunkConsumerJobDone(uint64)
-
-	// TODO: remove this event handlers once we have new architecture in place.
-	// OnExecutionReceiptReceived is called whenever a new execution receipt arrives
-	// at Finder engine. It increments total number of received receipts.
-	OnExecutionReceiptReceived()
-	// OnExecutionResultSent is called whenever a new execution result is sent by
-	// Finder engine to the match engine. It increments total number of sent execution results.
-	OnExecutionResultSent()
-	// OnExecutionResultReceived is called whenever a new execution result is successfully received
-	// by Match engine from Finder engine.
-	// It increments the total number of received execution results.
-	OnExecutionResultReceived()
-	// OnVerifiableChunkSent is called on a successful submission of matched chunk
-	// by Match engine to Verifier engine.
-	// It increments the total number of chunks matched by match engine.
-	OnVerifiableChunkSent()
-	// OnChunkDataPackReceived is called on a receiving a chunk data pack by Match engine
-	// It increments the total number of chunk data packs received.
-	OnChunkDataPackReceived()
-	// OnChunkDataPackRequested is called on requesting a chunk data pack by Match engine
-	// It increments the total number of chunk data packs requested.
-	OnChunkDataPackRequested()
->>>>>>> 59672ec2
 
 	// OnVerifiableChunkReceivedAtVerifierEngine increments a counter that keeps track of number of verifiable chunks received at
 	// verifier engine from fetcher engine.
