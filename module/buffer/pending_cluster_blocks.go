--- conflicted
+++ resolved
@@ -23,36 +23,7 @@
 	if !ok {
 		return flow.Slashable[*cluster.Proposal]{}, false
 	}
-<<<<<<< HEAD
-	block, err := cluster.NewBlock(
-		cluster.UntrustedBlock{
-			Header:  item.header.Message.Header.HeaderBody,
-			Payload: item.payload.(cluster.Payload),
-		},
-	)
-	if err != nil {
-		return flow.Slashable[*cluster.Proposal]{}, false
-	}
-
-	proposal, err := cluster.NewProposal(
-		cluster.UntrustedProposal{
-			Block:           *block,
-			ProposerSigData: item.header.Message.ProposerSigData,
-		},
-	)
-	if err != nil {
-		return flow.Slashable[*cluster.Proposal]{}, false
-	}
-
-	slashableProposal := flow.Slashable[*cluster.Proposal]{
-		OriginID: item.header.OriginID,
-		Message:  proposal,
-	}
-
-	return slashableProposal, true
-=======
 	return item.block, true
->>>>>>> 1210e428
 }
 
 func (b *PendingClusterBlocks) ByParentID(parentID flow.Identifier) ([]flow.Slashable[*cluster.Proposal], bool) {
@@ -61,40 +32,11 @@
 		return nil, false
 	}
 
-	slashableProposals := make([]flow.Slashable[*cluster.Proposal], 0, len(items))
+	proposals := make([]flow.Slashable[*cluster.Proposal], 0, len(items))
 	for _, item := range items {
-<<<<<<< HEAD
-		block, err := cluster.NewBlock(
-			cluster.UntrustedBlock{
-				Header:  item.header.Message.Header.HeaderBody,
-				Payload: item.payload.(cluster.Payload),
-			},
-		)
-		if err != nil {
-			return nil, false
-		}
-
-		proposal, err := cluster.NewProposal(
-			cluster.UntrustedProposal{
-				Block:           *block,
-				ProposerSigData: item.header.Message.ProposerSigData,
-			},
-		)
-		if err != nil {
-			return nil, false
-		}
-
-		slashableProposal := flow.Slashable[*cluster.Proposal]{
-			OriginID: item.header.OriginID,
-			Message:  proposal,
-		}
-		slashableProposals = append(slashableProposals, slashableProposal)
-=======
 		proposals = append(proposals, item.block)
->>>>>>> 1210e428
 	}
-
-	return slashableProposals, true
+	return proposals, true
 }
 
 func (b *PendingClusterBlocks) DropForParent(parentID flow.Identifier) {
