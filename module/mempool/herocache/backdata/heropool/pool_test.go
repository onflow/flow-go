--- conflicted
+++ resolved
@@ -294,11 +294,7 @@
 				_, found = addedEntities[entities[toAddIndex].ID()]
 				if !found {
 					// found an entity that is not in the pool, add it.
-<<<<<<< HEAD
-					indexInThePool, _, ejectedEntity, _ := pool.Add(entities[toAddIndex].ID(), entities[toAddIndex], ownerIds[toAddIndex])
-=======
 					indexInThePool, _, ejectedEntity, wasEjected := pool.Add(entities[toAddIndex].ID(), entities[toAddIndex], ownerIds[toAddIndex])
->>>>>>> 319cd522
 					if ejectionMode != NoEjection || len(addedEntities) < int(limit) {
 						// when there is an ejection mode in place, or the pool is not full, the index should be valid.
 						require.NotEqual(t, InvalidIndex, indexInThePool)
@@ -604,11 +600,7 @@
 	lruEjectedIndex := 0
 	for i, e := range entitiesToBeAdded {
 		// adding each element must be successful.
-<<<<<<< HEAD
-		entityIndex, slotAvailable, ejectedEntity, _ := pool.Add(e.ID(), e, uint64(i))
-=======
 		entityIndex, slotAvailable, ejectedEntity, wasEjected := pool.Add(e.ID(), e, uint64(i))
->>>>>>> 319cd522
 
 		if i < len(pool.poolEntities) {
 			// in case of no over limit, size of entities linked list should be incremented by each addition.
