--- conflicted
+++ resolved
@@ -457,12 +457,7 @@
 	}
 
 	lg.Info().Msg("logging telemetry")
-<<<<<<< HEAD
-	c.interactionCounter = 0
-	c.lastTelemetryDump = runtimeNano()
-=======
 	c.lastTelemetryDump.Store(runtimeNano())
->>>>>>> 9dc2f7ba
 }
 
 // unuseSlot marks slot as free so that it is ready to be re-used.
