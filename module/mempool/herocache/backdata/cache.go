package herocache

import (
	"encoding/binary"
	"time"
	_ "unsafe" // for linking runtimeNano

	"github.com/rs/zerolog"
	"go.uber.org/atomic"

	"github.com/onflow/flow-go/model/flow"
	"github.com/onflow/flow-go/module"
	"github.com/onflow/flow-go/module/mempool/herocache/backdata/heropool"
	"github.com/onflow/flow-go/utils/logging"
)

//go:linkname runtimeNano runtime.nanotime
func runtimeNano() int64

const (
	slotsPerBucket = uint64(16)

	// slotAgeUnallocated defines an unallocated slot with zero age.
	slotAgeUnallocated = uint64(0)

	// telemetryCounterInterval is the number of required interactions with
	// this back data prior to printing any log. This is done as a slow-down mechanism
	// to avoid spamming logs upon read/write heavy operations. An interaction can be
	// a read or write.
	telemetryCounterInterval = uint64(10_000)

	// telemetryDurationInterval is the required elapsed duration interval
	// prior to printing any log. This is done as a slow-down mechanism
	// to avoid spamming logs upon read/write heavy operations.
	telemetryDurationInterval = 10 * time.Second
)

// bucketIndex is data type representing a bucket index.
type bucketIndex uint64

// slotIndex is data type representing a slot index in a bucket.
type slotIndex uint64

// sha32of256 is a 32-bits prefix flow.Identifier used to determine the bucketIndex of the entity
// it represents.
type sha32of256 uint32

// slot is an internal notion corresponding to the identifier of an entity that is
// meant to be stored in this Cache.
type slot struct {
	slotAge         uint64          // age of this slot.
	entityIndex     heropool.EIndex // link to actual entity.
	entityId32of256 sha32of256      // the 32-bits prefix of entity identifier.
}

// slotBucket represents a bucket of slots.
type slotBucket struct {
	slots [slotsPerBucket]slot
}

// Cache implements an array-based generic memory pool backed by a fixed total array.
type Cache struct {
	logger    zerolog.Logger
	collector module.HeroCacheMetrics
	// NOTE: as a BackData implementation, Cache must be non-blocking.
	// Concurrency management is done by overlay Backend.
	sizeLimit    uint32
	slotCount    uint64 // total number of non-expired key-values
	bucketNum    uint64 // total number of buckets (i.e., total of buckets)
	ejectionMode heropool.EjectionMode
	// buckets keeps the slots (i.e., entityId) of the (entityId, entity) pairs that are maintained in this BackData.
	buckets []slotBucket
	// entities keeps the values (i.e., entity) of the (entityId, entity) pairs that are maintained in this BackData.
	entities *heropool.Pool
	// telemetry
	//
	// availableSlotHistogram[i] represents number of buckets with i
	// available (i.e., empty) slots to take.
	availableSlotHistogram []uint64
	// interactionCounter keeps track of interactions made with
	// Cache. Invoking any methods of this BackData is considered
	// towards an interaction. The interaction counter is set to zero whenever
	// it reaches a predefined limit. Its purpose is to manage the speed at which
	// telemetry logs are printed.
	interactionCounter *atomic.Uint64
	// lastTelemetryDump keeps track of the last time telemetry logs dumped.
	// Its purpose is to manage the speed at which telemetry logs are printed.
	lastTelemetryDump *atomic.Int64
}

// DefaultOversizeFactor determines the default oversizing factor of HeroCache.
// What is oversize factor?
// Imagine adding n keys, rounds times to a hash table with a fixed number slots per bucket.
// The number of buckets can be chosen upon initialization and then never changes.
// If a bucket is full then the oldest key is ejected, and if that key is too new, this is a bucket overflow.
// How many buckets are needed to avoid a bucket overflow assuming cryptographic key hashing is used?
// The overSizeFactor is used to determine the number of buckets.
// Assume n 16, rounds 3, & slotsPerBucket 3 for the tiny example below showing overSizeFactor 1 thru 6.
// As overSizeFactor is increased the chance of overflowing a bucket is decreased.
// With overSizeFactor 1:  8 from 48 keys can be added before bucket overflow.
// With overSizeFactor 2:  10 from 48 keys can be added before bucket overflow.
// With overSizeFactor 3:  13 from 48 keys can be added before bucket overflow.
// With overSizeFactor 4:  15 from 48 keys can be added before bucket overflow.
// With overSizeFactor 5:  27 from 48 keys can be added before bucket overflow.
// With overSizeFactor 6:  48 from 48 keys can be added.
// The default overSizeFactor factor is different in the package code because slotsPerBucket is > 3.
const DefaultOversizeFactor = uint32(8)

func NewCache(sizeLimit uint32,
	oversizeFactor uint32,
	ejectionMode heropool.EjectionMode,
	logger zerolog.Logger,
	collector module.HeroCacheMetrics) *Cache {

	// total buckets.
	capacity := uint64(sizeLimit * oversizeFactor)
	bucketNum := capacity / slotsPerBucket
	if capacity%slotsPerBucket != 0 {
		// accounting for remainder.
		bucketNum++
	}

	bd := &Cache{
		logger:                 logger,
		collector:              collector,
		bucketNum:              bucketNum,
		sizeLimit:              sizeLimit,
		buckets:                make([]slotBucket, bucketNum),
		ejectionMode:           ejectionMode,
		entities:               heropool.NewHeroPool(sizeLimit, ejectionMode),
		availableSlotHistogram: make([]uint64, slotsPerBucket+1), // +1 is to account for empty buckets as well.
		interactionCounter:     atomic.NewUint64(0),
		lastTelemetryDump:      atomic.NewInt64(0),
	}

	return bd
}

// Has checks if backdata already contains the entity with the given identifier.
func (c *Cache) Has(entityID flow.Identifier) bool {
	defer c.logTelemetry()

	_, _, _, ok := c.get(entityID)
	return ok
}

// Add adds the given entity to the backdata.
func (c *Cache) Add(entityID flow.Identifier, entity flow.Entity) bool {
	defer c.logTelemetry()

	return c.put(entityID, entity)
}

// Remove removes the entity with the given identifier.
func (c *Cache) Remove(entityID flow.Identifier) (flow.Entity, bool) {
	defer c.logTelemetry()

	entity, bucketIndex, sliceIndex, exists := c.get(entityID)
	if !exists {
		return nil, false
	}
	// removes value from underlying entities list.
	c.invalidateEntity(bucketIndex, sliceIndex)

	// frees up slot
	c.unuseSlot(bucketIndex, sliceIndex)

	return entity, true
}

// Adjust adjusts the entity using the given function if the given identifier can be found.
// Returns a bool which indicates whether the entity was updated as well as the updated entity.
func (c *Cache) Adjust(entityID flow.Identifier, f func(flow.Entity) flow.Entity) (flow.Entity, bool) {
	defer c.logTelemetry()

	entity, removed := c.Remove(entityID)
	if !removed {
		return nil, false
	}

	newEntity := f(entity)
	newEntityID := newEntity.ID()

	c.put(newEntityID, newEntity)

	return newEntity, true
}

// ByID returns the given entity from the backdata.
func (c *Cache) ByID(entityID flow.Identifier) (flow.Entity, bool) {
	defer c.logTelemetry()

	entity, _, _, ok := c.get(entityID)
	return entity, ok
}

// Size returns the size of the backdata, i.e., total number of stored (entityId, entity) pairs.
func (c Cache) Size() uint {
	defer c.logTelemetry()

	return uint(c.entities.Size())
}

// Head returns the head of queue.
// Boolean return value determines whether there is a head available.
func (c Cache) Head() (flow.Entity, bool) {
	return c.entities.Head()
}

// All returns all entities stored in the backdata.
func (c Cache) All() map[flow.Identifier]flow.Entity {
	defer c.logTelemetry()

	entitiesList := c.entities.All()
	all := make(map[flow.Identifier]flow.Entity, len(c.entities.All()))

	total := len(entitiesList)
	for i := 0; i < total; i++ {
		p := entitiesList[i]
		all[p.Id()] = p.Entity()
	}

	return all
}

// Identifiers returns the list of identifiers of entities stored in the backdata.
func (c Cache) Identifiers() flow.IdentifierList {
	defer c.logTelemetry()

	ids := make(flow.IdentifierList, c.entities.Size())
	for i, p := range c.entities.All() {
		ids[i] = p.Id()
	}

	return ids
}

// Entities returns the list of entities stored in the backdata.
func (c Cache) Entities() []flow.Entity {
	defer c.logTelemetry()

	entities := make([]flow.Entity, c.entities.Size())
	for i, p := range c.entities.All() {
		entities[i] = p.Entity()
	}

	return entities
}

// Clear removes all entities from the backdata.
func (c *Cache) Clear() {
	defer c.logTelemetry()

	c.buckets = make([]slotBucket, c.bucketNum)
	c.entities = heropool.NewHeroPool(c.sizeLimit, c.ejectionMode)
	c.availableSlotHistogram = make([]uint64, slotsPerBucket+1)
	c.interactionCounter = atomic.NewUint64(0)
	c.lastTelemetryDump = atomic.NewInt64(0)
	c.slotCount = 0
}

// Hash returns the merkle root hash of all entities.
func (c *Cache) Hash() flow.Identifier {
	defer c.logTelemetry()

	return flow.MerkleRoot(flow.GetIDs(c.All())...)
}

// put writes the (entityId, entity) pair into this BackData. Boolean return value
// determines whether the write operation was successful. A write operation fails when there is already
// a duplicate entityId exists in the BackData, and that entityId is linked to a valid entity.
func (c *Cache) put(entityId flow.Identifier, entity flow.Entity) bool {
	entityId32of256, b := c.entityId32of256AndBucketIndex(entityId)
	slotToUse, unique := c.slotIndexInBucket(b, entityId32of256, entityId)
	if !unique {
		// entityId already exists
		c.collector.OnKeyPutFailure()
		return false
	}

	if linkedId, _, ok := c.linkedEntityOf(b, slotToUse); ok {
		// bucket is full, and we are replacing an already linked (but old) slot that has a valid value, hence
		// we should remove its value from underlying entities list.
		c.invalidateEntity(b, slotToUse)
		c.collector.OnEntityEjectionDueToEmergency()
		c.logger.Warn().
			Hex("replaced_entity_id", logging.ID(linkedId)).
			Hex("added_entity_id", logging.ID(entityId)).
			Msg("emergency ejection, adding entity to cache resulted in replacing a valid key, potential collision")
	}

	c.slotCount++
<<<<<<< HEAD
	entityIndex, ejection := c.entities.Add(entityId, entity, c.ownerIndexOf(b, slotToUse))
	if ejection {
=======
	entityIndex, slotAvailable, ejectionHappened := c.entities.Add(entityId, entity, c.ownerIndexOf(b, slotToUse))
	if !slotAvailable {
		return false
	}

	if ejectionHappened {
>>>>>>> 138e1c32
		// cache is at its full size and ejection happened to make room for this new entity.
		c.collector.OnEntityEjectionDueToFullCapacity()
	}

	c.buckets[b].slots[slotToUse].slotAge = c.slotCount
	c.buckets[b].slots[slotToUse].entityIndex = entityIndex
	c.buckets[b].slots[slotToUse].entityId32of256 = entityId32of256
	c.collector.OnKeyPutSuccess()
	return true
}

// get retrieves the entity corresponding to given identifier from underlying entities list.
// The boolean return value determines whether an entity with given id exists in the BackData.
func (c *Cache) get(entityID flow.Identifier) (flow.Entity, bucketIndex, slotIndex, bool) {
	entityId32of256, b := c.entityId32of256AndBucketIndex(entityID)
	for s := slotIndex(0); s < slotIndex(slotsPerBucket); s++ {
		if c.buckets[b].slots[s].entityId32of256 != entityId32of256 {
			continue
		}

		id, entity, linked := c.linkedEntityOf(b, s)
		if !linked {
			// no linked entity for this (bucketIndex, slotIndex) pair.
			c.collector.OnKeyGetFailure()
			return nil, 0, 0, false
		}

		if id != entityID {
			// checking identifiers fully.
			continue
		}

		c.collector.OnKeyGetSuccess()
		return entity, b, s, true
	}

	c.collector.OnKeyGetFailure()
	return nil, 0, 0, false
}

// entityId32of256AndBucketIndex determines the id prefix as well as the bucket index corresponding to the
// given identifier.
func (c Cache) entityId32of256AndBucketIndex(id flow.Identifier) (sha32of256, bucketIndex) {
	// uint64(id[0:8]) used to compute bucket index for which this identifier belongs to
	b := binary.LittleEndian.Uint64(id[0:8]) % c.bucketNum

	// uint32(id[8:12]) used to compute a shorter identifier for this id to represent in memory.
	entityId32of256 := binary.LittleEndian.Uint32(id[8:12])

	return sha32of256(entityId32of256), bucketIndex(b)
}

// expiryThreshold returns the threshold for which all slots with index below threshold are considered old enough for eviction.
func (c Cache) expiryThreshold() uint64 {
	var expiryThreshold uint64 = 0
	if c.slotCount > uint64(c.sizeLimit) {
		// total number of slots written are above the predefined limit
		expiryThreshold = c.slotCount - uint64(c.sizeLimit)
	}

	return expiryThreshold
}

// slotIndexInBucket returns a free slot for this entityId in the bucket. In case the bucket is full, it invalidates the oldest valid slot,
// and returns its index as free slot. It returns false if the entityId already exists in this bucket.
func (c *Cache) slotIndexInBucket(b bucketIndex, slotId sha32of256, entityId flow.Identifier) (slotIndex, bool) {
	slotToUse := slotIndex(0)
	expiryThreshold := c.expiryThreshold()
	availableSlotCount := uint64(0) // for telemetry logs.

	oldestSlotInBucket := c.slotCount + 1 // initializes the oldest slot to current max.

	for s := slotIndex(0); s < slotIndex(slotsPerBucket); s++ {
		if c.buckets[b].slots[s].slotAge < oldestSlotInBucket {
			// record slot s as oldest slot
			oldestSlotInBucket = c.buckets[b].slots[s].slotAge
			slotToUse = s
		}

		if c.buckets[b].slots[s].slotAge <= expiryThreshold {
			// slot technically expired or never assigned
			availableSlotCount++
			continue
		}

		if c.buckets[b].slots[s].entityId32of256 != slotId {
			// slot id is distinct and fresh, and hence move to next slot.
			continue
		}

		id, _, linked := c.linkedEntityOf(b, s)
		if !linked {
			// slot is not linked to a valid entity, hence, can be used
			// as an available slot.
			availableSlotCount++
			slotToUse = s
			continue
		}

		if id != entityId {
			// slot is fresh, fully distinct, and linked. Hence,
			// moving to next slot.
			continue
		}

		// entity ID already exists in the bucket
		return 0, false
	}

	c.availableSlotHistogram[availableSlotCount]++
	c.collector.BucketAvailableSlots(availableSlotCount, slotsPerBucket)
	return slotToUse, true
}

// ownerIndexOf maps the (bucketIndex, slotIndex) pair to a canonical unique (scalar) index.
// This scalar index is used to represent this (bucketIndex, slotIndex) pair in the underlying
// entities list.
func (c Cache) ownerIndexOf(b bucketIndex, s slotIndex) uint64 {
	return (uint64(b) * slotsPerBucket) + uint64(s)
}

// linkedEntityOf returns the entity linked to this (bucketIndex, slotIndex) pair from the underlying entities list.
// By a linked entity, we mean if the entity has an owner index matching to (bucketIndex, slotIndex).
// The bool return value corresponds to whether there is a linked entity to this (bucketIndex, slotIndex) or not.
func (c *Cache) linkedEntityOf(b bucketIndex, s slotIndex) (flow.Identifier, flow.Entity, bool) {
	if c.buckets[b].slots[s].slotAge == slotAgeUnallocated {
		// slotIndex never used, or recently invalidated, hence
		// does not have any linked entity
		return flow.Identifier{}, nil, false
	}

	// retrieving entity index in the underlying entities linked-list
	valueIndex := c.buckets[b].slots[s].entityIndex
	id, entity, owner := c.entities.Get(valueIndex)
	if c.ownerIndexOf(b, s) != owner {
		// entity is not linked to this (bucketIndex, slotIndex)
		c.buckets[b].slots[s].slotAge = slotAgeUnallocated
		return flow.Identifier{}, nil, false
	}

	return id, entity, true
}

// logTelemetry prints telemetry logs depending on number of interactions and last time telemetry has been logged.
func (c *Cache) logTelemetry() {
	counter := c.interactionCounter.Inc()
	if counter < telemetryCounterInterval {
		// not enough interactions to log.
		return
	}
	if time.Duration(runtimeNano()-c.lastTelemetryDump.Load()) < telemetryDurationInterval {
		// not long elapsed since last log.
		return
	}
	if !c.interactionCounter.CAS(counter, 0) {
		// raced on CAS, hence, not logging.
		return
	}

	lg := c.logger.With().
		Uint64("total_slots_written", c.slotCount).
		Uint64("total_interactions_since_last_log", counter).Logger()

	for i := range c.availableSlotHistogram {
		lg = lg.With().
			Int("available_slots", i).
			Uint64("total_buckets", c.availableSlotHistogram[i]).
			Logger()
	}

	lg.Info().Msg("logging telemetry")
	c.lastTelemetryDump.Store(runtimeNano())
}

// unuseSlot marks slot as free so that it is ready to be re-used.
func (c *Cache) unuseSlot(b bucketIndex, s slotIndex) {
	c.buckets[b].slots[s].slotAge = slotAgeUnallocated
}

// invalidateEntity removes the entity linked to the specified slot from the underlying entities
// list. So that entity slot is made available to take if needed.
func (c *Cache) invalidateEntity(b bucketIndex, s slotIndex) {
	c.entities.Remove(c.buckets[b].slots[s].entityIndex)
}<|MERGE_RESOLUTION|>--- conflicted
+++ resolved
@@ -290,17 +290,12 @@
 	}
 
 	c.slotCount++
-<<<<<<< HEAD
-	entityIndex, ejection := c.entities.Add(entityId, entity, c.ownerIndexOf(b, slotToUse))
-	if ejection {
-=======
 	entityIndex, slotAvailable, ejectionHappened := c.entities.Add(entityId, entity, c.ownerIndexOf(b, slotToUse))
 	if !slotAvailable {
 		return false
 	}
 
 	if ejectionHappened {
->>>>>>> 138e1c32
 		// cache is at its full size and ejection happened to make room for this new entity.
 		c.collector.OnEntityEjectionDueToFullCapacity()
 	}
