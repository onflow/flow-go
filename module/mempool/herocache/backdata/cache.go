package herocache

import (
	"encoding/binary"
	"time"
	_ "unsafe" // for linking runtimeNano

	"github.com/onflow/flow-go/model/flow"

	"github.com/rs/zerolog"
	"go.uber.org/atomic"

	"github.com/onflow/flow-go/module"
	"github.com/onflow/flow-go/module/mempool/herocache/backdata/heropool"
	"github.com/onflow/flow-go/utils/logging"
)

//go:linkname runtimeNano runtime.nanotime
func runtimeNano() int64

const (
	slotsPerBucket = uint64(16)

	// slotAgeUnallocated defines an unallocated slot with zero age.
	slotAgeUnallocated = uint64(0)

	// telemetryCounterInterval is the number of required interactions with
	// this back data prior to printing any log. This is done as a slow-down mechanism
	// to avoid spamming logs upon read/write heavy operations. An interaction can be
	// a read or write.
	telemetryCounterInterval = uint64(10_000)

	// telemetryDurationInterval is the required elapsed duration interval
	// prior to printing any log. This is done as a slow-down mechanism
	// to avoid spamming logs upon read/write heavy operations.
	telemetryDurationInterval = 10 * time.Second
)

// bucketIndex is data type representing a bucket index.
type bucketIndex uint64

// slotIndex is data type representing a slot index in a bucket.
type slotIndex uint64

// sha32of256 is a 32-bits prefix flow.Identifier used to determine the bucketIndex of the value
// it represents.
type sha32of256 uint32

// slot is an internal notion corresponding to the identifier of an value that is
// meant to be stored in this Cache.
type slot struct {
	slotAge        uint64          // age of this slot.
	valueIndex     heropool.EIndex // link to actual value.
	valueId32of256 sha32of256      // the 32-bits prefix of value identifier.
}

// slotBucket represents a bucket of slots.
type slotBucket struct {
	slots [slotsPerBucket]slot
}

// Cache implements an array-based generic memory pool backed by a fixed total array.
// Note that this implementation is NOT thread-safe, and the higher-level Backend is responsible for concurrency management.
type Cache[V any] struct {
	logger    zerolog.Logger
	collector module.HeroCacheMetrics
	// NOTE: as a BackData implementation, Cache must be non-blocking.
	// Concurrency management is done by overlay Backend.
	sizeLimit    uint32
	slotCount    uint64 // total number of non-expired key-values
	bucketNum    uint64 // total number of buckets (i.e., total of buckets)
	ejectionMode heropool.EjectionMode
	// buckets keeps the slots (i.e., valueId) of the (key, value) pairs that are maintained in this BackData.
	buckets []slotBucket
	// entities keeps the values (i.e., entity) of the (key, value) pairs that are maintained in this BackData.
	entities *heropool.Pool[flow.Identifier, V]
	// telemetry
	//
	// availableSlotHistogram[i] represents number of buckets with i
	// available (i.e., empty) slots to take.
	availableSlotHistogram []uint64
	// interactionCounter keeps track of interactions made with
	// Cache. Invoking any methods of this BackData is considered
	// towards an interaction. The interaction counter is set to zero whenever
	// it reaches a predefined limit. Its purpose is to manage the speed at which
	// telemetry logs are printed.
	interactionCounter *atomic.Uint64
	// lastTelemetryDump keeps track of the last time telemetry logs dumped.
	// Its purpose is to manage the speed at which telemetry logs are printed.
	lastTelemetryDump *atomic.Int64
	// tracer reports ejection events, initially nil but can be injection using CacheOpt
	tracer Tracer[V]
}

// DefaultOversizeFactor determines the default oversizing factor of HeroCache.
// What is oversize factor?
// Imagine adding n keys, rounds times to a hash table with a fixed number slots per bucket.
// The number of buckets can be chosen upon initialization and then never changes.
// If a bucket is full then the oldest key is ejected, and if that key is too new, this is a bucket overflow.
// How many buckets are needed to avoid a bucket overflow assuming cryptographic key hashing is used?
// The overSizeFactor is used to determine the number of buckets.
// Assume n 16, rounds 3, & slotsPerBucket 3 for the tiny example below showing overSizeFactor 1 thru 6.
// As overSizeFactor is increased the chance of overflowing a bucket is decreased.
// With overSizeFactor 1:  8 from 48 keys can be added before bucket overflow.
// With overSizeFactor 2:  10 from 48 keys can be added before bucket overflow.
// With overSizeFactor 3:  13 from 48 keys can be added before bucket overflow.
// With overSizeFactor 4:  15 from 48 keys can be added before bucket overflow.
// With overSizeFactor 5:  27 from 48 keys can be added before bucket overflow.
// With overSizeFactor 6:  48 from 48 keys can be added.
// The default overSizeFactor factor is different in the package code because slotsPerBucket is > 3.
const DefaultOversizeFactor = uint32(8)

func NewCache[V any](
	sizeLimit uint32,
	oversizeFactor uint32,
	ejectionMode heropool.EjectionMode,
	logger zerolog.Logger,
	collector module.HeroCacheMetrics,
	opts ...CacheOpt[V],
) *Cache[V] {

	// total buckets.
	capacity := uint64(sizeLimit * oversizeFactor)
	bucketNum := capacity / slotsPerBucket
	if bucketNum == 0 {
		// we panic here because we don't want to continue with a zero bucketNum (it can cause a DoS attack).
		panic("bucketNum cannot be zero, choose a bigger sizeLimit or a smaller oversizeFactor")
	}

	if capacity%slotsPerBucket != 0 {
		// accounting for remainder.
		bucketNum++
	}

	bd := &Cache[V]{
		logger:                 logger,
		collector:              collector,
		bucketNum:              bucketNum,
		sizeLimit:              sizeLimit,
		buckets:                make([]slotBucket, bucketNum),
		ejectionMode:           ejectionMode,
		entities:               heropool.NewHeroPool[flow.Identifier, V](sizeLimit, ejectionMode, logger),
		availableSlotHistogram: make([]uint64, slotsPerBucket+1), // +1 is to account for empty buckets as well.
		interactionCounter:     atomic.NewUint64(0),
		lastTelemetryDump:      atomic.NewInt64(0),
	}

	// apply extra options
	for _, opt := range opts {
		opt(bd)
	}

	return bd
}

// Has checks if backdata already contains the value with the given identifier.
func (c *Cache[V]) Has(key flow.Identifier) bool {
	defer c.logTelemetry()

	_, _, _, ok := c.get(key)
	return ok
}

// Add adds the given value to the backdata and returns true if the value was added or false if
// a valid value already exists for the provided ID.
func (c *Cache[V]) Add(key flow.Identifier, value V) bool {
	defer c.logTelemetry()
	return c.put(key, value)
}

// Remove removes the value with the given identifier and returns the removed value and true if
// the value was removed or false if the value was not found.
func (c *Cache[V]) Remove(key flow.Identifier) (value V, ok bool) {
	defer c.logTelemetry()

	value, bucketIndex, sliceIndex, exists := c.get(key)
	if !exists {
		return value, false
	}
	// removes value from underlying entities list.
	c.invalidateValue(bucketIndex, sliceIndex)

	// frees up slot
	c.unuseSlot(bucketIndex, sliceIndex)

	c.collector.OnKeyRemoved(c.entities.Size())
	return value, true
}

// Adjust adjusts the value using the given function if the given identifier can be found.
// Returns a bool which indicates whether the value was updated as well as the updated value.
func (c *Cache[V]) Adjust(key flow.Identifier, f func(V) V) (value V, ok bool) {
	defer c.logTelemetry()

	value, removed := c.Remove(key)
	if !removed {
		return value, false
	}

	newValue := f(value)

	// TODO(malleability, #7074): Think of a better solution cause of removing and inserting value with same ID https://github.com/onflow/flow-go/issues/7074
	c.put(key, newValue)

	return newValue, true
}

// AdjustWithInit adjusts the value using the given function if the given identifier can be found. When the
// value is not found, it initializes the value using the given init function and then applies the adjust function.
// Args:
// - key: the identifier of the value to adjust.
// - adjust: the function that adjusts the value.
// - init: the function that initializes the value when it is not found.
// Returns:
//   - the adjusted value.
//
// - a bool which indicates whether the value was adjusted.
func (c *Cache[V]) AdjustWithInit(key flow.Identifier, adjust func(V) V, init func() V) (V, bool) {
	defer c.logTelemetry()

	if c.Has(key) {
		return c.Adjust(key, adjust)
	}
	c.put(key, init())
	return c.Adjust(key, adjust)
}

// Get returns the given value from the backdata.
func (c *Cache[V]) Get(key flow.Identifier) (V, bool) {
	defer c.logTelemetry()

	value, _, _, ok := c.get(key)
	return value, ok
}

// Size returns the size of the backdata, i.e., total number of stored (key, value) pairs.
func (c *Cache[V]) Size() uint {
	defer c.logTelemetry()

	return uint(c.entities.Size())
}

// Head returns the head of queue.
// Boolean return value determines whether there is a head available.
func (c *Cache[V]) Head() (V, bool) {
	return c.entities.Head()
}

// All returns all entities stored in the backdata.
func (c *Cache[V]) All() map[flow.Identifier]V {
	defer c.logTelemetry()

	entitiesList := c.entities.All()
<<<<<<< HEAD
	all := make(map[flow.Identifier]V, len(c.entities.All()))
=======
	all := make(map[flow.Identifier]V, len(entitiesList))
>>>>>>> 319cd522

	for _, p := range entitiesList {
		all[p.Id()] = p.Entity()
	}

	return all
}

// Keys returns the list of identifiers of entities stored in the backdata.
<<<<<<< HEAD
func (c *Cache[V]) Keys() []flow.Identifier {
=======
func (c *Cache[V]) Keys() flow.IdentifierList {
>>>>>>> 319cd522
	defer c.logTelemetry()

	ids := make(flow.IdentifierList, 0, c.entities.Size())
	for _, p := range c.entities.All() {
		ids = append(ids, p.Id())
	}

	return ids
}

// Values returns the list of entities stored in the backdata.
func (c *Cache[V]) Values() []V {
	defer c.logTelemetry()

<<<<<<< HEAD
	entities := make([]V, c.entities.Size())
	for i, p := range c.entities.All() {
		entities[i] = p.Entity()
=======
	entities := make([]V, 0, c.entities.Size())
	for _, p := range c.entities.All() {
		entities = append(entities, p.Entity())
>>>>>>> 319cd522
	}

	return entities
}

// Clear removes all entities from the backdata.
func (c *Cache[V]) Clear() {
	defer c.logTelemetry()

	c.buckets = make([]slotBucket, c.bucketNum)
	c.entities = heropool.NewHeroPool[flow.Identifier, V](c.sizeLimit, c.ejectionMode, c.logger)
	c.availableSlotHistogram = make([]uint64, slotsPerBucket+1)
	c.interactionCounter = atomic.NewUint64(0)
	c.lastTelemetryDump = atomic.NewInt64(0)
	c.slotCount = 0
}

// put writes the (key, value) pair into this BackData. Boolean return value
// determines whether the write operation was successful. A write operation fails when there is already
// a duplicate entityId exists in the BackData, and that entityId is linked to a valid entity.
func (c *Cache[V]) put(key flow.Identifier, value V) bool {
	c.collector.OnKeyPutAttempt(c.entities.Size())

	entityId32of256, b := c.entityId32of256AndBucketIndex(key)
	slotToUse, unique := c.slotIndexInBucket(b, entityId32of256, key)
	if !unique {
		// entityId already exists
		c.collector.OnKeyPutDeduplicated()
		return false
	}

	if linkedId, _, ok := c.linkedValueOf(b, slotToUse); ok {
		// bucket is full, and we are replacing an already linked (but old) slot that has a valid value, hence
		// we should remove its value from underlying entities list.
		ejectedEntity := c.invalidateValue(b, slotToUse)
		if c.tracer != nil {
			c.tracer.EntityEjectionDueToEmergency(ejectedEntity)
		}
		c.collector.OnEntityEjectionDueToEmergency()
		c.logger.Warn().
			Hex("replaced_entity_id", logging.ID(linkedId)).
			Hex("added_entity_id", logging.ID(key)).
			Msg("emergency ejection, adding entity to cache resulted in replacing a valid key, potential collision")
	}

	c.slotCount++
	entityIndex, slotAvailable, ejectedEntity, wasEjected := c.entities.Add(key, value, c.ownerIndexOf(b, slotToUse))
	if !slotAvailable {
		c.collector.OnKeyPutDrop()
		return false
	}

	if wasEjected {
		// cache is at its full size and ejection happened to make room for this new entity.
		if c.tracer != nil {
			c.tracer.EntityEjectionDueToFullCapacity(ejectedEntity)
		}
		c.collector.OnEntityEjectionDueToFullCapacity()
	}

	c.buckets[b].slots[slotToUse].slotAge = c.slotCount
	c.buckets[b].slots[slotToUse].valueIndex = entityIndex
	c.buckets[b].slots[slotToUse].valueId32of256 = entityId32of256
	c.collector.OnKeyPutSuccess(c.entities.Size())
	return true
}

// get retrieves the value corresponding to given identifier from underlying entities list.
// The boolean return value determines whether an value with given id exists in the BackData.
func (c *Cache[V]) get(key flow.Identifier) (value V, bckIndex bucketIndex, sltIndex slotIndex, ok bool) {
	entityId32of256, b := c.entityId32of256AndBucketIndex(key)
	for s := slotIndex(0); s < slotIndex(slotsPerBucket); s++ {
		if c.buckets[b].slots[s].valueId32of256 != entityId32of256 {
			continue
		}

		id, linkedValue, linked := c.linkedValueOf(b, s)
		if !linked {
			// no linked entity for this (bucketIndex, slotIndex) pair.
			c.collector.OnKeyGetFailure()
			return value, 0, 0, false
		}

		if id != key {
			// checking identifiers fully.
			continue
		}

		c.collector.OnKeyGetSuccess()
		return linkedValue, b, s, true
	}

	c.collector.OnKeyGetFailure()
	return value, 0, 0, false
}

// entityId32of256AndBucketIndex determines the id prefix as well as the bucket index corresponding to the
// given identifier.
func (c *Cache[V]) entityId32of256AndBucketIndex(id flow.Identifier) (sha32of256, bucketIndex) {
	// uint64(id[0:8]) used to compute bucket index for which this identifier belongs to
	b := binary.LittleEndian.Uint64(id[0:8]) % c.bucketNum

	// uint32(id[8:12]) used to compute a shorter identifier for this id to represent in memory.
	entityId32of256 := binary.LittleEndian.Uint32(id[8:12])

	return sha32of256(entityId32of256), bucketIndex(b)
}

// expiryThreshold returns the threshold for which all slots with index below threshold are considered old enough for eviction.
func (c *Cache[V]) expiryThreshold() uint64 {
	var expiryThreshold uint64 = 0
	if c.slotCount > uint64(c.sizeLimit) {
		// total number of slots written are above the predefined limit
		expiryThreshold = c.slotCount - uint64(c.sizeLimit)
	}

	return expiryThreshold
}

// slotIndexInBucket returns a free slot for this entityId in the bucket. In case the bucket is full, it invalidates the oldest valid slot,
// and returns its index as free slot. It returns false if the entityId already exists in this bucket.
func (c *Cache[V]) slotIndexInBucket(b bucketIndex, slotId sha32of256, entityId flow.Identifier) (slotIndex, bool) {
	slotToUse := slotIndex(0)
	expiryThreshold := c.expiryThreshold()
	availableSlotCount := uint64(0) // for telemetry logs.

	oldestSlotInBucket := c.slotCount + 1 // initializes the oldest slot to current max.

	for s := slotIndex(0); s < slotIndex(slotsPerBucket); s++ {
		if c.buckets[b].slots[s].slotAge < oldestSlotInBucket {
			// record slot s as oldest slot
			oldestSlotInBucket = c.buckets[b].slots[s].slotAge
			slotToUse = s
		}

		if c.buckets[b].slots[s].slotAge <= expiryThreshold {
			// slot technically expired or never assigned
			availableSlotCount++
			continue
		}

		if c.buckets[b].slots[s].valueId32of256 != slotId {
			// slot id is distinct and fresh, and hence move to next slot.
			continue
		}

		id, _, linked := c.linkedValueOf(b, s)
		if !linked {
			// slot is not linked to a valid value, hence, can be used
			// as an available slot.
			availableSlotCount++
			slotToUse = s
			continue
		}

		if id != entityId {
			// slot is fresh, fully distinct, and linked. Hence,
			// moving to next slot.
			continue
		}

		// value ID already exists in the bucket
		return 0, false
	}

	c.availableSlotHistogram[availableSlotCount]++
	c.collector.BucketAvailableSlots(availableSlotCount, slotsPerBucket)
	return slotToUse, true
}

// ownerIndexOf maps the (bucketIndex, slotIndex) pair to a canonical unique (scalar) index.
// This scalar index is used to represent this (bucketIndex, slotIndex) pair in the underlying
// entities list.
func (c *Cache[V]) ownerIndexOf(b bucketIndex, s slotIndex) uint64 {
	return (uint64(b) * slotsPerBucket) + uint64(s)
}

// linkedValueOf returns the value linked to this (bucketIndex, slotIndex) pair from the underlying entities list.
// By a linked value, we mean if the value has an owner index matching to (bucketIndex, slotIndex).
// The bool return value corresponds to whether there is a linked value to this (bucketIndex, slotIndex) or not.
func (c *Cache[V]) linkedValueOf(b bucketIndex, s slotIndex) (key flow.Identifier, value V, ok bool) {
	if c.buckets[b].slots[s].slotAge == slotAgeUnallocated {
		// slotIndex never used, or recently invalidated, hence
		// does not have any linked value
		return flow.Identifier{}, value, false
	}

	// retrieving value index in the underlying values linked-list
	valueIndex := c.buckets[b].slots[s].valueIndex
<<<<<<< HEAD
	id, value, owner := c.entities.Get(valueIndex)
=======
	var owner uint64
	key, value, owner = c.entities.Get(valueIndex)
>>>>>>> 319cd522
	if c.ownerIndexOf(b, s) != owner {
		// value is not linked to this (bucketIndex, slotIndex)
		c.buckets[b].slots[s].slotAge = slotAgeUnallocated
		return flow.Identifier{}, value, false
	}

<<<<<<< HEAD
	return id, value, true
=======
	return key, value, true
>>>>>>> 319cd522
}

// logTelemetry prints telemetry logs depending on number of interactions and last time telemetry has been logged.
func (c *Cache[V]) logTelemetry() {
	counter := c.interactionCounter.Inc()
	if counter < telemetryCounterInterval {
		// not enough interactions to log.
		return
	}
	if time.Duration(runtimeNano()-c.lastTelemetryDump.Load()) < telemetryDurationInterval {
		// not long elapsed since last log.
		return
	}
	if !c.interactionCounter.CompareAndSwap(counter, 0) {
		// raced on CAS, hence, not logging.
		return
	}

	lg := c.logger.With().
		Uint64("total_slots_written", c.slotCount).
		Uint64("total_interactions_since_last_log", counter).Logger()

	for i := range c.availableSlotHistogram {
		lg = lg.With().
			Int("available_slots", i).
			Uint64("total_buckets", c.availableSlotHistogram[i]).
			Logger()
	}

	lg.Debug().Msg("logging telemetry")
	c.lastTelemetryDump.Store(runtimeNano())
}

// unuseSlot marks slot as free so that it is ready to be re-used.
func (c *Cache[V]) unuseSlot(b bucketIndex, s slotIndex) {
	c.buckets[b].slots[s].slotAge = slotAgeUnallocated
}

// invalidateValue removes the value linked to the specified slot from the underlying entities
// list. So that value slot is made available to take if needed.
func (c *Cache[V]) invalidateValue(b bucketIndex, s slotIndex) V {
	return c.entities.Remove(c.buckets[b].slots[s].valueIndex)
}<|MERGE_RESOLUTION|>--- conflicted
+++ resolved
@@ -251,11 +251,7 @@
 	defer c.logTelemetry()
 
 	entitiesList := c.entities.All()
-<<<<<<< HEAD
-	all := make(map[flow.Identifier]V, len(c.entities.All()))
-=======
 	all := make(map[flow.Identifier]V, len(entitiesList))
->>>>>>> 319cd522
 
 	for _, p := range entitiesList {
 		all[p.Id()] = p.Entity()
@@ -265,11 +261,7 @@
 }
 
 // Keys returns the list of identifiers of entities stored in the backdata.
-<<<<<<< HEAD
 func (c *Cache[V]) Keys() []flow.Identifier {
-=======
-func (c *Cache[V]) Keys() flow.IdentifierList {
->>>>>>> 319cd522
 	defer c.logTelemetry()
 
 	ids := make(flow.IdentifierList, 0, c.entities.Size())
@@ -284,15 +276,9 @@
 func (c *Cache[V]) Values() []V {
 	defer c.logTelemetry()
 
-<<<<<<< HEAD
-	entities := make([]V, c.entities.Size())
-	for i, p := range c.entities.All() {
-		entities[i] = p.Entity()
-=======
 	entities := make([]V, 0, c.entities.Size())
 	for _, p := range c.entities.All() {
 		entities = append(entities, p.Entity())
->>>>>>> 319cd522
 	}
 
 	return entities
@@ -482,23 +468,15 @@
 
 	// retrieving value index in the underlying values linked-list
 	valueIndex := c.buckets[b].slots[s].valueIndex
-<<<<<<< HEAD
-	id, value, owner := c.entities.Get(valueIndex)
-=======
 	var owner uint64
 	key, value, owner = c.entities.Get(valueIndex)
->>>>>>> 319cd522
 	if c.ownerIndexOf(b, s) != owner {
 		// value is not linked to this (bucketIndex, slotIndex)
 		c.buckets[b].slots[s].slotAge = slotAgeUnallocated
 		return flow.Identifier{}, value, false
 	}
 
-<<<<<<< HEAD
-	return id, value, true
-=======
 	return key, value, true
->>>>>>> 319cd522
 }
 
 // logTelemetry prints telemetry logs depending on number of interactions and last time telemetry has been logged.
