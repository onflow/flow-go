package backdata

import (
	"github.com/onflow/flow-go/model/flow"
)

// MapBackData implements a map-based generic memory BackData backed by a Go map.
type MapBackData struct {
	// NOTE: as a BackData implementation, MapBackData must be non-blocking.
	// Concurrency management is done by overlay Backend.
	entities map[flow.Identifier]flow.Entity
}

func NewMapBackData() *MapBackData {
	bd := &MapBackData{
		entities: make(map[flow.Identifier]flow.Entity),
	}
	return bd
}

// Has checks if backdata already contains the entity with the given identifier.
func (b MapBackData) Has(entityID flow.Identifier) bool {
	_, exists := b.entities[entityID]
	return exists
}

// Add adds the given entity to the backdata.
func (b *MapBackData) Add(entityID flow.Identifier, entity flow.Entity) bool {
	_, exists := b.entities[entityID]
	if exists {
		return false
	}
	b.entities[entityID] = entity
	return true
}

// Rem removes the entity with the given identifier.
func (b *MapBackData) Rem(entityID flow.Identifier) (flow.Entity, bool) {
	entity, exists := b.entities[entityID]
	if !exists {
		return nil, false
	}
	delete(b.entities, entityID)
	return entity, true
}

// Adjust adjusts the entity using the given function if the given identifier can be found.
// Returns a bool which indicates whether the entity was updated as well as the updated entity.
func (b *MapBackData) Adjust(entityID flow.Identifier, f func(flow.Entity) flow.Entity) (flow.Entity, bool) {
	entity, ok := b.entities[entityID]
	if !ok {
		return nil, false
	}
	newentity := f(entity)
	newentityID := newentity.ID()

	delete(b.entities, entityID)
	b.entities[newentityID] = newentity
	return newentity, true
}

// ByID returns the given entity from the backdata.
func (b MapBackData) ByID(entityID flow.Identifier) (flow.Entity, bool) {
	entity, exists := b.entities[entityID]
	if !exists {
		return nil, false
	}
	return entity, true
}

// Size returns the size of the backdata, i.e., total number of stored (entityId, entity)
func (b MapBackData) Size() uint {
	return uint(len(b.entities))
}

// All returns all entities stored in the backdata.
func (b MapBackData) All() map[flow.Identifier]flow.Entity {
	entities := make(map[flow.Identifier]flow.Entity)
	for entityID, entity := range b.entities {
		entities[entityID] = entity
	}
	return entities
}

<<<<<<< HEAD
=======
// Identifiers returns the list of identifiers of entities stored in the backdata.
>>>>>>> fdf09dc7
func (b MapBackData) Identifiers() flow.IdentifierList {
	ids := make(flow.IdentifierList, len(b.entities))
	i := 0
	for entityID := range b.entities {
		ids[i] = entityID
		i++
	}
	return ids
}

<<<<<<< HEAD
=======
// Entities returns the list of entities stored in the backdata.
>>>>>>> fdf09dc7
func (b MapBackData) Entities() []flow.Entity {
	entities := make([]flow.Entity, len(b.entities))
	i := 0
	for _, entity := range b.entities {
		entities[i] = entity
		i++
	}
	return entities
}

<<<<<<< HEAD
// Clear removes all entities from the BackData.
=======
// Clear removes all entities from the backdata.
>>>>>>> fdf09dc7
func (b *MapBackData) Clear() {
	b.entities = make(map[flow.Identifier]flow.Entity)
}

// Hash returns the merkle root hash of all entities.
func (b *MapBackData) Hash() flow.Identifier {
	return flow.MerkleRoot(flow.GetIDs(b.All())...)
}<|MERGE_RESOLUTION|>--- conflicted
+++ resolved
@@ -82,10 +82,7 @@
 	return entities
 }
 
-<<<<<<< HEAD
-=======
 // Identifiers returns the list of identifiers of entities stored in the backdata.
->>>>>>> fdf09dc7
 func (b MapBackData) Identifiers() flow.IdentifierList {
 	ids := make(flow.IdentifierList, len(b.entities))
 	i := 0
@@ -96,10 +93,7 @@
 	return ids
 }
 
-<<<<<<< HEAD
-=======
 // Entities returns the list of entities stored in the backdata.
->>>>>>> fdf09dc7
 func (b MapBackData) Entities() []flow.Entity {
 	entities := make([]flow.Entity, len(b.entities))
 	i := 0
@@ -110,11 +104,7 @@
 	return entities
 }
 
-<<<<<<< HEAD
-// Clear removes all entities from the BackData.
-=======
 // Clear removes all entities from the backdata.
->>>>>>> fdf09dc7
 func (b *MapBackData) Clear() {
 	b.entities = make(map[flow.Identifier]flow.Entity)
 }
