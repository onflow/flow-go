// (c) 2019 Dapper Labs - ALL RIGHTS RESERVED

package stdmap

import (
	"math"
	"sync"

	"github.com/onflow/flow-go/model/flow"
	"github.com/onflow/flow-go/module/mempool"
	_ "github.com/onflow/flow-go/utils/binstat"
)

// Backdata implements a generic memory pool backed by a Go map.
type Backdata struct {
	entities map[flow.Identifier]flow.Entity
}

func NewBackdata() Backdata {
	bd := Backdata{
		entities: make(map[flow.Identifier]flow.Entity),
	}
	return bd
}

// Has checks if we already contain the item with the given hash.
func (b *Backdata) Has(entityID flow.Identifier) bool {
	_, exists := b.entities[entityID]
	return exists
}

// Add adds the given item to the pool.
func (b *Backdata) Add(entityID flow.Identifier, entity flow.Entity) bool {
	_, exists := b.entities[entityID]
	if exists {
		return false
	}
	b.entities[entityID] = entity
	return true
}

// Rem will remove the item with the given hash.
func (b *Backdata) Rem(entityID flow.Identifier) (flow.Entity, bool) {
	entity, exists := b.entities[entityID]
	if !exists {
		return nil, false
	}
	delete(b.entities, entityID)
	return entity, true
}

// Adjust will adjust the value item using the given function if the given key can be found.
// Returns a bool which indicates whether the value was updated as well as the updated value
func (b *Backdata) Adjust(entityID flow.Identifier, f func(flow.Entity) flow.Entity) (flow.Entity, bool) {
	entity, ok := b.entities[entityID]
	if !ok {
		return nil, false
	}
	newentity := f(entity)
	newentityID := newentity.ID()

	delete(b.entities, entityID)
	b.entities[newentityID] = newentity
	return newentity, true
}

// ByID returns the given item from the pool.
func (b *Backdata) ByID(entityID flow.Identifier) (flow.Entity, bool) {
	entity, exists := b.entities[entityID]
	if !exists {
		return nil, false
	}
	return entity, true
}

// Size will return the size of the backend.
func (b *Backdata) Size() uint {
	return uint(len(b.entities))
}

// All returns all entities from the pool.
func (b *Backdata) All() []flow.Entity {
	entities := make([]flow.Entity, 0, len(b.entities))
	for _, item := range b.entities {
		entities = append(entities, item)
	}
	return entities
}

// Clear removes all entities from the pool.
func (b *Backdata) Clear() {
	b.entities = make(map[flow.Identifier]flow.Entity)
}

// Hash will use a merkle root hash to hash all items.
func (b *Backdata) Hash() flow.Identifier {
	return flow.MerkleRoot(flow.GetIDs(b.All())...)
}

// Backend provides synchronized access to a backdata
type Backend struct {
	sync.RWMutex
	Backdata
	guaranteedCapacity uint
	batchEject         BatchEjectFunc
	eject              EjectFunc
	ejectionCallbacks  []mempool.OnEjection
}

// NewBackend creates a new memory pool backend.
// This is using EjectTrueRandomFast()
func NewBackend(options ...OptionFunc) *Backend {
	b := Backend{
		Backdata:           NewBackdata(),
		guaranteedCapacity: uint(math.MaxUint32),
		batchEject:         EjectTrueRandomFast,
		eject:              nil,
		ejectionCallbacks:  nil,
	}
	for _, option := range options {
		option(&b)
	}
	return &b
}

// Has checks if we already contain the item with the given hash.
func (b *Backend) Has(entityID flow.Identifier) bool {
	//bs1 := binstat.EnterTime(binstat.BinStdmap + ".r_lock.(Backend)Has")
	b.RLock()
	//binstat.Leave(bs1)

	//bs2 := binstat.EnterTime(binstat.BinStdmap + ".inlock.(Backend)Has")
	//defer binstat.Leave(bs2)
	defer b.RUnlock()
	has := b.Backdata.Has(entityID)
	return has
}

// Add adds the given item to the pool.
func (b *Backend) Add(entity flow.Entity) bool {
	//bs0 := binstat.EnterTime(binstat.BinStdmap + ".<<lock.(Backend)Add")
	entityID := entity.ID() // this expensive operation done OUTSIDE of lock :-)
	//binstat.Leave(bs0)

	//bs1 := binstat.EnterTime(binstat.BinStdmap + ".w_lock.(Backend)Add")
	b.Lock()
	//binstat.Leave(bs1)

	//bs2 := binstat.EnterTime(binstat.BinStdmap + ".inlock.(Backend)Add")
	//defer binstat.Leave(bs2)
	defer b.Unlock()
	added := b.Backdata.Add(entityID, entity)
	b.reduce()
	return added
}

// Rem will remove the item with the given hash.
func (b *Backend) Rem(entityID flow.Identifier) bool {
	//bs1 := binstat.EnterTime(binstat.BinStdmap + ".w_lock.(Backend)Rem")
	b.Lock()
	//binstat.Leave(bs1)

	//bs2 := binstat.EnterTime(binstat.BinStdmap + ".inlock.(Backend)Rem")
	//defer binstat.Leave(bs2)
	defer b.Unlock()
	_, removed := b.Backdata.Rem(entityID)
	return removed
}

// Adjust will adjust the value item using the given function if the given key can be found.
// Returns a bool which indicates whether the value was updated.
func (b *Backend) Adjust(entityID flow.Identifier, f func(flow.Entity) flow.Entity) (flow.Entity, bool) {
	//bs1 := binstat.EnterTime(binstat.BinStdmap + ".w_lock.(Backend)Adjust")
	b.Lock()
	//binstat.Leave(bs1)

	//bs2 := binstat.EnterTime(binstat.BinStdmap + ".inlock.(Backend)Adjust")
	//defer binstat.Leave(bs2)
	defer b.Unlock()
	entity, wasUpdated := b.Backdata.Adjust(entityID, f)
	return entity, wasUpdated
}

// ByID returns the given item from the pool.
func (b *Backend) ByID(entityID flow.Identifier) (flow.Entity, bool) {
	//bs1 := binstat.EnterTime(binstat.BinStdmap + ".r_lock.(Backend)ByID")
	b.RLock()
	//binstat.Leave(bs1)

	//bs2 := binstat.EnterTime(binstat.BinStdmap + ".inlock.(Backend)ByID")
	//defer binstat.Leave(bs2)
	defer b.RUnlock()
	entity, exists := b.Backdata.ByID(entityID)
	return entity, exists
}

// Run executes a function giving it exclusive access to the backdata
func (b *Backend) Run(f func(backdata map[flow.Identifier]flow.Entity) error) error {
	//bs1 := binstat.EnterTime(binstat.BinStdmap + ".w_lock.(Backend)Run")
	b.Lock()
	//binstat.Leave(bs1)

	//bs2 := binstat.EnterTime(binstat.BinStdmap + ".inlock.(Backend)Run")
	//defer binstat.Leave(bs2)
	defer b.Unlock()
	err := f(b.Backdata.entities)
	b.reduce()
	return err
}

// Size will return the size of the backend.
func (b *Backend) Size() uint {
	//bs1 := binstat.EnterTime(binstat.BinStdmap + ".r_lock.(Backend)Size")
	b.RLock()
	//binstat.Leave(bs1)

	//bs2 := binstat.EnterTime(binstat.BinStdmap + ".inlock.(Backend)Size")
	//defer binstat.Leave(bs2)
	defer b.RUnlock()
	size := b.Backdata.Size()
	return size
}

// Limit returns the maximum number of items allowed in the backend.
func (b *Backend) Limit() uint {
	return b.guaranteedCapacity
}

// All returns all entities from the pool.
func (b *Backend) All() []flow.Entity {
	//bs1 := binstat.EnterTime(binstat.BinStdmap + ".r_lock.(Backend)All")
	b.RLock()
	//binstat.Leave(bs1)

	//bs2 := binstat.EnterTime(binstat.BinStdmap + ".inlock.(Backend)All")
	//defer binstat.Leave(bs2)
	defer b.RUnlock()
	return b.Backdata.All()
}

// Clear removes all entities from the pool.
func (b *Backend) Clear() {
	//bs1 := binstat.EnterTime(binstat.BinStdmap + ".w_lock.(Backend)Clear")
	b.Lock()
	//binstat.Leave(bs1)

	//bs2 := binstat.EnterTime(binstat.BinStdmap + ".inlock.(Backend)Clear")
	//defer binstat.Leave(bs2)
	defer b.Unlock()
	b.Backdata.Clear()
}

// Hash will use a merkle root hash to hash all items.
func (b *Backend) Hash() flow.Identifier {
	//bs1 := binstat.EnterTime(binstat.BinStdmap + ".r_lock.(Backend)Hash")
	b.RLock()
	//binstat.Leave(bs1)

	//bs2 := binstat.EnterTime(binstat.BinStdmap + ".inlock.(Backend)Hash")
	//defer binstat.Leave(bs2)
	defer b.RUnlock()
	identifier := b.Backdata.Hash()
	return identifier
}

// RegisterEjectionCallbacks adds the provided OnEjection callbacks
func (b *Backend) RegisterEjectionCallbacks(callbacks ...mempool.OnEjection) {
	//bs1 := binstat.EnterTime(binstat.BinStdmap + ".r_lock.(Backend)RegisterEjectionCallbacks")
	b.Lock()
	//binstat.Leave(bs1)

	//bs2 := binstat.EnterTime(binstat.BinStdmap + ".inlock.(Backend)RegisterEjectionCallbacks")
	//defer binstat.Leave(bs2)
	defer b.Unlock()
	b.ejectionCallbacks = append(b.ejectionCallbacks, callbacks...)
}

// reduce will reduce the size of the kept entities until we are within the
// configured memory pool size limit.
func (b *Backend) reduce() {
<<<<<<< HEAD
=======
	//bs := binstat.EnterTime(binstat.BinStdmap + ".??lock.(Backend)reduce")
	//defer binstat.Leave(bs)

>>>>>>> 56b65967
	// we keep reducing the cache size until we are at limit again
	// this was a loop, but the loop is now in EjectTrueRandomFast()
	// the ejections are batched, so this call to eject() may not actually
	// do anything until the batch threshold is reached (currently 128)
	if len(b.entities) > int(b.guaranteedCapacity) {
		// get the key from the eject function
		// we don't do anything if there is an error
		if b.batchEject != nil {
			_ = b.batchEject(b)
		} else {
			_, _, _ = b.eject(b)
		}
	}
}<|MERGE_RESOLUTION|>--- conflicted
+++ resolved
@@ -278,12 +278,9 @@
 // reduce will reduce the size of the kept entities until we are within the
 // configured memory pool size limit.
 func (b *Backend) reduce() {
-<<<<<<< HEAD
-=======
 	//bs := binstat.EnterTime(binstat.BinStdmap + ".??lock.(Backend)reduce")
 	//defer binstat.Leave(bs)
 
->>>>>>> 56b65967
 	// we keep reducing the cache size until we are at limit again
 	// this was a loop, but the loop is now in EjectTrueRandomFast()
 	// the ejections are batched, so this call to eject() may not actually
