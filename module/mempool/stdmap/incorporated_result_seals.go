--- conflicted
+++ resolved
@@ -100,16 +100,9 @@
 // All returns all the items in the mempool
 func (ir *IncorporatedResultSeals) All() []*flow.IncorporatedResultSeal {
 	entities := ir.Backend.All()
-<<<<<<< HEAD
-	results := make([]*flow.IncorporatedResultSeal, 0, ir.backData.Size())
+	results := make([]*flow.IncorporatedResultSeal, 0, ir.mutableBackData.Size())
 	for _, result := range entities {
 		results = append(results, result)
-=======
-	res := make([]*flow.IncorporatedResultSeal, 0, ir.mutableBackData.Size())
-	for _, entity := range entities {
-		// uncaught type assertion; should never panic as the mempool only stores IncorporatedResultSeal:
-		res = append(res, entity.(*flow.IncorporatedResultSeal))
->>>>>>> 93998891
 	}
 	return results
 }
@@ -143,13 +136,8 @@
 }
 
 func (ir *IncorporatedResultSeals) Clear() {
-<<<<<<< HEAD
 	err := ir.Backend.Run(func(_ mempool.BackData[flow.Identifier, *flow.IncorporatedResultSeal]) error {
-		ir.backData.Clear()
-=======
-	err := ir.Backend.Run(func(_ mempool.BackData) error {
 		ir.mutableBackData.Clear()
->>>>>>> 93998891
 		ir.byHeight = make(map[uint64]sealSet)
 		return nil
 	})
