package stdmap

import (
	"fmt"

	"github.com/onflow/flow-go/model/flow"
	"github.com/onflow/flow-go/module/mempool"
)

// IncorporatedResultSeals implements the incorporated result seals memory pool
// of the consensus nodes, used to store seals that need to be added to blocks.
type IncorporatedResultSeals struct {
	*Backend
	// index the seals by the height of the executed block
	byHeight     map[uint64][]flow.Identifier
	lowestHeight uint64
}

func indexByHeight(seal *flow.IncorporatedResultSeal) uint64 {
	return seal.Header.Height
}

// NewIncorporatedResults creates a mempool for the incorporated result seals
func NewIncorporatedResultSeals(opts ...OptionFunc) *IncorporatedResultSeals {
	r := &IncorporatedResultSeals{
		Backend:  NewBackend(opts...),
		byHeight: make(map[uint64][]flow.Identifier),
	}

	// assuming all the entities are for unsealed blocks, then we will remove a seal
<<<<<<< HEAD
	// with the largest height.
=======
	// with the highest height.
>>>>>>> afc18ccf
	r.eject = func(entities map[flow.Identifier]flow.Entity) (flow.Identifier, flow.Entity) {
		maxHeight := uint64(0)
		for height := range r.byHeight {
			if height > maxHeight {
				maxHeight = height
			}
		}
		seals, ok := r.byHeight[maxHeight]
		if !ok {
			panic(fmt.Sprintf("can't find seals by height: %v", maxHeight))
		}

		if len(seals) == 0 {
			panic(fmt.Sprintf("empty seal at height: %v", maxHeight))
		}

		sealID := seals[0]
		seal, ok := entities[sealID]
		if !ok {
			panic(fmt.Sprintf("inconsistent index, can not find seal by id: %v", sealID))
		}
		return sealID, seal
	}

	// when eject a entity, also update the secondary indx
	r.RegisterEjectionCallbacks(func(entity flow.Entity) {
		seal := entity.(*flow.IncorporatedResultSeal)
		removeSeal(seal, r.entities, r.byHeight)
	})

	return r
}

func removeSeal(seal *flow.IncorporatedResultSeal,
	entities map[flow.Identifier]flow.Entity,
<<<<<<< HEAD
	byHeight map[uint64][]flow.Identifier,
) {
	sealID := seal.ID()
=======
	byHeight map[uint64][]flow.Identifier) {
	sealID := seal.ID()
	delete(entities, sealID)
>>>>>>> afc18ccf
	index := indexByHeight(seal)
	siblings := byHeight[index]
	newsiblings := make([]flow.Identifier, 0, len(siblings))
	for _, sibling := range siblings {
		if sibling != sealID {
			newsiblings = append(newsiblings, sibling)
		}
	}

	if len(newsiblings) == 0 {
		delete(byHeight, index)
	} else {
		byHeight[index] = newsiblings
	}
}

func removeByHeight(height uint64, entities map[flow.Identifier]flow.Entity,
<<<<<<< HEAD
	byHeight map[uint64][]flow.Identifier,
) error {
=======
	byHeight map[uint64][]flow.Identifier) error {
>>>>>>> afc18ccf
	sameHeight, ok := byHeight[height]
	if !ok {
		return fmt.Errorf("cannot find seals by height: %v", height)
	}
	for _, s := range sameHeight {
		entity, ok := entities[s]
		if !ok {
			return fmt.Errorf("inconsistent index, could not find seal at height %v by id %v", height, s)
		}
		seal := entity.(*flow.IncorporatedResultSeal)
		removeSeal(seal, entities, byHeight)
	}
	return nil
}

<<<<<<< HEAD
// Add adds an IncorporatedResultSeal to the mempool
func (ir *IncorporatedResultSeals) Add(seal *flow.IncorporatedResultSeal) (bool, error) {
	added := false
	err := ir.Backend.Run(func(entities map[flow.Identifier]flow.Entity) error {
		// skip elements below the pruned
		if seal.Header.Height < ir.lowestHeight {
=======
// Add adds an IncorporatedResultSeal to the mempool and update the secondary index
func (ir *IncorporatedResultSeals) Add(seal *flow.IncorporatedResultSeal) (bool, error) {
	added := false
	err := ir.Backend.Run(func(entities map[flow.Identifier]flow.Entity) error {
		// skip sealed height
		if seal.Header.Height <= ir.lowestHeight {
>>>>>>> afc18ccf
			return nil
		}

		sealID := seal.ID()
		_, exists := entities[sealID]
		if exists {
			return nil
		}

		entities[sealID] = seal

		height := indexByHeight(seal)
		sameHeight, ok := ir.byHeight[height]
		if !ok {
			ir.byHeight[height] = []flow.Identifier{sealID}
		} else {
			ir.byHeight[height] = append(sameHeight, sealID)
		}
		added = true
		return nil
	})

	return added, err
}

// All returns all the items in the mempool
func (ir *IncorporatedResultSeals) All() []*flow.IncorporatedResultSeal {
	entities := ir.Backend.All()
	res := make([]*flow.IncorporatedResultSeal, 0, len(ir.entities))
	for _, entity := range entities {
		// uncaught type assertion; should never panic as the mempool only stores IncorporatedResultSeal:
		res = append(res, entity.(*flow.IncorporatedResultSeal))
	}
	return res
}

// ByID gets an IncorporatedResultSeal by IncorporatedResult ID
func (ir *IncorporatedResultSeals) ByID(id flow.Identifier) (*flow.IncorporatedResultSeal, bool) {
	entity, ok := ir.Backend.ByID(id)
	if !ok {
		return nil, false
	}
	// uncaught type assertion; should never panic as the mempool only stores IncorporatedResultSeal:
	return entity.(*flow.IncorporatedResultSeal), true
}

// Rem removes an IncorporatedResultSeal from the mempool
func (ir *IncorporatedResultSeals) Rem(id flow.Identifier) bool {
	removed := false
	err := ir.Backend.Run(func(entities map[flow.Identifier]flow.Entity) error {
		entity, ok := entities[id]
		if ok {
			seal := entity.(*flow.IncorporatedResultSeal)
			removeSeal(seal, entities, ir.byHeight)
			removed = true
		}
		return nil
	})
	if err != nil {
		panic(err)
	}
	return removed
}

func (ir *IncorporatedResultSeals) Clear() {
	err := ir.Backend.Run(func(entities map[flow.Identifier]flow.Entity) error {
		for k := range entities {
			delete(entities, k)
		}
		ir.byHeight = make(map[uint64][]flow.Identifier)
		return nil
	})
	if err != nil {
		panic(err)
	}
}

// RegisterEjectionCallbacks adds the provided OnEjection callbacks
func (ir *IncorporatedResultSeals) RegisterEjectionCallbacks(callbacks ...mempool.OnEjection) {
	ir.Backend.RegisterEjectionCallbacks(callbacks...)
}

// PruneUpToHeight remove all seals for blocks whose height is strictly
// smaller that height. Note: seals for blocks at height are retained.
func (ir *IncorporatedResultSeals) PruneUpToHeight(height uint64) error {
	return ir.Backend.Run(func(entities map[flow.Identifier]flow.Entity) error {
		if height < ir.lowestHeight {
			return fmt.Errorf("new pruning height %v cannot be smaller than previous pruned height:%v", height, ir.lowestHeight)
		}

		if len(entities) == 0 {
			ir.lowestHeight = height
			return nil
		}
<<<<<<< HEAD
		// Optimization: if there are less seals in the mempool than the height
		// range to prune, then just go through each seal.
		// Otherwise, go through each height to prune
		if uint64(len(ir.byHeight)) < height-ir.lowestHeight {
			fmt.Println("option 1")
			for h := range ir.byHeight {
				if h < height {
=======
		// optimization, if there are less height than the height range to prune,
		// then just go through each seal.
		// otherwise, go through each height to prune
		if uint64(len(ir.byHeight)) < height-ir.lowestHeight {
			for h := range ir.byHeight {
				if h <= height {
>>>>>>> afc18ccf
					err := removeByHeight(h, entities, ir.byHeight)
					if err != nil {
						return err
					}
				}
			}
		} else {
<<<<<<< HEAD
			fmt.Println("option 2")
			for h := ir.lowestHeight; h < height; h++ {
=======
			for h := ir.lowestHeight + 1; h <= height; h++ {
>>>>>>> afc18ccf
				err := removeByHeight(h, entities, ir.byHeight)
				if err != nil {
					return err
				}
			}
		}
		ir.lowestHeight = height
		return nil
	})
}<|MERGE_RESOLUTION|>--- conflicted
+++ resolved
@@ -28,11 +28,7 @@
 	}
 
 	// assuming all the entities are for unsealed blocks, then we will remove a seal
-<<<<<<< HEAD
 	// with the largest height.
-=======
-	// with the highest height.
->>>>>>> afc18ccf
 	r.eject = func(entities map[flow.Identifier]flow.Entity) (flow.Identifier, flow.Entity) {
 		maxHeight := uint64(0)
 		for height := range r.byHeight {
@@ -68,15 +64,9 @@
 
 func removeSeal(seal *flow.IncorporatedResultSeal,
 	entities map[flow.Identifier]flow.Entity,
-<<<<<<< HEAD
 	byHeight map[uint64][]flow.Identifier,
 ) {
 	sealID := seal.ID()
-=======
-	byHeight map[uint64][]flow.Identifier) {
-	sealID := seal.ID()
-	delete(entities, sealID)
->>>>>>> afc18ccf
 	index := indexByHeight(seal)
 	siblings := byHeight[index]
 	newsiblings := make([]flow.Identifier, 0, len(siblings))
@@ -94,12 +84,8 @@
 }
 
 func removeByHeight(height uint64, entities map[flow.Identifier]flow.Entity,
-<<<<<<< HEAD
 	byHeight map[uint64][]flow.Identifier,
 ) error {
-=======
-	byHeight map[uint64][]flow.Identifier) error {
->>>>>>> afc18ccf
 	sameHeight, ok := byHeight[height]
 	if !ok {
 		return fmt.Errorf("cannot find seals by height: %v", height)
@@ -115,21 +101,12 @@
 	return nil
 }
 
-<<<<<<< HEAD
 // Add adds an IncorporatedResultSeal to the mempool
-func (ir *IncorporatedResultSeals) Add(seal *flow.IncorporatedResultSeal) (bool, error) {
-	added := false
-	err := ir.Backend.Run(func(entities map[flow.Identifier]flow.Entity) error {
-		// skip elements below the pruned
-		if seal.Header.Height < ir.lowestHeight {
-=======
-// Add adds an IncorporatedResultSeal to the mempool and update the secondary index
 func (ir *IncorporatedResultSeals) Add(seal *flow.IncorporatedResultSeal) (bool, error) {
 	added := false
 	err := ir.Backend.Run(func(entities map[flow.Identifier]flow.Entity) error {
 		// skip sealed height
 		if seal.Header.Height <= ir.lowestHeight {
->>>>>>> afc18ccf
 			return nil
 		}
 
@@ -224,22 +201,12 @@
 			ir.lowestHeight = height
 			return nil
 		}
-<<<<<<< HEAD
-		// Optimization: if there are less seals in the mempool than the height
-		// range to prune, then just go through each seal.
-		// Otherwise, go through each height to prune
-		if uint64(len(ir.byHeight)) < height-ir.lowestHeight {
-			fmt.Println("option 1")
-			for h := range ir.byHeight {
-				if h < height {
-=======
 		// optimization, if there are less height than the height range to prune,
 		// then just go through each seal.
 		// otherwise, go through each height to prune
 		if uint64(len(ir.byHeight)) < height-ir.lowestHeight {
 			for h := range ir.byHeight {
 				if h <= height {
->>>>>>> afc18ccf
 					err := removeByHeight(h, entities, ir.byHeight)
 					if err != nil {
 						return err
@@ -247,12 +214,7 @@
 				}
 			}
 		} else {
-<<<<<<< HEAD
-			fmt.Println("option 2")
-			for h := ir.lowestHeight; h < height; h++ {
-=======
 			for h := ir.lowestHeight + 1; h <= height; h++ {
->>>>>>> afc18ccf
 				err := removeByHeight(h, entities, ir.byHeight)
 				if err != nil {
 					return err
