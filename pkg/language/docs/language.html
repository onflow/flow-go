<!doctype html>
<html lang="en">
  <head>
    <meta charset="utf-8">
    <title>Bamboo Programming Language</title>
    <meta name="viewport" content="width=device-width, initial-scale=1">
    <link rel="stylesheet" href="style.css">
    <link rel="stylesheet" href="https://cdnjs.cloudflare.com/ajax/libs/github-markdown-css/3.0.1/github-markdown.css">
  </head>
  <body class="markdown-body">
    <section>
      <h1 id="bamboo-programming-language"><a href="#bamboo-programming-language" aria-hidden="true"><span class="icon icon-link"></span></a>Bamboo Programming Language</h1>
      <section>
        <h2 id="table-of-contents"><a href="#table-of-contents" aria-hidden="true"><span class="icon icon-link"></span></a>Table of Contents</h2>
        <ul>
          <li>
            <p><a href="#introduction">Introduction</a></p>
          </li>
          <li>
            <p><a href="#terminology">Terminology</a></p>
          </li>
          <li>
            <p><a href="#syntax-and-behavior">Syntax and Behavior</a></p>
          </li>
          <li>
            <p><a href="#comments">Comments</a></p>
          </li>
          <li>
            <p><a href="#constants-and-variable-declarations">Constants and Variable Declarations</a></p>
          </li>
          <li>
            <p><a href="#type-annotations">Type Annotations</a></p>
          </li>
          <li>
            <p><a href="#naming">Naming</a></p>
            <ul>
              <li><a href="#conventions">Conventions</a></li>
            </ul>
          </li>
          <li>
            <p><a href="#semicolons">Semicolons</a></p>
          </li>
          <li>
            <p><a href="#values-and-types">Values and Types</a></p>
            <ul>
              <li>
                <p><a href="#booleans">Booleans</a></p>
              </li>
              <li>
                <p><a href="#numeric-literals">Numeric Literals</a></p>
              </li>
              <li>
                <p><a href="#integers">Integers</a></p>
              </li>
              <li>
                <p><a href="#floating-point-numbers">Floating-Point Numbers</a></p>
              </li>
              <li>
                <p><a href="#addresses">Addresses</a></p>
              </li>
              <li>
                <p><a href="#any">Any</a></p>
              </li>
              <li>
                <p><a href="#optionals">Optionals</a></p>
                <ul>
                  <li><a href="#nil-coalescing-operator">Nil-Coalescing Operator</a></li>
                  <li><a href="#conditional-downcasting-operator">Conditional Downcasting Operator</a></li>
                </ul>
              </li>
              <li>
                <p><a href="#never">Never</a></p>
              </li>
              <li>
                <p><a href="#strings-and-characters">Strings and Characters</a></p>
                <ul>
                  <li><a href="#string-fields-and-functions">String Fields and Functions</a></li>
                </ul>
              </li>
              <li>
                <p><a href="#arrays">Arrays</a></p>
                <ul>
                  <li>
                    <p><a href="#array-types">Array Types</a></p>
                  </li>
                  <li>
                    <p><a href="#array-indexing">Array Indexing</a></p>
                  </li>
                  <li>
                    <p><a href="#array-fields-and-functions">Array Fields and Functions</a></p>
                    <ul>
                      <li><a href="#variable-size-array-functions">Variable-size Array Functions</a></li>
                    </ul>
                  </li>
                </ul>
              </li>
              <li>
                <p><a href="#dictionaries">Dictionaries</a></p>
                <ul>
                  <li><a href="#dictionary-types">Dictionary Types</a></li>
                  <li><a href="#dictionary-access">Dictionary Access</a></li>
                  <li><a href="#dictionary-fields-and-functions">Dictionary Fields and Functions</a></li>
                  <li><a href="#dictionary-keys">Dictionary Keys</a></li>
                </ul>
              </li>
            </ul>
          </li>
          <li>
            <p><a href="#operators">Operators</a></p>
            <ul>
              <li><a href="#negation">Negation</a></li>
              <li><a href="#assignment">Assignment</a></li>
              <li><a href="#arithmetic">Arithmetic</a></li>
              <li><a href="#logical-operators">Logical Operators</a></li>
              <li><a href="#comparison-operators">Comparison operators</a></li>
              <li><a href="#ternary-conditional-operator">Ternary Conditional Operator</a></li>
              <li><a href="#precedence-and-associativity">Precedence and Associativity</a></li>
            </ul>
          </li>
          <li>
            <p><a href="#functions">Functions</a></p>
            <ul>
              <li><a href="#function-declarations">Function Declarations</a></li>
              <li><a href="#function-overloading">Function overloading</a></li>
              <li><a href="#function-expressions">Function Expressions</a></li>
              <li><a href="#function-calls">Function Calls</a></li>
              <li><a href="#function-types">Function Types</a></li>
              <li><a href="#closures">Closures</a></li>
              <li><a href="#argument-passing-behavior">Argument Passing Behavior</a></li>
              <li><a href="#function-preconditions-and-postconditions">Function Preconditions and Postconditions</a></li>
            </ul>
          </li>
          <li>
            <p><a href="#control-flow">Control flow</a></p>
            <ul>
              <li><a href="#conditional-branching-if-statement">Conditional branching: if-statement</a></li>
              <li><a href="#optional-binding">Optional Binding</a></li>
              <li><a href="#looping-while-statement">Looping: while-statement</a></li>
              <li><a href="#immediate-function-return-return-statement">Immediate function return: return-statement</a></li>
            </ul>
          </li>
          <li>
            <p><a href="#scope">Scope</a></p>
          </li>
          <li>
            <p><a href="#type-safety">Type Safety</a></p>
          </li>
          <li>
            <p><a href="#type-inference">Type Inference</a></p>
          </li>
          <li>
            <p><a href="#composite-data-types">Composite Data Types</a></p>
            <ul>
              <li>
                <p><a href="#composite-data-type-declaration-and-creation">Composite Data Type Declaration and Creation</a></p>
              </li>
              <li>
                <p><a href="#composite-data-type-fields">Composite Data Type Fields</a></p>
              </li>
              <li>
                <p><a href="#composite-data-type-field-getters-and-setters">Composite Data Type Field Getters and Setters</a></p>
              </li>
              <li>
                <p><a href="#synthetic-composite-data-type-fields">Synthetic Composite Data Type Fields</a></p>
              </li>
              <li>
                <p><a href="#composite-data-type-functions">Composite Data Type Functions</a></p>
              </li>
              <li>
                <p><a href="#composite-data-type-subtyping">Composite Data Type Subtyping</a></p>
              </li>
              <li>
                <p><a href="#composite-data-type-behaviour">Composite Data Type Behaviour</a></p>
                <ul>
                  <li><a href="#structures">Structures</a></li>
                  <li><a href="#resources">Resources</a></li>
                  <li><a href="#resource-variables">Resource variables</a></li>
                  <li><a href="#resource-destructors">Resource Destructors</a></li>
                  <li><a href="#nested-resources">Nested Resources</a></li>
                  <li><a href="#resources-in-closures">Resources in Closures</a></li>
                  <li><a href="#resources-in-arrays-and-dictionaries">Resources in Arrays and Dictionaries</a></li>
                </ul>
              </li>
              <li>
                <p><a href="#unbound-references--nulls">Unbound References / Nulls</a></p>
              </li>
              <li>
                <p><a href="#inheritance-and-abstract-types">Inheritance and Abstract Types</a></p>
              </li>
            </ul>
          </li>
          <li>
            <p><a href="#access-control">Access control</a></p>
          </li>
          <li>
            <p><a href="#interfaces">Interfaces</a></p>
            <ul>
              <li><a href="#interface-declaration">Interface Declaration</a></li>
              <li><a href="#interface-implementation">Interface Implementation</a></li>
              <li><a href="#interface-type">Interface Type</a></li>
              <li><a href="#interface-implementation-requirements">Interface Implementation Requirements</a></li>
              <li><a href="#interface-nesting">Interface Nesting</a></li>
              <li><a href="#nested-type-requirements">Nested Type Requirements</a></li>
              <li><a href="#equatable-interface"><code>Equatable</code> Interface</a></li>
              <li><a href="#hashable-interface"><code>Hashable</code> Interface</a></li>
            </ul>
          </li>
          <li>
            <p><a href="#attestations">Attestations</a></p>
          </li>
          <li>
            <p><a href="#accounts">Accounts</a></p>
          </li>
          <li>
            <p><a href="#account-storage">Account Storage</a></p>
          </li>
          <li>
            <p><a href="#transactions">Transactions</a></p>
            <ul>
              <li><a href="#deployment">Deployment</a></li>
              <li><a href="#interacting-with-deployed-resources">Interacting with Deployed Resources</a></li>
            </ul>
          </li>
          <li>
            <p><a href="#built-in-functions">Built-in Functions</a></p>
            <ul>
              <li>
                <p><a href="#transaction-information">Transaction information</a></p>
              </li>
              <li>
                <p><a href="#panic"><code>panic</code></a></p>
                <ul>
                  <li><a href="#example">Example</a></li>
                </ul>
              </li>
              <li>
                <p><a href="#assert"><code>assert</code></a></p>
              </li>
            </ul>
          </li>
        </ul>
      </section>
      <section>
        <h2 id="introduction"><a href="#introduction" aria-hidden="true"><span class="icon icon-link"></span></a>Introduction</h2>
        <p>The Bamboo Programming Language is a new high-level programming language intended for smart contract development.</p>
        <p>The language's goals are, in order of importance:</p>
        <ul>
          <li><strong>Safety and security</strong>: Provide a strong static type system, design by contract (preconditions and postconditions), and resources (inspired by linear types).</li>
          <li><strong>Auditability</strong>: Focus on readability: make it easy to verify what the code is doing, and make intentions explicit, at a small cost of verbosity.</li>
          <li><strong>Simplicity</strong>: Focus on developer productivity and usability: make it easy to write code, provide good tooling.</li>
        </ul>
      </section>
      <section>
        <h2 id="terminology"><a href="#terminology" aria-hidden="true"><span class="icon icon-link"></span></a>Terminology</h2>
        <p>In this document, the following terminology is used to describe syntax or behavior that is not allowed in the language:</p>
        <ul>
          <li>
            <p>
              <code>Invalid</code> means that the invalid program will not even be allowed to run.
              The program error is detected and reported statically by the type checker.
            </p>
          </li>
          <li>
            <p>
              <code>Run-time error</code> means that the erroneous program will run,
              but bad behavior will result in the execution of the program being aborted.
            </p>
          </li>
        </ul>
      </section>
      <section>
        <h2 id="syntax-and-behavior"><a href="#syntax-and-behavior" aria-hidden="true"><span class="icon icon-link"></span></a>Syntax and Behavior</h2>
        <p>Much of the language's syntax is inspired by Swift, Kotlin, and TypeScript.</p>
        <p>
          Much of the syntax, types, and standard library is inspired by Swift,
          which popularized e.g. optionals, argument labels,
          and provides safe handling of integers and strings.
        </p>
        <p>Resources are based on liner types which were popularized by Rust.</p>
        <p>Events are inspired by Solidity.</p>
      </section>
      <section>
        <h2 id="comments"><a href="#comments" aria-hidden="true"><span class="icon icon-link"></span></a>Comments</h2>
        <p>
          Comments can be used to document code.
          A comment is text that is not executed.
        </p>
        <p>
          <em>Single-line comments</em> start with two slashes (<code>//</code>).
          These comments can go on a line by themselves or they can go directly after a line of code.
        </p>
        <pre><code class="language-bamboo,file=single-line-comment.bpl"><span style="color: #008000">// This is a comment on a single line.</span><span>
</span><span style="color: #008000">// Another comment line that is not executed.</span><span>
</span><span>
</span><span style="color: #0000FF">let</span><span style="color: #000000"> x = </span><span style="color: #09885A">1</span><span style="color: #000000">  </span><span style="color: #008000">// Here is another comment after a line of code.</span><span>
</span></code></pre>
        <p>
          <em>Multi-line comments</em> start with a slash and an asterisk (<code>/*</code>)
          and end with an asterisk and a slash (<code>*/</code>):
        </p>
        <pre><code class="language-bamboo,file=multi-line-comment.bpl"><span style="color: #008000">/* This is a comment which</span><span>
</span><span style="color: #008000">spans multiple lines. */</span><span>
</span></code></pre>
        <p>Comments may be nested.</p>
        <pre><code class="language-bamboo,file=nested-comment.bpl"><span style="color: #008000">/* /* this */ is a valid comment */</span><span>
</span></code></pre>
        <p>Mutli-line comments are balanced.</p>
        <pre><code class="language-bamboo,file=invalid-nested-comment.bpl"><span style="color: #008000">/* this is a // comment up to here */</span><span style="color: #000000"> this is not part of the comment </span><span style="color: #CD3131">*/</span><span>
</span></code></pre>
      </section>
      <section>
        <h2 id="constants-and-variable-declarations"><a href="#constants-and-variable-declarations" aria-hidden="true"><span class="icon icon-link"></span></a>Constants and Variable Declarations</h2>
        <p>
          Constants and variables are declarations that bind a value to a name.
          Constants can only be initialized with a value and cannot be reassigned afterwards.
          Variables can be initialized with a value and can be reassigned later.
          Declarations are valid in any scope, including the global scope.
        </p>
        <p>
          Constant means that the <em>name</em> is constant, not the <em>value</em> –
          the value may still be changed if it allows it, i.e. is mutable.
        </p>
        <p>
          Constants are declared using the <code>let</code> keyword. Variables are declared using the <code>var</code> keyword.
          The keywords are followed by the name, an optional <a href="#type-annotations">type annotation</a>, an equals sign <code>=</code>, and the initial value.
        </p>
        <pre><code class="language-bamboo,file=constants-and-variables.bpl"><span style="color: #008000">// Declare a constant named `a`.</span><span>
</span><span style="color: #008000">//</span><span>
</span><span style="color: #0000FF">let</span><span style="color: #000000"> a = </span><span style="color: #09885A">1</span><span>
</span><span>
</span><span style="color: #008000">// Invalid: re-assigning to a constant.</span><span>
</span><span style="color: #008000">//</span><span>
</span><span style="color: #000000">a = </span><span style="color: #09885A">2</span><span>
</span><span>
</span><span style="color: #008000">// Declare a variable named `b`.</span><span>
</span><span style="color: #008000">//</span><span>
</span><span style="color: #0000FF">var</span><span style="color: #000000"> b = </span><span style="color: #09885A">3</span><span>
</span><span>
</span><span style="color: #008000">// Assign a new value to the variable named `b`.</span><span>
</span><span style="color: #008000">//</span><span>
</span><span style="color: #000000">b = </span><span style="color: #09885A">4</span><span>
</span></code></pre>
        <p>Variables and constants <strong>must</strong> be initialized.</p>
        <pre><code class="language-bamboo"><span style="color: #008000">// Invalid: the constant has no initial value.</span><span>
</span><span style="color: #008000">//</span><span>
</span><span style="color: #0000FF">let</span><span style="color: #000000"> a</span><span>
</span></code></pre>
        <p>
          Once a constant or variable is declared,
          it cannot be redeclared with the same name,
          with a different type,
          or changed into the corresponding other kind (variable to a constant and vice versa) in the same scope.
        </p>
        <pre><code class="language-bamboo"><span style="color: #008000">// Declare a constant named `a`.</span><span>
</span><span style="color: #008000">//</span><span>
</span><span style="color: #0000FF">let</span><span style="color: #000000"> a = </span><span style="color: #09885A">1</span><span>
</span><span>
</span><span style="color: #008000">// Invalid: cannot re-declare a constant with name `a`,</span><span>
</span><span style="color: #008000">// as it is already used in this scope.</span><span>
</span><span style="color: #008000">//</span><span>
</span><span style="color: #0000FF">let</span><span style="color: #000000"> a = </span><span style="color: #09885A">2</span><span>
</span><span>
</span><span style="color: #008000">// Declare a variable named `b`.</span><span>
</span><span style="color: #008000">//</span><span>
</span><span style="color: #0000FF">var</span><span style="color: #000000"> b = </span><span style="color: #09885A">3</span><span>
</span><span>
</span><span style="color: #008000">// Invalid: cannot re-declare a variable with name `b`,</span><span>
</span><span style="color: #008000">// as it is already used in this scope.</span><span>
</span><span style="color: #008000">//</span><span>
</span><span style="color: #0000FF">var</span><span style="color: #000000"> b = </span><span style="color: #09885A">4</span><span>
</span><span>
</span><span style="color: #008000">// Invalid: cannot declare a variable with the name `a`,</span><span>
</span><span style="color: #008000">// as it is already used in this scope,</span><span>
</span><span style="color: #008000">// and it is declared as a constant.</span><span>
</span><span style="color: #008000">//</span><span>
</span><span style="color: #0000FF">var</span><span style="color: #000000"> a = </span><span style="color: #09885A">5</span><span>
</span></code></pre>
        <p>However, variables can be redeclared in sub-scopes.</p>
        <pre><code class="language-bamboo"><span style="color: #008000">// Declare a constant named `a`.</span><span>
</span><span style="color: #008000">//</span><span>
</span><span style="color: #0000FF">let</span><span style="color: #000000"> a = </span><span style="color: #09885A">1</span><span>
</span><span>
</span><span style="color: #0000FF">if</span><span style="color: #000000"> </span><span style="color: #0000FF">true</span><span style="color: #000000"> {</span><span>
</span><span style="color: #000000">    </span><span style="color: #008000">// Declare a constant with the same name `a`.</span><span>
</span><span style="color: #000000">    </span><span style="color: #008000">// This is valid because it is in a sub-scope.</span><span>
</span><span style="color: #000000">    </span><span style="color: #008000">// This variable is not visible to the outer scope.</span><span>
</span><span>
</span><span style="color: #000000">    </span><span style="color: #0000FF">let</span><span style="color: #000000"> a = </span><span style="color: #09885A">2</span><span>
</span><span style="color: #000000">}</span><span>
</span><span>
</span><span style="color: #008000">// `a` is `1`</span><span>
</span></code></pre>
        <p>A variable cannot be used as its own initial value.</p>
        <pre><code class="language-bamboo"><span style="color: #008000">// Invalid: Use of variable in its own initial value.</span><span>
</span><span style="color: #0000FF">let</span><span style="color: #000000"> a = a</span><span>
</span></code></pre>
      </section>
      <section>
        <h2 id="type-annotations"><a href="#type-annotations" aria-hidden="true"><span class="icon icon-link"></span></a>Type Annotations</h2>
        <p>
          When declaring a constant or variable, an optional <em>type annotation</em> can be provided,
          to make it explicit what type the declaration has.
        </p>
        <p>If no type annotation is provided, the type of the declaration is <a href="#type-inference">inferred from the initial value</a>.</p>
        <pre><code class="language-bamboo,file=type-annotations.bpl"><span style="color: #008000">// Declare a variable named `boolVarWithAnnotation`, which has an explicit type annotation.</span><span>
</span><span style="color: #008000">//</span><span>
</span><span style="color: #008000">// `Bool` is the type of booleans.</span><span>
</span><span style="color: #008000">//</span><span>
</span><span style="color: #0000FF">var</span><span style="color: #000000"> boolVarWithAnnotation: </span><span style="color: #0000FF">Bool</span><span style="color: #000000"> = </span><span style="color: #0000FF">false</span><span>
</span><span>
</span><span style="color: #008000">// Declare a constant named `integerWithoutAnnotation`, which has no type annotation</span><span>
</span><span style="color: #008000">// and for which the type is inferred to be `Int`, the type of arbitrary-precision integers.</span><span>
</span><span style="color: #008000">//</span><span>
</span><span style="color: #008000">// This is based on the initial value which is an integer literal.</span><span>
</span><span style="color: #008000">// Integer literals are always inferred to be of type `Int`.</span><span>
</span><span style="color: #008000">//</span><span>
</span><span style="color: #0000FF">let</span><span style="color: #000000"> integerWithoutAnnotation = </span><span style="color: #09885A">1</span><span>
</span><span>
</span><span style="color: #008000">// Declare a constant named `smallIntegerWithAnnotation`, which has an explicit type annotation.</span><span>
</span><span style="color: #008000">// Because of the explicit type annotation, the type is not inferred.</span><span>
</span><span style="color: #008000">// This declaration is valid becauset the integer literal `1` fits into the range of the type `Int8`,</span><span>
</span><span style="color: #008000">// the type of 8-bit signed integers.</span><span>
</span><span style="color: #008000">//</span><span>
</span><span style="color: #0000FF">let</span><span style="color: #000000"> smallIntegerWithAnnotation: Int8 = </span><span style="color: #09885A">1</span><span>
</span></code></pre>
        <p>
          If a type annotation is provided, the initial value must be of this type,
          and new values assigned to variables must match the declaration's explicit type
          or the type that was inferred when the variable was declared.
          This type safety is explained in more detail in a <a href="#type-safety">separate section</a>.
        </p>
        <pre><code class="language-bamboo"><span style="color: #008000">// Invalid: declare a variable with an explicit type `Bool`,</span><span>
</span><span style="color: #008000">// but the initial value has type `Int`.</span><span>
</span><span style="color: #008000">//</span><span>
</span><span style="color: #0000FF">let</span><span style="color: #000000"> booleanConstant: </span><span style="color: #0000FF">Bool</span><span style="color: #000000"> = </span><span style="color: #09885A">1</span><span>
</span><span>
</span><span style="color: #008000">// Declare a variable that has the inferred type `Bool`.</span><span>
</span><span style="color: #008000">//</span><span>
</span><span style="color: #0000FF">var</span><span style="color: #000000"> booleanVariable = </span><span style="color: #0000FF">false</span><span>
</span><span>
</span><span style="color: #008000">// Invalid: assign a value with type `Int` to a variable which has the inferred type `Bool`.</span><span>
</span><span style="color: #008000">//</span><span>
</span><span style="color: #000000">booleanVariable = </span><span style="color: #09885A">1</span><span>
</span></code></pre>
      </section>
      <section>
        <h2 id="naming"><a href="#naming" aria-hidden="true"><span class="icon icon-link"></span></a>Naming</h2>
        <p>
          Names may start with any upper or lowercase letter (A-Z, a-z) or an underscore (<code>_</code>).
          This may be followed by zero or more upper and lower case letters, underscores, and numbers (0-9).
          Names may not begin with a number.
        </p>
        <pre><code class="language-bamboo"><span style="color: #008000">// Valid: title-case</span><span>
</span><span style="color: #008000">//</span><span>
</span><span style="color: #000000">PersonID</span><span>
</span><span>
</span><span style="color: #008000">// Valid: with underscore</span><span>
</span><span style="color: #008000">//</span><span>
</span><span style="color: #000000">token_name</span><span>
</span><span>
</span><span style="color: #008000">// Valid: leading underscore and characters</span><span>
</span><span style="color: #008000">//</span><span>
</span><span style="color: #000000">_balance</span><span>
</span><span>
</span><span style="color: #008000">// Valid: leading underscore and numbers</span><span>
</span><span style="color: #000000">_8264</span><span>
</span><span>
</span><span style="color: #008000">// Valid: characters and number</span><span>
</span><span style="color: #008000">//</span><span>
</span><span style="color: #000000">account2</span><span>
</span><span>
</span><span style="color: #008000">// Invalid: leading number</span><span>
</span><span style="color: #008000">//</span><span>
</span><span style="color: #000000">1something</span><span>
</span><span>
</span><span style="color: #008000">// Invalid: invalid character #</span><span>
</span><span style="color: #000000">_#</span><span style="color: #09885A">1</span><span>
</span><span>
</span><span style="color: #008000">// Invalid: various invalid characters</span><span>
</span><span style="color: #008000">//</span><span>
</span><span style="color: #000000">!@#$%^&#x26;*</span><span>
</span></code></pre>
        <section>
          <h3 id="conventions"><a href="#conventions" aria-hidden="true"><span class="icon icon-link"></span></a>Conventions</h3>
          <p>
            By convention, variables, constants, and functions have lowercase names;
            and types have title-case names.
          </p>
        </section>
      </section>
      <section>
        <h2 id="semicolons"><a href="#semicolons" aria-hidden="true"><span class="icon icon-link"></span></a>Semicolons</h2>
        <p>
          Semicolons (;) are used as statement separators.
          A semicolon can be placed after any statement,
          but can be omitted if only one statement appears on the line.
          Semicolons must be used to separate multiple statements if they appear on the same line –
          exactly one semicolon between each pair of statements.
        </p>
        <pre><code class="language-bamboo,file=semicolons.bpl"><span style="color: #008000">// Declare a constant, without a semicolon.</span><span>
</span><span style="color: #008000">//</span><span>
</span><span style="color: #0000FF">let</span><span style="color: #000000"> a = </span><span style="color: #09885A">1</span><span>
</span><span>
</span><span style="color: #008000">// Declare a variable, with a semicolon.</span><span>
</span><span style="color: #008000">//</span><span>
</span><span style="color: #0000FF">var</span><span style="color: #000000"> b = </span><span style="color: #09885A">2</span><span style="color: #000000">;</span><span>
</span><span>
</span><span style="color: #008000">// Declare a constant and a variable on a single line, separated by semicolons.</span><span>
</span><span style="color: #008000">//</span><span>
</span><span style="color: #0000FF">let</span><span style="color: #000000"> d = </span><span style="color: #09885A">1</span><span style="color: #000000">; </span><span style="color: #0000FF">var</span><span style="color: #000000"> e = </span><span style="color: #09885A">2</span><span>
</span><span>
</span><span style="color: #008000">// Invalid: Multiple semicolons between statements.</span><span>
</span><span style="color: #0000FF">let</span><span style="color: #000000"> f = </span><span style="color: #09885A">1</span><span style="color: #000000">;; </span><span style="color: #0000FF">let</span><span style="color: #000000"> g = </span><span style="color: #09885A">2</span><span>
</span></code></pre>
      </section>
      <section>
        <h2 id="values-and-types"><a href="#values-and-types" aria-hidden="true"><span class="icon icon-link"></span></a>Values and Types</h2>
        <p>
          Values are objects, like for example booleans, integers, or arrays.
          Values are typed.
        </p>
        <section>
          <h3 id="booleans"><a href="#booleans" aria-hidden="true"><span class="icon icon-link"></span></a>Booleans</h3>
          <p>The two boolean values <code>true</code> and <code>false</code> have the type <code>Bool</code>.</p>
        </section>
        <section>
          <h3 id="numeric-literals"><a href="#numeric-literals" aria-hidden="true"><span class="icon icon-link"></span></a>Numeric Literals</h3>
          <p>
            Numbers can be written in various bases. Numbers are assumed to be decimal by default.
            Non-decimal literals have a specific prefix.
          </p>
          <table>
            <thead>
              <tr>
                <th align="left">Numeral system</th>
                <th align="left">Prefix</th>
                <th align="left">Characters</th>
              </tr>
            </thead>
            <tbody>
              <tr>
                <td align="left"><strong>Decimal</strong></td>
                <td align="left"><em>None</em></td>
                <td align="left">one or more numbers (<code>0</code> to <code>9</code>)</td>
              </tr>
              <tr>
                <td align="left"><strong>Binary</strong></td>
                <td align="left"><code>0b</code></td>
                <td align="left">one or more zeros or ones (<code>0</code> or <code>1</code>)</td>
              </tr>
              <tr>
                <td align="left"><strong>Octal</strong></td>
                <td align="left"><code>0o</code></td>
                <td align="left">one or more numbers in the range <code>0</code> to <code>7</code></td>
              </tr>
              <tr>
                <td align="left"><strong>Hexadecimal</strong></td>
                <td align="left"><code>0x</code></td>
                <td align="left">one or more numbers, or characters <code>a</code> to <code>f</code>, lowercase or uppercase</td>
              </tr>
            </tbody>
          </table>
          <pre><code class="language-bamboo,file=numbers.bpl"><span style="color: #008000">// A decimal number</span><span>
</span><span style="color: #008000">//</span><span>
</span><span style="color: #09885A">1234567890</span><span style="color: #000000">  </span><span style="color: #008000">// is `1234567890`</span><span>
</span><span>
</span><span style="color: #008000">// A binary number</span><span>
</span><span style="color: #008000">//</span><span>
</span><span style="color: #09885A">0b101010</span><span style="color: #000000">  </span><span style="color: #008000">// is `42`</span><span>
</span><span>
</span><span style="color: #008000">// An octal number</span><span>
</span><span style="color: #008000">//</span><span>
</span><span style="color: #09885A">0o12345670</span><span style="color: #000000">  </span><span style="color: #008000">// is `2739128`</span><span>
</span><span>
</span><span style="color: #008000">// A hexadecimal number</span><span>
</span><span style="color: #008000">//</span><span>
</span><span style="color: #09885A">0x1234567890ABCabc</span><span style="color: #000000">  </span><span style="color: #008000">// is `1311768467294898876`</span><span>
</span><span>
</span><span style="color: #008000">// Invalid: unsupported prefix 0z</span><span>
</span><span style="color: #008000">//</span><span>
</span><span style="color: #000000">0z0</span><span>
</span><span>
</span><span style="color: #008000">// A decimal number with leading zeros. Not an octal number!</span><span>
</span><span style="color: #09885A">00123</span><span style="color: #000000"> </span><span style="color: #008000">// is `123`</span><span>
</span><span>
</span><span style="color: #008000">// A binary number with several trailing zeros.</span><span>
</span><span style="color: #09885A">0b001000</span><span style="color: #000000">  </span><span style="color: #008000">// is `8`</span><span>
</span></code></pre>
          <p>Decimal numbers may contain underscores (<code>_</code>) to logically separate components.</p>
          <pre><code class="language-bamboo,file=number-underscores-decimal.bpl"><span style="color: #0000FF">let</span><span style="color: #000000"> largeNumber = </span><span style="color: #09885A">1_000_000</span><span>
</span><span>
</span><span style="color: #008000">// Invalid: Value is not a number literal, but a variable.</span><span>
</span><span style="color: #0000FF">let</span><span style="color: #000000"> notNumber = _123</span><span>
</span></code></pre>
          <p>Underscores are allowed for all numeral systems.</p>
          <pre><code class="language-bamboo,file=number-underscores-binary.bpl"><span style="color: #0000FF">let</span><span style="color: #000000"> binaryNumber = </span><span style="color: #09885A">0b10_11_01</span><span>
</span></code></pre>
        </section>
        <section>
          <h3 id="integers"><a href="#integers" aria-hidden="true"><span class="icon icon-link"></span></a>Integers</h3>
          <p>
            Integers are whole numbers without a fractional part.
            They are either <em>signed</em> (positive, zero, or negative) or <em>unsigned</em> (positive or zero)
            and are either 8 bits, 16 bits, 32 bits, 64 bits or arbitrarily large.
          </p>
          <p>
            The names for the integer types follow this naming convention:
            Signed integer types have an <code>Int</code> prefix, unsigned integer types have a <code>UInt</code> prefix,
            i.e., the integer types are named <code>Int8</code>, <code>Int16</code>, <code>Int32</code>, <code>Int64</code>, <code>UInt8</code>, <code>UInt16</code>, <code>UInt32</code>, and <code>UInt64</code>.
            The types are independent types, i.e. not subtypes of each other.
          </p>
          <ul>
            <li><strong><code>Int8</code></strong>: -128 through 127</li>
            <li><strong><code>Int16</code></strong>: -32768 through 32767</li>
            <li><strong><code>Int32</code></strong>: -2147483648 through 2147483647</li>
            <li><strong><code>Int64</code></strong>: -9223372036854775808 through 9223372036854775807</li>
            <li><strong><code>UInt16</code></strong>: 0 through 65535</li>
            <li><strong><code>UInt32</code></strong>: 0 through 4294967295</li>
            <li><strong><code>UInt64</code></strong>: 0 through 18446744073709551615</li>
          </ul>
          <pre><code class="language-bamboo"><span style="color: #008000">// Declare a constant that has type `UInt8` and the value 10.</span><span>
</span><span style="color: #0000FF">let</span><span style="color: #000000"> smallNumber: UInt8 = </span><span style="color: #09885A">10</span><span>
</span></code></pre>
          <pre><code class="language-bamboo"><span style="color: #008000">// Invalid: negative literal cannot be used as an unsigned integer</span><span>
</span><span style="color: #008000">//</span><span>
</span><span style="color: #0000FF">let</span><span style="color: #000000"> invalidNumber: UInt8 = </span><span style="color: #09885A">-10</span><span>
</span></code></pre>
          <p>In addition, the arbitrary precision integer type <code>Int</code> is provided.</p>
          <pre><code class="language-bamboo"><span style="color: #0000FF">let</span><span style="color: #000000"> veryLargeNumber: Int = </span><span style="color: #09885A">10000000000000000000000000000000</span><span>
</span></code></pre>
          <p>
            Integer literals are <a href="#type-inference">inferred</a> to have type <code>Int</code>,
            or if the literal occurrs in a position that expects an explicit type,
            e.g. in a variable declaration with an explicit type annotation.
          </p>
          <pre><code class="language-bamboo"><span style="color: #0000FF">let</span><span style="color: #000000"> someNumber = </span><span style="color: #09885A">123</span><span>
</span><span>
</span><span style="color: #008000">// `someNumber` has type `Int`</span><span>
</span></code></pre>
          <p>Negative integers are encoded in two's complement representation.</p>
          <p>
            Integer types are not converted automatically. Types most be explicitly converted,
            which can be done by calling the constructor of the type with the integer type.
          </p>
          <pre><code class="language-bamboo"><span style="color: #0000FF">let</span><span style="color: #000000"> x: Int8 = </span><span style="color: #09885A">1</span><span>
</span><span style="color: #0000FF">let</span><span style="color: #000000"> y: Int16 = </span><span style="color: #09885A">2</span><span>
</span><span>
</span><span style="color: #008000">// Invalid: the types of the operands, `Int8` and `Int16` are incompatible.</span><span>
</span><span style="color: #0000FF">let</span><span style="color: #000000"> z = x + y</span><span>
</span><span>
</span><span style="color: #008000">// Explicitly convert `x` from `Int8` to `Int16`.</span><span>
</span><span style="color: #0000FF">let</span><span style="color: #000000"> a = Int16(x) + y</span><span>
</span><span>
</span><span style="color: #008000">// `a` has type `Int16`</span><span>
</span><span>
</span><span style="color: #008000">// Invalid: The integer literal is expected to be of type `UInt8`,</span><span>
</span><span style="color: #008000">// but the large integer literal does not fit in the range of `UInt8`.</span><span>
</span><span style="color: #008000">//</span><span>
</span><span style="color: #0000FF">let</span><span style="color: #000000"> b = x + </span><span style="color: #09885A">1000000000000000000000000</span><span>
</span></code></pre>
        </section>
        <section>
          <h3 id="floating-point-numbers"><a href="#floating-point-numbers" aria-hidden="true"><span class="icon icon-link"></span></a>Floating-Point Numbers</h3>
          <p>There is <strong>no</strong> support for floating point numbers.</p>
          <p>
<<<<<<< HEAD
            Contracts are not intended to work with values with error margins
            and therefore floating point arithmetic is not appropriate here.
=======
            Smart contracts are not intended to work with values with error margins and therefore floating point arithmetic is not appropriate here.
>>>>>>> a6eb0b37
            Fixed point numbers should be simulated using integers and a scale factor for now.
          </p>
        </section>
        <section>
          <h3 id="addresses"><a href="#addresses" aria-hidden="true"><span class="icon icon-link"></span></a>Addresses</h3>
          <p>
            The type <code>Address</code> represents an address.
            Addresses are unsigned integers with a size of 160 bits (20 bytes).
            Hexadecimal integer literals can be used to create address values.
          </p>
          <pre><code class="language-bamboo"><span style="color: #008000">// Declare a constant that has type `Address`.</span><span>
</span><span style="color: #008000">//</span><span>
</span><span style="color: #0000FF">let</span><span style="color: #000000"> someAddress: </span><span style="color: #0000FF">Address</span><span style="color: #000000"> = </span><span style="color: #09885A">0x06012c8cf97bead5deae237070f9587f8e7a266d</span><span>
</span><span>
</span><span style="color: #008000">// Invalid: Initial value is not compatible with type `Address`,</span><span>
</span><span style="color: #008000">// it is not a number.</span><span>
</span><span style="color: #008000">//</span><span>
</span><span style="color: #0000FF">let</span><span style="color: #000000"> notAnAddress: </span><span style="color: #0000FF">Address</span><span style="color: #000000"> = </span><span style="color: #A31515">""</span><span>
</span><span>
</span><span style="color: #008000">// Invalid: Initial value is not compatible with type `Address`.</span><span>
</span><span style="color: #008000">// The integer literal is valid, however, it is larger than 160 bits.</span><span>
</span><span style="color: #008000">//</span><span>
</span><span style="color: #0000FF">let</span><span style="color: #000000"> alsoNotAnAddress: </span><span style="color: #0000FF">Address</span><span style="color: #000000"> = </span><span style="color: #09885A">0x06012c8cf97bead5deae237070f9587f8e7a266d123456789</span><span>
</span></code></pre>
          <p>Integer literals are not inferred to be an address.</p>
          <pre><code class="language-bamboo"><span style="color: #008000">// Declare a number. Even though it happens to be a valid address,</span><span>
</span><span style="color: #008000">// it is not inferred as it.</span><span>
</span><span style="color: #008000">//</span><span>
</span><span style="color: #0000FF">let</span><span style="color: #000000"> aNumber = </span><span style="color: #09885A">0x06012c8cf97bead5deae237070f9587f8e7a266d</span><span>
</span><span style="color: #008000">// `aNumber` has type `Int`</span><span>
</span></code></pre>
        </section>
        <section>
          <h3 id="any"><a href="#any" aria-hidden="true"><span class="icon icon-link"></span></a>Any</h3>
          <p><code>Any</code> is the top type, i.e., all types are a subtype of it.</p>
          <pre><code class="language-bamboo"><span style="color: #008000">// Declare a variable that has the type `Any`.</span><span>
</span><span style="color: #008000">// Any value can be assigned to it, for example an integer.</span><span>
</span><span style="color: #008000">//</span><span>
</span><span style="color: #0000FF">var</span><span style="color: #000000"> someValue: Any = </span><span style="color: #09885A">1</span><span>
</span><span>
</span><span style="color: #008000">// Assign a value with a different type, `Bool`.</span><span>
</span><span style="color: #000000">someValue = </span><span style="color: #0000FF">true</span><span>
</span></code></pre>
          <p>
            However, using <code>Any</code> does not opt-out of type checking.
            It is invalid to access fields and call functions on <code>Any</code> typed values,
            as it has no fields and functions.
          </p>
          <pre><code class="language-bamboo"><span style="color: #008000">// Declare a variable that has the type `Any`. The initial value is an integer,</span><span>
</span><span style="color: #008000">// but the variable  still has the explicit type `Any`.</span><span>
</span><span style="color: #008000">//</span><span>
</span><span style="color: #0000FF">let</span><span style="color: #000000"> a: Any = </span><span style="color: #09885A">1</span><span>
</span><span>
</span><span style="color: #008000">// Invalid: Operator cannot be used for an `Any` value (`a`, left-hand side)</span><span>
</span><span style="color: #008000">// and an `Int` value (`2`, right-hand side).</span><span>
</span><span style="color: #008000">//</span><span>
</span><span style="color: #000000">a + </span><span style="color: #09885A">2</span><span>
</span></code></pre>
          <p>
            <code>Any</code> may be used like any other type, for example, it may be the element type of <a href="#arrays">arrays</a>
            or be the element type of an <a href="#optionals">optional type</a>.
          </p>
          <pre><code class="language-bamboo"><span style="color: #008000">// Declare a variable that has the type `[Any]`, i.e. an array of elements of any type.</span><span>
</span><span style="color: #008000">//</span><span>
</span><span style="color: #0000FF">let</span><span style="color: #000000"> anyValues: [Any] = [</span><span style="color: #09885A">1</span><span style="color: #000000">, </span><span style="color: #A31515">"2"</span><span style="color: #000000">, </span><span style="color: #0000FF">true</span><span style="color: #000000">]</span><span>
</span><span>
</span><span style="color: #008000">// Declare a variable that has the type `Any?`, i.e. an optional type of any type.</span><span>
</span><span style="color: #008000">//</span><span>
</span><span style="color: #0000FF">var</span><span style="color: #000000"> maybeSomething: Any? = </span><span style="color: #09885A">42</span><span>
</span><span>
</span><span style="color: #000000">maybeSomething = </span><span style="color: #A31515">"twenty-four"</span><span>
</span><span>
</span><span style="color: #000000">maybeSomething = </span><span style="color: #0000FF">nil</span><span>
</span></code></pre>
          <p><code>Any</code> is also the super-type of optional types.</p>
          <pre><code class="language-bamboo"><span style="color: #0000FF">let</span><span style="color: #000000"> maybeInt: Int? = </span><span style="color: #09885A">1</span><span>
</span><span style="color: #0000FF">let</span><span style="color: #000000"> anything: Any = y</span><span>
</span></code></pre>
        </section>
        <section>
          <h3 id="optionals"><a href="#optionals" aria-hidden="true"><span class="icon icon-link"></span></a>Optionals</h3>
          <p>
            Optionals are values which can represent the absence of a value. Optionals have two cases:
            either there is a value, or there is nothing.
          </p>
          <p>
            An optional type is declared using the <code>?</code> suffix for another type.
            For example, <code>Int</code> is a non-optional integer, and <code>Int?</code> is an optional integer,
            i.e. either nothing, or an integer.
          </p>
          <p>The value representing nothing is <code>nil</code>.</p>
          <pre><code class="language-bamboo,file=optional.bpl"><span style="color: #008000">// Declare a constant which has an optional integer type,</span><span>
</span><span style="color: #008000">// with nil as its initial value.</span><span>
</span><span style="color: #008000">//</span><span>
</span><span style="color: #0000FF">let</span><span style="color: #000000"> a: Int? = </span><span style="color: #0000FF">nil</span><span>
</span><span>
</span><span style="color: #008000">// Declare a constant which has an optional integer type,</span><span>
</span><span style="color: #008000">// with 42 as its initial value.</span><span>
</span><span style="color: #008000">//</span><span>
</span><span style="color: #0000FF">let</span><span style="color: #000000"> b: Int? = </span><span style="color: #09885A">42</span><span>
</span><span>
</span><span style="color: #008000">// Invalid: `b` has type `Int?`, which does not support arithmetic.</span><span>
</span><span style="color: #000000">b + </span><span style="color: #09885A">23</span><span>
</span><span>
</span><span style="color: #008000">// Invalid: Declare a constant with a non-optional integer type `Int`,</span><span>
</span><span style="color: #008000">// but the initial value is `nil`, which in this context has type `Int?`.</span><span>
</span><span style="color: #008000">//</span><span>
</span><span style="color: #0000FF">let</span><span style="color: #000000"> x: Int = </span><span style="color: #0000FF">nil</span><span>
</span></code></pre>
          <p>Optionals can be created for any value, not just for literals.</p>
          <pre><code class="language-bamboo,file=optional-wrapping.bpl"><span style="color: #008000">// Declare a constant which has a non-optional integer type,</span><span>
</span><span style="color: #008000">// with 1 as its initial value.</span><span>
</span><span style="color: #008000">//</span><span>
</span><span style="color: #0000FF">let</span><span style="color: #000000"> x = </span><span style="color: #09885A">1</span><span>
</span><span>
</span><span style="color: #008000">// Declare a constant which has an optional integer type.</span><span>
</span><span style="color: #008000">// An optional with the value of `x` is created.</span><span>
</span><span style="color: #008000">//</span><span>
</span><span style="color: #0000FF">let</span><span style="color: #000000"> y: Int? = x</span><span>
</span><span>
</span><span style="color: #008000">// Declare a variable which has an optional any type, i.e. the variable</span><span>
</span><span style="color: #008000">// may be `nil`, or any other value.</span><span>
</span><span style="color: #008000">// An optional with the value of `x` is created.</span><span>
</span><span style="color: #008000">//</span><span>
</span><span style="color: #0000FF">var</span><span style="color: #000000"> z: Any? = x</span><span>
</span></code></pre>
          <p>A non-optional type is a subtype of its optional type.</p>
          <pre><code class="language-bamboo"><span style="color: #0000FF">var</span><span style="color: #000000"> a: Int? = </span><span style="color: #0000FF">nil</span><span>
</span><span style="color: #0000FF">let</span><span style="color: #000000"> b = </span><span style="color: #09885A">2</span><span>
</span><span style="color: #000000">a = b</span><span>
</span><span>
</span><span style="color: #008000">// `a` is `2`</span><span>
</span></code></pre>
          <p>Optional types may be contained in other types, for example <a href="#arrays">arrays</a> or even optionals.</p>
          <pre><code class="language-bamboo"><span style="color: #008000">// Declare a constant which has an array type of optional integers.</span><span>
</span><span style="color: #0000FF">let</span><span style="color: #000000"> xs: [Int?] = [</span><span style="color: #09885A">1</span><span style="color: #000000">, </span><span style="color: #0000FF">nil</span><span style="color: #000000">, </span><span style="color: #09885A">2</span><span style="color: #000000">, </span><span style="color: #0000FF">nil</span><span style="color: #000000">]</span><span>
</span><span>
</span><span style="color: #008000">// Declare a constant which has a double optional type.</span><span>
</span><span style="color: #008000">//</span><span>
</span><span style="color: #0000FF">let</span><span style="color: #000000"> doubleOptional: Int?? = </span><span style="color: #0000FF">nil</span><span>
</span></code></pre>
          <section>
            <h4 id="nil-coalescing-operator"><a href="#nil-coalescing-operator" aria-hidden="true"><span class="icon icon-link"></span></a>Nil-Coalescing Operator</h4>
            <p>
              The nil-coalescing operator <code>??</code> returns the value inside an optional if it contains a value,
              or returns an alternative value if the optional has no value, i.e., the optional value is <code>nil</code>.
            </p>
            <p>If the left-hand side is non-nil, the right-hand side is not evaluated.</p>
            <pre><code class="language-bamboo"><span style="color: #008000">// Declare a constant which has an optional integer type</span><span>
</span><span style="color: #008000">//</span><span>
</span><span style="color: #0000FF">let</span><span style="color: #000000"> a: Int? = </span><span style="color: #0000FF">nil</span><span>
</span><span>
</span><span style="color: #008000">// Declare a constant with a non-optional integer type,</span><span>
</span><span style="color: #008000">// which is initialized to `a` if it is non-nil, or 42 otherwise.</span><span>
</span><span style="color: #008000">//</span><span>
</span><span style="color: #0000FF">let</span><span style="color: #000000"> b: Int = a ?? </span><span style="color: #09885A">42</span><span>
</span><span style="color: #008000">// `b` is 42, as `a` is nil</span><span>
</span></code></pre>
            <p>The nil-coalescing operator can only be applied to values which have an optional type.</p>
            <pre><code class="language-bamboo"><span style="color: #008000">// Declare a constant with a non-optional integer type.</span><span>
</span><span style="color: #008000">//</span><span>
</span><span style="color: #0000FF">let</span><span style="color: #000000"> a = </span><span style="color: #09885A">1</span><span>
</span><span>
</span><span style="color: #008000">// Invalid: nil-coalescing operator is applied to a value which has a non-optional type</span><span>
</span><span style="color: #008000">// (a has the non-optional type `Int`).</span><span>
</span><span style="color: #008000">//</span><span>
</span><span style="color: #0000FF">let</span><span style="color: #000000"> b = a ?? </span><span style="color: #09885A">2</span><span>
</span></code></pre>
            <pre><code class="language-bamboo"><span style="color: #008000">// Invalid: nil-coalescing operator is applied to a value which has a non-optional type</span><span>
</span><span style="color: #008000">// (the integer literal is of type `Int`).</span><span>
</span><span style="color: #008000">//</span><span>
</span><span style="color: #0000FF">let</span><span style="color: #000000"> c = </span><span style="color: #09885A">1</span><span style="color: #000000"> ?? </span><span style="color: #09885A">2</span><span>
</span></code></pre>
            <p>
              The type of the right-hand side of the operator (the alternative value) must be a subtype
              of the type of the left-hand side, i.e. the right-hand side of the operator must
              be the non-optional or optional type matching the type of the left-hand side.
            </p>
            <pre><code class="language-bamboo"><span style="color: #008000">// Declare a constant with an optional integer type.</span><span>
</span><span style="color: #008000">//</span><span>
</span><span style="color: #0000FF">let</span><span style="color: #000000"> a: Int? = </span><span style="color: #0000FF">nil</span><span>
</span><span style="color: #0000FF">let</span><span style="color: #000000"> b: Int? = </span><span style="color: #09885A">1</span><span>
</span><span style="color: #0000FF">let</span><span style="color: #000000"> c = a ?? b</span><span>
</span><span style="color: #008000">// `c` is `1` and has type `Int?`</span><span>
</span><span>
</span><span style="color: #008000">// Invalid: nil-coalescing operator is applied to a value of type `Int?`,</span><span>
</span><span style="color: #008000">// but the alternative has type `Bool`.</span><span>
</span><span style="color: #008000">//</span><span>
</span><span style="color: #0000FF">let</span><span style="color: #000000"> d = a ?? </span><span style="color: #0000FF">false</span><span>
</span></code></pre>
          </section>
          <section>
            <h4 id="conditional-downcasting-operator"><a href="#conditional-downcasting-operator" aria-hidden="true"><span class="icon icon-link"></span></a>Conditional Downcasting Operator</h4>
            <blockquote>
              <p>
                🚧 Status: The conditional downcasting operator <code>as?</code> is implemented,
                but it only supports values that have the type <code>Any</code>.
              </p>
            </blockquote>
            <p>
              The conditional downcasting operator <code>as?</code> can be used to type cast a value to a type.
              The operator returns an optional.
              If the value has a type that is a subtype of the given type that should be casted to,
              the operator returns the value as the given type,
              otherwise the result is <code>nil</code>.
            </p>
            <p>
              The cast and check is performed at run-time, i.e. when the program is executed,
              not statically, i.e. when the program is checked.
            </p>
            <pre><code class="language-bamboo,file=conditional-downcasting-any.bpl"><span style="color: #008000">// Declare a constant named `something` which has type `Any`,</span><span>
</span><span style="color: #008000">// with an initial value which has type `Int`.</span><span>
</span><span style="color: #008000">//</span><span>
</span><span style="color: #0000FF">let</span><span style="color: #000000"> something: Any = </span><span style="color: #09885A">1</span><span>
</span><span>
</span><span style="color: #008000">// Conditionally downcast the value of `something` to `Int`.</span><span>
</span><span style="color: #008000">// The cast succeeds, because the value has type `Int`.</span><span>
</span><span style="color: #008000">//</span><span>
</span><span style="color: #0000FF">let</span><span style="color: #000000"> number = something as? Int</span><span>
</span><span style="color: #008000">// `number` is `1` and has type `Int?`</span><span>
</span><span>
</span><span style="color: #008000">// Conditionally downcast the value of `something` to `Bool`.</span><span>
</span><span style="color: #008000">// The cast fails, because the value has type `Int`,</span><span>
</span><span style="color: #008000">// and `Bool` is not a subtype of `Int`.</span><span>
</span><span style="color: #008000">//</span><span>
</span><span style="color: #0000FF">let</span><span style="color: #000000"> boolean = something as? Bool</span><span>
</span><span style="color: #008000">// `boolean` is `nil` and has type `Bool?`</span><span>
</span></code></pre>
            <p>
              Downcasting works for nested types (e.g. arrays),
              interfaces (if a <a href="#resources">resource</a> interface not to a concrete resource),
              and optionals.
            </p>
            <pre><code class="language-bamboo,file=conditional-downcasting-any-array.bpl"><span style="color: #008000">// Declare a constant named `values` which has type `[Any]`,</span><span>
</span><span style="color: #008000">// i.e. an array of arbitrarily typed values.</span><span>
</span><span style="color: #008000">//</span><span>
</span><span style="color: #0000FF">let</span><span style="color: #000000"> values: [Any] = [</span><span style="color: #09885A">1</span><span style="color: #000000">, </span><span style="color: #0000FF">true</span><span style="color: #000000">]</span><span>
</span><span>
</span><span style="color: #0000FF">let</span><span style="color: #000000"> first = values[</span><span style="color: #09885A">0</span><span style="color: #000000">] as? Int</span><span>
</span><span style="color: #008000">// `first` is `1` and has type `Int?`</span><span>
</span><span>
</span><span style="color: #0000FF">let</span><span style="color: #000000"> second = values[</span><span style="color: #09885A">1</span><span style="color: #000000">] as? Bool</span><span>
</span><span style="color: #008000">// `second` is `true` and has type `Bool?`</span><span>
</span></code></pre>
          </section>
        </section>
        <section>
          <h3 id="never"><a href="#never" aria-hidden="true"><span class="icon icon-link"></span></a>Never</h3>
          <p>
            <code>Never</code> is the bottom type, i.e., it is a subtype of all types.
            There is no value that has type <code>Never</code>.
            <code>Never</code> can be used as the return type for functions that never return normally.
            For example, it is the return type of the function <a href="#panic"><code>panic</code></a>.
          </p>
          <pre><code class="language-bamboo"><span style="color: #008000">// Declare a function named `crashAndBurn` which will never return,</span><span>
</span><span style="color: #008000">// because it calls the function named `panic`, which never returns.</span><span>
</span><span style="color: #008000">//</span><span>
</span><span style="color: #0000FF">fun</span><span style="color: #000000"> crashAndBurn(): Never {</span><span>
</span><span style="color: #000000">    panic(</span><span style="color: #A31515">"An unrecoverable error occurred"</span><span style="color: #000000">)</span><span>
</span><span style="color: #000000">}</span><span>
</span><span>
</span><span style="color: #008000">// Invalid: Declare a constant with a `Never` type, but the initial value is an integer.</span><span>
</span><span style="color: #008000">//</span><span>
</span><span style="color: #0000FF">let</span><span style="color: #000000"> x: Never = </span><span style="color: #09885A">1</span><span>
</span><span>
</span><span style="color: #008000">// Invalid: Declare a function which returns an invalid return value `nil`,</span><span>
</span><span style="color: #008000">// which is not a value of type `Never`.</span><span>
</span><span style="color: #008000">//</span><span>
</span><span style="color: #0000FF">fun</span><span style="color: #000000"> returnNever(): Never {</span><span>
</span><span style="color: #000000">    </span><span style="color: #0000FF">return</span><span style="color: #000000"> </span><span style="color: #0000FF">nil</span><span>
</span><span style="color: #000000">}</span><span>
</span></code></pre>
        </section>
        <section>
          <h3 id="strings-and-characters"><a href="#strings-and-characters" aria-hidden="true"><span class="icon icon-link"></span></a>Strings and Characters</h3>
          <blockquote>
            <p>🚧 Status: Characters are not implemented yet.</p>
          </blockquote>
          <p>
            Strings are collections of characters.
            Strings have the type <code>String</code>, and characters have the type <code>Character</code>.
            Strings can be used to work with text in a Unicode-compliant way.
            Strings are immutable.
          </p>
          <p>String and character literals are enclosed in double quotation marks (<code>"</code>).</p>
          <pre><code class="language-bamboo"><span style="color: #0000FF">let</span><span style="color: #000000"> someString = </span><span style="color: #A31515">"Hello, world!"</span><span>
</span></code></pre>
          <p>String literals may contain escape sequences. An escape sequence starts with a backslash (<code>\</code>):</p>
          <ul>
            <li><code>\0</code>: Null character</li>
            <li><code>\\</code>: Backslash</li>
            <li><code>\t</code>: Horizontal tab</li>
            <li><code>\n</code>: Line feed</li>
            <li><code>\r</code>: Carriage return</li>
            <li><code>\"</code>: Double quotation mark</li>
            <li><code>\'</code>: Single quotation mark</li>
            <li>
              <code>\u</code>: A Unicode scalar value, written as <code>\u{x}</code>,
              where <code>x</code> is a 1–8 digit hexadecimal number which needs to be a valid Unicode scalar value,
              i.e., in the range 0 to 0xD7FF and 0xE000 to 0x10FFFF inclusive
            </li>
          </ul>
          <pre><code class="language-bamboo"><span style="color: #008000">// Declare a constant which contains two lines of text</span><span>
</span><span style="color: #008000">// (separated by the line feed character `\n`), and ends</span><span>
</span><span style="color: #008000">// with a thumbs up emoji, which has code point U+1F44D (0x1F44D).</span><span>
</span><span style="color: #008000">//</span><span>
</span><span style="color: #0000FF">let</span><span style="color: #000000"> thumbsUpText =</span><span>
</span><span style="color: #000000">    </span><span style="color: #A31515">"This is the first line.\nThis is the second line with an emoji: \u{1F44D}"</span><span>
</span></code></pre>
          <p>The type <code>Character</code> represents a single, human-readable character. Characters are extended grapheme clusters, which consist of one or more Unicode scalars.</p>
          <p>
            For example, the single character <code>ü</code> can be represented in several ways in Unicode.
            First, it can be represented by a single Unicode scalar value <code>ü</code>
            ("LATIN SMALL LETTER U WITH DIAERESIS", code point U+00FC).
            Second, the same single character can be represented by two Unicode scalar values:
            <code>u</code> ("LATIN SMALL LETTER U", code point U+0075),
            and "COMBINING DIAERESIS" (code point U+0308).
            The combining Unicode scalar value is applied to the scalar before it,
            which turns a <code>u</code> into a <code>ü</code>.
          </p>
          <p>Still, both variants represent the same human-readable character <code>ü</code>.</p>
          <pre><code class="language-bamboo"><span style="color: #0000FF">let</span><span style="color: #000000"> singleScalar: </span><span style="color: #0000FF">Character</span><span style="color: #000000"> = </span><span style="color: #A31515">"\u{FC}"</span><span>
</span><span style="color: #008000">// `singleScalar` is `ü`</span><span>
</span><span style="color: #0000FF">let</span><span style="color: #000000"> twoScalars: </span><span style="color: #0000FF">Character</span><span style="color: #000000"> = </span><span style="color: #A31515">"\u{75}\u{308}"</span><span>
</span><span style="color: #008000">// `twoScalars` is `ü`</span><span>
</span></code></pre>
          <p>
            Another example where multiple Unicode scalar values are rendered as a single,
            human-readable character is a flag emoji.
            These emojis consist of two "REGIONAL INDICATOR SYMBOL LETTER" Unicode scalar values.
          </p>
          <pre><code class="language-bamboo"><span style="color: #008000">// Declare a constant for a string with a single character, the emoji</span><span>
</span><span style="color: #008000">// for the Canadian flag, which consists of two Unicode scalar values:</span><span>
</span><span style="color: #008000">// - REGIONAL INDICATOR SYMBOL LETTER C (U+1F1E8)</span><span>
</span><span style="color: #008000">// - REGIONAL INDICATOR SYMBOL LETTER A (U+1F1E6)</span><span>
</span><span style="color: #008000">//</span><span>
</span><span style="color: #0000FF">let</span><span style="color: #000000"> canadianFlag: </span><span style="color: #0000FF">Character</span><span style="color: #000000"> = </span><span style="color: #A31515">"\u{1F1E8}\u{1F1E6}"</span><span>
</span><span style="color: #008000">// `canadianFlag` is `🇨🇦`</span><span>
</span></code></pre>
          <section>
            <h4 id="string-fields-and-functions"><a href="#string-fields-and-functions" aria-hidden="true"><span class="icon icon-link"></span></a>String Fields and Functions</h4>
            <p>Strings have multiple built-in functions you can use.</p>
            <ul>
              <li>
                <p><code>length: Int</code>: Returns the number of characters in the string as an integer.</p>
                <pre><code class="language-bamboo,file=string-length-field.bpl"><span style="color: #0000FF">let</span><span style="color: #000000"> example = </span><span style="color: #A31515">"hello"</span><span>
</span><span>
</span><span style="color: #008000">// Find the number of elements of the string.</span><span>
</span><span style="color: #0000FF">let</span><span style="color: #000000"> length = example.length</span><span>
</span><span style="color: #008000">// `length` is `5`</span><span>
</span></code></pre>
              </li>
              <li>
                <p>
                  <code>concat(_ other: String): String</code>:
                  Concatenates the string <code>other</code> to the end of the original string,
                  but does not modify the original string.
                  This function creates a new string whose length is the sum of the lengths
                  of the string the function is called on and the string given as a parameter.
                </p>
                <pre><code class="language-bamboo,file=string-concat.bpl"><span style="color: #0000FF">let</span><span style="color: #000000"> example = </span><span style="color: #A31515">"hello"</span><span>
</span><span style="color: #0000FF">let</span><span style="color: #000000"> new = </span><span style="color: #A31515">"world"</span><span>
</span><span>
</span><span style="color: #008000">// Concatenate the new string onto the example string and return the new string.</span><span>
</span><span style="color: #0000FF">let</span><span style="color: #000000"> helloWorld = example.concat(new)</span><span>
</span><span style="color: #008000">// `helloWorld` is now `"helloworld"`</span><span>
</span></code></pre>
              </li>
              <li>
                <p>
                  <code>slice(from: Int, upTo: Int): String</code>:
                  Returns a string slice of the characters in the given string from start index <code>from</code> up to,
                  but not including, the end index <code>upTo</code>.
                  This function creates a new string whose length is <code>upto - from</code>.
                  It does not modify the original string.
                  If either of the parameters are out of the bounds of the string, the function will fail.
                </p>
                <pre><code class="language-bamboo,file=string-slice.bpl"><span style="color: #0000FF">let</span><span style="color: #000000"> example = </span><span style="color: #A31515">"helloworld"</span><span>
</span><span>
</span><span style="color: #008000">// Create a new slice of part of the original string.</span><span>
</span><span style="color: #0000FF">let</span><span style="color: #000000"> slice = example.slice(from: </span><span style="color: #09885A">3</span><span style="color: #000000">, upTo: </span><span style="color: #09885A">6</span><span style="color: #000000">)</span><span>
</span><span style="color: #008000">// `slice` is now `"lowo"`</span><span>
</span><span>
</span><span style="color: #008000">// Run-time error: Out of bounds index, the program aborts.</span><span>
</span><span style="color: #0000FF">let</span><span style="color: #000000"> outOfBounds = example.slice(from: </span><span style="color: #09885A">2</span><span style="color: #000000">, upTo: </span><span style="color: #09885A">10</span><span style="color: #000000">)</span><span>
</span></code></pre>
              </li>
            </ul>
          </section>
        </section>
        <section>
          <h3 id="arrays"><a href="#arrays" aria-hidden="true"><span class="icon icon-link"></span></a>Arrays</h3>
          <p>
            Arrays are mutable, ordered collections of values.
            All values in an array must have the same type.
            Arrays may contain a value multiple times.
            Array literals start with an opening square bracket <code>[</code> and end with a closing square bracket <code>]</code>.
          </p>
          <pre><code class="language-bamboo,file=arrays.bpl"><span style="color: #008000">// An empty array</span><span>
</span><span style="color: #008000">//</span><span>
</span><span style="color: #000000">[]</span><span>
</span><span>
</span><span style="color: #008000">// An array with integers</span><span>
</span><span style="color: #008000">//</span><span>
</span><span style="color: #000000">[</span><span style="color: #09885A">1</span><span style="color: #000000">, </span><span style="color: #09885A">2</span><span style="color: #000000">, </span><span style="color: #09885A">3</span><span style="color: #000000">]</span><span>
</span><span>
</span><span style="color: #008000">// Invalid: mixed types</span><span>
</span><span style="color: #008000">//</span><span>
</span><span style="color: #000000">[</span><span style="color: #09885A">1</span><span style="color: #000000">, </span><span style="color: #0000FF">true</span><span style="color: #000000">, </span><span style="color: #09885A">2</span><span style="color: #000000">, </span><span style="color: #0000FF">false</span><span style="color: #000000">]</span><span>
</span></code></pre>
          <section>
            <h4 id="array-types"><a href="#array-types" aria-hidden="true"><span class="icon icon-link"></span></a>Array Types</h4>
            <p>Arrays either have a fixed size or are variably sized, i.e., elements can be added and removed.</p>
            <p>
              Fixed-size arrays have the form <code>[T; N]</code>, where <code>T</code> is the element type,
              and <code>N</code> is the size of the array.
              For example, a fixed-size array of 3 <code>Int8</code> elements has the type <code>[Int8; 3]</code>.
            </p>
            <p>
              Variable-size arrays have the form <code>[T]</code>, where <code>T</code> is the element type.
              For example, the type <code>[Int16]</code> specifies a variable-size array of elements that have type <code>Int16</code>.
            </p>
            <p>
              It is important to understand that arrays are value types and are only ever copied
              when used as an initial value for a constant or variable,
              when assigning to a variable,
              when used as function argument,
              or when returned from a function call.
            </p>
            <pre><code class="language-bamboo,file=array-types.bpl"><span style="color: #008000">// Declare a fixed-sized array of integers</span><span>
</span><span style="color: #008000">// which always contains exactly two elements.</span><span>
</span><span style="color: #008000">//</span><span>
</span><span style="color: #0000FF">let</span><span style="color: #000000"> array: [Int8; 2] = [</span><span style="color: #09885A">1</span><span style="color: #000000">, </span><span style="color: #09885A">2</span><span style="color: #000000">]</span><span>
</span><span>
</span><span style="color: #008000">// Declare a fixed-sized array of fixed-sized arrays of integers.</span><span>
</span><span style="color: #008000">// The inner arrays always contain exactly three elements,</span><span>
</span><span style="color: #008000">// the outer array always contains two elements.</span><span>
</span><span style="color: #008000">//</span><span>
</span><span style="color: #0000FF">let</span><span style="color: #000000"> arrays: [[Int16; 3]; 2] = [</span><span>
</span><span style="color: #000000">    [</span><span style="color: #09885A">1</span><span style="color: #000000">, </span><span style="color: #09885A">2</span><span style="color: #000000">, </span><span style="color: #09885A">3</span><span style="color: #000000">],</span><span>
</span><span style="color: #000000">    [</span><span style="color: #09885A">4</span><span style="color: #000000">, </span><span style="color: #09885A">5</span><span style="color: #000000">, </span><span style="color: #09885A">6</span><span style="color: #000000">]</span><span>
</span><span style="color: #000000">]</span><span>
</span></code></pre>
            <p>
              Array types are covariant in their element types.
              For example, <code>[Int]</code> is a subtype of <code>[Any]</code>.
              This is safe because arrays are value types and not reference types.
            </p>
          </section>
          <section>
            <h4 id="array-indexing"><a href="#array-indexing" aria-hidden="true"><span class="icon icon-link"></span></a>Array Indexing</h4>
            <p>
              To get the element of an array at a specific index, the indexing syntax can be used:
              The array is followed by an opening square bracket <code>[</code>, the indexing value, and ends with a closing square bracket <code>]</code>.
            </p>
            <p>Indexes start at 0 for the first element in the array.</p>
            <p>Accessing an element which is out of bounds results in a fatal error at run-time and aborts the program.</p>
            <pre><code class="language-bamboo,file=arrays-indexing.bpl"><span style="color: #008000">// Declare an array of integers.</span><span>
</span><span style="color: #0000FF">let</span><span style="color: #000000"> numbers = [</span><span style="color: #09885A">42</span><span style="color: #000000">, </span><span style="color: #09885A">23</span><span style="color: #000000">]</span><span>
</span><span>
</span><span style="color: #008000">// Get the first number of the array.</span><span>
</span><span style="color: #008000">//</span><span>
</span><span style="color: #000000">numbers[</span><span style="color: #09885A">0</span><span style="color: #000000">] </span><span style="color: #008000">// is `42`</span><span>
</span><span>
</span><span style="color: #008000">// Get the second number of the array.</span><span>
</span><span style="color: #008000">//</span><span>
</span><span style="color: #000000">numbers[</span><span style="color: #09885A">1</span><span style="color: #000000">] </span><span style="color: #008000">// is `23`</span><span>
</span><span>
</span><span style="color: #008000">// Run-time error: Index 2 is out of bounds, the program aborts.</span><span>
</span><span style="color: #008000">//</span><span>
</span><span style="color: #000000">numbers[</span><span style="color: #09885A">2</span><span style="color: #000000">]</span><span>
</span></code></pre>
            <pre><code class="language-bamboo,file=arrays-nested-indexing.bpl"><span style="color: #008000">// Declare an array of arrays of integers, i.e. the type is `[[Int]]`.</span><span>
</span><span style="color: #0000FF">let</span><span style="color: #000000"> arrays = [[</span><span style="color: #09885A">1</span><span style="color: #000000">, </span><span style="color: #09885A">2</span><span style="color: #000000">], [</span><span style="color: #09885A">3</span><span style="color: #000000">, </span><span style="color: #09885A">4</span><span style="color: #000000">]]</span><span>
</span><span>
</span><span style="color: #008000">// Get the first number of the second array.</span><span>
</span><span style="color: #008000">//</span><span>
</span><span style="color: #000000">arrays[</span><span style="color: #09885A">1</span><span style="color: #000000">][</span><span style="color: #09885A">0</span><span style="color: #000000">] </span><span style="color: #008000">// is `3`</span><span>
</span></code></pre>
            <p>To set an element of an array at a specific index, the indexing syntax can be used as well.</p>
            <pre><code class="language-bamboo,file=array-indexing-assignment.bpl"><span style="color: #008000">// Declare an array of integers.</span><span>
</span><span style="color: #0000FF">let</span><span style="color: #000000"> numbers = [</span><span style="color: #09885A">42</span><span style="color: #000000">, </span><span style="color: #09885A">23</span><span style="color: #000000">]</span><span>
</span><span>
</span><span style="color: #008000">// Change the second number in the array.</span><span>
</span><span style="color: #008000">//</span><span>
</span><span style="color: #008000">// NOTE: The declaration `numbers` is constant, which means that</span><span>
</span><span style="color: #008000">// the *name* is constant, not the *value* – the value, i.e. the array,</span><span>
</span><span style="color: #008000">// is mutable and can be changed.</span><span>
</span><span style="color: #008000">//</span><span>
</span><span style="color: #000000">numbers[</span><span style="color: #09885A">1</span><span style="color: #000000">] = </span><span style="color: #09885A">2</span><span>
</span><span>
</span><span style="color: #008000">// `numbers` is `[42, 2]`</span><span>
</span></code></pre>
          </section>
          <section>
            <h4 id="array-fields-and-functions"><a href="#array-fields-and-functions" aria-hidden="true"><span class="icon icon-link"></span></a>Array Fields and Functions</h4>
            <p>
              Arrays have multiple built-in fields and functions
              that can be used to get information about and manipulate the contents of the array.
            </p>
            <p>
              The field <code>length</code>, and the functions <code>concat</code>, and <code>contains</code>
              are available for both variable-sized and fixed-sized or variable-sized arrays.
            </p>
            <ul>
              <li>
                <p>
                  <code>length: Int</code>:
                  Returns the number of elements in the array.
                </p>
                <pre><code class="language-bamboo,file=array-length-field.bpl"><span style="color: #008000">// Declare an array of integers.</span><span>
</span><span style="color: #0000FF">let</span><span style="color: #000000"> numbers = [</span><span style="color: #09885A">42</span><span style="color: #000000">, </span><span style="color: #09885A">23</span><span style="color: #000000">, </span><span style="color: #09885A">31</span><span style="color: #000000">, </span><span style="color: #09885A">12</span><span style="color: #000000">]</span><span>
</span><span>
</span><span style="color: #008000">// Find the number of elements of the array.</span><span>
</span><span style="color: #0000FF">let</span><span style="color: #000000"> length = numbers.length</span><span>
</span><span>
</span><span style="color: #008000">// `length` is `4`</span><span>
</span></code></pre>
              </li>
              <li>
                <p>
                  <code>concat(_ array: T): T</code>:
                  Concatenates the parameter <code>array</code> to the end of the array the function is called on,
                  but does not modify that array.
                </p>
                <p>Both arrays must be the same type <code>T</code>.</p>
                <p>
                  This function creates a new array whose length is the sum of the length of the array
                  the function is called on and the length of the array given as the parameter.
                </p>
                <pre><code class="language-bamboo,file=array-concat.bpl"><span style="color: #008000">// Declare two arrays of integers.</span><span>
</span><span style="color: #0000FF">let</span><span style="color: #000000"> numbers = [</span><span style="color: #09885A">42</span><span style="color: #000000">, </span><span style="color: #09885A">23</span><span style="color: #000000">, </span><span style="color: #09885A">31</span><span style="color: #000000">, </span><span style="color: #09885A">12</span><span style="color: #000000">]</span><span>
</span><span style="color: #0000FF">let</span><span style="color: #000000"> moreNumbers = [</span><span style="color: #09885A">11</span><span style="color: #000000">, </span><span style="color: #09885A">27</span><span style="color: #000000">]</span><span>
</span><span>
</span><span style="color: #008000">// Concatenate the array `moreNumbers` to the array `numbers`</span><span>
</span><span style="color: #008000">// and declare a new variable for the result.</span><span>
</span><span style="color: #008000">//</span><span>
</span><span style="color: #0000FF">let</span><span style="color: #000000"> allNumbers = numbers.concat(moreNumbers)</span><span>
</span><span>
</span><span style="color: #008000">// `allNumbers` is `[42, 23, 31, 12, 11, 27]`</span><span>
</span><span style="color: #008000">// `numbers` is still `[42, 23, 31, 12]`</span><span>
</span><span style="color: #008000">// `moreNumbers` is still `[11, 27]`</span><span>
</span></code></pre>
              </li>
              <li>
                <p>
                  <code>contains(_ element: T): Bool</code>:
                  Indicates whether the given element of type <code>T</code> is in the array.
                </p>
                <pre><code class="language-bamboo,file=array-contains.bpl"><span style="color: #008000">// Declare an array of integers.</span><span>
</span><span style="color: #0000FF">let</span><span style="color: #000000"> numbers = [</span><span style="color: #09885A">42</span><span style="color: #000000">, </span><span style="color: #09885A">23</span><span style="color: #000000">, </span><span style="color: #09885A">31</span><span style="color: #000000">, </span><span style="color: #09885A">12</span><span style="color: #000000">]</span><span>
</span><span>
</span><span style="color: #008000">// Check if the array contains 11.</span><span>
</span><span style="color: #0000FF">let</span><span style="color: #000000"> containsEleven = numbers.contains(</span><span style="color: #09885A">11</span><span style="color: #000000">)</span><span>
</span><span style="color: #008000">// `containsEleven` is `false`</span><span>
</span><span>
</span><span style="color: #008000">// Check if the array contains 12.</span><span>
</span><span style="color: #0000FF">let</span><span style="color: #000000"> containsTwelve = numbers.contains(</span><span style="color: #09885A">12</span><span style="color: #000000">)</span><span>
</span><span style="color: #008000">// `containsTwelve` is `true`</span><span>
</span><span>
</span><span style="color: #008000">// Invalid: Check if the array contains the string "Kitty".</span><span>
</span><span style="color: #008000">// This results in a type error, as the array only contains integers.</span><span>
</span><span style="color: #008000">//</span><span>
</span><span style="color: #0000FF">let</span><span style="color: #000000"> containsKitty = numbers.contains(</span><span style="color: #A31515">"Kitty"</span><span style="color: #000000">)</span><span>
</span></code></pre>
              </li>
            </ul>
            <section>
              <h5 id="variable-size-array-functions"><a href="#variable-size-array-functions" aria-hidden="true"><span class="icon icon-link"></span></a>Variable-size Array Functions</h5>
              <p>
                The following functions can only be used on variable-sized arrays.
                It is invalid to use one of these functions on a fixed-sized array.
              </p>
              <ul>
                <li>
                  <p>
                    <code>append(_ element: T): Void</code>:
                    Adds the new element <code>element</code> of type <code>T</code> to the end of the array.
                  </p>
                  <p>The new element must be the same type as all the other elements in the array.</p>
                  <pre><code class="language-bamboo,file=array-append.bpl"><span style="color: #008000">// Declare an array of integers.</span><span>
</span><span style="color: #0000FF">let</span><span style="color: #000000"> numbers = [</span><span style="color: #09885A">42</span><span style="color: #000000">, </span><span style="color: #09885A">23</span><span style="color: #000000">, </span><span style="color: #09885A">31</span><span style="color: #000000">, </span><span style="color: #09885A">12</span><span style="color: #000000">]</span><span>
</span><span>
</span><span style="color: #008000">// Add a new element to the array.</span><span>
</span><span style="color: #000000">numbers.append(</span><span style="color: #09885A">20</span><span style="color: #000000">)</span><span>
</span><span style="color: #008000">// `numbers` is now `[42, 23, 31, 12, 20]`</span><span>
</span><span>
</span><span style="color: #008000">// Invalid: The parameter has the wrong type `String`.</span><span>
</span><span style="color: #000000">numbers.append(</span><span style="color: #A31515">"SneakyString"</span><span style="color: #000000">)</span><span>
</span></code></pre>
                </li>
                <li>
                  <p>
                    <code>insert(at index: Int, _ element: T): Void</code>:
                    Inserts the new element <code>element</code> of type <code>T</code> at the given <code>index</code> of the array.
                  </p>
                  <p>The new element must be of the same type as all the other elements in the array.</p>
                  <p>
                    The <code>index</code> must be within the bounds of the array.
                    If the index is outside the bounds, the program aborts.
                  </p>
                  <p>The existing element at the supplied index is not overwritten.</p>
                  <p>All the elements after the new inserted element are shifted to the right by one.</p>
                  <pre><code class="language-bamboo,file=array-insert.bpl"><span style="color: #008000">// Declare an array of integers.</span><span>
</span><span style="color: #0000FF">let</span><span style="color: #000000"> numbers = [</span><span style="color: #09885A">42</span><span style="color: #000000">, </span><span style="color: #09885A">23</span><span style="color: #000000">, </span><span style="color: #09885A">31</span><span style="color: #000000">, </span><span style="color: #09885A">12</span><span style="color: #000000">]</span><span>
</span><span>
</span><span style="color: #008000">// Insert a new element at position 1 of the array.</span><span>
</span><span style="color: #000000">numbers.insert(at: </span><span style="color: #09885A">1</span><span style="color: #000000">, </span><span style="color: #09885A">20</span><span style="color: #000000">)</span><span>
</span><span style="color: #008000">// `numbers` is now `[42, 20, 23, 31, 12]`</span><span>
</span><span>
</span><span style="color: #008000">// Run-time error: Out of bounds index, the program aborts.</span><span>
</span><span style="color: #000000">numbers.insert(at: </span><span style="color: #09885A">12</span><span style="color: #000000">, </span><span style="color: #09885A">39</span><span style="color: #000000">)</span><span>
</span></code></pre>
                </li>
                <li>
                  <p>
                    <code>remove(at index: Int): T</code>:
                    Removes the element at the given <code>index</code> from the array and returns it.
                  </p>
                  <p>
                    The <code>index</code> must be within the bounds of the array.
                    If the index is outside the bounds, the program aborts.
                  </p>
                  <pre><code class="language-bamboo,file=array-remove.bpl"><span style="color: #008000">// Declare an array of integers.</span><span>
</span><span style="color: #0000FF">let</span><span style="color: #000000"> numbers = [</span><span style="color: #09885A">42</span><span style="color: #000000">, </span><span style="color: #09885A">23</span><span style="color: #000000">, </span><span style="color: #09885A">31</span><span style="color: #000000">]</span><span>
</span><span>
</span><span style="color: #008000">// Remove element at position 1 of the array.</span><span>
</span><span style="color: #0000FF">let</span><span style="color: #000000"> twentyThree = numbers.remove(at: </span><span style="color: #09885A">1</span><span style="color: #000000">)</span><span>
</span><span style="color: #008000">// `numbers` is now `[42, 31]`</span><span>
</span><span style="color: #008000">// `twentyThree` is `23`</span><span>
</span><span>
</span><span style="color: #008000">// Run-time error: Out of bounds index, the program aborts.</span><span>
</span><span style="color: #000000">numbers.remove(at: </span><span style="color: #09885A">19</span><span style="color: #000000">)</span><span>
</span></code></pre>
                </li>
                <li>
                  <p>
                    <code>removeFirst(): T</code>:
                    Removes the first element from the array and returns it.
                  </p>
                  <p>
                    The array must not be empty.
                    If the array is empty, the program aborts.
                  </p>
                  <pre><code class="language-bamboo,file=array-remove-first.bpl"><span style="color: #008000">// Declare an array of integers.</span><span>
</span><span style="color: #0000FF">let</span><span style="color: #000000"> numbers = [</span><span style="color: #09885A">42</span><span style="color: #000000">, </span><span style="color: #09885A">23</span><span style="color: #000000">]</span><span>
</span><span>
</span><span style="color: #008000">// Remove the first element of the array.</span><span>
</span><span style="color: #0000FF">let</span><span style="color: #000000"> fortytwo = numbers.removeFirst()</span><span>
</span><span style="color: #008000">// `numbers` is now `[23]`</span><span>
</span><span style="color: #008000">// `fortywo` is `42`</span><span>
</span><span>
</span><span style="color: #008000">// Remove the first element of the array.</span><span>
</span><span style="color: #0000FF">let</span><span style="color: #000000"> twentyThree = numbers.removeFirst()</span><span>
</span><span style="color: #008000">// `numbers` is now `[]`</span><span>
</span><span style="color: #008000">// `twentyThree` is `23`</span><span>
</span><span>
</span><span style="color: #008000">// Run-time error: The array is empty, the program aborts.</span><span>
</span><span style="color: #000000">numbers.removeFirst()</span><span>
</span></code></pre>
                </li>
                <li>
                  <p>
                    <code>removeLast(): T</code>:
                    Removes the last element from the array and returns it.
                  </p>
                  <p>
                    The array must not be empty.
                    If the array is empty, the program aborts.
                  </p>
                  <pre><code class="language-bamboo,file=array-remove.bpl"><span style="color: #008000">// Declare an array of integers.</span><span>
</span><span style="color: #0000FF">let</span><span style="color: #000000"> numbers = [</span><span style="color: #09885A">42</span><span style="color: #000000">, </span><span style="color: #09885A">23</span><span style="color: #000000">]</span><span>
</span><span>
</span><span style="color: #008000">// Remove the last element of the array.</span><span>
</span><span style="color: #0000FF">let</span><span style="color: #000000"> twentyThree = numbers.removeLast()</span><span>
</span><span style="color: #008000">// `numbers` is now `[42]`</span><span>
</span><span style="color: #008000">// `twentyThree` is `23`</span><span>
</span><span>
</span><span style="color: #008000">// Remove the last element of the array.</span><span>
</span><span style="color: #0000FF">let</span><span style="color: #000000"> fortyTwo = numbers.removeLast()</span><span>
</span><span style="color: #008000">// `numbers` is now `[]`</span><span>
</span><span style="color: #008000">// `fortyTwo` is `42`</span><span>
</span><span>
</span><span style="color: #008000">// Run-time error: The array is empty, the program aborts.</span><span>
</span><span style="color: #000000">numbers.removeLast()</span><span>
</span></code></pre>
                </li>
              </ul>
            </section>
          </section>
        </section>
        <section>
          <h3 id="dictionaries"><a href="#dictionaries" aria-hidden="true"><span class="icon icon-link"></span></a>Dictionaries</h3>
          <p>
            Dictionaries are mutable, unordered collections of key-value associations.
            In a dictionary, all keys must have the same type, and all values must have the same type.
            Dictionaries may contain a key only once and may contain a value multiple times.
          </p>
          <p>
            Dictionary literals start with an opening brace <code>{</code> and end with a closing brace <code>}</code>.
            Keys are separated from values by a colon, and key-value associations are separated by commas.
          </p>
          <pre><code class="language-bamboo,file=dictionaries.bpl"><span style="color: #008000">// An empty dictionary</span><span>
</span><span style="color: #008000">//</span><span>
</span><span style="color: #000000">{}</span><span>
</span><span>
</span><span style="color: #008000">// A dictionary which associates integers with booleans</span><span>
</span><span style="color: #008000">//</span><span>
</span><span style="color: #000000">{</span><span>
</span><span style="color: #000000">    </span><span style="color: #09885A">1</span><span style="color: #000000">: </span><span style="color: #0000FF">true</span><span style="color: #000000">,</span><span>
</span><span style="color: #000000">    </span><span style="color: #09885A">2</span><span style="color: #000000">: </span><span style="color: #0000FF">false</span><span>
</span><span style="color: #000000">}</span><span>
</span><span>
</span><span style="color: #008000">// Invalid: mixed types</span><span>
</span><span style="color: #008000">//</span><span>
</span><span style="color: #000000">{</span><span>
</span><span style="color: #000000">    </span><span style="color: #09885A">1</span><span style="color: #000000">: </span><span style="color: #0000FF">true</span><span style="color: #000000">,</span><span>
</span><span style="color: #000000">    </span><span style="color: #0000FF">false</span><span style="color: #000000">: </span><span style="color: #09885A">2</span><span>
</span><span style="color: #000000">}</span><span>
</span></code></pre>
          <section>
            <h4 id="dictionary-types"><a href="#dictionary-types" aria-hidden="true"><span class="icon icon-link"></span></a>Dictionary Types</h4>
            <p>
              Dictionaries have the form <code>{K: V}</code>,
              where <code>K</code> is the type of the key,
              and <code>V</code> is the type of the value.
              For example, a dictionary with <code>Int</code> keys and <code>Bool</code> values has type <code>{Int: Bool}</code>.
            </p>
            <pre><code class="language-bamboo,file=dictionary-types.bpl"><span style="color: #008000">// Declare a constant that has type `{Int: Bool}`,</span><span>
</span><span style="color: #008000">// a dictionary mapping integers to booleans.</span><span>
</span><span style="color: #008000">//</span><span>
</span><span style="color: #0000FF">let</span><span style="color: #000000"> booleans = {</span><span>
</span><span style="color: #000000">    </span><span style="color: #09885A">1</span><span style="color: #000000">: </span><span style="color: #0000FF">true</span><span style="color: #000000">,</span><span>
</span><span style="color: #000000">    </span><span style="color: #09885A">0</span><span style="color: #000000">: </span><span style="color: #0000FF">false</span><span>
</span><span style="color: #000000">}</span><span>
</span><span>
</span><span style="color: #008000">// Declare a constant that has type `{Bool: Int}`,</span><span>
</span><span style="color: #008000">// a dictionary mapping booleans to integers.</span><span>
</span><span style="color: #008000">//</span><span>
</span><span style="color: #0000FF">let</span><span style="color: #000000"> integers = {</span><span>
</span><span style="color: #000000">    </span><span style="color: #0000FF">true</span><span style="color: #000000">: </span><span style="color: #09885A">1</span><span style="color: #000000">,</span><span>
</span><span style="color: #000000">    </span><span style="color: #0000FF">false</span><span style="color: #000000">: </span><span style="color: #09885A">0</span><span>
</span><span style="color: #000000">}</span><span>
</span></code></pre>
            <p>
              Dictionary types are covariant in their key and value types.
              For example, <code>[Int: String]</code> is a subtype of <code>[Any: String]</code> and also a subtype of <code>[Int: Any]</code>.
              This is safe because dictionaries are value types and not reference types.
            </p>
          </section>
          <section>
            <h4 id="dictionary-access"><a href="#dictionary-access" aria-hidden="true"><span class="icon icon-link"></span></a>Dictionary Access</h4>
            <p>To get the value for a specific key from a dictionary, the access syntax can be used: The dictionary is followed by an opening square bracket <code>[</code>, the key, and ends with a closing square bracket <code>]</code>.</p>
            <p>
              Accessing a key returns an <a href="#optionals">optional</a>:
              If the key is found in the dictionary, the value for the given key is returned,
              and if the key is not found, <code>nil</code> is returned.
            </p>
            <pre><code class="language-bamboo,file=dictionary-access-integer-keys.bpl"><span style="color: #008000">// Declare a constant that has type `{Bool: Int}`,</span><span>
</span><span style="color: #008000">// a dictionary mapping integers to booleans.</span><span>
</span><span style="color: #008000">//</span><span>
</span><span style="color: #0000FF">let</span><span style="color: #000000"> booleans = {</span><span>
</span><span style="color: #000000">    </span><span style="color: #09885A">1</span><span style="color: #000000">: </span><span style="color: #0000FF">true</span><span style="color: #000000">,</span><span>
</span><span style="color: #000000">    </span><span style="color: #09885A">0</span><span style="color: #000000">: </span><span style="color: #0000FF">false</span><span>
</span><span style="color: #000000">}</span><span>
</span><span>
</span><span style="color: #008000">// The result of accessing a key has type `Bool?`.</span><span>
</span><span style="color: #008000">//</span><span>
</span><span style="color: #000000">booleans[</span><span style="color: #09885A">1</span><span style="color: #000000">]  </span><span style="color: #008000">// is `true`</span><span>
</span><span style="color: #000000">booleans[</span><span style="color: #09885A">0</span><span style="color: #000000">]  </span><span style="color: #008000">// is `false`</span><span>
</span><span style="color: #000000">booleans[</span><span style="color: #09885A">2</span><span style="color: #000000">]  </span><span style="color: #008000">// is `nil`</span><span>
</span><span>
</span><span style="color: #008000">// Invalid: Accessing a key which does not have type `Int`.</span><span>
</span><span style="color: #008000">//</span><span>
</span><span style="color: #000000">booleans[</span><span style="color: #A31515">"1"</span><span style="color: #000000">]</span><span>
</span></code></pre>
            <pre><code class="language-bamboo,file=dictionary-access-boolean-keys.bpl"><span style="color: #008000">// Declare a constant that has type `{Bool: Int}`,</span><span>
</span><span style="color: #008000">// a dictionary mapping booleans to integers.</span><span>
</span><span style="color: #008000">//</span><span>
</span><span style="color: #0000FF">let</span><span style="color: #000000"> integers = {</span><span>
</span><span style="color: #000000">    </span><span style="color: #0000FF">true</span><span style="color: #000000">: </span><span style="color: #09885A">1</span><span style="color: #000000">,</span><span>
</span><span style="color: #000000">    </span><span style="color: #0000FF">false</span><span style="color: #000000">: </span><span style="color: #09885A">0</span><span>
</span><span style="color: #000000">}</span><span>
</span><span>
</span><span style="color: #008000">// The result of accessing a key has type `Int?`</span><span>
</span><span style="color: #008000">//</span><span>
</span><span style="color: #000000">integers[</span><span style="color: #0000FF">true</span><span style="color: #000000">] </span><span style="color: #008000">// is `1`</span><span>
</span><span style="color: #000000">integers[</span><span style="color: #0000FF">false</span><span style="color: #000000">] </span><span style="color: #008000">// is `0`</span><span>
</span></code></pre>
            <p>To set the value for a key of a dictionary, the access syntax can be used as well.</p>
            <pre><code class="language-bamboo,file=dictionary-assignment.bpl"><span style="color: #008000">// Declare a constant that has type `{Int: Bool}`,</span><span>
</span><span style="color: #008000">// a dictionary mapping booleans to integers.</span><span>
</span><span style="color: #008000">//</span><span>
</span><span style="color: #0000FF">let</span><span style="color: #000000"> booleans = {</span><span>
</span><span style="color: #000000">    </span><span style="color: #09885A">1</span><span style="color: #000000">: </span><span style="color: #0000FF">true</span><span style="color: #000000">,</span><span>
</span><span style="color: #000000">    </span><span style="color: #09885A">0</span><span style="color: #000000">: </span><span style="color: #0000FF">false</span><span>
</span><span style="color: #000000">}</span><span>
</span><span>
</span><span style="color: #008000">// Assign new values for the keys `1` and `0`.</span><span>
</span><span style="color: #008000">//</span><span>
</span><span style="color: #000000">booleans[</span><span style="color: #09885A">1</span><span style="color: #000000">] = </span><span style="color: #0000FF">false</span><span>
</span><span style="color: #000000">booleans[</span><span style="color: #09885A">0</span><span style="color: #000000">] = </span><span style="color: #0000FF">true</span><span>
</span><span style="color: #008000">// `booleans` is `{1: false, 0: true}`</span><span>
</span></code></pre>
          </section>
          <section>
            <h4 id="dictionary-fields-and-functions"><a href="#dictionary-fields-and-functions" aria-hidden="true"><span class="icon icon-link"></span></a>Dictionary Fields and Functions</h4>
            <ul>
              <li>
                <p>
                  <code>length: Int</code>:
                  Returns the number of entries in the dictionary.
                </p>
                <pre><code class="language-bamboo,file=dictionary-length-field.bpl"><span style="color: #008000">// Declare a dictionary mapping strings to integers.</span><span>
</span><span style="color: #0000FF">let</span><span style="color: #000000"> numbers = {</span><span style="color: #A31515">"fortyTwo"</span><span style="color: #000000">: </span><span style="color: #09885A">42</span><span style="color: #000000">, </span><span style="color: #A31515">"twentyThree"</span><span style="color: #000000">: </span><span style="color: #09885A">23</span><span style="color: #000000">}</span><span>
</span><span>
</span><span style="color: #008000">// Find the number of entries of the dictionary.</span><span>
</span><span style="color: #0000FF">let</span><span style="color: #000000"> length = numbers.length</span><span>
</span><span>
</span><span style="color: #008000">// `length` is `2`</span><span>
</span></code></pre>
              </li>
              <li>
                <p>
                  <code>remove(key: K): V?</code>:
                  Removes the value for the given <code>key</code> of type <code>K</code> from the dictionary.
                </p>
                <p>
                  Returns the value of type <code>V</code> as an optional if the dictionary contained the key,
                  otherwise <code>nil</code>.
                </p>
                <pre><code class="language-bamboo,file=dictionary-remove.bpl"><span style="color: #008000">// Declare a dictionary mapping strings to integers.</span><span>
</span><span style="color: #0000FF">let</span><span style="color: #000000"> numbers = {</span><span style="color: #A31515">"fortyTwo"</span><span style="color: #000000">: </span><span style="color: #09885A">42</span><span style="color: #000000">, </span><span style="color: #A31515">"twentyThree"</span><span style="color: #000000">: </span><span style="color: #09885A">23</span><span style="color: #000000">}</span><span>
</span><span>
</span><span style="color: #008000">// Remove the key `"fortyTwo"` from the dictionary.</span><span>
</span><span style="color: #008000">// The key exists in the dictionary,</span><span>
</span><span style="color: #008000">// so the value associated with the key is returned.</span><span>
</span><span style="color: #008000">//</span><span>
</span><span style="color: #0000FF">let</span><span style="color: #000000"> fortyTwo = numbers.remove(key: </span><span style="color: #A31515">"fortyTwo"</span><span style="color: #000000">)</span><span>
</span><span>
</span><span style="color: #008000">// `fortyTwo` is `42`</span><span>
</span><span style="color: #008000">// `numbers` is `{"twentyThree": 23}`</span><span>
</span><span>
</span><span style="color: #008000">// Remove the key `"oneHundred"` from the dictionary.</span><span>
</span><span style="color: #008000">// The key does not exist in the dictionary, so `nil` is returned.</span><span>
</span><span style="color: #008000">//</span><span>
</span><span style="color: #0000FF">let</span><span style="color: #000000"> oneHundred = numbers.remove(key: </span><span style="color: #A31515">"oneHundred"</span><span style="color: #000000">)</span><span>
</span><span>
</span><span style="color: #008000">// `oneHundred` is `nil`</span><span>
</span><span style="color: #008000">// `numbers` is `{"twentyThree": 23}`</span><span>
</span></code></pre>
              </li>
            </ul>
          </section>
          <section>
            <h4 id="dictionary-keys"><a href="#dictionary-keys" aria-hidden="true"><span class="icon icon-link"></span></a>Dictionary Keys</h4>
            <p>Dictionary keys must be hashable and equatable, i.e., must implement the <a href="#hashable-interface"><code>Hashable</code></a> and <a href="#equatable-interface"><code>Equatable</code></a> <a href="#interfaces">interfaces</a>.</p>
            <p>Most of the built-in types, like booleans, integers, are hashable and equatable, so can be used as keys in dictionaries.</p>
          </section>
        </section>
      </section>
      <section>
        <h2 id="operators"><a href="#operators" aria-hidden="true"><span class="icon icon-link"></span></a>Operators</h2>
        <p>
          Operators are special symbols that perform a computation for one or more values.
          They are either unary, binary, or ternary.
        </p>
        <ul>
          <li>
            <p>
              Unary operators perform an operation for a single value.
              The unary operator symbol appears before the value.
            </p>
          </li>
          <li>
            <p>
              Binary operators operate on two values.
              The binary operator symbol appears between the two values (infix).
            </p>
          </li>
          <li>
            <p>
              Ternary operators operate on three values.
              The first operator symbol appears between the first and second value, the second operator symbol appears between the second and third value (infix).
            </p>
          </li>
        </ul>
        <section>
          <h3 id="negation"><a href="#negation" aria-hidden="true"><span class="icon icon-link"></span></a>Negation</h3>
          <p>The <code>-</code> unary operator negates an integer:</p>
          <pre><code class="language-bamboo,file=integer-negation.bpl"><span style="color: #0000FF">let</span><span style="color: #000000"> a = </span><span style="color: #09885A">1</span><span>
</span><span style="color: #000000">-a  </span><span style="color: #008000">// is `-1`</span><span>
</span></code></pre>
          <p>The <code>!</code> unary operator logically negates a boolean:</p>
          <pre><code class="language-bamboo,file=boolean-negation.bpl"><span style="color: #0000FF">let</span><span style="color: #000000"> a = </span><span style="color: #0000FF">true</span><span>
</span><span style="color: #000000">!a  </span><span style="color: #008000">// is `false`</span><span>
</span></code></pre>
        </section>
        <section>
          <h3 id="assignment"><a href="#assignment" aria-hidden="true"><span class="icon icon-link"></span></a>Assignment</h3>
          <p>
            The binary assignment operator <code>=</code> can be used to assign a new value to a variable.
            It is only allowed in a statement and is not allowed in expressions.
          </p>
          <pre><code class="language-bamboo,file=assignment.bpl"><span style="color: #0000FF">var</span><span style="color: #000000"> a = </span><span style="color: #09885A">1</span><span>
</span><span style="color: #000000">a = </span><span style="color: #09885A">2</span><span>
</span><span style="color: #008000">// `a` is `2`</span><span>
</span><span>
</span><span>
</span><span style="color: #0000FF">let</span><span style="color: #000000"> b = </span><span style="color: #09885A">3</span><span>
</span><span style="color: #0000FF">let</span><span style="color: #000000"> c = </span><span style="color: #09885A">4</span><span>
</span><span>
</span><span style="color: #008000">// Invalid: The assignment operation cannot be used in an expression.</span><span>
</span><span style="color: #000000">a = b = c</span><span>
</span><span>
</span><span style="color: #008000">// Instead, the intended assignment must be written in multiple statements.</span><span>
</span><span style="color: #000000">b = c</span><span>
</span><span style="color: #000000">a = b</span><span>
</span></code></pre>
          <p>The left-hand side of the assignment must be an identifier, followed by one or more index or access expressions.</p>
          <pre><code class="language-bamboo,file=assignment-numbers.bpl"><span style="color: #008000">// Declare an array of integers.</span><span>
</span><span style="color: #0000FF">let</span><span style="color: #000000"> numbers = [</span><span style="color: #09885A">1</span><span style="color: #000000">, </span><span style="color: #09885A">2</span><span style="color: #000000">]</span><span>
</span><span>
</span><span style="color: #008000">// Change the first element of the array.</span><span>
</span><span style="color: #008000">//</span><span>
</span><span style="color: #000000">numbers[</span><span style="color: #09885A">0</span><span style="color: #000000">] = </span><span style="color: #09885A">3</span><span>
</span><span>
</span><span style="color: #008000">// `numbers` is `[3, 2]`</span><span>
</span></code></pre>
          <pre><code class="language-bamboo,file=assignment-arrays.bpl"><span style="color: #008000">// Declare an array of arrays of integers.</span><span>
</span><span style="color: #0000FF">let</span><span style="color: #000000"> arrays = [[</span><span style="color: #09885A">1</span><span style="color: #000000">, </span><span style="color: #09885A">2</span><span style="color: #000000">], [</span><span style="color: #09885A">3</span><span style="color: #000000">, </span><span style="color: #09885A">4</span><span style="color: #000000">]]</span><span>
</span><span>
</span><span style="color: #008000">// Change the first element in the second array</span><span>
</span><span style="color: #008000">//</span><span>
</span><span style="color: #000000">arrays[</span><span style="color: #09885A">1</span><span style="color: #000000">][</span><span style="color: #09885A">0</span><span style="color: #000000">] = </span><span style="color: #09885A">5</span><span>
</span><span>
</span><span style="color: #008000">// `arrays` is `[[1, 2], [5, 4]]`</span><span>
</span></code></pre>
          <pre><code class="language-bamboo,file=assignment-dictionaries.bpl"><span style="color: #0000FF">let</span><span style="color: #000000"> dictionaries = {</span><span>
</span><span style="color: #000000">  </span><span style="color: #0000FF">true</span><span style="color: #000000">: {</span><span style="color: #09885A">1</span><span style="color: #000000">: </span><span style="color: #09885A">2</span><span style="color: #000000">},</span><span>
</span><span style="color: #000000">  </span><span style="color: #0000FF">false</span><span style="color: #000000">: {</span><span style="color: #09885A">3</span><span style="color: #000000">: </span><span style="color: #09885A">4</span><span style="color: #000000">}</span><span>
</span><span style="color: #000000">}</span><span>
</span><span>
</span><span style="color: #000000">dictionaries[</span><span style="color: #0000FF">false</span><span style="color: #000000">][</span><span style="color: #09885A">3</span><span style="color: #000000">] = </span><span style="color: #09885A">0</span><span>
</span><span>
</span><span style="color: #008000">// `dictionaries` is `{</span><span>
</span><span style="color: #008000">//   true: {1: 2},</span><span>
</span><span style="color: #008000">//   false: {3: 0}</span><span>
</span><span style="color: #008000">//}`</span><span>
</span></code></pre>
        </section>
        <section>
          <h3 id="arithmetic"><a href="#arithmetic" aria-hidden="true"><span class="icon icon-link"></span></a>Arithmetic</h3>
          <p>There are four arithmetic operators:</p>
          <ul>
            <li>Addition: <code>+</code></li>
            <li>Subtraction: <code>-</code></li>
            <li>Multiplication: <code>*</code></li>
            <li>Division: <code>/</code></li>
            <li>Remainder: <code>%</code></li>
          </ul>
          <pre><code class="language-bamboo,file=operator-plus.bpl"><span style="color: #0000FF">let</span><span style="color: #000000"> a = </span><span style="color: #09885A">1</span><span style="color: #000000"> + </span><span style="color: #09885A">2</span><span>
</span><span style="color: #008000">// `a` is `3`</span><span>
</span></code></pre>
          <p>
            The arguments for the operators need to be of the same type.
            The result is always the same type as the arguments.
          </p>
          <p>Arithmetic operators do not cause values to overflow.</p>
          <pre><code class="language-bamboo,file=operator-times.bpl"><span style="color: #0000FF">let</span><span style="color: #000000"> a: Int8 = </span><span style="color: #09885A">100</span><span>
</span><span style="color: #0000FF">let</span><span style="color: #000000"> b: Int8 = </span><span style="color: #09885A">100</span><span>
</span><span style="color: #0000FF">let</span><span style="color: #000000"> c = a * b</span><span>
</span><span style="color: #008000">// `c` is `10000`, and has type `Int`</span><span>
</span></code></pre>
          <p>If overflow behavior is intended, overflowing operators are available, which are prefixed with an <code>&#x26;</code>:</p>
          <ul>
            <li>Overflow addition: <code>&#x26;+</code></li>
            <li>Overflow subtraction: <code>&#x26;-</code></li>
            <li>Overflow multiplication: <code>&#x26;*</code></li>
          </ul>
          <p>For example, the maximum value of an unsigned 8-bit integer is 255 (binary 11111111). Adding 1 results in an overflow, truncation to 8 bits, and the value 0.</p>
          <pre><code class="language-bamboo"><span style="color: #008000">//     11111111 = 255</span><span>
</span><span style="color: #008000">// &#x26;+         1</span><span>
</span><span style="color: #008000">//  = 100000000 = 0</span><span>
</span></code></pre>
          <pre><code class="language-bamboo,file=operator-overflow-plus.bpl"><span style="color: #0000FF">let</span><span style="color: #000000"> a: UInt8 = </span><span style="color: #09885A">255</span><span>
</span><span style="color: #000000">a &#x26;+ </span><span style="color: #09885A">1</span><span style="color: #000000"> </span><span style="color: #008000">// is `0`</span><span>
</span></code></pre>
          <p>Similarly, for the minimum value 0, subtracting 1 wraps around and results in the maximum value 255.</p>
          <pre><code class="language-bamboo,file=operator-minus.bpl"><span style="color: #008000">//     00000000</span><span>
</span><span style="color: #008000">// &#x26;-         1</span><span>
</span><span style="color: #008000">//  =  11111111 = 255</span><span>
</span></code></pre>
          <pre><code class="language-bamboo"><span style="color: #0000FF">let</span><span style="color: #000000"> b: UInt8 = </span><span style="color: #09885A">0</span><span>
</span><span style="color: #000000">b &#x26;- </span><span style="color: #09885A">1</span><span style="color: #000000">  </span><span style="color: #008000">// is `255`</span><span>
</span></code></pre>
          <p>Signed integers are also affected by overflow. In a signed integer, the first bit is used for the sign. This leaves 7 bits for the actual value for an 8-bit signed integer, i.e., the range of values is -128 (binary 10000000) to 127 (01111111). Subtracting 1 from -128 results in 127.</p>
          <pre><code class="language-bamboo"><span style="color: #008000">//    10000000 = -128</span><span>
</span><span style="color: #008000">// &#x26;-        1</span><span>
</span><span style="color: #008000">//  = 01111111 = 127</span><span>
</span></code></pre>
          <pre><code class="language-bamboo"><span style="color: #0000FF">let</span><span style="color: #000000"> c: Int8 = </span><span style="color: #09885A">-128</span><span>
</span><span style="color: #000000">c &#x26;- </span><span style="color: #09885A">1</span><span style="color: #000000">  </span><span style="color: #008000">// is `127`</span><span>
</span></code></pre>
          <p>Division by zero is a fatal error at run-time and aborts the program.</p>
        </section>
        <section>
          <h3 id="logical-operators"><a href="#logical-operators" aria-hidden="true"><span class="icon icon-link"></span></a>Logical Operators</h3>
          <p>Logical operators work with the boolean values <code>true</code> and <code>false</code>.</p>
          <ul>
            <li>
              <p>Logical AND: <code>a &#x26;&#x26; b</code></p>
              <pre><code class="language-bamboo,file=operator-and.bpl"><span style="color: #0000FF">true</span><span style="color: #000000"> &#x26;&#x26; </span><span style="color: #0000FF">true</span><span style="color: #000000">  </span><span style="color: #008000">// is `true`</span><span>
</span><span>
</span><span style="color: #0000FF">true</span><span style="color: #000000"> &#x26;&#x26; </span><span style="color: #0000FF">false</span><span style="color: #000000">  </span><span style="color: #008000">// is `false`</span><span>
</span><span>
</span><span style="color: #0000FF">false</span><span style="color: #000000"> &#x26;&#x26; </span><span style="color: #0000FF">true</span><span style="color: #000000">  </span><span style="color: #008000">// is `false`</span><span>
</span><span>
</span><span style="color: #0000FF">false</span><span style="color: #000000"> &#x26;&#x26; </span><span style="color: #0000FF">false</span><span style="color: #000000">  </span><span style="color: #008000">// is `false`</span><span>
</span></code></pre>
              <p>If the left-hand side is false, the right-hand side is not evaluated.</p>
            </li>
            <li>
              <p>Logical OR: <code>a || b</code></p>
              <pre><code class="language-bamboo,file=operator-or.bpl"><span style="color: #0000FF">true</span><span style="color: #000000"> || </span><span style="color: #0000FF">true</span><span style="color: #000000">  </span><span style="color: #008000">// is `true`</span><span>
</span><span>
</span><span style="color: #0000FF">true</span><span style="color: #000000"> || </span><span style="color: #0000FF">false</span><span style="color: #000000">  </span><span style="color: #008000">// is `true`</span><span>
</span><span>
</span><span style="color: #0000FF">false</span><span style="color: #000000"> || </span><span style="color: #0000FF">true</span><span style="color: #000000">  </span><span style="color: #008000">// is `true`</span><span>
</span><span>
</span><span style="color: #0000FF">false</span><span style="color: #000000"> || </span><span style="color: #0000FF">false</span><span style="color: #000000"> </span><span style="color: #008000">// is `false`</span><span>
</span></code></pre>
              <p>If the left-hand side is true, the right-hand side is not evaluated.</p>
            </li>
          </ul>
        </section>
        <section>
          <h3 id="comparison-operators"><a href="#comparison-operators" aria-hidden="true"><span class="icon icon-link"></span></a>Comparison operators</h3>
          <p>Comparison operators work with boolean and integer values.</p>
          <ul>
            <li>
              <p>Equality: <code>==</code>, for booleans and integers</p>
              <p>
                Both sides of the equality operator may be optional, even of different levels,
                so it is for example possible to compare a non-optional with a double-optional (<code>??</code>).
              </p>
              <pre><code class="language-bamboo,file=operator-equal-int.bpl"><span style="color: #09885A">1</span><span style="color: #000000"> == </span><span style="color: #09885A">1</span><span style="color: #000000">  </span><span style="color: #008000">// is `true`</span><span>
</span><span>
</span><span style="color: #09885A">1</span><span style="color: #000000"> == </span><span style="color: #09885A">2</span><span style="color: #000000">  </span><span style="color: #008000">// is `false`</span><span>
</span></code></pre>
              <pre><code class="language-bamboo,file=operator-equal-bool.bpl"><span style="color: #0000FF">true</span><span style="color: #000000"> == </span><span style="color: #0000FF">true</span><span style="color: #000000">  </span><span style="color: #008000">// is `true`</span><span>
</span><span>
</span><span style="color: #0000FF">true</span><span style="color: #000000"> == </span><span style="color: #0000FF">false</span><span style="color: #000000">  </span><span style="color: #008000">// is `false`</span><span>
</span></code></pre>
              <pre><code class="language-bamboo,file=operator-equal-optional-int-nil.bpl"><span style="color: #0000FF">let</span><span style="color: #000000"> x: Int? = </span><span style="color: #09885A">1</span><span>
</span><span style="color: #000000">x == </span><span style="color: #0000FF">nil</span><span style="color: #000000">  </span><span style="color: #008000">// is `false`</span><span>
</span></code></pre>
              <pre><code class="language-bamboo,file=operator-equal-int-nil.bpl"><span style="color: #0000FF">let</span><span style="color: #000000"> x: Int = </span><span style="color: #09885A">1</span><span>
</span><span style="color: #000000">x == </span><span style="color: #0000FF">nil</span><span style="color: #000000">  </span><span style="color: #008000">// is `false`</span><span>
</span></code></pre>
              <pre><code class="language-bamboo,file=operator-equal-int-nil.bpl"><span style="color: #008000">// Comparisons of different levels of optionals are possible.</span><span>
</span><span style="color: #0000FF">let</span><span style="color: #000000"> x: Int? = </span><span style="color: #09885A">2</span><span>
</span><span style="color: #0000FF">let</span><span style="color: #000000"> y: Int?? = </span><span style="color: #0000FF">nil</span><span>
</span><span style="color: #000000">x == y  </span><span style="color: #008000">// is `false`</span><span>
</span></code></pre>
              <pre><code class="language-bamboo,file=operator-equal-optional-int-optionals-int.bpl"><span style="color: #008000">// Comparisons of different levels of optionals are possible.</span><span>
</span><span style="color: #0000FF">let</span><span style="color: #000000"> x: Int? = </span><span style="color: #09885A">2</span><span>
</span><span style="color: #0000FF">let</span><span style="color: #000000"> y: Int?? = </span><span style="color: #09885A">2</span><span>
</span><span style="color: #000000">x == y  </span><span style="color: #008000">// is `true`</span><span>
</span></code></pre>
            </li>
            <li>
              <p>Inequality: <code>!=</code>, for booleans and integers (possibly optional)</p>
              <p>
                Both sides of the inequality operator may be optional, even of different levels,
                so it is for example possible to compare a non-optional with a double-optional (<code>??</code>).
              </p>
              <pre><code class="language-bamboo,file=operator-not-equal-int.bpl"><span style="color: #09885A">1</span><span style="color: #000000"> != </span><span style="color: #09885A">1</span><span style="color: #000000">  </span><span style="color: #008000">// is `false`</span><span>
</span><span>
</span><span style="color: #09885A">1</span><span style="color: #000000"> != </span><span style="color: #09885A">2</span><span style="color: #000000">  </span><span style="color: #008000">// is `true`</span><span>
</span></code></pre>
              <pre><code class="language-bamboo,file=operator-not-equal-bool.bpl"><span style="color: #0000FF">true</span><span style="color: #000000"> != </span><span style="color: #0000FF">true</span><span style="color: #000000">  </span><span style="color: #008000">// is `false`</span><span>
</span><span>
</span><span style="color: #0000FF">true</span><span style="color: #000000"> != </span><span style="color: #0000FF">false</span><span style="color: #000000">  </span><span style="color: #008000">// is `true`</span><span>
</span></code></pre>
              <pre><code class="language-bamboo,file=operator-not-equal-optional-int-nil.bpl"><span style="color: #0000FF">let</span><span style="color: #000000"> x: Int? = </span><span style="color: #09885A">1</span><span>
</span><span style="color: #000000">x != </span><span style="color: #0000FF">nil</span><span style="color: #000000">  </span><span style="color: #008000">// is `true`</span><span>
</span></code></pre>
              <pre><code class="language-bamboo,file=operator-not-equal-int-nil.bpl"><span style="color: #0000FF">let</span><span style="color: #000000"> x: Int = </span><span style="color: #09885A">1</span><span>
</span><span style="color: #000000">x != </span><span style="color: #0000FF">nil</span><span style="color: #000000">  </span><span style="color: #008000">// is `true`</span><span>
</span></code></pre>
              <pre><code class="language-bamboo,file=operator-not-equal-int-nil.bpl"><span style="color: #008000">// Comparisons of different levels of optionals are possible.</span><span>
</span><span style="color: #0000FF">let</span><span style="color: #000000"> x: Int? = </span><span style="color: #09885A">2</span><span>
</span><span style="color: #0000FF">let</span><span style="color: #000000"> y: Int?? = </span><span style="color: #0000FF">nil</span><span>
</span><span style="color: #000000">x != y  </span><span style="color: #008000">// is `true`</span><span>
</span></code></pre>
              <pre><code class="language-bamboo,file=operator-not-equal-optional-int-optionals-int.bpl"><span style="color: #008000">// Comparisons of different levels of optionals are possible.</span><span>
</span><span style="color: #0000FF">let</span><span style="color: #000000"> x: Int? = </span><span style="color: #09885A">2</span><span>
</span><span style="color: #0000FF">let</span><span style="color: #000000"> y: Int?? = </span><span style="color: #09885A">2</span><span>
</span><span style="color: #000000">x != y  </span><span style="color: #008000">// is `false`</span><span>
</span></code></pre>
            </li>
            <li>
              <p>Less than: <code>&#x3C;</code>, for integers</p>
              <pre><code class="language-bamboo,file=operator-less.bpl"><span style="color: #09885A">1</span><span style="color: #000000"> &#x3C; </span><span style="color: #09885A">1</span><span style="color: #000000">  </span><span style="color: #008000">// is `false`</span><span>
</span><span>
</span><span style="color: #09885A">1</span><span style="color: #000000"> &#x3C; </span><span style="color: #09885A">2</span><span style="color: #000000">  </span><span style="color: #008000">// is `true`</span><span>
</span><span>
</span><span style="color: #09885A">2</span><span style="color: #000000"> &#x3C; </span><span style="color: #09885A">1</span><span style="color: #000000">  </span><span style="color: #008000">// is `false`</span><span>
</span></code></pre>
            </li>
            <li>
              <p>Less or equal than: <code>&#x3C;=</code>, for integers</p>
              <pre><code class="language-bamboo,file=operator-less-equals.bpl"><span style="color: #09885A">1</span><span style="color: #000000"> &#x3C;= </span><span style="color: #09885A">1</span><span style="color: #000000">  </span><span style="color: #008000">// is `true`</span><span>
</span><span>
</span><span style="color: #09885A">1</span><span style="color: #000000"> &#x3C;= </span><span style="color: #09885A">2</span><span style="color: #000000">  </span><span style="color: #008000">// is `true`</span><span>
</span><span>
</span><span style="color: #09885A">2</span><span style="color: #000000"> &#x3C;= </span><span style="color: #09885A">1</span><span style="color: #000000">  </span><span style="color: #008000">// is `false`</span><span>
</span></code></pre>
            </li>
            <li>
              <p>Greater than: <code>></code>, for integers</p>
              <pre><code class="language-bamboo,file=operator-greater.bpl"><span style="color: #09885A">1</span><span style="color: #000000"> > </span><span style="color: #09885A">1</span><span style="color: #000000">  </span><span style="color: #008000">// is `false`</span><span>
</span><span>
</span><span style="color: #09885A">1</span><span style="color: #000000"> > </span><span style="color: #09885A">2</span><span style="color: #000000">  </span><span style="color: #008000">// is `false`</span><span>
</span><span>
</span><span style="color: #09885A">2</span><span style="color: #000000"> > </span><span style="color: #09885A">1</span><span style="color: #000000">  </span><span style="color: #008000">// is `true`</span><span>
</span></code></pre>
            </li>
            <li>
              <p>Greater or equal than: <code>>=</code>, for integers</p>
              <pre><code class="language-bamboo,file=operator-greater-equals.bpl"><span style="color: #09885A">1</span><span style="color: #000000"> >= </span><span style="color: #09885A">1</span><span style="color: #000000">  </span><span style="color: #008000">// is `true`</span><span>
</span><span>
</span><span style="color: #09885A">1</span><span style="color: #000000"> >= </span><span style="color: #09885A">2</span><span style="color: #000000">  </span><span style="color: #008000">// is `false`</span><span>
</span><span>
</span><span style="color: #09885A">2</span><span style="color: #000000"> >= </span><span style="color: #09885A">1</span><span style="color: #000000">  </span><span style="color: #008000">// is `true`</span><span>
</span></code></pre>
            </li>
          </ul>
        </section>
        <section>
          <h3 id="ternary-conditional-operator"><a href="#ternary-conditional-operator" aria-hidden="true"><span class="icon icon-link"></span></a>Ternary Conditional Operator</h3>
          <p>There is only one ternary conditional operator, the ternary conditional operator (<code>a ? b : c</code>).</p>
          <p>
            It behaves like an if-statement, but is an expression:
            If the first operator value is true, the second operator value is returned.
            If the first operator value is false, the third value is returned.
          </p>
          <p>
            The first value must be a boolean (must have the type <code>Bool</code>).
            The second value and third value can be of any type.
            The result type is the least common supertype of the second and third value.
          </p>
          <pre><code class="language-bamboo,file=operator-ternary-conditional.bpl"><span style="color: #0000FF">let</span><span style="color: #000000"> x = </span><span style="color: #09885A">1</span><span style="color: #000000"> > </span><span style="color: #09885A">2</span><span style="color: #000000"> ? </span><span style="color: #09885A">3</span><span style="color: #000000"> : </span><span style="color: #09885A">4</span><span>
</span><span style="color: #008000">// `x` is `4` and has type `Int`</span><span>
</span><span>
</span><span style="color: #0000FF">let</span><span style="color: #000000"> y = </span><span style="color: #09885A">1</span><span style="color: #000000"> > </span><span style="color: #09885A">2</span><span style="color: #000000"> ? </span><span style="color: #0000FF">nil</span><span style="color: #000000"> : </span><span style="color: #09885A">3</span><span>
</span><span style="color: #008000">// `y` is `3` and has type `Int?`</span><span>
</span></code></pre>
        </section>
        <section>
          <h3 id="precedence-and-associativity"><a href="#precedence-and-associativity" aria-hidden="true"><span class="icon icon-link"></span></a>Precedence and Associativity</h3>
          <p>Operators have the following precedences, highest to lowest:</p>
          <ul>
            <li>Multiplication precedence: <code>*</code>, <code>&#x26;*</code>, <code>/</code>, <code>%</code></li>
            <li>Addition precedence: <code>+</code>, <code>&#x26;+</code>, <code>-</code>, <code>&#x26;-</code></li>
            <li>Relational precedence: <code>&#x3C;</code>, <code>&#x3C;=</code>, <code>></code>, <code>>=</code></li>
            <li>Equality precedence: <code>==</code>, <code>!=</code></li>
            <li>Logical conjunction precedence: <code>&#x26;&#x26;</code></li>
            <li>Logical disjunction precedence: <code>||</code></li>
            <li>Ternary precedence: <code>? :</code></li>
          </ul>
          <p>All operators are left-associative, except for the ternary operator, which is right-associative.</p>
          <p>Expressions can be wrapped in parentheses to override precedence conventions, i.e. an alternate order should be indicated, or when the default order should be emphasized, e.g. to avoid confusion. For example, <code>(2 + 3) * 4</code> forces addition to precede multiplication, and <code>5 + (6 * 7)</code> reinforces the default order.</p>
        </section>
      </section>
      <section>
        <h2 id="functions"><a href="#functions" aria-hidden="true"><span class="icon icon-link"></span></a>Functions</h2>
        <p>Functions are sequences of statements that perform a specific task. Functions have parameters (inputs) and an optional return value (output). Functions are typed: the function type consists of the parameter types and the return type.</p>
        <p>Functions are values, i.e., they can be assigned to constants and variables, and can be passed as arguments to other functions. This behavior is often called "first-class functions".</p>
        <section>
          <h3 id="function-declarations"><a href="#function-declarations" aria-hidden="true"><span class="icon icon-link"></span></a>Function Declarations</h3>
          <p>Functions can be declared by using the <code>fun</code> keyword, followed by the name of the declaration, the parameters, the optional return type, and the code that should be executed when the function is called.</p>
          <p>
            The parameters need to be enclosed in parentheses.
            The return type, if any, is separated from the parameters by a colon (<code>:</code>).
            The function code needs to be enclosed in opening and closing braces.
          </p>
          <p>Each parameter must have a name, which is the name that the argument value will be available as within the function.</p>
          <p>An additional argument label can be provided to require function calls to use the label to provide an argument value for the parameter.</p>
          <p>
            Argument labels make code more explicit and readable.
            For example, they avoid confusion about the order of arguments when there are multiple arguments that have the same type.
          </p>
          <p>Argument labels should be named so they make sense from the perspective of the function call.</p>
          <p>
            Argument labels precede the parameter name.
            The special argument label <code>_</code> indicates that a function call can omit the argument label.
            If no argument label is declared in the function declaration,
            the parameter name is the argument label of the function declaration,
            and function calls must use the parameter name as the argument label.
          </p>
          <p>Each parameter needs to have a type annotation, which follows the parameter name after a colon.</p>
          <p>Function calls may provide arguments for parameters which are subtypes of the parameter types.</p>
          <p>
            There is <strong>no</strong> support for optional parameters, i.e. default values for parameters,
            and variadic functions, i.e. functions that take an arbitrary amount of arguments.
          </p>
          <pre><code class="language-bamboo,file=function-double.bpl"><span style="color: #008000">// Declare a function named `double`, which multiples a number by two.</span><span>
</span><span style="color: #008000">//</span><span>
</span><span style="color: #008000">// The special argument label _ is specified for the parameter,</span><span>
</span><span style="color: #008000">// so no argument label has to be provided in a function call.</span><span>
</span><span style="color: #008000">//</span><span>
</span><span style="color: #0000FF">fun</span><span style="color: #000000"> double(_ x: Int): Int {</span><span>
</span><span style="color: #000000">    </span><span style="color: #0000FF">return</span><span style="color: #000000"> x * </span><span style="color: #09885A">2</span><span>
</span><span style="color: #000000">}</span><span>
</span><span>
</span><span style="color: #008000">// Call the function named `double` with the value 4 for the first parameter.</span><span>
</span><span style="color: #008000">//</span><span>
</span><span style="color: #008000">// The argument label can be omitted in the function call as the declaration</span><span>
</span><span style="color: #008000">// specifies the special argument label _ for the parameter.</span><span>
</span><span style="color: #008000">//</span><span>
</span><span style="color: #000000">double(</span><span style="color: #09885A">2</span><span style="color: #000000">)  </span><span style="color: #008000">// is `4`</span><span>
</span></code></pre>
          <p>
            It is possible to require argument labels for some parameters,
            and not require argument labels for other parameters.
          </p>
          <pre><code class="language-bamboo,file=function-clamp.bpl"><span style="color: #008000">// Declare a function named `clamp`. The function takes an integer value,</span><span>
</span><span style="color: #008000">// the lower limit, and the upper limit. It returns an integer between</span><span>
</span><span style="color: #008000">// the lower and upper limit.</span><span>
</span><span style="color: #008000">//</span><span>
</span><span style="color: #008000">// For the first parameter the special argument label _ is used,</span><span>
</span><span style="color: #008000">// so no argument label has to be given for it in a function call.</span><span>
</span><span style="color: #008000">//</span><span>
</span><span style="color: #008000">// For the second and third parameter no argument label is given,</span><span>
</span><span style="color: #008000">// so the parameter names are the argument labels, i.e., the parameter names</span><span>
</span><span style="color: #008000">// have to be given as argument labels in a function call.</span><span>
</span><span style="color: #008000">//</span><span>
</span><span style="color: #0000FF">fun</span><span style="color: #000000"> clamp(_ value: Int, min: Int, max: Int): Int {</span><span>
</span><span style="color: #000000">    </span><span style="color: #0000FF">if</span><span style="color: #000000"> value > max {</span><span>
</span><span style="color: #000000">        </span><span style="color: #0000FF">return</span><span style="color: #000000"> max</span><span>
</span><span style="color: #000000">    }</span><span>
</span><span>
</span><span style="color: #000000">    </span><span style="color: #0000FF">if</span><span style="color: #000000"> value &#x3C; min {</span><span>
</span><span style="color: #000000">        </span><span style="color: #0000FF">return</span><span style="color: #000000"> min</span><span>
</span><span style="color: #000000">    }</span><span>
</span><span>
</span><span style="color: #000000">    </span><span style="color: #0000FF">return</span><span style="color: #000000"> value</span><span>
</span><span style="color: #000000">}</span><span>
</span><span>
</span><span style="color: #008000">// Declare a constant which has the result of a call to the function</span><span>
</span><span style="color: #008000">// named `clamp` as its initial value.</span><span>
</span><span style="color: #008000">//</span><span>
</span><span style="color: #008000">// For the first argument no label is given, as it is not required by</span><span>
</span><span style="color: #008000">// the function declaration (the special argument label `_` is specified).</span><span>
</span><span style="color: #008000">//</span><span>
</span><span style="color: #008000">// For the second and this argument the labels must be provided,</span><span>
</span><span style="color: #008000">// as the function declaration does not specify the special argument label `_`</span><span>
</span><span style="color: #008000">// for these two parameters.</span><span>
</span><span style="color: #008000">//</span><span>
</span><span style="color: #008000">// As the function declaration also does not specify argument labels</span><span>
</span><span style="color: #008000">// for these parameters, the parameter names must be used as argument labels.</span><span>
</span><span style="color: #008000">//</span><span>
</span><span style="color: #0000FF">let</span><span style="color: #000000"> clamped = clamp(</span><span style="color: #09885A">123</span><span style="color: #000000">, min: </span><span style="color: #09885A">0</span><span style="color: #000000">, max: </span><span style="color: #09885A">100</span><span style="color: #000000">)</span><span>
</span><span style="color: #008000">// `clamped` is `100`</span><span>
</span></code></pre>
          <pre><code class="language-bamboo,file=function-send.bpl"><span style="color: #008000">// Declare a function named `send`, which transfers an amount</span><span>
</span><span style="color: #008000">// from one account to another.</span><span>
</span><span style="color: #008000">//</span><span>
</span><span style="color: #008000">// The implementation is omitted for brevity.</span><span>
</span><span style="color: #008000">//</span><span>
</span><span style="color: #008000">// The first two parameters of the function have the same type, so there is</span><span>
</span><span style="color: #008000">// a potential that a function call accidentally provides arguments in</span><span>
</span><span style="color: #008000">// the wrong order.</span><span>
</span><span style="color: #008000">//</span><span>
</span><span style="color: #008000">// While the parameter names `sendingAccount` and `receivingAccount`</span><span>
</span><span style="color: #008000">// are descriptive inside the function, they might be too verbose</span><span>
</span><span style="color: #008000">// to require them as argument labels in function calls.</span><span>
</span><span style="color: #008000">//</span><span>
</span><span style="color: #008000">// For this reason the shorter argument labels `from` and `to` are specified,</span><span>
</span><span style="color: #008000">// which still convey the meaning of the two parameters without being overly</span><span>
</span><span style="color: #008000">// verbose.</span><span>
</span><span style="color: #008000">//</span><span>
</span><span style="color: #008000">// The name of the third parameter, `amount`, is both meaningful inside</span><span>
</span><span style="color: #008000">// the function and also in a function call, so no argument label is given,</span><span>
</span><span style="color: #008000">// and the parameter name is required as the argument label in a function call.</span><span>
</span><span style="color: #008000">//</span><span>
</span><span style="color: #0000FF">fun</span><span style="color: #000000"> send(from sendingAccount: </span><span style="color: #0000FF">Account</span><span style="color: #000000">, to receivingAccount: </span><span style="color: #0000FF">Account</span><span style="color: #000000">, amount: Int) {</span><span>
</span><span style="color: #000000">    </span><span style="color: #008000">// The function code is omitted for brevity.</span><span>
</span><span style="color: #000000">    </span><span style="color: #008000">// ...</span><span>
</span><span style="color: #000000">}</span><span>
</span><span>
</span><span style="color: #008000">// Declare a constant which refers to the sending account.</span><span>
</span><span style="color: #008000">//</span><span>
</span><span style="color: #008000">// The initial value is omitted for brevity.</span><span>
</span><span style="color: #008000">//</span><span>
</span><span style="color: #0000FF">let</span><span style="color: #000000"> sender: </span><span style="color: #0000FF">Account</span><span style="color: #000000"> = </span><span style="color: #008000">// ...</span><span>
</span><span>
</span><span style="color: #008000">// Declare a constant which refers to the receiving account.</span><span>
</span><span style="color: #008000">//</span><span>
</span><span style="color: #008000">// The initial value is omitted for brevity.</span><span>
</span><span style="color: #008000">//</span><span>
</span><span style="color: #0000FF">let</span><span style="color: #000000"> receiver: </span><span style="color: #0000FF">Account</span><span style="color: #000000"> = </span><span style="color: #008000">// ...</span><span>
</span><span>
</span><span style="color: #008000">// Call the function named `send`.</span><span>
</span><span style="color: #008000">//</span><span>
</span><span style="color: #008000">// The function declaration requires argument labels for all parameters,</span><span>
</span><span style="color: #008000">// so they need to be provided in the function call.</span><span>
</span><span style="color: #008000">//</span><span>
</span><span style="color: #008000">// This avoids ambiguity. For example, in some languages (like C) it is</span><span>
</span><span style="color: #008000">// a convention to order the parameters so that the receiver occurs first,</span><span>
</span><span style="color: #008000">// followed by the sender. In other languages, it is common to have</span><span>
</span><span style="color: #008000">// the sender be the first parameter, followed by the receiver.</span><span>
</span><span style="color: #008000">//</span><span>
</span><span style="color: #008000">// Here, the order is clear – send an amount from an account to another account.</span><span>
</span><span style="color: #008000">//</span><span>
</span><span style="color: #000000">send(from: sender, to: receiver, amount: </span><span style="color: #09885A">100</span><span style="color: #000000">)</span><span>
</span></code></pre>
          <p>The order of the arguments in a function call must match the order of the parameters in the function declaration.</p>
          <pre><code class="language-bamboo,file=function-test.bpl"><span style="color: #008000">// Declare a function named `test`, which accepts two parameters, named `first` and `second`</span><span>
</span><span style="color: #008000">//</span><span>
</span><span style="color: #0000FF">fun</span><span style="color: #000000"> test(first: Int, second: Int) {</span><span>
</span><span style="color: #000000">    </span><span style="color: #008000">// ...</span><span>
</span><span style="color: #000000">}</span><span>
</span><span>
</span><span style="color: #008000">// Invalid: the arguments are provided in the wrong order,</span><span>
</span><span style="color: #008000">// even though the argument labels are provided correctly.</span><span>
</span><span style="color: #008000">//</span><span>
</span><span style="color: #000000">test(second: </span><span style="color: #09885A">1</span><span style="color: #000000">, first: </span><span style="color: #09885A">2</span><span style="color: #000000">)</span><span>
</span></code></pre>
          <p>Functions can be nested, i.e., the code of a function may declare further functions.</p>
          <pre><code class="language-bamboo,file=function-doubleAndAddOne.bpl"><span style="color: #008000">// Declare a function which multiplies a number by two, and adds one.</span><span>
</span><span style="color: #008000">//</span><span>
</span><span style="color: #0000FF">fun</span><span style="color: #000000"> doubleAndAddOne(_ x: Int): Int {</span><span>
</span><span>
</span><span style="color: #000000">    </span><span style="color: #008000">// Declare a nested function which multiplies a number by two.</span><span>
</span><span style="color: #000000">    </span><span style="color: #008000">//</span><span>
</span><span style="color: #000000">    </span><span style="color: #0000FF">fun</span><span style="color: #000000"> double(_ x: Int) {</span><span>
</span><span style="color: #000000">        </span><span style="color: #0000FF">return</span><span style="color: #000000"> x * </span><span style="color: #09885A">2</span><span>
</span><span style="color: #000000">    }</span><span>
</span><span>
</span><span style="color: #000000">    </span><span style="color: #0000FF">return</span><span style="color: #000000"> double(x) + </span><span style="color: #09885A">1</span><span>
</span><span style="color: #000000">}</span><span>
</span><span>
</span><span style="color: #000000">doubleAndAddOne(</span><span style="color: #09885A">2</span><span style="color: #000000">)  </span><span style="color: #008000">// is `5`</span><span>
</span></code></pre>
        </section>
        <section>
          <h3 id="function-overloading"><a href="#function-overloading" aria-hidden="true"><span class="icon icon-link"></span></a>Function overloading</h3>
          <blockquote>
            <p>🚧 Status: Function overloading is not implemented.</p>
          </blockquote>
          <p>
            It is possible to declare functions with the same name, as long as they have different sets of argument labels.
            This is known as function overloading.
          </p>
          <pre><code class="language-bamboo,file=function-overloading.bpl"><span style="color: #008000">// Declare a function named "assert" which requires a test value</span><span>
</span><span style="color: #008000">// and a message argument.</span><span>
</span><span style="color: #008000">//</span><span>
</span><span style="color: #0000FF">fun</span><span style="color: #000000"> assert(_ test: </span><span style="color: #0000FF">Bool</span><span style="color: #000000">, message: </span><span style="color: #0000FF">String</span><span style="color: #000000">) {</span><span>
</span><span style="color: #000000">    </span><span style="color: #008000">// ...</span><span>
</span><span style="color: #000000">}</span><span>
</span><span>
</span><span style="color: #008000">// Declare a function named "assert" which only requires a test value.</span><span>
</span><span style="color: #008000">// The function calls the `assert` function declared above.</span><span>
</span><span style="color: #008000">//</span><span>
</span><span style="color: #0000FF">fun</span><span style="color: #000000"> assert(_ test: </span><span style="color: #0000FF">Bool</span><span style="color: #000000">) {</span><span>
</span><span style="color: #000000">    assert(test, message: </span><span style="color: #A31515">"test is false"</span><span style="color: #000000">)</span><span>
</span><span style="color: #000000">}</span><span>
</span></code></pre>
        </section>
        <section>
          <h3 id="function-expressions"><a href="#function-expressions" aria-hidden="true"><span class="icon icon-link"></span></a>Function Expressions</h3>
          <p>
            Functions can be also used as expressions.
            The syntax is the same as for function declarations, except that function expressions have no name, i.e., they are anonymous.
          </p>
          <pre><code class="language-bamboo,file=function-expression.bpl"><span style="color: #008000">// Declare a constant named `double`, which has a function as its value.</span><span>
</span><span style="color: #008000">//</span><span>
</span><span style="color: #008000">// The function multiplies a number by two when it is called.</span><span>
</span><span style="color: #008000">//</span><span>
</span><span style="color: #008000">// This function's type is `((Int): Int)`.</span><span>
</span><span style="color: #008000">//</span><span>
</span><span style="color: #0000FF">let</span><span style="color: #000000"> double =</span><span>
</span><span style="color: #000000">    fun (_ x: Int): Int {</span><span>
</span><span style="color: #000000">        </span><span style="color: #0000FF">return</span><span style="color: #000000"> x * </span><span style="color: #09885A">2</span><span>
</span><span style="color: #000000">    }</span><span>
</span></code></pre>
        </section>
        <section>
          <h3 id="function-calls"><a href="#function-calls" aria-hidden="true"><span class="icon icon-link"></span></a>Function Calls</h3>
          <p>Functions can be called (invoked). Function calls need to provide exactly as many argument values as the function has parameters.</p>
          <pre><code class="language-bamboo,file=function-call.bpl"><span style="color: #0000FF">fun</span><span style="color: #000000"> double(_ x: Int): Int {</span><span>
</span><span style="color: #000000">    </span><span style="color: #0000FF">return</span><span style="color: #000000"> x * </span><span style="color: #09885A">2</span><span>
</span><span style="color: #000000">}</span><span>
</span><span>
</span><span style="color: #008000">// Valid: the correct amount of arguments is provided.</span><span>
</span><span style="color: #008000">//</span><span>
</span><span style="color: #000000">double(</span><span style="color: #09885A">2</span><span style="color: #000000">)  </span><span style="color: #008000">// is `4`</span><span>
</span><span>
</span><span style="color: #008000">// Invalid: too many arguments are provided.</span><span>
</span><span style="color: #008000">//</span><span>
</span><span style="color: #000000">double(</span><span style="color: #09885A">2</span><span style="color: #000000">, </span><span style="color: #09885A">3</span><span style="color: #000000">)</span><span>
</span><span>
</span><span style="color: #008000">// Invalid: too few arguments are provided.</span><span>
</span><span style="color: #008000">//</span><span>
</span><span style="color: #000000">double()</span><span>
</span></code></pre>
        </section>
        <section>
          <h3 id="function-types"><a href="#function-types" aria-hidden="true"><span class="icon icon-link"></span></a>Function Types</h3>
          <p>Function types consist of the function's parameter types and the function's return type.</p>
          <p>
            The parameter types need to be enclosed in parentheses, followed by a colon (<code>:</code>), and end with the return type.
            The whole function type needs to be enclosed in parentheses.
          </p>
          <pre><code class="language-bamboo,file=function-type.bpl"><span style="color: #008000">// Declare a function named `add`, with the function type `((Int, Int): Int)`.</span><span>
</span><span style="color: #008000">//</span><span>
</span><span style="color: #0000FF">fun</span><span style="color: #000000"> add(a: Int, b: Int): Int {</span><span>
</span><span style="color: #000000">    </span><span style="color: #0000FF">return</span><span style="color: #000000"> a + b</span><span>
</span><span style="color: #000000">}</span><span>
</span></code></pre>
          <pre><code class="language-bamboo,file=function-type-expression.bpl"><span style="color: #008000">// Declare a constant named `add`, with the function type `((Int, Int): Int)`</span><span>
</span><span style="color: #008000">//</span><span>
</span><span style="color: #0000FF">let</span><span style="color: #000000"> add: ((Int, Int): Int) =</span><span>
</span><span style="color: #000000">    fun (a: Int, b: Int): Int {</span><span>
</span><span style="color: #000000">        </span><span style="color: #0000FF">return</span><span style="color: #000000"> a + b</span><span>
</span><span style="color: #000000">    }</span><span>
</span></code></pre>
          <p>If the function has no return type, it implicitly has the return type <code>Void</code>.</p>
          <pre><code class="language-bamboo,file=function-doNothing.bpl"><span style="color: #008000">// Declare a constant named `doNothing`, which is a function</span><span>
</span><span style="color: #008000">// that takes no parameters and returns nothing.</span><span>
</span><span style="color: #008000">//</span><span>
</span><span style="color: #0000FF">let</span><span style="color: #000000"> doNothing: ((): </span><span style="color: #0000FF">Void</span><span style="color: #000000">) =</span><span>
</span><span style="color: #000000">    fun () {}</span><span>
</span></code></pre>
          <p>
            Parentheses also control precedence.
            For example, a function type <code>((Int): ((): Int))</code> is the type for a function which accepts one argument with type <code>Int</code>,
            and which returns another function, that takes no arguments and returns an <code>Int</code>.
          </p>
          <p>The type <code>[((Int): Int); 2]</code> specifies an array type of two functions, which accept one integer and return one integer.</p>
          <p>
            Argument labels are not part of the function type.
            This has the advantage that functions with different argument labels, potentially written by different authors are compatible as long as the parameter types and the return type match.
            It has the disadvantage that function calls to plain function values,
            cannot accept argument labels.
          </p>
          <pre><code class="language-bamboo,file=function-no-argument-labels.bpl"><span style="color: #008000">// Declare a function which takes one argument that has type `Int`.</span><span>
</span><span style="color: #008000">// The function has type `((Int): Void)`.</span><span>
</span><span style="color: #008000">//</span><span>
</span><span style="color: #0000FF">fun</span><span style="color: #000000"> foo1(x: Int) {}</span><span>
</span><span>
</span><span style="color: #008000">// Call function `foo1`. This requires an argument label.</span><span>
</span><span style="color: #000000">foo1(x: </span><span style="color: #09885A">1</span><span style="color: #000000">)</span><span>
</span><span>
</span><span style="color: #008000">// Declare another function which takes one argument that has type `Int`.</span><span>
</span><span style="color: #008000">// The function also has type `((Int): Void)`.</span><span>
</span><span style="color: #008000">//</span><span>
</span><span style="color: #0000FF">fun</span><span style="color: #000000"> foo2(y: Int) {}</span><span>
</span><span>
</span><span style="color: #008000">// Call function `foo2`. This requires an argument label.</span><span>
</span><span style="color: #000000">foo2(y: </span><span style="color: #09885A">2</span><span style="color: #000000">)</span><span>
</span><span>
</span><span style="color: #008000">// Declare a variable which has type `((Int): Void)` and use `foo1`</span><span>
</span><span style="color: #008000">// as its initial value.</span><span>
</span><span style="color: #008000">//</span><span>
</span><span style="color: #0000FF">var</span><span style="color: #000000"> someFoo: ((Int): </span><span style="color: #0000FF">Void</span><span style="color: #000000">) = foo1</span><span>
</span><span>
</span><span style="color: #008000">// Call the function assigned to variable `someFoo`.</span><span>
</span><span style="color: #008000">// This is valid as the function types match.</span><span>
</span><span style="color: #008000">// This does neither require nor allow argument labels.</span><span>
</span><span style="color: #008000">//</span><span>
</span><span style="color: #000000">someFoo(</span><span style="color: #09885A">3</span><span style="color: #000000">)</span><span>
</span><span>
</span><span style="color: #008000">// Assign function `foo2` to variable `someFoo`.</span><span>
</span><span style="color: #008000">// This is valid as the function types match.</span><span>
</span><span style="color: #008000">//</span><span>
</span><span style="color: #000000">someFoo = foo2</span><span>
</span><span>
</span><span style="color: #008000">// Call the function assigned to variable `someFoo`.</span><span>
</span><span style="color: #008000">// This does neither require nor allow argument labels.</span><span>
</span><span style="color: #008000">//</span><span>
</span><span style="color: #000000">someFoo(</span><span style="color: #09885A">4</span><span style="color: #000000">)</span><span>
</span></code></pre>
        </section>
        <section>
          <h3 id="closures"><a href="#closures" aria-hidden="true"><span class="icon icon-link"></span></a>Closures</h3>
          <p>
            A function may refer to variables and constants of its outer scopes in which it is defined.
            It is called a closure, because it is closing over those variables and constants.
            A closure can can read from the variables and constants and assign to the variables it refers to.
          </p>
          <pre><code class="language-bamboo,file=closures-counter.bpl"><span style="color: #008000">// Declare a function named `makeCounter` which returns a function that</span><span>
</span><span style="color: #008000">// each time when called, returns the next integer, starting at 1.</span><span>
</span><span style="color: #008000">//</span><span>
</span><span style="color: #0000FF">fun</span><span style="color: #000000"> makeCounter(): ((): Int) {</span><span>
</span><span style="color: #000000">    </span><span style="color: #0000FF">var</span><span style="color: #000000"> count = </span><span style="color: #09885A">0</span><span>
</span><span style="color: #000000">    </span><span style="color: #0000FF">return</span><span style="color: #000000"> fun (): Int {</span><span>
</span><span style="color: #000000">        </span><span style="color: #008000">// NOTE: read from and assign to the non-local variable</span><span>
</span><span style="color: #000000">        </span><span style="color: #008000">// `count`, which is declared in the outer function.</span><span>
</span><span style="color: #000000">        </span><span style="color: #008000">//</span><span>
</span><span style="color: #000000">        count = count + </span><span style="color: #09885A">1</span><span>
</span><span style="color: #000000">        </span><span style="color: #0000FF">return</span><span style="color: #000000"> count</span><span>
</span><span style="color: #000000">    }</span><span>
</span><span style="color: #000000">}</span><span>
</span><span>
</span><span style="color: #0000FF">let</span><span style="color: #000000"> test = makeCounter()</span><span>
</span><span style="color: #000000">test()  </span><span style="color: #008000">// is `1`</span><span>
</span><span style="color: #000000">test()  </span><span style="color: #008000">// is `2`</span><span>
</span></code></pre>
        </section>
        <section>
          <h3 id="argument-passing-behavior"><a href="#argument-passing-behavior" aria-hidden="true"><span class="icon icon-link"></span></a>Argument Passing Behavior</h3>
          <p>
            When arguments are passed to a function, they are copied.
            Therefore, values that are passed into a function are unchanged in the caller's scope when the function returns.
            This behavior is known as <a href="https://en.wikipedia.org/w/index.php?title=Evaluation_strategy&#x26;oldid=896280571#Call_by_value">call-by-value</a>.
          </p>
          <pre><code class="language-bamboo,file=function-change.bpl"><span style="color: #008000">// Declare a function that changes the first two elements</span><span>
</span><span style="color: #008000">// of an array of integers.</span><span>
</span><span style="color: #008000">//</span><span>
</span><span style="color: #0000FF">fun</span><span style="color: #000000"> change(_ numbers: [Int]) {</span><span>
</span><span style="color: #000000">    </span><span style="color: #008000">// Change the elements of the passed in array.</span><span>
</span><span style="color: #000000">    </span><span style="color: #008000">// The changes are only local, as the array was copied.</span><span>
</span><span style="color: #000000">    </span><span style="color: #008000">//</span><span>
</span><span style="color: #000000">    numbers[</span><span style="color: #09885A">0</span><span style="color: #000000">] = </span><span style="color: #09885A">1</span><span>
</span><span style="color: #000000">    numbers[</span><span style="color: #09885A">1</span><span style="color: #000000">] = </span><span style="color: #09885A">2</span><span>
</span><span style="color: #000000">    </span><span style="color: #008000">// `numbers` is `[1, 2]`</span><span>
</span><span style="color: #000000">}</span><span>
</span><span>
</span><span style="color: #0000FF">let</span><span style="color: #000000"> numbers = [</span><span style="color: #09885A">0</span><span style="color: #000000">, </span><span style="color: #09885A">1</span><span style="color: #000000">]</span><span>
</span><span>
</span><span style="color: #000000">change(numbers)</span><span>
</span><span style="color: #008000">// `numbers` is still `[0, 1]`</span><span>
</span></code></pre>
          <p>Parameters are constant, i.e., it is not allowed to assign to them.</p>
          <pre><code class="language-bamboo,file=function-parameter-assignment.bpl"><span style="color: #0000FF">fun</span><span style="color: #000000"> test(x: Int) {</span><span>
</span><span style="color: #000000">    </span><span style="color: #008000">// Invalid: cannot assign to a parameter (constant)</span><span>
</span><span style="color: #000000">    </span><span style="color: #008000">//</span><span>
</span><span style="color: #000000">    x = </span><span style="color: #09885A">2</span><span>
</span><span style="color: #000000">}</span><span>
</span></code></pre>
        </section>
        <section>
          <h3 id="function-preconditions-and-postconditions"><a href="#function-preconditions-and-postconditions" aria-hidden="true"><span class="icon icon-link"></span></a>Function Preconditions and Postconditions</h3>
          <p>Functions may have preconditions and may have postconditions. Preconditions and postconditions can be used to restrict the inputs (values for parameters) and output (return value) of a function.</p>
          <p>Preconditions must be true right before the execution of the function. Preconditions are part of the function and introduced by the <code>pre</code> keyword, followed by the condition block.</p>
          <p>Postconditions must be true right after the execution of the function. Postconditions are part of the function and introduced by the <code>post</code> keyword, followed by the condition block. Postconditions may only occur after preconditions, if any.</p>
          <p>A conditions block consists of one or more conditions. Conditions are expressions evaluating to a boolean. They may not call functions, i.e., they cannot have side-effects and must be pure expressions. Also, conditions may not contain function expressions.</p>
          <p>Conditions may be written on separate lines, or multiple conditions can be written on the same line, separated by a semicolon. This syntax follows the syntax for <a href="#semicolons">statements</a>.</p>
          <p>
            Following each condition, an optional description can be provided after a colon.
            The condition description is used as an error message when the condition fails.
          </p>
          <p>In postconditions, the special constant <code>result</code> refers to the result of the function.</p>
          <pre><code class="language-bamboo,file=function-factorial.bpl"><span style="color: #0000FF">fun</span><span style="color: #000000"> factorial(_ n: Int): Int {</span><span>
</span><span style="color: #000000">    </span><span style="color: #0000FF">pre</span><span style="color: #000000"> {</span><span>
</span><span style="color: #000000">        </span><span style="color: #008000">// Require the parameter `n` to be greater than or equal to zero.</span><span>
</span><span style="color: #000000">        </span><span style="color: #008000">//</span><span>
</span><span style="color: #000000">        n >= </span><span style="color: #09885A">0</span><span style="color: #000000">:</span><span>
</span><span style="color: #000000">            </span><span style="color: #A31515">"factorial is only defined for integers greater than or equal to zero"</span><span>
</span><span style="color: #000000">    }</span><span>
</span><span style="color: #000000">    </span><span style="color: #0000FF">post</span><span style="color: #000000"> {</span><span>
</span><span style="color: #000000">        </span><span style="color: #008000">// Ensure the result will be greater than or equal to 1.</span><span>
</span><span style="color: #000000">        </span><span style="color: #008000">//</span><span>
</span><span style="color: #000000">        result >= </span><span style="color: #09885A">1</span><span style="color: #000000">:</span><span>
</span><span style="color: #000000">            </span><span style="color: #A31515">"the result must be greater than or equal to 1"</span><span>
</span><span style="color: #000000">    }</span><span>
</span><span>
</span><span style="color: #000000">    </span><span style="color: #0000FF">if</span><span style="color: #000000"> n &#x3C; </span><span style="color: #09885A">1</span><span style="color: #000000"> {</span><span>
</span><span style="color: #000000">       </span><span style="color: #0000FF">return</span><span style="color: #000000"> </span><span style="color: #09885A">1</span><span>
</span><span style="color: #000000">    }</span><span>
</span><span>
</span><span style="color: #000000">    </span><span style="color: #0000FF">return</span><span style="color: #000000"> n * factorial(n - </span><span style="color: #09885A">1</span><span style="color: #000000">)</span><span>
</span><span style="color: #000000">}</span><span>
</span><span>
</span><span style="color: #000000">factorial(</span><span style="color: #09885A">5</span><span style="color: #000000">)  </span><span style="color: #008000">// is `120`</span><span>
</span><span>
</span><span style="color: #008000">// Run-time error: The given argument does not satisfy the precondition `n >= 0` of the function, the program aborts.</span><span>
</span><span style="color: #008000">//</span><span>
</span><span style="color: #000000">factorial(</span><span style="color: #09885A">-2</span><span style="color: #000000">)</span><span>
</span></code></pre>
          <p>In postconditions, the special function <code>before</code> can be used to get the value of an expression just before the function is called.</p>
          <pre><code class="language-bamboo,file=function-increment.bpl"><span style="color: #0000FF">var</span><span style="color: #000000"> n = </span><span style="color: #09885A">0</span><span>
</span><span>
</span><span style="color: #0000FF">fun</span><span style="color: #000000"> incrementN() {</span><span>
</span><span style="color: #000000">    </span><span style="color: #0000FF">post</span><span style="color: #000000"> {</span><span>
</span><span style="color: #000000">        </span><span style="color: #008000">// Require the new value of `n` to be the old value of `n`, plus one.</span><span>
</span><span style="color: #000000">        </span><span style="color: #008000">//</span><span>
</span><span style="color: #000000">        n == before(n) + </span><span style="color: #09885A">1</span><span style="color: #000000">:</span><span>
</span><span style="color: #000000">            </span><span style="color: #A31515">"n must be incremented by 1"</span><span>
</span><span style="color: #000000">    }</span><span>
</span><span>
</span><span style="color: #000000">    n = n + </span><span style="color: #09885A">1</span><span>
</span><span style="color: #000000">}</span><span>
</span></code></pre>
        </section>
      </section>
      <section>
        <h2 id="control-flow"><a href="#control-flow" aria-hidden="true"><span class="icon icon-link"></span></a>Control flow</h2>
        <p>Control flow statements control the flow of execution in a function.</p>
        <section>
          <h3 id="conditional-branching-if-statement"><a href="#conditional-branching-if-statement" aria-hidden="true"><span class="icon icon-link"></span></a>Conditional branching: if-statement</h3>
          <p>If-statements allow a certain piece of code to be executed only when a given condition is true.</p>
          <p>
            The if-statement starts with the <code>if</code> keyword, followed by the condition, and the code that should be executed if the condition is true inside opening and closing braces.
            The condition must be boolean and the braces are required.
            The braces are required and not optional.
            Parentheses around the condition are optional.
          </p>
          <pre><code class="language-bamboo,file=control-flow-if.bpl"><span style="color: #0000FF">let</span><span style="color: #000000"> a = </span><span style="color: #09885A">0</span><span>
</span><span style="color: #0000FF">var</span><span style="color: #000000"> b = </span><span style="color: #09885A">0</span><span>
</span><span>
</span><span style="color: #0000FF">if</span><span style="color: #000000"> a == </span><span style="color: #09885A">0</span><span style="color: #000000"> {</span><span>
</span><span style="color: #000000">   b = </span><span style="color: #09885A">1</span><span>
</span><span style="color: #000000">}</span><span>
</span><span>
</span><span style="color: #008000">// Parentheses can be used around the condition, but are not required.</span><span>
</span><span style="color: #000000">if (a != </span><span style="color: #09885A">0</span><span style="color: #000000">) {</span><span>
</span><span style="color: #000000">   b = </span><span style="color: #09885A">2</span><span>
</span><span style="color: #000000">}</span><span>
</span><span>
</span><span style="color: #008000">// `b` is `1`</span><span>
</span></code></pre>
          <p>
            An additional, optional else-clause can be added to execute another piece of code when the condition is false.
            The else-clause is introduced by the <code>else</code> keyword followed by braces that contain the code that should be executed.
          </p>
          <pre><code class="language-bamboo,file=control-flow-if-else.bpl"><span style="color: #0000FF">let</span><span style="color: #000000"> a = </span><span style="color: #09885A">0</span><span>
</span><span style="color: #0000FF">var</span><span style="color: #000000"> b = </span><span style="color: #09885A">0</span><span>
</span><span>
</span><span style="color: #0000FF">if</span><span style="color: #000000"> a == </span><span style="color: #09885A">1</span><span style="color: #000000"> {</span><span>
</span><span style="color: #000000">   b = </span><span style="color: #09885A">1</span><span>
</span><span style="color: #000000">} </span><span style="color: #0000FF">else</span><span style="color: #000000"> {</span><span>
</span><span style="color: #000000">   b = </span><span style="color: #09885A">2</span><span>
</span><span style="color: #000000">}</span><span>
</span><span>
</span><span style="color: #008000">// `b` is `2`</span><span>
</span></code></pre>
          <p>
            The else-clause can contain another if-statement, i.e., if-statements can be chained together.
            In this case the braces can be omitted.
          </p>
          <pre><code class="language-bamboo,file=control-flow-if-else-if.bpl"><span style="color: #0000FF">let</span><span style="color: #000000"> a = </span><span style="color: #09885A">0</span><span>
</span><span style="color: #0000FF">var</span><span style="color: #000000"> b = </span><span style="color: #09885A">0</span><span>
</span><span>
</span><span style="color: #0000FF">if</span><span style="color: #000000"> a == </span><span style="color: #09885A">1</span><span style="color: #000000"> {</span><span>
</span><span style="color: #000000">   b = </span><span style="color: #09885A">1</span><span>
</span><span style="color: #000000">} </span><span style="color: #0000FF">else</span><span style="color: #000000"> </span><span style="color: #0000FF">if</span><span style="color: #000000"> a == </span><span style="color: #09885A">2</span><span style="color: #000000"> {</span><span>
</span><span style="color: #000000">   b = </span><span style="color: #09885A">2</span><span>
</span><span style="color: #000000">} </span><span style="color: #0000FF">else</span><span style="color: #000000"> {</span><span>
</span><span style="color: #000000">   b = </span><span style="color: #09885A">3</span><span>
</span><span style="color: #000000">}</span><span>
</span><span>
</span><span style="color: #008000">// `b` is `3`</span><span>
</span><span>
</span><span style="color: #0000FF">if</span><span style="color: #000000"> a == </span><span style="color: #09885A">1</span><span style="color: #000000"> {</span><span>
</span><span style="color: #000000">   b = </span><span style="color: #09885A">1</span><span>
</span><span style="color: #000000">} </span><span style="color: #0000FF">else</span><span style="color: #000000"> {</span><span>
</span><span style="color: #000000">    </span><span style="color: #0000FF">if</span><span style="color: #000000"> a == </span><span style="color: #09885A">0</span><span style="color: #000000"> {</span><span>
</span><span style="color: #000000">        b = </span><span style="color: #09885A">2</span><span>
</span><span style="color: #000000">    }</span><span>
</span><span style="color: #000000">}</span><span>
</span><span>
</span><span style="color: #008000">// `b` is `2`</span><span>
</span></code></pre>
        </section>
        <section>
          <h3 id="optional-binding"><a href="#optional-binding" aria-hidden="true"><span class="icon icon-link"></span></a>Optional Binding</h3>
          <p>
            Optional binding allows getting the value inside an optional.
            It is a variant of the if-statement.
          </p>
          <p>If the optional contains a value, the first branch is executed and a temporary constant or variable is declared and set to the value contained in the optional; otherwise, the else branch (if any) is executed.</p>
          <p>Optional bindings are declared using the <code>if</code> keyword like an if-statement, but instead of the boolean test value, it is followed by the <code>let</code> or <code>var</code> keywords, to either introduce a constant or variable, followed by a name, the equal sign (<code>=</code>), and the optional value.</p>
          <pre><code class="language-bamboo,file=control-flow-optional-binding-not-nil.bpl"><span style="color: #0000FF">let</span><span style="color: #000000"> maybeNumber: Int? = </span><span style="color: #09885A">1</span><span>
</span><span>
</span><span style="color: #0000FF">if</span><span style="color: #000000"> </span><span style="color: #0000FF">let</span><span style="color: #000000"> number = maybeNumber {</span><span>
</span><span style="color: #000000">    </span><span style="color: #008000">// This branch is executed as `maybeNumber` is not `nil`.</span><span>
</span><span style="color: #000000">    </span><span style="color: #008000">// The constant `number` is `1` and has type `Int`.</span><span>
</span><span style="color: #000000">} </span><span style="color: #0000FF">else</span><span style="color: #000000"> {</span><span>
</span><span style="color: #000000">    </span><span style="color: #008000">// This branch is *not* executed as `maybeNumber` is not `nil`</span><span>
</span><span style="color: #000000">}</span><span>
</span></code></pre>
          <pre><code class="language-bamboo,file=control-flow-optional-binding-nil.bpl"><span style="color: #0000FF">let</span><span style="color: #000000"> noNumber: Int? = </span><span style="color: #0000FF">nil</span><span>
</span><span>
</span><span style="color: #0000FF">if</span><span style="color: #000000"> </span><span style="color: #0000FF">let</span><span style="color: #000000"> number = noNumber {</span><span>
</span><span style="color: #000000">    </span><span style="color: #008000">// This branch is *not* executed as `noNumber` is `nil`.</span><span>
</span><span style="color: #000000">} </span><span style="color: #0000FF">else</span><span style="color: #000000"> {</span><span>
</span><span style="color: #000000">    </span><span style="color: #008000">// This branch is executed as `noNumber` is `nil`.</span><span>
</span><span style="color: #000000">    </span><span style="color: #008000">// The constant `number` is *not* available.</span><span>
</span><span style="color: #000000">}</span><span>
</span></code></pre>
        </section>
        <section>
          <h3 id="looping-while-statement"><a href="#looping-while-statement" aria-hidden="true"><span class="icon icon-link"></span></a>Looping: while-statement</h3>
          <p>While-statements allow a certain piece of code to be executed repeatedly, as long as a condition remains true.</p>
          <p>
            The while-statement starts with the <code>while</code> keyword, followed by the condition, and the code that should be repeatedly executed if the condition is true inside opening and closing braces.
            The condition must be boolean and the braces are required.
          </p>
          <p>
            The while-statement will first evaluate the condition.
            If the condition is false, the execution is done.
            If it is true, the piece of code is executed and the evaluation of the condition is repeated.
            Thus, the piece of code is executed zero or more times.
          </p>
          <pre><code class="language-bamboo,file=control-flow-while.bpl"><span style="color: #0000FF">var</span><span style="color: #000000"> a = </span><span style="color: #09885A">0</span><span>
</span><span style="color: #0000FF">while</span><span style="color: #000000"> a &#x3C; </span><span style="color: #09885A">5</span><span style="color: #000000"> {</span><span>
</span><span style="color: #000000">    a = a + </span><span style="color: #09885A">1</span><span>
</span><span style="color: #000000">}</span><span>
</span><span>
</span><span style="color: #008000">// `a` is `5`</span><span>
</span></code></pre>
          <p>The <code>continue</code> statement can be used to stop the current iteration of the loop and start the next iteration.</p>
          <pre><code class="language-bamboo,file=control-flow-continue.bpl"><span style="color: #0000FF">var</span><span style="color: #000000"> i = </span><span style="color: #09885A">0</span><span>
</span><span style="color: #0000FF">var</span><span style="color: #000000"> x = </span><span style="color: #09885A">0</span><span>
</span><span style="color: #0000FF">while</span><span style="color: #000000"> i &#x3C; </span><span style="color: #09885A">10</span><span style="color: #000000"> {</span><span>
</span><span style="color: #000000">    i = i + </span><span style="color: #09885A">1</span><span>
</span><span style="color: #000000">    </span><span style="color: #0000FF">if</span><span style="color: #000000"> i &#x3C; </span><span style="color: #09885A">3</span><span style="color: #000000"> {</span><span>
</span><span style="color: #000000">        </span><span style="color: #0000FF">continue</span><span>
</span><span style="color: #000000">    }</span><span>
</span><span style="color: #000000">    x = x + </span><span style="color: #09885A">1</span><span>
</span><span style="color: #000000">}</span><span>
</span><span>
</span><span style="color: #008000">// `x` is `8`</span><span>
</span></code></pre>
          <p>The <code>break</code> statement can be used to stop the loop.</p>
          <pre><code class="language-bamboo,file=control-flow-break.bpl"><span style="color: #0000FF">var</span><span style="color: #000000"> x = </span><span style="color: #09885A">0</span><span>
</span><span style="color: #0000FF">while</span><span style="color: #000000"> x &#x3C; </span><span style="color: #09885A">10</span><span style="color: #000000"> {</span><span>
</span><span style="color: #000000">    x = x + </span><span style="color: #09885A">1</span><span>
</span><span style="color: #000000">    </span><span style="color: #0000FF">if</span><span style="color: #000000"> x == </span><span style="color: #09885A">5</span><span style="color: #000000"> {</span><span>
</span><span style="color: #000000">        </span><span style="color: #0000FF">break</span><span>
</span><span style="color: #000000">    }</span><span>
</span><span style="color: #000000">}</span><span>
</span><span>
</span><span style="color: #008000">// `x` is `5`</span><span>
</span></code></pre>
        </section>
        <section>
          <h3 id="immediate-function-return-return-statement"><a href="#immediate-function-return-return-statement" aria-hidden="true"><span class="icon icon-link"></span></a>Immediate function return: return-statement</h3>
          <p>The return-statement causes a function to return immediately, i.e., any code after the return-statement is not executed. The return-statement starts with the <code>return</code> keyword and is followed by an optional expression that should be the return value of the function call.</p>
        </section>
      </section>
      <section>
        <h2 id="scope"><a href="#scope" aria-hidden="true"><span class="icon icon-link"></span></a>Scope</h2>
        <p>Every function and block (<code>{</code> ... <code>}</code>) introduces a new scope for declarations. Each function and block can refer to declarations in its scope or any of the outer scopes.</p>
        <pre><code class="language-bamboo,file=scope.bpl"><span style="color: #0000FF">let</span><span style="color: #000000"> x = </span><span style="color: #09885A">10</span><span>
</span><span>
</span><span style="color: #0000FF">fun</span><span style="color: #000000"> f(): Int {</span><span>
</span><span style="color: #000000">    </span><span style="color: #0000FF">let</span><span style="color: #000000"> y = </span><span style="color: #09885A">10</span><span>
</span><span style="color: #000000">    </span><span style="color: #0000FF">return</span><span style="color: #000000"> x + y</span><span>
</span><span style="color: #000000">}</span><span>
</span><span>
</span><span style="color: #000000">f()  </span><span style="color: #008000">// is `20`</span><span>
</span><span>
</span><span style="color: #008000">// Invalid: the identifier `y` is not in scope.</span><span>
</span><span style="color: #008000">//</span><span>
</span><span style="color: #000000">y</span><span>
</span></code></pre>
        <pre><code class="language-bamboo,file=scope-doubleAndAddOne.bpl"><span style="color: #0000FF">fun</span><span style="color: #000000"> doubleAndAddOne(_ n: Int): Int {</span><span>
</span><span style="color: #000000">    </span><span style="color: #0000FF">fun</span><span style="color: #000000"> double(_ x: Int) {</span><span>
</span><span style="color: #000000">        </span><span style="color: #0000FF">return</span><span style="color: #000000"> x * </span><span style="color: #09885A">2</span><span>
</span><span style="color: #000000">    }</span><span>
</span><span style="color: #000000">    </span><span style="color: #0000FF">return</span><span style="color: #000000"> double(n) + </span><span style="color: #09885A">1</span><span>
</span><span style="color: #000000">}</span><span>
</span><span>
</span><span style="color: #008000">// Invalid: the identifier `double` is not in scope.</span><span>
</span><span style="color: #008000">//</span><span>
</span><span style="color: #000000">double(</span><span style="color: #09885A">1</span><span style="color: #000000">)</span><span>
</span></code></pre>
        <p>Each scope can introduce new declarations, i.e., the outer declaration is shadowed.</p>
        <pre><code class="language-bamboo,file=scope-test.bpl"><span style="color: #0000FF">let</span><span style="color: #000000"> x = </span><span style="color: #09885A">2</span><span>
</span><span>
</span><span style="color: #0000FF">fun</span><span style="color: #000000"> test(): Int {</span><span>
</span><span style="color: #000000">    </span><span style="color: #0000FF">let</span><span style="color: #000000"> x = </span><span style="color: #09885A">3</span><span>
</span><span style="color: #000000">    </span><span style="color: #0000FF">return</span><span style="color: #000000"> x</span><span>
</span><span style="color: #000000">}</span><span>
</span><span>
</span><span style="color: #000000">test()  </span><span style="color: #008000">// is `3`</span><span>
</span></code></pre>
        <p>Scope is lexical, not dynamic.</p>
        <pre><code class="language-bamboo,file=scope-lexical.bpl"><span style="color: #0000FF">let</span><span style="color: #000000"> x = </span><span style="color: #09885A">10</span><span>
</span><span>
</span><span style="color: #0000FF">fun</span><span style="color: #000000"> f(): Int {</span><span>
</span><span style="color: #000000">   </span><span style="color: #0000FF">return</span><span style="color: #000000"> x</span><span>
</span><span style="color: #000000">}</span><span>
</span><span>
</span><span style="color: #0000FF">fun</span><span style="color: #000000"> g(): Int {</span><span>
</span><span style="color: #000000">   </span><span style="color: #0000FF">let</span><span style="color: #000000"> x = </span><span style="color: #09885A">20</span><span>
</span><span style="color: #000000">   </span><span style="color: #0000FF">return</span><span style="color: #000000"> f()</span><span>
</span><span style="color: #000000">}</span><span>
</span><span>
</span><span style="color: #000000">g()  </span><span style="color: #008000">// is `10`, not `20`</span><span>
</span></code></pre>
        <p>Declarations are <strong>not</strong> moved to the top of the enclosing function (hoisted).</p>
        <pre><code class="language-bamboo,file=scope-no-hoisting.bpl"><span style="color: #0000FF">let</span><span style="color: #000000"> x = </span><span style="color: #09885A">2</span><span>
</span><span>
</span><span style="color: #0000FF">fun</span><span style="color: #000000"> f(): Int {</span><span>
</span><span style="color: #000000">    </span><span style="color: #0000FF">if</span><span style="color: #000000"> x == </span><span style="color: #09885A">0</span><span style="color: #000000"> {</span><span>
</span><span style="color: #000000">        </span><span style="color: #0000FF">let</span><span style="color: #000000"> x = </span><span style="color: #09885A">3</span><span>
</span><span style="color: #000000">        </span><span style="color: #0000FF">return</span><span style="color: #000000"> x</span><span>
</span><span style="color: #000000">    }</span><span>
</span><span style="color: #000000">    </span><span style="color: #0000FF">return</span><span style="color: #000000"> x</span><span>
</span><span style="color: #000000">}</span><span>
</span><span style="color: #000000">f()  </span><span style="color: #008000">// is `2`</span><span>
</span></code></pre>
      </section>
      <section>
        <h2 id="type-safety"><a href="#type-safety" aria-hidden="true"><span class="icon icon-link"></span></a>Type Safety</h2>
        <p>The Bamboo programming language is a <em>type-safe</em> language.</p>
        <p>When assigning a new value to a variable, the value must be the same type as the variable. For example, if a variable has type <code>Bool</code>, it can <em>only</em> be assigned a value that has type <code>Bool</code>, and not for example a value that has type <code>Int</code>.</p>
        <pre><code class="language-bamboo,file=type-safety-assign-int-to-bool.bpl"><span style="color: #008000">// Declare a variable that has type `Bool`.</span><span>
</span><span style="color: #0000FF">var</span><span style="color: #000000"> a = </span><span style="color: #0000FF">true</span><span>
</span><span>
</span><span style="color: #008000">// Invalid: cannot assign a value that has type `Int` to a variable which has type `Bool`.</span><span>
</span><span style="color: #008000">//</span><span>
</span><span style="color: #000000">a = </span><span style="color: #09885A">0</span><span>
</span></code></pre>
        <p>When passing arguments to a function, the types of the values must match the function parameters' types. For example, if a function expects an argument that has type <code>Bool</code>, <em>only</em> a value that has type <code>Bool</code> can be provided, and not for example a value which has type <code>Int</code>.</p>
        <pre><code class="language-bamboo,file=type-safety-nand.bpl"><span style="color: #0000FF">fun</span><span style="color: #000000"> nand(_ a: </span><span style="color: #0000FF">Bool</span><span style="color: #000000">, _ b: </span><span style="color: #0000FF">Bool</span><span style="color: #000000">): </span><span style="color: #0000FF">Bool</span><span style="color: #000000"> {</span><span>
</span><span style="color: #000000">    </span><span style="color: #0000FF">return</span><span style="color: #000000"> !(a &#x26;&#x26; b)</span><span>
</span><span style="color: #000000">}</span><span>
</span><span>
</span><span style="color: #000000">nand(</span><span style="color: #0000FF">false</span><span style="color: #000000">, </span><span style="color: #0000FF">false</span><span style="color: #000000">)  </span><span style="color: #008000">// is `true`</span><span>
</span><span>
</span><span style="color: #008000">// Invalid: The arguments of the function calls are integers and have type `Int`,</span><span>
</span><span style="color: #008000">// but the function expects parameters booleans (type `Bool`).</span><span>
</span><span style="color: #008000">//</span><span>
</span><span style="color: #000000">nand(</span><span style="color: #09885A">0</span><span style="color: #000000">, </span><span style="color: #09885A">0</span><span style="color: #000000">)</span><span>
</span></code></pre>
        <p>
          Types are <strong>not</strong> automatically converted.
          For example, an integer is not automatically converted to a boolean,
          nor is an <code>Int32</code> automatically converted to an <code>Int8</code>,
          nor is an optional integer <code>Int?</code> automatically converted to a non-optional integer <code>Int</code>,
          or vice-versa.
        </p>
        <pre><code class="language-bamboo,file=type-safety-add.bpl"><span style="color: #0000FF">fun</span><span style="color: #000000"> add(_ a: Int8, _ b: Int8): Int {</span><span>
</span><span style="color: #000000">    </span><span style="color: #0000FF">return</span><span style="color: #000000"> a + b</span><span>
</span><span style="color: #000000">}</span><span>
</span><span>
</span><span style="color: #008000">// The arguments are not declared with a specific type, but they are inferred</span><span>
</span><span style="color: #008000">// to be `Int8` since the parameter types of the function `add` are `Int8`.</span><span>
</span><span style="color: #000000">add(</span><span style="color: #09885A">1</span><span style="color: #000000">, </span><span style="color: #09885A">2</span><span style="color: #000000">)  </span><span style="color: #008000">// is `3`</span><span>
</span><span>
</span><span style="color: #008000">// Declare two constants which have type `Int32`.</span><span>
</span><span style="color: #008000">//</span><span>
</span><span style="color: #0000FF">let</span><span style="color: #000000"> a: Int32 = </span><span style="color: #09885A">3_000_000_000</span><span>
</span><span style="color: #0000FF">let</span><span style="color: #000000"> b: Int32 = </span><span style="color: #09885A">3_000_000_000</span><span>
</span><span>
</span><span style="color: #008000">// Invalid: cannot pass arguments which have type `Int32` to parameters which have type `Int8`.</span><span>
</span><span style="color: #008000">//</span><span>
</span><span style="color: #000000">add(a, b)</span><span>
</span></code></pre>
      </section>
      <section>
        <h2 id="type-inference"><a href="#type-inference" aria-hidden="true"><span class="icon icon-link"></span></a>Type Inference</h2>
        <blockquote>
          <p>🚧 Status: Only basic type inference is implemented.</p>
        </blockquote>
        <p>
          If a variable or constant declaration is not annotated explicitly with a type,
          the declaration's type is inferred from the initial value.
        </p>
        <p>Integer literals are inferred to type <code>Int</code>.</p>
        <pre><code class="language-bamboo,file=type-inference-int.bpl"><span style="color: #0000FF">let</span><span style="color: #000000"> a = </span><span style="color: #09885A">1</span><span>
</span><span>
</span><span style="color: #008000">// `a` has type `Int`</span><span>
</span></code></pre>
        <p>Array literals are inferred based on the elements of the literal, and to be variable-size.</p>
        <pre><code class="language-bamboo,file=type-inference-intergers.bpl"><span style="color: #0000FF">let</span><span style="color: #000000"> integers = [</span><span style="color: #09885A">1</span><span style="color: #000000">, </span><span style="color: #09885A">2</span><span style="color: #000000">]</span><span>
</span><span style="color: #008000">// `integers` has type `[Int]`</span><span>
</span><span>
</span><span style="color: #008000">// Invalid: mixed types</span><span>
</span><span style="color: #008000">//</span><span>
</span><span style="color: #0000FF">let</span><span style="color: #000000"> invalidMixed = [</span><span style="color: #09885A">1</span><span style="color: #000000">, </span><span style="color: #0000FF">true</span><span style="color: #000000">, </span><span style="color: #09885A">2</span><span style="color: #000000">, </span><span style="color: #0000FF">false</span><span style="color: #000000">]</span><span>
</span></code></pre>
        <p>Dictionary literals are inferred based on the keys and values of the literal.</p>
        <pre><code class="language-bamboo,file=type-inference-dictionary.bpl"><span style="color: #0000FF">let</span><span style="color: #000000"> booleans = {</span><span>
</span><span style="color: #000000">    </span><span style="color: #09885A">1</span><span style="color: #000000">: </span><span style="color: #0000FF">true</span><span style="color: #000000">,</span><span>
</span><span style="color: #000000">    </span><span style="color: #09885A">2</span><span style="color: #000000">: </span><span style="color: #0000FF">false</span><span>
</span><span style="color: #000000">}</span><span>
</span><span style="color: #008000">// `booleans` has type `{Int: Bool}`</span><span>
</span><span>
</span><span style="color: #008000">// Invalid: mixed types</span><span>
</span><span style="color: #008000">//</span><span>
</span><span style="color: #0000FF">let</span><span style="color: #000000"> invalidMixed = {</span><span>
</span><span style="color: #000000">    </span><span style="color: #09885A">1</span><span style="color: #000000">: </span><span style="color: #0000FF">true</span><span style="color: #000000">,</span><span>
</span><span style="color: #000000">    </span><span style="color: #0000FF">false</span><span style="color: #000000">: </span><span style="color: #09885A">2</span><span>
</span><span style="color: #000000">}</span><span>
</span></code></pre>
        <p>Functions are inferred based on the parameter types and the return type.</p>
        <pre><code class="language-bamboo,file=type-inference-function.bpl"><span style="color: #0000FF">let</span><span style="color: #000000"> add = (a: Int8, b: Int8): Int {</span><span>
</span><span style="color: #000000">    </span><span style="color: #0000FF">return</span><span style="color: #000000"> a + b</span><span>
</span><span style="color: #000000">}</span><span>
</span><span>
</span><span style="color: #008000">// `add` has type `((Int8, Int8): Int)`</span><span>
</span></code></pre>
        <p>Type inference is performed for each expression / statement, and not across statements.</p>
        <p>
          There are cases where types cannot be inferred.
          In these cases explicit type annotations are required.
        </p>
        <pre><code class="language-bamboo,file=type-inference-impossible.bpl"><span style="color: #008000">// Invalid: not possible to infer type based on array literal's elements.</span><span>
</span><span style="color: #008000">//</span><span>
</span><span style="color: #0000FF">let</span><span style="color: #000000"> array = []</span><span>
</span><span>
</span><span style="color: #008000">// Instead, specify the array type and the concrete element type, e.g. `Int`.</span><span>
</span><span style="color: #008000">//</span><span>
</span><span style="color: #0000FF">let</span><span style="color: #000000"> arrary: [Int] = []</span><span>
</span></code></pre>
        <pre><code class="language-bamboo"><span style="color: #008000">// Invalid: not possible to infer type based on dictionary literal's keys and values.</span><span>
</span><span style="color: #008000">//</span><span>
</span><span style="color: #0000FF">let</span><span style="color: #000000"> dictionary = {}</span><span>
</span><span>
</span><span style="color: #008000">// Instead, specify the dictionary type and the concrete key</span><span>
</span><span style="color: #008000">// and value types, e.g. `String` and `Int`.</span><span>
</span><span style="color: #008000">//</span><span>
</span><span style="color: #0000FF">let</span><span style="color: #000000"> dictionary: {</span><span style="color: #0000FF">String</span><span style="color: #000000">: Int} = {}</span><span>
</span></code></pre>
        <pre><code class="language-bamboo"><span style="color: #008000">// Invalid: not possible to infer type based on nil literal.</span><span>
</span><span style="color: #008000">//</span><span>
</span><span style="color: #0000FF">let</span><span style="color: #000000"> maybeSomething = </span><span style="color: #0000FF">nil</span><span>
</span><span>
</span><span style="color: #008000">// Instead, specify the optional type and the concrete element type, e.g. `Int`.</span><span>
</span><span style="color: #008000">//</span><span>
</span><span style="color: #0000FF">let</span><span style="color: #000000"> maybeSomething: Int? = </span><span style="color: #0000FF">nil</span><span>
</span></code></pre>
      </section>
      <section>
        <h2 id="composite-data-types"><a href="#composite-data-types" aria-hidden="true"><span class="icon icon-link"></span></a>Composite Data Types</h2>
        <p>Composite data types allow composing simpler types into more complex types, i.e., they allow the composition of multiple values into one. Composite data types have a name and consist of zero or more named fields, and zero or more functions that operate on the data. Each field may have a different type.</p>
        <p>
          There are two kinds of composite data types.
          The kinds differ in their usage and the behaviour when a value is used as the initial value for a constant or variable,
          when the value is assigned to a variable,
          when the value is passed as an argument to a function,
          and when the value is returned from a function:
        </p>
        <ul>
          <li>
            <p><a href="#structures"><strong>Structures</strong></a> are <strong>copied</strong>, i.e. they are value types.</p>
            <p>Structures are useful when copies with independent state are desired.</p>
          </li>
          <li>
            <p><a href="#resources"><strong>Resources</strong></a> are <strong>moved</strong>, they are linear types and <strong>must</strong> be used <strong>exactly once</strong>.</p>
            <p>Resources are useful when it is desired to model ownership (a value exists exactly in one location and it should not be lost).</p>
            <p>
              Certain constructs in a blockchain represent assets of real, tangible value, as much as a house or car or bank account.
              We have to worry about literal loss and theft, perhaps even on the scale of millions of dollars.
            </p>
            <p>
              Structures are not an ideal way to represent this ownership because they are copied.
              This would mean that there could be a risk of having multiple copies of certain assets floating around, which breaks the scarcity requirements needed for these assets to have real value.
            </p>
            <p>A structure is much more useful for representing information that can be grouped together in a logical way, but doesn't have value or a need to be able to be owned or transferred.</p>
            <p>A structure could for example be used to contain the information associated with a division of a company, but a resource would be used to represent the assets that have been allocated to that organization for spending.</p>
          </li>
        </ul>
        <p>
          Nesting of resources is only allowed within other resource types,
          or in data structures like arrays and dictionaries,
          but not in structures, as that would allow resources to be copied.
        </p>
        <section>
          <h3 id="composite-data-type-declaration-and-creation"><a href="#composite-data-type-declaration-and-creation" aria-hidden="true"><span class="icon icon-link"></span></a>Composite Data Type Declaration and Creation</h3>
          <p>Structures are declared using the <code>struct</code> keyword and resources are declared using the <code>resource</code> keyword. The keyword is followed by the name.</p>
          <pre><code class="language-bamboo,file=composite-data-type-declaration.bpl"><span style="color: #0000FF">struct</span><span style="color: #000000"> SomeStruct {</span><span>
</span><span style="color: #000000">    </span><span style="color: #008000">// ...</span><span>
</span><span style="color: #000000">}</span><span>
</span><span>
</span><span style="color: #0000FF">resource</span><span style="color: #000000"> SomeResource {</span><span>
</span><span style="color: #000000">    </span><span style="color: #008000">// ...</span><span>
</span><span style="color: #000000">}</span><span>
</span></code></pre>
          <p>Structures and resources are types.</p>
          <p>Structures are created (instantiated) by calling the type like a function.</p>
          <pre><code class="language-bamboo,file=structure-instantiation.bpl"><span style="color: #000000">SomeStruct()</span><span>
</span></code></pre>
          <p>Resource must be created (instantiated) by using the <code>create</code> keyword and calling the type like a function.</p>
          <pre><code class="language-bamboo,file=resource-instantiation.bpl"><span style="color: #0000FF">create</span><span style="color: #000000"> SomeResource()</span><span>
</span></code></pre>
          <p>The constructor function may require parameters if the <a href="#composite-data-type-fields">initializer</a> of the composote data ty[e requires them.</p>
          <p>
            Composite data types can only be declared globally and not locally in functions.
            They can also not be nested.
          </p>
        </section>
        <section>
          <h3 id="composite-data-type-fields"><a href="#composite-data-type-fields" aria-hidden="true"><span class="icon icon-link"></span></a>Composite Data Type Fields</h3>
          <p>
            Fields are declared like variables and constants.
            However, the initial values for fields are set in the initializer,
            <strong>not</strong> in the field declaration.
            All fields <strong>must</strong> be initialized in the initializer, exactly once.
          </p>
          <p>
            Having to provide intitial values in the initializer simplifies might seem restrictive,
            however, this ensures that all fields are always initialized in one location, the initializer,
            and the initialization order is clear.
          </p>
          <p>
            The initialization of all fields is checked statically
            and it is invalid to not initialize all fields in the initializer.
            Also, it is statically checked that a field is definitely initialized before it is used.
          </p>
          <p>
            The initializer's main purpose is to initialize fields, though it may also contain other code.
            Just like a function, it may declare parameters and may contain arbitrary code.
            However, it has no return type, i.e., it is always <code>Void</code>.
          </p>
          <p>The initializer is declared using the <code>init</code> keyword.</p>
          <p>The initializer always follows any fields.</p>
          <p>There are three kinds of fields:</p>
          <ul>
            <li>
              <p>
                <strong>Constant fields</strong> are also stored in the composite value,
                but after they have been inititalized with a value they <strong>cannot</strong> have new values assigned to them afterwards.
                A constant field must be initialized exactly once.
              </p>
              <p>Constant fields are declared using the <code>let</code> keyword.</p>
            </li>
            <li>
              <p><strong>Variable fields</strong> are stored in the composite value and can have new values assigned to them.</p>
              <p>Variable fields are declared using the <code>var</code> keyword.</p>
            </li>
            <li>
              <p>
                <strong>Synthetic fields</strong> are <strong>not stored</strong> in the composite value,
                i.e. they are derived/computed from other values.
                They can have new values assigned to them.
              </p>
              <p>Synthetic fields are declared using the <code>synthetic</code> keyword.</p>
              <p>
                Synthetic fields must have a getter and a setter.
                Getters and setters are explained in the <a href="#composite-data-type-field-getters-and-setters">next section</a>.
                Synthetic fields are explained in a <a href="#synthetic-composite-data-type-fields">separate section</a>.
              </p>
            </li>
          </ul>
          <table>
            <thead>
              <tr>
                <th>Field Kind</th>
                <th>Stored in memory</th>
                <th>Assignable</th>
                <th>Keyword</th>
              </tr>
            </thead>
            <tbody>
              <tr>
                <td><strong>Variable field</strong></td>
                <td>Yes</td>
                <td>Yes</td>
                <td><code>var</code></td>
              </tr>
              <tr>
                <td><strong>Constant field</strong></td>
                <td>Yes</td>
                <td><strong>No</strong></td>
                <td><code>let</code></td>
              </tr>
              <tr>
                <td><strong>Synthetic field</strong></td>
                <td><strong>No</strong></td>
                <td>Yes</td>
                <td><code>synthetic</code></td>
              </tr>
            </tbody>
          </table>
          <p>In initializers, the special constant <code>self</code> refers to the composite value that is to be initialized.</p>
          <p>Fields can be read (if they are constant or variable) and set (if they are variable), using the access syntax: the composite value is followed by a dot (<code>.</code>) and the name of the field.</p>
          <pre><code class="language-bamboo,file=composite-data-type-fields-and-init.bpl"><span style="color: #008000">// Declare a structure named `Token`, which has a constant field</span><span>
</span><span style="color: #008000">// named `id` and a variable field named `balance`.</span><span>
</span><span style="color: #008000">//</span><span>
</span><span style="color: #008000">// Both fields are initialized through the initializer.</span><span>
</span><span style="color: #008000">//</span><span>
</span><span style="color: #008000">// The public access modifier `pub` is used in this example to allow</span><span>
</span><span style="color: #008000">// thes fields to be read in outer scopes. Fields can also be declared</span><span>
</span><span style="color: #008000">// private so they cannot be accessed in outer scopes.</span><span>
</span><span style="color: #008000">// Access control will be explained in a later section.</span><span>
</span><span style="color: #008000">//</span><span>
</span><span style="color: #0000FF">struct</span><span style="color: #000000"> Token {</span><span>
</span><span style="color: #000000">    </span><span style="color: #0000FF">pub</span><span style="color: #000000"> </span><span style="color: #0000FF">let</span><span style="color: #000000"> id: Int</span><span>
</span><span style="color: #000000">    </span><span style="color: #0000FF">pub</span><span style="color: #000000"> </span><span style="color: #0000FF">var</span><span style="color: #000000"> balance: Int</span><span>
</span><span>
</span><span style="color: #000000">    </span><span style="color: #0000FF">init</span><span style="color: #000000">(id: Int, balance: Int) {</span><span>
</span><span style="color: #000000">        </span><span style="color: #0000FF">self</span><span style="color: #000000">.id = id</span><span>
</span><span style="color: #000000">        </span><span style="color: #0000FF">self</span><span style="color: #000000">.balance = balance</span><span>
</span><span style="color: #000000">    }</span><span>
</span><span style="color: #000000">}</span><span>
</span></code></pre>
          <p>Note that it is invalid to provide the initial value for a field in the field declaration.</p>
          <pre><code class="language-bamboo"><span style="color: #0000FF">struct</span><span style="color: #000000"> StructureWithConstantField {</span><span>
</span><span style="color: #000000">    </span><span style="color: #008000">// Invalid: It is invalid to provide an initial value in the field declaration.</span><span>
</span><span style="color: #000000">    </span><span style="color: #008000">// The field must be initialized by setting the initial value in the initializer.</span><span>
</span><span style="color: #000000">    </span><span style="color: #008000">//</span><span>
</span><span style="color: #000000">    </span><span style="color: #0000FF">pub</span><span style="color: #000000"> </span><span style="color: #0000FF">let</span><span style="color: #000000"> id: Int = </span><span style="color: #09885A">1</span><span>
</span><span style="color: #000000">}</span><span>
</span></code></pre>
          <p>The field access syntax must be used to access fields – fields are not available as variables.</p>
          <pre><code class="language-bamboo"><span style="color: #0000FF">struct</span><span style="color: #000000"> Token {</span><span>
</span><span style="color: #000000">    </span><span style="color: #0000FF">pub</span><span style="color: #000000"> </span><span style="color: #0000FF">let</span><span style="color: #000000"> id: Int</span><span>
</span><span>
</span><span style="color: #000000">    </span><span style="color: #0000FF">init</span><span style="color: #000000">(initialID: Int) {</span><span>
</span><span style="color: #000000">        </span><span style="color: #008000">// Invalid: There is no variable with the name `id` available.</span><span>
</span><span style="color: #000000">        </span><span style="color: #008000">// The field `id` must be initialized by setting `self.id`.</span><span>
</span><span style="color: #000000">        </span><span style="color: #008000">//</span><span>
</span><span style="color: #000000">        id = initialID</span><span>
</span><span style="color: #000000">    }</span><span>
</span><span style="color: #000000">}</span><span>
</span></code></pre>
          <p>The initializer is <strong>not</strong> automatically derived from the fields, it must be explicitly declared.</p>
          <pre><code class="language-bamboo"><span style="color: #0000FF">struct</span><span style="color: #000000"> Token {</span><span>
</span><span style="color: #000000">    </span><span style="color: #0000FF">pub</span><span style="color: #000000"> </span><span style="color: #0000FF">let</span><span style="color: #000000"> id: Int</span><span>
</span><span>
</span><span style="color: #000000">    </span><span style="color: #008000">// Invalid: Missing initializer initializing field `id`.</span><span>
</span><span style="color: #000000">}</span><span>
</span></code></pre>
          <p>A composite value can be created by calling the constructor and the value's fields can be accessed.</p>
          <pre><code class="language-bamboo,file=composite-data-type-fields-assignment.bpl"><span style="color: #0000FF">let</span><span style="color: #000000"> token = Token(id: </span><span style="color: #09885A">42</span><span style="color: #000000">, balance: </span><span style="color: #09885A">1_000_00</span><span style="color: #000000">)</span><span>
</span><span>
</span><span style="color: #000000">token.id  </span><span style="color: #008000">// is `42`</span><span>
</span><span style="color: #000000">token.balance  </span><span style="color: #008000">// is `1_000_000`</span><span>
</span><span>
</span><span style="color: #000000">token.balance = </span><span style="color: #09885A">1</span><span>
</span><span style="color: #008000">// `token.balance` is `1`</span><span>
</span><span>
</span><span style="color: #008000">// Invalid: assignment to constant field</span><span>
</span><span style="color: #008000">//</span><span>
</span><span style="color: #000000">token.id = </span><span style="color: #09885A">23</span><span>
</span></code></pre>
          <p>Initializers support overloading. This allows for example providing default values for certain parameters.</p>
          <pre><code class="language-bamboo,file=composite-data-type-initializer-overloading.bpl"><span style="color: #008000">// Declare a structure named `Token`, which has a constant field</span><span>
</span><span style="color: #008000">// named `id` and a variable field named `balance`.</span><span>
</span><span style="color: #008000">//</span><span>
</span><span style="color: #008000">// The first initializer allows initializing both fields with a given value.</span><span>
</span><span style="color: #008000">//</span><span>
</span><span style="color: #008000">// A second initializer is provided for convenience to initialize the `id` field</span><span>
</span><span style="color: #008000">// with a given value, and the `balance` field with the default value `0`.</span><span>
</span><span style="color: #008000">//</span><span>
</span><span style="color: #0000FF">struct</span><span style="color: #000000"> Token {</span><span>
</span><span style="color: #000000">    </span><span style="color: #0000FF">let</span><span style="color: #000000"> id: Int</span><span>
</span><span style="color: #000000">    </span><span style="color: #0000FF">var</span><span style="color: #000000"> balance: Int</span><span>
</span><span>
</span><span style="color: #000000">    </span><span style="color: #0000FF">init</span><span style="color: #000000">(id: Int, balance: Int) {</span><span>
</span><span style="color: #000000">        </span><span style="color: #0000FF">self</span><span style="color: #000000">.id = id</span><span>
</span><span style="color: #000000">        </span><span style="color: #0000FF">self</span><span style="color: #000000">.balance = balance</span><span>
</span><span style="color: #000000">    }</span><span>
</span><span>
</span><span style="color: #000000">    </span><span style="color: #0000FF">init</span><span style="color: #000000">(id: Int) {</span><span>
</span><span style="color: #000000">        </span><span style="color: #0000FF">self</span><span style="color: #000000">.id = id</span><span>
</span><span style="color: #000000">        </span><span style="color: #0000FF">self</span><span style="color: #000000">.balance = </span><span style="color: #09885A">0</span><span>
</span><span style="color: #000000">    }</span><span>
</span><span style="color: #000000">}</span><span>
</span></code></pre>
        </section>
        <section>
          <h3 id="composite-data-type-field-getters-and-setters"><a href="#composite-data-type-field-getters-and-setters" aria-hidden="true"><span class="icon icon-link"></span></a>Composite Data Type Field Getters and Setters</h3>
          <p>Fields may have an optional getter and an optional setter. Getters are functions that are called when a field is read, and setters are functions that are called when a field is written. Assignments are not allowed at all in getters and setters.</p>
          <p>Getters and setters are enclosed in opening and closing braces, after the field's type.</p>
          <p>Getters are declared using the <code>get</code> keyword. Getters have no parameters and their return type is implicitly the type of the field.</p>
          <pre><code class="language-bamboo,file=composite-data-type-field-getter.bpl"><span style="color: #0000FF">struct</span><span style="color: #000000"> GetterExample {</span><span>
</span><span>
</span><span style="color: #000000">    </span><span style="color: #008000">// Declare a variable field named `balance` with a getter</span><span>
</span><span style="color: #000000">    </span><span style="color: #008000">// which ensures the read value is always non-negative.</span><span>
</span><span style="color: #000000">    </span><span style="color: #008000">//</span><span>
</span><span style="color: #000000">    </span><span style="color: #0000FF">pub</span><span style="color: #000000"> </span><span style="color: #0000FF">var</span><span style="color: #000000"> balance: Int {</span><span>
</span><span style="color: #000000">        </span><span style="color: #0000FF">get</span><span style="color: #000000"> {</span><span>
</span><span style="color: #000000">           </span><span style="color: #0000FF">post</span><span style="color: #000000"> {</span><span>
</span><span style="color: #000000">               result >= </span><span style="color: #09885A">0</span><span>
</span><span style="color: #000000">           }</span><span>
</span><span>
</span><span style="color: #000000">           </span><span style="color: #0000FF">if</span><span style="color: #000000"> </span><span style="color: #0000FF">self</span><span style="color: #000000">.balance &#x3C; </span><span style="color: #09885A">0</span><span style="color: #000000"> {</span><span>
</span><span style="color: #000000">               </span><span style="color: #0000FF">return</span><span style="color: #000000"> </span><span style="color: #09885A">0</span><span>
</span><span style="color: #000000">           }</span><span>
</span><span>
</span><span style="color: #000000">           </span><span style="color: #0000FF">return</span><span style="color: #000000"> </span><span style="color: #0000FF">self</span><span style="color: #000000">.balance</span><span>
</span><span style="color: #000000">        }</span><span>
</span><span style="color: #000000">    }</span><span>
</span><span>
</span><span style="color: #000000">    </span><span style="color: #0000FF">init</span><span style="color: #000000">(balance: Int) {</span><span>
</span><span style="color: #000000">        </span><span style="color: #0000FF">self</span><span style="color: #000000">.balance = balance</span><span>
</span><span style="color: #000000">    }</span><span>
</span><span style="color: #000000">}</span><span>
</span><span>
</span><span style="color: #0000FF">let</span><span style="color: #000000"> example = GetterExample(balance: </span><span style="color: #09885A">10</span><span style="color: #000000">)</span><span>
</span><span style="color: #008000">// `example.balance` is `10`</span><span>
</span><span>
</span><span style="color: #000000">example.balance = </span><span style="color: #09885A">-50</span><span>
</span><span style="color: #008000">// `example.balance` is `0`. Without the getter it would be `-50`.</span><span>
</span></code></pre>
          <p>
            Setters are declared using the <code>set</code> keyword, followed by the name for the new value enclosed in parentheses.
            The parameter has implicitly the type of the field. Another type cannot be specified. Setters have no return type.
          </p>
          <p>The types of values assigned to setters must always match the field's type.</p>
          <pre><code class="language-bamboo,file=composite-data-type-field-setter.bpl"><span style="color: #0000FF">struct</span><span style="color: #000000"> SetterExample {</span><span>
</span><span>
</span><span style="color: #000000">    </span><span style="color: #008000">// Declare a variable field named `balance` with a setter</span><span>
</span><span style="color: #000000">    </span><span style="color: #008000">// which requires written values to be positive.</span><span>
</span><span style="color: #000000">    </span><span style="color: #008000">//</span><span>
</span><span style="color: #000000">    </span><span style="color: #0000FF">pub</span><span style="color: #000000"> </span><span style="color: #0000FF">var</span><span style="color: #000000"> balance: Int {</span><span>
</span><span style="color: #000000">        </span><span style="color: #0000FF">set</span><span style="color: #000000">(newBalance) {</span><span>
</span><span style="color: #000000">            </span><span style="color: #0000FF">pre</span><span style="color: #000000"> {</span><span>
</span><span style="color: #000000">                newBalance >= </span><span style="color: #09885A">0</span><span>
</span><span style="color: #000000">            }</span><span>
</span><span style="color: #000000">            </span><span style="color: #0000FF">self</span><span style="color: #000000">.balance = newBalance</span><span>
</span><span style="color: #000000">        }</span><span>
</span><span style="color: #000000">    }</span><span>
</span><span>
</span><span style="color: #000000">    </span><span style="color: #0000FF">init</span><span style="color: #000000">(balance: Int) {</span><span>
</span><span style="color: #000000">        </span><span style="color: #0000FF">self</span><span style="color: #000000">.balance = balance</span><span>
</span><span style="color: #000000">    }</span><span>
</span><span style="color: #000000">}</span><span>
</span><span>
</span><span style="color: #0000FF">let</span><span style="color: #000000"> example = SetterExample(balance: </span><span style="color: #09885A">10</span><span style="color: #000000">)</span><span>
</span><span style="color: #008000">// `example.balance` is `10`</span><span>
</span><span>
</span><span style="color: #008000">// Run-time error: The precondition of the setter for the field `balance` fails, the program aborts.</span><span>
</span><span style="color: #000000">example.balance = </span><span style="color: #09885A">-50</span><span>
</span></code></pre>
        </section>
        <section>
          <h3 id="synthetic-composite-data-type-fields"><a href="#synthetic-composite-data-type-fields" aria-hidden="true"><span class="icon icon-link"></span></a>Synthetic Composite Data Type Fields</h3>
          <p>
            Fields which are not stored in the composite value are <em>synthetic</em>, i.e., the field value is computed.
            Synthetic can be either read-only, or readable and writable.
          </p>
          <p>Synthetic fields are declared using the <code>synthetic</code> keyword.</p>
          <p>Synthetic fields are read-only when only a getter is provided.</p>
          <pre><code class="language-bamboo,file=composite-type-synthetic-field-getter-only.bpl"><span style="color: #0000FF">struct</span><span style="color: #000000"> Rectangle {</span><span>
</span><span style="color: #000000">    </span><span style="color: #0000FF">pub</span><span style="color: #000000"> </span><span style="color: #0000FF">var</span><span style="color: #000000"> width: Int</span><span>
</span><span style="color: #000000">    </span><span style="color: #0000FF">pub</span><span style="color: #000000"> </span><span style="color: #0000FF">var</span><span style="color: #000000"> height: Int</span><span>
</span><span>
</span><span style="color: #000000">    </span><span style="color: #008000">// Declare a synthetic field named `area`,</span><span>
</span><span style="color: #000000">    </span><span style="color: #008000">// which computes the area based on the `width` and `height` fields.</span><span>
</span><span style="color: #000000">    </span><span style="color: #008000">//</span><span>
</span><span style="color: #000000">    </span><span style="color: #0000FF">pub</span><span style="color: #000000"> synthetic area: Int {</span><span>
</span><span style="color: #000000">        </span><span style="color: #0000FF">get</span><span style="color: #000000"> {</span><span>
</span><span style="color: #000000">            </span><span style="color: #0000FF">return</span><span style="color: #000000"> width * height</span><span>
</span><span style="color: #000000">        }</span><span>
</span><span style="color: #000000">    }</span><span>
</span><span>
</span><span style="color: #000000">    </span><span style="color: #008000">// Declare an initializer which accepts width and height.</span><span>
</span><span style="color: #000000">    </span><span style="color: #008000">// As `area` is synthetic and there is only a getter provided for it,</span><span>
</span><span style="color: #000000">    </span><span style="color: #008000">// the `area` field it cannot be assigned a value.</span><span>
</span><span style="color: #000000">    </span><span style="color: #008000">//</span><span>
</span><span style="color: #000000">    </span><span style="color: #0000FF">init</span><span style="color: #000000">(width: Int, height: Int) {</span><span>
</span><span style="color: #000000">        </span><span style="color: #0000FF">self</span><span style="color: #000000">.width = width</span><span>
</span><span style="color: #000000">        </span><span style="color: #0000FF">self</span><span style="color: #000000">.height = height</span><span>
</span><span style="color: #000000">    }</span><span>
</span><span style="color: #000000">}</span><span>
</span></code></pre>
          <p>Synthetic fields are readable and writable when both a getter and a setter is declared.</p>
          <pre><code class="language-bamboo,file=composite-type-synthetic-field-setter-getter.bpl"><span style="color: #008000">// Declare a struct named `GoalTracker` which stores a number</span><span>
</span><span style="color: #008000">// of target goals, a number of completed goals,</span><span>
</span><span style="color: #008000">// and has a synthetic field to provide the left number of goals.</span><span>
</span><span style="color: #008000">//</span><span>
</span><span style="color: #008000">// NOTE: the tracker only implements some functionality to demonstrate</span><span>
</span><span style="color: #008000">// synthetic fields, it is incomplete (e.g. assignments to `goal` are not handled properly).</span><span>
</span><span style="color: #008000">//</span><span>
</span><span style="color: #0000FF">struct</span><span style="color: #000000"> GoalTracker {</span><span>
</span><span>
</span><span style="color: #000000">    </span><span style="color: #0000FF">pub</span><span style="color: #000000"> </span><span style="color: #0000FF">var</span><span style="color: #000000"> goal: Int</span><span>
</span><span style="color: #000000">    </span><span style="color: #0000FF">pub</span><span style="color: #000000"> </span><span style="color: #0000FF">var</span><span style="color: #000000"> completed: Int</span><span>
</span><span>
</span><span style="color: #000000">    </span><span style="color: #008000">// Declare a synthetic field which is both readable and writable.</span><span>
</span><span style="color: #000000">    </span><span style="color: #008000">//</span><span>
</span><span style="color: #000000">    </span><span style="color: #008000">// When the field is read from (in the getter), the number</span><span>
</span><span style="color: #000000">    </span><span style="color: #008000">// of left goals is computed from the target number of goals</span><span>
</span><span style="color: #000000">    </span><span style="color: #008000">// and the completed number of goals.</span><span>
</span><span style="color: #000000">    </span><span style="color: #008000">//</span><span>
</span><span style="color: #000000">    </span><span style="color: #008000">// When the field is written to (in the setter), the number</span><span>
</span><span style="color: #000000">    </span><span style="color: #008000">// of completed goals is updated, based on the number</span><span>
</span><span style="color: #000000">    </span><span style="color: #008000">// of target goals and the new remaining number of goals.</span><span>
</span><span style="color: #000000">    </span><span style="color: #008000">//</span><span>
</span><span style="color: #000000">    </span><span style="color: #0000FF">pub</span><span style="color: #000000"> synthetic left: Int {</span><span>
</span><span style="color: #000000">        </span><span style="color: #0000FF">get</span><span style="color: #000000"> {</span><span>
</span><span style="color: #000000">            </span><span style="color: #0000FF">return</span><span style="color: #000000"> </span><span style="color: #0000FF">self</span><span style="color: #000000">.goal - </span><span style="color: #0000FF">self</span><span style="color: #000000">.completed</span><span>
</span><span style="color: #000000">        }</span><span>
</span><span>
</span><span style="color: #000000">        </span><span style="color: #0000FF">set</span><span style="color: #000000">(newLeft) {</span><span>
</span><span style="color: #000000">            </span><span style="color: #0000FF">self</span><span style="color: #000000">.completed = </span><span style="color: #0000FF">self</span><span style="color: #000000">.goal - newLeft</span><span>
</span><span style="color: #000000">        }</span><span>
</span><span style="color: #000000">    }</span><span>
</span><span>
</span><span style="color: #000000">    </span><span style="color: #0000FF">init</span><span style="color: #000000">(goal: Int, completed: Int) {</span><span>
</span><span style="color: #000000">        </span><span style="color: #0000FF">self</span><span style="color: #000000">.goal = goal</span><span>
</span><span style="color: #000000">        </span><span style="color: #0000FF">self</span><span style="color: #000000">.completed = completed</span><span>
</span><span style="color: #000000">    }</span><span>
</span><span style="color: #000000">}</span><span>
</span><span>
</span><span style="color: #0000FF">let</span><span style="color: #000000"> tracker = GoalTracker(goal: </span><span style="color: #09885A">10</span><span style="color: #000000">, completed: </span><span style="color: #09885A">0</span><span style="color: #000000">)</span><span>
</span><span style="color: #008000">// `tracker.goal` is `10`</span><span>
</span><span style="color: #008000">// `tracker.completed` is `0`</span><span>
</span><span style="color: #008000">// `tracker.left` is `10`</span><span>
</span><span>
</span><span style="color: #000000">tracker.completed = </span><span style="color: #09885A">1</span><span>
</span><span style="color: #008000">// `tracker.left` is `9`</span><span>
</span><span>
</span><span style="color: #000000">tracker.left = </span><span style="color: #09885A">8</span><span>
</span><span style="color: #008000">// `tracker.completed` is `2`</span><span>
</span></code></pre>
          <p>It is invalid to declare a synthetic field with only a setter.</p>
        </section>
        <section>
          <h3 id="composite-data-type-functions"><a href="#composite-data-type-functions" aria-hidden="true"><span class="icon icon-link"></span></a>Composite Data Type Functions</h3>
          <p>
            Composite data types may contain functions.
            Just like in the initializer, the special constant <code>self</code> refers to the composite value that the function is called on.
          </p>
          <pre><code class="language-bamboo,file=composite-data-type-function.bpl"><span style="color: #008000">// Declare a structure named "Rectangle", which represents a rectangle</span><span>
</span><span style="color: #008000">// and has variable fields for the width and height.</span><span>
</span><span style="color: #008000">//</span><span>
</span><span style="color: #0000FF">struct</span><span style="color: #000000"> Rectangle {</span><span>
</span><span style="color: #000000">    </span><span style="color: #0000FF">pub</span><span style="color: #000000"> </span><span style="color: #0000FF">var</span><span style="color: #000000"> width: Int</span><span>
</span><span style="color: #000000">    </span><span style="color: #0000FF">pub</span><span style="color: #000000"> </span><span style="color: #0000FF">var</span><span style="color: #000000"> height: Int</span><span>
</span><span>
</span><span style="color: #000000">    </span><span style="color: #0000FF">init</span><span style="color: #000000">(width: Int, height: Int) {</span><span>
</span><span style="color: #000000">        </span><span style="color: #0000FF">self</span><span style="color: #000000">.width = width</span><span>
</span><span style="color: #000000">        </span><span style="color: #0000FF">self</span><span style="color: #000000">.height = height</span><span>
</span><span style="color: #000000">    }</span><span>
</span><span>
</span><span style="color: #000000">    </span><span style="color: #008000">// Declare a function named "scale", which scales</span><span>
</span><span style="color: #000000">    </span><span style="color: #008000">// the rectangle by the given factor.</span><span>
</span><span style="color: #000000">    </span><span style="color: #008000">//</span><span>
</span><span style="color: #000000">    </span><span style="color: #0000FF">pub</span><span style="color: #000000"> </span><span style="color: #0000FF">fun</span><span style="color: #000000"> scale(factor: Int) {</span><span>
</span><span style="color: #000000">        </span><span style="color: #0000FF">self</span><span style="color: #000000">.width = </span><span style="color: #0000FF">self</span><span style="color: #000000">.width * factor</span><span>
</span><span style="color: #000000">        </span><span style="color: #0000FF">self</span><span style="color: #000000">.height = </span><span style="color: #0000FF">self</span><span style="color: #000000">.height * factor</span><span>
</span><span style="color: #000000">    }</span><span>
</span><span style="color: #000000">}</span><span>
</span><span>
</span><span style="color: #0000FF">let</span><span style="color: #000000"> rectangle = Rectangle(width: </span><span style="color: #09885A">2</span><span style="color: #000000">, height: </span><span style="color: #09885A">3</span><span style="color: #000000">)</span><span>
</span><span style="color: #000000">rectangle.scale(factor: </span><span style="color: #09885A">4</span><span style="color: #000000">)</span><span>
</span><span style="color: #008000">// `rectangle.width` is `8`</span><span>
</span><span style="color: #008000">// `rectangle.height` is `12`</span><span>
</span></code></pre>
          <p>Functions support overloading.</p>
          <pre><code class="language-bamboo,file=composite-data-type-function-overloading.bpl"><span style="color: #008000">// Declare a structure named "Rectangle", which represents a rectangle</span><span>
</span><span style="color: #008000">// and has variable fields for the width and height.</span><span>
</span><span style="color: #008000">//</span><span>
</span><span style="color: #0000FF">struct</span><span style="color: #000000"> Rectangle {</span><span>
</span><span style="color: #000000">    </span><span style="color: #0000FF">pub</span><span style="color: #000000"> </span><span style="color: #0000FF">var</span><span style="color: #000000"> width: Int</span><span>
</span><span style="color: #000000">    </span><span style="color: #0000FF">pub</span><span style="color: #000000"> </span><span style="color: #0000FF">var</span><span style="color: #000000"> height: Int</span><span>
</span><span>
</span><span style="color: #000000">    </span><span style="color: #0000FF">init</span><span style="color: #000000">(width: Int, height: Int) {</span><span>
</span><span style="color: #000000">        </span><span style="color: #0000FF">self</span><span style="color: #000000">.width = width</span><span>
</span><span style="color: #000000">        </span><span style="color: #0000FF">self</span><span style="color: #000000">.height = height</span><span>
</span><span style="color: #000000">    }</span><span>
</span><span>
</span><span style="color: #000000">    </span><span style="color: #008000">// Declare a function named "scale", which independently scales</span><span>
</span><span style="color: #000000">    </span><span style="color: #008000">// the width by a given factor and the height by a given factor.</span><span>
</span><span style="color: #000000">    </span><span style="color: #008000">//</span><span>
</span><span style="color: #000000">    </span><span style="color: #0000FF">pub</span><span style="color: #000000"> </span><span style="color: #0000FF">fun</span><span style="color: #000000"> scale(widthFactor: Int, heightFactor: Int) {</span><span>
</span><span style="color: #000000">        </span><span style="color: #0000FF">self</span><span style="color: #000000">.width = </span><span style="color: #0000FF">self</span><span style="color: #000000">.width * widthFactor</span><span>
</span><span style="color: #000000">        </span><span style="color: #0000FF">self</span><span style="color: #000000">.height = </span><span style="color: #0000FF">self</span><span style="color: #000000">.height * heightFactor</span><span>
</span><span style="color: #000000">    }</span><span>
</span><span>
</span><span style="color: #000000">    </span><span style="color: #008000">// Declare a another function also named "scale", which scales</span><span>
</span><span style="color: #000000">    </span><span style="color: #008000">// both width and height by a given factor.</span><span>
</span><span style="color: #000000">    </span><span style="color: #008000">// The function calls the `scale` function declared above.</span><span>
</span><span style="color: #000000">    </span><span style="color: #008000">//</span><span>
</span><span style="color: #000000">    </span><span style="color: #0000FF">pub</span><span style="color: #000000"> </span><span style="color: #0000FF">fun</span><span style="color: #000000"> scale(factor: Int) {</span><span>
</span><span style="color: #000000">        </span><span style="color: #0000FF">self</span><span style="color: #000000">.scale(</span><span>
</span><span style="color: #000000">            widthFactor: factor,</span><span>
</span><span style="color: #000000">            heightFactor: factor</span><span>
</span><span style="color: #000000">        )</span><span>
</span><span style="color: #000000">    }</span><span>
</span><span style="color: #000000">}</span><span>
</span></code></pre>
        </section>
        <section>
          <h3 id="composite-data-type-subtyping"><a href="#composite-data-type-subtyping" aria-hidden="true"><span class="icon icon-link"></span></a>Composite Data Type Subtyping</h3>
          <p>
            Two composite data types are compatible if and only if they refer to the same declaration by name,
            i.e., nominal typing applies instead of structural typing.
          </p>
          <p>
            Even if two composite data types declare the same fields and functions,
            the types are only compatible if their names match.
          </p>
          <pre><code class="language-bamboo,file=composite-data-type.bpl"><span style="color: #008000">// Declare a structure named `A` which has a function `test`</span><span>
</span><span style="color: #008000">// which has type `((): Void)`.</span><span>
</span><span style="color: #008000">//</span><span>
</span><span style="color: #0000FF">struct</span><span style="color: #000000"> A {</span><span>
</span><span style="color: #000000">    </span><span style="color: #0000FF">fun</span><span style="color: #000000"> test() {}</span><span>
</span><span style="color: #000000">}</span><span>
</span><span>
</span><span style="color: #008000">// Declare a structure named `B` which has a function `test`</span><span>
</span><span style="color: #008000">// which has type `((): Void)`.</span><span>
</span><span style="color: #008000">//</span><span>
</span><span style="color: #0000FF">struct</span><span style="color: #000000"> B {</span><span>
</span><span style="color: #000000">    </span><span style="color: #0000FF">fun</span><span style="color: #000000"> test() {}</span><span>
</span><span style="color: #000000">}</span><span>
</span><span>
</span><span style="color: #008000">// Declare a variable named which accepts values of type `A`.</span><span>
</span><span style="color: #008000">//</span><span>
</span><span style="color: #0000FF">var</span><span style="color: #000000"> something: </span><span style="color: #0000FF">A</span><span style="color: #000000"> = A()</span><span>
</span><span>
</span><span style="color: #008000">// Invalid: Assign a value of type `B` to the variable.</span><span>
</span><span style="color: #008000">// Even though types `A` and `B` have the same declarations,</span><span>
</span><span style="color: #008000">// a function with the same name and type, the types' names differ,</span><span>
</span><span style="color: #008000">// so they are not compatbile.</span><span>
</span><span style="color: #008000">//</span><span>
</span><span style="color: #000000">something = B()</span><span>
</span><span>
</span><span style="color: #008000">// Valid: Reassign a new value of type `A`.</span><span>
</span><span style="color: #008000">//</span><span>
</span><span style="color: #000000">something = A()</span><span>
</span></code></pre>
        </section>
        <section>
          <h3 id="composite-data-type-behaviour"><a href="#composite-data-type-behaviour" aria-hidden="true"><span class="icon icon-link"></span></a>Composite Data Type Behaviour</h3>
          <section>
            <h4 id="structures"><a href="#structures" aria-hidden="true"><span class="icon icon-link"></span></a>Structures</h4>
            <p>
              Structures are <strong>copied</strong> when used as an initial value for constant or variable,
              when assigned to a different variable,
              when passed as an argument to a function,
              and when returned from a function.
            </p>
            <p>Accessing a field or calling a function of a structure does not copy it.</p>
            <pre><code class="language-bamboo,file=struct-behavior.bpl"><span style="color: #008000">// Declare a structure named `SomeStruct`, with a variable integer field.</span><span>
</span><span style="color: #008000">//</span><span>
</span><span style="color: #0000FF">struct</span><span style="color: #000000"> SomeStruct {</span><span>
</span><span style="color: #000000">    </span><span style="color: #0000FF">pub</span><span style="color: #000000"> </span><span style="color: #0000FF">var</span><span style="color: #000000"> value: Int</span><span>
</span><span>
</span><span style="color: #000000">    </span><span style="color: #0000FF">init</span><span style="color: #000000">(value: Int) {</span><span>
</span><span style="color: #000000">        </span><span style="color: #0000FF">self</span><span style="color: #000000">.value = value</span><span>
</span><span style="color: #000000">    }</span><span>
</span><span>
</span><span style="color: #000000">    </span><span style="color: #0000FF">fun</span><span style="color: #000000"> increment() {</span><span>
</span><span style="color: #000000">        </span><span style="color: #0000FF">self</span><span style="color: #000000">.value = </span><span style="color: #0000FF">self</span><span style="color: #000000">.value + </span><span style="color: #09885A">1</span><span>
</span><span style="color: #000000">    }</span><span>
</span><span style="color: #000000">}</span><span>
</span><span>
</span><span style="color: #008000">// Declare a constant with value of structure type `SomeStruct`.</span><span>
</span><span style="color: #008000">//</span><span>
</span><span style="color: #0000FF">let</span><span style="color: #000000"> a = SomeStruct(value: </span><span style="color: #09885A">0</span><span style="color: #000000">)</span><span>
</span><span>
</span><span style="color: #008000">// *Copy* the structure value into a new constant.</span><span>
</span><span style="color: #008000">//</span><span>
</span><span style="color: #0000FF">let</span><span style="color: #000000"> b = a</span><span>
</span><span>
</span><span style="color: #000000">b.value = </span><span style="color: #09885A">1</span><span>
</span><span style="color: #008000">// NOTE: `b.value` is 1, `a.value` is *`0`*</span><span>
</span><span>
</span><span style="color: #000000">b.increment()</span><span>
</span><span style="color: #008000">// `b.value` is 2, `a.value` is `0`</span><span>
</span></code></pre>
          </section>
          <section>
            <h4 id="resources"><a href="#resources" aria-hidden="true"><span class="icon icon-link"></span></a>Resources</h4>
            <p>Resources are types that can only exist in <strong>one</strong> location at a time and <strong>must</strong> be used <strong>exactly once</strong>.</p>
            <p>Resources <strong>must</strong> be created (instantiated) by using the <code>create</code> keyword.</p>
            <p>
              At the end of a function which has resources (variables, constants, parameters) in scope,
              the resources <strong>must</strong> be either <strong>moved</strong> or <strong>destroyed</strong>.
            </p>
            <p>
              They are <strong>moved</strong> when used as an initial value for a constant or variable,
              when assigned to a different variable,
              when passed as an argument to a function,
              and when returned from a function.
            </p>
            <p>Resources are <strong>destroyed</strong> using the <code>destroy</code> keyword.</p>
            <p>Accessing a field or calling a function of a resource does not move or destroy it.</p>
            <p>
              When the resource was moved, the constant or variable that referred to the resource before the move becomes <strong>invalid</strong>.
              An <strong>invalid</strong> resource cannot be used again.
            </p>
            <p>
              To make the behaviour of resource types explicit, the move prefix <code>&#x3C;-</code> must be used
              in type annotations of variable or constant declarations, parameters, and return types.
            </p>
            <p>
              To make moves of resources explicit, the move operator <code>&#x3C;-</code> must be used
              when the resource is the initial value of a constant or variable,
              when it is moved to a different variable,
              when it is moved to a function as an argument,
              and when it is returned from a function.
            </p>
            <pre><code class="language-bamboo,file=resource-behavior.bpl"><span style="color: #008000">// Declare a resource named `SomeResource`, with a variable integer field.</span><span>
</span><span style="color: #008000">//</span><span>
</span><span style="color: #0000FF">resource</span><span style="color: #000000"> SomeResource {</span><span>
</span><span style="color: #000000">    </span><span style="color: #0000FF">pub</span><span style="color: #000000"> </span><span style="color: #0000FF">var</span><span style="color: #000000"> value: Int</span><span>
</span><span>
</span><span style="color: #000000">    </span><span style="color: #0000FF">init</span><span style="color: #000000">(value: Int) {</span><span>
</span><span style="color: #000000">        </span><span style="color: #0000FF">self</span><span style="color: #000000">.value = value</span><span>
</span><span style="color: #000000">    }</span><span>
</span><span style="color: #000000">}</span><span>
</span><span>
</span><span style="color: #008000">// Declare a constant with value of resource type `SomeResource`.</span><span>
</span><span style="color: #008000">//</span><span>
</span><span style="color: #0000FF">let</span><span style="color: #000000"> a: &#x3C;-SomeResource &#x3C;- SomeResource(value: </span><span style="color: #09885A">0</span><span style="color: #000000">)</span><span>
</span><span>
</span><span style="color: #008000">// *Move* the resource value to a new constant.</span><span>
</span><span style="color: #008000">//</span><span>
</span><span style="color: #0000FF">let</span><span style="color: #000000"> b &#x3C;- a</span><span>
</span><span>
</span><span style="color: #008000">// Invalid: Cannot use constant `a` anymore as the resource that it referred to</span><span>
</span><span style="color: #008000">// was moved to constant `b`.</span><span>
</span><span style="color: #008000">//</span><span>
</span><span style="color: #000000">a.value</span><span>
</span><span>
</span><span style="color: #008000">// Constant `b` owns the resource.</span><span>
</span><span style="color: #008000">//</span><span>
</span><span style="color: #000000">b.value = </span><span style="color: #09885A">1</span><span>
</span><span>
</span><span style="color: #008000">// Declare a function which accepts a resource.</span><span>
</span><span style="color: #008000">//</span><span>
</span><span style="color: #008000">// The parameter has a resource type, so the type name must be prefixed with `&#x3C;-`.</span><span>
</span><span style="color: #008000">//</span><span>
</span><span style="color: #0000FF">fun</span><span style="color: #000000"> use(resource: &#x3C;-</span><span style="color: #0000FF">SomeResource</span><span style="color: #000000">) {</span><span>
</span><span style="color: #000000">    </span><span style="color: #008000">// ...</span><span>
</span><span style="color: #000000">}</span><span>
</span><span>
</span><span style="color: #008000">// Call function `use` and move the resource into it.</span><span>
</span><span style="color: #008000">//</span><span>
</span><span style="color: #000000">use(resource: &#x3C;-b)</span><span>
</span><span>
</span><span style="color: #008000">// Invalid: Cannot use constant `b` anymore as the resource</span><span>
</span><span style="color: #008000">// it referred to was moved into function `foo`.</span><span>
</span><span style="color: #008000">//</span><span>
</span><span style="color: #000000">b.value</span><span>
</span></code></pre>
            <pre><code class="language-bamboo,file=resource-loss.bpl"><span style="color: #008000">// Declare another, unrelated value of resource type `SomeResource`.</span><span>
</span><span style="color: #008000">//</span><span>
</span><span style="color: #0000FF">let</span><span style="color: #000000"> c &#x3C;- </span><span style="color: #0000FF">create</span><span style="color: #000000"> SomeResource(value: </span><span style="color: #09885A">10</span><span style="color: #000000">)</span><span>
</span><span>
</span><span style="color: #008000">// Invalid: `c` is not used, but must be; it cannot be lost.</span><span>
</span></code></pre>
            <pre><code class="language-bamboo,file=resource-destruction.bpl"><span style="color: #008000">// Declare another, unrelated value of resource type `SomeResource`.</span><span>
</span><span style="color: #008000">//</span><span>
</span><span style="color: #0000FF">let</span><span style="color: #000000"> d &#x3C;- </span><span style="color: #0000FF">create</span><span style="color: #000000"> SomeResource(value: </span><span style="color: #09885A">20</span><span style="color: #000000">)</span><span>
</span><span>
</span><span style="color: #008000">// Destroy the resource referred to by constant `d`.</span><span>
</span><span style="color: #008000">//</span><span>
</span><span style="color: #0000FF">destroy</span><span style="color: #000000"> d</span><span>
</span><span>
</span><span style="color: #008000">// Invalid: Cannot use constant `d` anymore as the resource</span><span>
</span><span style="color: #008000">// it referred to was destroyed.</span><span>
</span><span style="color: #008000">//</span><span>
</span><span style="color: #000000">d.value</span><span>
</span></code></pre>
            <p>
              To make it explicit that the type is moved, it must be prefixed with <code>&#x3C;-</code> in all type annotations,
              e.g. for variable declarations, parametes, or return types.
            </p>
            <pre><code class="language-bamboo,file=resource-type-annotation.bpl"><span style="color: #008000">// Declare a constant with an explicit type annotation.</span><span>
</span><span style="color: #008000">//</span><span>
</span><span style="color: #008000">// The constant has a resource type, so the type name must be prefixed with `&#x3C;-`.</span><span>
</span><span style="color: #008000">//</span><span>
</span><span style="color: #0000FF">let</span><span style="color: #000000"> someResource: &#x3C;-SomeResource &#x3C;- </span><span style="color: #0000FF">create</span><span style="color: #000000"> SomeResource(value: </span><span style="color: #09885A">5</span><span style="color: #000000">)</span><span>
</span><span>
</span><span style="color: #008000">// Declare a function which consumes a resource and destroys it.</span><span>
</span><span style="color: #008000">//</span><span>
</span><span style="color: #008000">// The parameter has a resource type, so the type name must be prefixed with `&#x3C;-`.</span><span>
</span><span style="color: #008000">//</span><span>
</span><span style="color: #0000FF">fun</span><span style="color: #000000"> use(resource: &#x3C;-</span><span style="color: #0000FF">SomeResource</span><span style="color: #000000">) {</span><span>
</span><span style="color: #000000">    </span><span style="color: #0000FF">destroy</span><span style="color: #000000"> resource</span><span>
</span><span style="color: #000000">}</span><span>
</span><span>
</span><span style="color: #008000">// Declare a function which returns a resource.</span><span>
</span><span style="color: #008000">//</span><span>
</span><span style="color: #008000">// The return type is a resource type, so the type name must be prefixed with `&#x3C;-`.</span><span>
</span><span style="color: #008000">// The return statement must also use the `&#x3C;-` operator to make it explicit the resource is moved.</span><span>
</span><span style="color: #008000">//</span><span>
</span><span style="color: #0000FF">fun</span><span style="color: #000000"> get(): &#x3C;-</span><span style="color: #0000FF">SomeResource</span><span style="color: #000000"> {</span><span>
</span><span style="color: #000000">    </span><span style="color: #0000FF">let</span><span style="color: #000000"> newResource &#x3C;- </span><span style="color: #0000FF">create</span><span style="color: #000000"> SomeResource()</span><span>
</span><span style="color: #000000">    </span><span style="color: #0000FF">return</span><span style="color: #000000"> &#x3C;-newResource</span><span>
</span><span style="color: #000000">}</span><span>
</span></code></pre>
            <p>Resources <strong>must</strong> be used exactly once.</p>
            <pre><code class="language-bamboo,file=resource-must-use.bpl"><span style="color: #008000">// Declare a function which consumes a resource but does not use it.</span><span>
</span><span style="color: #008000">// This function is invalid, because it would cause a loss of the resource.</span><span>
</span><span style="color: #008000">//</span><span>
</span><span style="color: #0000FF">fun</span><span style="color: #000000"> forgetToUse(resource: &#x3C;-</span><span style="color: #0000FF">SomeResource</span><span style="color: #000000">) {</span><span>
</span><span style="color: #000000">    </span><span style="color: #008000">// Invalid: The resource parameter `resource` is not used, but must be.</span><span>
</span><span style="color: #000000">}</span><span>
</span></code></pre>
            <pre><code class="language-bamboo,file=resource-use-after-move.bpl"><span style="color: #008000">// Declare a constant named `res` which has the resource type `SomeResource`.</span><span>
</span><span style="color: #0000FF">let</span><span style="color: #000000"> res &#x3C;- </span><span style="color: #0000FF">create</span><span style="color: #000000"> SomeResource()</span><span>
</span><span>
</span><span style="color: #008000">// Call the function `use` and move the resource `res` into it.</span><span>
</span><span style="color: #000000">use(resource: &#x3C;-res)</span><span>
</span><span>
</span><span style="color: #008000">// Invalid: The resource constant `res` cannot be used again,</span><span>
</span><span style="color: #008000">// as it was moved in the previous function call.</span><span>
</span><span style="color: #008000">//</span><span>
</span><span style="color: #000000">use(resource: &#x3C;-res)</span><span>
</span><span>
</span><span style="color: #008000">// Invalid: The resource constant `res` cannot be used again,</span><span>
</span><span style="color: #008000">// as it was moved in the previous function call.</span><span>
</span><span style="color: #008000">//</span><span>
</span><span style="color: #000000">res.value</span><span>
</span></code></pre>
            <pre><code class="language-bamboo,file=resource-not-used.bpl"><span style="color: #008000">// Declare a function which has a resource parameter but does not use it.</span><span>
</span><span style="color: #008000">// This function is invalid, because it would cause a loss of the resource.</span><span>
</span><span style="color: #008000">//</span><span>
</span><span style="color: #0000FF">fun</span><span style="color: #000000"> forgetToUse(resource: &#x3C;-</span><span style="color: #0000FF">SomeResource</span><span style="color: #000000">) {</span><span>
</span><span style="color: #000000">    </span><span style="color: #008000">// Invalid: The resource parameter `resource` is not used, but must be.</span><span>
</span><span style="color: #000000">}</span><span>
</span></code></pre>
            <pre><code class="language-bamboo,file=resource-not-definitely-destroyed.bpl"><span style="color: #008000">// Declare a function which has a resource parameter.</span><span>
</span><span style="color: #008000">// This function is invalid, because it does not always use the resource parameter,</span><span>
</span><span style="color: #008000">// which would cause a loss of the resource.</span><span>
</span><span style="color: #008000">//</span><span>
</span><span style="color: #0000FF">fun</span><span style="color: #000000"> sometimesDestroy(resource: &#x3C;-</span><span style="color: #0000FF">SomeResource</span><span style="color: #000000">, destroy: </span><span style="color: #0000FF">Bool</span><span style="color: #000000">) {</span><span>
</span><span style="color: #000000">    </span><span style="color: #0000FF">if</span><span style="color: #000000"> destroyResource {</span><span>
</span><span style="color: #000000">        </span><span style="color: #0000FF">destroy</span><span style="color: #000000"> resource</span><span>
</span><span style="color: #000000">    }</span><span>
</span><span style="color: #000000">    </span><span style="color: #008000">// Invalid: The resource parameter `resource` is not always used, but must be.</span><span>
</span><span style="color: #000000">    </span><span style="color: #008000">// The destroy statement is not always executed, so at the end of this function</span><span>
</span><span style="color: #000000">    </span><span style="color: #008000">// it might have been destroyed or not.</span><span>
</span><span style="color: #000000">}</span><span>
</span></code></pre>
            <pre><code class="language-bamboo,file=resource-always-invalidated.bpl"><span style="color: #008000">// Declare a function which has a resource parameter.</span><span>
</span><span style="color: #008000">// This function is valid, as it always uses the resource parameter,</span><span>
</span><span style="color: #008000">// and does not cause a loss of the resource.</span><span>
</span><span style="color: #008000">//</span><span>
</span><span style="color: #0000FF">fun</span><span style="color: #000000"> alwaysUse(resource: &#x3C;-</span><span style="color: #0000FF">SomeResource</span><span style="color: #000000">, destroyResource: </span><span style="color: #0000FF">Bool</span><span style="color: #000000">) {</span><span>
</span><span style="color: #000000">    </span><span style="color: #0000FF">if</span><span style="color: #000000"> destroyResource {</span><span>
</span><span style="color: #000000">        </span><span style="color: #0000FF">destroy</span><span style="color: #000000"> resource</span><span>
</span><span style="color: #000000">    } </span><span style="color: #0000FF">else</span><span style="color: #000000"> {</span><span>
</span><span style="color: #000000">        use(resource: &#x3C;-resource)</span><span>
</span><span style="color: #000000">    }</span><span>
</span><span style="color: #000000">    </span><span style="color: #008000">// At the end of the function the resource parameter was definitely used:</span><span>
</span><span style="color: #000000">    </span><span style="color: #008000">// It was either destroyed or moved in the call of function `use`.</span><span>
</span><span style="color: #000000">}</span><span>
</span></code></pre>
            <pre><code class="language-bamboo,file=resource-loss-return.bpl"><span style="color: #008000">// Declare a function which has a resource parameter.</span><span>
</span><span style="color: #008000">// This function is invalid, because it does not always use the resource parameter,</span><span>
</span><span style="color: #008000">// which would cause a loss of the resource.</span><span>
</span><span style="color: #008000">//</span><span>
</span><span style="color: #0000FF">fun</span><span style="color: #000000"> returnBeforeDestroy(: </span><span style="color: #0000FF">Bool</span><span style="color: #000000">) {</span><span>
</span><span style="color: #000000">    </span><span style="color: #0000FF">let</span><span style="color: #000000"> res &#x3C;- </span><span style="color: #0000FF">create</span><span style="color: #000000"> SomeResource(value: </span><span style="color: #09885A">1</span><span style="color: #000000">)</span><span>
</span><span style="color: #000000">    </span><span style="color: #0000FF">if</span><span style="color: #000000"> move {</span><span>
</span><span style="color: #000000">        use(resource: &#x3C;-res)</span><span>
</span><span style="color: #000000">        </span><span style="color: #0000FF">return</span><span>
</span><span style="color: #000000">    } </span><span style="color: #0000FF">else</span><span style="color: #000000"> {</span><span>
</span><span style="color: #000000">        </span><span style="color: #008000">// Invalid: When this function returns here, the resource variable</span><span>
</span><span style="color: #000000">        </span><span style="color: #008000">// `res` was not used, but must be.</span><span>
</span><span style="color: #000000">        </span><span style="color: #0000FF">return</span><span>
</span><span style="color: #000000">    }</span><span>
</span><span style="color: #000000">    </span><span style="color: #008000">// Invalid: the resource variable `res` was potentially moved in the</span><span>
</span><span style="color: #000000">    </span><span style="color: #008000">// previous if-statement, and both branches definitely return,</span><span>
</span><span style="color: #000000">    </span><span style="color: #008000">// so this statement is unreachable.</span><span>
</span><span style="color: #000000">    </span><span style="color: #0000FF">destroy</span><span style="color: #000000"> res</span><span>
</span><span style="color: #000000">}</span><span>
</span></code></pre>
          </section>
          <section>
            <h4 id="resource-variables"><a href="#resource-variables" aria-hidden="true"><span class="icon icon-link"></span></a>Resource variables</h4>
            <p>Resource variables cannot be assigned to as that would lead to the loss of the variable's current resource value.</p>
            <p>Instead, use a swap statement (<code>&#x3C;-></code>) to replace the resource variable with another resource.</p>
            <pre><code class="language-bamboo,file=resource-variable-invalid-assignment.bpl"><span style="color: #0000FF">resource</span><span style="color: #000000"> R {}</span><span>
</span><span>
</span><span style="color: #0000FF">var</span><span style="color: #000000"> x &#x3C;- </span><span style="color: #0000FF">create</span><span style="color: #000000"> R()</span><span>
</span><span style="color: #0000FF">var</span><span style="color: #000000"> y &#x3C;- </span><span style="color: #0000FF">create</span><span style="color: #000000"> R()</span><span>
</span><span>
</span><span style="color: #008000">// Invalid: Cannot assign to resource variable `x`,</span><span>
</span><span style="color: #008000">// as its current resource would be lost</span><span>
</span><span style="color: #008000">//</span><span>
</span><span style="color: #000000">x &#x3C;- y</span><span>
</span><span>
</span><span style="color: #008000">// Instead, use a swap statement.</span><span>
</span><span style="color: #008000">//</span><span>
</span><span style="color: #0000FF">var</span><span style="color: #000000"> replacement &#x3C;- </span><span style="color: #0000FF">create</span><span style="color: #000000"> R()</span><span>
</span><span style="color: #000000">x &#x3C;-> replacement</span><span>
</span><span style="color: #008000">// `x` is the new resource.</span><span>
</span><span style="color: #008000">// `replacement` is the old resource.</span><span>
</span></code></pre>
          </section>
          <section>
            <h4 id="resource-destructors"><a href="#resource-destructors" aria-hidden="true"><span class="icon icon-link"></span></a>Resource Destructors</h4>
            <p>
              Resource may have a destructor, which is executed when the resource is destroyed.
              Destructors have no parameters and no return value and are declared using the <code>destroy</code> name.
              A resource may have only one destructor.
            </p>
            <pre><code class="language-bamboo,file=resource-destructor.bpl"><span style="color: #0000FF">var</span><span style="color: #000000"> destructorCalled = </span><span style="color: #0000FF">false</span><span>
</span><span>
</span><span style="color: #0000FF">resource</span><span style="color: #000000"> Resource {</span><span>
</span><span>
</span><span style="color: #000000">    </span><span style="color: #008000">// Declare a destructor for the resource, which is executed</span><span>
</span><span style="color: #000000">    </span><span style="color: #008000">// when the resource is destroyed.</span><span>
</span><span style="color: #000000">    </span><span style="color: #008000">//</span><span>
</span><span style="color: #000000">    destroy() {</span><span>
</span><span style="color: #000000">        destructorCalled = </span><span style="color: #0000FF">true</span><span>
</span><span style="color: #000000">    }</span><span>
</span><span style="color: #000000">}</span><span>
</span><span>
</span><span style="color: #0000FF">let</span><span style="color: #000000"> res &#x3C;- </span><span style="color: #0000FF">create</span><span style="color: #000000"> Resource()</span><span>
</span><span style="color: #0000FF">destroy</span><span style="color: #000000"> res</span><span>
</span><span style="color: #008000">// `destructorCalled` is `true`</span><span>
</span></code></pre>
          </section>
          <section>
            <h4 id="nested-resources"><a href="#nested-resources" aria-hidden="true"><span class="icon icon-link"></span></a>Nested Resources</h4>
            <p>Fields in composite data types behave diffently when they have a resource type.</p>
            <p>
              If a resource type has fields that have a resource type it <strong>must</strong> declare a destructor,
              which <strong>must</strong> invalidate all resource fields, i.e. move or destroy them.
            </p>
            <pre><code class="language-bamboo,file=resource-nested-field.bpl"><span style="color: #0000FF">resource</span><span style="color: #000000"> Child {</span><span>
</span><span style="color: #000000">    </span><span style="color: #0000FF">let</span><span style="color: #000000"> name: </span><span style="color: #0000FF">String</span><span>
</span><span>
</span><span style="color: #000000">    </span><span style="color: #0000FF">init</span><span style="color: #000000">(name: </span><span style="color: #0000FF">String</span><span style="color: #000000">)</span><span>
</span><span style="color: #000000">        </span><span style="color: #0000FF">self</span><span style="color: #000000">.name = name</span><span>
</span><span style="color: #000000">    }</span><span>
</span><span style="color: #000000">}</span><span>
</span><span>
</span><span style="color: #008000">// Declare a resource with a resource field named `child`.</span><span>
</span><span style="color: #008000">// The resource *must* declare a destructor</span><span>
</span><span style="color: #008000">// and the destructor *must* invalidate the resource field.</span><span>
</span><span style="color: #008000">//</span><span>
</span><span style="color: #0000FF">resource</span><span style="color: #000000"> Parent {</span><span>
</span><span style="color: #000000">    </span><span style="color: #0000FF">let</span><span style="color: #000000"> name: </span><span style="color: #0000FF">String</span><span>
</span><span style="color: #000000">    </span><span style="color: #0000FF">var</span><span style="color: #000000"> child: &#x3C;-Child</span><span>
</span><span>
</span><span style="color: #000000">    </span><span style="color: #0000FF">init</span><span style="color: #000000">(name: </span><span style="color: #0000FF">String</span><span style="color: #000000">, child: &#x3C;-</span><span style="color: #0000FF">Child</span><span style="color: #000000">) {</span><span>
</span><span style="color: #000000">        </span><span style="color: #0000FF">self</span><span style="color: #000000">.name = name</span><span>
</span><span style="color: #000000">        </span><span style="color: #0000FF">self</span><span style="color: #000000">.child &#x3C;- child</span><span>
</span><span style="color: #000000">    }</span><span>
</span><span>
</span><span style="color: #000000">    </span><span style="color: #008000">// Declare a destructor which invalidates the resource field</span><span>
</span><span style="color: #000000">    </span><span style="color: #008000">// `child` by destroying it.</span><span>
</span><span style="color: #000000">    </span><span style="color: #008000">//</span><span>
</span><span style="color: #000000">    destroy() {</span><span>
</span><span style="color: #000000">        </span><span style="color: #0000FF">destroy</span><span style="color: #000000"> </span><span style="color: #0000FF">self</span><span style="color: #000000">.child</span><span>
</span><span style="color: #000000">    }</span><span>
</span><span style="color: #000000">}</span><span>
</span></code></pre>
            <p>
              Accessing a field or calling function on a resource field is valid,
              however moving a resource out of a variable resource field is <strong>not</strong> allowed.
              Instead, use a swap statement to replace the resource with another resource.
            </p>
            <pre><code class="language-bamboo,file=resource-field-swap.bpl"><span style="color: #0000FF">let</span><span style="color: #000000"> child &#x3C;- </span><span style="color: #0000FF">create</span><span style="color: #000000"> Child(name: </span><span style="color: #A31515">"Child 1"</span><span style="color: #000000">)</span><span>
</span><span style="color: #0000FF">let</span><span style="color: #000000"> parent &#x3C;- </span><span style="color: #0000FF">create</span><span style="color: #000000"> Parent(name: </span><span style="color: #A31515">"Parent"</span><span style="color: #000000">, child: &#x3C;-child)</span><span>
</span><span>
</span><span style="color: #000000">child.name  </span><span style="color: #008000">// is "Child"</span><span>
</span><span style="color: #000000">parent.child.name  </span><span style="color: #008000">// is "Child"</span><span>
</span><span>
</span><span style="color: #008000">// Invalid: Cannot move resource out of variable resource field.</span><span>
</span><span style="color: #0000FF">let</span><span style="color: #000000"> childAgain &#x3C;- parent.child</span><span>
</span><span>
</span><span style="color: #008000">// Instead, use a swap statement.</span><span>
</span><span style="color: #008000">//</span><span>
</span><span style="color: #0000FF">var</span><span style="color: #000000"> otherChild &#x3C;- </span><span style="color: #0000FF">create</span><span style="color: #000000"> Child(name: </span><span style="color: #A31515">"Child 2"</span><span style="color: #000000">)</span><span>
</span><span style="color: #000000">parent.child &#x3C;-> otherChild</span><span>
</span><span style="color: #008000">// `parent.child` is the second child, Child 2.</span><span>
</span><span style="color: #008000">// `otherChild` is the first child, Child 1.</span><span>
</span></code></pre>
          </section>
          <section>
            <h4 id="resources-in-closures"><a href="#resources-in-closures" aria-hidden="true"><span class="icon icon-link"></span></a>Resources in Closures</h4>
            <p>Resources can not be captured in closures, as that could potentially result in duplications.</p>
            <pre><code class="language-bamboo,file=resource-capturing"><span style="color: #0000FF">resource</span><span style="color: #000000"> R {}</span><span>
</span><span>
</span><span style="color: #008000">// Invalid: Declare a function which returns a closure which refers to</span><span>
</span><span style="color: #008000">// the resource parameter `resource`. Each call to the returned function</span><span>
</span><span style="color: #008000">// would return the resource, which should not be possible.</span><span>
</span><span style="color: #008000">//</span><span>
</span><span style="color: #0000FF">fun</span><span style="color: #000000"> makeCloner(resource: &#x3C;-</span><span style="color: #0000FF">R</span><span style="color: #000000">): ((): &#x3C;-</span><span style="color: #0000FF">R</span><span style="color: #000000">) {</span><span>
</span><span style="color: #000000">    </span><span style="color: #0000FF">return</span><span style="color: #000000"> fun (): &#x3C;-R {</span><span>
</span><span style="color: #000000">        </span><span style="color: #0000FF">return</span><span style="color: #000000"> &#x3C;-resource</span><span>
</span><span style="color: #000000">    }</span><span>
</span><span style="color: #000000">}</span><span>
</span><span>
</span><span style="color: #0000FF">let</span><span style="color: #000000"> test = makeCloner(resource: &#x3C;-create R())</span><span>
</span></code></pre>
          </section>
          <section>
            <h4 id="resources-in-arrays-and-dictionaries"><a href="#resources-in-arrays-and-dictionaries" aria-hidden="true"><span class="icon icon-link"></span></a>Resources in Arrays and Dictionaries</h4>
            <p>
              Arrays and dictionaries behave differently when they contain resources:
              Indexing into an array to read an element at a certain index or assign to it,
              or indexing into a dictionary to read a value for a certain key or set a value for the key is <strong>not</strong> allowed.
            </p>
            <p>Instead, use a swap statement to replace the accessed resource with another resource.</p>
            <pre><code class="language-bamboo,file=resource-in-array.bpl"><span style="color: #0000FF">resource</span><span style="color: #000000"> R {}</span><span>
</span><span>
</span><span style="color: #008000">// Declare a constant for an array of resources.</span><span>
</span><span style="color: #008000">// Create two resources and move them into the array.</span><span>
</span><span style="color: #008000">//</span><span>
</span><span style="color: #0000FF">let</span><span style="color: #000000"> resources &#x3C;- [</span><span>
</span><span style="color: #000000">    &#x3C;-</span><span style="color: #0000FF">create</span><span style="color: #000000"> R(),</span><span>
</span><span style="color: #000000">    &#x3C;-</span><span style="color: #0000FF">create</span><span style="color: #000000"> R()</span><span>
</span><span style="color: #000000">]</span><span>
</span><span>
</span><span style="color: #008000">// Invalid: Reading an element from a resource array is not allowed.</span><span>
</span><span style="color: #008000">//</span><span>
</span><span style="color: #0000FF">let</span><span style="color: #000000"> firstResource &#x3C;- resources[</span><span style="color: #09885A">0</span><span style="color: #000000">]</span><span>
</span><span>
</span><span style="color: #008000">// Invalid: Setting an element in a resource array is not allowed,</span><span>
</span><span style="color: #008000">// as it would result in the loss of the current value.</span><span>
</span><span style="color: #008000">//</span><span>
</span><span style="color: #000000">resources[</span><span style="color: #09885A">0</span><span style="color: #000000">] &#x3C;- </span><span style="color: #0000FF">create</span><span style="color: #000000"> R()</span><span>
</span><span>
</span><span style="color: #008000">// Instead, when attempting to either read an element or update an element</span><span>
</span><span style="color: #008000">// in a resource array, use a swap statement with a variable to replace</span><span>
</span><span style="color: #008000">// the accessed element.</span><span>
</span><span style="color: #008000">//</span><span>
</span><span style="color: #0000FF">var</span><span style="color: #000000"> res &#x3C;- </span><span style="color: #0000FF">create</span><span style="color: #000000"> R()</span><span>
</span><span style="color: #000000">resources[</span><span style="color: #09885A">0</span><span style="color: #000000">] &#x3C;-> res</span><span>
</span><span style="color: #008000">// `resources[0]` now contains the new resource.</span><span>
</span><span style="color: #008000">// `res` now contains the old resource.</span><span>
</span></code></pre>
            <p>The same applies to dictionaries.</p>
            <pre><code class="language-bamboo,file=resource-in-dictionary.bpl"><span style="color: #008000">// Declare a constant for a dictionary of resources.</span><span>
</span><span style="color: #008000">// Create three resources and move them into the dictionary.</span><span>
</span><span style="color: #008000">//</span><span>
</span><span style="color: #0000FF">let</span><span style="color: #000000"> resources &#x3C;- {</span><span>
</span><span style="color: #000000">    </span><span style="color: #A31515">"r1"</span><span style="color: #000000">: &#x3C;-</span><span style="color: #0000FF">create</span><span style="color: #000000"> R(),</span><span>
</span><span style="color: #000000">    </span><span style="color: #A31515">"r2"</span><span style="color: #000000">: &#x3C;-</span><span style="color: #0000FF">create</span><span style="color: #000000"> R()</span><span>
</span><span style="color: #000000">}</span><span>
</span><span>
</span><span style="color: #008000">// Invalid: Reading an element from a resource dictionary is not allowed.</span><span>
</span><span style="color: #008000">//</span><span>
</span><span style="color: #0000FF">let</span><span style="color: #000000"> firstResource &#x3C;- resources[</span><span style="color: #A31515">"r1"</span><span style="color: #000000">]</span><span>
</span><span>
</span><span style="color: #008000">// Invalid: Setting an element in a resource dictionary is not allowed,</span><span>
</span><span style="color: #008000">// as it would result in the loss of the current value.</span><span>
</span><span style="color: #008000">//</span><span>
</span><span style="color: #000000">resources[</span><span style="color: #A31515">"r1"</span><span style="color: #000000">] &#x3C;- </span><span style="color: #0000FF">create</span><span style="color: #000000"> R()</span><span>
</span><span>
</span><span style="color: #008000">// Instead, when attempting to either read an element or update an element</span><span>
</span><span style="color: #008000">// in a resource dictionary, use a swap statement with a variable to replace</span><span>
</span><span style="color: #008000">// the accessed element.</span><span>
</span><span style="color: #008000">//</span><span>
</span><span style="color: #0000FF">var</span><span style="color: #000000"> res &#x3C;- </span><span style="color: #0000FF">create</span><span style="color: #000000"> R()</span><span>
</span><span style="color: #000000">resources[</span><span style="color: #A31515">"r1"</span><span style="color: #000000">] &#x3C;-> res</span><span>
</span><span style="color: #008000">// `resources["r1"]` now contains the new resource.</span><span>
</span><span style="color: #008000">// `res` now contains the old resource.</span><span>
</span></code></pre>
            <p>
              Resources cannot be moved into arrays and dictionaries multiple times,
              as that would cause a duplication.
            </p>
            <pre><code class="language-bamboo,file=resource-array-duplication.bpl"><span style="color: #0000FF">let</span><span style="color: #000000"> resource &#x3C;- </span><span style="color: #0000FF">create</span><span style="color: #000000"> R()</span><span>
</span><span style="color: #008000">// Invalid: The resource variable `resource` can only be moved into the array once.</span><span>
</span><span style="color: #008000">//</span><span>
</span><span style="color: #0000FF">let</span><span style="color: #000000"> resources &#x3C;- [</span><span>
</span><span style="color: #000000">    &#x3C;-resource,</span><span>
</span><span style="color: #000000">    &#x3C;-resource</span><span>
</span><span style="color: #000000">]</span><span>
</span><span>
</span><span style="color: #0000FF">let</span><span style="color: #000000"> resourc2 &#x3C;- </span><span style="color: #0000FF">create</span><span style="color: #000000"> R()</span><span>
</span><span style="color: #008000">// Invalid: The resource variable `resource` can only be moved into the dictionary once.</span><span>
</span><span style="color: #0000FF">let</span><span style="color: #000000"> resources2 &#x3C;- {</span><span>
</span><span style="color: #000000">    </span><span style="color: #A31515">"res1"</span><span style="color: #000000">: &#x3C;-resource,</span><span>
</span><span style="color: #000000">    </span><span style="color: #A31515">"res2"</span><span style="color: #000000">: &#x3C;-resource</span><span>
</span><span style="color: #000000">}</span><span>
</span></code></pre>
            <p>Resource arrays and dictionaries can be destroyed.</p>
            <pre><code class="language-bamboo,file=resource-array-destroy.bpl"><span style="color: #0000FF">let</span><span style="color: #000000"> resources &#x3C;- [</span><span>
</span><span style="color: #000000">    &#x3C;-</span><span style="color: #0000FF">create</span><span style="color: #000000"> R(),</span><span>
</span><span style="color: #000000">    &#x3C;-</span><span style="color: #0000FF">create</span><span style="color: #000000"> R()</span><span>
</span><span style="color: #000000">]</span><span>
</span><span style="color: #0000FF">destroy</span><span style="color: #000000"> resources</span><span>
</span></code></pre>
            <p>
              The variable array functions like <code>append</code>, <code>insert</code>, and <code>remove</code> behave like for non-resource arrays.
              Note however, that the result of the <code>remove</code> functions must be used.
            </p>
            <pre><code class="language-bamboo,file-resource-array-mutating-functions.bpl"><span style="color: #0000FF">let</span><span style="color: #000000"> resources &#x3C;- [&#x3C;-</span><span style="color: #0000FF">create</span><span style="color: #000000"> R()]</span><span>
</span><span style="color: #008000">// `resources.length` is `1`</span><span>
</span><span>
</span><span style="color: #000000">resources.append(&#x3C;-create R())</span><span>
</span><span style="color: #008000">// `resources.length` is `2`</span><span>
</span><span>
</span><span style="color: #0000FF">let</span><span style="color: #000000"> first &#x3C;- resource.remove(at: </span><span style="color: #09885A">0</span><span style="color: #000000">)</span><span>
</span><span style="color: #008000">// `resources.length` is `1`</span><span>
</span><span style="color: #0000FF">destroy</span><span style="color: #000000"> first</span><span>
</span><span>
</span><span style="color: #000000">resources.insert(at: </span><span style="color: #09885A">0</span><span style="color: #000000">, &#x3C;-create R())</span><span>
</span><span style="color: #008000">// `resources.length` is `2`</span><span>
</span><span>
</span><span style="color: #008000">// Invalid: The statement ignores the result of the call to `remove`,</span><span>
</span><span style="color: #008000">// which would result in a loss.</span><span>
</span><span style="color: #000000">resource.remove(at: </span><span style="color: #09885A">0</span><span style="color: #000000">)</span><span>
</span><span>
</span><span style="color: #0000FF">destroy</span><span style="color: #000000"> resources</span><span>
</span></code></pre>
            <p>
              The variable array function <code>contains</code> is not available, as it is impossible:
              If the resource can be passed to the <code>contains</code> function, it is by definition not in the array.
            </p>
            <p>The variable array function <code>concat</code> is not available, as it would result in the duplication of resources.</p>
            <p>
              The dictionary functions like <code>insert</code> and <code>remove</code> behave like for non-resource dictionaries.
              Note however, that the result of these functions must be used.
            </p>
            <pre><code class="language-bamboo,file-resource-dictionary-mutating-functions.bpl"><span style="color: #0000FF">let</span><span style="color: #000000"> resources &#x3C;- {</span><span style="color: #A31515">"r1"</span><span style="color: #000000">: &#x3C;-</span><span style="color: #0000FF">create</span><span style="color: #000000"> R()}</span><span>
</span><span style="color: #008000">// `resources.length` is `1`</span><span>
</span><span>
</span><span style="color: #0000FF">let</span><span style="color: #000000"> first &#x3C;- resource.remove(key: </span><span style="color: #A31515">"r1"</span><span style="color: #000000">)</span><span>
</span><span style="color: #008000">// `resources.length` is `0`</span><span>
</span><span style="color: #0000FF">destroy</span><span style="color: #000000"> first</span><span>
</span><span>
</span><span style="color: #0000FF">let</span><span style="color: #000000"> old &#x3C;- resources.insert(key: </span><span style="color: #A31515">"r1"</span><span style="color: #000000">, &#x3C;-create R())</span><span>
</span><span style="color: #008000">// `old` is nil, as there was no value for the key "r1"</span><span>
</span><span style="color: #008000">// `resources.length` is `1`</span><span>
</span><span>
</span><span style="color: #0000FF">let</span><span style="color: #000000"> old2 &#x3C;- resources.insert(key: </span><span style="color: #A31515">"r1"</span><span style="color: #000000">, &#x3C;-create R())</span><span>
</span><span style="color: #008000">// `old2` is the old value for the key "r1"</span><span>
</span><span style="color: #008000">// `resources.length` is `2`</span><span>
</span><span>
</span><span style="color: #0000FF">destroy</span><span style="color: #000000"> old</span><span>
</span><span style="color: #0000FF">destroy</span><span style="color: #000000"> old2</span><span>
</span><span style="color: #0000FF">destroy</span><span style="color: #000000"> resources</span><span>
</span></code></pre>
          </section>
        </section>
        <section>
          <h3 id="unbound-references--nulls"><a href="#unbound-references--nulls" aria-hidden="true"><span class="icon icon-link"></span></a>Unbound References / Nulls</h3>
          <p>There is <strong>no</strong> support for <code>null</code>.</p>
        </section>
        <section>
          <h3 id="inheritance-and-abstract-types"><a href="#inheritance-and-abstract-types" aria-hidden="true"><span class="icon icon-link"></span></a>Inheritance and Abstract Types</h3>
          <p>There is <strong>no</strong> support for inheritance. Inheritance is a feature common in other programming languages, that allows including the fields and functions of one type in another type.</p>
          <p>Instead, follow the "composition over inheritance" principle, the idea of composing functionality from multiple individual parts, rather than building an inheritance tree.</p>
          <p>Furthermore, there is also <strong>no</strong> support for abstract types. An abstract type is a feature common in other programming languages, that prevents creating values of the type and only allows the creation of values of a subtype. In addition, abstract types may declare functions, but omit the implementation of them and instead require subtypes to implement them.</p>
          <p>Instead, consider using <a href="#interfaces">interfaces</a>.</p>
        </section>
      </section>
      <section>
        <h2 id="access-control"><a href="#access-control" aria-hidden="true"><span class="icon icon-link"></span></a>Access control</h2>
        <blockquote>
          <p>🚧 Status: Access control is not implemented yet.</p>
        </blockquote>
        <p>
          Access control allows making certain parts of the program accessible/visible and making other parts inaccessible/invisible.
          Top-level declarations (variables, constants, functions, structures, resources, interfaces) and fields (in structures, and resources) are either private or public.
        </p>
        <ul>
          <li>
            <p>
              <strong>Private</strong> means the declaration is only accessible/visible in the current and inner scopes.
              For example, a private field can only be accessed by functions of the type is part of,
              not by code that uses an instance of the type in an outer scope.
            </p>
          </li>
          <li>
            <p>
              <strong>Public</strong> means the declaration is accessible/visible in all scopes.
              This includes the current and inner scopes like for private, and the outer scopes.
              For example, a public field in a type can be accessed using the access syntax on an instance of the type in an outer scope.
              This does not allow the declaration to be publicly writable though.
            </p>
          </li>
        </ul>
        <p><strong>By default, everything is private.</strong></p>
        <p>An element is made public by using the <code>pub</code> keyword.</p>
        <p>The <code>(set)</code> suffix can be used to make variables also publicly writable.</p>
        <p>To summarize the behavior for variable declarations, constant declarations, and fields:</p>
        <table>
          <thead>
            <tr>
              <th align="left">Declaration kind</th>
              <th align="left">Access modifier</th>
              <th align="left">Read scope</th>
              <th align="left">Write scope</th>
            </tr>
          </thead>
          <tbody>
            <tr>
              <td align="left"><code>let</code></td>
              <td align="left"></td>
              <td align="left">Current and inner</td>
              <td align="left"><em>None</em></td>
            </tr>
            <tr>
              <td align="left"><code>let</code></td>
              <td align="left"><code>pub</code></td>
              <td align="left"><strong>All</strong></td>
              <td align="left"><em>None</em></td>
            </tr>
            <tr>
              <td align="left"><code>var</code></td>
              <td align="left"></td>
              <td align="left">Current and inner</td>
              <td align="left">Current and inner</td>
            </tr>
            <tr>
              <td align="left"><code>var</code></td>
              <td align="left"><code>pub</code></td>
              <td align="left"><strong>All</strong></td>
              <td align="left">Current and inner</td>
            </tr>
            <tr>
              <td align="left"><code>var</code></td>
              <td align="left"><code>pub(set)</code></td>
              <td align="left"><strong>All</strong></td>
              <td align="left"><strong>All</strong></td>
            </tr>
          </tbody>
        </table>
        <p>To summarize the behavior for functions, structures, resources, and interfaces:</p>
        <table>
          <thead>
            <tr>
              <th align="left">Declaration kind</th>
              <th align="left">Access modifier</th>
              <th align="left">Access scope</th>
            </tr>
          </thead>
          <tbody>
            <tr>
              <td align="left"><code>fun</code>, <code>struct</code>, <code>resource</code>, <code>struct interface</code>, <code>resource interface</code></td>
              <td align="left"></td>
              <td align="left">Current and inner</td>
            </tr>
            <tr>
              <td align="left"><code>fun</code>, <code>struct</code>, <code>resource</code>, <code>struct interface</code>, <code>resource interface</code></td>
              <td align="left"><code>pub</code></td>
              <td align="left"><strong>All</strong></td>
            </tr>
          </tbody>
        </table>
        <pre><code class="language-bamboo,file=access-control-globals.bpl"><span style="color: #008000">// Declare a private constant, inaccessible/invisible in outer scope.</span><span>
</span><span style="color: #008000">//</span><span>
</span><span style="color: #0000FF">let</span><span style="color: #000000"> a = </span><span style="color: #09885A">1</span><span>
</span><span>
</span><span style="color: #008000">// Declare a public constant, accessible/visible in all scopes.</span><span>
</span><span style="color: #008000">//</span><span>
</span><span style="color: #0000FF">pub</span><span style="color: #000000"> </span><span style="color: #0000FF">let</span><span style="color: #000000"> b = </span><span style="color: #09885A">2</span><span>
</span></code></pre>
        <pre><code class="language-bamboo,file=acess-control-struct.bpl"><span style="color: #008000">// Declare a public struct, accessible/visible in all scopes.</span><span>
</span><span style="color: #008000">//</span><span>
</span><span style="color: #0000FF">pub</span><span style="color: #000000"> </span><span style="color: #0000FF">struct</span><span style="color: #000000"> SomeStruct {</span><span>
</span><span>
</span><span style="color: #000000">    </span><span style="color: #008000">// Declare a private constant field which is only readable</span><span>
</span><span style="color: #000000">    </span><span style="color: #008000">// in the current and inner scopes.</span><span>
</span><span style="color: #000000">    </span><span style="color: #008000">//</span><span>
</span><span style="color: #000000">    </span><span style="color: #0000FF">let</span><span style="color: #000000"> a: Int</span><span>
</span><span>
</span><span style="color: #000000">    </span><span style="color: #008000">// Declare a public constant field which is readable in all scopes.</span><span>
</span><span style="color: #000000">    </span><span style="color: #008000">//</span><span>
</span><span style="color: #000000">    </span><span style="color: #0000FF">pub</span><span style="color: #000000"> </span><span style="color: #0000FF">let</span><span style="color: #000000"> b: Int</span><span>
</span><span>
</span><span style="color: #000000">    </span><span style="color: #008000">// Declare a private variable field which is only readable</span><span>
</span><span style="color: #000000">    </span><span style="color: #008000">// and writable in the current and inner scopes.</span><span>
</span><span style="color: #000000">    </span><span style="color: #008000">//</span><span>
</span><span style="color: #000000">    </span><span style="color: #0000FF">var</span><span style="color: #000000"> c: Int</span><span>
</span><span>
</span><span style="color: #000000">    </span><span style="color: #008000">// Declare a public variable field which is not settable,</span><span>
</span><span style="color: #000000">    </span><span style="color: #008000">// so it is only writable in the current and inner scopes,</span><span>
</span><span style="color: #000000">    </span><span style="color: #008000">// and readable in all scopes.</span><span>
</span><span style="color: #000000">    </span><span style="color: #008000">//</span><span>
</span><span style="color: #000000">    </span><span style="color: #0000FF">pub</span><span style="color: #000000"> </span><span style="color: #0000FF">var</span><span style="color: #000000"> d: Int</span><span>
</span><span>
</span><span style="color: #000000">    </span><span style="color: #008000">// Declare a public variable field which is settable,</span><span>
</span><span style="color: #000000">    </span><span style="color: #008000">// so it is readable and writable in all scopes.</span><span>
</span><span style="color: #000000">    </span><span style="color: #008000">//</span><span>
</span><span style="color: #000000">    pub(set) </span><span style="color: #0000FF">var</span><span style="color: #000000"> e: Int</span><span>
</span><span>
</span><span style="color: #000000">    </span><span style="color: #008000">// The initializer is omitted for brevity.</span><span>
</span><span>
</span><span style="color: #000000">    </span><span style="color: #008000">// Declare a private function which is only callable</span><span>
</span><span style="color: #000000">    </span><span style="color: #008000">// in the current and inner scopes.</span><span>
</span><span style="color: #000000">    </span><span style="color: #008000">//</span><span>
</span><span style="color: #000000">    </span><span style="color: #0000FF">fun</span><span style="color: #000000"> privateTest() {</span><span>
</span><span style="color: #000000">        </span><span style="color: #008000">// ...</span><span>
</span><span style="color: #000000">    }</span><span>
</span><span>
</span><span style="color: #000000">    </span><span style="color: #008000">// Declare a public function which is callable in all scopes.</span><span>
</span><span style="color: #000000">    </span><span style="color: #008000">//</span><span>
</span><span style="color: #000000">    </span><span style="color: #0000FF">pub</span><span style="color: #000000"> </span><span style="color: #0000FF">fun</span><span style="color: #000000"> privateTest() {</span><span>
</span><span style="color: #000000">        </span><span style="color: #008000">// ...</span><span>
</span><span style="color: #000000">    }</span><span>
</span><span>
</span><span style="color: #000000">    </span><span style="color: #008000">// The initializer is omitted for brevity.</span><span>
</span><span>
</span><span style="color: #000000">}</span><span>
</span><span>
</span><span style="color: #0000FF">let</span><span style="color: #000000"> some = SomeStruct()</span><span>
</span><span>
</span><span style="color: #008000">// Invalid: cannot read private constant field in outer scope.</span><span>
</span><span style="color: #008000">//</span><span>
</span><span style="color: #000000">some.a</span><span>
</span><span>
</span><span style="color: #008000">// Invalid: cannot set private constant field in outer scope.</span><span>
</span><span style="color: #008000">//</span><span>
</span><span style="color: #000000">some.a = </span><span style="color: #09885A">1</span><span>
</span><span>
</span><span style="color: #008000">// Valid: can read public constant field in outer scope.</span><span>
</span><span style="color: #008000">//</span><span>
</span><span style="color: #000000">some.b</span><span>
</span><span>
</span><span style="color: #008000">// Invalid: cannot set public constant field in outer scope.</span><span>
</span><span style="color: #008000">//</span><span>
</span><span style="color: #000000">some.b = </span><span style="color: #09885A">2</span><span>
</span><span>
</span><span style="color: #008000">// Invalid: cannot read private variable field in outer scope.</span><span>
</span><span style="color: #008000">//</span><span>
</span><span style="color: #000000">some.c</span><span>
</span><span>
</span><span style="color: #008000">// Invalid: cannot set private variable field in outer scope.</span><span>
</span><span style="color: #008000">//</span><span>
</span><span style="color: #000000">some.c = </span><span style="color: #09885A">3</span><span>
</span><span>
</span><span style="color: #008000">// Valid: can read public variable field in outer scope.</span><span>
</span><span style="color: #008000">//</span><span>
</span><span style="color: #000000">some.d</span><span>
</span><span>
</span><span style="color: #008000">// Invalid: cannot set public variable field in outer scope.</span><span>
</span><span style="color: #008000">//</span><span>
</span><span style="color: #000000">some.d = </span><span style="color: #09885A">4</span><span>
</span><span>
</span><span style="color: #008000">// Valid: can read publicly settable variable field in outer scope.</span><span>
</span><span style="color: #008000">//</span><span>
</span><span style="color: #000000">some.e</span><span>
</span><span>
</span><span style="color: #008000">// Valid: can set publicly settable variable field in outer scope.</span><span>
</span><span style="color: #008000">//</span><span>
</span><span style="color: #000000">some.e = </span><span style="color: #09885A">5</span><span>
</span></code></pre>
      </section>
      <section>
        <h2 id="interfaces"><a href="#interfaces" aria-hidden="true"><span class="icon icon-link"></span></a>Interfaces</h2>
        <p>
          An interface is an abstract type that specifies the behavior of types that <em>implement</em> the interface.
          Interfaces declare the required functions and fields, the access control for those declarations, and preconditions and postconditions that implementing types need to provide.
        </p>
        <p>There are two kinds of interfaces:</p>
        <ul>
          <li><strong>Structure interfaces</strong>: implemented by <a href="#structures">structures</a></li>
          <li><strong>Resource interfaces</strong>: implemented by <a href="#resources">resources</a></li>
        </ul>
        <p>Structure and resource types may implement multiple interfaces.</p>
        <p>
          Interfaces consist of the function and field requirements that a type implementing the interface must provide implementations for.
          Interface requirements, and therefore also their implementations, must always be at least public.
        </p>
        <p>Variable field requirements may be annotated to require them to be publicly settable.</p>
        <p>
          Function requirements consist of the name of the function, parameter types, an optional return type,
          and optional preconditions and postconditions.
        </p>
        <p>
          Field requirements consist of the name and the type of the field.
          Field requirements may optionally declare a getter requirement and a setter requirement, each with preconditions and postconditions.
        </p>
        <p>
          Calling functions with preconditions and postconditions on interfaces instead of concrete implementations can improve the security of a program,
          as it ensures that even if implementations change, some aspects of them will always hold.
        </p>
        <section>
          <h3 id="interface-declaration"><a href="#interface-declaration" aria-hidden="true"><span class="icon icon-link"></span></a>Interface Declaration</h3>
          <p>
            Interfaces are declared using the <code>struct</code> or <code>resource</code> keyword,
            followed by the <code>interface</code> keyword,
            the name of the interface,
            and the requirements, which must be enclosed in opening and closing braces.
          </p>
          <p>
            Field requirements can be annotated to require the implementation to be a variable field, by using the <code>var</code> keyword;
            require the implementation to be a constant field, by using the <code>let</code> keyword;
            or the field requirement may specify nothing,
            in which case the implementation may either be a variable field, a constant field, or a synthetic field.
          </p>
          <p>
            Field requirements and function requirements must specify the required level of access.
            The access must be at least be public, so the <code>pub</code> keyword must be provided.
            Variable field requirements can be specified to also be publicly settable by using the <code>pub(set)</code> keyword.
          </p>
          <p>The special type <code>Self</code> can be used to refer to the type implementing the interface.</p>
          <pre><code class="language-bamboo,file=interface-declaration.bpl"><span style="color: #008000">// Declare a resource interface for a fungible token.</span><span>
</span><span style="color: #008000">// Only resources can implement this resource interface.</span><span>
</span><span style="color: #008000">//</span><span>
</span><span style="color: #0000FF">resource interface</span><span style="color: #000000"> FungibleToken {</span><span>
</span><span>
</span><span style="color: #000000">    </span><span style="color: #008000">// Require the implementing type to provide a field for the balance</span><span>
</span><span style="color: #000000">    </span><span style="color: #008000">// that is readable in all scopes (`pub`).</span><span>
</span><span style="color: #000000">    </span><span style="color: #008000">//</span><span>
</span><span style="color: #000000">    </span><span style="color: #008000">// Neither the `var` keyword, nor the `let` keyword is used,</span><span>
</span><span style="color: #000000">    </span><span style="color: #008000">// so the field may be implemented as either a variable field,</span><span>
</span><span style="color: #000000">    </span><span style="color: #008000">// a constant field, or a synthetic field.</span><span>
</span><span style="color: #000000">    </span><span style="color: #008000">//</span><span>
</span><span style="color: #000000">    </span><span style="color: #008000">// The read balance must always be positive.</span><span>
</span><span style="color: #000000">    </span><span style="color: #008000">//</span><span>
</span><span style="color: #000000">    </span><span style="color: #008000">// NOTE: no requirement is made for the kind of field,</span><span>
</span><span style="color: #000000">    </span><span style="color: #008000">// it can be either variable or constant in the implementation.</span><span>
</span><span style="color: #000000">    </span><span style="color: #008000">//</span><span>
</span><span style="color: #000000">    </span><span style="color: #0000FF">pub</span><span style="color: #000000"> balance: Int {</span><span>
</span><span style="color: #000000">        </span><span style="color: #0000FF">set</span><span style="color: #000000">(newBalance) {</span><span>
</span><span style="color: #000000">            </span><span style="color: #0000FF">pre</span><span style="color: #000000"> {</span><span>
</span><span style="color: #000000">                newBalance >= </span><span style="color: #09885A">0</span><span style="color: #000000">:</span><span>
</span><span style="color: #000000">                    </span><span style="color: #A31515">"Balances are always non-negative"</span><span>
</span><span style="color: #000000">            }</span><span>
</span><span style="color: #000000">        }</span><span>
</span><span style="color: #000000">        </span><span style="color: #0000FF">get</span><span style="color: #000000"> {</span><span>
</span><span style="color: #000000">            </span><span style="color: #0000FF">post</span><span style="color: #000000"> {</span><span>
</span><span style="color: #000000">                result >= </span><span style="color: #09885A">0</span><span style="color: #000000">:</span><span>
</span><span style="color: #000000">                    </span><span style="color: #A31515">"Balances are always non-negative"</span><span>
</span><span style="color: #000000">            }</span><span>
</span><span style="color: #000000">        }</span><span>
</span><span style="color: #000000">    }</span><span>
</span><span>
</span><span style="color: #000000">    </span><span style="color: #008000">// Require the implementing type to provide an initializer that</span><span>
</span><span style="color: #000000">    </span><span style="color: #008000">// given the initial balance, must initialize the balance field.</span><span>
</span><span style="color: #000000">    </span><span style="color: #008000">//</span><span>
</span><span style="color: #000000">    </span><span style="color: #0000FF">init</span><span style="color: #000000">(balance: Int) {</span><span>
</span><span style="color: #000000">        </span><span style="color: #0000FF">pre</span><span style="color: #000000"> {</span><span>
</span><span style="color: #000000">            balance >= </span><span style="color: #09885A">0</span><span style="color: #000000">:</span><span>
</span><span style="color: #000000">                </span><span style="color: #A31515">"Balances are always non-negative"</span><span>
</span><span style="color: #000000">        }</span><span>
</span><span style="color: #000000">        </span><span style="color: #0000FF">post</span><span style="color: #000000"> {</span><span>
</span><span style="color: #000000">            </span><span style="color: #0000FF">self</span><span style="color: #000000">.balance == balance:</span><span>
</span><span style="color: #000000">                </span><span style="color: #A31515">"the balance must be initialized to the initial balance"</span><span>
</span><span style="color: #000000">        }</span><span>
</span><span>
</span><span style="color: #000000">        </span><span style="color: #008000">// NOTE: The declaration contains no implementation code.</span><span>
</span><span style="color: #000000">    }</span><span>
</span><span>
</span><span style="color: #000000">    </span><span style="color: #008000">// Require the implementing type to provide a function that is</span><span>
</span><span style="color: #000000">    </span><span style="color: #008000">// callable in all scopes, which withdraws an amount from</span><span>
</span><span style="color: #000000">    </span><span style="color: #008000">// this fungible token and returns the withdrawn amount as</span><span>
</span><span style="color: #000000">    </span><span style="color: #008000">// a new fungible token.</span><span>
</span><span style="color: #000000">    </span><span style="color: #008000">//</span><span>
</span><span style="color: #000000">    </span><span style="color: #008000">// The given amount must be positive and the function implementation</span><span>
</span><span style="color: #000000">    </span><span style="color: #008000">// must add the amount to the balance.</span><span>
</span><span style="color: #000000">    </span><span style="color: #008000">//</span><span>
</span><span style="color: #000000">    </span><span style="color: #008000">// The function must return a new fungible token.</span><span>
</span><span style="color: #000000">    </span><span style="color: #008000">//</span><span>
</span><span style="color: #000000">    </span><span style="color: #008000">// NOTE: `&#x3C;-Self` is the resource type implementing this interface.</span><span>
</span><span style="color: #000000">    </span><span style="color: #008000">//</span><span>
</span><span style="color: #000000">    </span><span style="color: #0000FF">pub</span><span style="color: #000000"> </span><span style="color: #0000FF">fun</span><span style="color: #000000"> withdraw(amount: Int): &#x3C;-Self {</span><span>
</span><span style="color: #000000">        </span><span style="color: #0000FF">pre</span><span style="color: #000000"> {</span><span>
</span><span style="color: #000000">            amount > </span><span style="color: #09885A">0</span><span style="color: #000000">:</span><span>
</span><span style="color: #000000">                </span><span style="color: #A31515">"the amount must be positive"</span><span>
</span><span style="color: #000000">            amount &#x3C;= </span><span style="color: #0000FF">self</span><span style="color: #000000">.balance:</span><span>
</span><span style="color: #000000">                </span><span style="color: #A31515">"insufficient funds: the amount must be smaller or equal to the balance"</span><span>
</span><span style="color: #000000">        }</span><span>
</span><span style="color: #000000">        </span><span style="color: #0000FF">post</span><span style="color: #000000"> {</span><span>
</span><span style="color: #000000">            </span><span style="color: #0000FF">self</span><span style="color: #000000">.balance == before(</span><span style="color: #0000FF">self</span><span style="color: #000000">.balance) - amount:</span><span>
</span><span style="color: #000000">                </span><span style="color: #A31515">"the amount must be deducted from the balance"</span><span>
</span><span style="color: #000000">        }</span><span>
</span><span>
</span><span style="color: #000000">        </span><span style="color: #008000">// NOTE: The declaration contains no implementation code.</span><span>
</span><span style="color: #000000">    }</span><span>
</span><span>
</span><span style="color: #000000">    </span><span style="color: #008000">// Require the implementing type to provide a function that is</span><span>
</span><span style="color: #000000">    </span><span style="color: #008000">// callable in all scopes, which deposits a fungible token</span><span>
</span><span style="color: #000000">    </span><span style="color: #008000">// into this fungible token.</span><span>
</span><span style="color: #000000">    </span><span style="color: #008000">//</span><span>
</span><span style="color: #000000">    </span><span style="color: #008000">// The given token must be of the same type – a deposit of another</span><span>
</span><span style="color: #000000">    </span><span style="color: #008000">// type is not possible.</span><span>
</span><span style="color: #000000">    </span><span style="color: #008000">//</span><span>
</span><span style="color: #000000">    </span><span style="color: #008000">// No precondition is required to check the given token's balance</span><span>
</span><span style="color: #000000">    </span><span style="color: #008000">// is positive, as this condition is already ensured by</span><span>
</span><span style="color: #000000">    </span><span style="color: #008000">// the field requirement.</span><span>
</span><span style="color: #000000">    </span><span style="color: #008000">//</span><span>
</span><span style="color: #000000">    </span><span style="color: #008000">// NOTE: the first parameter has the type `&#x3C;-Self`,</span><span>
</span><span style="color: #000000">    </span><span style="color: #008000">// i.e. the resource type implementing this interface.</span><span>
</span><span style="color: #000000">    </span><span style="color: #008000">//</span><span>
</span><span style="color: #000000">    </span><span style="color: #0000FF">pub</span><span style="color: #000000"> </span><span style="color: #0000FF">fun</span><span style="color: #000000"> deposit(_ token: &#x3C;-Self) {</span><span>
</span><span style="color: #000000">        </span><span style="color: #0000FF">post</span><span style="color: #000000"> {</span><span>
</span><span style="color: #000000">            </span><span style="color: #0000FF">self</span><span style="color: #000000">.balance == before(</span><span style="color: #0000FF">self</span><span style="color: #000000">.balance) + token.balance:</span><span>
</span><span style="color: #000000">                </span><span style="color: #A31515">"the amount must be added to the balance"</span><span>
</span><span style="color: #000000">        }</span><span>
</span><span>
</span><span style="color: #000000">        </span><span style="color: #008000">// NOTE: The declaration contains no implementation code.</span><span>
</span><span style="color: #000000">    }</span><span>
</span><span style="color: #000000">}</span><span>
</span></code></pre>
          <p>Note that the required initializer and functions do not have any executable code.</p>
          <p>Interfaces can only be declared globally, i.e. not inside of functions.</p>
        </section>
        <section>
          <h3 id="interface-implementation"><a href="#interface-implementation" aria-hidden="true"><span class="icon icon-link"></span></a>Interface Implementation</h3>
          <p>
            Declaring that a type implementats (conforms) to an interface is done in the type declaration of the composite data type (e.g., structure, resource):
            The kind of and the name of the composite data type is followed by a colon (<code>:</code>)
            and the name of one or more interfaces that the composite data type implements.
          </p>
          <p>This will tell the checker to enforce any requirements from the specified interfaces onto the declared type.</p>
          <p>
            A type implements (conforms to) an interface if it provides field declarations
            for all fields required by the interface and provides implementations for all functions
            required by the interface.
          </p>
          <p>
            The field declarations in the implementing type must match the field requirements
            in the interface in terms of name, type, and declaration kind (e.g. constant, variable)
            if given. For example, an interface may require a field with a certain name and type,
            but leaves it to the implementation what kind the field is.
          </p>
          <p>
            The function implementations must match the function requirements in the interface
            in terms of name, parameter argument labels, parameter types, and the return type.
          </p>
          <pre><code class="language-bamboo,file=interface-implementation.bpl"><span style="color: #008000">// Declare a resource named `ExampleToken` that has to implement</span><span>
</span><span style="color: #008000">// the `FungibleToken` interface.</span><span>
</span><span style="color: #008000">//</span><span>
</span><span style="color: #008000">// It has a variable field named `balance`, that can be written</span><span>
</span><span style="color: #008000">// by functions of the type, but outer scopes can only read it.</span><span>
</span><span style="color: #008000">//</span><span>
</span><span style="color: #0000FF">resource</span><span style="color: #000000"> ExampleToken: FungibleToken {</span><span>
</span><span>
</span><span style="color: #000000">    </span><span style="color: #008000">// Implement the required field `balance` for the `FungibleToken` interface.</span><span>
</span><span style="color: #000000">    </span><span style="color: #008000">// The interface does not specify if the field must be variable, constant,</span><span>
</span><span style="color: #000000">    </span><span style="color: #008000">// so in order for this type (`ExampleToken`) to be able to write to the field,</span><span>
</span><span style="color: #000000">    </span><span style="color: #008000">// but limit outer scopes to only read from the field, it is declared variable,</span><span>
</span><span style="color: #000000">    </span><span style="color: #008000">// and only has public access (non-settable).</span><span>
</span><span style="color: #000000">    </span><span style="color: #008000">//</span><span>
</span><span style="color: #000000">    </span><span style="color: #0000FF">pub</span><span style="color: #000000"> </span><span style="color: #0000FF">var</span><span style="color: #000000"> balance: Int</span><span>
</span><span>
</span><span style="color: #000000">    </span><span style="color: #008000">// Implement the required initializer for the `FungibleToken` interface:</span><span>
</span><span style="color: #000000">    </span><span style="color: #008000">// accept an initial balance and initialize the `balance` field.</span><span>
</span><span style="color: #000000">    </span><span style="color: #008000">//</span><span>
</span><span style="color: #000000">    </span><span style="color: #008000">// This implementation satisfies the required postcondition.</span><span>
</span><span style="color: #000000">    </span><span style="color: #008000">//</span><span>
</span><span style="color: #000000">    </span><span style="color: #008000">// NOTE: the postcondition declared in the interface</span><span>
</span><span style="color: #000000">    </span><span style="color: #008000">// does not have to be repeated here in the implementation.</span><span>
</span><span style="color: #000000">    </span><span style="color: #008000">//</span><span>
</span><span style="color: #000000">    </span><span style="color: #0000FF">init</span><span style="color: #000000">(balance: Int) {</span><span>
</span><span style="color: #000000">        </span><span style="color: #0000FF">self</span><span style="color: #000000">.balance = balance</span><span>
</span><span style="color: #000000">    }</span><span>
</span><span>
</span><span style="color: #000000">    </span><span style="color: #008000">// Implement the required function named `withdraw` of the interface</span><span>
</span><span style="color: #000000">    </span><span style="color: #008000">// `FungibleToken`, that withdraws an amount from the token's balance.</span><span>
</span><span style="color: #000000">    </span><span style="color: #008000">//</span><span>
</span><span style="color: #000000">    </span><span style="color: #008000">// The function must be public.</span><span>
</span><span style="color: #000000">    </span><span style="color: #008000">//</span><span>
</span><span style="color: #000000">    </span><span style="color: #008000">// This implementation satisfies the required postcondition.</span><span>
</span><span style="color: #000000">    </span><span style="color: #008000">//</span><span>
</span><span style="color: #000000">    </span><span style="color: #008000">// NOTE: neither the precondition nor the postcondition declared</span><span>
</span><span style="color: #000000">    </span><span style="color: #008000">// in the interface have to be repeated here in the implementation.</span><span>
</span><span style="color: #000000">    </span><span style="color: #008000">//</span><span>
</span><span style="color: #000000">    </span><span style="color: #0000FF">pub</span><span style="color: #000000"> </span><span style="color: #0000FF">fun</span><span style="color: #000000"> withdraw(amount: Int): &#x3C;-</span><span style="color: #0000FF">ExampleToken</span><span style="color: #000000"> {</span><span>
</span><span style="color: #000000">        </span><span style="color: #0000FF">self</span><span style="color: #000000">.balance = </span><span style="color: #0000FF">self</span><span style="color: #000000">.balance - amount</span><span>
</span><span style="color: #000000">        </span><span style="color: #0000FF">return</span><span style="color: #000000"> </span><span style="color: #0000FF">create</span><span style="color: #000000"> ExampleToken(balance: amount)</span><span>
</span><span style="color: #000000">    }</span><span>
</span><span>
</span><span style="color: #000000">    </span><span style="color: #008000">// Implement the required function named `deposit` of the interface</span><span>
</span><span style="color: #000000">    </span><span style="color: #008000">// `FungibleToken`, that deposits the amount from the given token</span><span>
</span><span style="color: #000000">    </span><span style="color: #008000">// to this token.</span><span>
</span><span style="color: #000000">    </span><span style="color: #008000">//</span><span>
</span><span style="color: #000000">    </span><span style="color: #008000">// The function must be public.</span><span>
</span><span style="color: #000000">    </span><span style="color: #008000">//</span><span>
</span><span style="color: #000000">    </span><span style="color: #008000">// NOTE: the type of the parameter is `&#x3C;-ExampleToken`,</span><span>
</span><span style="color: #000000">    </span><span style="color: #008000">// i.e., only a token of the same type can be deposited.</span><span>
</span><span style="color: #000000">    </span><span style="color: #008000">//</span><span>
</span><span style="color: #000000">    </span><span style="color: #008000">// This implementation satisfies the required postconditions.</span><span>
</span><span style="color: #000000">    </span><span style="color: #008000">//</span><span>
</span><span style="color: #000000">    </span><span style="color: #008000">// NOTE: neither the precondition nor the postcondition declared</span><span>
</span><span style="color: #000000">    </span><span style="color: #008000">// in the interface have to be repeated here in the implementation.</span><span>
</span><span style="color: #000000">    </span><span style="color: #008000">//</span><span>
</span><span style="color: #000000">    </span><span style="color: #0000FF">pub</span><span style="color: #000000"> </span><span style="color: #0000FF">fun</span><span style="color: #000000"> deposit(_ token: &#x3C;-</span><span style="color: #0000FF">ExampleToken</span><span style="color: #000000">) {</span><span>
</span><span style="color: #000000">        </span><span style="color: #0000FF">self</span><span style="color: #000000">.balance = </span><span style="color: #0000FF">self</span><span style="color: #000000">.balance + token.balance</span><span>
</span><span style="color: #000000">        </span><span style="color: #0000FF">destroy</span><span style="color: #000000"> token</span><span>
</span><span style="color: #000000">    }</span><span>
</span><span style="color: #000000">}</span><span>
</span><span>
</span><span style="color: #008000">// Declare a constant which has type `ExampleToken`,</span><span>
</span><span style="color: #008000">// and is initialized with such an example token.</span><span>
</span><span style="color: #008000">//</span><span>
</span><span style="color: #0000FF">let</span><span style="color: #000000"> token &#x3C;- </span><span style="color: #0000FF">create</span><span style="color: #000000"> ExampleToken(balance: </span><span style="color: #09885A">100</span><span style="color: #000000">)</span><span>
</span><span>
</span><span style="color: #008000">// Withdraw 10 units from the token.</span><span>
</span><span style="color: #008000">//</span><span>
</span><span style="color: #008000">// The amount satisfies the precondition of the `withdraw` function</span><span>
</span><span style="color: #008000">// in the `FungibleToken` interface.</span><span>
</span><span style="color: #008000">//</span><span>
</span><span style="color: #008000">// Invoking a function of a resource does not destroy the resource,</span><span>
</span><span style="color: #008000">// so the resource `token` is still valid after the call of `withdraw`.</span><span>
</span><span style="color: #008000">//</span><span>
</span><span style="color: #0000FF">let</span><span style="color: #000000"> withdrawn &#x3C;- token.withdraw(amount: </span><span style="color: #09885A">10</span><span style="color: #000000">)</span><span>
</span><span>
</span><span style="color: #008000">// The postcondition of the `withdraw` function in the `FungibleToken`</span><span>
</span><span style="color: #008000">// interface ensured the balance field of the token was updated properly.</span><span>
</span><span style="color: #008000">//</span><span>
</span><span style="color: #008000">// `token.balance` is `90`</span><span>
</span><span style="color: #008000">// `withdrawn.balance` is `10`</span><span>
</span><span>
</span><span style="color: #008000">// Deposit the withdrawn token into another one.</span><span>
</span><span style="color: #0000FF">let</span><span style="color: #000000"> receiver: </span><span style="color: #0000FF">ExampleToken</span><span style="color: #000000"> &#x3C;- </span><span style="color: #008000">// ...</span><span>
</span><span style="color: #000000">receiver.deposit(&#x3C;-withdrawn)</span><span>
</span><span>
</span><span style="color: #008000">// Run-time error: The precondition of function `withdraw` in interface</span><span>
</span><span style="color: #008000">// `FungibleToken` fails, the program aborts: the parameter `amount`</span><span>
</span><span style="color: #008000">// is larger than the field `balance` (100 > 90).</span><span>
</span><span style="color: #008000">//</span><span>
</span><span style="color: #000000">token.withdraw(amount: </span><span style="color: #09885A">100</span><span style="color: #000000">)</span><span>
</span><span>
</span><span style="color: #008000">// Withdrawing tokens so that the balance is zero does not destroy the resource.</span><span>
</span><span style="color: #008000">// The resource has to be destroyed explicitly.</span><span>
</span><span style="color: #008000">//</span><span>
</span><span style="color: #000000">token.withdraw(amount: </span><span style="color: #09885A">90</span><span style="color: #000000">)</span><span>
</span></code></pre>
          <p>
            The access level for variable fields in an implementation may be less restrictive than the interface requires.
            For example, an interface may require a field to be at least public (i.e. the <code>pub</code> keyword is specified),
            and an implementation may provide a variable field which is public, but also publicly settable (the <code>pub(set)</code> keyword is specified).
          </p>
          <pre><code class="language-bamboo"><span style="color: #0000FF">struct interface</span><span style="color: #000000"> AnInterface {</span><span>
</span><span style="color: #000000">    </span><span style="color: #008000">// Require the implementing type to provide a publicly readable</span><span>
</span><span style="color: #000000">    </span><span style="color: #008000">// field named `a` that has type `Int`. It may be a constant field,</span><span>
</span><span style="color: #000000">    </span><span style="color: #008000">// a variable field, or a synthetic field.</span><span>
</span><span style="color: #000000">    </span><span style="color: #008000">//</span><span>
</span><span style="color: #000000">    </span><span style="color: #0000FF">pub</span><span style="color: #000000"> a: Int</span><span>
</span><span style="color: #000000">}</span><span>
</span><span>
</span><span style="color: #0000FF">struct</span><span style="color: #000000"> AnImplementation: AnInterface {</span><span>
</span><span style="color: #000000">    </span><span style="color: #008000">// Declare a publicly settable variable field named `a`that has type `Int`.</span><span>
</span><span style="color: #000000">    </span><span style="color: #008000">// This implementation satisfies the requirement for interface `AnInterface`:</span><span>
</span><span style="color: #000000">    </span><span style="color: #008000">// The field is at least publicly readable, but this implementation also</span><span>
</span><span style="color: #000000">    </span><span style="color: #008000">// allows the field to be written to in all scopes.</span><span>
</span><span style="color: #000000">    </span><span style="color: #008000">//</span><span>
</span><span style="color: #000000">    pub(set) </span><span style="color: #0000FF">var</span><span style="color: #000000"> a: Int</span><span>
</span><span>
</span><span style="color: #000000">    </span><span style="color: #0000FF">init</span><span style="color: #000000">(a: Int) {</span><span>
</span><span style="color: #000000">        </span><span style="color: #0000FF">self</span><span style="color: #000000">.a = a</span><span>
</span><span style="color: #000000">    }</span><span>
</span><span style="color: #000000">}</span><span>
</span><span>
</span></code></pre>
        </section>
        <section>
          <h3 id="interface-type"><a href="#interface-type" aria-hidden="true"><span class="icon icon-link"></span></a>Interface Type</h3>
          <p>
            Interfaces are types.
            Values implementing an interface can be used as initial values for constants and variables that have the interface as their type.
          </p>
          <pre><code class="language-bamboo,file=interface-type.bpl"><span style="color: #008000">// Declare an interface named `Shape`.</span><span>
</span><span style="color: #008000">//</span><span>
</span><span style="color: #008000">// Require implementing types to provide a field which returns the area,</span><span>
</span><span style="color: #008000">// and a function which scales the shape by a given factor.</span><span>
</span><span style="color: #008000">//</span><span>
</span><span style="color: #0000FF">struct interface</span><span style="color: #000000"> Shape {</span><span>
</span><span style="color: #000000">    </span><span style="color: #0000FF">pub</span><span style="color: #000000"> area: Int</span><span>
</span><span style="color: #000000">    </span><span style="color: #0000FF">pub</span><span style="color: #000000"> </span><span style="color: #0000FF">fun</span><span style="color: #000000"> scale(factor: Int)</span><span>
</span><span style="color: #000000">}</span><span>
</span><span>
</span><span style="color: #008000">// Declare a structure named `Square` the implements the `Shape` interface.</span><span>
</span><span style="color: #008000">//</span><span>
</span><span style="color: #0000FF">struct</span><span style="color: #000000"> Square: Shape {</span><span>
</span><span style="color: #000000">    </span><span style="color: #008000">// In addition to the required fields from the interface,</span><span>
</span><span style="color: #000000">    </span><span style="color: #008000">// the type can also declare additional fields.</span><span>
</span><span style="color: #000000">    </span><span style="color: #008000">//</span><span>
</span><span style="color: #000000">    </span><span style="color: #0000FF">pub</span><span style="color: #000000"> </span><span style="color: #0000FF">var</span><span style="color: #000000"> length: Int</span><span>
</span><span>
</span><span style="color: #000000">    </span><span style="color: #008000">// Provided the field `area`  which is required to conform</span><span>
</span><span style="color: #000000">    </span><span style="color: #008000">// to the interface `Shape`.</span><span>
</span><span style="color: #000000">    </span><span style="color: #008000">//</span><span>
</span><span style="color: #000000">    </span><span style="color: #008000">// Since `area` was not declared as a constant, variable,</span><span>
</span><span style="color: #000000">    </span><span style="color: #008000">// field in the interface, it can be declared.</span><span>
</span><span style="color: #000000">    </span><span style="color: #008000">//</span><span>
</span><span style="color: #000000">    </span><span style="color: #0000FF">pub</span><span style="color: #000000"> synthetic area: Int {</span><span>
</span><span style="color: #000000">        </span><span style="color: #0000FF">get</span><span style="color: #000000"> {</span><span>
</span><span style="color: #000000">            </span><span style="color: #0000FF">return</span><span style="color: #000000"> </span><span style="color: #0000FF">self</span><span style="color: #000000">.length * </span><span style="color: #0000FF">self</span><span style="color: #000000">.length</span><span>
</span><span style="color: #000000">        }</span><span>
</span><span style="color: #000000">    }</span><span>
</span><span>
</span><span style="color: #000000">    </span><span style="color: #0000FF">pub</span><span style="color: #000000"> </span><span style="color: #0000FF">init</span><span style="color: #000000">(length: Int) {</span><span>
</span><span style="color: #000000">        </span><span style="color: #0000FF">self</span><span style="color: #000000">.length = length</span><span>
</span><span style="color: #000000">    }</span><span>
</span><span>
</span><span style="color: #000000">    </span><span style="color: #008000">// Provided the implementation of the function `scale`</span><span>
</span><span style="color: #000000">    </span><span style="color: #008000">// which is required to conform to the interface `Shape`.</span><span>
</span><span style="color: #000000">    </span><span style="color: #008000">//</span><span>
</span><span style="color: #000000">    </span><span style="color: #0000FF">pub</span><span style="color: #000000"> </span><span style="color: #0000FF">fun</span><span style="color: #000000"> scale(factor: Int) {</span><span>
</span><span style="color: #000000">        </span><span style="color: #0000FF">self</span><span style="color: #000000">.length = </span><span style="color: #0000FF">self</span><span style="color: #000000">.length * factor</span><span>
</span><span style="color: #000000">    }</span><span>
</span><span style="color: #000000">}</span><span>
</span><span>
</span><span style="color: #008000">// Declare a structure named `Rectangle` that also implements the `Shape` interface.</span><span>
</span><span style="color: #008000">//</span><span>
</span><span style="color: #0000FF">struct</span><span style="color: #000000"> Rectangle: Shape {</span><span>
</span><span style="color: #000000">    </span><span style="color: #0000FF">pub</span><span style="color: #000000"> </span><span style="color: #0000FF">var</span><span style="color: #000000"> width: Int</span><span>
</span><span style="color: #000000">    </span><span style="color: #0000FF">pub</span><span style="color: #000000"> </span><span style="color: #0000FF">var</span><span style="color: #000000"> height: Int</span><span>
</span><span>
</span><span style="color: #000000">    </span><span style="color: #008000">// Provided the field `area  which is required to conform</span><span>
</span><span style="color: #000000">    </span><span style="color: #008000">// to the interface `Shape`.</span><span>
</span><span style="color: #000000">    </span><span style="color: #008000">//</span><span>
</span><span style="color: #000000">    </span><span style="color: #0000FF">pub</span><span style="color: #000000"> synthetic area: Int {</span><span>
</span><span style="color: #000000">        </span><span style="color: #0000FF">get</span><span style="color: #000000"> {</span><span>
</span><span style="color: #000000">            </span><span style="color: #0000FF">return</span><span style="color: #000000"> </span><span style="color: #0000FF">self</span><span style="color: #000000">.width * </span><span style="color: #0000FF">self</span><span style="color: #000000">.height</span><span>
</span><span style="color: #000000">        }</span><span>
</span><span style="color: #000000">    }</span><span>
</span><span>
</span><span style="color: #000000">    </span><span style="color: #0000FF">pub</span><span style="color: #000000"> </span><span style="color: #0000FF">init</span><span style="color: #000000">(width: Int, height: Int) {</span><span>
</span><span style="color: #000000">        </span><span style="color: #0000FF">self</span><span style="color: #000000">.width = width</span><span>
</span><span style="color: #000000">        </span><span style="color: #0000FF">self</span><span style="color: #000000">.height = height</span><span>
</span><span style="color: #000000">    }</span><span>
</span><span>
</span><span style="color: #000000">    </span><span style="color: #008000">// Provided the implementation of the function `scale`</span><span>
</span><span style="color: #000000">    </span><span style="color: #008000">// which is required to conform to the interface `Shape`.</span><span>
</span><span style="color: #000000">    </span><span style="color: #008000">//</span><span>
</span><span style="color: #000000">    </span><span style="color: #0000FF">pub</span><span style="color: #000000"> </span><span style="color: #0000FF">fun</span><span style="color: #000000"> scale(factor: Int) {</span><span>
</span><span style="color: #000000">        </span><span style="color: #0000FF">self</span><span style="color: #000000">.width = </span><span style="color: #0000FF">self</span><span style="color: #000000">.width * factor</span><span>
</span><span style="color: #000000">        </span><span style="color: #0000FF">self</span><span style="color: #000000">.height = </span><span style="color: #0000FF">self</span><span style="color: #000000">.height * factor</span><span>
</span><span style="color: #000000">    }</span><span>
</span><span style="color: #000000">}</span><span>
</span><span>
</span><span style="color: #008000">// Declare a constant that has type `Shape`, which has a value that has type `Rectangle`.</span><span>
</span><span style="color: #008000">//</span><span>
</span><span style="color: #0000FF">var</span><span style="color: #000000"> shape: </span><span style="color: #0000FF">Shape</span><span style="color: #000000"> = Rectangle(width: </span><span style="color: #09885A">10</span><span style="color: #000000">, height: </span><span style="color: #09885A">20</span><span style="color: #000000">)</span><span>
</span></code></pre>
          <p>Values implementing an interface are assignable to variables that have the interface as their type.</p>
          <pre><code class="language-bamboo,file=interface-type-assignment.bpl"><span style="color: #008000">// Assign a value of type `Square` to the variable `shape` that has type `Shape`.</span><span>
</span><span style="color: #008000">//</span><span>
</span><span style="color: #000000">shape = Square(length: </span><span style="color: #09885A">30</span><span style="color: #000000">)</span><span>
</span><span>
</span><span style="color: #008000">// Invalid: cannot initialize a constant that has type `Rectangle`.</span><span>
</span><span style="color: #008000">// with a value that has type `Square`.</span><span>
</span><span style="color: #008000">//</span><span>
</span><span style="color: #0000FF">let</span><span style="color: #000000"> rectangle: </span><span style="color: #0000FF">Rectangle</span><span style="color: #000000"> = Square(length: </span><span style="color: #09885A">10</span><span style="color: #000000">)</span><span>
</span></code></pre>
          <p>Fields declared in an interface can be accessed and functions declared in an interface can be called on values of a type that implements the interface.</p>
          <pre><code class="language-bamboo,file=interface-type-fields-and-functions.bpl"><span style="color: #008000">// Declare a constant which has the type `Shape`.</span><span>
</span><span style="color: #008000">// and is initialized with a value that has type `Rectangle`.</span><span>
</span><span style="color: #008000">//</span><span>
</span><span style="color: #0000FF">let</span><span style="color: #000000"> shape: </span><span style="color: #0000FF">Shape</span><span style="color: #000000"> = Rectangle(width: </span><span style="color: #09885A">2</span><span style="color: #000000">, height: </span><span style="color: #09885A">3</span><span style="color: #000000">)</span><span>
</span><span>
</span><span style="color: #008000">// Access the field `area` declared in the interface `Shape`.</span><span>
</span><span style="color: #008000">//</span><span>
</span><span style="color: #000000">shape.area  </span><span style="color: #008000">// is `6`</span><span>
</span><span>
</span><span style="color: #008000">// Call the function `scale` declared in the interface `Shape`.</span><span>
</span><span style="color: #008000">//</span><span>
</span><span style="color: #000000">shape.scale(factor: </span><span style="color: #09885A">3</span><span style="color: #000000">)</span><span>
</span><span>
</span><span style="color: #000000">shape.area  </span><span style="color: #008000">// is `54`</span><span>
</span></code></pre>
        </section>
        <section>
          <h3 id="interface-implementation-requirements"><a href="#interface-implementation-requirements" aria-hidden="true"><span class="icon icon-link"></span></a>Interface Implementation Requirements</h3>
          <p>
            Interfaces can require implementing types to also implement other interfaces of the same kind.
            Interface implementation requirements can be declared by following the interface name with a colon (<code>:</code>)
            and one or more names of interfaces of the same kind, separated by commas.
          </p>
          <pre><code class="language-bamboo,file=interface-implementation-requirement.bpl"><span style="color: #008000">// Declare a structure interface named `Shape`.</span><span>
</span><span style="color: #008000">//</span><span>
</span><span style="color: #0000FF">struct interface</span><span style="color: #000000"> Shape {}</span><span>
</span><span>
</span><span style="color: #008000">// Declare a structure interface named `Polygon`.</span><span>
</span><span style="color: #008000">// Require implementing types to also implement the structure interface `Shape`.</span><span>
</span><span style="color: #008000">//</span><span>
</span><span style="color: #0000FF">struct interface</span><span style="color: #000000"> Polygon: Shape {}</span><span>
</span><span>
</span><span style="color: #008000">// Declare a structure named `Hexagon` that implements the `Polygon` interface.</span><span>
</span><span style="color: #008000">// This also is required to implement the `Shape` interface,</span><span>
</span><span style="color: #008000">// because the `Polygon` interface requires it.</span><span>
</span><span style="color: #008000">//</span><span>
</span><span style="color: #0000FF">struct</span><span style="color: #000000"> Hexagon: Polygon {}</span><span>
</span><span>
</span></code></pre>
        </section>
        <section>
          <h3 id="interface-nesting"><a href="#interface-nesting" aria-hidden="true"><span class="icon icon-link"></span></a>Interface Nesting</h3>
          <p>
            Interfaces can be arbitrarily nested.
            Declaring an interface inside another does not require implementing types of the outer interface to provide an implementation of the inner interfaces.
          </p>
          <pre><code class="language-bamboo,file=interface-nesting.bpl"><span style="color: #008000">// Declare a resource interface `OuterInterface`, which declares</span><span>
</span><span style="color: #008000">// a nested structure interface named `InnerInterface`.</span><span>
</span><span style="color: #008000">//</span><span>
</span><span style="color: #008000">// Resources implementing `OuterInterface` do not need to provide</span><span>
</span><span style="color: #008000">// an implementation of `InnerInterface`.</span><span>
</span><span style="color: #008000">//</span><span>
</span><span style="color: #008000">// Structures may just implement `InnerInterface`.</span><span>
</span><span style="color: #008000">//</span><span>
</span><span style="color: #0000FF">resource interface</span><span style="color: #000000"> OuterInterface {</span><span>
</span><span>
</span><span style="color: #000000">    </span><span style="color: #0000FF">struct interface</span><span style="color: #000000"> InnerInterface {}</span><span>
</span><span style="color: #000000">}</span><span>
</span><span>
</span><span style="color: #008000">// Declare a resource named `SomeOuter` that implements the interface `OuterInterface`</span><span>
</span><span style="color: #008000">//</span><span>
</span><span style="color: #008000">// The resource is not required to implement `OuterInterface.InnerInterface`.</span><span>
</span><span style="color: #008000">//</span><span>
</span><span style="color: #0000FF">resource</span><span style="color: #000000"> SomeOuter: OuterInterface {}</span><span>
</span><span>
</span><span style="color: #008000">// Declare a structure named `SomeInner` that implements `InnerInterface`,</span><span>
</span><span style="color: #008000">// which is nested in interface `OuterInterface`.</span><span>
</span><span style="color: #008000">//</span><span>
</span><span style="color: #0000FF">struct</span><span style="color: #000000"> SomeInner: OuterInterface.InnerInterface {}</span><span>
</span><span>
</span></code></pre>
        </section>
        <section>
          <h3 id="nested-type-requirements"><a href="#nested-type-requirements" aria-hidden="true"><span class="icon icon-link"></span></a>Nested Type Requirements</h3>
          <p>
            Interfaces can require implementing types to provide concrete nested types.
            For example, a resource interface may require an implementing type to provide a resource type.
          </p>
          <pre><code class="language-bamboo,file=interface-nested-type-requirement.bpl"><span style="color: #008000">// Declare a resource interface named `FungibleToken`.</span><span>
</span><span style="color: #008000">//</span><span>
</span><span style="color: #008000">// Require implementing types to provide a resource type named `Vault`</span><span>
</span><span style="color: #008000">// which must have a field named `balance`.</span><span>
</span><span style="color: #008000">//</span><span>
</span><span style="color: #0000FF">resource interface</span><span style="color: #000000"> FungibleToken {</span><span>
</span><span>
</span><span style="color: #000000">    </span><span style="color: #0000FF">pub</span><span style="color: #000000"> </span><span style="color: #0000FF">resource</span><span style="color: #000000"> Vault {</span><span>
</span><span style="color: #000000">        </span><span style="color: #0000FF">pub</span><span style="color: #000000"> balance: Int</span><span>
</span><span style="color: #000000">    }</span><span>
</span><span style="color: #000000">}</span><span>
</span><span>
</span><span style="color: #008000">// Declare a resource named `ExampleToken` that implements the `FungibleToken` interface.</span><span>
</span><span style="color: #008000">//</span><span>
</span><span style="color: #008000">// The nested type `Vault` must be provided to conform to the interface.</span><span>
</span><span style="color: #008000">//</span><span>
</span><span style="color: #0000FF">resource</span><span style="color: #000000"> ExampleToken: FungibleToken {</span><span>
</span><span>
</span><span style="color: #000000">    </span><span style="color: #0000FF">pub</span><span style="color: #000000"> </span><span style="color: #0000FF">resource</span><span style="color: #000000"> Vault {</span><span>
</span><span style="color: #000000">        </span><span style="color: #0000FF">pub</span><span style="color: #000000"> </span><span style="color: #0000FF">var</span><span style="color: #000000"> balance: Int</span><span>
</span><span>
</span><span style="color: #000000">        </span><span style="color: #0000FF">init</span><span style="color: #000000">(balance: Int) {</span><span>
</span><span style="color: #000000">            </span><span style="color: #0000FF">self</span><span style="color: #000000">.balance = balance</span><span>
</span><span style="color: #000000">        }</span><span>
</span><span style="color: #000000">    }</span><span>
</span><span style="color: #000000">}</span><span>
</span><span>
</span></code></pre>
        </section>
        <section>
          <h3 id="equatable-interface"><a href="#equatable-interface" aria-hidden="true"><span class="icon icon-link"></span></a><code>Equatable</code> Interface</h3>
          <blockquote>
            <p>🚧 Status: The <code>Equatable</code> interface is not implemented yet.</p>
          </blockquote>
          <p>An equatable type is a type that can be compared for equality. Types are equatable when they implement the <code>Equatable</code> interface.</p>
          <p>Equatable types can be compared for equality using the equals operator (<code>==</code>) or inequality using the unequals operator (<code>!=</code>).</p>
          <p>Most of the built-in types are equatable, like booleans and integers. Arrays are equatable when their elements are equatable. Dictionaries are equatable when their values are equatable.</p>
          <p>To make a type equatable the <code>Equatable</code> interface must be implemented, which requires the implementation of the function <code>equals</code>, which accepts another value that the given value should be compared for equality. Note that the parameter type is <code>Self</code>, i.e., the other value must have the same type as the implementing type.</p>
          <pre><code class="language-bamboo,file=equatable.bpl"><span style="color: #0000FF">struct interface</span><span style="color: #000000"> Equatable {</span><span>
</span><span style="color: #000000">    </span><span style="color: #0000FF">pub</span><span style="color: #000000"> </span><span style="color: #0000FF">fun</span><span style="color: #000000"> equals(_ other: Self): </span><span style="color: #0000FF">Bool</span><span>
</span><span style="color: #000000">}</span><span>
</span></code></pre>
          <pre><code class="language-bamboo,file=equatable-impl.bpl"><span style="color: #008000">// Declare a struct named `Cat`, which has one field named `id`</span><span>
</span><span style="color: #008000">// that has type `Int`, i.e., the identifier of the cat.</span><span>
</span><span style="color: #008000">//</span><span>
</span><span style="color: #008000">// `Cat` also will implement the interface `Equatable`</span><span>
</span><span style="color: #008000">// to allow cats to be compared for equality.</span><span>
</span><span style="color: #008000">//</span><span>
</span><span style="color: #0000FF">struct</span><span style="color: #000000"> Cat: Equatable {</span><span>
</span><span style="color: #000000">    </span><span style="color: #0000FF">pub</span><span style="color: #000000"> </span><span style="color: #0000FF">let</span><span style="color: #000000"> id: Int</span><span>
</span><span>
</span><span style="color: #000000">    </span><span style="color: #0000FF">init</span><span style="color: #000000">(id: Int) {</span><span>
</span><span style="color: #000000">        </span><span style="color: #0000FF">self</span><span style="color: #000000">.id = id</span><span>
</span><span style="color: #000000">    }</span><span>
</span><span>
</span><span style="color: #000000">    </span><span style="color: #0000FF">pub</span><span style="color: #000000"> </span><span style="color: #0000FF">fun</span><span style="color: #000000"> equals(_ other: Self): </span><span style="color: #0000FF">Bool</span><span style="color: #000000"> {</span><span>
</span><span style="color: #000000">        </span><span style="color: #008000">// Cats are equal if their identifier matches.</span><span>
</span><span style="color: #000000">        </span><span style="color: #008000">//</span><span>
</span><span style="color: #000000">        </span><span style="color: #0000FF">return</span><span style="color: #000000"> other.id == </span><span style="color: #0000FF">self</span><span style="color: #000000">.id</span><span>
</span><span style="color: #000000">    }</span><span>
</span><span style="color: #000000">}</span><span>
</span><span>
</span><span style="color: #000000">Cat(</span><span style="color: #09885A">1</span><span style="color: #000000">) == Cat(</span><span style="color: #09885A">2</span><span style="color: #000000">)  </span><span style="color: #008000">// is `false`</span><span>
</span><span style="color: #000000">Cat(</span><span style="color: #09885A">3</span><span style="color: #000000">) == Cat(</span><span style="color: #09885A">3</span><span style="color: #000000">)  </span><span style="color: #008000">// is `true`</span><span>
</span></code></pre>
        </section>
        <section>
          <h3 id="hashable-interface"><a href="#hashable-interface" aria-hidden="true"><span class="icon icon-link"></span></a><code>Hashable</code> Interface</h3>
          <blockquote>
            <p>🚧 Status: The <code>Hashable</code> interface is not implemented yet.</p>
          </blockquote>
          <p>
            A hashable type is a type that can be hashed to an integer hash value,
            i.e., it is distilled into a value that is used as evidence of inequality.
            Types are hashable when they implement the <code>Hashable</code> interface.
          </p>
          <p>Hashable types can be used as keys in dictionaries.</p>
          <p>
            Hashable types must also be equatable, i.e., they must also implement the <code>Equatable</code> interface.
            This is because the hash value is only evidence for inequality:
            two values that have different hash values are guaranteed to be unequal.
            However, if the hash values of two values are the same,
            then the two values could still be unequal and just happen to hash to the same hash value.
            In that case equality still needs to be determined through an equality check.
            Without <code>Equatable</code>, values could be added to a dictionary,
            but it would not be possible to retrieve them.
          </p>
          <p>
            Most of the built-in types are hashable, like booleans and integers.
            Arrays are hashable when their elements are hashable.
            Dictionaries are hashable when their values are equatable.
          </p>
          <p>
            Hashing a value means passing its essential components into a hash function.
            Essential components are those that are used in the type's implementation of <code>Equatable</code>.
          </p>
          <p>
            If two values are equal because their <code>equals</code> function returns true,
            then the implementation must return the same integer hash value for each of the two values.
          </p>
          <p>
            The implementation must also consistently return the same integer hash value during the execution of the program when the essential components have not changed.
            The integer hash value must not necessarily be the same across multiple executions.
          </p>
          <pre><code class="language-bamboo,file=hashable.bpl"><span style="color: #0000FF">struct interface</span><span style="color: #000000"> Hashable: Equatable {</span><span>
</span><span style="color: #000000">    </span><span style="color: #0000FF">pub</span><span style="color: #000000"> hashValue: Int</span><span>
</span><span style="color: #000000">}</span><span>
</span></code></pre>
          <pre><code class="language-bamboo,file=hashable-impl.bpl"><span style="color: #008000">// Declare a structure named `Point` with two fields</span><span>
</span><span style="color: #008000">// named `x` and `y` that have type `Int`.</span><span>
</span><span style="color: #008000">//</span><span>
</span><span style="color: #008000">// `Point` is declared to implement the `Hashable` interface,</span><span>
</span><span style="color: #008000">// which also means it needs to implement the `Equatable` interface.</span><span>
</span><span style="color: #008000">//</span><span>
</span><span style="color: #0000FF">struct</span><span style="color: #000000"> Point: Hashable {</span><span>
</span><span>
</span><span style="color: #000000">    pub(set) </span><span style="color: #0000FF">var</span><span style="color: #000000"> x: Int</span><span>
</span><span style="color: #000000">    pub(set) </span><span style="color: #0000FF">var</span><span style="color: #000000"> y: Int</span><span>
</span><span>
</span><span style="color: #000000">    </span><span style="color: #0000FF">init</span><span style="color: #000000">(x: Int, y: Int) {</span><span>
</span><span style="color: #000000">        </span><span style="color: #0000FF">self</span><span style="color: #000000">.x = x</span><span>
</span><span style="color: #000000">        </span><span style="color: #0000FF">self</span><span style="color: #000000">.y = y</span><span>
</span><span style="color: #000000">    }</span><span>
</span><span>
</span><span style="color: #000000">    </span><span style="color: #008000">// Implementing the function `equals` will allow points to be compared</span><span>
</span><span style="color: #000000">    </span><span style="color: #008000">// for equality and satisfies the `Equatable` interface.</span><span>
</span><span style="color: #000000">    </span><span style="color: #008000">//</span><span>
</span><span style="color: #000000">    </span><span style="color: #0000FF">pub</span><span style="color: #000000"> </span><span style="color: #0000FF">fun</span><span style="color: #000000"> equals(_ other: Self): </span><span style="color: #0000FF">Bool</span><span style="color: #000000"> {</span><span>
</span><span style="color: #000000">        </span><span style="color: #008000">// Points are equal if their coordinates match.</span><span>
</span><span style="color: #000000">        </span><span style="color: #008000">//</span><span>
</span><span style="color: #000000">        </span><span style="color: #008000">// The essential components are therefore the fields `x` and `y`,</span><span>
</span><span style="color: #000000">        </span><span style="color: #008000">// which must be used in the implementation of the field requirement</span><span>
</span><span style="color: #000000">        </span><span style="color: #008000">// `hashValue` of the `Hashable` interface.</span><span>
</span><span style="color: #000000">        </span><span style="color: #008000">//</span><span>
</span><span style="color: #000000">        </span><span style="color: #0000FF">return</span><span style="color: #000000"> other.x == </span><span style="color: #0000FF">self</span><span style="color: #000000">.x</span><span>
</span><span style="color: #000000">            &#x26;&#x26; other.y == </span><span style="color: #0000FF">self</span><span style="color: #000000">.y</span><span>
</span><span style="color: #000000">    }</span><span>
</span><span>
</span><span style="color: #000000">    </span><span style="color: #008000">// Providing an implementation for the hash value field</span><span>
</span><span style="color: #000000">    </span><span style="color: #008000">// satisfies the `Hashable` interface.</span><span>
</span><span style="color: #000000">    </span><span style="color: #008000">//</span><span>
</span><span style="color: #000000">    </span><span style="color: #0000FF">pub</span><span style="color: #000000"> synthetic hashValue: Int {</span><span>
</span><span style="color: #000000">        </span><span style="color: #0000FF">get</span><span style="color: #000000"> {</span><span>
</span><span style="color: #000000">            </span><span style="color: #008000">// Calculate a hash value based on the essential components,</span><span>
</span><span style="color: #000000">            </span><span style="color: #008000">// the fields `x` and `y`.</span><span>
</span><span style="color: #000000">            </span><span style="color: #008000">//</span><span>
</span><span style="color: #000000">            </span><span style="color: #0000FF">var</span><span style="color: #000000"> hash = </span><span style="color: #09885A">7</span><span>
</span><span style="color: #000000">            hash = </span><span style="color: #09885A">31</span><span style="color: #000000"> * hash + </span><span style="color: #0000FF">self</span><span style="color: #000000">.x</span><span>
</span><span style="color: #000000">            hash = </span><span style="color: #09885A">31</span><span style="color: #000000"> * hash + </span><span style="color: #0000FF">self</span><span style="color: #000000">.y</span><span>
</span><span style="color: #000000">            </span><span style="color: #0000FF">return</span><span style="color: #000000"> hash</span><span>
</span><span style="color: #000000">        }</span><span>
</span><span style="color: #000000">    }</span><span>
</span><span style="color: #000000">}</span><span>
</span></code></pre>
        </section>
      </section>
      <section>
        <h2 id="attestations"><a href="#attestations" aria-hidden="true"><span class="icon icon-link"></span></a>Attestations</h2>
        <blockquote>
          <p>🚧 Status: Attestations are not implemented yet.</p>
        </blockquote>
        <p>Attestations are values that prove ownership without giving any control over it. They can be created for resources to show that they exists.</p>
        <p>Attestations are useful in cases where ownership of some asset/resource should be demonstrated to potentially untrusted code.</p>
        <p>
          As an analogy, a bank statement is a proof of ownership of money.
          However, unlike a bank statement, an attestation is "live", i.e. it is not just a snapshot at the time it was created,
          but it reflects the current state of the underlying resource.
        </p>
        <p>
          Attestations can only be created from resources, i.e., they cannot be forged by parties who do not have ownership of the resource,
          and can be safely handed to untrusted parties.
        </p>
        <p>
          An attestation reflects the current state of a resource. The state is read-only, so the resource that is referred to cannot be modified.
          It is not possible to change the ownership of a resource through an attestation, or store an attestation.
        </p>
        <p>
          Attestations of resources are created using the <code>@</code> operator.
          Attestation types have the name of the resource type, prefixed with the <code>@</code> symbol.
        </p>
        <pre><code class="language-bamboo,file=attestations.bpl"><span style="color: #008000">// Declare a resource named `Token`.</span><span>
</span><span style="color: #008000">//</span><span>
</span><span style="color: #0000FF">resource</span><span style="color: #000000"> Token {}</span><span>
</span><span>
</span><span style="color: #008000">// Create a new instance of the resource type `Token`.</span><span>
</span><span style="color: #008000">//</span><span>
</span><span style="color: #0000FF">let</span><span style="color: #000000"> token &#x3C;- </span><span style="color: #0000FF">create</span><span style="color: #000000"> Token()</span><span>
</span><span>
</span><span style="color: #008000">// Declare a constant named `attestation` that has the attestation type `@Token`,</span><span>
</span><span style="color: #008000">// and has an attestation for the token value as its initial value.</span><span>
</span><span style="color: #008000">//</span><span>
</span><span style="color: #0000FF">let</span><span style="color: #000000"> attestation: @</span><span style="color: #0000FF">Token</span><span style="color: #000000"> = @token</span><span>
</span></code></pre>
        <p>Like resources, attestations are associated with an <a href="#accounts">account</a>.</p>
      </section>
      <section>
        <h2 id="accounts"><a href="#accounts" aria-hidden="true"><span class="icon icon-link"></span></a>Accounts</h2>
        <pre><code class="language-bamboo"><span style="color: #0000FF">struct interface</span><span style="color: #000000"> Account {</span><span>
</span><span style="color: #000000">    address: Address</span><span>
</span><span style="color: #000000">    storage: Storage  </span><span style="color: #008000">// explained below</span><span>
</span><span style="color: #000000">}</span><span>
</span></code></pre>
      </section>
      <section>
        <h2 id="account-storage"><a href="#account-storage" aria-hidden="true"><span class="icon icon-link"></span></a>Account Storage</h2>
        <p>All accounts have a <code>storage</code> object which contains the stored values of the account.</p>
        <p>
          Account storage is a key-value store where the <strong>keys are types</strong>.
          The stored value must be a subtype of the type it is keyed by.
          This means that if the type <code>Vault</code> is used as a key,
          the value must be a value that has the type <code>Vault</code> or is a subtype of <code>Vault</code>.
        </p>
        <p>The index operator <code>[]</code> is used for both reading and writing stored values.</p>
        <pre><code class="language-bamboo"><span style="color: #008000">// Declare a resource named `Counter`.</span><span>
</span><span style="color: #008000">//</span><span>
</span><span style="color: #0000FF">resource</span><span style="color: #000000"> Counter {</span><span>
</span><span style="color: #000000">    </span><span style="color: #0000FF">pub</span><span style="color: #000000"> </span><span style="color: #0000FF">var</span><span style="color: #000000"> count: Int</span><span>
</span><span>
</span><span style="color: #000000">    </span><span style="color: #0000FF">pub</span><span style="color: #000000"> </span><span style="color: #0000FF">init</span><span style="color: #000000">(count: Int) {</span><span>
</span><span style="color: #000000">        </span><span style="color: #0000FF">self</span><span style="color: #000000">.count = count</span><span>
</span><span style="color: #000000">    }</span><span>
</span><span style="color: #000000">}</span><span>
</span><span>
</span><span style="color: #008000">// Create a new instance of the resource type `Counter` and move it</span><span>
</span><span style="color: #008000">// into the storage of the account.</span><span>
</span><span style="color: #008000">//</span><span>
</span><span style="color: #008000">// In this example the account is available as the constant `account`.</span><span>
</span><span style="color: #008000">//</span><span>
</span><span style="color: #008000">// The type `Counter` is used as the key to refer to the stored value.</span><span>
</span><span style="color: #008000">//</span><span>
</span><span style="color: #000000">account.storage[Counter] &#x3C;- </span><span style="color: #0000FF">create</span><span style="color: #000000"> Counter(count: </span><span style="color: #09885A">0</span><span style="color: #000000">)</span><span>
</span></code></pre>
      </section>
      <section>
        <h2 id="transactions"><a href="#transactions" aria-hidden="true"><span class="icon icon-link"></span></a>Transactions</h2>
        <blockquote>
          <p>🚧 Status: The usage of external types is not implemented yet.</p>
        </blockquote>
        <p>Transactions are objects that are signed by one or more <a href="#accounts">accounts</a> and are sent to the chain to interact with it.</p>
        <p>Transactions are structured as such:</p>
        <p>
          Before the transaction declaration, there can be imports of any necessary local or external types and interfaces that are needed, using the <code>import</code> keyword, followed by <code>from</code>, and then followed by the location.
          If importing a local file's type definition, the location will be the path to the file that has the definition.
          If importing an external type that has been published by another account, that account's <code>Address</code> must be given.
        </p>
        <p>
          Importing an external resource does not move it from the account that holds it.
          It simply imports the type definition so that it can be used within a transaction.
        </p>
        <pre><code class="language-bamboo,file=imports.bpl"><span style="color: #008000">// Import the type `Counter` from a local file.</span><span>
</span><span style="color: #008000">//</span><span>
</span><span style="color: #0000FF">import</span><span style="color: #000000"> Counter </span><span style="color: #0000FF">from</span><span style="color: #000000"> </span><span style="color: #A31515">"examples/counter.bpl"</span><span>
</span><span>
</span><span style="color: #008000">// Import the type `Counter` from an external account.</span><span>
</span><span style="color: #008000">//</span><span>
</span><span style="color: #0000FF">import</span><span style="color: #000000"> Counter </span><span style="color: #0000FF">from</span><span style="color: #000000"> </span><span style="color: #09885A">0x299F20A29311B9248F12</span><span>
</span></code></pre>
        <p>
          Next is definitions of any new types that will be used or deployed within the transaction.
          These are kind of like global constants or variables.
        </p>
        <p>
          Next is the body of the transaction, which is broken into three main phases:
          Preparation, execution, and postconditions, only in that order.
          Each phase is a block of code that executes sequentially.
        </p>
        <ul>
          <li>
            <p>
              The <strong>prepare phase</strong> acts like the initializer in a composite data type, i.e., it initializes fields that can then be used in the execution phase.
              The preparer has the permissions to read from and write to the storage of all the accounts that signed the transaction.
            </p>
          </li>
          <li>
            <p>
              The <strong>execute phase</strong> is where all interaction with external contracts happens.
              This usually involves interacting with contracts with public types and functions that are deployed in other accounts.
            </p>
          </li>
          <li>
            <p>The <strong>postcondition phase</strong> is where the transaction can check that its functionality was executed correctly.</p>
          </li>
        </ul>
        <p>Transactions are declared using the <code>transaction</code> keyword.</p>
        <p>Within the transaction, but before the prepare phase, any number of constants and/or variables can be declared. These are valid within the entire scope of the transaction.</p>
        <p>
          The preparer is declared using the <code>prepare</code> keyword and the execution phase can be declared using the <code>execute</code> keyword.
          The <code>post</code> section can be used to declare postconditions.
        </p>
        <pre><code class="language-bamboo,file=transaction-declaration.bpl"><span style="color: #008000">// Optional: Importing external types from other accounts using `import`.</span><span>
</span><span>
</span><span style="color: #000000">transaction {</span><span>
</span><span>
</span><span style="color: #000000">    </span><span style="color: #008000">// Optional: type declarations and fields, which must be initialized in `prepare`.</span><span>
</span><span>
</span><span style="color: #000000">    </span><span style="color: #008000">// The preparer needs to have as many account parameters</span><span>
</span><span style="color: #000000">    </span><span style="color: #008000">// as there are signers for the transaction.</span><span>
</span><span style="color: #000000">    </span><span style="color: #008000">//</span><span>
</span><span style="color: #000000">    prepare(signer1: Account) {</span><span>
</span><span style="color: #000000">        </span><span style="color: #008000">// ...</span><span>
</span><span style="color: #000000">    }</span><span>
</span><span>
</span><span style="color: #000000">    </span><span style="color: #0000FF">execute</span><span style="color: #000000"> {</span><span>
</span><span style="color: #000000">        </span><span style="color: #008000">// ...</span><span>
</span><span style="color: #000000">    }</span><span>
</span><span>
</span><span style="color: #000000">    </span><span style="color: #0000FF">post</span><span style="color: #000000"> {</span><span>
</span><span style="color: #000000">        </span><span style="color: #008000">// ...</span><span>
</span><span style="color: #000000">    }</span><span>
</span><span style="color: #000000">}</span><span>
</span></code></pre>
        <section>
          <h3 id="deployment"><a href="#deployment" aria-hidden="true"><span class="icon icon-link"></span></a>Deployment</h3>
          <p>Transactions can deploy resources and resource interfaces to the storage of any of the signing accounts. Here is an example of a resource interface that will be deployed to an account. Imagine it is in a file named <code>FungibleToken.bpl</code>.</p>
          <pre><code class="language-bamboo,file=fungible-token-interface.bpl"><span style="color: #008000">// Declare a resource interface for a fungible token.</span><span>
</span><span style="color: #008000">//</span><span>
</span><span style="color: #008000">// It requires implementing types to provide a resource implementation named `Vault`,</span><span>
</span><span style="color: #008000">// which needs to implement the interfaces `Provider` and `Receiver`.</span><span>
</span><span style="color: #008000">//</span><span>
</span><span style="color: #0000FF">pub</span><span style="color: #000000"> </span><span style="color: #0000FF">resource interface</span><span style="color: #000000"> Provider {</span><span>
</span><span>
</span><span style="color: #000000">    </span><span style="color: #0000FF">pub</span><span style="color: #000000"> </span><span style="color: #0000FF">fun</span><span style="color: #000000"> withdraw(amount: Int): &#x3C;-</span><span style="color: #0000FF">Vault</span><span style="color: #000000"> {</span><span>
</span><span style="color: #000000">        </span><span style="color: #0000FF">pre</span><span style="color: #000000"> {</span><span>
</span><span style="color: #000000">            amount > </span><span style="color: #09885A">0</span><span style="color: #000000">:</span><span>
</span><span style="color: #000000">                </span><span style="color: #A31515">"withdrawal amount must be positive"</span><span>
</span><span style="color: #000000">        }</span><span>
</span><span style="color: #000000">        </span><span style="color: #0000FF">post</span><span style="color: #000000"> {</span><span>
</span><span style="color: #000000">            result.balance == amount:</span><span>
</span><span style="color: #000000">                </span><span style="color: #A31515">"incorrect amount returned"</span><span>
</span><span style="color: #000000">        }</span><span>
</span><span style="color: #000000">    }</span><span>
</span><span style="color: #000000">}</span><span>
</span><span>
</span><span style="color: #0000FF">pub</span><span style="color: #000000"> </span><span style="color: #0000FF">resource interface</span><span style="color: #000000"> Receiver {</span><span>
</span><span style="color: #000000">    </span><span style="color: #0000FF">pub</span><span style="color: #000000"> </span><span style="color: #0000FF">fun</span><span style="color: #000000"> deposit(vault: &#x3C;-</span><span style="color: #0000FF">Vault</span><span style="color: #000000">)</span><span>
</span><span style="color: #000000">}</span><span>
</span><span>
</span><span style="color: #008000">// `Vault` is an interface that implements both `Provider` and `Receiver`.</span><span>
</span><span style="color: #008000">//</span><span>
</span><span style="color: #0000FF">pub</span><span style="color: #000000"> </span><span style="color: #0000FF">resource interface</span><span style="color: #000000"> Vault: Provider, Receiver {</span><span>
</span><span>
</span><span style="color: #000000">    </span><span style="color: #0000FF">pub</span><span style="color: #000000"> balance: Int {</span><span>
</span><span style="color: #000000">        </span><span style="color: #0000FF">set</span><span style="color: #000000">(newBalance) {</span><span>
</span><span style="color: #000000">            </span><span style="color: #0000FF">post</span><span style="color: #000000"> {</span><span>
</span><span style="color: #000000">                newBalance >= </span><span style="color: #09885A">0</span><span style="color: #000000">:</span><span>
</span><span style="color: #000000">                    </span><span style="color: #A31515">"Balances are always non-negative"</span><span>
</span><span style="color: #000000">            }</span><span>
</span><span style="color: #000000">        }</span><span>
</span><span style="color: #000000">        </span><span style="color: #0000FF">get</span><span style="color: #000000"> {</span><span>
</span><span style="color: #000000">            </span><span style="color: #0000FF">post</span><span style="color: #000000"> {</span><span>
</span><span style="color: #000000">                result >= </span><span style="color: #09885A">0</span><span style="color: #000000">:</span><span>
</span><span style="color: #000000">                    </span><span style="color: #A31515">"Balances are always non-negative"</span><span>
</span><span style="color: #000000">            }</span><span>
</span><span style="color: #000000">        }</span><span>
</span><span style="color: #000000">    }</span><span>
</span><span>
</span><span style="color: #000000">    </span><span style="color: #0000FF">init</span><span style="color: #000000">(balance: Int) {</span><span>
</span><span style="color: #000000">        </span><span style="color: #0000FF">post</span><span style="color: #000000"> {</span><span>
</span><span style="color: #000000">            </span><span style="color: #0000FF">self</span><span style="color: #000000">.balance == balance:</span><span>
</span><span style="color: #000000">                </span><span style="color: #A31515">"the balance must be initialized to the initial balance"</span><span>
</span><span style="color: #000000">        }</span><span>
</span><span style="color: #000000">    }</span><span>
</span><span>
</span><span style="color: #000000">    </span><span style="color: #0000FF">pub</span><span style="color: #000000"> </span><span style="color: #0000FF">fun</span><span style="color: #000000"> withdraw(amount: Int): &#x3C;-Self {</span><span>
</span><span style="color: #000000">        </span><span style="color: #0000FF">pre</span><span style="color: #000000"> {</span><span>
</span><span style="color: #000000">            amount &#x3C;= </span><span style="color: #0000FF">self</span><span style="color: #000000">.balance:</span><span>
</span><span style="color: #000000">                </span><span style="color: #A31515">"insufficient funds: the amount must be smaller or equal to the balance"</span><span>
</span><span style="color: #000000">        }</span><span>
</span><span style="color: #000000">        </span><span style="color: #0000FF">post</span><span style="color: #000000"> {</span><span>
</span><span style="color: #000000">            </span><span style="color: #0000FF">self</span><span style="color: #000000">.balance == before(</span><span style="color: #0000FF">self</span><span style="color: #000000">.balance) - amount:</span><span>
</span><span style="color: #000000">                </span><span style="color: #A31515">"Incorrect amount removed"</span><span>
</span><span style="color: #000000">        }</span><span>
</span><span style="color: #000000">    }</span><span>
</span><span>
</span><span style="color: #000000">    </span><span style="color: #0000FF">pub</span><span style="color: #000000"> </span><span style="color: #0000FF">fun</span><span style="color: #000000"> deposit(vault: &#x3C;-Self) {</span><span>
</span><span style="color: #000000">        </span><span style="color: #0000FF">post</span><span style="color: #000000"> {</span><span>
</span><span style="color: #000000">            </span><span style="color: #0000FF">self</span><span style="color: #000000">.balance == before(</span><span style="color: #0000FF">self</span><span style="color: #000000">.balance) + vault.balance:</span><span>
</span><span style="color: #000000">                </span><span style="color: #A31515">"the amount must be added to the balance"</span><span>
</span><span style="color: #000000">        }</span><span>
</span><span style="color: #000000">    }</span><span>
</span><span style="color: #000000">}</span><span>
</span></code></pre>
          <p>
            The transaction will import the above file to use it in the code.
            Transactions can refer to local code with the <code>import</code> keyword,
            followed by the name of the type, the <code>from</code> keyword,
            and the string literal for the path of the file which contains the code of the type.
          </p>
          <p>
            The preparer can use the signing account's <code>deploy</code> function to deploy
            the resource interface. This essentially stores the resource interface in the account's <code>types</code> object so it can be used again.
          </p>
          <p>Once deployed, the resource interface is available in the account's <code>types</code> object, which is how the deployed types are accessed.</p>
          <p>When deploying a resource or interface to an account, it is private by default, just like fields and functions within the resources. This is a second layer of access control that BPL adds to ensure that certain interfaces and resources are not available to anyone. The <code>publish</code> action can be used to override this access control and make certain subsets of the resources public.</p>
          <p>The <code>publish</code> operator is used to make the resource or interface type publicly available. After a resource or interface is published, any account can import it into a transaction and use it to import the type, call the functions defined in the resource at the owners address, or call the functions in a published interface in a resource that implements it.</p>
          <pre><code class="language-bamboo,file=deploy-resource-interface.bpl"><span style="color: #008000">// Import the resource interface type `Vault`</span><span>
</span><span style="color: #008000">// from the local file "FungibleToken.bpl".</span><span>
</span><span style="color: #008000">//</span><span>
</span><span style="color: #0000FF">import</span><span style="color: #000000"> Vault </span><span style="color: #0000FF">from</span><span style="color: #000000"> </span><span style="color: #A31515">"FungibleToken.bpl"</span><span>
</span><span>
</span><span style="color: #008000">// Define a transaction which deploys the code for the resource interface `Vault`,</span><span>
</span><span style="color: #008000">// and makes the deployed interface type publicly available.</span><span>
</span><span style="color: #008000">//</span><span>
</span><span style="color: #000000">transaction {</span><span>
</span><span>
</span><span style="color: #000000">    prepare(signer: Account) {</span><span>
</span><span style="color: #000000">        </span><span style="color: #008000">// Deploy the  resource interface type `Vault`</span><span>
</span><span style="color: #000000">        </span><span style="color: #008000">// in the signing account.</span><span>
</span><span style="color: #000000">        </span><span style="color: #008000">//</span><span>
</span><span style="color: #000000">        signer.deploy(Vault)</span><span>
</span><span>
</span><span style="color: #000000">        </span><span style="color: #008000">// Make the deployed type publicly available,</span><span>
</span><span style="color: #000000">        </span><span style="color: #008000">// so anyone can import the `Vault` interface from the account.</span><span>
</span><span style="color: #000000">        </span><span style="color: #008000">//</span><span>
</span><span style="color: #000000">        publish signer.types[Vault]</span><span>
</span><span style="color: #000000">    }</span><span>
</span><span style="color: #000000">}</span><span>
</span></code></pre>
          <p>Now, anybody can import the vault interface from the account storage if they want to use it for their resources.</p>
          <p>Just like resource interfaces it is possible to deploy resources. Imagine this resource definition below is also in the local file <code>FungibleToken.bpl</code> that was used above.</p>
          <pre><code class="language-bamboo,file=example-token.bpl"><span style="color: #008000">// Declare a resource named `FungibleToken` which implements</span><span>
</span><span style="color: #008000">// the resource interface `Vault`.</span><span>
</span><span style="color: #008000">//</span><span>
</span><span style="color: #0000FF">resource</span><span style="color: #000000"> FungibleToken: Vault {</span><span>
</span><span>
</span><span style="color: #000000">        </span><span style="color: #0000FF">pub</span><span style="color: #000000"> </span><span style="color: #0000FF">var</span><span style="color: #000000"> balance: Int</span><span>
</span><span>
</span><span style="color: #000000">        </span><span style="color: #0000FF">init</span><span style="color: #000000">(balance: Int) {</span><span>
</span><span style="color: #000000">            </span><span style="color: #0000FF">self</span><span style="color: #000000">.balance = balance</span><span>
</span><span style="color: #000000">        }</span><span>
</span><span>
</span><span style="color: #000000">        </span><span style="color: #0000FF">pub</span><span style="color: #000000"> </span><span style="color: #0000FF">fun</span><span style="color: #000000"> withdraw(amount: Int): &#x3C;-</span><span style="color: #0000FF">Vault</span><span style="color: #000000"> {</span><span>
</span><span style="color: #000000">            </span><span style="color: #0000FF">self</span><span style="color: #000000">.balance = </span><span style="color: #0000FF">self</span><span style="color: #000000">.balance - amount</span><span>
</span><span style="color: #000000">            </span><span style="color: #0000FF">return</span><span style="color: #000000"> </span><span style="color: #0000FF">create</span><span style="color: #000000"> Vault(balance: amount)</span><span>
</span><span style="color: #000000">        }</span><span>
</span><span>
</span><span style="color: #000000">        </span><span style="color: #0000FF">pub</span><span style="color: #000000"> </span><span style="color: #0000FF">fun</span><span style="color: #000000"> deposit(_ vault: &#x3C;-</span><span style="color: #0000FF">Vault</span><span style="color: #000000">) {</span><span>
</span><span style="color: #000000">            </span><span style="color: #0000FF">self</span><span style="color: #000000">.balance = </span><span style="color: #0000FF">self</span><span style="color: #000000">.balance + vault.balance</span><span>
</span><span style="color: #000000">            </span><span style="color: #0000FF">destroy</span><span style="color: #000000"> vault</span><span>
</span><span style="color: #000000">        }</span><span>
</span><span style="color: #000000">}</span><span>
</span></code></pre>
          <p>Now, in the same transaction that was used to deploy and publish the interface, the resource can also be stored and published.</p>
          <pre><code class="language-bamboo,file=deploy-resource.bpl"><span style="color: #0000FF">import</span><span style="color: #000000"> FungibleToken </span><span style="color: #0000FF">from</span><span style="color: #000000"> </span><span style="color: #A31515">"FungibleToken.bpl"</span><span>
</span><span>
</span><span style="color: #008000">// Execute a transaction which deploys the code for the resource `FungibleToken`,</span><span>
</span><span style="color: #008000">// and makes the deployed type publicly available.</span><span>
</span><span style="color: #008000">//</span><span>
</span><span style="color: #000000">transaction {</span><span>
</span><span>
</span><span style="color: #000000">    prepare(signer: Account) {</span><span>
</span><span style="color: #000000">        signer.deploy(Vault)</span><span>
</span><span style="color: #000000">        publish signer.types[Vault]</span><span>
</span><span>
</span><span style="color: #000000">        signer.deploy(FungibleToken)</span><span>
</span><span style="color: #000000">        signer.storage[FungibleToken] &#x3C;- </span><span style="color: #0000FF">create</span><span style="color: #000000"> FungibleToken(balance: </span><span style="color: #09885A">100</span><span style="color: #000000">)</span><span>
</span><span style="color: #000000">        publish signer.types[FungibleToken]</span><span>
</span><span style="color: #000000">    }</span><span>
</span><span style="color: #000000">}</span><span>
</span></code></pre>
          <p>Now, the <code>Vault</code> and the <code>FungibleToken</code> types are deployed to the account and published so that anyone who wants to use them or interact with them can easily do so by importing them.</p>
          <p>In many scenarios, publishing the entire interface for the resource may be necessary because everyone might want to be able to access all functionality of the type. In most situations though, including this one, it is important to expose only a subset of the functionality of the resources because some of the functionality should only be visible to the owner. In this example, the withdraw function should only be callable by the account owner, so instead of publishing the Vault and FungibleToken interface, the receiver interface is the only one that should be published.</p>
          <p>The next section will show how an account can deploy its own instance of <code>FungibleToken</code> based on a published external type and publish the correct interface.</p>
        </section>
        <section>
          <h3 id="interacting-with-deployed-resources"><a href="#interacting-with-deployed-resources" aria-hidden="true"><span class="icon icon-link"></span></a>Interacting with Deployed Resources</h3>
          <p>
            In addition to storing resources it is also possible to store references to <strong>stored</strong> resources or even other references.
            References can only be keyed by (and therefore accessed through) <strong>resource interfaces</strong>.
          </p>
          <p>
            References are created by using the <code>&#x26;</code> operator, followed by the stored resource or reference,
            the <code>as</code> operator, and the resource interface type.
          </p>
          <pre><code class="language-bamboo,file=setup-transaction.bpl"><span style="color: #008000">// Import the resource type `FungibleToken`, which was "deployed" above,</span><span>
</span><span style="color: #008000">// from address 0x42.</span><span>
</span><span style="color: #008000">//</span><span>
</span><span style="color: #0000FF">import</span><span style="color: #000000"> FungibleToken </span><span style="color: #0000FF">from</span><span style="color: #000000"> </span><span style="color: #09885A">0x42</span><span>
</span><span>
</span><span style="color: #008000">// Execute a transaction which creates a new example token vault</span><span>
</span><span style="color: #008000">// for the signing account.</span><span>
</span><span style="color: #008000">//</span><span>
</span><span style="color: #000000">transaction {</span><span>
</span><span>
</span><span style="color: #000000">    prepare(signer: Account) {</span><span>
</span><span style="color: #000000">        </span><span style="color: #008000">// Create a new example token vault for the signing account.</span><span>
</span><span style="color: #000000">        </span><span style="color: #008000">//</span><span>
</span><span style="color: #000000">        </span><span style="color: #008000">// NOTE: the vault is not publicly accessible.</span><span>
</span><span style="color: #000000">        </span><span style="color: #008000">//</span><span>
</span><span style="color: #000000">        signer.storage[FungibleToken] &#x3C;- </span><span style="color: #0000FF">create</span><span style="color: #000000"> FungibleToken()</span><span>
</span><span>
</span><span style="color: #000000">        </span><span style="color: #008000">// Store two storage references in the signing account:</span><span>
</span><span style="color: #000000">        </span><span style="color: #008000">// One reference to the stored vault, keyed by the resource</span><span>
</span><span style="color: #000000">        </span><span style="color: #008000">// interface `Provider`, and another reference to the stored vault,</span><span>
</span><span style="color: #000000">        </span><span style="color: #008000">// keyed by the resource interface `Provider`.</span><span>
</span><span style="color: #000000">        </span><span style="color: #008000">//</span><span>
</span><span style="color: #000000">        signer.storage[FungibleToken.Provider] =</span><span>
</span><span style="color: #000000">            &#x26;signer.storage[FungibleToken.Vault] as FungibleToken.Provider</span><span>
</span><span>
</span><span style="color: #000000">        signer.storage[FungibleToken.Receiver] =</span><span>
</span><span style="color: #000000">            &#x26;signer.storage[FungibleToken.Vault] as FungibleToken.Receiver</span><span>
</span><span>
</span><span style="color: #000000">        </span><span style="color: #008000">// Publish only the receiver so it can be accessed publicly.</span><span>
</span><span style="color: #000000">        </span><span style="color: #008000">//</span><span>
</span><span style="color: #000000">        </span><span style="color: #008000">// NOTE: Neither the vault nor the publisher are published,</span><span>
</span><span style="color: #000000">        </span><span style="color: #008000">// so that only the owner has access to it.</span><span>
</span><span style="color: #000000">        </span><span style="color: #008000">//</span><span>
</span><span style="color: #000000">        publish signer.storage[FungibleToken.Receiver]</span><span>
</span><span style="color: #000000">    }</span><span>
</span><span style="color: #000000">}</span><span>
</span></code></pre>
          <pre><code class="language-bamboo,file=send-transaction.bpl"><span style="color: #008000">// Import the resource type `FungibleToken` deployed at example address 0x42.</span><span>
</span><span style="color: #008000">//</span><span>
</span><span style="color: #0000FF">import</span><span style="color: #000000"> FungibleToken </span><span style="color: #0000FF">from</span><span style="color: #000000"> </span><span style="color: #09885A">0x42</span><span>
</span><span>
</span><span style="color: #008000">// Execute a transaction which sends five coins from one account to another.</span><span>
</span><span style="color: #008000">//</span><span>
</span><span style="color: #008000">// The transaction fails unless there is a `FungibleToken.Provider` available</span><span>
</span><span style="color: #008000">// for the sending account and there is a public `FungibleToken.Receiver`</span><span>
</span><span style="color: #008000">// available for the recipient account.</span><span>
</span><span style="color: #008000">//</span><span>
</span><span style="color: #008000">// Only a signature from the sender is required.</span><span>
</span><span style="color: #008000">// No signature from the recipient is required, as the receiver</span><span>
</span><span style="color: #008000">// is published/publicly available (if it exists for the recipient).</span><span>
</span><span style="color: #008000">//</span><span>
</span><span style="color: #000000">transaction {</span><span>
</span><span>
</span><span style="color: #000000">    </span><span style="color: #0000FF">let</span><span style="color: #000000"> sentFunds: </span><span style="color: #0000FF">FungibleToken</span><span style="color: #000000">.</span><span style="color: #0000FF">Vault</span><span>
</span><span>
</span><span style="color: #000000">    prepare(signer: Account) {</span><span>
</span><span>
</span><span style="color: #000000">        </span><span style="color: #008000">// Call the stored provider's withdraw function,</span><span>
</span><span style="color: #000000">        </span><span style="color: #008000">// withdraw 5 tokens, and move the them to the field `sentFunds`.</span><span>
</span><span style="color: #000000">        </span><span style="color: #008000">//</span><span>
</span><span style="color: #000000">        </span><span style="color: #008000">// As the access is performed in the preparer of the transaction,</span><span>
</span><span style="color: #000000">        </span><span style="color: #008000">// the unpublished reference `FungibleToken.Provider`</span><span>
</span><span style="color: #000000">        </span><span style="color: #008000">// can be accessed (if it exists; otherwise the transaction aborts).</span><span>
</span><span style="color: #000000">        </span><span style="color: #008000">//</span><span>
</span><span style="color: #000000">        </span><span style="color: #0000FF">self</span><span style="color: #000000">.sentFunds &#x3C;- signer.storage[FungibleToken.Provider].withdraw(amount: </span><span style="color: #09885A">5</span><span style="color: #000000">)</span><span>
</span><span style="color: #000000">    }</span><span>
</span><span>
</span><span style="color: #000000">    </span><span style="color: #0000FF">execute</span><span style="color: #000000"> {</span><span>
</span><span style="color: #000000">        </span><span style="color: #008000">// The recipient account</span><span>
</span><span style="color: #000000">        </span><span style="color: #008000">//</span><span>
</span><span style="color: #000000">        </span><span style="color: #0000FF">let</span><span style="color: #000000"> recipient: </span><span style="color: #0000FF">Account</span><span style="color: #000000"> = </span><span style="color: #008000">// ...</span><span>
</span><span>
</span><span style="color: #000000">        </span><span style="color: #008000">// Deposit the amount withdrawn from the signer in the recipient receivr,</span><span>
</span><span style="color: #000000">        </span><span style="color: #008000">// which is assumed to be stored in the recipient account.</span><span>
</span><span style="color: #000000">        </span><span style="color: #008000">// If the recipient has no receiver the transaction aborts.</span><span>
</span><span style="color: #000000">        </span><span style="color: #008000">//</span><span>
</span><span style="color: #000000">        recipient.storage[ExampleToken.Receiver].deposit(vault: &#x3C;-</span><span style="color: #0000FF">self</span><span style="color: #000000">.sentFunds)</span><span>
</span><span style="color: #000000">    }</span><span>
</span><span style="color: #000000">}</span><span>
</span></code></pre>
        </section>
      </section>
      <section>
        <h2 id="built-in-functions"><a href="#built-in-functions" aria-hidden="true"><span class="icon icon-link"></span></a>Built-in Functions</h2>
        <section>
          <h3 id="transaction-information"><a href="#transaction-information" aria-hidden="true"><span class="icon icon-link"></span></a>Transaction information</h3>
          <p>There is currently no built-in function that allows getting the address of the signers of a transaction, the current block number, or timestamp. These are being worked on.</p>
        </section>
        <section>
          <h3 id="panic"><a href="#panic" aria-hidden="true"><span class="icon icon-link"></span></a><code>panic</code></h3>
          <pre><code class="language-bamboo"><span style="color: #0000FF">fun</span><span style="color: #000000"> panic(_ message: </span><span style="color: #0000FF">String</span><span style="color: #000000">): Never</span><span>
</span></code></pre>
          <p>Terminates the program unconditionally and reports a message which explains why the unrecoverable error occurred.</p>
          <section>
            <h4 id="example"><a href="#example" aria-hidden="true"><span class="icon icon-link"></span></a>Example</h4>
            <pre><code class="language-bamboo"><span style="color: #0000FF">let</span><span style="color: #000000"> optionalAccount: </span><span style="color: #0000FF">Account</span><span style="color: #000000">? = </span><span style="color: #008000">// ...</span><span>
</span><span style="color: #0000FF">let</span><span style="color: #000000"> account = optionalAccount ?? panic(</span><span style="color: #A31515">"missing account"</span><span style="color: #000000">)</span><span>
</span></code></pre>
          </section>
        </section>
        <section>
          <h3 id="assert"><a href="#assert" aria-hidden="true"><span class="icon icon-link"></span></a><code>assert</code></h3>
          <pre><code class="language-bamboo"><span style="color: #0000FF">fun</span><span style="color: #000000"> assert(_ condition: </span><span style="color: #0000FF">Bool</span><span style="color: #000000">, message: </span><span style="color: #0000FF">String</span><span style="color: #000000">)</span><span>
</span></code></pre>
          <p>Terminates the program if the given condition is false, and reports a message which explains how the condition is false. Use this function for internal sanity checks.</p>
          <p>The message argument is optional.</p>
        </section>
      </section>
    </section>
  </body>
</html><|MERGE_RESOLUTION|>--- conflicted
+++ resolved
@@ -663,12 +663,8 @@
           <h3 id="floating-point-numbers"><a href="#floating-point-numbers" aria-hidden="true"><span class="icon icon-link"></span></a>Floating-Point Numbers</h3>
           <p>There is <strong>no</strong> support for floating point numbers.</p>
           <p>
-<<<<<<< HEAD
-            Contracts are not intended to work with values with error margins
+            Smart Contracts are not intended to work with values with error margins
             and therefore floating point arithmetic is not appropriate here.
-=======
-            Smart contracts are not intended to work with values with error margins and therefore floating point arithmetic is not appropriate here.
->>>>>>> a6eb0b37
             Fixed point numbers should be simulated using integers and a scale factor for now.
           </p>
         </section>
@@ -3523,7 +3519,6 @@
 </span><span style="color: #000000">    &#x3C;-resource</span><span>
 </span><span style="color: #000000">]</span><span>
 </span><span>
-</span><span style="color: #0000FF">let</span><span style="color: #000000"> resourc2 &#x3C;- </span><span style="color: #0000FF">create</span><span style="color: #000000"> R()</span><span>
 </span><span style="color: #008000">// Invalid: The resource variable `resource` can only be moved into the dictionary once.</span><span>
 </span><span style="color: #0000FF">let</span><span style="color: #000000"> resources2 &#x3C;- {</span><span>
 </span><span style="color: #000000">    </span><span style="color: #A31515">"res1"</span><span style="color: #000000">: &#x3C;-resource,</span><span>
