--- conflicted
+++ resolved
@@ -26,31 +26,8 @@
 	VoteCollectorStatusInvalid
 )
 
-<<<<<<< HEAD
-// VoteCollectors holds a map from block ID to vote collector state machine.
-// It manages the concurrent access to the map.
-type VoteCollectors interface {
-	// Get finds a vote collector state machine by the block ID.
-	// It returns the vote collector state machine and true if found,
-	// It returns nil and false if not found
-	GetOrCreate(blockID flow.Identifier) (VoteCollectorStateMachine, bool)
-
-	// ProcessBlock triggers the state transition of the vote colletor state machine from
-	// caching status to verifying status.
-	ProcessBlock(block model.Proposal) error
-
-	// Prune the vote collectors whose view is below the given view
-	PruneByView(view uint64) error
-}
-
-// VoteCollectorStateMachine is the state machine for transitioning different status of the vote collector
-type VoteCollectorStateMachine interface {
-	VoteCollector() VoteCollector
-}
-
 // VoteCollector collects votes for the same block, produces QC when enough votes are collected
 // VoteCollector takes a callback function to report the event that a QC has been produced.
-=======
 var collectorStatusNames = [...]string{"VoteCollectorStatusCaching",
 	"VoteCollectorStatusVerifying",
 	"VoteCollectorStatusInvalid"}
@@ -62,7 +39,6 @@
 	return collectorStatusNames[ps]
 }
 
->>>>>>> bb8cb9b5
 type VoteCollector interface {
 	VoteCollectorState
 	// ChangeProcessingStatus changes the VoteCollector's internal processing
@@ -95,12 +71,7 @@
 	// return error if the signature is invalid
 	// When enough votes have been added to produce a QC, the QC will be created asynchronously, and
 	// passed to EventLoop through a callback.
-<<<<<<< HEAD
 	AddVote(vote *model.Vote) (bool, error)
-=======
-	// ToDo: document sentinel errors expected during normal operation
-	AddVote(vote *model.Vote) error
->>>>>>> bb8cb9b5
 
 	// BlockID returns the block ID that this instance is collecting votes for.
 	// This method is useful when adding the newly created vote collector to vote collectors map.
@@ -108,7 +79,6 @@
 
 	// Status returns the status of the vote collector
 	Status() VoteCollectorStatus
-<<<<<<< HEAD
 }
 
 // VerifyingVoteCollector is a VoteCollector and also implement the same interface as BlockSigner, so that
@@ -119,6 +89,4 @@
 type VerifyingVoteCollector interface {
 	VoteCollector
 	BlockSigner
-=======
->>>>>>> bb8cb9b5
 }