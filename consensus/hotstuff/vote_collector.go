--- conflicted
+++ resolved
@@ -91,21 +91,11 @@
 	// Process performs processing of single vote. This function is safe to call from multiple goroutines.
 	//
 	// Expected error returns during normal operations:
-<<<<<<< HEAD
 	//   - [VoteForIncompatibleBlockError] if vote is for incompatible block
 	//   - [VoteForIncompatibleViewError] if vote is for incompatible view
 	//   - [model.InvalidVoteError] if vote has invalid signature
 	//   - [model.DuplicatedSignerError] if the same vote from the same signer has been already added
-	//   - [model.DoubleVoteError] indicates that the voter has equivocated and submitted different votes for the same block.
-	//     (i.e. using different voting schemas for the same block).
 	//
-=======
-	//   - [VoteForIncompatibleBlockError] - submitted vote for incompatible block
-	//   - [VoteForIncompatibleViewError] - submitted vote for incompatible view
-	//   - [model.InvalidVoteError] - submitted vote with invalid signature
-	//   - [model.DuplicatedSignerError] - vote from a signer whose vote was previously already processed
-	//     (i.e. voting in the same view for different blocks).
->>>>>>> 3901bd5d
 	// All other errors should be treated as exceptions.
 	Process(vote *model.Vote) error
 
