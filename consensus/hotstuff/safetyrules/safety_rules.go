--- conflicted
+++ resolved
@@ -188,13 +188,8 @@
 	if newestQC.View < r.safetyData.LockedOneChainView {
 		return fmt.Errorf("have already seen QC for view %d, but newest QC is reported to be for view %d", r.safetyData.LockedOneChainView, newestQC.View)
 	}
-<<<<<<< HEAD
 	if curView+1 <= r.safetyData.HighestAcknowledgedView {
 		return fmt.Errorf("cannot generate timeout for past view %d", curView)
-=======
-	if qcView < lastViewTC.NewestQC.View {
-		return fmt.Errorf("QC's view %d should be at least %d", qcView, lastViewTC.NewestQC.View)
->>>>>>> 6d75f4b6
 	}
 	// the logic for rejecting inputs with `curView <= newestQC.View` is already contained
 	// in `validateEvidenceForEnteringView(..)`, because it only passes if
@@ -259,8 +254,8 @@
 		// Hence, it suffices to error if `newestQC.View+1 > view`, which is identical to `newestQC.View >= view`
 		return fmt.Errorf("still at view %d, despite knowing a QC for view %d", view, newestQC.View)
 	}
-	if newestQC.View < lastViewTC.TONewestQC.View {
-		return fmt.Errorf("failed to update newest QC (still at view %d) despite a newer QC (view %d) being included in TC", newestQC.View, lastViewTC.TONewestQC.View)
+	if newestQC.View < lastViewTC.NewestQC.View {
+		return fmt.Errorf("failed to update newest QC (still at view %d) despite a newer QC (view %d) being included in TC", newestQC.View, lastViewTC.NewestQC.View)
 	}
 
 	return nil
