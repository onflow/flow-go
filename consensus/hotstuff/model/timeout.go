package model

import (
	"bytes"
	"fmt"
	"time"

	"github.com/onflow/crypto"
	"github.com/rs/zerolog"

	"github.com/onflow/flow-go/model/flow"
)

// TimerInfo represents a local timeout for a view, and indicates the Pacemaker has not yet
// observed evidence to transition to the next view (QC or TC). When a timeout occurs for
// the first time in a view, we will broadcast a TimeoutObject and continue waiting for evidence
// to enter the next view, but we will no longer submit a vote for this view. A timeout may occur
// multiple times for the same round, which is an indication
// to re-broadcast our TimeoutObject for the view, to ensure liveness.
type TimerInfo struct {
	// View is round at which timer was created.
	View uint64
	// StartTime represents time of entering the view.
	StartTime time.Time
	// Duration is how long we waited before timing out the view.
	// It does not include subsequent timeouts (ie. all timeout events emitted for the same
	// view will have the same Duration).
	Duration time.Duration
}

// NewViewEvent indicates that a new view has started. While it has the same
// data model as `TimerInfo`, their semantics are different (hence we use
// different types): `TimerInfo` represents a continuous time interval. In
// contrast, NewViewEvent marks the specific point in time, when the timer
// is started.
type NewViewEvent TimerInfo

// TimeoutObject represents intent of replica to leave its current view with a timeout. This concept is very similar to
// HotStuff vote. Valid TimeoutObject is signed by staking key.
//
//structwrite:immutable - mutations allowed only within the constructor
type TimeoutObject struct {
	// View is the view number which is replica is timing out
	View uint64
	// NewestQC is the newest QC (by view) known to the creator of this TimeoutObject
	NewestQC *flow.QuorumCertificate
	// LastViewTC is the timeout certificate for previous view if NewestQC.View != View - 1, else nil
	LastViewTC *flow.TimeoutCertificate
	// SignerID is the identifier of replica that has signed this TimeoutObject
	// SignerID must be the origin ID from networking layer, which cryptographically
	//  authenticates the message's sender.
	SignerID flow.Identifier
	// SigData is a BLS signature created by staking key signing View + NewestQC.View
	// This signature is further aggregated in TimeoutCertificate.
	SigData crypto.Signature
	// TimeoutTick is the number of times the `timeout.Controller` has (re-)emitted the
	// timeout for this view. When the timer for the view's original duration expires, a `TimeoutObject`
	// with `TimeoutTick = 0` is broadcast. Subsequently, `timeout.Controller` re-broadcasts the
	// `TimeoutObject` periodically  based on some internal heuristic. Each time we attempt a re-broadcast,
	// the `TimeoutTick` is incremented. Incrementing the field prevents de-duplicated within the network layer,
	// which in turn guarantees quick delivery of the `TimeoutObject` after GST and facilitates recovery.
	TimeoutTick uint64
}

<<<<<<< HEAD
// Equals returns true if and only if the receiver TimeoutObject is equal to the `other`. Nil values are supported.
// It compares View, NewestQC, LastViewTC, SignerID and SigData and is used for de-duplicate TimeoutObjects in the cache.
// It excludes TimeoutTick: two TimeoutObjects with different TimeoutTick values are considered equivalent.
func (t *TimeoutObject) Equals(other *TimeoutObject) bool {
	// Shortcut if `t` and `other` point to the same object; covers case where both are nil.
	if t == other {
		return true
=======
// UntrustedTimeoutObject is an untrusted input-only representation of a TimeoutObject,
// used for construction.
//
// This type exists to ensure that constructor functions are invoked explicitly
// with named fields, which improves clarity and reduces the risk of incorrect field
// ordering during construction.
//
// An instance of UntrustedTimeoutObject should be validated and converted into
// a trusted TimeoutObject using NewTimeoutObject constructor.
type UntrustedTimeoutObject TimeoutObject

// NewTimeoutObject creates a new instance of TimeoutObject.
// Construction TimeoutObject allowed only within the constructor.
//
// All errors indicate a valid TimeoutObject cannot be constructed from the input.
func NewTimeoutObject(untrusted UntrustedTimeoutObject) (*TimeoutObject, error) {
	if untrusted.NewestQC == nil {
		return nil, fmt.Errorf("newest QC must not be nil")
	}
	if untrusted.SignerID == flow.ZeroID {
		return nil, fmt.Errorf("signer ID must not be zero")
	}
	if len(untrusted.SigData) == 0 {
		return nil, fmt.Errorf("signature must not be empty")
	}
	if untrusted.View <= untrusted.NewestQC.View {
		return nil, fmt.Errorf("TO's QC %d cannot be newer than the TO's view %d", untrusted.NewestQC.View, untrusted.View)
	}

	// If a TC is included, the TC must be for the past round, no matter whether a QC
	// for the last round is also included. In some edge cases, a node might observe
	// _both_ QC and TC for the previous round, in which case it can include both.
	if untrusted.LastViewTC != nil {
		if untrusted.View != untrusted.LastViewTC.View+1 {
			return nil, fmt.Errorf("invalid TC for non-previous view, expected view %d, got view %d", untrusted.View-1, untrusted.LastViewTC.View)
		}
		if untrusted.NewestQC.View < untrusted.LastViewTC.NewestQC.View {
			return nil, fmt.Errorf("timeout.NewestQC is older (view=%d) than the QC in timeout.LastViewTC (view=%d)", untrusted.NewestQC.View, untrusted.LastViewTC.NewestQC.View)
		}
	}
	// The TO must contain a proof that sender legitimately entered View. Transitioning
	// to round timeout.View is possible either by observing a QC or a TC for the previous round.
	// If no QC is included, we require a TC to be present, which by check must be for
	// the previous round.
	lastViewSuccessful := untrusted.View == untrusted.NewestQC.View+1
	if !lastViewSuccessful {
		// The TO's sender did _not_ observe a QC for round timeout.View-1. Hence, it should
		// include a TC for the previous round. Otherwise, the TO is invalid.
		if untrusted.LastViewTC == nil {
			return nil, fmt.Errorf("must include TC")
		}
	}

	return &TimeoutObject{
		View:        untrusted.View,
		NewestQC:    untrusted.NewestQC,
		LastViewTC:  untrusted.LastViewTC,
		SignerID:    untrusted.SignerID,
		SigData:     untrusted.SigData,
		TimeoutTick: untrusted.TimeoutTick,
	}, nil
}

// ID returns the TimeoutObject's identifier
func (t *TimeoutObject) ID() flow.Identifier {
	body := struct {
		View         uint64
		NewestQCID   flow.Identifier
		LastViewTCID flow.Identifier
		SignerID     flow.Identifier
		SigData      crypto.Signature
	}{
		View:         t.View,
		NewestQCID:   t.NewestQC.ID(),
		LastViewTCID: t.LastViewTC.ID(),
		SignerID:     t.SignerID,
		SigData:      t.SigData,
>>>>>>> fade0c29
	}
	if t == nil || other == nil { // only one is nil, the other not (otherwise we would have returned above)
		return false
	}
	// both are not nil, so we can compare the fields
	return t.View == other.View &&
		t.NewestQC.Equals(other.NewestQC) &&
		t.LastViewTC.Equals(other.LastViewTC) &&
		t.SignerID == other.SignerID &&
		bytes.Equal(t.SigData, other.SigData)
}

// String returns a partial string representation of the TimeoutObject,
// including the signer ID, view, and the newest QC view.
func (t *TimeoutObject) String() string {
	return fmt.Sprintf(
		"Signer ID: %s, View: %d, NewestQC.View: %d",
		t.SignerID.String(),
		t.View,
		t.NewestQC.View,
	)
}

// LogContext returns a `zerolog.Context` including the most important properties of the TO:
//   - view and ID of the block that the included QC points to
//   - number of times a re-broadcast of this timeout was attempted
//   - view number that this TO is for
//   - [optional] if the TC also includes a TC for the prior view, i.e. `LastViewTC` ≠ nil:
//     the new of `LastViewTC` and the view that `LastViewTC.NewestQC` is for
func (t *TimeoutObject) LogContext(logger zerolog.Logger) zerolog.Context {
	logContext := logger.With().
		Uint64("timeout_newest_qc_view", t.NewestQC.View).
		Hex("timeout_newest_qc_block_id", t.NewestQC.BlockID[:]).
		Uint64("timeout_view", t.View).
		Uint64("timeout_tick", t.TimeoutTick)

	if t.LastViewTC != nil {
		logContext.
			Uint64("last_view_tc_view", t.LastViewTC.View).
			Uint64("last_view_tc_newest_qc_view", t.LastViewTC.NewestQC.View)
	}
	return logContext
}<|MERGE_RESOLUTION|>--- conflicted
+++ resolved
@@ -62,15 +62,6 @@
 	TimeoutTick uint64
 }
 
-<<<<<<< HEAD
-// Equals returns true if and only if the receiver TimeoutObject is equal to the `other`. Nil values are supported.
-// It compares View, NewestQC, LastViewTC, SignerID and SigData and is used for de-duplicate TimeoutObjects in the cache.
-// It excludes TimeoutTick: two TimeoutObjects with different TimeoutTick values are considered equivalent.
-func (t *TimeoutObject) Equals(other *TimeoutObject) bool {
-	// Shortcut if `t` and `other` point to the same object; covers case where both are nil.
-	if t == other {
-		return true
-=======
 // UntrustedTimeoutObject is an untrusted input-only representation of a TimeoutObject,
 // used for construction.
 //
@@ -148,7 +139,17 @@
 		LastViewTCID: t.LastViewTC.ID(),
 		SignerID:     t.SignerID,
 		SigData:      t.SigData,
->>>>>>> fade0c29
+	}
+	return flow.MakeID(body)
+}
+
+// Equals returns true if and only if the receiver TimeoutObject is equal to the `other`. Nil values are supported.
+// It compares View, NewestQC, LastViewTC, SignerID and SigData and is used for de-duplicate TimeoutObjects in the cache.
+// It excludes TimeoutTick: two TimeoutObjects with different TimeoutTick values are considered equivalent.
+func (t *TimeoutObject) Equals(other *TimeoutObject) bool {
+	// Shortcut if `t` and `other` point to the same object; covers case where both are nil.
+	if t == other {
+		return true
 	}
 	if t == nil || other == nil { // only one is nil, the other not (otherwise we would have returned above)
 		return false
