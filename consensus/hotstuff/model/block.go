--- conflicted
+++ resolved
@@ -9,20 +9,11 @@
 // Block is the HotStuff algorithm's concept of a block, which - in the bigger picture - corresponds
 // to the block header.
 type Block struct {
-<<<<<<< HEAD
-	View        uint64
-	BlockID     flow.Identifier
-	ProposerID  flow.Identifier
-	QC          *flow.QuorumCertificate
-	PayloadHash flow.Identifier
-	Timestamp   uint64 // Unix milliseconds
-=======
 	View       uint64
 	BlockID    flow.Identifier
 	ProposerID flow.Identifier
 	QC         *flow.QuorumCertificate
-	Timestamp  time.Time
->>>>>>> f93a5114
+	Timestamp  uint64 // Unix milliseconds
 }
 
 // BlockFromFlow converts a flow header to a hotstuff block.
