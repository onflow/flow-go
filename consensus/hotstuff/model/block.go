package model

import (
	"fmt"
	"time"

	"github.com/onflow/flow-go/model/flow"
)

// Block is the HotStuff algorithm's concept of a block, which - in the bigger picture - corresponds
// to the block header.
type Block struct {
	View       uint64
	BlockID    flow.Identifier
	ProposerID flow.Identifier
	QC         *flow.QuorumCertificate
	Timestamp  time.Time
}

// BlockFromFlow converts a flow header to a hotstuff block.
func BlockFromFlow(header *flow.Header) *Block {
	block := Block{
<<<<<<< HEAD
		BlockID:     header.ID(),
		View:        header.View,
		ProposerID:  header.ProposerID,
		QC:          header.ParentQC(),
		PayloadHash: header.PayloadHash,
		Timestamp:   header.Timestamp,
=======
		BlockID:    header.ID(),
		View:       header.View,
		QC:         header.QuorumCertificate(),
		ProposerID: header.ProposerID,
		Timestamp:  header.Timestamp,
>>>>>>> 18e0a8ee
	}

	return &block
}

// GenesisBlockFromFlow returns a HotStuff block model representing a genesis
// block based on the given header.
func GenesisBlockFromFlow(header *flow.Header) *Block {
	genesis := &Block{
		BlockID:    header.ID(),
		View:       header.View,
		ProposerID: header.ProposerID,
		QC:         nil,
		Timestamp:  header.Timestamp,
	}
	return genesis
}

// CertifiedBlock holds a certified block, which is a block and a QC that is pointing to
// the block. A QC is the aggregated form of votes from a supermajority of HotStuff and
// therefore proves validity of the block. A certified block satisfies:
// Block.View == QC.View and Block.BlockID == QC.BlockID
type CertifiedBlock struct {
	Block        *Block
	CertifyingQC *flow.QuorumCertificate
}

// NewCertifiedBlock constructs a new certified block. It checks the consistency
// requirements and returns an exception otherwise:
//
//	Block.View == QC.View and Block.BlockID == QC.BlockID
func NewCertifiedBlock(block *Block, qc *flow.QuorumCertificate) (CertifiedBlock, error) {
	if block.View != qc.View {
		return CertifiedBlock{}, fmt.Errorf("block's view (%d) should equal the qc's view (%d)", block.View, qc.View)
	}
	if block.BlockID != qc.BlockID {
		return CertifiedBlock{}, fmt.Errorf("block's ID (%v) should equal the block referenced by the qc (%d)", block.BlockID, qc.BlockID)
	}
	return CertifiedBlock{Block: block, CertifyingQC: qc}, nil
}

// BlockID returns a unique identifier for the block (the ID signed to produce a block vote).
// To avoid repeated computation, we use value from the QC.
// CAUTION: This is not a cryptographic commitment for the CertifiedBlock model.
func (b *CertifiedBlock) BlockID() flow.Identifier {
	return b.CertifyingQC.BlockID
}

// View returns view where the block was proposed.
func (b *CertifiedBlock) View() uint64 {
	return b.Block.View
}<|MERGE_RESOLUTION|>--- conflicted
+++ resolved
@@ -20,20 +20,11 @@
 // BlockFromFlow converts a flow header to a hotstuff block.
 func BlockFromFlow(header *flow.Header) *Block {
 	block := Block{
-<<<<<<< HEAD
-		BlockID:     header.ID(),
-		View:        header.View,
-		ProposerID:  header.ProposerID,
-		QC:          header.ParentQC(),
-		PayloadHash: header.PayloadHash,
-		Timestamp:   header.Timestamp,
-=======
 		BlockID:    header.ID(),
 		View:       header.View,
-		QC:         header.QuorumCertificate(),
+		QC:         header.ParentQC(),
 		ProposerID: header.ProposerID,
 		Timestamp:  header.Timestamp,
->>>>>>> 18e0a8ee
 	}
 
 	return &block
