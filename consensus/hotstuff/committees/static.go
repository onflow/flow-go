package committees

import (
	"fmt"

	"github.com/onflow/flow-go/consensus/hotstuff"
	"github.com/onflow/flow-go/consensus/hotstuff/model"
	"github.com/onflow/flow-go/crypto"
	"github.com/onflow/flow-go/model/flow"
	"github.com/onflow/flow-go/state/protocol"
)

func NewStaticReplicas(participants flow.IdentitySkeletonList, myID flow.Identifier, dkgParticipants map[flow.Identifier]flow.DKGParticipant, dkgGroupKey crypto.PublicKey) (*StaticReplicas, error) {
	return NewStaticReplicasWithDKG(participants, myID, staticDKG{
		dkgParticipants: dkgParticipants,
		dkgGroupKey:     dkgGroupKey,
	})
}

<<<<<<< HEAD
func NewStaticReplicasWithDKG(participants flow.IdentitySkeletonList, myID flow.Identifier, dkg protocol.DKG) (*StaticReplicas, error) {
	valid := order.IdentityListCanonical(participants)
=======
// NewStaticCommitteeWithDKG returns a new committee with a static participant set.
func NewStaticCommitteeWithDKG(participants flow.IdentityList, myID flow.Identifier, dkg protocol.DKG) (*Static, error) {
	valid := flow.IsIdentityListCanonical(participants)
>>>>>>> 38484ebe
	if !valid {
		return nil, fmt.Errorf("participants %v is not in Canonical order", participants)
	}

	static := &StaticReplicas{
		participants: participants,
		myID:         myID,
		dkg:          dkg,
	}
	return static, nil
}

// NewStaticCommittee returns a new committee with a static participant set.
func NewStaticCommittee(participants flow.IdentityList, myID flow.Identifier, dkgParticipants map[flow.Identifier]flow.DKGParticipant, dkgGroupKey crypto.PublicKey) (*Static, error) {
	return NewStaticCommitteeWithDKG(participants, myID, staticDKG{
		dkgParticipants: dkgParticipants,
		dkgGroupKey:     dkgGroupKey,
	})
}

// NewStaticCommitteeWithDKG returns a new committee with a static participant set.
func NewStaticCommitteeWithDKG(participants flow.IdentityList, myID flow.Identifier, dkg protocol.DKG) (*Static, error) {
	replicas, err := NewStaticReplicasWithDKG(participants.ToSkeleton(), myID, dkg)
	if err != nil {
		return nil, fmt.Errorf("could not create static replicas: %w", err)
	}

	static := &Static{
		StaticReplicas: *replicas,
		fullIdentities: participants,
	}
	return static, nil
}

type StaticReplicas struct {
	participants flow.IdentitySkeletonList
	myID         flow.Identifier
	dkg          protocol.DKG
}

var _ hotstuff.Replicas = (*StaticReplicas)(nil)

func (s StaticReplicas) IdentitiesByEpoch(view uint64) (flow.IdentitySkeletonList, error) {
	return s.participants.ToSkeleton(), nil
}

func (s StaticReplicas) IdentityByEpoch(view uint64, participantID flow.Identifier) (*flow.IdentitySkeleton, error) {
	identity, ok := s.participants.ByNodeID(participantID)
	if !ok {
		return nil, model.NewInvalidSignerErrorf("unknown participant %x", participantID)
	}
	return identity, nil
}

func (s StaticReplicas) LeaderForView(_ uint64) (flow.Identifier, error) {
	return flow.ZeroID, fmt.Errorf("invalid for static committee")
}

func (s StaticReplicas) QuorumThresholdForView(_ uint64) (uint64, error) {
	return WeightThresholdToBuildQC(s.participants.ToSkeleton().TotalWeight()), nil
}

func (s StaticReplicas) TimeoutThresholdForView(_ uint64) (uint64, error) {
	return WeightThresholdToTimeout(s.participants.ToSkeleton().TotalWeight()), nil
}

func (s StaticReplicas) Self() flow.Identifier {
	return s.myID
}

func (s StaticReplicas) DKG(_ uint64) (hotstuff.DKG, error) {
	return s.dkg, nil
}

// Static represents a committee with a static participant set. It is used for
// bootstrapping purposes.
type Static struct {
	StaticReplicas
	fullIdentities flow.IdentityList
}

var _ hotstuff.DynamicCommittee = (*Static)(nil)

func (s Static) IdentitiesByBlock(_ flow.Identifier) (flow.IdentityList, error) {
	return s.fullIdentities, nil
}

func (s Static) IdentityByBlock(_ flow.Identifier, participantID flow.Identifier) (*flow.Identity, error) {
	identity, ok := s.fullIdentities.ByNodeID(participantID)
	if !ok {
		return nil, model.NewInvalidSignerErrorf("unknown participant %x", participantID)
	}
	return identity, nil
}

type staticDKG struct {
	dkgParticipants map[flow.Identifier]flow.DKGParticipant
	dkgGroupKey     crypto.PublicKey
}

func (s staticDKG) Size() uint {
	return uint(len(s.dkgParticipants))
}

func (s staticDKG) GroupKey() crypto.PublicKey {
	return s.dkgGroupKey
}

// Index returns the index for the given node. Error Returns:
// protocol.IdentityNotFoundError if nodeID is not a valid DKG participant.
func (s staticDKG) Index(nodeID flow.Identifier) (uint, error) {
	participant, ok := s.dkgParticipants[nodeID]
	if !ok {
		return 0, protocol.IdentityNotFoundError{NodeID: nodeID}
	}
	return participant.Index, nil
}

// KeyShare returns the public key share for the given node. Error Returns:
// protocol.IdentityNotFoundError if nodeID is not a valid DKG participant.
func (s staticDKG) KeyShare(nodeID flow.Identifier) (crypto.PublicKey, error) {
	participant, ok := s.dkgParticipants[nodeID]
	if !ok {
		return nil, protocol.IdentityNotFoundError{NodeID: nodeID}
	}
	return participant.KeyShare, nil
}<|MERGE_RESOLUTION|>--- conflicted
+++ resolved
@@ -17,14 +17,8 @@
 	})
 }
 
-<<<<<<< HEAD
 func NewStaticReplicasWithDKG(participants flow.IdentitySkeletonList, myID flow.Identifier, dkg protocol.DKG) (*StaticReplicas, error) {
-	valid := order.IdentityListCanonical(participants)
-=======
-// NewStaticCommitteeWithDKG returns a new committee with a static participant set.
-func NewStaticCommitteeWithDKG(participants flow.IdentityList, myID flow.Identifier, dkg protocol.DKG) (*Static, error) {
 	valid := flow.IsIdentityListCanonical(participants)
->>>>>>> 38484ebe
 	if !valid {
 		return nil, fmt.Errorf("participants %v is not in Canonical order", participants)
 	}
