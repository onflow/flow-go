package committees

import (
	"context"
	"errors"
	"fmt"
	"math/rand"
	"testing"
	"time"

	"github.com/stretchr/testify/assert"
	"github.com/stretchr/testify/mock"
	"github.com/stretchr/testify/require"
	"github.com/stretchr/testify/suite"

	"github.com/onflow/flow-go/consensus/hotstuff/model"
	"github.com/onflow/flow-go/model/flow"
	"github.com/onflow/flow-go/model/flow/mapfunc"
	"github.com/onflow/flow-go/module/irrecoverable"
	"github.com/onflow/flow-go/state/protocol"
	protocolmock "github.com/onflow/flow-go/state/protocol/mock"
	"github.com/onflow/flow-go/state/protocol/seed"
	"github.com/onflow/flow-go/utils/unittest"
	"github.com/onflow/flow-go/utils/unittest/mocks"
)

func TestConsensusCommittee(t *testing.T) {
	suite.Run(t, new(ConsensusSuite))
}

type ConsensusSuite struct {
	suite.Suite

	// mocks
	state    *protocolmock.State
	snapshot *protocolmock.Snapshot
	params   *protocolmock.Params
	epochs   *mocks.EpochQuery

	// backend for mocked functions
	phase                  flow.EpochPhase
	epochFallbackTriggered bool
	currentEpochCounter    uint64
	myID                   flow.Identifier

	committee *Consensus
	cancel    context.CancelFunc
}

func (suite *ConsensusSuite) SetupTest() {
	suite.phase = flow.EpochPhaseStaking
	suite.epochFallbackTriggered = false
	suite.currentEpochCounter = 1
	suite.myID = unittest.IdentifierFixture()

	suite.state = new(protocolmock.State)
	suite.snapshot = new(protocolmock.Snapshot)
	suite.params = new(protocolmock.Params)
	suite.epochs = mocks.NewEpochQuery(suite.T(), suite.currentEpochCounter)

	suite.state.On("Final").Return(suite.snapshot)
	suite.state.On("Params").Return(suite.params)
	suite.params.On("EpochFallbackTriggered").Return(
		func() bool { return suite.epochFallbackTriggered },
		func() error { return nil },
	)
	suite.snapshot.On("Phase").Return(
		func() flow.EpochPhase { return suite.phase },
		func() error { return nil },
	)
	suite.snapshot.On("Epochs").Return(suite.epochs)
}

func (suite *ConsensusSuite) TearDownTest() {
	if suite.cancel != nil {
		suite.cancel()
	}
}

// CreateAndStartCommittee instantiates and starts the committee.
// Should be called only once per test, after initial epoch mocks are created.
// It spawns a goroutine to detect fatal errors from the committee's error channel.
func (suite *ConsensusSuite) CreateAndStartCommittee() {
	committee, err := NewConsensusCommittee(suite.state, suite.myID)
	require.NoError(suite.T(), err)
	ctx, cancel, errCh := irrecoverable.WithSignallerAndCancel(context.Background())
	committee.Start(ctx)
	go unittest.FailOnIrrecoverableError(suite.T(), ctx.Done(), errCh)

	suite.committee = committee
	suite.cancel = cancel
}

// CommitEpoch adds the epoch to the protocol state and mimics the protocol state
// behaviour when committing an epoch, by sending the protocol event to the committee.
func (suite *ConsensusSuite) CommitEpoch(epoch protocol.Epoch) {
	firstBlockOfCommittedPhase := unittest.BlockHeaderFixture()
	suite.state.On("AtBlockID", firstBlockOfCommittedPhase.ID()).Return(suite.snapshot)
	suite.epochs.Add(epoch)
	suite.committee.EpochCommittedPhaseStarted(1, &firstBlockOfCommittedPhase)

	// get the first view, to test when the epoch has been processed
	firstView, err := epoch.FirstView()
	require.NoError(suite.T(), err)

	// wait for the protocol event to be processed (async)
	assert.Eventually(suite.T(), func() bool {
		_, err := suite.committee.IdentitiesByEpoch(firstView)
		return err == nil
	}, time.Second, time.Millisecond)
}

// AssertStoredEpochCounterRange asserts that the cached epochs are for exactly
// the given contiguous, inclusive counter range.
// Eg. for the input (2,4), the committee must have epochs cached with counters 2,3,4
func (suite *ConsensusSuite) AssertStoredEpochCounterRange(from, to uint64) {
	set := make(map[uint64]struct{})
	for i := from; i <= to; i++ {
		set[i] = struct{}{}
	}

	suite.committee.mu.RLock()
	defer suite.committee.mu.RUnlock()
	for epoch := range suite.committee.epochs {
		delete(set, epoch)
	}

	if !assert.Len(suite.T(), set, 0) {
		suite.T().Logf("%v should be empty, but isn't; expected epoch range [%d,%d]", set, from, to)
	}
}

// TestConstruction_CurrentEpoch tests construction with only a current epoch.
// Only the current epoch should be cached after construction.
func (suite *ConsensusSuite) TestConstruction_CurrentEpoch() {
	curEpoch := newMockEpoch(suite.currentEpochCounter, unittest.IdentityListFixture(10), 101, 200, unittest.SeedFixture(32), true)
	suite.epochs.Add(curEpoch)

	suite.CreateAndStartCommittee()
	suite.Assert().Len(suite.committee.epochs, 1)
	suite.AssertStoredEpochCounterRange(suite.currentEpochCounter, suite.currentEpochCounter)
}

// TestConstruction_PreviousEpoch tests construction with a previous epoch.
// Both current and previous epoch should be cached after construction.
func (suite *ConsensusSuite) TestConstruction_PreviousEpoch() {
	prevEpoch := newMockEpoch(suite.currentEpochCounter-1, unittest.IdentityListFixture(10), 1, 100, unittest.SeedFixture(32), true)
	curEpoch := newMockEpoch(suite.currentEpochCounter, unittest.IdentityListFixture(10), 101, 200, unittest.SeedFixture(32), true)
	suite.epochs.Add(prevEpoch)
	suite.epochs.Add(curEpoch)

	suite.CreateAndStartCommittee()
	suite.Assert().Len(suite.committee.epochs, 2)
	suite.AssertStoredEpochCounterRange(suite.currentEpochCounter-1, suite.currentEpochCounter)
}

// TestConstruction_UncommittedNextEpoch tests construction with an uncommitted next epoch.
// Only the current epoch should be cached after construction.
func (suite *ConsensusSuite) TestConstruction_UncommittedNextEpoch() {
	suite.phase = flow.EpochPhaseSetup
	curEpoch := newMockEpoch(suite.currentEpochCounter, unittest.IdentityListFixture(10), 101, 200, unittest.SeedFixture(32), true)
	nextEpoch := newMockEpoch(suite.currentEpochCounter+1, unittest.IdentityListFixture(10), 201, 300, unittest.SeedFixture(32), false)
	suite.epochs.Add(curEpoch)
	suite.epochs.Add(nextEpoch)

	suite.CreateAndStartCommittee()
	suite.Assert().Len(suite.committee.epochs, 1)
	suite.AssertStoredEpochCounterRange(suite.currentEpochCounter, suite.currentEpochCounter)
}

// TestConstruction_CommittedNextEpoch tests construction with a committed next epoch.
// Both current and next epochs should be cached after construction.
func (suite *ConsensusSuite) TestConstruction_CommittedNextEpoch() {
	curEpoch := newMockEpoch(suite.currentEpochCounter, unittest.IdentityListFixture(10), 101, 200, unittest.SeedFixture(32), true)
	nextEpoch := newMockEpoch(suite.currentEpochCounter+1, unittest.IdentityListFixture(10), 201, 300, unittest.SeedFixture(32), true)
	suite.epochs.Add(curEpoch)
	suite.epochs.Add(nextEpoch)
	suite.phase = flow.EpochPhaseCommitted

	suite.CreateAndStartCommittee()
	suite.Assert().Len(suite.committee.epochs, 2)
	suite.AssertStoredEpochCounterRange(suite.currentEpochCounter, suite.currentEpochCounter+1)
}

// TestConstruction_EpochFallbackTriggered tests construction when EECC has been triggered.
// Both current and the injected fallback epoch should be cached after construction.
func (suite *ConsensusSuite) TestConstruction_EpochFallbackTriggered() {
	curEpoch := newMockEpoch(suite.currentEpochCounter, unittest.IdentityListFixture(10), 101, 200, unittest.SeedFixture(32), true)
	suite.epochs.Add(curEpoch)
	suite.epochFallbackTriggered = true

	suite.CreateAndStartCommittee()
	suite.Assert().Len(suite.committee.epochs, 2)
	suite.AssertStoredEpochCounterRange(suite.currentEpochCounter, suite.currentEpochCounter+1)
}

// TestProtocolEvents_CommittedEpoch tests that protocol events notifying of a newly
// committed epoch are handled correctly. A committed epoch should be cached, and
// repeated events should be no-ops.
func (suite *ConsensusSuite) TestProtocolEvents_CommittedEpoch() {
	curEpoch := newMockEpoch(suite.currentEpochCounter, unittest.IdentityListFixture(10), 101, 200, unittest.SeedFixture(32), true)
	suite.epochs.Add(curEpoch)

	suite.CreateAndStartCommittee()

	nextEpoch := newMockEpoch(suite.currentEpochCounter+1, unittest.IdentityListFixture(10), 201, 300, unittest.SeedFixture(32), true)

	firstBlockOfCommittedPhase := unittest.BlockHeaderFixture()
	suite.state.On("AtBlockID", firstBlockOfCommittedPhase.ID()).Return(suite.snapshot)
	suite.epochs.Add(nextEpoch)
	suite.committee.EpochCommittedPhaseStarted(suite.currentEpochCounter, &firstBlockOfCommittedPhase)
	// wait for the protocol event to be processed (async)
	assert.Eventually(suite.T(), func() bool {
		_, err := suite.committee.IdentitiesByEpoch(randUint64(201, 300))
		return err == nil
	}, 5*time.Second, 50*time.Millisecond)

	suite.Assert().Len(suite.committee.epochs, 2)
	suite.AssertStoredEpochCounterRange(suite.currentEpochCounter, suite.currentEpochCounter+1)

	// should handle multiple deliveries of the protocol event
	suite.committee.EpochCommittedPhaseStarted(suite.currentEpochCounter, &firstBlockOfCommittedPhase)
	suite.committee.EpochCommittedPhaseStarted(suite.currentEpochCounter, &firstBlockOfCommittedPhase)
	suite.committee.EpochCommittedPhaseStarted(suite.currentEpochCounter, &firstBlockOfCommittedPhase)

	suite.Assert().Len(suite.committee.epochs, 2)
	suite.AssertStoredEpochCounterRange(suite.currentEpochCounter, suite.currentEpochCounter+1)

}

// TestProtocolEvents_EpochFallback tests that protocol events notifying of epoch
// fallback are handled correctly. Epoch fallback triggering should result in a
// fallback epoch being injected, and repeated events should be no-ops.
func (suite *ConsensusSuite) TestProtocolEvents_EpochFallback() {
	curEpoch := newMockEpoch(suite.currentEpochCounter, unittest.IdentityListFixture(10), 101, 200, unittest.SeedFixture(32), true)
	suite.epochs.Add(curEpoch)

	suite.CreateAndStartCommittee()

	suite.committee.EpochEmergencyFallbackTriggered()
	// wait for the protocol event to be processed (async)
	assert.Eventually(suite.T(), func() bool {
		_, err := suite.committee.IdentitiesByEpoch(randUint64(201, 300))
		return err == nil
	}, 5*time.Second, 50*time.Millisecond)

	suite.Assert().Len(suite.committee.epochs, 2)
	suite.AssertStoredEpochCounterRange(suite.currentEpochCounter, suite.currentEpochCounter+1)

	// should handle multiple deliveries of the protocol event
	suite.committee.EpochEmergencyFallbackTriggered()
	suite.committee.EpochEmergencyFallbackTriggered()
	suite.committee.EpochEmergencyFallbackTriggered()

	suite.Assert().Len(suite.committee.epochs, 2)
	suite.AssertStoredEpochCounterRange(suite.currentEpochCounter, suite.currentEpochCounter+1)
}

// TestIdentitiesByBlock tests retrieving committee members by block.
// * should use up-to-block committee information
// * should exclude non-committee members
func (suite *ConsensusSuite) TestIdentitiesByBlock() {
	t := suite.T()

	realIdentity := unittest.IdentityFixture(unittest.WithRole(flow.RoleConsensus))
	zeroWeightConsensusIdentity := unittest.IdentityFixture(unittest.WithRole(flow.RoleConsensus), unittest.WithWeight(0))
	ejectedConsensusIdentity := unittest.IdentityFixture(unittest.WithRole(flow.RoleConsensus), unittest.WithEjected(true))
	validNonConsensusIdentity := unittest.IdentityFixture(unittest.WithRole(flow.RoleVerification))
	fakeID := unittest.IdentifierFixture()
	blockID := unittest.IdentifierFixture()

	// create a mock epoch for leader selection setup in constructor
	currEpoch := newMockEpoch(1, unittest.IdentityListFixture(10), 1, 100, unittest.SeedFixture(seed.RandomSourceLength), true)
	suite.epochs.Add(currEpoch)

	suite.state.On("AtBlockID", blockID).Return(suite.snapshot)
	suite.snapshot.On("Identity", realIdentity.NodeID).Return(realIdentity, nil)
	suite.snapshot.On("Identity", zeroWeightConsensusIdentity.NodeID).Return(zeroWeightConsensusIdentity, nil)
	suite.snapshot.On("Identity", ejectedConsensusIdentity.NodeID).Return(ejectedConsensusIdentity, nil)
	suite.snapshot.On("Identity", validNonConsensusIdentity.NodeID).Return(validNonConsensusIdentity, nil)
	suite.snapshot.On("Identity", fakeID).Return(nil, protocol.IdentityNotFoundError{})

	suite.CreateAndStartCommittee()

	t.Run("non-existent identity should return InvalidSignerError", func(t *testing.T) {
		_, err := suite.committee.IdentityByBlock(blockID, fakeID)
		require.True(t, model.IsInvalidSignerError(err))
	})

	t.Run("existent but non-committee-member identity should return InvalidSignerError", func(t *testing.T) {
		t.Run("zero-weight consensus node", func(t *testing.T) {
			_, err := suite.committee.IdentityByBlock(blockID, zeroWeightConsensusIdentity.NodeID)
			require.True(t, model.IsInvalidSignerError(err))
		})

		t.Run("ejected consensus node", func(t *testing.T) {
			_, err := suite.committee.IdentityByBlock(blockID, ejectedConsensusIdentity.NodeID)
			require.True(t, model.IsInvalidSignerError(err))
		})

		t.Run("otherwise valid non-consensus node", func(t *testing.T) {
			_, err := suite.committee.IdentityByBlock(blockID, validNonConsensusIdentity.NodeID)
			require.True(t, model.IsInvalidSignerError(err))
		})
	})

	t.Run("should be able to retrieve real identity", func(t *testing.T) {
		actual, err := suite.committee.IdentityByBlock(blockID, realIdentity.NodeID)
		require.NoError(t, err)
		require.Equal(t, realIdentity, actual)
	})
	t.Run("should propagate unexpected errors", func(t *testing.T) {
		mockErr := errors.New("unexpected")
		suite.snapshot.On("Identity", mock.Anything).Return(nil, mockErr)
		_, err := suite.committee.IdentityByBlock(blockID, unittest.IdentifierFixture())
		assert.ErrorIs(t, err, mockErr)
	})
}

// TestIdentitiesByEpoch tests that identities can be queried by epoch.
// * should use static epoch info (initial identities)
// * should exclude non-committee members
// * should correctly map views to epochs
// * should return ErrViewForUnknownEpoch sentinel for unknown epochs
func (suite *ConsensusSuite) TestIdentitiesByEpoch() {
	t := suite.T()

	// epoch 1 identities with varying conditions which would disqualify them
	// from committee participation
	realIdentity := unittest.IdentityFixture(unittest.WithRole(flow.RoleConsensus))
	zeroWeightConsensusIdentity := unittest.IdentityFixture(unittest.WithRole(flow.RoleConsensus), unittest.WithWeight(0))
	ejectedConsensusIdentity := unittest.IdentityFixture(unittest.WithRole(flow.RoleConsensus), unittest.WithEjected(true))
	validNonConsensusIdentity := unittest.IdentityFixture(unittest.WithRole(flow.RoleVerification))
	epoch1Identities := flow.IdentityList{realIdentity, zeroWeightConsensusIdentity, ejectedConsensusIdentity, validNonConsensusIdentity}

	// a single consensus node for epoch 2:
	epoch2Identity := unittest.IdentityFixture(unittest.WithRole(flow.RoleConsensus))
	epoch2Identities := flow.IdentityList{epoch2Identity}

	// create a mock epoch for leader selection setup in constructor
	epoch1 := newMockEpoch(suite.currentEpochCounter, epoch1Identities, 1, 100, unittest.SeedFixture(seed.RandomSourceLength), true)
	// initially epoch 2 is not committed
	epoch2 := newMockEpoch(suite.currentEpochCounter+1, epoch2Identities, 101, 200, unittest.SeedFixture(seed.RandomSourceLength), true)
	suite.epochs.Add(epoch1)

	suite.CreateAndStartCommittee()

	t.Run("only epoch 1 committed", func(t *testing.T) {
		t.Run("non-existent identity should return InvalidSignerError", func(t *testing.T) {
			_, err := suite.committee.IdentityByEpoch(randUint64(1, 100), unittest.IdentifierFixture())
			require.True(t, model.IsInvalidSignerError(err))
		})

		t.Run("existent but non-committee-member identity should return InvalidSignerError", func(t *testing.T) {
			t.Run("zero-weight consensus node", func(t *testing.T) {
				_, err := suite.committee.IdentityByEpoch(randUint64(1, 100), zeroWeightConsensusIdentity.NodeID)
				require.True(t, model.IsInvalidSignerError(err))
			})

			t.Run("ejected consensus node", func(t *testing.T) {
				_, err := suite.committee.IdentityByEpoch(randUint64(1, 100), ejectedConsensusIdentity.NodeID)
				require.True(t, model.IsInvalidSignerError(err))
			})

			t.Run("otherwise valid non-consensus node", func(t *testing.T) {
				_, err := suite.committee.IdentityByEpoch(randUint64(1, 100), validNonConsensusIdentity.NodeID)
				require.True(t, model.IsInvalidSignerError(err))
			})
		})

		t.Run("should be able to retrieve real identity", func(t *testing.T) {
			actual, err := suite.committee.IdentityByEpoch(randUint64(1, 100), realIdentity.NodeID)
			require.NoError(t, err)
			require.Equal(t, realIdentity, actual)
		})

		t.Run("should return ErrViewForUnknownEpoch for view outside existing epoch", func(t *testing.T) {
			_, err := suite.committee.IdentityByEpoch(randUint64(101, 1_000_000), epoch2Identity.NodeID)
			require.Error(t, err)
			require.True(t, errors.Is(err, model.ErrViewForUnknownEpoch))
		})
	})

	// commit epoch 2
	suite.CommitEpoch(epoch2)

	t.Run("epoch 1 and 2 committed", func(t *testing.T) {
		t.Run("should be able to retrieve epoch 1 identity in epoch 1", func(t *testing.T) {
			actual, err := suite.committee.IdentityByEpoch(randUint64(1, 100), realIdentity.NodeID)
			require.NoError(t, err)
			require.Equal(t, realIdentity, actual)
		})

		t.Run("should be unable to retrieve epoch 1 identity in epoch 2", func(t *testing.T) {
			_, err := suite.committee.IdentityByEpoch(randUint64(101, 200), realIdentity.NodeID)
			require.Error(t, err)
			require.True(t, model.IsInvalidSignerError(err))
		})

		t.Run("should be unable to retrieve epoch 2 identity in epoch 1", func(t *testing.T) {
			_, err := suite.committee.IdentityByEpoch(randUint64(1, 100), epoch2Identity.NodeID)
			require.Error(t, err)
			require.True(t, model.IsInvalidSignerError(err))
		})

		t.Run("should be able to retrieve epoch 2 identity in epoch 2", func(t *testing.T) {
			actual, err := suite.committee.IdentityByEpoch(randUint64(101, 200), epoch2Identity.NodeID)
			require.NoError(t, err)
			require.Equal(t, epoch2Identity, actual)
		})

		t.Run("should return ErrViewForUnknownEpoch for view outside existing epochs", func(t *testing.T) {
			_, err := suite.committee.IdentityByEpoch(randUint64(201, 1_000_000), epoch2Identity.NodeID)
			require.Error(t, err)
			require.True(t, errors.Is(err, model.ErrViewForUnknownEpoch))
		})
	})

}

// TestThresholds tests that the weight threshold methods return the
// correct thresholds for the previous and current epoch and that it returns the
// appropriate sentinel for the next epoch if it is not yet ready.
//
// There are 3 epochs in this test case, each with the same identities but different
// weights.
func (suite *ConsensusSuite) TestThresholds() {
	t := suite.T()

	identities := unittest.IdentityListFixture(10)

	prevEpoch := newMockEpoch(suite.currentEpochCounter-1, identities.Map(mapfunc.WithWeight(100)), 1, 100, unittest.SeedFixture(seed.RandomSourceLength), true)
	currEpoch := newMockEpoch(suite.currentEpochCounter, identities.Map(mapfunc.WithWeight(200)), 101, 200, unittest.SeedFixture(32), true)
	suite.epochs.Add(prevEpoch)
	suite.epochs.Add(currEpoch)

	suite.CreateAndStartCommittee()

	t.Run("next epoch not ready", func(t *testing.T) {
		t.Run("previous epoch", func(t *testing.T) {
			threshold, err := suite.committee.QuorumThresholdForView(randUint64(1, 100))
			require.Nil(t, err)
			assert.Equal(t, WeightThresholdToBuildQC(1000), threshold)
			threshold, err = suite.committee.TimeoutThresholdForView(randUint64(1, 100))
			require.Nil(t, err)
			assert.Equal(t, WeightThresholdToTimeout(1000), threshold)
		})

		t.Run("current epoch", func(t *testing.T) {
			threshold, err := suite.committee.QuorumThresholdForView(randUint64(101, 200))
			require.Nil(t, err)
			assert.Equal(t, WeightThresholdToBuildQC(2000), threshold)
			threshold, err = suite.committee.TimeoutThresholdForView(randUint64(101, 200))
			require.Nil(t, err)
			assert.Equal(t, WeightThresholdToTimeout(2000), threshold)
		})

		t.Run("after current epoch - should return ErrViewForUnknownEpoch", func(t *testing.T) {
			// get threshold for view in next epoch when it is not set up yet
			_, err := suite.committee.QuorumThresholdForView(randUint64(201, 300))
			assert.Error(t, err)
			assert.True(t, errors.Is(err, model.ErrViewForUnknownEpoch))
			_, err = suite.committee.TimeoutThresholdForView(randUint64(201, 300))
			assert.Error(t, err)
			assert.True(t, errors.Is(err, model.ErrViewForUnknownEpoch))
		})
	})

	// now, add a valid next epoch
	nextEpoch := newMockEpoch(suite.currentEpochCounter+1, identities.Map(mapfunc.WithWeight(300)), 201, 300, unittest.SeedFixture(seed.RandomSourceLength), true)
	suite.CommitEpoch(nextEpoch)

	t.Run("next epoch ready", func(t *testing.T) {
		t.Run("previous epoch", func(t *testing.T) {
			threshold, err := suite.committee.QuorumThresholdForView(randUint64(1, 100))
			require.Nil(t, err)
			assert.Equal(t, WeightThresholdToBuildQC(1000), threshold)
			threshold, err = suite.committee.TimeoutThresholdForView(randUint64(1, 100))
			require.Nil(t, err)
			assert.Equal(t, WeightThresholdToTimeout(1000), threshold)
		})

		t.Run("current epoch", func(t *testing.T) {
			threshold, err := suite.committee.QuorumThresholdForView(randUint64(101, 200))
			require.Nil(t, err)
			assert.Equal(t, WeightThresholdToBuildQC(2000), threshold)
			threshold, err = suite.committee.TimeoutThresholdForView(randUint64(101, 200))
			require.Nil(t, err)
			assert.Equal(t, WeightThresholdToTimeout(2000), threshold)
		})

		t.Run("next epoch", func(t *testing.T) {
			threshold, err := suite.committee.QuorumThresholdForView(randUint64(201, 300))
			require.Nil(t, err)
			assert.Equal(t, WeightThresholdToBuildQC(3000), threshold)
			threshold, err = suite.committee.TimeoutThresholdForView(randUint64(201, 300))
			require.Nil(t, err)
			assert.Equal(t, WeightThresholdToTimeout(3000), threshold)
		})

		t.Run("beyond known epochs", func(t *testing.T) {
			// get threshold for view in next epoch when it is not set up yet
			_, err := suite.committee.QuorumThresholdForView(randUint64(301, 10_000))
			assert.Error(t, err)
			assert.True(t, errors.Is(err, model.ErrViewForUnknownEpoch))
			_, err = suite.committee.TimeoutThresholdForView(randUint64(301, 10_000))
			assert.Error(t, err)
			assert.True(t, errors.Is(err, model.ErrViewForUnknownEpoch))
		})
	})
}

// TestLeaderForView tests that LeaderForView returns a valid leader
// for the previous and current epoch and that it returns the appropriate
// sentinel for the next epoch if it is not yet ready
func (suite *ConsensusSuite) TestLeaderForView() {
	t := suite.T()

	identities := unittest.IdentityListFixture(10)

	prevEpoch := newMockEpoch(suite.currentEpochCounter-1, identities, 1, 100, unittest.SeedFixture(seed.RandomSourceLength), true)
	currEpoch := newMockEpoch(suite.currentEpochCounter, identities, 101, 200, unittest.SeedFixture(32), true)
	suite.epochs.Add(currEpoch)
	suite.epochs.Add(prevEpoch)

	suite.CreateAndStartCommittee()

	t.Run("next epoch not ready", func(t *testing.T) {
		t.Run("previous epoch", func(t *testing.T) {
			// get leader for view in previous epoch
			leaderID, err := suite.committee.LeaderForView(randUint64(1, 100))
			assert.NoError(t, err)
			_, exists := identities.ByNodeID(leaderID)
			assert.True(t, exists)
		})

		t.Run("current epoch", func(t *testing.T) {
			// get leader for view in current epoch
			leaderID, err := suite.committee.LeaderForView(randUint64(101, 200))
			assert.NoError(t, err)
			_, exists := identities.ByNodeID(leaderID)
			assert.True(t, exists)
		})

<<<<<<< HEAD
		t.Run("after current epoch - should return ErrViewForUnknownEpoch", func(t *testing.T) {
=======
		t.Run("after current epoch", func(t *testing.T) {
			unittest.SkipUnless(t, unittest.TEST_TODO, "disabled as the current implementation uses a temporary fallback measure in this case (triggers EECC), rather than returning an error")
			// REASON FOR SKIPPING TEST:
			// We have a temporary fallback to continue with the current consensus committee, if the
			// setup for the next epoch failed (aka emergency epoch chain continuation -- EECC).
			// This test covers with behaviour _without_ EECC and is therefore skipped.
			// The behaviour _with EECC_ is covered by the following test:
			// "after current epoch - with emergency epoch chain continuation"
			// TODO: for the mature implementation, remove EECC, enable this test, and remove the following test

>>>>>>> 9652b94c
			// get leader for view in next epoch when it is not set up yet
			_, err := suite.committee.LeaderForView(randUint64(201, 300))
			assert.Error(t, err)
			assert.True(t, errors.Is(err, model.ErrViewForUnknownEpoch))
		})
	})

	// now, add a valid next epoch
	nextEpoch := newMockEpoch(suite.currentEpochCounter+1, identities, 201, 300, unittest.SeedFixture(seed.RandomSourceLength), true)
	suite.CommitEpoch(nextEpoch)

	t.Run("next epoch ready", func(t *testing.T) {
		t.Run("previous epoch", func(t *testing.T) {
			// get leader for view in previous epoch
			leaderID, err := suite.committee.LeaderForView(randUint64(1, 100))
			require.Nil(t, err)
			_, exists := identities.ByNodeID(leaderID)
			assert.True(t, exists)
		})

		t.Run("current epoch", func(t *testing.T) {
			// get leader for view in current epoch
			leaderID, err := suite.committee.LeaderForView(randUint64(101, 200))
			require.Nil(t, err)
			_, exists := identities.ByNodeID(leaderID)
			assert.True(t, exists)
		})

		t.Run("next epoch", func(t *testing.T) {
			// get leader for view in next epoch after it has been set up
			leaderID, err := suite.committee.LeaderForView(randUint64(201, 300))
			require.Nil(t, err)
			_, exists := identities.ByNodeID(leaderID)
			assert.True(t, exists)
		})

		t.Run("beyond known epochs", func(t *testing.T) {
			_, err := suite.committee.LeaderForView(randUint64(301, 1_000_000))
			assert.Error(t, err)
			assert.True(t, errors.Is(err, model.ErrViewForUnknownEpoch))
		})
	})
}

// TestRemoveOldEpochs tests that old epochs are pruned
func TestRemoveOldEpochs(t *testing.T) {

	identities := unittest.IdentityListFixture(10)
	me := identities[0].NodeID

	// keep track of epoch counter and views
	firstEpochCounter := uint64(1)
	currentEpochCounter := firstEpochCounter
	epochFinalView := uint64(100)

	epoch1 := newMockEpoch(currentEpochCounter, identities, 1, epochFinalView, unittest.SeedFixture(seed.RandomSourceLength), true)

	// create mocks
	state := new(protocolmock.State)
	snapshot := new(protocolmock.Snapshot)
	params := new(protocolmock.Params)
	state.On("Final").Return(snapshot)
	state.On("Params").Return(params)
	params.On("EpochFallbackTriggered").Return(false, nil)

	epochQuery := mocks.NewEpochQuery(t, currentEpochCounter, epoch1)
	snapshot.On("Epochs").Return(epochQuery)
	currentEpochPhase := flow.EpochPhaseStaking
	snapshot.On("Phase").Return(
		func() flow.EpochPhase { return currentEpochPhase },
		func() error { return nil },
	)

	com, err := NewConsensusCommittee(state, me)
	require.Nil(t, err)

	ctx, cancel, errCh := irrecoverable.WithSignallerAndCancel(context.Background())
	com.Start(ctx)
	go unittest.FailOnIrrecoverableError(t, ctx.Done(), errCh)
	defer cancel()

	// we should start with only current epoch (epoch 1) pre-computed
	// since there is no previous epoch
	assert.Equal(t, 1, len(com.epochs))

	// test for 10 epochs
	for currentEpochCounter < 10 {

		// add another epoch
		firstView := epochFinalView + 1
		epochFinalView = epochFinalView + 100
		currentEpochCounter++
		nextEpoch := newMockEpoch(currentEpochCounter, identities, firstView, epochFinalView, unittest.SeedFixture(seed.RandomSourceLength), true)
		epochQuery.Add(nextEpoch)

		currentEpochPhase = flow.EpochPhaseCommitted
		firstBlockOfCommittedPhase := unittest.BlockHeaderFixture()
		state.On("AtBlockID", firstBlockOfCommittedPhase.ID()).Return(snapshot)
		com.EpochCommittedPhaseStarted(currentEpochCounter, &firstBlockOfCommittedPhase)
		// wait for the protocol event to be processed (async)
		require.Eventually(t, func() bool {
			_, err := com.IdentityByEpoch(randUint64(int(firstView), int(epochFinalView)), unittest.IdentifierFixture())
			return !errors.Is(err, model.ErrViewForUnknownEpoch)
		}, time.Second, time.Millisecond)

		// query a view from the new epoch
		_, err = com.LeaderForView(firstView)
		require.NoError(t, err)
		// transition to the next epoch
		epochQuery.Transition()

		t.Run(fmt.Sprintf("epoch %d", currentEpochCounter), func(t *testing.T) {
			// check we have the right number of epochs stored
			if currentEpochCounter <= 3 {
				assert.Equal(t, int(currentEpochCounter), len(com.epochs))
			} else {
				assert.Equal(t, 3, len(com.epochs))
			}

			// check we have the correct epochs stored
			for i := uint64(0); i < 3; i++ {
				counter := currentEpochCounter - i
				if counter < firstEpochCounter {
					break
				}
				_, exists := com.epochs[counter]
				assert.True(t, exists, "missing epoch with counter %d max counter is %d", counter, currentEpochCounter)
			}
		})
	}
}

// randUint64 returns a uint64 in [min,max]
func randUint64(min, max int) uint64 {
	return uint64(min + rand.Intn(max+1-min))
}

// newMockEpoch returns a new mocked epoch with the given fields
func newMockEpoch(counter uint64, identities flow.IdentityList, firstView uint64, finalView uint64, seed []byte, committed bool) *protocolmock.Epoch {

	epoch := new(protocolmock.Epoch)
	epoch.On("Counter").Return(counter, nil)
	epoch.On("InitialIdentities").Return(identities, nil)
	epoch.On("FirstView").Return(firstView, nil)
	epoch.On("FinalView").Return(finalView, nil)
	if committed {
		// return nil error to indicate the epoch is committed
		epoch.On("DKG").Return(nil, nil)
	} else {
		epoch.On("DKG").Return(nil, protocol.ErrNextEpochNotCommitted)
	}

	epoch.On("RandomSource").Return(seed, nil)
	return epoch
}<|MERGE_RESOLUTION|>--- conflicted
+++ resolved
@@ -97,7 +97,7 @@
 	firstBlockOfCommittedPhase := unittest.BlockHeaderFixture()
 	suite.state.On("AtBlockID", firstBlockOfCommittedPhase.ID()).Return(suite.snapshot)
 	suite.epochs.Add(epoch)
-	suite.committee.EpochCommittedPhaseStarted(1, &firstBlockOfCommittedPhase)
+	suite.committee.EpochCommittedPhaseStarted(1, firstBlockOfCommittedPhase)
 
 	// get the first view, to test when the epoch has been processed
 	firstView, err := epoch.FirstView()
@@ -208,7 +208,7 @@
 	firstBlockOfCommittedPhase := unittest.BlockHeaderFixture()
 	suite.state.On("AtBlockID", firstBlockOfCommittedPhase.ID()).Return(suite.snapshot)
 	suite.epochs.Add(nextEpoch)
-	suite.committee.EpochCommittedPhaseStarted(suite.currentEpochCounter, &firstBlockOfCommittedPhase)
+	suite.committee.EpochCommittedPhaseStarted(suite.currentEpochCounter, firstBlockOfCommittedPhase)
 	// wait for the protocol event to be processed (async)
 	assert.Eventually(suite.T(), func() bool {
 		_, err := suite.committee.IdentitiesByEpoch(randUint64(201, 300))
@@ -219,9 +219,9 @@
 	suite.AssertStoredEpochCounterRange(suite.currentEpochCounter, suite.currentEpochCounter+1)
 
 	// should handle multiple deliveries of the protocol event
-	suite.committee.EpochCommittedPhaseStarted(suite.currentEpochCounter, &firstBlockOfCommittedPhase)
-	suite.committee.EpochCommittedPhaseStarted(suite.currentEpochCounter, &firstBlockOfCommittedPhase)
-	suite.committee.EpochCommittedPhaseStarted(suite.currentEpochCounter, &firstBlockOfCommittedPhase)
+	suite.committee.EpochCommittedPhaseStarted(suite.currentEpochCounter, firstBlockOfCommittedPhase)
+	suite.committee.EpochCommittedPhaseStarted(suite.currentEpochCounter, firstBlockOfCommittedPhase)
+	suite.committee.EpochCommittedPhaseStarted(suite.currentEpochCounter, firstBlockOfCommittedPhase)
 
 	suite.Assert().Len(suite.committee.epochs, 2)
 	suite.AssertStoredEpochCounterRange(suite.currentEpochCounter, suite.currentEpochCounter+1)
@@ -542,20 +542,7 @@
 			assert.True(t, exists)
 		})
 
-<<<<<<< HEAD
 		t.Run("after current epoch - should return ErrViewForUnknownEpoch", func(t *testing.T) {
-=======
-		t.Run("after current epoch", func(t *testing.T) {
-			unittest.SkipUnless(t, unittest.TEST_TODO, "disabled as the current implementation uses a temporary fallback measure in this case (triggers EECC), rather than returning an error")
-			// REASON FOR SKIPPING TEST:
-			// We have a temporary fallback to continue with the current consensus committee, if the
-			// setup for the next epoch failed (aka emergency epoch chain continuation -- EECC).
-			// This test covers with behaviour _without_ EECC and is therefore skipped.
-			// The behaviour _with EECC_ is covered by the following test:
-			// "after current epoch - with emergency epoch chain continuation"
-			// TODO: for the mature implementation, remove EECC, enable this test, and remove the following test
-
->>>>>>> 9652b94c
 			// get leader for view in next epoch when it is not set up yet
 			_, err := suite.committee.LeaderForView(randUint64(201, 300))
 			assert.Error(t, err)
@@ -654,7 +641,7 @@
 		currentEpochPhase = flow.EpochPhaseCommitted
 		firstBlockOfCommittedPhase := unittest.BlockHeaderFixture()
 		state.On("AtBlockID", firstBlockOfCommittedPhase.ID()).Return(snapshot)
-		com.EpochCommittedPhaseStarted(currentEpochCounter, &firstBlockOfCommittedPhase)
+		com.EpochCommittedPhaseStarted(currentEpochCounter, firstBlockOfCommittedPhase)
 		// wait for the protocol event to be processed (async)
 		require.Eventually(t, func() bool {
 			_, err := com.IdentityByEpoch(randUint64(int(firstView), int(epochFinalView)), unittest.IdentifierFixture())
