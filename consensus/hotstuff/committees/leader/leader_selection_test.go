package leader

import (
	"fmt"
	"math/rand"
	"sort"
	"testing"

	"github.com/stretchr/testify/assert"
	"github.com/stretchr/testify/require"

	"github.com/onflow/flow-go/crypto/random"
	"github.com/onflow/flow-go/model/flow"
	"github.com/onflow/flow-go/model/flow/filter"
	"github.com/onflow/flow-go/utils/unittest"
)

var someSeed = []uint8{0x6A, 0x23, 0x41, 0xB7, 0x80, 0xE1, 0x64, 0x59,
	0x6A, 0x53, 0x40, 0xB7, 0x80, 0xE4, 0x64, 0x5C,
	0x66, 0x53, 0x41, 0xB7, 0x80, 0xE1, 0x64, 0x51,
	0xAA, 0x53, 0x40, 0xB7, 0x80, 0xE4, 0x64, 0x50}

// We test that leader selection works for a committee of size one
func TestSingleConsensusNode(t *testing.T) {
<<<<<<< HEAD
	identity := unittest.IdentityFixture(unittest.WithWeight(8))
	selection, err := ComputeLeaderSelectionFromSeed(0, someSeed, 10, []*flow.Identity{identity})
=======
	identity := unittest.IdentityFixture(unittest.WithStake(8))
	rng := prg(t, someSeed)
	selection, err := ComputeLeaderSelection(0, rng, 10, []*flow.Identity{identity})
>>>>>>> 535d61ed
	require.NoError(t, err)
	for i := uint64(0); i < 10; i++ {
		leaderID, err := selection.LeaderForView(i)
		require.NoError(t, err)
		require.Equal(t, identity.NodeID, leaderID)
	}
}

// compare this binary search method with sort.Search()
func TestBsearchVSsortSearch(t *testing.T) {
	weights := []uint64{1, 2, 3, 4, 5, 6, 7, 9, 12, 21, 32}
	weights2 := []int{1, 2, 3, 4, 5, 6, 7, 9, 12, 21, 32}
	var sum uint64
	var sum2 int
	sums := make([]uint64, 0)
	sums2 := make([]int, 0)
	for i := 0; i < len(weights); i++ {
		sum += weights[i]
		sum2 += weights2[i]
		sums = append(sums, sum)
		sums2 = append(sums2, sum2)
	}
	sel := make([]int, 0, 10)
	for i := 0; i < 10; i++ {
		index := binarySearchStrictlyBigger(uint64(i), sums)
		sel = append(sel, index)
	}

	sel2 := make([]int, 0, 10)
	for i2 := 1; i2 < 11; i2++ {
		index := sort.SearchInts(sums2, i2)
		sel2 = append(sel2, index)
	}

	require.Equal(t, sel, sel2)
}

// Test binary search implementation
func TestBsearch(t *testing.T) {
	weights := []uint64{1, 2, 3, 4}
	var sum uint64
	sums := make([]uint64, 0)
	for i := 0; i < len(weights); i++ {
		sum += weights[i]
		sums = append(sums, sum)
	}
	sel := make([]int, 0, 10)
	for i := 0; i < 10; i++ {
		index := binarySearchStrictlyBigger(uint64(i), sums)
		sel = append(sel, index)
	}
	require.Equal(t, []int{0, 1, 1, 2, 2, 2, 3, 3, 3, 3}, sel)
}

// compare the result of binary search with the brute force search,
// should be the same.
func TestBsearchWithNormalSearch(t *testing.T) {
	count := 100
	sums := make([]uint64, 0, count)
	sum := 0
	for i := 0; i < count; i++ {
		sum += i
		sums = append(sums, uint64(sum))
	}

	var value uint64
	total := sums[len(sums)-1]
	for value = 0; value < total; value++ {
		expected, err := bruteSearch(value, sums)
		require.NoError(t, err)

		actual := binarySearchStrictlyBigger(value, sums)
		require.NoError(t, err)

		require.Equal(t, expected, actual)
	}
}

func bruteSearch(value uint64, arr []uint64) (int, error) {
	// value ranges from [arr[0], arr[len(arr) -1 ]) exclusive
	for i, a := range arr {
		if a > value {
			return i, nil
		}
	}
	return 0, fmt.Errorf("not found")
}

func prg(t testing.TB, seed []byte) random.Rand {
	rng, err := random.NewChacha20PRG(seed, []byte("random"))
	require.NoError(t, err)
	return rng
}

// Test given the same seed, the leader selection will produce the same selection
func TestDeterministic(t *testing.T) {

	const N_VIEWS = 100
	const N_NODES = 4

	identities := unittest.IdentityListFixture(N_NODES)
	for i, identity := range identities {
		identity.Weight = uint64(i + 1)
	}
	rng := prg(t, someSeed)

	leaders1, err := ComputeLeaderSelection(0, rng, N_VIEWS, identities)
	require.NoError(t, err)

	rng = prg(t, someSeed)

	leaders2, err := ComputeLeaderSelection(0, rng, N_VIEWS, identities)
	require.NoError(t, err)

	for i := 0; i < N_VIEWS; i++ {
		l1, err := leaders1.LeaderForView(uint64(i))
		require.NoError(t, err)

		l2, err := leaders2.LeaderForView(uint64(i))
		require.NoError(t, err)

		require.Equal(t, l1, l2)
	}
}

func TestInputValidation(t *testing.T) {

	rng := prg(t, someSeed)

	// should return an error if we request to compute leader selection for <1 views
	t.Run("epoch containing no views", func(t *testing.T) {
		count := 0
		_, err := ComputeLeaderSelection(0, rng, count, unittest.IdentityListFixture(4))
		assert.Error(t, err)
		count = -1
		_, err = ComputeLeaderSelection(0, rng, count, unittest.IdentityListFixture(4))
		assert.Error(t, err)
	})

	// epoch with no possible leaders should return an error
	t.Run("epoch without participants", func(t *testing.T) {
		identities := unittest.IdentityListFixture(0)
		_, err := ComputeLeaderSelection(0, rng, 100, identities)
		assert.Error(t, err)
	})
}

// test that requesting a view outside the given range returns an error
func TestViewOutOfRange(t *testing.T) {

	rng := prg(t, someSeed)

	firstView := uint64(100)
	finalView := uint64(200)

	identities := unittest.IdentityListFixture(4)
	leaders, err := ComputeLeaderSelection(firstView, rng, int(finalView-firstView+1), identities)
	require.Nil(t, err)

	// confirm the selection has first/final view we expect
	assert.Equal(t, firstView, leaders.FirstView())
	assert.Equal(t, finalView, leaders.FinalView())

	// boundary views should not return error
	t.Run("boundary views", func(t *testing.T) {
		_, err = leaders.LeaderForView(firstView)
		assert.Nil(t, err)
		_, err = leaders.LeaderForView(finalView)
		assert.Nil(t, err)
	})

	// views before first view should return error
	t.Run("before first view", func(t *testing.T) {
		before := firstView - 1 // 1 before first view
		_, err = leaders.LeaderForView(before)
		assert.Error(t, err)

		before = rand.Uint64() % firstView // random view before first view
		_, err = leaders.LeaderForView(before)
		assert.Error(t, err)
	})

	// views after final view should return error
	t.Run("after final view", func(t *testing.T) {
		after := finalView + 1 // 1 after final view
		_, err = leaders.LeaderForView(after)
		assert.Error(t, err)

		after = finalView + uint64(rand.Uint32()) + 1 // random view after final view
		_, err = leaders.LeaderForView(after)
		assert.Error(t, err)
	})
}

func TestDifferentSeedWillProduceDifferentSelection(t *testing.T) {

	const N_VIEWS = 100
	const N_NODES = 4

	identities := unittest.IdentityListFixture(N_NODES)
	for i, identity := range identities {
		identity.Weight = uint64(i)
	}

	rng1 := prg(t, someSeed)

	seed2 := make([]byte, 32)
	seed2[0] = 8
	rng2 := prg(t, seed2)

	leaders1, err := ComputeLeaderSelection(0, rng1, N_VIEWS, identities)
	require.NoError(t, err)

	leaders2, err := ComputeLeaderSelection(0, rng2, N_VIEWS, identities)
	require.NoError(t, err)

	diff := 0
	for view := 0; view < N_VIEWS; view++ {
		l1, err := leaders1.LeaderForView(uint64(view))
		require.NoError(t, err)

		l2, err := leaders2.LeaderForView(uint64(view))
		require.NoError(t, err)

		if l1 != l2 {
			diff++
		}
	}

	require.True(t, diff > 0)
}

// given a random seed and certain weights, measure the chance each identity selected as leader.
// The number of time being selected as leader might not exactly match their weight, but also
// won't go too far from that.
func TestLeaderSelectionAreWeighted(t *testing.T) {
	rng := prg(t, someSeed)

	const N_VIEWS = 100000
	const N_NODES = 4

	identities := unittest.IdentityListFixture(N_NODES)
	for i, identity := range identities {
		identity.Weight = uint64(i + 1)
	}

	leaders, err := ComputeLeaderSelection(0, rng, N_VIEWS, identities)
	require.NoError(t, err)

	selected := make(map[flow.Identifier]uint64)
	for view := 0; view < N_VIEWS; view++ {
		nodeID, err := leaders.LeaderForView(uint64(view))
		require.NoError(t, err)

		selected[nodeID]++
	}

	fmt.Printf("selected for weights [1,2,3,4]: %v\n", selected)
	for nodeID, selectedCount := range selected {
		identity, ok := identities.ByNodeID(nodeID)
		require.True(t, ok)
		target := uint64(N_VIEWS) * identity.Weight / 10

		var diff uint64
		if selectedCount > target {
			diff = selectedCount - target
		} else {
			diff = target - selectedCount
		}

		// difference should be less than 2%
		stdDiff := N_VIEWS / 10 * 2 / 100
		require.Less(t, diff, uint64(stdDiff))
	}
}

func BenchmarkLeaderSelection(b *testing.B) {

	const N_VIEWS = 15000000
	const N_NODES = 20

	identities := make([]*flow.Identity, 0, N_NODES)
	for i := 0; i < N_NODES; i++ {
		identities = append(identities, unittest.IdentityFixture(unittest.WithWeight(uint64(i))))
	}
	rng := prg(b, someSeed)

	for n := 0; n < b.N; n++ {
		_, err := ComputeLeaderSelection(0, rng, N_VIEWS, identities)

		require.NoError(b, err)
	}
}

func TestInvalidTotalWeight(t *testing.T) {
<<<<<<< HEAD
	identities := unittest.IdentityListFixture(4, unittest.WithWeight(0))
	_, err := ComputeLeaderSelectionFromSeed(0, someSeed, 10, identities)
=======
	rng := prg(t, someSeed)
	identities := unittest.IdentityListFixture(4, unittest.WithStake(0))
	_, err := ComputeLeaderSelection(0, rng, 10, identities)
>>>>>>> 535d61ed
	require.Error(t, err)
}

func TestZeroWeightNodeWillNotBeSelected(t *testing.T) {

<<<<<<< HEAD
	// check that if there is some node with 0 weight, the selections for each view should be the same as
	// with no zero-weight nodes.
=======
	// create 2 RNGs from the same seed
	rng := prg(t, someSeed)
	rng_copy := prg(t, someSeed)

	// check that if there is some zero staked node, the selections for each view should be the same as
	// with no zero staked nodes.
>>>>>>> 535d61ed
	t.Run("small dataset", func(t *testing.T) {
		const N_VIEWS = 100

		weightless := unittest.IdentityListFixture(5, unittest.WithWeight(0))
		weightful := unittest.IdentityListFixture(5)
		for i, identity := range weightful {
			identity.Weight = uint64(i + 1)
		}

		identities := append(weightless, weightful...)

		selectionFromAll, err := ComputeLeaderSelection(0, rng, N_VIEWS, identities)
		require.NoError(t, err)

<<<<<<< HEAD
		selectionFromWeightful, err := ComputeLeaderSelectionFromSeed(0, someSeed, N_VIEWS, weightful)
=======
		selectionFromStakeful, err := ComputeLeaderSelection(0, rng_copy, N_VIEWS, stakeful)
>>>>>>> 535d61ed
		require.NoError(t, err)

		for i := 0; i < N_VIEWS; i++ {
			nodeIDFromAll, err := selectionFromAll.LeaderForView(uint64(i))
			require.NoError(t, err)

			nodeIDFromWeightful, err := selectionFromWeightful.LeaderForView(uint64(i))
			require.NoError(t, err)

			// the selection should be the same
			require.Equal(t, nodeIDFromAll, nodeIDFromWeightful)
		}
	})

	t.Run("fuzzy set", func(t *testing.T) {
		toolRng := prg(t, someSeed)

<<<<<<< HEAD
		for i := 0; i < 100; i++ {
			// create 1002 nodes with all 0 weight
			identities := unittest.IdentityListFixture(1002, unittest.WithWeight(0))
=======
		// TODO: randomize the test at each iteration
		for i := 0; i < 1; i++ {
			// create 1002 nodes with all 0 stake
			identities := unittest.IdentityListFixture(1002, unittest.WithStake(0))
>>>>>>> 535d61ed

			// create 2 nodes with 1 weight, and place them in between
			// index 233-777
<<<<<<< HEAD
			n := rng.UintN(777-233) + 233
			m := rng.UintN(777-233) + 233
			identities[n].Weight = 1
			identities[m].Weight = 1
=======
			n := toolRng.UintN(777-233) + 233
			m := toolRng.UintN(777-233) + 233
			identities[n].Stake = 1
			identities[m].Stake = 1
>>>>>>> 535d61ed

			// the following code check the zero weight node should not be selected
			weightful := identities.Filter(filter.HasWeight(true))

			count := 1000

			selectionFromAll, err := ComputeLeaderSelection(0, rng, count, identities)
			require.NoError(t, err)

<<<<<<< HEAD
			selectionFromWeightful, err := ComputeLeaderSelectionFromSeed(0, someSeed, count, weightful)
=======
			selectionFromStakeful, err := ComputeLeaderSelection(0, rng_copy, count, stakeful)
>>>>>>> 535d61ed
			require.NoError(t, err)

			for j := 0; j < count; j++ {
				nodeIDFromAll, err := selectionFromAll.LeaderForView(uint64(j))
				require.NoError(t, err)

<<<<<<< HEAD
				nodeIDFromWeightful, err := selectionFromWeightful.LeaderForView(uint64(i))
=======
				nodeIDFromStakeful, err := selectionFromStakeful.LeaderForView(uint64(j))
>>>>>>> 535d61ed
				require.NoError(t, err)

				// the selection should be the same
				require.Equal(t, nodeIDFromWeightful, nodeIDFromAll)
			}
		}

<<<<<<< HEAD
		t.Run("if there is only 1 node has weight, then it will be always be the leader and the only leader", func(t *testing.T) {
			rng, err := random.NewChacha20PRG(someSeed, []byte("leader_selec"))
			require.NoError(t, err)

			for i := 0; i < 100; i++ {
				identities := unittest.IdentityListFixture(1000, unittest.WithWeight(0))

				n := rng.UintN(1000)
				weight := n + 1
				identities[n].Weight = weight
				onlyNodeWithWeight := identities[n]
=======
		t.Run("if there is only 1 node has stake, then it will be always be the leader and the only leader", func(t *testing.T) {
			toolRng := prg(t, someSeed)

			// TODO: randomize the test at each iteration
			for i := 0; i < 1; i++ {
				identities := unittest.IdentityListFixture(1000, unittest.WithStake(0))

				n := toolRng.UintN(1000)
				stake := n + 1
				identities[n].Stake = stake
				onlyStaked := identities[n]
>>>>>>> 535d61ed

				selections, err := ComputeLeaderSelection(0, rng, 1000, identities)
				require.NoError(t, err)

				for j := 0; j < 1000; j++ {
					nodeID, err := selections.LeaderForView(uint64(j))
					require.NoError(t, err)
					require.Equal(t, onlyNodeWithWeight.NodeID, nodeID)
				}
			}
		})
	})
}<|MERGE_RESOLUTION|>--- conflicted
+++ resolved
@@ -22,14 +22,10 @@
 
 // We test that leader selection works for a committee of size one
 func TestSingleConsensusNode(t *testing.T) {
-<<<<<<< HEAD
+
 	identity := unittest.IdentityFixture(unittest.WithWeight(8))
-	selection, err := ComputeLeaderSelectionFromSeed(0, someSeed, 10, []*flow.Identity{identity})
-=======
-	identity := unittest.IdentityFixture(unittest.WithStake(8))
 	rng := prg(t, someSeed)
 	selection, err := ComputeLeaderSelection(0, rng, 10, []*flow.Identity{identity})
->>>>>>> 535d61ed
 	require.NoError(t, err)
 	for i := uint64(0); i < 10; i++ {
 		leaderID, err := selection.LeaderForView(i)
@@ -325,30 +321,20 @@
 }
 
 func TestInvalidTotalWeight(t *testing.T) {
-<<<<<<< HEAD
+	rng := prg(t, someSeed)
 	identities := unittest.IdentityListFixture(4, unittest.WithWeight(0))
-	_, err := ComputeLeaderSelectionFromSeed(0, someSeed, 10, identities)
-=======
-	rng := prg(t, someSeed)
-	identities := unittest.IdentityListFixture(4, unittest.WithStake(0))
 	_, err := ComputeLeaderSelection(0, rng, 10, identities)
->>>>>>> 535d61ed
 	require.Error(t, err)
 }
 
 func TestZeroWeightNodeWillNotBeSelected(t *testing.T) {
 
-<<<<<<< HEAD
+	// create 2 RNGs from the same seed
+	rng := prg(t, someSeed)
+	rng_copy := prg(t, someSeed)
+
 	// check that if there is some node with 0 weight, the selections for each view should be the same as
 	// with no zero-weight nodes.
-=======
-	// create 2 RNGs from the same seed
-	rng := prg(t, someSeed)
-	rng_copy := prg(t, someSeed)
-
-	// check that if there is some zero staked node, the selections for each view should be the same as
-	// with no zero staked nodes.
->>>>>>> 535d61ed
 	t.Run("small dataset", func(t *testing.T) {
 		const N_VIEWS = 100
 
@@ -363,11 +349,7 @@
 		selectionFromAll, err := ComputeLeaderSelection(0, rng, N_VIEWS, identities)
 		require.NoError(t, err)
 
-<<<<<<< HEAD
-		selectionFromWeightful, err := ComputeLeaderSelectionFromSeed(0, someSeed, N_VIEWS, weightful)
-=======
-		selectionFromStakeful, err := ComputeLeaderSelection(0, rng_copy, N_VIEWS, stakeful)
->>>>>>> 535d61ed
+		selectionFromWeightful, err := ComputeLeaderSelection(0, rng_copy, N_VIEWS, weightful)
 		require.NoError(t, err)
 
 		for i := 0; i < N_VIEWS; i++ {
@@ -385,30 +367,17 @@
 	t.Run("fuzzy set", func(t *testing.T) {
 		toolRng := prg(t, someSeed)
 
-<<<<<<< HEAD
-		for i := 0; i < 100; i++ {
+		// TODO: randomize the test at each iteration
+		for i := 0; i < 1; i++ {
 			// create 1002 nodes with all 0 weight
 			identities := unittest.IdentityListFixture(1002, unittest.WithWeight(0))
-=======
-		// TODO: randomize the test at each iteration
-		for i := 0; i < 1; i++ {
-			// create 1002 nodes with all 0 stake
-			identities := unittest.IdentityListFixture(1002, unittest.WithStake(0))
->>>>>>> 535d61ed
 
 			// create 2 nodes with 1 weight, and place them in between
 			// index 233-777
-<<<<<<< HEAD
-			n := rng.UintN(777-233) + 233
-			m := rng.UintN(777-233) + 233
+			n := toolRng.UintN(777-233) + 233
+			m := toolRng.UintN(777-233) + 233
 			identities[n].Weight = 1
 			identities[m].Weight = 1
-=======
-			n := toolRng.UintN(777-233) + 233
-			m := toolRng.UintN(777-233) + 233
-			identities[n].Stake = 1
-			identities[m].Stake = 1
->>>>>>> 535d61ed
 
 			// the following code check the zero weight node should not be selected
 			weightful := identities.Filter(filter.HasWeight(true))
@@ -418,22 +387,14 @@
 			selectionFromAll, err := ComputeLeaderSelection(0, rng, count, identities)
 			require.NoError(t, err)
 
-<<<<<<< HEAD
-			selectionFromWeightful, err := ComputeLeaderSelectionFromSeed(0, someSeed, count, weightful)
-=======
-			selectionFromStakeful, err := ComputeLeaderSelection(0, rng_copy, count, stakeful)
->>>>>>> 535d61ed
+			selectionFromWeightful, err := ComputeLeaderSelection(0, rng_copy, count, weightful)
 			require.NoError(t, err)
 
 			for j := 0; j < count; j++ {
 				nodeIDFromAll, err := selectionFromAll.LeaderForView(uint64(j))
 				require.NoError(t, err)
 
-<<<<<<< HEAD
-				nodeIDFromWeightful, err := selectionFromWeightful.LeaderForView(uint64(i))
-=======
-				nodeIDFromStakeful, err := selectionFromStakeful.LeaderForView(uint64(j))
->>>>>>> 535d61ed
+				nodeIDFromWeightful, err := selectionFromWeightful.LeaderForView(uint64(j))
 				require.NoError(t, err)
 
 				// the selection should be the same
@@ -441,31 +402,17 @@
 			}
 		}
 
-<<<<<<< HEAD
 		t.Run("if there is only 1 node has weight, then it will be always be the leader and the only leader", func(t *testing.T) {
-			rng, err := random.NewChacha20PRG(someSeed, []byte("leader_selec"))
-			require.NoError(t, err)
-
-			for i := 0; i < 100; i++ {
-				identities := unittest.IdentityListFixture(1000, unittest.WithWeight(0))
-
-				n := rng.UintN(1000)
-				weight := n + 1
-				identities[n].Weight = weight
-				onlyNodeWithWeight := identities[n]
-=======
-		t.Run("if there is only 1 node has stake, then it will be always be the leader and the only leader", func(t *testing.T) {
 			toolRng := prg(t, someSeed)
 
 			// TODO: randomize the test at each iteration
 			for i := 0; i < 1; i++ {
-				identities := unittest.IdentityListFixture(1000, unittest.WithStake(0))
+				identities := unittest.IdentityListFixture(1000, unittest.WithWeight(0))
 
 				n := toolRng.UintN(1000)
 				stake := n + 1
-				identities[n].Stake = stake
-				onlyStaked := identities[n]
->>>>>>> 535d61ed
+				identities[n].Weight = stake
+				onlyNodeWithWeight := identities[n]
 
 				selections, err := ComputeLeaderSelection(0, rng, 1000, identities)
 				require.NoError(t, err)
