package verification

import (
	"testing"

	"github.com/stretchr/testify/assert"
	"github.com/stretchr/testify/mock"
	"github.com/stretchr/testify/require"

	"github.com/onflow/flow-go/consensus/hotstuff"
	"github.com/onflow/flow-go/consensus/hotstuff/mocks"
	"github.com/onflow/flow-go/consensus/hotstuff/model"
	"github.com/onflow/flow-go/consensus/hotstuff/signature"
	"github.com/onflow/flow-go/crypto"
	"github.com/onflow/flow-go/model/encoding"
	"github.com/onflow/flow-go/model/flow"
	"github.com/onflow/flow-go/module/local"
	modulemock "github.com/onflow/flow-go/module/mock"
	msig "github.com/onflow/flow-go/module/signature"
	"github.com/onflow/flow-go/state/protocol"
	storagemock "github.com/onflow/flow-go/storage/mock"
	"github.com/onflow/flow-go/utils/unittest"
)

// Test that when DKG key is available for a view, a signed block can pass the validation
// the sig is a random beacon sig.
func TestCombinedSignWithDKGKeyV3(t *testing.T) {
	// prepare data
	dkgKey := unittest.RandomBeaconPriv()
	pk := dkgKey.PublicKey()
	view := uint64(20)

	fblock := unittest.BlockFixture()
	fblock.Header.View = view
	block := model.BlockFromFlow(fblock.Header)
	signerID := fblock.Header.ProposerID

	epochCounter := uint64(3)
	epochLookup := &modulemock.EpochLookup{}
	epochLookup.On("EpochForViewWithFallback", view).Return(epochCounter, nil)

	keys := &storagemock.SafeBeaconKeys{}
	// there is DKG key for this epoch
	keys.On("RetrieveMyBeaconPrivateKey", epochCounter).Return(dkgKey, true, nil)

	beaconKeyStore := signature.NewEpochAwareRandomBeaconKeyStore(epochLookup, keys)

	stakingPriv := unittest.StakingPrivKeyFixture()
	nodeID := unittest.IdentityFixture()
	nodeID.NodeID = signerID
	nodeID.StakingPubKey = stakingPriv.PublicKey()

	me, err := local.New(nodeID, stakingPriv)
	require.NoError(t, err)
	signer := NewCombinedSignerV3(me, beaconKeyStore)

	dkg := &mocks.DKG{}
	dkg.On("KeyShare", signerID).Return(pk, nil)

	committee := &mocks.DynamicCommittee{}
	committee.On("DKG", mock.Anything).Return(dkg, nil)

	packer := signature.NewConsensusSigDataPacker(committee)
	verifier := NewCombinedVerifierV3(committee, packer)

	// check that a created proposal can be verified by a verifier
	proposal, err := signer.CreateProposal(block)
	require.NoError(t, err)

	vote := proposal.ProposerVote()
	err = verifier.VerifyVote(nodeID, vote.SigData, proposal.Block.View, proposal.Block.BlockID)
	require.NoError(t, err)

	// check that a created proposal's signature is a combined staking sig and random beacon sig
	msg := MakeVoteMessage(block.View, block.BlockID)

	beaconSig, err := dkgKey.Sign(msg, msig.NewBLSHasher(msig.RandomBeaconTag))
	require.NoError(t, err)

	expectedSig := msig.EncodeSingleSig(encoding.SigTypeRandomBeacon, beaconSig)
	require.Equal(t, expectedSig, proposal.SigData)

	// Vote from a node that is _not_ part of the Random Beacon committee should be rejected.
	// Specifically, we expect that the verifier recognizes the `protocol.IdentityNotFoundError`
	// as a sign of an invalid vote and wraps it into a `model.InvalidSignerError`.
	*dkg = mocks.DKG{} // overwrite DKG mock with a new one
	dkg.On("KeyShare", signerID).Return(nil, protocol.IdentityNotFoundError{NodeID: signerID})
	err = verifier.VerifyVote(nodeID, vote.SigData, proposal.Block.View, proposal.Block.BlockID)
	require.True(t, model.IsInvalidSignerError(err))
}

// Test that when DKG key is not available for a view, a signed block can pass the validation
// the sig is a staking sig
func TestCombinedSignWithNoDKGKeyV3(t *testing.T) {
	// prepare data
	dkgKey := unittest.RandomBeaconPriv()
	pk := dkgKey.PublicKey()
	view := uint64(20)

	fblock := unittest.BlockFixture()
	fblock.Header.View = view
	block := model.BlockFromFlow(fblock.Header)
	signerID := fblock.Header.ProposerID

	epochCounter := uint64(3)
	epochLookup := &modulemock.EpochLookup{}
	epochLookup.On("EpochForViewWithFallback", view).Return(epochCounter, nil)

	keys := &storagemock.SafeBeaconKeys{}
	// there is no DKG key for this epoch
	keys.On("RetrieveMyBeaconPrivateKey", epochCounter).Return(nil, false, nil)

	beaconKeyStore := signature.NewEpochAwareRandomBeaconKeyStore(epochLookup, keys)

	stakingPriv := unittest.StakingPrivKeyFixture()
	nodeID := unittest.IdentityFixture()
	nodeID.NodeID = signerID
	nodeID.StakingPubKey = stakingPriv.PublicKey()

	me, err := local.New(nodeID, stakingPriv)
	require.NoError(t, err)
	signer := NewCombinedSignerV3(me, beaconKeyStore)

	dkg := &mocks.DKG{}
	dkg.On("KeyShare", signerID).Return(pk, nil)

	committee := &mocks.DynamicCommittee{}
	// even if the node failed DKG, and has no random beacon private key,
	// but other nodes, who completed and succeeded DKG, have a public key
	// for this failed node, which can be used to verify signature from
	// this failed node.
	committee.On("DKG", mock.Anything).Return(dkg, nil)

	packer := signature.NewConsensusSigDataPacker(committee)
	verifier := NewCombinedVerifierV3(committee, packer)

	proposal, err := signer.CreateProposal(block)
	require.NoError(t, err)

	vote := proposal.ProposerVote()
	err = verifier.VerifyVote(nodeID, vote.SigData, proposal.Block.View, proposal.Block.BlockID)
	require.NoError(t, err)

	// check that a created proposal's signature is a combined staking sig and random beacon sig
	msg := MakeVoteMessage(block.View, block.BlockID)
	stakingSig, err := stakingPriv.Sign(msg, msig.NewBLSHasher(msig.ConsensusVoteTag))
	require.NoError(t, err)

	expectedSig := msig.EncodeSingleSig(encoding.SigTypeStaking, stakingSig)

	// check the signature only has staking sig
	require.Equal(t, expectedSig, proposal.SigData)
}

// Test_VerifyQC checks that a QC where either signer list is empty is rejected as invalid
func Test_VerifyQCV3(t *testing.T) {
	header := unittest.BlockHeaderFixture()
	block := model.BlockFromFlow(header)
	msg := MakeVoteMessage(block.View, block.BlockID)

	// generate some BLS key as a stub of the random beacon group key and use it to generate a reconstructed beacon sig
	privGroupKey, beaconSig := generateSignature(t, msg, msig.RandomBeaconTag)
	dkg := &mocks.DKG{}
	dkg.On("GroupKey").Return(privGroupKey.PublicKey(), nil)
	dkg.On("Size").Return(uint(20))
	committee := &mocks.DynamicCommittee{}
	committee.On("DKG", mock.Anything).Return(dkg, nil)

	// generate 17 BLS keys as stubs for staking keys and use them to generate an aggregated staking sig
	privStakingKeys, aggStakingSig := generateAggregatedSignature(t, 17, msg, msig.ConsensusVoteTag)
	// generate 11 BLS keys as stubs for individual random beacon key shares and use them to generate an aggregated rand beacon sig
	privRbKeyShares, aggRbSig := generateAggregatedSignature(t, 11, msg, msig.RandomBeaconTag)

	stakingSigners := generateIdentitiesForPrivateKeys(t, privStakingKeys)
	rbSigners := generateIdentitiesForPrivateKeys(t, privRbKeyShares)
	registerPublicRbKeys(t, dkg, rbSigners.NodeIDs(), privRbKeyShares)
	allSigners := append(append(flow.IdentityList{}, stakingSigners...), rbSigners...)

	packedSigData := unittest.RandomBytes(1021)
	unpackedSigData := hotstuff.BlockSignatureData{
		StakingSigners:               stakingSigners.NodeIDs(),
		AggregatedStakingSig:         aggStakingSig,
		RandomBeaconSigners:          rbSigners.NodeIDs(),
		AggregatedRandomBeaconSig:    aggRbSig,
		ReconstructedRandomBeaconSig: beaconSig,
	}

	// first, we check that our testing setup works for a correct QC
	t.Run("valid QC", func(t *testing.T) {
		packer := &mocks.Packer{}
		packer.On("Unpack", mock.Anything, packedSigData).Return(&unpackedSigData, nil)

		verifier := NewCombinedVerifierV3(committee, packer)
		err := verifier.VerifyQC(allSigners, packedSigData, block.View, block.BlockID)
		require.NoError(t, err)
	})

	// Here, we test correct verification of a QC, where all replicas signed with their
	// random beacon keys. This is optimal happy path.
	//  * empty list of staking signers
	//  * _no_ aggregated staking sig in QC
	// The Verifier should accept such QC
	t.Run("all replicas signed with random beacon keys", func(t *testing.T) {
		sd := unpackedSigData // copy correct QC
		sd.StakingSigners = []flow.Identifier{}
		sd.AggregatedStakingSig = []byte{}

		packer := &mocks.Packer{}
		packer.On("Unpack", mock.Anything, packedSigData).Return(&sd, nil)
		verifier := NewCombinedVerifierV3(committee, packer)
		err := verifier.VerifyQC(allSigners, packedSigData, block.View, block.BlockID)
		require.NoError(t, err)
	})

	// Modify the correct QC:
	//  * empty list of staking signers
	//  * but an aggregated staking sig is given
	// The Verifier should recognize this as an invalid QC.
	t.Run("empty staking signers but aggregated staking sig in QC", func(t *testing.T) {
		sd := unpackedSigData // copy correct QC
		sd.StakingSigners = []flow.Identifier{}

		packer := &mocks.Packer{}
		packer.On("Unpack", mock.Anything, packedSigData).Return(&sd, nil)
		verifier := NewCombinedVerifierV3(committee, packer)
		err := verifier.VerifyQC(allSigners, packedSigData, block.View, block.BlockID)
		require.True(t, model.IsInvalidFormatError(err))
	})

	// Modify the correct QC: empty list of random beacon signers.
	// The Verifier should recognize this as an invalid QC
	t.Run("empty random beacon signers", func(t *testing.T) {
		sd := unpackedSigData // copy correct QC
		sd.RandomBeaconSigners = []flow.Identifier{}

		packer := &mocks.Packer{}
		packer.On("Unpack", mock.Anything, packedSigData).Return(&sd, nil)
		verifier := NewCombinedVerifierV3(committee, packer)
		err := verifier.VerifyQC(allSigners, packedSigData, block.View, block.BlockID)
		require.True(t, model.IsInvalidFormatError(err))
	})

	// Modify the correct QC: too few random beacon signers.
	// The Verifier should recognize this as an invalid QC
	t.Run("too few random beacon signers", func(t *testing.T) {
		// In total, we have 20 DKG participants, i.e. we require at least 10 random
		// beacon sig shares. But we only supply 5 aggregated key shares.
		sd := unpackedSigData // copy correct QC
		sd.RandomBeaconSigners = rbSigners[:5].NodeIDs()
		sd.AggregatedRandomBeaconSig = aggregatedSignature(t, privRbKeyShares[:5], msg, msig.RandomBeaconTag)

		packer := &mocks.Packer{}
		packer.On("Unpack", mock.Anything, packedSigData).Return(&sd, nil)
		verifier := NewCombinedVerifierV3(committee, packer)
		err := verifier.VerifyQC(allSigners, packedSigData, block.View, block.BlockID)
		require.True(t, model.IsInvalidFormatError(err))
	})

}

// Test_VerifyQC_EmptySignersV3 checks that Verifier returns an `model.InsufficientSignaturesError`
// if `signers` input is empty or nil. This check should happen _before_ the Verifier calls into
// any sub-components, because some (e.g. `crypto.AggregateBLSPublicKeys`) don't provide sufficient
// sentinel errors to distinguish between internal problems and external byzantine inputs.
func Test_VerifyQC_EmptySignersV3(t *testing.T) {
<<<<<<< HEAD
	committee := &mocks.Committee{}
	dkg := &mocks.DKG{}
	pk := &modulemock.PublicKey{}
	pk.On("Verify", mock.Anything, mock.Anything, mock.Anything).Return(true, nil)
	dkg.On("GroupKey").Return(pk)
	committee.On("DKG", mock.Anything).Return(dkg, nil)
=======
	committee := &mocks.DynamicCommittee{}
>>>>>>> b3f7e67a
	packer := signature.NewConsensusSigDataPacker(committee)
	verifier := NewCombinedVerifier(committee, packer)

	header := unittest.BlockHeaderFixture()
<<<<<<< HEAD
	block := model.BlockFromFlow(header, header.View-1)
	// sigData with empty signers
	emptySignersInput := model.SignatureData{
		SigType:                      []byte{},
		AggregatedStakingSig:         unittest.SignatureFixture(),
		AggregatedRandomBeaconSig:    unittest.SignatureFixture(),
		ReconstructedRandomBeaconSig: unittest.SignatureFixture(),
	}
	encoder := new(model.SigDataPacker)
	sigData, err := encoder.Encode(&emptySignersInput)
	require.NoError(t, err)

	err = verifier.VerifyQC([]*flow.Identity{}, sigData, block)
=======
	block := model.BlockFromFlow(header)
	sigData := unittest.QCSigDataFixture()

	err := verifier.VerifyQC([]*flow.Identity{}, sigData, block.View, block.BlockID)
>>>>>>> b3f7e67a
	require.True(t, model.IsInsufficientSignaturesError(err))

	err = verifier.VerifyQC(nil, sigData, block.View, block.BlockID)
	require.True(t, model.IsInsufficientSignaturesError(err))
}

func generateIdentitiesForPrivateKeys(t *testing.T, pivKeys []crypto.PrivateKey) flow.IdentityList {
	ids := make([]*flow.Identity, 0, len(pivKeys))
	for _, k := range pivKeys {
		id := unittest.IdentityFixture(
			unittest.WithRole(flow.RoleConsensus),
			unittest.WithStakingPubKey(k.PublicKey()),
		)
		ids = append(ids, id)
	}
	return ids
}

func registerPublicRbKeys(t *testing.T, dkg *mocks.DKG, signerIDs []flow.Identifier, pivKeys []crypto.PrivateKey) {
	assert.Equal(t, len(signerIDs), len(pivKeys), "one signer ID per key expected")
	for k, id := range signerIDs {
		dkg.On("KeyShare", id).Return(pivKeys[k].PublicKey(), nil)
	}
}

// generateAggregatedSignature generates `n` private BLS keys, signs `msg` which each key,
// and aggregates the resulting sigs. Returns private keys and aggregated sig.
func generateAggregatedSignature(t *testing.T, n int, msg []byte, tag string) ([]crypto.PrivateKey, crypto.Signature) {
	sigs := make([]crypto.Signature, 0, n)
	privs := make([]crypto.PrivateKey, 0, n)
	for ; n > 0; n-- {
		priv, sig := generateSignature(t, msg, tag)
		sigs = append(sigs, sig)
		privs = append(privs, priv)
	}
	agg, err := crypto.AggregateBLSSignatures(sigs)
	require.NoError(t, err)
	return privs, agg
}

// generateSignature creates a single private BLS 12-381 key, signs the provided `message` with
// using domain separation `tag` and return the private key and signature.
func generateSignature(t *testing.T, message []byte, tag string) (crypto.PrivateKey, crypto.Signature) {
	priv := unittest.PrivateKeyFixture(crypto.BLSBLS12381, crypto.KeyGenSeedMinLenBLSBLS12381)
	sig, err := priv.Sign(message, msig.NewBLSHasher(tag))
	require.NoError(t, err)
	return priv, sig
}

func aggregatedSignature(t *testing.T, pivKeys []crypto.PrivateKey, message []byte, tag string) crypto.Signature {
	hasher := msig.NewBLSHasher(tag)
	sigs := make([]crypto.Signature, 0, len(pivKeys))
	for _, k := range pivKeys {
		sig, err := k.Sign(message, hasher)
		require.NoError(t, err)
		sigs = append(sigs, sig)
	}
	agg, err := crypto.AggregateBLSSignatures(sigs)
	require.NoError(t, err)
	return agg
}<|MERGE_RESOLUTION|>--- conflicted
+++ resolved
@@ -263,22 +263,17 @@
 // any sub-components, because some (e.g. `crypto.AggregateBLSPublicKeys`) don't provide sufficient
 // sentinel errors to distinguish between internal problems and external byzantine inputs.
 func Test_VerifyQC_EmptySignersV3(t *testing.T) {
-<<<<<<< HEAD
-	committee := &mocks.Committee{}
+	committee := &mocks.DynamicCommittee{}
 	dkg := &mocks.DKG{}
 	pk := &modulemock.PublicKey{}
 	pk.On("Verify", mock.Anything, mock.Anything, mock.Anything).Return(true, nil)
 	dkg.On("GroupKey").Return(pk)
 	committee.On("DKG", mock.Anything).Return(dkg, nil)
-=======
-	committee := &mocks.DynamicCommittee{}
->>>>>>> b3f7e67a
 	packer := signature.NewConsensusSigDataPacker(committee)
 	verifier := NewCombinedVerifier(committee, packer)
 
 	header := unittest.BlockHeaderFixture()
-<<<<<<< HEAD
-	block := model.BlockFromFlow(header, header.View-1)
+	block := model.BlockFromFlow(header)
 	// sigData with empty signers
 	emptySignersInput := model.SignatureData{
 		SigType:                      []byte{},
@@ -290,13 +285,7 @@
 	sigData, err := encoder.Encode(&emptySignersInput)
 	require.NoError(t, err)
 
-	err = verifier.VerifyQC([]*flow.Identity{}, sigData, block)
-=======
-	block := model.BlockFromFlow(header)
-	sigData := unittest.QCSigDataFixture()
-
-	err := verifier.VerifyQC([]*flow.Identity{}, sigData, block.View, block.BlockID)
->>>>>>> b3f7e67a
+	err = verifier.VerifyQC([]*flow.Identity{}, sigData, block.View, block.BlockID)
 	require.True(t, model.IsInsufficientSignaturesError(err))
 
 	err = verifier.VerifyQC(nil, sigData, block.View, block.BlockID)
