package verification

import (
	"testing"

	"github.com/stretchr/testify/assert"
	"github.com/stretchr/testify/mock"
	"github.com/stretchr/testify/require"

	"github.com/onflow/flow-go/consensus/hotstuff"
	"github.com/onflow/flow-go/consensus/hotstuff/mocks"
	"github.com/onflow/flow-go/consensus/hotstuff/model"
	"github.com/onflow/flow-go/consensus/hotstuff/signature"
	"github.com/onflow/flow-go/crypto"
	"github.com/onflow/flow-go/model/encoding"
	"github.com/onflow/flow-go/model/flow"
	"github.com/onflow/flow-go/module/local"
	modulemock "github.com/onflow/flow-go/module/mock"
	msig "github.com/onflow/flow-go/module/signature"
	"github.com/onflow/flow-go/state/protocol"
	storagemock "github.com/onflow/flow-go/storage/mock"
	"github.com/onflow/flow-go/utils/unittest"
)

// Test that when DKG key is available for a view, a signed block can pass the validation
// the sig is a random beacon sig.
func TestCombinedSignWithDKGKeyV3(t *testing.T) {
	// prepare data
	dkgKey := unittest.RandomBeaconPriv()
	pk := dkgKey.PublicKey()
	view := uint64(20)

	fblock := unittest.BlockFixture()
	fblock.Header.View = view
	block := model.BlockFromFlow(fblock.Header, 10)
	signerID := fblock.Header.ProposerID

	epochCounter := uint64(3)
	epochLookup := &modulemock.EpochLookup{}
	epochLookup.On("EpochForViewWithFallback", view).Return(epochCounter, nil)

	keys := &storagemock.SafeBeaconKeys{}
	// there is DKG key for this epoch
	keys.On("RetrieveMyBeaconPrivateKey", epochCounter).Return(dkgKey, true, nil)

	beaconKeyStore := signature.NewEpochAwareRandomBeaconKeyStore(epochLookup, keys)

	stakingPriv := unittest.StakingPrivKeyFixture()
	nodeID := unittest.IdentityFixture()
	nodeID.NodeID = signerID
	nodeID.StakingPubKey = stakingPriv.PublicKey()

	me, err := local.New(nodeID, stakingPriv)
	require.NoError(t, err)
	signer := NewCombinedSignerV3(me, beaconKeyStore)

	dkg := &mocks.DKG{}
	dkg.On("KeyShare", signerID).Return(pk, nil)

	committee := &mocks.DynamicCommittee{}
	committee.On("DKG", mock.Anything).Return(dkg, nil)

	packer := signature.NewConsensusSigDataPacker(committee)
	verifier := NewCombinedVerifierV3(committee, packer)

	// check that a created proposal can be verified by a verifier
	proposal, err := signer.CreateProposal(block)
	require.NoError(t, err)

	vote := proposal.ProposerVote()
	err = verifier.VerifyVote(nodeID, vote.SigData, proposal.Block)
	require.NoError(t, err)

	// check that a created proposal's signature is a combined staking sig and random beacon sig
	msg := MakeVoteMessage(block.View, block.BlockID)

	beaconSig, err := dkgKey.Sign(msg, crypto.NewBLSKMAC(encoding.RandomBeaconTag))
	require.NoError(t, err)

	expectedSig := msig.EncodeSingleSig(encoding.SigTypeRandomBeacon, beaconSig)
	require.Equal(t, expectedSig, proposal.SigData)

	// Vote from a node that is _not_ part of the Random Beacon committee should be rejected.
	// Specifically, we expect that the verifier recognizes the `protocol.IdentityNotFoundError`
	// as a sign of an invalid vote and wraps it into a `model.InvalidSignerError`.
	*dkg = mocks.DKG{} // overwrite DKG mock with a new one
	dkg.On("KeyShare", signerID).Return(nil, protocol.IdentityNotFoundError{NodeID: signerID})
	err = verifier.VerifyVote(nodeID, vote.SigData, proposal.Block)
	require.True(t, model.IsInvalidSignerError(err))
}

// Test that when DKG key is not available for a view, a signed block can pass the validation
// the sig is a staking sig
func TestCombinedSignWithNoDKGKeyV3(t *testing.T) {
	// prepare data
	dkgKey := unittest.RandomBeaconPriv()
	pk := dkgKey.PublicKey()
	view := uint64(20)

	fblock := unittest.BlockFixture()
	fblock.Header.View = view
	block := model.BlockFromFlow(fblock.Header, 10)
	signerID := fblock.Header.ProposerID

	epochCounter := uint64(3)
	epochLookup := &modulemock.EpochLookup{}
	epochLookup.On("EpochForViewWithFallback", view).Return(epochCounter, nil)

	keys := &storagemock.SafeBeaconKeys{}
	// there is no DKG key for this epoch
	keys.On("RetrieveMyBeaconPrivateKey", epochCounter).Return(nil, false, nil)

	beaconKeyStore := signature.NewEpochAwareRandomBeaconKeyStore(epochLookup, keys)

	stakingPriv := unittest.StakingPrivKeyFixture()
	nodeID := unittest.IdentityFixture()
	nodeID.NodeID = signerID
	nodeID.StakingPubKey = stakingPriv.PublicKey()

	me, err := local.New(nodeID, stakingPriv)
	require.NoError(t, err)
	signer := NewCombinedSignerV3(me, beaconKeyStore)

	dkg := &mocks.DKG{}
	dkg.On("KeyShare", signerID).Return(pk, nil)

	committee := &mocks.DynamicCommittee{}
	// even if the node failed DKG, and has no random beacon private key,
	// but other nodes, who completed and succeeded DKG, have a public key
	// for this failed node, which can be used to verify signature from
	// this failed node.
	committee.On("DKG", mock.Anything).Return(dkg, nil)

	packer := signature.NewConsensusSigDataPacker(committee)
	verifier := NewCombinedVerifierV3(committee, packer)

	proposal, err := signer.CreateProposal(block)
	require.NoError(t, err)

	vote := proposal.ProposerVote()
	err = verifier.VerifyVote(nodeID, vote.SigData, proposal.Block)
	require.NoError(t, err)

	// check that a created proposal's signature is a combined staking sig and random beacon sig
	msg := MakeVoteMessage(block.View, block.BlockID)
	stakingSig, err := stakingPriv.Sign(msg, crypto.NewBLSKMAC(encoding.ConsensusVoteTag))
	require.NoError(t, err)

	expectedSig := msig.EncodeSingleSig(encoding.SigTypeStaking, stakingSig)

	// check the signature only has staking sig
	require.Equal(t, expectedSig, proposal.SigData)
}

// Test_VerifyQC checks that a QC where either signer list is empty is rejected as invalid
func Test_VerifyQCV3(t *testing.T) {
	header := unittest.BlockHeaderFixture()
	block := model.BlockFromFlow(&header, header.View-1)
	msg := MakeVoteMessage(block.View, block.BlockID)

	// generate some BLS key as a stub of the random beacon group key and use it to generate a reconstructed beacon sig
	privGroupKey, beaconSig := generateSignature(t, msg, encoding.RandomBeaconTag)
	dkg := &mocks.DKG{}
	dkg.On("GroupKey").Return(privGroupKey.PublicKey(), nil)
	dkg.On("Size").Return(uint(20))
	committee := &mocks.DynamicCommittee{}
	committee.On("DKG", mock.Anything).Return(dkg, nil)

	// generate 17 BLS keys as stubs for staking keys and use them to generate an aggregated staking sig
	privStakingKeys, aggStakingSig := generateAggregatedSignature(t, 17, msg, encoding.ConsensusVoteTag)
	// generate 11 BLS keys as stubs for individual random beacon key shares and use them to generate an aggregated rand beacon sig
	privRbKeyShares, aggRbSig := generateAggregatedSignature(t, 11, msg, encoding.RandomBeaconTag)

	stakingSigners := generateIdentitiesForPrivateKeys(t, privStakingKeys)
	rbSigners := generateIdentitiesForPrivateKeys(t, privRbKeyShares)
	registerPublicRbKeys(t, dkg, rbSigners.NodeIDs(), privRbKeyShares)
	allSigners := append(append(flow.IdentityList{}, stakingSigners...), rbSigners...)

	packedSigData := unittest.RandomBytes(1021)
	unpackedSigData := hotstuff.BlockSignatureData{
		StakingSigners:               stakingSigners.NodeIDs(),
		AggregatedStakingSig:         aggStakingSig,
		RandomBeaconSigners:          rbSigners.NodeIDs(),
		AggregatedRandomBeaconSig:    aggRbSig,
		ReconstructedRandomBeaconSig: beaconSig,
	}

	// first, we check that our testing setup works for a correct QC
	t.Run("valid QC", func(t *testing.T) {
		packer := &mocks.Packer{}
<<<<<<< HEAD
		packer.On("Unpack", block.View, mock.Anything, packedSigData).Return(&unpackedSigData, nil)
=======
		packer.On("Unpack", mock.Anything, packedSigData).Return(&unpackedSigData, nil)
>>>>>>> 9dc2f7ba

		verifier := NewCombinedVerifierV3(committee, packer)
		err := verifier.VerifyQC(allSigners, packedSigData, block)
		require.NoError(t, err)
	})

	// Here, we test correct verification of a QC, where all replicas signed with their
	// random beacon keys. This is optimal happy path.
	//  * empty list of staking signers
	//  * _no_ aggregated staking sig in QC
	// The Verifier should accept such QC
	t.Run("all replicas signed with random beacon keys", func(t *testing.T) {
		sd := unpackedSigData // copy correct QC
		sd.StakingSigners = []flow.Identifier{}
		sd.AggregatedStakingSig = []byte{}

		packer := &mocks.Packer{}
<<<<<<< HEAD
		packer.On("Unpack", block.View, mock.Anything, packedSigData).Return(&sd, nil)
=======
		packer.On("Unpack", mock.Anything, packedSigData).Return(&sd, nil)
>>>>>>> 9dc2f7ba
		verifier := NewCombinedVerifierV3(committee, packer)
		err := verifier.VerifyQC(allSigners, packedSigData, block)
		require.NoError(t, err)
	})

	// Modify the correct QC:
	//  * empty list of staking signers
	//  * but an aggregated staking sig is given
	// The Verifier should recognize this as an invalid QC.
	t.Run("empty staking signers but aggregated staking sig in QC", func(t *testing.T) {
		sd := unpackedSigData // copy correct QC
		sd.StakingSigners = []flow.Identifier{}

		packer := &mocks.Packer{}
<<<<<<< HEAD
		packer.On("Unpack", block.View, mock.Anything, packedSigData).Return(&sd, nil)
=======
		packer.On("Unpack", mock.Anything, packedSigData).Return(&sd, nil)
>>>>>>> 9dc2f7ba
		verifier := NewCombinedVerifierV3(committee, packer)
		err := verifier.VerifyQC(allSigners, packedSigData, block)
		require.True(t, model.IsInvalidFormatError(err))
	})

	// Modify the correct QC: empty list of random beacon signers.
	// The Verifier should recognize this as an invalid QC
	t.Run("empty random beacon signers", func(t *testing.T) {
		sd := unpackedSigData // copy correct QC
		sd.RandomBeaconSigners = []flow.Identifier{}

		packer := &mocks.Packer{}
<<<<<<< HEAD
		packer.On("Unpack", block.View, mock.Anything, packedSigData).Return(&sd, nil)
=======
		packer.On("Unpack", mock.Anything, packedSigData).Return(&sd, nil)
>>>>>>> 9dc2f7ba
		verifier := NewCombinedVerifierV3(committee, packer)
		err := verifier.VerifyQC(allSigners, packedSigData, block)
		require.True(t, model.IsInvalidFormatError(err))
	})

	// Modify the correct QC: too few random beacon signers.
	// The Verifier should recognize this as an invalid QC
	t.Run("too few random beacon signers", func(t *testing.T) {
		// In total, we have 20 DKG participants, i.e. we require at least 10 random
		// beacon sig shares. But we only supply 5 aggregated key shares.
		sd := unpackedSigData // copy correct QC
		sd.RandomBeaconSigners = rbSigners[:5].NodeIDs()
		sd.AggregatedRandomBeaconSig = aggregatedSignature(t, privRbKeyShares[:5], msg, encoding.RandomBeaconTag)

		packer := &mocks.Packer{}
<<<<<<< HEAD
		packer.On("Unpack", block.View, mock.Anything, packedSigData).Return(&sd, nil)
=======
		packer.On("Unpack", mock.Anything, packedSigData).Return(&sd, nil)
>>>>>>> 9dc2f7ba
		verifier := NewCombinedVerifierV3(committee, packer)
		err := verifier.VerifyQC(allSigners, packedSigData, block)
		require.True(t, model.IsInvalidFormatError(err))
	})

}

// Test_VerifyQC_EmptySignersV3 checks that Verifier returns an `model.InsufficientSignaturesError`
// if `signers` input is empty or nil. This check should happen _before_ the Verifier calls into
// any sub-components, because some (e.g. `crypto.AggregateBLSPublicKeys`) don't provide sufficient
// sentinel errors to distinguish between internal problems and external byzantine inputs.
func Test_VerifyQC_EmptySignersV3(t *testing.T) {
	committee := &mocks.Committee{}
	packer := signature.NewConsensusSigDataPacker(committee)
	verifier := NewCombinedVerifier(committee, packer)

	header := unittest.BlockHeaderFixture()
	block := model.BlockFromFlow(&header, header.View-1)
	sigData := unittest.QCSigDataFixture()

	err := verifier.VerifyQC([]*flow.Identity{}, sigData, block)
	require.True(t, model.IsInsufficientSignaturesError(err))

	err = verifier.VerifyQC(nil, sigData, block)
	require.True(t, model.IsInsufficientSignaturesError(err))
}

func generateIdentitiesForPrivateKeys(t *testing.T, pivKeys []crypto.PrivateKey) flow.IdentityList {
	ids := make([]*flow.Identity, 0, len(pivKeys))
	for _, k := range pivKeys {
		id := unittest.IdentityFixture(
			unittest.WithRole(flow.RoleConsensus),
			unittest.WithStakingPubKey(k.PublicKey()),
		)
		ids = append(ids, id)
	}
	return ids
}

func registerPublicRbKeys(t *testing.T, dkg *mocks.DKG, signerIDs []flow.Identifier, pivKeys []crypto.PrivateKey) {
	assert.Equal(t, len(signerIDs), len(pivKeys), "one signer ID per key expected")
	for k, id := range signerIDs {
		dkg.On("KeyShare", id).Return(pivKeys[k].PublicKey(), nil)
	}
}

// generateAggregatedSignature generates `n` private BLS keys, signs `msg` which each key,
// and aggregates the resulting sigs. Returns private keys and aggregated sig.
func generateAggregatedSignature(t *testing.T, n int, msg []byte, tag string) ([]crypto.PrivateKey, crypto.Signature) {
	sigs := make([]crypto.Signature, 0, n)
	privs := make([]crypto.PrivateKey, 0, n)
	for ; n > 0; n-- {
		priv, sig := generateSignature(t, msg, tag)
		sigs = append(sigs, sig)
		privs = append(privs, priv)
	}
	agg, err := crypto.AggregateBLSSignatures(sigs)
	require.NoError(t, err)
	return privs, agg
}

// generateSignature creates a single private BLS 12-381 key, signs the provided `message` with
// using domain separation `tag` and return the private key and signature.
func generateSignature(t *testing.T, message []byte, tag string) (crypto.PrivateKey, crypto.Signature) {
	priv := unittest.PrivateKeyFixture(crypto.BLSBLS12381, crypto.KeyGenSeedMinLenBLSBLS12381)
	sig, err := priv.Sign(message, crypto.NewBLSKMAC(tag))
	require.NoError(t, err)
	return priv, sig
}

func aggregatedSignature(t *testing.T, pivKeys []crypto.PrivateKey, message []byte, tag string) crypto.Signature {
	hasher := crypto.NewBLSKMAC(tag)
	sigs := make([]crypto.Signature, 0, len(pivKeys))
	for _, k := range pivKeys {
		sig, err := k.Sign(message, hasher)
		require.NoError(t, err)
		sigs = append(sigs, sig)
	}
	agg, err := crypto.AggregateBLSSignatures(sigs)
	require.NoError(t, err)
	return agg
}<|MERGE_RESOLUTION|>--- conflicted
+++ resolved
@@ -188,11 +188,7 @@
 	// first, we check that our testing setup works for a correct QC
 	t.Run("valid QC", func(t *testing.T) {
 		packer := &mocks.Packer{}
-<<<<<<< HEAD
-		packer.On("Unpack", block.View, mock.Anything, packedSigData).Return(&unpackedSigData, nil)
-=======
 		packer.On("Unpack", mock.Anything, packedSigData).Return(&unpackedSigData, nil)
->>>>>>> 9dc2f7ba
 
 		verifier := NewCombinedVerifierV3(committee, packer)
 		err := verifier.VerifyQC(allSigners, packedSigData, block)
@@ -210,11 +206,7 @@
 		sd.AggregatedStakingSig = []byte{}
 
 		packer := &mocks.Packer{}
-<<<<<<< HEAD
-		packer.On("Unpack", block.View, mock.Anything, packedSigData).Return(&sd, nil)
-=======
 		packer.On("Unpack", mock.Anything, packedSigData).Return(&sd, nil)
->>>>>>> 9dc2f7ba
 		verifier := NewCombinedVerifierV3(committee, packer)
 		err := verifier.VerifyQC(allSigners, packedSigData, block)
 		require.NoError(t, err)
@@ -229,11 +221,7 @@
 		sd.StakingSigners = []flow.Identifier{}
 
 		packer := &mocks.Packer{}
-<<<<<<< HEAD
-		packer.On("Unpack", block.View, mock.Anything, packedSigData).Return(&sd, nil)
-=======
 		packer.On("Unpack", mock.Anything, packedSigData).Return(&sd, nil)
->>>>>>> 9dc2f7ba
 		verifier := NewCombinedVerifierV3(committee, packer)
 		err := verifier.VerifyQC(allSigners, packedSigData, block)
 		require.True(t, model.IsInvalidFormatError(err))
@@ -246,11 +234,7 @@
 		sd.RandomBeaconSigners = []flow.Identifier{}
 
 		packer := &mocks.Packer{}
-<<<<<<< HEAD
-		packer.On("Unpack", block.View, mock.Anything, packedSigData).Return(&sd, nil)
-=======
 		packer.On("Unpack", mock.Anything, packedSigData).Return(&sd, nil)
->>>>>>> 9dc2f7ba
 		verifier := NewCombinedVerifierV3(committee, packer)
 		err := verifier.VerifyQC(allSigners, packedSigData, block)
 		require.True(t, model.IsInvalidFormatError(err))
@@ -266,11 +250,7 @@
 		sd.AggregatedRandomBeaconSig = aggregatedSignature(t, privRbKeyShares[:5], msg, encoding.RandomBeaconTag)
 
 		packer := &mocks.Packer{}
-<<<<<<< HEAD
-		packer.On("Unpack", block.View, mock.Anything, packedSigData).Return(&sd, nil)
-=======
 		packer.On("Unpack", mock.Anything, packedSigData).Return(&sd, nil)
->>>>>>> 9dc2f7ba
 		verifier := NewCombinedVerifierV3(committee, packer)
 		err := verifier.VerifyQC(allSigners, packedSigData, block)
 		require.True(t, model.IsInvalidFormatError(err))
@@ -283,7 +263,7 @@
 // any sub-components, because some (e.g. `crypto.AggregateBLSPublicKeys`) don't provide sufficient
 // sentinel errors to distinguish between internal problems and external byzantine inputs.
 func Test_VerifyQC_EmptySignersV3(t *testing.T) {
-	committee := &mocks.Committee{}
+	committee := &mocks.DynamicCommittee{}
 	packer := signature.NewConsensusSigDataPacker(committee)
 	verifier := NewCombinedVerifier(committee, packer)
 
