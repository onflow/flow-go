package verification

import (
	"testing"

	"github.com/stretchr/testify/assert"
	"github.com/stretchr/testify/mock"
	"github.com/stretchr/testify/require"

	"github.com/onflow/flow-go/consensus/hotstuff"
	"github.com/onflow/flow-go/consensus/hotstuff/mocks"
	"github.com/onflow/flow-go/consensus/hotstuff/model"
	"github.com/onflow/flow-go/consensus/hotstuff/signature"
	"github.com/onflow/flow-go/crypto"
	"github.com/onflow/flow-go/model/encoding"
	"github.com/onflow/flow-go/model/flow"
	"github.com/onflow/flow-go/module/local"
	modulemock "github.com/onflow/flow-go/module/mock"
	msig "github.com/onflow/flow-go/module/signature"
	"github.com/onflow/flow-go/state/protocol"
	storagemock "github.com/onflow/flow-go/storage/mock"
	"github.com/onflow/flow-go/utils/unittest"
)

// Test that when DKG key is available for a view, a signed block can pass the validation
// the sig is a random beacon sig.
func TestCombinedSignWithDKGKeyV3(t *testing.T) {
	// prepare data
	dkgKey := unittest.RandomBeaconPriv()
	pk := dkgKey.PublicKey()
	view := uint64(20)

	fblock := unittest.BlockFixture()
	fblock.Header.View = view
	block := model.BlockFromFlow(fblock.Header, 10)
	signerID := fblock.Header.ProposerID

	epochCounter := uint64(3)
	epochLookup := &modulemock.EpochLookup{}
	epochLookup.On("EpochForViewWithFallback", view).Return(epochCounter, nil)

	keys := &storagemock.SafeBeaconKeys{}
	// there is DKG key for this epoch
	keys.On("RetrieveMyBeaconPrivateKey", epochCounter).Return(dkgKey, true, nil)

	beaconKeyStore := signature.NewEpochAwareRandomBeaconKeyStore(epochLookup, keys)

	stakingPriv := unittest.StakingPrivKeyFixture()
	nodeID := unittest.IdentityFixture()
	nodeID.NodeID = signerID
	nodeID.StakingPubKey = stakingPriv.PublicKey()

	me, err := local.New(nodeID, stakingPriv)
	require.NoError(t, err)
	signer := NewCombinedSignerV3(me, beaconKeyStore)

	dkg := &mocks.DKG{}
	dkg.On("KeyShare", signerID).Return(pk, nil)

	committee := &mocks.DynamicCommittee{}
	committee.On("DKG", mock.Anything).Return(dkg, nil)

	packer := signature.NewConsensusSigDataPacker(committee)
	verifier := NewCombinedVerifierV3(committee, packer)

	// check that a created proposal can be verified by a verifier
	proposal, err := signer.CreateProposal(block)
	require.NoError(t, err)

	vote := proposal.ProposerVote()
	err = verifier.VerifyVote(nodeID, vote.SigData, proposal.Block.View, proposal.Block.BlockID)
	require.NoError(t, err)

	// check that a created proposal's signature is a combined staking sig and random beacon sig
	msg := MakeVoteMessage(block.View, block.BlockID)

	beaconSig, err := dkgKey.Sign(msg, msig.NewBLSHasher(msig.RandomBeaconTag))
	require.NoError(t, err)

	expectedSig := msig.EncodeSingleSig(encoding.SigTypeRandomBeacon, beaconSig)
	require.Equal(t, expectedSig, proposal.SigData)

	// Vote from a node that is _not_ part of the Random Beacon committee should be rejected.
	// Specifically, we expect that the verifier recognizes the `protocol.IdentityNotFoundError`
	// as a sign of an invalid vote and wraps it into a `model.InvalidSignerError`.
	*dkg = mocks.DKG{} // overwrite DKG mock with a new one
	dkg.On("KeyShare", signerID).Return(nil, protocol.IdentityNotFoundError{NodeID: signerID})
	err = verifier.VerifyVote(nodeID, vote.SigData, proposal.Block.View, proposal.Block.BlockID)
	require.True(t, model.IsInvalidSignerError(err))
}

// Test that when DKG key is not available for a view, a signed block can pass the validation
// the sig is a staking sig
func TestCombinedSignWithNoDKGKeyV3(t *testing.T) {
	// prepare data
	dkgKey := unittest.RandomBeaconPriv()
	pk := dkgKey.PublicKey()
	view := uint64(20)

	fblock := unittest.BlockFixture()
	fblock.Header.View = view
	block := model.BlockFromFlow(fblock.Header, 10)
	signerID := fblock.Header.ProposerID

	epochCounter := uint64(3)
	epochLookup := &modulemock.EpochLookup{}
	epochLookup.On("EpochForViewWithFallback", view).Return(epochCounter, nil)

	keys := &storagemock.SafeBeaconKeys{}
	// there is no DKG key for this epoch
	keys.On("RetrieveMyBeaconPrivateKey", epochCounter).Return(nil, false, nil)

	beaconKeyStore := signature.NewEpochAwareRandomBeaconKeyStore(epochLookup, keys)

	stakingPriv := unittest.StakingPrivKeyFixture()
	nodeID := unittest.IdentityFixture()
	nodeID.NodeID = signerID
	nodeID.StakingPubKey = stakingPriv.PublicKey()

	me, err := local.New(nodeID, stakingPriv)
	require.NoError(t, err)
	signer := NewCombinedSignerV3(me, beaconKeyStore)

	dkg := &mocks.DKG{}
	dkg.On("KeyShare", signerID).Return(pk, nil)

	committee := &mocks.DynamicCommittee{}
	// even if the node failed DKG, and has no random beacon private key,
	// but other nodes, who completed and succeeded DKG, have a public key
	// for this failed node, which can be used to verify signature from
	// this failed node.
	committee.On("DKG", mock.Anything).Return(dkg, nil)

	packer := signature.NewConsensusSigDataPacker(committee)
	verifier := NewCombinedVerifierV3(committee, packer)

	proposal, err := signer.CreateProposal(block)
	require.NoError(t, err)

	vote := proposal.ProposerVote()
	err = verifier.VerifyVote(nodeID, vote.SigData, proposal.Block.View, proposal.Block.BlockID)
	require.NoError(t, err)

	// check that a created proposal's signature is a combined staking sig and random beacon sig
	msg := MakeVoteMessage(block.View, block.BlockID)
	stakingSig, err := stakingPriv.Sign(msg, msig.NewBLSHasher(msig.ConsensusVoteTag))
	require.NoError(t, err)

	expectedSig := msig.EncodeSingleSig(encoding.SigTypeStaking, stakingSig)

	// check the signature only has staking sig
	require.Equal(t, expectedSig, proposal.SigData)
}

// Test_VerifyQC checks that a QC where either signer list is empty is rejected as invalid
func Test_VerifyQCV3(t *testing.T) {
	header := unittest.BlockHeaderFixture()
	block := model.BlockFromFlow(header, header.View-1)
	msg := MakeVoteMessage(block.View, block.BlockID)

	// generate some BLS key as a stub of the random beacon group key and use it to generate a reconstructed beacon sig
	privGroupKey, beaconSig := generateSignature(t, msg, msig.RandomBeaconTag)
	dkg := &mocks.DKG{}
	dkg.On("GroupKey").Return(privGroupKey.PublicKey(), nil)
	dkg.On("Size").Return(uint(20))
	committee := &mocks.DynamicCommittee{}
	committee.On("DKG", mock.Anything).Return(dkg, nil)

	// generate 17 BLS keys as stubs for staking keys and use them to generate an aggregated staking sig
	privStakingKeys, aggStakingSig := generateAggregatedSignature(t, 17, msg, msig.ConsensusVoteTag)
	// generate 11 BLS keys as stubs for individual random beacon key shares and use them to generate an aggregated rand beacon sig
	privRbKeyShares, aggRbSig := generateAggregatedSignature(t, 11, msg, msig.RandomBeaconTag)

	stakingSigners := generateIdentitiesForPrivateKeys(t, privStakingKeys)
	rbSigners := generateIdentitiesForPrivateKeys(t, privRbKeyShares)
	registerPublicRbKeys(t, dkg, rbSigners.NodeIDs(), privRbKeyShares)
	allSigners := append(append(flow.IdentityList{}, stakingSigners...), rbSigners...)

	packedSigData := unittest.RandomBytes(1021)
	unpackedSigData := hotstuff.BlockSignatureData{
		StakingSigners:               stakingSigners.NodeIDs(),
		AggregatedStakingSig:         aggStakingSig,
		RandomBeaconSigners:          rbSigners.NodeIDs(),
		AggregatedRandomBeaconSig:    aggRbSig,
		ReconstructedRandomBeaconSig: beaconSig,
	}

	// first, we check that our testing setup works for a correct QC
	t.Run("valid QC", func(t *testing.T) {
		packer := &mocks.Packer{}
		packer.On("Unpack", mock.Anything, packedSigData).Return(&unpackedSigData, nil)

		verifier := NewCombinedVerifierV3(committee, packer)
		err := verifier.VerifyQC(allSigners, packedSigData, block.View, block.BlockID)
		require.NoError(t, err)
	})

	// Here, we test correct verification of a QC, where all replicas signed with their
	// random beacon keys. This is optimal happy path.
	//  * empty list of staking signers
	//  * _no_ aggregated staking sig in QC
	// The Verifier should accept such QC
	t.Run("all replicas signed with random beacon keys", func(t *testing.T) {
		sd := unpackedSigData // copy correct QC
		sd.StakingSigners = []flow.Identifier{}
		sd.AggregatedStakingSig = []byte{}

		packer := &mocks.Packer{}
		packer.On("Unpack", mock.Anything, packedSigData).Return(&sd, nil)
		verifier := NewCombinedVerifierV3(committee, packer)
		err := verifier.VerifyQC(allSigners, packedSigData, block.View, block.BlockID)
		require.NoError(t, err)
	})

	// Modify the correct QC:
	//  * empty list of staking signers
	//  * but an aggregated staking sig is given
	// The Verifier should recognize this as an invalid QC.
	t.Run("empty staking signers but aggregated staking sig in QC", func(t *testing.T) {
		sd := unpackedSigData // copy correct QC
		sd.StakingSigners = []flow.Identifier{}

		packer := &mocks.Packer{}
		packer.On("Unpack", mock.Anything, packedSigData).Return(&sd, nil)
		verifier := NewCombinedVerifierV3(committee, packer)
<<<<<<< HEAD
		err := verifier.VerifyQC(allSigners, packedSigData, block.View, block.BlockID)
=======
		err := verifier.VerifyQC(allSigners, packedSigData, block)
>>>>>>> 9652b94c
		require.True(t, model.IsInvalidFormatError(err))
	})

	// Modify the correct QC: empty list of random beacon signers.
	// The Verifier should recognize this as an invalid QC
	t.Run("empty random beacon signers", func(t *testing.T) {
		sd := unpackedSigData // copy correct QC
		sd.RandomBeaconSigners = []flow.Identifier{}

		packer := &mocks.Packer{}
		packer.On("Unpack", mock.Anything, packedSigData).Return(&sd, nil)
		verifier := NewCombinedVerifierV3(committee, packer)
<<<<<<< HEAD
		err := verifier.VerifyQC(allSigners, packedSigData, block.View, block.BlockID)
=======
		err := verifier.VerifyQC(allSigners, packedSigData, block)
>>>>>>> 9652b94c
		require.True(t, model.IsInvalidFormatError(err))
	})

	// Modify the correct QC: too few random beacon signers.
	// The Verifier should recognize this as an invalid QC
	t.Run("too few random beacon signers", func(t *testing.T) {
		// In total, we have 20 DKG participants, i.e. we require at least 10 random
		// beacon sig shares. But we only supply 5 aggregated key shares.
		sd := unpackedSigData // copy correct QC
		sd.RandomBeaconSigners = rbSigners[:5].NodeIDs()
		sd.AggregatedRandomBeaconSig = aggregatedSignature(t, privRbKeyShares[:5], msg, msig.RandomBeaconTag)

		packer := &mocks.Packer{}
		packer.On("Unpack", mock.Anything, packedSigData).Return(&sd, nil)
		verifier := NewCombinedVerifierV3(committee, packer)
<<<<<<< HEAD
		err := verifier.VerifyQC(allSigners, packedSigData, block.View, block.BlockID)
=======
		err := verifier.VerifyQC(allSigners, packedSigData, block)
>>>>>>> 9652b94c
		require.True(t, model.IsInvalidFormatError(err))
	})

}

// Test_VerifyQC_EmptySignersV3 checks that Verifier returns an `model.InsufficientSignaturesError`
// if `signers` input is empty or nil. This check should happen _before_ the Verifier calls into
// any sub-components, because some (e.g. `crypto.AggregateBLSPublicKeys`) don't provide sufficient
// sentinel errors to distinguish between internal problems and external byzantine inputs.
func Test_VerifyQC_EmptySignersV3(t *testing.T) {
<<<<<<< HEAD
	committee := &mocks.DynamicCommittee{}
=======
	committee := &mocks.Committee{}
>>>>>>> 9652b94c
	packer := signature.NewConsensusSigDataPacker(committee)
	verifier := NewCombinedVerifier(committee, packer)

	header := unittest.BlockHeaderFixture()
<<<<<<< HEAD
	block := model.BlockFromFlow(&header, header.View-1)
	sigData := unittest.QCSigDataFixture()

	err := verifier.VerifyQC([]*flow.Identity{}, sigData, block.View, block.BlockID)
	require.True(t, model.IsInsufficientSignaturesError(err))

	err = verifier.VerifyQC(nil, sigData, block.View, block.BlockID)
=======
	block := model.BlockFromFlow(header, header.View-1)
	sigData := unittest.QCSigDataFixture()

	err := verifier.VerifyQC([]*flow.Identity{}, sigData, block)
	require.True(t, model.IsInsufficientSignaturesError(err))

	err = verifier.VerifyQC(nil, sigData, block)
>>>>>>> 9652b94c
	require.True(t, model.IsInsufficientSignaturesError(err))
}

func generateIdentitiesForPrivateKeys(t *testing.T, pivKeys []crypto.PrivateKey) flow.IdentityList {
	ids := make([]*flow.Identity, 0, len(pivKeys))
	for _, k := range pivKeys {
		id := unittest.IdentityFixture(
			unittest.WithRole(flow.RoleConsensus),
			unittest.WithStakingPubKey(k.PublicKey()),
		)
		ids = append(ids, id)
	}
	return ids
}

func registerPublicRbKeys(t *testing.T, dkg *mocks.DKG, signerIDs []flow.Identifier, pivKeys []crypto.PrivateKey) {
	assert.Equal(t, len(signerIDs), len(pivKeys), "one signer ID per key expected")
	for k, id := range signerIDs {
		dkg.On("KeyShare", id).Return(pivKeys[k].PublicKey(), nil)
	}
}

// generateAggregatedSignature generates `n` private BLS keys, signs `msg` which each key,
// and aggregates the resulting sigs. Returns private keys and aggregated sig.
func generateAggregatedSignature(t *testing.T, n int, msg []byte, tag string) ([]crypto.PrivateKey, crypto.Signature) {
	sigs := make([]crypto.Signature, 0, n)
	privs := make([]crypto.PrivateKey, 0, n)
	for ; n > 0; n-- {
		priv, sig := generateSignature(t, msg, tag)
		sigs = append(sigs, sig)
		privs = append(privs, priv)
	}
	agg, err := crypto.AggregateBLSSignatures(sigs)
	require.NoError(t, err)
	return privs, agg
}

// generateSignature creates a single private BLS 12-381 key, signs the provided `message` with
// using domain separation `tag` and return the private key and signature.
func generateSignature(t *testing.T, message []byte, tag string) (crypto.PrivateKey, crypto.Signature) {
	priv := unittest.PrivateKeyFixture(crypto.BLSBLS12381, crypto.KeyGenSeedMinLenBLSBLS12381)
	sig, err := priv.Sign(message, msig.NewBLSHasher(tag))
	require.NoError(t, err)
	return priv, sig
}

func aggregatedSignature(t *testing.T, pivKeys []crypto.PrivateKey, message []byte, tag string) crypto.Signature {
	hasher := msig.NewBLSHasher(tag)
	sigs := make([]crypto.Signature, 0, len(pivKeys))
	for _, k := range pivKeys {
		sig, err := k.Sign(message, hasher)
		require.NoError(t, err)
		sigs = append(sigs, sig)
	}
	agg, err := crypto.AggregateBLSSignatures(sigs)
	require.NoError(t, err)
	return agg
}<|MERGE_RESOLUTION|>--- conflicted
+++ resolved
@@ -223,11 +223,7 @@
 		packer := &mocks.Packer{}
 		packer.On("Unpack", mock.Anything, packedSigData).Return(&sd, nil)
 		verifier := NewCombinedVerifierV3(committee, packer)
-<<<<<<< HEAD
-		err := verifier.VerifyQC(allSigners, packedSigData, block.View, block.BlockID)
-=======
-		err := verifier.VerifyQC(allSigners, packedSigData, block)
->>>>>>> 9652b94c
+		err := verifier.VerifyQC(allSigners, packedSigData, block.View, block.BlockID)
 		require.True(t, model.IsInvalidFormatError(err))
 	})
 
@@ -240,11 +236,7 @@
 		packer := &mocks.Packer{}
 		packer.On("Unpack", mock.Anything, packedSigData).Return(&sd, nil)
 		verifier := NewCombinedVerifierV3(committee, packer)
-<<<<<<< HEAD
-		err := verifier.VerifyQC(allSigners, packedSigData, block.View, block.BlockID)
-=======
-		err := verifier.VerifyQC(allSigners, packedSigData, block)
->>>>>>> 9652b94c
+		err := verifier.VerifyQC(allSigners, packedSigData, block.View, block.BlockID)
 		require.True(t, model.IsInvalidFormatError(err))
 	})
 
@@ -260,11 +252,7 @@
 		packer := &mocks.Packer{}
 		packer.On("Unpack", mock.Anything, packedSigData).Return(&sd, nil)
 		verifier := NewCombinedVerifierV3(committee, packer)
-<<<<<<< HEAD
-		err := verifier.VerifyQC(allSigners, packedSigData, block.View, block.BlockID)
-=======
-		err := verifier.VerifyQC(allSigners, packedSigData, block)
->>>>>>> 9652b94c
+		err := verifier.VerifyQC(allSigners, packedSigData, block.View, block.BlockID)
 		require.True(t, model.IsInvalidFormatError(err))
 	})
 
@@ -275,32 +263,18 @@
 // any sub-components, because some (e.g. `crypto.AggregateBLSPublicKeys`) don't provide sufficient
 // sentinel errors to distinguish between internal problems and external byzantine inputs.
 func Test_VerifyQC_EmptySignersV3(t *testing.T) {
-<<<<<<< HEAD
 	committee := &mocks.DynamicCommittee{}
-=======
-	committee := &mocks.Committee{}
->>>>>>> 9652b94c
 	packer := signature.NewConsensusSigDataPacker(committee)
 	verifier := NewCombinedVerifier(committee, packer)
 
 	header := unittest.BlockHeaderFixture()
-<<<<<<< HEAD
-	block := model.BlockFromFlow(&header, header.View-1)
+	block := model.BlockFromFlow(header, header.View-1)
 	sigData := unittest.QCSigDataFixture()
 
 	err := verifier.VerifyQC([]*flow.Identity{}, sigData, block.View, block.BlockID)
 	require.True(t, model.IsInsufficientSignaturesError(err))
 
 	err = verifier.VerifyQC(nil, sigData, block.View, block.BlockID)
-=======
-	block := model.BlockFromFlow(header, header.View-1)
-	sigData := unittest.QCSigDataFixture()
-
-	err := verifier.VerifyQC([]*flow.Identity{}, sigData, block)
-	require.True(t, model.IsInsufficientSignaturesError(err))
-
-	err = verifier.VerifyQC(nil, sigData, block)
->>>>>>> 9652b94c
 	require.True(t, model.IsInsufficientSignaturesError(err))
 }
 
