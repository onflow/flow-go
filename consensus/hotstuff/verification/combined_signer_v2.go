--- conflicted
+++ resolved
@@ -6,16 +6,10 @@
 
 	"github.com/onflow/flow-go/consensus/hotstuff"
 	"github.com/onflow/flow-go/consensus/hotstuff/model"
-<<<<<<< HEAD
-	"github.com/onflow/flow-go/crypto"
 	"github.com/onflow/flow-go/crypto/hash"
-	"github.com/onflow/flow-go/model/encoding"
 	"github.com/onflow/flow-go/model/flow"
-=======
-	"github.com/onflow/flow-go/crypto/hash"
->>>>>>> 9652b94c
 	"github.com/onflow/flow-go/module"
-	"github.com/onflow/flow-go/module/signature"
+	msig "github.com/onflow/flow-go/module/signature"
 )
 
 // CombinedSigner creates votes for the main consensus.
@@ -48,18 +42,11 @@
 ) *CombinedSigner {
 
 	sc := &CombinedSigner{
-<<<<<<< HEAD
 		staking:             staking,
-		stakingHasher:       crypto.NewBLSKMAC(encoding.ConsensusVoteTag),
-		timeoutObjectHasher: crypto.NewBLSKMAC(encoding.ConsensusTimeoutTag),
+		stakingHasher:       msig.NewBLSHasher(msig.ConsensusVoteTag),
+		timeoutObjectHasher: msig.NewBLSHasher(msig.ConsensusTimeoutTag),
 		beaconKeyStore:      beaconKeyStore,
-		beaconHasher:        crypto.NewBLSKMAC(encoding.RandomBeaconTag),
-=======
-		staking:        staking,
-		stakingHasher:  signature.NewBLSHasher(signature.ConsensusVoteTag),
-		beaconKeyStore: beaconKeyStore,
-		beaconHasher:   signature.NewBLSHasher(signature.RandomBeaconTag),
->>>>>>> 9652b94c
+		beaconHasher:        msig.NewBLSHasher(msig.RandomBeaconTag),
 	}
 	return sc
 }
@@ -157,5 +144,5 @@
 		return nil, fmt.Errorf("could not generate beacon signature: %w", err)
 	}
 
-	return signature.EncodeDoubleSig(stakingSig, beaconShare), nil
+	return msig.EncodeDoubleSig(stakingSig, beaconShare), nil
 }