--- conflicted
+++ resolved
@@ -185,18 +185,12 @@
 	require.Equal(t, expectedStakingSig, crypto.Signature(proposal.SigData))
 }
 
-<<<<<<< HEAD
-// Test_VerifyQC checks that a QC without any signers is rejected right away without calling into any sub-components
-func Test_VerifyQC(t *testing.T) {
-	committee := &mocks.DynamicCommittee{}
-=======
 // Test_VerifyQC_EmptySigners checks that Verifier returns an `model.InsufficientSignaturesError`
 // if `signers` input is empty or nil. This check should happen _before_ the Verifier calls into
 // any sub-components, because some (e.g. `crypto.AggregateBLSPublicKeys`) don't provide sufficient
 // sentinel errors to distinguish between internal problems and external byzantine inputs.
 func Test_VerifyQC_EmptySigners(t *testing.T) {
-	committee := &mocks.Committee{}
->>>>>>> 9dc2f7ba
+	committee := &mocks.DynamicCommittee{}
 	packer := signature.NewConsensusSigDataPacker(committee)
 	verifier := NewCombinedVerifier(committee, packer)
 
