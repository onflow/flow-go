--- conflicted
+++ resolved
@@ -77,13 +77,8 @@
 			return fmt.Errorf("invalid staking sig for block %v: %w", block.BlockID, model.ErrInvalidSignature)
 		}
 
-<<<<<<< HEAD
-	case hotstuff.SigTypeRandomBeacon:
+	case encoding.SigTypeRandomBeacon:
 		dkg, err := c.committee.DKG(block.View)
-=======
-	case encoding.SigTypeRandomBeacon:
-		dkg, err := c.committee.DKG(block.BlockID)
->>>>>>> 9dc2f7ba
 		if err != nil {
 			return fmt.Errorf("could not get dkg: %w", err)
 		}
@@ -135,11 +130,7 @@
 	}
 
 	// unpack sig data using packer
-<<<<<<< HEAD
-	blockSigData, err := c.packer.Unpack(block.View, signers.NodeIDs(), sigData)
-=======
 	blockSigData, err := c.packer.Unpack(signers, sigData)
->>>>>>> 9dc2f7ba
 	if err != nil {
 		return fmt.Errorf("could not split signature: %w", err)
 	}
