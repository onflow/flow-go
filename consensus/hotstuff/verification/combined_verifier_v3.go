--- conflicted
+++ resolved
@@ -37,18 +37,11 @@
 // - the packer is used to unpack QC for verification;
 func NewCombinedVerifierV3(committee hotstuff.Replicas, packer hotstuff.Packer) *CombinedVerifierV3 {
 	return &CombinedVerifierV3{
-<<<<<<< HEAD
 		committee:           committee,
-		stakingHasher:       crypto.NewBLSKMAC(encoding.ConsensusVoteTag),
-		timeoutObjectHasher: crypto.NewBLSKMAC(encoding.ConsensusTimeoutTag),
-		beaconHasher:        crypto.NewBLSKMAC(encoding.RandomBeaconTag),
+		stakingHasher:       msig.NewBLSHasher(msig.ConsensusVoteTag),
+		timeoutObjectHasher: msig.NewBLSHasher(msig.ConsensusTimeoutTag),
+		beaconHasher:        msig.NewBLSHasher(msig.RandomBeaconTag),
 		packer:              packer,
-=======
-		committee:     committee,
-		stakingHasher: msig.NewBLSHasher(msig.ConsensusVoteTag),
-		beaconHasher:  msig.NewBLSHasher(msig.RandomBeaconTag),
-		packer:        packer,
->>>>>>> 9652b94c
 	}
 }
 
@@ -71,15 +64,9 @@
 	sigType, sig, err := msig.DecodeSingleSig(sigData)
 	if err != nil {
 		if errors.Is(err, msig.ErrInvalidSignatureFormat) {
-<<<<<<< HEAD
 			return model.NewInvalidFormatErrorf("could not decode signature for block %v: %w", blockID, err)
 		}
 		return fmt.Errorf("unexpected internal error while decoding signature for block %v: %w", blockID, err)
-=======
-			return model.NewInvalidFormatErrorf("could not decode signature for block %v: %w", block.BlockID, err)
-		}
-		return fmt.Errorf("unexpected internal error while decoding signature for block %v: %w", block.BlockID, err)
->>>>>>> 9652b94c
 	}
 
 	switch sigType {
@@ -94,11 +81,7 @@
 		}
 
 	case encoding.SigTypeRandomBeacon:
-<<<<<<< HEAD
 		dkg, err := c.committee.DKG(view)
-=======
-		dkg, err := c.committee.DKG(block.BlockID)
->>>>>>> 9652b94c
 		if err != nil {
 			return fmt.Errorf("could not get dkg: %w", err)
 		}
@@ -129,7 +112,6 @@
 // VerifyQC checks the cryptographic validity of the QC's `sigData` for the
 // given block. It is the responsibility of the calling code to ensure
 // that all `signers` are authorized, without duplicates. Return values:
-<<<<<<< HEAD
 //  * nil if `sigData` is cryptographically valid
 //  * model.InsufficientSignaturesError if `signers` is empty.
 //    Depending on the order of checks in the higher-level logic this error might
@@ -142,19 +124,6 @@
 // This implementation already support the cases, where the DKG committee is a
 // _strict subset_ of the full consensus committee.
 func (c *CombinedVerifierV3) VerifyQC(signers flow.IdentityList, sigData []byte, view uint64, blockID flow.Identifier) error {
-=======
-//  - nil if `sigData` is cryptographically valid
-//  - model.InsufficientSignaturesError if `signers` is empty.
-//    Depending on the order of checks in the higher-level logic this error might
-//    be an indicator of a external byzantine input or an internal bug.
-//  - model.InvalidFormatError if `sigData` has an incompatible format
-//  - model.ErrInvalidSignature if a signature is invalid
-//  - model.InvalidSignerError if a signer is _not_ part of the random beacon committee
-//  - error if running into any unexpected exception (i.e. fatal error)
-// This implementation already support the cases, where the DKG committee is a
-// _strict subset_ of the full consensus committee.
-func (c *CombinedVerifierV3) VerifyQC(signers flow.IdentityList, sigData []byte, block *model.Block) error {
->>>>>>> 9652b94c
 	if len(signers) == 0 {
 		return model.NewInsufficientSignaturesErrorf("empty list of signers")
 	}
@@ -245,11 +214,7 @@
 	numStakingSigners := len(blockSigData.StakingSigners)
 	if numStakingSigners == 0 {
 		if len(blockSigData.AggregatedStakingSig) > 0 {
-<<<<<<< HEAD
 			return model.NewInvalidFormatErrorf("all replicas signed with random beacon keys, but QC has aggregated staking sig for block %v", blockID)
-=======
-			return model.NewInvalidFormatErrorf("all replicas signed with random beacon keys, but QC has aggregated staking sig for block %v", block.BlockID)
->>>>>>> 9652b94c
 		}
 		// no aggregated staking sig to verify
 		return nil
