--- conflicted
+++ resolved
@@ -1,12 +1,4 @@
 package hotstuff
-
-import (
-<<<<<<< HEAD
-	"github.com/onflow/flow-go/consensus/hotstuff/model"
-=======
-	"github.com/onflow/flow-go/model/flow"
->>>>>>> befa2d40
-)
 
 // VoteCollectors is an interface which allows VoteAggregator to interact with collectors structured by
 // view and blockID.
@@ -22,14 +14,7 @@
 	//  -  (collector, true, nil) if no collector can be found by the block ID, and a new collector was created.
 	//  -  (collector, false, nil) if the collector can be found by the block ID
 	//  -  (nil, false, error) if running into any exception creating the vote collector state machine
-<<<<<<< HEAD
-	// TODO: how to verify the view? if an invalid vote has an invalid view, then this method would be called with
-	// an invalid view. In that case, would we create a vote collector?
-	// indexed by a wrong view?
 	GetOrCreateCollector(view uint64) (collector VoteCollector, created bool, err error)
-=======
-	GetOrCreateCollector(view uint64, blockID flow.Identifier) (collector VoteCollector, created bool, err error)
->>>>>>> befa2d40
 
 	// PruneUpToView prunes the vote collectors whose view is below the given view
 	PruneUpToView(view uint64) error
