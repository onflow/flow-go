package signature

import (
	"fmt"
	"math/rand"
	"testing"

	"github.com/stretchr/testify/mock"
	"github.com/stretchr/testify/require"

	"github.com/onflow/flow-go/consensus/hotstuff"
	"github.com/onflow/flow-go/consensus/hotstuff/mocks"
	"github.com/onflow/flow-go/consensus/hotstuff/model"
	"github.com/onflow/flow-go/model/flow"
	"github.com/onflow/flow-go/module/signature"
	"github.com/onflow/flow-go/utils/unittest"
)

func newPacker(identities flow.IdentityList) *ConsensusSigDataPacker {
	// mock consensus committee
<<<<<<< HEAD
	committee := &mocks.DynamicCommittee{}
	committee.On("IdentitiesByEpoch", mock.Anything, mock.Anything).Return(
		func(_ uint64, selector flow.IdentityFilter) flow.IdentityList {
			return identities.Filter(selector)
=======
	committee := &mocks.Committee{}
	committee.On("Identities", mock.Anything).Return(
		func(blockID flow.Identifier) flow.IdentityList {
			return identities
>>>>>>> 9dc2f7ba
		},
		nil,
	)

	return NewConsensusSigDataPacker(committee)
}

func makeBlockSigData(committee flow.IdentityList) *hotstuff.BlockSignatureData {
	blockSigData := &hotstuff.BlockSignatureData{
		StakingSigners: []flow.Identifier{
			committee[0].NodeID, // A
			committee[2].NodeID, // C
		},
		RandomBeaconSigners: []flow.Identifier{
			committee[3].NodeID, // D
			committee[5].NodeID, // F
		},
		AggregatedStakingSig:         unittest.SignatureFixture(),
		AggregatedRandomBeaconSig:    unittest.SignatureFixture(),
		ReconstructedRandomBeaconSig: unittest.SignatureFixture(),
	}
	return blockSigData
}

// test that a packed data can be unpacked
// given the consensus committee [A, B, C, D, E, F]
// [B,D,F] are random beacon nodes
// [A,C,E] are non-random beacon nodes
// aggregated staking sigs are from [A,C]
// aggregated random beacon sigs are from [D,F]
func TestPackUnpack(t *testing.T) {
	// prepare data for testing
<<<<<<< HEAD
	view := rand.Uint64()
=======
	committee := unittest.IdentityListFixture(6, unittest.WithRole(flow.RoleConsensus))
	blockID := unittest.IdentifierFixture()
>>>>>>> 9dc2f7ba
	blockSigData := makeBlockSigData(committee)

	// create packer with the committee
	packer := newPacker(committee)

	// pack & unpack
<<<<<<< HEAD
	signerIDs, sig, err := packer.Pack(view, blockSigData)
	require.NoError(t, err)

	unpacked, err := packer.Unpack(view, signerIDs, sig)
=======
	signerIndices, sig, err := packer.Pack(blockID, blockSigData)
	require.NoError(t, err)

	signers, err := signature.DecodeSignerIndicesToIdentities(committee, signerIndices)
>>>>>>> 9dc2f7ba
	require.NoError(t, err)

	unpacked, err := packer.Unpack(signers, sig)
	require.NoError(t, err)

	// check that the unpacked data match with the original data
	require.Equal(t, blockSigData.StakingSigners, unpacked.StakingSigners)
	require.Equal(t, blockSigData.RandomBeaconSigners, unpacked.RandomBeaconSigners)
	require.Equal(t, blockSigData.AggregatedStakingSig, unpacked.AggregatedStakingSig)
	require.Equal(t, blockSigData.AggregatedRandomBeaconSig, unpacked.AggregatedRandomBeaconSig)
	require.Equal(t, blockSigData.ReconstructedRandomBeaconSig, unpacked.ReconstructedRandomBeaconSig)

	// check the packed signer IDs
	var expectedSignerIDs flow.IdentifierList
	expectedSignerIDs = append(expectedSignerIDs, blockSigData.StakingSigners...)
	expectedSignerIDs = append(expectedSignerIDs, blockSigData.RandomBeaconSigners...)
	require.Equal(t, expectedSignerIDs, signers.NodeIDs())
}

// if signed by 60 staking nodes, and 50 random beacon nodes among a 200 nodes committee,
// it's able to pack and unpack
func TestPackUnpackManyNodes(t *testing.T) {
	// prepare data for testing
<<<<<<< HEAD
	view := rand.Uint64()
=======
	committee := unittest.IdentityListFixture(200, unittest.WithRole(flow.RoleConsensus))
	blockID := unittest.IdentifierFixture()
>>>>>>> 9dc2f7ba
	blockSigData := makeBlockSigData(committee)
	stakingSigners := make([]flow.Identifier, 0)
	for i := 0; i < 60; i++ {
		stakingSigners = append(stakingSigners, committee[i].NodeID)
	}
	randomBeaconSigners := make([]flow.Identifier, 0)
	for i := 100; i < 100+50; i++ {
		randomBeaconSigners = append(randomBeaconSigners, committee[i].NodeID)
	}
	blockSigData.StakingSigners = stakingSigners
	blockSigData.RandomBeaconSigners = randomBeaconSigners

	// create packer with the committee
	packer := newPacker(committee)

	// pack & unpack
<<<<<<< HEAD
	signerIDs, sig, err := packer.Pack(view, blockSigData)
	require.NoError(t, err)

	unpacked, err := packer.Unpack(view, signerIDs, sig)
=======
	signerIndices, sig, err := packer.Pack(blockID, blockSigData)
	require.NoError(t, err)

	signers, err := signature.DecodeSignerIndicesToIdentities(committee, signerIndices)
	require.NoError(t, err)

	unpacked, err := packer.Unpack(signers, sig)
>>>>>>> 9dc2f7ba
	require.NoError(t, err)

	// check that the unpack data match with the original data
	require.Equal(t, blockSigData.StakingSigners, unpacked.StakingSigners)
	require.Equal(t, blockSigData.RandomBeaconSigners, unpacked.RandomBeaconSigners)
	require.Equal(t, blockSigData.AggregatedStakingSig, unpacked.AggregatedStakingSig)
	require.Equal(t, blockSigData.AggregatedRandomBeaconSig, unpacked.AggregatedRandomBeaconSig)
	require.Equal(t, blockSigData.ReconstructedRandomBeaconSig, unpacked.ReconstructedRandomBeaconSig)

	// check the packed signer IDs
	var expectedSignerIDs flow.IdentifierList
	expectedSignerIDs = append(expectedSignerIDs, blockSigData.StakingSigners...)
	expectedSignerIDs = append(expectedSignerIDs, blockSigData.RandomBeaconSigners...)
	require.Equal(t, expectedSignerIDs, signers.NodeIDs())
}

// if the sig data can not be decoded, return model.InvalidFormatError
func TestFailToDecode(t *testing.T) {
	// prepare data for testing
<<<<<<< HEAD
	view := rand.Uint64()
=======
	committee := unittest.IdentityListFixture(6, unittest.WithRole(flow.RoleConsensus))
	blockID := unittest.IdentifierFixture()
>>>>>>> 9dc2f7ba
	blockSigData := makeBlockSigData(committee)

	// create packer with the committee
	packer := newPacker(committee)

<<<<<<< HEAD
	signerIDs, sig, err := packer.Pack(view, blockSigData)
	require.NoError(t, err)

	// prepare invalid data by modifying the valid data
	invalidSigData := sig[1:]

	_, err = packer.Unpack(view, signerIDs, invalidSigData)
=======
	signerIndices, sig, err := packer.Pack(blockID, blockSigData)
	require.NoError(t, err)

	signers, err := signature.DecodeSignerIndicesToIdentities(committee, signerIndices)
	require.NoError(t, err)
>>>>>>> 9dc2f7ba

	// prepare invalid data by modifying the valid data and unpack:
	invalidSigData := sig[1:]
	_, err = packer.Unpack(signers, invalidSigData)
	require.True(t, model.IsInvalidFormatError(err))
}

// TestMismatchSignerIDs
// if the signer IDs doesn't match, return InvalidFormatError
func TestMismatchSignerIDs(t *testing.T) {
	// prepare data for testing
<<<<<<< HEAD
	view := rand.Uint64()
	blockSigData := makeBlockSigData(committee)
=======
	committee := unittest.IdentityListFixture(9, unittest.WithRole(flow.RoleConsensus))
	blockID := unittest.IdentifierFixture()
	blockSigData := makeBlockSigData(committee[:6])
>>>>>>> 9dc2f7ba

	// create packer with the committee
	packer := newPacker(committee)

<<<<<<< HEAD
	signerIDs, sig, err := packer.Pack(view, blockSigData)
	require.NoError(t, err)

	// prepare invalid signerIDs by modifying the valid signerIDs
	// remove the first signer
	invalidSignerIDs := signerIDs[1:]

	_, err = packer.Unpack(view, invalidSignerIDs, sig)
=======
	signerIndices, sig, err := packer.Pack(blockID, blockSigData)
	require.NoError(t, err)

	signers, err := signature.DecodeSignerIndicesToIdentities(committee, signerIndices)
	require.NoError(t, err)
>>>>>>> 9dc2f7ba

	// prepare invalid signers by modifying the valid signers
	// remove the first signer
	invalidSignerIDs := signers[1:]

<<<<<<< HEAD
	// prepare invalid signerIDs by modifying the valid signerIDs
	// adding one more signer
	invalidSignerIDs = append(signerIDs, unittest.IdentifierFixture())
	misPacked, err := packer.Unpack(view, invalidSignerIDs, sig)
=======
	_, err = packer.Unpack(invalidSignerIDs, sig)
	require.True(t, model.IsInvalidFormatError(err))
>>>>>>> 9dc2f7ba

	// with additional signer
	// 9 nodes committee would require two bytes for sig type, the additional byte
	// would cause the sig type and signer IDs to be mismatch
	invalidSignerIDs = committee
	misPacked, err := packer.Unpack(invalidSignerIDs, sig)
	require.Error(t, err, fmt.Sprintf("packed signers: %v", misPacked))
	require.True(t, model.IsInvalidFormatError(err))
}

// if sig type doesn't match, return InvalidFormatError
func TestInvalidSigType(t *testing.T) {
	// prepare data for testing
<<<<<<< HEAD
	view := rand.Uint64()
=======
	committee := unittest.IdentityListFixture(6, unittest.WithRole(flow.RoleConsensus))
	blockID := unittest.IdentifierFixture()
>>>>>>> 9dc2f7ba
	blockSigData := makeBlockSigData(committee)

	// create packer with the committee
	packer := newPacker(committee)

	signerIndices, sig, err := packer.Pack(blockID, blockSigData)
	require.NoError(t, err)

<<<<<<< HEAD
	signerIDs, sig, err := packer.Pack(view, blockSigData)
=======
	signers, err := signature.DecodeSignerIndicesToIdentities(committee, signerIndices)
>>>>>>> 9dc2f7ba
	require.NoError(t, err)

	data, err := packer.Decode(sig)
	require.NoError(t, err)

	data.SigType = []byte{1}

	encoded, err := packer.Encode(data)
	require.NoError(t, err)

<<<<<<< HEAD
	_, err = packer.Unpack(view, signerIDs, encoded)

	require.True(t, errors.Is(err, model.ErrInvalidFormat))
}

func TestSerializeAndDeserializeSigTypes(t *testing.T) {
	t.Run("nothing", func(t *testing.T) {
		expected := []hotstuff.SigType{}
		bytes, err := serializeToBitVector(expected)
		require.NoError(t, err)
		require.Equal(t, []byte{}, bytes)

		types, err := deserializeFromBitVector(bytes, len(expected))
		require.NoError(t, err)
		require.Equal(t, expected, types)
	})

	t.Run("1 SigTypeStaking", func(t *testing.T) {
		expected := []hotstuff.SigType{hotstuff.SigTypeStaking}
		bytes, err := serializeToBitVector(expected)
		require.NoError(t, err)
		require.Equal(t, []byte{0}, bytes)

		types, err := deserializeFromBitVector(bytes, len(expected))
		require.NoError(t, err)
		require.Equal(t, expected, types)
	})

	t.Run("1 SigTypeRandomBeacon", func(t *testing.T) {
		expected := []hotstuff.SigType{hotstuff.SigTypeRandomBeacon}
		bytes, err := serializeToBitVector(expected)
		require.NoError(t, err)
		require.Equal(t, []byte{1 << 7}, bytes)

		types, err := deserializeFromBitVector(bytes, len(expected))
		require.NoError(t, err)
		require.Equal(t, expected, types)
	})

	t.Run("2 SigTypeRandomBeacon", func(t *testing.T) {
		expected := []hotstuff.SigType{
			hotstuff.SigTypeRandomBeacon,
			hotstuff.SigTypeRandomBeacon,
		}
		bytes, err := serializeToBitVector(expected)
		require.NoError(t, err)
		require.Equal(t, []byte{1<<7 + 1<<6}, bytes)

		types, err := deserializeFromBitVector(bytes, len(expected))
		require.NoError(t, err)
		require.Equal(t, expected, types)
	})

	t.Run("8 SigTypeRandomBeacon", func(t *testing.T) {
		count := 8
		expected := make([]hotstuff.SigType, 0)
		for i := 0; i < count; i++ {
			expected = append(expected, hotstuff.SigTypeRandomBeacon)
		}
		bytes, err := serializeToBitVector(expected)
		require.NoError(t, err)
		require.Equal(t, []byte{255}, bytes)

		types, err := deserializeFromBitVector(bytes, len(expected))
		require.NoError(t, err)
		require.Equal(t, expected, types)
	})

	t.Run("8 SigTypeStaking", func(t *testing.T) {
		count := 8
		expected := make([]hotstuff.SigType, 0)
		for i := 0; i < count; i++ {
			expected = append(expected, hotstuff.SigTypeStaking)
		}
		bytes, err := serializeToBitVector(expected)
		require.NoError(t, err)
		require.Equal(t, []byte{0}, bytes)

		types, err := deserializeFromBitVector(bytes, len(expected))
		require.NoError(t, err)
		require.Equal(t, expected, types)
	})

	t.Run("9 SigTypeRandomBeacon", func(t *testing.T) {
		count := 9
		expected := make([]hotstuff.SigType, 0)
		for i := 0; i < count; i++ {
			expected = append(expected, hotstuff.SigTypeRandomBeacon)
		}
		bytes, err := serializeToBitVector(expected)
		require.NoError(t, err)
		require.Equal(t, []byte{255, 1 << 7}, bytes)

		types, err := deserializeFromBitVector(bytes, len(expected))
		require.NoError(t, err)
		require.Equal(t, expected, types)
	})

	t.Run("9 SigTypeStaking", func(t *testing.T) {
		count := 9
		expected := make([]hotstuff.SigType, 0)
		for i := 0; i < count; i++ {
			expected = append(expected, hotstuff.SigTypeStaking)
		}
		bytes, err := serializeToBitVector(expected)
		require.NoError(t, err)
		require.Equal(t, []byte{0, 0}, bytes)

		types, err := deserializeFromBitVector(bytes, len(expected))
		require.NoError(t, err)
		require.Equal(t, expected, types)
	})

	t.Run("16 SigTypeRandomBeacon, 2 groups", func(t *testing.T) {
		count := 16
		expected := make([]hotstuff.SigType, 0)
		for i := 0; i < count; i++ {
			expected = append(expected, hotstuff.SigTypeRandomBeacon)
		}
		bytes, err := serializeToBitVector(expected)
		require.NoError(t, err)
		require.Equal(t, []byte{255, 255}, bytes)

		types, err := deserializeFromBitVector(bytes, len(expected))
		require.NoError(t, err)
		require.Equal(t, expected, types)
	})

	t.Run("3 SigTypeRandomBeacon, 4 SigTypeStaking", func(t *testing.T) {
		random, staking := 3, 4
		expected := make([]hotstuff.SigType, 0)
		for i := 0; i < random; i++ {
			expected = append(expected, hotstuff.SigTypeRandomBeacon)
		}
		for i := 0; i < staking; i++ {
			expected = append(expected, hotstuff.SigTypeStaking)
		}
		bytes, err := serializeToBitVector(expected)
		require.NoError(t, err)
		require.Equal(t, []byte{1<<7 + 1<<6 + 1<<5}, bytes)

		types, err := deserializeFromBitVector(bytes, len(expected))
		require.NoError(t, err)
		require.Equal(t, expected, types)
	})

	t.Run("3 SigTypeStaking, 4 SigTypeRandomBeacon", func(t *testing.T) {
		staking, random := 3, 4
		expected := make([]hotstuff.SigType, 0)
		for i := 0; i < staking; i++ {
			expected = append(expected, hotstuff.SigTypeStaking)
		}
		for i := 0; i < random; i++ {
			expected = append(expected, hotstuff.SigTypeRandomBeacon)
		}
		bytes, err := serializeToBitVector(expected)
		require.NoError(t, err)
		// 00011110
		require.Equal(t, []byte{1<<4 + 1<<3 + 1<<2 + 1<<1}, bytes)

		types, err := deserializeFromBitVector(bytes, len(expected))
		require.NoError(t, err)
		require.Equal(t, expected, types)
	})

	t.Run("3 SigTypeStaking, 6 SigTypeRandomBeacon", func(t *testing.T) {
		staking, random := 3, 6
		expected := make([]hotstuff.SigType, 0)
		for i := 0; i < staking; i++ {
			expected = append(expected, hotstuff.SigTypeStaking)
		}
		for i := 0; i < random; i++ {
			expected = append(expected, hotstuff.SigTypeRandomBeacon)
		}
		bytes, err := serializeToBitVector(expected)
		require.NoError(t, err)
		// 00011110, 10000000
		require.Equal(t, []byte{1<<4 + 1<<3 + 1<<2 + 1<<1 + 1, 1 << 7}, bytes)

		types, err := deserializeFromBitVector(bytes, len(expected))
		require.NoError(t, err)
		require.Equal(t, expected, types)
	})
}

func TestDeserializeMismatchingBytes(t *testing.T) {
	count := 9
	expected := make([]hotstuff.SigType, 0)
	for i := 0; i < count; i++ {
		expected = append(expected, hotstuff.SigTypeStaking)
	}
	bytes, err := serializeToBitVector(expected)
	require.NoError(t, err)

	for invalidCount := 0; invalidCount < 100; invalidCount++ {
		if invalidCount >= count && invalidCount <= 16 {
			// skip correct count
			continue
		}
		_, err := deserializeFromBitVector(bytes, invalidCount)
		require.Error(t, err, fmt.Sprintf("invalid count: %v", invalidCount))
		require.True(t, errors.Is(err, model.ErrInvalidFormat), fmt.Sprintf("invalid count: %v", invalidCount))
	}
}

func TestDeserializeInvalidTailingBits(t *testing.T) {
	_, err := deserializeFromBitVector([]byte{255, 1<<7 + 1<<1}, 9)
	require.Error(t, err)
	require.True(t, errors.Is(err, model.ErrInvalidFormat))
	require.Contains(t, fmt.Sprintf("%v", err), "remaining bits")
=======
	_, err = packer.Unpack(signers, encoded)
	require.True(t, model.IsInvalidFormatError(err))
>>>>>>> 9dc2f7ba
}

// TestPackUnpackWithoutRBAggregatedSig test that a packed data without random beacon signers and
// aggregated random beacon sig can be correctly packed and unpacked
// given the consensus committee [A, B, C]
// [A, B, C] are non-random beacon nodes
// aggregated staking sigs are from [A,B,C]
// no aggregated random beacon sigs
// no random beacon signers
func TestPackUnpackWithoutRBAggregatedSig(t *testing.T) {
	// prepare data for testing
<<<<<<< HEAD
	view := rand.Uint64()
=======
	committee := unittest.IdentityListFixture(3, unittest.WithRole(flow.RoleConsensus))
	blockID := unittest.IdentifierFixture()
>>>>>>> 9dc2f7ba

	blockSigData := &hotstuff.BlockSignatureData{
		StakingSigners:               committee.NodeIDs(),
		RandomBeaconSigners:          nil,
		AggregatedStakingSig:         unittest.SignatureFixture(),
		AggregatedRandomBeaconSig:    nil,
		ReconstructedRandomBeaconSig: unittest.SignatureFixture(),
	}

	// create packer with the committee
	packer := newPacker(committee)

	// pack & unpack
<<<<<<< HEAD
	signerIDs, sig, err := packer.Pack(view, blockSigData)
	require.NoError(t, err)

	unpacked, err := packer.Unpack(view, signerIDs, sig)
=======
	signerIndices, sig, err := packer.Pack(blockID, blockSigData)
	require.NoError(t, err)

	signers, err := signature.DecodeSignerIndicesToIdentities(committee, signerIndices)
	require.NoError(t, err)

	unpacked, err := packer.Unpack(signers, sig)
>>>>>>> 9dc2f7ba
	require.NoError(t, err)

	// check that the unpack data match with the original data
	require.Equal(t, blockSigData.StakingSigners, unpacked.StakingSigners)
	require.Equal(t, blockSigData.AggregatedStakingSig, unpacked.AggregatedStakingSig)
	require.Equal(t, blockSigData.ReconstructedRandomBeaconSig, unpacked.ReconstructedRandomBeaconSig)

	// we need to specifically test if it's empty, it has to be by test definition
	require.Empty(t, unpacked.RandomBeaconSigners)
	require.Empty(t, unpacked.AggregatedRandomBeaconSig)

	// check the packed signer IDs
	expectedSignerIDs := append(flow.IdentifierList{}, blockSigData.StakingSigners...)
	require.Equal(t, expectedSignerIDs, signers.NodeIDs())
}

// TestPackWithoutRBAggregatedSig tests that packer correctly handles BlockSignatureData
// with different structure format, more specifically there is no difference between
// nil and empty slices for RandomBeaconSigners and AggregatedRandomBeaconSig.
func TestPackWithoutRBAggregatedSig(t *testing.T) {
	identities := unittest.IdentityListFixture(3, unittest.WithRole(flow.RoleConsensus))
	committee := identities.NodeIDs()

	// prepare data for testing
	view := rand.Uint64()

	aggregatedSig := unittest.SignatureFixture()
	reconstructedSig := unittest.SignatureFixture()

	blockSigDataWithEmptySlices := &hotstuff.BlockSignatureData{
		StakingSigners:               committee,
		RandomBeaconSigners:          []flow.Identifier{},
		AggregatedStakingSig:         aggregatedSig,
		AggregatedRandomBeaconSig:    []byte{},
		ReconstructedRandomBeaconSig: reconstructedSig,
	}

	blockSigDataWithNils := &hotstuff.BlockSignatureData{
		StakingSigners:               committee,
		RandomBeaconSigners:          nil,
		AggregatedStakingSig:         aggregatedSig,
		AggregatedRandomBeaconSig:    nil,
		ReconstructedRandomBeaconSig: reconstructedSig,
	}

	// create packer with the committee
	packer := newPacker(identities)

	// pack
	signerIDs_A, sig_A, err := packer.Pack(view, blockSigDataWithEmptySlices)
	require.NoError(t, err)

	signerIDs_B, sig_B, err := packer.Pack(view, blockSigDataWithNils)
	require.NoError(t, err)

	// should be the same
	require.Equal(t, signerIDs_A, signerIDs_B)
	require.Equal(t, sig_A, sig_B)
}<|MERGE_RESOLUTION|>--- conflicted
+++ resolved
@@ -18,17 +18,10 @@
 
 func newPacker(identities flow.IdentityList) *ConsensusSigDataPacker {
 	// mock consensus committee
-<<<<<<< HEAD
 	committee := &mocks.DynamicCommittee{}
 	committee.On("IdentitiesByEpoch", mock.Anything, mock.Anything).Return(
 		func(_ uint64, selector flow.IdentityFilter) flow.IdentityList {
 			return identities.Filter(selector)
-=======
-	committee := &mocks.Committee{}
-	committee.On("Identities", mock.Anything).Return(
-		func(blockID flow.Identifier) flow.IdentityList {
-			return identities
->>>>>>> 9dc2f7ba
 		},
 		nil,
 	)
@@ -61,29 +54,18 @@
 // aggregated random beacon sigs are from [D,F]
 func TestPackUnpack(t *testing.T) {
 	// prepare data for testing
-<<<<<<< HEAD
-	view := rand.Uint64()
-=======
 	committee := unittest.IdentityListFixture(6, unittest.WithRole(flow.RoleConsensus))
-	blockID := unittest.IdentifierFixture()
->>>>>>> 9dc2f7ba
+	view := rand.Uint64()
 	blockSigData := makeBlockSigData(committee)
 
 	// create packer with the committee
 	packer := newPacker(committee)
 
 	// pack & unpack
-<<<<<<< HEAD
-	signerIDs, sig, err := packer.Pack(view, blockSigData)
-	require.NoError(t, err)
-
-	unpacked, err := packer.Unpack(view, signerIDs, sig)
-=======
-	signerIndices, sig, err := packer.Pack(blockID, blockSigData)
-	require.NoError(t, err)
-
-	signers, err := signature.DecodeSignerIndicesToIdentities(committee, signerIndices)
->>>>>>> 9dc2f7ba
+	signerIndices, sig, err := packer.Pack(view, blockSigData)
+	require.NoError(t, err)
+
+	signers, err := signature.DecodeSignerIndicesToIdentities(committee, signerIndices)
 	require.NoError(t, err)
 
 	unpacked, err := packer.Unpack(signers, sig)
@@ -107,12 +89,8 @@
 // it's able to pack and unpack
 func TestPackUnpackManyNodes(t *testing.T) {
 	// prepare data for testing
-<<<<<<< HEAD
-	view := rand.Uint64()
-=======
 	committee := unittest.IdentityListFixture(200, unittest.WithRole(flow.RoleConsensus))
-	blockID := unittest.IdentifierFixture()
->>>>>>> 9dc2f7ba
+	view := rand.Uint64()
 	blockSigData := makeBlockSigData(committee)
 	stakingSigners := make([]flow.Identifier, 0)
 	for i := 0; i < 60; i++ {
@@ -129,20 +107,13 @@
 	packer := newPacker(committee)
 
 	// pack & unpack
-<<<<<<< HEAD
-	signerIDs, sig, err := packer.Pack(view, blockSigData)
-	require.NoError(t, err)
-
-	unpacked, err := packer.Unpack(view, signerIDs, sig)
-=======
-	signerIndices, sig, err := packer.Pack(blockID, blockSigData)
+	signerIndices, sig, err := packer.Pack(view, blockSigData)
 	require.NoError(t, err)
 
 	signers, err := signature.DecodeSignerIndicesToIdentities(committee, signerIndices)
 	require.NoError(t, err)
 
 	unpacked, err := packer.Unpack(signers, sig)
->>>>>>> 9dc2f7ba
 	require.NoError(t, err)
 
 	// check that the unpack data match with the original data
@@ -162,32 +133,18 @@
 // if the sig data can not be decoded, return model.InvalidFormatError
 func TestFailToDecode(t *testing.T) {
 	// prepare data for testing
-<<<<<<< HEAD
-	view := rand.Uint64()
-=======
 	committee := unittest.IdentityListFixture(6, unittest.WithRole(flow.RoleConsensus))
-	blockID := unittest.IdentifierFixture()
->>>>>>> 9dc2f7ba
+	view := rand.Uint64()
 	blockSigData := makeBlockSigData(committee)
 
 	// create packer with the committee
 	packer := newPacker(committee)
 
-<<<<<<< HEAD
-	signerIDs, sig, err := packer.Pack(view, blockSigData)
-	require.NoError(t, err)
-
-	// prepare invalid data by modifying the valid data
-	invalidSigData := sig[1:]
-
-	_, err = packer.Unpack(view, signerIDs, invalidSigData)
-=======
-	signerIndices, sig, err := packer.Pack(blockID, blockSigData)
-	require.NoError(t, err)
-
-	signers, err := signature.DecodeSignerIndicesToIdentities(committee, signerIndices)
-	require.NoError(t, err)
->>>>>>> 9dc2f7ba
+	signerIndices, sig, err := packer.Pack(view, blockSigData)
+	require.NoError(t, err)
+
+	signers, err := signature.DecodeSignerIndicesToIdentities(committee, signerIndices)
+	require.NoError(t, err)
 
 	// prepare invalid data by modifying the valid data and unpack:
 	invalidSigData := sig[1:]
@@ -199,48 +156,25 @@
 // if the signer IDs doesn't match, return InvalidFormatError
 func TestMismatchSignerIDs(t *testing.T) {
 	// prepare data for testing
-<<<<<<< HEAD
-	view := rand.Uint64()
-	blockSigData := makeBlockSigData(committee)
-=======
 	committee := unittest.IdentityListFixture(9, unittest.WithRole(flow.RoleConsensus))
-	blockID := unittest.IdentifierFixture()
+	view := rand.Uint64()
 	blockSigData := makeBlockSigData(committee[:6])
->>>>>>> 9dc2f7ba
-
-	// create packer with the committee
-	packer := newPacker(committee)
-
-<<<<<<< HEAD
-	signerIDs, sig, err := packer.Pack(view, blockSigData)
-	require.NoError(t, err)
-
-	// prepare invalid signerIDs by modifying the valid signerIDs
-	// remove the first signer
-	invalidSignerIDs := signerIDs[1:]
-
-	_, err = packer.Unpack(view, invalidSignerIDs, sig)
-=======
-	signerIndices, sig, err := packer.Pack(blockID, blockSigData)
-	require.NoError(t, err)
-
-	signers, err := signature.DecodeSignerIndicesToIdentities(committee, signerIndices)
-	require.NoError(t, err)
->>>>>>> 9dc2f7ba
+
+	// create packer with the committee
+	packer := newPacker(committee)
+
+	signerIndices, sig, err := packer.Pack(view, blockSigData)
+	require.NoError(t, err)
+
+	signers, err := signature.DecodeSignerIndicesToIdentities(committee, signerIndices)
+	require.NoError(t, err)
 
 	// prepare invalid signers by modifying the valid signers
 	// remove the first signer
 	invalidSignerIDs := signers[1:]
 
-<<<<<<< HEAD
-	// prepare invalid signerIDs by modifying the valid signerIDs
-	// adding one more signer
-	invalidSignerIDs = append(signerIDs, unittest.IdentifierFixture())
-	misPacked, err := packer.Unpack(view, invalidSignerIDs, sig)
-=======
 	_, err = packer.Unpack(invalidSignerIDs, sig)
 	require.True(t, model.IsInvalidFormatError(err))
->>>>>>> 9dc2f7ba
 
 	// with additional signer
 	// 9 nodes committee would require two bytes for sig type, the additional byte
@@ -254,25 +188,17 @@
 // if sig type doesn't match, return InvalidFormatError
 func TestInvalidSigType(t *testing.T) {
 	// prepare data for testing
-<<<<<<< HEAD
-	view := rand.Uint64()
-=======
 	committee := unittest.IdentityListFixture(6, unittest.WithRole(flow.RoleConsensus))
-	blockID := unittest.IdentifierFixture()
->>>>>>> 9dc2f7ba
+	view := rand.Uint64()
 	blockSigData := makeBlockSigData(committee)
 
 	// create packer with the committee
 	packer := newPacker(committee)
 
-	signerIndices, sig, err := packer.Pack(blockID, blockSigData)
-	require.NoError(t, err)
-
-<<<<<<< HEAD
-	signerIDs, sig, err := packer.Pack(view, blockSigData)
-=======
-	signers, err := signature.DecodeSignerIndicesToIdentities(committee, signerIndices)
->>>>>>> 9dc2f7ba
+	signerIndices, sig, err := packer.Pack(view, blockSigData)
+	require.NoError(t, err)
+
+	signers, err := signature.DecodeSignerIndicesToIdentities(committee, signerIndices)
 	require.NoError(t, err)
 
 	data, err := packer.Decode(sig)
@@ -283,221 +209,8 @@
 	encoded, err := packer.Encode(data)
 	require.NoError(t, err)
 
-<<<<<<< HEAD
-	_, err = packer.Unpack(view, signerIDs, encoded)
-
-	require.True(t, errors.Is(err, model.ErrInvalidFormat))
-}
-
-func TestSerializeAndDeserializeSigTypes(t *testing.T) {
-	t.Run("nothing", func(t *testing.T) {
-		expected := []hotstuff.SigType{}
-		bytes, err := serializeToBitVector(expected)
-		require.NoError(t, err)
-		require.Equal(t, []byte{}, bytes)
-
-		types, err := deserializeFromBitVector(bytes, len(expected))
-		require.NoError(t, err)
-		require.Equal(t, expected, types)
-	})
-
-	t.Run("1 SigTypeStaking", func(t *testing.T) {
-		expected := []hotstuff.SigType{hotstuff.SigTypeStaking}
-		bytes, err := serializeToBitVector(expected)
-		require.NoError(t, err)
-		require.Equal(t, []byte{0}, bytes)
-
-		types, err := deserializeFromBitVector(bytes, len(expected))
-		require.NoError(t, err)
-		require.Equal(t, expected, types)
-	})
-
-	t.Run("1 SigTypeRandomBeacon", func(t *testing.T) {
-		expected := []hotstuff.SigType{hotstuff.SigTypeRandomBeacon}
-		bytes, err := serializeToBitVector(expected)
-		require.NoError(t, err)
-		require.Equal(t, []byte{1 << 7}, bytes)
-
-		types, err := deserializeFromBitVector(bytes, len(expected))
-		require.NoError(t, err)
-		require.Equal(t, expected, types)
-	})
-
-	t.Run("2 SigTypeRandomBeacon", func(t *testing.T) {
-		expected := []hotstuff.SigType{
-			hotstuff.SigTypeRandomBeacon,
-			hotstuff.SigTypeRandomBeacon,
-		}
-		bytes, err := serializeToBitVector(expected)
-		require.NoError(t, err)
-		require.Equal(t, []byte{1<<7 + 1<<6}, bytes)
-
-		types, err := deserializeFromBitVector(bytes, len(expected))
-		require.NoError(t, err)
-		require.Equal(t, expected, types)
-	})
-
-	t.Run("8 SigTypeRandomBeacon", func(t *testing.T) {
-		count := 8
-		expected := make([]hotstuff.SigType, 0)
-		for i := 0; i < count; i++ {
-			expected = append(expected, hotstuff.SigTypeRandomBeacon)
-		}
-		bytes, err := serializeToBitVector(expected)
-		require.NoError(t, err)
-		require.Equal(t, []byte{255}, bytes)
-
-		types, err := deserializeFromBitVector(bytes, len(expected))
-		require.NoError(t, err)
-		require.Equal(t, expected, types)
-	})
-
-	t.Run("8 SigTypeStaking", func(t *testing.T) {
-		count := 8
-		expected := make([]hotstuff.SigType, 0)
-		for i := 0; i < count; i++ {
-			expected = append(expected, hotstuff.SigTypeStaking)
-		}
-		bytes, err := serializeToBitVector(expected)
-		require.NoError(t, err)
-		require.Equal(t, []byte{0}, bytes)
-
-		types, err := deserializeFromBitVector(bytes, len(expected))
-		require.NoError(t, err)
-		require.Equal(t, expected, types)
-	})
-
-	t.Run("9 SigTypeRandomBeacon", func(t *testing.T) {
-		count := 9
-		expected := make([]hotstuff.SigType, 0)
-		for i := 0; i < count; i++ {
-			expected = append(expected, hotstuff.SigTypeRandomBeacon)
-		}
-		bytes, err := serializeToBitVector(expected)
-		require.NoError(t, err)
-		require.Equal(t, []byte{255, 1 << 7}, bytes)
-
-		types, err := deserializeFromBitVector(bytes, len(expected))
-		require.NoError(t, err)
-		require.Equal(t, expected, types)
-	})
-
-	t.Run("9 SigTypeStaking", func(t *testing.T) {
-		count := 9
-		expected := make([]hotstuff.SigType, 0)
-		for i := 0; i < count; i++ {
-			expected = append(expected, hotstuff.SigTypeStaking)
-		}
-		bytes, err := serializeToBitVector(expected)
-		require.NoError(t, err)
-		require.Equal(t, []byte{0, 0}, bytes)
-
-		types, err := deserializeFromBitVector(bytes, len(expected))
-		require.NoError(t, err)
-		require.Equal(t, expected, types)
-	})
-
-	t.Run("16 SigTypeRandomBeacon, 2 groups", func(t *testing.T) {
-		count := 16
-		expected := make([]hotstuff.SigType, 0)
-		for i := 0; i < count; i++ {
-			expected = append(expected, hotstuff.SigTypeRandomBeacon)
-		}
-		bytes, err := serializeToBitVector(expected)
-		require.NoError(t, err)
-		require.Equal(t, []byte{255, 255}, bytes)
-
-		types, err := deserializeFromBitVector(bytes, len(expected))
-		require.NoError(t, err)
-		require.Equal(t, expected, types)
-	})
-
-	t.Run("3 SigTypeRandomBeacon, 4 SigTypeStaking", func(t *testing.T) {
-		random, staking := 3, 4
-		expected := make([]hotstuff.SigType, 0)
-		for i := 0; i < random; i++ {
-			expected = append(expected, hotstuff.SigTypeRandomBeacon)
-		}
-		for i := 0; i < staking; i++ {
-			expected = append(expected, hotstuff.SigTypeStaking)
-		}
-		bytes, err := serializeToBitVector(expected)
-		require.NoError(t, err)
-		require.Equal(t, []byte{1<<7 + 1<<6 + 1<<5}, bytes)
-
-		types, err := deserializeFromBitVector(bytes, len(expected))
-		require.NoError(t, err)
-		require.Equal(t, expected, types)
-	})
-
-	t.Run("3 SigTypeStaking, 4 SigTypeRandomBeacon", func(t *testing.T) {
-		staking, random := 3, 4
-		expected := make([]hotstuff.SigType, 0)
-		for i := 0; i < staking; i++ {
-			expected = append(expected, hotstuff.SigTypeStaking)
-		}
-		for i := 0; i < random; i++ {
-			expected = append(expected, hotstuff.SigTypeRandomBeacon)
-		}
-		bytes, err := serializeToBitVector(expected)
-		require.NoError(t, err)
-		// 00011110
-		require.Equal(t, []byte{1<<4 + 1<<3 + 1<<2 + 1<<1}, bytes)
-
-		types, err := deserializeFromBitVector(bytes, len(expected))
-		require.NoError(t, err)
-		require.Equal(t, expected, types)
-	})
-
-	t.Run("3 SigTypeStaking, 6 SigTypeRandomBeacon", func(t *testing.T) {
-		staking, random := 3, 6
-		expected := make([]hotstuff.SigType, 0)
-		for i := 0; i < staking; i++ {
-			expected = append(expected, hotstuff.SigTypeStaking)
-		}
-		for i := 0; i < random; i++ {
-			expected = append(expected, hotstuff.SigTypeRandomBeacon)
-		}
-		bytes, err := serializeToBitVector(expected)
-		require.NoError(t, err)
-		// 00011110, 10000000
-		require.Equal(t, []byte{1<<4 + 1<<3 + 1<<2 + 1<<1 + 1, 1 << 7}, bytes)
-
-		types, err := deserializeFromBitVector(bytes, len(expected))
-		require.NoError(t, err)
-		require.Equal(t, expected, types)
-	})
-}
-
-func TestDeserializeMismatchingBytes(t *testing.T) {
-	count := 9
-	expected := make([]hotstuff.SigType, 0)
-	for i := 0; i < count; i++ {
-		expected = append(expected, hotstuff.SigTypeStaking)
-	}
-	bytes, err := serializeToBitVector(expected)
-	require.NoError(t, err)
-
-	for invalidCount := 0; invalidCount < 100; invalidCount++ {
-		if invalidCount >= count && invalidCount <= 16 {
-			// skip correct count
-			continue
-		}
-		_, err := deserializeFromBitVector(bytes, invalidCount)
-		require.Error(t, err, fmt.Sprintf("invalid count: %v", invalidCount))
-		require.True(t, errors.Is(err, model.ErrInvalidFormat), fmt.Sprintf("invalid count: %v", invalidCount))
-	}
-}
-
-func TestDeserializeInvalidTailingBits(t *testing.T) {
-	_, err := deserializeFromBitVector([]byte{255, 1<<7 + 1<<1}, 9)
-	require.Error(t, err)
-	require.True(t, errors.Is(err, model.ErrInvalidFormat))
-	require.Contains(t, fmt.Sprintf("%v", err), "remaining bits")
-=======
 	_, err = packer.Unpack(signers, encoded)
 	require.True(t, model.IsInvalidFormatError(err))
->>>>>>> 9dc2f7ba
 }
 
 // TestPackUnpackWithoutRBAggregatedSig test that a packed data without random beacon signers and
@@ -509,12 +222,8 @@
 // no random beacon signers
 func TestPackUnpackWithoutRBAggregatedSig(t *testing.T) {
 	// prepare data for testing
-<<<<<<< HEAD
-	view := rand.Uint64()
-=======
 	committee := unittest.IdentityListFixture(3, unittest.WithRole(flow.RoleConsensus))
-	blockID := unittest.IdentifierFixture()
->>>>>>> 9dc2f7ba
+	view := rand.Uint64()
 
 	blockSigData := &hotstuff.BlockSignatureData{
 		StakingSigners:               committee.NodeIDs(),
@@ -528,20 +237,13 @@
 	packer := newPacker(committee)
 
 	// pack & unpack
-<<<<<<< HEAD
-	signerIDs, sig, err := packer.Pack(view, blockSigData)
-	require.NoError(t, err)
-
-	unpacked, err := packer.Unpack(view, signerIDs, sig)
-=======
-	signerIndices, sig, err := packer.Pack(blockID, blockSigData)
+	signerIndices, sig, err := packer.Pack(view, blockSigData)
 	require.NoError(t, err)
 
 	signers, err := signature.DecodeSignerIndicesToIdentities(committee, signerIndices)
 	require.NoError(t, err)
 
 	unpacked, err := packer.Unpack(signers, sig)
->>>>>>> 9dc2f7ba
 	require.NoError(t, err)
 
 	// check that the unpack data match with the original data
