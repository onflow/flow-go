--- conflicted
+++ resolved
@@ -85,16 +85,6 @@
 
 // Test_SubmitQC tests that submitted QC is eventually sent to `EventHandler.OnReceiveQc` for processing
 func (s *EventLoopTestSuite) Test_SubmitQC() {
-<<<<<<< HEAD
-	qc := unittest.QuorumCertificateFixture()
-	processed := atomic.NewBool(false)
-	s.eh.On("OnReceiveQc", qc).Run(func(args mock.Arguments) {
-		processed.Store(true)
-	}).Return(nil).Once()
-	s.eventLoop.OnQcConstructedFromVotes(qc)
-	require.Eventually(s.T(), processed.Load, time.Millisecond*100, time.Millisecond*10)
-	s.eh.AssertExpectations(s.T())
-=======
 	// qcIngestionFunction is the archetype for EventLoop.OnQcConstructedFromVotes and EventLoop.OnNewQcDiscovered
 	type qcIngestionFunction func(*flow.QuorumCertificate)
 
@@ -139,7 +129,6 @@
 	s.Run("QCs handed to EventLoop.OnNewTcDiscovered are forwarded to EventHandler", func() {
 		testTCIngestionFunction(s.eventLoop.OnNewTcDiscovered)
 	})
->>>>>>> c5443e73
 }
 
 // TestEventLoop_Timeout tests that event loop delivers timeout events to event handler under pressure
