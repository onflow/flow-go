--- conflicted
+++ resolved
@@ -35,8 +35,8 @@
 // the first view of a new epoch, or the EpochSetup phase of the current epoch.
 type epochInfo struct {
 	curEpochFirstView       uint64
-	curEpochFinalView       uint64 // F[v] - the final view of the current epoch
-	curEpochTargetDuration  uint64 // desired total duration of current epoch in seconds
+	curEpochFinalView       uint64  // F[v] - the final view of the current epoch
+	curEpochTargetDuration  uint64  // desired total duration of current epoch in seconds
 	curEpochTargetEndTime   uint64  // T[v] - the target end time of the current epoch, represented as Unix Time [seconds]
 	nextEpochFinalView      *uint64 // the final view of the next epoch
 	nextEpochTargetDuration *uint64 // desired total duration of next epoch in seconds, or nil if epoch has not yet been set up
@@ -390,16 +390,10 @@
 	// In accordance with this convention, observing the proposal for the last view of an epoch, marks the start of the last view.
 	// By observing the proposal, nodes enter the last view, verify the block, vote for it, the primary aggregates the votes,
 	// constructs the child (for first view of new epoch). The last view of the epoch ends, when the child proposal is published.
-<<<<<<< HEAD
-	tau := ctl.targetViewTime()                                // τ - idealized target view time in units of seconds
-	viewDurationsRemaining := ctl.curEpochFinalView + 1 - view // k[v] - views remaining in current epoch
-
-	durationRemaining := unix2time(ctl.curEpochTargetEndTime).Sub(tb.TimeObserved)
-=======
-	tau := ctl.targetViewTime()                                // τ: idealized target view time in units of seconds
-	viewDurationsRemaining := ctl.curEpochFinalView + 1 - view // k[v]: views remaining in current epoch
-	durationRemaining := u2t(ctl.curEpochTargetEndTime).Sub(tb.TimeObserved) // Γ[v] = T[v] - t[v], with t[v] ≡ tb.TimeObserved the time when observing the block that trigged the view change
->>>>>>> 5db96db5
+
+	tau := ctl.targetViewTime()                                                    // τ: idealized target view time in units of seconds
+	viewDurationsRemaining := ctl.curEpochFinalView + 1 - view                     // k[v]: views remaining in current epoch
+	durationRemaining := unix2time(ctl.curEpochTargetEndTime).Sub(tb.TimeObserved) // Γ[v] = T[v] - t[v], with t[v] ≡ tb.TimeObserved the time when observing the block that trigged the view change
 
 	// Compute instantaneous error term: e[v] = k[v]·τ - T[v] i.e. the projected difference from target switchover
 	// and update PID controller's error terms. All UNITS in SECOND.
@@ -412,12 +406,7 @@
 	u := propErr*ctl.config.KP + itgErr*ctl.config.KI + drivErr*ctl.config.KD
 
 	// compute the controller output for this observation
-<<<<<<< HEAD
-
 	unconstrainedBlockTime := sec2dur(tau - u) // desired time between parent and child block, in units of seconds
-=======
-	unconstrainedBlockTime := f2d(tau - u) // desired time between parent and child block, in units of seconds
->>>>>>> 5db96db5
 	proposalTiming := newHappyPathBlockTime(tb, unconstrainedBlockTime, ctl.config.TimingConfig)
 	constrainedBlockTime := proposalTiming.ConstrainedBlockTime()
 
