package hotstuff

import (
	"github.com/onflow/flow-go/module"
)

// EventLoop performs buffer and processing of incoming proposals and QCs.
type EventLoop interface {
	module.HotStuff
<<<<<<< HEAD
=======
	TimeoutCollectorConsumer
	QCCreatedConsumer
>>>>>>> c5443e73
}<|MERGE_RESOLUTION|>--- conflicted
+++ resolved
@@ -7,9 +7,6 @@
 // EventLoop performs buffer and processing of incoming proposals and QCs.
 type EventLoop interface {
 	module.HotStuff
-<<<<<<< HEAD
-=======
 	TimeoutCollectorConsumer
 	QCCreatedConsumer
->>>>>>> c5443e73
 }