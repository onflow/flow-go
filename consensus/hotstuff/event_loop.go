--- conflicted
+++ resolved
@@ -201,11 +201,7 @@
 // once.
 func (el *EventLoop) Ready() <-chan struct{} {
 	el.lm.OnStart(func() {
-<<<<<<< HEAD
-		el.unit.Launch(el.loop)
-=======
 		el.unit.LaunchAfter(time.Until(el.startTime), el.loop)
->>>>>>> 662885b8
 	})
 	return el.lm.Started()
 }
