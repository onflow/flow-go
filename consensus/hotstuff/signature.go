package hotstuff

import (
	"github.com/onflow/flow-go/crypto"
	"github.com/onflow/flow-go/model/flow"
)

// RandomBeaconReconstructor encapsulates all methods needed by a Hotstuff leader to validate the
// beacon votes and reconstruct a beacon signature.
// The random beacon methods are based on a threshold signature scheme.
type RandomBeaconReconstructor interface {
	// Verify verifies the signature share under the signer's public key and the message agreed upon.
	// The function is thread-safe and wait-free (i.e. allowing arbitrary many routines to
	// execute the business logic, without interfering with each other).
	// It allows concurrent verification of the given signature.
	// Returns :
	//  - model.InvalidSignerError if signerIndex is invalid
	//  - model.ErrInvalidSignature if signerID is valid but signature is cryptographically invalid
	//  - other error if there is an unexpected exception.
	Verify(signerID flow.Identifier, sig crypto.Signature) error

	// TrustedAdd adds a share to the internal signature shares store.
	// There is no pre-check of the signature's validity _before_ adding it.
	// It is the caller's responsibility to make sure the signature was previously verified.
	// Nevertheless, the implementation guarantees safety (only correct threshold signatures
	// are returned) through a post-check (verifying the threshold signature
	// _after_ reconstruction before returning it).
	// The function is thread-safe but locks its internal state, thereby permitting only
	// one routine at a time to add a signature.
	// Returns:
	//  - (true, nil) if the signature has been added, and enough shares have been collected.
	//  - (false, nil) if the signature has been added, but not enough shares were collected.
	//  - (false, error) if there is any exception adding the signature share.
	//      - model.InvalidSignerError if signerIndex is invalid (out of the valid range)
	//  	- model.DuplicatedSignerError if the signer has been already added
	//      - other error if there is an unexpected exception.
	TrustedAdd(signerID flow.Identifier, sig crypto.Signature) (EnoughShares bool, err error)

	// EnoughShares indicates whether enough shares have been accumulated in order to reconstruct
	// a group signature. The function is thread-safe.
	EnoughShares() bool

	// Reconstruct reconstructs the group signature. The function is thread-safe but locks
	// its internal state, thereby permitting only one routine at a time.
	//
	// Returns:
	// - (signature, nil) if no error occurred
	// - (nil, model.InsufficientSignaturesError) if not enough shares were collected
	// - (nil, model.InvalidSignatureIncluded) if at least one collected share does not serialize to a valid BLS signature,
	//    or if the constructed signature failed to verify against the group public key and stored message. This post-verification
	//    is required  for safety, as `TrustedAdd` allows adding invalid signatures.
	// - (nil, error) for any other unexpected error.
	Reconstruct() (crypto.Signature, error)
}

// WeightedSignatureAggregator aggregates signatures of the same signature scheme and the
// same message from different signers. The public keys and message are agreed upon upfront.
// It is also recommended to only aggregate signatures generated with keys representing
// equivalent security-bit level.
// Furthermore, a weight [unsigned int64] is assigned to each signer ID. The
// WeightedSignatureAggregator internally tracks the total weight of all collected signatures.
// Implementations must be concurrency safe.
type WeightedSignatureAggregator interface {
	// Verify verifies the signature under the stored public keys and message.
	// Expected errors during normal operations:
	//  - model.InvalidSignerError if signerID is invalid (not a consensus participant)
	//  - model.ErrInvalidSignature if signerID is valid but signature is cryptographically invalid
	Verify(signerID flow.Identifier, sig crypto.Signature) error

	// TrustedAdd adds a signature to the internal set of signatures and adds the signer's
	// weight to the total collected weight, iff the signature is _not_ a duplicate. The
	// total weight of all collected signatures (excluding duplicates) is returned regardless
	// of any returned error.
	// Expected errors during normal operations:
	//  - model.InvalidSignerError if signerID is invalid (not a consensus participant)
	//  - model.DuplicatedSignerError if the signer has been already added
	TrustedAdd(signerID flow.Identifier, sig crypto.Signature) (totalWeight uint64, exception error)

	// TotalWeight returns the total weight presented by the collected signatures.
	TotalWeight() uint64

	// Aggregate aggregates the signatures and returns the aggregated signature.
	// The function performs a final verification and errors if the aggregated
	// signature is not valid. This is required for the function safety since
	// `TrustedAdd` allows adding invalid signatures.
	// Expected errors during normal operations:
	//  - model.InsufficientSignaturesError if no signatures have been added yet
	//  - model.InvalidSignatureIncludedError if some signature(s), included via TrustedAdd, are invalid
	Aggregate() ([]flow.Identifier, []byte, error)
}

// TimeoutSignatureAggregator aggregates timeout signatures for one particular view.
// When instantiating a TimeoutSignatureAggregator, the following information is supplied:
//  * The view for which the aggregator collects timeouts.
//  * For each replicas that is authorized to send a timeout at this particular view:
//    the node ID, public staking keys, and weight
// Timeouts for other views or from non-authorized replicas are rejected.
// In their TimeoutObjects, replicas include a signature over the pair (view, highestQCView),
// where `view` is the view number the timeout is for and `highestQCView` is the view of
// the newest QC known to the replica. TimeoutSignatureAggregator collects these signatures,
// internally tracks the total weight of all collected signatures. Note that in general the
// signed messages are different, which makes the aggregation a comparatively expensive operation.
// Upon calling `Aggregate`, the TimeoutSignatureAggregator aggregates all valid signatures collected
// up to this point. The aggregate signature is guaranteed to be correct, as only valid signatures
// are excepted as inputs.
// TimeoutSignatureAggregator internally tracks the total weight of all collected signatures.
// Implementations must be concurrency safe.
type TimeoutSignatureAggregator interface {
	// VerifyAndAdd verifies the signature under the stored public keys and adds the signature and the corresponding
	// highest QC to the internal set. Internal set and collected weight is modified iff signature _is_ valid.
	// The total weight of all collected signatures (excluding duplicates) is returned regardless
	// of any returned error.
	// Expected errors during normal operations:
	//  - model.InvalidSignerError if signerID is invalid (not a consensus participant)
	//  - model.DuplicatedSignerError if the signer has been already added
	//  - model.ErrInvalidSignature if signerID is valid but signature is cryptographically invalid
	VerifyAndAdd(signerID flow.Identifier, sig crypto.Signature, highestQCView uint64) (totalWeight uint64, exception error)

	// TotalWeight returns the total weight presented by the collected signatures.
	TotalWeight() uint64

	// Aggregate aggregates the signatures and returns with additional data.
	// Aggregated signature will be returned as SigData of timeout certificate.
	// Caller can be sure that resulting signature is valid.
	// Expected errors during normal operations:
	//  - model.InsufficientSignaturesError if no signatures have been added yet
	Aggregate() (signers []flow.Identifier, highQCViews []uint64, aggregatedSig crypto.Signature, exception error)
}

// BlockSignatureData is an intermediate struct for Packer to pack the
// aggregated signature data into raw bytes or unpack from raw bytes.
type BlockSignatureData struct {
	StakingSigners               []flow.Identifier
	RandomBeaconSigners          []flow.Identifier
	AggregatedStakingSig         []byte // if BLS is used, this is equivalent to crypto.Signature
	AggregatedRandomBeaconSig    []byte // if BLS is used, this is equivalent to crypto.Signature
	ReconstructedRandomBeaconSig crypto.Signature
}

// Packer packs aggregated signature data into raw bytes to be used in block header.
type Packer interface {
	// Pack serializes the provided BlockSignatureData into a precursor format of a QC.
	// view is the view of the block that the aggregated signature is for.
	// sig is the aggregated signature data.
	// Expected error returns during normal operations:
	//  * none; all errors are symptoms of inconsistent input data or corrupted internal state.
<<<<<<< HEAD
	Pack(view uint64, sig *BlockSignatureData) ([]flow.Identifier, []byte, error)

	// Unpack de-serializes the provided signature data.
	// view is the view of the block that the aggregated signature is for.
	// sig is the aggregated signature data
	// It returns:
	//  - (sigData, nil) if successfully unpacked the signature data
	//  - (nil, model.ErrInvalidFormat) if failed to unpack the signature data
	Unpack(view uint64, signerIDs []flow.Identifier, sigData []byte) (*BlockSignatureData, error)
=======
	Pack(blockID flow.Identifier, sig *BlockSignatureData) (signerIndices []byte, sigData []byte, err error)

	// Unpack de-serializes the provided signature data.
	// sig is the aggregated signature data
	// It returns:
	//  - (sigData, nil) if successfully unpacked the signature data
	//  - (nil, model.InvalidFormatError) if failed to unpack the signature data
	Unpack(signerIdentities flow.IdentityList, sigData []byte) (*BlockSignatureData, error)
>>>>>>> 9dc2f7ba
}<|MERGE_RESOLUTION|>--- conflicted
+++ resolved
@@ -144,18 +144,7 @@
 	// sig is the aggregated signature data.
 	// Expected error returns during normal operations:
 	//  * none; all errors are symptoms of inconsistent input data or corrupted internal state.
-<<<<<<< HEAD
-	Pack(view uint64, sig *BlockSignatureData) ([]flow.Identifier, []byte, error)
-
-	// Unpack de-serializes the provided signature data.
-	// view is the view of the block that the aggregated signature is for.
-	// sig is the aggregated signature data
-	// It returns:
-	//  - (sigData, nil) if successfully unpacked the signature data
-	//  - (nil, model.ErrInvalidFormat) if failed to unpack the signature data
-	Unpack(view uint64, signerIDs []flow.Identifier, sigData []byte) (*BlockSignatureData, error)
-=======
-	Pack(blockID flow.Identifier, sig *BlockSignatureData) (signerIndices []byte, sigData []byte, err error)
+	Pack(view uint64, sig *BlockSignatureData) (signerIndices []byte, sigData []byte, err error)
 
 	// Unpack de-serializes the provided signature data.
 	// sig is the aggregated signature data
@@ -163,5 +152,4 @@
 	//  - (sigData, nil) if successfully unpacked the signature data
 	//  - (nil, model.InvalidFormatError) if failed to unpack the signature data
 	Unpack(signerIdentities flow.IdentityList, sigData []byte) (*BlockSignatureData, error)
->>>>>>> 9dc2f7ba
 }