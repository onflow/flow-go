package hotstuff

import (
	"github.com/onflow/flow-go/crypto"
	"github.com/onflow/flow-go/model/flow"
)

// RandomBeaconReconstructor collects signature shares, and reconstructs the
// group signature with enough shares.
type RandomBeaconReconstructor interface {
	// Verify verifies the signature under the stored public key corresponding to the signerID, and the stored message agreed about upfront.
	Verify(signerID flow.Identifier, sig crypto.Signature) (bool, error)

	// TrustedAdd adds the signature share to the reconstructors internal
	// state. Validity of signature is not checked. It is up to the
	// implementation, whether it still adds a signature or not, when the
	// minimal number of required sig shares has already been reached,
	// because the reconstructed group signature is the same.
	// It returns:
	//  - (true, nil) if and only if enough signature shares were collected
	//  - (false, nil) if not enough shares were collected
	//  - (false, error) if there is exception adding the sig share)
	TrustedAdd(signerID flow.Identifier, sig crypto.Signature) (hasSufficientShares bool, err error)

	// HasSufficientShares returns true if and only if reconstructor
	// has collected a sufficient number of signature shares.
	HasSufficientShares() bool

	// Reconstruct reconstructs the group signature.
	// The reconstructed signature is verified against the overall group public key and the message agreed upon.
	// This is a sanity check that is necessary since "TrustedAdd" allows adding non-verified signatures.
	// Reconstruct returns an error if the reconstructed signature fails the sanity verification, or if not enough shares have been collected.
	Reconstruct() (crypto.Signature, error)
}

// SigType is the aggregable signature type.
type SigType uint8

// SigType specifies the role of the signature in the protocol. SigTypeRandomBeacon type is for random beacon signatures. SigTypeStaking is for Hotstuff sigantures. Both types are aggregatable cryptographic signatures.
const (
	SigTypeStaking SigType = iota
	SigTypeRandomBeacon
)

// Valid returns true if the signature is either SigTypeStaking or SigTypeRandomBeacon
// else return false
func (t SigType) Valid() bool {
	return t == SigTypeStaking || t == SigTypeRandomBeacon
}

// WeightedSignatureAggregator aggregates signatures of the same signature scheme and the same message from different signers.
// The public keys and message are aggreed upon upfront.
// It is also recommended to only aggregate signatures generated with keys representing equivalent security-bit level.
// The module is aware of weights assigned to each signer, as well as a total weight threshold.
// Implementation of SignatureAggregator must be concurrent safe.
type WeightedSignatureAggregator interface {
	// Verify verifies the signature under the stored public and message.
	//
	// The function errors:
	//  - engine.InvalidInputError if signerID is invalid (not a consensus participant)
	//  - module/signature.ErrInvalidFormat if signerID is valid but signature is cryptographically invalid
	//  - random error if the execution failed
	Verify(signerID flow.Identifier, sig crypto.Signature) error

	// TrustedAdd adds a signature to the internal set of signatures and adds the signer's
	// weight to the total collected weight, iff the signature is _not_ a duplicate.
	//
	// The total weight of all collected signatures (excluding duplicates) is returned regardless
	// of any returned error.
	// The function errors
	//  - engine.InvalidInputError if signerID is invalid (not a consensus participant)
	//  - engine.DuplicatedEntryError if the signer has been already added
	TrustedAdd(signerID flow.Identifier, sig crypto.Signature) (totalWeight uint64, exception error)

	// TotalWeight returns the total weight presented by the collected signatures.
	TotalWeight() uint64

	// Aggregate aggregates the signatures and returns the aggregated signature.
	//
	// Aggregate attempts to aggregate the internal signatures and returns the resulting signature data.
	// The function performs a final verification and errors if the aggregated signature is not valid. This is
	// required for the function safety since "TrustedAdd" allows adding invalid signatures.
	Aggregate() ([]flow.Identifier, []byte, error)
}

// BlockSignatureData is an intermediate struct for Packer to pack the
// aggregated signature data into raw bytes or unpack from raw bytes.
type BlockSignatureData struct {
	StakingSigners               []flow.Identifier
	RandomBeaconSigners          []flow.Identifier
	AggregatedStakingSig         []byte // if BLS is used, this is equivalent to crypto.Signature
	AggregatedRandomBeaconSig    []byte // if BLS is used, this is equivalent to crypto.Signature
	ReconstructedRandomBeaconSig crypto.Signature
}

// Packer packs aggregated signature data into raw bytes to be used in block header.
type Packer interface {
<<<<<<< HEAD
	// Pack serializes the block signature data into raw bytes, suitable to creat a QC.
	// blockID is the block that the aggregated sig is for
	// sig is the aggregated signature data
	// Expected error returns during normal operations:
	//  * none; all errors are symptoms of inconsistent input data or corrupted internal state.
=======
	// blockID is the block that the aggregated signature is for.
	// sig is the aggregated signature data.
>>>>>>> 99e967f5
	Pack(blockID flow.Identifier, sig *BlockSignatureData) ([]flow.Identifier, []byte, error)

	// Unpack de-serializes the provided signature data.
	// blockID is the block that the aggregated sig is signed for
	// sig is the aggregated signature data
	// It returns:
	//  - (sigData, nil) if successfully unpacked the signature data
	//  - (nil, signature.ErrInvalidFormat) if failed to unpack the signature data
	Unpack(blockID flow.Identifier, signerIDs []flow.Identifier, sigData []byte) (*BlockSignatureData, error)
}<|MERGE_RESOLUTION|>--- conflicted
+++ resolved
@@ -95,16 +95,10 @@
 
 // Packer packs aggregated signature data into raw bytes to be used in block header.
 type Packer interface {
-<<<<<<< HEAD
-	// Pack serializes the block signature data into raw bytes, suitable to creat a QC.
-	// blockID is the block that the aggregated sig is for
-	// sig is the aggregated signature data
+	// blockID is the block that the aggregated signature is for.
+	// sig is the aggregated signature data.
 	// Expected error returns during normal operations:
 	//  * none; all errors are symptoms of inconsistent input data or corrupted internal state.
-=======
-	// blockID is the block that the aggregated signature is for.
-	// sig is the aggregated signature data.
->>>>>>> 99e967f5
 	Pack(blockID flow.Identifier, sig *BlockSignatureData) ([]flow.Identifier, []byte, error)
 
 	// Unpack de-serializes the provided signature data.
