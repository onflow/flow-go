--- conflicted
+++ resolved
@@ -27,28 +27,17 @@
 	// has collected a sufficient number of signature shares.
 	HasSufficientShares() bool
 
-<<<<<<< HEAD
-	// Reconstruct reconstructs the group signature from the provided
-	// signature shares. Errors if the number of shares is insufficient
-	// or some of the added signatures shares were invalid.
-=======
 	// Reconstruct reconstructs the group signature.
 	// The reconstructed signature is verified against the overall group public key and the message agreed upon.
 	// This is a sanity check that is necessary since "TrustedAdd" allows adding non-verified signatures.
 	// Reconstruct returns an error if the reconstructed signature fails the sanity verification, or if not enough shares have been collected.
->>>>>>> 3421c2d6
 	Reconstruct() (crypto.Signature, error)
 }
 
 // SigType is the aggregable signature type.
 type SigType int
 
-<<<<<<< HEAD
-// There are two signatures are aggregable, one is the normal staking signature,
-// the other is the threshold sig used as staking signature.
-=======
 // SigType specifies the role of the signature in the protocol. SigTypeRandomBeacon type is for random beacon signatures. SigTypeStaking is for Hotstuff sigantures. Both types are aggregatable cryptographic signatures.
->>>>>>> 3421c2d6
 const (
 	SigTypeStaking SigType = iota
 	SigTypeRandomBeacon
