package eventhandler

import (
	"fmt"
	"time"

	"github.com/rs/zerolog"

	"github.com/onflow/flow-go/consensus/hotstuff"
	"github.com/onflow/flow-go/consensus/hotstuff/model"
	"github.com/onflow/flow-go/model/flow"
	"github.com/onflow/flow-go/module/mempool"
)

// EventHandler is the main handler for individual events that trigger state transition.
// It exposes API to handle one event at a time synchronously. The caller is
// responsible for running the event loop to ensure that.
type EventHandler struct {
	log               zerolog.Logger
	paceMaker         hotstuff.PaceMaker
	blockProducer     hotstuff.BlockProducer
	forks             hotstuff.Forks
	persist           hotstuff.Persister
	communicator      hotstuff.Communicator
	committee         hotstuff.Replicas
	voteAggregator    hotstuff.VoteAggregator
	timeoutAggregator hotstuff.TimeoutAggregator
	safetyRules       hotstuff.SafetyRules
	notifier          hotstuff.Consumer
}

var _ hotstuff.EventHandler = (*EventHandler)(nil)

// NewEventHandler creates an EventHandler instance with initial components.
func NewEventHandler(
	log zerolog.Logger,
	paceMaker hotstuff.PaceMaker,
	blockProducer hotstuff.BlockProducer,
	forks hotstuff.Forks,
	persist hotstuff.Persister,
	communicator hotstuff.Communicator,
	committee hotstuff.Replicas,
	voteAggregator hotstuff.VoteAggregator,
	timeoutAggregator hotstuff.TimeoutAggregator,
	safetyRules hotstuff.SafetyRules,
	notifier hotstuff.Consumer,
) (*EventHandler, error) {
	e := &EventHandler{
		log:               log.With().Str("hotstuff", "participant").Logger(),
		paceMaker:         paceMaker,
		blockProducer:     blockProducer,
		forks:             forks,
		persist:           persist,
		communicator:      communicator,
		safetyRules:       safetyRules,
		committee:         committee,
		voteAggregator:    voteAggregator,
		timeoutAggregator: timeoutAggregator,
		notifier:          notifier,
	}
	return e, nil
}

// OnQCConstructed processes constructed QC by our vote aggregator
func (e *EventHandler) OnQCConstructed(qc *flow.QuorumCertificate) error {
	curView := e.paceMaker.CurView()

	log := e.log.With().
		Uint64("cur_view", curView).
		Uint64("qc_view", qc.View).
		Hex("qc_block_id", qc.BlockID[:]).
		Logger()

	e.notifier.OnQcConstructedFromVotes(curView, qc)
	defer e.notifier.OnEventProcessed()

	log.Debug().Msg("received constructed QC")

	// ignore stale qc
	if qc.View < e.forks.FinalizedView() {
		log.Debug().Msg("stale qc")
		return nil
	}

	return e.processQC(qc)
}

// OnTCConstructed processes a valid tc constructed by internal vote aggregator.
func (e *EventHandler) OnTCConstructed(tc *flow.TimeoutCertificate) error {
	nve, err := e.paceMaker.ProcessTC(tc)
	if err != nil {
		return fmt.Errorf("could not process constructed TC for view %d: %w", tc.View, err)
	}
	if nve == nil {
		return nil
	}
	return e.startNewView()
}

// OnReceiveProposal processes the block when a block proposal is received.
// It is assumed that the block proposal is incorporated. (its parent can be found
// in the forks)
func (e *EventHandler) OnReceiveProposal(proposal *model.Proposal) error {

	block := proposal.Block
	curView := e.paceMaker.CurView()

	log := e.log.With().
		Uint64("cur_view", curView).
		Uint64("block_view", block.View).
		Hex("block_id", block.BlockID[:]).
		Uint64("qc_view", block.QC.View).
		Hex("proposer_id", block.ProposerID[:]).
		Logger()

	e.notifier.OnReceiveProposal(curView, proposal)
	defer e.notifier.OnEventProcessed()
	log.Debug().Msg("proposal forwarded from compliance engine")

	// ignore stale proposals
	if block.View < e.forks.FinalizedView() {
		log.Debug().Msg("stale proposal")
		return nil
	}

	// store the block.
	err := e.forks.AddBlock(block)
	if err != nil {
		return fmt.Errorf("cannot add block to fork (%x): %w", block.BlockID, err)
	}

	_, err = e.paceMaker.ProcessQC(proposal.Block.QC)
	if err != nil {
		return fmt.Errorf("could not process QC for block %x: %w", block.BlockID, err)
	}

	_, err = e.paceMaker.ProcessTC(proposal.LastViewTC)
	if err != nil {
		return fmt.Errorf("could not process TC for block %x: %w", block.BlockID, err)
	}

	// notify vote aggregator about a new block, so that it can start verifying
	// votes for it.
	err = e.voteAggregator.AddBlock(proposal)
	if err != nil {
		if !mempool.IsDecreasingPruningHeightError(err) {
			return fmt.Errorf("could not add block (%v) to vote aggregator: %w", block.BlockID, err)
		}
	}

<<<<<<< HEAD
	// if the block is for the current view, then try voting for this block
	err = e.processBlockForCurrentView(proposal)
=======
	// store the block.
	err = e.forks.AddProposal(proposal)
	if err != nil {
		return fmt.Errorf("cannot add block to fork (%x): %w", block.BlockID, err)
	}

	// if the block is not for the current view, then process the QC
	if block.View != curView {
		return e.processQC(block.QC)
	}

	// if the block is for the current view, then check whether to vote for this block
	err = e.processBlockForCurrentView(block)
>>>>>>> 629c4fe9
	if err != nil {
		return fmt.Errorf("failed processing current block: %w", err)
	}

	// we don't call startNewView() which will trigger proposing logic because to make a proposal
	// we need to construct a QC or TC, both QC and TC will be delivered in dedicated callback
	// (see OnQCCreated and OnTCCreated). When obtaining QC or TC for active view EventHandler calls
	// startNewView() which will initiate proposing logic.

	return nil
}

// TimeoutChannel returns the channel for subscribing the waiting timeout on receiving
// block or votes for the current view.
func (e *EventHandler) TimeoutChannel() <-chan time.Time {
	return e.paceMaker.TimeoutChannel()
}

// OnLocalTimeout is called when the timeout event created by pacemaker looped through the
// event loop.
func (e *EventHandler) OnLocalTimeout() error {

	curView := e.paceMaker.CurView()
	newestQC := e.paceMaker.NewestQC()
	lastViewTC := e.paceMaker.LastViewTC()
	defer e.notifier.OnEventProcessed()

	log := e.log.With().
		Uint64("cur_view", curView).
		//Uint64("new_view", newView.View).
		Logger()
	// 	notifications about time-outs and view-changes are generated by PaceMaker; no need to send a notification here
	log.Debug().Msg("timeout received from event loop")

	timeout, err := e.safetyRules.ProduceTimeout(curView, newestQC, lastViewTC)
	if err != nil {
		return fmt.Errorf("could not produce timeout: %w", err)
	}

	// contribute produced timeout to TC aggregation logic
	e.timeoutAggregator.AddTimeout(timeout)

	// broadcast timeout to participants
	err = e.communicator.BroadcastTimeout(timeout)
	if err != nil {
		log.Warn().Err(err).Msg("could not forward vote")
	}

	log.Debug().Msg("local timeout processed")

	return nil
}

// Start will start the pacemaker's timer and start the new view
func (e *EventHandler) Start() error {
	e.paceMaker.Start()
	return e.startNewView()
}

// startNewView will only be called when there is a view change from pacemaker.
// It reads the current view, and check if it needs to propose or vote in this view.
func (e *EventHandler) startNewView() error {

	// track the start time
	start := time.Now()

	curView := e.paceMaker.CurView()

	currentLeader, err := e.committee.LeaderForView(curView)
	if err != nil {
		return fmt.Errorf("failed to determine primary for new view %d: %w", curView, err)
	}

	log := e.log.With().
		Uint64("cur_view", curView).
		Hex("leader_id", currentLeader[:]).Logger()
	log.Debug().
		Uint64("finalized_view", e.forks.FinalizedView()).
		Msg("entering new view")
	e.notifier.OnEnteringView(curView, currentLeader)

	if e.committee.Self() == currentLeader {
		log.Debug().Msg("generating block proposal as leader")

		// as the leader of the current view,
		// build the block proposal for the current view
<<<<<<< HEAD
		newestQC := e.paceMaker.NewestQC()
		lastViewTC := e.paceMaker.LastViewTC()

		_, found := e.forks.GetBlock(newestQC.BlockID)
		if !found {
			// we don't know anything about block referenced by our newest QC, in this case we can't
			// create a valid proposal since we can't guarantee validity of block payload.
			log.Debug().
				Uint64("qc_view", newestQC.View).
				Hex("block_id", newestQC.BlockID[:]).Msg("no parent found for newest QC, can't propose")
			return nil
		}
=======
		qc := e.paceMaker.NewestQC()
>>>>>>> 629c4fe9

		// perform sanity checks to make sure that resulted proposal is valid.
		// to create proposal leader for view N needs to present evidence that has was allowed to.
		// To do that he includes QC or TC for view N-1. Note that PaceMaker advances views only after observing QC or TC,
		// moreover QC and TC are processed always together, keeping in mind that EventHandler is used strictly single-threaded without reentrancy
		// we reach a conclusion that we must have a QC or TC with view equal to (curView-1). Failing one of these sanity checks
		// is a symptom of state corruption or a severe implementation bug.
		if newestQC.View+1 != curView {
			if lastViewTC == nil {
				return fmt.Errorf("possible state corruption, expected lastViewTC to be not nil")
			}
			if lastViewTC.View+1 != curView {
				return fmt.Errorf("possible state corruption, don't have QC(view=%d) and TC(view=%d) for previous view(currentView=%d)",
					newestQC.View, lastViewTC.View, curView)
			}
		} else {
			// in case last view has ended with QC and TC, make sure that only QC is included
			// otherwise such proposal is invalid. This case is possible if TC has included QC with the same
			// view as the TC itself, meaning that newestQC.View == lastViewTC.View
			lastViewTC = nil
		}

		proposal, err := e.blockProducer.MakeBlockProposal(newestQC, curView, lastViewTC)
		if err != nil {
			return fmt.Errorf("can not make block proposal for curView %v: %w", curView, err)
		}
		e.notifier.OnProposingBlock(proposal)

		block := proposal.Block
		log.Debug().
			Uint64("block_view", block.View).
			Hex("block_id", block.BlockID[:]).
			Uint64("parent_view", newestQC.View).
			Hex("parent_id", newestQC.BlockID[:]).
			Hex("signer", block.ProposerID[:]).
			Msg("forwarding proposal to communicator for broadcasting")

		// broadcast the proposal
		header := model.ProposalToFlow(proposal)
		delay := e.paceMaker.BlockRateDelay()
		elapsed := time.Since(start)
		if elapsed > delay {
			delay = 0
		} else {
			delay = delay - elapsed
		}
		err = e.communicator.BroadcastProposalWithDelay(header, delay)
		if err != nil {
			log.Warn().Err(err).Msg("could not forward proposal")
		}

		// We return here to correspond to the HotStuff state machine.
		return nil
		// Algorithmically, this return statement is optional:
		//  * If this replica is the leader for the current view, there can be no valid proposal from any
		//    other node. This replica's proposal is the only valid proposal.
		//  * This replica's proposal got just sent out above. It will enter the HotStuff logic from the
		//    EventLoop. In other words, the own proposal is not yet stored in Forks.
		//    Hence, Forks cannot contain _any_ valid proposal for the current view.
		//  Therefore, if this replica is the leader, the following code is a no-op.
	}

	// as a replica of the current view, find and process the block for the current view
	proposals := e.forks.GetProposalsForView(curView)
	if len(proposals) == 0 {
		// if there is no block stored before for the current view, then exit and keep waiting
		log.Debug().Msg("waiting for proposal from leader")
		return nil
	}

	// TODO(active-pacemaker): add processing of cached proposals
	return nil

	// when there are multiple block proposals, we will just pick the first one.
	// forks is responsible for slashing double proposal behavior, and
	// event handler is aware of double proposals, but picking any should work and
	// won't hurt safety
<<<<<<< HEAD
	//block := blocks[0]
	//
	//log.Debug().
	//	Uint64("block_view", block.View).
	//	Hex("block_id", block.BlockID[:]).
	//	Uint64("parent_view", block.QC.View).
	//	Hex("parent_id", block.QC.BlockID[:]).
	//	Hex("signer", block.ProposerID[:]).
	//	Msg("processing cached proposal from leader")
	//
	//
	//return e.processBlockForCurrentView(block)
=======
	block := proposals[0].Block

	log.Debug().
		Uint64("block_view", block.View).
		Hex("block_id", block.BlockID[:]).
		Uint64("parent_view", block.QC.View).
		Hex("parent_id", block.QC.BlockID[:]).
		Hex("signer", block.ProposerID[:]).
		Msg("processing cached proposal from leader")

	return e.processBlockForCurrentView(block)
>>>>>>> 629c4fe9
}

// processBlockForCurrentView processes the block for the current view.
// It is called AFTER the block has been stored or found in Forks
// It checks whether to vote for this block.
func (e *EventHandler) processBlockForCurrentView(proposal *model.Proposal) error {
	// sanity check that block is really for the current view:
	curView := e.paceMaker.CurView()
	block := proposal.Block
	if block.View != curView {
		// ignore outdated proposals in case we have moved forward
		return nil
	}
	// leader (node ID) for next view
	nextLeader, err := e.committee.LeaderForView(curView + 1)
	if err != nil {
		return fmt.Errorf("failed to determine primary for next view %d: %w", curView+1, err)
	}

	// safetyRules performs all the checks to decide whether to vote for this block or not.
	err = e.ownVote(proposal, curView, nextLeader)
	if err != nil {
		return fmt.Errorf("unexpected error in voting logic: %w", err)
	}

	return nil
}

// ownVote generates and forwards the own vote, if we decide to vote.
// Any errors are potential symptoms of uncovered edge cases or corrupted internal state (fatal).
func (e *EventHandler) ownVote(proposal *model.Proposal, curView uint64, nextLeader flow.Identifier) error {
	block := proposal.Block
	log := e.log.With().
		Uint64("block_view", block.View).
		Hex("block_id", block.BlockID[:]).
		Uint64("parent_view", block.QC.View).
		Hex("parent_id", block.QC.BlockID[:]).
		Hex("signer", block.ProposerID[:]).
		Logger()

	_, found := e.forks.GetBlock(proposal.Block.QC.BlockID)
	if !found {
		// we don't have parent for this proposal, we can't vote since we can't guarantee validity of proposals
		// payload. Strictly speaking this shouldn't ever happen because compliance engine makes sure that we
		// receive proposals with valid parents.
		log.Warn().Msg("won't vote for proposal, no parent block for this proposal")
		return nil
	}

	// safetyRules performs all the checks to decide whether to vote for this block or not.
	ownVote, err := e.safetyRules.ProduceVote(proposal, curView)
	if err != nil {
		if !model.IsNoVoteError(err) {
			// unknown error, exit the event loop
			return fmt.Errorf("could not produce vote: %w", err)
		}
		log.Debug().Err(err).Msg("should not vote for this block")
		return nil
	}

	// The following code is only reached, if this replica has produced a vote.
	// Send the vote to the next leader (or directly process it, if I am the next leader).
	e.notifier.OnVoting(ownVote)
	log.Debug().Msg("forwarding vote to compliance engine")
	if e.committee.Self() == nextLeader { // I am the next leader
		e.voteAggregator.AddVote(ownVote)
	} else {
		err = e.communicator.SendVote(ownVote.BlockID, ownVote.View, ownVote.SigData, nextLeader)
		if err != nil {
			log.Warn().Err(err).Msg("could not forward vote")
		}
	}
	return nil
}

// processQC stores the QC and check whether the QC will trigger view change.
// If triggered, then go to the new view.
func (e *EventHandler) processQC(qc *flow.QuorumCertificate) error {

	log := e.log.With().
		Uint64("block_view", qc.View).
		Hex("block_id", qc.BlockID[:]).
		Logger()

	newViewEvent, err := e.paceMaker.ProcessQC(qc)
	if err != nil {
		return fmt.Errorf("could not process QC: %w", err)
	}
	if newViewEvent == nil {
		log.Debug().Msg("QC didn't trigger view change, nothing to do")
		return nil
	}
	log.Debug().Msg("QC triggered view change, starting new view now")

	// current view has changed, go to new view
	return e.startNewView()
}<|MERGE_RESOLUTION|>--- conflicted
+++ resolved
@@ -124,9 +124,9 @@
 	}
 
 	// store the block.
-	err := e.forks.AddBlock(block)
-	if err != nil {
-		return fmt.Errorf("cannot add block to fork (%x): %w", block.BlockID, err)
+	err := e.forks.AddProposal(proposal)
+	if err != nil {
+		return fmt.Errorf("cannot add proposal to forks (%x): %w", block.BlockID, err)
 	}
 
 	_, err = e.paceMaker.ProcessQC(proposal.Block.QC)
@@ -148,24 +148,8 @@
 		}
 	}
 
-<<<<<<< HEAD
 	// if the block is for the current view, then try voting for this block
 	err = e.processBlockForCurrentView(proposal)
-=======
-	// store the block.
-	err = e.forks.AddProposal(proposal)
-	if err != nil {
-		return fmt.Errorf("cannot add block to fork (%x): %w", block.BlockID, err)
-	}
-
-	// if the block is not for the current view, then process the QC
-	if block.View != curView {
-		return e.processQC(block.QC)
-	}
-
-	// if the block is for the current view, then check whether to vote for this block
-	err = e.processBlockForCurrentView(block)
->>>>>>> 629c4fe9
 	if err != nil {
 		return fmt.Errorf("failed processing current block: %w", err)
 	}
@@ -252,11 +236,10 @@
 
 		// as the leader of the current view,
 		// build the block proposal for the current view
-<<<<<<< HEAD
 		newestQC := e.paceMaker.NewestQC()
 		lastViewTC := e.paceMaker.LastViewTC()
 
-		_, found := e.forks.GetBlock(newestQC.BlockID)
+		_, found := e.forks.GetProposal(newestQC.BlockID)
 		if !found {
 			// we don't know anything about block referenced by our newest QC, in this case we can't
 			// create a valid proposal since we can't guarantee validity of block payload.
@@ -265,9 +248,6 @@
 				Hex("block_id", newestQC.BlockID[:]).Msg("no parent found for newest QC, can't propose")
 			return nil
 		}
-=======
-		qc := e.paceMaker.NewestQC()
->>>>>>> 629c4fe9
 
 		// perform sanity checks to make sure that resulted proposal is valid.
 		// to create proposal leader for view N needs to present evidence that has was allowed to.
@@ -345,8 +325,7 @@
 	// forks is responsible for slashing double proposal behavior, and
 	// event handler is aware of double proposals, but picking any should work and
 	// won't hurt safety
-<<<<<<< HEAD
-	//block := blocks[0]
+	//block := proposals[0]
 	//
 	//log.Debug().
 	//	Uint64("block_view", block.View).
@@ -358,19 +337,6 @@
 	//
 	//
 	//return e.processBlockForCurrentView(block)
-=======
-	block := proposals[0].Block
-
-	log.Debug().
-		Uint64("block_view", block.View).
-		Hex("block_id", block.BlockID[:]).
-		Uint64("parent_view", block.QC.View).
-		Hex("parent_id", block.QC.BlockID[:]).
-		Hex("signer", block.ProposerID[:]).
-		Msg("processing cached proposal from leader")
-
-	return e.processBlockForCurrentView(block)
->>>>>>> 629c4fe9
 }
 
 // processBlockForCurrentView processes the block for the current view.
@@ -411,7 +377,7 @@
 		Hex("signer", block.ProposerID[:]).
 		Logger()
 
-	_, found := e.forks.GetBlock(proposal.Block.QC.BlockID)
+	_, found := e.forks.GetProposal(proposal.Block.QC.BlockID)
 	if !found {
 		// we don't have parent for this proposal, we can't vote since we can't guarantee validity of proposals
 		// payload. Strictly speaking this shouldn't ever happen because compliance engine makes sure that we
