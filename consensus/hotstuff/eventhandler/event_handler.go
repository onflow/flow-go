package eventhandler

import (
	"context"
	"errors"
	"fmt"
	"time"

	"github.com/rs/zerolog"

	"github.com/onflow/flow-go/consensus/hotstuff"
	"github.com/onflow/flow-go/consensus/hotstuff/model"
	"github.com/onflow/flow-go/model/flow"
)

// EventHandler is the main handler for individual events that trigger state transition.
// It exposes API to handle one event at a time synchronously. EventHandler is *not concurrency safe*.
// Please use the EventLoop to ensure that only a single go-routine executes the EventHandler's algorithms.
// EventHandler is implemented in event-driven way, it reacts to incoming events and performs certain actions.
// It doesn't perform any actions on its own. There are 3 main responsibilities of EventHandler, vote, propose,
// timeout. There are specific scenarios that lead to each of those actions.
//   - create vote: voting logic is triggered by OnReceiveProposal, after receiving proposal we have all required information
//     to create a valid vote. Compliance engine makes sure that we receive proposals, whose parents are known.
//     Creating a vote can be triggered ONLY by receiving proposal.
//   - create timeout: creating model.TimeoutObject[TO] is triggered by OnLocalTimeout, after reaching deadline for current round.
//     EventHandler gets notified about it and has to create a model.TimeoutObject and broadcast it to other replicas.
//     Creating a TO can be triggered by reaching round deadline or triggered as part of Bracha broadcast when superminority
//     of replicas have contributed to TC creation and created a partial TC.
//   - create a proposal: proposing logic is more complicated. Creating a proposal is triggered by the EventHandler receiving
//     a QC or TC that induces a view change to a view where the replica is primary. As an edge case, the EventHandler
//     can receive a QC or TC that triggers the view change, but we can't create a proposal in case we are missing parent block the newest QC refers to.
//     In case we already have the QC, but are still missing the respective parent, OnReceiveProposal can trigger the proposing logic
//     as well, but only when receiving proposal for view lower than active view.
//     To summarize, to make a valid proposal for view N we need to have a QC or TC for N-1 and know the proposal with blockID
//     NewestQC.BlockID.
//
// Not concurrency safe.
type EventHandler struct {
	log               zerolog.Logger
	paceMaker         hotstuff.PaceMaker
	blockProducer     hotstuff.BlockProducer
	forks             hotstuff.Forks
	persist           hotstuff.Persister
	committee         hotstuff.Replicas
	voteAggregator    hotstuff.VoteAggregator
	timeoutAggregator hotstuff.TimeoutAggregator
	safetyRules       hotstuff.SafetyRules
	notifier          hotstuff.Consumer
}

var _ hotstuff.EventHandler = (*EventHandler)(nil)

// NewEventHandler creates an EventHandler instance with initial components.
func NewEventHandler(
	log zerolog.Logger,
	paceMaker hotstuff.PaceMaker,
	blockProducer hotstuff.BlockProducer,
	forks hotstuff.Forks,
	persist hotstuff.Persister,
	committee hotstuff.Replicas,
	voteAggregator hotstuff.VoteAggregator,
	timeoutAggregator hotstuff.TimeoutAggregator,
	safetyRules hotstuff.SafetyRules,
	notifier hotstuff.Consumer,
) (*EventHandler, error) {
	e := &EventHandler{
		log:               log.With().Str("hotstuff", "participant").Logger(),
		paceMaker:         paceMaker,
		blockProducer:     blockProducer,
		forks:             forks,
		persist:           persist,
		safetyRules:       safetyRules,
		committee:         committee,
		voteAggregator:    voteAggregator,
		timeoutAggregator: timeoutAggregator,
		notifier:          notifier,
	}
	return e, nil
}

// OnReceiveQc processes a valid qc constructed by internal vote aggregator or discovered in TimeoutObject.
// All inputs should be validated before feeding into this function. Assuming trusted data.
// No errors are expected during normal operation.
func (e *EventHandler) OnReceiveQc(qc *flow.QuorumCertificate) error {
	curView := e.paceMaker.CurView()
	log := e.log.With().
		Uint64("cur_view", curView).
		Uint64("qc_view", qc.View).
		Hex("qc_block_id", qc.BlockID[:]).
		Logger()
	log.Debug().Msg("received QC")
	e.notifier.OnQcConstructedFromVotes(curView, qc)
	defer e.notifier.OnEventProcessed()

	newViewEvent, err := e.paceMaker.ProcessQC(qc)
	if err != nil {
		return fmt.Errorf("could not process QC: %w", err)
	}
	if newViewEvent == nil {
		log.Debug().Msg("QC didn't trigger view change, nothing to do")
		return nil
	}

	// current view has changed, go to new view
	log.Debug().Msg("QC triggered view change, starting new view now")
	return e.proposeForNewViewIfPrimary()
}

// OnReceiveTc processes a valid tc constructed by internal timeout aggregator, discovered in TimeoutObject or
// broadcast over the network.
// All inputs should be validated before feeding into this function. Assuming trusted data.
// No errors are expected during normal operation.
func (e *EventHandler) OnReceiveTc(tc *flow.TimeoutCertificate) error {
	curView := e.paceMaker.CurView()
	log := e.log.With().
		Uint64("cur_view", curView).
		Uint64("tc_view", tc.View).
		Uint64("tc_newest_qc_view", tc.NewestQC.View).
		Hex("tc_newest_qc_block_id", tc.NewestQC.BlockID[:]).
		Logger()
	log.Debug().Msg("received TC")
	defer e.notifier.OnEventProcessed()

	newViewEvent, err := e.paceMaker.ProcessTC(tc)
	if err != nil {
		return fmt.Errorf("could not process TC for view %d: %w", tc.View, err)
	}
	if newViewEvent == nil {
		log.Debug().Msg("TC didn't trigger view change, nothing to do")
		return nil
	}

	// current view has changed, go to new view
	log.Debug().Msg("TC triggered view change, starting new view now")
	return e.proposeForNewViewIfPrimary()
}

// OnReceiveProposal processes a block proposal received from another HotStuff
// consensus participant.
// All inputs should be validated before feeding into this function. Assuming trusted data.
// No errors are expected during normal operation.
func (e *EventHandler) OnReceiveProposal(proposal *model.Proposal) error {
	block := proposal.Block
	curView := e.paceMaker.CurView()
	log := e.log.With().
		Uint64("cur_view", curView).
		Uint64("block_view", block.View).
		Hex("block_id", block.BlockID[:]).
		Uint64("qc_view", block.QC.View).
		Hex("proposer_id", block.ProposerID[:]).
		Logger()
	log.Debug().Msg("proposal received from compliance engine")
	e.notifier.OnReceiveProposal(curView, proposal)
	defer e.notifier.OnEventProcessed()

	// ignore stale proposals
	if block.View < e.forks.FinalizedView() {
		log.Debug().Msg("stale proposal")
		return nil
	}

	// store the block.
	err := e.forks.AddProposal(proposal)
	if err != nil {
		return fmt.Errorf("cannot add proposal to forks (%x): %w", block.BlockID, err)
	}

	_, err = e.paceMaker.ProcessQC(proposal.Block.QC)
	if err != nil {
		return fmt.Errorf("could not process QC for block %x: %w", block.BlockID, err)
	}

	_, err = e.paceMaker.ProcessTC(proposal.LastViewTC)
	if err != nil {
		return fmt.Errorf("could not process TC for block %x: %w", block.BlockID, err)
	}

	// notify vote aggregator about a new block, so that it can start verifying
	// votes for it.
	e.voteAggregator.AddBlock(proposal)

	// if the block is for the current view, then try voting for this block
	err = e.processBlockForCurrentView(proposal)
	if err != nil {
		return fmt.Errorf("failed processing current block: %w", err)
	}
	log.Debug().Msg("proposal processed from compliance engine")

	// nothing to do if this proposal is for current view
	if proposal.Block.View == e.paceMaker.CurView() {
		return nil
	}

	return e.proposeForNewViewIfPrimary()
}

// TimeoutChannel returns the channel for subscribing the waiting timeout on receiving
// block or votes for the current view.
func (e *EventHandler) TimeoutChannel() <-chan time.Time {
	return e.paceMaker.TimeoutChannel()
}

// OnLocalTimeout handles a local timeout event by creating a model.TimeoutObject and broadcasting it.
// No errors are expected during normal operation.
func (e *EventHandler) OnLocalTimeout() error {
	curView := e.paceMaker.CurView()
	e.log.Debug().Uint64("cur_view", curView).Msg("timeout received from event loop")
	// TODO(active-pacemaker): update telemetry
	defer e.notifier.OnEventProcessed()

	err := e.broadcastTimeoutObjectIfAuthorized()
	if err != nil {
		return fmt.Errorf("unexpected exception while processing timeout in view %d: %w", curView, err)
	}
	return nil
}

// OnPartialTcCreated handles notification produces by the internal timeout aggregator. If the notification is for the current view,
// a corresponding model.TimeoutObject is broadcast to the consensus committee.
// No errors are expected during normal operation.
func (e *EventHandler) OnPartialTcCreated(partialTC *hotstuff.PartialTcCreated) error {
	// TODO(active-pacemaker): update telemetry
	defer e.notifier.OnEventProcessed()

	// process QC, this might trigger view change and any related logic(proposing, voting)
	err := e.OnReceiveQc(partialTC.NewestQC)
	if err != nil {
		return fmt.Errorf("could not process QC: %w", err)
	}
	// process TC, this might trigger view change and any related logic(proposing, voting)
	if partialTC.LastViewTC != nil {
		err = e.OnReceiveTc(partialTC.LastViewTC)
		if err != nil {
			return fmt.Errorf("could not process TC: %w", err)
		}
	}

	// by definition, we are allowed to produce timeout object if we have received partial TC for current view
	if e.paceMaker.CurView() != partialTC.View {
		return nil
	}

	err = e.broadcastTimeoutObjectIfAuthorized()
	if err != nil {
		return fmt.Errorf("unexpected exception while processing partial TC in view %d: %w", partialTC.View, err)
	}
	return nil
}

// Start starts the event handler.
// No errors are expected during normal operation.
// CAUTION: EventHandler is not concurrency safe. The Start method must
// be executed by the same goroutine that also calls the other business logic
// methods, or concurrency safety has to be implemented externally.
func (e *EventHandler) Start(ctx context.Context) error {
	err := e.processPendingBlocks()
	if err != nil {
		return fmt.Errorf("could not process pending blocks: %w", err)
	}
	err = e.proposeForNewViewIfPrimary()
	if err != nil {
		return fmt.Errorf("could not start new view: %w", err)
	}
	e.paceMaker.Start(ctx)
	return nil
}

// broadcastTimeoutObjectIfAuthorized attempts to generate a model.TimeoutObject, adds it
// to `timeoutAggregator` and broadcasts it to the consensus commettee. We check, whether
// this node, at the current view, is part of the consensus committee. Otherwise, this
// method is functionally a no-op.
// For example, right after an epoch switchover a consensus node might still be online but
// not part of the _active_ consensus committee anymore. Consequently, it should not broadcast
// timeouts anymore.
// No errors are expected during normal operation.
func (e *EventHandler) broadcastTimeoutObjectIfAuthorized() error {
	curView := e.paceMaker.CurView()
	newestQC := e.paceMaker.NewestQC()
	lastViewTC := e.paceMaker.LastViewTC()
	log := e.log.With().Uint64("cur_view", curView).Logger()

	if newestQC.View+1 == curView {
		// in case last view has ended with QC and TC, make sure that only QC is included
		// otherwise such timeout is invalid. This case is possible if TC has included QC with the same
		// view as the TC itself, meaning that newestQC.View == lastViewTC.View
		lastViewTC = nil
	}

	timeout, err := e.safetyRules.ProduceTimeout(curView, newestQC, lastViewTC)
	if err != nil {
		if model.IsNoTimeoutError(err) {
			log.Warn().Err(err).Msgf("not generating timeout as this node is not part of the active committee")
			return nil
		}
		return fmt.Errorf("could not produce timeout: %w", err)
	}

	// contribute produced timeout to TC aggregation logic
	e.timeoutAggregator.AddTimeout(timeout)

	// raise a notification to broadcast timeout
	e.notifier.OnOwnTimeout(timeout)
	log.Debug().Msg("broadcast TimeoutObject done")

	return nil
}

// processPendingBlocks performs processing of pending blocks that were applied to chain state but weren't processed
// by Hotstuff event loop. Due to asynchronous nature of our processing pipelines compliance engine can validate and apply
// blocks to the chain state but fail to deliver them to EventHandler because of shutdown or crash. To recover those QCs and TCs
// recovery logic puts them in Forks and EventHandler can traverse pending blocks by view to obtain them.
func (e *EventHandler) processPendingBlocks() error {
	newestView := e.forks.NewestView()
	currentView := e.paceMaker.CurView()
	for {
		paceMakerActiveView := e.paceMaker.CurView()
		if currentView < paceMakerActiveView {
			currentView = paceMakerActiveView
		}

		if currentView > newestView {
			return nil
		}

		// check if there are pending proposals for active view
		pendingProposals := e.forks.GetProposalsForView(currentView)
		// process all proposals for view, we are dealing only with valid QCs and TCs so no harm in processing
		// double proposals here.
		for _, proposal := range pendingProposals {
			block := proposal.Block
			_, err := e.paceMaker.ProcessQC(block.QC)
			if err != nil {
				return fmt.Errorf("could not process QC for block %x: %w", block.BlockID, err)
			}

			_, err = e.paceMaker.ProcessTC(proposal.LastViewTC)
			if err != nil {
				return fmt.Errorf("could not process TC for block %x: %w", block.BlockID, err)
			}

			// TODO(active-pacemaker): generally speaking we are only interested in QC and TC, but in some cases
			// we might want to vote for blocks as well. Discuss if it's needed.
		}

		currentView++
	}
}

// proposeForNewViewIfPrimary will only be called when we may able to propose a block, after processing a new event.
//   - after entering a new view as a result of processing a QC or TC, then we may propose for the newly entered view
//   - after receiving a proposal (but not changing view), if that proposal is referenced by our highest known QC,
//     and the proposal was previously unknown, then we can propose a block in the current view
//
// It reads the current view, and generates a proposal if we are the leader.
// No errors are expected during normal operation.
func (e *EventHandler) proposeForNewViewIfPrimary() error {
	start := time.Now() // track the start time
	curView := e.paceMaker.CurView()
	currentLeader, err := e.committee.LeaderForView(curView)
	if err != nil {
		return fmt.Errorf("failed to determine primary for new view %d: %w", curView, err)
	}
	log := e.log.With().
		Uint64("cur_view", curView).
		Uint64("finalized_view", e.forks.FinalizedView()).
		Hex("leader_id", currentLeader[:]).Logger()

	// check that I am the primary for this view and that I haven't already proposed; otherwise there is nothing to do
	if e.committee.Self() != currentLeader {
		return nil
	}
	for _, p := range e.forks.GetProposalsForView(curView) {
		if p.Block.ProposerID == e.committee.Self() {
			log.Debug().Msg("already proposed for current view")
			return nil
		}
	}

	// attempt to generate proposal:
	e.notifier.OnEnteringView(curView, currentLeader)
	newestQC := e.paceMaker.NewestQC()
	lastViewTC := e.paceMaker.LastViewTC()

	_, found := e.forks.GetProposal(newestQC.BlockID)
	if !found {
		// we don't know anything about block referenced by our newest QC, in this case we can't
		// create a valid proposal since we can't guarantee validity of block payload.
		log.Warn().
			Uint64("qc_view", newestQC.View).
			Hex("block_id", newestQC.BlockID[:]).Msg("haven't synced the latest block yet; can't propose")
		return nil
	}
	log.Debug().Msg("generating proposal as leader")

	// Sanity checks to make sure that resulting proposal is valid:
	// In its proposal, the leader for view N needs to present evidence that it has legitimately entered view N.
	// As evidence, we include a QC or TC for view N-1, which should always be available as the PaceMaker advances
	// to view N only after observing a QC or TC from view N-1. Moreover QC and TC are always processed together. As
	// EventHandler is strictly single-threaded without reentrancy, we must have a QC or TC for the prior view (curView-1).
	// Failing one of these sanity checks is a symptom of state corruption or a severe implementation bug.
	if newestQC.View+1 != curView {
		if lastViewTC == nil {
			return fmt.Errorf("possible state corruption, expected lastViewTC to be not nil")
		}
		if lastViewTC.View+1 != curView {
			return fmt.Errorf("possible state corruption, don't have QC(view=%d) and TC(view=%d) for previous view(currentView=%d)",
				newestQC.View, lastViewTC.View, curView)
		}
	} else {
		// In case last view has ended with QC and TC, make sure that only QC is included,
		// otherwise such proposal is invalid. This case is possible if TC has included QC with the same
		// view as the TC itself, meaning that newestQC.View == lastViewTC.View
		lastViewTC = nil
	}

	flowProposal, err := e.blockProducer.MakeBlockProposal(curView, newestQC, lastViewTC)
	if err != nil {
		return fmt.Errorf("can not make block proposal for curView %v: %w", curView, err)
	}
<<<<<<< HEAD
	proposal := model.ProposalFromFlow(flowProposal) // turn the signed flow header into a proposal
	e.notifier.OnProposingBlock(proposal)
=======
>>>>>>> 8bc1222d

	// we want to store created proposal in forks to make sure that we don't create more proposals for
	// current view. Due to asynchronous nature of our design it's possible that after creating proposal
	// we will be asked to propose again for same view.
	err = e.forks.AddProposal(proposal)
	if err != nil {
		return fmt.Errorf("could not add newly created proposal (%v): %w", proposal.Block.BlockID, err)
	}

	block := proposal.Block
	log.Debug().
		Uint64("block_view", block.View).
		Hex("block_id", block.BlockID[:]).
		Uint64("parent_view", newestQC.View).
		Hex("parent_id", newestQC.BlockID[:]).
		Hex("signer", block.ProposerID[:]).
		Msg("forwarding proposal to communicator for broadcasting")

<<<<<<< HEAD
	// broadcast the proposal
	delay := e.paceMaker.BlockRateDelay()
	elapsed := time.Since(start)
	if elapsed > delay {
		delay = 0
	} else {
		delay = delay - elapsed
	}
	err = e.communicator.BroadcastProposalWithDelay(flowProposal, delay)
	if err != nil {
		log.Warn().Err(err).Msg("could not forward proposal")
	}

=======
	// raise a notification with proposal (also triggers broadcast)
	header := model.ProposalToFlow(proposal)
	targetPublicationTime := start.Add(e.paceMaker.BlockRateDelay())
	e.notifier.OnOwnProposal(header, targetPublicationTime)
>>>>>>> 8bc1222d
	return nil
}

// processBlockForCurrentView processes the block for the current view.
// It is called AFTER the block has been stored or found in Forks
// It checks whether to vote for this block.
// No errors are expected during normal operation.
func (e *EventHandler) processBlockForCurrentView(proposal *model.Proposal) error {
	// sanity check that block is really for the current view:
	curView := e.paceMaker.CurView()
	block := proposal.Block
	if block.View != curView {
		// ignore outdated proposals in case we have moved forward
		return nil
	}
	// leader (node ID) for next view
	nextLeader, err := e.committee.LeaderForView(curView + 1)
	if errors.Is(err, model.ErrViewForUnknownEpoch) {
		// We are attempting process a block in an unknown epoch
		// This should never happen, because:
		// * the compliance layer ensures proposals are passed to the event loop strictly after their parent
		// * the protocol state ensures that, before incorporating the first block of an epoch E,
		//    either E is known or we have triggered epoch fallback mode - in either case the epoch for the
		//    current epoch is known
		return fmt.Errorf("attempting to process a block for current view in unknown epoch")
	}
	if err != nil {
		return fmt.Errorf("failed to determine primary for next view %d: %w", curView+1, err)
	}

	// safetyRules performs all the checks to decide whether to vote for this block or not.
	err = e.ownVote(proposal, curView, nextLeader)
	if err != nil {
		return fmt.Errorf("unexpected error in voting logic: %w", err)
	}

	return nil
}

// ownVote generates and forwards the own vote, if we decide to vote.
// Any errors are potential symptoms of uncovered edge cases or corrupted internal state (fatal).
// No errors are expected during normal operation.
func (e *EventHandler) ownVote(proposal *model.Proposal, curView uint64, nextLeader flow.Identifier) error {
	block := proposal.Block
	log := e.log.With().
		Uint64("block_view", block.View).
		Hex("block_id", block.BlockID[:]).
		Uint64("parent_view", block.QC.View).
		Hex("parent_id", block.QC.BlockID[:]).
		Hex("signer", block.ProposerID[:]).
		Logger()

	_, found := e.forks.GetProposal(proposal.Block.QC.BlockID)
	if !found {
		// we don't have parent for this proposal, we can't vote since we can't guarantee validity of proposals
		// payload. Strictly speaking this shouldn't ever happen because compliance engine makes sure that we
		// receive proposals with valid parents.
		return fmt.Errorf("won't vote for proposal, no parent block for this proposal")
	}

	// safetyRules performs all the checks to decide whether to vote for this block or not.
	ownVote, err := e.safetyRules.ProduceVote(proposal, curView)
	if err != nil {
		if !model.IsNoVoteError(err) {
			// unknown error, exit the event loop
			return fmt.Errorf("could not produce vote: %w", err)
		}
		log.Debug().Err(err).Msg("should not vote for this block")
		return nil
	}

	if e.committee.Self() == nextLeader { // I am the next leader
		log.Debug().Msg("forwarding vote to vote aggregator")
		e.voteAggregator.AddVote(ownVote)
	} else {
		log.Debug().Msg("forwarding vote to compliance engine")
		// raise a notification to send vote
		e.notifier.OnOwnVote(ownVote.BlockID, ownVote.View, ownVote.SigData, nextLeader)
	}
	return nil
}<|MERGE_RESOLUTION|>--- conflicted
+++ resolved
@@ -417,11 +417,7 @@
 	if err != nil {
 		return fmt.Errorf("can not make block proposal for curView %v: %w", curView, err)
 	}
-<<<<<<< HEAD
 	proposal := model.ProposalFromFlow(flowProposal) // turn the signed flow header into a proposal
-	e.notifier.OnProposingBlock(proposal)
-=======
->>>>>>> 8bc1222d
 
 	// we want to store created proposal in forks to make sure that we don't create more proposals for
 	// current view. Due to asynchronous nature of our design it's possible that after creating proposal
@@ -440,26 +436,9 @@
 		Hex("signer", block.ProposerID[:]).
 		Msg("forwarding proposal to communicator for broadcasting")
 
-<<<<<<< HEAD
-	// broadcast the proposal
-	delay := e.paceMaker.BlockRateDelay()
-	elapsed := time.Since(start)
-	if elapsed > delay {
-		delay = 0
-	} else {
-		delay = delay - elapsed
-	}
-	err = e.communicator.BroadcastProposalWithDelay(flowProposal, delay)
-	if err != nil {
-		log.Warn().Err(err).Msg("could not forward proposal")
-	}
-
-=======
 	// raise a notification with proposal (also triggers broadcast)
-	header := model.ProposalToFlow(proposal)
 	targetPublicationTime := start.Add(e.paceMaker.BlockRateDelay())
-	e.notifier.OnOwnProposal(header, targetPublicationTime)
->>>>>>> 8bc1222d
+	e.notifier.OnOwnProposal(flowProposal, targetPublicationTime)
 	return nil
 }
 
