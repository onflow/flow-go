package eventhandler

import (
	"context"
	"errors"
	"fmt"
	"time"

	"github.com/rs/zerolog"

	"github.com/onflow/flow-go/consensus/hotstuff"
	"github.com/onflow/flow-go/consensus/hotstuff/model"
	"github.com/onflow/flow-go/model/flow"
)

// EventHandler is the main handler for individual events that trigger state transition.
// It exposes API to handle one event at a time synchronously. EventHandler is *not concurrency safe*.
// Please use the EventLoop to ensure that only a single go-routine executes the EventHandler's algorithms.
// EventHandler is implemented in event-driven way, it reacts to incoming events and performs certain actions.
// It doesn't perform any actions on its own. There are 3 main responsibilities of EventHandler, vote, propose,
// timeout. There are specific scenarios that lead to each of those actions.
//   - create vote: voting logic is triggered by OnReceiveProposal, after receiving proposal we have all required information
//     to create a valid vote. Compliance engine makes sure that we receive proposals, whose parents are known.
//     Creating a vote can be triggered ONLY by receiving proposal.
//   - create timeout: creating model.TimeoutObject[TO] is triggered by OnLocalTimeout, after reaching deadline for current round.
//     EventHandler gets notified about it and has to create a model.TimeoutObject and broadcast it to other replicas.
//     Creating a TO can be triggered by reaching round deadline or triggered as part of Bracha broadcast when superminority
//     of replicas have contributed to TC creation and created a partial TC.
//   - create a proposal: proposing logic is more complicated. Creating a proposal is triggered by the EventHandler receiving
//     a QC or TC that induces a view change to a view where the replica is primary. As an edge case, the EventHandler
//     can receive a QC or TC that triggers the view change, but we can't create a proposal in case we are missing parent block the newest QC refers to.
//     In case we already have the QC, but are still missing the respective parent, OnReceiveProposal can trigger the proposing logic
//     as well, but only when receiving proposal for view lower than active view.
//     To summarize, to make a valid proposal for view N we need to have a QC or TC for N-1 and know the proposal with blockID
//     NewestQC.BlockID.
<<<<<<< HEAD
=======
//
// Not concurrency safe.
>>>>>>> d35c8bc8
type EventHandler struct {
	log           zerolog.Logger
	paceMaker     hotstuff.PaceMaker
	blockProducer hotstuff.BlockProducer
	forks         hotstuff.Forks
	persist       hotstuff.Persister
	committee     hotstuff.Replicas
	safetyRules   hotstuff.SafetyRules
	notifier      hotstuff.Consumer
}

var _ hotstuff.EventHandler = (*EventHandler)(nil)

// NewEventHandler creates an EventHandler instance with initial components.
func NewEventHandler(
	log zerolog.Logger,
	paceMaker hotstuff.PaceMaker,
	blockProducer hotstuff.BlockProducer,
	forks hotstuff.Forks,
	persist hotstuff.Persister,
	committee hotstuff.Replicas,
	safetyRules hotstuff.SafetyRules,
	notifier hotstuff.Consumer,
) (*EventHandler, error) {
	e := &EventHandler{
		log:           log.With().Str("hotstuff", "participant").Logger(),
		paceMaker:     paceMaker,
		blockProducer: blockProducer,
		forks:         forks,
		persist:       persist,
		safetyRules:   safetyRules,
		committee:     committee,
		notifier:      notifier,
	}
	return e, nil
}

// OnReceiveQc processes a valid qc constructed by internal vote aggregator or discovered in TimeoutObject.
// All inputs should be validated before feeding into this function. Assuming trusted data.
// No errors are expected during normal operation.
func (e *EventHandler) OnReceiveQc(qc *flow.QuorumCertificate) error {
	curView := e.paceMaker.CurView()
	log := e.log.With().
		Uint64("cur_view", curView).
		Uint64("qc_view", qc.View).
		Hex("qc_block_id", qc.BlockID[:]).
		Logger()
	log.Debug().Msg("received QC")
	e.notifier.OnReceiveQc(curView, qc)
	defer e.notifier.OnEventProcessed()

	newViewEvent, err := e.paceMaker.ProcessQC(qc)
	if err != nil {
		return fmt.Errorf("could not process QC: %w", err)
	}
	if newViewEvent == nil {
		log.Debug().Msg("QC didn't trigger view change, nothing to do")
		return nil
	}

	// current view has changed, go to new view
	log.Debug().Msg("QC triggered view change, starting new view now")
	return e.proposeForNewViewIfPrimary()
}

// OnReceiveTc processes a valid tc constructed by internal timeout aggregator, discovered in TimeoutObject or
// broadcast over the network.
// All inputs should be validated before feeding into this function. Assuming trusted data.
// No errors are expected during normal operation.
func (e *EventHandler) OnReceiveTc(tc *flow.TimeoutCertificate) error {
	curView := e.paceMaker.CurView()
	log := e.log.With().
		Uint64("cur_view", curView).
		Uint64("tc_view", tc.View).
		Uint64("tc_newest_qc_view", tc.NewestQC.View).
		Hex("tc_newest_qc_block_id", tc.NewestQC.BlockID[:]).
		Logger()
	log.Debug().Msg("received TC")
	e.notifier.OnReceiveTc(curView, tc)
	defer e.notifier.OnEventProcessed()

	newViewEvent, err := e.paceMaker.ProcessTC(tc)
	if err != nil {
		return fmt.Errorf("could not process TC for view %d: %w", tc.View, err)
	}
	if newViewEvent == nil {
		log.Debug().Msg("TC didn't trigger view change, nothing to do")
		return nil
	}

	// current view has changed, go to new view
	log.Debug().Msg("TC triggered view change, starting new view now")
	return e.proposeForNewViewIfPrimary()
}

// OnReceiveProposal processes a block proposal received from another HotStuff
// consensus participant.
// All inputs should be validated before feeding into this function. Assuming trusted data.
// No errors are expected during normal operation.
func (e *EventHandler) OnReceiveProposal(proposal *model.Proposal) error {
	block := proposal.Block
	curView := e.paceMaker.CurView()
	log := e.log.With().
		Uint64("cur_view", curView).
		Uint64("block_view", block.View).
		Hex("block_id", block.BlockID[:]).
		Uint64("qc_view", block.QC.View).
		Hex("proposer_id", block.ProposerID[:]).
		Logger()
	log.Debug().Msg("proposal received from compliance engine")
	e.notifier.OnReceiveProposal(curView, proposal)
	defer e.notifier.OnEventProcessed()
	log.Debug().Msg("proposal forwarded from compliance engine")

	// ignore stale proposals
	if block.View < e.forks.FinalizedView() {
		log.Debug().Msg("stale proposal")
		return nil
	}

	// store the block.
	err := e.forks.AddProposal(proposal)
	if err != nil {
		return fmt.Errorf("cannot add proposal to forks (%x): %w", block.BlockID, err)
	}

	_, err = e.paceMaker.ProcessQC(proposal.Block.QC)
	if err != nil {
		return fmt.Errorf("could not process QC for block %x: %w", block.BlockID, err)
	}

	_, err = e.paceMaker.ProcessTC(proposal.LastViewTC)
	if err != nil {
		return fmt.Errorf("could not process TC for block %x: %w", block.BlockID, err)
	}

	// if the block is for the current view, then try voting for this block
	err = e.processBlockForCurrentView(proposal)
	if err != nil {
		return fmt.Errorf("failed processing current block: %w", err)
	}
	log.Debug().Msg("proposal processed from compliance engine")

	// nothing to do if this proposal is for current view
	if proposal.Block.View == e.paceMaker.CurView() {
		return nil
	}

	return e.proposeForNewViewIfPrimary()
}

// TimeoutChannel returns the channel for subscribing the waiting timeout on receiving
// block or votes for the current view.
func (e *EventHandler) TimeoutChannel() <-chan time.Time {
	return e.paceMaker.TimeoutChannel()
}

// OnLocalTimeout handles a local timeout event by creating a model.TimeoutObject and broadcasting it.
// No errors are expected during normal operation.
func (e *EventHandler) OnLocalTimeout() error {
	curView := e.paceMaker.CurView()
	e.log.Debug().Uint64("cur_view", curView).Msg("timeout received from event loop")
	e.notifier.OnLocalTimeout(curView)
	defer e.notifier.OnEventProcessed()

	err := e.broadcastTimeoutObjectIfAuthorized()
	if err != nil {
		return fmt.Errorf("unexpected exception while processing timeout in view %d: %w", curView, err)
	}
	return nil
}

// OnPartialTcCreated handles notification produces by the internal timeout aggregator.
// If the notification is for the current view, a corresponding model.TimeoutObject is broadcast to the consensus committee.
// No errors are expected during normal operation.
func (e *EventHandler) OnPartialTcCreated(partialTC *hotstuff.PartialTcCreated) error {
	curView := e.paceMaker.CurView()
	lastViewTC := partialTC.LastViewTC
	logger := e.log.With().
		Uint64("cur_view", curView).
		Uint64("qc_view", partialTC.NewestQC.View)
	if lastViewTC != nil {
		logger.Uint64("last_view_tc_view", lastViewTC.View)
	}
	log := logger.Logger()
	log.Debug().Msg("constructed partial TC")

	e.notifier.OnPartialTc(curView, partialTC)
	defer e.notifier.OnEventProcessed()

	// process QC, this might trigger view change
	_, err := e.paceMaker.ProcessQC(partialTC.NewestQC)
	if err != nil {
		return fmt.Errorf("could not process newest QC: %w", err)
	}

	// process TC, this might trigger view change
	_, err = e.paceMaker.ProcessTC(lastViewTC)
	if err != nil {
		return fmt.Errorf("could not process TC for view %d: %w", lastViewTC.View, err)
	}

	// NOTE: in other cases when we have observed a view change we will trigger proposing logic, this is desired logic
	// for handling proposal, QC and TC. However, observing a partial TC means
	// that superminority have timed out and there was at least one honest replica in that set. Honest replicas will never vote
	// after timing out for current view meaning we won't be able to collect supermajority of votes for a proposal made after
	// observing partial TC.

	// by definition, we are allowed to produce timeout object if we have received partial TC for current view
	if e.paceMaker.CurView() != partialTC.View {
		return nil
	}

	log.Debug().Msg("partial TC generated for current view, broadcasting timeout")
	err = e.broadcastTimeoutObjectIfAuthorized()
	if err != nil {
		return fmt.Errorf("unexpected exception while processing partial TC in view %d: %w", partialTC.View, err)
	}
	return nil
}

// Start starts the event handler.
// No errors are expected during normal operation.
// CAUTION: EventHandler is not concurrency safe. The Start method must
// be executed by the same goroutine that also calls the other business logic
// methods, or concurrency safety has to be implemented externally.
func (e *EventHandler) Start(ctx context.Context) error {
	// notify about commencing recovery procedure
	e.notifier.OnStart(e.paceMaker.CurView())
	defer e.notifier.OnEventProcessed()

	err := e.processPendingBlocks()
	if err != nil {
		return fmt.Errorf("could not process pending blocks: %w", err)
	}
	e.paceMaker.Start(ctx)
	err = e.proposeForNewViewIfPrimary()
	if err != nil {
		return fmt.Errorf("could not start new view: %w", err)
	}
	return nil
}

// broadcastTimeoutObjectIfAuthorized attempts to generate a model.TimeoutObject, adds it
// to `timeoutAggregator` and broadcasts it to the consensus commettee. We check, whether
// this node, at the current view, is part of the consensus committee. Otherwise, this
// method is functionally a no-op.
// For example, right after an epoch switchover a consensus node might still be online but
// not part of the _active_ consensus committee anymore. Consequently, it should not broadcast
// timeouts anymore.
// No errors are expected during normal operation.
func (e *EventHandler) broadcastTimeoutObjectIfAuthorized() error {
	curView := e.paceMaker.CurView()
	newestQC := e.paceMaker.NewestQC()
	lastViewTC := e.paceMaker.LastViewTC()
	log := e.log.With().Uint64("cur_view", curView).Logger()

	if newestQC.View+1 == curView {
		// in case last view has ended with QC and TC, make sure that only QC is included
		// otherwise such timeout is invalid. This case is possible if TC has included QC with the same
		// view as the TC itself, meaning that newestQC.View == lastViewTC.View
		lastViewTC = nil
	}

	timeout, err := e.safetyRules.ProduceTimeout(curView, newestQC, lastViewTC)
	if err != nil {
		if model.IsNoTimeoutError(err) {
			log.Warn().Err(err).Msgf("not generating timeout as this node is not part of the active committee")
			return nil
		}
		return fmt.Errorf("could not produce timeout: %w", err)
	}

	// raise a notification to broadcast timeout
	e.notifier.OnOwnTimeout(timeout)
	log.Debug().Msg("broadcast TimeoutObject done")

	return nil
}

// processPendingBlocks performs processing of pending blocks that were applied to chain state but weren't processed
// by Hotstuff event loop. Due to asynchronous nature of our processing pipelines compliance engine can validate and apply
// blocks to the chain state but fail to deliver them to EventHandler because of shutdown or crash. To recover those QCs and TCs
// recovery logic puts them in Forks and EventHandler can traverse pending blocks by view to obtain them.
func (e *EventHandler) processPendingBlocks() error {
	newestView := e.forks.NewestView()
	currentView := e.paceMaker.CurView()
	for {
		paceMakerActiveView := e.paceMaker.CurView()
		if currentView < paceMakerActiveView {
			currentView = paceMakerActiveView
		}

		if currentView > newestView {
			return nil
		}

		// check if there are pending proposals for active view
		pendingProposals := e.forks.GetProposalsForView(currentView)
		// process all proposals for view, we are dealing only with valid QCs and TCs so no harm in processing
		// double proposals here.
		for _, proposal := range pendingProposals {
			block := proposal.Block
			_, err := e.paceMaker.ProcessQC(block.QC)
			if err != nil {
				return fmt.Errorf("could not process QC for block %x: %w", block.BlockID, err)
			}

			_, err = e.paceMaker.ProcessTC(proposal.LastViewTC)
			if err != nil {
				return fmt.Errorf("could not process TC for block %x: %w", block.BlockID, err)
			}

			// TODO(active-pacemaker): generally speaking we are only interested in QC and TC, but in some cases
			// we might want to vote for blocks as well. Discuss if it's needed.
		}

		currentView++
	}
}

// proposeForNewViewIfPrimary will only be called when we may able to propose a block, after processing a new event.
//   - after entering a new view as a result of processing a QC or TC, then we may propose for the newly entered view
//   - after receiving a proposal (but not changing view), if that proposal is referenced by our highest known QC,
//     and the proposal was previously unknown, then we can propose a block in the current view
//
// It reads the current view, and generates a proposal if we are the leader.
// No errors are expected during normal operation.
func (e *EventHandler) proposeForNewViewIfPrimary() error {
	start := time.Now() // track the start time
	curView := e.paceMaker.CurView()
	currentLeader, err := e.committee.LeaderForView(curView)
	if err != nil {
		return fmt.Errorf("failed to determine primary for new view %d: %w", curView, err)
	}
	log := e.log.With().
		Uint64("cur_view", curView).
		Uint64("finalized_view", e.forks.FinalizedView()).
		Hex("leader_id", currentLeader[:]).Logger()

	// check that I am the primary for this view and that I haven't already proposed; otherwise there is nothing to do
	if e.committee.Self() != currentLeader {
		return nil
	}

	// check if there is proposal for current view, if there is then nothing to do for us
	for _, p := range e.forks.GetProposalsForView(curView) {
		if p.Block.ProposerID == e.committee.Self() {
			log.Debug().Msg("already proposed for current view")
			return nil
		}
	}

	// attempt to generate proposal:
	newestQC := e.paceMaker.NewestQC()
	lastViewTC := e.paceMaker.LastViewTC()

	_, found := e.forks.GetProposal(newestQC.BlockID)
	if !found {
		// we don't know anything about block referenced by our newest QC, in this case we can't
		// create a valid proposal since we can't guarantee validity of block payload.
		log.Warn().
			Uint64("qc_view", newestQC.View).
			Hex("block_id", newestQC.BlockID[:]).Msg("haven't synced the latest block yet; can't propose")
		return nil
	}
	log.Debug().Msg("generating proposal as leader")

	// Sanity checks to make sure that resulting proposal is valid:
	// In its proposal, the leader for view N needs to present evidence that it has legitimately entered view N.
	// As evidence, we include a QC or TC for view N-1, which should always be available as the PaceMaker advances
	// to view N only after observing a QC or TC from view N-1. Moreover QC and TC are always processed together. As
	// EventHandler is strictly single-threaded without reentrancy, we must have a QC or TC for the prior view (curView-1).
	// Failing one of these sanity checks is a symptom of state corruption or a severe implementation bug.
	if newestQC.View+1 != curView {
		if lastViewTC == nil {
			return fmt.Errorf("possible state corruption, expected lastViewTC to be not nil")
		}
		if lastViewTC.View+1 != curView {
			return fmt.Errorf("possible state corruption, don't have QC(view=%d) and TC(view=%d) for previous view(currentView=%d)",
				newestQC.View, lastViewTC.View, curView)
		}
	} else {
		// In case last view has ended with QC and TC, make sure that only QC is included,
		// otherwise such proposal is invalid. This case is possible if TC has included QC with the same
		// view as the TC itself, meaning that newestQC.View == lastViewTC.View
		lastViewTC = nil
	}

	flowProposal, err := e.blockProducer.MakeBlockProposal(curView, newestQC, lastViewTC)
	if err != nil {
		return fmt.Errorf("can not make block proposal for curView %v: %w", curView, err)
	}
	proposal := model.ProposalFromFlow(flowProposal) // turn the signed flow header into a proposal

	// we want to store created proposal in forks to make sure that we don't create more proposals for
	// current view. Due to asynchronous nature of our design it's possible that after creating proposal
	// we will be asked to propose again for same view.
	err = e.forks.AddProposal(proposal)
	if err != nil {
		return fmt.Errorf("could not add newly created proposal (%v): %w", proposal.Block.BlockID, err)
	}

	block := proposal.Block
	log.Debug().
		Uint64("block_view", block.View).
		Hex("block_id", block.BlockID[:]).
		Uint64("parent_view", newestQC.View).
		Hex("parent_id", newestQC.BlockID[:]).
		Hex("signer", block.ProposerID[:]).
		Msg("forwarding proposal to communicator for broadcasting")

	// raise a notification with proposal (also triggers broadcast)
	targetPublicationTime := start.Add(e.paceMaker.BlockRateDelay())
	e.notifier.OnOwnProposal(flowProposal, targetPublicationTime)
	return nil
}

// processBlockForCurrentView processes the block for the current view.
// It is called AFTER the block has been stored or found in Forks
// It checks whether to vote for this block.
// No errors are expected during normal operation.
func (e *EventHandler) processBlockForCurrentView(proposal *model.Proposal) error {
	// sanity check that block is really for the current view:
	curView := e.paceMaker.CurView()
	block := proposal.Block
	if block.View != curView {
		// ignore outdated proposals in case we have moved forward
		return nil
	}
	// leader (node ID) for next view
	nextLeader, err := e.committee.LeaderForView(curView + 1)
	if errors.Is(err, model.ErrViewForUnknownEpoch) {
		// We are attempting process a block in an unknown epoch
		// This should never happen, because:
		// * the compliance layer ensures proposals are passed to the event loop strictly after their parent
		// * the protocol state ensures that, before incorporating the first block of an epoch E,
		//    either E is known or we have triggered epoch fallback mode - in either case the epoch for the
		//    current epoch is known
		return fmt.Errorf("attempting to process a block for current view in unknown epoch")
	}
	if err != nil {
		return fmt.Errorf("failed to determine primary for next view %d: %w", curView+1, err)
	}

	// safetyRules performs all the checks to decide whether to vote for this block or not.
	err = e.ownVote(proposal, curView, nextLeader)
	if err != nil {
		return fmt.Errorf("unexpected error in voting logic: %w", err)
	}

	return nil
}

// ownVote generates and forwards the own vote, if we decide to vote.
// Any errors are potential symptoms of uncovered edge cases or corrupted internal state (fatal).
// No errors are expected during normal operation.
func (e *EventHandler) ownVote(proposal *model.Proposal, curView uint64, nextLeader flow.Identifier) error {
	block := proposal.Block
	log := e.log.With().
		Uint64("block_view", block.View).
		Hex("block_id", block.BlockID[:]).
		Uint64("parent_view", block.QC.View).
		Hex("parent_id", block.QC.BlockID[:]).
		Hex("signer", block.ProposerID[:]).
		Logger()

	_, found := e.forks.GetProposal(proposal.Block.QC.BlockID)
	if !found {
		// we don't have parent for this proposal, we can't vote since we can't guarantee validity of proposals
		// payload. Strictly speaking this shouldn't ever happen because compliance engine makes sure that we
		// receive proposals with valid parents.
		return fmt.Errorf("won't vote for proposal, no parent block for this proposal")
	}

	// safetyRules performs all the checks to decide whether to vote for this block or not.
	ownVote, err := e.safetyRules.ProduceVote(proposal, curView)
	if err != nil {
		if !model.IsNoVoteError(err) {
			// unknown error, exit the event loop
			return fmt.Errorf("could not produce vote: %w", err)
		}
		log.Debug().Err(err).Msg("should not vote for this block")
		return nil
	}

	log.Debug().Msg("forwarding vote to compliance engine")
	// raise a notification to send vote
	e.notifier.OnOwnVote(ownVote.BlockID, ownVote.View, ownVote.SigData, nextLeader)
	return nil
}<|MERGE_RESOLUTION|>--- conflicted
+++ resolved
@@ -33,11 +33,8 @@
 //     as well, but only when receiving proposal for view lower than active view.
 //     To summarize, to make a valid proposal for view N we need to have a QC or TC for N-1 and know the proposal with blockID
 //     NewestQC.BlockID.
-<<<<<<< HEAD
-=======
 //
 // Not concurrency safe.
->>>>>>> d35c8bc8
 type EventHandler struct {
 	log           zerolog.Logger
 	paceMaker     hotstuff.PaceMaker
