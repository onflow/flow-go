--- conflicted
+++ resolved
@@ -117,10 +117,8 @@
 	}, func(view uint64) error {
 		return nil
 	}).Maybe()
-<<<<<<< HEAD
 
 	committee.On("Self").Return(self.NodeID).Maybe()
-	committee.On("IdentityByEpoch", mock.Anything, self.NodeID).Return(self, nil).Maybe()
 
 	return committee
 }
@@ -137,26 +135,6 @@
 		votable:     make(map[flow.Identifier]struct{}),
 	}
 
-=======
-
-	committee.On("Self").Return(self.NodeID).Maybe()
-
-	return committee
-}
-
-// The SafetyRules mock will not vote for any block unless the block's ID exists in votable field's key
-type SafetyRules struct {
-	*mocks.SafetyRules
-	votable map[flow.Identifier]struct{}
-}
-
-func NewSafetyRules(t *testing.T) *SafetyRules {
-	safetyRules := &SafetyRules{
-		SafetyRules: mocks.NewSafetyRules(t),
-		votable:     make(map[flow.Identifier]struct{}),
-	}
-
->>>>>>> c5443e73
 	// SafetyRules will not vote for any block, unless the blockID exists in votable map
 	safetyRules.On("ProduceVote", mock.Anything, mock.Anything).Return(
 		func(block *model.Proposal, _ uint64) *model.Vote {
@@ -347,7 +325,6 @@
 
 	// add es.parentProposal into forks, otherwise we won't vote or propose based on it's QC sicne the parent is unknown
 	es.forks.proposals[es.parentProposal.Block.BlockID] = es.parentProposal
-<<<<<<< HEAD
 }
 
 // TestStartNewView_ParentProposalNotFound tests next scenario: constructed TC, it contains NewestQC that references block that we
@@ -373,35 +350,7 @@
 // TestOnReceiveProposal_StaleProposal test that proposals lower than finalized view are not processed at all
 // we are not interested in this data because we already performed finalization of that height.
 func (es *EventHandlerSuite) TestOnReceiveProposal_StaleProposal() {
-	proposal := createProposal(es.forks.FinalizedView(), es.forks.FinalizedView()-1)
-=======
-}
-
-// TestStartNewView_ParentProposalNotFound tests next scenario: constructed TC, it contains NewestQC that references block that we
-// don't know about, proposal can't be generated because we can't be sure that resulting block payload is valid.
-func (es *EventHandlerSuite) TestStartNewView_ParentProposalNotFound() {
-	newestQC := helper.MakeQC(helper.WithQCView(es.initView + 10))
-	tc := helper.MakeTC(helper.WithTCView(newestQC.View+1),
-		helper.WithTCNewestQC(newestQC))
-
-	es.endView = tc.View + 1
-
-	// I'm leader for next block
-	es.committee.leaders[es.endView] = struct{}{}
-
-	err := es.eventhandler.OnReceiveTc(tc)
-	require.NoError(es.T(), err)
-
-	require.Equal(es.T(), es.endView, es.paceMaker.CurView(), "incorrect view change")
-	es.forks.AssertCalled(es.T(), "GetProposal", newestQC.BlockID)
-	es.communicator.AssertNotCalled(es.T(), "BroadcastProposalWithDelay", mock.Anything, mock.Anything)
-}
-
-// TestOnReceiveProposal_StaleProposal test that proposals lower than finalized view are not processed at all
-// we are not interested in this data because we already performed finalization of that height.
-func (es *EventHandlerSuite) TestOnReceiveProposal_StaleProposal() {
 	proposal := createProposal(es.forks.FinalizedView()-1, es.forks.FinalizedView()-2)
->>>>>>> c5443e73
 	err := es.eventhandler.OnReceiveProposal(proposal)
 	require.NoError(es.T(), err)
 	es.voteAggregator.AssertNotCalled(es.T(), "AddBlock", proposal)
@@ -688,17 +637,10 @@
 func (es *EventHandlerSuite) TestOnReceiveTc_HappyPath() {
 	// voting block exists
 	es.forks.proposals[es.votingProposal.Block.BlockID] = es.votingProposal
-<<<<<<< HEAD
 
 	// a tc is built
 	tc := helper.MakeTC(helper.WithTCView(es.initView), helper.WithTCNewestQC(es.votingProposal.Block.QC))
 
-=======
-
-	// a tc is built
-	tc := helper.MakeTC(helper.WithTCView(es.initView), helper.WithTCNewestQC(es.votingProposal.Block.QC))
-
->>>>>>> c5443e73
 	// expect a view change
 	es.endView++
 
@@ -739,7 +681,6 @@
 
 	err := es.eventhandler.OnLocalTimeout()
 	require.NoError(es.T(), err)
-<<<<<<< HEAD
 
 	// TimeoutObject shouldn't trigger view change
 	require.Equal(es.T(), es.endView, es.paceMaker.CurView(), "incorrect view change")
@@ -757,7 +698,6 @@
 // and EventHandler tries to produce a timeout object, such timeout object is invalid if both QC and TC is present, we
 // need to make sure that EventHandler filters out TC for last view if we know about QC for same view.
 func (es *EventHandlerSuite) TestOnTimeout_SanityChecks() {
-
 	es.timeoutAggregator.On("AddTimeout", mock.Anything).Return().Once()
 
 	// voting block exists
@@ -769,36 +709,6 @@
 	// expect a view change
 	es.endView++
 
-=======
-
-	// TimeoutObject shouldn't trigger view change
-	require.Equal(es.T(), es.endView, es.paceMaker.CurView(), "incorrect view change")
-
-	lastCall := es.communicator.Calls[len(es.communicator.Calls)-1]
-	// the last call is BroadcastTimeout
-	require.Equal(es.T(), "BroadcastTimeout", lastCall.Method)
-	timeoutObject, ok := lastCall.Arguments[0].(*model.TimeoutObject)
-	require.True(es.T(), ok)
-	// it should broadcast a TO with same view as endView
-	require.Equal(es.T(), es.endView, timeoutObject.View)
-}
-
-// TestOnTimeout_SanityChecks tests a specific scenario where pacemaker have seen both QC and TC for previous view
-// and EventHandler tries to produce a timeout object, such timeout object is invalid if both QC and TC is present, we
-// need to make sure that EventHandler filters out TC for last view if we know about QC for same view.
-func (es *EventHandlerSuite) TestOnTimeout_SanityChecks() {
-	es.timeoutAggregator.On("AddTimeout", mock.Anything).Return().Once()
-
-	// voting block exists
-	es.forks.proposals[es.votingProposal.Block.BlockID] = es.votingProposal
-
-	// a tc is built
-	tc := helper.MakeTC(helper.WithTCView(es.initView), helper.WithTCNewestQC(es.votingProposal.Block.QC))
-
-	// expect a view change
-	es.endView++
-
->>>>>>> c5443e73
 	err := es.eventhandler.OnReceiveTc(tc)
 	require.NoError(es.T(), err, "TC should trigger a view change and start of new view")
 	require.Equal(es.T(), es.endView, es.paceMaker.CurView(), "incorrect view change")
@@ -822,8 +732,6 @@
 	require.Equal(es.T(), es.endView, timeoutObject.View)
 	require.Equal(es.T(), qc, timeoutObject.NewestQC)
 	require.Nil(es.T(), timeoutObject.LastViewTC)
-<<<<<<< HEAD
-=======
 }
 
 // TestOnTimeout_ReplicaEjected tests that EventHandler correctly handles possible errors from SafetyRules and doesn't broadcast
@@ -844,7 +752,6 @@
 	})
 	es.timeoutAggregator.AssertNotCalled(es.T(), "AddTimeout", mock.Anything)
 	es.communicator.AssertNotCalled(es.T(), "BroadcastTimeout", mock.Anything)
->>>>>>> c5443e73
 }
 
 // Test100Timeout tests that receiving 100 TCs for increasing views advances rounds
@@ -1006,32 +913,6 @@
 	require.Equal(es.T(), tc.View+1, es.paceMaker.CurView(), "incorrect view change")
 }
 
-<<<<<<< HEAD
-// TestCreateProposal_ProposerEjected tests that ejected proposer doesn't try to create proposal in case he is ejected in current epoch
-func (es *EventHandlerSuite) TestCreateProposal_ProposerEjected() {
-	es.voteAggregator.On("AddBlock", mock.Anything).Return(nil)
-
-	self := es.committee.Self()
-
-	*es.committee.Replicas = *mocks.NewReplicas(es.T())
-	es.committee.On("LeaderForView", es.qc.View+1).Return(self, nil)
-	es.committee.On("Self").Return(self)
-	es.committee.On("IdentityByEpoch", es.qc.View+1, self).Return(nil, model.NewInvalidSignerError(fmt.Errorf(""))).Once()
-
-	// I'm the next leader
-	es.committee.leaders[es.qc.View+1] = struct{}{}
-
-	err := es.eventhandler.OnReceiveProposal(es.votingProposal)
-	require.NoError(es.T(), err)
-
-	err = es.eventhandler.OnReceiveQc(es.qc)
-	require.NoError(es.T(), err)
-
-	es.communicator.AssertNumberOfCalls(es.T(), "BroadcastProposalWithDelay", 0)
-}
-
-=======
->>>>>>> c5443e73
 // TestOnReceiveProposal_ProposalForActiveView tests that when receiving proposal for active we don't attempt to create a proposal
 // Receiving proposal can trigger proposing logic only in case we have received missing block for past views.
 func (es *EventHandlerSuite) TestOnReceiveProposal_ProposalForActiveView() {
