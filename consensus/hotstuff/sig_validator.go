package hotstuff

import (
	"github.com/onflow/flow-go/consensus/hotstuff/model"
	"github.com/onflow/flow-go/model/flow"
)

// SigValidator only validates the cryptographic signature of an entity (Vote, Block or QC).
// It builds the message corresponding to the entity, and uses the cryptographic verifier to validate
// the signature. The verifier used does not have any knowledge about the entity.
type SigValidator interface {
	// ValidateVote validates the cryptographic signature of a vote.
	// It returns:
	//   - nil if the vote's signature is valid
	//   - model.InvalidVoteError if the vote's signature is invalid
	//   - other error if there is an exception
	ValidateVote(vote *model.Vote) error

<<<<<<< HEAD
	// ValidateVote validates the cryptographic signature of a block.
=======
	// ValidateBlock validates the cryptographic signature of a block.
>>>>>>> 94e3babd
	// It returns:
	//   - nil if the blocks's signature is valid
	//   - model.InvalidBlockError if the block's signature is invalid
	//   - other error if there is an exception
	ValidateBlock(block *model.Proposal) error
}

type QCValidator interface {
<<<<<<< HEAD
	// ValidateVote validates the cryptographic signature of a QC.
=======
	// ValidateQC validates the cryptographic signature of a QC.
>>>>>>> 94e3babd
	// It returns:
	//   - nil if the QC's signature is valid
	//   - model.InvalidQCError if the block's signature is invalid
	//   - other error if there is an exception
	ValidateQC(qc *flow.QuorumCertificate) error
}<|MERGE_RESOLUTION|>--- conflicted
+++ resolved
@@ -16,11 +16,7 @@
 	//   - other error if there is an exception
 	ValidateVote(vote *model.Vote) error
 
-<<<<<<< HEAD
-	// ValidateVote validates the cryptographic signature of a block.
-=======
 	// ValidateBlock validates the cryptographic signature of a block.
->>>>>>> 94e3babd
 	// It returns:
 	//   - nil if the blocks's signature is valid
 	//   - model.InvalidBlockError if the block's signature is invalid
@@ -29,11 +25,7 @@
 }
 
 type QCValidator interface {
-<<<<<<< HEAD
-	// ValidateVote validates the cryptographic signature of a QC.
-=======
 	// ValidateQC validates the cryptographic signature of a QC.
->>>>>>> 94e3babd
 	// It returns:
 	//   - nil if the QC's signature is valid
 	//   - model.InvalidQCError if the block's signature is invalid
