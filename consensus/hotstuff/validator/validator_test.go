package validator

import (
	"errors"
	"fmt"
	"math/rand"
	"testing"
	"time"

	"github.com/onflow/flow-go/module/signature"

	"github.com/stretchr/testify/assert"
	"github.com/stretchr/testify/mock"
	"github.com/stretchr/testify/require"
	"github.com/stretchr/testify/suite"

	"github.com/onflow/flow-go/consensus/hotstuff/committees"
	"github.com/onflow/flow-go/consensus/hotstuff/helper"
	"github.com/onflow/flow-go/consensus/hotstuff/mocks"
	"github.com/onflow/flow-go/consensus/hotstuff/model"
	"github.com/onflow/flow-go/model/flow"
	"github.com/onflow/flow-go/model/flow/filter"
	"github.com/onflow/flow-go/utils/unittest"
)

func TestValidateProposal(t *testing.T) {
	suite.Run(t, new(ProposalSuite))
}

type ProposalSuite struct {
	suite.Suite
	participants flow.IdentityList
	leader       *flow.Identity
	finalized    uint64
	parent       *model.Block
	block        *model.Block
	voters       flow.IdentityList
	proposal     *model.Proposal
	vote         *model.Vote
	voter        *flow.Identity
	committee    *mocks.DynamicCommittee
	forks        *mocks.Forks
	verifier     *mocks.Verifier
	validator    *Validator
}

func (ps *ProposalSuite) SetupTest() {
	// the leader is a random node for now
	rand.Seed(time.Now().UnixNano())
	ps.finalized = uint64(rand.Uint32() + 1)
	ps.participants = unittest.IdentityListFixture(8, unittest.WithRole(flow.RoleConsensus))
	ps.leader = ps.participants[0]

	// the parent is the last finalized block, followed directly by a block from the leader
	ps.parent = helper.MakeBlock(
		helper.WithBlockView(ps.finalized),
	)

	indices, err := signature.EncodeSignersToIndices(ps.participants.NodeIDs(), ps.participants.NodeIDs())
	require.NoError(ps.T(), err)

	ps.block = helper.MakeBlock(
		helper.WithBlockView(ps.finalized+1),
		helper.WithBlockProposer(ps.leader.NodeID),
		helper.WithParentBlock(ps.parent),
		helper.WithParentSigners(indices),
	)

	voterIDs, err := signature.DecodeSignerIndicesToIdentifiers(ps.participants.NodeIDs(), ps.block.QC.SignerIndices)
	require.NoError(ps.T(), err)

	ps.voters = ps.participants.Filter(filter.HasNodeID(voterIDs...))
	ps.proposal = &model.Proposal{Block: ps.block}
	ps.vote = ps.proposal.ProposerVote()
	ps.voter = ps.leader

	// set up the mocked hotstuff DynamicCommittee state
	ps.committee = &mocks.DynamicCommittee{}
	ps.committee.On("LeaderForView", ps.block.View).Return(ps.leader.NodeID, nil)
<<<<<<< HEAD
	ps.committee.On("WeightThresholdForView", mock.Anything).Return(committees.WeightThresholdToBuildQC(ps.participants.TotalWeight()), nil)
	ps.committee.On("IdentitiesByEpoch", mock.Anything, mock.Anything).Return(
		func(_ uint64, selector flow.IdentityFilter) flow.IdentityList {
			return ps.participants.Filter(selector)
=======
	ps.committee.On("Identities", mock.Anything).Return(
		func(blockID flow.Identifier) flow.IdentityList {
			return ps.participants
>>>>>>> 9dc2f7ba
		},
		nil,
	)
	for _, participant := range ps.participants {
		ps.committee.On("IdentityByEpoch", mock.Anything, participant.NodeID).Return(participant, nil)
		ps.committee.On("IdentityByBlock", mock.Anything, participant.NodeID).Return(participant, nil)
	}

	// the finalized view is the one of the parent of the
	ps.forks = &mocks.Forks{}
	ps.forks.On("FinalizedView").Return(ps.finalized)
	ps.forks.On("GetBlock", ps.parent.BlockID).Return(ps.parent, true)
	ps.forks.On("GetBlock", ps.block.BlockID).Return(ps.block, true)

	// set up the mocked verifier
	ps.verifier = &mocks.Verifier{}
	ps.verifier.On("VerifyQC", ps.voters, ps.block.QC.SigData, ps.parent).Return(nil)
	ps.verifier.On("VerifyVote", ps.voter, ps.vote.SigData, ps.block).Return(nil)

	// set up the validator with the mocked dependencies
	ps.validator = New(ps.committee, ps.forks, ps.verifier)
}

func (ps *ProposalSuite) TestProposalOK() {

	err := ps.validator.ValidateProposal(ps.proposal)
	assert.NoError(ps.T(), err, "a valid proposal should be accepted")
}

func (ps *ProposalSuite) TestProposalSignatureError() {

	// change the verifier to error on signature validation with unspecific error
	*ps.verifier = mocks.Verifier{}
	ps.verifier.On("VerifyQC", ps.voters, ps.block.QC.SigData, ps.parent).Return(nil)
	ps.verifier.On("VerifyVote", ps.voter, ps.vote.SigData, ps.block).Return(errors.New("dummy error"))

	// check that validation now fails
	err := ps.validator.ValidateProposal(ps.proposal)
	assert.Error(ps.T(), err, "a proposal should be rejected if signature check fails")

	// check that the error is not one that leads to invalid
	assert.False(ps.T(), model.IsInvalidBlockError(err), "if signature check fails, we should not receive an ErrorInvalidBlock")
}

func (ps *ProposalSuite) TestProposalSignatureInvalidFormat() {

	// change the verifier to fail signature validation with InvalidFormatError error
	*ps.verifier = mocks.Verifier{}
	ps.verifier.On("VerifyQC", ps.voters, ps.block.QC.SigData, ps.parent).Return(nil)
	ps.verifier.On("VerifyVote", ps.voter, ps.vote.SigData, ps.block).Return(model.NewInvalidFormatErrorf(""))

	// check that validation now fails
	err := ps.validator.ValidateProposal(ps.proposal)
	assert.Error(ps.T(), err, "a proposal with an invalid signature should be rejected")

	// check that the error is an invalid proposal error to allow creating slashing challenge
	assert.True(ps.T(), model.IsInvalidBlockError(err), "if signature is invalid, we should generate an invalid error")
}

func (ps *ProposalSuite) TestProposalSignatureInvalid() {

	// change the verifier to fail signature validation
	*ps.verifier = mocks.Verifier{}
	ps.verifier.On("VerifyQC", ps.voters, ps.block.QC.SigData, ps.parent).Return(nil)
	ps.verifier.On("VerifyVote", ps.voter, ps.vote.SigData, ps.block).Return(model.ErrInvalidSignature)

	// check that validation now fails
	err := ps.validator.ValidateProposal(ps.proposal)
	assert.Error(ps.T(), err, "a proposal with an invalid signature should be rejected")

	// check that the error is an invalid proposal error to allow creating slashing challenge
	assert.True(ps.T(), model.IsInvalidBlockError(err), "if signature is invalid, we should generate an invalid error")
}

func (ps *ProposalSuite) TestProposalWrongLeader() {

	// change the hotstuff.DynamicCommittee to return a different leader
	*ps.committee = mocks.DynamicCommittee{}
	ps.committee.On("LeaderForView", ps.block.View).Return(ps.participants[1].NodeID, nil)
	for _, participant := range ps.participants {
		ps.committee.On("IdentityByEpoch", mock.Anything, participant.NodeID).Return(participant, nil)
		ps.committee.On("IdentityByBlock", mock.Anything, participant.NodeID).Return(participant, nil)
	}

	// check that validation fails now
	err := ps.validator.ValidateProposal(ps.proposal)
	assert.Error(ps.T(), err, "a proposal from the wrong proposer should be rejected")

	// check that the error is an invalid proposal error to allow creating slashing challenge
	assert.True(ps.T(), model.IsInvalidBlockError(err), "if the proposal has wrong proposer, we should generate a invalid error")
}

func (ps *ProposalSuite) TestProposalMismatchingView() {

	// change the QC's view to be different from the parent
	ps.proposal.Block.QC.View++

	// check that validation fails now
	err := ps.validator.ValidateProposal(ps.proposal)
	assert.Error(ps.T(), err, "a proposal with a mismatching QC view should be rejected")

	// check that the error is an invalid proposal error to allow creating slashing challenge
	assert.True(ps.T(), model.IsInvalidBlockError(err), "if the QC has a mismatching view, we should generate a invalid error")
}

func (ps *ProposalSuite) TestProposalMissingParentHigher() {

	// change forks to not find the parent
	ps.block.QC.View = ps.finalized
	*ps.forks = mocks.Forks{}
	ps.forks.On("FinalizedView").Return(ps.finalized)
	ps.forks.On("GetBlock", ps.block.QC.BlockID).Return(nil, false)

	// check that validation fails now
	err := ps.validator.ValidateProposal(ps.proposal)
	assert.Error(ps.T(), err, "a proposal with a missing parent should be rejected")

	// check that the error is a missing block error because we should have the block but we don't
	assert.True(ps.T(), model.IsMissingBlockError(err), "if we don't have the proposal parent for a QC above or equal finalized view, we should generate an missing block error")
}

func (ps *ProposalSuite) TestProposalMissingParentLower() {

	// change forks to not find the parent
	ps.block.QC.View = ps.finalized - 1
	*ps.forks = mocks.Forks{}
	ps.forks.On("FinalizedView").Return(ps.finalized)
	ps.forks.On("GetBlock", ps.block.QC.BlockID).Return(nil, false)

	// check that validation fails now
	err := ps.validator.ValidateProposal(ps.proposal)
	assert.Error(ps.T(), err, "a proposal with a missing parent should be rejected")

	// check that the error is an unverifiable block because we can't verify the block
	assert.True(ps.T(), errors.Is(err, model.ErrUnverifiableBlock), "if we don't have the proposal parent for a QC below finalized view, we should generate an unverifiable block error")
}

// TestProposalQCInvalid checks that Validator handles the verifier's error returns correctly.
// In case of `model.InvalidFormatError` and model.ErrInvalidSignature`, we expect the Validator
// to recognize those as an invalid QC, i.e. returns an `model.InvalidBlockError`.
// In contrast, unexpected exceptions and `model.InvalidSignerError` should _not_ be
// interpreted as a sign of an invalid QC.
func (ps *ProposalSuite) TestProposalQCInvalid() {
	ps.Run("invalid signature", func() {
		*ps.verifier = mocks.Verifier{}
		ps.verifier.On("VerifyQC", ps.voters, ps.block.QC.SigData, ps.parent).Return(
			fmt.Errorf("invalid qc: %w", model.ErrInvalidSignature))
		ps.verifier.On("VerifyVote", ps.voter, ps.vote.SigData, ps.block).Return(nil)

		// check that validation fails and the failure case is recognized as an invalid block
		err := ps.validator.ValidateProposal(ps.proposal)
		assert.True(ps.T(), model.IsInvalidBlockError(err), "if the block's QC signature is invalid, an ErrorInvalidBlock error should be raised")
	})

	ps.Run("invalid format", func() {
		*ps.verifier = mocks.Verifier{}
		ps.verifier.On("VerifyQC", ps.voters, ps.block.QC.SigData, ps.parent).Return(model.NewInvalidFormatErrorf("invalid qc"))
		ps.verifier.On("VerifyVote", ps.voter, ps.vote.SigData, ps.block).Return(nil)

		// check that validation fails and the failure case is recognized as an invalid block
		err := ps.validator.ValidateProposal(ps.proposal)
		assert.True(ps.T(), model.IsInvalidBlockError(err), "if the block's QC has an invalid format, an ErrorInvalidBlock error should be raised")
	})

	// Theoretically, `VerifyQC` could also return a `model.InvalidSignerError`. However,
	// for the time being, we assume that _every_ HotStuff participant is also a member of
	// the random beacon committee. Consequently, `InvalidSignerError` should not occur atm.
	// TODO: if the random beacon committee is a strict subset of the HotStuff committee,
	//       we expect `model.InvalidSignerError` here during normal operations.
	ps.Run("invalid signer", func() {
		*ps.verifier = mocks.Verifier{}
		ps.verifier.On("VerifyQC", ps.voters, ps.block.QC.SigData, ps.parent).Return(
			fmt.Errorf("invalid qc: %w", model.NewInvalidSignerErrorf("")))
		ps.verifier.On("VerifyVote", ps.voter, ps.vote.SigData, ps.block).Return(nil)

		// check that validation fails and the failure case is recognized as an invalid block
		err := ps.validator.ValidateProposal(ps.proposal)
		assert.Error(ps.T(), err)
		assert.False(ps.T(), model.IsInvalidBlockError(err))
	})

	ps.Run("unknown exception", func() {
		exception := errors.New("exception")
		*ps.verifier = mocks.Verifier{}
		ps.verifier.On("VerifyQC", ps.voters, ps.block.QC.SigData, ps.parent).Return(exception)
		ps.verifier.On("VerifyVote", ps.voter, ps.vote.SigData, ps.block).Return(nil)

		// check that validation fails and the failure case is recognized as an invalid block
		err := ps.validator.ValidateProposal(ps.proposal)
		assert.ErrorIs(ps.T(), err, exception)
		assert.False(ps.T(), model.IsInvalidBlockError(err))
	})
}

func (ps *ProposalSuite) TestProposalQCError() {

	// change verifier to fail on QC validation
	*ps.verifier = mocks.Verifier{}
	ps.verifier.On("VerifyQC", ps.voters, ps.block.QC.SigData, ps.parent).Return(fmt.Errorf("some exception"))
	ps.verifier.On("VerifyVote", ps.voter, ps.vote.SigData, ps.block).Return(nil)

	// check that validation fails now
	err := ps.validator.ValidateProposal(ps.proposal)
	assert.Error(ps.T(), err, "a proposal with an invalid QC should be rejected")

	// check that the error is an invalid proposal error to allow creating slashing challenge
	assert.False(ps.T(), model.IsInvalidBlockError(err), "if we can't verify the QC, we should not generate a invalid error")
}

func TestValidateVote(t *testing.T) {
	suite.Run(t, new(VoteSuite))
}

type VoteSuite struct {
	suite.Suite
	signer    *flow.Identity
	block     *model.Block
	vote      *model.Vote
	forks     *mocks.Forks
	verifier  *mocks.Verifier
	committee *mocks.DynamicCommittee
	validator *Validator
}

func (vs *VoteSuite) SetupTest() {

	// create a random signing identity
	vs.signer = unittest.IdentityFixture(unittest.WithRole(flow.RoleConsensus))

	// create a block that should be signed
	vs.block = helper.MakeBlock()

	// create a vote for this block
	vs.vote = &model.Vote{
		View:     vs.block.View,
		BlockID:  vs.block.BlockID,
		SignerID: vs.signer.NodeID,
		SigData:  []byte{},
	}

	// set up the mocked forks
	vs.forks = &mocks.Forks{}
	vs.forks.On("GetBlock", vs.block.BlockID).Return(vs.block, true)

	// set up the mocked verifier
	vs.verifier = &mocks.Verifier{}
	vs.verifier.On("VerifyVote", vs.signer, vs.vote.SigData, vs.block).Return(nil)

	// the leader for the block view is the correct one
	vs.committee = &mocks.DynamicCommittee{}
	vs.committee.On("IdentityByEpoch", mock.Anything, vs.signer.NodeID).Return(vs.signer, nil)

	// set up the validator with the mocked dependencies
	vs.validator = New(vs.committee, vs.forks, vs.verifier)
}

// TestVoteOK checks the happy case, which is the default for the suite
func (vs *VoteSuite) TestVoteOK() {
	_, err := vs.validator.ValidateVote(vs.vote, vs.block)
	assert.NoError(vs.T(), err, "a valid vote should be accepted")
}

// TestVoteMismatchingView checks that the Validator handles the case where the
// vote contains a mismatching `View` value. In this case, the vote is invalid.
// Hence, we expect the Validator to return a `model.InvalidVoteError`.
func (vs *VoteSuite) TestVoteMismatchingView() {
	vs.vote.View++

	// check that the vote is no longer validated
	_, err := vs.validator.ValidateVote(vs.vote, vs.block)
	assert.Error(vs.T(), err, "a vote with a mismatching view should be rejected")

	// TODO: this should raise an error that allows a slashing challenge
	assert.True(vs.T(), model.IsInvalidVoteError(err), "a mismatching view should create a invalid vote error")
}

// TestVoteSignatureError checks that the Validator does not misinterpret
// unexpected exceptions for invalid votes.
func (vs *VoteSuite) TestVoteSignatureError() {
	*vs.verifier = mocks.Verifier{}
	vs.verifier.On("VerifyVote", vs.signer, vs.vote.SigData, vs.block).Return(fmt.Errorf("some exception"))

	// check that the vote is no longer validated
	_, err := vs.validator.ValidateVote(vs.vote, vs.block)
	assert.Error(vs.T(), err, "a vote with error on signature validation should be rejected")
	assert.False(vs.T(), model.IsInvalidVoteError(err), "internal exception should not be interpreted as invalid vote")
}

// TestVoteInvalidSignerID checks that the Validator correctly handles a vote
// with a SignerID that does not correspond to a valid consensus participant.
// In this case, the `hotstuff.DynamicCommittee` returns a `model.InvalidSignerError`,
// which the Validator should recognize as a symptom for an invalid vote.
// Hence, we expect the validator to return a `model.InvalidVoteError`.
func (vs *VoteSuite) TestVoteInvalidSignerID() {
	*vs.committee = mocks.DynamicCommittee{}
	vs.committee.On("IdentityByEpoch", vs.block.View, vs.vote.SignerID).Return(nil, model.NewInvalidSignerErrorf(""))

	// A `model.InvalidSignerError` from the committee should be interpreted as
	// the Vote being invalid, i.e. we expect an InvalidVoteError to be returned
	_, err := vs.validator.ValidateVote(vs.vote, vs.block)
	assert.Error(vs.T(), err, "a vote with unknown SignerID should be rejected")
	assert.True(vs.T(), model.IsInvalidVoteError(err), "a vote with unknown SignerID should be rejected")
}

// TestVoteSignatureInvalid checks that the Validator correctly handles votes
// with cryptographically invalid signature. In this case, the `hotstuff.Verifier`
// returns a `model.ErrInvalidSignature`, which the Validator should recognize as
// a symptom for an invalid vote.
// Hence, we expect the validator to return a `model.InvalidVoteError`.
func (vs *VoteSuite) TestVoteSignatureInvalid() {
	*vs.verifier = mocks.Verifier{}
	vs.verifier.On("VerifyVote", vs.signer, vs.vote.SigData, vs.block).Return(fmt.Errorf("staking sig is invalid: %w", model.ErrInvalidSignature))

	// A `model.ErrInvalidSignature` from the `hotstuff.Verifier` should be interpreted as
	// the Vote being invalid, i.e. we expect an InvalidVoteError to be returned
	_, err := vs.validator.ValidateVote(vs.vote, vs.block)
	assert.Error(vs.T(), err, "a vote with an invalid signature should be rejected")
	assert.True(vs.T(), model.IsInvalidVoteError(err), "a vote with an invalid signature should be rejected")
}

func TestValidateQC(t *testing.T) {
	suite.Run(t, new(QCSuite))
}

type QCSuite struct {
	suite.Suite
	participants flow.IdentityList
	signers      flow.IdentityList
	block        *model.Block
	qc           *flow.QuorumCertificate
	committee    *mocks.DynamicCommittee
	verifier     *mocks.Verifier
	validator    *Validator
}

func (qs *QCSuite) SetupTest() {
	// create a list of 10 nodes with 1-weight each
	qs.participants = unittest.IdentityListFixture(10,
		unittest.WithRole(flow.RoleConsensus),
		unittest.WithWeight(1),
	)

	// signers are a qualified majority at 7
	qs.signers = qs.participants[:7]

	// create a block that has the signers in its QC
	qs.block = helper.MakeBlock()
	indices, err := signature.EncodeSignersToIndices(qs.participants.NodeIDs(), qs.signers.NodeIDs())
	require.NoError(qs.T(), err)

	qs.qc = helper.MakeQC(helper.WithQCBlock(qs.block), helper.WithQCSigners(indices))

	// return the correct participants and identities from view state
<<<<<<< HEAD
	qs.committee = &mocks.DynamicCommittee{}
	qs.committee.On("IdentitiesByEpoch", mock.Anything, mock.Anything).Return(
		func(_ uint64, selector flow.IdentityFilter) flow.IdentityList {
			return qs.participants.Filter(selector)
=======
	qs.committee = &mocks.Committee{}
	qs.committee.On("Identities", mock.Anything).Return(
		func(blockID flow.Identifier) flow.IdentityList {
			return qs.participants
>>>>>>> 9dc2f7ba
		},
		nil,
	)
	qs.committee.On("WeightThresholdForView", mock.Anything).Return(committees.WeightThresholdToBuildQC(qs.participants.TotalWeight()), nil)

	// set up the mocked verifier to verify the QC correctly
	qs.verifier = &mocks.Verifier{}
	qs.verifier.On("VerifyQC", qs.signers, qs.qc.SigData, qs.block).Return(nil)

	// set up the validator with the mocked dependencies
	qs.validator = New(qs.committee, nil, qs.verifier)
}

// TestQCOK verifies the default happy case
func (qs *QCSuite) TestQCOK() {
	err := qs.validator.ValidateQC(qs.qc, qs.block)
	assert.NoError(qs.T(), err, "a valid QC should be accepted")
}

// TestQCRetrievingParticipantsError tests that validation errors if:
// there is an error retrieving identities of consensus participants
func (qs *QCSuite) TestQCRetrievingParticipantsError() {
	// change the hotstuff.DynamicCommittee to fail on retrieving participants
	*qs.committee = mocks.DynamicCommittee{}
	qs.committee.On("IdentitiesByEpoch", mock.Anything, mock.Anything).Return(qs.participants, errors.New("FATAL internal error"))

	// verifier should escalate unspecific internal error to surrounding logic, but NOT as ErrorInvalidBlock
	err := qs.validator.ValidateQC(qs.qc, qs.block)
	assert.Error(qs.T(), err, "unspecific error when retrieving consensus participants should be escalated to surrounding logic")
	assert.False(qs.T(), model.IsInvalidBlockError(err), "unspecific internal errors should not result in ErrorInvalidBlock error")
}

// TestQCSignersError tests that a qc fails validation if:
// QC signer's have insufficient weight (but are all valid consensus participants otherwise)
func (qs *QCSuite) TestQCInsufficientWeight() {
	// signers only have weight 6 out of 10 total (NOT have a supermajority)
	qs.signers = qs.participants[:6]
	indices, err := signature.EncodeSignersToIndices(qs.participants.NodeIDs(), qs.signers.NodeIDs())
	require.NoError(qs.T(), err)

	qs.qc = helper.MakeQC(helper.WithQCBlock(qs.block), helper.WithQCSigners(indices))

	// the QC should not be validated anymore
	err = qs.validator.ValidateQC(qs.qc, qs.block)
	assert.Error(qs.T(), err, "a QC should be rejected if it has insufficient voted weight")

	// we should get a threshold error to bubble up for extra info
	assert.True(qs.T(), model.IsInvalidBlockError(err), "if there is insufficient voted weight, an invalid block error should be raised")
}

// TestQCSignatureError tests that validation errors if:
// there is an unspecific internal error while validating the signature
func (qs *QCSuite) TestQCSignatureError() {

	// set up the verifier to fail QC verification
	*qs.verifier = mocks.Verifier{}
	qs.verifier.On("VerifyQC", qs.signers, qs.qc.SigData, qs.block).Return(errors.New("dummy error"))

	// verifier should escalate unspecific internal error to surrounding logic, but NOT as ErrorInvalidBlock
	err := qs.validator.ValidateQC(qs.qc, qs.block)
	assert.Error(qs.T(), err, "unspecific sig verification error should be escalated to surrounding logic")
	assert.False(qs.T(), model.IsInvalidBlockError(err), "unspecific internal errors should not result in ErrorInvalidBlock error")
}

// TestQCSignatureInvalid verifies that the Validator correctly handles the model.ErrInvalidSignature.
// This error return from `Verifier.VerifyQC` is an expected failure case in case of a byzantine input, where
// one of the signatures in the QC is broken. Hence, the Validator should wrap it as InvalidBlockError.
func (qs *QCSuite) TestQCSignatureInvalid() {
	// change the verifier to fail the QC signature
	*qs.verifier = mocks.Verifier{}
	qs.verifier.On("VerifyQC", qs.signers, qs.qc.SigData, qs.block).Return(
		fmt.Errorf("invalid signer sig: %w", model.ErrInvalidSignature))

	// the QC be considered as invalid
	err := qs.validator.ValidateQC(qs.qc, qs.block)
	assert.True(qs.T(), model.IsInvalidBlockError(err), "if the signature is invalid an ErrorInvalidBlock error should be raised")
}

// TestQCSignatureInvalidFormat verifies that the Validator correctly handles the model.InvalidFormatError.
// This error return from `Verifier.VerifyQC` is an expected failure case in case of a byzantine input, where
// some binary vector (e.g. `sigData`) is broken. Hence, the Validator should wrap it as InvalidBlockError.
func (qs *QCSuite) TestQCSignatureInvalidFormat() {
	// change the verifier to fail the QC signature
	*qs.verifier = mocks.Verifier{}
	qs.verifier.On("VerifyQC", qs.signers, qs.qc.SigData, qs.block).Return(
		fmt.Errorf("%w", model.NewInvalidFormatErrorf("invalid sigType")))

	// the QC be considered as invalid
	err := qs.validator.ValidateQC(qs.qc, qs.block)
	assert.True(qs.T(), model.IsInvalidBlockError(err), "if the signature has an invalid format, an ErrorInvalidBlock error should be raised")
}

// TestQCEmptySigners verifies that the Validator correctly handles the model.InsufficientSignaturesError:
// In the validator, we previously checked the total weight of all signers meets the supermajority threshold,
// which is a _positive_ number. Hence, there must be at least one signer. Hence, `Verifier.VerifyQC`
// returning this error would be a symptom of a fatal internal bug. The Validator should _not_ interpret
// this error as an invalid QC / invalid block, i.e. it should _not_ return an `InvalidBlockError`.
func (qs *QCSuite) TestQCEmptySigners() {
	*qs.verifier = mocks.Verifier{}
	qs.verifier.On("VerifyQC", mock.Anything, qs.qc.SigData, qs.block).Return(
		fmt.Errorf("%w", model.NewInsufficientSignaturesErrorf("")))

	// the Validator should _not_ interpret this as a invalid QC, but as an internal error
	err := qs.validator.ValidateQC(qs.qc, qs.block)
	assert.True(qs.T(), model.IsInsufficientSignaturesError(err)) // unexpected error should be wrapped and propagated upwards
	assert.False(qs.T(), model.IsInvalidBlockError(err), err, "should _not_ interpret this as a invalid QC, but as an internal error")
}<|MERGE_RESOLUTION|>--- conflicted
+++ resolved
@@ -77,16 +77,10 @@
 	// set up the mocked hotstuff DynamicCommittee state
 	ps.committee = &mocks.DynamicCommittee{}
 	ps.committee.On("LeaderForView", ps.block.View).Return(ps.leader.NodeID, nil)
-<<<<<<< HEAD
 	ps.committee.On("WeightThresholdForView", mock.Anything).Return(committees.WeightThresholdToBuildQC(ps.participants.TotalWeight()), nil)
 	ps.committee.On("IdentitiesByEpoch", mock.Anything, mock.Anything).Return(
 		func(_ uint64, selector flow.IdentityFilter) flow.IdentityList {
 			return ps.participants.Filter(selector)
-=======
-	ps.committee.On("Identities", mock.Anything).Return(
-		func(blockID flow.Identifier) flow.IdentityList {
-			return ps.participants
->>>>>>> 9dc2f7ba
 		},
 		nil,
 	)
@@ -440,17 +434,10 @@
 	qs.qc = helper.MakeQC(helper.WithQCBlock(qs.block), helper.WithQCSigners(indices))
 
 	// return the correct participants and identities from view state
-<<<<<<< HEAD
 	qs.committee = &mocks.DynamicCommittee{}
 	qs.committee.On("IdentitiesByEpoch", mock.Anything, mock.Anything).Return(
 		func(_ uint64, selector flow.IdentityFilter) flow.IdentityList {
 			return qs.participants.Filter(selector)
-=======
-	qs.committee = &mocks.Committee{}
-	qs.committee.On("Identities", mock.Anything).Return(
-		func(blockID flow.Identifier) flow.IdentityList {
-			return qs.participants
->>>>>>> 9dc2f7ba
 		},
 		nil,
 	)
