package validator

import (
	"errors"
	"fmt"

	"github.com/onflow/flow-go/consensus/hotstuff"
	"github.com/onflow/flow-go/consensus/hotstuff/model"
	"github.com/onflow/flow-go/model/flow"
	"github.com/onflow/flow-go/module/signature"
)

// Validator is responsible for validating QC, Block and Vote
type Validator struct {
	// TODO: change to hotstuff.Replicas when front-loading QC verification
	// https://github.com/onflow/flow-go/pull/2328#discussion_r866494368
	committee hotstuff.DynamicCommittee
	forks     hotstuff.ForksReader
	verifier  hotstuff.Verifier
}

var _ hotstuff.Validator = (*Validator)(nil)

// New creates a new Validator instance
func New(
	committee hotstuff.DynamicCommittee,
	forks hotstuff.ForksReader,
	verifier hotstuff.Verifier,
) *Validator {
	return &Validator{
		committee: committee,
		forks:     forks,
		verifier:  verifier,
	}
}

// ValidateQC checks the validity of a QC for a given block. Inputs:
//  * qc - the qc to be validated
//  * block - the block that the qc is pointing to
// During normal operations, the following error returns are expected:
//  * model.InvalidBlockError if the QC is invalid
func (v *Validator) ValidateQC(qc *flow.QuorumCertificate, block *model.Block) error {
	if qc.BlockID != block.BlockID {
		// Sanity check! Failing indicates a bug in the higher-level logic
		return fmt.Errorf("qc.BlockID %s doesn't match block's ID %s", qc.BlockID, block.BlockID)
	}
	if qc.View != block.View { // check view
		return newInvalidBlockError(block, fmt.Errorf("qc's View %d doesn't match referenced block's View %d", qc.View, block.View))
	}

<<<<<<< HEAD
	// Retrieve the initial identities of consensus participants for this epoch,
	// and those that signed the QC. IdentitiesByEpoch contains all nodes that were
	// authorized to sign during this epoch. Ejection and dynamic weight adjustments
	// are not taken into account here. By using an epoch-static set of authorized
	// signers, we can check QC validity without needing all ancestor blocks.
	// TODO: handle model.ErrViewForUnknownEpoch when front-loading verification
	allParticipants, err := v.committee.IdentitiesByEpoch(block.View, filter.Any)
=======
	// Retrieve full Identities of all legitimate consensus participants and the Identities of the qc's signers
	// IdentityList returned by hotstuff.Committee contains only legitimate consensus participants for the specified block (must have positive weight)
	allParticipants, err := v.committee.Identities(block.BlockID)
>>>>>>> 9dc2f7ba
	if err != nil {
		return fmt.Errorf("could not get consensus participants for block %s: %w", block.BlockID, err)
	}

	signers, err := signature.DecodeSignerIndicesToIdentities(allParticipants, qc.SignerIndices)
	if err != nil {
		if signature.IsDecodeSignerIndicesError(err) {
			return newInvalidBlockError(block, fmt.Errorf("invalid signer indices: %w", err))
		}
		// unexpected error
		return fmt.Errorf("unexpected internal error decoding signer indices: %w", err)
	}

	// determine whether signers reach minimally required weight threshold for consensus
	// TODO: handle model.ErrViewForUnknownEpoch when front-loading verification
	threshold, err := v.committee.WeightThresholdForView(block.View)
	if err != nil {
		return fmt.Errorf("could not get weight threshold for view %d: %w", block.View, err)
	}
	if signers.TotalWeight() < threshold {
		return newInvalidBlockError(block, fmt.Errorf("qc signers have insufficient weight of %d (required=%d)", signers.TotalWeight(), threshold))
	}

	// verify whether the signature bytes are valid for the QC in the context of the protocol state
	err = v.verifier.VerifyQC(signers, qc.SigData, block)
	if err != nil {
		// Considerations about other errors that `VerifyQC` could return:
		//  * model.InvalidSignerError: for the time being, we assume that _every_ HotStuff participant
		//    is also a member of the random beacon committee. Consequently, `InvalidSignerError` should
		//    not occur atm.
		//    TODO: if the random beacon committee is a strict subset of the HotStuff committee,
		//          we expect `model.InvalidSignerError` here during normal operations.
		// * model.InsufficientSignaturesError: we previously checked the total weight of all signers
		//   meets the supermajority threshold, which is a _positive_ number. Hence, there must be at
		//   least one signer. Hence, receiving this error would be a symptom of a fatal internal bug.
		switch {
		case model.IsInvalidFormatError(err):
			return newInvalidBlockError(block, fmt.Errorf("QC's signature data has an invalid structure: %w", err))
		case errors.Is(err, model.ErrInvalidSignature):
			return newInvalidBlockError(block, fmt.Errorf("QC contains invalid signature(s): %w", err))
		default:
			return fmt.Errorf("cannot verify qc's aggregated signature (qc.BlockID: %x): %w", qc.BlockID, err)
		}
	}

	return nil
}

// ValidateProposal validates the block proposal
// A block is considered as valid if it's a valid extension of existing forks.
// Note it doesn't check if it's conflicting with finalized block
func (v *Validator) ValidateProposal(proposal *model.Proposal) error {
	qc := proposal.Block.QC
	block := proposal.Block

	// validate the proposer's vote and get his identity
	_, err := v.ValidateVote(proposal.ProposerVote(), block)
	if model.IsInvalidVoteError(err) {
		return newInvalidBlockError(block, fmt.Errorf("invalid proposer signature: %w", err))
	}
	if err != nil {
		return fmt.Errorf("error verifying leader signature for block %x: %w", block.BlockID, err)
	}

	// check the proposer is the leader for the proposed block's view
	// TODO: handle model.ErrViewForUnknownEpoch when front-loading verification
	leader, err := v.committee.LeaderForView(block.View)
	if err != nil {
		return fmt.Errorf("error determining leader for block %x: %w", block.BlockID, err)
	}
	if leader != block.ProposerID {
		return newInvalidBlockError(block, fmt.Errorf("proposer %s is not leader (%s) for view %d", block.ProposerID, leader, block.View))
	}

	// check the proposer is a valid committee member at the most recent state on this fork
	// TODO: move this check into SafetyRules when front-loading the verification
	_, err = v.committee.IdentityByBlock(block.BlockID, block.ProposerID)
	if model.IsInvalidSignerError(err) {
		return newInvalidBlockError(block, fmt.Errorf("proposer %x is leader but is not a valid committee member", block.ProposerID))
	}
	if err != nil {
		return fmt.Errorf("unexpected error checking proposer standing for block %x: %w", block.BlockID, err)
	}

	// check that we have the parent for the proposal
	// TODO: remove this check when front-loading the verification
	parent, found := v.forks.GetBlock(qc.BlockID)
	if !found {
		// Forks is _allowed_ to (but obliged to) prune blocks whose view is below the newest finalized block.
		if qc.View >= v.forks.FinalizedView() {
			// If the parent block is equal or above the finalized view, then Forks should have it. Otherwise, we are missing a block!
			return model.MissingBlockError{View: qc.View, BlockID: qc.BlockID}
		}

		// Forks has already pruned the parent block. I.e., we can't validate that the qc matches
		// a known (and valid) parent. Nevertheless, we just store this block, because there might already
		// exists children of this block, which we could receive later. However, we know for sure that the
		// block's fork cannot keep growing anymore because it conflicts with a finalized block.
		// TODO: note other components will expect Validator has validated, and might re-validate it,
		return model.ErrUnverifiableBlock
	}

	// validate QC - keep the most expensive the last to check
	return v.ValidateQC(qc, parent)
}

// ValidateVote validates the vote and returns the identity of the voter who signed
// vote - the vote to be validated
// block - the voting block. Assuming the block has been validated.
func (v *Validator) ValidateVote(vote *model.Vote, block *model.Block) (*flow.Identity, error) {
	// block hash must match
	if vote.BlockID != block.BlockID {
		// Sanity check! Failing indicates a bug in the higher-level logic
		return nil, fmt.Errorf("wrong block ID. expected (%s), got (%d)", block.BlockID, vote.BlockID)
	}
	// view must match with the block's view
	if vote.View != block.View {
		return nil, newInvalidVoteError(vote, fmt.Errorf("vote's view %d is inconsistent with referenced block (view %d)", vote.View, block.View))
	}

	// TODO: handle model.ErrViewForUnknownEpoch when front-loading verification
	voter, err := v.committee.IdentityByEpoch(block.View, vote.SignerID)
	if model.IsInvalidSignerError(err) {
		return nil, newInvalidVoteError(vote, err)
	}
	if err != nil {
		return nil, fmt.Errorf("error retrieving voter Identity at block %x: %w", block.BlockID, err)
	}

	// check whether the signature data is valid for the vote in the hotstuff context
	err = v.verifier.VerifyVote(voter, vote.SigData, block)
	if err != nil {
		// Theoretically, `VerifyVote` could also return a `model.InvalidSignerError`. However,
		// for the time being, we assume that _every_ HotStuff participant is also a member of
		// the random beacon committee. Consequently, `InvalidSignerError` should not occur atm.
		// TODO: if the random beacon committee is a strict subset of the HotStuff committee,
		//       we expect `model.InvalidSignerError` here during normal operations.
		if model.IsInvalidFormatError(err) || errors.Is(err, model.ErrInvalidSignature) {
			return nil, newInvalidVoteError(vote, err)
		}
		return nil, fmt.Errorf("cannot verify signature for vote (%x): %w", vote.ID(), err)
	}

	return voter, nil
}

func newInvalidBlockError(block *model.Block, err error) error {
	return model.InvalidBlockError{
		BlockID: block.BlockID,
		View:    block.View,
		Err:     err,
	}
}

func newInvalidVoteError(vote *model.Vote, err error) error {
	return model.InvalidVoteError{
		VoteID: vote.ID(),
		View:   vote.View,
		Err:    err,
	}
}<|MERGE_RESOLUTION|>--- conflicted
+++ resolved
@@ -7,6 +7,7 @@
 	"github.com/onflow/flow-go/consensus/hotstuff"
 	"github.com/onflow/flow-go/consensus/hotstuff/model"
 	"github.com/onflow/flow-go/model/flow"
+	"github.com/onflow/flow-go/model/flow/filter"
 	"github.com/onflow/flow-go/module/signature"
 )
 
@@ -48,7 +49,6 @@
 		return newInvalidBlockError(block, fmt.Errorf("qc's View %d doesn't match referenced block's View %d", qc.View, block.View))
 	}
 
-<<<<<<< HEAD
 	// Retrieve the initial identities of consensus participants for this epoch,
 	// and those that signed the QC. IdentitiesByEpoch contains all nodes that were
 	// authorized to sign during this epoch. Ejection and dynamic weight adjustments
@@ -56,11 +56,6 @@
 	// signers, we can check QC validity without needing all ancestor blocks.
 	// TODO: handle model.ErrViewForUnknownEpoch when front-loading verification
 	allParticipants, err := v.committee.IdentitiesByEpoch(block.View, filter.Any)
-=======
-	// Retrieve full Identities of all legitimate consensus participants and the Identities of the qc's signers
-	// IdentityList returned by hotstuff.Committee contains only legitimate consensus participants for the specified block (must have positive weight)
-	allParticipants, err := v.committee.Identities(block.BlockID)
->>>>>>> 9dc2f7ba
 	if err != nil {
 		return fmt.Errorf("could not get consensus participants for block %s: %w", block.BlockID, err)
 	}
