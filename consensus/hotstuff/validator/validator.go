package validator

import (
	"errors"
	"fmt"

	"github.com/onflow/flow-go/consensus/hotstuff"
	"github.com/onflow/flow-go/consensus/hotstuff/model"
	"github.com/onflow/flow-go/model/flow"
	"github.com/onflow/flow-go/module/signature"
)

// Validator is responsible for validating QC, Block and Vote
type Validator struct {
	committee hotstuff.Replicas
	verifier  hotstuff.Verifier
}

var _ hotstuff.Validator = (*Validator)(nil)

// New creates a new Validator instance
func New(
	committee hotstuff.Replicas,
	verifier hotstuff.Verifier,
) *Validator {
	return &Validator{
		committee: committee,
		verifier:  verifier,
	}
}

<<<<<<< HEAD
// ValidateTC validates the TimeoutCertificate `tc`.
// During normal operations, the following error returns are expected:
//  * model.InvalidTCError if the TC is invalid
//  * model.ErrViewForUnknownEpoch if the TC refers unknown epoch
// Any other error should be treated as exception
func (v *Validator) ValidateTC(tc *flow.TimeoutCertificate) error {
	newestQC := tc.NewestQC
	if newestQC == nil {
		return newInvalidTCError(tc, fmt.Errorf("TC must include a QC but found nil"))
=======
// ValidateQC checks the validity of a QC for a given block. Inputs:
//  * qc - the qc to be validated
//  * block - the block that the qc is pointing to
// During normal operations, the following error returns are expected:
//  * model.InvalidBlockError if the QC is invalid
func (v *Validator) ValidateQC(qc *flow.QuorumCertificate, block *model.Block) error {
	if qc.BlockID != block.BlockID {
		// Sanity check! Failing indicates a bug in the higher-level logic
		return fmt.Errorf("qc.BlockID %s doesn't match block's ID %s", qc.BlockID, block.BlockID)
>>>>>>> 9652b94c
	}

	// The TC's view cannot be smaller than the view of the QC it contains.
	// Note: we specifically allow for the TC to have the same view as the highest QC.
	// This is useful as a fallback, because it allows replicas other than the designated
	// leader to also collect votes and generate a QC.
	if tc.View < newestQC.View {
		return newInvalidTCError(tc, fmt.Errorf("TC's QC cannot be newer than the TC's view"))
	}

<<<<<<< HEAD
	// 1. Check if there is super-majority of votes
	allParticipants, err := v.committee.IdentitiesByEpoch(tc.View)
=======
	// Retrieve full Identities of all legitimate consensus participants and the Identities of the qc's signers
	// IdentityList returned by hotstuff.Committee contains only legitimate consensus participants for the specified block (must have positive weight)
	allParticipants, err := v.committee.Identities(block.BlockID)
>>>>>>> 9652b94c
	if err != nil {
		return fmt.Errorf("could not get consensus participants at view %d: %w", tc.View, err)
	}
<<<<<<< HEAD
	signers, err := signature.DecodeSignerIndicesToIdentities(allParticipants, tc.SignerIndices)
	if err != nil {
		if signature.IsDecodeSignerIndicesError(err) {
			return newInvalidTCError(tc, fmt.Errorf("invalid signer indices: %w", err))
=======

	signers, err := signature.DecodeSignerIndicesToIdentities(allParticipants, qc.SignerIndices)
	if err != nil {
		if signature.IsInvalidSignerIndicesError(err) {
			return newInvalidBlockError(block, fmt.Errorf("invalid signer indices: %w", err))
>>>>>>> 9652b94c
		}
		// unexpected error
		return fmt.Errorf("unexpected internal error decoding signer indices: %w", err)
	}

	// determine whether signers reach minimally required weight threshold for consensus
	threshold, err := v.committee.QuorumThresholdForView(tc.View)
	if err != nil {
		return fmt.Errorf("could not get weight threshold for view %d: %w", tc.View, err)
	}
	if signers.TotalWeight() < threshold {
		return newInvalidTCError(tc, fmt.Errorf("tc signers have insufficient weight of %d (required=%d)", signers.TotalWeight(), threshold))
	}

	// Verify multi-message BLS sig of TC, by far the most expensive check
	err = v.verifier.VerifyTC(signers, tc.SigData, tc.View, tc.NewestQCViews)
	if err != nil {
<<<<<<< HEAD
		// Considerations about other errors that `VerifyTC` could return:
=======
		// Considerations about other errors that `VerifyQC` could return:
		//  * model.InvalidSignerError: for the time being, we assume that _every_ HotStuff participant
		//    is also a member of the random beacon committee. Consequently, `InvalidSignerError` should
		//    not occur atm.
		//    TODO: if the random beacon committee is a strict subset of the HotStuff committee,
		//          we expect `model.InvalidSignerError` here during normal operations.
>>>>>>> 9652b94c
		// * model.InsufficientSignaturesError: we previously checked the total weight of all signers
		//   meets the supermajority threshold, which is a _positive_ number. Hence, there must be at
		//   least one signer. Hence, receiving this error would be a symptom of a fatal internal bug.
		switch {
		case model.IsInvalidFormatError(err):
<<<<<<< HEAD
			return newInvalidTCError(tc, fmt.Errorf("TC's signature data has an invalid structure: %w", err))
=======
			return newInvalidBlockError(block, fmt.Errorf("QC's signature data has an invalid structure: %w", err))
>>>>>>> 9652b94c
		case errors.Is(err, model.ErrInvalidSignature):
			return newInvalidTCError(tc, fmt.Errorf("TC contains invalid signature(s): %w", err))
		default:
			return fmt.Errorf("cannot verify tc's aggregated signature (tc.View: %d): %w", tc.View, err)
		}
	}

	// verifying that tc.NewestQC is the QC with the highest view.
	// Note: A byzantine TC could include `nil` for tc.NewestQCViews, in which case `tc.NewestQCViews[0]`
	// would panic. Though, per API specification `verifier.VerifyTC(…)` should return a `model.InvalidFormatError`
	// if `signers` and `tc.NewestQCViews` have different length. Hence, the following code is safe only if it is executed
	//  1. _after_ checking the quorum threshold (thereby we guarantee that `signers` is not empty); and
	//  2. _after_ `verifier.VerifyTC(…)`, which enforces that `signers` and `tc.NewestQCViews` have identical length.
	// Only then we can be sure that `tc.NewestQCViews` cannot be nil.
	newestQCView := tc.NewestQCViews[0]
	for _, view := range tc.NewestQCViews {
		if newestQCView < view {
			newestQCView = view
		}
	}
	if newestQCView > tc.NewestQC.View {
		return newInvalidTCError(tc, fmt.Errorf("included QC (view=%d) should be equal or higher to highest contributed view: %d", tc.NewestQC.View, newestQCView))
	}

	// Validate QC
	err = v.ValidateQC(newestQC)
	if err != nil {
		if model.IsInvalidQCError(err) {
			return newInvalidTCError(tc, fmt.Errorf("invalid QC included in TC: %w", err))
		}
		if errors.Is(err, model.ErrViewForUnknownEpoch) {
			// We require each replica to be bootstrapped with a QC pointing to a finalized block. Consensus safety rules guarantee that
			// a QC at least as new as the root QC must be contained in any TC. This is because the TC must include signatures from a
			// supermajority of replicas, including at least one honest replica, which attest to their locally highest known QC. Hence,
			// any QC included in a TC must be the root QC or newer. Therefore, we should know the Epoch for any QC we encounter.
			// receiving a `model.ErrViewForUnknownEpoch` is conceptually impossible, i.e. a symptom of an internal bug or invalid
			// bootstrapping information.
			return fmt.Errorf("no Epoch information availalbe for QC that was included in TC; symptom of internal bug or invalid bootstrapping information: %s", err.Error())
		}
		return fmt.Errorf("unexpected internal error while verifying the QC included in the TC: %w", err)
	}

	return nil
}

// ValidateQC validates the Quorum Certificate `qc`.
// During normal operations, the following error returns are expected:
//  * model.InvalidQCError if the QC is invalid
//  * model.ErrViewForUnknownEpoch if the QC refers unknown epoch
// Any other error should be treated as exception
func (v *Validator) ValidateQC(qc *flow.QuorumCertificate) error {
	// Retrieve the initial identities of consensus participants for this epoch,
	// and those that signed the QC. IdentitiesByEpoch contains all nodes that were
	// authorized to sign during this epoch. Ejection and dynamic weight adjustments
	// are not taken into account here. By using an epoch-static set of authorized
	// signers, we can check QC validity without needing all ancestor blocks.
	allParticipants, err := v.committee.IdentitiesByEpoch(qc.View)
	if err != nil {
		return fmt.Errorf("could not get consensus participants at view %d: %w", qc.View, err)
	}

	signers, err := signature.DecodeSignerIndicesToIdentities(allParticipants, qc.SignerIndices)
	if err != nil {
		if signature.IsDecodeSignerIndicesError(err) {
			return newInvalidQCError(qc, fmt.Errorf("invalid signer indices: %w", err))
		}
		// unexpected error
		return fmt.Errorf("unexpected internal error decoding signer indices: %w", err)
	}

	// determine whether signers reach minimally required weight threshold for consensus
	threshold, err := v.committee.QuorumThresholdForView(qc.View)
	if err != nil {
		return fmt.Errorf("could not get weight threshold for view %d: %w", qc.View, err)
	}
	if signers.TotalWeight() < threshold {
		return newInvalidQCError(qc, fmt.Errorf("qc signers have insufficient weight of %d (required=%d)", signers.TotalWeight(), threshold))
	}

	// verify whether the signature bytes are valid for the QC
	err = v.verifier.VerifyQC(signers, qc.SigData, qc.View, qc.BlockID)
	if err != nil {
		// Considerations about other errors that `VerifyQC` could return:
		//  * model.InvalidSignerError: for the time being, we assume that _every_ HotStuff participant
		//    is also a member of the random beacon committee. Consequently, `InvalidSignerError` should
		//    not occur atm.
		//    TODO: if the random beacon committee is a strict subset of the HotStuff committee,
		//          we expect `model.InvalidSignerError` here during normal operations.
		// * model.InsufficientSignaturesError: we previously checked the total weight of all signers
		//   meets the supermajority threshold, which is a _positive_ number. Hence, there must be at
		//   least one signer. Hence, receiving this error would be a symptom of a fatal internal bug.
		switch {
		case model.IsInvalidFormatError(err):
			return newInvalidQCError(qc, fmt.Errorf("QC's  signature data has an invalid structure: %w", err))
		case errors.Is(err, model.ErrInvalidSignature):
			return newInvalidQCError(qc, fmt.Errorf("QC contains invalid signature(s): %w", err))
		case errors.Is(err, model.ErrViewForUnknownEpoch):
			// We have earlier queried the Identities for the QC's view, which must have returned proper values,
			// otherwise, we wouldn't reach this code. Therefore, it should be impossible for `verifier.VerifyQC`
			// to return ErrViewForUnknownEpoch. To avoid confusion with expected sentinel errors, we only preserve
			// the error messages here, but not the error types.
			return fmt.Errorf("internal error, as querying identities for view %d succeeded earlier but now the view supposedly belongs to an unknown epoch: %s", qc.View, err.Error())
		default:
			return fmt.Errorf("cannot verify qc's aggregated signature (qc.BlockID: %x): %w", qc.BlockID, err)
		}
	}

	return nil
}

// ValidateProposal validates the block proposal
// A block is considered as valid if it's a valid extension of existing forks.
// Note it doesn't check if it's conflicting with finalized block
// During normal operations, the following error returns are expected:
//  * model.InvalidBlockError if the block is invalid
//  * model.ErrViewForUnknownEpoch if the proposal refers unknown epoch
// Any other error should be treated as exception
func (v *Validator) ValidateProposal(proposal *model.Proposal) error {
	qc := proposal.Block.QC
	block := proposal.Block

	// validate the proposer's vote and get his identity
	_, err := v.ValidateVote(proposal.ProposerVote())
	if model.IsInvalidVoteError(err) {
		return newInvalidBlockError(block, fmt.Errorf("invalid proposer signature: %w", err))
	}
	if err != nil {
		return fmt.Errorf("error verifying leader signature for block %x: %w", block.BlockID, err)
	}

	// check the proposer is the leader for the proposed block's view
	leader, err := v.committee.LeaderForView(block.View)
	if err != nil {
		return fmt.Errorf("error determining leader for block %x: %w", block.BlockID, err)
	}
	if leader != block.ProposerID {
		return newInvalidBlockError(block, fmt.Errorf("proposer %s is not leader (%s) for view %d", block.ProposerID, leader, block.View))
	}

	// The Block must contain a proof that the primary legitimately entered the respective view.
	// Transitioning to proposal.Block.View is possible either by observing a QC or a TC for the
	// previous round. If and only if the QC is _not_ for the previous round we require a TC for
	// the previous view to be present.
	lastViewSuccessful := proposal.Block.View == proposal.Block.QC.View+1
	if !lastViewSuccessful {
		// check if proposal is correctly structured
		if proposal.LastViewTC == nil {
			return newInvalidBlockError(block, fmt.Errorf("QC in block is not for previous view, so expecting a TC but none is included in block"))
		}

		// check if included TC is for previous view
		if proposal.Block.View != proposal.LastViewTC.View+1 {
			return newInvalidBlockError(block, fmt.Errorf("QC in block is not for previous view, so expecting a TC for view %d but got TC for view %d", proposal.Block.View-1, proposal.LastViewTC.View))
		}

		// Check if proposal extends either the newest QC specified in the TC, or a newer QC
		// in edge cases a leader may construct a TC and QC concurrently such that TC contains
		// an older QC - in these case we still want to build on the newest QC, so this case is allowed.
		if proposal.Block.QC.View < proposal.LastViewTC.NewestQC.View {
			return newInvalidBlockError(block, fmt.Errorf("TC in block contains a newer QC than the block itself, which is a protocol violation"))
		}
	} else if proposal.LastViewTC != nil {
		// last view ended with QC, including TC is a protocol violation
		return newInvalidBlockError(block, fmt.Errorf("last view has ended with QC but proposal includes LastViewTC"))
	}

	// Check signatures, keep the most expensive the last to check

	// check if included QC is valid
	err = v.ValidateQC(qc)
	if err != nil {
		if model.IsInvalidQCError(err) {
			return newInvalidBlockError(block, fmt.Errorf("invalid qc included: %w", err))
		}
		if errors.Is(err, model.ErrViewForUnknownEpoch) {
			// We require each replica to be bootstrapped with a QC pointing to a finalized block. Therefore, we should know the
			// Epoch for any QC.View and TC.View we encounter. Receiving a `model.ErrViewForUnknownEpoch` is conceptually impossible,
			// i.e. a symptom of an internal bug or invalid bootstrapping information.
			return fmt.Errorf("no Epoch information availalbe for QC that was included in proposal; symptom of internal bug or invalid bootstrapping information: %s", err.Error())
		}
		return fmt.Errorf("unexpected error verifying qc: %w", err)
	}

	if !lastViewSuccessful {
		// check if included TC is valid
		err = v.ValidateTC(proposal.LastViewTC)
		if err != nil {
			if model.IsInvalidTCError(err) {
				return newInvalidBlockError(block, fmt.Errorf("proposals TC's is not valid: %w", err))
			}
			if errors.Is(err, model.ErrViewForUnknownEpoch) {
				// We require each replica to be bootstrapped with a QC pointing to a finalized block. Therefore, we should know the
				// Epoch for any QC.View and TC.View we encounter. Receiving a `model.ErrViewForUnknownEpoch` is conceptually impossible,
				// i.e. a symptom of an internal bug or invalid bootstrapping information.
				return fmt.Errorf("no Epoch information availalbe for QC that was included in TC; symptom of internal bug or invalid bootstrapping information: %s", err.Error())
			}
			return fmt.Errorf("unexpected internal error while verifying the TC included in block: %w", err)
		}
	}

	return nil
}

// ValidateVote validates the vote and returns the identity of the voter who signed
// vote - the vote to be validated
// During normal operations, the following error returns are expected:
//  * model.InvalidVoteError for invalid votes
//  * model.ErrViewForUnknownEpoch if the vote refers unknown epoch
// Any other error should be treated as exception
func (v *Validator) ValidateVote(vote *model.Vote) (*flow.Identity, error) {
	voter, err := v.committee.IdentityByEpoch(vote.View, vote.SignerID)
	if model.IsInvalidSignerError(err) {
		return nil, newInvalidVoteError(vote, err)
	}
	if err != nil {
		return nil, fmt.Errorf("error retrieving voter Identity at view %d: %w", vote.View, err)
	}

	// check whether the signature data is valid for the vote in the hotstuff context
	err = v.verifier.VerifyVote(voter, vote.SigData, vote.View, vote.BlockID)
	if err != nil {
		// Theoretically, `VerifyVote` could also return a `model.InvalidSignerError`. However,
		// for the time being, we assume that _every_ HotStuff participant is also a member of
		// the random beacon committee. Consequently, `InvalidSignerError` should not occur atm.
		// TODO: if the random beacon committee is a strict subset of the HotStuff committee,
		//       we expect `model.InvalidSignerError` here during normal operations.
		if model.IsInvalidFormatError(err) || errors.Is(err, model.ErrInvalidSignature) {
			return nil, newInvalidVoteError(vote, err)
		}
		if errors.Is(err, model.ErrViewForUnknownEpoch) {
			return nil, fmt.Errorf("no Epoch information availalbe for vote; symptom of internal bug or invalid bootstrapping information: %s", err.Error())
		}
		return nil, fmt.Errorf("cannot verify signature for vote (%x): %w", vote.ID(), err)
	}

	return voter, nil
}

func newInvalidBlockError(block *model.Block, err error) error {
	return model.InvalidBlockError{
		BlockID: block.BlockID,
		View:    block.View,
		Err:     err,
	}
}

func newInvalidQCError(qc *flow.QuorumCertificate, err error) error {
	return model.InvalidQCError{
		BlockID: qc.BlockID,
		View:    qc.View,
		Err:     err,
	}
}

func newInvalidTCError(tc *flow.TimeoutCertificate, err error) error {
	return model.InvalidTCError{
		View: tc.View,
		Err:  err,
	}
}

func newInvalidVoteError(vote *model.Vote, err error) error {
	return model.InvalidVoteError{
		VoteID: vote.ID(),
		View:   vote.View,
		Err:    err,
	}
}<|MERGE_RESOLUTION|>--- conflicted
+++ resolved
@@ -29,7 +29,6 @@
 	}
 }
 
-<<<<<<< HEAD
 // ValidateTC validates the TimeoutCertificate `tc`.
 // During normal operations, the following error returns are expected:
 //  * model.InvalidTCError if the TC is invalid
@@ -39,17 +38,6 @@
 	newestQC := tc.NewestQC
 	if newestQC == nil {
 		return newInvalidTCError(tc, fmt.Errorf("TC must include a QC but found nil"))
-=======
-// ValidateQC checks the validity of a QC for a given block. Inputs:
-//  * qc - the qc to be validated
-//  * block - the block that the qc is pointing to
-// During normal operations, the following error returns are expected:
-//  * model.InvalidBlockError if the QC is invalid
-func (v *Validator) ValidateQC(qc *flow.QuorumCertificate, block *model.Block) error {
-	if qc.BlockID != block.BlockID {
-		// Sanity check! Failing indicates a bug in the higher-level logic
-		return fmt.Errorf("qc.BlockID %s doesn't match block's ID %s", qc.BlockID, block.BlockID)
->>>>>>> 9652b94c
 	}
 
 	// The TC's view cannot be smaller than the view of the QC it contains.
@@ -60,29 +48,15 @@
 		return newInvalidTCError(tc, fmt.Errorf("TC's QC cannot be newer than the TC's view"))
 	}
 
-<<<<<<< HEAD
 	// 1. Check if there is super-majority of votes
 	allParticipants, err := v.committee.IdentitiesByEpoch(tc.View)
-=======
-	// Retrieve full Identities of all legitimate consensus participants and the Identities of the qc's signers
-	// IdentityList returned by hotstuff.Committee contains only legitimate consensus participants for the specified block (must have positive weight)
-	allParticipants, err := v.committee.Identities(block.BlockID)
->>>>>>> 9652b94c
 	if err != nil {
 		return fmt.Errorf("could not get consensus participants at view %d: %w", tc.View, err)
 	}
-<<<<<<< HEAD
 	signers, err := signature.DecodeSignerIndicesToIdentities(allParticipants, tc.SignerIndices)
 	if err != nil {
-		if signature.IsDecodeSignerIndicesError(err) {
+		if signature.IsInvalidSignerIndicesError(err) {
 			return newInvalidTCError(tc, fmt.Errorf("invalid signer indices: %w", err))
-=======
-
-	signers, err := signature.DecodeSignerIndicesToIdentities(allParticipants, qc.SignerIndices)
-	if err != nil {
-		if signature.IsInvalidSignerIndicesError(err) {
-			return newInvalidBlockError(block, fmt.Errorf("invalid signer indices: %w", err))
->>>>>>> 9652b94c
 		}
 		// unexpected error
 		return fmt.Errorf("unexpected internal error decoding signer indices: %w", err)
@@ -100,26 +74,13 @@
 	// Verify multi-message BLS sig of TC, by far the most expensive check
 	err = v.verifier.VerifyTC(signers, tc.SigData, tc.View, tc.NewestQCViews)
 	if err != nil {
-<<<<<<< HEAD
 		// Considerations about other errors that `VerifyTC` could return:
-=======
-		// Considerations about other errors that `VerifyQC` could return:
-		//  * model.InvalidSignerError: for the time being, we assume that _every_ HotStuff participant
-		//    is also a member of the random beacon committee. Consequently, `InvalidSignerError` should
-		//    not occur atm.
-		//    TODO: if the random beacon committee is a strict subset of the HotStuff committee,
-		//          we expect `model.InvalidSignerError` here during normal operations.
->>>>>>> 9652b94c
 		// * model.InsufficientSignaturesError: we previously checked the total weight of all signers
 		//   meets the supermajority threshold, which is a _positive_ number. Hence, there must be at
 		//   least one signer. Hence, receiving this error would be a symptom of a fatal internal bug.
 		switch {
 		case model.IsInvalidFormatError(err):
-<<<<<<< HEAD
 			return newInvalidTCError(tc, fmt.Errorf("TC's signature data has an invalid structure: %w", err))
-=======
-			return newInvalidBlockError(block, fmt.Errorf("QC's signature data has an invalid structure: %w", err))
->>>>>>> 9652b94c
 		case errors.Is(err, model.ErrInvalidSignature):
 			return newInvalidTCError(tc, fmt.Errorf("TC contains invalid signature(s): %w", err))
 		default:
@@ -183,7 +144,7 @@
 
 	signers, err := signature.DecodeSignerIndicesToIdentities(allParticipants, qc.SignerIndices)
 	if err != nil {
-		if signature.IsDecodeSignerIndicesError(err) {
+		if signature.IsInvalidSignerIndicesError(err) {
 			return newInvalidQCError(qc, fmt.Errorf("invalid signer indices: %w", err))
 		}
 		// unexpected error
