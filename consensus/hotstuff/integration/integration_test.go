package integration

import (
	"errors"
	"sync"
	"testing"
	"time"

	"github.com/stretchr/testify/assert"
	"github.com/stretchr/testify/require"

	"github.com/onflow/flow-go/consensus/hotstuff/pacemaker/timeout"
	"github.com/onflow/flow-go/utils/unittest"
)

// a pacemaker timeout to wait for proposals. Usually 10 ms is enough,
// but for slow environment like CI, a longer one is needed.
const safeTimeout = 2 * time.Second

const safeDecreaseFactor = 0.85

func TestSingleInstance(t *testing.T) {
<<<<<<< HEAD
	t.Skip("to enable once replacing vote aggregator")
=======
	t.Skip("no eventhandler, fix later")
>>>>>>> e9461d08

	// set up a single instance to run
	// NOTE: currently, the HotStuff logic will infinitely call back on itself
	// with a single instance, leading to a boundlessly growing call stack,
	// which slows down the mocks significantly due to splitting the callstack
	// to find the calling function name; we thus keep it low for now
	finalView := uint64(10)
	in := NewInstance(t,
		WithStopCondition(ViewFinalized(finalView)),
	)

	// run the event handler until we reach a stop condition
	err := in.Run()
	require.True(t, errors.Is(err, errStopCondition), "should run until stop condition")

	// check if forks and pacemaker are in expected view state
	assert.Equal(t, finalView, in.forks.FinalizedView(), "finalized view should be three lower than current view")
}

func TestThreeInstances(t *testing.T) {
<<<<<<< HEAD
	t.Skip("to enable once replacing vote aggregator")

=======
	t.Skip("no eventhandler, fix later")
>>>>>>> e9461d08
	// test parameters
	// NOTE: block finalization seems to be rather slow on CI at the moment,
	// needing around 1 minute on Travis for 1000 blocks and 10 minutes on
	// TeamCity for 1000 blocks; in order to avoid test timeouts, we keep the
	// number low here
	num := 3
	finalView := uint64(100)

	// generate three hotstuff participants
	participants := unittest.IdentityListFixture(num)
	root := DefaultRoot()
	timeouts, err := timeout.NewConfig(safeTimeout, safeTimeout, 0.5, 1.5, safeDecreaseFactor, 0)
	require.NoError(t, err)

	// set up three instances that are exactly the same
	instances := make([]*Instance, 0, num)
	for n := 0; n < num; n++ {
		in := NewInstance(t,
			WithRoot(root),
			WithParticipants(participants),
			WithLocalID(participants[n].NodeID),
			WithTimeouts(timeouts),
			WithStopCondition(ViewFinalized(finalView)),
		)
		instances = append(instances, in)
	}

	// connect the communicators of the instances together
	Connect(instances)

	// start the instances and wait for them to finish
	var wg sync.WaitGroup
	for _, in := range instances {
		wg.Add(1)
		go func(in *Instance) {
			err := in.Run()
			require.True(t, errors.Is(err, errStopCondition), "should run until stop condition")
			wg.Done()
		}(in)
	}
	wg.Wait()

	// check that all instances have the same finalized block
	in1 := instances[0]
	in2 := instances[1]
	in3 := instances[2]
	// verify progress has been made
	assert.GreaterOrEqual(t, in1.forks.FinalizedBlock().View, finalView, "the first instance 's finalized view should be four lower than current view")
	// verify same progresses have been made
	assert.Equal(t, in1.forks.FinalizedBlock(), in2.forks.FinalizedBlock(), "second instance should have same finalized block as first instance")
	assert.Equal(t, in1.forks.FinalizedBlock(), in3.forks.FinalizedBlock(), "third instance should have same finalized block as first instance")
	assert.Equal(t, FinalizedViews(in1), FinalizedViews(in2))
	assert.Equal(t, FinalizedViews(in1), FinalizedViews(in3))
}

func TestSevenInstances(t *testing.T) {
	t.Skip()
	// test parameters
	// NOTE: block finalization seems to be rather slow on CI at the moment,
	// needing around 1 minute on Travis for 1000 blocks and 10 minutes on
	// TeamCity for 1000 blocks; in order to avoid test timeouts, we keep the
	// number low here
	numPass := 5
	numFail := 2

	// When using 100 as finalView, I often saw this tests fail on CI, because it only made to around 64-86
	// so using 30 will still check that it's making progress and give enough buffer.
	finalView := uint64(30)

	// generate the seven hotstuff participants
	participants := unittest.IdentityListFixture(numPass + numFail)
	instances := make([]*Instance, 0, numPass+numFail)
	root := DefaultRoot()
	timeouts, err := timeout.NewConfig(safeTimeout, safeTimeout, 0.5, 1.5, safeDecreaseFactor, 0)
	require.NoError(t, err)

	// set up five instances that work fully
	for n := 0; n < numPass; n++ {
		in := NewInstance(t,
			WithRoot(root),
			WithParticipants(participants),
			WithLocalID(participants[n].NodeID),
			WithTimeouts(timeouts),
			WithStopCondition(ViewFinalized(finalView)),
		)
		instances = append(instances, in)
	}

	// set up two instances which can't vote
	for n := numPass; n < numPass+numFail; n++ {
		in := NewInstance(t,
			WithRoot(root),
			WithParticipants(participants),
			WithLocalID(participants[n].NodeID),
			WithTimeouts(timeouts),
			WithStopCondition(ViewFinalized(finalView)),
			WithOutgoingVotes(BlockAllVotes),
		)
		instances = append(instances, in)
	}

	// connect the communicators of the instances together
	Connect(instances)

	// start all seven instances and wait for them to wrap up
	var wg sync.WaitGroup
	for _, in := range instances {
		wg.Add(1)
		go func(in *Instance) {
			err := in.Run()
			require.True(t, errors.Is(err, errStopCondition), "should run until stop condition")
			wg.Done()
		}(in)
	}
	wg.Wait()

	// check that all instances have the same finalized block
	ref := instances[0]
	assert.Less(t, finalView-uint64(2*numPass+numFail), ref.forks.FinalizedBlock().View, "expect instance 0 should made enough progress, but didn't")
	finalizedViews := FinalizedViews(ref)
	for i := 1; i < numPass; i++ {
		assert.Equal(t, ref.forks.FinalizedBlock(), instances[i].forks.FinalizedBlock(), "instance %d should have same finalized block as first instance")
		assert.Equal(t, finalizedViews, FinalizedViews(instances[i]), "instance %d should have same finalized view as first instance")
	}
}<|MERGE_RESOLUTION|>--- conflicted
+++ resolved
@@ -20,11 +20,7 @@
 const safeDecreaseFactor = 0.85
 
 func TestSingleInstance(t *testing.T) {
-<<<<<<< HEAD
-	t.Skip("to enable once replacing vote aggregator")
-=======
 	t.Skip("no eventhandler, fix later")
->>>>>>> e9461d08
 
 	// set up a single instance to run
 	// NOTE: currently, the HotStuff logic will infinitely call back on itself
@@ -45,12 +41,7 @@
 }
 
 func TestThreeInstances(t *testing.T) {
-<<<<<<< HEAD
-	t.Skip("to enable once replacing vote aggregator")
-
-=======
 	t.Skip("no eventhandler, fix later")
->>>>>>> e9461d08
 	// test parameters
 	// NOTE: block finalization seems to be rather slow on CI at the moment,
 	// needing around 1 minute on Travis for 1000 blocks and 10 minutes on
