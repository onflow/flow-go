package votecollector

import (
	"errors"
	"fmt"

	"github.com/rs/zerolog"
	"go.uber.org/atomic"

	"github.com/onflow/flow-go/consensus/hotstuff"
	"github.com/onflow/flow-go/consensus/hotstuff/model"
	"github.com/onflow/flow-go/consensus/hotstuff/signature"
	"github.com/onflow/flow-go/consensus/hotstuff/verification"
	"github.com/onflow/flow-go/crypto"
	"github.com/onflow/flow-go/model/encoding"
	"github.com/onflow/flow-go/model/flow"
	msig "github.com/onflow/flow-go/module/signature"
)

/* **************** Base-Factory for CombinedVoteProcessors ***************** */

// combinedVoteProcessorFactoryBaseV3 is a `votecollector.baseFactory` for creating
// CombinedVoteProcessors, holding all needed dependencies.
// combinedVoteProcessorFactoryBaseV3 is intended to be used for the main consensus.
// CAUTION:
// this base factory only creates the VerifyingVoteProcessor for the given block.
// It does _not_ check the proposer's vote for its own block, i.e. it does _not_
// implement `hotstuff.VoteProcessorFactory`. This base factory should be wrapped
// by `votecollector.VoteProcessorFactory` which adds the logic to verify
// the proposer's vote (decorator pattern).
// nolint:unused
type combinedVoteProcessorFactoryBaseV3 struct {
	committee   hotstuff.DynamicCommittee
	onQCCreated hotstuff.OnQCCreated
	packer      hotstuff.Packer
}

// Create creates CombinedVoteProcessorV3 for processing votes for the given block.
// Caller must treat all errors as exceptions
// nolint:unused
func (f *combinedVoteProcessorFactoryBaseV3) Create(log zerolog.Logger, block *model.Block) (hotstuff.VerifyingVoteProcessor, error) {
<<<<<<< HEAD
	allParticipants, err := f.committee.IdentitiesByBlock(block.BlockID, filter.Any)
=======
	allParticipants, err := f.committee.Identities(block.BlockID)
>>>>>>> 9dc2f7ba
	if err != nil {
		return nil, fmt.Errorf("error retrieving consensus participants at block %v: %w", block.BlockID, err)
	}

	// message that has to be verified against aggregated signature
	msg := verification.MakeVoteMessage(block.View, block.BlockID)

	// prepare the staking public keys of participants
	stakingKeys := make([]crypto.PublicKey, 0, len(allParticipants))
	for _, participant := range allParticipants {
		stakingKeys = append(stakingKeys, participant.StakingPubKey)
	}

	stakingSigAggtor, err := signature.NewWeightedSignatureAggregator(allParticipants, stakingKeys, msg, encoding.ConsensusVoteTag)
	if err != nil {
		return nil, fmt.Errorf("could not create aggregator for staking signatures: %w", err)
	}

	dkg, err := f.committee.DKG(block.View)
	if err != nil {
		return nil, fmt.Errorf("could not get DKG info at block %v: %w", block.BlockID, err)
	}

	// prepare the random beacon public keys of participants
	beaconKeys := make([]crypto.PublicKey, 0, len(allParticipants))
	for _, participant := range allParticipants {
		pk, err := dkg.KeyShare(participant.NodeID)
		if err != nil {
			return nil, fmt.Errorf("could not get random beacon key share for %x: %w", participant.NodeID, err)
		}
		beaconKeys = append(beaconKeys, pk)
	}

	rbSigAggtor, err := signature.NewWeightedSignatureAggregator(allParticipants, beaconKeys, msg, encoding.RandomBeaconTag)
	if err != nil {
		return nil, fmt.Errorf("could not create aggregator for thershold signatures: %w", err)
	}

	threshold := msig.RandomBeaconThreshold(int(dkg.Size()))
	randomBeaconInspector, err := signature.NewRandomBeaconInspector(dkg.GroupKey(), beaconKeys, threshold, msg)
	if err != nil {
		return nil, fmt.Errorf("could not create random beacon inspector: %w", err)
	}

	rbRector := signature.NewRandomBeaconReconstructor(dkg, randomBeaconInspector)
	minRequiredWeight, err := f.committee.WeightThresholdForView(block.View)
	if err != nil {
		return nil, fmt.Errorf("could not get weight threshold for view %d: %w", block.View, err)
	}

	return &CombinedVoteProcessorV3{
		log:               log.With().Hex("block_id", block.BlockID[:]).Logger(),
		block:             block,
		stakingSigAggtor:  stakingSigAggtor,
		rbSigAggtor:       rbSigAggtor,
		rbRector:          rbRector,
		onQCCreated:       f.onQCCreated,
		packer:            f.packer,
		minRequiredWeight: minRequiredWeight,
		done:              *atomic.NewBool(false),
	}, nil
}

/* ****************** CombinedVoteProcessorV3 Implementation ****************** */

// CombinedVoteProcessorV3 implements the hotstuff.VerifyingVoteProcessor interface.
// It processes votes from the main consensus committee, where participants vote in
// favour of a block by proving either their staking key signature or their random
// beacon signature. In the former case, the participant only contributes to HotStuff
// progress; while in the latter case, the voter also contributes to running the
// random beacon. Concurrency safe.
type CombinedVoteProcessorV3 struct {
	log               zerolog.Logger
	block             *model.Block
	stakingSigAggtor  hotstuff.WeightedSignatureAggregator
	rbSigAggtor       hotstuff.WeightedSignatureAggregator
	rbRector          hotstuff.RandomBeaconReconstructor
	onQCCreated       hotstuff.OnQCCreated
	packer            hotstuff.Packer
	minRequiredWeight uint64
	done              atomic.Bool
}

var _ hotstuff.VerifyingVoteProcessor = (*CombinedVoteProcessorV3)(nil)

// Block returns block that is part of proposal that we are processing votes for.
func (p *CombinedVoteProcessorV3) Block() *model.Block {
	return p.block
}

// Status returns status of this vote processor, it's always verifying.
func (p *CombinedVoteProcessorV3) Status() hotstuff.VoteCollectorStatus {
	return hotstuff.VoteCollectorStatusVerifying
}

// Process performs processing of single vote in concurrent safe way. This function is implemented to be
// called by multiple goroutines at the same time. Supports processing of both staking and random beacon signatures.
// Design of this function is event driven: as soon as we collect enough signatures to create a QC we will immediately do so
// and submit it via callback for further processing.
// Expected error returns during normal operations:
// * VoteForIncompatibleBlockError - submitted vote for incompatible block
// * VoteForIncompatibleViewError - submitted vote for incompatible view
// * model.InvalidVoteError - submitted vote with invalid signature
// * model.DuplicatedSignerError - vote from a signer whose vote was previously already processed
// All other errors should be treated as exceptions.
//
// CAUTION: implementation is NOT (yet) BFT
// Explanation: for correctness, we require that no voter can be counted repeatedly. However,
// CombinedVoteProcessorV3 relies on the `VoteCollector`'s `votesCache` filter out all votes but the first for
// every signerID. However, we have the edge case, where we still feed the proposers vote twice into the
// `VerifyingVoteProcessor` (once as part of a cached vote, once as an individual vote). This can be exploited
// by a byzantine proposer to be erroneously counted twice, which would lead to a safety fault.
// TODO: (suggestion) I think it would be worth-while to include a second `votesCache` into the `CombinedVoteProcessorV3`.
//       Thereby,  `CombinedVoteProcessorV3` inherently guarantees correctness of the QCs it produces without relying on
//       external conditions (making the code more modular, less interdependent and thereby easier to maintain). The
//       runtime overhead is marginal: For `votesCache` to add 500 votes (concurrently with 20 threads) takes about
//       0.25ms. This runtime overhead is neglectable and a good tradeoff for the gain in maintainability and code clarity.
func (p *CombinedVoteProcessorV3) Process(vote *model.Vote) error {
	err := EnsureVoteForBlock(vote, p.block)
	if err != nil {
		return fmt.Errorf("received incompatible vote %v: %w", vote.ID(), err)
	}

	// Vote Processing state machine
	if p.done.Load() {
		return nil
	}
	sigType, sig, err := msig.DecodeSingleSig(vote.SigData)
	if err != nil {
		if errors.Is(err, msig.ErrInvalidSignatureFormat) {
			return model.NewInvalidVoteErrorf(vote, "could not decode signature: %w", err)
		}
		return fmt.Errorf("unexpected error decoding vote %v: %w", vote.ID(), err)
	}

	switch sigType {

	case encoding.SigTypeStaking:
		err := p.stakingSigAggtor.Verify(vote.SignerID, sig)
		if err != nil {
			if model.IsInvalidSignerError(err) {
				return model.NewInvalidVoteErrorf(vote, "vote %x for view %d is not signed by an authorized consensus participant: %w",
					vote.ID(), vote.View, err)
			}
			if errors.Is(err, model.ErrInvalidSignature) {
				return model.NewInvalidVoteErrorf(vote, "vote %x for view %d has an invalid staking signature: %w",
					vote.ID(), vote.View, err)
			}
			return fmt.Errorf("internal error checking signature validity for vote %v: %w", vote.ID(), err)
		}
		if p.done.Load() {
			return nil
		}
		_, err = p.stakingSigAggtor.TrustedAdd(vote.SignerID, sig)
		if err != nil {
			// we don't expect any errors here during normal operation, as we previously checked
			// for duplicated votes from the same signer and verified the signer+signature
			return fmt.Errorf("adding the signature to staking aggregator failed for vote %v: %w", vote.ID(), err)
		}

	case encoding.SigTypeRandomBeacon:
		err := p.rbSigAggtor.Verify(vote.SignerID, sig)
		if err != nil {
			if model.IsInvalidSignerError(err) {
				return model.NewInvalidVoteErrorf(vote, "vote %x for view %d is not from an authorized random beacon participant: %w",
					vote.ID(), vote.View, err)
			}
			if errors.Is(err, model.ErrInvalidSignature) {
				return model.NewInvalidVoteErrorf(vote, "vote %x for view %d has an invalid random beacon signature: %w",
					vote.ID(), vote.View, err)
			}
			return fmt.Errorf("internal error checking signature validity for vote %v: %w", vote.ID(), err)
		}

		if p.done.Load() {
			return nil
		}
		// Add signatures to `rbSigAggtor` and `rbRector`: we don't expect any errors during normal operation,
		// as we previously checked for duplicated votes from the same signer and verified the signer+signature
		_, err = p.rbSigAggtor.TrustedAdd(vote.SignerID, sig)
		if err != nil {
			return fmt.Errorf("unexpected exception adding signature from vote %v to random beacon aggregator: %w", vote.ID(), err)
		}
		_, err = p.rbRector.TrustedAdd(vote.SignerID, sig)
		if err != nil {
			return fmt.Errorf("unexpected exception adding signature from vote %v to random beacon reconstructor: %w", vote.ID(), err)
		}

	default:
		return model.NewInvalidVoteErrorf(vote, "invalid signature type %d: %w", sigType, model.NewInvalidFormatErrorf(""))
	}

	// checking of conditions for building QC are satisfied
	if p.stakingSigAggtor.TotalWeight()+p.rbSigAggtor.TotalWeight() < p.minRequiredWeight {
		return nil
	}
	if !p.rbRector.EnoughShares() {
		return nil
	}

	// At this point, we have enough signatures to build a QC. Another routine
	// might just be at this point. To avoid duplicate work, only one routine can pass:
	if !p.done.CAS(false, true) {
		return nil
	}

	// Our algorithm for checking votes and adding them to the aggregators should
	// guarantee that we are _always_ able to successfully construct a QC when we
	// reach this point. A failure implies that the VoteProcessor's internal state is corrupted.
	qc, err := p.buildQC()
	if err != nil {
		return fmt.Errorf("internal error constructing QC from votes: %w", err)
	}

	p.log.Info().
		Uint64("view", qc.View).
		Hex("signers", qc.SignerIndices).
		Msg("new qc has been created")

	p.onQCCreated(qc)

	return nil
}

// buildQC performs aggregation and reconstruction of signatures when we have collected enough
// signatures for building a QC. This function is run only once by a single worker.
// Any error should be treated as exception.
func (p *CombinedVoteProcessorV3) buildQC() (*flow.QuorumCertificate, error) {
	// STEP 1: aggregate staking signatures (if there are any)
	// * It is possible that all replicas signed with their random beacon keys.
	//   Per Convention, we represent an empty set of staking signers as
	//   `stakingSigners` and `aggregatedStakingSig` both being zero-length
	//   (here, we use `nil`).
	// * If it has _not collected any_ signatures, `stakingSigAggtor.Aggregate()`
	//   errors with a `model.InsufficientSignaturesError`. We shortcut this case,
	//   and only call `Aggregate`, if the `stakingSigAggtor` has collected signatures
	//   with non-zero weight (i.e. at least one signature was collected).
	var stakingSigners []flow.Identifier // nil (zero value) represents empty set of staking signers
	var aggregatedStakingSig []byte      // nil (zero value) for empty set of staking signers
	if p.stakingSigAggtor.TotalWeight() > 0 {
		var err error
		stakingSigners, aggregatedStakingSig, err = p.stakingSigAggtor.Aggregate()
		if err != nil {
			return nil, fmt.Errorf("unexpected error aggregating staking signatures: %w", err)
		}
	}

	// STEP 2: reconstruct random beacon group sig and aggregate random beacon sig shares
	// Note: A valid random beacon group sig is required for QC validity. Our logic guarantees
	// that we always collect the minimally required number (non-zero) of signature shares.
	beaconSigners, aggregatedRandomBeaconSig, err := p.rbSigAggtor.Aggregate()
	if err != nil {
		return nil, fmt.Errorf("could not aggregate random beacon signatures: %w", err)
	}
	reconstructedBeaconSig, err := p.rbRector.Reconstruct()
	if err != nil {
		return nil, fmt.Errorf("could not reconstruct random beacon group signature: %w", err)
	}

	// STEP 3: generate BlockSignatureData and serialize it
	blockSigData := &hotstuff.BlockSignatureData{
		StakingSigners:               stakingSigners,
		RandomBeaconSigners:          beaconSigners,
		AggregatedStakingSig:         aggregatedStakingSig,
		AggregatedRandomBeaconSig:    aggregatedRandomBeaconSig,
		ReconstructedRandomBeaconSig: reconstructedBeaconSig,
	}
<<<<<<< HEAD
	signerIDs, sigData, err := p.packer.Pack(p.block.View, blockSigData)
=======
	signerIndices, sigData, err := p.packer.Pack(p.block.BlockID, blockSigData)
>>>>>>> 9dc2f7ba
	if err != nil {
		return nil, fmt.Errorf("could not pack the block sig data: %w", err)
	}

	return &flow.QuorumCertificate{
		View:          p.block.View,
		BlockID:       p.block.BlockID,
		SignerIndices: signerIndices,
		SigData:       sigData,
	}, nil
}<|MERGE_RESOLUTION|>--- conflicted
+++ resolved
@@ -14,6 +14,7 @@
 	"github.com/onflow/flow-go/crypto"
 	"github.com/onflow/flow-go/model/encoding"
 	"github.com/onflow/flow-go/model/flow"
+	"github.com/onflow/flow-go/model/flow/filter"
 	msig "github.com/onflow/flow-go/module/signature"
 )
 
@@ -39,11 +40,7 @@
 // Caller must treat all errors as exceptions
 // nolint:unused
 func (f *combinedVoteProcessorFactoryBaseV3) Create(log zerolog.Logger, block *model.Block) (hotstuff.VerifyingVoteProcessor, error) {
-<<<<<<< HEAD
 	allParticipants, err := f.committee.IdentitiesByBlock(block.BlockID, filter.Any)
-=======
-	allParticipants, err := f.committee.Identities(block.BlockID)
->>>>>>> 9dc2f7ba
 	if err != nil {
 		return nil, fmt.Errorf("error retrieving consensus participants at block %v: %w", block.BlockID, err)
 	}
@@ -311,11 +308,7 @@
 		AggregatedRandomBeaconSig:    aggregatedRandomBeaconSig,
 		ReconstructedRandomBeaconSig: reconstructedBeaconSig,
 	}
-<<<<<<< HEAD
-	signerIDs, sigData, err := p.packer.Pack(p.block.View, blockSigData)
-=======
-	signerIndices, sigData, err := p.packer.Pack(p.block.BlockID, blockSigData)
->>>>>>> 9dc2f7ba
+	signerIndices, sigData, err := p.packer.Pack(p.block.View, blockSigData)
 	if err != nil {
 		return nil, fmt.Errorf("could not pack the block sig data: %w", err)
 	}
