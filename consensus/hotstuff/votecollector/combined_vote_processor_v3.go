--- conflicted
+++ resolved
@@ -39,11 +39,7 @@
 // Caller must treat all errors as exceptions
 // nolint:unused
 func (f *combinedVoteProcessorFactoryBaseV3) Create(log zerolog.Logger, block *model.Block) (hotstuff.VerifyingVoteProcessor, error) {
-<<<<<<< HEAD
 	allParticipants, err := f.committee.IdentitiesByBlock(block.BlockID)
-=======
-	allParticipants, err := f.committee.Identities(block.BlockID)
->>>>>>> 9652b94c
 	if err != nil {
 		return nil, fmt.Errorf("error retrieving consensus participants at block %v: %w", block.BlockID, err)
 	}
@@ -311,11 +307,7 @@
 		AggregatedRandomBeaconSig:    aggregatedRandomBeaconSig,
 		ReconstructedRandomBeaconSig: reconstructedBeaconSig,
 	}
-<<<<<<< HEAD
 	signerIndices, sigData, err := p.packer.Pack(p.block.View, blockSigData)
-=======
-	signerIndices, sigData, err := p.packer.Pack(p.block.BlockID, blockSigData)
->>>>>>> 9652b94c
 	if err != nil {
 		return nil, fmt.Errorf("could not pack the block sig data: %w", err)
 	}
