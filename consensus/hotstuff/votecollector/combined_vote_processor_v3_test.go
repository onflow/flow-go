package votecollector

import (
	"errors"
	"math/rand"
	"sync"
	"testing"
	"time"

	"github.com/stretchr/testify/mock"
	"github.com/stretchr/testify/require"
	"github.com/stretchr/testify/suite"
	"go.uber.org/atomic"
	"pgregory.net/rapid"

	bootstrapDKG "github.com/onflow/flow-go/cmd/bootstrap/dkg"
	"github.com/onflow/flow-go/consensus/hotstuff"
	"github.com/onflow/flow-go/consensus/hotstuff/committees"
	"github.com/onflow/flow-go/consensus/hotstuff/helper"
	mockhotstuff "github.com/onflow/flow-go/consensus/hotstuff/mocks"
	"github.com/onflow/flow-go/consensus/hotstuff/model"
	hsig "github.com/onflow/flow-go/consensus/hotstuff/signature"
	hotstuffvalidator "github.com/onflow/flow-go/consensus/hotstuff/validator"
	"github.com/onflow/flow-go/consensus/hotstuff/verification"
	"github.com/onflow/flow-go/crypto"
	"github.com/onflow/flow-go/model/encodable"
	"github.com/onflow/flow-go/model/flow"
	"github.com/onflow/flow-go/module/local"
	modulemock "github.com/onflow/flow-go/module/mock"
	"github.com/onflow/flow-go/module/signature"
	"github.com/onflow/flow-go/state/protocol/inmem"
	storagemock "github.com/onflow/flow-go/storage/mock"
	"github.com/onflow/flow-go/utils/unittest"
)

func TestCombinedVoteProcessorV3(t *testing.T) {
	suite.Run(t, new(CombinedVoteProcessorV3TestSuite))
}

// CombinedVoteProcessorV3TestSuite is a test suite that holds mocked state for isolated testing of CombinedVoteProcessorV3.
type CombinedVoteProcessorV3TestSuite struct {
	VoteProcessorTestSuiteBase

	thresholdTotalWeight atomic.Uint64
	rbSharesTotal        atomic.Uint64

	packer *mockhotstuff.Packer

	rbSigAggregator *mockhotstuff.WeightedSignatureAggregator
	reconstructor   *mockhotstuff.RandomBeaconReconstructor

	minRequiredShares uint64
	processor         *CombinedVoteProcessorV3
}

func (s *CombinedVoteProcessorV3TestSuite) SetupTest() {
	s.VoteProcessorTestSuiteBase.SetupTest()

	s.rbSigAggregator = &mockhotstuff.WeightedSignatureAggregator{}
	s.reconstructor = &mockhotstuff.RandomBeaconReconstructor{}
	s.packer = &mockhotstuff.Packer{}
	s.proposal = helper.MakeProposal()

	s.minRequiredShares = 9 // we require 9 RB shares to reconstruct signature
	s.thresholdTotalWeight, s.rbSharesTotal = atomic.Uint64{}, atomic.Uint64{}

	// setup threshold signature aggregator
	s.rbSigAggregator.On("TrustedAdd", mock.Anything, mock.Anything).Run(func(args mock.Arguments) {
		s.thresholdTotalWeight.Add(s.sigWeight)
	}).Return(func(signerID flow.Identifier, sig crypto.Signature) uint64 {
		return s.thresholdTotalWeight.Load()
	}, func(signerID flow.Identifier, sig crypto.Signature) error {
		return nil
	}).Maybe()
	s.rbSigAggregator.On("TotalWeight").Return(func() uint64 {
		return s.thresholdTotalWeight.Load()
	}).Maybe()

	// setup rb reconstructor
	s.reconstructor.On("TrustedAdd", mock.Anything, mock.Anything).Run(func(args mock.Arguments) {
		s.rbSharesTotal.Inc()
	}).Return(func(signerID flow.Identifier, sig crypto.Signature) bool {
		return s.rbSharesTotal.Load() >= s.minRequiredShares
	}, func(signerID flow.Identifier, sig crypto.Signature) error {
		return nil
	}).Maybe()
	s.reconstructor.On("EnoughShares").Return(func() bool {
		return s.rbSharesTotal.Load() >= s.minRequiredShares
	}).Maybe()

	s.processor = &CombinedVoteProcessorV3{
		log:               unittest.Logger(),
		block:             s.proposal.Block,
		stakingSigAggtor:  s.stakingAggregator,
		rbSigAggtor:       s.rbSigAggregator,
		rbRector:          s.reconstructor,
		onQCCreated:       s.onQCCreated,
		packer:            s.packer,
		minRequiredWeight: s.minRequiredWeight,
		done:              *atomic.NewBool(false),
	}
}

// TestInitialState tests that Block() and Status() return correct values after calling constructor
func (s *CombinedVoteProcessorV3TestSuite) TestInitialState() {
	require.Equal(s.T(), s.proposal.Block, s.processor.Block())
	require.Equal(s.T(), hotstuff.VoteCollectorStatusVerifying, s.processor.Status())
}

// TestProcess_VoteNotForProposal tests that CombinedVoteProcessorV3 accepts only votes for the block it was initialized with
// according to interface specification of `VoteProcessor`, we expect dedicated sentinel errors for votes
// for different views (`VoteForIncompatibleViewError`) _or_ block (`VoteForIncompatibleBlockError`).
func (s *CombinedVoteProcessorV3TestSuite) TestProcess_VoteNotForProposal() {
	err := s.processor.Process(unittest.VoteFixture(unittest.WithVoteView(s.proposal.Block.View)))
	require.ErrorAs(s.T(), err, &VoteForIncompatibleBlockError)
	require.False(s.T(), model.IsInvalidVoteError(err))

	err = s.processor.Process(unittest.VoteFixture(unittest.WithVoteBlockID(s.proposal.Block.BlockID)))
	require.ErrorAs(s.T(), err, &VoteForIncompatibleViewError)
	require.False(s.T(), model.IsInvalidVoteError(err))

	s.stakingAggregator.AssertNotCalled(s.T(), "Verify")
	s.rbSigAggregator.AssertNotCalled(s.T(), "Verify")
}

// TestProcess_InvalidSignatureFormat ensures that we process signatures only with valid format.
// If we have received vote with signature in invalid format we should return with sentinel error
func (s *CombinedVoteProcessorV3TestSuite) TestProcess_InvalidSignatureFormat() {
	// signature is random in this case
	vote := unittest.VoteForBlockFixture(s.proposal.Block, func(vote *model.Vote) {
		vote.SigData[0] = byte(42)
	})
	err := s.processor.Process(vote)
	require.Error(s.T(), err)
	require.True(s.T(), model.IsInvalidVoteError(err))
	require.True(s.T(), errors.Is(err, signature.ErrInvalidSignatureFormat), err)
}

// TestProcess_InvalidSignature tests that CombinedVoteProcessorV2 rejects invalid votes for the following scenarios:
//  1) vote containing staking sig
//  2) vote containing random beacon sig
// For each scenario, we test two sub-cases:
//  * `SignerID` is not a valid consensus participant;
//  * `SignerID` is valid consensus participant but the signature is cryptographically invalid
func (s *CombinedVoteProcessorV3TestSuite) TestProcess_InvalidSignature() {
	s.Run("vote with staking-sig", func() {
		// sentinel error from `InvalidSignerError` should be wrapped as `InvalidVoteError`
		voteA := unittest.VoteForBlockFixture(s.proposal.Block, unittest.VoteWithStakingSig())
		s.stakingAggregator.On("Verify", voteA.SignerID, mock.Anything).Return(model.NewInvalidSignerErrorf("")).Once()
		err := s.processor.Process(voteA)
		require.Error(s.T(), err)
		require.True(s.T(), model.IsInvalidVoteError(err))
		require.True(s.T(), model.IsInvalidSignerError(err))

		// sentinel error from `ErrInvalidSignature` should be wrapped as `InvalidVoteError`
		voteB := unittest.VoteForBlockFixture(s.proposal.Block, unittest.VoteWithStakingSig())
		s.stakingAggregator.On("Verify", voteB.SignerID, mock.Anything).Return(model.ErrInvalidSignature).Once()
		err = s.processor.Process(voteB)
		require.Error(s.T(), err)
		require.True(s.T(), model.IsInvalidVoteError(err))
		require.ErrorAs(s.T(), err, &model.ErrInvalidSignature)

		s.stakingAggregator.AssertNotCalled(s.T(), "TrustedAdd")
	})

	s.Run("vote with beacon-sig", func() {
		// sentinel error from `InvalidSignerError` should be wrapped as `InvalidVoteError`
		voteA := unittest.VoteForBlockFixture(s.proposal.Block, unittest.VoteWithBeaconSig())
		s.rbSigAggregator.On("Verify", voteA.SignerID, mock.Anything).Return(model.NewInvalidSignerErrorf("")).Once()
		err := s.processor.Process(voteA)
		require.Error(s.T(), err)
		require.True(s.T(), model.IsInvalidVoteError(err))
		require.True(s.T(), model.IsInvalidSignerError(err))

		// sentinel error from `ErrInvalidSignature` should be wrapped as `InvalidVoteError`
		voteB := unittest.VoteForBlockFixture(s.proposal.Block, unittest.VoteWithBeaconSig())
		s.rbSigAggregator.On("Verify", voteB.SignerID, mock.Anything).Return(model.ErrInvalidSignature).Once()
		err = s.processor.Process(voteB)
		require.Error(s.T(), err)
		require.True(s.T(), model.IsInvalidVoteError(err))
		require.ErrorAs(s.T(), err, &model.ErrInvalidSignature)

		s.rbSigAggregator.AssertNotCalled(s.T(), "TrustedAdd")
		s.reconstructor.AssertNotCalled(s.T(), "TrustedAdd")
	})

}

// TestProcess_TrustedAdd_Exception tests that unexpected exceptions returned by
// WeightedSignatureAggregator.Verify(..) are propagated, but _not_ interpreted as invalid votes
func (s *CombinedVoteProcessorV3TestSuite) TestProcess_Verify_Exception() {
	exception := errors.New("unexpected-exception")

	s.Run("vote with staking-sig", func() {
		stakingVote := unittest.VoteForBlockFixture(s.proposal.Block, unittest.VoteWithStakingSig())
		s.stakingAggregator.On("Verify", stakingVote.SignerID, mock.Anything).Return(exception)

		err := s.processor.Process(stakingVote)
		require.ErrorIs(s.T(), err, exception)              // unexpected errors from verifying the vote signature should be propagated
		require.False(s.T(), model.IsInvalidVoteError(err)) // but not interpreted as an invalid vote
		s.stakingAggregator.AssertNotCalled(s.T(), "TrustedAdd")
	})

	s.Run("vote with beacon-sig", func() {
		beaconVote := unittest.VoteForBlockFixture(s.proposal.Block, unittest.VoteWithBeaconSig())
		s.rbSigAggregator.On("Verify", beaconVote.SignerID, mock.Anything).Return(exception)

		err := s.processor.Process(beaconVote)
		require.ErrorIs(s.T(), err, exception)              // unexpected errors from verifying the vote signature should be propagated
		require.False(s.T(), model.IsInvalidVoteError(err)) // but not interpreted as an invalid vote
		s.rbSigAggregator.AssertNotCalled(s.T(), "TrustedAdd")
		s.reconstructor.AssertNotCalled(s.T(), "TrustedAdd")
	})
}

// TestProcess_TrustedAdd_Exception tests that unexpected exceptions returned by
// WeightedSignatureAggregator.TrustedAdd(..) are _not_ interpreted as invalid votes
func (s *CombinedVoteProcessorV3TestSuite) TestProcess_TrustedAdd_Exception() {
	exception := errors.New("unexpected-exception")
	s.Run("staking-sig", func() {
		stakingVote := unittest.VoteForBlockFixture(s.proposal.Block, unittest.VoteWithStakingSig())
		*s.stakingAggregator = mockhotstuff.WeightedSignatureAggregator{}
		s.stakingAggregator.On("Verify", stakingVote.SignerID, mock.Anything).Return(nil).Once()
		s.stakingAggregator.On("TrustedAdd", stakingVote.SignerID, mock.Anything).Return(uint64(0), exception).Once()
		err := s.processor.Process(stakingVote)
		require.ErrorIs(s.T(), err, exception)
		require.False(s.T(), model.IsInvalidVoteError(err))
	})
	s.Run("threshold-sig", func() {
		thresholdVote := unittest.VoteForBlockFixture(s.proposal.Block, unittest.VoteWithBeaconSig())
		*s.rbSigAggregator = mockhotstuff.WeightedSignatureAggregator{}
		*s.reconstructor = mockhotstuff.RandomBeaconReconstructor{}
		s.rbSigAggregator.On("Verify", thresholdVote.SignerID, mock.Anything).Return(nil)
		s.rbSigAggregator.On("TrustedAdd", thresholdVote.SignerID, mock.Anything).Return(uint64(0), exception).Once()
		err := s.processor.Process(thresholdVote)
		require.ErrorIs(s.T(), err, exception)
		require.False(s.T(), model.IsInvalidVoteError(err))
		// test also if reconstructor failed to add it
		s.rbSigAggregator.On("TrustedAdd", thresholdVote.SignerID, mock.Anything).Return(s.sigWeight, nil).Once()
		s.reconstructor.On("TrustedAdd", thresholdVote.SignerID, mock.Anything).Return(false, exception).Once()
		err = s.processor.Process(thresholdVote)
		require.ErrorIs(s.T(), err, exception)
		require.False(s.T(), model.IsInvalidVoteError(err))
	})
}

// TestProcess_BuildQCError tests all error paths during process of building QC.
// Building QC is a one time operation, we need to make sure that failing in one of the steps leads to exception.
// Since it's a one time operation we need a complicated test to test all conditions.
func (s *CombinedVoteProcessorV3TestSuite) TestProcess_BuildQCError() {
	mockAggregator := func(aggregator *mockhotstuff.WeightedSignatureAggregator) {
		aggregator.On("Verify", mock.Anything, mock.Anything).Return(nil)
		aggregator.On("TrustedAdd", mock.Anything, mock.Anything).Return(s.minRequiredWeight, nil)
		aggregator.On("TotalWeight").Return(s.minRequiredWeight)
	}

	stakingSigAggregator := &mockhotstuff.WeightedSignatureAggregator{}
	thresholdSigAggregator := &mockhotstuff.WeightedSignatureAggregator{}
	reconstructor := &mockhotstuff.RandomBeaconReconstructor{}
	packer := &mockhotstuff.Packer{}

	identities := unittest.IdentifierListFixture(5)

	// In this test we will mock all dependencies for happy path, and replace some branches with unhappy path
	// to simulate errors along the branches.

	mockAggregator(stakingSigAggregator)
	stakingSigAggregator.On("Aggregate").Return(identities, unittest.RandomBytes(128), nil)

	mockAggregator(thresholdSigAggregator)
	thresholdSigAggregator.On("Aggregate").Return(identities, unittest.RandomBytes(128), nil)

	reconstructor.On("EnoughShares").Return(true)
	reconstructor.On("Reconstruct").Return(unittest.SignatureFixture(), nil)

	packer.On("Pack", mock.Anything, mock.Anything).Return(identities, unittest.RandomBytes(128), nil)

	// Helper factory function to create processors. We need new processor for every test case
	// because QC creation is one time operation and is triggered as soon as we have collected enough weight and shares.
	createProcessor := func(stakingAggregator *mockhotstuff.WeightedSignatureAggregator,
		rbSigAggregator *mockhotstuff.WeightedSignatureAggregator,
		rbReconstructor *mockhotstuff.RandomBeaconReconstructor,
		packer *mockhotstuff.Packer) *CombinedVoteProcessorV3 {
		return &CombinedVoteProcessorV3{
			log:               unittest.Logger(),
			block:             s.proposal.Block,
			stakingSigAggtor:  stakingAggregator,
			rbSigAggtor:       rbSigAggregator,
			rbRector:          rbReconstructor,
			onQCCreated:       s.onQCCreated,
			packer:            packer,
			minRequiredWeight: s.minRequiredWeight,
			done:              *atomic.NewBool(false),
		}
	}

	vote := unittest.VoteForBlockFixture(s.proposal.Block, unittest.VoteWithStakingSig())

	// in this test case we aren't able to aggregate staking signature
	s.Run("staking-sig-aggregate", func() {
		exception := errors.New("staking-aggregate-exception")
		stakingSigAggregator := &mockhotstuff.WeightedSignatureAggregator{}
		mockAggregator(stakingSigAggregator)
		stakingSigAggregator.On("Aggregate").Return(nil, nil, exception)
		processor := createProcessor(stakingSigAggregator, thresholdSigAggregator, reconstructor, packer)
		err := processor.Process(vote)
		require.ErrorIs(s.T(), err, exception)
		require.False(s.T(), model.IsInvalidVoteError(err))
	})
	// in this test case we aren't able to aggregate threshold signature
	s.Run("threshold-sig-aggregate", func() {
		exception := errors.New("threshold-aggregate-exception")
		thresholdSigAggregator := &mockhotstuff.WeightedSignatureAggregator{}
		mockAggregator(thresholdSigAggregator)
		thresholdSigAggregator.On("Aggregate").Return(nil, nil, exception)
		processor := createProcessor(stakingSigAggregator, thresholdSigAggregator, reconstructor, packer)
		err := processor.Process(vote)
		require.ErrorIs(s.T(), err, exception)
		require.False(s.T(), model.IsInvalidVoteError(err))
	})
	// in this test case we aren't able to reconstruct signature
	s.Run("reconstruct", func() {
		exception := errors.New("reconstruct-exception")
		reconstructor := &mockhotstuff.RandomBeaconReconstructor{}
		reconstructor.On("EnoughShares").Return(true)
		reconstructor.On("Reconstruct").Return(nil, exception)
		processor := createProcessor(stakingSigAggregator, thresholdSigAggregator, reconstructor, packer)
		err := processor.Process(vote)
		require.ErrorIs(s.T(), err, exception)
		require.False(s.T(), model.IsInvalidVoteError(err))
	})
	// in this test case we aren't able to pack signatures
	s.Run("pack", func() {
		exception := errors.New("pack-qc-exception")
		packer := &mockhotstuff.Packer{}
		packer.On("Pack", mock.Anything, mock.Anything).Return(nil, nil, exception)
		processor := createProcessor(stakingSigAggregator, thresholdSigAggregator, reconstructor, packer)
		err := processor.Process(vote)
		require.ErrorIs(s.T(), err, exception)
		require.False(s.T(), model.IsInvalidVoteError(err))
	})
}

// TestProcess_EnoughWeightNotEnoughShares tests a scenario where we first don't have enough weight,
// then we iteratively increase it to the point where we have enough staking weight. No QC should be created
// in this scenario since there is not enough random beacon shares.
func (s *CombinedVoteProcessorV3TestSuite) TestProcess_EnoughWeightNotEnoughShares() {
	for i := uint64(0); i < s.minRequiredWeight; i += s.sigWeight {
		vote := unittest.VoteForBlockFixture(s.proposal.Block, unittest.VoteWithStakingSig())
		s.stakingAggregator.On("Verify", vote.SignerID, mock.Anything).Return(nil)
		err := s.processor.Process(vote)
		require.NoError(s.T(), err)
	}

	require.False(s.T(), s.processor.done.Load())
	s.reconstructor.AssertCalled(s.T(), "EnoughShares")
	s.onQCCreatedState.AssertNotCalled(s.T(), "onQCCreated")
}

// TestProcess_EnoughSharesNotEnoughWeight tests a scenario where we are collecting only threshold signatures
// to the point where we have enough shares to reconstruct RB signature. No QC should be created
// in this scenario since there is not enough staking weight.
func (s *CombinedVoteProcessorV3TestSuite) TestProcess_EnoughSharesNotEnoughWeight() {
	// change sig weight to be really low, so we don't reach min staking weight while collecting
	// threshold signatures
	s.sigWeight = 10
	for i := uint64(0); i < s.minRequiredShares; i++ {
		vote := unittest.VoteForBlockFixture(s.proposal.Block, unittest.VoteWithBeaconSig())
		s.rbSigAggregator.On("Verify", vote.SignerID, mock.Anything).Return(nil)
		err := s.processor.Process(vote)
		require.NoError(s.T(), err)
	}

	require.False(s.T(), s.processor.done.Load())
	s.reconstructor.AssertNotCalled(s.T(), "EnoughShares")
	s.onQCCreatedState.AssertNotCalled(s.T(), "onQCCreated")
	// verify if we indeed have enough shares
	require.True(s.T(), s.reconstructor.EnoughShares())
}

// TestProcess_ConcurrentCreatingQC tests a scenario where multiple goroutines process vote at same time,
// we expect only one QC created in this scenario.
func (s *CombinedVoteProcessorV3TestSuite) TestProcess_ConcurrentCreatingQC() {
	stakingSigners := unittest.IdentifierListFixture(10)
	mockAggregator := func(aggregator *mockhotstuff.WeightedSignatureAggregator) {
		aggregator.On("Verify", mock.Anything, mock.Anything).Return(nil)
		aggregator.On("TrustedAdd", mock.Anything, mock.Anything).Return(s.minRequiredWeight, nil)
		aggregator.On("TotalWeight").Return(s.minRequiredWeight)
		aggregator.On("Aggregate").Return(stakingSigners, unittest.RandomBytes(128), nil)
	}

	// mock aggregators, so we have enough weight and shares for creating QC
	*s.stakingAggregator = mockhotstuff.WeightedSignatureAggregator{}
	mockAggregator(s.stakingAggregator)
	*s.rbSigAggregator = mockhotstuff.WeightedSignatureAggregator{}
	mockAggregator(s.rbSigAggregator)
	*s.reconstructor = mockhotstuff.RandomBeaconReconstructor{}
	s.reconstructor.On("Reconstruct").Return(unittest.SignatureFixture(), nil)
	s.reconstructor.On("EnoughShares").Return(true)

	// at this point sending any vote should result in creating QC.
<<<<<<< HEAD
	s.packer.On("Pack", s.proposal.Block.View, mock.Anything).Return(stakingSigners, unittest.RandomBytes(128), nil)
=======
	s.packer.On("Pack", s.proposal.Block.BlockID, mock.Anything).Return(unittest.RandomBytes(100), unittest.RandomBytes(128), nil)
>>>>>>> 9dc2f7ba
	s.onQCCreatedState.On("onQCCreated", mock.Anything).Return(nil).Once()

	var startupWg, shutdownWg sync.WaitGroup

	vote := unittest.VoteForBlockFixture(s.proposal.Block, unittest.VoteWithStakingSig())
	startupWg.Add(1)
	// prepare goroutines, so they are ready to submit a vote at roughly same time
	for i := 0; i < 5; i++ {
		shutdownWg.Add(1)
		go func() {
			defer shutdownWg.Done()
			startupWg.Wait()
			err := s.processor.Process(vote)
			require.NoError(s.T(), err)
		}()
	}

	startupWg.Done()

	// wait for all routines to finish
	shutdownWg.Wait()

	s.onQCCreatedState.AssertNumberOfCalls(s.T(), "onQCCreated", 1)
}

// TestCombinedVoteProcessorV3_PropertyCreatingQCCorrectness uses property testing to test correctness of concurrent votes processing.
// We randomly draw a committee with some number of staking, random beacon and byzantine nodes.
// Values are drawn in a way that 1 <= honestParticipants <= participants <= maxParticipants
// In each test iteration we expect to create a valid QC with all provided data as part of constructed QC.
func TestCombinedVoteProcessorV3_PropertyCreatingQCCorrectness(testifyT *testing.T) {
	maxParticipants := uint64(53)

	rapid.Check(testifyT, func(t *rapid.T) {
		// draw participants in range 1 <= participants <= maxParticipants
		participants := rapid.Uint64Range(1, maxParticipants).Draw(t, "participants").(uint64)
		beaconSignersCount := rapid.Uint64Range(participants/2+1, participants).Draw(t, "beaconSigners").(uint64)
		stakingSignersCount := participants - beaconSignersCount
		require.Equal(t, participants, stakingSignersCount+beaconSignersCount)

		// setup how many votes we need to create a QC
		// 1 <= honestParticipants <= participants <= maxParticipants
		honestParticipants := participants*2/3 + 1
		sigWeight := uint64(100)
		minRequiredWeight := honestParticipants * sigWeight

		// proposing block
		block := helper.MakeBlock()

		t.Logf("running conf\n\t"+
			"staking signers: %v, beacon signers: %v\n\t"+
			"required weight: %v", stakingSignersCount, beaconSignersCount, minRequiredWeight)

		stakingTotalWeight, thresholdTotalWeight, collectedShares := uint64(0), uint64(0), uint64(0)

		// setup aggregators and reconstructor
		stakingAggregator := &mockhotstuff.WeightedSignatureAggregator{}
		rbSigAggregator := &mockhotstuff.WeightedSignatureAggregator{}
		reconstructor := &mockhotstuff.RandomBeaconReconstructor{}

		stakingSigners := unittest.IdentifierListFixture(int(stakingSignersCount))
		beaconSigners := unittest.IdentifierListFixture(int(beaconSignersCount))

		// lists to track signers that actually contributed their signatures
		var (
			aggregatedStakingSigners []flow.Identifier
			aggregatedBeaconSigners  []flow.Identifier
		)

		// need separate locks to safely update vectors of voted signers
		stakingAggregatorLock := &sync.Mutex{}
		beaconAggregatorLock := &sync.Mutex{}
		beaconReconstructorLock := &sync.Mutex{}

		stakingAggregator.On("TotalWeight").Return(func() uint64 {
			stakingAggregatorLock.Lock()
			defer stakingAggregatorLock.Unlock()
			return stakingTotalWeight
		})
		rbSigAggregator.On("TotalWeight").Return(func() uint64 {
			beaconAggregatorLock.Lock()
			defer beaconAggregatorLock.Unlock()
			return thresholdTotalWeight
		})
		reconstructor.On("EnoughShares").Return(func() bool {
			beaconReconstructorLock.Lock()
			defer beaconReconstructorLock.Unlock()
			return collectedShares >= beaconSignersCount
		})

		// mock expected calls to aggregators and reconstructor
		combinedSigs := unittest.SignaturesFixture(3)
		stakingAggregator.On("Aggregate").Return(
			func() []flow.Identifier {
				stakingAggregatorLock.Lock()
				defer stakingAggregatorLock.Unlock()
				return aggregatedStakingSigners
			},
			func() []byte { return combinedSigs[0] },
			func() error { return nil }).Maybe() // Aggregate is only called, if some staking sigs were collected

		rbSigAggregator.On("Aggregate").Return(
			func() []flow.Identifier {
				beaconAggregatorLock.Lock()
				defer beaconAggregatorLock.Unlock()
				return aggregatedBeaconSigners
			},
			func() []byte { return combinedSigs[1] },
			func() error { return nil }).Once()
		reconstructor.On("Reconstruct").Return(combinedSigs[2], nil).Once()

		// mock expected call to Packer
		mergedSignerIDs := ([]flow.Identifier)(nil)
		packedSigData := unittest.RandomBytes(128)
<<<<<<< HEAD
		packer := &mockhotstuff.Packer{}
		packer.On("Pack", block.View, mock.Anything).Run(func(args mock.Arguments) {
=======
		pcker := &mockhotstuff.Packer{}
		pcker.On("Pack", block.BlockID, mock.Anything).Run(func(args mock.Arguments) {
>>>>>>> 9dc2f7ba
			blockSigData := args.Get(1).(*hotstuff.BlockSignatureData)
			// in the following, we check validity for each field of `blockSigData` individually

			// 1. CHECK: `StakingSigners` and `RandomBeaconSigners`
			// Verify that input `hotstuff.BlockSignatureData` has the expected structure.
			//  * When the Vote Processor notices that constructing a valid QC is possible, it does
			//    so with the signatures collected at this time.
			//  * However, due to concurrency, additional votes might have been added to the aggregators
			//    by tailing threads, _before_ we reach this validation logic. Therefore, the set of
			//    signers in the aggregators might now be _larger_ than what is reported in the QC.
			// Therefore, we test that the signers reported in the QC are a _subset_ of the signatures
			// that are now in the aggregators.
			// check that aggregated signers are part of all votes signers
			// due to concurrent processing it is possible that Aggregate will return less that we have actually aggregated
			// but still enough to construct the QC
			stakingAggregatorLock.Lock()
			require.Subset(t, aggregatedStakingSigners, blockSigData.StakingSigners)
			stakingAggregatorLock.Unlock()

			beaconAggregatorLock.Lock()
			require.Subset(t, aggregatedBeaconSigners, blockSigData.RandomBeaconSigners)
			beaconAggregatorLock.Unlock()

			// 2. CHECK: supermajority
			// All participants have equal weights in this test. Per configuration, collecting `honestParticipants`
			// number of votes is the minimally required supermajority.
			require.GreaterOrEqual(t, uint64(len(blockSigData.StakingSigners)+len(blockSigData.RandomBeaconSigners)), honestParticipants)

			// 3. CHECK: `AggregatedStakingSig`
			// Here, we have to pay attention to the edge case where all replicas voted with their random beacon sig.
			// Per protocol convention, the `AggregatedStakingSig` should be empty, for an empty set of StakingSigners.
			if len(blockSigData.StakingSigners) == 0 {
				require.Empty(t, blockSigData.AggregatedStakingSig)
			} else {
				// otherwise, we expect `AggregatedStakingSig` to be the return value of
				// `stakingAggregator.Aggregate()`, which we mocked as `combinedSigs[0]`
				require.Equal(t, []byte(combinedSigs[0]), blockSigData.AggregatedStakingSig)
			}

			// 4. CHECK: `AggregatedRandomBeaconSig` and `ReconstructedRandomBeaconSig`
			// We require that each QC contains valid random beacon value, i.e. we must collect some votes with
			// random beacon signatures to construct a valid QC. Hence, `AggregatedRandomBeaconSig` should be the
			// output of `rbSigAggregator.Aggregate()`, which we mocked as `combinedSigs[1]`.
			require.Equal(t, []byte(combinedSigs[1]), blockSigData.AggregatedRandomBeaconSig)
			// Furthermore, `ReconstructedRandomBeaconSig` should be the output of `reconstructor.Reconstruct()`,
			// which we mocked as `combinedSigs[2]`
			require.Equal(t, combinedSigs[2], blockSigData.ReconstructedRandomBeaconSig)

			// fill merged signers with collected signers
			mergedSignerIDs = append(blockSigData.StakingSigners, blockSigData.RandomBeaconSigners...)
		}).Return(
<<<<<<< HEAD
			func(uint64, *hotstuff.BlockSignatureData) []flow.Identifier { return mergedSignerIDs },
			func(uint64, *hotstuff.BlockSignatureData) []byte { return packedSigData },
			func(uint64, *hotstuff.BlockSignatureData) error { return nil }).Once()
=======
			func(flow.Identifier, *hotstuff.BlockSignatureData) []byte {
				signerIndices, _ := signature.EncodeSignersToIndices(mergedSignerIDs, mergedSignerIDs)
				return signerIndices
			},
			func(flow.Identifier, *hotstuff.BlockSignatureData) []byte { return packedSigData },
			func(flow.Identifier, *hotstuff.BlockSignatureData) error { return nil }).Once()
>>>>>>> 9dc2f7ba

		// track if QC was created
		qcCreated := atomic.NewBool(false)

		// expected QC
		onQCCreated := func(qc *flow.QuorumCertificate) {
			// QC should be created only once
			if !qcCreated.CAS(false, true) {
				t.Fatalf("QC created more than once")
			}

			signerIndices, err := signature.EncodeSignersToIndices(mergedSignerIDs, mergedSignerIDs)
			require.NoError(t, err)

			// ensure that QC contains correct field
			expectedQC := &flow.QuorumCertificate{
				View:          block.View,
				BlockID:       block.BlockID,
				SignerIndices: signerIndices,
				SigData:       packedSigData,
			}
			require.Equalf(t, expectedQC, qc, "QC should be equal to what we expect")
		}

		processor := &CombinedVoteProcessorV3{
			log:               unittest.Logger(),
			block:             block,
			stakingSigAggtor:  stakingAggregator,
			rbSigAggtor:       rbSigAggregator,
			rbRector:          reconstructor,
			onQCCreated:       onQCCreated,
			packer:            pcker,
			minRequiredWeight: minRequiredWeight,
			done:              *atomic.NewBool(false),
		}

		votes := make([]*model.Vote, 0, stakingSignersCount+beaconSignersCount)

		// prepare votes
		for _, signer := range stakingSigners {
			vote := unittest.VoteForBlockFixture(processor.Block(), unittest.VoteWithStakingSig())
			vote.SignerID = signer
			expectedSig := crypto.Signature(vote.SigData[1:])
			stakingAggregator.On("Verify", vote.SignerID, expectedSig).Return(nil).Maybe()
			stakingAggregator.On("TrustedAdd", vote.SignerID, expectedSig).Run(func(args mock.Arguments) {
				signerID := args.Get(0).(flow.Identifier)
				stakingAggregatorLock.Lock()
				defer stakingAggregatorLock.Unlock()
				stakingTotalWeight += sigWeight
				aggregatedStakingSigners = append(aggregatedStakingSigners, signerID)
			}).Return(uint64(0), nil).Maybe()
			votes = append(votes, vote)
		}
		for _, signer := range beaconSigners {
			vote := unittest.VoteForBlockFixture(processor.Block(), unittest.VoteWithBeaconSig())
			vote.SignerID = signer
			expectedSig := crypto.Signature(vote.SigData[1:])
			rbSigAggregator.On("Verify", vote.SignerID, expectedSig).Return(nil).Maybe()
			rbSigAggregator.On("TrustedAdd", vote.SignerID, expectedSig).Run(func(args mock.Arguments) {
				signerID := args.Get(0).(flow.Identifier)
				beaconAggregatorLock.Lock()
				defer beaconAggregatorLock.Unlock()
				thresholdTotalWeight += sigWeight
				aggregatedBeaconSigners = append(aggregatedBeaconSigners, signerID)
			}).Return(uint64(0), nil).Maybe()
			reconstructor.On("TrustedAdd", vote.SignerID, expectedSig).Run(func(args mock.Arguments) {
				beaconReconstructorLock.Lock()
				defer beaconReconstructorLock.Unlock()
				collectedShares++
			}).Return(true, nil).Maybe()
			votes = append(votes, vote)
		}

		// shuffle votes in random order
		rand.Seed(time.Now().UnixNano())
		rand.Shuffle(len(votes), func(i, j int) {
			votes[i], votes[j] = votes[j], votes[i]
		})

		var startProcessing, finishProcessing sync.WaitGroup
		startProcessing.Add(1)
		// process votes concurrently by multiple workers
		for _, vote := range votes {
			finishProcessing.Add(1)
			go func(vote *model.Vote) {
				defer finishProcessing.Done()
				startProcessing.Wait()
				err := processor.Process(vote)
				require.NoError(t, err)
			}(vote)
		}

		// start all goroutines at the same time
		startProcessing.Done()
		finishProcessing.Wait()

		passed := processor.done.Load()
		passed = passed && qcCreated.Load()
		passed = passed && rbSigAggregator.AssertExpectations(t)
		passed = passed && stakingAggregator.AssertExpectations(t)
		passed = passed && reconstructor.AssertExpectations(t)

		if !passed {
			t.Fatalf("Assertions weren't met, staking weight: %v, threshold weight: %v", stakingTotalWeight, thresholdTotalWeight)
		}

		//processing extra votes shouldn't result in creating new QCs
		vote := unittest.VoteForBlockFixture(block, unittest.VoteWithBeaconSig())
		err := processor.Process(vote)
		require.NoError(t, err)
	})
}

// TestCombinedVoteProcessorV3_OnlyRandomBeaconSigners tests the most optimal happy path,
// where all consensus replicas vote using their random beacon keys. In this case,
// no staking signatures were collected and the CombinedVoteProcessor should be setting
// `BlockSignatureData.StakingSigners` and `BlockSignatureData.AggregatedStakingSig` to nil or empty slices.
func TestCombinedVoteProcessorV3_OnlyRandomBeaconSigners(testifyT *testing.T) {
	// setup CombinedVoteProcessorV3
	block := helper.MakeBlock()
	stakingAggregator := &mockhotstuff.WeightedSignatureAggregator{}
	rbSigAggregator := &mockhotstuff.WeightedSignatureAggregator{}
	reconstructor := &mockhotstuff.RandomBeaconReconstructor{}
	packer := &mockhotstuff.Packer{}

	processor := &CombinedVoteProcessorV3{
		log:               unittest.Logger(),
		block:             block,
		stakingSigAggtor:  stakingAggregator,
		rbSigAggtor:       rbSigAggregator,
		rbRector:          reconstructor,
		onQCCreated:       func(qc *flow.QuorumCertificate) { /* no op */ },
		packer:            packer,
		minRequiredWeight: 70,
		done:              *atomic.NewBool(false),
	}

	// The `stakingAggregator` is empty, i.e. it returns ans InsufficientSignaturesError when we call `Aggregate()` on it.
	stakingAggregator.On("TotalWeight").Return(uint64(0), nil).Twice() // called a second time to determine whether there are any staking sigs to aggregate
	stakingAggregator.On("Aggregate").Return(nil, nil, model.NewInsufficientSignaturesErrorf("")).Maybe()

	// Create another vote with a random beacon signature. With its addition, the `rbSigAggregator`
	// by itself has collected enough votes to exceed the minimally required weight (70).
	vote := unittest.VoteForBlockFixture(block, unittest.VoteWithBeaconSig())
	rawSig := (crypto.Signature)(vote.SigData[1:])
	rbSigAggregator.On("Verify", vote.SignerID, rawSig).Return(nil).Once()
	rbSigAggregator.On("TrustedAdd", vote.SignerID, rawSig).Return(uint64(80), nil).Once()
	rbSigAggregator.On("TotalWeight").Return(uint64(80), nil).Once()
	rbSigAggregator.On("Aggregate").Return(unittest.IdentifierListFixture(11), unittest.RandomBytes(48), nil).Once()
	reconstructor.On("TrustedAdd", vote.SignerID, rawSig).Return(true, nil).Once()
	reconstructor.On("EnoughShares").Return(true).Once()
	reconstructor.On("Reconstruct").Return(unittest.SignatureFixture(), nil).Once()

	// Adding the vote should trigger QC generation. We expect `BlockSignatureData.StakingSigners`
	// and `BlockSignatureData.AggregatedStakingSig` to be both empty, as there are no staking signatures.
	packer.On("Pack", block.View, mock.Anything).
		Run(func(args mock.Arguments) {
			blockSigData := args.Get(1).(*hotstuff.BlockSignatureData)
			require.Empty(testifyT, blockSigData.StakingSigners)
			require.Empty(testifyT, blockSigData.AggregatedStakingSig)
		}).
		Return(unittest.RandomBytes(100), unittest.RandomBytes(1017), nil).Once()

	err := processor.Process(vote)
	require.NoError(testifyT, err)

	stakingAggregator.AssertExpectations(testifyT)
	rbSigAggregator.AssertExpectations(testifyT)
	reconstructor.AssertExpectations(testifyT)
	packer.AssertExpectations(testifyT)
}

// TestCombinedVoteProcessorV3_PropertyCreatingQCLiveness uses property testing to test liveness of concurrent votes processing.
// We randomly draw a committee and check if we are able to create a QC with minimal number of nodes.
// In each test iteration we expect to create a QC, we don't check correctness of data since it's checked by another test.
func TestCombinedVoteProcessorV3_PropertyCreatingQCLiveness(testifyT *testing.T) {
	rapid.Check(testifyT, func(t *rapid.T) {
		// draw beacon signers in range 1 <= beaconSignersCount <= 53
		beaconSignersCount := rapid.Uint64Range(1, 53).Draw(t, "beaconSigners").(uint64)
		// draw staking signers in range 0 <= stakingSignersCount <= 10
		stakingSignersCount := rapid.Uint64Range(0, 10).Draw(t, "stakingSigners").(uint64)

		stakingWeightRange, beaconWeightRange := rapid.Uint64Range(1, 10), rapid.Uint64Range(1, 10)

		minRequiredWeight := uint64(0)
		// draw weight for each signer randomly
		stakingSigners := unittest.IdentityListFixture(int(stakingSignersCount), func(identity *flow.Identity) {
			identity.Weight = stakingWeightRange.Draw(t, identity.String()).(uint64)
			minRequiredWeight += identity.Weight
		})
		beaconSigners := unittest.IdentityListFixture(int(beaconSignersCount), func(identity *flow.Identity) {
			identity.Weight = beaconWeightRange.Draw(t, identity.String()).(uint64)
			minRequiredWeight += identity.Weight
		})

		// proposing block
		block := helper.MakeBlock()

		t.Logf("running conf\n\t"+
			"staking signers: %v, beacon signers: %v\n\t"+
			"required weight: %v", stakingSignersCount, beaconSignersCount, minRequiredWeight)

		stakingTotalWeight, thresholdTotalWeight, collectedShares := atomic.NewUint64(0), atomic.NewUint64(0), atomic.NewUint64(0)

		// setup aggregators and reconstructor
		stakingAggregator := &mockhotstuff.WeightedSignatureAggregator{}
		rbSigAggregator := &mockhotstuff.WeightedSignatureAggregator{}
		reconstructor := &mockhotstuff.RandomBeaconReconstructor{}

		stakingAggregator.On("TotalWeight").Return(func() uint64 {
			return stakingTotalWeight.Load()
		})
		rbSigAggregator.On("TotalWeight").Return(func() uint64 {
			return thresholdTotalWeight.Load()
		})
		// don't require shares
		reconstructor.On("EnoughShares").Return(func() bool {
			return collectedShares.Load() >= beaconSignersCount
		})

		// mock expected calls to aggregators and reconstructor
		combinedSigs := unittest.SignaturesFixture(3)
		stakingAggregator.On("Aggregate").Return(
			// per API convention, model.InsufficientSignaturesError is returns when no signatures were collected
			func() []flow.Identifier {
				if len(stakingSigners) == 0 {
					return nil
				}
				return stakingSigners.NodeIDs()
			},
			func() []byte {
				if len(stakingSigners) == 0 {
					return nil
				}
				return combinedSigs[0]
			},
			func() error {
				if len(stakingSigners) == 0 {
					return model.NewInsufficientSignaturesErrorf("")
				}
				return nil
			}).Maybe()
		rbSigAggregator.On("Aggregate").Return([]flow.Identifier(beaconSigners.NodeIDs()), []byte(combinedSigs[1]), nil).Once()
		reconstructor.On("Reconstruct").Return(combinedSigs[2], nil).Once()

		// mock expected call to Packer
		mergedSignerIDs := append(stakingSigners.NodeIDs(), beaconSigners.NodeIDs()...)
		packedSigData := unittest.RandomBytes(128)
<<<<<<< HEAD
		packer := &mockhotstuff.Packer{}
		packer.On("Pack", block.View, mock.Anything).Return(mergedSignerIDs, packedSigData, nil)
=======
		pcker := &mockhotstuff.Packer{}

		signerIndices, err := signature.EncodeSignersToIndices(mergedSignerIDs, mergedSignerIDs)
		require.NoError(t, err)
		pcker.On("Pack", block.BlockID, mock.Anything).Return(signerIndices, packedSigData, nil)
>>>>>>> 9dc2f7ba

		// track if QC was created
		qcCreated := atomic.NewBool(false)

		// expected QC
		onQCCreated := func(qc *flow.QuorumCertificate) {
			// QC should be created only once
			if !qcCreated.CAS(false, true) {
				t.Fatalf("QC created more than once")
			}
		}

		processor := &CombinedVoteProcessorV3{
			log:               unittest.Logger(),
			block:             block,
			stakingSigAggtor:  stakingAggregator,
			rbSigAggtor:       rbSigAggregator,
			rbRector:          reconstructor,
			onQCCreated:       onQCCreated,
			packer:            pcker,
			minRequiredWeight: minRequiredWeight,
			done:              *atomic.NewBool(false),
		}

		votes := make([]*model.Vote, 0, stakingSignersCount+beaconSignersCount)

		// prepare votes
		for _, signer := range stakingSigners {
			vote := unittest.VoteForBlockFixture(processor.Block(), unittest.VoteWithStakingSig())
			vote.SignerID = signer.ID()
			weight := signer.Weight
			expectedSig := crypto.Signature(vote.SigData[1:])
			stakingAggregator.On("Verify", vote.SignerID, expectedSig).Return(nil).Maybe()
			stakingAggregator.On("TrustedAdd", vote.SignerID, expectedSig).Run(func(args mock.Arguments) {
				stakingTotalWeight.Add(weight)
			}).Return(uint64(0), nil).Maybe()
			votes = append(votes, vote)
		}
		for _, signer := range beaconSigners {
			vote := unittest.VoteForBlockFixture(processor.Block(), unittest.VoteWithBeaconSig())
			vote.SignerID = signer.ID()
			weight := signer.Weight
			expectedSig := crypto.Signature(vote.SigData[1:])
			rbSigAggregator.On("Verify", vote.SignerID, expectedSig).Return(nil).Maybe()
			rbSigAggregator.On("TrustedAdd", vote.SignerID, expectedSig).Run(func(args mock.Arguments) {
				thresholdTotalWeight.Add(weight)
			}).Return(uint64(0), nil).Maybe()
			reconstructor.On("TrustedAdd", vote.SignerID, expectedSig).Run(func(args mock.Arguments) {
				collectedShares.Inc()
			}).Return(true, nil).Maybe()
			votes = append(votes, vote)
		}

		// shuffle votes in random order
		rand.Seed(time.Now().UnixNano())
		rand.Shuffle(len(votes), func(i, j int) {
			votes[i], votes[j] = votes[j], votes[i]
		})

		var startProcessing, finishProcessing sync.WaitGroup
		startProcessing.Add(1)
		// process votes concurrently by multiple workers
		for _, vote := range votes {
			finishProcessing.Add(1)
			go func(vote *model.Vote) {
				defer finishProcessing.Done()
				startProcessing.Wait()
				err := processor.Process(vote)
				require.NoError(t, err)
			}(vote)
		}

		// start all goroutines at the same time
		startProcessing.Done()
		finishProcessing.Wait()

		passed := processor.done.Load()
		passed = passed && qcCreated.Load()
		passed = passed && rbSigAggregator.AssertExpectations(t)
		passed = passed && stakingAggregator.AssertExpectations(t)
		passed = passed && reconstructor.AssertExpectations(t)

		if !passed {
			t.Fatalf("Assertions weren't met, staking weight: %v, threshold weight: %v", stakingTotalWeight, thresholdTotalWeight)
		}
	})
}

// TestCombinedVoteProcessorV3_BuildVerifyQC tests a complete path from creating votes to collecting votes and then
// building & verifying QC.
// We start with leader proposing a block, then new leader collects votes and builds a QC.
// Need to verify that QC that was produced is valid and can be embedded in new proposal.
func TestCombinedVoteProcessorV3_BuildVerifyQC(t *testing.T) {
	epochCounter := uint64(3)
	epochLookup := &modulemock.EpochLookup{}
	view := uint64(20)
	epochLookup.On("EpochForViewWithFallback", view).Return(epochCounter, nil)

	dkgData, err := bootstrapDKG.RunFastKG(11, unittest.RandomBytes(32))
	require.NoError(t, err)

	// signers hold objects that are created with private key and can sign votes and proposals
	signers := make(map[flow.Identifier]*verification.CombinedSignerV3)

	// prepare staking signers, each signer has it's own private/public key pair
	// stakingSigners sign only with staking key, meaning they have failed DKG
	stakingSigners := unittest.IdentityListFixture(3)
	beaconSigners := unittest.IdentityListFixture(8)
	allIdentities := append(stakingSigners, beaconSigners...)
	require.Equal(t, len(dkgData.PubKeyShares), len(allIdentities))
	dkgParticipants := make(map[flow.Identifier]flow.DKGParticipant)
	// fill dkg participants data
	for index, identity := range allIdentities {
		dkgParticipants[identity.NodeID] = flow.DKGParticipant{
			Index:    uint(index),
			KeyShare: dkgData.PubKeyShares[index],
		}
	}

	for _, identity := range stakingSigners {
		stakingPriv := unittest.StakingPrivKeyFixture()
		identity.StakingPubKey = stakingPriv.PublicKey()

		keys := &storagemock.SafeBeaconKeys{}
		// there is no DKG key for this epoch
		keys.On("RetrieveMyBeaconPrivateKey", epochCounter).Return(nil, false, nil)

		beaconSignerStore := hsig.NewEpochAwareRandomBeaconKeyStore(epochLookup, keys)

		me, err := local.New(identity, stakingPriv)
		require.NoError(t, err)

		signers[identity.NodeID] = verification.NewCombinedSignerV3(me, beaconSignerStore)
	}

	for _, identity := range beaconSigners {
		stakingPriv := unittest.StakingPrivKeyFixture()
		identity.StakingPubKey = stakingPriv.PublicKey()

		participantData := dkgParticipants[identity.NodeID]

		dkgKey := encodable.RandomBeaconPrivKey{
			PrivateKey: dkgData.PrivKeyShares[participantData.Index],
		}

		keys := &storagemock.SafeBeaconKeys{}
		// there is DKG key for this epoch
		keys.On("RetrieveMyBeaconPrivateKey", epochCounter).Return(dkgKey, true, nil)

		beaconSignerStore := hsig.NewEpochAwareRandomBeaconKeyStore(epochLookup, keys)

		me, err := local.New(identity, stakingPriv)
		require.NoError(t, err)

		signers[identity.NodeID] = verification.NewCombinedSignerV3(me, beaconSignerStore)
	}

	leader := stakingSigners[0]

	block := helper.MakeBlock(helper.WithBlockView(view),
		helper.WithBlockProposer(leader.NodeID))

	inmemDKG, err := inmem.DKGFromEncodable(inmem.EncodableDKG{
		GroupKey: encodable.RandomBeaconPubKey{
			PublicKey: dkgData.PubGroupKey,
		},
		Participants: dkgParticipants,
	})
	require.NoError(t, err)

	committee := &mockhotstuff.DynamicCommittee{}
	committee.On("IdentitiesByBlock", block.BlockID, mock.Anything).Return(allIdentities, nil)
	committee.On("IdentitiesByEpoch", block.View, mock.Anything).Return(allIdentities, nil)
	committee.On("WeightThresholdForView", mock.Anything).Return(committees.WeightThresholdToBuildQC(allIdentities.TotalWeight()), nil)
	committee.On("DKG", block.View).Return(inmemDKG, nil)

	votes := make([]*model.Vote, 0, len(allIdentities))

	// first staking signer will be leader collecting votes for proposal
	// prepare votes for every member of committee except leader
	for _, signer := range allIdentities[1:] {
		vote, err := signers[signer.NodeID].CreateVote(block)
		require.NoError(t, err)
		votes = append(votes, vote)
	}

	// create and sign proposal
	proposal, err := signers[leader.NodeID].CreateProposal(block)
	require.NoError(t, err)

	qcCreated := false
	onQCCreated := func(qc *flow.QuorumCertificate) {
		packer := hsig.NewConsensusSigDataPacker(committee)

		// create verifier that will do crypto checks of created QC
		verifier := verification.NewCombinedVerifierV3(committee, packer)
		forks := &mockhotstuff.Forks{}
		// create validator which will do compliance and crypto checked of created QC
		validator := hotstuffvalidator.New(committee, forks, verifier)
		// check if QC is valid against parent
		err := validator.ValidateQC(qc, block)
		require.NoError(t, err)

		qcCreated = true
	}

	baseFactory := &combinedVoteProcessorFactoryBaseV3{
		committee:   committee,
		onQCCreated: onQCCreated,
		packer:      hsig.NewConsensusSigDataPacker(committee),
	}
	voteProcessorFactory := &VoteProcessorFactory{
		baseFactory: baseFactory.Create,
	}
	voteProcessor, err := voteProcessorFactory.Create(unittest.Logger(), proposal)
	require.NoError(t, err)

	// process votes by new leader, this will result in producing new QC
	for _, vote := range votes {
		err := voteProcessor.Process(vote)
		require.NoError(t, err)
	}

	require.True(t, qcCreated)
}<|MERGE_RESOLUTION|>--- conflicted
+++ resolved
@@ -399,11 +399,7 @@
 	s.reconstructor.On("EnoughShares").Return(true)
 
 	// at this point sending any vote should result in creating QC.
-<<<<<<< HEAD
-	s.packer.On("Pack", s.proposal.Block.View, mock.Anything).Return(stakingSigners, unittest.RandomBytes(128), nil)
-=======
-	s.packer.On("Pack", s.proposal.Block.BlockID, mock.Anything).Return(unittest.RandomBytes(100), unittest.RandomBytes(128), nil)
->>>>>>> 9dc2f7ba
+	s.packer.On("Pack", s.proposal.Block.View, mock.Anything).Return(unittest.RandomBytes(100), unittest.RandomBytes(128), nil)
 	s.onQCCreatedState.On("onQCCreated", mock.Anything).Return(nil).Once()
 
 	var startupWg, shutdownWg sync.WaitGroup
@@ -517,13 +513,8 @@
 		// mock expected call to Packer
 		mergedSignerIDs := ([]flow.Identifier)(nil)
 		packedSigData := unittest.RandomBytes(128)
-<<<<<<< HEAD
-		packer := &mockhotstuff.Packer{}
-		packer.On("Pack", block.View, mock.Anything).Run(func(args mock.Arguments) {
-=======
 		pcker := &mockhotstuff.Packer{}
-		pcker.On("Pack", block.BlockID, mock.Anything).Run(func(args mock.Arguments) {
->>>>>>> 9dc2f7ba
+		pcker.On("Pack", block.View, mock.Anything).Run(func(args mock.Arguments) {
 			blockSigData := args.Get(1).(*hotstuff.BlockSignatureData)
 			// in the following, we check validity for each field of `blockSigData` individually
 
@@ -575,18 +566,12 @@
 			// fill merged signers with collected signers
 			mergedSignerIDs = append(blockSigData.StakingSigners, blockSigData.RandomBeaconSigners...)
 		}).Return(
-<<<<<<< HEAD
-			func(uint64, *hotstuff.BlockSignatureData) []flow.Identifier { return mergedSignerIDs },
-			func(uint64, *hotstuff.BlockSignatureData) []byte { return packedSigData },
-			func(uint64, *hotstuff.BlockSignatureData) error { return nil }).Once()
-=======
-			func(flow.Identifier, *hotstuff.BlockSignatureData) []byte {
+			func(uint64, *hotstuff.BlockSignatureData) []byte {
 				signerIndices, _ := signature.EncodeSignersToIndices(mergedSignerIDs, mergedSignerIDs)
 				return signerIndices
 			},
-			func(flow.Identifier, *hotstuff.BlockSignatureData) []byte { return packedSigData },
-			func(flow.Identifier, *hotstuff.BlockSignatureData) error { return nil }).Once()
->>>>>>> 9dc2f7ba
+			func(uint64, *hotstuff.BlockSignatureData) []byte { return packedSigData },
+			func(uint64, *hotstuff.BlockSignatureData) error { return nil }).Once()
 
 		// track if QC was created
 		qcCreated := atomic.NewBool(false)
@@ -835,16 +820,11 @@
 		// mock expected call to Packer
 		mergedSignerIDs := append(stakingSigners.NodeIDs(), beaconSigners.NodeIDs()...)
 		packedSigData := unittest.RandomBytes(128)
-<<<<<<< HEAD
-		packer := &mockhotstuff.Packer{}
-		packer.On("Pack", block.View, mock.Anything).Return(mergedSignerIDs, packedSigData, nil)
-=======
 		pcker := &mockhotstuff.Packer{}
 
 		signerIndices, err := signature.EncodeSignersToIndices(mergedSignerIDs, mergedSignerIDs)
 		require.NoError(t, err)
-		pcker.On("Pack", block.BlockID, mock.Anything).Return(signerIndices, packedSigData, nil)
->>>>>>> 9dc2f7ba
+		pcker.On("Pack", block.View, mock.Anything).Return(signerIndices, packedSigData, nil)
 
 		// track if QC was created
 		qcCreated := atomic.NewBool(false)
