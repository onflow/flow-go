package votecollector

import (
	"errors"
	"fmt"

	"github.com/rs/zerolog"
	"go.uber.org/atomic"

	"github.com/onflow/flow-go/consensus/hotstuff"
	"github.com/onflow/flow-go/consensus/hotstuff/model"
	"github.com/onflow/flow-go/consensus/hotstuff/signature"
	"github.com/onflow/flow-go/consensus/hotstuff/verification"
	"github.com/onflow/flow-go/crypto"
	"github.com/onflow/flow-go/model/flow"
	msig "github.com/onflow/flow-go/module/signature"
)

/* **************** Base-Factory for CombinedVoteProcessors ***************** */

// combinedVoteProcessorFactoryBaseV2 is a `votecollector.baseFactory` for creating
// CombinedVoteProcessors, holding all needed dependencies.
// combinedVoteProcessorFactoryBaseV2 is intended to be used for the main consensus.
// CAUTION:
// this base factory only creates the VerifyingVoteProcessor for the given block.
// It does _not_ check the proposer's vote for its own block, i.e. it does _not_
// implement `hotstuff.VoteProcessorFactory`. This base factory should be wrapped
// by `votecollector.VoteProcessorFactory` which adds the logic to verify
// the proposer's vote (decorator pattern).
type combinedVoteProcessorFactoryBaseV2 struct {
	committee   hotstuff.DynamicCommittee
	onQCCreated hotstuff.OnQCCreated
	packer      hotstuff.Packer
}

// Create creates CombinedVoteProcessorV2 for processing votes for the given block.
// Caller must treat all errors as exceptions
func (f *combinedVoteProcessorFactoryBaseV2) Create(log zerolog.Logger, block *model.Block) (hotstuff.VerifyingVoteProcessor, error) {
<<<<<<< HEAD
	allParticipants, err := f.committee.IdentitiesByBlock(block.BlockID)
=======
	allParticipants, err := f.committee.Identities(block.BlockID)
>>>>>>> 9652b94c
	if err != nil {
		return nil, fmt.Errorf("error retrieving consensus participants at block %v: %w", block.BlockID, err)
	}

	// message that has to be verified against aggregated signature
	msg := verification.MakeVoteMessage(block.View, block.BlockID)

	// prepare the staking public keys of participants
	stakingKeys := make([]crypto.PublicKey, 0, len(allParticipants))
	for _, participant := range allParticipants {
		stakingKeys = append(stakingKeys, participant.StakingPubKey)
	}

	stakingSigAggtor, err := signature.NewWeightedSignatureAggregator(allParticipants, stakingKeys, msg, msig.ConsensusVoteTag)
	if err != nil {
		return nil, fmt.Errorf("could not create aggregator for staking signatures at block %v: %w", block.BlockID, err)
	}

	publicKeyShares := make([]crypto.PublicKey, 0, len(allParticipants))
	dkg, err := f.committee.DKG(block.View)
	if err != nil {
		return nil, fmt.Errorf("could not get DKG info at block %v: %w", block.BlockID, err)
	}
	for _, participant := range allParticipants {
		pk, err := dkg.KeyShare(participant.NodeID)
		if err != nil {
			return nil, fmt.Errorf("could not get random beacon key share for %x at block %v: %w", participant.NodeID, block.BlockID, err)
		}
		publicKeyShares = append(publicKeyShares, pk)
	}

	threshold := msig.RandomBeaconThreshold(int(dkg.Size()))
	randomBeaconInspector, err := signature.NewRandomBeaconInspector(dkg.GroupKey(), publicKeyShares, threshold, msg)
	if err != nil {
		return nil, fmt.Errorf("could not create random beacon inspector at block %v: %w", block.BlockID, err)
	}

	rbRector := signature.NewRandomBeaconReconstructor(dkg, randomBeaconInspector)
	minRequiredWeight, err := f.committee.QuorumThresholdForView(block.View)
	if err != nil {
		return nil, fmt.Errorf("could not get weight threshold for view %d: %w", block.View, err)
	}

	return NewCombinedVoteProcessor(
		log,
		block,
		stakingSigAggtor,
		rbRector,
		f.onQCCreated,
		f.packer,
		minRequiredWeight,
	), nil
}

/* ****************** CombinedVoteProcessorV2 Implementation ****************** */

// CombinedVoteProcessorV2 implements the hotstuff.VerifyingVoteProcessor interface.
// It processes votes from the main consensus committee, where participants must
// _always_ provide the staking signature as part of their vote and can _optionally_
// also provide a random beacon signature. Through their staking signature, a
// participant always contributes to HotStuff's progress. Participation in the random
// beacon is optional (but encouraged). This allows nodes that failed the DKG to
// still contribute only to consensus (as fallback).
// CombinedVoteProcessorV2 is Concurrency safe.
type CombinedVoteProcessorV2 struct {
	log               zerolog.Logger
	block             *model.Block
	stakingSigAggtor  hotstuff.WeightedSignatureAggregator
	rbRector          hotstuff.RandomBeaconReconstructor
	onQCCreated       hotstuff.OnQCCreated
	packer            hotstuff.Packer
	minRequiredWeight uint64
	done              atomic.Bool
}

var _ hotstuff.VerifyingVoteProcessor = (*CombinedVoteProcessorV2)(nil)

func NewCombinedVoteProcessor(log zerolog.Logger,
	block *model.Block,
	stakingSigAggtor hotstuff.WeightedSignatureAggregator,
	rbRector hotstuff.RandomBeaconReconstructor,
	onQCCreated hotstuff.OnQCCreated,
	packer hotstuff.Packer,
	minRequiredWeight uint64,
) *CombinedVoteProcessorV2 {
	return &CombinedVoteProcessorV2{
		log:               log.With().Hex("block_id", block.BlockID[:]).Logger(),
		block:             block,
		stakingSigAggtor:  stakingSigAggtor,
		rbRector:          rbRector,
		onQCCreated:       onQCCreated,
		packer:            packer,
		minRequiredWeight: minRequiredWeight,
		done:              *atomic.NewBool(false),
	}
}

// Block returns block that is part of proposal that we are processing votes for.
func (p *CombinedVoteProcessorV2) Block() *model.Block {
	return p.block
}

// Status returns status of this vote processor, it's always verifying.
func (p *CombinedVoteProcessorV2) Status() hotstuff.VoteCollectorStatus {
	return hotstuff.VoteCollectorStatusVerifying
}

// Process performs processing of single vote in concurrent safe way. This function is implemented to be
// called by multiple goroutines at the same time. Supports processing of both staking and random beacon signatures.
// Design of this function is event driven: as soon as we collect enough signatures to create a QC we will immediately do so
// and submit it via callback for further processing.
// Expected error returns during normal operations:
// * VoteForIncompatibleBlockError - submitted vote for incompatible block
// * VoteForIncompatibleViewError - submitted vote for incompatible view
// * model.InvalidVoteError - submitted vote with invalid signature
// * model.DuplicatedSignerError if the signer has been already added
// All other errors should be treated as exceptions.
//
// Impossibility of vote double-counting: Our signature scheme requires _every_ vote to supply a
// staking signature. Therefore, the `stakingSigAggtor` has the set of _all_ signerIDs that have
// provided a valid vote. Hence, the `stakingSigAggtor` guarantees that only a single vote can
// be successfully added for each `signerID`, i.e. double-counting votes is impossible.
func (p *CombinedVoteProcessorV2) Process(vote *model.Vote) error {
	err := EnsureVoteForBlock(vote, p.block)
	if err != nil {
		return fmt.Errorf("received incompatible vote %v: %w", vote.ID(), err)
	}

	// Vote Processing state machine
	if p.done.Load() {
		return nil
	}
	stakingSig, randomBeaconSig, err := msig.DecodeDoubleSig(vote.SigData)
	if err != nil {
		if errors.Is(err, msig.ErrInvalidSignatureFormat) {
			return model.NewInvalidVoteErrorf(vote, "could not decode signature: %w", err)
		}
		return fmt.Errorf("unexpected error decoding vote %v: %w", vote.ID(), err)
	}

	// Verify staking sig.
	err = p.stakingSigAggtor.Verify(vote.SignerID, stakingSig)
	if err != nil {
		if model.IsInvalidSignerError(err) {
			return model.NewInvalidVoteErrorf(vote, "vote %x for view %d is not from an authorized consensus participant: %w",
				vote.ID(), vote.View, err)
		}
		if errors.Is(err, model.ErrInvalidSignature) {
			return model.NewInvalidVoteErrorf(vote, "vote %x for view %d has an invalid staking signature: %w",
				vote.ID(), vote.View, err)
		}
		return fmt.Errorf("internal error checking signature validity for vote %v: %w", vote.ID(), err)
	}

	if p.done.Load() {
		return nil
	}

	// Verify random beacon sig
	if randomBeaconSig != nil {
		err = p.rbRector.Verify(vote.SignerID, randomBeaconSig)
		if err != nil {
			// InvalidSignerError is possible in case we have consensus participants that are _not_ part of the random beacon committee.
			if model.IsInvalidSignerError(err) {
				return model.NewInvalidVoteErrorf(vote, "vote %x for view %d is not from an authorized random beacon participant: %w",
					vote.ID(), vote.View, err)
			}
			if errors.Is(err, model.ErrInvalidSignature) {
				return model.NewInvalidVoteErrorf(vote, "vote %x for view %d has an invalid random beacon signature: %w",
					vote.ID(), vote.View, err)
			}
			return fmt.Errorf("internal error checking signature validity for vote %v: %w", vote.ID(), err)
		}
	}

	if p.done.Load() {
		return nil
	}

	// Add staking sig to aggregator.
	_, err = p.stakingSigAggtor.TrustedAdd(vote.SignerID, stakingSig)
	if err != nil {
		// we don't expect any errors here during normal operation, as we previously checked
		// for duplicated votes from the same signer and verified the signer+signature
		return fmt.Errorf("unexpected exception adding signature from vote %v to staking aggregator: %w", vote.ID(), err)
	}
	// Add random beacon sig to threshold sig reconstructor
	if randomBeaconSig != nil {
		_, err = p.rbRector.TrustedAdd(vote.SignerID, randomBeaconSig)
		if err != nil {
			// we don't expect any errors here during normal operation, as we previously checked
			// for duplicated votes from the same signer and verified the signer+signature
			return fmt.Errorf("unexpected exception adding signature from vote %v to random beacon reconstructor: %w", vote.ID(), err)
		}
	}

	// checking of conditions for building QC are satisfied
	if p.stakingSigAggtor.TotalWeight() < p.minRequiredWeight {
		return nil
	}
	if !p.rbRector.EnoughShares() {
		return nil
	}

	// At this point, we have enough signatures to build a QC. Another routine
	// might just be at this point. To avoid duplicate work, only one routine can pass:
	if !p.done.CAS(false, true) {
		return nil
	}

	// Our algorithm for checking votes and adding them to the aggregators should
	// guarantee that we are _always_ able to successfully construct a QC when we
	// reach this point. A failure implies that the VoteProcessor's internal state is corrupted.
	qc, err := p.buildQC()
	if err != nil {
		return fmt.Errorf("internal error constructing QC from votes: %w", err)
	}

	p.log.Info().
		Uint64("view", qc.View).
		Hex("signers", qc.SignerIndices).
		Msg("new qc has been created")

	p.onQCCreated(qc)

	return nil
}

// buildQC performs aggregation and reconstruction of signatures when we have collected enough
// signatures for building a QC. This function is run only once by a single worker.
// Any error should be treated as exception.
func (p *CombinedVoteProcessorV2) buildQC() (*flow.QuorumCertificate, error) {
	stakingSigners, aggregatedStakingSig, err := p.stakingSigAggtor.Aggregate()
	if err != nil {
		return nil, fmt.Errorf("could not aggregate staking signature: %w", err)
	}
	reconstructedBeaconSig, err := p.rbRector.Reconstruct()
	if err != nil {
		return nil, fmt.Errorf("could not reconstruct random beacon group signature: %w", err)
	}

	blockSigData := buildBlockSignatureDataForV2(stakingSigners, aggregatedStakingSig, reconstructedBeaconSig)
	qc, err := buildQCWithPackerAndSigData(p.packer, p.block, blockSigData)
	if err != nil {
		return nil, err
	}

	return qc, nil
}

// buildBlockSignatureDataForV2 build a block sig data for V2
// It reuses the hotstuff.BlockSignatureData type to create the sig data without filling the RandomBeaconSigners field and
// the AggregatedRandomBeaconSig field, so that the packer can be reused by both V2 and V3 to pack QC's sig data.
func buildBlockSignatureDataForV2(
	stakingSigners []flow.Identifier,
	aggregatedStakingSig []byte,
	reconstructedBeaconSig crypto.Signature,
) *hotstuff.BlockSignatureData {
	return &hotstuff.BlockSignatureData{
		StakingSigners:               stakingSigners,
		AggregatedStakingSig:         aggregatedStakingSig,
		ReconstructedRandomBeaconSig: reconstructedBeaconSig,
	}
}

// buildQCWithPackerAndSigData builds the QC with the given packer and blockSigData
func buildQCWithPackerAndSigData(
	packer hotstuff.Packer,
	block *model.Block,
	blockSigData *hotstuff.BlockSignatureData,
) (*flow.QuorumCertificate, error) {
<<<<<<< HEAD
	signerIndices, sigData, err := packer.Pack(block.View, blockSigData)
=======
	signerIndices, sigData, err := packer.Pack(block.BlockID, blockSigData)
>>>>>>> 9652b94c

	if err != nil {
		return nil, fmt.Errorf("could not pack the block sig data: %w", err)
	}

	return &flow.QuorumCertificate{
		View:          block.View,
		BlockID:       block.BlockID,
		SignerIndices: signerIndices,
		SigData:       sigData,
	}, nil
}<|MERGE_RESOLUTION|>--- conflicted
+++ resolved
@@ -36,11 +36,7 @@
 // Create creates CombinedVoteProcessorV2 for processing votes for the given block.
 // Caller must treat all errors as exceptions
 func (f *combinedVoteProcessorFactoryBaseV2) Create(log zerolog.Logger, block *model.Block) (hotstuff.VerifyingVoteProcessor, error) {
-<<<<<<< HEAD
 	allParticipants, err := f.committee.IdentitiesByBlock(block.BlockID)
-=======
-	allParticipants, err := f.committee.Identities(block.BlockID)
->>>>>>> 9652b94c
 	if err != nil {
 		return nil, fmt.Errorf("error retrieving consensus participants at block %v: %w", block.BlockID, err)
 	}
@@ -312,11 +308,7 @@
 	block *model.Block,
 	blockSigData *hotstuff.BlockSignatureData,
 ) (*flow.QuorumCertificate, error) {
-<<<<<<< HEAD
 	signerIndices, sigData, err := packer.Pack(block.View, blockSigData)
-=======
-	signerIndices, sigData, err := packer.Pack(block.BlockID, blockSigData)
->>>>>>> 9652b94c
 
 	if err != nil {
 		return nil, fmt.Errorf("could not pack the block sig data: %w", err)
