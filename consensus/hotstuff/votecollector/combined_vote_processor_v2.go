package votecollector

import (
	"errors"
	"fmt"

	"github.com/onflow/crypto"
	"github.com/rs/zerolog"
	"go.uber.org/atomic"

	"github.com/onflow/flow-go/consensus/hotstuff"
	"github.com/onflow/flow-go/consensus/hotstuff/model"
	"github.com/onflow/flow-go/consensus/hotstuff/signature"
	"github.com/onflow/flow-go/consensus/hotstuff/verification"
	"github.com/onflow/flow-go/model/flow"
	msig "github.com/onflow/flow-go/module/signature"
)

/* **************** Base-Factory for CombinedVoteProcessors ***************** */

// combinedVoteProcessorFactoryBaseV2 is a `votecollector.baseFactory` for creating
// CombinedVoteProcessors, holding all needed dependencies.
// combinedVoteProcessorFactoryBaseV2 is intended to be used for the main consensus.
// CAUTION:
// this base factory only creates the VerifyingVoteProcessor for the given block.
// It does _not_ check the proposer's vote for its own block, i.e. it does _not_
// implement `hotstuff.VoteProcessorFactory`. This base factory should be wrapped
// by `votecollector.VoteProcessorFactory` which adds the logic to verify
// the proposer's vote (decorator pattern).
type combinedVoteProcessorFactoryBaseV2 struct {
	committee   hotstuff.DynamicCommittee
	onQCCreated hotstuff.OnQCCreated
	packer      hotstuff.Packer
}

// Create creates CombinedVoteProcessorV2 for processing votes for the given block.
// Caller must treat all errors as exceptions
func (f *combinedVoteProcessorFactoryBaseV2) Create(log zerolog.Logger, block *model.Block) (hotstuff.VerifyingVoteProcessor, error) {
	allParticipants, err := f.committee.IdentitiesByBlock(block.BlockID)
	if err != nil {
		return nil, fmt.Errorf("error retrieving consensus participants at block %v: %w", block.BlockID, err)
	}

	// message that has to be verified against aggregated signature
	msg := verification.MakeVoteMessage(block.View, block.BlockID)

	// prepare the staking public keys of participants
	stakingKeys := make([]crypto.PublicKey, 0, len(allParticipants))
	for _, participant := range allParticipants {
		stakingKeys = append(stakingKeys, participant.StakingPubKey)
	}

	stakingSigAggtor, err := signature.NewWeightedSignatureAggregator(allParticipants, stakingKeys, msg, msig.ConsensusVoteTag)
	if err != nil {
		return nil, fmt.Errorf("could not create aggregator for staking signatures at block %v: %w", block.BlockID, err)
	}

	dkg, err := f.committee.DKG(block.View)
	if err != nil {
		return nil, fmt.Errorf("could not get DKG info at block %v: %w", block.BlockID, err)
	}

	threshold := msig.RandomBeaconThreshold(int(dkg.Size()))
	randomBeaconInspector, err := signature.NewRandomBeaconInspector(dkg.GroupKey(), dkg.KeyShares(), threshold, msg)
	if err != nil {
		return nil, fmt.Errorf("could not create random beacon inspector at block %v: %w", block.BlockID, err)
	}

	rbRector := signature.NewRandomBeaconReconstructor(dkg, randomBeaconInspector)
	minRequiredWeight, err := f.committee.QuorumThresholdForView(block.View)
	if err != nil {
		return nil, fmt.Errorf("could not get weight threshold for view %d: %w", block.View, err)
	}

	return NewCombinedVoteProcessor(
		log,
		block,
		stakingSigAggtor,
		rbRector,
		f.onQCCreated,
		f.packer,
		minRequiredWeight,
	), nil
}

/* ****************** CombinedVoteProcessorV2 Implementation ****************** */

// CombinedVoteProcessorV2 implements the hotstuff.VerifyingVoteProcessor interface.
// It processes votes from the main consensus committee, where participants must
// _always_ provide the staking signature as part of their vote and can _optionally_
// also provide a random beacon signature. Through their staking signature, a
// participant always contributes to HotStuff's progress. Participation in the random
// beacon is optional (but encouraged). This allows nodes that failed the DKG to
// still contribute only to consensus (as fallback).
// CombinedVoteProcessorV2 is Concurrency safe.
type CombinedVoteProcessorV2 struct {
	log               zerolog.Logger
	block             *model.Block
	stakingSigAggtor  hotstuff.WeightedSignatureAggregator
	rbRector          hotstuff.RandomBeaconReconstructor
	onQCCreated       hotstuff.OnQCCreated
	packer            hotstuff.Packer
	votesCache        *ConcurrentIdentifierSet
	minRequiredWeight uint64
	done              atomic.Bool
}

var _ hotstuff.VerifyingVoteProcessor = (*CombinedVoteProcessorV2)(nil)

func NewCombinedVoteProcessor(log zerolog.Logger,
	block *model.Block,
	stakingSigAggtor hotstuff.WeightedSignatureAggregator,
	rbRector hotstuff.RandomBeaconReconstructor,
	onQCCreated hotstuff.OnQCCreated,
	packer hotstuff.Packer,
	minRequiredWeight uint64,
) *CombinedVoteProcessorV2 {
	return &CombinedVoteProcessorV2{
		log:               log.With().Hex("block_id", block.BlockID[:]).Logger(),
		block:             block,
		stakingSigAggtor:  stakingSigAggtor,
		rbRector:          rbRector,
		onQCCreated:       onQCCreated,
		packer:            packer,
		votesCache:        NewConcurrentIdentifierSet(),
		minRequiredWeight: minRequiredWeight,
		done:              *atomic.NewBool(false),
	}
}

// Block returns block that is part of proposal that we are processing votes for.
func (p *CombinedVoteProcessorV2) Block() *model.Block {
	return p.block
}

// Status returns status of this vote processor, it's always verifying.
func (p *CombinedVoteProcessorV2) Status() hotstuff.VoteCollectorStatus {
	return hotstuff.VoteCollectorStatusVerifying
}

// Process performs processing of single vote in concurrent safe way. This function is implemented to be
// called by multiple goroutines at the same time. Supports processing of both staking and random beacon signatures.
// Design of this function is event driven: as soon as we collect enough signatures to create a QC we will immediately do so
// and submit it via callback for further processing.
//
// IMPORTANT: The VerifyingVoteProcessor provides the final defense against any vote-equivocation attacks
// for its specific block. These attacks typically aim at multiple votes from the same node being counted
// towards the supermajority threshold. This must cover attacks by the leader concurrently utilizing
// stand-alone votes and votes embedded into the proposal.
//
// Expected error returns during normal operations:
<<<<<<< HEAD
//   - [VoteForIncompatibleBlockError] if vote is for incompatible block
//   - [VoteForIncompatibleViewError] if vote is for incompatible view
//   - [model.InvalidVoteError] if vote has invalid signature
//   - [model.DuplicatedSignerError] if the same vote from the same signer has been already added
//   - [model.DoubleVoteError] indicates that the voter has equivocated and submitted different votes for the same block.
//     (i.e. using different voting schemas for the same block).
=======
//   - [VoteForIncompatibleBlockError] - submitted vote for incompatible block
//   - [VoteForIncompatibleViewError] - submitted vote for incompatible view
//   - [model.InvalidVoteError] - submitted vote with invalid signature
//   - [model.DuplicatedSignerError] if the signer has been already added
>>>>>>> 3901bd5d
//
// All other errors should be treated as exceptions.
//
// Impossibility of vote double-counting: Our signature scheme requires _every_ vote to supply a
// staking signature. Therefore, the `stakingSigAggtor` has the set of _all_ signerIDs that have
// provided a valid vote. Hence, the `stakingSigAggtor` guarantees that only a single vote can
// be successfully added for each `signerID`, i.e. double-counting votes is impossible.
// Additionally, all votes before being counted by the aggregator are first deduplicated using a dedicated [VotesCache]
// which detects double voting and stops further processing of the vote.
func (p *CombinedVoteProcessorV2) Process(vote *model.Vote) error {
<<<<<<< HEAD
	if err := p.votesCache.AddVote(vote); err != nil {
		if errors.Is(err, RepeatedVoteErr) {
			return model.NewDuplicatedSignerErrorf("vote from %s has been already added", vote.SignerID)
		}
		return fmt.Errorf("could not add vote %v: %w", vote.ID(), err)
	}

	err := EnsureVoteForBlock(vote, p.block) // checks that blockID and view match; errors with [VoteForIncompatibleViewError] or [VoteForIncompatibleBlockError] otherwise
=======
	err := EnsureVoteForBlock(vote, p.block)
>>>>>>> 3901bd5d
	if err != nil {
		return fmt.Errorf("received incompatible vote %v: %w", vote.ID(), err)
	}

	// Add vote to a local cache to track repeated and double votes before processing them by specific aggregators.
	// Consensus committee member can provide vote in two forms: a staking signature and a random beacon signature.
	// Therefore, we might receive two votes from one node, where the first vote gets processed by the StakingSigAggregator and second one by RBSigAggregator.
	// Since each of the aggregators tracks votes by signer ID, they cannot detect duplicated or repeated votes if they were provided
	// only one to each aggregator. It's impossible to deduplicate votes without relying on external components to do the job.
	// To increase modularity and BFT resilience of this component we are introducing a votesCache which tracks votes by signer ID.
	// Using votesCache we can guarantee that we will process at most one vote per signer, which guarantees correctness of the QCs we produce without relying on
	// external conditions.
	//
	// The way votesCache is used introduces some weak consistency between cache and aggregators, on happy path it's completely
	// straightforward approach. Adding a vote to the votesCache acts like a trapdoor for competing threads, only single competing
	// thread will pass through it and succeed in adding the vote to the aggregator.
	// It gets more interesting when any of the operations fail after we add the vote to the cache. The way this logic is structured
	// it results in the following rule: _only the very first vote that was added to the votesCache from the same signer will be processed by the component_.
	// It means that if the vote was invalid by any reason from the point of view of the aggregator the second vote won't be processed at all
	// even if it might be correct from the pointer of view of the aggregator.
	// Since all honest replicas must provide valid votes at all times then this behavior of producing one invalid and one valid vote
	// is accounted for byzantine behavior and affects the liveness threshold _f_ of the consensus algorithm.
	// If this component receives _f+1_ invalid votes then we won't be able to produce a QC for this particular view.
	if !p.votesCache.Add(vote.SignerID) {
		return model.NewDuplicatedSignerErrorf("vote from %s has been already added", vote.SignerID)
	}

	// Vote Processing state machine
	if p.done.Load() {
		return nil
	}
	stakingSig, randomBeaconSig, err := msig.DecodeDoubleSig(vote.SigData)
	if err != nil {
		if errors.Is(err, msig.ErrInvalidSignatureFormat) {
			return model.NewInvalidVoteErrorf(vote, "could not decode signature: %w", err)
		}
		return fmt.Errorf("unexpected error decoding vote %v: %w", vote.ID(), err)
	}

	// Verify staking sig.
	err = p.stakingSigAggtor.Verify(vote.SignerID, stakingSig)
	if err != nil {
		if model.IsInvalidSignerError(err) {
			return model.NewInvalidVoteErrorf(vote, "vote %x for view %d is not from an authorized consensus participant: %w",
				vote.ID(), vote.View, err)
		}
		if errors.Is(err, model.ErrInvalidSignature) {
			return model.NewInvalidVoteErrorf(vote, "vote %x for view %d has an invalid staking signature: %w",
				vote.ID(), vote.View, err)
		}
		return fmt.Errorf("internal error checking signature validity for vote %v: %w", vote.ID(), err)
	}

	if p.done.Load() {
		return nil
	}

	// Verify random beacon sig
	if randomBeaconSig != nil {
		err = p.rbRector.Verify(vote.SignerID, randomBeaconSig)
		if err != nil {
			// InvalidSignerError is possible in case we have consensus participants that are _not_ part of the random beacon committee.
			if model.IsInvalidSignerError(err) {
				return model.NewInvalidVoteErrorf(vote, "vote %x for view %d is not from an authorized random beacon participant: %w",
					vote.ID(), vote.View, err)
			}
			if errors.Is(err, model.ErrInvalidSignature) {
				return model.NewInvalidVoteErrorf(vote, "vote %x for view %d has an invalid random beacon signature: %w",
					vote.ID(), vote.View, err)
			}
			return fmt.Errorf("internal error checking signature validity for vote %v: %w", vote.ID(), err)
		}
	}

	if p.done.Load() {
		return nil
	}

	// Add staking sig to aggregator.
	_, err = p.stakingSigAggtor.TrustedAdd(vote.SignerID, stakingSig)
	if err != nil {
		// we don't expect any errors here during normal operation, as we previously checked
		// for duplicated votes from the same signer and verified the signer+signature
		return fmt.Errorf("unexpected exception adding signature from vote %v to staking aggregator: %w", vote.ID(), err)
	}
	// Add random beacon sig to threshold sig reconstructor
	if randomBeaconSig != nil {
		_, err = p.rbRector.TrustedAdd(vote.SignerID, randomBeaconSig)
		if err != nil {
			// we don't expect any errors here during normal operation, as we previously checked
			// for duplicated votes from the same signer and verified the signer+signature
			return fmt.Errorf("unexpected exception adding signature from vote %v to random beacon reconstructor: %w", vote.ID(), err)
		}
	}

	// checking of conditions for building QC are satisfied
	totalWeight := p.stakingSigAggtor.TotalWeight()
	p.log.Debug().Msgf("processed vote with sig len %d, total weight=(%d), required=(%d)", len(vote.SigData), totalWeight, p.minRequiredWeight)
	if totalWeight < p.minRequiredWeight {
		return nil
	}
	if !p.rbRector.EnoughShares() {
		return nil
	}

	// At this point, we have enough signatures to build a QC. Another routine
	// might just be at this point. To avoid duplicate work, only one routine can pass:
	if !p.done.CompareAndSwap(false, true) {
		return nil
	}

	// Our algorithm for checking votes and adding them to the aggregators should
	// guarantee that we are _always_ able to successfully construct a QC when we
	// reach this point. A failure implies that the VoteProcessor's internal state is corrupted.
	qc, err := p.buildQC()
	if err != nil {
		return fmt.Errorf("internal error constructing QC from votes: %w", err)
	}

	p.log.Info().
		Uint64("view", qc.View).
		Hex("signers", qc.SignerIndices).
		Msg("new QC has been created")

	p.onQCCreated(qc)

	return nil
}

// buildQC performs aggregation and reconstruction of signatures when we have collected enough
// signatures for building a QC. This function is run only once by a single worker.
// Any error should be treated as exception.
func (p *CombinedVoteProcessorV2) buildQC() (*flow.QuorumCertificate, error) {
	stakingSigners, aggregatedStakingSig, err := p.stakingSigAggtor.Aggregate()
	if err != nil {
		return nil, fmt.Errorf("could not aggregate staking signature: %w", err)
	}
	reconstructedBeaconSig, err := p.rbRector.Reconstruct()
	if err != nil {
		return nil, fmt.Errorf("could not reconstruct random beacon group signature: %w", err)
	}

	blockSigData := buildBlockSignatureDataForV2(stakingSigners, aggregatedStakingSig, reconstructedBeaconSig)
	qc, err := buildQCWithPackerAndSigData(p.packer, p.block, blockSigData)
	if err != nil {
		return nil, err
	}

	return qc, nil
}

// buildBlockSignatureDataForV2 build a block sig data for V2
// It reuses the hotstuff.BlockSignatureData type to create the sig data without filling the RandomBeaconSigners field and
// the AggregatedRandomBeaconSig field, so that the packer can be reused by both V2 and V3 to pack QC's sig data.
func buildBlockSignatureDataForV2(
	stakingSigners []flow.Identifier,
	aggregatedStakingSig []byte,
	reconstructedBeaconSig crypto.Signature,
) *hotstuff.BlockSignatureData {
	return &hotstuff.BlockSignatureData{
		StakingSigners:               stakingSigners,
		AggregatedStakingSig:         aggregatedStakingSig,
		ReconstructedRandomBeaconSig: reconstructedBeaconSig,
	}
}

// buildQCWithPackerAndSigData builds the QC with the given packer and blockSigData
func buildQCWithPackerAndSigData(
	packer hotstuff.Packer,
	block *model.Block,
	blockSigData *hotstuff.BlockSignatureData,
) (*flow.QuorumCertificate, error) {
	signerIndices, sigData, err := packer.Pack(block.View, blockSigData)

	if err != nil {
		return nil, fmt.Errorf("could not pack the block sig data: %w", err)
	}

	qc, err := flow.NewQuorumCertificate(flow.UntrustedQuorumCertificate{
		View:          block.View,
		BlockID:       block.BlockID,
		SignerIndices: signerIndices,
		SigData:       sigData,
	})
	if err != nil {
		return nil, fmt.Errorf("could not build quorum certificate: %w", err)
	}

	return qc, nil
}<|MERGE_RESOLUTION|>--- conflicted
+++ resolved
@@ -149,19 +149,10 @@
 // stand-alone votes and votes embedded into the proposal.
 //
 // Expected error returns during normal operations:
-<<<<<<< HEAD
 //   - [VoteForIncompatibleBlockError] if vote is for incompatible block
 //   - [VoteForIncompatibleViewError] if vote is for incompatible view
 //   - [model.InvalidVoteError] if vote has invalid signature
 //   - [model.DuplicatedSignerError] if the same vote from the same signer has been already added
-//   - [model.DoubleVoteError] indicates that the voter has equivocated and submitted different votes for the same block.
-//     (i.e. using different voting schemas for the same block).
-=======
-//   - [VoteForIncompatibleBlockError] - submitted vote for incompatible block
-//   - [VoteForIncompatibleViewError] - submitted vote for incompatible view
-//   - [model.InvalidVoteError] - submitted vote with invalid signature
-//   - [model.DuplicatedSignerError] if the signer has been already added
->>>>>>> 3901bd5d
 //
 // All other errors should be treated as exceptions.
 //
@@ -172,18 +163,7 @@
 // Additionally, all votes before being counted by the aggregator are first deduplicated using a dedicated [VotesCache]
 // which detects double voting and stops further processing of the vote.
 func (p *CombinedVoteProcessorV2) Process(vote *model.Vote) error {
-<<<<<<< HEAD
-	if err := p.votesCache.AddVote(vote); err != nil {
-		if errors.Is(err, RepeatedVoteErr) {
-			return model.NewDuplicatedSignerErrorf("vote from %s has been already added", vote.SignerID)
-		}
-		return fmt.Errorf("could not add vote %v: %w", vote.ID(), err)
-	}
-
-	err := EnsureVoteForBlock(vote, p.block) // checks that blockID and view match; errors with [VoteForIncompatibleViewError] or [VoteForIncompatibleBlockError] otherwise
-=======
 	err := EnsureVoteForBlock(vote, p.block)
->>>>>>> 3901bd5d
 	if err != nil {
 		return fmt.Errorf("received incompatible vote %v: %w", vote.ID(), err)
 	}
