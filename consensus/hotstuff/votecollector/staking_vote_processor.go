--- conflicted
+++ resolved
@@ -35,11 +35,7 @@
 // Create creates StakingVoteProcessor for processing votes for the given block.
 // Caller must treat all errors as exceptions
 func (f *stakingVoteProcessorFactoryBase) Create(log zerolog.Logger, block *model.Block) (hotstuff.VerifyingVoteProcessor, error) {
-<<<<<<< HEAD
 	allParticipants, err := f.committee.IdentitiesByBlock(block.BlockID)
-=======
-	allParticipants, err := f.committee.Identities(block.BlockID)
->>>>>>> 9652b94c
 	if err != nil {
 		return nil, fmt.Errorf("error retrieving consensus participants: %w", err)
 	}
