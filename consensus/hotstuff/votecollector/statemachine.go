--- conflicted
+++ resolved
@@ -3,7 +3,6 @@
 import (
 	"errors"
 	"fmt"
-	"github.com/onflow/flow-go/module/irrecoverable"
 	"sync"
 
 	"github.com/rs/zerolog"
@@ -12,6 +11,7 @@
 	"github.com/onflow/flow-go/consensus/hotstuff"
 	"github.com/onflow/flow-go/consensus/hotstuff/model"
 	"github.com/onflow/flow-go/consensus/hotstuff/voteaggregator"
+	"github.com/onflow/flow-go/module/irrecoverable"
 	"github.com/onflow/flow-go/utils/logging"
 )
 
@@ -111,17 +111,11 @@
 	return sm
 }
 
-<<<<<<< HEAD
 // AddVote adds a vote to current vote collector. The vote must be for the `VoteCollector`'s view (otherwise,
 // an exception is returned). When enough votes have been added to produce a QC, the QC will be created
 // asynchronously, and passed to EventLoop through a callback.
 // All byzantine edge cases are handled internally via callbacks to notifier.
 // Under normal execution, only exceptions are propagated to caller.
-=======
-// AddVote adds a vote to current vote collector
-// All expected errors are handled via callbacks to notifier.
-// No errors are expected during normal operation.
->>>>>>> 3901bd5d
 func (m *VoteCollector) AddVote(vote *model.Vote) error {
 	// Cache vote
 	unique, err := m.ensureVoteUnique(vote)
@@ -134,26 +128,6 @@
 
 	err = m.processVote(vote) // handles all byzantine edge cases internally
 	if err != nil {
-<<<<<<< HEAD
-		if errors.Is(err, VoteForIncompatibleBlockError) {
-			// For honest nodes, there should be only a single proposal per view and all votes should
-			// be for this proposal. However, byzantine nodes might deviate from this happy path:
-			// * A malicious leader might create multiple (individually valid) conflicting proposals for the
-			//   same view. Honest replicas will send correct votes for whatever proposal they see first.
-			//   We only accept the first valid block and reject any other conflicting blocks that show up later.
-			// * Alternatively, malicious replicas might send votes with the expected view, but for blocks that
-			//   don't exist.
-			// In either case, receiving votes for the same view but for different block IDs is a symptom
-			// of malicious consensus participants. Hence, we log it here as a warning:
-			m.log.Warn().
-				Str(logging.KeySuspicious, "true").
-				Err(err).
-				Msg("received vote for incompatible block")
-
-			return nil
-		}
-=======
->>>>>>> 3901bd5d
 		return fmt.Errorf("internal error processing vote %v for block %v: %w",
 			vote.ID(), vote.BlockID, err)
 	}
@@ -211,26 +185,6 @@
 				m.notifier.OnInvalidVoteDetected(*invalidVoteErr)
 				return nil
 			}
-<<<<<<< HEAD
-			if doubleVoteErr, ok := model.AsDoubleVoteError(err); ok {
-				// This error is returned when vote equivocation has been detected. The first layer of defence is the
-				// `votesCache`, which rejects all but the first vote from a node. However, a block proposal, which carries
-				// the proposer's vote for their own block, are processed through a different code path. Hence, only for the
-				// proposer it is possible that a repeated or equivocating vote might not be caught by the `votesCache`:
-				//  (A1) When the block proposal for the view arrives, the `votesProcessor` transitions from
-				//       [VoteCollectorStatusCaching] to [VoteCollectorStatusVerifying].
-				//  (A2) All cached votes are fed into the [VerifyingVoteProcessor].
-				// However, to increase concurrency, step (A1) and (A2) are _not_ atomically happening together.
-				// Therefore, the following event (B) might happen _in between_:
-				//  (B) A newly-arriving vote V is first cached and then processed by the [VerifyingVoteProcessor].
-				// In this scenario, vote V is already included in the [VerifyingVoteProcessor]. Nevertheless, step (A2)
-				// will attempt to add V again to the [VerifyingVoteProcessor], because the vote is in the cache and in case
-				// those votes are not identical then it's a proof of equivocation.
-				m.notifier.OnDoubleVotingDetected(doubleVoteErr.FirstVote, doubleVoteErr.ConflictingVote)
-				return nil
-			}
-=======
->>>>>>> 3901bd5d
 			if model.IsDuplicatedSignerError(err) {
 				// This error is returned for repetitions of exactly the same vote. Such repetitions can occur (as race
 				// condition) in our concurrent implementation. When the block proposal for the view arrives:
@@ -255,6 +209,7 @@
 				// In either case, receiving votes for the same view but for different block IDs is a symptom
 				// of malicious consensus participants.  Hence, we log it here as a warning:
 				m.log.Warn().
+					Str(logging.KeySuspicious, "true").
 					Err(err).
 					Msg("received vote for incompatible block")
 
@@ -330,8 +285,6 @@
 //	CachingVotes   → Invalid
 //	VerifyingVotes → Invalid
 func (m *VoteCollector) ProcessBlock(proposal *model.SignedProposal) error {
-<<<<<<< HEAD
-=======
 	proposerVote, err := proposal.ProposerVote()
 	if err != nil {
 		return model.NewInvalidProposalErrorf(proposal, "invalid proposer vote")
@@ -341,7 +294,6 @@
 		return err
 	}
 
->>>>>>> 3901bd5d
 	if proposal.Block.View != m.View() {
 		return fmt.Errorf("this VoteCollector requires a proposal for view %d but received block %v with view %d",
 			m.votesCache.View(), proposal.Block.BlockID, proposal.Block.View)
