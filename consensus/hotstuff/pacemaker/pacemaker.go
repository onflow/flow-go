--- conflicted
+++ resolved
@@ -87,12 +87,8 @@
 	return nil
 }
 
-<<<<<<< HEAD
-// updateNewestQC updates the highest QC tracked by view. This method does nothing if stored QC is newer.
-=======
 // updateNewestQC updates the highest QC tracked by view, iff `qc` has a larger view than
 // the QC stored in the PaceMaker's `livenessData`. Otherwise, this method is a no-op.
->>>>>>> c5443e73
 // No errors are expected, any error should be treated as exception.
 func (p *ActivePaceMaker) updateNewestQC(qc *flow.QuorumCertificate) error {
 	if p.livenessData.NewestQC.View >= qc.View {
