package voteaggregator

import (
<<<<<<< HEAD
	"fmt"

=======
>>>>>>> 43a41894
	"github.com/onflow/flow-go/consensus/hotstuff"
	"github.com/onflow/flow-go/consensus/hotstuff/model"
	"github.com/onflow/flow-go/model/flow"
)

// TODO: to be removed and replaced by vote aggregator v2
// VotingStatus keeps track of incorporated votes for the same block
type VotingStatus struct {
	signer           hotstuff.SignerVerifier
	block            *model.Block
	stakeThreshold   uint64
	accumulatedStake uint64
	// assume votes are all valid to build QC
	votes map[flow.Identifier]*model.Vote
}

// NewVotingStatus creates a new Voting Status instance
func NewVotingStatus(block *model.Block, stakeThreshold uint64, signer hotstuff.SignerVerifier) *VotingStatus {
	return &VotingStatus{
		signer:           signer,
		block:            block,
		stakeThreshold:   stakeThreshold,
		accumulatedStake: 0,
		votes:            make(map[flow.Identifier]*model.Vote),
	}
}

// AddVote add votes to the list, and accumulates the stake
// assume votes are valid.
// duplicate votes will not be accumulated again
func (vs *VotingStatus) AddVote(vote *model.Vote, voter *flow.Identity) {
	_, exists := vs.votes[vote.ID()]
	if exists {
		return
	}
	vs.votes[vote.ID()] = vote
	// - We assume different votes with different vote ID must belong to different signers.
	//   This requires the signature-scheme to be deterministic.
	// - Deterministic means that signing on the same data twice with the same private key
	//   will generate the same signature.
	// - The assumption currently holds because we are using BLS signatures, and
	//   BLS signature is deterministic.
	// - If the signature-scheme is non-deterministic, for instance: ECDSA, then we need to
	//   check votes are from unique signers here, only accumulate stakes if the vote is
	//   from a new signer that never seen
	vs.accumulatedStake += voter.Stake
}

// CanBuildQC check whether the
func (vs *VotingStatus) CanBuildQC() bool {
	return vs.hasEnoughStake()
}

// TryBuildQC returns a QC if the existing votes are enought to build a QC, otherwise
// an error will be returned.
func (vs *VotingStatus) TryBuildQC() (*flow.QuorumCertificate, bool, error) {

	// check if there are enough votes to build QC
	if !vs.CanBuildQC() {
		return nil, false, nil
	}

<<<<<<< HEAD
	return nil, false, fmt.Errorf("to be removed")
	// build the aggregated signature
	// votes := getSliceForVotes(vs.votes)
	// qc, err := vs.signer.CreateQC(votes)
	// if errors.Is(err, signature.ErrInsufficientShares) {
	// 	return nil, false, nil
	// }
	// if err != nil {
	// 	return nil, false, fmt.Errorf("could not create QC from votes: %w", err)
	// }
	//
	// return qc, true, nil
=======
	panic("To be removed")

	// build the aggregated signature
	//votes := getSliceForVotes(vs.votes)
	//qc, err := vs.signer.CreateQC(votes)
	//if errors.Is(err, signature.ErrInsufficientShares) {
	//	return nil, false, nil
	//}
	//if err != nil {
	//	return nil, false, fmt.Errorf("could not create QC from votes: %w", err)
	//}
	//
	//return qc, true, nil
>>>>>>> 43a41894
}

func (vs *VotingStatus) hasEnoughStake() bool {
	return vs.accumulatedStake >= vs.stakeThreshold
}<|MERGE_RESOLUTION|>--- conflicted
+++ resolved
@@ -1,11 +1,6 @@
 package voteaggregator
 
 import (
-<<<<<<< HEAD
-	"fmt"
-
-=======
->>>>>>> 43a41894
 	"github.com/onflow/flow-go/consensus/hotstuff"
 	"github.com/onflow/flow-go/consensus/hotstuff/model"
 	"github.com/onflow/flow-go/model/flow"
@@ -68,20 +63,6 @@
 		return nil, false, nil
 	}
 
-<<<<<<< HEAD
-	return nil, false, fmt.Errorf("to be removed")
-	// build the aggregated signature
-	// votes := getSliceForVotes(vs.votes)
-	// qc, err := vs.signer.CreateQC(votes)
-	// if errors.Is(err, signature.ErrInsufficientShares) {
-	// 	return nil, false, nil
-	// }
-	// if err != nil {
-	// 	return nil, false, fmt.Errorf("could not create QC from votes: %w", err)
-	// }
-	//
-	// return qc, true, nil
-=======
 	panic("To be removed")
 
 	// build the aggregated signature
@@ -95,7 +76,6 @@
 	//}
 	//
 	//return qc, true, nil
->>>>>>> 43a41894
 }
 
 func (vs *VotingStatus) hasEnoughStake() bool {
