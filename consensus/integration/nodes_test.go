package integration_test

import (
	"context"
	"fmt"
	"os"
	"sort"
	"testing"
	"time"

	"github.com/dgraph-io/badger/v2"
	"github.com/gammazero/workerpool"
	"github.com/rs/zerolog"
	"github.com/stretchr/testify/mock"
	"github.com/stretchr/testify/require"

	bootstrapDKG "github.com/onflow/flow-go/cmd/bootstrap/dkg"
	"github.com/onflow/flow-go/cmd/bootstrap/run"
	"github.com/onflow/flow-go/consensus"
	"github.com/onflow/flow-go/consensus/hotstuff"
	"github.com/onflow/flow-go/consensus/hotstuff/committees"
	"github.com/onflow/flow-go/consensus/hotstuff/notifications"
	"github.com/onflow/flow-go/consensus/hotstuff/notifications/pubsub"
	"github.com/onflow/flow-go/consensus/hotstuff/persister"
	hsig "github.com/onflow/flow-go/consensus/hotstuff/signature"
	"github.com/onflow/flow-go/consensus/hotstuff/timeoutaggregator"
	"github.com/onflow/flow-go/consensus/hotstuff/timeoutcollector"
	"github.com/onflow/flow-go/consensus/hotstuff/verification"
	"github.com/onflow/flow-go/consensus/hotstuff/voteaggregator"
	"github.com/onflow/flow-go/consensus/hotstuff/votecollector"
	"github.com/onflow/flow-go/crypto"
	synceng "github.com/onflow/flow-go/engine/common/synchronization"
	"github.com/onflow/flow-go/engine/consensus/compliance"
	mockconsensus "github.com/onflow/flow-go/engine/consensus/mock"
	"github.com/onflow/flow-go/model/bootstrap"
	"github.com/onflow/flow-go/model/flow"
	"github.com/onflow/flow-go/model/flow/filter"
	"github.com/onflow/flow-go/model/flow/order"
	"github.com/onflow/flow-go/module"
	"github.com/onflow/flow-go/module/buffer"
	builder "github.com/onflow/flow-go/module/builder/consensus"
	synccore "github.com/onflow/flow-go/module/chainsync"
	finalizer "github.com/onflow/flow-go/module/finalizer/consensus"
	"github.com/onflow/flow-go/module/id"
	"github.com/onflow/flow-go/module/irrecoverable"
	"github.com/onflow/flow-go/module/local"
	consensusMempools "github.com/onflow/flow-go/module/mempool/consensus"
	"github.com/onflow/flow-go/module/mempool/stdmap"
	"github.com/onflow/flow-go/module/metrics"
	mockmodule "github.com/onflow/flow-go/module/mock"
	msig "github.com/onflow/flow-go/module/signature"
	"github.com/onflow/flow-go/module/trace"
	"github.com/onflow/flow-go/state/protocol"
	bprotocol "github.com/onflow/flow-go/state/protocol/badger"
	"github.com/onflow/flow-go/state/protocol/blocktimer"
	"github.com/onflow/flow-go/state/protocol/events"
	"github.com/onflow/flow-go/state/protocol/inmem"
	"github.com/onflow/flow-go/state/protocol/util"
	storage "github.com/onflow/flow-go/storage/badger"
	storagemock "github.com/onflow/flow-go/storage/mock"
	"github.com/onflow/flow-go/utils/unittest"
)

const hotstuffTimeout = 50 * time.Millisecond

// RandomBeaconNodeInfo stores information about participation in DKG process for consensus node
// contains private + public keys and participant index
// Each node has unique structure
type RandomBeaconNodeInfo struct {
	RandomBeaconPrivKey crypto.PrivateKey
	DKGParticipant      flow.DKGParticipant
}

// ConsensusParticipant stores information about node which is fixed during epoch changes
// like staking key, role, network key and random beacon info which changes every epoch
// Contains a mapping of DKG info per epoch.
type ConsensusParticipant struct {
	nodeInfo          bootstrap.NodeInfo
	beaconInfoByEpoch map[uint64]RandomBeaconNodeInfo
}

// ConsensusParticipants is a special cache which stores information about consensus participants across multiple epochs
// This structure is used to launch nodes in our integration test setup
type ConsensusParticipants struct {
	lookup map[flow.Identifier]ConsensusParticipant // nodeID -> ConsensusParticipant
}

func NewConsensusParticipants(data *run.ParticipantData) *ConsensusParticipants {
	lookup := make(map[flow.Identifier]ConsensusParticipant)
	for _, participant := range data.Participants {
		lookup[participant.NodeID] = ConsensusParticipant{
			nodeInfo: participant.NodeInfo,
			beaconInfoByEpoch: map[uint64]RandomBeaconNodeInfo{
				1: {
					RandomBeaconPrivKey: participant.RandomBeaconPrivKey,
					DKGParticipant:      data.Lookup[participant.NodeID],
				},
			},
		}
	}
	return &ConsensusParticipants{
		lookup: lookup,
	}
}

// Lookup performs lookup of participant by nodeID
func (p *ConsensusParticipants) Lookup(nodeID flow.Identifier) *ConsensusParticipant {
	participant, ok := p.lookup[nodeID]
	if ok {
		return &participant
	}
	return nil
}

// Update stores information about consensus participants for some epoch
// If this node was part of previous epoch it will get updated, if not created.
func (p *ConsensusParticipants) Update(epochCounter uint64, data *run.ParticipantData) {
	for _, participant := range data.Participants {
		dkgParticipant := data.Lookup[participant.NodeID]
		entry, ok := p.lookup[participant.NodeID]
		if !ok {
			entry = ConsensusParticipant{
				nodeInfo:          participant.NodeInfo,
				beaconInfoByEpoch: map[uint64]RandomBeaconNodeInfo{},
			}
		}

		entry.beaconInfoByEpoch[epochCounter] = RandomBeaconNodeInfo{
			RandomBeaconPrivKey: participant.RandomBeaconPrivKey,
			DKGParticipant:      dkgParticipant,
		}
		p.lookup[participant.NodeID] = entry
	}
}

type Node struct {
	db                *badger.DB
	dbDir             string
	index             int
	log               zerolog.Logger
	id                *flow.Identity
	compliance        *compliance.Engine
	sync              *synceng.Engine
	hot               module.HotStuff
	committee         *committees.Consensus
	voteAggregator    hotstuff.VoteAggregator
	timeoutAggregator hotstuff.TimeoutAggregator
	state             *bprotocol.MutableState
	headers           *storage.Headers
	net               *Network
}

// epochInfo is a helper structure for storing epoch information such as counter and final view
type epochInfo struct {
	finalView uint64
	counter   uint64
}

// buildEpochLookupList is a helper function which builds an auxiliary structure of epochs sorted by counter
func buildEpochLookupList(epochs ...protocol.Epoch) []epochInfo {
	infos := make([]epochInfo, 0)
	for _, epoch := range epochs {
		finalView, err := epoch.FinalView()
		if err != nil {
			continue
		}
		counter, err := epoch.Counter()
		if err != nil {
			continue
		}
		infos = append(infos, epochInfo{
			finalView: finalView,
			counter:   counter,
		})
	}
	sort.Slice(infos, func(i, j int) bool {
		return infos[i].finalView < infos[j].finalView
	})
	return infos
}

<<<<<<< HEAD
// createNodes creates consensus nodes based on the input ConsensusParticipants info.
// All nodes will be started using a common parent context.
// Each node is connected to the Stopper, which will cancel the context when the
// stopping condition is reached.
// The list of created nodes, the common network hub, and a function which starts
// all the nodes together, is returned.
func createNodes(t *testing.T, participants *ConsensusParticipants, rootSnapshot protocol.Snapshot, stopper *Stopper) (nodes []*Node, hub *Hub, startNodes func()) {
=======
func createNodes(
	t *testing.T,
	participants *ConsensusParticipants,
	rootSnapshot protocol.Snapshot,
	stopper *Stopper,
) ([]*Node, *Hub) {
>>>>>>> 6a39c8c6
	consensus, err := rootSnapshot.Identities(filter.HasRole(flow.RoleConsensus))
	require.NoError(t, err)

	epochViewLookup := buildEpochLookupList(rootSnapshot.Epochs().Current(),
		rootSnapshot.Epochs().Next())

	epochLookup := &mockmodule.EpochLookup{}
	epochLookup.On("EpochForViewWithFallback", mock.Anything).Return(
		func(view uint64) uint64 {
			for _, info := range epochViewLookup {
				if view <= info.finalView {
					return info.counter
				}
			}
			return 0
		}, func(view uint64) error {
			if view > epochViewLookup[len(epochViewLookup)-1].finalView {
				return fmt.Errorf("unexpected epoch transition")
			} else {
				return nil
			}
		})

	hub = NewNetworkHub()
	nodes = make([]*Node, 0, len(consensus))
	for i, identity := range consensus {
		consensusParticipant := participants.Lookup(identity.NodeID)
		require.NotNil(t, consensusParticipant)
		node := createNode(t, consensusParticipant, i, identity, rootSnapshot, hub, stopper, epochLookup)
		nodes = append(nodes, node)
	}

	// create a context which will be used for all nodes
	ctx, cancel := context.WithCancel(context.Background())
	signalerCtx, _ := irrecoverable.WithSignaler(ctx)

	// create a function to return which the test case can use to start the nodes
	startNodes = func() {
		runNodes(signalerCtx, nodes)
	}

	// register a function to stop all nodes once the Stopper determines the test is safe to stop
	stopper.WithStopFunc(func() {
		stopNodes(t, cancel, nodes)
	})

	return nodes, hub, startNodes
}

func createRootQC(t *testing.T, root *flow.Block, participantData *run.ParticipantData) *flow.QuorumCertificate {
	consensusCluster := participantData.Identities()
	votes, err := run.GenerateRootBlockVotes(root, participantData)
	require.NoError(t, err)
	qc, err := run.GenerateRootQC(root, votes, participantData, consensusCluster)
	require.NoError(t, err)
	return qc
}

// createRootBlockData creates genesis block with first epoch and real data node identities.
// This function requires all participants to pass DKG process.
func createRootBlockData(participantData *run.ParticipantData) (*flow.Block, *flow.ExecutionResult, *flow.Seal) {
	root := unittest.GenesisFixture()
	consensusParticipants := participantData.Identities()

	// add other roles to create a complete identity list
	participants := unittest.CompleteIdentitySet(consensusParticipants...)
	participants.Sort(order.Canonical)

	dkgParticipantsKeys := make([]crypto.PublicKey, 0, len(consensusParticipants))
	for _, participant := range participants.Filter(filter.HasRole(flow.RoleConsensus)) {
		dkgParticipantsKeys = append(dkgParticipantsKeys, participantData.Lookup[participant.NodeID].KeyShare)
	}

	counter := uint64(1)
	setup := unittest.EpochSetupFixture(
		unittest.WithParticipants(participants),
		unittest.SetupWithCounter(counter),
		unittest.WithFirstView(root.Header.View),
		unittest.WithFinalView(root.Header.View+1000),
	)
	commit := unittest.EpochCommitFixture(
		unittest.CommitWithCounter(counter),
		unittest.WithClusterQCsFromAssignments(setup.Assignments),
		func(commit *flow.EpochCommit) {
			commit.DKGGroupKey = participantData.GroupKey
			commit.DKGParticipantKeys = dkgParticipantsKeys
		},
	)

	result := unittest.BootstrapExecutionResultFixture(root, unittest.GenesisStateCommitment)
	result.ServiceEvents = []flow.ServiceEvent{setup.ServiceEvent(), commit.ServiceEvent()}

	seal := unittest.Seal.Fixture(unittest.Seal.WithResult(result))

	return root, result, seal
}

func createPrivateNodeIdentities(n int) []bootstrap.NodeInfo {
	consensus := unittest.IdentityListFixture(n, unittest.WithRole(flow.RoleConsensus)).Sort(order.Canonical)
	infos := make([]bootstrap.NodeInfo, 0, n)
	for _, node := range consensus {
		networkPrivKey := unittest.NetworkingPrivKeyFixture()
		stakingPrivKey := unittest.StakingPrivKeyFixture()
		nodeInfo := bootstrap.NewPrivateNodeInfo(
			node.NodeID,
			node.Role,
			node.Address,
			node.Weight,
			networkPrivKey,
			stakingPrivKey,
		)
		infos = append(infos, nodeInfo)
	}
	return infos
}

func createConsensusIdentities(t *testing.T, n int) *run.ParticipantData {
	// create n consensus node participants
	consensus := createPrivateNodeIdentities(n)
	return completeConsensusIdentities(t, consensus)
}

// completeConsensusIdentities runs KG process and fills nodeInfos with missing random beacon keys
func completeConsensusIdentities(t *testing.T, nodeInfos []bootstrap.NodeInfo) *run.ParticipantData {
	dkgData, err := bootstrapDKG.RunFastKG(len(nodeInfos), unittest.RandomBytes(48))
	require.NoError(t, err)

	participantData := &run.ParticipantData{
		Participants: make([]run.Participant, 0, len(nodeInfos)),
		Lookup:       make(map[flow.Identifier]flow.DKGParticipant),
		GroupKey:     dkgData.PubGroupKey,
	}
	for index, node := range nodeInfos {
		participant := run.Participant{
			NodeInfo:            node,
			RandomBeaconPrivKey: dkgData.PrivKeyShares[index],
		}
		participantData.Participants = append(participantData.Participants, participant)
		participantData.Lookup[node.NodeID] = flow.DKGParticipant{
			Index:    uint(index),
			KeyShare: dkgData.PubKeyShares[index],
		}
	}

	return participantData
}

// createRootSnapshot creates root block, generates root QC and builds a root snapshot for
// bootstrapping a node
func createRootSnapshot(t *testing.T, participantData *run.ParticipantData) *inmem.Snapshot {
	root, result, seal := createRootBlockData(participantData)
	rootQC := createRootQC(t, root, participantData)

	rootSnapshot, err := inmem.SnapshotFromBootstrapState(root, result, seal, rootQC)
	require.NoError(t, err)
	return rootSnapshot
}

func createNode(
	t *testing.T,
	participant *ConsensusParticipant,
	index int,
	identity *flow.Identity,
	rootSnapshot protocol.Snapshot,
	hub *Hub,
	stopper *Stopper,
	epochLookup module.EpochLookup,
) *Node {

	db, dbDir := unittest.TempBadgerDB(t)
	metricsCollector := metrics.NewNoopCollector()
	tracer := trace.NewNoopTracer()

	headersDB := storage.NewHeaders(metricsCollector, db)
	guaranteesDB := storage.NewGuarantees(metricsCollector, db, storage.DefaultCacheSize)
	sealsDB := storage.NewSeals(metricsCollector, db)
	indexDB := storage.NewIndex(metricsCollector, db)
	resultsDB := storage.NewExecutionResults(metricsCollector, db)
	receiptsDB := storage.NewExecutionReceipts(metricsCollector, db, resultsDB, storage.DefaultCacheSize)
	payloadsDB := storage.NewPayloads(db, indexDB, guaranteesDB, sealsDB, receiptsDB, resultsDB)
	blocksDB := storage.NewBlocks(db, headersDB, payloadsDB)
	setupsDB := storage.NewEpochSetups(metricsCollector, db)
	commitsDB := storage.NewEpochCommits(metricsCollector, db)
	statusesDB := storage.NewEpochStatuses(metricsCollector, db)
	consumer := events.NewDistributor()

	state, err := bprotocol.Bootstrap(metricsCollector, db, headersDB, sealsDB, resultsDB, blocksDB, setupsDB, commitsDB, statusesDB, rootSnapshot)
	require.NoError(t, err)

	blockTimer, err := blocktimer.NewBlockTimer(1*time.Millisecond, 90*time.Second)
	require.NoError(t, err)

	fullState, err := bprotocol.NewFullConsensusState(state, indexDB, payloadsDB, tracer, consumer,
		blockTimer, util.MockReceiptValidator(), util.MockSealValidator(sealsDB))
	require.NoError(t, err)

	localID := identity.ID()

	node := &Node{
		db:    db,
		dbDir: dbDir,
		index: index,
		id:    identity,
	}

	// log with node index an ID
	log := unittest.Logger().With().
		Int("index", index).
		Hex("node_id", localID[:]).
		Logger()

	stopConsumer := stopper.AddNode(node)

	counterConsumer := &CounterConsumer{
		finalized: func(total uint) {
			stopper.onFinalizedTotal(node.id.ID(), total)
		},
	}

	// log with node index
	logConsumer := notifications.NewLogConsumer(log)
	notifier := pubsub.NewDistributor()
	notifier.AddConsumer(stopConsumer)
	notifier.AddConsumer(counterConsumer)
	notifier.AddConsumer(logConsumer)

	cleaner := &storagemock.Cleaner{}
	cleaner.On("RunGC")

	require.Equal(t, participant.nodeInfo.NodeID, localID)
	privateKeys, err := participant.nodeInfo.PrivateKeys()
	require.NoError(t, err)

	// make local
	me, err := local.New(identity, privateKeys.StakingKey)
	require.NoError(t, err)

	// add a network for this node to the hub
	net := hub.AddNetwork(localID, node)

	guaranteeLimit, sealLimit := uint(1000), uint(1000)
	guarantees, err := stdmap.NewGuarantees(guaranteeLimit)
	require.NoError(t, err)

	receipts := consensusMempools.NewExecutionTree()

	seals := stdmap.NewIncorporatedResultSeals(sealLimit)

	// initialize the block builder
	build, err := builder.NewBuilder(metricsCollector, db, fullState, headersDB, sealsDB, indexDB, blocksDB, resultsDB, receiptsDB,
		guarantees, consensusMempools.NewIncorporatedResultSeals(seals, receiptsDB), receipts, tracer)
	require.NoError(t, err)

	// initialize the pending blocks cache
	cache := buffer.NewPendingBlocks()

	rootHeader, err := rootSnapshot.Head()
	require.NoError(t, err)

	rootQC, err := rootSnapshot.QuorumCertificate()
	require.NoError(t, err)

	// selector := filter.HasRole(flow.RoleConsensus)
	committee, err := committees.NewConsensusCommittee(state, localID)
	require.NoError(t, err)
	consumer.AddConsumer(committee)

	// initialize the block finalizer
	final := finalizer.NewFinalizer(db, headersDB, fullState, trace.NewNoopTracer())

	prov := &mockconsensus.ProposalProvider{}
	prov.On("ProvideProposal", mock.Anything).Maybe()

	syncCore, err := synccore.New(log, synccore.DefaultConfig(), metricsCollector)
	require.NoError(t, err)

	qcDistributor := pubsub.NewQCCreatedDistributor()

	forks, err := consensus.NewForks(rootHeader, headersDB, final, notifier, rootHeader, rootQC)
	require.NoError(t, err)

	validator := consensus.NewValidator(metricsCollector, committee)
	require.NoError(t, err)

	keys := &storagemock.SafeBeaconKeys{}
	// there is DKG key for this epoch
	keys.On("RetrieveMyBeaconPrivateKey", mock.Anything).Return(
		func(epochCounter uint64) crypto.PrivateKey {
			dkgInfo, ok := participant.beaconInfoByEpoch[epochCounter]
			if !ok {
				return nil
			}
			return dkgInfo.RandomBeaconPrivKey
		},
		func(epochCounter uint64) bool {
			_, ok := participant.beaconInfoByEpoch[epochCounter]
			return ok
		},
		nil)

	// use epoch aware store for testing scenarios where epoch changes
	beaconKeyStore := hsig.NewEpochAwareRandomBeaconKeyStore(epochLookup, keys)

	signer := verification.NewCombinedSigner(me, beaconKeyStore)

	persist := persister.New(db, rootHeader.ChainID)

	livenessData, err := persist.GetLivenessData()
	require.NoError(t, err)

	voteProcessorFactory := votecollector.NewCombinedVoteProcessorFactory(committee, qcDistributor.OnQcConstructedFromVotes)

	createCollectorFactoryMethod := votecollector.NewStateMachineFactory(log, notifier, voteProcessorFactory.Create)
	voteCollectors := voteaggregator.NewVoteCollectors(log, livenessData.CurrentView, workerpool.New(2), createCollectorFactoryMethod)

	voteAggregator, err := voteaggregator.NewVoteAggregator(log, notifier, livenessData.CurrentView, voteCollectors)
	require.NoError(t, err)

	timeoutCollectorDistributor := pubsub.NewTimeoutCollectorDistributor()
	timeoutCollectorDistributor.AddConsumer(logConsumer)

	timeoutProcessorFactory := timeoutcollector.NewTimeoutProcessorFactory(timeoutCollectorDistributor, committee, validator, msig.ConsensusTimeoutTag)
	timeoutCollectorsFactory := timeoutcollector.NewTimeoutCollectorFactory(notifier, timeoutCollectorDistributor, timeoutProcessorFactory)
	timeoutCollectors := timeoutaggregator.NewTimeoutCollectors(log, livenessData.CurrentView, timeoutCollectorsFactory)

	timeoutAggregator, err := timeoutaggregator.NewTimeoutAggregator(log, notifier, livenessData.CurrentView, timeoutCollectors)
	require.NoError(t, err)

	hotstuffModules := &consensus.HotstuffModules{
		Forks:                       forks,
		Validator:                   validator,
		Notifier:                    notifier,
		Committee:                   committee,
		Signer:                      signer,
		Persist:                     persist,
		QCCreatedDistributor:        qcDistributor,
		TimeoutCollectorDistributor: timeoutCollectorDistributor,
		VoteAggregator:              voteAggregator,
		TimeoutAggregator:           timeoutAggregator,
	}

	// initialize the compliance engine
	compCore, err := compliance.NewCore(
		log,
		metricsCollector,
		tracer,
		metricsCollector,
		metricsCollector,
		cleaner,
		headersDB,
		payloadsDB,
		fullState,
		cache,
		syncCore,
		voteAggregator,
		timeoutAggregator,
	)
	require.NoError(t, err)

	comp, err := compliance.NewEngine(log, net, me, prov, compCore)
	require.NoError(t, err)

	finalizedHeader, err := synceng.NewFinalizedHeaderCache(log, state, pubsub.NewFinalizationDistributor())
	require.NoError(t, err)

	identities, err := state.Final().Identities(filter.And(
		filter.HasRole(flow.RoleConsensus),
		filter.Not(filter.HasNodeID(me.NodeID())),
	))
	require.NoError(t, err)
	idProvider := id.NewFixedIdentifierProvider(identities.NodeIDs())

	// initialize the synchronization engine
	sync, err := synceng.New(
		log,
		metricsCollector,
		net,
		me,
		blocksDB,
		comp,
		syncCore,
		finalizedHeader,
		idProvider,
	)
	require.NoError(t, err)

	// initialize the block finalizer
	hot, err := consensus.NewParticipant(
		log,
		metricsCollector,
		build,
		comp,
		rootHeader,
		[]*flow.Header{},
		hotstuffModules,
		consensus.WithInitialTimeout(hotstuffTimeout),
		consensus.WithMinTimeout(hotstuffTimeout),
	)
	require.NoError(t, err)

	comp = comp.WithConsensus(hot)

	node.compliance = comp
	node.sync = sync
	node.state = fullState
	node.hot = hot
	node.committee = committee
	node.voteAggregator = hotstuffModules.VoteAggregator
	node.timeoutAggregator = hotstuffModules.TimeoutAggregator
	node.headers = headersDB
	node.net = net
	node.log = log

	return node
}

func cleanupNodes(nodes []*Node) {
	for _, n := range nodes {
		_ = n.db.Close()
		_ = os.RemoveAll(n.dbDir)
	}
}<|MERGE_RESOLUTION|>--- conflicted
+++ resolved
@@ -179,7 +179,6 @@
 	return infos
 }
 
-<<<<<<< HEAD
 // createNodes creates consensus nodes based on the input ConsensusParticipants info.
 // All nodes will be started using a common parent context.
 // Each node is connected to the Stopper, which will cancel the context when the
@@ -187,14 +186,6 @@
 // The list of created nodes, the common network hub, and a function which starts
 // all the nodes together, is returned.
 func createNodes(t *testing.T, participants *ConsensusParticipants, rootSnapshot protocol.Snapshot, stopper *Stopper) (nodes []*Node, hub *Hub, startNodes func()) {
-=======
-func createNodes(
-	t *testing.T,
-	participants *ConsensusParticipants,
-	rootSnapshot protocol.Snapshot,
-	stopper *Stopper,
-) ([]*Node, *Hub) {
->>>>>>> 6a39c8c6
 	consensus, err := rootSnapshot.Identities(filter.HasRole(flow.RoleConsensus))
 	require.NoError(t, err)
 
