--- conflicted
+++ resolved
@@ -70,15 +70,9 @@
 	s.mockConsensus = &MockConsensus{identities: identities}
 
 	// mock consensus committee
-<<<<<<< HEAD
 	s.committee = &mockhotstuff.DynamicCommittee{}
 	s.committee.On("IdentitiesByEpoch", mock.Anything).Return(
 		func(_ uint64) flow.IdentityList {
-=======
-	s.committee = &mockhotstuff.Committee{}
-	s.committee.On("Identities", mock.Anything).Return(
-		func(blockID flow.Identifier) flow.IdentityList {
->>>>>>> 9652b94c
 			return identities
 		},
 		nil,
@@ -353,7 +347,6 @@
 	nextBlock.ProposerID = mc.identities[int(blockView)%len(mc.identities)].NodeID
 	signerIndices, _ := signature.EncodeSignersToIndices(mc.identities.NodeIDs(), mc.identities.NodeIDs())
 	nextBlock.ParentVoterIndices = signerIndices
-<<<<<<< HEAD
 	if nextBlock.View == parent.View+1 {
 		nextBlock.LastViewTC = nil
 	} else if nextBlock.LastViewTC != nil {
@@ -361,8 +354,5 @@
 		nextBlock.LastViewTC.SignerIndices = signerIndices
 		nextBlock.LastViewTC.NewestQC.SignerIndices = signerIndices
 	}
-	return &nextBlock
-=======
 	return nextBlock
->>>>>>> 9652b94c
 }