--- conflicted
+++ resolved
@@ -70,17 +70,10 @@
 	s.mockConsensus = &MockConsensus{identities: identities}
 
 	// mock consensus committee
-<<<<<<< HEAD
 	s.committee = &mockhotstuff.DynamicCommittee{}
 	s.committee.On("IdentitiesByEpoch", mock.Anything, mock.Anything).Return(
 		func(_ uint64, selector flow.IdentityFilter) flow.IdentityList {
 			return identities.Filter(selector)
-=======
-	s.committee = &mockhotstuff.Committee{}
-	s.committee.On("Identities", mock.Anything).Return(
-		func(blockID flow.Identifier) flow.IdentityList {
-			return identities
->>>>>>> 9dc2f7ba
 		},
 		nil,
 	)
