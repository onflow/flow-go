package consensus

import (
	"fmt"
	"time"

	"github.com/rs/zerolog"

	"github.com/onflow/flow-go/consensus/hotstuff"
	"github.com/onflow/flow-go/consensus/hotstuff/blockproducer"
	"github.com/onflow/flow-go/consensus/hotstuff/eventhandler"
	"github.com/onflow/flow-go/consensus/hotstuff/eventloop"
	"github.com/onflow/flow-go/consensus/hotstuff/forks"
	"github.com/onflow/flow-go/consensus/hotstuff/forks/finalizer"
	"github.com/onflow/flow-go/consensus/hotstuff/forks/forkchoice"
	"github.com/onflow/flow-go/consensus/hotstuff/model"
	"github.com/onflow/flow-go/consensus/hotstuff/pacemaker"
	"github.com/onflow/flow-go/consensus/hotstuff/pacemaker/timeout"
	"github.com/onflow/flow-go/consensus/hotstuff/signature"
	validatorImpl "github.com/onflow/flow-go/consensus/hotstuff/validator"
<<<<<<< HEAD
	"github.com/onflow/flow-go/consensus/hotstuff/verification"
	"github.com/onflow/flow-go/consensus/hotstuff/voteaggregator"
=======
>>>>>>> e9461d08
	"github.com/onflow/flow-go/consensus/hotstuff/voter"
	"github.com/onflow/flow-go/consensus/recovery"
	"github.com/onflow/flow-go/model/flow"
	"github.com/onflow/flow-go/module"
	"github.com/onflow/flow-go/storage"
)

// NewParticipant initialize the EventLoop instance with needed dependencies
func NewParticipant(
	log zerolog.Logger,
	metrics module.HotstuffMetrics,
	builder module.Builder,
<<<<<<< HEAD
	updater module.Finalizer,
	persist hotstuff.Persister,
	signer hotstuff.Signer,
=======
>>>>>>> e9461d08
	communicator hotstuff.Communicator,
	finalized *flow.Header,
	pending []*flow.Header,
	modules *HotstuffModules,
	options ...Option,
) (module.HotStuff, error) {

	// initialize the default configuration
	defTimeout := timeout.DefaultConfig
	cfg := ParticipantConfig{
		TimeoutInitial:             time.Duration(defTimeout.ReplicaTimeout) * time.Millisecond,
		TimeoutMinimum:             time.Duration(defTimeout.MinReplicaTimeout) * time.Millisecond,
		TimeoutAggregationFraction: defTimeout.VoteAggregationTimeoutFraction,
		TimeoutIncreaseFactor:      defTimeout.TimeoutIncrease,
		TimeoutDecreaseFactor:      defTimeout.TimeoutDecrease,
		BlockRateDelay:             time.Duration(defTimeout.BlockRateDelayMS) * time.Millisecond,
	}

	// apply the configuration options
	for _, option := range options {
		option(&cfg)
	}

<<<<<<< HEAD
	// initialize forks with only finalized block.
	// pending blocks was not recovered yet
	forks, err := initForks(finalized, headers, updater, notifier, rootHeader, rootQC)
	if err != nil {
		return nil, fmt.Errorf("could not recover forks: %w", err)
	}

	packer := signature.NewConsensusSigDataPacker(committee)
	verifier := verification.NewCombinedVerifier(committee, packer)

	// initialize the validator
	var validator hotstuff.Validator
	validator = validatorImpl.New(committee, forks, verifier)
	validator = validatorImpl.NewMetricsWrapper(validator, metrics) // wrapper for measuring time spent in Validator component

=======
>>>>>>> e9461d08
	// get the last view we started
	started, err := modules.Persist.GetStarted()
	if err != nil {
		return nil, fmt.Errorf("could not recover last started: %w", err)
	}

	// get the last view we voted
	voted, err := modules.Persist.GetVoted()
	if err != nil {
		return nil, fmt.Errorf("could not recover last voted: %w", err)
	}

<<<<<<< HEAD
	// initialize the vote aggregator
	// TODO: replace with vote aggregator v2
	aggregator := voteaggregator.New(notifier, 0, committee, validator, nil)
=======
	// prune vote aggregator to initial view
	modules.Aggregator.PruneUpToView(finalized.View)
>>>>>>> e9461d08

	// recover the hotstuff state, mainly to recover all pending blocks in Forks
	err = recovery.Participant(log, modules.Forks, modules.Aggregator, modules.Validator, finalized, pending)
	if err != nil {
		return nil, fmt.Errorf("could not recover hotstuff state: %w", err)
	}

	// initialize the timeout config
	timeoutConfig, err := timeout.NewConfig(
		cfg.TimeoutInitial,
		cfg.TimeoutMinimum,
		cfg.TimeoutAggregationFraction,
		cfg.TimeoutIncreaseFactor,
		cfg.TimeoutDecreaseFactor,
		cfg.BlockRateDelay,
	)
	if err != nil {
		return nil, fmt.Errorf("could not initialize timeout config: %w", err)
	}

	// initialize the pacemaker
	controller := timeout.NewController(timeoutConfig)
	pacemaker, err := pacemaker.New(started+1, controller, modules.Notifier)
	if err != nil {
		return nil, fmt.Errorf("could not initialize flow pacemaker: %w", err)
	}

	// initialize block producer
	producer, err := blockproducer.New(modules.Signer, modules.Committee, builder)
	if err != nil {
		return nil, fmt.Errorf("could not initialize block producer: %w", err)
	}

	// initialize the voter
	voter := voter.New(modules.Signer, modules.Forks, modules.Persist, modules.Committee, voted)

	// initialize the event handler
	_, err = eventhandler.New(
		log,
		pacemaker,
		producer,
		modules.Forks,
		modules.Persist,
		communicator,
		modules.Committee,
		modules.Aggregator,
		voter,
		modules.Validator,
		modules.Notifier,
	)
	if err != nil {
		return nil, fmt.Errorf("could not initialize event handler: %w", err)
	}

	// initialize and return the event loop
	// TODO: add proper event handler when it's replaced
	loop, err := eventloop.NewEventLoop(log, metrics, nil, cfg.StartupTime)
	if err != nil {
		return nil, fmt.Errorf("could not initialize event loop: %w", err)
	}

	// add observer, event loop needs to receive events from distributor
	modules.QCCreatedDistributor.AddConsumer(loop.SubmitTrustedQC)

	return loop, nil
}

// NewForks creates new consensus forks manager
func NewForks(final *flow.Header, headers storage.Headers, updater module.Finalizer, notifier hotstuff.Consumer, rootHeader *flow.Header, rootQC *flow.QuorumCertificate) (hotstuff.Forks, error) {
	finalizer, err := newFinalizer(final, headers, updater, notifier, rootHeader, rootQC)
	if err != nil {
		return nil, fmt.Errorf("could not initialize finalizer: %w", err)
	}

	// initialize the fork choice
	forkchoice, err := forkchoice.NewNewestForkChoice(finalizer, notifier)
	if err != nil {
		return nil, fmt.Errorf("could not initialize fork choice: %w", err)
	}

	// initialize the Forks manager
	return forks.New(finalizer, forkchoice), nil
}

// NewValidator creates new instance of hotstuff validator needed for votes & proposal validation
// TODO: update signer to use new interface
func NewValidator(metrics module.HotstuffMetrics, committee hotstuff.Committee, forks hotstuff.ForksReader, signer hotstuff.SignerVerifier) hotstuff.Validator {
	// initialize the Validator
	validator := validatorImpl.New(committee, forks, signer)
	return validatorImpl.NewMetricsWrapper(validator, metrics) // wrapper for measuring time spent in Validator component
}

// newFinalizer recovers trusted root and creates new finalizer
func newFinalizer(final *flow.Header, headers storage.Headers, updater module.Finalizer, notifier hotstuff.FinalizationConsumer, rootHeader *flow.Header, rootQC *flow.QuorumCertificate) (*finalizer.Finalizer, error) {
	// recover the trusted root
	trustedRoot, err := recoverTrustedRoot(final, headers, rootHeader, rootQC)
	if err != nil {
		return nil, fmt.Errorf("could not recover trusted root: %w", err)
	}

	// initialize the finalizer
	finalizer, err := finalizer.New(trustedRoot, updater, notifier)
	if err != nil {
		return nil, fmt.Errorf("could not initialize finalizer: %w", err)
	}

	return finalizer, nil
}

// recoverTrustedRoot based on our local state returns root block and QC that can be used to initialize base state
func recoverTrustedRoot(final *flow.Header, headers storage.Headers, rootHeader *flow.Header, rootQC *flow.QuorumCertificate) (*forks.BlockQC, error) {
	if final.View < rootHeader.View {
		return nil, fmt.Errorf("finalized Block has older view than trusted root")
	}

	// if finalized view is genesis block, then use genesis block as the trustedRoot
	if final.View == rootHeader.View {
		if final.ID() != rootHeader.ID() {
			return nil, fmt.Errorf("finalized Block conflicts with trusted root")
		}
		return makeRootBlockQC(rootHeader, rootQC), nil
	}

	// get the parent for the latest finalized block
	parent, err := headers.ByBlockID(final.ParentID)
	if err != nil {
		return nil, fmt.Errorf("could not get parent for finalized: %w", err)
	}

	// find a valid child of the finalized block in order to get its QC
	children, err := headers.ByParentID(final.ID())
	if err != nil {
		// a finalized block must have a valid child, if err happens, we exit
		return nil, fmt.Errorf("could not get children for finalized block (ID: %v, view: %v): %w", final.ID(), final.View, err)
	}
	if len(children) == 0 {
		return nil, fmt.Errorf("finalized block has no children")
	}

	child := model.BlockFromFlow(children[0], final.View)

	// create the root block to use
	trustedRoot := &forks.BlockQC{
		Block: model.BlockFromFlow(final, parent.View),
		QC:    child.QC,
	}

	return trustedRoot, nil
}

func makeRootBlockQC(header *flow.Header, qc *flow.QuorumCertificate) *forks.BlockQC {
	// By convention of Forks, the trusted root block does not need to have a qc
	// (as is the case for the genesis block). For simplify of the implementation, we always omit
	// the QC of the root block. Thereby, we have one algorithm which handles all cases,
	// instead of having to distinguish between a genesis block without a qc
	// and a later-finalized root block where we can retrieve the qc.
	rootBlock := &model.Block{
		View:        header.View,
		BlockID:     header.ID(),
		ProposerID:  header.ProposerID,
		QC:          nil, // QC is omitted
		PayloadHash: header.PayloadHash,
		Timestamp:   header.Timestamp,
	}
	return &forks.BlockQC{
		QC:    qc,
		Block: rootBlock,
	}
}<|MERGE_RESOLUTION|>--- conflicted
+++ resolved
@@ -18,11 +18,7 @@
 	"github.com/onflow/flow-go/consensus/hotstuff/pacemaker/timeout"
 	"github.com/onflow/flow-go/consensus/hotstuff/signature"
 	validatorImpl "github.com/onflow/flow-go/consensus/hotstuff/validator"
-<<<<<<< HEAD
 	"github.com/onflow/flow-go/consensus/hotstuff/verification"
-	"github.com/onflow/flow-go/consensus/hotstuff/voteaggregator"
-=======
->>>>>>> e9461d08
 	"github.com/onflow/flow-go/consensus/hotstuff/voter"
 	"github.com/onflow/flow-go/consensus/recovery"
 	"github.com/onflow/flow-go/model/flow"
@@ -35,12 +31,6 @@
 	log zerolog.Logger,
 	metrics module.HotstuffMetrics,
 	builder module.Builder,
-<<<<<<< HEAD
-	updater module.Finalizer,
-	persist hotstuff.Persister,
-	signer hotstuff.Signer,
-=======
->>>>>>> e9461d08
 	communicator hotstuff.Communicator,
 	finalized *flow.Header,
 	pending []*flow.Header,
@@ -64,24 +54,6 @@
 		option(&cfg)
 	}
 
-<<<<<<< HEAD
-	// initialize forks with only finalized block.
-	// pending blocks was not recovered yet
-	forks, err := initForks(finalized, headers, updater, notifier, rootHeader, rootQC)
-	if err != nil {
-		return nil, fmt.Errorf("could not recover forks: %w", err)
-	}
-
-	packer := signature.NewConsensusSigDataPacker(committee)
-	verifier := verification.NewCombinedVerifier(committee, packer)
-
-	// initialize the validator
-	var validator hotstuff.Validator
-	validator = validatorImpl.New(committee, forks, verifier)
-	validator = validatorImpl.NewMetricsWrapper(validator, metrics) // wrapper for measuring time spent in Validator component
-
-=======
->>>>>>> e9461d08
 	// get the last view we started
 	started, err := modules.Persist.GetStarted()
 	if err != nil {
@@ -94,14 +66,8 @@
 		return nil, fmt.Errorf("could not recover last voted: %w", err)
 	}
 
-<<<<<<< HEAD
-	// initialize the vote aggregator
-	// TODO: replace with vote aggregator v2
-	aggregator := voteaggregator.New(notifier, 0, committee, validator, nil)
-=======
 	// prune vote aggregator to initial view
 	modules.Aggregator.PruneUpToView(finalized.View)
->>>>>>> e9461d08
 
 	// recover the hotstuff state, mainly to recover all pending blocks in Forks
 	err = recovery.Participant(log, modules.Forks, modules.Aggregator, modules.Validator, finalized, pending)
@@ -187,10 +153,12 @@
 }
 
 // NewValidator creates new instance of hotstuff validator needed for votes & proposal validation
-// TODO: update signer to use new interface
-func NewValidator(metrics module.HotstuffMetrics, committee hotstuff.Committee, forks hotstuff.ForksReader, signer hotstuff.SignerVerifier) hotstuff.Validator {
+func NewValidator(metrics module.HotstuffMetrics, committee hotstuff.Committee, forks hotstuff.ForksReader) hotstuff.Validator {
+	packer := signature.NewConsensusSigDataPacker(committee)
+	verifier := verification.NewCombinedVerifier(committee, packer)
+
 	// initialize the Validator
-	validator := validatorImpl.New(committee, forks, signer)
+	validator := validatorImpl.New(committee, forks, verifier)
 	return validatorImpl.NewMetricsWrapper(validator, metrics) // wrapper for measuring time spent in Validator component
 }
 
