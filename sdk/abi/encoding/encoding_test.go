package encoding_test

import (
	"math"
	"math/big"
	"testing"

	"github.com/stretchr/testify/assert"
	"github.com/stretchr/testify/require"

	"github.com/dapperlabs/flow-go/sdk/abi/encoding"
	"github.com/dapperlabs/flow-go/sdk/abi/types"
	"github.com/dapperlabs/flow-go/sdk/abi/values"
)

type encodeTest struct {
	name string
	typ  types.Type
	val  values.Value
}

func TestEncodeVoid(t *testing.T) {
	testEncode(t, types.Void{}, values.Void{})
}

func TestEncodeString(t *testing.T) {
	testAllEncode(t, []encodeTest{
		{
			"EmptyString",
			types.String{},
			values.NewString(""),
		},
		{
			"SimpleString",
			types.String{},
			values.NewString("abcdefg"),
		},
	}...)
}

func TestEncodeBool(t *testing.T) {
	testAllEncode(t, []encodeTest{
		{
			"True",
			types.Bool{},
			values.NewBool(true),
		},
		{
			"False",
			types.Bool{},
			values.NewBool(false),
		},
	}...)
}

func TestEncodeBytes(t *testing.T) {
	testAllEncode(t, []encodeTest{
		{
			"EmptyBytes",
			types.Bytes{},
			values.NewBytes([]byte{}),
		},
		{
			"SimpleBytes",
			types.Bytes{},
			values.NewBytes([]byte{1, 2, 3, 4, 5}),
		},
	}...)
}

func TestEncodeAddress(t *testing.T) {
	testEncode(t, types.Address{}, values.NewAddress([20]byte{1, 2, 3, 4, 5}))
}

func TestEncodeInt(t *testing.T) {
	x := big.NewInt(0).SetUint64(math.MaxUint64)
	x = x.Mul(x, big.NewInt(2))

	largerThanMaxUint64 := encodeTest{
		"LargerThanMaxUint64",
		types.Int{},
		values.NewIntFromBig(x),
	}

	testAllEncode(t, []encodeTest{
		{
			"Negative",
			types.Int{},
			values.NewInt(-42),
		},
		{
			"Zero",
			types.Int{},
			values.NewInt(0),
		},
		{
			"Positive",
			types.Int{},
			values.NewInt(42),
		},
		largerThanMaxUint64,
	}...)
}

func TestEncodeInt8(t *testing.T) {
	testAllEncode(t, []encodeTest{
		{
			"Min",
			types.Int8{},
			values.NewInt8(math.MinInt8),
		},
		{
			"Zero",
			types.Int8{},
			values.NewInt8(0),
		},
		{
			"Max",
			types.Int8{},
			values.NewInt8(math.MaxInt8),
		},
	}...)
}

func TestEncodeInt16(t *testing.T) {
	testAllEncode(t, []encodeTest{
		{
			"Min",
			types.Int16{},
			values.NewInt16(math.MinInt16),
		},
		{
			"Zero",
			types.Int16{},
			values.NewInt16(0),
		},
		{
			"Max",
			types.Int16{},
			values.NewInt16(math.MaxInt16),
		},
	}...)
}

func TestEncodeInt32(t *testing.T) {
	testAllEncode(t, []encodeTest{
		{
			"Min",
			types.Int32{},
			values.NewInt32(math.MinInt32),
		},
		{
			"Zero",
			types.Int32{},
			values.NewInt32(0),
		},
		{
			"Max",
			types.Int32{},
			values.NewInt32(math.MaxInt32),
		},
	}...)
}

func TestEncodeInt64(t *testing.T) {
	testAllEncode(t, []encodeTest{
		{
			"Min",
			types.Int64{},
			values.NewInt64(math.MinInt64),
		},
		{
			"Zero",
			types.Int64{},
			values.NewInt64(0),
		},
		{
			"Max",
			types.Int64{},
			values.NewInt64(math.MaxInt64),
		},
	}...)
}

func TestEncodeUint8(t *testing.T) {
	testAllEncode(t, []encodeTest{
		{
			"Zero",
<<<<<<< HEAD
			types.Uint8{},
			values.NewUint8(0),
		},
		{
			"Max",
			types.Uint8{},
			values.NewUint8(math.MaxUint8),
=======
			types.UInt8{},
			values.Uint8(0),
		},
		{
			"Max",
			types.UInt8{},
			values.Uint8(math.MaxUint8),
>>>>>>> 6af4f909
		},
	}...)
}

func TestEncodeUint16(t *testing.T) {
	testAllEncode(t, []encodeTest{
		{
			"Zero",
<<<<<<< HEAD
			types.Uint16{},
			values.NewUint16(0),
		},
		{
			"Max",
			types.Uint16{},
			values.NewUint16(math.MaxUint8),
=======
			types.UInt16{},
			values.Uint16(0),
		},
		{
			"Max",
			types.UInt16{},
			values.Uint16(math.MaxUint8),
>>>>>>> 6af4f909
		},
	}...)
}

func TestEncodeUint32(t *testing.T) {
	testAllEncode(t, []encodeTest{
		{
			"Zero",
<<<<<<< HEAD
			types.Uint32{},
			values.NewUint32(0),
		},
		{
			"Max",
			types.Uint32{},
			values.NewUint32(math.MaxUint32),
=======
			types.UInt32{},
			values.Uint32(0),
		},
		{
			"Max",
			types.UInt32{},
			values.Uint32(math.MaxUint32),
>>>>>>> 6af4f909
		},
	}...)
}

func TestEncodeUint64(t *testing.T) {
	testAllEncode(t, []encodeTest{
		{
			"Zero",
<<<<<<< HEAD
			types.Uint64{},
			values.NewUint64(0),
		},
		{
			"Max",
			types.Uint64{},
			values.NewUint64(math.MaxUint64),
=======
			types.UInt64{},
			values.Uint64(0),
		},
		{
			"Max",
			types.UInt64{},
			values.Uint64(math.MaxUint64),
>>>>>>> 6af4f909
		},
	}...)
}

func TestEncodeVariableSizedArray(t *testing.T) {
	emptyArray := encodeTest{
		"EmptyArray",
		types.VariableSizedArray{
			ElementType: types.Int{},
		},
		values.NewVariableSizedArray([]values.Value{}),
	}

	intArray := encodeTest{
		"IntArray",
		types.VariableSizedArray{
			ElementType: types.Int{},
		},
		values.NewVariableSizedArray([]values.Value{
			values.NewInt(1),
			values.NewInt(2),
			values.NewInt(3),
		}),
	}

	compositeArray := encodeTest{
		"CompositeArray",
		types.VariableSizedArray{
			ElementType: types.Composite{
				Fields: map[string]*types.Field{
					"a": {
						Type:       types.String{},
						Identifier: "a",
					},
					"b": {
						Type:       types.Int{},
						Identifier: "b",
					},
				},
			},
		},
		values.NewVariableSizedArray([]values.Value{
			values.NewComposite([]values.Value{
				values.NewString("a"),
				values.NewInt(1),
			}),
			values.NewComposite([]values.Value{
				values.NewString("b"),
				values.NewInt(1),
			}),
			values.NewComposite([]values.Value{
				values.NewString("c"),
				values.NewInt(1),
			}),
		}),
	}

	testAllEncode(t,
		emptyArray,
		intArray,
		compositeArray,
	)
}

func TestEncodeConstantSizedArray(t *testing.T) {
	testAllEncode(t, []encodeTest{
		{
			"EmptyArray",
			types.ConstantSizedArray{
				Size:        0,
				ElementType: types.Int{},
			},
			values.NewConstantSizedArray([]values.Value{}),
		},
		{
			"IntArray",
			types.ConstantSizedArray{
				Size:        3,
				ElementType: types.Int{},
			},
			values.NewConstantSizedArray([]values.Value{
				values.NewInt(1),
				values.NewInt(2),
				values.NewInt(3),
			}),
		},
	}...)
}

func TestEncodeDictionary(t *testing.T) {
	simpleDict := encodeTest{
		"SimpleDict",
		types.Dictionary{
			KeyType:     types.String{},
			ElementType: types.Int{},
		},
		values.NewDictionary([]values.KeyValuePair{
			{
				values.NewString("a"),
				values.NewInt(1),
			},
			{
				values.NewString("b"),
				values.NewInt(2),
			},
			{
				values.NewString("c"),
				values.NewInt(3),
			},
		}),
	}

	nestedDict := encodeTest{
		"NestedDict",
		types.Dictionary{
			KeyType: types.String{},
			ElementType: types.Dictionary{
				KeyType:     types.String{},
				ElementType: types.Int{},
			},
		},
<<<<<<< HEAD
		values.NewDictionary([]values.KeyValuePair{
			{
				values.NewString("a"),
				values.NewDictionary([]values.KeyValuePair{
					{
						values.NewString("1"),
						values.NewInt(1),
=======
		values.Dictionary{
			values.KeyValuePair{
				values.String("a"),
				values.Dictionary{
					values.KeyValuePair{
						Key:   values.String("1"),
						Value: values.NewInt(1),
>>>>>>> 6af4f909
					},
				}),
			},
<<<<<<< HEAD
			{
				values.NewString("b"),
				values.NewDictionary([]values.KeyValuePair{
					{
						values.NewString("2"),
						values.NewInt(2),
=======
			values.KeyValuePair{
				values.String("b"),
				values.Dictionary{
					values.KeyValuePair{
						Key:   values.String("2"),
						Value: values.NewInt(2),
>>>>>>> 6af4f909
					},
				}),
			},
<<<<<<< HEAD
			{
				values.NewString("c"),
				values.NewDictionary([]values.KeyValuePair{
					{
						values.NewString("3"),
=======
			values.KeyValuePair{
				Key: values.String("c"),
				Value: values.Dictionary{
					values.KeyValuePair{
						values.String("3"),
>>>>>>> 6af4f909
						values.NewInt(3),
					},
				}),
			},
		}),
	}

	compositeDict := encodeTest{
		"CompositeDict",
		types.Dictionary{
			KeyType: types.String{},
			ElementType: types.Composite{
				Fields: map[string]*types.Field{
					"a": {
						Type: types.String{},
					},
					"b": {
						Type: types.Int{},
					},
				},
			},
		},
		values.NewDictionary([]values.KeyValuePair{
			{
				values.NewString("a"),
				values.NewComposite([]values.Value{
					values.NewString("a"),
					values.NewInt(1),
				}),
			},
			{
				values.NewString("b"),
				values.NewComposite([]values.Value{
					values.NewString("b"),
					values.NewInt(2),
				}),
			},
			{
				values.NewString("c"),
				values.NewComposite([]values.Value{
					values.NewString("c"),
					values.NewInt(3),
				}),
			},
		}),
	}

	testAllEncode(t,
		simpleDict,
		nestedDict,
		compositeDict,
	)
}

func TestEncodeComposite(t *testing.T) {
	simpleComp := encodeTest{
		"SimpleComposite",
		types.Composite{
			Fields: map[string]*types.Field{
				"a": {
					Type: types.String{},
				},
				"b": {
					Type: types.String{},
				},
			},
		},
		values.NewComposite([]values.Value{
			values.NewString("foo"),
			values.NewString("bar"),
		}),
	}

	multiTypeComp := encodeTest{
		"MultiTypeComposite",
		types.Composite{
			Fields: map[string]*types.Field{
				"a": {
					Type: types.String{},
				},
				"b": {
					Type: types.Int{},
				},
				"c": {
					Type: types.Bool{},
				},
			},
		},
		values.NewComposite([]values.Value{
			values.NewString("foo"),
			values.NewInt(42),
			values.NewBool(true),
		}),
	}

	arrayComp := encodeTest{
		"ArrayComposite",
		types.Composite{
			Fields: map[string]*types.Field{
				"a": {
					Type: types.VariableSizedArray{
						ElementType: types.Int{},
					},
				},
			},
		},
		values.NewComposite([]values.Value{
			values.NewVariableSizedArray([]values.Value{
				values.NewInt(1),
				values.NewInt(2),
				values.NewInt(3),
				values.NewInt(4),
				values.NewInt(5),
			}),
		}),
	}

	nestedComp := encodeTest{
		"NestedComposite",
		types.Composite{
			Fields: map[string]*types.Field{

				"a": {
					Type: types.String{},
				},
				"b": {
					Type: types.Composite{
						Fields: map[string]*types.Field{
							"a": {
								Type: types.Int{},
							},
						},
					},
				},
			},
		},
		values.NewComposite([]values.Value{
			values.NewString("foo"),
			values.NewComposite([]values.Value{
				values.NewInt(42),
			}),
		}),
	}

	testAllEncode(t,
		simpleComp,
		multiTypeComp,
		arrayComp,
		nestedComp,
	)
}

func TestEncodeEvent(t *testing.T) {
	simpleEvent := encodeTest{
		"SimpleEvent",
		types.Event{
<<<<<<< HEAD
			FieldTypes: []types.EventField{
=======
			Identifier: "Test",
			Fields: []*types.Parameter{
>>>>>>> 6af4f909
				{
					Field: types.Field{
						Identifier: "x",
						Type:       types.Int{},
					},
				},
				{
					Field: types.Field{
						Identifier: "y",
						Type:       types.String{},
					},
				},
			},
		},
		values.NewEvent([]values.Value{
			values.NewInt(1),
			values.NewString("foo"),
		}),
	}

	compositeEvent := encodeTest{
		"CompositeEvent",
		types.Event{
<<<<<<< HEAD
			FieldTypes: []types.EventField{
=======
			Identifier: "Test",
			Fields: []*types.Parameter{
>>>>>>> 6af4f909
				{
					Field: types.Field{
						Identifier: "x",
						Type:       types.String{},
					},
				},
				{
					Field: types.Field{
						Identifier: "y",
						Type: types.Composite{
							Fields: map[string]*types.Field{
								"a": {
									Type: types.String{},
								},
								"b": {
									Type: types.Int{},
								},
							},
						},
					},
				},
			},
		},
		values.NewEvent([]values.Value{
			values.NewString("foo"),
			values.NewComposite([]values.Value{
				values.NewString("bar"),
				values.NewInt(42),
			}),
		}),
	}

	testAllEncode(t, simpleEvent, compositeEvent)
}

func testAllEncode(t *testing.T, tests ...encodeTest) {
	for _, test := range tests {
		t.Run(test.name, func(t *testing.T) {
			testEncode(t, test.typ, test.val)
		})
	}
}

const numTrials = 50

func testEncode(t *testing.T, typ types.Type, val values.Value) {
	b1, err := encoding.Encode(val)
	require.NoError(t, err)

	t.Logf("Encoded value: %x", b1)

	// encoding should be deterministic, repeat to confirm
	for i := 0; i < numTrials; i++ {
		b2, err := encoding.Encode(val)
		require.NoError(t, err)
		assert.Equal(t, b1, b2)
	}

	decodedVal, err := encoding.Decode(typ, b1)
	require.NoError(t, err)

	assert.Equal(t, val, decodedVal)
}<|MERGE_RESOLUTION|>--- conflicted
+++ resolved
@@ -186,23 +186,13 @@
 	testAllEncode(t, []encodeTest{
 		{
 			"Zero",
-<<<<<<< HEAD
-			types.Uint8{},
+			types.UInt8{},
 			values.NewUint8(0),
 		},
 		{
 			"Max",
-			types.Uint8{},
+			types.UInt8{},
 			values.NewUint8(math.MaxUint8),
-=======
-			types.UInt8{},
-			values.Uint8(0),
-		},
-		{
-			"Max",
-			types.UInt8{},
-			values.Uint8(math.MaxUint8),
->>>>>>> 6af4f909
 		},
 	}...)
 }
@@ -211,23 +201,13 @@
 	testAllEncode(t, []encodeTest{
 		{
 			"Zero",
-<<<<<<< HEAD
-			types.Uint16{},
+			types.UInt16{},
 			values.NewUint16(0),
 		},
 		{
 			"Max",
-			types.Uint16{},
+			types.UInt16{},
 			values.NewUint16(math.MaxUint8),
-=======
-			types.UInt16{},
-			values.Uint16(0),
-		},
-		{
-			"Max",
-			types.UInt16{},
-			values.Uint16(math.MaxUint8),
->>>>>>> 6af4f909
 		},
 	}...)
 }
@@ -236,23 +216,13 @@
 	testAllEncode(t, []encodeTest{
 		{
 			"Zero",
-<<<<<<< HEAD
-			types.Uint32{},
+			types.UInt32{},
 			values.NewUint32(0),
 		},
 		{
 			"Max",
-			types.Uint32{},
+			types.UInt32{},
 			values.NewUint32(math.MaxUint32),
-=======
-			types.UInt32{},
-			values.Uint32(0),
-		},
-		{
-			"Max",
-			types.UInt32{},
-			values.Uint32(math.MaxUint32),
->>>>>>> 6af4f909
 		},
 	}...)
 }
@@ -261,23 +231,13 @@
 	testAllEncode(t, []encodeTest{
 		{
 			"Zero",
-<<<<<<< HEAD
-			types.Uint64{},
+			types.UInt64{},
 			values.NewUint64(0),
 		},
 		{
 			"Max",
-			types.Uint64{},
+			types.UInt64{},
 			values.NewUint64(math.MaxUint64),
-=======
-			types.UInt64{},
-			values.Uint64(0),
-		},
-		{
-			"Max",
-			types.UInt64{},
-			values.Uint64(math.MaxUint64),
->>>>>>> 6af4f909
 		},
 	}...)
 }
@@ -307,7 +267,7 @@
 		"CompositeArray",
 		types.VariableSizedArray{
 			ElementType: types.Composite{
-				Fields: map[string]*types.Field{
+				Fields: map[string]types.Field{
 					"a": {
 						Type:       types.String{},
 						Identifier: "a",
@@ -399,7 +359,6 @@
 				ElementType: types.Int{},
 			},
 		},
-<<<<<<< HEAD
 		values.NewDictionary([]values.KeyValuePair{
 			{
 				values.NewString("a"),
@@ -407,49 +366,23 @@
 					{
 						values.NewString("1"),
 						values.NewInt(1),
-=======
-		values.Dictionary{
-			values.KeyValuePair{
-				values.String("a"),
-				values.Dictionary{
-					values.KeyValuePair{
-						Key:   values.String("1"),
-						Value: values.NewInt(1),
->>>>>>> 6af4f909
 					},
 				}),
 			},
-<<<<<<< HEAD
 			{
 				values.NewString("b"),
 				values.NewDictionary([]values.KeyValuePair{
 					{
 						values.NewString("2"),
 						values.NewInt(2),
-=======
-			values.KeyValuePair{
-				values.String("b"),
-				values.Dictionary{
-					values.KeyValuePair{
-						Key:   values.String("2"),
-						Value: values.NewInt(2),
->>>>>>> 6af4f909
 					},
 				}),
 			},
-<<<<<<< HEAD
 			{
 				values.NewString("c"),
 				values.NewDictionary([]values.KeyValuePair{
 					{
 						values.NewString("3"),
-=======
-			values.KeyValuePair{
-				Key: values.String("c"),
-				Value: values.Dictionary{
-					values.KeyValuePair{
-						values.String("3"),
->>>>>>> 6af4f909
 						values.NewInt(3),
 					},
 				}),
@@ -462,7 +395,7 @@
 		types.Dictionary{
 			KeyType: types.String{},
 			ElementType: types.Composite{
-				Fields: map[string]*types.Field{
+				Fields: map[string]types.Field{
 					"a": {
 						Type: types.String{},
 					},
@@ -508,7 +441,7 @@
 	simpleComp := encodeTest{
 		"SimpleComposite",
 		types.Composite{
-			Fields: map[string]*types.Field{
+			Fields: map[string]types.Field{
 				"a": {
 					Type: types.String{},
 				},
@@ -526,7 +459,7 @@
 	multiTypeComp := encodeTest{
 		"MultiTypeComposite",
 		types.Composite{
-			Fields: map[string]*types.Field{
+			Fields: map[string]types.Field{
 				"a": {
 					Type: types.String{},
 				},
@@ -548,7 +481,7 @@
 	arrayComp := encodeTest{
 		"ArrayComposite",
 		types.Composite{
-			Fields: map[string]*types.Field{
+			Fields: map[string]types.Field{
 				"a": {
 					Type: types.VariableSizedArray{
 						ElementType: types.Int{},
@@ -570,14 +503,13 @@
 	nestedComp := encodeTest{
 		"NestedComposite",
 		types.Composite{
-			Fields: map[string]*types.Field{
-
+			Fields: map[string]types.Field{
 				"a": {
 					Type: types.String{},
 				},
 				"b": {
 					Type: types.Composite{
-						Fields: map[string]*types.Field{
+						Fields: map[string]types.Field{
 							"a": {
 								Type: types.Int{},
 							},
@@ -606,23 +538,14 @@
 	simpleEvent := encodeTest{
 		"SimpleEvent",
 		types.Event{
-<<<<<<< HEAD
-			FieldTypes: []types.EventField{
-=======
-			Identifier: "Test",
-			Fields: []*types.Parameter{
->>>>>>> 6af4f909
-				{
-					Field: types.Field{
-						Identifier: "x",
-						Type:       types.Int{},
-					},
-				},
-				{
-					Field: types.Field{
-						Identifier: "y",
-						Type:       types.String{},
-					},
+			Fields: map[string]types.Field{
+				"x": {
+					Identifier: "x",
+					Type:       types.Int{},
+				},
+				"y": {
+					Identifier: "y",
+					Type:       types.String{},
 				},
 			},
 		},
@@ -635,29 +558,20 @@
 	compositeEvent := encodeTest{
 		"CompositeEvent",
 		types.Event{
-<<<<<<< HEAD
-			FieldTypes: []types.EventField{
-=======
-			Identifier: "Test",
-			Fields: []*types.Parameter{
->>>>>>> 6af4f909
-				{
-					Field: types.Field{
-						Identifier: "x",
-						Type:       types.String{},
-					},
-				},
-				{
-					Field: types.Field{
-						Identifier: "y",
-						Type: types.Composite{
-							Fields: map[string]*types.Field{
-								"a": {
-									Type: types.String{},
-								},
-								"b": {
-									Type: types.Int{},
-								},
+			Fields: map[string]types.Field{
+				"x": {
+					Identifier: "x",
+					Type:       types.String{},
+				},
+				"y": {
+					Identifier: "y",
+					Type: types.Composite{
+						Fields: map[string]types.Field{
+							"a": {
+								Type: types.String{},
+							},
+							"b": {
+								Type: types.Int{},
 							},
 						},
 					},
