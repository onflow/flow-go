--- conflicted
+++ resolved
@@ -359,19 +359,6 @@
 	codec := cborcodec.NewCodec()
 
 	// creates network instance
-<<<<<<< HEAD
-	net, err := p2p.NewNetwork(
-		builder.FlowNodeBuilder.Logger,
-		codec,
-		nodeID,
-		func() (network.Middleware, error) { return builder.FlowNodeBuilder.Middleware, nil },
-		topology,
-		p2p.NewChannelSubscriptionManager(middleware),
-		networkMetrics,
-		builder.FlowNodeBuilder.IdentityProvider,
-		receiveCache,
-	)
-=======
 	net, err := p2p.NewNetwork(&p2p.NetworkParameters{
 		Logger:              builder.Logger,
 		Codec:               codec,
@@ -383,7 +370,6 @@
 		IdentityProvider:    builder.IdentityProvider,
 		ReceiveCache:        receiveCache,
 	})
->>>>>>> cd726b03
 	if err != nil {
 		return nil, fmt.Errorf("could not initialize network: %w", err)
 	}
