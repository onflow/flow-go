--- conflicted
+++ resolved
@@ -717,15 +717,10 @@
 		builder.IDTranslator,
 		builder.CodecFactory(),
 		slashingViolationsConsumer,
-<<<<<<< HEAD
-		middleware.WithMessageValidators(validators...))
-
-=======
 		middleware.WithMessageValidators(validators...),
 		// use default identifier provider
 	)
 	builder.NodeBlockListDistributor.AddConsumer(mw)
 	builder.Middleware = mw
->>>>>>> f66ac965
 	return builder.Middleware
 }