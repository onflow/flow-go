--- conflicted
+++ resolved
@@ -602,11 +602,8 @@
 					dht.BootstrapPeers(pis...),
 				)
 			}).
-<<<<<<< HEAD
+			SetStreamCreationRetryInterval(builder.UnicastCreateStreamRetryDelay).
 			SetGossipSubTracer(meshTracer).
-=======
-			SetStreamCreationRetryInterval(builder.UnicastCreateStreamRetryDelay).
->>>>>>> 26729eaf
 			Build()
 
 		if err != nil {
