package follower

import (
	"context"
	"fmt"
	"sync"

	"github.com/dgraph-io/badger/v2"
	"github.com/rs/zerolog"

	"github.com/onflow/flow-go/cmd"
	"github.com/onflow/flow-go/consensus/hotstuff/model"
	"github.com/onflow/flow-go/consensus/hotstuff/notifications/pubsub"
	"github.com/onflow/flow-go/crypto"
	"github.com/onflow/flow-go/model/flow"
	"github.com/onflow/flow-go/module/compliance"
	"github.com/onflow/flow-go/module/component"
	"github.com/onflow/flow-go/module/irrecoverable"
	"github.com/onflow/flow-go/module/synchronization"
	"github.com/onflow/flow-go/module/util"
)

// ConsensusFollower is a standalone module run by third parties which provides
// a mechanism for observing the block chain. It maintains a set of subscribers
// and delivers block proposals broadcasted by the consensus nodes to each one.
type ConsensusFollower interface {
	component.Component
	// Run starts the consensus follower.
	Run(context.Context)
	// AddOnBlockFinalizedConsumer adds a new block finalization subscriber.
	AddOnBlockFinalizedConsumer(pubsub.OnBlockFinalizedConsumer)
}

// Config contains the configurable fields for a `ConsensusFollower`.
type Config struct {
<<<<<<< HEAD
	networkPrivKey crypto.PrivateKey       // the network private key of this node
	bootstrapNodes []BootstrapNodeInfo     // the bootstrap nodes to use
	bindAddr       string                  // address to bind on
	db             *badger.DB              // the badger DB storage to use for the protocol state
	dataDir        string                  // directory to store the protocol state (if the badger storage is not provided)
	bootstrapDir   string                  // path to the bootstrap directory
	logLevel       string                  // log level
	exposeMetrics  bool                    // whether to expose metrics
	syncConfig     *synchronization.Config // sync core configuration
=======
	networkPrivKey   crypto.PrivateKey       // the network private key of this node
	bootstrapNodes   []BootstrapNodeInfo     // the bootstrap nodes to use
	bindAddr         string                  // address to bind on
	db               *badger.DB              // the badger DB storage to use for the protocol state
	dataDir          string                  // directory to store the protocol state (if the badger storage is not provided)
	bootstrapDir     string                  // path to the bootstrap directory
	logLevel         string                  // log level
	exposeMetrics    bool                    // whether to expose metrics
	syncConfig       *synchronization.Config // sync core configuration
	complianceConfig *compliance.Config      // follower engine configuration
>>>>>>> 9652b94c
}

type Option func(c *Config)

// WithDataDir sets the underlying directory to be used to store the database
// If a database is supplied, then data directory will be set to empty string
func WithDataDir(dataDir string) Option {
	return func(cf *Config) {
		if cf.db == nil {
			cf.dataDir = dataDir
		}
	}
}

func WithBootstrapDir(bootstrapDir string) Option {
	return func(cf *Config) {
		cf.bootstrapDir = bootstrapDir
	}
}

func WithLogLevel(level string) Option {
	return func(cf *Config) {
		cf.logLevel = level
	}
}

// WithDB sets the underlying database that will be used to store the chain state
// WithDB takes precedence over WithDataDir and datadir will be set to empty if DB is set using this option
func WithDB(db *badger.DB) Option {
	return func(cf *Config) {
		cf.db = db
		cf.dataDir = ""
	}
}

func WithExposeMetrics(expose bool) Option {
	return func(c *Config) {
		c.exposeMetrics = expose
	}
}

func WithSyncCoreConfig(config *synchronization.Config) Option {
	return func(c *Config) {
		c.syncConfig = config
	}
}

<<<<<<< HEAD
=======
func WithComplianceConfig(config *compliance.Config) Option {
	return func(c *Config) {
		c.complianceConfig = config
	}
}

>>>>>>> 9652b94c
// BootstrapNodeInfo contains the details about the upstream bootstrap peer the consensus follower uses
type BootstrapNodeInfo struct {
	Host             string // ip or hostname
	Port             uint
	NetworkPublicKey crypto.PublicKey // the network public key of the bootstrap peer
}

func bootstrapIdentities(bootstrapNodes []BootstrapNodeInfo) flow.IdentityList {
	ids := make(flow.IdentityList, len(bootstrapNodes))
	for i, b := range bootstrapNodes {
		ids[i] = &flow.Identity{
			Role:          flow.RoleAccess,
			NetworkPubKey: b.NetworkPublicKey,
			Address:       fmt.Sprintf("%s:%d", b.Host, b.Port),
			StakingPubKey: nil,
		}
	}
	return ids
}

func getFollowerServiceOptions(config *Config) []FollowerOption {
	ids := bootstrapIdentities(config.bootstrapNodes)
	return []FollowerOption{
		WithBootStrapPeers(ids...),
		WithBaseOptions(getBaseOptions(config)),
		WithNetworkKey(config.networkPrivKey),
	}
}

func getBaseOptions(config *Config) []cmd.Option {
	options := []cmd.Option{
		cmd.WithMetricsEnabled(false),
		cmd.WithSecretsDBEnabled(false),
	}
	if config.bootstrapDir != "" {
		options = append(options, cmd.WithBootstrapDir(config.bootstrapDir))
	}
	if config.dataDir != "" {
		options = append(options, cmd.WithDataDir(config.dataDir))
	}
	if config.bindAddr != "" {
		options = append(options, cmd.WithBindAddress(config.bindAddr))
	}
	if config.logLevel != "" {
		options = append(options, cmd.WithLogLevel(config.logLevel))
	}
	if config.db != nil {
		options = append(options, cmd.WithDB(config.db))
	}
	if config.exposeMetrics {
		options = append(options, cmd.WithMetricsEnabled(config.exposeMetrics))
	}
	if config.syncConfig != nil {
		options = append(options, cmd.WithSyncCoreConfig(*config.syncConfig))
	}
<<<<<<< HEAD
=======
	if config.complianceConfig != nil {
		options = append(options, cmd.WithComplianceConfig(*config.complianceConfig))
	}
>>>>>>> 9652b94c

	return options
}

func buildConsensusFollower(opts []FollowerOption) (*FollowerServiceBuilder, error) {
	nodeBuilder := FlowConsensusFollowerService(opts...)

	if err := nodeBuilder.Initialize(); err != nil {
		return nil, err
	}

	return nodeBuilder, nil
}

type ConsensusFollowerImpl struct {
	component.Component
	*cmd.NodeConfig
	logger      zerolog.Logger
	consumersMu sync.RWMutex
	consumers   []pubsub.OnBlockFinalizedConsumer
}

// NewConsensusFollower creates a new consensus follower.
func NewConsensusFollower(
	networkPrivKey crypto.PrivateKey,
	bindAddr string,
	bootstapIdentities []BootstrapNodeInfo,
	opts ...Option,
) (*ConsensusFollowerImpl, error) {
	config := &Config{
		networkPrivKey: networkPrivKey,
		bootstrapNodes: bootstapIdentities,
		bindAddr:       bindAddr,
		logLevel:       "info",
		exposeMetrics:  false,
	}

	for _, opt := range opts {
		opt(config)
	}

	accessNodeOptions := getFollowerServiceOptions(config)
	anb, err := buildConsensusFollower(accessNodeOptions)
	if err != nil {
		return nil, err
	}

	cf := &ConsensusFollowerImpl{logger: anb.Logger}
	anb.BaseConfig.NodeRole = "consensus_follower"
	anb.FinalizationDistributor.AddOnBlockFinalizedConsumer(cf.onBlockFinalized)
	cf.NodeConfig = anb.NodeConfig
	cf.Component, err = anb.Build()
	if err != nil {
		return nil, err
	}

	return cf, nil
}

// onBlockFinalized relays the block finalization event to all registered consumers.
func (cf *ConsensusFollowerImpl) onBlockFinalized(finalizedBlock *model.Block) {
	cf.consumersMu.RLock()
	for _, consumer := range cf.consumers {
		cf.consumersMu.RUnlock()
		consumer(finalizedBlock)
		cf.consumersMu.RLock()
	}
	cf.consumersMu.RUnlock()
}

// AddOnBlockFinalizedConsumer adds a new block finalization subscriber.
func (cf *ConsensusFollowerImpl) AddOnBlockFinalizedConsumer(consumer pubsub.OnBlockFinalizedConsumer) {
	cf.consumersMu.Lock()
	defer cf.consumersMu.Unlock()
	cf.consumers = append(cf.consumers, consumer)
}

// Run starts the consensus follower.
// This may also be implemented directly in a calling library to take advantage of error recovery
// possible with the irrecoverable error handling.
func (cf *ConsensusFollowerImpl) Run(ctx context.Context) {
	if util.CheckClosed(ctx.Done()) {
		return
	}

	// Start the consensus follower with an irrecoverable signaler context. The returned error channel
	// will receive irrecoverable errors thrown by the consensus follower or any of its child components.
	// This makes it possible to listen for irrecoverable errors and restart the consensus follower. In
	// the default implementation, a fatal error is thrown.
	signalerCtx, errChan := irrecoverable.WithSignaler(ctx)
	cf.Start(signalerCtx)

	// log when the follower has complete startup and when it's beginning to shut down
	go func() {
		if err := util.WaitClosed(ctx, cf.Ready()); err != nil {
			return
		}
		cf.logger.Info().Msg("Consensus follower startup complete")
	}()

	go func() {
		<-ctx.Done()
		cf.logger.Info().Msg("Consensus follower shutting down")
	}()

	// Block here until all components have stopped or an irrecoverable error is received.
	if err := util.WaitError(errChan, cf.Done()); err != nil {
		cf.logger.Fatal().Err(err).Msg("A fatal error was encountered in consensus follower")
	}
	cf.logger.Info().Msg("Consensus follower shutdown complete")
}<|MERGE_RESOLUTION|>--- conflicted
+++ resolved
@@ -33,17 +33,6 @@
 
 // Config contains the configurable fields for a `ConsensusFollower`.
 type Config struct {
-<<<<<<< HEAD
-	networkPrivKey crypto.PrivateKey       // the network private key of this node
-	bootstrapNodes []BootstrapNodeInfo     // the bootstrap nodes to use
-	bindAddr       string                  // address to bind on
-	db             *badger.DB              // the badger DB storage to use for the protocol state
-	dataDir        string                  // directory to store the protocol state (if the badger storage is not provided)
-	bootstrapDir   string                  // path to the bootstrap directory
-	logLevel       string                  // log level
-	exposeMetrics  bool                    // whether to expose metrics
-	syncConfig     *synchronization.Config // sync core configuration
-=======
 	networkPrivKey   crypto.PrivateKey       // the network private key of this node
 	bootstrapNodes   []BootstrapNodeInfo     // the bootstrap nodes to use
 	bindAddr         string                  // address to bind on
@@ -54,7 +43,6 @@
 	exposeMetrics    bool                    // whether to expose metrics
 	syncConfig       *synchronization.Config // sync core configuration
 	complianceConfig *compliance.Config      // follower engine configuration
->>>>>>> 9652b94c
 }
 
 type Option func(c *Config)
@@ -102,15 +90,12 @@
 	}
 }
 
-<<<<<<< HEAD
-=======
 func WithComplianceConfig(config *compliance.Config) Option {
 	return func(c *Config) {
 		c.complianceConfig = config
 	}
 }
 
->>>>>>> 9652b94c
 // BootstrapNodeInfo contains the details about the upstream bootstrap peer the consensus follower uses
 type BootstrapNodeInfo struct {
 	Host             string // ip or hostname
@@ -166,12 +151,9 @@
 	if config.syncConfig != nil {
 		options = append(options, cmd.WithSyncCoreConfig(*config.syncConfig))
 	}
-<<<<<<< HEAD
-=======
 	if config.complianceConfig != nil {
 		options = append(options, cmd.WithComplianceConfig(*config.complianceConfig))
 	}
->>>>>>> 9652b94c
 
 	return options
 }
