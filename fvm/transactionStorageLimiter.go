package fvm

import (
	"github.com/onflow/cadence/runtime/common"

	"github.com/onflow/flow-go/fvm/programs"
	"github.com/onflow/flow-go/fvm/state"
)

type TransactionStorageLimiter struct {
	// A function to create a function to get storage capacity from an address. This is to make this easily testable.
	GetStorageCapacityFuncFactory func(
		vm *VirtualMachine,
		ctx Context,
		tp *TransactionProcedure,
<<<<<<< HEAD
		stm *state.StateManager,
		programs *programs.Programs,
=======
		sth *state.StateHolder,
		programs *Programs,
>>>>>>> 988a72f8
	) (func(address common.Address) (value uint64, err error), error)
}

func getStorageCapacityFuncFactory(
	vm *VirtualMachine,
	ctx Context,
	_ *TransactionProcedure,
<<<<<<< HEAD
	stm *state.StateManager,
	programs *programs.Programs,
=======
	sth *state.StateHolder,
	programs *Programs,
>>>>>>> 988a72f8
) (func(address common.Address) (value uint64, err error), error) {
	env, err := newEnvironment(ctx, vm, sth, programs)
	if err != nil {
		return nil, err
	}
	return func(address common.Address) (value uint64, err error) {
		return env.GetStorageCapacity(common.BytesToAddress(address.Bytes()))
	}, nil
}

func NewTransactionStorageLimiter() *TransactionStorageLimiter {
	return &TransactionStorageLimiter{
		GetStorageCapacityFuncFactory: getStorageCapacityFuncFactory,
	}
}

func (d *TransactionStorageLimiter) Process(
	vm *VirtualMachine,
	ctx Context,
	tp *TransactionProcedure,
<<<<<<< HEAD
	stm *state.StateManager,
	programs *programs.Programs,
=======
	sth *state.StateHolder,
	programs *Programs,
>>>>>>> 988a72f8
) error {
	if !ctx.LimitAccountStorage {
		return nil
	}

	getCapacity, err := d.GetStorageCapacityFuncFactory(vm, ctx, tp, sth, programs)
	if err != nil {
		return err
	}
	accounts := state.NewAccounts(sth)

	addresses := sth.State().UpdatedAddresses()

	for _, address := range addresses {

		// does it exist?
		exists, err := accounts.Exists(address)
		if err != nil {
			return err
		}
		if !exists {
			continue
		}

		capacity, err := getCapacity(common.BytesToAddress(address.Bytes()))
		if err != nil {
			return err
		}

		usage, err := accounts.GetStorageUsed(address)
		if err != nil {
			return err
		}

		if usage > capacity {
			return &StorageCapacityExceededError{
				Address:         address,
				StorageUsed:     usage,
				StorageCapacity: capacity,
			}
		}
	}
	return nil
}<|MERGE_RESOLUTION|>--- conflicted
+++ resolved
@@ -13,13 +13,8 @@
 		vm *VirtualMachine,
 		ctx Context,
 		tp *TransactionProcedure,
-<<<<<<< HEAD
-		stm *state.StateManager,
+		sth *state.StateHolder,
 		programs *programs.Programs,
-=======
-		sth *state.StateHolder,
-		programs *Programs,
->>>>>>> 988a72f8
 	) (func(address common.Address) (value uint64, err error), error)
 }
 
@@ -27,13 +22,8 @@
 	vm *VirtualMachine,
 	ctx Context,
 	_ *TransactionProcedure,
-<<<<<<< HEAD
-	stm *state.StateManager,
+	sth *state.StateHolder,
 	programs *programs.Programs,
-=======
-	sth *state.StateHolder,
-	programs *Programs,
->>>>>>> 988a72f8
 ) (func(address common.Address) (value uint64, err error), error) {
 	env, err := newEnvironment(ctx, vm, sth, programs)
 	if err != nil {
@@ -54,13 +44,8 @@
 	vm *VirtualMachine,
 	ctx Context,
 	tp *TransactionProcedure,
-<<<<<<< HEAD
-	stm *state.StateManager,
+	sth *state.StateHolder,
 	programs *programs.Programs,
-=======
-	sth *state.StateHolder,
-	programs *Programs,
->>>>>>> 988a72f8
 ) error {
 	if !ctx.LimitAccountStorage {
 		return nil
