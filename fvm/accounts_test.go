package fvm_test

import (
	"fmt"
	"strconv"
	"testing"

	"github.com/onflow/cadence"
	jsoncdc "github.com/onflow/cadence/encoding/json"
	"github.com/onflow/cadence/runtime/format"
	"github.com/rs/zerolog"
	"github.com/stretchr/testify/assert"
	"github.com/stretchr/testify/require"

	"github.com/onflow/flow-go/engine/execution/state/delta"
	"github.com/onflow/flow-go/engine/execution/testutil"
	"github.com/onflow/flow-go/fvm"
	"github.com/onflow/flow-go/fvm/programs"
	"github.com/onflow/flow-go/fvm/state"
	"github.com/onflow/flow-go/model/flow"
	"github.com/onflow/flow-go/utils/unittest"
)

func createAccount(t *testing.T, vm *fvm.VirtualMachine, chain flow.Chain, ctx fvm.Context, view state.View, programs *programs.Programs) flow.Address {
	ctx = fvm.NewContextFromParent(
		ctx,
		fvm.WithTransactionProcessors(fvm.NewTransactionInvoker(zerolog.Nop())),
	)

	txBody := flow.NewTransactionBody().
		SetScript([]byte(createAccountTransaction)).
		AddAuthorizer(chain.ServiceAddress())

	tx := fvm.Transaction(txBody, 0)

	err := vm.Run(ctx, tx, view, programs)
	require.NoError(t, err)
	require.NoError(t, tx.Err)

	accountCreatedEvents := filterAccountCreatedEvents(tx.Events)

	require.Len(t, accountCreatedEvents, 1)

	data, err := jsoncdc.Decode(nil, accountCreatedEvents[0].Payload)
	require.NoError(t, err)
	address := flow.Address(data.(cadence.Event).Fields[0].(cadence.Address))

	return address
}

type accountKeyAPIVersion string

const (
	accountKeyAPIVersionV1 accountKeyAPIVersion = "V1"
	accountKeyAPIVersionV2 accountKeyAPIVersion = "V2"
)

func addAccountKey(
	t *testing.T,
	vm *fvm.VirtualMachine,
	ctx fvm.Context,
	view state.View,
	programs *programs.Programs,
	address flow.Address,
	apiVersion accountKeyAPIVersion,
) flow.AccountPublicKey {

	privateKey, err := unittest.AccountKeyDefaultFixture()
	require.NoError(t, err)

	publicKeyA, cadencePublicKey := newAccountKey(t, privateKey, apiVersion)

	var addAccountKeyTx accountKeyAPIVersion
	if apiVersion == accountKeyAPIVersionV1 {
		addAccountKeyTx = addAccountKeyTransaction
	} else {
		addAccountKeyTx = addAccountKeyTransactionV2
	}

	txBody := flow.NewTransactionBody().
		SetScript([]byte(addAccountKeyTx)).
		AddArgument(cadencePublicKey).
		AddAuthorizer(address)

	tx := fvm.Transaction(txBody, 0)

	err = vm.Run(ctx, tx, view, programs)
	require.NoError(t, err)
	require.NoError(t, tx.Err)

	return publicKeyA
}

func addAccountCreator(
	t *testing.T,
	vm *fvm.VirtualMachine,
	chain flow.Chain,
	ctx fvm.Context,
	view state.View,
	programs *programs.Programs,
	account flow.Address,
) {
	script := []byte(
		fmt.Sprintf(addAccountCreatorTransactionTemplate,
			chain.ServiceAddress().String(),
			account.String(),
		),
	)

	txBody := flow.NewTransactionBody().
		SetScript(script).
		AddAuthorizer(chain.ServiceAddress())

	tx := fvm.Transaction(txBody, 0)

	err := vm.Run(ctx, tx, view, programs)
	require.NoError(t, err)
	require.NoError(t, tx.Err)
}

func removeAccountCreator(
	t *testing.T,
	vm *fvm.VirtualMachine,
	chain flow.Chain,
	ctx fvm.Context,
	view state.View,
	programs *programs.Programs,
	account flow.Address,
) {
	script := []byte(
		fmt.Sprintf(
			removeAccountCreatorTransactionTemplate,
			chain.ServiceAddress(),
			account.String(),
		),
	)

	txBody := flow.NewTransactionBody().
		SetScript(script).
		AddAuthorizer(chain.ServiceAddress())

	tx := fvm.Transaction(txBody, 0)

	err := vm.Run(ctx, tx, view, programs)
	require.NoError(t, err)
	require.NoError(t, tx.Err)
}

const createAccountTransaction = `
transaction {
  prepare(signer: AuthAccount) {
    let account = AuthAccount(payer: signer)
  }
}
`

const createMultipleAccountsTransaction = `
transaction {
  prepare(signer: AuthAccount) {
    let accountA = AuthAccount(payer: signer)
    let accountB = AuthAccount(payer: signer)
    let accountC = AuthAccount(payer: signer)
  }
}
`

const addAccountKeyTransaction = `
transaction(key: [UInt8]) {
  prepare(signer: AuthAccount) {
    signer.addPublicKey(key)
  }
}
`
const addAccountKeyTransactionV2 = `
transaction(key: [UInt8]) {
  prepare(signer: AuthAccount) {
    let publicKey = PublicKey(
	  publicKey: key,
	  signatureAlgorithm: SignatureAlgorithm.ECDSA_P256
	)
    signer.keys.add(
      publicKey: publicKey,
      hashAlgorithm: HashAlgorithm.SHA3_256,
      weight: 1000.0
    )
  }
}
`

const addMultipleAccountKeysTransaction = `
transaction(key1: [UInt8], key2: [UInt8]) {
  prepare(signer: AuthAccount) {
    signer.addPublicKey(key1)
    signer.addPublicKey(key2)
  }
}
`

const addMultipleAccountKeysTransactionV2 = `
transaction(key1: [UInt8], key2: [UInt8]) {
  prepare(signer: AuthAccount) {
    for key in [key1, key2] {
      let publicKey = PublicKey(
	    publicKey: key,
	    signatureAlgorithm: SignatureAlgorithm.ECDSA_P256
	  )
      signer.keys.add(
        publicKey: publicKey,
        hashAlgorithm: HashAlgorithm.SHA3_256,
        weight: 1000.0
      )
    }
  }
}
`

const removeAccountKeyTransaction = `
transaction(key: Int) {
  prepare(signer: AuthAccount) {
    signer.removePublicKey(key)
  }
}
`

const revokeAccountKeyTransaction = `
transaction(keyIndex: Int) {
  prepare(signer: AuthAccount) {
    signer.keys.revoke(keyIndex: keyIndex)
  }
}
`

const removeMultipleAccountKeysTransaction = `
transaction(key1: Int, key2: Int) {
  prepare(signer: AuthAccount) {
    signer.removePublicKey(key1)
    signer.removePublicKey(key2)
  }
}
`

const revokeMultipleAccountKeysTransaction = `
transaction(keyIndex1: Int, keyIndex2: Int) {
  prepare(signer: AuthAccount) {
    for keyIndex in [keyIndex1, keyIndex2] {
      signer.keys.revoke(keyIndex: keyIndex)
    }
  }
}
`

const removeAccountCreatorTransactionTemplate = `
import FlowServiceAccount from 0x%s
transaction {
	let serviceAccountAdmin: &FlowServiceAccount.Administrator
	prepare(signer: AuthAccount) {
		// Borrow reference to FlowServiceAccount Administrator resource.
		//
		self.serviceAccountAdmin = signer.borrow<&FlowServiceAccount.Administrator>(from: /storage/flowServiceAdmin)
			?? panic("Unable to borrow reference to administrator resource")
	}
	execute {
		// Remove account from account creator whitelist.
		//
		// Will emit AccountCreatorRemoved(accountCreator: accountCreator).
		//
		self.serviceAccountAdmin.removeAccountCreator(0x%s)
	}
}
`

const addAccountCreatorTransactionTemplate = `
import FlowServiceAccount from 0x%s
transaction {
	let serviceAccountAdmin: &FlowServiceAccount.Administrator
	prepare(signer: AuthAccount) {
		// Borrow reference to FlowServiceAccount Administrator resource.
		//
		self.serviceAccountAdmin = signer.borrow<&FlowServiceAccount.Administrator>(from: /storage/flowServiceAdmin)
			?? panic("Unable to borrow reference to administrator resource")
	}
	execute {
		// Add account to account creator whitelist.
		//
		// Will emit AccountCreatorAdded(accountCreator: accountCreator).
		//
		self.serviceAccountAdmin.addAccountCreator(0x%s)
	}
}
`

const getAccountKeyTransaction = `
transaction(keyIndex: Int) {
  prepare(signer: AuthAccount) {
    var key :AccountKey? = signer.keys.get(keyIndex: keyIndex)
    log(key)
  }
}
`

const getMultipleAccountKeysTransaction = `
transaction(keyIndex1: Int, keyIndex2: Int) {
  prepare(signer: AuthAccount) {
    for keyIndex in [keyIndex1, keyIndex2] {
      var key :AccountKey? = signer.keys.get(keyIndex: keyIndex)
      log(key)
    }
  }
}
`

func newAccountKey(
	tb testing.TB,
	privateKey *flow.AccountPrivateKey,
	apiVersion accountKeyAPIVersion,
) (
	publicKey flow.AccountPublicKey,
	encodedCadencePublicKey []byte,
) {
	publicKey = privateKey.PublicKey(fvm.AccountKeyWeightThreshold)

	var publicKeyBytes []byte
	if apiVersion == accountKeyAPIVersionV1 {
		var err error
		publicKeyBytes, err = flow.EncodeRuntimeAccountPublicKey(publicKey)
		require.NoError(tb, err)
	} else {
		publicKeyBytes = publicKey.PublicKey.Encode()
	}

	cadencePublicKey := testutil.BytesToCadenceArray(publicKeyBytes)
	encodedCadencePublicKey, err := jsoncdc.Encode(cadencePublicKey)
	require.NoError(tb, err)

	return publicKey, encodedCadencePublicKey
}

func TestCreateAccount(t *testing.T) {

	options := []fvm.Option{
		fvm.WithTransactionProcessors(fvm.NewTransactionInvoker(zerolog.Nop())),
	}

	t.Run("Single account",
		newVMTest().withContextOptions(options...).
			run(func(t *testing.T, vm *fvm.VirtualMachine, chain flow.Chain, ctx fvm.Context, view state.View, programs *programs.Programs) {
				payer := createAccount(t, vm, chain, ctx, view, programs)

				txBody := flow.NewTransactionBody().
					SetScript([]byte(createAccountTransaction)).
					AddAuthorizer(payer)

				tx := fvm.Transaction(txBody, 0)

				err := vm.Run(ctx, tx, view, programs)
				require.NoError(t, err)

				assert.NoError(t, tx.Err)

				accountCreatedEvents := filterAccountCreatedEvents(tx.Events)
				require.Len(t, accountCreatedEvents, 1)

				data, err := jsoncdc.Decode(nil, accountCreatedEvents[0].Payload)
				require.NoError(t, err)
				address := flow.Address(data.(cadence.Event).Fields[0].(cadence.Address))

				account, err := vm.GetAccount(ctx, address, view, programs)
				require.NoError(t, err)
				require.NotNil(t, account)
			}),
	)

	t.Run("Multiple accounts",
		newVMTest().withContextOptions(options...).
			run(func(t *testing.T, vm *fvm.VirtualMachine, chain flow.Chain, ctx fvm.Context, view state.View, programs *programs.Programs) {
				const count = 3

				payer := createAccount(t, vm, chain, ctx, view, programs)

				txBody := flow.NewTransactionBody().
					SetScript([]byte(createMultipleAccountsTransaction)).
					AddAuthorizer(payer)

				tx := fvm.Transaction(txBody, 0)

				err := vm.Run(ctx, tx, view, programs)
				require.NoError(t, err)

				assert.NoError(t, tx.Err)

				accountCreatedEventCount := 0
				for i := 0; i < len(tx.Events); i++ {
					if tx.Events[i].Type != flow.EventAccountCreated {
						continue
					}
					accountCreatedEventCount += 1

					data, err := jsoncdc.Decode(nil, tx.Events[i].Payload)
					require.NoError(t, err)
					address := flow.Address(data.(cadence.Event).Fields[0].(cadence.Address))

					account, err := vm.GetAccount(ctx, address, view, programs)
					require.NoError(t, err)
					require.NotNil(t, account)
				}
				require.Equal(t, count, accountCreatedEventCount)
			}),
	)
}

func TestCreateAccount_WithRestrictedAccountCreation(t *testing.T) {

	options := []fvm.Option{
		fvm.WithTransactionProcessors(fvm.NewTransactionInvoker(zerolog.Nop())),
	}

	t.Run("Unauthorized account payer",
		newVMTest().
			withContextOptions(options...).
			withBootstrapProcedureOptions(fvm.WithRestrictedAccountCreationEnabled(true)).
			run(func(t *testing.T, vm *fvm.VirtualMachine, chain flow.Chain, ctx fvm.Context, view state.View, programs *programs.Programs) {
				payer := createAccount(t, vm, chain, ctx, view, programs)

				txBody := flow.NewTransactionBody().
					SetScript([]byte(createAccountTransaction)).
					AddAuthorizer(payer)

				tx := fvm.Transaction(txBody, 0)

				err := vm.Run(ctx, tx, view, programs)
				require.NoError(t, err)

				assert.Error(t, tx.Err)
			}),
	)

	t.Run("Authorized account payer",
		newVMTest().withContextOptions(options...).
			withBootstrapProcedureOptions(fvm.WithRestrictedAccountCreationEnabled(true)).
			run(func(t *testing.T, vm *fvm.VirtualMachine, chain flow.Chain, ctx fvm.Context, view state.View, programs *programs.Programs) {
				txBody := flow.NewTransactionBody().
					SetScript([]byte(createAccountTransaction)).
					AddAuthorizer(chain.ServiceAddress())

				tx := fvm.Transaction(txBody, 0)

				err := vm.Run(ctx, tx, view, programs)
				require.NoError(t, err)

				assert.NoError(t, tx.Err)
			}),
	)

	t.Run("Account payer added to allowlist",
		newVMTest().withContextOptions(options...).
			withBootstrapProcedureOptions(fvm.WithRestrictedAccountCreationEnabled(true)).
			run(func(t *testing.T, vm *fvm.VirtualMachine, chain flow.Chain, ctx fvm.Context, view state.View, programs *programs.Programs) {
				payer := createAccount(t, vm, chain, ctx, view, programs)
				addAccountCreator(t, vm, chain, ctx, view, programs, payer)

				txBody := flow.NewTransactionBody().
					SetScript([]byte(createAccountTransaction)).
					SetPayer(payer).
					AddAuthorizer(payer)

				tx := fvm.Transaction(txBody, 0)

				err := vm.Run(ctx, tx, view, programs)
				require.NoError(t, err)

				assert.NoError(t, tx.Err)
			}),
	)

	t.Run("Account payer removed from allowlist",
		newVMTest().withContextOptions(options...).
			withBootstrapProcedureOptions(fvm.WithRestrictedAccountCreationEnabled(true)).
			run(func(t *testing.T, vm *fvm.VirtualMachine, chain flow.Chain, ctx fvm.Context, view state.View, programs *programs.Programs) {
				payer := createAccount(t, vm, chain, ctx, view, programs)
				addAccountCreator(t, vm, chain, ctx, view, programs, payer)

				txBody := flow.NewTransactionBody().
					SetScript([]byte(createAccountTransaction)).
					AddAuthorizer(payer)

				validTx := fvm.Transaction(txBody, 0)

				err := vm.Run(ctx, validTx, view, programs)
				require.NoError(t, err)

				assert.NoError(t, validTx.Err)

				removeAccountCreator(t, vm, chain, ctx, view, programs, payer)

				invalidTx := fvm.Transaction(txBody, 0)

				err = vm.Run(ctx, invalidTx, view, programs)
				require.NoError(t, err)

				assert.Error(t, invalidTx.Err)
			}),
	)
}

func TestCreateAccount_WithFees(t *testing.T) {
	// TODO: add test cases for account fees
	// - Create account with sufficient balance
	// - Create account with insufficient balance
}

func TestUpdateAccountCode(t *testing.T) {
	// TODO: add test cases for updating account code
	// - empty code
	// - invalid Cadence code
	// - set new
	// - update existing
	// - remove existing
}

func TestAddAccountKey(t *testing.T) {

	options := []fvm.Option{
		fvm.WithTransactionProcessors(fvm.NewTransactionInvoker(zerolog.Nop())),
	}

	type addKeyTest struct {
		source     string
		apiVersion accountKeyAPIVersion
	}

	// Add a single key

	singleKeyTests := []addKeyTest{
		{
			source:     addAccountKeyTransaction,
			apiVersion: accountKeyAPIVersionV1,
		},
		{
			source:     addAccountKeyTransactionV2,
			apiVersion: accountKeyAPIVersionV2,
		},
	}

	for _, test := range singleKeyTests {

		t.Run(fmt.Sprintf("Add to empty key list %s", test.apiVersion),
			newVMTest().withContextOptions(options...).
				run(func(t *testing.T, vm *fvm.VirtualMachine, chain flow.Chain, ctx fvm.Context, view state.View, programs *programs.Programs) {
					address := createAccount(t, vm, chain, ctx, view, programs)

					before, err := vm.GetAccount(ctx, address, view, programs)
					require.NoError(t, err)
					assert.Empty(t, before.Keys)

					privateKey, err := unittest.AccountKeyDefaultFixture()
					require.NoError(t, err)

					publicKeyA, cadencePublicKey := newAccountKey(t, privateKey, test.apiVersion)

					txBody := flow.NewTransactionBody().
						SetScript([]byte(test.source)).
						AddArgument(cadencePublicKey).
						AddAuthorizer(address)

					tx := fvm.Transaction(txBody, 0)

					err = vm.Run(ctx, tx, view, programs)
					require.NoError(t, err)

					assert.NoError(t, tx.Err)

					after, err := vm.GetAccount(ctx, address, view, programs)
					require.NoError(t, err)

					require.Len(t, after.Keys, 1)

					publicKeyB := after.Keys[0]

					assert.Equal(t, publicKeyA.PublicKey, publicKeyB.PublicKey)
					assert.Equal(t, publicKeyA.SignAlgo, publicKeyB.SignAlgo)
					assert.Equal(t, publicKeyA.HashAlgo, publicKeyB.HashAlgo)
					assert.Equal(t, publicKeyA.Weight, publicKeyB.Weight)
				}),
		)

		t.Run(fmt.Sprintf("Add to non-empty key list %s", test.apiVersion),
			newVMTest().withContextOptions(options...).
				run(func(t *testing.T, vm *fvm.VirtualMachine, chain flow.Chain, ctx fvm.Context, view state.View, programs *programs.Programs) {
					address := createAccount(t, vm, chain, ctx, view, programs)

					publicKey1 := addAccountKey(t, vm, ctx, view, programs, address, test.apiVersion)

					before, err := vm.GetAccount(ctx, address, view, programs)
					require.NoError(t, err)
					assert.Len(t, before.Keys, 1)

					privateKey, err := unittest.AccountKeyDefaultFixture()
					require.NoError(t, err)

					publicKey2, publicKey2Arg := newAccountKey(t, privateKey, test.apiVersion)

					txBody := flow.NewTransactionBody().
						SetScript([]byte(test.source)).
						AddArgument(publicKey2Arg).
						AddAuthorizer(address)

					tx := fvm.Transaction(txBody, 0)

					err = vm.Run(ctx, tx, view, programs)
					require.NoError(t, err)

					assert.NoError(t, tx.Err)

					after, err := vm.GetAccount(ctx, address, view, programs)
					require.NoError(t, err)

					expectedKeys := []flow.AccountPublicKey{
						publicKey1,
						publicKey2,
					}

					require.Len(t, after.Keys, len(expectedKeys))

					for i, expectedKey := range expectedKeys {
						actualKey := after.Keys[i]
						assert.Equal(t, i, actualKey.Index)
						assert.Equal(t, expectedKey.PublicKey, actualKey.PublicKey)
						assert.Equal(t, expectedKey.SignAlgo, actualKey.SignAlgo)
						assert.Equal(t, expectedKey.HashAlgo, actualKey.HashAlgo)
						assert.Equal(t, expectedKey.Weight, actualKey.Weight)
					}
				}),
		)

		t.Run(fmt.Sprintf("Invalid key %s", test.apiVersion),
			newVMTest().withContextOptions(options...).
				run(func(t *testing.T, vm *fvm.VirtualMachine, chain flow.Chain, ctx fvm.Context, view state.View, programs *programs.Programs) {
					address := createAccount(t, vm, chain, ctx, view, programs)

					invalidPublicKey := testutil.BytesToCadenceArray([]byte{1, 2, 3})
					invalidPublicKeyArg, err := jsoncdc.Encode(invalidPublicKey)
					require.NoError(t, err)

					txBody := flow.NewTransactionBody().
						SetScript([]byte(test.source)).
						AddArgument(invalidPublicKeyArg).
						AddAuthorizer(address)

					tx := fvm.Transaction(txBody, 0)

					err = vm.Run(ctx, tx, view, programs)
					require.NoError(t, err)

					assert.Error(t, tx.Err)

					after, err := vm.GetAccount(ctx, address, view, programs)
					require.NoError(t, err)

					assert.Empty(t, after.Keys)
				}),
		)
	}

	// Add multiple keys

	multipleKeysTests := []addKeyTest{
		{
			source:     addMultipleAccountKeysTransaction,
			apiVersion: accountKeyAPIVersionV1,
		},
		{
			source:     addMultipleAccountKeysTransactionV2,
			apiVersion: accountKeyAPIVersionV2,
		},
	}

	for _, test := range multipleKeysTests {
		t.Run(fmt.Sprintf("Multiple keys %s", test.apiVersion),
			newVMTest().withContextOptions(options...).
				run(func(t *testing.T, vm *fvm.VirtualMachine, chain flow.Chain, ctx fvm.Context, view state.View, programs *programs.Programs) {
					address := createAccount(t, vm, chain, ctx, view, programs)

					before, err := vm.GetAccount(ctx, address, view, programs)
					require.NoError(t, err)
					assert.Empty(t, before.Keys)

					privateKey1, err := unittest.AccountKeyDefaultFixture()
					require.NoError(t, err)

					privateKey2, err := unittest.AccountKeyDefaultFixture()
					require.NoError(t, err)

					publicKey1, publicKey1Arg := newAccountKey(t, privateKey1, test.apiVersion)
					publicKey2, publicKey2Arg := newAccountKey(t, privateKey2, test.apiVersion)

					txBody := flow.NewTransactionBody().
						SetScript([]byte(test.source)).
						AddArgument(publicKey1Arg).
						AddArgument(publicKey2Arg).
						AddAuthorizer(address)

					tx := fvm.Transaction(txBody, 0)

					err = vm.Run(ctx, tx, view, programs)
					require.NoError(t, err)

					assert.NoError(t, tx.Err)

					after, err := vm.GetAccount(ctx, address, view, programs)
					require.NoError(t, err)

					expectedKeys := []flow.AccountPublicKey{
						publicKey1,
						publicKey2,
					}

					require.Len(t, after.Keys, len(expectedKeys))

					for i, expectedKey := range expectedKeys {
						actualKey := after.Keys[i]
						assert.Equal(t, expectedKey.PublicKey, actualKey.PublicKey)
						assert.Equal(t, expectedKey.SignAlgo, actualKey.SignAlgo)
						assert.Equal(t, expectedKey.HashAlgo, actualKey.HashAlgo)
						assert.Equal(t, expectedKey.Weight, actualKey.Weight)
					}
				}),
		)
	}

	t.Run("Invalid hash algorithms", func(t *testing.T) {

		for _, hashAlgo := range []string{"SHA2_384", "SHA3_384"} {

			t.Run(hashAlgo,
				newVMTest().withContextOptions(options...).
					run(func(t *testing.T, vm *fvm.VirtualMachine, chain flow.Chain, ctx fvm.Context, view state.View, programs *programs.Programs) {
						address := createAccount(t, vm, chain, ctx, view, programs)

						privateKey, err := unittest.AccountKeyDefaultFixture()
						require.NoError(t, err)

						_, publicKeyArg := newAccountKey(t, privateKey, accountKeyAPIVersionV2)

						txBody := flow.NewTransactionBody().
							SetScript([]byte(fmt.Sprintf(
								`
								transaction(key: [UInt8]) {
								  prepare(signer: AuthAccount) {
								    let publicKey = PublicKey(
									  publicKey: key,
									  signatureAlgorithm: SignatureAlgorithm.ECDSA_P256
									)
								    signer.keys.add(
								      publicKey: publicKey,
								      hashAlgorithm: HashAlgorithm.%s,
								      weight: 1000.0
								    )
								  }
								}
								`,
								hashAlgo,
							))).
							AddArgument(publicKeyArg).
							AddAuthorizer(address)

						tx := fvm.Transaction(txBody, 0)

						err = vm.Run(ctx, tx, view, programs)
						require.NoError(t, err)

						require.Error(t, tx.Err)
						assert.Contains(t, tx.Err.Error(), "hashing algorithm type not supported")

						after, err := vm.GetAccount(ctx, address, view, programs)
						require.NoError(t, err)

						assert.Empty(t, after.Keys)
					}),
			)
		}
	})
}

func TestRemoveAccountKey(t *testing.T) {

	options := []fvm.Option{
		fvm.WithTransactionProcessors(fvm.NewTransactionInvoker(zerolog.Nop())),
	}

	type removeKeyTest struct {
		source      string
		apiVersion  accountKeyAPIVersion
		expectError bool
	}

	// Remove a single key

	singleKeyTests := []removeKeyTest{
		{
			source:      removeAccountKeyTransaction,
			apiVersion:  accountKeyAPIVersionV1,
			expectError: true,
		},
		{
			source:      revokeAccountKeyTransaction,
			apiVersion:  accountKeyAPIVersionV2,
			expectError: false,
		},
	}

	for _, test := range singleKeyTests {

		t.Run(fmt.Sprintf("Non-existent key %s", test.apiVersion),
			newVMTest().withContextOptions(options...).
				run(func(t *testing.T, vm *fvm.VirtualMachine, chain flow.Chain, ctx fvm.Context, view state.View, programs *programs.Programs) {
					address := createAccount(t, vm, chain, ctx, view, programs)

					const keyCount = 2

					for i := 0; i < keyCount; i++ {
						_ = addAccountKey(t, vm, ctx, view, programs, address, test.apiVersion)
					}

					before, err := vm.GetAccount(ctx, address, view, programs)
					require.NoError(t, err)
					assert.Len(t, before.Keys, keyCount)

					for i, keyIndex := range []int{-1, keyCount, keyCount + 1} {
						keyIndexArg, err := jsoncdc.Encode(cadence.NewInt(keyIndex))
						require.NoError(t, err)

						txBody := flow.NewTransactionBody().
							SetScript([]byte(test.source)).
							AddArgument(keyIndexArg).
							AddAuthorizer(address)

						tx := fvm.Transaction(txBody, uint32(i))

						err = vm.Run(ctx, tx, view, programs)
						require.NoError(t, err)

						if test.expectError {
							assert.Error(t, tx.Err)
						} else {
							assert.NoError(t, tx.Err)
						}
					}

					after, err := vm.GetAccount(ctx, address, view, programs)
					require.NoError(t, err)
					assert.Len(t, after.Keys, keyCount)

					for _, publicKey := range after.Keys {
						assert.False(t, publicKey.Revoked)
					}
				}),
		)

		t.Run(fmt.Sprintf("Existing key %s", test.apiVersion),
			newVMTest().withContextOptions(options...).
				run(func(t *testing.T, vm *fvm.VirtualMachine, chain flow.Chain, ctx fvm.Context, view state.View, programs *programs.Programs) {
					address := createAccount(t, vm, chain, ctx, view, programs)

					const keyCount = 2
					const keyIndex = keyCount - 1

					for i := 0; i < keyCount; i++ {
						_ = addAccountKey(t, vm, ctx, view, programs, address, test.apiVersion)
					}

					before, err := vm.GetAccount(ctx, address, view, programs)
					require.NoError(t, err)
					assert.Len(t, before.Keys, keyCount)

					keyIndexArg, err := jsoncdc.Encode(cadence.NewInt(keyIndex))
					require.NoError(t, err)

					txBody := flow.NewTransactionBody().
						SetScript([]byte(test.source)).
						AddArgument(keyIndexArg).
						AddAuthorizer(address)

					tx := fvm.Transaction(txBody, 0)

					err = vm.Run(ctx, tx, view, programs)
					require.NoError(t, err)

					assert.NoError(t, tx.Err)

					after, err := vm.GetAccount(ctx, address, view, programs)
					require.NoError(t, err)
					assert.Len(t, after.Keys, keyCount)

					for _, publicKey := range after.Keys[:len(after.Keys)-1] {
						assert.False(t, publicKey.Revoked)
					}

					assert.True(t, after.Keys[keyIndex].Revoked)
				}),
		)

		t.Run(fmt.Sprintf("Key added by a different api version %s", test.apiVersion),
			newVMTest().withContextOptions(options...).
				run(func(t *testing.T, vm *fvm.VirtualMachine, chain flow.Chain, ctx fvm.Context, view state.View, programs *programs.Programs) {
					address := createAccount(t, vm, chain, ctx, view, programs)

					const keyCount = 2
					const keyIndex = keyCount - 1

					// Use one version of API to add the keys, and a different version of the API to revoke the keys.
					var apiVersionForAdding accountKeyAPIVersion
					if test.apiVersion == accountKeyAPIVersionV1 {
						apiVersionForAdding = accountKeyAPIVersionV2
					} else {
						apiVersionForAdding = accountKeyAPIVersionV1
					}

					for i := 0; i < keyCount; i++ {
						_ = addAccountKey(t, vm, ctx, view, programs, address, apiVersionForAdding)
					}

					before, err := vm.GetAccount(ctx, address, view, programs)
					require.NoError(t, err)
					assert.Len(t, before.Keys, keyCount)

					keyIndexArg, err := jsoncdc.Encode(cadence.NewInt(keyIndex))
					require.NoError(t, err)

					txBody := flow.NewTransactionBody().
						SetScript([]byte(test.source)).
						AddArgument(keyIndexArg).
						AddAuthorizer(address)

					tx := fvm.Transaction(txBody, 0)

					err = vm.Run(ctx, tx, view, programs)
					require.NoError(t, err)

					assert.NoError(t, tx.Err)

					after, err := vm.GetAccount(ctx, address, view, programs)
					require.NoError(t, err)
					assert.Len(t, after.Keys, keyCount)

					for _, publicKey := range after.Keys[:len(after.Keys)-1] {
						assert.False(t, publicKey.Revoked)
					}

					assert.True(t, after.Keys[keyIndex].Revoked)
				}),
		)
	}

	// Remove multiple keys

	multipleKeysTests := []removeKeyTest{
		{
			source:     removeMultipleAccountKeysTransaction,
			apiVersion: accountKeyAPIVersionV1,
		},
		{
			source:     revokeMultipleAccountKeysTransaction,
			apiVersion: accountKeyAPIVersionV2,
		},
	}

	for _, test := range multipleKeysTests {
		t.Run(fmt.Sprintf("Multiple keys %s", test.apiVersion),
			newVMTest().withContextOptions(options...).
				run(func(t *testing.T, vm *fvm.VirtualMachine, chain flow.Chain, ctx fvm.Context, view state.View, programs *programs.Programs) {
					address := createAccount(t, vm, chain, ctx, view, programs)

					const keyCount = 2

					for i := 0; i < keyCount; i++ {
						_ = addAccountKey(t, vm, ctx, view, programs, address, test.apiVersion)
					}

					before, err := vm.GetAccount(ctx, address, view, programs)
					require.NoError(t, err)
					assert.Len(t, before.Keys, keyCount)

					txBody := flow.NewTransactionBody().
						SetScript([]byte(test.source)).
						AddAuthorizer(address)

					for i := 0; i < keyCount; i++ {
						keyIndexArg, err := jsoncdc.Encode(cadence.NewInt(i))
						require.NoError(t, err)

						txBody.AddArgument(keyIndexArg)
					}

					tx := fvm.Transaction(txBody, 0)

					err = vm.Run(ctx, tx, view, programs)
					require.NoError(t, err)

					assert.NoError(t, tx.Err)

					after, err := vm.GetAccount(ctx, address, view, programs)
					require.NoError(t, err)
					assert.Len(t, after.Keys, keyCount)

					for _, publicKey := range after.Keys {
						assert.True(t, publicKey.Revoked)
					}
				}),
		)
	}
}

func TestGetAccountKey(t *testing.T) {

	options := []fvm.Option{
		fvm.WithTransactionProcessors(fvm.NewTransactionInvoker(zerolog.Nop())),
		fvm.WithCadenceLogging(true),
	}

	t.Run("Non-existent key",
		newVMTest().withContextOptions(options...).
			run(func(t *testing.T, vm *fvm.VirtualMachine, chain flow.Chain, ctx fvm.Context, view state.View, programs *programs.Programs) {
				address := createAccount(t, vm, chain, ctx, view, programs)

				const keyCount = 2

				for i := 0; i < keyCount; i++ {
					_ = addAccountKey(t, vm, ctx, view, programs, address, accountKeyAPIVersionV2)
				}

				before, err := vm.GetAccount(ctx, address, view, programs)
				require.NoError(t, err)
				assert.Len(t, before.Keys, keyCount)

				for i, keyIndex := range []int{-1, keyCount, keyCount + 1} {
					keyIndexArg, err := jsoncdc.Encode(cadence.NewInt(keyIndex))
					require.NoError(t, err)

					txBody := flow.NewTransactionBody().
						SetScript([]byte(getAccountKeyTransaction)).
						AddArgument(keyIndexArg).
						AddAuthorizer(address)

					tx := fvm.Transaction(txBody, uint32(i))

					err = vm.Run(ctx, tx, view, programs)
					require.NoError(t, err)
					require.NoError(t, tx.Err)

					require.Len(t, tx.Logs, 1)
					assert.Equal(t, "nil", tx.Logs[0])
				}
			}),
	)

	t.Run("Existing key",
		newVMTest().withContextOptions(options...).
			run(func(t *testing.T, vm *fvm.VirtualMachine, chain flow.Chain, ctx fvm.Context, view state.View, programs *programs.Programs) {
				address := createAccount(t, vm, chain, ctx, view, programs)

				const keyCount = 2
				const keyIndex = keyCount - 1

				keys := make([]flow.AccountPublicKey, keyCount)
				for i := 0; i < keyCount; i++ {
					keys[i] = addAccountKey(t, vm, ctx, view, programs, address, accountKeyAPIVersionV2)
				}

				before, err := vm.GetAccount(ctx, address, view, programs)
				require.NoError(t, err)
				assert.Len(t, before.Keys, keyCount)

				keyIndexArg, err := jsoncdc.Encode(cadence.NewInt(keyIndex))
				require.NoError(t, err)

				txBody := flow.NewTransactionBody().
					SetScript([]byte(getAccountKeyTransaction)).
					AddArgument(keyIndexArg).
					AddAuthorizer(address)

				tx := fvm.Transaction(txBody, 0)

				err = vm.Run(ctx, tx, view, programs)
				require.NoError(t, err)
				require.NoError(t, tx.Err)

				require.Len(t, tx.Logs, 1)

				key := keys[keyIndex]

				expected := fmt.Sprintf(
					"AccountKey("+
						"keyIndex: %d, "+
						"publicKey: PublicKey(publicKey: %s, signatureAlgorithm: SignatureAlgorithm(rawValue: 1)), "+
						"hashAlgorithm: HashAlgorithm(rawValue: 3), "+
						"weight: 1000.00000000, "+
						"isRevoked: false)",
					keyIndex,
					byteSliceToCadenceArrayLiteral(key.PublicKey.Encode()),
				)

				assert.Equal(t, expected, tx.Logs[0])
			}),
	)

	t.Run("Key added by a different api version",
		newVMTest().withContextOptions(options...).
			run(func(t *testing.T, vm *fvm.VirtualMachine, chain flow.Chain, ctx fvm.Context, view state.View, programs *programs.Programs) {
				address := createAccount(t, vm, chain, ctx, view, programs)

				const keyCount = 2
				const keyIndex = keyCount - 1

				keys := make([]flow.AccountPublicKey, keyCount)
				for i := 0; i < keyCount; i++ {

					// Use the old version of API to add the key
					keys[i] = addAccountKey(t, vm, ctx, view, programs, address, accountKeyAPIVersionV1)
				}

				before, err := vm.GetAccount(ctx, address, view, programs)
				require.NoError(t, err)
				assert.Len(t, before.Keys, keyCount)

				keyIndexArg, err := jsoncdc.Encode(cadence.NewInt(keyIndex))
				require.NoError(t, err)

				txBody := flow.NewTransactionBody().
					SetScript([]byte(getAccountKeyTransaction)).
					AddArgument(keyIndexArg).
					AddAuthorizer(address)

				tx := fvm.Transaction(txBody, 0)

				err = vm.Run(ctx, tx, view, programs)
				require.NoError(t, err)
				require.NoError(t, tx.Err)

				require.Len(t, tx.Logs, 1)

				key := keys[keyIndex]

				expected := fmt.Sprintf(
					"AccountKey("+
						"keyIndex: %d, "+
						"publicKey: PublicKey(publicKey: %s, signatureAlgorithm: SignatureAlgorithm(rawValue: 1)), "+
						"hashAlgorithm: HashAlgorithm(rawValue: 3), "+
						"weight: 1000.00000000, "+
						"isRevoked: false)",
					keyIndex,
					byteSliceToCadenceArrayLiteral(key.PublicKey.Encode()),
				)

				assert.Equal(t, expected, tx.Logs[0])
			}),
	)

	t.Run("Multiple keys",
		newVMTest().withContextOptions(options...).
			run(func(t *testing.T, vm *fvm.VirtualMachine, chain flow.Chain, ctx fvm.Context, view state.View, programs *programs.Programs) {
				address := createAccount(t, vm, chain, ctx, view, programs)

				const keyCount = 2

				keys := make([]flow.AccountPublicKey, keyCount)
				for i := 0; i < keyCount; i++ {

					keys[i] = addAccountKey(t, vm, ctx, view, programs, address, accountKeyAPIVersionV2)
				}

				before, err := vm.GetAccount(ctx, address, view, programs)
				require.NoError(t, err)
				assert.Len(t, before.Keys, keyCount)

				txBody := flow.NewTransactionBody().
					SetScript([]byte(getMultipleAccountKeysTransaction)).
					AddAuthorizer(address)

				for i := 0; i < keyCount; i++ {
					keyIndexArg, err := jsoncdc.Encode(cadence.NewInt(i))
					require.NoError(t, err)

					txBody.AddArgument(keyIndexArg)
				}

				tx := fvm.Transaction(txBody, 0)

				err = vm.Run(ctx, tx, view, programs)
				require.NoError(t, err)
				require.NoError(t, tx.Err)

				assert.Len(t, tx.Logs, 2)

				for i := 0; i < keyCount; i++ {
					expected := fmt.Sprintf(
						"AccountKey("+
							"keyIndex: %d, "+
							"publicKey: PublicKey(publicKey: %s, signatureAlgorithm: SignatureAlgorithm(rawValue: 1)), "+
							"hashAlgorithm: HashAlgorithm(rawValue: 3), "+
							"weight: 1000.00000000, "+
							"isRevoked: false)",
						i,
						byteSliceToCadenceArrayLiteral(keys[i].PublicKey.Encode()),
					)

					assert.Equal(t, expected, tx.Logs[i])
				}
			}),
	)
}

func byteSliceToCadenceArrayLiteral(bytes []byte) string {
	elements := make([]string, 0, len(bytes))

	for _, b := range bytes {
		elements = append(elements, strconv.Itoa(int(b)))
	}

	return format.Array(elements)
}

func TestAccountBalanceFields(t *testing.T) {
	t.Run("Get balance works",
		newVMTest().withContextOptions(
			fvm.WithTransactionProcessors(fvm.NewTransactionInvoker(zerolog.Nop())),
			fvm.WithCadenceLogging(true),
		).
			run(func(t *testing.T, vm *fvm.VirtualMachine, chain flow.Chain, ctx fvm.Context, view state.View, programs *programs.Programs) {
				account := createAccount(t, vm, chain, ctx, view, programs)

				txBody := transferTokensTx(chain).
					AddArgument(jsoncdc.MustEncode(cadence.UFix64(100_000_000))).
					AddArgument(jsoncdc.MustEncode(cadence.Address(account))).
					AddAuthorizer(chain.ServiceAddress())

				tx := fvm.Transaction(txBody, 0)

				err := vm.Run(ctx, tx, view, programs)
				require.NoError(t, err)

				script := fvm.Script([]byte(fmt.Sprintf(`
					pub fun main(): UFix64 {
						let acc = getAccount(0x%s)
						return acc.balance
					}
				`, account.Hex())))

				err = vm.Run(ctx, script, view, programs)

				assert.NoError(t, err)

				assert.Equal(t, cadence.UFix64(100_000_000), script.Value)
			}),
	)

	// TODO - this is because get account + borrow returns
	// empty values instead of failing for an account that doesnt exist
	// this behavior needs to addressed on Cadence side
	t.Run("Get balance returns 0 for accounts that don't exist",
		newVMTest().withContextOptions(
			fvm.WithTransactionProcessors(fvm.NewTransactionInvoker(zerolog.Nop())),
			fvm.WithCadenceLogging(true),
		).
			run(func(t *testing.T, vm *fvm.VirtualMachine, chain flow.Chain, ctx fvm.Context, view state.View, programs *programs.Programs) {
				nonExistentAddress, err := chain.AddressAtIndex(100)
				require.NoError(t, err)

				script := fvm.Script([]byte(fmt.Sprintf(`
					pub fun main(): UFix64 {
						let acc = getAccount(0x%s)
						return acc.balance
					}
				`, nonExistentAddress)))

				err = vm.Run(ctx, script, view, programs)

				require.NoError(t, err)
				require.NoError(t, script.Err)
				require.Equal(t, cadence.UFix64(0), script.Value)
			}),
	)

	t.Run("Get balance fails if view returns an error",
		newVMTest().withContextOptions(
			fvm.WithTransactionProcessors(fvm.NewTransactionInvoker(zerolog.Nop())),
			fvm.WithCadenceLogging(true),
		).
			run(func(t *testing.T, vm *fvm.VirtualMachine, chain flow.Chain, ctx fvm.Context, view state.View, programs *programs.Programs) {
				address := chain.ServiceAddress()

				script := fvm.Script([]byte(fmt.Sprintf(`
					pub fun main(): UFix64 {
						let acc = getAccount(0x%s)
						return acc.balance
					}
				`, address)))

				view = delta.NewView(func(owner, key string) (flow.RegisterValue, error) {
					return nil, fmt.Errorf("error getting register %s, %s", flow.BytesToAddress([]byte(owner)).Hex(), key)
				})

				err := vm.Run(ctx, script, view, programs)
				require.ErrorContains(t, err, fmt.Sprintf("error getting register %s, %s", address.Hex(), state.KeyAccountStatus))
			}),
	)

	t.Run("Get available balance works",
		newVMTest().withContextOptions(
			fvm.WithTransactionProcessors(fvm.NewTransactionInvoker(zerolog.Nop())),
			fvm.WithCadenceLogging(true),
			fvm.WithAccountStorageLimit(false),
		).withBootstrapProcedureOptions(
			fvm.WithStorageMBPerFLOW(1000_000_000),
		).
			run(func(t *testing.T, vm *fvm.VirtualMachine, chain flow.Chain, ctx fvm.Context, view state.View, programs *programs.Programs) {
				account := createAccount(t, vm, chain, ctx, view, programs)

				txBody := transferTokensTx(chain).
					AddArgument(jsoncdc.MustEncode(cadence.UFix64(100_000_000))).
					AddArgument(jsoncdc.MustEncode(cadence.Address(account))).
					AddAuthorizer(chain.ServiceAddress())

				tx := fvm.Transaction(txBody, 0)

				err := vm.Run(ctx, tx, view, programs)
				require.NoError(t, err)

				script := fvm.Script([]byte(fmt.Sprintf(`
					pub fun main(): UFix64 {
						let acc = getAccount(0x%s)
						return acc.availableBalance
					}
				`, account.Hex())))

				err = vm.Run(ctx, script, view, programs)

				assert.NoError(t, err)
				assert.NoError(t, script.Err)
<<<<<<< HEAD
				assert.Equal(t, cadence.UFix64(9999_3120), script.Value)
=======
				assert.Equal(t, cadence.UFix64(9999_2710), script.Value)
			}),
	)

	t.Run("Get available balance fails for accounts that don't exist",
		newVMTest().withContextOptions(
			fvm.WithTransactionProcessors(fvm.NewTransactionInvoker(zerolog.Nop())),
			fvm.WithCadenceLogging(true),
			fvm.WithAccountStorageLimit(false),
		).withBootstrapProcedureOptions(
			fvm.WithStorageMBPerFLOW(1_000_000_000),
		).
			run(func(t *testing.T, vm *fvm.VirtualMachine, chain flow.Chain, ctx fvm.Context, view state.View, programs *programs.Programs) {
				nonExistentAddress, err := chain.AddressAtIndex(100)
				require.NoError(t, err)

				script := fvm.Script([]byte(fmt.Sprintf(`
					pub fun main(): UFix64 {
						let acc = getAccount(0x%s)
						return acc.availableBalance
					}
				`, nonExistentAddress)))

				err = vm.Run(ctx, script, view, programs)

				require.NoError(t, err)
				require.Error(t, script.Err)
>>>>>>> b98116d9
			}),
	)

	t.Run("Get available balance works with minimum balance",
		newVMTest().withContextOptions(
			fvm.WithTransactionProcessors(fvm.NewTransactionInvoker(zerolog.Nop())),
			fvm.WithCadenceLogging(true),
			fvm.WithAccountStorageLimit(false),
		).withBootstrapProcedureOptions(
			fvm.WithStorageMBPerFLOW(1000_000_000),
			fvm.WithAccountCreationFee(100_000),
			fvm.WithMinimumStorageReservation(100_000),
		).
			run(func(t *testing.T, vm *fvm.VirtualMachine, chain flow.Chain, ctx fvm.Context, view state.View, programs *programs.Programs) {
				account := createAccount(t, vm, chain, ctx, view, programs)

				txBody := transferTokensTx(chain).
					AddArgument(jsoncdc.MustEncode(cadence.UFix64(100_000_000))).
					AddArgument(jsoncdc.MustEncode(cadence.Address(account))).
					AddAuthorizer(chain.ServiceAddress())

				tx := fvm.Transaction(txBody, 0)

				err := vm.Run(ctx, tx, view, programs)
				require.NoError(t, err)

				script := fvm.Script([]byte(fmt.Sprintf(`
					pub fun main(): UFix64 {
						let acc = getAccount(0x%s)
						return acc.availableBalance
					}
				`, account.Hex())))

				err = vm.Run(ctx, script, view, programs)

				assert.NoError(t, err)
				assert.NoError(t, script.Err)

				// Should be 100_000_000 because 100_000 was given to it during account creation and is now locked up
				assert.Equal(t, cadence.UFix64(100_000_000), script.Value)
			}),
	)
}

func TestGetStorageCapacity(t *testing.T) {
	t.Run("Get storage capacity",
		newVMTest().withContextOptions(
			fvm.WithTransactionProcessors(fvm.NewTransactionInvoker(zerolog.Nop())),
			fvm.WithCadenceLogging(true),
			fvm.WithAccountStorageLimit(false),
		).withBootstrapProcedureOptions(
			fvm.WithStorageMBPerFLOW(1_000_000_000),
			fvm.WithAccountCreationFee(100_000),
			fvm.WithMinimumStorageReservation(100_000),
		).
			run(func(t *testing.T, vm *fvm.VirtualMachine, chain flow.Chain, ctx fvm.Context, view state.View, programs *programs.Programs) {
				account := createAccount(t, vm, chain, ctx, view, programs)

				txBody := transferTokensTx(chain).
					AddArgument(jsoncdc.MustEncode(cadence.UFix64(100_000_000))).
					AddArgument(jsoncdc.MustEncode(cadence.Address(account))).
					AddAuthorizer(chain.ServiceAddress())

				tx := fvm.Transaction(txBody, 0)

				err := vm.Run(ctx, tx, view, programs)
				require.NoError(t, err)

				script := fvm.Script([]byte(fmt.Sprintf(`
					pub fun main(): UInt64 {
						let acc = getAccount(0x%s)
						return acc.storageCapacity
					}
				`, account)))

				err = vm.Run(ctx, script, view, programs)

				require.NoError(t, err)
				require.NoError(t, script.Err)

				require.Equal(t, cadence.UInt64(10_010_000), script.Value)
			}),
	)
	t.Run("Get storage capacity returns 0 for accounts that don't exist",
		newVMTest().withContextOptions(
			fvm.WithTransactionProcessors(fvm.NewTransactionInvoker(zerolog.Nop())),
			fvm.WithCadenceLogging(true),
			fvm.WithAccountStorageLimit(false),
		).withBootstrapProcedureOptions(
			fvm.WithStorageMBPerFLOW(1_000_000_000),
			fvm.WithAccountCreationFee(100_000),
			fvm.WithMinimumStorageReservation(100_000),
		).
			run(func(t *testing.T, vm *fvm.VirtualMachine, chain flow.Chain, ctx fvm.Context, view state.View, programs *programs.Programs) {
				nonExistentAddress, err := chain.AddressAtIndex(100)
				require.NoError(t, err)

				script := fvm.Script([]byte(fmt.Sprintf(`
					pub fun main(): UInt64 {
						let acc = getAccount(0x%s)
						return acc.storageCapacity
					}
				`, nonExistentAddress)))

				err = vm.Run(ctx, script, view, programs)

				require.NoError(t, err)
				require.NoError(t, script.Err)
				require.Equal(t, cadence.UInt64(0), script.Value)
			}),
	)
	t.Run("Get storage capacity fails if view returns an error",
		newVMTest().withContextOptions(
			fvm.WithTransactionProcessors(fvm.NewTransactionInvoker(zerolog.Nop())),
			fvm.WithCadenceLogging(true),
			fvm.WithAccountStorageLimit(false),
		).withBootstrapProcedureOptions(
			fvm.WithStorageMBPerFLOW(1_000_000_000),
			fvm.WithAccountCreationFee(100_000),
			fvm.WithMinimumStorageReservation(100_000),
		).
			run(func(t *testing.T, vm *fvm.VirtualMachine, chain flow.Chain, ctx fvm.Context, view state.View, programs *programs.Programs) {
				address := chain.ServiceAddress()

				script := fvm.Script([]byte(fmt.Sprintf(`
					pub fun main(): UInt64 {
						let acc = getAccount(0x%s)
						return acc.storageCapacity
					}
				`, address)))

				view = delta.NewView(func(owner, key string) (flow.RegisterValue, error) {
					return nil, fmt.Errorf("error getting register %s, %s", flow.BytesToAddress([]byte(owner)).Hex(), key)
				})

				err := vm.Run(ctx, script, view, programs)
				require.ErrorContains(t, err, fmt.Sprintf("error getting register %s, %s", address.Hex(), state.KeyAccountStatus))
			}),
	)
}<|MERGE_RESOLUTION|>--- conflicted
+++ resolved
@@ -1336,10 +1336,7 @@
 
 				assert.NoError(t, err)
 				assert.NoError(t, script.Err)
-<<<<<<< HEAD
 				assert.Equal(t, cadence.UFix64(9999_3120), script.Value)
-=======
-				assert.Equal(t, cadence.UFix64(9999_2710), script.Value)
 			}),
 	)
 
@@ -1366,7 +1363,6 @@
 
 				require.NoError(t, err)
 				require.Error(t, script.Err)
->>>>>>> b98116d9
 			}),
 	)
 
