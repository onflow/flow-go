package fvm

import (
	"encoding/binary"
	"encoding/hex"
	"fmt"
	"math/rand"
	"time"

	"github.com/onflow/atree"
	"github.com/onflow/cadence"
	jsoncdc "github.com/onflow/cadence/encoding/json"
	"github.com/onflow/cadence/runtime"
	"github.com/onflow/cadence/runtime/ast"
	"github.com/onflow/cadence/runtime/common"
	"github.com/onflow/cadence/runtime/interpreter"
	"github.com/opentracing/opentracing-go"
	traceLog "github.com/opentracing/opentracing-go/log"

	"github.com/onflow/flow-go/fvm/blueprints"
	"github.com/onflow/flow-go/fvm/crypto"
	"github.com/onflow/flow-go/fvm/errors"
	"github.com/onflow/flow-go/fvm/handler"
	"github.com/onflow/flow-go/fvm/meter"
	"github.com/onflow/flow-go/fvm/meter/weighted"
	"github.com/onflow/flow-go/fvm/programs"
	"github.com/onflow/flow-go/fvm/state"
	"github.com/onflow/flow-go/fvm/utils"
	"github.com/onflow/flow-go/model/flow"
	"github.com/onflow/flow-go/module/trace"
	"github.com/onflow/flow-go/storage"
)

var _ runtime.Interface = &TransactionEnv{}

// TransactionEnv is a read-write environment used for executing flow transactions.
type TransactionEnv struct {
	vm               *VirtualMachine
	ctx              Context
	sth              *state.StateHolder
	programs         *handler.ProgramsHandler
	accounts         state.Accounts
	uuidGenerator    *state.UUIDGenerator
	contracts        *handler.ContractHandler
	accountKeys      *handler.AccountKeyHandler
	metrics          *handler.MetricsHandler
	eventHandler     *handler.EventHandler
	addressGenerator flow.AddressGenerator
	rng              *rand.Rand
	logs             []string
	tx               *flow.TransactionBody
	txIndex          uint32
	txID             flow.Identifier
	traceSpan        opentracing.Span
	authorizers      []runtime.Address
}

func NewTransactionEnvironment(
	ctx Context,
	vm *VirtualMachine,
	sth *state.StateHolder,
	programs *programs.Programs,
	tx *flow.TransactionBody,
	txIndex uint32,
	traceSpan opentracing.Span,
) (*TransactionEnv, error) {

	accounts := state.NewAccounts(sth)
	generator := state.NewStateBoundAddressGenerator(sth, ctx.Chain)
	uuidGenerator := state.NewUUIDGenerator(sth)
	programsHandler := handler.NewProgramsHandler(programs, sth)
	// TODO set the flags on context
	eventHandler := handler.NewEventHandler(ctx.Chain,
		ctx.EventCollectionEnabled,
		ctx.ServiceEventCollectionEnabled,
		ctx.EventCollectionByteSizeLimit,
	)
	accountKeys := handler.NewAccountKeyHandler(accounts)
	metrics := handler.NewMetricsHandler(ctx.Metrics)

	env := &TransactionEnv{
		vm:               vm,
		ctx:              ctx,
		sth:              sth,
		metrics:          metrics,
		programs:         programsHandler,
		accounts:         accounts,
		accountKeys:      accountKeys,
		addressGenerator: generator,
		uuidGenerator:    uuidGenerator,
		eventHandler:     eventHandler,
		tx:               tx,
		txIndex:          txIndex,
		txID:             tx.ID(),
		traceSpan:        traceSpan,
	}

	env.contracts = handler.NewContractHandler(accounts,
		func() bool {
			enabled, defined := env.GetIsContractDeploymentRestricted()
			if !defined {
				// If the contract deployment bool is not set by the state
				// fallback to the default value set by the configuration
				// after the contract deployment bool is set by the state on all chains, this logic can be simplified
<<<<<<< HEAD
				return ctx.RestrictedDeploymentEnabled
			}
			return enabled
		},
=======
				return ctx.RestrictContractDeployment
			}
			return enabled
		},
		func() bool {
			// TODO read this from the chain similar to the contract deployment
			// but for now we would honor the fallback context flag
			return ctx.RestrictContractRemoval
		},
>>>>>>> 9652b94c
		env.GetAccountsAuthorizedForContractUpdate,
		env.GetAccountsAuthorizedForContractRemoval,
		env.useContractAuditVoucher,
	)

	if ctx.BlockHeader != nil {
		env.seedRNG(ctx.BlockHeader)
	}

<<<<<<< HEAD
	err := env.setMeteringWeights()
=======
	var err error
	// set the execution parameters from the state
	if ctx.AllowContextOverrideByExecutionState {
		err = env.setExecutionParameters()
	}
>>>>>>> 9652b94c

	return env, err
}

<<<<<<< HEAD
func (e *TransactionEnv) setMeteringWeights() error {
	var m *weighted.Meter
	var ok bool
	// only set the weights if the meter is a weighted.Meter
	if m, ok = e.sth.State().Meter().(*weighted.Meter); !ok {
		return nil
	}

	computationWeights, err := getExecutionEffortWeights(e, e.accounts)
	err, fatal := errors.SplitErrorTypes(err)
	if fatal != nil {
		e.ctx.Logger.
			Error().
			Err(fatal).
			Msg("error getting execution effort weights")
		return fatal
	}
	if err != nil {
		e.ctx.Logger.
			Info().
			Err(err).
			Msg("could not set execution effort weights. Using defaults")
	} else {
		m.SetComputationWeights(computationWeights)
	}

	memoryWeights, err := getExecutionMemoryWeights(e, e.accounts)
	err, fatal = errors.SplitErrorTypes(err)
	if fatal != nil {
		e.ctx.Logger.
			Error().
			Err(fatal).
			Msg("error getting execution memory weights")
		return fatal
	}
	if err != nil {
		e.ctx.Logger.
			Info().
			Err(err).
			Msg("could not set execution memory weights. Using defaults")
	} else {
		m.SetMemoryWeights(memoryWeights)
	}

=======
func (e *TransactionEnv) setExecutionParameters() error {
	// Check that the service account exists because all the settings are stored in it
	serviceAddress := e.Context().Chain.ServiceAddress()
	service := runtime.Address(serviceAddress)

	// set the property if no error, but if the error is a fatal error then return it
	setIfOk := func(prop string, err error, setter func()) (fatal error) {
		err, fatal = errors.SplitErrorTypes(err)
		if fatal != nil {
			// this is a fatal error. return it
			e.ctx.Logger.
				Error().
				Err(fatal).
				Msgf("error getting %s", prop)
			return fatal
		}
		if err != nil {
			// this is a general error.
			// could be that no setting was present in the state,
			// or that the setting was not parseable,
			// or some other deterministic thing.
			e.ctx.Logger.
				Debug().
				Err(err).
				Msgf("could not set %s. Using defaults", prop)
			return nil
		}
		// everything is ok. do the setting
		setter()
		return nil
	}

	var ok bool
	var m *weighted.Meter
	// only set the weights if the meter is a weighted.Meter
	if m, ok = e.sth.State().Meter().(*weighted.Meter); !ok {
		return nil
	}

	computationWeights, err := GetExecutionEffortWeights(e, service)
	err = setIfOk(
		"execution effort weights",
		err,
		func() { m.SetComputationWeights(computationWeights) })
	if err != nil {
		return err
	}

	memoryWeights, err := GetExecutionMemoryWeights(e, service)
	err = setIfOk(
		"execution memory weights",
		err,
		func() { m.SetMemoryWeights(memoryWeights) })
	if err != nil {
		return err
	}

	memoryLimit, err := GetExecutionMemoryLimit(e, service)
	err = setIfOk(
		"execution memory limit",
		err,
		func() { m.SetTotalMemoryLimit(memoryLimit) })
	if err != nil {
		return err
	}

>>>>>>> 9652b94c
	return nil
}

func (e *TransactionEnv) TxIndex() uint32 {
	return e.txIndex
}

func (e *TransactionEnv) TxID() flow.Identifier {
	return e.txID
}

func (e *TransactionEnv) Context() *Context {
	return &e.ctx
}

func (e *TransactionEnv) VM() *VirtualMachine {
	return e.vm
}

func (e *TransactionEnv) seedRNG(header *flow.Header) {
	// Seed the random number generator with entropy created from the block header ID. The random number generator will
	// be used by the UnsafeRandom function.
	id := header.ID()
	source := rand.NewSource(int64(binary.BigEndian.Uint64(id[:])))
	e.rng = rand.New(source)
}

func (e *TransactionEnv) isTraceable() bool {
	return e.ctx.Tracer != nil && e.traceSpan != nil
}

// GetAccountsAuthorizedForContractUpdate returns a list of addresses authorized to update/deploy contracts
func (e *TransactionEnv) GetAccountsAuthorizedForContractUpdate() []common.Address {
	return e.GetAuthorizedAccounts(
		cadence.Path{
			Domain:     blueprints.ContractDeploymentAuthorizedAddressesPathDomain,
			Identifier: blueprints.ContractDeploymentAuthorizedAddressesPathIdentifier,
		})
}

// GetAccountsAuthorizedForContractRemoval returns a list of addresses authorized to remove contracts
func (e *TransactionEnv) GetAccountsAuthorizedForContractRemoval() []common.Address {
	return e.GetAuthorizedAccounts(
		cadence.Path{
			Domain:     blueprints.ContractRemovalAuthorizedAddressesPathDomain,
			Identifier: blueprints.ContractRemovalAuthorizedAddressesPathIdentifier,
		})
}

// GetAuthorizedAccounts returns a list of addresses authorized by the service account.
// Used to determine which accounts are permitted to deploy, update, or remove contracts.
//
// It reads a storage path from service account and parse the addresses.
// If any issue occurs on the process (missing registers, stored value properly not set),
// it gracefully handles it and falls back to default behaviour (only service account be authorized).
func (e *TransactionEnv) GetAuthorizedAccounts(path cadence.Path) []common.Address {
	// set default to service account only
	service := runtime.Address(e.ctx.Chain.ServiceAddress())
	defaultAccounts := []runtime.Address{service}

	value, err := e.vm.Runtime.ReadStored(
		service,
		path,
		runtime.Context{Interface: e},
	)

	const warningMsg = "failed to read contract authorized accounts from service account. using default behaviour instead."

	if err != nil {
		e.ctx.Logger.Warn().Msg(warningMsg)
		return defaultAccounts
	}
	addresses, ok := utils.CadenceValueToAddressSlice(value)
	if !ok {
		e.ctx.Logger.Warn().Msg(warningMsg)
		return defaultAccounts
	}
	return addresses
}

// GetIsContractDeploymentRestricted returns if contract deployment restriction is defined in the state and the value of it
func (e *TransactionEnv) GetIsContractDeploymentRestricted() (restricted bool, defined bool) {
	restricted, defined = false, false
	service := runtime.Address(e.ctx.Chain.ServiceAddress())

	value, err := e.vm.Runtime.ReadStored(
		service,
		cadence.Path{
			Domain:     blueprints.IsContractDeploymentRestrictedPathDomain,
			Identifier: blueprints.IsContractDeploymentRestrictedPathIdentifier,
		},
		runtime.Context{Interface: e},
	)
	if err != nil {
		e.ctx.Logger.
			Debug().
			Msg("Failed to read IsContractDeploymentRestricted from the service account. Using value from context instead.")
		return restricted, defined
	}
	restrictedCadence, ok := value.(cadence.Bool)
	if !ok {
		e.ctx.Logger.
			Debug().
			Msg("Failed to parse IsContractDeploymentRestricted from the service account. Using value from context instead.")
		return restricted, defined
	}
	defined = true
	restricted = restrictedCadence.ToGoValue().(bool)
	return restricted, defined
}

func (e *TransactionEnv) useContractAuditVoucher(address runtime.Address, code []byte) (bool, error) {
	return InvokeUseContractAuditVoucherContract(
		e,
		e.traceSpan,
		address,
		string(code[:]))
}

func (e *TransactionEnv) isAuthorizerServiceAccount() bool {
	return e.isAuthorizer(runtime.Address(e.ctx.Chain.ServiceAddress()))
}

func (e *TransactionEnv) isAuthorizer(address runtime.Address) bool {
	for _, accountAddress := range e.getSigningAccounts() {
		if accountAddress == address {
			return true
		}
	}
	return false
}

func (e *TransactionEnv) GetValue(owner, key []byte) ([]byte, error) {
	var valueByteSize int
	if e.isTraceable() {
		sp := e.ctx.Tracer.StartSpanFromParent(e.traceSpan, trace.FVMEnvGetValue)
		defer func() {
			sp.LogFields(
				traceLog.String("owner", hex.EncodeToString(owner)),
				traceLog.String("key", string(key)),
				traceLog.Int("valueByteSize", valueByteSize),
			)
			sp.Finish()
		}()
	}

	v, err := e.accounts.GetValue(
		flow.BytesToAddress(owner),
		string(key),
	)
	if err != nil {
		return nil, fmt.Errorf("get value failed: %w", err)
	}
	valueByteSize = len(v)

	err = e.meterComputation(meter.ComputationKindGetValue, uint(valueByteSize))
	if err != nil {
		return nil, fmt.Errorf("get value failed: %w", err)
	}
	return v, nil
}

func (e *TransactionEnv) SetValue(owner, key, value []byte) error {
	if e.isTraceable() {
		sp := e.ctx.Tracer.StartSpanFromParent(e.traceSpan, trace.FVMEnvSetValue)
		sp.LogFields(
			traceLog.String("owner", hex.EncodeToString(owner)),
			traceLog.String("key", string(key)),
		)
		defer sp.Finish()
	}

	err := e.meterComputation(meter.ComputationKindSetValue, uint(len(value)))
	if err != nil {
		return fmt.Errorf("set value failed: %w", err)
	}

	err = e.accounts.SetValue(
		flow.BytesToAddress(owner),
		string(key),
		value,
	)
	if err != nil {
		return fmt.Errorf("set value failed: %w", err)
	}
	return nil
}

func (e *TransactionEnv) ValueExists(owner, key []byte) (exists bool, err error) {
	if e.isTraceable() {
		sp := e.ctx.Tracer.StartSpanFromParent(e.traceSpan, trace.FVMEnvValueExists)
		defer sp.Finish()
	}

	err = e.meterComputation(meter.ComputationKindValueExists, 1)
	if err != nil {
		return false, fmt.Errorf("checking value existence failed: %w", err)
	}

	v, err := e.GetValue(owner, key)
	if err != nil {
		return false, fmt.Errorf("checking value existence failed: %w", err)
	}

	return len(v) > 0, nil
}

// AllocateStorageIndex allocates new storage index under the owner accounts to store a new register
func (e *TransactionEnv) AllocateStorageIndex(owner []byte) (atree.StorageIndex, error) {
	err := e.meterComputation(meter.ComputationKindAllocateStorageIndex, 1)
	if err != nil {
		return atree.StorageIndex{}, fmt.Errorf("allocate storage index failed: %w", err)
	}

	v, err := e.accounts.AllocateStorageIndex(flow.BytesToAddress(owner))
	if err != nil {
		return atree.StorageIndex{}, fmt.Errorf("storage address allocation failed: %w", err)
	}
	return v, nil
}

func (e *TransactionEnv) GetStorageUsed(address common.Address) (value uint64, err error) {
	if e.isTraceable() {
		sp := e.ctx.Tracer.StartSpanFromParent(e.traceSpan, trace.FVMEnvGetStorageUsed)
		defer sp.Finish()
	}

	err = e.meterComputation(meter.ComputationKindGetStorageUsed, 1)
	if err != nil {
		return value, fmt.Errorf("get storage used failed: %w", err)
	}

	value, err = e.accounts.GetStorageUsed(flow.Address(address))
	if err != nil {
		return value, fmt.Errorf("get storage used failed: %w", err)
	}

	return value, nil
}

func (e *TransactionEnv) GetStorageCapacity(address common.Address) (value uint64, err error) {
	if e.isTraceable() {
		sp := e.ctx.Tracer.StartSpanFromParent(e.traceSpan, trace.FVMEnvGetStorageCapacity)
		defer sp.Finish()
	}

	err = e.meterComputation(meter.ComputationKindGetStorageCapacity, 1)
	if err != nil {
		return value, fmt.Errorf("get storage capacity failed: %w", err)
	}
<<<<<<< HEAD

	accountStorageCapacity := AccountStorageCapacityInvocation(e, e.traceSpan)
	result, invokeErr := accountStorageCapacity(address)
=======
>>>>>>> 9652b94c

	result, invokeErr := InvokeAccountStorageCapacityContract(
		e,
		e.traceSpan,
		address)
	if invokeErr != nil {
		return 0, errors.HandleRuntimeError(invokeErr)
	}

	return storageMBUFixToBytesUInt(result), nil
}

// storageMBUFixToBytesUInt converts the return type of storage capacity which is a UFix64 with the unit of megabytes to
// UInt with the unit of bytes
func storageMBUFixToBytesUInt(result cadence.Value) uint64 {
	// Divide the unsigned int by (1e8 (the scale of Fix64) / 1e6 (for mega)) to get bytes (rounded down)
	return result.ToGoValue().(uint64) / 100
}

func (e *TransactionEnv) GetAccountBalance(address common.Address) (value uint64, err error) {
	if e.isTraceable() {
		sp := e.ctx.Tracer.StartSpanFromParent(e.traceSpan, trace.FVMEnvGetAccountBalance)
		defer sp.Finish()
	}

	err = e.meterComputation(meter.ComputationKindGetAccountBalance, 1)
	if err != nil {
		return value, fmt.Errorf("get account balance failed: %w", err)
	}
<<<<<<< HEAD

	accountBalance := AccountBalanceInvocation(e, e.traceSpan)
	result, invokeErr := accountBalance(address)
=======
>>>>>>> 9652b94c

	result, invokeErr := InvokeAccountBalanceContract(e, e.traceSpan, address)
	if invokeErr != nil {
		return 0, errors.HandleRuntimeError(invokeErr)
	}
	return result.ToGoValue().(uint64), nil
}

func (e *TransactionEnv) GetAccountAvailableBalance(address common.Address) (value uint64, err error) {
	if e.isTraceable() {
		sp := e.ctx.Tracer.StartSpanFromParent(e.traceSpan, trace.FVMEnvGetAccountBalance)
		defer sp.Finish()
	}

	err = e.meterComputation(meter.ComputationKindGetAccountAvailableBalance, 1)
	if err != nil {
		return value, fmt.Errorf("get account available balance failed: %w", err)
	}

<<<<<<< HEAD
	accountAvailableBalance := AccountAvailableBalanceInvocation(e, e.traceSpan)
	result, invokeErr := accountAvailableBalance(address)
=======
	result, invokeErr := InvokeAccountAvailableBalanceContract(
		e,
		e.traceSpan,
		address)
>>>>>>> 9652b94c

	if invokeErr != nil {
		return 0, errors.HandleRuntimeError(invokeErr)
	}
	return result.ToGoValue().(uint64), nil
}

func (e *TransactionEnv) ResolveLocation(
	identifiers []runtime.Identifier,
	location runtime.Location,
) ([]runtime.ResolvedLocation, error) {
	if e.isTraceable() && e.ctx.ExtensiveTracing {
		sp := e.ctx.Tracer.StartSpanFromParent(e.traceSpan, trace.FVMEnvResolveLocation)
		defer sp.Finish()
	}

	err := e.meterComputation(meter.ComputationKindResolveLocation, 1)
	if err != nil {
		return nil, fmt.Errorf("resolve location failed: %w", err)
	}

	addressLocation, isAddress := location.(common.AddressLocation)

	// if the location is not an address location, e.g. an identifier location (`import Crypto`),
	// then return a single resolved location which declares all identifiers.
	if !isAddress {
		return []runtime.ResolvedLocation{
			{
				Location:    location,
				Identifiers: identifiers,
			},
		}, nil
	}

	// if the location is an address,
	// and no specific identifiers where requested in the import statement,
	// then fetch all identifiers at this address
	if len(identifiers) == 0 {
		address := flow.Address(addressLocation.Address)

		err := e.accounts.CheckAccountNotFrozen(address)
		if err != nil {
			return nil, fmt.Errorf("resolving location failed: %w", err)
		}

		contractNames, err := e.contracts.GetContractNames(addressLocation.Address)
		if err != nil {
			return nil, fmt.Errorf("resolving location failed: %w", err)
		}

		// if there are no contractNames deployed,
		// then return no resolved locations
		if len(contractNames) == 0 {
			return nil, nil
		}

		identifiers = make([]ast.Identifier, len(contractNames))

		for i := range identifiers {
			identifiers[i] = runtime.Identifier{
				Identifier: contractNames[i],
			}
		}
	}

	// return one resolved location per identifier.
	// each resolved location is an address contract location
	resolvedLocations := make([]runtime.ResolvedLocation, len(identifiers))
	for i := range resolvedLocations {
		identifier := identifiers[i]
		resolvedLocations[i] = runtime.ResolvedLocation{
			Location: common.AddressLocation{
				Address: addressLocation.Address,
				Name:    identifier.Identifier,
			},
			Identifiers: []runtime.Identifier{identifier},
		}
	}

	return resolvedLocations, nil
}

func (e *TransactionEnv) GetCode(location runtime.Location) ([]byte, error) {
	if e.isTraceable() {
		sp := e.ctx.Tracer.StartSpanFromParent(e.traceSpan, trace.FVMEnvGetCode)
		defer sp.Finish()
	}

	err := e.meterComputation(meter.ComputationKindGetCode, 1)
	if err != nil {
		return nil, fmt.Errorf("get code failed: %w", err)
	}

	contractLocation, ok := location.(common.AddressLocation)
	if !ok {
		return nil, errors.NewInvalidLocationErrorf(location, "expecting an AddressLocation, but other location types are passed")
	}

	address := flow.Address(contractLocation.Address)

	err = e.accounts.CheckAccountNotFrozen(address)
	if err != nil {
		return nil, fmt.Errorf("get code failed: %w", err)
	}

	add, err := e.contracts.GetContract(contractLocation.Address, contractLocation.Name)
	if err != nil {
		return nil, fmt.Errorf("get code failed: %w", err)
	}

	return add, nil
}

func (e *TransactionEnv) GetAccountContractNames(address runtime.Address) ([]string, error) {
	if e.isTraceable() {
		sp := e.ctx.Tracer.StartSpanFromParent(e.traceSpan, trace.FVMEnvGetAccountContractNames)
		defer sp.Finish()
	}

	err := e.meterComputation(meter.ComputationKindGetAccountContractNames, 1)
	if err != nil {
		return nil, fmt.Errorf("get account contract names failed: %w", err)
	}

	a := flow.Address(address)

	freezeError := e.accounts.CheckAccountNotFrozen(a)
	if freezeError != nil {
		return nil, fmt.Errorf("get account contract names failed: %w", freezeError)
	}

	return e.accounts.GetContractNames(a)
}

func (e *TransactionEnv) GetProgram(location common.Location) (*interpreter.Program, error) {
	if e.isTraceable() {
		sp := e.ctx.Tracer.StartSpanFromParent(e.traceSpan, trace.FVMEnvGetProgram)
		defer sp.Finish()
	}

	err := e.meterComputation(meter.ComputationKindGetProgram, 1)
	if err != nil {
		return nil, fmt.Errorf("get program failed: %w", err)
	}

	if addressLocation, ok := location.(common.AddressLocation); ok {
		address := flow.Address(addressLocation.Address)

		freezeError := e.accounts.CheckAccountNotFrozen(address)
		if freezeError != nil {
			return nil, fmt.Errorf("get program failed: %w", freezeError)
		}
	}

	program, has := e.programs.Get(location)
	if has {
		return program, nil
	}

	return nil, nil
}

func (e *TransactionEnv) SetProgram(location common.Location, program *interpreter.Program) error {
	if e.isTraceable() {
		sp := e.ctx.Tracer.StartSpanFromParent(e.traceSpan, trace.FVMEnvSetProgram)
		defer sp.Finish()
	}

	err := e.meterComputation(meter.ComputationKindSetProgram, 1)
	if err != nil {
		return fmt.Errorf("set program failed: %w", err)
	}

	err = e.programs.Set(location, program)
	if err != nil {
		return fmt.Errorf("set program failed: %w", err)
	}
	return nil
}

func (e *TransactionEnv) ProgramLog(message string) error {
	if e.isTraceable() && e.ctx.ExtensiveTracing {
		sp := e.ctx.Tracer.StartSpanFromParent(e.traceSpan, trace.FVMEnvProgramLog)
		defer sp.Finish()
	}

	if e.ctx.CadenceLoggingEnabled {
		e.logs = append(e.logs, message)
	}
	return nil
}

func (e *TransactionEnv) Logs() []string {
	return e.logs
}

func (e *TransactionEnv) EmitEvent(event cadence.Event) error {
	// only trace when extensive tracing
	if e.isTraceable() && e.ctx.ExtensiveTracing {
		sp := e.ctx.Tracer.StartSpanFromParent(e.traceSpan, trace.FVMEnvEmitEvent)
		defer sp.Finish()
	}

	err := e.meterComputation(meter.ComputationKindEmitEvent, 1)
	if err != nil {
		return fmt.Errorf("emit event failed: %w", err)
	}

	return e.eventHandler.EmitEvent(event, e.txID, e.txIndex, e.tx.Payer)
}

func (e *TransactionEnv) Events() []flow.Event {
	return e.eventHandler.Events()
}

func (e *TransactionEnv) ServiceEvents() []flow.Event {
	return e.eventHandler.ServiceEvents()
}

func (e *TransactionEnv) GenerateUUID() (uint64, error) {
	if e.isTraceable() && e.ctx.ExtensiveTracing {
		sp := e.ctx.Tracer.StartSpanFromParent(e.traceSpan, trace.FVMEnvGenerateUUID)
		defer sp.Finish()
	}

	err := e.meterComputation(meter.ComputationKindGenerateUUID, 1)
	if err != nil {
		return 0, fmt.Errorf("generate uuid failed: %w", err)
	}

	if e.uuidGenerator == nil {
		return 0, errors.NewOperationNotSupportedError("GenerateUUID")
	}

	uuid, err := e.uuidGenerator.GenerateUUID()
	if err != nil {
		return 0, fmt.Errorf("generate uuid failed: %w", err)
	}
	return uuid, err
}

func (e *TransactionEnv) meterComputation(kind common.ComputationKind, intensity uint) error {
	if e.sth.EnforceComputationLimits {
		return e.sth.State().MeterComputation(kind, intensity)
	}
	return nil
}

func (e *TransactionEnv) MeterComputation(kind common.ComputationKind, intensity uint) error {
	return e.meterComputation(kind, intensity)
}

func (e *TransactionEnv) ComputationUsed() uint64 {
	return uint64(e.sth.State().TotalComputationUsed())
}

func (e *TransactionEnv) meterMemory(kind common.MemoryKind, intensity uint) error {
	if e.sth.EnforceMemoryLimits() {
		return e.sth.State().MeterMemory(kind, intensity)
	}
	return nil
}

func (e *TransactionEnv) MeterMemory(usage common.MemoryUsage) error {
	return e.meterMemory(usage.Kind, uint(usage.Amount))
}

<<<<<<< HEAD
func (e *TransactionEnv) MemoryUsed() uint64 {
	return uint64(e.sth.State().TotalMemoryUsed())
=======
func (e *TransactionEnv) MemoryEstimate() uint64 {
	return uint64(e.sth.State().TotalMemoryEstimate())
>>>>>>> 9652b94c
}

func (e *TransactionEnv) SetAccountFrozen(address common.Address, frozen bool) error {

	if !e.ctx.AccountFreezeEnabled {
		return errors.NewOperationNotSupportedError("SetAccountFrozen")
	}

	flowAddress := flow.Address(address)

	if flowAddress == e.ctx.Chain.ServiceAddress() {
		err := errors.NewValueErrorf(flowAddress.String(), "cannot freeze service account")
		return fmt.Errorf("setting account frozen failed: %w", err)
	}

	if !e.isAuthorizerServiceAccount() {
		err := errors.NewOperationAuthorizationErrorf("SetAccountFrozen", "accounts can be frozen only by transactions authorized by the service account")
		return fmt.Errorf("setting account frozen failed: %w", err)
	}

	err := e.accounts.SetAccountFrozen(flowAddress, frozen)
	if err != nil {
		return fmt.Errorf("setting account frozen failed: %w", err)
	}
	return nil
}

func (e *TransactionEnv) DecodeArgument(b []byte, _ cadence.Type) (cadence.Value, error) {
	if e.isTraceable() && e.ctx.ExtensiveTracing {
		sp := e.ctx.Tracer.StartSpanFromParent(e.traceSpan, trace.FVMEnvDecodeArgument)
		defer sp.Finish()
	}

	v, err := jsoncdc.Decode(e, b)
	if err != nil {
		err = errors.NewInvalidArgumentErrorf("argument is not json decodable: %w", err)
		return nil, fmt.Errorf("decodeing argument failed: %w", err)
	}

	return v, err
}

func (e *TransactionEnv) Hash(data []byte, tag string, hashAlgorithm runtime.HashAlgorithm) ([]byte, error) {
	if e.isTraceable() {
		sp := e.ctx.Tracer.StartSpanFromParent(e.traceSpan, trace.FVMEnvHash)
		defer sp.Finish()
	}

	err := e.meterComputation(meter.ComputationKindHash, 1)
	if err != nil {
		return nil, fmt.Errorf("hash failed: %w", err)
	}

	hashAlgo := crypto.RuntimeToCryptoHashingAlgorithm(hashAlgorithm)
	return crypto.HashWithTag(hashAlgo, tag, data)
}

func (e *TransactionEnv) VerifySignature(
	signature []byte,
	tag string,
	signedData []byte,
	publicKey []byte,
	signatureAlgorithm runtime.SignatureAlgorithm,
	hashAlgorithm runtime.HashAlgorithm,
) (bool, error) {
	if e.isTraceable() {
		sp := e.ctx.Tracer.StartSpanFromParent(e.traceSpan, trace.FVMEnvVerifySignature)
		defer sp.Finish()
	}

	err := e.meterComputation(meter.ComputationKindVerifySignature, 1)
	if err != nil {
		return false, fmt.Errorf("verify signature failed: %w", err)
	}

	valid, err := crypto.VerifySignatureFromRuntime(
		signature,
		tag,
		signedData,
		publicKey,
		signatureAlgorithm,
		hashAlgorithm,
	)

	if err != nil {
		return false, fmt.Errorf("verify signature failed: %w", err)
	}

	return valid, nil
}

func (e *TransactionEnv) ValidatePublicKey(pk *runtime.PublicKey) error {
	err := e.meterComputation(meter.ComputationKindValidatePublicKey, 1)
	if err != nil {
		return fmt.Errorf("validate public key failed: %w", err)
	}

	return crypto.ValidatePublicKey(pk.SignAlgo, pk.PublicKey)
}

// Block Environment Functions

// GetCurrentBlockHeight returns the current block height.
func (e *TransactionEnv) GetCurrentBlockHeight() (uint64, error) {
	if e.isTraceable() && e.ctx.ExtensiveTracing {
		sp := e.ctx.Tracer.StartSpanFromParent(e.traceSpan, trace.FVMEnvGetCurrentBlockHeight)
		defer sp.Finish()
	}

	err := e.meterComputation(meter.ComputationKindGetCurrentBlockHeight, 1)
	if err != nil {
		return 0, fmt.Errorf("get current block height failed: %w", err)
	}

	if e.ctx.BlockHeader == nil {
		return 0, errors.NewOperationNotSupportedError("GetCurrentBlockHeight")
	}
	return e.ctx.BlockHeader.Height, nil
}

// UnsafeRandom returns a random uint64, where the process of random number derivation is not cryptographically
// secure.
func (e *TransactionEnv) UnsafeRandom() (uint64, error) {
	if e.isTraceable() && e.ctx.ExtensiveTracing {
		sp := e.ctx.Tracer.StartSpanFromParent(e.traceSpan, trace.FVMEnvUnsafeRandom)
		defer sp.Finish()
	}

	if e.rng == nil {
		return 0, errors.NewOperationNotSupportedError("UnsafeRandom")
	}

	// TODO (ramtin) return errors this assumption that this always succeeds might not be true
	buf := make([]byte, 8)
	_, _ = e.rng.Read(buf) // Always succeeds, no need to check error
	return binary.LittleEndian.Uint64(buf), nil
}

// GetBlockAtHeight returns the block at the given height.
func (e *TransactionEnv) GetBlockAtHeight(height uint64) (runtime.Block, bool, error) {
	if e.isTraceable() {
		sp := e.ctx.Tracer.StartSpanFromParent(e.traceSpan, trace.FVMEnvGetBlockAtHeight)
		defer sp.Finish()
	}

	err := e.meterComputation(meter.ComputationKindGetBlockAtHeight, 1)
	if err != nil {
		return runtime.Block{}, false, fmt.Errorf("get block at height failed: %w", err)
	}

	if e.ctx.Blocks == nil {
		return runtime.Block{}, false, errors.NewOperationNotSupportedError("GetBlockAtHeight")
	}

	if e.ctx.BlockHeader != nil && height == e.ctx.BlockHeader.Height {
		return runtimeBlockFromHeader(e.ctx.BlockHeader), true, nil
	}

	header, err := e.ctx.Blocks.ByHeightFrom(height, e.ctx.BlockHeader)
	// TODO (ramtin): remove dependency on storage and move this if condition to blockfinder
	if errors.Is(err, storage.ErrNotFound) {
		return runtime.Block{}, false, nil
	} else if err != nil {
		return runtime.Block{}, false, fmt.Errorf("get block at height failed for height %v: %w", height, err)
	}

	return runtimeBlockFromHeader(header), true, nil
}

func (e *TransactionEnv) CreateAccount(payer runtime.Address) (address runtime.Address, err error) {

	if e.isTraceable() {
		sp := e.ctx.Tracer.StartSpanFromParent(e.traceSpan, trace.FVMEnvCreateAccount)
		defer sp.Finish()
	}

	err = e.meterComputation(meter.ComputationKindCreateAccount, 1)
	if err != nil {
		return address, err
	}

	e.sth.DisableAllLimitEnforcements() // don't enforce limit during account creation
	defer e.sth.EnableAllLimitEnforcements()

	flowAddress, err := e.addressGenerator.NextAddress()
	if err != nil {
		return address, err
	}

	err = e.accounts.Create(nil, flowAddress)
	if err != nil {
		return address, fmt.Errorf("create account failed: %w", err)
	}

	if e.ctx.ServiceAccountEnabled {
		_, invokeErr := InvokeSetupNewAccountContract(
			e,
			e.traceSpan,
			flowAddress,
			payer)
		if invokeErr != nil {
			return address, errors.HandleRuntimeError(invokeErr)
		}
	}

	e.ctx.Metrics.RuntimeSetNumberOfAccounts(e.addressGenerator.AddressCount())
	return runtime.Address(flowAddress), nil
}

// AddEncodedAccountKey adds an encoded public key to an existing account.
//
// This function returns an error if the specified account does not exist or
// if the key insertion fails.
func (e *TransactionEnv) AddEncodedAccountKey(address runtime.Address, publicKey []byte) error {
	if e.isTraceable() {
		sp := e.ctx.Tracer.StartSpanFromParent(e.traceSpan, trace.FVMEnvAddAccountKey)
		defer sp.Finish()
	}

	err := e.meterComputation(meter.ComputationKindAddEncodedAccountKey, 1)
	if err != nil {
		return fmt.Errorf("add encoded account key failed: %w", err)
	}

	// TODO do a call to track the computation usage and memory usage
	e.sth.DisableAllLimitEnforcements() // don't enforce limit during adding a key
	defer e.sth.EnableAllLimitEnforcements()

	err = e.accounts.CheckAccountNotFrozen(flow.Address(address))
	if err != nil {
		return fmt.Errorf("add encoded account key failed: %w", err)
	}

	err = e.accountKeys.AddEncodedAccountKey(address, publicKey)

	if err != nil {
		return fmt.Errorf("add encoded account key failed: %w", err)
	}
	return nil
}

// RevokeEncodedAccountKey revokes a public key by index from an existing account.
//
// This function returns an error if the specified account does not exist, the
// provided key is invalid, or if key revoking fails.
func (e *TransactionEnv) RevokeEncodedAccountKey(address runtime.Address, index int) (publicKey []byte, err error) {
	if e.isTraceable() {
		sp := e.ctx.Tracer.StartSpanFromParent(e.traceSpan, trace.FVMEnvRemoveAccountKey)
		defer sp.Finish()
	}

	err = e.meterComputation(meter.ComputationKindRevokeEncodedAccountKey, 1)
	if err != nil {
		return publicKey, fmt.Errorf("revoke encoded account key failed: %w", err)
	}

	err = e.accounts.CheckAccountNotFrozen(flow.Address(address))
	if err != nil {
		return nil, fmt.Errorf("revoke encoded account key failed: %w", err)
	}

	encodedKey, err := e.accountKeys.RemoveAccountKey(address, index)
	if err != nil {
		return nil, fmt.Errorf("revoke encoded account key failed: %w", err)
	}

	return encodedKey, nil
}

// AddAccountKey adds a public key to an existing account.
//
// This function returns an error if the specified account does not exist or
// if the key insertion fails.
func (e *TransactionEnv) AddAccountKey(
	address runtime.Address,
	publicKey *runtime.PublicKey,
	hashAlgo runtime.HashAlgorithm,
	weight int,
) (
	*runtime.AccountKey,
	error,
) {
	if e.isTraceable() {
		sp := e.ctx.Tracer.StartSpanFromParent(e.traceSpan, trace.FVMEnvAddAccountKey)
		defer sp.Finish()
	}

	err := e.meterComputation(meter.ComputationKindAddAccountKey, 1)
	if err != nil {
		return nil, fmt.Errorf("add account key failed: %w", err)
	}

	accKey, err := e.accountKeys.AddAccountKey(address, publicKey, hashAlgo, weight)
	if err != nil {
		return nil, fmt.Errorf("add account key failed: %w", err)
	}

	return accKey, nil
}

// GetAccountKey retrieves a public key by index from an existing account.
//
// This function returns a nil key with no errors, if a key doesn't exist at the given index.
// An error is returned if the specified account does not exist, the provided index is not valid,
// or if the key retrieval fails.
func (e *TransactionEnv) GetAccountKey(address runtime.Address, keyIndex int) (*runtime.AccountKey, error) {
	if e.isTraceable() {
		sp := e.ctx.Tracer.StartSpanFromParent(e.traceSpan, trace.FVMEnvGetAccountKey)
		defer sp.Finish()
	}

	err := e.meterComputation(meter.ComputationKindGetAccountKey, 1)
	if err != nil {
		return nil, fmt.Errorf("get account key failed: %w", err)
	}

	accKey, err := e.accountKeys.GetAccountKey(address, keyIndex)
	if err != nil {
		return nil, fmt.Errorf("get account key failed: %w", err)
	}
	return accKey, err
}

// RevokeAccountKey revokes a public key by index from an existing account,
// and returns the revoked key.
//
// This function returns a nil key with no errors, if a key doesn't exist at the given index.
// An error is returned if the specified account does not exist, the provided index is not valid,
// or if the key revoking fails.
func (e *TransactionEnv) RevokeAccountKey(address runtime.Address, keyIndex int) (*runtime.AccountKey, error) {
	if e.isTraceable() {
		sp := e.ctx.Tracer.StartSpanFromParent(e.traceSpan, trace.FVMEnvRemoveAccountKey)
		defer sp.Finish()
	}

	err := e.meterComputation(meter.ComputationKindRevokeAccountKey, 1)
	if err != nil {
		return nil, fmt.Errorf("revoke account key failed: %w", err)
	}

	return e.accountKeys.RevokeAccountKey(address, keyIndex)
}

func (e *TransactionEnv) UpdateAccountContractCode(address runtime.Address, name string, code []byte) (err error) {
	if e.isTraceable() {
		sp := e.ctx.Tracer.StartSpanFromParent(e.traceSpan, trace.FVMEnvUpdateAccountContractCode)
		defer sp.Finish()
	}

	err = e.meterComputation(meter.ComputationKindUpdateAccountContractCode, 1)
	if err != nil {
		return fmt.Errorf("update account contract code failed: %w", err)
	}

	err = e.accounts.CheckAccountNotFrozen(flow.Address(address))
	if err != nil {
		return fmt.Errorf("update account contract code failed: %w", err)
	}

	err = e.contracts.SetContract(address, name, code, e.getSigningAccounts())
	if err != nil {
		return fmt.Errorf("updating account contract code failed: %w", err)
	}

	return nil
}

func (e *TransactionEnv) GetAccountContractCode(address runtime.Address, name string) (code []byte, err error) {
	if e.isTraceable() {
		sp := e.ctx.Tracer.StartSpanFromParent(e.traceSpan, trace.FVMEnvGetAccountContractCode)
		defer sp.Finish()
	}

	err = e.meterComputation(meter.ComputationKindGetAccountContractCode, 1)
	if err != nil {
		return nil, fmt.Errorf("get account contract code failed: %w", err)
	}

	code, err = e.GetCode(common.AddressLocation{
		Address: address,
		Name:    name,
	})
	if err != nil {
		return nil, fmt.Errorf("get account contract code failed: %w", err)
	}

	return code, nil
}

func (e *TransactionEnv) RemoveAccountContractCode(address runtime.Address, name string) (err error) {
	if e.isTraceable() {
		sp := e.ctx.Tracer.StartSpanFromParent(e.traceSpan, trace.FVMEnvRemoveAccountContractCode)
		defer sp.Finish()
	}

	err = e.meterComputation(meter.ComputationKindRemoveAccountContractCode, 1)
	if err != nil {
		return fmt.Errorf("remove account contract code failed: %w", err)
	}

	err = e.accounts.CheckAccountNotFrozen(flow.Address(address))
	if err != nil {
		return fmt.Errorf("remove account contract code failed: %w", err)
	}

	err = e.contracts.RemoveContract(address, name, e.getSigningAccounts())
	if err != nil {
		return fmt.Errorf("remove account contract code failed: %w", err)
	}

	return nil
}

func (e *TransactionEnv) GetSigningAccounts() ([]runtime.Address, error) {
	if e.isTraceable() && e.ctx.ExtensiveTracing {
		sp := e.ctx.Tracer.StartSpanFromParent(e.traceSpan, trace.FVMEnvGetSigningAccounts)
		defer sp.Finish()
	}
	return e.getSigningAccounts(), nil
}

func (e *TransactionEnv) getSigningAccounts() []runtime.Address {
	if e.authorizers == nil {
		e.authorizers = make([]runtime.Address, len(e.tx.Authorizers))

		for i, auth := range e.tx.Authorizers {
			e.authorizers[i] = runtime.Address(auth)
		}
	}
	return e.authorizers
}

func (e *TransactionEnv) ImplementationDebugLog(message string) error {
	e.ctx.Logger.Debug().Msgf("Cadence: %s", message)
	return nil
}

func (e *TransactionEnv) RecordTrace(operation string, location common.Location, duration time.Duration, logs []opentracing.LogRecord) {
	if !e.isTraceable() {
		return
	}
	if location != nil {
		if logs == nil {
			logs = make([]opentracing.LogRecord, 0)
		}
		logs = append(logs, opentracing.LogRecord{Timestamp: time.Now(),
			Fields: []traceLog.Field{traceLog.String("location", location.String())},
		})
	}

	spanName := trace.FVMCadenceTrace.Child(operation)
	e.ctx.Tracer.RecordSpanFromParent(e.traceSpan, spanName, duration, logs)
}

func (e *TransactionEnv) ProgramParsed(location common.Location, duration time.Duration) {
	e.RecordTrace("parseProgram", location, duration, nil)
	e.metrics.ProgramParsed(location, duration)
}

func (e *TransactionEnv) ProgramChecked(location common.Location, duration time.Duration) {
	e.RecordTrace("checkProgram", location, duration, nil)
	e.metrics.ProgramChecked(location, duration)
}

func (e *TransactionEnv) ProgramInterpreted(location common.Location, duration time.Duration) {
	e.RecordTrace("interpretProgram", location, duration, nil)
	e.metrics.ProgramInterpreted(location, duration)
}

func (e *TransactionEnv) ValueEncoded(duration time.Duration) {
	e.RecordTrace("encodeValue", nil, duration, nil)
	e.metrics.ValueEncoded(duration)
}

func (e *TransactionEnv) ValueDecoded(duration time.Duration) {
	e.RecordTrace("decodeValue", nil, duration, nil)
	e.metrics.ValueDecoded(duration)
}

// Commit commits changes and return a list of updated keys
func (e *TransactionEnv) Commit() ([]programs.ContractUpdateKey, error) {
	// commit changes and return a list of updated keys
	err := e.programs.Cleanup()
	if err != nil {
		return nil, err
	}
	return e.contracts.Commit()
}

func (e *TransactionEnv) BLSVerifyPOP(pk *runtime.PublicKey, sig []byte) (bool, error) {
	return crypto.VerifyPOP(pk, sig)
}

func (e *TransactionEnv) BLSAggregateSignatures(sigs [][]byte) ([]byte, error) {
	return crypto.AggregateSignatures(sigs)
}

func (e *TransactionEnv) BLSAggregatePublicKeys(keys []*runtime.PublicKey) (*runtime.PublicKey, error) {
	return crypto.AggregatePublicKeys(keys)
}

func (e *TransactionEnv) ResourceOwnerChanged(
	*interpreter.Interpreter,
	*interpreter.CompositeValue,
	common.Address,
	common.Address,
) {
}<|MERGE_RESOLUTION|>--- conflicted
+++ resolved
@@ -102,12 +102,6 @@
 				// If the contract deployment bool is not set by the state
 				// fallback to the default value set by the configuration
 				// after the contract deployment bool is set by the state on all chains, this logic can be simplified
-<<<<<<< HEAD
-				return ctx.RestrictedDeploymentEnabled
-			}
-			return enabled
-		},
-=======
 				return ctx.RestrictContractDeployment
 			}
 			return enabled
@@ -117,7 +111,6 @@
 			// but for now we would honor the fallback context flag
 			return ctx.RestrictContractRemoval
 		},
->>>>>>> 9652b94c
 		env.GetAccountsAuthorizedForContractUpdate,
 		env.GetAccountsAuthorizedForContractRemoval,
 		env.useContractAuditVoucher,
@@ -127,65 +120,15 @@
 		env.seedRNG(ctx.BlockHeader)
 	}
 
-<<<<<<< HEAD
-	err := env.setMeteringWeights()
-=======
 	var err error
 	// set the execution parameters from the state
 	if ctx.AllowContextOverrideByExecutionState {
 		err = env.setExecutionParameters()
 	}
->>>>>>> 9652b94c
 
 	return env, err
 }
 
-<<<<<<< HEAD
-func (e *TransactionEnv) setMeteringWeights() error {
-	var m *weighted.Meter
-	var ok bool
-	// only set the weights if the meter is a weighted.Meter
-	if m, ok = e.sth.State().Meter().(*weighted.Meter); !ok {
-		return nil
-	}
-
-	computationWeights, err := getExecutionEffortWeights(e, e.accounts)
-	err, fatal := errors.SplitErrorTypes(err)
-	if fatal != nil {
-		e.ctx.Logger.
-			Error().
-			Err(fatal).
-			Msg("error getting execution effort weights")
-		return fatal
-	}
-	if err != nil {
-		e.ctx.Logger.
-			Info().
-			Err(err).
-			Msg("could not set execution effort weights. Using defaults")
-	} else {
-		m.SetComputationWeights(computationWeights)
-	}
-
-	memoryWeights, err := getExecutionMemoryWeights(e, e.accounts)
-	err, fatal = errors.SplitErrorTypes(err)
-	if fatal != nil {
-		e.ctx.Logger.
-			Error().
-			Err(fatal).
-			Msg("error getting execution memory weights")
-		return fatal
-	}
-	if err != nil {
-		e.ctx.Logger.
-			Info().
-			Err(err).
-			Msg("could not set execution memory weights. Using defaults")
-	} else {
-		m.SetMemoryWeights(memoryWeights)
-	}
-
-=======
 func (e *TransactionEnv) setExecutionParameters() error {
 	// Check that the service account exists because all the settings are stored in it
 	serviceAddress := e.Context().Chain.ServiceAddress()
@@ -252,7 +195,6 @@
 		return err
 	}
 
->>>>>>> 9652b94c
 	return nil
 }
 
@@ -503,12 +445,6 @@
 	if err != nil {
 		return value, fmt.Errorf("get storage capacity failed: %w", err)
 	}
-<<<<<<< HEAD
-
-	accountStorageCapacity := AccountStorageCapacityInvocation(e, e.traceSpan)
-	result, invokeErr := accountStorageCapacity(address)
-=======
->>>>>>> 9652b94c
 
 	result, invokeErr := InvokeAccountStorageCapacityContract(
 		e,
@@ -538,12 +474,6 @@
 	if err != nil {
 		return value, fmt.Errorf("get account balance failed: %w", err)
 	}
-<<<<<<< HEAD
-
-	accountBalance := AccountBalanceInvocation(e, e.traceSpan)
-	result, invokeErr := accountBalance(address)
-=======
->>>>>>> 9652b94c
 
 	result, invokeErr := InvokeAccountBalanceContract(e, e.traceSpan, address)
 	if invokeErr != nil {
@@ -563,15 +493,10 @@
 		return value, fmt.Errorf("get account available balance failed: %w", err)
 	}
 
-<<<<<<< HEAD
-	accountAvailableBalance := AccountAvailableBalanceInvocation(e, e.traceSpan)
-	result, invokeErr := accountAvailableBalance(address)
-=======
 	result, invokeErr := InvokeAccountAvailableBalanceContract(
 		e,
 		e.traceSpan,
 		address)
->>>>>>> 9652b94c
 
 	if invokeErr != nil {
 		return 0, errors.HandleRuntimeError(invokeErr)
@@ -839,13 +764,8 @@
 	return e.meterMemory(usage.Kind, uint(usage.Amount))
 }
 
-<<<<<<< HEAD
-func (e *TransactionEnv) MemoryUsed() uint64 {
-	return uint64(e.sth.State().TotalMemoryUsed())
-=======
 func (e *TransactionEnv) MemoryEstimate() uint64 {
 	return uint64(e.sth.State().TotalMemoryEstimate())
->>>>>>> 9652b94c
 }
 
 func (e *TransactionEnv) SetAccountFrozen(address common.Address, frozen bool) error {
