package fvm

import (
	"encoding/binary"
	"encoding/hex"
	"fmt"
	"math/rand"
	"time"

	"github.com/onflow/atree"
	"github.com/onflow/cadence"
	jsoncdc "github.com/onflow/cadence/encoding/json"
	"github.com/onflow/cadence/runtime"
	"github.com/onflow/cadence/runtime/ast"
	"github.com/onflow/cadence/runtime/common"
	"github.com/onflow/cadence/runtime/interpreter"
	"github.com/opentracing/opentracing-go"
	traceLog "github.com/opentracing/opentracing-go/log"

	"github.com/onflow/flow-go/fvm/blueprints"
	"github.com/onflow/flow-go/fvm/crypto"
	"github.com/onflow/flow-go/fvm/errors"
	"github.com/onflow/flow-go/fvm/handler"
	"github.com/onflow/flow-go/fvm/meter"
	"github.com/onflow/flow-go/fvm/meter/weighted"
	"github.com/onflow/flow-go/fvm/programs"
	"github.com/onflow/flow-go/fvm/state"
	"github.com/onflow/flow-go/fvm/utils"
	"github.com/onflow/flow-go/model/flow"
	"github.com/onflow/flow-go/module/trace"
	"github.com/onflow/flow-go/storage"
)

var _ runtime.Interface = &TransactionEnv{}

// TransactionEnv is a read-write environment used for executing flow transactions.
type TransactionEnv struct {
	vm               *VirtualMachine
	ctx              Context
	sth              *state.StateHolder
	programs         *handler.ProgramsHandler
	accounts         state.Accounts
	uuidGenerator    *state.UUIDGenerator
	contracts        *handler.ContractHandler
	accountKeys      *handler.AccountKeyHandler
	metrics          *handler.MetricsHandler
	eventHandler     *handler.EventHandler
	addressGenerator flow.AddressGenerator
	rng              *rand.Rand
	logs             []string
	tx               *flow.TransactionBody
	txIndex          uint32
	txID             flow.Identifier
	traceSpan        opentracing.Span
	authorizers      []runtime.Address
}

func NewTransactionEnvironment(
	ctx Context,
	vm *VirtualMachine,
	sth *state.StateHolder,
	programs *programs.Programs,
	tx *flow.TransactionBody,
	txIndex uint32,
	traceSpan opentracing.Span,
) (*TransactionEnv, error) {

	accounts := state.NewAccounts(sth)
	generator := state.NewStateBoundAddressGenerator(sth, ctx.Chain)
	uuidGenerator := state.NewUUIDGenerator(sth)
	programsHandler := handler.NewProgramsHandler(programs, sth)
	// TODO set the flags on context
	eventHandler := handler.NewEventHandler(ctx.Chain,
		ctx.EventCollectionEnabled,
		ctx.ServiceEventCollectionEnabled,
		ctx.EventCollectionByteSizeLimit,
	)
	accountKeys := handler.NewAccountKeyHandler(accounts)
	metrics := handler.NewMetricsHandler(ctx.Metrics)

	env := &TransactionEnv{
		vm:               vm,
		ctx:              ctx,
		sth:              sth,
		metrics:          metrics,
		programs:         programsHandler,
		accounts:         accounts,
		accountKeys:      accountKeys,
		addressGenerator: generator,
		uuidGenerator:    uuidGenerator,
		eventHandler:     eventHandler,
		tx:               tx,
		txIndex:          txIndex,
		txID:             tx.ID(),
		traceSpan:        traceSpan,
	}

	env.contracts = handler.NewContractHandler(accounts,
		func() bool {
			enabled, defined := env.GetIsContractDeploymentRestricted()
			if !defined {
				// If the contract deployment bool is not set by the state
				// fallback to the default value set by the configuration
				// after the contract deployment bool is set by the state on all chains, this logic can be simplified
				return ctx.RestrictedDeploymentEnabled
			}
			return enabled
		},
		env.GetAccountsAuthorizedForContractUpdate,
		env.GetAccountsAuthorizedForContractRemoval,
		env.useContractAuditVoucher,
	)

	if ctx.BlockHeader != nil {
		env.seedRNG(ctx.BlockHeader)
	}

	err := env.setMeteringWeights()

	return env, err
}

func (e *TransactionEnv) setMeteringWeights() error {
	var m *weighted.Meter
	var ok bool
	// only set the weights if the meter is a weighted.Meter
	if m, ok = e.sth.State().Meter().(*weighted.Meter); !ok {
		return nil
	}

<<<<<<< HEAD
	computationWeights, memoryWeights, err := getExecutionWeights(e, e.accounts)
=======
	computationWeights, err := getExecutionEffortWeights(e, e.accounts)
>>>>>>> 9dc2f7ba
	err, fatal := errors.SplitErrorTypes(err)
	if fatal != nil {
		e.ctx.Logger.
			Error().
			Err(fatal).
<<<<<<< HEAD
			Msg("error getting execution weights")
		return fatal
	}
	if err != nil {
		e.ctx.Logger.
			Info().
			Err(err).
			Msg("could not set execution weights. Using defaults")
		return nil
	}

	m.SetComputationWeights(computationWeights)
	m.SetMemoryWeights(memoryWeights)
=======
			Msg("error getting execution effort weights")
		return fatal
	}
	if err != nil {
		e.ctx.Logger.
			Info().
			Err(err).
			Msg("could not set execution effort weights. Using defaults")
	} else {
		m.SetComputationWeights(computationWeights)
	}

	memoryWeights, err := getExecutionMemoryWeights(e, e.accounts)
	err, fatal = errors.SplitErrorTypes(err)
	if fatal != nil {
		e.ctx.Logger.
			Error().
			Err(fatal).
			Msg("error getting execution memory weights")
		return fatal
	}
	if err != nil {
		e.ctx.Logger.
			Info().
			Err(err).
			Msg("could not set execution memory weights. Using defaults")
	} else {
		m.SetMemoryWeights(memoryWeights)
	}

>>>>>>> 9dc2f7ba
	return nil
}

func (e *TransactionEnv) TxIndex() uint32 {
	return e.txIndex
}

func (e *TransactionEnv) TxID() flow.Identifier {
	return e.txID
}

func (e *TransactionEnv) Context() *Context {
	return &e.ctx
}

func (e *TransactionEnv) VM() *VirtualMachine {
	return e.vm
}

func (e *TransactionEnv) seedRNG(header *flow.Header) {
	// Seed the random number generator with entropy created from the block header ID. The random number generator will
	// be used by the UnsafeRandom function.
	id := header.ID()
	source := rand.NewSource(int64(binary.BigEndian.Uint64(id[:])))
	e.rng = rand.New(source)
}

func (e *TransactionEnv) isTraceable() bool {
	return e.ctx.Tracer != nil && e.traceSpan != nil
}

// GetAccountsAuthorizedForContractUpdate returns a list of addresses authorized to update/deploy contracts
func (e *TransactionEnv) GetAccountsAuthorizedForContractUpdate() []common.Address {
	return e.GetAuthorizedAccounts(
		cadence.Path{
			Domain:     blueprints.ContractDeploymentAuthorizedAddressesPathDomain,
			Identifier: blueprints.ContractDeploymentAuthorizedAddressesPathIdentifier,
		})
}

// GetAccountsAuthorizedForContractRemoval returns a list of addresses authorized to remove contracts
func (e *TransactionEnv) GetAccountsAuthorizedForContractRemoval() []common.Address {
	return e.GetAuthorizedAccounts(
		cadence.Path{
			Domain:     blueprints.ContractRemovalAuthorizedAddressesPathDomain,
			Identifier: blueprints.ContractRemovalAuthorizedAddressesPathIdentifier,
		})
}

// GetAuthorizedAccounts returns a list of addresses authorized by the service account.
// Used to determine which accounts are permitted to deploy, update, or remove contracts.
//
// It reads a storage path from service account and parse the addresses.
// If any issue occurs on the process (missing registers, stored value properly not set),
// it gracefully handles it and falls back to default behaviour (only service account be authorized).
func (e *TransactionEnv) GetAuthorizedAccounts(path cadence.Path) []common.Address {
	// set default to service account only
	service := runtime.Address(e.ctx.Chain.ServiceAddress())
	defaultAccounts := []runtime.Address{service}

	value, err := e.vm.Runtime.ReadStored(
		service,
		path,
		runtime.Context{Interface: e},
	)

	const warningMsg = "failed to read contract authorized accounts from service account. using default behaviour instead."

	if err != nil {
		e.ctx.Logger.Warn().Msg(warningMsg)
		return defaultAccounts
	}
	addresses, ok := utils.CadenceValueToAddressSlice(value)
	if !ok {
		e.ctx.Logger.Warn().Msg(warningMsg)
		return defaultAccounts
	}
	return addresses
}

// GetIsContractDeploymentRestricted returns if contract deployment restriction is defined in the state and the value of it
func (e *TransactionEnv) GetIsContractDeploymentRestricted() (restricted bool, defined bool) {
	restricted, defined = false, false
	service := runtime.Address(e.ctx.Chain.ServiceAddress())

	value, err := e.vm.Runtime.ReadStored(
		service,
		cadence.Path{
			Domain:     blueprints.IsContractDeploymentRestrictedPathDomain,
			Identifier: blueprints.IsContractDeploymentRestrictedPathIdentifier,
		},
		runtime.Context{Interface: e},
	)
	if err != nil {
		e.ctx.Logger.
			Debug().
			Msg("Failed to read IsContractDeploymentRestricted from the service account. Using value from context instead.")
		return restricted, defined
	}
	restrictedCadence, ok := value.(cadence.Bool)
	if !ok {
		e.ctx.Logger.
			Debug().
			Msg("Failed to parse IsContractDeploymentRestricted from the service account. Using value from context instead.")
		return restricted, defined
	}
	defined = true
	restricted = restrictedCadence.ToGoValue().(bool)
	return restricted, defined
}

func (e *TransactionEnv) useContractAuditVoucher(address runtime.Address, code []byte) (bool, error) {
	useVoucher := UseContractAuditVoucherInvocation(e, e.traceSpan)
	return useVoucher(address, string(code[:]))
}

func (e *TransactionEnv) isAuthorizerServiceAccount() bool {
	return e.isAuthorizer(runtime.Address(e.ctx.Chain.ServiceAddress()))
}

func (e *TransactionEnv) isAuthorizer(address runtime.Address) bool {
	for _, accountAddress := range e.getSigningAccounts() {
		if accountAddress == address {
			return true
		}
	}
	return false
}

func (e *TransactionEnv) GetValue(owner, key []byte) ([]byte, error) {
	var valueByteSize int
	if e.isTraceable() {
		sp := e.ctx.Tracer.StartSpanFromParent(e.traceSpan, trace.FVMEnvGetValue)
		defer func() {
			sp.LogFields(
				traceLog.String("owner", hex.EncodeToString(owner)),
				traceLog.String("key", string(key)),
				traceLog.Int("valueByteSize", valueByteSize),
			)
			sp.Finish()
		}()
	}

	v, err := e.accounts.GetValue(
		flow.BytesToAddress(owner),
		string(key),
	)
	if err != nil {
		return nil, fmt.Errorf("get value failed: %w", err)
	}
	valueByteSize = len(v)

	err = e.meterComputation(meter.ComputationKindGetValue, uint(valueByteSize))
	if err != nil {
		return nil, fmt.Errorf("get value failed: %w", err)
	}
	return v, nil
}

func (e *TransactionEnv) SetValue(owner, key, value []byte) error {
	if e.isTraceable() {
		sp := e.ctx.Tracer.StartSpanFromParent(e.traceSpan, trace.FVMEnvSetValue)
		sp.LogFields(
			traceLog.String("owner", hex.EncodeToString(owner)),
			traceLog.String("key", string(key)),
		)
		defer sp.Finish()
	}

	err := e.meterComputation(meter.ComputationKindSetValue, uint(len(value)))
	if err != nil {
		return fmt.Errorf("set value failed: %w", err)
	}

	err = e.accounts.SetValue(
		flow.BytesToAddress(owner),
		string(key),
		value,
	)
	if err != nil {
		return fmt.Errorf("set value failed: %w", err)
	}
	return nil
}

func (e *TransactionEnv) ValueExists(owner, key []byte) (exists bool, err error) {
	if e.isTraceable() {
		sp := e.ctx.Tracer.StartSpanFromParent(e.traceSpan, trace.FVMEnvValueExists)
		defer sp.Finish()
	}

	err = e.meterComputation(meter.ComputationKindValueExists, 1)
	if err != nil {
		return false, fmt.Errorf("checking value existence failed: %w", err)
	}

	v, err := e.GetValue(owner, key)
	if err != nil {
		return false, fmt.Errorf("checking value existence failed: %w", err)
	}

	return len(v) > 0, nil
}

// AllocateStorageIndex allocates new storage index under the owner accounts to store a new register
func (e *TransactionEnv) AllocateStorageIndex(owner []byte) (atree.StorageIndex, error) {
	err := e.meterComputation(meter.ComputationKindAllocateStorageIndex, 1)
	if err != nil {
		return atree.StorageIndex{}, fmt.Errorf("allocate storage index failed: %w", err)
	}

	v, err := e.accounts.AllocateStorageIndex(flow.BytesToAddress(owner))
	if err != nil {
		return atree.StorageIndex{}, fmt.Errorf("storage address allocation failed: %w", err)
	}
	return v, nil
}

func (e *TransactionEnv) GetStorageUsed(address common.Address) (value uint64, err error) {
	if e.isTraceable() {
		sp := e.ctx.Tracer.StartSpanFromParent(e.traceSpan, trace.FVMEnvGetStorageUsed)
		defer sp.Finish()
	}

	err = e.meterComputation(meter.ComputationKindGetStorageUsed, 1)
	if err != nil {
		return value, fmt.Errorf("get storage used failed: %w", err)
	}

	value, err = e.accounts.GetStorageUsed(flow.Address(address))
	if err != nil {
		return value, fmt.Errorf("get storage used failed: %w", err)
	}

	return value, nil
}

func (e *TransactionEnv) GetStorageCapacity(address common.Address) (value uint64, err error) {
	if e.isTraceable() {
		sp := e.ctx.Tracer.StartSpanFromParent(e.traceSpan, trace.FVMEnvGetStorageCapacity)
		defer sp.Finish()
	}

	err = e.meterComputation(meter.ComputationKindGetStorageCapacity, 1)
	if err != nil {
		return value, fmt.Errorf("get storage capacity failed: %w", err)
	}

	accountStorageCapacity := AccountStorageCapacityInvocation(e, e.traceSpan)
	result, invokeErr := accountStorageCapacity(address)

	// TODO: Figure out how to handle this error. Currently if a runtime error occurs, storage capacity will be 0.
	// 1. An error will occur if user has removed their FlowToken.Vault -- should this be allowed?
	// 2. There will also be an error in case the accounts balance times megabytesPerFlow constant overflows,
	//		which shouldn't happen unless the the price of storage is reduced at least 100 fold
	// 3. Any other error indicates a bug in our implementation. How can we reliably check the Cadence error?
	if invokeErr != nil {
		return 0, nil
	}

	return storageMBUFixToBytesUInt(result), nil
}

// storageMBUFixToBytesUInt converts the return type of storage capacity which is a UFix64 with the unit of megabytes to
// UInt with the unit of bytes
func storageMBUFixToBytesUInt(result cadence.Value) uint64 {
	// Divide the unsigned int by (1e8 (the scale of Fix64) / 1e6 (for mega)) to get bytes (rounded down)
	return result.ToGoValue().(uint64) / 100
}

func (e *TransactionEnv) GetAccountBalance(address common.Address) (value uint64, err error) {
	if e.isTraceable() {
		sp := e.ctx.Tracer.StartSpanFromParent(e.traceSpan, trace.FVMEnvGetAccountBalance)
		defer sp.Finish()
	}

	err = e.meterComputation(meter.ComputationKindGetAccountBalance, 1)
	if err != nil {
		return value, fmt.Errorf("get account balance failed: %w", err)
	}

	accountBalance := AccountBalanceInvocation(e, e.traceSpan)
	result, invokeErr := accountBalance(address)

	// TODO: Figure out how to handle this error. Currently if a runtime error occurs, balance will be 0.
	if invokeErr != nil {
		return 0, nil
	}
	return result.ToGoValue().(uint64), nil
}

func (e *TransactionEnv) GetAccountAvailableBalance(address common.Address) (value uint64, err error) {
	if e.isTraceable() {
		sp := e.ctx.Tracer.StartSpanFromParent(e.traceSpan, trace.FVMEnvGetAccountBalance)
		defer sp.Finish()
	}

	err = e.meterComputation(meter.ComputationKindGetAccountAvailableBalance, 1)
	if err != nil {
		return value, fmt.Errorf("get account available balance failed: %w", err)
	}

	accountAvailableBalance := AccountAvailableBalanceInvocation(e, e.traceSpan)
	result, invokeErr := accountAvailableBalance(address)

	// TODO: Figure out how to handle this error. Currently if a runtime error occurs, available balance will be 0.
	// 1. An error will occur if user has removed their FlowToken.Vault -- should this be allowed?
	// 2. Any other error indicates a bug in our implementation. How can we reliably check the Cadence error?
	if invokeErr != nil {
		return 0, nil
	}
	return result.ToGoValue().(uint64), nil
}

func (e *TransactionEnv) ResolveLocation(
	identifiers []runtime.Identifier,
	location runtime.Location,
) ([]runtime.ResolvedLocation, error) {
	if e.isTraceable() && e.ctx.ExtensiveTracing {
		sp := e.ctx.Tracer.StartSpanFromParent(e.traceSpan, trace.FVMEnvResolveLocation)
		defer sp.Finish()
	}

	err := e.meterComputation(meter.ComputationKindResolveLocation, 1)
	if err != nil {
		return nil, fmt.Errorf("resolve location failed: %w", err)
	}

	addressLocation, isAddress := location.(common.AddressLocation)

	// if the location is not an address location, e.g. an identifier location (`import Crypto`),
	// then return a single resolved location which declares all identifiers.
	if !isAddress {
		return []runtime.ResolvedLocation{
			{
				Location:    location,
				Identifiers: identifiers,
			},
		}, nil
	}

	// if the location is an address,
	// and no specific identifiers where requested in the import statement,
	// then fetch all identifiers at this address
	if len(identifiers) == 0 {
		address := flow.Address(addressLocation.Address)

		err := e.accounts.CheckAccountNotFrozen(address)
		if err != nil {
			return nil, fmt.Errorf("resolving location failed: %w", err)
		}

		contractNames, err := e.contracts.GetContractNames(addressLocation.Address)
		if err != nil {
			return nil, fmt.Errorf("resolving location failed: %w", err)
		}

		// if there are no contractNames deployed,
		// then return no resolved locations
		if len(contractNames) == 0 {
			return nil, nil
		}

		identifiers = make([]ast.Identifier, len(contractNames))

		for i := range identifiers {
			identifiers[i] = runtime.Identifier{
				Identifier: contractNames[i],
			}
		}
	}

	// return one resolved location per identifier.
	// each resolved location is an address contract location
	resolvedLocations := make([]runtime.ResolvedLocation, len(identifiers))
	for i := range resolvedLocations {
		identifier := identifiers[i]
		resolvedLocations[i] = runtime.ResolvedLocation{
			Location: common.AddressLocation{
				Address: addressLocation.Address,
				Name:    identifier.Identifier,
			},
			Identifiers: []runtime.Identifier{identifier},
		}
	}

	return resolvedLocations, nil
}

func (e *TransactionEnv) GetCode(location runtime.Location) ([]byte, error) {
	if e.isTraceable() {
		sp := e.ctx.Tracer.StartSpanFromParent(e.traceSpan, trace.FVMEnvGetCode)
		defer sp.Finish()
	}

	err := e.meterComputation(meter.ComputationKindGetCode, 1)
	if err != nil {
		return nil, fmt.Errorf("get code failed: %w", err)
	}

	contractLocation, ok := location.(common.AddressLocation)
	if !ok {
		return nil, errors.NewInvalidLocationErrorf(location, "expecting an AddressLocation, but other location types are passed")
	}

	address := flow.Address(contractLocation.Address)

	err = e.accounts.CheckAccountNotFrozen(address)
	if err != nil {
		return nil, fmt.Errorf("get code failed: %w", err)
	}

	add, err := e.contracts.GetContract(contractLocation.Address, contractLocation.Name)
	if err != nil {
		return nil, fmt.Errorf("get code failed: %w", err)
	}

	return add, nil
}

func (e *TransactionEnv) GetAccountContractNames(address runtime.Address) ([]string, error) {
	if e.isTraceable() {
		sp := e.ctx.Tracer.StartSpanFromParent(e.traceSpan, trace.FVMEnvGetAccountContractNames)
		defer sp.Finish()
	}

	err := e.meterComputation(meter.ComputationKindGetAccountContractNames, 1)
	if err != nil {
		return nil, fmt.Errorf("get account contract names failed: %w", err)
	}

	a := flow.Address(address)

	freezeError := e.accounts.CheckAccountNotFrozen(a)
	if freezeError != nil {
		return nil, fmt.Errorf("get account contract names failed: %w", freezeError)
	}

	return e.accounts.GetContractNames(a)
}

func (e *TransactionEnv) GetProgram(location common.Location) (*interpreter.Program, error) {
	if e.isTraceable() {
		sp := e.ctx.Tracer.StartSpanFromParent(e.traceSpan, trace.FVMEnvGetProgram)
		defer sp.Finish()
	}

	err := e.meterComputation(meter.ComputationKindGetProgram, 1)
	if err != nil {
		return nil, fmt.Errorf("get program failed: %w", err)
	}

	if addressLocation, ok := location.(common.AddressLocation); ok {
		address := flow.Address(addressLocation.Address)

		freezeError := e.accounts.CheckAccountNotFrozen(address)
		if freezeError != nil {
			return nil, fmt.Errorf("get program failed: %w", freezeError)
		}
	}

	program, has := e.programs.Get(location)
	if has {
		return program, nil
	}

	return nil, nil
}

func (e *TransactionEnv) SetProgram(location common.Location, program *interpreter.Program) error {
	if e.isTraceable() {
		sp := e.ctx.Tracer.StartSpanFromParent(e.traceSpan, trace.FVMEnvSetProgram)
		defer sp.Finish()
	}

	err := e.meterComputation(meter.ComputationKindSetProgram, 1)
	if err != nil {
		return fmt.Errorf("set program failed: %w", err)
	}

	err = e.programs.Set(location, program)
	if err != nil {
		return fmt.Errorf("set program failed: %w", err)
	}
	return nil
}

func (e *TransactionEnv) ProgramLog(message string) error {
	if e.isTraceable() && e.ctx.ExtensiveTracing {
		sp := e.ctx.Tracer.StartSpanFromParent(e.traceSpan, trace.FVMEnvProgramLog)
		defer sp.Finish()
	}

	if e.ctx.CadenceLoggingEnabled {
		e.logs = append(e.logs, message)
	}
	return nil
}

func (e *TransactionEnv) Logs() []string {
	return e.logs
}

func (e *TransactionEnv) EmitEvent(event cadence.Event) error {
	// only trace when extensive tracing
	if e.isTraceable() && e.ctx.ExtensiveTracing {
		sp := e.ctx.Tracer.StartSpanFromParent(e.traceSpan, trace.FVMEnvEmitEvent)
		defer sp.Finish()
	}

	err := e.meterComputation(meter.ComputationKindEmitEvent, 1)
	if err != nil {
		return fmt.Errorf("emit event failed: %w", err)
	}

	return e.eventHandler.EmitEvent(event, e.txID, e.txIndex, e.tx.Payer)
}

func (e *TransactionEnv) Events() []flow.Event {
	return e.eventHandler.Events()
}

func (e *TransactionEnv) ServiceEvents() []flow.Event {
	return e.eventHandler.ServiceEvents()
}

func (e *TransactionEnv) GenerateUUID() (uint64, error) {
	if e.isTraceable() && e.ctx.ExtensiveTracing {
		sp := e.ctx.Tracer.StartSpanFromParent(e.traceSpan, trace.FVMEnvGenerateUUID)
		defer sp.Finish()
	}

	err := e.meterComputation(meter.ComputationKindGenerateUUID, 1)
	if err != nil {
		return 0, fmt.Errorf("generate uuid failed: %w", err)
	}

	if e.uuidGenerator == nil {
		return 0, errors.NewOperationNotSupportedError("GenerateUUID")
	}

	uuid, err := e.uuidGenerator.GenerateUUID()
	if err != nil {
		return 0, fmt.Errorf("generate uuid failed: %w", err)
	}
	return uuid, err
}

func (e *TransactionEnv) meterComputation(kind common.ComputationKind, intensity uint) error {
	if e.sth.EnforceComputationLimits {
		return e.sth.State().MeterComputation(kind, intensity)
	}
	return nil
<<<<<<< HEAD
}

func (e *TransactionEnv) MeterComputation(kind common.ComputationKind, intensity uint) error {
	return e.meterComputation(kind, intensity)
}

func (e *TransactionEnv) ComputationUsed() uint64 {
	return uint64(e.sth.State().TotalComputationUsed())
=======
}

func (e *TransactionEnv) MeterComputation(kind common.ComputationKind, intensity uint) error {
	return e.meterComputation(kind, intensity)
}

func (e *TransactionEnv) ComputationUsed() uint64 {
	return uint64(e.sth.State().TotalComputationUsed())
}

func (e *TransactionEnv) meterMemory(kind common.MemoryKind, intensity uint) error {
	if e.sth.EnforceMemoryLimits() {
		return e.sth.State().MeterMemory(kind, intensity)
	}
	return nil
}

func (e *TransactionEnv) MeterMemory(usage common.MemoryUsage) error {
	return e.meterMemory(usage.Kind, uint(usage.Amount))
}

func (e *TransactionEnv) MemoryUsed() uint64 {
	return uint64(e.sth.State().TotalMemoryUsed())
>>>>>>> 9dc2f7ba
}

func (e *TransactionEnv) SetAccountFrozen(address common.Address, frozen bool) error {

	flowAddress := flow.Address(address)

	if flowAddress == e.ctx.Chain.ServiceAddress() {
		err := errors.NewValueErrorf(flowAddress.String(), "cannot freeze service account")
		return fmt.Errorf("setting account frozen failed: %w", err)
	}

	if !e.isAuthorizerServiceAccount() {
		err := errors.NewOperationAuthorizationErrorf("SetAccountFrozen", "accounts can be frozen only by transactions authorized by the service account")
		return fmt.Errorf("setting account frozen failed: %w", err)
	}

	err := e.accounts.SetAccountFrozen(flowAddress, frozen)
	if err != nil {
		return fmt.Errorf("setting account frozen failed: %w", err)
	}
	return nil
}

func (e *TransactionEnv) DecodeArgument(b []byte, _ cadence.Type) (cadence.Value, error) {
	if e.isTraceable() && e.ctx.ExtensiveTracing {
		sp := e.ctx.Tracer.StartSpanFromParent(e.traceSpan, trace.FVMEnvDecodeArgument)
		defer sp.Finish()
	}

	v, err := jsoncdc.Decode(e, b)
	if err != nil {
		err = errors.NewInvalidArgumentErrorf("argument is not json decodable: %w", err)
		return nil, fmt.Errorf("decodeing argument failed: %w", err)
	}

	return v, err
}

func (e *TransactionEnv) Hash(data []byte, tag string, hashAlgorithm runtime.HashAlgorithm) ([]byte, error) {
	if e.isTraceable() {
		sp := e.ctx.Tracer.StartSpanFromParent(e.traceSpan, trace.FVMEnvHash)
		defer sp.Finish()
	}

	err := e.meterComputation(meter.ComputationKindHash, 1)
	if err != nil {
		return nil, fmt.Errorf("hash failed: %w", err)
	}

	hashAlgo := crypto.RuntimeToCryptoHashingAlgorithm(hashAlgorithm)
	return crypto.HashWithTag(hashAlgo, tag, data)
}

func (e *TransactionEnv) VerifySignature(
	signature []byte,
	tag string,
	signedData []byte,
	publicKey []byte,
	signatureAlgorithm runtime.SignatureAlgorithm,
	hashAlgorithm runtime.HashAlgorithm,
) (bool, error) {
	if e.isTraceable() {
		sp := e.ctx.Tracer.StartSpanFromParent(e.traceSpan, trace.FVMEnvVerifySignature)
		defer sp.Finish()
	}

	err := e.meterComputation(meter.ComputationKindVerifySignature, 1)
	if err != nil {
		return false, fmt.Errorf("verify signature failed: %w", err)
	}

	valid, err := crypto.VerifySignatureFromRuntime(
		signature,
		tag,
		signedData,
		publicKey,
		signatureAlgorithm,
		hashAlgorithm,
	)

	if err != nil {
		return false, fmt.Errorf("verify signature failed: %w", err)
	}

	return valid, nil
}

func (e *TransactionEnv) ValidatePublicKey(pk *runtime.PublicKey) error {
	err := e.meterComputation(meter.ComputationKindValidatePublicKey, 1)
	if err != nil {
		return fmt.Errorf("validate public key failed: %w", err)
	}

	return crypto.ValidatePublicKey(pk.SignAlgo, pk.PublicKey)
}

// Block Environment Functions

// GetCurrentBlockHeight returns the current block height.
func (e *TransactionEnv) GetCurrentBlockHeight() (uint64, error) {
	if e.isTraceable() && e.ctx.ExtensiveTracing {
		sp := e.ctx.Tracer.StartSpanFromParent(e.traceSpan, trace.FVMEnvGetCurrentBlockHeight)
		defer sp.Finish()
	}

	err := e.meterComputation(meter.ComputationKindGetCurrentBlockHeight, 1)
	if err != nil {
		return 0, fmt.Errorf("get current block height failed: %w", err)
	}

	if e.ctx.BlockHeader == nil {
		return 0, errors.NewOperationNotSupportedError("GetCurrentBlockHeight")
	}
	return e.ctx.BlockHeader.Height, nil
}

// UnsafeRandom returns a random uint64, where the process of random number derivation is not cryptographically
// secure.
func (e *TransactionEnv) UnsafeRandom() (uint64, error) {
	if e.isTraceable() && e.ctx.ExtensiveTracing {
		sp := e.ctx.Tracer.StartSpanFromParent(e.traceSpan, trace.FVMEnvUnsafeRandom)
		defer sp.Finish()
	}

	if e.rng == nil {
		return 0, errors.NewOperationNotSupportedError("UnsafeRandom")
	}

	// TODO (ramtin) return errors this assumption that this always succeeds might not be true
	buf := make([]byte, 8)
	_, _ = e.rng.Read(buf) // Always succeeds, no need to check error
	return binary.LittleEndian.Uint64(buf), nil
}

// GetBlockAtHeight returns the block at the given height.
func (e *TransactionEnv) GetBlockAtHeight(height uint64) (runtime.Block, bool, error) {
	if e.isTraceable() {
		sp := e.ctx.Tracer.StartSpanFromParent(e.traceSpan, trace.FVMEnvGetBlockAtHeight)
		defer sp.Finish()
	}

	err := e.meterComputation(meter.ComputationKindGetBlockAtHeight, 1)
	if err != nil {
		return runtime.Block{}, false, fmt.Errorf("get block at height failed: %w", err)
	}

	if e.ctx.Blocks == nil {
		return runtime.Block{}, false, errors.NewOperationNotSupportedError("GetBlockAtHeight")
	}

	if e.ctx.BlockHeader != nil && height == e.ctx.BlockHeader.Height {
		return runtimeBlockFromHeader(e.ctx.BlockHeader), true, nil
	}

	header, err := e.ctx.Blocks.ByHeightFrom(height, e.ctx.BlockHeader)
	// TODO (ramtin): remove dependency on storage and move this if condition to blockfinder
	if errors.Is(err, storage.ErrNotFound) {
		return runtime.Block{}, false, nil
	} else if err != nil {
		return runtime.Block{}, false, fmt.Errorf("get block at height failed for height %v: %w", height, err)
	}

	return runtimeBlockFromHeader(header), true, nil
}

func (e *TransactionEnv) CreateAccount(payer runtime.Address) (address runtime.Address, err error) {

	if e.isTraceable() {
		sp := e.ctx.Tracer.StartSpanFromParent(e.traceSpan, trace.FVMEnvCreateAccount)
		defer sp.Finish()
	}

	err = e.meterComputation(meter.ComputationKindCreateAccount, 1)
	if err != nil {
		return address, err
	}

	e.sth.DisableAllLimitEnforcements() // don't enforce limit during account creation
	defer e.sth.EnableAllLimitEnforcements()

	flowAddress, err := e.addressGenerator.NextAddress()
	if err != nil {
		return address, err
	}

	err = e.accounts.Create(nil, flowAddress)
	if err != nil {
		return address, fmt.Errorf("create account failed: %w", err)
	}

	if e.ctx.ServiceAccountEnabled {
		setupNewAccount := SetupNewAccountInvocation(e, e.traceSpan)
		_, invokeErr := setupNewAccount(flowAddress, payer)

		if invokeErr != nil {
			return address, errors.HandleRuntimeError(invokeErr)
		}
	}

	e.ctx.Metrics.RuntimeSetNumberOfAccounts(e.addressGenerator.AddressCount())
	return runtime.Address(flowAddress), nil
}

// AddEncodedAccountKey adds an encoded public key to an existing account.
//
// This function returns an error if the specified account does not exist or
// if the key insertion fails.
func (e *TransactionEnv) AddEncodedAccountKey(address runtime.Address, publicKey []byte) error {
	if e.isTraceable() {
		sp := e.ctx.Tracer.StartSpanFromParent(e.traceSpan, trace.FVMEnvAddAccountKey)
		defer sp.Finish()
	}

	err := e.meterComputation(meter.ComputationKindAddEncodedAccountKey, 1)
	if err != nil {
		return fmt.Errorf("add encoded account key failed: %w", err)
	}

	// TODO do a call to track the computation usage and memory usage
	e.sth.DisableAllLimitEnforcements() // don't enforce limit during adding a key
	defer e.sth.EnableAllLimitEnforcements()

	err = e.accounts.CheckAccountNotFrozen(flow.Address(address))
	if err != nil {
		return fmt.Errorf("add encoded account key failed: %w", err)
	}

	err = e.accountKeys.AddEncodedAccountKey(address, publicKey)

	if err != nil {
		return fmt.Errorf("add encoded account key failed: %w", err)
	}
	return nil
}

// RevokeEncodedAccountKey revokes a public key by index from an existing account.
//
// This function returns an error if the specified account does not exist, the
// provided key is invalid, or if key revoking fails.
func (e *TransactionEnv) RevokeEncodedAccountKey(address runtime.Address, index int) (publicKey []byte, err error) {
	if e.isTraceable() {
		sp := e.ctx.Tracer.StartSpanFromParent(e.traceSpan, trace.FVMEnvRemoveAccountKey)
		defer sp.Finish()
	}

	err = e.meterComputation(meter.ComputationKindRevokeEncodedAccountKey, 1)
	if err != nil {
		return publicKey, fmt.Errorf("revoke encoded account key failed: %w", err)
	}

	err = e.accounts.CheckAccountNotFrozen(flow.Address(address))
	if err != nil {
		return nil, fmt.Errorf("revoke encoded account key failed: %w", err)
	}

	encodedKey, err := e.accountKeys.RemoveAccountKey(address, index)
	if err != nil {
		return nil, fmt.Errorf("revoke encoded account key failed: %w", err)
	}

	return encodedKey, nil
}

// AddAccountKey adds a public key to an existing account.
//
// This function returns an error if the specified account does not exist or
// if the key insertion fails.
func (e *TransactionEnv) AddAccountKey(
	address runtime.Address,
	publicKey *runtime.PublicKey,
	hashAlgo runtime.HashAlgorithm,
	weight int,
) (
	*runtime.AccountKey,
	error,
) {
	if e.isTraceable() {
		sp := e.ctx.Tracer.StartSpanFromParent(e.traceSpan, trace.FVMEnvAddAccountKey)
		defer sp.Finish()
	}

	err := e.meterComputation(meter.ComputationKindAddAccountKey, 1)
	if err != nil {
		return nil, fmt.Errorf("add account key failed: %w", err)
	}

	accKey, err := e.accountKeys.AddAccountKey(address, publicKey, hashAlgo, weight)
	if err != nil {
		return nil, fmt.Errorf("add account key failed: %w", err)
	}

	return accKey, nil
}

// GetAccountKey retrieves a public key by index from an existing account.
//
// This function returns a nil key with no errors, if a key doesn't exist at the given index.
// An error is returned if the specified account does not exist, the provided index is not valid,
// or if the key retrieval fails.
func (e *TransactionEnv) GetAccountKey(address runtime.Address, keyIndex int) (*runtime.AccountKey, error) {
	if e.isTraceable() {
		sp := e.ctx.Tracer.StartSpanFromParent(e.traceSpan, trace.FVMEnvGetAccountKey)
		defer sp.Finish()
	}

	err := e.meterComputation(meter.ComputationKindGetAccountKey, 1)
	if err != nil {
		return nil, fmt.Errorf("get account key failed: %w", err)
	}

	accKey, err := e.accountKeys.GetAccountKey(address, keyIndex)
	if err != nil {
		return nil, fmt.Errorf("get account key failed: %w", err)
	}
	return accKey, err
}

// RevokeAccountKey revokes a public key by index from an existing account,
// and returns the revoked key.
//
// This function returns a nil key with no errors, if a key doesn't exist at the given index.
// An error is returned if the specified account does not exist, the provided index is not valid,
// or if the key revoking fails.
func (e *TransactionEnv) RevokeAccountKey(address runtime.Address, keyIndex int) (*runtime.AccountKey, error) {
	if e.isTraceable() {
		sp := e.ctx.Tracer.StartSpanFromParent(e.traceSpan, trace.FVMEnvRemoveAccountKey)
		defer sp.Finish()
	}

	err := e.meterComputation(meter.ComputationKindRevokeAccountKey, 1)
	if err != nil {
		return nil, fmt.Errorf("revoke account key failed: %w", err)
	}

	return e.accountKeys.RevokeAccountKey(address, keyIndex)
}

func (e *TransactionEnv) UpdateAccountContractCode(address runtime.Address, name string, code []byte) (err error) {
	if e.isTraceable() {
		sp := e.ctx.Tracer.StartSpanFromParent(e.traceSpan, trace.FVMEnvUpdateAccountContractCode)
		defer sp.Finish()
	}

	err = e.meterComputation(meter.ComputationKindUpdateAccountContractCode, 1)
	if err != nil {
		return fmt.Errorf("update account contract code failed: %w", err)
	}

	err = e.accounts.CheckAccountNotFrozen(flow.Address(address))
	if err != nil {
		return fmt.Errorf("update account contract code failed: %w", err)
	}

	err = e.contracts.SetContract(address, name, code, e.getSigningAccounts())
	if err != nil {
		return fmt.Errorf("updating account contract code failed: %w", err)
	}

	return nil
}

func (e *TransactionEnv) GetAccountContractCode(address runtime.Address, name string) (code []byte, err error) {
	if e.isTraceable() {
		sp := e.ctx.Tracer.StartSpanFromParent(e.traceSpan, trace.FVMEnvGetAccountContractCode)
		defer sp.Finish()
	}

	err = e.meterComputation(meter.ComputationKindGetAccountContractCode, 1)
	if err != nil {
		return nil, fmt.Errorf("get account contract code failed: %w", err)
	}

	code, err = e.GetCode(common.AddressLocation{
		Address: address,
		Name:    name,
	})
	if err != nil {
		return nil, fmt.Errorf("get account contract code failed: %w", err)
	}

	return code, nil
}

func (e *TransactionEnv) RemoveAccountContractCode(address runtime.Address, name string) (err error) {
	if e.isTraceable() {
		sp := e.ctx.Tracer.StartSpanFromParent(e.traceSpan, trace.FVMEnvRemoveAccountContractCode)
		defer sp.Finish()
	}

	err = e.meterComputation(meter.ComputationKindRemoveAccountContractCode, 1)
	if err != nil {
		return fmt.Errorf("remove account contract code failed: %w", err)
	}

	err = e.accounts.CheckAccountNotFrozen(flow.Address(address))
	if err != nil {
		return fmt.Errorf("remove account contract code failed: %w", err)
	}

	err = e.contracts.RemoveContract(address, name, e.getSigningAccounts())
	if err != nil {
		return fmt.Errorf("remove account contract code failed: %w", err)
	}

	return nil
}

func (e *TransactionEnv) GetSigningAccounts() ([]runtime.Address, error) {
	if e.isTraceable() && e.ctx.ExtensiveTracing {
		sp := e.ctx.Tracer.StartSpanFromParent(e.traceSpan, trace.FVMEnvGetSigningAccounts)
		defer sp.Finish()
	}
	return e.getSigningAccounts(), nil
}

func (e *TransactionEnv) getSigningAccounts() []runtime.Address {
	if e.authorizers == nil {
		e.authorizers = make([]runtime.Address, len(e.tx.Authorizers))

		for i, auth := range e.tx.Authorizers {
			e.authorizers[i] = runtime.Address(auth)
		}
	}
	return e.authorizers
}

func (e *TransactionEnv) ImplementationDebugLog(message string) error {
	e.ctx.Logger.Debug().Msgf("Cadence: %s", message)
	return nil
}

func (e *TransactionEnv) RecordTrace(operation string, location common.Location, duration time.Duration, logs []opentracing.LogRecord) {
	if !e.isTraceable() {
		return
	}
	if location != nil {
		if logs == nil {
			logs = make([]opentracing.LogRecord, 0)
		}
		logs = append(logs, opentracing.LogRecord{Timestamp: time.Now(),
			Fields: []traceLog.Field{traceLog.String("location", location.String())},
		})
	}

	spanName := trace.FVMCadenceTrace.Child(operation)
	e.ctx.Tracer.RecordSpanFromParent(e.traceSpan, spanName, duration, logs)
}

func (e *TransactionEnv) ProgramParsed(location common.Location, duration time.Duration) {
	e.RecordTrace("parseProgram", location, duration, nil)
	e.metrics.ProgramParsed(location, duration)
}

func (e *TransactionEnv) ProgramChecked(location common.Location, duration time.Duration) {
	e.RecordTrace("checkProgram", location, duration, nil)
	e.metrics.ProgramChecked(location, duration)
}

func (e *TransactionEnv) ProgramInterpreted(location common.Location, duration time.Duration) {
	e.RecordTrace("interpretProgram", location, duration, nil)
	e.metrics.ProgramInterpreted(location, duration)
}

func (e *TransactionEnv) ValueEncoded(duration time.Duration) {
	e.RecordTrace("encodeValue", nil, duration, nil)
	e.metrics.ValueEncoded(duration)
}

func (e *TransactionEnv) ValueDecoded(duration time.Duration) {
	e.RecordTrace("decodeValue", nil, duration, nil)
	e.metrics.ValueDecoded(duration)
}

// Commit commits changes and return a list of updated keys
func (e *TransactionEnv) Commit() ([]programs.ContractUpdateKey, error) {
	// commit changes and return a list of updated keys
	err := e.programs.Cleanup()
	if err != nil {
		return nil, err
	}
	return e.contracts.Commit()
}

func (e *TransactionEnv) BLSVerifyPOP(pk *runtime.PublicKey, sig []byte) (bool, error) {
	return crypto.VerifyPOP(pk, sig)
}

func (e *TransactionEnv) BLSAggregateSignatures(sigs [][]byte) ([]byte, error) {
	return crypto.AggregateSignatures(sigs)
}

func (e *TransactionEnv) BLSAggregatePublicKeys(keys []*runtime.PublicKey) (*runtime.PublicKey, error) {
	return crypto.AggregatePublicKeys(keys)
}

<<<<<<< HEAD
func (e *TransactionEnv) ResourceOwnerChanged(_ *interpreter.CompositeValue, _ common.Address, _ common.Address) {
=======
func (e *TransactionEnv) ResourceOwnerChanged(
	*interpreter.Interpreter,
	*interpreter.CompositeValue,
	common.Address,
	common.Address,
) {
>>>>>>> 9dc2f7ba
}<|MERGE_RESOLUTION|>--- conflicted
+++ resolved
@@ -128,31 +128,12 @@
 		return nil
 	}
 
-<<<<<<< HEAD
-	computationWeights, memoryWeights, err := getExecutionWeights(e, e.accounts)
-=======
 	computationWeights, err := getExecutionEffortWeights(e, e.accounts)
->>>>>>> 9dc2f7ba
 	err, fatal := errors.SplitErrorTypes(err)
 	if fatal != nil {
 		e.ctx.Logger.
 			Error().
 			Err(fatal).
-<<<<<<< HEAD
-			Msg("error getting execution weights")
-		return fatal
-	}
-	if err != nil {
-		e.ctx.Logger.
-			Info().
-			Err(err).
-			Msg("could not set execution weights. Using defaults")
-		return nil
-	}
-
-	m.SetComputationWeights(computationWeights)
-	m.SetMemoryWeights(memoryWeights)
-=======
 			Msg("error getting execution effort weights")
 		return fatal
 	}
@@ -183,7 +164,6 @@
 		m.SetMemoryWeights(memoryWeights)
 	}
 
->>>>>>> 9dc2f7ba
 	return nil
 }
 
@@ -737,16 +717,6 @@
 		return e.sth.State().MeterComputation(kind, intensity)
 	}
 	return nil
-<<<<<<< HEAD
-}
-
-func (e *TransactionEnv) MeterComputation(kind common.ComputationKind, intensity uint) error {
-	return e.meterComputation(kind, intensity)
-}
-
-func (e *TransactionEnv) ComputationUsed() uint64 {
-	return uint64(e.sth.State().TotalComputationUsed())
-=======
 }
 
 func (e *TransactionEnv) MeterComputation(kind common.ComputationKind, intensity uint) error {
@@ -770,7 +740,6 @@
 
 func (e *TransactionEnv) MemoryUsed() uint64 {
 	return uint64(e.sth.State().TotalMemoryUsed())
->>>>>>> 9dc2f7ba
 }
 
 func (e *TransactionEnv) SetAccountFrozen(address common.Address, frozen bool) error {
@@ -1266,14 +1235,10 @@
 	return crypto.AggregatePublicKeys(keys)
 }
 
-<<<<<<< HEAD
-func (e *TransactionEnv) ResourceOwnerChanged(_ *interpreter.CompositeValue, _ common.Address, _ common.Address) {
-=======
 func (e *TransactionEnv) ResourceOwnerChanged(
 	*interpreter.Interpreter,
 	*interpreter.CompositeValue,
 	common.Address,
 	common.Address,
 ) {
->>>>>>> 9dc2f7ba
 }