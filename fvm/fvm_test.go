--- conflicted
+++ resolved
@@ -1659,11 +1659,7 @@
 
 		num, err := strconv.ParseUint(tx.Logs[0], 10, 64)
 		require.NoError(t, err)
-<<<<<<< HEAD
-		require.Equal(t, uint64(0x6a758bbe44042d51), num)
-=======
 		require.Equal(t, uint64(0x8872445cb397f6d2), num)
->>>>>>> 9dc2f7ba
 	})
 }
 
@@ -3198,11 +3194,7 @@
 		checkResult   func(t *testing.T, balanceBefore uint64, balanceAfter uint64, tx *fvm.TransactionProcedure)
 	}
 
-<<<<<<< HEAD
-	txFees := uint64(10_000)             // 0.0001
-=======
 	txFees := uint64(1_000)              // 0.00001
->>>>>>> 9dc2f7ba
 	fundingAmount := uint64(100_000_000) // 1.0
 	transferAmount := uint64(123_456)
 	minimumStorageReservation := fvm.DefaultMinimumStorageReservation.ToGoValue().(uint64)
@@ -3264,11 +3256,7 @@
 				}
 				require.NotEmpty(t, feeDeduction.Payload)
 
-<<<<<<< HEAD
-				payload, err := jsoncdc.Decode(feeDeduction.Payload)
-=======
 				payload, err := jsoncdc.Decode(nil, feeDeduction.Payload)
->>>>>>> 9dc2f7ba
 				require.NoError(t, err)
 
 				event := payload.(cadence.Event)
@@ -3583,22 +3571,14 @@
 }
 
 func TestSettingExecutionWeights(t *testing.T) {
-<<<<<<< HEAD
-=======
-
->>>>>>> 9dc2f7ba
+
 	t.Run("transaction should fail with high weights", newVMTest().withBootstrapProcedureOptions(
 		fvm.WithMinimumStorageReservation(fvm.DefaultMinimumStorageReservation),
 		fvm.WithAccountCreationFee(fvm.DefaultAccountCreationFee),
 		fvm.WithStorageMBPerFLOW(fvm.DefaultStorageMBPerFLOW),
 		fvm.WithExecutionEffortWeights(
-<<<<<<< HEAD
-			weightedMeter.ExecutionWeights{
-				common.ComputationKindLoop: 100_000 << weightedMeter.MeterInternalPrecisionBytes,
-=======
 			weightedMeter.ExecutionEffortWeights{
 				common.ComputationKindLoop: 100_000 << weightedMeter.MeterExecutionInternalPrecisionBytes,
->>>>>>> 9dc2f7ba
 			},
 		),
 	).run(
@@ -3629,8 +3609,6 @@
 			assert.True(t, errors.IsComputationLimitExceededError(tx.Err))
 		},
 	))
-<<<<<<< HEAD
-=======
 
 	memoryWeights := make(map[common.MemoryKind]uint64)
 	for k, v := range weightedMeter.DefaultMemoryWeights {
@@ -3718,19 +3696,13 @@
 		},
 	))
 
->>>>>>> 9dc2f7ba
 	t.Run("transaction should fail if create account weight is high", newVMTest().withBootstrapProcedureOptions(
 		fvm.WithMinimumStorageReservation(fvm.DefaultMinimumStorageReservation),
 		fvm.WithAccountCreationFee(fvm.DefaultAccountCreationFee),
 		fvm.WithStorageMBPerFLOW(fvm.DefaultStorageMBPerFLOW),
 		fvm.WithExecutionEffortWeights(
-<<<<<<< HEAD
-			weightedMeter.ExecutionWeights{
-				meter.ComputationKindCreateAccount: (fvm.DefaultComputationLimit + 1) << weightedMeter.MeterInternalPrecisionBytes,
-=======
 			weightedMeter.ExecutionEffortWeights{
 				meter.ComputationKindCreateAccount: (fvm.DefaultComputationLimit + 1) << weightedMeter.MeterExecutionInternalPrecisionBytes,
->>>>>>> 9dc2f7ba
 			},
 		),
 	).run(
@@ -3763,13 +3735,8 @@
 		fvm.WithAccountCreationFee(fvm.DefaultAccountCreationFee),
 		fvm.WithStorageMBPerFLOW(fvm.DefaultStorageMBPerFLOW),
 		fvm.WithExecutionEffortWeights(
-<<<<<<< HEAD
-			weightedMeter.ExecutionWeights{
-				meter.ComputationKindCreateAccount: 100_000_000 << weightedMeter.MeterInternalPrecisionBytes,
-=======
 			weightedMeter.ExecutionEffortWeights{
 				meter.ComputationKindCreateAccount: 100_000_000 << weightedMeter.MeterExecutionInternalPrecisionBytes,
->>>>>>> 9dc2f7ba
 			},
 		),
 	).run(
@@ -3803,13 +3770,8 @@
 		fvm.WithAccountCreationFee(fvm.DefaultAccountCreationFee),
 		fvm.WithStorageMBPerFLOW(fvm.DefaultStorageMBPerFLOW),
 		fvm.WithExecutionEffortWeights(
-<<<<<<< HEAD
-			weightedMeter.ExecutionWeights{
-				meter.ComputationKindCreateAccount: 100_000_000 << weightedMeter.MeterInternalPrecisionBytes,
-=======
 			weightedMeter.ExecutionEffortWeights{
 				meter.ComputationKindCreateAccount: 100_000_000 << weightedMeter.MeterExecutionInternalPrecisionBytes,
->>>>>>> 9dc2f7ba
 			},
 		),
 	).run(
@@ -3836,34 +3798,23 @@
 			assert.True(t, errors.IsComputationLimitExceededError(tx.Err))
 		},
 	))
-<<<<<<< HEAD
-=======
-
->>>>>>> 9dc2f7ba
+
 	t.Run("transaction should not use up more computation that the transaction body itself", newVMTest().withBootstrapProcedureOptions(
 		fvm.WithMinimumStorageReservation(fvm.DefaultMinimumStorageReservation),
 		fvm.WithAccountCreationFee(fvm.DefaultAccountCreationFee),
 		fvm.WithStorageMBPerFLOW(fvm.DefaultStorageMBPerFLOW),
 		fvm.WithTransactionFee(fvm.DefaultTransactionFees),
 		fvm.WithExecutionEffortWeights(
-<<<<<<< HEAD
-			weightedMeter.ExecutionWeights{
-				common.ComputationKindStatement: 1 << weightedMeter.MeterInternalPrecisionBytes,
-=======
 			weightedMeter.ExecutionEffortWeights{
 				common.ComputationKindStatement:          1 << weightedMeter.MeterExecutionInternalPrecisionBytes,
 				common.ComputationKindLoop:               0,
 				common.ComputationKindFunctionInvocation: 0,
->>>>>>> 9dc2f7ba
 			},
 		),
 	).withContextOptions(
 		fvm.WithAccountStorageLimit(true),
 		fvm.WithTransactionFeesEnabled(true),
-<<<<<<< HEAD
-=======
 		fvm.WithMemoryLimit(math.MaxUint64),
->>>>>>> 9dc2f7ba
 	).run(
 		func(t *testing.T, vm *fvm.VirtualMachine, chain flow.Chain, ctx fvm.Context, view state.View, programs *programs.Programs) {
 			// Use the maximum amount of computation so that the transaction still passes.
@@ -3914,11 +3865,7 @@
 			for _, event := range tx.Events {
 				// the fee deduction event should only contain the max gas worth of execution effort.
 				if strings.Contains(string(event.Type), "FlowFees.FeesDeducted") {
-<<<<<<< HEAD
-					ev, err := jsoncdc.Decode(event.Payload)
-=======
 					ev, err := jsoncdc.Decode(nil, event.Payload)
->>>>>>> 9dc2f7ba
 					require.NoError(t, err)
 					assert.Equal(t, maxExecutionEffort, ev.(cadence.Event).Fields[2].ToGoValue().(uint64))
 				}
