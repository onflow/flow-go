package fvm_test

import (
	"crypto/rand"
	"encoding/binary"
	"encoding/hex"
	"fmt"
	"math"
	"strings"
	"testing"

	"github.com/onflow/cadence"
	jsoncdc "github.com/onflow/cadence/encoding/json"
	"github.com/onflow/cadence/runtime"
	"github.com/onflow/cadence/runtime/common"
	"github.com/onflow/cadence/runtime/interpreter"
	"github.com/rs/zerolog"
	"github.com/stretchr/testify/assert"
	"github.com/stretchr/testify/require"

	"github.com/onflow/flow-go/crypto"
	"github.com/onflow/flow-go/engine/execution/testutil"
	exeUtils "github.com/onflow/flow-go/engine/execution/utils"
	"github.com/onflow/flow-go/fvm"
	fvmCrypto "github.com/onflow/flow-go/fvm/crypto"
	errors "github.com/onflow/flow-go/fvm/errors"
	"github.com/onflow/flow-go/fvm/meter"
	weightedMeter "github.com/onflow/flow-go/fvm/meter/weighted"
	"github.com/onflow/flow-go/fvm/programs"
	"github.com/onflow/flow-go/fvm/state"
	"github.com/onflow/flow-go/fvm/utils"
	"github.com/onflow/flow-go/model/flow"
	"github.com/onflow/flow-go/utils/unittest"
)

type vmTest struct {
	bootstrapOptions []fvm.BootstrapProcedureOption
	contextOptions   []fvm.Option
}

func newVMTest() vmTest {
	return vmTest{}
}

func (vmt vmTest) withBootstrapProcedureOptions(opts ...fvm.BootstrapProcedureOption) vmTest {
	vmt.bootstrapOptions = append(vmt.bootstrapOptions, opts...)
	return vmt
}

func (vmt vmTest) withContextOptions(opts ...fvm.Option) vmTest {
	vmt.contextOptions = append(vmt.contextOptions, opts...)
	return vmt
}

func createChainAndVm(chainID flow.ChainID) (flow.Chain, *fvm.VirtualMachine) {
	rt := fvm.NewInterpreterRuntime()
	return chainID.Chain(), fvm.NewVirtualMachine(rt)
}

func (vmt vmTest) run(
	f func(t *testing.T, vm *fvm.VirtualMachine, chain flow.Chain, ctx fvm.Context, view state.View, programs *programs.Programs),
) func(t *testing.T) {
	return func(t *testing.T) {
		chain, vm := createChainAndVm(flow.Testnet)

		baseOpts := []fvm.Option{
			fvm.WithChain(chain),
		}

		opts := append(baseOpts, vmt.contextOptions...)

		ctx := fvm.NewContext(zerolog.Nop(), opts...)

		view := utils.NewSimpleView()

		baseBootstrapOpts := []fvm.BootstrapProcedureOption{
			fvm.WithInitialTokenSupply(unittest.GenesisTokenSupply),
		}

		programs := programs.NewEmptyPrograms()

		bootstrapOpts := append(baseBootstrapOpts, vmt.bootstrapOptions...)

		err := vm.Run(ctx, fvm.Bootstrap(unittest.ServiceAccountPublicKey, bootstrapOpts...), view, programs)
		require.NoError(t, err)

		f(t, vm, chain, ctx, view, programs)
	}
}

func TestPrograms(t *testing.T) {

	t.Run(
		"transaction execution programs are committed",
		newVMTest().run(
			func(t *testing.T, vm *fvm.VirtualMachine, chain flow.Chain, ctx fvm.Context, view state.View, programs *programs.Programs) {

				txCtx := fvm.NewContextFromParent(ctx)

				for i := 0; i < 10; i++ {

					script := []byte(fmt.Sprintf(`
							import FungibleToken from %s

							transaction {}
						`,
						fvm.FungibleTokenAddress(chain).HexWithPrefix(),
					))

					serviceAddress := chain.ServiceAddress()

					txBody := flow.NewTransactionBody().
						SetScript(script).
						SetProposalKey(serviceAddress, 0, uint64(i)).
						SetPayer(serviceAddress)

					err := testutil.SignEnvelope(
						txBody,
						serviceAddress,
						unittest.ServiceAccountPrivateKey,
					)
					require.NoError(t, err)

					tx := fvm.Transaction(txBody, uint32(i))

					err = vm.Run(txCtx, tx, view, programs)
					require.NoError(t, err)

					require.NoError(t, tx.Err)
				}
			},
		),
	)

	t.Run("script execution programs are not committed",
		newVMTest().withBootstrapProcedureOptions().run(
			func(t *testing.T, vm *fvm.VirtualMachine, chain flow.Chain, ctx fvm.Context, view state.View, programs *programs.Programs) {

				scriptCtx := fvm.NewContextFromParent(ctx)

				script := fvm.Script([]byte(fmt.Sprintf(`

						import FungibleToken from %s

						pub fun main() {}
					`,
					fvm.FungibleTokenAddress(chain).HexWithPrefix(),
				)))

				err := vm.Run(scriptCtx, script, view, programs)
				require.NoError(t, err)
				require.NoError(t, script.Err)
			},
		),
	)
}

func TestHashing(t *testing.T) {

	t.Parallel()

	chain, vm := createChainAndVm(flow.Mainnet)

	ctx := fvm.NewContext(
		zerolog.Nop(),
		fvm.WithChain(chain),
		fvm.WithCadenceLogging(true),
	)

	ledger := testutil.RootBootstrappedLedger(vm, ctx)

	hashScript := func(hashName string) []byte {
		return []byte(fmt.Sprintf(
			`
				import Crypto

				pub fun main(data: [UInt8]): [UInt8] {
					return Crypto.hash(data, algorithm: HashAlgorithm.%s)
				}
			`, hashName))
	}
	hashWithTagScript := func(hashName string) []byte {
		return []byte(fmt.Sprintf(
			`
				import Crypto

				pub fun main(data: [UInt8], tag: String): [UInt8] {
					return Crypto.hashWithTag(data, tag: tag, algorithm: HashAlgorithm.%s)
				}
			`, hashName))
	}

	data := []byte("some random message")
	encodedBytes := make([]cadence.Value, len(data))
	for i := range encodedBytes {
		encodedBytes[i] = cadence.NewUInt8(data[i])
	}
	cadenceData := jsoncdc.MustEncode(cadence.NewArray(encodedBytes))

	// ===== Test Cases =====
	cases := []struct {
		Algo    runtime.HashAlgorithm
		WithTag bool
		Tag     string
		Check   func(t *testing.T, result string, scriptErr errors.Error, executionErr error)
	}{
		{
			Algo:    runtime.HashAlgorithmSHA2_256,
			WithTag: false,
			Check: func(t *testing.T, result string, scriptErr errors.Error, executionErr error) {
				require.NoError(t, scriptErr)
				require.NoError(t, executionErr)
				require.Equal(t, "68fb87dfba69b956f4ba98b748a75a604f99b38a4f2740290037957f7e830da8", result)
			},
		},
		{
			Algo:    runtime.HashAlgorithmSHA2_384,
			WithTag: false,
			Check: func(t *testing.T, result string, scriptErr errors.Error, executionErr error) {
				require.NoError(t, scriptErr)
				require.NoError(t, executionErr)
				require.Equal(t, "a9b3e62ab9b2a33020e015f245b82e063afd1398211326408bc8fc31c2c15859594b0aee263fbb02f6d8b5065ad49df2", result)
			},
		},
		{
			Algo:    runtime.HashAlgorithmSHA3_256,
			WithTag: false,
			Check: func(t *testing.T, result string, scriptErr errors.Error, executionErr error) {
				require.NoError(t, scriptErr)
				require.NoError(t, executionErr)
				require.Equal(t, "38effea5ab9082a2cb0dc9adfafaf88523e8f3ce74bfbeac85ffc719cc2c4677", result)
			},
		},
		{
			Algo:    runtime.HashAlgorithmSHA3_384,
			WithTag: false,
			Check: func(t *testing.T, result string, scriptErr errors.Error, executionErr error) {
				require.NoError(t, scriptErr)
				require.NoError(t, executionErr)
				require.Equal(t, "f41e8de9af0c1f46fc56d5a776f1bd500530879a85f3b904821810295927e13a54f3e936dddb84669021052eb12966c3", result)
			},
		},
		{
			Algo:    runtime.HashAlgorithmKECCAK_256,
			WithTag: false,
			Check: func(t *testing.T, result string, scriptErr errors.Error, executionErr error) {
				require.NoError(t, scriptErr)
				require.NoError(t, executionErr)
				require.Equal(t, "1d5ced4738dd4e0bb4628dad7a7b59b8e339a75ece97a4ad004773a49ed7b5bc", result)
			},
		},
		{
			Algo:    runtime.HashAlgorithmKECCAK_256,
			WithTag: true,
			Tag:     "some_tag",
			Check: func(t *testing.T, result string, scriptErr errors.Error, executionErr error) {
				require.NoError(t, scriptErr)
				require.NoError(t, executionErr)
				require.Equal(t, "8454ec77f76b229a473770c91e3ea6e7e852416d747805215d15d53bdc56ce5f", result)
			},
		},
		{
			Algo:    runtime.HashAlgorithmSHA2_256,
			WithTag: true,
			Tag:     "some_tag",
			Check: func(t *testing.T, result string, scriptErr errors.Error, executionErr error) {
				require.NoError(t, scriptErr)
				require.NoError(t, executionErr)
				require.Equal(t, "4e07609b9a856a5e10703d1dba73be34d9ca0f4e780859d66983f41d746ec8b2", result)
			},
		},
		{
			Algo:    runtime.HashAlgorithmSHA2_384,
			WithTag: true,
			Tag:     "some_tag",
			Check: func(t *testing.T, result string, scriptErr errors.Error, executionErr error) {
				require.NoError(t, scriptErr)
				require.NoError(t, executionErr)
				require.Equal(t, "f9bd89e15f341a225656944dc8b3c405e66a0f97838ad44c9803164c911e677aea7ad4e24486fba3f803d83ed1ccfce5", result)
			},
		},
		{
			Algo:    runtime.HashAlgorithmSHA3_256,
			WithTag: true,
			Tag:     "some_tag",
			Check: func(t *testing.T, result string, scriptErr errors.Error, executionErr error) {
				require.NoError(t, scriptErr)
				require.NoError(t, executionErr)
				require.Equal(t, "f59e2ccc9d7f008a96948a31573670d9976a4a161601ab1cd1d2da019779a0f6", result)
			},
		},
		{
			Algo:    runtime.HashAlgorithmSHA3_384,
			WithTag: true,
			Tag:     "some_tag",
			Check: func(t *testing.T, result string, scriptErr errors.Error, executionErr error) {
				require.NoError(t, scriptErr)
				require.NoError(t, executionErr)
				require.Equal(t, "e7875eafdb53327faeace8478d1650c6547d04fb4fb42f34509ad64bde0267bea7e1b3af8fda3ef9d9c9327dd4e97a96", result)
			},
		},
		{
			Algo:    runtime.HashAlgorithmKMAC128_BLS_BLS12_381,
			WithTag: false,
			Check: func(t *testing.T, result string, scriptErr errors.Error, executionErr error) {
				require.NoError(t, scriptErr)
				require.NoError(t, executionErr)
				require.Equal(t, "44dc46111abacfe2bb4a04cea4805aad03f84e4849f138cc3ed431478472b185548628e96d0c963b21ebaf17132d73fc13031eb82d5f4cbe3b6047ff54d20e8d663904373d73348b97ce18305ebc56114cb7e7394e486684007f78aa59abc5d0a8f6bae6bd186db32528af80857cd12112ce6960be29c96074df9c4aaed5b0e6", result)
			},
		},
		{
			Algo:    runtime.HashAlgorithmKMAC128_BLS_BLS12_381,
			WithTag: true,
			Tag:     "some_tag",
			Check: func(t *testing.T, result string, scriptErr errors.Error, executionErr error) {
				require.NoError(t, scriptErr)
				require.NoError(t, executionErr)
				require.Equal(t, "de7d9aa24274fa12c98cce5c09eea0634108ead2e91828b9a9a450e878088393e3e63eb4b19834f579ce215b00a9915919b67a71dab1112560319e6e1e5e9ad0fb670e8a09d586508c84547cee7ddbe8c9362c996846154865eb271bdc4523dbcdbdae5a77391fb54374f37534c8bb2281589cb2e3d62742596cdad7e4f9f35c", result)
			},
		},
	}
	// ======================

	for i, c := range cases {
		t.Run(fmt.Sprintf("case %d: %s with tag: %v", i, c.Algo, c.WithTag), func(t *testing.T) {
			code := hashScript(c.Algo.Name())
			if c.WithTag {
				code = hashWithTagScript(c.Algo.Name())
			}

			script := fvm.Script(code)

			if c.WithTag {
				script = script.WithArguments(
					cadenceData,
					jsoncdc.MustEncode(cadence.String(c.Tag)),
				)
			} else {
				script = script.WithArguments(
					cadenceData,
				)
			}

			err := vm.Run(ctx, script, ledger, programs.NewEmptyPrograms())

			byteResult := make([]byte, 0)
			if err == nil && script.Err == nil {
				cadenceArray := script.Value.(cadence.Array)
				for _, value := range cadenceArray.Values {
					byteResult = append(byteResult, value.(cadence.UInt8).ToGoValue().(uint8))
				}
			}

			c.Check(t, hex.EncodeToString(byteResult), script.Err, err)
		})
	}

	hashAlgos := []runtime.HashAlgorithm{
		runtime.HashAlgorithmSHA2_256,
		runtime.HashAlgorithmSHA3_256,
		runtime.HashAlgorithmSHA2_384,
		runtime.HashAlgorithmSHA3_384,
		runtime.HashAlgorithmKMAC128_BLS_BLS12_381,
		runtime.HashAlgorithmKECCAK_256,
	}

	for i, algo := range hashAlgos {
		t.Run(fmt.Sprintf("compare hash results without tag %v: %v", i, algo), func(t *testing.T) {
			code := hashWithTagScript(algo.Name())
			script := fvm.Script(code)
			script = script.WithArguments(
				cadenceData,
				jsoncdc.MustEncode(cadence.String("")),
			)
			err := vm.Run(ctx, script, ledger, programs.NewEmptyPrograms())
			require.NoError(t, err)
			require.NoError(t, script.Err)

			result1 := make([]byte, 0)
			cadenceArray := script.Value.(cadence.Array)
			for _, value := range cadenceArray.Values {
				result1 = append(result1, value.(cadence.UInt8).ToGoValue().(uint8))
			}

			code = hashScript(algo.Name())
			script = fvm.Script(code)
			script = script.WithArguments(
				cadenceData,
			)
			err = vm.Run(ctx, script, ledger, programs.NewEmptyPrograms())
			require.NoError(t, err)
			require.NoError(t, script.Err)

			result2 := make([]byte, 0)
			cadenceArray = script.Value.(cadence.Array)
			for _, value := range cadenceArray.Values {
				result2 = append(result2, value.(cadence.UInt8).ToGoValue().(uint8))
			}

			result3, err := fvmCrypto.HashWithTag(fvmCrypto.RuntimeToCryptoHashingAlgorithm(algo), "", data)
			require.NoError(t, err)

			require.Equal(t, result1, result2)
			require.Equal(t, result1, result3)
		})
	}
}

func TestWithServiceAccount(t *testing.T) {

	t.Parallel()

	chain, vm := createChainAndVm(flow.Mainnet)

	ctxA := fvm.NewContext(
		zerolog.Nop(),
		fvm.WithChain(chain),
		fvm.WithTransactionProcessors(
			fvm.NewTransactionInvoker(zerolog.Nop()),
		),
	)

	view := utils.NewSimpleView()

	txBody := flow.NewTransactionBody().
		SetScript([]byte(`transaction { prepare(signer: AuthAccount) { AuthAccount(payer: signer) } }`)).
		AddAuthorizer(chain.ServiceAddress())

	t.Run("With service account enabled", func(t *testing.T) {
		tx := fvm.Transaction(txBody, 0)

		err := vm.Run(ctxA, tx, view, programs.NewEmptyPrograms())
		require.NoError(t, err)

		// transaction should fail on non-bootstrapped ledger
		require.Error(t, tx.Err)
	})

	t.Run("With service account disabled", func(t *testing.T) {
		ctxB := fvm.NewContextFromParent(ctxA, fvm.WithServiceAccount(false))

		tx := fvm.Transaction(txBody, 0)

		err := vm.Run(ctxB, tx, view, programs.NewEmptyPrograms())
		require.NoError(t, err)

		// transaction should succeed on non-bootstrapped ledger
		assert.NoError(t, tx.Err)
	})
}

func TestEventLimits(t *testing.T) {

	t.Parallel()

	chain, vm := createChainAndVm(flow.Mainnet)

	ctx := fvm.NewContext(
		zerolog.Nop(),
		fvm.WithChain(chain),
		fvm.WithTransactionProcessors(
			fvm.NewTransactionInvoker(zerolog.Nop()),
		),
	)

	ledger := testutil.RootBootstrappedLedger(vm, ctx)

	testContract := `
	access(all) contract TestContract {
		access(all) event LargeEvent(value: Int256, str: String, list: [UInt256], dic: {String: String})
		access(all) fun EmitEvent() {
			var s: Int256 = 1024102410241024
			var i = 0

			while i < 20 {
				emit LargeEvent(value: s, str: s.toString(), list:[], dic:{s.toString():s.toString()})
				i = i + 1
			}
		}
	}
	`

	deployingContractScriptTemplate := `
		transaction {
			prepare(signer: AuthAccount) {
				let code = "%s".decodeHex()
				signer.contracts.add(
					name: "TestContract",
					code: code
				)
		}
	}
	`

	ctx = fvm.NewContext(
		zerolog.Nop(),
		fvm.WithChain(chain),
		fvm.WithEventCollectionSizeLimit(2),
		fvm.WithTransactionProcessors(
			fvm.NewTransactionInvoker(zerolog.Nop()),
		),
	)

	txBody := flow.NewTransactionBody().
		SetScript([]byte(fmt.Sprintf(deployingContractScriptTemplate, hex.EncodeToString([]byte(testContract))))).
		SetPayer(chain.ServiceAddress()).
		AddAuthorizer(chain.ServiceAddress())

	programs := programs.NewEmptyPrograms()

	tx := fvm.Transaction(txBody, 0)
	err := vm.Run(ctx, tx, ledger, programs)
	require.NoError(t, err)

	txBody = flow.NewTransactionBody().
		SetScript([]byte(fmt.Sprintf(`
		import TestContract from 0x%s
			transaction {
			prepare(acct: AuthAccount) {}
			execute {
				TestContract.EmitEvent()
			}
		}`, chain.ServiceAddress()))).
		AddAuthorizer(chain.ServiceAddress())

	t.Run("With limits", func(t *testing.T) {
		txBody.Payer = unittest.RandomAddressFixture()
		tx := fvm.Transaction(txBody, 0)
		err := vm.Run(ctx, tx, ledger, programs)
		require.NoError(t, err)

		// transaction should fail due to event size limit
		assert.Error(t, tx.Err)
	})

	t.Run("With service account as payer", func(t *testing.T) {
		txBody.Payer = chain.ServiceAddress()
		tx := fvm.Transaction(txBody, 0)
		err := vm.Run(ctx, tx, ledger, programs)
		require.NoError(t, err)

		// transaction should not fail due to event size limit
		assert.NoError(t, tx.Err)
	})
}

// TestHappyPathSigning checks that a signing a transaction with `Sign` doesn't produce an error.
// Transaction verification tests are in `TestVerifySignatureFromTransaction`.
func TestHappyPathTransactionSigning(t *testing.T) {

	newVMTest().run(
		func(t *testing.T, vm *fvm.VirtualMachine, chain flow.Chain, ctx fvm.Context, view state.View, programs *programs.Programs) {
			// Create an account private key.
			privateKey, err := testutil.GenerateAccountPrivateKey()
			require.NoError(t, err)

			// Bootstrap a ledger, creating accounts with the provided private keys and the root account.
			accounts, err := testutil.CreateAccounts(vm, view, programs, []flow.AccountPrivateKey{privateKey}, chain)
			require.NoError(t, err)

			txBody := flow.NewTransactionBody().
				SetScript([]byte(`transaction(){}`))

			txBody.SetProposalKey(accounts[0], 0, 0)
			txBody.SetPayer(accounts[0])

			hasher, err := exeUtils.NewHasher(privateKey.HashAlgo)
			require.NoError(t, err)

			sig, err := txBody.Sign(txBody.EnvelopeMessage(), privateKey.PrivateKey, hasher)
			require.NoError(t, err)
			txBody.AddEnvelopeSignature(accounts[0], 0, sig)

			tx := fvm.Transaction(txBody, 0)

			err = vm.Run(ctx, tx, view, programs)
			require.NoError(t, err)
			require.NoError(t, tx.Err)
		},
	)
}

func TestTransactionFeeDeduction(t *testing.T) {
	getBalance := func(vm *fvm.VirtualMachine, chain flow.Chain, ctx fvm.Context, view state.View, address flow.Address) uint64 {

		code := []byte(fmt.Sprintf(`
					import FungibleToken from 0x%s
					import FlowToken from 0x%s

					pub fun main(account: Address): UFix64 {
						let acct = getAccount(account)
						let vaultRef = acct.getCapability(/public/flowTokenBalance)
							.borrow<&FlowToken.Vault{FungibleToken.Balance}>()
							?? panic("Could not borrow Balance reference to the Vault")

						return vaultRef.balance
					}
				`, fvm.FungibleTokenAddress(chain), fvm.FlowTokenAddress(chain)))
		script := fvm.Script(code).WithArguments(
			jsoncdc.MustEncode(cadence.NewAddress(address)),
		)

		err := vm.Run(ctx, script, view, programs.NewEmptyPrograms())
		require.NoError(t, err)
		require.NoError(t, script.Err)
		return script.Value.ToGoValue().(uint64)
	}

	type testCase struct {
		name          string
		fundWith      uint64
		tryToTransfer uint64
		gasLimit      uint64
		checkResult   func(t *testing.T, balanceBefore uint64, balanceAfter uint64, tx *fvm.TransactionProcedure)
	}

	txFees := uint64(1_000)              // 0.00001
	fundingAmount := uint64(100_000_000) // 1.0
	transferAmount := uint64(123_456)
	minimumStorageReservation := fvm.DefaultMinimumStorageReservation.ToGoValue().(uint64)

	testCases := []testCase{
		{
			name:          "Transaction fees are deducted",
			fundWith:      fundingAmount,
			tryToTransfer: 0,
			checkResult: func(t *testing.T, balanceBefore uint64, balanceAfter uint64, tx *fvm.TransactionProcedure) {
				require.NoError(t, tx.Err)
				require.Equal(t, txFees, balanceBefore-balanceAfter)
			},
		},
		{
			name:          "Transaction fee deduction emits events",
			fundWith:      fundingAmount,
			tryToTransfer: 0,
			checkResult: func(t *testing.T, balanceBefore uint64, balanceAfter uint64, tx *fvm.TransactionProcedure) {
				require.NoError(t, tx.Err)

				var deposits []flow.Event
				var withdraws []flow.Event

				for _, e := range tx.Events {
					if string(e.Type) == fmt.Sprintf("A.%s.FlowToken.TokensDeposited", fvm.FlowTokenAddress(flow.Testnet.Chain())) {
						deposits = append(deposits, e)
					}
					if string(e.Type) == fmt.Sprintf("A.%s.FlowToken.TokensWithdrawn", fvm.FlowTokenAddress(flow.Testnet.Chain())) {
						withdraws = append(withdraws, e)
					}
				}

				require.Len(t, deposits, 2)
				require.Len(t, withdraws, 2)
			},
		},
		{
			name:          "Transaction fees are deducted and tx is applied",
			fundWith:      fundingAmount,
			tryToTransfer: transferAmount,
			checkResult: func(t *testing.T, balanceBefore uint64, balanceAfter uint64, tx *fvm.TransactionProcedure) {
				require.NoError(t, tx.Err)
				require.Equal(t, txFees+transferAmount, balanceBefore-balanceAfter)
			},
		},
		{
			name:          "Transaction fees are deducted and fe deduction is emitted",
			fundWith:      fundingAmount,
			tryToTransfer: transferAmount,
			checkResult: func(t *testing.T, balanceBefore uint64, balanceAfter uint64, tx *fvm.TransactionProcedure) {
				require.NoError(t, tx.Err)
				var feeDeduction flow.Event //fee deduction event
				for _, e := range tx.Events {
					if string(e.Type) == fmt.Sprintf("A.%s.FlowFees.FeesDeducted", fvm.FlowFeesAddress(flow.Testnet.Chain())) {
						feeDeduction = e
						break
					}
				}
				require.NotEmpty(t, feeDeduction.Payload)

				payload, err := jsoncdc.Decode(nil, feeDeduction.Payload)
				require.NoError(t, err)

				event := payload.(cadence.Event)

				require.Equal(t, txFees, event.Fields[0].ToGoValue())
				// Inclusion effort should be equivalent to 1.0 UFix64
				require.Equal(t, uint64(100_000_000), event.Fields[1].ToGoValue())
				// Execution effort should be non-0
				require.Greater(t, event.Fields[2].ToGoValue(), uint64(0))

			},
		},
		{
			name:          "If just enough balance, fees are deducted",
			fundWith:      txFees + transferAmount,
			tryToTransfer: transferAmount,
			checkResult: func(t *testing.T, balanceBefore uint64, balanceAfter uint64, tx *fvm.TransactionProcedure) {
				require.NoError(t, tx.Err)
				require.Equal(t, uint64(0), balanceAfter)
			},
		},
		{
			// this is an edge case that is not applicable to any network.
			// If storage limits were on this would fail due to storage limits
			name:          "If not enough balance, transaction succeeds and fees are deducted to 0",
			fundWith:      txFees,
			tryToTransfer: 1,
			checkResult: func(t *testing.T, balanceBefore uint64, balanceAfter uint64, tx *fvm.TransactionProcedure) {
				require.NoError(t, tx.Err)
				require.Equal(t, uint64(0), balanceAfter)
			},
		},
		{
			name:          "If tx fails, fees are deducted",
			fundWith:      fundingAmount,
			tryToTransfer: 2 * fundingAmount,
			checkResult: func(t *testing.T, balanceBefore uint64, balanceAfter uint64, tx *fvm.TransactionProcedure) {
				require.Error(t, tx.Err)
				require.Equal(t, fundingAmount-txFees, balanceAfter)
			},
		},
		{
			name:          "If tx fails, fee deduction events are emitted",
			fundWith:      fundingAmount,
			tryToTransfer: 2 * fundingAmount,
			checkResult: func(t *testing.T, balanceBefore uint64, balanceAfter uint64, tx *fvm.TransactionProcedure) {
				require.Error(t, tx.Err)

				var deposits []flow.Event
				var withdraws []flow.Event

				for _, e := range tx.Events {
					if string(e.Type) == fmt.Sprintf("A.%s.FlowToken.TokensDeposited", fvm.FlowTokenAddress(flow.Testnet.Chain())) {
						deposits = append(deposits, e)
					}
					if string(e.Type) == fmt.Sprintf("A.%s.FlowToken.TokensWithdrawn", fvm.FlowTokenAddress(flow.Testnet.Chain())) {
						withdraws = append(withdraws, e)
					}
				}

				require.Len(t, deposits, 1)
				require.Len(t, withdraws, 1)
			},
		},
		{
			name:          "If tx fails because of gas limit reached, fee deduction events are emitted",
			fundWith:      fundingAmount,
			tryToTransfer: 2 * fundingAmount,
			gasLimit:      uint64(10),
			checkResult: func(t *testing.T, balanceBefore uint64, balanceAfter uint64, tx *fvm.TransactionProcedure) {
				require.Error(t, tx.Err)

				var deposits []flow.Event
				var withdraws []flow.Event

				for _, e := range tx.Events {
					if string(e.Type) == fmt.Sprintf("A.%s.FlowToken.TokensDeposited", fvm.FlowTokenAddress(flow.Testnet.Chain())) {
						deposits = append(deposits, e)
					}
					if string(e.Type) == fmt.Sprintf("A.%s.FlowToken.TokensWithdrawn", fvm.FlowTokenAddress(flow.Testnet.Chain())) {
						withdraws = append(withdraws, e)
					}
				}

				require.Len(t, deposits, 1)
				require.Len(t, withdraws, 1)
			},
		},
	}

	testCasesWithStorageEnabled := []testCase{
		{
			name:          "Transaction fees are deducted",
			fundWith:      fundingAmount,
			tryToTransfer: 0,
			checkResult: func(t *testing.T, balanceBefore uint64, balanceAfter uint64, tx *fvm.TransactionProcedure) {
				require.NoError(t, tx.Err)
				require.Equal(t, txFees, balanceBefore-balanceAfter)
			},
		},
		{
			name:          "Transaction fee deduction emits events",
			fundWith:      fundingAmount,
			tryToTransfer: 0,
			checkResult: func(t *testing.T, balanceBefore uint64, balanceAfter uint64, tx *fvm.TransactionProcedure) {
				require.NoError(t, tx.Err)

				var deposits []flow.Event
				var withdraws []flow.Event

				for _, e := range tx.Events {
					if string(e.Type) == fmt.Sprintf("A.%s.FlowToken.TokensDeposited", fvm.FlowTokenAddress(flow.Testnet.Chain())) {
						deposits = append(deposits, e)
					}
					if string(e.Type) == fmt.Sprintf("A.%s.FlowToken.TokensWithdrawn", fvm.FlowTokenAddress(flow.Testnet.Chain())) {
						withdraws = append(withdraws, e)
					}
				}

				require.Len(t, deposits, 2)
				require.Len(t, withdraws, 2)
			},
		},
		{
			name:          "Transaction fees are deducted and tx is applied",
			fundWith:      fundingAmount,
			tryToTransfer: transferAmount,
			checkResult: func(t *testing.T, balanceBefore uint64, balanceAfter uint64, tx *fvm.TransactionProcedure) {
				require.NoError(t, tx.Err)
				require.Equal(t, txFees+transferAmount, balanceBefore-balanceAfter)
			},
		},
		{
			name:          "If just enough balance, fees are deducted",
			fundWith:      txFees + transferAmount,
			tryToTransfer: transferAmount,
			checkResult: func(t *testing.T, balanceBefore uint64, balanceAfter uint64, tx *fvm.TransactionProcedure) {
				require.NoError(t, tx.Err)
				require.Equal(t, minimumStorageReservation, balanceAfter)
			},
		},
		{
			name:          "If tx fails, fees are deducted",
			fundWith:      fundingAmount,
			tryToTransfer: 2 * fundingAmount,
			checkResult: func(t *testing.T, balanceBefore uint64, balanceAfter uint64, tx *fvm.TransactionProcedure) {
				require.Error(t, tx.Err)
				require.Equal(t, fundingAmount-txFees+minimumStorageReservation, balanceAfter)
			},
		},
		{
			name:          "If tx fails, fee deduction events are emitted",
			fundWith:      fundingAmount,
			tryToTransfer: 2 * fundingAmount,
			checkResult: func(t *testing.T, balanceBefore uint64, balanceAfter uint64, tx *fvm.TransactionProcedure) {
				require.Error(t, tx.Err)

				var deposits []flow.Event
				var withdraws []flow.Event

				for _, e := range tx.Events {
					if string(e.Type) == fmt.Sprintf("A.%s.FlowToken.TokensDeposited", fvm.FlowTokenAddress(flow.Testnet.Chain())) {
						deposits = append(deposits, e)
					}
					if string(e.Type) == fmt.Sprintf("A.%s.FlowToken.TokensWithdrawn", fvm.FlowTokenAddress(flow.Testnet.Chain())) {
						withdraws = append(withdraws, e)
					}
				}

				require.Len(t, deposits, 1)
				require.Len(t, withdraws, 1)
			},
		},
		{
			name:          "If balance at minimum, transaction fails, fees are deducted and fee deduction events are emitted",
			fundWith:      0,
			tryToTransfer: 0,
			checkResult: func(t *testing.T, balanceBefore uint64, balanceAfter uint64, tx *fvm.TransactionProcedure) {
				require.Error(t, tx.Err)
				require.Equal(t, minimumStorageReservation-txFees, balanceAfter)

				var deposits []flow.Event
				var withdraws []flow.Event

				for _, e := range tx.Events {
					if string(e.Type) == fmt.Sprintf("A.%s.FlowToken.TokensDeposited", fvm.FlowTokenAddress(flow.Testnet.Chain())) {
						deposits = append(deposits, e)
					}
					if string(e.Type) == fmt.Sprintf("A.%s.FlowToken.TokensWithdrawn", fvm.FlowTokenAddress(flow.Testnet.Chain())) {
						withdraws = append(withdraws, e)
					}
				}

				require.Len(t, deposits, 1)
				require.Len(t, withdraws, 1)
			},
		},
	}

	runTx := func(tc testCase) func(t *testing.T, vm *fvm.VirtualMachine, chain flow.Chain, ctx fvm.Context, view state.View, programs *programs.Programs) {
		return func(t *testing.T, vm *fvm.VirtualMachine, chain flow.Chain, ctx fvm.Context, view state.View, programs *programs.Programs) {
			// ==== Create an account ====
			privateKey, txBody := testutil.CreateAccountCreationTransaction(t, chain)

			err := testutil.SignTransactionAsServiceAccount(txBody, 0, chain)
			require.NoError(t, err)

			tx := fvm.Transaction(txBody, 0)

			err = vm.Run(ctx, tx, view, programs)
			require.NoError(t, err)

			assert.NoError(t, tx.Err)

			assert.Len(t, tx.Events, 10)

			accountCreatedEvents := filterAccountCreatedEvents(tx.Events)

			require.Len(t, accountCreatedEvents, 1)

			// read the address of the account created (e.g. "0x01" and convert it to flow.address)
			data, err := jsoncdc.Decode(nil, accountCreatedEvents[0].Payload)
			require.NoError(t, err)
			address := flow.Address(data.(cadence.Event).Fields[0].(cadence.Address))

			// ==== Transfer tokens to new account ====
			txBody = transferTokensTx(chain).
				AddAuthorizer(chain.ServiceAddress()).
				AddArgument(jsoncdc.MustEncode(cadence.UFix64(tc.fundWith))).
				AddArgument(jsoncdc.MustEncode(cadence.NewAddress(address)))

			txBody.SetProposalKey(chain.ServiceAddress(), 0, 1)
			txBody.SetPayer(chain.ServiceAddress())

			err = testutil.SignEnvelope(
				txBody,
				chain.ServiceAddress(),
				unittest.ServiceAccountPrivateKey,
			)
			require.NoError(t, err)

			tx = fvm.Transaction(txBody, 0)

			err = vm.Run(ctx, tx, view, programs)
			require.NoError(t, err)
			require.NoError(t, tx.Err)

			balanceBefore := getBalance(vm, chain, ctx, view, address)

			// ==== Transfer tokens from new account ====

			txBody = transferTokensTx(chain).
				AddAuthorizer(address).
				AddArgument(jsoncdc.MustEncode(cadence.UFix64(tc.tryToTransfer))).
				AddArgument(jsoncdc.MustEncode(cadence.NewAddress(chain.ServiceAddress())))

			txBody.SetProposalKey(address, 0, 0)
			txBody.SetPayer(address)

			if tc.gasLimit == 0 {
				txBody.SetGasLimit(fvm.DefaultComputationLimit)
			} else {
				txBody.SetGasLimit(tc.gasLimit)
			}

			err = testutil.SignEnvelope(
				txBody,
				address,
				privateKey,
			)
			require.NoError(t, err)

			tx = fvm.Transaction(txBody, 1)

			err = vm.Run(ctx, tx, view, programs)
			require.NoError(t, err)

			balanceAfter := getBalance(vm, chain, ctx, view, address)

			tc.checkResult(
				t,
				balanceBefore,
				balanceAfter,
				tx,
			)
		}
	}

	for i, tc := range testCases {
		t.Run(fmt.Sprintf("Transaction Fees %d: %s", i, tc.name), newVMTest().withBootstrapProcedureOptions(
			fvm.WithTransactionFee(fvm.DefaultTransactionFees),
			fvm.WithExecutionMemoryLimit(math.MaxUint64),
		).withContextOptions(
			fvm.WithTransactionFeesEnabled(true),
		).run(
			runTx(tc)),
		)
	}

	for i, tc := range testCasesWithStorageEnabled {
		t.Run(fmt.Sprintf("Transaction Fees with storage %d: %s", i, tc.name), newVMTest().withBootstrapProcedureOptions(
			fvm.WithTransactionFee(fvm.DefaultTransactionFees),
			fvm.WithStorageMBPerFLOW(fvm.DefaultStorageMBPerFLOW),
			fvm.WithMinimumStorageReservation(fvm.DefaultMinimumStorageReservation),
			fvm.WithAccountCreationFee(fvm.DefaultAccountCreationFee),
			fvm.WithExecutionMemoryLimit(math.MaxUint64),
		).withContextOptions(
			fvm.WithTransactionFeesEnabled(true),
			fvm.WithAccountStorageLimit(true),
		).run(
			runTx(tc)),
		)
	}
}

func TestSettingExecutionWeights(t *testing.T) {

	t.Run("transaction should fail with high weights", newVMTest().withBootstrapProcedureOptions(
		fvm.WithMinimumStorageReservation(fvm.DefaultMinimumStorageReservation),
		fvm.WithAccountCreationFee(fvm.DefaultAccountCreationFee),
		fvm.WithStorageMBPerFLOW(fvm.DefaultStorageMBPerFLOW),
		fvm.WithExecutionEffortWeights(
			weightedMeter.ExecutionEffortWeights{
				common.ComputationKindLoop: 100_000 << weightedMeter.MeterExecutionInternalPrecisionBytes,
			},
		),
	).run(
		func(t *testing.T, vm *fvm.VirtualMachine, chain flow.Chain, ctx fvm.Context, view state.View, programs *programs.Programs) {

			txBody := flow.NewTransactionBody().
				SetScript([]byte(`
				transaction {
                  prepare(signer: AuthAccount) {
					var a = 0
					while a < 100 {
						a = a + 1
					}
                  }
                }
			`)).
				SetProposalKey(chain.ServiceAddress(), 0, 0).
				AddAuthorizer(chain.ServiceAddress()).
				SetPayer(chain.ServiceAddress())

			err := testutil.SignTransactionAsServiceAccount(txBody, 0, chain)
			require.NoError(t, err)

			tx := fvm.Transaction(txBody, 0)
			err = vm.Run(ctx, tx, view, programs)
			require.NoError(t, err)

			assert.True(t, errors.IsComputationLimitExceededError(tx.Err))
		},
	))

	memoryWeights := make(map[common.MemoryKind]uint64)
	for k, v := range weightedMeter.DefaultMemoryWeights {
		memoryWeights[k] = v
	}
	memoryWeights[common.MemoryKindBoolValue] = 20_000_000_000

	t.Run("normal transactions should fail with high memory weights", newVMTest().withBootstrapProcedureOptions(
		fvm.WithMinimumStorageReservation(fvm.DefaultMinimumStorageReservation),
		fvm.WithAccountCreationFee(fvm.DefaultAccountCreationFee),
		fvm.WithStorageMBPerFLOW(fvm.DefaultStorageMBPerFLOW),
		fvm.WithExecutionMemoryWeights(
			memoryWeights,
		),
	).withContextOptions(
		fvm.WithMemoryLimit(10_000_000_000),
	).run(
		func(t *testing.T, vm *fvm.VirtualMachine, chain flow.Chain, ctx fvm.Context, view state.View, programs *programs.Programs) {

			// Create an account private key.
			privateKeys, err := testutil.GenerateAccountPrivateKeys(1)
			require.NoError(t, err)

			// Bootstrap a ledger, creating accounts with the provided private keys and the root account.
			accounts, err := testutil.CreateAccounts(vm, view, programs, privateKeys, chain)
			require.NoError(t, err)

			txBody := flow.NewTransactionBody().
				SetScript([]byte(`
				transaction {
                  prepare(signer: AuthAccount) {
					var a = false
                  }
                }
			`)).
				SetProposalKey(accounts[0], 0, 0).
				AddAuthorizer(accounts[0]).
				SetPayer(accounts[0])

			err = testutil.SignTransaction(txBody, accounts[0], privateKeys[0], 0)
			require.NoError(t, err)

			tx := fvm.Transaction(txBody, 0)
			err = vm.Run(ctx, tx, view, programs)
			require.NoError(t, err)
			require.Greater(t, tx.MemoryEstimate, uint64(20_000_000_000))

			assert.True(t, errors.IsMemoryLimitExceededError(tx.Err))
		},
	))

	t.Run("service account transactions should not fail with high memory weights", newVMTest().withBootstrapProcedureOptions(
		fvm.WithMinimumStorageReservation(fvm.DefaultMinimumStorageReservation),
		fvm.WithAccountCreationFee(fvm.DefaultAccountCreationFee),
		fvm.WithStorageMBPerFLOW(fvm.DefaultStorageMBPerFLOW),
		fvm.WithExecutionMemoryWeights(
			memoryWeights,
		),
	).withContextOptions(
		fvm.WithMemoryLimit(10_000_000_000),
	).run(
		func(t *testing.T, vm *fvm.VirtualMachine, chain flow.Chain, ctx fvm.Context, view state.View, programs *programs.Programs) {

			txBody := flow.NewTransactionBody().
				SetScript([]byte(`
				transaction {
                  prepare(signer: AuthAccount) {
					var a = false
                  }
                }
			`)).
				SetProposalKey(chain.ServiceAddress(), 0, 0).
				AddAuthorizer(chain.ServiceAddress()).
				SetPayer(chain.ServiceAddress())

			err := testutil.SignTransactionAsServiceAccount(txBody, 0, chain)
			require.NoError(t, err)

			tx := fvm.Transaction(txBody, 0)
			err = vm.Run(ctx, tx, view, programs)
			require.NoError(t, err)
			require.Equal(t, uint64(0), tx.MemoryEstimate)

			require.NoError(t, tx.Err)
		},
	))

	memoryWeights = make(map[common.MemoryKind]uint64)
	for k, v := range weightedMeter.DefaultMemoryWeights {
		memoryWeights[k] = v
	}
	memoryWeights[common.MemoryKindBreakStatement] = 1_000_000
	t.Run("transaction should fail with low memory limit (set in the state)", newVMTest().withBootstrapProcedureOptions(
		fvm.WithMinimumStorageReservation(fvm.DefaultMinimumStorageReservation),
		fvm.WithAccountCreationFee(fvm.DefaultAccountCreationFee),
		fvm.WithStorageMBPerFLOW(fvm.DefaultStorageMBPerFLOW),
		fvm.WithExecutionMemoryLimit(
			100_000_000,
		),
		fvm.WithExecutionMemoryWeights(
			memoryWeights,
		),
	).run(
		func(t *testing.T, vm *fvm.VirtualMachine, chain flow.Chain, ctx fvm.Context, view state.View, programs *programs.Programs) {
			privateKeys, err := testutil.GenerateAccountPrivateKeys(1)
			require.NoError(t, err)

			accounts, err := testutil.CreateAccounts(vm, view, programs, privateKeys, chain)
			require.NoError(t, err)

			// This transaction is specially designed to use a lot of breaks
			// as the weight for breaks is much higher than usual.
			// putting a `while true {break}` in a loop does not use the same amount of memory.
			txBody := flow.NewTransactionBody().
				SetScript([]byte(`
				transaction {
					prepare(signer: AuthAccount) {
						while true {break};while true {break};while true {break};while true {break};while true {break};
						while true {break};while true {break};while true {break};while true {break};while true {break};
						while true {break};while true {break};while true {break};while true {break};while true {break};
						while true {break};while true {break};while true {break};while true {break};while true {break};
						while true {break};while true {break};while true {break};while true {break};while true {break};
						while true {break};while true {break};while true {break};while true {break};while true {break};
						while true {break};while true {break};while true {break};while true {break};while true {break};
						while true {break};while true {break};while true {break};while true {break};while true {break};
						while true {break};while true {break};while true {break};while true {break};while true {break};
						while true {break};while true {break};while true {break};while true {break};while true {break};
						while true {break};while true {break};while true {break};while true {break};while true {break};
						while true {break};while true {break};while true {break};while true {break};while true {break};
						while true {break};while true {break};while true {break};while true {break};while true {break};
						while true {break};while true {break};while true {break};while true {break};while true {break};
						while true {break};while true {break};while true {break};while true {break};while true {break};
						while true {break};while true {break};while true {break};while true {break};while true {break};
						while true {break};while true {break};while true {break};while true {break};while true {break};
						while true {break};while true {break};while true {break};while true {break};while true {break};
						while true {break};while true {break};while true {break};while true {break};while true {break};
						while true {break};while true {break};while true {break};while true {break};while true {break};
					}
				}
			`))

			err = testutil.SignTransaction(txBody, accounts[0], privateKeys[0], 0)
			require.NoError(t, err)

			tx := fvm.Transaction(txBody, 0)
			err = vm.Run(ctx, tx, view, programs)
			require.NoError(t, err)
			// There are 100 breaks and each break uses 1_000_000 memory
			require.Greater(t, tx.MemoryEstimate, uint64(100_000_000))

			var memoryLimitExceededError *errors.MemoryLimitExceededError
			assert.ErrorAs(t, tx.Err, &memoryLimitExceededError)
		},
	))

	t.Run("transaction should fail if create account weight is high", newVMTest().withBootstrapProcedureOptions(
		fvm.WithMinimumStorageReservation(fvm.DefaultMinimumStorageReservation),
		fvm.WithAccountCreationFee(fvm.DefaultAccountCreationFee),
		fvm.WithStorageMBPerFLOW(fvm.DefaultStorageMBPerFLOW),
		fvm.WithExecutionEffortWeights(
			weightedMeter.ExecutionEffortWeights{
				meter.ComputationKindCreateAccount: (fvm.DefaultComputationLimit + 1) << weightedMeter.MeterExecutionInternalPrecisionBytes,
			},
		),
	).run(
		func(t *testing.T, vm *fvm.VirtualMachine, chain flow.Chain, ctx fvm.Context, view state.View, programs *programs.Programs) {
			txBody := flow.NewTransactionBody().
				SetScript([]byte(`
				transaction {
                  prepare(signer: AuthAccount) {
					AuthAccount(payer: signer)
                  }
                }
			`)).
				SetProposalKey(chain.ServiceAddress(), 0, 0).
				AddAuthorizer(chain.ServiceAddress()).
				SetPayer(chain.ServiceAddress())

			err := testutil.SignTransactionAsServiceAccount(txBody, 0, chain)
			require.NoError(t, err)

			tx := fvm.Transaction(txBody, 0)
			err = vm.Run(ctx, tx, view, programs)
			require.NoError(t, err)

			assert.True(t, errors.IsComputationLimitExceededError(tx.Err))
		},
	))

	t.Run("transaction should fail if create account weight is high", newVMTest().withBootstrapProcedureOptions(
		fvm.WithMinimumStorageReservation(fvm.DefaultMinimumStorageReservation),
		fvm.WithAccountCreationFee(fvm.DefaultAccountCreationFee),
		fvm.WithStorageMBPerFLOW(fvm.DefaultStorageMBPerFLOW),
		fvm.WithExecutionEffortWeights(
			weightedMeter.ExecutionEffortWeights{
				meter.ComputationKindCreateAccount: 100_000_000 << weightedMeter.MeterExecutionInternalPrecisionBytes,
			},
		),
	).run(
		func(t *testing.T, vm *fvm.VirtualMachine, chain flow.Chain, ctx fvm.Context, view state.View, programs *programs.Programs) {

			txBody := flow.NewTransactionBody().
				SetScript([]byte(`
				transaction {
                  prepare(signer: AuthAccount) {
					AuthAccount(payer: signer)
                  }
                }
			`)).
				SetProposalKey(chain.ServiceAddress(), 0, 0).
				AddAuthorizer(chain.ServiceAddress()).
				SetPayer(chain.ServiceAddress())

			err := testutil.SignTransactionAsServiceAccount(txBody, 0, chain)
			require.NoError(t, err)

			tx := fvm.Transaction(txBody, 0)
			err = vm.Run(ctx, tx, view, programs)
			require.NoError(t, err)

			assert.True(t, errors.IsComputationLimitExceededError(tx.Err))
		},
	))

	t.Run("transaction should fail if create account weight is high", newVMTest().withBootstrapProcedureOptions(
		fvm.WithMinimumStorageReservation(fvm.DefaultMinimumStorageReservation),
		fvm.WithAccountCreationFee(fvm.DefaultAccountCreationFee),
		fvm.WithStorageMBPerFLOW(fvm.DefaultStorageMBPerFLOW),
		fvm.WithExecutionEffortWeights(
			weightedMeter.ExecutionEffortWeights{
				meter.ComputationKindCreateAccount: 100_000_000 << weightedMeter.MeterExecutionInternalPrecisionBytes,
			},
		),
	).run(
		func(t *testing.T, vm *fvm.VirtualMachine, chain flow.Chain, ctx fvm.Context, view state.View, programs *programs.Programs) {
			txBody := flow.NewTransactionBody().
				SetScript([]byte(`
				transaction {
                  prepare(signer: AuthAccount) {
					AuthAccount(payer: signer)
                  }
                }
			`)).
				SetProposalKey(chain.ServiceAddress(), 0, 0).
				AddAuthorizer(chain.ServiceAddress()).
				SetPayer(chain.ServiceAddress())

			err := testutil.SignTransactionAsServiceAccount(txBody, 0, chain)
			require.NoError(t, err)

			tx := fvm.Transaction(txBody, 0)
			err = vm.Run(ctx, tx, view, programs)
			require.NoError(t, err)

			assert.True(t, errors.IsComputationLimitExceededError(tx.Err))
		},
	))

	t.Run("transaction should not read context from the state if AllowContextOverrideByExecutionState if false", newVMTest().
		withBootstrapProcedureOptions(
			fvm.WithMinimumStorageReservation(fvm.DefaultMinimumStorageReservation),
			fvm.WithAccountCreationFee(fvm.DefaultAccountCreationFee),
			fvm.WithStorageMBPerFLOW(fvm.DefaultStorageMBPerFLOW),
			fvm.WithExecutionEffortWeights(
				weightedMeter.ExecutionEffortWeights{
					meter.ComputationKindCreateAccount: 1_000_000_000_000 << weightedMeter.MeterExecutionInternalPrecisionBytes,
				},
			),
			fvm.WithExecutionMemoryWeights(
				weightedMeter.ExecutionMemoryWeights{
					common.MemoryKindBreakStatement: 1_000_000_000_000,
				},
			),
			fvm.WithExecutionMemoryLimit(0),
		).withContextOptions(
		fvm.WithAllowContextOverrideByExecutionState(false),
		fvm.WithMemoryLimit(math.MaxUint64),
	).run(
		func(t *testing.T, vm *fvm.VirtualMachine, chain flow.Chain, ctx fvm.Context, view state.View, programs *programs.Programs) {
			txBody := flow.NewTransactionBody().
				SetScript([]byte(`
				transaction {
                  prepare(signer: AuthAccount) {
					while true {
						AuthAccount(payer: signer)
						break
					}
                  }
                }
			`)).
				SetProposalKey(chain.ServiceAddress(), 0, 0).
				AddAuthorizer(chain.ServiceAddress()).
				SetPayer(chain.ServiceAddress()).
				SetGasLimit(1_000)

			err := testutil.SignTransactionAsServiceAccount(txBody, 0, chain)
			require.NoError(t, err)

			tx := fvm.Transaction(txBody, 0)
			err = vm.Run(ctx, tx, view, programs)
			// tx would fail if ExecutionEffortWeights from the state were used due to computation limit
			// tx would fail if ExecutionMemoryWeights from the state were used due to memory limit
			// tx would fail if MemoryLimit from the state was used due to memory limit
			require.NoError(t, err)
			require.NoError(t, tx.Err)
		},
	))

	t.Run("transaction should not use up more computation that the transaction body itself", newVMTest().withBootstrapProcedureOptions(
		fvm.WithMinimumStorageReservation(fvm.DefaultMinimumStorageReservation),
		fvm.WithAccountCreationFee(fvm.DefaultAccountCreationFee),
		fvm.WithStorageMBPerFLOW(fvm.DefaultStorageMBPerFLOW),
		fvm.WithTransactionFee(fvm.DefaultTransactionFees),
		fvm.WithExecutionEffortWeights(
			weightedMeter.ExecutionEffortWeights{
				common.ComputationKindStatement:          1 << weightedMeter.MeterExecutionInternalPrecisionBytes,
				common.ComputationKindLoop:               0,
				common.ComputationKindFunctionInvocation: 0,
			},
		),
	).withContextOptions(
		fvm.WithAccountStorageLimit(true),
		fvm.WithTransactionFeesEnabled(true),
		fvm.WithMemoryLimit(math.MaxUint64),
	).run(
		func(t *testing.T, vm *fvm.VirtualMachine, chain flow.Chain, ctx fvm.Context, view state.View, programs *programs.Programs) {
			// Use the maximum amount of computation so that the transaction still passes.
			loops := uint64(997)
			maxExecutionEffort := uint64(999)
			txBody := flow.NewTransactionBody().
				SetScript([]byte(fmt.Sprintf(`
				transaction() {prepare(signer: AuthAccount){var i=0;  while i < %d {i = i +1 } } execute{}}
			`, loops))).
				SetProposalKey(chain.ServiceAddress(), 0, 0).
				AddAuthorizer(chain.ServiceAddress()).
				SetPayer(chain.ServiceAddress()).
				SetGasLimit(maxExecutionEffort)

			err := testutil.SignTransactionAsServiceAccount(txBody, 0, chain)
			require.NoError(t, err)

			tx := fvm.Transaction(txBody, 0)
			err = vm.Run(ctx, tx, view, programs)
			require.NoError(t, err)
			require.NoError(t, tx.Err)

			// expected used is number of loops + 2 invocations.
			assert.Equal(t, loops+2, tx.ComputationUsed)

			// increasing the number of loops should fail the transaction.
			loops = loops + 1
			txBody = flow.NewTransactionBody().
				SetScript([]byte(fmt.Sprintf(`
				transaction() {prepare(signer: AuthAccount){var i=0;  while i < %d {i = i +1 } } execute{}}
			`, loops))).
				SetProposalKey(chain.ServiceAddress(), 0, 1).
				AddAuthorizer(chain.ServiceAddress()).
				SetPayer(chain.ServiceAddress()).
				SetGasLimit(maxExecutionEffort)

			err = testutil.SignTransactionAsServiceAccount(txBody, 1, chain)
			require.NoError(t, err)

			tx = fvm.Transaction(txBody, 0)
			err = vm.Run(ctx, tx, view, programs)
			require.NoError(t, err)

			require.Error(t, tx.Err)
			// computation used should the actual computation used.
			assert.Equal(t, loops+2, tx.ComputationUsed)

			for _, event := range tx.Events {
				// the fee deduction event should only contain the max gas worth of execution effort.
				if strings.Contains(string(event.Type), "FlowFees.FeesDeducted") {
					ev, err := jsoncdc.Decode(nil, event.Payload)
					require.NoError(t, err)
					assert.Equal(t, maxExecutionEffort, ev.(cadence.Event).Fields[2].ToGoValue().(uint64))
				}
			}
		},
	))
}

func TestStorageUsed(t *testing.T) {
	t.Parallel()

	chain, vm := createChainAndVm(flow.Testnet)

	ctx := fvm.NewContext(
		zerolog.Nop(),
		fvm.WithChain(chain),
		fvm.WithCadenceLogging(true),
	)

	code := []byte(`
        pub fun main(): UInt64 {

            var addresses: [Address]= [
                0x2a3c4c2581cef731, 0x2a3c4c2581cef731, 0x2a3c4c2581cef731, 0x2a3c4c2581cef731, 0x2a3c4c2581cef731, 0x2a3c4c2581cef731, 0x2a3c4c2581cef731, 0x2a3c4c2581cef731, 0x2a3c4c2581cef731,
                0x2a3c4c2581cef731, 0x2a3c4c2581cef731, 0x2a3c4c2581cef731, 0x2a3c4c2581cef731, 0x2a3c4c2581cef731, 0x2a3c4c2581cef731, 0x2a3c4c2581cef731, 0x2a3c4c2581cef731, 0x2a3c4c2581cef731,
                0x2a3c4c2581cef731, 0x2a3c4c2581cef731, 0x2a3c4c2581cef731, 0x2a3c4c2581cef731, 0x2a3c4c2581cef731, 0x2a3c4c2581cef731, 0x2a3c4c2581cef731, 0x2a3c4c2581cef731, 0x2a3c4c2581cef731,
                0x2a3c4c2581cef731, 0x2a3c4c2581cef731, 0x2a3c4c2581cef731, 0x2a3c4c2581cef731, 0x2a3c4c2581cef731, 0x2a3c4c2581cef731, 0x2a3c4c2581cef731, 0x2a3c4c2581cef731, 0x2a3c4c2581cef731,
                0x2a3c4c2581cef731, 0x2a3c4c2581cef731, 0x2a3c4c2581cef731, 0x2a3c4c2581cef731, 0x2a3c4c2581cef731, 0x2a3c4c2581cef731, 0x2a3c4c2581cef731, 0x2a3c4c2581cef731, 0x2a3c4c2581cef731,
                0x2a3c4c2581cef731, 0x2a3c4c2581cef731, 0x2a3c4c2581cef731, 0x2a3c4c2581cef731, 0x2a3c4c2581cef731, 0x2a3c4c2581cef731, 0x2a3c4c2581cef731, 0x2a3c4c2581cef731, 0x2a3c4c2581cef731,
                0x2a3c4c2581cef731, 0x2a3c4c2581cef731, 0x2a3c4c2581cef731, 0x2a3c4c2581cef731, 0x2a3c4c2581cef731, 0x2a3c4c2581cef731, 0x2a3c4c2581cef731, 0x2a3c4c2581cef731, 0x2a3c4c2581cef731,
                0x2a3c4c2581cef731, 0x2a3c4c2581cef731, 0x2a3c4c2581cef731, 0x2a3c4c2581cef731, 0x2a3c4c2581cef731, 0x2a3c4c2581cef731, 0x2a3c4c2581cef731, 0x2a3c4c2581cef731, 0x2a3c4c2581cef731,
                0x2a3c4c2581cef731, 0x2a3c4c2581cef731, 0x2a3c4c2581cef731, 0x2a3c4c2581cef731, 0x2a3c4c2581cef731, 0x2a3c4c2581cef731, 0x2a3c4c2581cef731, 0x2a3c4c2581cef731, 0x2a3c4c2581cef731,
                0x2a3c4c2581cef731, 0x2a3c4c2581cef731, 0x2a3c4c2581cef731, 0x2a3c4c2581cef731, 0x2a3c4c2581cef731, 0x2a3c4c2581cef731, 0x2a3c4c2581cef731, 0x2a3c4c2581cef731, 0x2a3c4c2581cef731,
                0x2a3c4c2581cef731, 0x2a3c4c2581cef731, 0x2a3c4c2581cef731, 0x2a3c4c2581cef731, 0x2a3c4c2581cef731, 0x2a3c4c2581cef731, 0x2a3c4c2581cef731, 0x2a3c4c2581cef731, 0x2a3c4c2581cef731
            ]

            var storageUsed: UInt64 = 0
            for address in addresses {
                let account = getAccount(address)
                storageUsed = account.storageUsed
            }

            return storageUsed
        }
	`)

	address, err := hex.DecodeString("2a3c4c2581cef731")
	require.NoError(t, err)

	storageUsed := make([]byte, 8)
	binary.BigEndian.PutUint64(storageUsed, 5)

	simpleView := utils.NewSimpleView()
	err = simpleView.Set(string(address), "", state.KeyStorageUsed, storageUsed)
	require.NoError(t, err)

	script := fvm.Script(code)

	err = vm.Run(ctx, script, simpleView, programs.NewEmptyPrograms())
	require.NoError(t, err)

	assert.Equal(t, cadence.NewUInt64(5), script.Value)
}

func TestEnforcingComputationLimit(t *testing.T) {
	t.Parallel()

	chain, vm := createChainAndVm(flow.Testnet)

	ctx := fvm.NewContext(
		zerolog.Nop(),
		fvm.WithChain(chain),
		fvm.WithTransactionProcessors(
			fvm.NewTransactionInvoker(zerolog.Nop()),
		),
	)

	simpleView := utils.NewSimpleView()

	const computationLimit = 5

	type test struct {
		name           string
		code           string
		payerIsServAcc bool
		ok             bool
		expCompUsed    uint64
	}

	tests := []test{
		{
			name: "infinite while loop",
			code: `
		      while true {}
		    `,
			payerIsServAcc: false,
			ok:             false,
			expCompUsed:    computationLimit + 1,
		},
		{
			name: "limited while loop",
			code: `
              var i = 0
              while i < 5 {
                  i = i + 1
              }
            `,
			payerIsServAcc: false,
			ok:             false,
			expCompUsed:    computationLimit + 1,
		},
		{
			name: "too many for-in loop iterations",
			code: `
              for i in [1, 2, 3, 4, 5, 6, 7, 8, 9, 10] {}
            `,
			payerIsServAcc: false,
			ok:             false,
			expCompUsed:    computationLimit + 1,
		},
		{
			name: "too many for-in loop iterations",
			code: `
              for i in [1, 2, 3, 4, 5, 6, 7, 8, 9, 10] {}
            `,
			payerIsServAcc: true,
			ok:             true,
			expCompUsed:    11,
		},
		{
			name: "some for-in loop iterations",
			code: `
              for i in [1, 2, 3, 4] {}
            `,
			payerIsServAcc: false,
			ok:             true,
			expCompUsed:    5,
		},
	}

	for _, test := range tests {

		t.Run(test.name, func(t *testing.T) {

			script := []byte(
				fmt.Sprintf(
					`
                      transaction {
                          prepare() {
                              %s
                          }
                      }
                    `,
					test.code,
				),
			)

			txBody := flow.NewTransactionBody().
				SetScript(script).
				SetGasLimit(computationLimit)

			if test.payerIsServAcc {
				txBody.SetPayer(chain.ServiceAddress()).
					SetGasLimit(0)
			}
			tx := fvm.Transaction(txBody, 0)

			err := vm.Run(ctx, tx, simpleView, programs.NewEmptyPrograms())
			require.NoError(t, err)
			require.Equal(t, test.expCompUsed, tx.ComputationUsed)
			if test.ok {
				require.NoError(t, tx.Err)
			} else {
				require.Error(t, tx.Err)
			}

		})
	}
}

<<<<<<< HEAD
func TestStorageCapacity(t *testing.T) {
	t.Run("Storage capacity updates on FLOW transfer", newVMTest().
		withContextOptions(
			fvm.WithTransactionProcessors(fvm.NewTransactionInvoker(zerolog.Nop())),
			fvm.WithCadenceLogging(true),
		).
		withBootstrapProcedureOptions(
			fvm.WithStorageMBPerFLOW(10_0000_0000),
			fvm.WithAccountCreationFee(fvm.DefaultAccountCreationFee),
		).
		run(func(t *testing.T, vm *fvm.VirtualMachine, chain flow.Chain, ctx fvm.Context, view state.View, programs *programs.Programs) {
			service := chain.ServiceAddress()
			signer := createAccount(t, vm, chain, ctx, view, programs)
			target := createAccount(t, vm, chain, ctx, view, programs)

			// Transfer FLOW from service account to test accounts

			transferTxBody := transferTokensTx(chain).
				AddAuthorizer(service).
				AddArgument(jsoncdc.MustEncode(cadence.UFix64(1_000_000))).
				AddArgument(jsoncdc.MustEncode(cadence.NewAddress(signer))).
				SetProposalKey(service, 0, 0).
				SetPayer(service)
			tx := fvm.Transaction(transferTxBody, 0)
			err := vm.Run(ctx, tx, view, programs)
			require.NoError(t, err)
			require.NoError(t, tx.Err)

			transferTxBody = transferTokensTx(chain).
				AddAuthorizer(service).
				AddArgument(jsoncdc.MustEncode(cadence.UFix64(1_000_000))).
				AddArgument(jsoncdc.MustEncode(cadence.NewAddress(target))).
				SetProposalKey(service, 0, 0).
				SetPayer(service)
			tx = fvm.Transaction(transferTxBody, 0)
			err = vm.Run(ctx, tx, view, programs)
			require.NoError(t, err)
			require.NoError(t, tx.Err)

			// Perform test

			txBody := flow.NewTransactionBody().
				SetScript([]byte(fmt.Sprintf(`
					import FungibleToken from 0x%s
					import FlowToken from 0x%s
		
					transaction(target: Address) {
						prepare(signer: AuthAccount) {
							let receiverRef = getAccount(target)
								.getCapability(/public/flowTokenReceiver)
								.borrow<&{FungibleToken.Receiver}>()
								?? panic("Could not borrow receiver reference to the recipient''s Vault")
							
							let vaultRef = signer
								.borrow<&{FungibleToken.Provider}>(from: /storage/flowTokenVault)
								?? panic("Could not borrow reference to the owner''s Vault!")
							
							var cap0: UInt64 = signer.storageCapacity
							
							receiverRef.deposit(from: <- vaultRef.withdraw(amount: 0.0000001))
							
							var cap1: UInt64 = signer.storageCapacity
							
							log(cap0 - cap1)
						}
					}`,
					fvm.FungibleTokenAddress(chain),
					fvm.FlowTokenAddress(chain),
				))).
				AddArgument(jsoncdc.MustEncode(cadence.NewAddress(target))).
				AddAuthorizer(signer)

			tx = fvm.Transaction(txBody, 0)

			err = vm.Run(ctx, tx, view, programs)
			require.NoError(t, err)
			require.NoError(t, tx.Err)

			require.Len(t, tx.Logs, 1)
			assert.Equal(t, tx.Logs[0], "1")
		}),
=======
func TestScriptContractMutationsFailure(t *testing.T) {
	t.Parallel()

	t.Run("contract additions are not committed",
		newVMTest().run(
			func(t *testing.T, vm *fvm.VirtualMachine, chain flow.Chain, ctx fvm.Context, view state.View, programs *programs.Programs) {

				// Create an account private key.
				privateKeys, err := testutil.GenerateAccountPrivateKeys(1)
				require.NoError(t, err)

				// Bootstrap a ledger, creating accounts with the provided private keys and the root account.
				accounts, err := testutil.CreateAccounts(vm, view, programs, privateKeys, chain)
				require.NoError(t, err)
				account := accounts[0]
				address := cadence.NewAddress(account)

				scriptCtx := fvm.NewContextFromParent(ctx)

				contract := "pub contract Foo {}"

				script := fvm.Script([]byte(fmt.Sprintf(`
				pub fun main(account: Address) {
					let acc = getAuthAccount(account)
					acc.contracts.add(name: "Foo", code: "%s".decodeHex())
				}`, hex.EncodeToString([]byte(contract))),
				)).WithArguments(
					jsoncdc.MustEncode(address),
				)

				err = vm.Run(scriptCtx, script, view, programs)
				require.NoError(t, err)
				require.Error(t, script.Err)
				require.IsType(t, &errors.CadenceRuntimeError{}, script.Err)
				// modifications to contracts are not supported in scripts
				require.IsType(t, &errors.OperationNotSupportedError{},
					script.Err.(*errors.CadenceRuntimeError).Unwrap().(*runtime.Error).Err.(interpreter.Error).Err.(interpreter.PositionedError).Err)
			},
		),
	)

	t.Run("contract removals are not committed",
		newVMTest().run(
			func(t *testing.T, vm *fvm.VirtualMachine, chain flow.Chain, ctx fvm.Context, view state.View, programs *programs.Programs) {

				// Create an account private key.
				privateKeys, err := testutil.GenerateAccountPrivateKeys(1)
				privateKey := privateKeys[0]
				require.NoError(t, err)

				// Bootstrap a ledger, creating accounts with the provided private keys and the root account.
				accounts, err := testutil.CreateAccounts(vm, view, programs, privateKeys, chain)
				require.NoError(t, err)
				account := accounts[0]
				address := cadence.NewAddress(account)

				subCtx := fvm.NewContextFromParent(ctx)

				contract := "pub contract Foo {}"

				txBody := flow.NewTransactionBody().SetScript([]byte(fmt.Sprintf(`
					transaction {
						prepare(signer: AuthAccount, service: AuthAccount) {
							signer.contracts.add(name: "Foo", code: "%s".decodeHex())
						}
					}
				`, hex.EncodeToString([]byte(contract))))).
					AddAuthorizer(account).
					AddAuthorizer(chain.ServiceAddress()).
					SetPayer(chain.ServiceAddress()).
					SetProposalKey(chain.ServiceAddress(), 0, 0)

				_ = testutil.SignPayload(txBody, account, privateKey)
				_ = testutil.SignEnvelope(txBody, chain.ServiceAddress(), unittest.ServiceAccountPrivateKey)
				tx := fvm.Transaction(txBody, 0)
				err = vm.Run(subCtx, tx, view, programs)
				require.NoError(t, err)
				require.NoError(t, tx.Err)

				script := fvm.Script([]byte(`
				pub fun main(account: Address) {
					let acc = getAuthAccount(account)
					let n = acc.contracts.names[0]
					acc.contracts.remove(name: n)
				}`,
				)).WithArguments(
					jsoncdc.MustEncode(address),
				)

				err = vm.Run(subCtx, script, view, programs)
				require.NoError(t, err)
				require.Error(t, script.Err)
				require.IsType(t, &errors.CadenceRuntimeError{}, script.Err)
				// modifications to contracts are not supported in scripts
				require.IsType(t, &errors.OperationNotSupportedError{},
					script.Err.(*errors.CadenceRuntimeError).Unwrap().(*runtime.Error).Err.(interpreter.Error).Err.(interpreter.PositionedError).Err)
			},
		),
	)

	t.Run("contract updates are not committed",
		newVMTest().run(
			func(t *testing.T, vm *fvm.VirtualMachine, chain flow.Chain, ctx fvm.Context, view state.View, programs *programs.Programs) {

				// Create an account private key.
				privateKeys, err := testutil.GenerateAccountPrivateKeys(1)
				privateKey := privateKeys[0]
				require.NoError(t, err)

				// Bootstrap a ledger, creating accounts with the provided private keys and the root account.
				accounts, err := testutil.CreateAccounts(vm, view, programs, privateKeys, chain)
				require.NoError(t, err)
				account := accounts[0]
				address := cadence.NewAddress(account)

				subCtx := fvm.NewContextFromParent(ctx)

				contract := "pub contract Foo {}"

				txBody := flow.NewTransactionBody().SetScript([]byte(fmt.Sprintf(`
					transaction {
						prepare(signer: AuthAccount, service: AuthAccount) {
							signer.contracts.add(name: "Foo", code: "%s".decodeHex())
						}
					}
				`, hex.EncodeToString([]byte(contract))))).
					AddAuthorizer(account).
					AddAuthorizer(chain.ServiceAddress()).
					SetPayer(chain.ServiceAddress()).
					SetProposalKey(chain.ServiceAddress(), 0, 0)

				_ = testutil.SignPayload(txBody, account, privateKey)
				_ = testutil.SignEnvelope(txBody, chain.ServiceAddress(), unittest.ServiceAccountPrivateKey)
				tx := fvm.Transaction(txBody, 0)
				err = vm.Run(subCtx, tx, view, programs)
				require.NoError(t, err)
				require.NoError(t, tx.Err)

				script := fvm.Script([]byte(fmt.Sprintf(`
				pub fun main(account: Address) {
					let acc = getAuthAccount(account)
					let n = acc.contracts.names[0]
					acc.contracts.update__experimental(name: n, code: "%s".decodeHex())
				}`, hex.EncodeToString([]byte(contract))))).WithArguments(
					jsoncdc.MustEncode(address),
				)

				err = vm.Run(subCtx, script, view, programs)
				require.NoError(t, err)
				require.Error(t, script.Err)
				require.IsType(t, &errors.CadenceRuntimeError{}, script.Err)
				// modifications to contracts are not supported in scripts
				require.IsType(t, &errors.OperationNotSupportedError{},
					script.Err.(*errors.CadenceRuntimeError).Unwrap().(*runtime.Error).Err.(interpreter.Error).Err.(interpreter.PositionedError).Err)
			},
		),
	)
}

func TestScriptAccountKeyMutationsFailure(t *testing.T) {
	t.Parallel()

	t.Run("Account key additions are not committed",
		newVMTest().run(
			func(t *testing.T, vm *fvm.VirtualMachine, chain flow.Chain, ctx fvm.Context, view state.View, programs *programs.Programs) {

				// Create an account private key.
				privateKeys, err := testutil.GenerateAccountPrivateKeys(1)
				require.NoError(t, err)

				// Bootstrap a ledger, creating accounts with the provided private keys and the root account.
				accounts, err := testutil.CreateAccounts(vm, view, programs, privateKeys, chain)
				require.NoError(t, err)
				account := accounts[0]
				address := cadence.NewAddress(account)

				scriptCtx := fvm.NewContextFromParent(ctx)

				seed := make([]byte, crypto.KeyGenSeedMinLenECDSAP256)
				_, _ = rand.Read(seed)

				privateKey, _ := crypto.GeneratePrivateKey(crypto.ECDSAP256, seed)

				script := fvm.Script([]byte(`
					pub fun main(account: Address, k: [UInt8]) {
						let acc = getAuthAccount(account)
						acc.addPublicKey(k)
					}`,
				)).WithArguments(
					jsoncdc.MustEncode(address),
					jsoncdc.MustEncode(testutil.BytesToCadenceArray(
						privateKey.PublicKey().Encode(),
					)),
				)

				err = vm.Run(scriptCtx, script, view, programs)
				require.NoError(t, err)
				require.Error(t, script.Err)
				require.IsType(t, &errors.CadenceRuntimeError{}, script.Err)
				// modifications to public keys are not supported in scripts
				require.IsType(t, &errors.OperationNotSupportedError{},
					script.Err.(*errors.CadenceRuntimeError).Unwrap().(*runtime.Error).Err.(interpreter.Error).Err.(interpreter.PositionedError).Err)
			},
		),
	)

	t.Run("Account key removals are not committed",
		newVMTest().run(
			func(t *testing.T, vm *fvm.VirtualMachine, chain flow.Chain, ctx fvm.Context, view state.View, programs *programs.Programs) {

				// Create an account private key.
				privateKeys, err := testutil.GenerateAccountPrivateKeys(1)
				require.NoError(t, err)

				// Bootstrap a ledger, creating accounts with the provided private keys and the root account.
				accounts, err := testutil.CreateAccounts(vm, view, programs, privateKeys, chain)
				require.NoError(t, err)
				account := accounts[0]
				address := cadence.NewAddress(account)

				scriptCtx := fvm.NewContextFromParent(ctx)

				script := fvm.Script([]byte(`
				pub fun main(account: Address) {
					let acc = getAuthAccount(account)
					acc.removePublicKey(0)
				}`,
				)).WithArguments(
					jsoncdc.MustEncode(address),
				)

				err = vm.Run(scriptCtx, script, view, programs)
				require.NoError(t, err)
				require.Error(t, script.Err)
				require.IsType(t, &errors.CadenceRuntimeError{}, script.Err)
				// modifications to public keys are not supported in scripts
				require.IsType(t, &errors.OperationNotSupportedError{},
					script.Err.(*errors.CadenceRuntimeError).Unwrap().(*runtime.Error).Err.(interpreter.Error).Err.(interpreter.PositionedError).Err)
			},
		),
>>>>>>> 56e5fc46
	)
}<|MERGE_RESOLUTION|>--- conflicted
+++ resolved
@@ -1586,7 +1586,6 @@
 	}
 }
 
-<<<<<<< HEAD
 func TestStorageCapacity(t *testing.T) {
 	t.Run("Storage capacity updates on FLOW transfer", newVMTest().
 		withContextOptions(
@@ -1668,7 +1667,8 @@
 			require.Len(t, tx.Logs, 1)
 			assert.Equal(t, tx.Logs[0], "1")
 		}),
-=======
+
+
 func TestScriptContractMutationsFailure(t *testing.T) {
 	t.Parallel()
 
@@ -1909,6 +1909,5 @@
 					script.Err.(*errors.CadenceRuntimeError).Unwrap().(*runtime.Error).Err.(interpreter.Error).Err.(interpreter.PositionedError).Err)
 			},
 		),
->>>>>>> 56e5fc46
 	)
 }