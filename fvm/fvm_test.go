package fvm_test

import (
	"context"
	"crypto/rand"
	"encoding/binary"
	"encoding/hex"
	"flag"
	"fmt"
	"math"
	"strings"
	"testing"

	"github.com/stretchr/testify/assert"
	mockery "github.com/stretchr/testify/mock"
	"github.com/stretchr/testify/require"

	"github.com/onflow/cadence"
	"github.com/onflow/cadence/common"
	"github.com/onflow/cadence/encoding/ccf"
	jsoncdc "github.com/onflow/cadence/encoding/json"
	cadenceErrors "github.com/onflow/cadence/errors"
	"github.com/onflow/cadence/interpreter"
	"github.com/onflow/cadence/runtime"
	"github.com/onflow/cadence/sema"
	cadenceStdlib "github.com/onflow/cadence/stdlib"
	"github.com/onflow/cadence/test_utils/runtime_utils"
	"github.com/onflow/crypto"
	"github.com/onflow/flow-core-contracts/lib/go/contracts"
	bridge "github.com/onflow/flow-evm-bridge"
	flowsdk "github.com/onflow/flow-go-sdk"
	"github.com/onflow/flow-go-sdk/test"

	"github.com/onflow/flow-go/engine/execution/testutil"
	exeUtils "github.com/onflow/flow-go/engine/execution/utils"
	"github.com/onflow/flow-go/fvm"
	"github.com/onflow/flow-go/fvm/blueprints"
	fvmCrypto "github.com/onflow/flow-go/fvm/crypto"
	"github.com/onflow/flow-go/fvm/environment"
	envMock "github.com/onflow/flow-go/fvm/environment/mock"
	"github.com/onflow/flow-go/fvm/errors"
	"github.com/onflow/flow-go/fvm/evm/events"
	"github.com/onflow/flow-go/fvm/evm/handler"
	"github.com/onflow/flow-go/fvm/evm/stdlib"
	"github.com/onflow/flow-go/fvm/evm/types"
	"github.com/onflow/flow-go/fvm/meter"
	reusableRuntime "github.com/onflow/flow-go/fvm/runtime"
	"github.com/onflow/flow-go/fvm/storage/snapshot"
	"github.com/onflow/flow-go/fvm/storage/snapshot/mock"
	"github.com/onflow/flow-go/fvm/storage/state"
	"github.com/onflow/flow-go/fvm/storage/testutils"
	"github.com/onflow/flow-go/fvm/systemcontracts"
	"github.com/onflow/flow-go/fvm/tracing"
	"github.com/onflow/flow-go/model/flow"
	"github.com/onflow/flow-go/utils/unittest"
)

var testWithVMTransactionExecution = flag.Bool(
	"testWithVMTransactionExecution",
	false,
	"Run transactions in tests using the Cadence compiler/VM",
)

var testWithVMScriptExecution = flag.Bool(
	"testWithVMScriptExecution",
	false,
	"Run scripts in tests using the Cadence compiler/VM",
)

type vmTest struct {
	bootstrapOptions []fvm.BootstrapProcedureOption
	contextOptions   []fvm.Option
}

func newVMTest() vmTest {
	return vmTest{}
}

func (vmt vmTest) withBootstrapProcedureOptions(opts ...fvm.BootstrapProcedureOption) vmTest {
	vmt.bootstrapOptions = append(vmt.bootstrapOptions, opts...)
	return vmt
}

func (vmt vmTest) withContextOptions(opts ...fvm.Option) vmTest {
	vmt.contextOptions = append(vmt.contextOptions, opts...)
	return vmt
}

func createChainAndVm(chainID flow.ChainID) (flow.Chain, fvm.VM) {
	return chainID.Chain(), fvm.NewVirtualMachine()
}

func (vmt vmTest) run(
	f func(t *testing.T, vm fvm.VM, chain flow.Chain, ctx fvm.Context, snapshotTree snapshot.SnapshotTree),
) func(t *testing.T) {
	return func(t *testing.T) {
		baseOpts := []fvm.Option{
			// default chain is Testnet
			fvm.WithChain(flow.Testnet.Chain()),
			fvm.WithEntropyProvider(testutil.EntropyProviderFixture(nil)),
			fvm.WithVMTransactionExecutionEnabled(*testWithVMTransactionExecution),
			fvm.WithVMScriptExecutionEnabled(*testWithVMScriptExecution),
		}

		opts := append(baseOpts, vmt.contextOptions...)
		ctx := fvm.NewContext(opts...)

		chain := ctx.Chain
		vm := fvm.NewVirtualMachine()

		snapshotTree := snapshot.NewSnapshotTree(nil)

		baseBootstrapOpts := []fvm.BootstrapProcedureOption{
			fvm.WithInitialTokenSupply(unittest.GenesisTokenSupply),
		}

		bootstrapOpts := append(baseBootstrapOpts, vmt.bootstrapOptions...)

		executionSnapshot, _, err := vm.Run(
			ctx,
			fvm.Bootstrap(unittest.ServiceAccountPublicKey, bootstrapOpts...),
			snapshotTree)
		require.NoError(t, err)

		snapshotTree = snapshotTree.Append(executionSnapshot)

		f(t, vm, chain, ctx, snapshotTree)
	}
}

// bootstrapWith executes the bootstrap procedure and the custom bootstrap function
// and returns a prepared bootstrappedVmTest with all the state needed
func (vmt vmTest) bootstrapWith(
	bootstrap func(vm fvm.VM, chain flow.Chain, ctx fvm.Context, snapshotTree snapshot.SnapshotTree) (snapshot.SnapshotTree, error),
) (bootstrappedVmTest, error) {

	baseOpts := []fvm.Option{
		// default chain is Testnet
		fvm.WithChain(flow.Testnet.Chain()),
	}

	opts := append(baseOpts, vmt.contextOptions...)
	ctx := fvm.NewContext(opts...)

	chain := ctx.Chain
	vm := fvm.NewVirtualMachine()

	snapshotTree := snapshot.NewSnapshotTree(nil)

	baseBootstrapOpts := []fvm.BootstrapProcedureOption{
		fvm.WithInitialTokenSupply(unittest.GenesisTokenSupply),
	}

	bootstrapOpts := append(baseBootstrapOpts, vmt.bootstrapOptions...)

	executionSnapshot, _, err := vm.Run(
		ctx,
		fvm.Bootstrap(unittest.ServiceAccountPublicKey, bootstrapOpts...),
		snapshotTree)
	if err != nil {
		return bootstrappedVmTest{}, err
	}

	snapshotTree = snapshotTree.Append(executionSnapshot)

	snapshotTree, err = bootstrap(vm, chain, ctx, snapshotTree)
	if err != nil {
		return bootstrappedVmTest{}, err
	}

	return bootstrappedVmTest{chain, ctx, snapshotTree}, nil
}

type bootstrappedVmTest struct {
	chain        flow.Chain
	ctx          fvm.Context
	snapshotTree snapshot.SnapshotTree
}

// run Runs a test from the bootstrapped state, without changing the bootstrapped state
func (vmt bootstrappedVmTest) run(
	f func(t *testing.T, vm fvm.VM, chain flow.Chain, ctx fvm.Context, snapshotTree snapshot.SnapshotTree),
) func(t *testing.T) {
	return func(t *testing.T) {
		f(t, fvm.NewVirtualMachine(), vmt.chain, vmt.ctx, vmt.snapshotTree)
	}
}

func TestHashing(t *testing.T) {

	t.Parallel()

	chain, vm := createChainAndVm(flow.Mainnet)

	ctx := fvm.NewContext(
		fvm.WithChain(chain),
		fvm.WithCadenceLogging(true),
	)

	snapshotTree := testutil.RootBootstrappedLedger(vm, ctx)

	hashScript := func(hashName string) []byte {
		return []byte(fmt.Sprintf(
			`
				import Crypto

				access(all)
				fun main(data: [UInt8]): [UInt8] {
					return Crypto.hash(data, algorithm: HashAlgorithm.%s)
				}
			`, hashName))
	}
	hashWithTagScript := func(hashName string) []byte {
		return []byte(fmt.Sprintf(
			`
				import Crypto

				access(all) fun main(data: [UInt8], tag: String): [UInt8] {
					return Crypto.hashWithTag(data, tag: tag, algorithm: HashAlgorithm.%s)
				}
			`, hashName))
	}

	data := []byte("some random message")
	encodedBytes := make([]cadence.Value, len(data))
	for i := range encodedBytes {
		encodedBytes[i] = cadence.NewUInt8(data[i])
	}
	cadenceData := jsoncdc.MustEncode(cadence.NewArray(encodedBytes))

	// ===== Test Cases =====
	cases := []struct {
		Algo    runtime.HashAlgorithm
		WithTag bool
		Tag     string
		Check   func(t *testing.T, result string, scriptErr errors.CodedError, executionErr error)
	}{
		{
			Algo:    runtime.HashAlgorithmSHA2_256,
			WithTag: false,
			Check: func(t *testing.T, result string, scriptErr errors.CodedError, executionErr error) {
				require.NoError(t, scriptErr)
				require.NoError(t, executionErr)
				require.Equal(t, "68fb87dfba69b956f4ba98b748a75a604f99b38a4f2740290037957f7e830da8", result)
			},
		},
		{
			Algo:    runtime.HashAlgorithmSHA2_384,
			WithTag: false,
			Check: func(t *testing.T, result string, scriptErr errors.CodedError, executionErr error) {
				require.NoError(t, scriptErr)
				require.NoError(t, executionErr)
				require.Equal(t, "a9b3e62ab9b2a33020e015f245b82e063afd1398211326408bc8fc31c2c15859594b0aee263fbb02f6d8b5065ad49df2", result)
			},
		},
		{
			Algo:    runtime.HashAlgorithmSHA3_256,
			WithTag: false,
			Check: func(t *testing.T, result string, scriptErr errors.CodedError, executionErr error) {
				require.NoError(t, scriptErr)
				require.NoError(t, executionErr)
				require.Equal(t, "38effea5ab9082a2cb0dc9adfafaf88523e8f3ce74bfbeac85ffc719cc2c4677", result)
			},
		},
		{
			Algo:    runtime.HashAlgorithmSHA3_384,
			WithTag: false,
			Check: func(t *testing.T, result string, scriptErr errors.CodedError, executionErr error) {
				require.NoError(t, scriptErr)
				require.NoError(t, executionErr)
				require.Equal(t, "f41e8de9af0c1f46fc56d5a776f1bd500530879a85f3b904821810295927e13a54f3e936dddb84669021052eb12966c3", result)
			},
		},
		{
			Algo:    runtime.HashAlgorithmKECCAK_256,
			WithTag: false,
			Check: func(t *testing.T, result string, scriptErr errors.CodedError, executionErr error) {
				require.NoError(t, scriptErr)
				require.NoError(t, executionErr)
				require.Equal(t, "1d5ced4738dd4e0bb4628dad7a7b59b8e339a75ece97a4ad004773a49ed7b5bc", result)
			},
		},
		{
			Algo:    runtime.HashAlgorithmKECCAK_256,
			WithTag: true,
			Tag:     "some_tag",
			Check: func(t *testing.T, result string, scriptErr errors.CodedError, executionErr error) {
				require.NoError(t, scriptErr)
				require.NoError(t, executionErr)
				require.Equal(t, "8454ec77f76b229a473770c91e3ea6e7e852416d747805215d15d53bdc56ce5f", result)
			},
		},
		{
			Algo:    runtime.HashAlgorithmSHA2_256,
			WithTag: true,
			Tag:     "some_tag",
			Check: func(t *testing.T, result string, scriptErr errors.CodedError, executionErr error) {
				require.NoError(t, scriptErr)
				require.NoError(t, executionErr)
				require.Equal(t, "4e07609b9a856a5e10703d1dba73be34d9ca0f4e780859d66983f41d746ec8b2", result)
			},
		},
		{
			Algo:    runtime.HashAlgorithmSHA2_384,
			WithTag: true,
			Tag:     "some_tag",
			Check: func(t *testing.T, result string, scriptErr errors.CodedError, executionErr error) {
				require.NoError(t, scriptErr)
				require.NoError(t, executionErr)
				require.Equal(t, "f9bd89e15f341a225656944dc8b3c405e66a0f97838ad44c9803164c911e677aea7ad4e24486fba3f803d83ed1ccfce5", result)
			},
		},
		{
			Algo:    runtime.HashAlgorithmSHA3_256,
			WithTag: true,
			Tag:     "some_tag",
			Check: func(t *testing.T, result string, scriptErr errors.CodedError, executionErr error) {
				require.NoError(t, scriptErr)
				require.NoError(t, executionErr)
				require.Equal(t, "f59e2ccc9d7f008a96948a31573670d9976a4a161601ab1cd1d2da019779a0f6", result)
			},
		},
		{
			Algo:    runtime.HashAlgorithmSHA3_384,
			WithTag: true,
			Tag:     "some_tag",
			Check: func(t *testing.T, result string, scriptErr errors.CodedError, executionErr error) {
				require.NoError(t, scriptErr)
				require.NoError(t, executionErr)
				require.Equal(t, "e7875eafdb53327faeace8478d1650c6547d04fb4fb42f34509ad64bde0267bea7e1b3af8fda3ef9d9c9327dd4e97a96", result)
			},
		},
		{
			Algo:    runtime.HashAlgorithmKMAC128_BLS_BLS12_381,
			WithTag: false,
			Check: func(t *testing.T, result string, scriptErr errors.CodedError, executionErr error) {
				require.NoError(t, scriptErr)
				require.NoError(t, executionErr)
				require.Equal(t, "44dc46111abacfe2bb4a04cea4805aad03f84e4849f138cc3ed431478472b185548628e96d0c963b21ebaf17132d73fc13031eb82d5f4cbe3b6047ff54d20e8d663904373d73348b97ce18305ebc56114cb7e7394e486684007f78aa59abc5d0a8f6bae6bd186db32528af80857cd12112ce6960be29c96074df9c4aaed5b0e6", result)
			},
		},
		{
			Algo:    runtime.HashAlgorithmKMAC128_BLS_BLS12_381,
			WithTag: true,
			Tag:     "some_tag",
			Check: func(t *testing.T, result string, scriptErr errors.CodedError, executionErr error) {
				require.NoError(t, scriptErr)
				require.NoError(t, executionErr)
				require.Equal(t, "de7d9aa24274fa12c98cce5c09eea0634108ead2e91828b9a9a450e878088393e3e63eb4b19834f579ce215b00a9915919b67a71dab1112560319e6e1e5e9ad0fb670e8a09d586508c84547cee7ddbe8c9362c996846154865eb271bdc4523dbcdbdae5a77391fb54374f37534c8bb2281589cb2e3d62742596cdad7e4f9f35c", result)
			},
		},
	}
	// ======================

	for i, c := range cases {
		t.Run(fmt.Sprintf("case %d: %s with tag: %v", i, c.Algo, c.WithTag), func(t *testing.T) {
			code := hashScript(c.Algo.Name())
			if c.WithTag {
				code = hashWithTagScript(c.Algo.Name())
			}

			script := fvm.Script(code)

			if c.WithTag {
				script = script.WithArguments(
					cadenceData,
					jsoncdc.MustEncode(cadence.String(c.Tag)),
				)
			} else {
				script = script.WithArguments(
					cadenceData,
				)
			}

			_, output, err := vm.Run(ctx, script, snapshotTree)
			require.NoError(t, err)

			byteResult := make([]byte, 0)
			if err == nil && output.Err == nil {
				cadenceArray := output.Value.(cadence.Array)
				for _, value := range cadenceArray.Values {
					byteResult = append(byteResult, uint8(value.(cadence.UInt8)))
				}
			}

			c.Check(t, hex.EncodeToString(byteResult), output.Err, err)
		})
	}

	hashAlgos := []runtime.HashAlgorithm{
		runtime.HashAlgorithmSHA2_256,
		runtime.HashAlgorithmSHA3_256,
		runtime.HashAlgorithmSHA2_384,
		runtime.HashAlgorithmSHA3_384,
		runtime.HashAlgorithmKMAC128_BLS_BLS12_381,
		runtime.HashAlgorithmKECCAK_256,
	}

	for i, algo := range hashAlgos {
		t.Run(fmt.Sprintf("compare hash results without tag %v: %v", i, algo), func(t *testing.T) {
			code := hashWithTagScript(algo.Name())
			script := fvm.Script(code)
			script = script.WithArguments(
				cadenceData,
				jsoncdc.MustEncode(cadence.String("")),
			)
			_, output, err := vm.Run(ctx, script, snapshotTree)
			require.NoError(t, err)
			require.NoError(t, output.Err)

			result1 := make([]byte, 0)
			cadenceArray := output.Value.(cadence.Array)
			for _, value := range cadenceArray.Values {
				result1 = append(result1, uint8(value.(cadence.UInt8)))
			}

			code = hashScript(algo.Name())
			script = fvm.Script(code)
			script = script.WithArguments(
				cadenceData,
			)
			_, output, err = vm.Run(ctx, script, snapshotTree)
			require.NoError(t, err)
			require.NoError(t, output.Err)

			result2 := make([]byte, 0)
			cadenceArray = output.Value.(cadence.Array)
			for _, value := range cadenceArray.Values {
				result2 = append(result2, uint8(value.(cadence.UInt8)))
			}

			result3, err := fvmCrypto.HashWithTag(fvmCrypto.RuntimeToCryptoHashingAlgorithm(algo), "", data)
			require.NoError(t, err)

			require.Equal(t, result1, result2)
			require.Equal(t, result1, result3)
		})
	}
}

func TestWithServiceAccount(t *testing.T) {

	t.Parallel()

	chain, vm := createChainAndVm(flow.Mainnet)

	ctxA := fvm.NewContext(
		fvm.WithChain(chain),
		fvm.WithAuthorizationChecksEnabled(false),
		fvm.WithSequenceNumberCheckAndIncrementEnabled(false),
	)

	snapshotTree := snapshot.NewSnapshotTree(nil)

	txBody, err := flow.NewTransactionBodyBuilder().
		SetScript([]byte(`transaction { prepare(signer: auth(BorrowValue) &Account) { Account(payer: signer) } }`)).
		SetPayer(chain.ServiceAddress()).
		AddAuthorizer(chain.ServiceAddress()).
		Build()
	require.NoError(t, err)

	t.Run("With service account enabled", func(t *testing.T) {
		executionSnapshot, output, err := vm.Run(
			ctxA,
			fvm.Transaction(txBody, 0),
			snapshotTree)
		require.NoError(t, err)

		// transaction should fail on non-bootstrapped ledger
		require.Error(t, output.Err)

		snapshotTree = snapshotTree.Append(executionSnapshot)
	})

	t.Run("With service account disabled", func(t *testing.T) {
		ctxB := fvm.NewContextFromParent(
			ctxA,
			fvm.WithServiceAccount(false))

		_, output, err := vm.Run(
			ctxB,
			fvm.Transaction(txBody, 0),
			snapshotTree)
		require.NoError(t, err)

		// transaction should succeed on non-bootstrapped ledger
		require.NoError(t, output.Err)
	})
}

func TestEventLimits(t *testing.T) {
	chain, vm := createChainAndVm(flow.Mainnet)

	ctx := fvm.NewContext(
		fvm.WithChain(chain),
		fvm.WithAuthorizationChecksEnabled(false),
		fvm.WithSequenceNumberCheckAndIncrementEnabled(false),
	)

	snapshotTree := testutil.RootBootstrappedLedger(vm, ctx)

	testContract := `
	access(all) contract TestContract {
		access(all) event LargeEvent(value: Int256, str: String, list: [UInt256], dic: {String: String})
		access(all) fun EmitEvent() {
			var s: Int256 = 1024102410241024
			var i = 0

			while i < 20 {
				emit LargeEvent(value: s, str: s.toString(), list:[], dic:{s.toString():s.toString()})
				i = i + 1
			}
		}
	}
	`

	deployingContractScriptTemplate := `
		transaction {
			prepare(signer: auth(AddContract) &Account) {
				let code = "%s".decodeHex()
				signer.contracts.add(
					name: "TestContract",
					code: code
				)
		}
	}
	`

	ctx = fvm.NewContextFromParent(
		ctx,
		fvm.WithEventCollectionSizeLimit(2))

	txBody, err := flow.NewTransactionBodyBuilder().
		SetScript([]byte(fmt.Sprintf(deployingContractScriptTemplate, hex.EncodeToString([]byte(testContract))))).
		SetPayer(chain.ServiceAddress()).
		AddAuthorizer(chain.ServiceAddress()).
		Build()
	require.NoError(t, err)

	executionSnapshot, output, err := vm.Run(
		ctx,
		fvm.Transaction(txBody, 0),
		snapshotTree)
	require.NoError(t, err)
	require.NoError(t, output.Err)

	snapshotTree = snapshotTree.Append(executionSnapshot)

	txBody, err = flow.NewTransactionBodyBuilder().
		SetScript([]byte(fmt.Sprintf(`
		import TestContract from 0x%s
			transaction {
			prepare(acct: &Account) {}
			execute {
				TestContract.EmitEvent()
			}
		}`, chain.ServiceAddress()))).
		SetPayer(chain.ServiceAddress()).
		AddAuthorizer(chain.ServiceAddress()).
		Build()
	require.NoError(t, err)

	t.Run("With limits", func(t *testing.T) {
		txBody.Payer = unittest.RandomAddressFixture()

		executionSnapshot, output, err := vm.Run(
			ctx,
			fvm.Transaction(txBody, 0),
			snapshotTree)
		require.NoError(t, err)

		// transaction should fail due to event size limit
		require.Error(t, output.Err)

		snapshotTree = snapshotTree.Append(executionSnapshot)
	})

	t.Run("With service account as payer", func(t *testing.T) {
		txBody.Payer = chain.ServiceAddress()

		_, output, err := vm.Run(
			ctx,
			fvm.Transaction(txBody, 0),
			snapshotTree)
		require.NoError(t, err)

		unittest.EnsureEventsIndexSeq(t, output.Events, chain.ChainID())

		// transaction should not fail due to event size limit
		require.NoError(t, output.Err)
	})
}

// TestHappyPathSigning checks that a signing a transaction with `Sign` doesn't produce an error.
// Transaction verification tests are in `TestVerifySignatureFromTransaction`.
func TestHappyPathTransactionSigning(t *testing.T) {

	newVMTest().run(
		func(t *testing.T, vm fvm.VM, chain flow.Chain, ctx fvm.Context, snapshotTree snapshot.SnapshotTree) {
			// Create an account private key.
			privateKey, err := testutil.GenerateAccountPrivateKey()
			require.NoError(t, err)

			// Bootstrap a ledger, creating accounts with the provided private
			// keys and the root account.
			snapshotTree, accounts, err := testutil.CreateAccounts(
				vm,
				snapshotTree,
				[]flow.AccountPrivateKey{privateKey},
				chain)
			require.NoError(t, err)

			txBodyBuilder := flow.NewTransactionBodyBuilder().
				SetScript([]byte(`transaction(){}`)).
				SetProposalKey(accounts[0], 0, 0).
				SetPayer(accounts[0])

			hasher, err := exeUtils.NewHasher(privateKey.HashAlgo)
			require.NoError(t, err)

			sig, err := txBodyBuilder.Sign(txBodyBuilder.EnvelopeMessage(), privateKey.PrivateKey, hasher)
			require.NoError(t, err)
			txBodyBuilder.AddEnvelopeSignature(accounts[0], 0, sig)

			txBody, err := txBodyBuilder.Build()
			require.NoError(t, err)
			_, output, err := vm.Run(
				ctx,
				fvm.Transaction(txBody, 0),
				snapshotTree)
			require.NoError(t, err)
			require.NoError(t, output.Err)
		},
	)
}

func TestTransactionFeeDeduction(t *testing.T) {
	getBalance := func(vm fvm.VM, chain flow.Chain, ctx fvm.Context, snapshotTree snapshot.SnapshotTree, address flow.Address) uint64 {
		sc := systemcontracts.SystemContractsForChain(chain.ChainID())
		code := []byte(fmt.Sprintf(
			`
					import FungibleToken from 0x%s
					import FlowToken from 0x%s

					access(all) fun main(account: Address): UFix64 {
						let acct = getAccount(account)
						let vaultRef = acct.capabilities.borrow<&FlowToken.Vault>(/public/flowTokenBalance)
							?? panic("Could not borrow Balance reference to the Vault")

						return vaultRef.balance
					}
				`,
			sc.FungibleToken.Address.Hex(),
			sc.FlowToken.Address.Hex(),
		))
		script := fvm.Script(code).WithArguments(
			jsoncdc.MustEncode(cadence.NewAddress(address)),
		)

		_, output, err := vm.Run(ctx, script, snapshotTree)
		require.NoError(t, err)
		require.NoError(t, output.Err)
		return uint64(output.Value.(cadence.UFix64))
	}

	type testCase struct {
		name          string
		fundWith      uint64
		tryToTransfer uint64
		gasLimit      uint64
		checkResult   func(t *testing.T, balanceBefore uint64, balanceAfter uint64, output fvm.ProcedureOutput)
	}

	txFees := uint64(1_000)              // 0.00001
	fundingAmount := uint64(100_000_000) // 1.0
	transferAmount := uint64(123_456)
	minimumStorageReservation := uint64(fvm.DefaultMinimumStorageReservation)

	chain := flow.Testnet.Chain()
	sc := systemcontracts.SystemContractsForChain(chain.ChainID())
	depositedEvent := fmt.Sprintf("A.%s.FlowToken.TokensDeposited", sc.FlowToken.Address)
	withdrawnEvent := fmt.Sprintf("A.%s.FlowToken.TokensWithdrawn", sc.FlowToken.Address)
	feesDeductedEvent := fmt.Sprintf("A.%s.FlowFees.FeesDeducted", sc.FlowFees.Address)

	testCases := []testCase{
		{
			name:          "Transaction fees are deducted",
			fundWith:      fundingAmount,
			tryToTransfer: 0,
			checkResult: func(t *testing.T, balanceBefore uint64, balanceAfter uint64, output fvm.ProcedureOutput) {
				require.NoError(t, output.Err)
				require.Equal(t, txFees, balanceBefore-balanceAfter)
			},
		},
		{
			name:          "Transaction fee deduction emits events",
			fundWith:      fundingAmount,
			tryToTransfer: 0,
			checkResult: func(t *testing.T, balanceBefore uint64, balanceAfter uint64, output fvm.ProcedureOutput) {
				require.NoError(t, output.Err)

				var deposits []flow.Event
				var withdraws []flow.Event

				chain := flow.Testnet.Chain()
				for _, e := range output.Events {
					if string(e.Type) == depositedEvent {
						deposits = append(deposits, e)
					}
					if string(e.Type) == withdrawnEvent {
						withdraws = append(withdraws, e)
					}
				}

				unittest.EnsureEventsIndexSeq(t, output.Events, chain.ChainID())
				require.Len(t, deposits, 2)
				require.Len(t, withdraws, 2)
			},
		},
		{
			name:          "Transaction fees are deducted and tx is applied",
			fundWith:      fundingAmount,
			tryToTransfer: transferAmount,
			checkResult: func(t *testing.T, balanceBefore uint64, balanceAfter uint64, output fvm.ProcedureOutput) {
				require.NoError(t, output.Err)
				require.Equal(t, txFees+transferAmount, balanceBefore-balanceAfter)
			},
		},
		{
			name:          "Transaction fees are deducted and fee deduction is emitted",
			fundWith:      fundingAmount,
			tryToTransfer: transferAmount,
			checkResult: func(t *testing.T, balanceBefore uint64, balanceAfter uint64, output fvm.ProcedureOutput) {
				require.NoError(t, output.Err)
				chain := flow.Testnet.Chain()

				var feeDeduction flow.Event // fee deduction event
				for _, e := range output.Events {
					if string(e.Type) == feesDeductedEvent {
						feeDeduction = e
						break
					}
				}
				unittest.EnsureEventsIndexSeq(t, output.Events, chain.ChainID())
				require.NotEmpty(t, feeDeduction.Payload)

				payload, err := ccf.Decode(nil, feeDeduction.Payload)
				require.NoError(t, err)

				event := payload.(cadence.Event)

				fields := cadence.FieldsMappedByName(event)

				actualTXFees := fields["amount"]
				actualExecutionEffort := fields["executionEffort"]
				actualInclusionEffort := fields["inclusionEffort"]

				require.Equal(t,
					txFees,
					uint64(actualTXFees.(cadence.UFix64)),
				)
				// Inclusion effort should be equivalent to 1.0 UFix64
				require.Equal(t,
					uint64(100_000_000),
					uint64(actualInclusionEffort.(cadence.UFix64)),
				)
				// Execution effort should be non-0
				require.Greater(t, actualExecutionEffort, uint64(0))

			},
		},
		{
			name:          "If just enough balance, fees are deducted",
			fundWith:      txFees + transferAmount,
			tryToTransfer: transferAmount,
			checkResult: func(t *testing.T, balanceBefore uint64, balanceAfter uint64, output fvm.ProcedureOutput) {
				require.NoError(t, output.Err)
				require.Equal(t, uint64(0), balanceAfter)
			},
		},
		{
			// this is an edge case that is not applicable to any network.
			// If storage limits were on this would fail due to storage limits
			name:          "If not enough balance, transaction succeeds and fees are deducted to 0",
			fundWith:      txFees,
			tryToTransfer: 1,
			checkResult: func(t *testing.T, balanceBefore uint64, balanceAfter uint64, output fvm.ProcedureOutput) {
				require.NoError(t, output.Err)
				require.Equal(t, uint64(0), balanceAfter)
			},
		},
		{
			name:          "If tx fails, fees are deducted",
			fundWith:      fundingAmount,
			tryToTransfer: 2 * fundingAmount,
			checkResult: func(t *testing.T, balanceBefore uint64, balanceAfter uint64, output fvm.ProcedureOutput) {
				require.Error(t, output.Err)
				require.Equal(t, fundingAmount-txFees, balanceAfter)
			},
		},
		{
			name:          "If tx fails, fee deduction events are emitted",
			fundWith:      fundingAmount,
			tryToTransfer: 2 * fundingAmount,
			checkResult: func(t *testing.T, balanceBefore uint64, balanceAfter uint64, output fvm.ProcedureOutput) {
				require.Error(t, output.Err)

				var deposits []flow.Event
				var withdraws []flow.Event

				chain := flow.Testnet.Chain()

				for _, e := range output.Events {
					if string(e.Type) == depositedEvent {
						deposits = append(deposits, e)
					}
					if string(e.Type) == withdrawnEvent {
						withdraws = append(withdraws, e)
					}
				}

				unittest.EnsureEventsIndexSeq(t, output.Events, chain.ChainID())
				require.Len(t, deposits, 1)
				require.Len(t, withdraws, 1)
			},
		},
		{
			name:          "If tx fails because of gas limit reached, fee deduction events are emitted",
			fundWith:      txFees + transferAmount,
			tryToTransfer: transferAmount,
			gasLimit:      uint64(2),
			checkResult: func(t *testing.T, balanceBefore uint64, balanceAfter uint64, output fvm.ProcedureOutput) {
				require.ErrorContains(t, output.Err, "computation exceeds limit (2)")

				var deposits []flow.Event
				var withdraws []flow.Event

				chain := flow.Testnet.Chain()

				for _, e := range output.Events {
					if string(e.Type) == depositedEvent {
						deposits = append(deposits, e)
					}
					if string(e.Type) == withdrawnEvent {
						withdraws = append(withdraws, e)
					}
				}

				unittest.EnsureEventsIndexSeq(t, output.Events, chain.ChainID())
				require.Len(t, deposits, 1)
				require.Len(t, withdraws, 1)
			},
		},
	}

	testCasesWithStorageEnabled := []testCase{
		{
			name:          "Transaction fees are deducted",
			fundWith:      fundingAmount,
			tryToTransfer: 0,
			checkResult: func(t *testing.T, balanceBefore uint64, balanceAfter uint64, output fvm.ProcedureOutput) {
				require.NoError(t, output.Err)
				require.Equal(t, txFees, balanceBefore-balanceAfter)
			},
		},
		{
			name:          "Transaction fee deduction emits events",
			fundWith:      fundingAmount,
			tryToTransfer: 0,
			checkResult: func(t *testing.T, balanceBefore uint64, balanceAfter uint64, output fvm.ProcedureOutput) {
				require.NoError(t, output.Err)

				var deposits []flow.Event
				var withdraws []flow.Event

				chain := flow.Testnet.Chain()

				for _, e := range output.Events {
					if string(e.Type) == depositedEvent {
						deposits = append(deposits, e)
					}
					if string(e.Type) == withdrawnEvent {
						withdraws = append(withdraws, e)
					}
				}

				unittest.EnsureEventsIndexSeq(t, output.Events, chain.ChainID())
				require.Len(t, deposits, 2)
				require.Len(t, withdraws, 2)
			},
		},
		{
			name:          "Transaction fees are deducted and tx is applied",
			fundWith:      fundingAmount,
			tryToTransfer: transferAmount,
			checkResult: func(t *testing.T, balanceBefore uint64, balanceAfter uint64, output fvm.ProcedureOutput) {
				require.NoError(t, output.Err)
				require.Equal(t, txFees+transferAmount, balanceBefore-balanceAfter)
			},
		},
		{
			name:          "If just enough balance, fees are deducted",
			fundWith:      txFees + transferAmount,
			tryToTransfer: transferAmount,
			checkResult: func(t *testing.T, balanceBefore uint64, balanceAfter uint64, output fvm.ProcedureOutput) {
				require.NoError(t, output.Err)
				require.Equal(t, minimumStorageReservation, balanceAfter)
			},
		},
		{
			name:          "If tx fails, fees are deducted",
			fundWith:      fundingAmount,
			tryToTransfer: 2 * fundingAmount,
			checkResult: func(t *testing.T, balanceBefore uint64, balanceAfter uint64, output fvm.ProcedureOutput) {
				require.Error(t, output.Err)
				require.Equal(t, fundingAmount-txFees+minimumStorageReservation, balanceAfter)
			},
		},
		{
			name:          "If tx fails, fee deduction events are emitted",
			fundWith:      fundingAmount,
			tryToTransfer: 2 * fundingAmount,
			checkResult: func(t *testing.T, balanceBefore uint64, balanceAfter uint64, output fvm.ProcedureOutput) {
				require.Error(t, output.Err)

				var deposits []flow.Event
				var withdraws []flow.Event

				chain := flow.Testnet.Chain()

				for _, e := range output.Events {
					if string(e.Type) == depositedEvent {
						deposits = append(deposits, e)
					}
					if string(e.Type) == withdrawnEvent {
						withdraws = append(withdraws, e)
					}
				}

				unittest.EnsureEventsIndexSeq(t, output.Events, chain.ChainID())
				require.Len(t, deposits, 1)
				require.Len(t, withdraws, 1)
			},
		},
		{
			name:          "If balance at minimum, transaction fails, fees are deducted and fee deduction events are emitted",
			fundWith:      0,
			tryToTransfer: 0,
			checkResult: func(t *testing.T, balanceBefore uint64, balanceAfter uint64, output fvm.ProcedureOutput) {
				require.Error(t, output.Err)
				require.Equal(t, minimumStorageReservation-txFees, balanceAfter)

				var deposits []flow.Event
				var withdraws []flow.Event

				chain := flow.Testnet.Chain()

				for _, e := range output.Events {
					if string(e.Type) == depositedEvent {
						deposits = append(deposits, e)
					}
					if string(e.Type) == withdrawnEvent {
						withdraws = append(withdraws, e)
					}
				}

				unittest.EnsureEventsIndexSeq(t, output.Events, chain.ChainID())
				require.Len(t, deposits, 1)
				require.Len(t, withdraws, 1)
			},
		},
	}

	runTx := func(tc testCase) func(t *testing.T, vm fvm.VM, chain flow.Chain, ctx fvm.Context, snapshotTree snapshot.SnapshotTree) {
		return func(t *testing.T, vm fvm.VM, chain flow.Chain, ctx fvm.Context, snapshotTree snapshot.SnapshotTree) {
			// ==== Create an account ====
			privateKey, txBodyBuilder := testutil.CreateAccountCreationTransaction(t, chain)

			err := testutil.SignTransactionAsServiceAccount(txBodyBuilder, 0, chain)
			require.NoError(t, err)

			txBody, err := txBodyBuilder.Build()
			require.NoError(t, err)
			executionSnapshot, output, err := vm.Run(
				ctx,
				fvm.Transaction(txBody, 0),
				snapshotTree)
			require.NoError(t, err)
			require.NoError(t, output.Err)

			snapshotTree = snapshotTree.Append(executionSnapshot)

			eventTypes := make([]flow.EventType, 0, len(output.Events))
			for _, e := range output.Events {
				eventTypes = append(eventTypes, e.Type)
			}

			assert.Equal(t,
				[]flow.EventType{
					"A.7e60df042a9c0868.FlowToken.TokensWithdrawn",
					"A.9a0766d93b6608b7.FungibleToken.Withdrawn",
					"A.7e60df042a9c0868.FlowToken.TokensWithdrawn",
					"A.9a0766d93b6608b7.FungibleToken.Withdrawn",
					"A.7e60df042a9c0868.FlowToken.TokensDeposited",
					"A.9a0766d93b6608b7.FungibleToken.Deposited",
					"A.912d5440f7e3769e.FlowFees.TokensDeposited",
					"flow.StorageCapabilityControllerIssued",
					"flow.CapabilityPublished",
					"flow.StorageCapabilityControllerIssued",
					"flow.CapabilityPublished",
					"A.7e60df042a9c0868.FlowToken.TokensDeposited",
					"A.9a0766d93b6608b7.FungibleToken.Deposited",
					"flow.AccountCreated",
					"flow.AccountKeyAdded",
					"A.7e60df042a9c0868.FlowToken.TokensWithdrawn",
					"A.9a0766d93b6608b7.FungibleToken.Withdrawn",
					"A.7e60df042a9c0868.FlowToken.TokensDeposited",
					"A.9a0766d93b6608b7.FungibleToken.Deposited",
					"A.912d5440f7e3769e.FlowFees.FeesDeducted",
				},
				eventTypes,
			)
			unittest.EnsureEventsIndexSeq(t, output.Events, chain.ChainID())

			accountCreatedEvents := filterAccountCreatedEvents(output.Events)

			require.Len(t, accountCreatedEvents, 1)

			// read the address of the account created (e.g. "0x01" and convert it to flow.address)
			data, err := ccf.Decode(nil, accountCreatedEvents[0].Payload)
			require.NoError(t, err)

			address := flow.ConvertAddress(
				cadence.SearchFieldByName(
					data.(cadence.Event),
					cadenceStdlib.AccountEventAddressParameter.Identifier,
				).(cadence.Address),
			)

			// ==== Transfer tokens to new account ====
			txBodyBuilder = transferTokensTx(chain).
				AddAuthorizer(chain.ServiceAddress()).
				AddArgument(jsoncdc.MustEncode(cadence.UFix64(tc.fundWith))).
				AddArgument(jsoncdc.MustEncode(cadence.NewAddress(address))).
				SetProposalKey(chain.ServiceAddress(), 0, 1).
				SetPayer(chain.ServiceAddress())

			err = testutil.SignEnvelope(
				txBodyBuilder,
				chain.ServiceAddress(),
				unittest.ServiceAccountPrivateKey,
			)
			require.NoError(t, err)

			txBody, err = txBodyBuilder.Build()
			require.NoError(t, err)
			executionSnapshot, output, err = vm.Run(
				ctx,
				fvm.Transaction(txBody, 0),
				snapshotTree)
			require.NoError(t, err)
			require.NoError(t, output.Err)

			snapshotTree = snapshotTree.Append(executionSnapshot)

			balanceBefore := getBalance(vm, chain, ctx, snapshotTree, address)

			// ==== Transfer tokens from new account ====

			txBodyBuilder = transferTokensTx(chain).
				AddAuthorizer(address).
				AddArgument(jsoncdc.MustEncode(cadence.UFix64(tc.tryToTransfer))).
				AddArgument(jsoncdc.MustEncode(cadence.NewAddress(chain.ServiceAddress()))).
				SetProposalKey(address, 0, 0).
				SetPayer(address)

			if tc.gasLimit == 0 {
				txBodyBuilder.SetComputeLimit(fvm.DefaultComputationLimit)
			} else {
				txBodyBuilder.SetComputeLimit(tc.gasLimit)
			}

			err = testutil.SignEnvelope(
				txBodyBuilder,
				address,
				privateKey,
			)
			require.NoError(t, err)

			txBody, err = txBodyBuilder.Build()
			require.NoError(t, err)
			executionSnapshot, output, err = vm.Run(
				ctx,
				fvm.Transaction(txBody, 0),
				snapshotTree)
			require.NoError(t, err)

			snapshotTree = snapshotTree.Append(executionSnapshot)

			balanceAfter := getBalance(vm, chain, ctx, snapshotTree, address)

			tc.checkResult(
				t,
				balanceBefore,
				balanceAfter,
				output,
			)
		}
	}

	for i, tc := range testCases {
		t.Run(fmt.Sprintf("Transaction Fees %d: %s", i, tc.name), newVMTest().withBootstrapProcedureOptions(
			fvm.WithTransactionFee(fvm.DefaultTransactionFees),
			fvm.WithExecutionMemoryLimit(math.MaxUint64),
			fvm.WithExecutionEffortWeights(environment.MainnetExecutionEffortWeights),
			fvm.WithExecutionMemoryWeights(meter.DefaultMemoryWeights),
		).withContextOptions(
			fvm.WithTransactionFeesEnabled(true),
			fvm.WithChain(chain),
		).run(
			runTx(tc)),
		)
	}

	for i, tc := range testCasesWithStorageEnabled {
		t.Run(fmt.Sprintf("Transaction Fees with storage %d: %s", i, tc.name), newVMTest().withBootstrapProcedureOptions(
			fvm.WithTransactionFee(fvm.DefaultTransactionFees),
			fvm.WithStorageMBPerFLOW(fvm.DefaultStorageMBPerFLOW),
			fvm.WithMinimumStorageReservation(fvm.DefaultMinimumStorageReservation),
			fvm.WithAccountCreationFee(fvm.DefaultAccountCreationFee),
			fvm.WithExecutionMemoryLimit(math.MaxUint64),
			fvm.WithExecutionEffortWeights(environment.MainnetExecutionEffortWeights),
			fvm.WithExecutionMemoryWeights(meter.DefaultMemoryWeights),
		).withContextOptions(
			fvm.WithTransactionFeesEnabled(true),
			fvm.WithAccountStorageLimit(true),
			fvm.WithChain(chain),
		).run(
			runTx(tc)),
		)
	}
}

func TestSettingExecutionWeights(t *testing.T) {

	// change the chain so that the metering settings are read from the service account
	chain := flow.Emulator.Chain()

	t.Run("transaction should fail with high weights", newVMTest().withBootstrapProcedureOptions(

		fvm.WithMinimumStorageReservation(fvm.DefaultMinimumStorageReservation),
		fvm.WithAccountCreationFee(fvm.DefaultAccountCreationFee),
		fvm.WithStorageMBPerFLOW(fvm.DefaultStorageMBPerFLOW),
		fvm.WithExecutionEffortWeights(
			meter.ExecutionEffortWeights{
				common.ComputationKindLoop: 100_000 << meter.MeterExecutionInternalPrecisionBytes,
			},
		),
	).withContextOptions(
		fvm.WithChain(chain),
	).run(
		func(t *testing.T, vm fvm.VM, chain flow.Chain, ctx fvm.Context, snapshotTree snapshot.SnapshotTree) {

			txBodyBuilder := flow.NewTransactionBodyBuilder().
				SetScript([]byte(`
				transaction {
                  prepare(signer: &Account) {
					var a = 0
					while a < 100 {
						a = a + 1
					}
                  }
                }
			`)).
				SetProposalKey(chain.ServiceAddress(), 0, 0).
				AddAuthorizer(chain.ServiceAddress()).
				SetPayer(chain.ServiceAddress())

			err := testutil.SignTransactionAsServiceAccount(txBodyBuilder, 0, chain)
			require.NoError(t, err)

			txBody, err := txBodyBuilder.Build()
			require.NoError(t, err)

			_, output, err := vm.Run(
				ctx,
				fvm.Transaction(txBody, 0),
				snapshotTree)
			require.NoError(t, err)

			require.True(t, errors.IsComputationLimitExceededError(output.Err))
		},
	))

	memoryWeights := make(map[common.MemoryKind]uint64)
	for k, v := range meter.DefaultMemoryWeights {
		memoryWeights[k] = v
	}

	const highWeight = 20_000_000_000
	memoryWeights[common.MemoryKindIntegerExpression] = highWeight

	t.Run("normal transactions should fail with high memory weights", newVMTest().withBootstrapProcedureOptions(
		fvm.WithMinimumStorageReservation(fvm.DefaultMinimumStorageReservation),
		fvm.WithAccountCreationFee(fvm.DefaultAccountCreationFee),
		fvm.WithStorageMBPerFLOW(fvm.DefaultStorageMBPerFLOW),
		fvm.WithExecutionMemoryWeights(
			memoryWeights,
		),
	).withContextOptions(
		fvm.WithMemoryLimit(10_000_000_000),
		fvm.WithChain(chain),
	).run(
		func(t *testing.T, vm fvm.VM, chain flow.Chain, ctx fvm.Context, snapshotTree snapshot.SnapshotTree) {
			// Create an account private key.
			privateKeys, err := testutil.GenerateAccountPrivateKeys(1)
			require.NoError(t, err)

			// Bootstrap a ledger, creating accounts with the provided private
			// keys and the root account.
			snapshotTree, accounts, err := testutil.CreateAccounts(
				vm,
				snapshotTree,
				privateKeys,
				chain)
			require.NoError(t, err)

			txBodyBuilder := flow.NewTransactionBodyBuilder().
				SetScript([]byte(`
				transaction {
                  prepare(signer: &Account) {
					var a = 1
                  }
                }
			`)).
				SetProposalKey(accounts[0], 0, 0).
				AddAuthorizer(accounts[0]).
				SetPayer(accounts[0])

			err = testutil.SignTransaction(txBodyBuilder, accounts[0], privateKeys[0], 0)
			require.NoError(t, err)

			txBody, err := txBodyBuilder.Build()
			require.NoError(t, err)

			_, output, err := vm.Run(
				ctx,
				fvm.Transaction(txBody, 0),
				snapshotTree)
			require.NoError(t, err)
			require.Greater(t, output.MemoryEstimate, uint64(highWeight))

			require.True(t, errors.IsMemoryLimitExceededError(output.Err))
		},
	))

	t.Run("service account transactions should not fail with high memory weights", newVMTest().withBootstrapProcedureOptions(
		fvm.WithMinimumStorageReservation(fvm.DefaultMinimumStorageReservation),
		fvm.WithAccountCreationFee(fvm.DefaultAccountCreationFee),
		fvm.WithStorageMBPerFLOW(fvm.DefaultStorageMBPerFLOW),
		fvm.WithExecutionMemoryWeights(
			memoryWeights,
		),
	).withContextOptions(
		fvm.WithMemoryLimit(10_000_000_000),
		fvm.WithChain(chain),
	).run(
		func(t *testing.T, vm fvm.VM, chain flow.Chain, ctx fvm.Context, snapshotTree snapshot.SnapshotTree) {

			txBodyBuilder := flow.NewTransactionBodyBuilder().
				SetScript([]byte(`
				transaction {
                  prepare(signer: &Account) {
					var a = 1
                  }
                }
			`)).
				SetProposalKey(chain.ServiceAddress(), 0, 0).
				AddAuthorizer(chain.ServiceAddress()).
				SetPayer(chain.ServiceAddress())

			err := testutil.SignTransactionAsServiceAccount(txBodyBuilder, 0, chain)
			require.NoError(t, err)

			txBody, err := txBodyBuilder.Build()
			require.NoError(t, err)

			_, output, err := vm.Run(
				ctx,
				fvm.Transaction(txBody, 0),
				snapshotTree)
			require.NoError(t, err)
			require.Greater(t, output.MemoryEstimate, uint64(highWeight))

			require.NoError(t, output.Err)
		},
	))

	memoryWeights = make(map[common.MemoryKind]uint64)
	for k, v := range meter.DefaultMemoryWeights {
		memoryWeights[k] = v
	}
	memoryWeights[common.MemoryKindBreakStatement] = 1_000_000
	t.Run("transaction should fail with low memory limit (set in the state)", newVMTest().withBootstrapProcedureOptions(
		fvm.WithMinimumStorageReservation(fvm.DefaultMinimumStorageReservation),
		fvm.WithAccountCreationFee(fvm.DefaultAccountCreationFee),
		fvm.WithStorageMBPerFLOW(fvm.DefaultStorageMBPerFLOW),
		fvm.WithExecutionMemoryLimit(
			100_000_000,
		),
		fvm.WithExecutionMemoryWeights(
			memoryWeights,
		),
	).withContextOptions(
		fvm.WithChain(chain),
	).run(
		func(t *testing.T, vm fvm.VM, chain flow.Chain, ctx fvm.Context, snapshotTree snapshot.SnapshotTree) {
			privateKeys, err := testutil.GenerateAccountPrivateKeys(1)
			require.NoError(t, err)

			snapshotTree, accounts, err := testutil.CreateAccounts(
				vm,
				snapshotTree,
				privateKeys,
				chain)
			require.NoError(t, err)

			// This transaction is specially designed to use a lot of breaks
			// as the weight for breaks is much higher than usual.
			// putting a `while true {break}` in a loop does not use the same amount of memory.
			txBodyBuilder := flow.NewTransactionBodyBuilder().
				SetScript([]byte(`
				transaction {
					prepare(signer: &Account) {
						while true {break};while true {break};while true {break};while true {break};while true {break};
						while true {break};while true {break};while true {break};while true {break};while true {break};
						while true {break};while true {break};while true {break};while true {break};while true {break};
						while true {break};while true {break};while true {break};while true {break};while true {break};
						while true {break};while true {break};while true {break};while true {break};while true {break};
						while true {break};while true {break};while true {break};while true {break};while true {break};
						while true {break};while true {break};while true {break};while true {break};while true {break};
						while true {break};while true {break};while true {break};while true {break};while true {break};
						while true {break};while true {break};while true {break};while true {break};while true {break};
						while true {break};while true {break};while true {break};while true {break};while true {break};
						while true {break};while true {break};while true {break};while true {break};while true {break};
						while true {break};while true {break};while true {break};while true {break};while true {break};
						while true {break};while true {break};while true {break};while true {break};while true {break};
						while true {break};while true {break};while true {break};while true {break};while true {break};
						while true {break};while true {break};while true {break};while true {break};while true {break};
						while true {break};while true {break};while true {break};while true {break};while true {break};
						while true {break};while true {break};while true {break};while true {break};while true {break};
						while true {break};while true {break};while true {break};while true {break};while true {break};
						while true {break};while true {break};while true {break};while true {break};while true {break};
						while true {break};while true {break};while true {break};while true {break};while true {break};
					}
				}
			`))

			err = testutil.SignTransaction(txBodyBuilder, accounts[0], privateKeys[0], 0)
			require.NoError(t, err)

			txBody, err := txBodyBuilder.Build()
			require.NoError(t, err)

			_, output, err := vm.Run(
				ctx,
				fvm.Transaction(txBody, 0),
				snapshotTree)
			require.NoError(t, err)
			// There are 100 breaks and each break uses 1_000_000 memory
			require.Greater(t, output.MemoryEstimate, uint64(100_000_000))

			require.True(t, errors.IsMemoryLimitExceededError(output.Err))
		},
	))

	t.Run("transaction should fail if create account weight is high", newVMTest().withBootstrapProcedureOptions(
		fvm.WithMinimumStorageReservation(fvm.DefaultMinimumStorageReservation),
		fvm.WithAccountCreationFee(fvm.DefaultAccountCreationFee),
		fvm.WithStorageMBPerFLOW(fvm.DefaultStorageMBPerFLOW),
		fvm.WithExecutionEffortWeights(
			meter.ExecutionEffortWeights{
				environment.ComputationKindCreateAccount: (fvm.DefaultComputationLimit + 1) << meter.MeterExecutionInternalPrecisionBytes,
			},
		),
	).withContextOptions(
		fvm.WithChain(chain),
	).run(
		func(t *testing.T, vm fvm.VM, chain flow.Chain, ctx fvm.Context, snapshotTree snapshot.SnapshotTree) {
			txBodyBuilder := flow.NewTransactionBodyBuilder().
				SetScript([]byte(`
				transaction {
                  prepare(signer: auth(BorrowValue) &Account) {
					Account(payer: signer)
                  }
                }
			`)).
				SetProposalKey(chain.ServiceAddress(), 0, 0).
				AddAuthorizer(chain.ServiceAddress()).
				SetPayer(chain.ServiceAddress())

			err := testutil.SignTransactionAsServiceAccount(txBodyBuilder, 0, chain)
			require.NoError(t, err)

			txBody, err := txBodyBuilder.Build()
			require.NoError(t, err)

			_, output, err := vm.Run(
				ctx,
				fvm.Transaction(txBody, 0),
				snapshotTree)
			require.NoError(t, err)

			require.True(t, errors.IsComputationLimitExceededError(output.Err))
		},
	))

	t.Run("transaction should fail if create account weight is high", newVMTest().withBootstrapProcedureOptions(
		fvm.WithMinimumStorageReservation(fvm.DefaultMinimumStorageReservation),
		fvm.WithAccountCreationFee(fvm.DefaultAccountCreationFee),
		fvm.WithStorageMBPerFLOW(fvm.DefaultStorageMBPerFLOW),
		fvm.WithExecutionEffortWeights(
			meter.ExecutionEffortWeights{
				environment.ComputationKindCreateAccount: 100_000_000 << meter.MeterExecutionInternalPrecisionBytes,
			},
		),
	).withContextOptions(
		fvm.WithChain(chain),
	).run(
		func(t *testing.T, vm fvm.VM, chain flow.Chain, ctx fvm.Context, snapshotTree snapshot.SnapshotTree) {

			txBodyBuilder := flow.NewTransactionBodyBuilder().
				SetScript([]byte(`
				transaction {
                  prepare(signer: auth(BorrowValue) &Account) {
					Account(payer: signer)
                  }
                }
			`)).
				SetProposalKey(chain.ServiceAddress(), 0, 0).
				AddAuthorizer(chain.ServiceAddress()).
				SetPayer(chain.ServiceAddress())

			err := testutil.SignTransactionAsServiceAccount(txBodyBuilder, 0, chain)
			require.NoError(t, err)

			txBody, err := txBodyBuilder.Build()
			require.NoError(t, err)

			_, output, err := vm.Run(
				ctx,
				fvm.Transaction(txBody, 0),
				snapshotTree)
			require.NoError(t, err)

			require.True(t, errors.IsComputationLimitExceededError(output.Err))
		},
	))

	t.Run("transaction should fail if create account weight is high", newVMTest().withBootstrapProcedureOptions(
		fvm.WithMinimumStorageReservation(fvm.DefaultMinimumStorageReservation),
		fvm.WithAccountCreationFee(fvm.DefaultAccountCreationFee),
		fvm.WithStorageMBPerFLOW(fvm.DefaultStorageMBPerFLOW),
		fvm.WithExecutionEffortWeights(
			meter.ExecutionEffortWeights{
				environment.ComputationKindCreateAccount: 100_000_000 << meter.MeterExecutionInternalPrecisionBytes,
			},
		),
	).withContextOptions(
		fvm.WithChain(chain),
	).run(
		func(t *testing.T, vm fvm.VM, chain flow.Chain, ctx fvm.Context, snapshotTree snapshot.SnapshotTree) {
			txBodyBuilder := flow.NewTransactionBodyBuilder().
				SetScript([]byte(`
				transaction {
                  prepare(signer: auth(BorrowValue) &Account) {
					Account(payer: signer)
                  }
                }
			`)).
				SetProposalKey(chain.ServiceAddress(), 0, 0).
				AddAuthorizer(chain.ServiceAddress()).
				SetPayer(chain.ServiceAddress())

			err := testutil.SignTransactionAsServiceAccount(txBodyBuilder, 0, chain)
			require.NoError(t, err)

			txBody, err := txBodyBuilder.Build()
			require.NoError(t, err)

			_, output, err := vm.Run(
				ctx,
				fvm.Transaction(txBody, 0),
				snapshotTree)
			require.NoError(t, err)

			require.True(t, errors.IsComputationLimitExceededError(output.Err))
		},
	))

	t.Run("transaction should not use up more computation that the transaction body itself", newVMTest().withBootstrapProcedureOptions(
		fvm.WithMinimumStorageReservation(fvm.DefaultMinimumStorageReservation),
		fvm.WithAccountCreationFee(fvm.DefaultAccountCreationFee),
		fvm.WithStorageMBPerFLOW(fvm.DefaultStorageMBPerFLOW),
		fvm.WithTransactionFee(fvm.DefaultTransactionFees),
		fvm.WithExecutionEffortWeights(
			meter.ExecutionEffortWeights{
				common.ComputationKindStatement:          0,
				common.ComputationKindLoop:               1 << meter.MeterExecutionInternalPrecisionBytes,
				common.ComputationKindFunctionInvocation: 0,
			},
		),
	).withContextOptions(
		fvm.WithAccountStorageLimit(true),
		fvm.WithTransactionFeesEnabled(true),
		fvm.WithMemoryLimit(math.MaxUint64),
		fvm.WithChain(chain),
	).run(
		func(t *testing.T, vm fvm.VM, chain flow.Chain, ctx fvm.Context, snapshotTree snapshot.SnapshotTree) {
			// Use the maximum amount of computation so that the transaction still passes.
			loops := uint64(996)
			executionEffortNeededToCheckStorage := uint64(1)
			maxExecutionEffort := uint64(997)
<<<<<<< HEAD
			txBody := flow.NewTransactionBody().
				SetScript([]byte(
					fmt.Sprintf(`
							transaction() {
								prepare(signer: &Account) {
									var i = 0
									while i < %d {
										i = i + 1
									}
								}

								execute{}
							}
						`,
						loops,
					),
				)).
=======
			txBodyBuilder := flow.NewTransactionBodyBuilder().
				SetScript([]byte(fmt.Sprintf(`
				transaction() {prepare(signer: &Account){var i=0;  while i < %d {i = i +1 } } execute{}}
			`, loops))).
>>>>>>> c1599280
				SetProposalKey(chain.ServiceAddress(), 0, 0).
				AddAuthorizer(chain.ServiceAddress()).
				SetPayer(chain.ServiceAddress()).
				SetComputeLimit(maxExecutionEffort)

			err := testutil.SignTransactionAsServiceAccount(txBodyBuilder, 0, chain)
			require.NoError(t, err)

			txBody, err := txBodyBuilder.Build()
			require.NoError(t, err)

			executionSnapshot, output, err := vm.Run(
				ctx,
				fvm.Transaction(txBody, 0),
				snapshotTree)
			require.NoError(t, err)
			require.NoError(t, output.Err)

			snapshotTree = snapshotTree.Append(executionSnapshot)

			// expected computation used is number of loops + 1 (from the storage limit check).
			require.Equal(t, loops+executionEffortNeededToCheckStorage, output.ComputationUsed)

			// increasing the number of loops should fail the transaction.
			loops = loops + 1
<<<<<<< HEAD
			txBody = flow.NewTransactionBody().
				SetScript([]byte(
					fmt.Sprintf(`
							transaction() {
								prepare(signer: &Account) {
									var i = 0
									while i < %d {
										i = i + 1
									}
								}

								execute{}
							}
						`,
						loops,
					),
				)).
=======
			txBodyBuilder = flow.NewTransactionBodyBuilder().
				SetScript([]byte(fmt.Sprintf(`
				transaction() {prepare(signer: &Account){var i=0;  while i < %d {i = i +1 } } execute{}}
			`, loops))).
>>>>>>> c1599280
				SetProposalKey(chain.ServiceAddress(), 0, 1).
				AddAuthorizer(chain.ServiceAddress()).
				SetPayer(chain.ServiceAddress()).
				SetComputeLimit(maxExecutionEffort)

			err = testutil.SignTransactionAsServiceAccount(txBodyBuilder, 1, chain)
			require.NoError(t, err)

			txBody, err = txBodyBuilder.Build()
			require.NoError(t, err)

			_, output, err = vm.Run(
				ctx,
				fvm.Transaction(txBody, 0),
				snapshotTree)
			require.NoError(t, err)

			require.ErrorContains(t, output.Err, "computation exceeds limit (997)")
			// expected computation used is still number of loops + 1 (from the storage limit check).
			require.Equal(t, loops+executionEffortNeededToCheckStorage, output.ComputationUsed)

			for _, event := range output.Events {
				// the fee deduction event should only contain the max gas worth of execution effort.
				if strings.Contains(string(event.Type), "FlowFees.FeesDeducted") {
					v, err := ccf.Decode(nil, event.Payload)
					require.NoError(t, err)

					ev := v.(cadence.Event)

					actualExecutionEffort := cadence.SearchFieldByName(ev, "executionEffort")

					require.Equal(
						t,
						maxExecutionEffort,
						uint64(actualExecutionEffort.(cadence.UFix64)),
					)
				}
			}
			unittest.EnsureEventsIndexSeq(t, output.Events, chain.ChainID())
		},
	))

	t.Run("transaction with more accounts touched uses more computation", newVMTest().withBootstrapProcedureOptions(
		fvm.WithMinimumStorageReservation(fvm.DefaultMinimumStorageReservation),
		fvm.WithAccountCreationFee(fvm.DefaultAccountCreationFee),
		fvm.WithStorageMBPerFLOW(fvm.DefaultStorageMBPerFLOW),
		fvm.WithTransactionFee(fvm.DefaultTransactionFees),
		fvm.WithExecutionEffortWeights(
			meter.ExecutionEffortWeights{
				common.ComputationKindStatement: 0,
				// only count loops
				// the storage check has a loop
				common.ComputationKindLoop:               1 << meter.MeterExecutionInternalPrecisionBytes,
				common.ComputationKindFunctionInvocation: 0,
			},
		),
	).withContextOptions(
		fvm.WithAccountStorageLimit(true),
		fvm.WithTransactionFeesEnabled(true),
		fvm.WithMemoryLimit(math.MaxUint64),
		fvm.WithChain(chain),
	).run(
		func(t *testing.T, vm fvm.VM, chain flow.Chain, ctx fvm.Context, snapshotTree snapshot.SnapshotTree) {
			// Create an account private key.
			privateKeys, err := testutil.GenerateAccountPrivateKeys(5)
			require.NoError(t, err)

			// Bootstrap a ledger, creating accounts with the provided
			// private keys and the root account.
			snapshotTree, accounts, err := testutil.CreateAccounts(
				vm,
				snapshotTree,
				privateKeys,
				chain)
			require.NoError(t, err)

			sc := systemcontracts.SystemContractsForChain(chain.ChainID())

			// create a transaction without loops so only the looping in the storage check is counted.
			txBodyBuilder := flow.NewTransactionBodyBuilder().
				SetScript([]byte(fmt.Sprintf(`
					import FungibleToken from 0x%s
					import FlowToken from 0x%s

					transaction() {
						let sentVault: @{FungibleToken.Vault}

						prepare(signer: auth(BorrowValue) &Account) {
							let vaultRef = signer.storage.borrow<auth(FungibleToken.Withdraw) &FlowToken.Vault>(from: /storage/flowTokenVault)
								?? panic("Could not borrow reference to the owner's Vault!")

							self.sentVault <- vaultRef.withdraw(amount: 5.0)
						}

						execute {
							let recipient1 = getAccount(%s)
							let recipient2 = getAccount(%s)
							let recipient3 = getAccount(%s)
							let recipient4 = getAccount(%s)
							let recipient5 = getAccount(%s)

							let receiverRef1 = recipient1.capabilities.borrow<&{FungibleToken.Receiver}>(/public/flowTokenReceiver)
								?? panic("Could not borrow receiver reference to the recipient's Vault")
							let receiverRef2 = recipient2.capabilities.borrow<&{FungibleToken.Receiver}>(/public/flowTokenReceiver)
								?? panic("Could not borrow receiver reference to the recipient's Vault")
							let receiverRef3 = recipient3.capabilities.borrow<&{FungibleToken.Receiver}>(/public/flowTokenReceiver)
								?? panic("Could not borrow receiver reference to the recipient's Vault")
							let receiverRef4 = recipient4.capabilities.borrow<&{FungibleToken.Receiver}>(/public/flowTokenReceiver)
								?? panic("Could not borrow receiver reference to the recipient's Vault")
							let receiverRef5 = recipient5.capabilities.borrow<&{FungibleToken.Receiver}>(/public/flowTokenReceiver)
								?? panic("Could not borrow receiver reference to the recipient's Vault")

							receiverRef1.deposit(from: <-self.sentVault.withdraw(amount: 1.0))
							receiverRef2.deposit(from: <-self.sentVault.withdraw(amount: 1.0))
							receiverRef3.deposit(from: <-self.sentVault.withdraw(amount: 1.0))
							receiverRef4.deposit(from: <-self.sentVault.withdraw(amount: 1.0))
							receiverRef5.deposit(from: <-self.sentVault.withdraw(amount: 1.0))

							destroy self.sentVault
						}
					}`,
					sc.FungibleToken.Address,
					sc.FlowToken.Address,
					accounts[0].HexWithPrefix(),
					accounts[1].HexWithPrefix(),
					accounts[2].HexWithPrefix(),
					accounts[3].HexWithPrefix(),
					accounts[4].HexWithPrefix(),
				))).
				SetProposalKey(chain.ServiceAddress(), 0, 0).
				AddAuthorizer(chain.ServiceAddress()).
				SetPayer(chain.ServiceAddress())

			err = testutil.SignTransactionAsServiceAccount(txBodyBuilder, 0, chain)
			require.NoError(t, err)

			txBody, err := txBodyBuilder.Build()
			require.NoError(t, err)

			_, output, err := vm.Run(
				ctx,
				fvm.Transaction(txBody, 0),
				snapshotTree)
			require.NoError(t, err)
			require.NoError(t, output.Err)

			// The storage check should loop once for each of the five accounts created +
			// once for the service account
			require.Equal(t, uint64(5+1), output.ComputationUsed)
		},
	))
}

func TestStorageUsed(t *testing.T) {
	t.Parallel()

	chain, vm := createChainAndVm(flow.Testnet)

	ctx := fvm.NewContext(
		fvm.WithChain(chain),
		fvm.WithCadenceLogging(true),
	)

	code := []byte(`
        access(all) fun main(): UInt64 {

            var addresses: [Address]= [
                0x2a3c4c2581cef731, 0x2a3c4c2581cef731, 0x2a3c4c2581cef731, 0x2a3c4c2581cef731, 0x2a3c4c2581cef731, 0x2a3c4c2581cef731, 0x2a3c4c2581cef731, 0x2a3c4c2581cef731, 0x2a3c4c2581cef731,
                0x2a3c4c2581cef731, 0x2a3c4c2581cef731, 0x2a3c4c2581cef731, 0x2a3c4c2581cef731, 0x2a3c4c2581cef731, 0x2a3c4c2581cef731, 0x2a3c4c2581cef731, 0x2a3c4c2581cef731, 0x2a3c4c2581cef731,
                0x2a3c4c2581cef731, 0x2a3c4c2581cef731, 0x2a3c4c2581cef731, 0x2a3c4c2581cef731, 0x2a3c4c2581cef731, 0x2a3c4c2581cef731, 0x2a3c4c2581cef731, 0x2a3c4c2581cef731, 0x2a3c4c2581cef731,
                0x2a3c4c2581cef731, 0x2a3c4c2581cef731, 0x2a3c4c2581cef731, 0x2a3c4c2581cef731, 0x2a3c4c2581cef731, 0x2a3c4c2581cef731, 0x2a3c4c2581cef731, 0x2a3c4c2581cef731, 0x2a3c4c2581cef731,
                0x2a3c4c2581cef731, 0x2a3c4c2581cef731, 0x2a3c4c2581cef731, 0x2a3c4c2581cef731, 0x2a3c4c2581cef731, 0x2a3c4c2581cef731, 0x2a3c4c2581cef731, 0x2a3c4c2581cef731, 0x2a3c4c2581cef731,
                0x2a3c4c2581cef731, 0x2a3c4c2581cef731, 0x2a3c4c2581cef731, 0x2a3c4c2581cef731, 0x2a3c4c2581cef731, 0x2a3c4c2581cef731, 0x2a3c4c2581cef731, 0x2a3c4c2581cef731, 0x2a3c4c2581cef731,
                0x2a3c4c2581cef731, 0x2a3c4c2581cef731, 0x2a3c4c2581cef731, 0x2a3c4c2581cef731, 0x2a3c4c2581cef731, 0x2a3c4c2581cef731, 0x2a3c4c2581cef731, 0x2a3c4c2581cef731, 0x2a3c4c2581cef731,
                0x2a3c4c2581cef731, 0x2a3c4c2581cef731, 0x2a3c4c2581cef731, 0x2a3c4c2581cef731, 0x2a3c4c2581cef731, 0x2a3c4c2581cef731, 0x2a3c4c2581cef731, 0x2a3c4c2581cef731, 0x2a3c4c2581cef731,
                0x2a3c4c2581cef731, 0x2a3c4c2581cef731, 0x2a3c4c2581cef731, 0x2a3c4c2581cef731, 0x2a3c4c2581cef731, 0x2a3c4c2581cef731, 0x2a3c4c2581cef731, 0x2a3c4c2581cef731, 0x2a3c4c2581cef731,
                0x2a3c4c2581cef731, 0x2a3c4c2581cef731, 0x2a3c4c2581cef731, 0x2a3c4c2581cef731, 0x2a3c4c2581cef731, 0x2a3c4c2581cef731, 0x2a3c4c2581cef731, 0x2a3c4c2581cef731, 0x2a3c4c2581cef731,
                0x2a3c4c2581cef731, 0x2a3c4c2581cef731, 0x2a3c4c2581cef731, 0x2a3c4c2581cef731, 0x2a3c4c2581cef731, 0x2a3c4c2581cef731, 0x2a3c4c2581cef731, 0x2a3c4c2581cef731, 0x2a3c4c2581cef731
            ]

            var storageUsed: UInt64 = 0
            for address in addresses {
                let account = getAccount(address)
                storageUsed = account.storage.used
            }

            return storageUsed
        }
	`)

	address, err := hex.DecodeString("2a3c4c2581cef731")
	require.NoError(t, err)

	accountStatusId := flow.AccountStatusRegisterID(
		flow.BytesToAddress(address))

	status := environment.NewAccountStatus()
	status.SetStorageUsed(5)

	_, output, err := vm.Run(
		ctx,
		fvm.Script(code),
		snapshot.MapStorageSnapshot{
			accountStatusId: status.ToBytes(),
		})
	require.NoError(t, err)

	require.Equal(t, cadence.NewUInt64(5), output.Value)
}

func TestEnforcingComputationLimit(t *testing.T) {
	t.Parallel()

	chain, vm := createChainAndVm(flow.Testnet)

	const computationLimit = 5

	type test struct {
		name           string
		code           string
		payerIsServAcc bool
		ok             bool
		expCompUsed    uint64
	}

	tests := []test{
		{
			name: "infinite while loop",
			code: `
		      while true {}
		    `,
			payerIsServAcc: false,
			ok:             false,
			expCompUsed:    computationLimit + 1,
		},
		{
			name: "limited while loop",
			code: `
              var i = 0
              while i < 5 {
                  i = i + 1
              }
            `,
			payerIsServAcc: false,
			ok:             false,
			expCompUsed:    computationLimit + 1,
		},
		{
			name: "too many for-in loop iterations",
			code: `
              for i in [1, 2, 3, 4, 5, 6, 7, 8, 9, 10] {}
            `,
			payerIsServAcc: false,
			ok:             false,
			expCompUsed:    computationLimit + 1,
		},
		{
			name: "too many for-in loop iterations",
			code: `
              for i in [1, 2, 3, 4, 5, 6, 7, 8, 9, 10] {}
            `,
			payerIsServAcc: true,
			ok:             true,
			expCompUsed:    11,
		},
		{
			name: "some for-in loop iterations",
			code: `
              for i in [1, 2, 3, 4] {}
            `,
			payerIsServAcc: false,
			ok:             true,
			expCompUsed:    5,
		},
	}

	for _, test := range tests {

		t.Run(test.name, func(t *testing.T) {
			ctx := fvm.NewContext(
				fvm.WithChain(chain),
				fvm.WithAuthorizationChecksEnabled(false),
				fvm.WithSequenceNumberCheckAndIncrementEnabled(false),
			)

			script := []byte(
				fmt.Sprintf(
					`
                      transaction {
                          prepare() {
                              %s
                          }
                      }
                    `,
					test.code,
				),
			)

			txBodyBuilder := flow.NewTransactionBodyBuilder().
				SetScript(script).
				SetComputeLimit(computationLimit)

			if test.payerIsServAcc {
				txBodyBuilder.SetPayer(chain.ServiceAddress()).
					SetComputeLimit(0)
			} else {
				txBodyBuilder.SetPayer(unittest.RandomAddressFixture())
			}
			txBody, err := txBodyBuilder.Build()
			require.NoError(t, err)

			tx := fvm.Transaction(txBody, 0)

			_, output, err := vm.Run(ctx, tx, nil)
			require.NoError(t, err)
			require.Equal(t, test.expCompUsed, output.ComputationUsed)
			if test.ok {
				require.NoError(t, output.Err)
			} else {
				require.Error(t, output.Err)
			}

		})
	}
}

func TestStorageCapacity(t *testing.T) {
	t.Run("Storage capacity updates on FLOW transfer", newVMTest().
		withContextOptions(
			fvm.WithAuthorizationChecksEnabled(false),
			fvm.WithSequenceNumberCheckAndIncrementEnabled(false),
			fvm.WithCadenceLogging(true),
		).
		withBootstrapProcedureOptions(
			fvm.WithStorageMBPerFLOW(10_0000_0000),
			fvm.WithAccountCreationFee(fvm.DefaultAccountCreationFee),
		).
		run(func(
			t *testing.T,
			vm fvm.VM,
			chain flow.Chain,
			ctx fvm.Context,
			snapshotTree snapshot.SnapshotTree,
		) {
			service := chain.ServiceAddress()
			snapshotTree, signer := createAccount(
				t,
				vm,
				chain,
				ctx,
				snapshotTree)
			snapshotTree, target := createAccount(
				t,
				vm,
				chain,
				ctx,
				snapshotTree)

			// Transfer FLOW from service account to test accounts
			transferTxBody, err := transferTokensTx(chain).
				AddAuthorizer(service).
				AddArgument(jsoncdc.MustEncode(cadence.UFix64(1_000_000))).
				AddArgument(jsoncdc.MustEncode(cadence.NewAddress(signer))).
				SetProposalKey(service, 0, 0).
				SetPayer(service).
				Build()
			require.NoError(t, err)

			executionSnapshot, output, err := vm.Run(
				ctx,
				fvm.Transaction(transferTxBody, 0),
				snapshotTree)
			require.NoError(t, err)
			require.NoError(t, output.Err)

			snapshotTree = snapshotTree.Append(executionSnapshot)

			transferTxBody, err = transferTokensTx(chain).
				AddAuthorizer(service).
				AddArgument(jsoncdc.MustEncode(cadence.UFix64(1_000_000))).
				AddArgument(jsoncdc.MustEncode(cadence.NewAddress(target))).
				SetProposalKey(service, 0, 0).
				SetPayer(service).
				Build()
			require.NoError(t, err)

			executionSnapshot, output, err = vm.Run(
				ctx,
				fvm.Transaction(transferTxBody, 0),
				snapshotTree)
			require.NoError(t, err)
			require.NoError(t, output.Err)

			snapshotTree = snapshotTree.Append(executionSnapshot)

			// Perform test
			sc := systemcontracts.SystemContractsForChain(chain.ChainID())

			txBody, err := flow.NewTransactionBodyBuilder().
				SetScript([]byte(fmt.Sprintf(
					`
					import FungibleToken from 0x%s
					import FlowToken from 0x%s

					transaction(target: Address) {
						prepare(signer: auth(BorrowValue) &Account) {
							let receiverRef = getAccount(target)
								.capabilities.borrow<&{FungibleToken.Receiver}>(/public/flowTokenReceiver)
								?? panic("Could not borrow receiver reference to the recipient''s Vault")

							let vaultRef = signer.storage
								.borrow<auth(FungibleToken.Withdraw) &FlowToken.Vault>(from: /storage/flowTokenVault)
								?? panic("Could not borrow reference to the owner''s Vault!")

							var cap0: UInt64 = signer.storage.capacity

							receiverRef.deposit(from: <- vaultRef.withdraw(amount: 0.0000001))

							var cap1: UInt64 = signer.storage.capacity

							log(cap0 - cap1)
						}
					}`,
					sc.FungibleToken.Address.Hex(),
					sc.FlowToken.Address.Hex(),
				))).
				SetPayer(signer).
				AddArgument(jsoncdc.MustEncode(cadence.NewAddress(target))).
				AddAuthorizer(signer).
				Build()
			require.NoError(t, err)

			_, output, err = vm.Run(
				ctx,
				fvm.Transaction(txBody, 0),
				snapshotTree)
			require.NoError(t, err)
			require.NoError(t, output.Err)

			require.Len(t, output.Logs, 1)
			require.Equal(t, output.Logs[0], "1")
		}),
	)
}

func TestScriptContractMutationsFailure(t *testing.T) {
	t.Parallel()

	t.Run("contract additions are not committed",
		newVMTest().run(
			func(t *testing.T, vm fvm.VM, chain flow.Chain, ctx fvm.Context, snapshotTree snapshot.SnapshotTree) {
				// Create an account private key.
				privateKeys, err := testutil.GenerateAccountPrivateKeys(1)
				require.NoError(t, err)

				// Bootstrap a ledger, creating accounts with the provided
				// private keys and the root account.
				snapshotTree, accounts, err := testutil.CreateAccounts(
					vm,
					snapshotTree,
					privateKeys,
					chain)
				require.NoError(t, err)
				account := accounts[0]
				address := cadence.NewAddress(account)

				scriptCtx := fvm.NewContextFromParent(ctx)

				contract := "access(all) contract Foo {}"

				script := fvm.Script([]byte(fmt.Sprintf(`
				access(all) fun main(account: Address) {
					let acc = getAuthAccount<auth(AddContract) &Account>(account)
					acc.contracts.add(name: "Foo", code: "%s".decodeHex())
				}`, hex.EncodeToString([]byte(contract))),
				)).WithArguments(
					jsoncdc.MustEncode(address),
				)

				_, output, err := vm.Run(scriptCtx, script, snapshotTree)
				require.NoError(t, err)
				require.Error(t, output.Err)
				require.True(t, errors.IsCadenceRuntimeError(output.Err))
				// modifications to contracts are not supported in scripts
				require.True(t, errors.IsOperationNotSupportedError(output.Err))
			},
		),
	)

	t.Run("contract removals are not committed",
		newVMTest().run(
			func(t *testing.T, vm fvm.VM, chain flow.Chain, ctx fvm.Context, snapshotTree snapshot.SnapshotTree) {
				// Create an account private key.
				privateKeys, err := testutil.GenerateAccountPrivateKeys(1)
				privateKey := privateKeys[0]
				require.NoError(t, err)

				// Bootstrap a ledger, creating accounts with the provided
				// private keys and the root account.
				snapshotTree, accounts, err := testutil.CreateAccounts(
					vm,
					snapshotTree,
					privateKeys,
					chain)
				require.NoError(t, err)
				account := accounts[0]
				address := cadence.NewAddress(account)

				subCtx := fvm.NewContextFromParent(ctx)

				contract := "access(all) contract Foo {}"

				txBodyBuilder := flow.NewTransactionBodyBuilder().SetScript([]byte(fmt.Sprintf(`
					transaction {
						prepare(signer: auth(AddContract) &Account, service: &Account) {
							signer.contracts.add(name: "Foo", code: "%s".decodeHex())
						}
					}
				`, hex.EncodeToString([]byte(contract))))).
					AddAuthorizer(account).
					AddAuthorizer(chain.ServiceAddress()).
					SetPayer(chain.ServiceAddress()).
					SetProposalKey(chain.ServiceAddress(), 0, 0)

				_ = testutil.SignPayload(txBodyBuilder, account, privateKey)
				_ = testutil.SignEnvelope(
					txBodyBuilder,
					chain.ServiceAddress(),
					unittest.ServiceAccountPrivateKey)

				txBody, err := txBodyBuilder.Build()
				require.NoError(t, err)

				executionSnapshot, output, err := vm.Run(
					subCtx,
					fvm.Transaction(txBody, 0),
					snapshotTree)
				require.NoError(t, err)
				require.NoError(t, output.Err)

				snapshotTree = snapshotTree.Append(executionSnapshot)

				script := fvm.Script([]byte(`
				access(all) fun main(account: Address) {
					let acc = getAuthAccount<auth(RemoveContract) &Account>(account)
					let n = acc.contracts.names[0]
					acc.contracts.remove(name: n)
				}`,
				)).WithArguments(
					jsoncdc.MustEncode(address),
				)

				_, output, err = vm.Run(subCtx, script, snapshotTree)
				require.NoError(t, err)
				require.Error(t, output.Err)
				require.True(t, errors.IsCadenceRuntimeError(output.Err))
				// modifications to contracts are not supported in scripts
				require.True(t, errors.IsOperationNotSupportedError(output.Err))
			},
		),
	)

	t.Run("contract updates are not committed",
		newVMTest().run(
			func(t *testing.T, vm fvm.VM, chain flow.Chain, ctx fvm.Context, snapshotTree snapshot.SnapshotTree) {
				// Create an account private key.
				privateKeys, err := testutil.GenerateAccountPrivateKeys(1)
				privateKey := privateKeys[0]
				require.NoError(t, err)

				// Bootstrap a ledger, creating accounts with the provided
				// private keys and the root account.
				snapshotTree, accounts, err := testutil.CreateAccounts(
					vm,
					snapshotTree,
					privateKeys,
					chain)
				require.NoError(t, err)
				account := accounts[0]
				address := cadence.NewAddress(account)

				subCtx := fvm.NewContextFromParent(ctx)

				contract := "access(all) contract Foo {}"

				txBodyBuilder := flow.NewTransactionBodyBuilder().SetScript([]byte(fmt.Sprintf(`
					transaction {
						prepare(signer: auth(AddContract) &Account, service: &Account) {
							signer.contracts.add(name: "Foo", code: "%s".decodeHex())
						}
					}
				`, hex.EncodeToString([]byte(contract))))).
					AddAuthorizer(account).
					AddAuthorizer(chain.ServiceAddress()).
					SetPayer(chain.ServiceAddress()).
					SetProposalKey(chain.ServiceAddress(), 0, 0)

				_ = testutil.SignPayload(txBodyBuilder, account, privateKey)
				_ = testutil.SignEnvelope(
					txBodyBuilder,
					chain.ServiceAddress(),
					unittest.ServiceAccountPrivateKey)

				txBody, err := txBodyBuilder.Build()
				require.NoError(t, err)

				executionSnapshot, output, err := vm.Run(
					subCtx,
					fvm.Transaction(txBody, 0),
					snapshotTree)
				require.NoError(t, err)
				require.NoError(t, output.Err)

				snapshotTree = snapshotTree.Append(executionSnapshot)

				script := fvm.Script([]byte(fmt.Sprintf(`
				access(all) fun main(account: Address) {
					let acc = getAuthAccount<auth(UpdateContract) &Account>(account)
					let n = acc.contracts.names[0]
					acc.contracts.update(name: n, code: "%s".decodeHex())
				}`, hex.EncodeToString([]byte(contract))))).WithArguments(
					jsoncdc.MustEncode(address),
				)

				_, output, err = vm.Run(subCtx, script, snapshotTree)
				require.NoError(t, err)
				require.Error(t, output.Err)
				require.True(t, errors.IsCadenceRuntimeError(output.Err))
				// modifications to contracts are not supported in scripts
				require.True(t, errors.IsOperationNotSupportedError(output.Err))
			},
		),
	)
}

func TestScriptAccountKeyMutationsFailure(t *testing.T) {
	t.Parallel()

	t.Run("Account key additions are not committed",
		newVMTest().run(
			func(t *testing.T, vm fvm.VM, chain flow.Chain, ctx fvm.Context, snapshotTree snapshot.SnapshotTree) {
				// Create an account private key.
				privateKeys, err := testutil.GenerateAccountPrivateKeys(1)
				require.NoError(t, err)

				// Bootstrap a ledger, creating accounts with the provided
				// private keys and the root account.
				snapshotTree, accounts, err := testutil.CreateAccounts(
					vm,
					snapshotTree,
					privateKeys,
					chain)
				require.NoError(t, err)
				account := accounts[0]
				address := cadence.NewAddress(account)

				scriptCtx := fvm.NewContextFromParent(ctx)

				seed := make([]byte, crypto.KeyGenSeedMinLen)
				_, _ = rand.Read(seed)

				privateKey, _ := crypto.GeneratePrivateKey(crypto.ECDSAP256, seed)

				script := fvm.Script([]byte(`
					access(all) fun main(account: Address, k: [UInt8]) {
						let acc = getAuthAccount<auth(AddKey) &Account>(account)
						acc.keys.add(
							publicKey: PublicKey(
                                publicKey: k,
                                signatureAlgorithm: SignatureAlgorithm.ECDSA_P256
                            ),
                            hashAlgorithm: HashAlgorithm.SHA3_256,
                            weight: 100.0
						)
					}`,
				)).WithArguments(
					jsoncdc.MustEncode(address),
					jsoncdc.MustEncode(testutil.BytesToCadenceArray(
						privateKey.PublicKey().Encode(),
					)),
				)

				_, output, err := vm.Run(scriptCtx, script, snapshotTree)
				require.NoError(t, err)
				require.Error(t, output.Err)
				require.True(t, errors.IsCadenceRuntimeError(output.Err))
				// modifications to public keys are not supported in scripts
				require.True(t, errors.IsOperationNotSupportedError(output.Err))
			},
		),
	)

	t.Run("Account key removals are not committed",
		newVMTest().run(
			func(t *testing.T, vm fvm.VM, chain flow.Chain, ctx fvm.Context, snapshotTree snapshot.SnapshotTree) {
				// Create an account private key.
				privateKeys, err := testutil.GenerateAccountPrivateKeys(1)
				require.NoError(t, err)

				// Bootstrap a ledger, creating accounts with the provided
				// private keys and the root account.
				snapshotTree, accounts, err := testutil.CreateAccounts(
					vm,
					snapshotTree,
					privateKeys,
					chain)
				require.NoError(t, err)
				account := accounts[0]
				address := cadence.NewAddress(account)

				scriptCtx := fvm.NewContextFromParent(ctx)

				script := fvm.Script([]byte(`
				access(all) fun main(account: Address) {
					let acc = getAuthAccount<auth(RevokeKey) &Account>(account)
					acc.keys.revoke(keyIndex: 0)
				}`,
				)).WithArguments(
					jsoncdc.MustEncode(address),
				)

				_, output, err := vm.Run(scriptCtx, script, snapshotTree)
				require.NoError(t, err)
				require.Error(t, output.Err)
				require.True(t, errors.IsCadenceRuntimeError(output.Err))
				// modifications to public keys are not supported in scripts
				require.True(t, errors.IsOperationNotSupportedError(output.Err))
			},
		),
	)
}

func TestScriptExecutionLimit(t *testing.T) {

	t.Parallel()

	chain := flow.Emulator.Chain()

	script := fvm.Script([]byte(`
		access(all) fun main() {
			var s: Int256 = 1024102410241024
			var i: Int256 = 0
			var a: Int256 = 7
			var b: Int256 = 5
			var c: Int256 = 2

			while i < 150000 {
				s = s * a
				s = s / b
				s = s / c
				i = i + 1
			}
		}
	`))

	bootstrapProcedureOptions := []fvm.BootstrapProcedureOption{
		fvm.WithTransactionFee(fvm.DefaultTransactionFees),
		fvm.WithExecutionMemoryLimit(math.MaxUint32),
		fvm.WithExecutionEffortWeights(map[common.ComputationKind]uint64{
			common.ComputationKindStatement:          1569,
			common.ComputationKindLoop:               1569,
			common.ComputationKindFunctionInvocation: 1569,
			environment.ComputationKindGetValue:      808,
			environment.ComputationKindCreateAccount: 2837670,
			environment.ComputationKindSetValue:      765,
		}),
		fvm.WithExecutionMemoryWeights(meter.DefaultMemoryWeights),
		fvm.WithMinimumStorageReservation(fvm.DefaultMinimumStorageReservation),
		fvm.WithAccountCreationFee(fvm.DefaultAccountCreationFee),
		fvm.WithStorageMBPerFLOW(fvm.DefaultStorageMBPerFLOW),
	}

	t.Run("Exceeding computation limit",
		newVMTest().withBootstrapProcedureOptions(
			bootstrapProcedureOptions...,
		).withContextOptions(
			fvm.WithTransactionFeesEnabled(true),
			fvm.WithAccountStorageLimit(true),
			fvm.WithComputationLimit(10000),
			fvm.WithChain(chain),
		).run(
			func(t *testing.T, vm fvm.VM, chain flow.Chain, ctx fvm.Context, snapshotTree snapshot.SnapshotTree) {
				scriptCtx := fvm.NewContextFromParent(ctx)

				_, output, err := vm.Run(scriptCtx, script, snapshotTree)
				require.NoError(t, err)
				require.Error(t, output.Err)
				require.True(t, errors.IsComputationLimitExceededError(output.Err))
				require.ErrorContains(t, output.Err, "computation exceeds limit (10000)")
				require.GreaterOrEqual(t, output.ComputationUsed, uint64(10000))
				if *testWithVMScriptExecution {
					require.GreaterOrEqual(t, output.MemoryEstimate, uint64(540012179))
				} else {
					require.GreaterOrEqual(t, output.MemoryEstimate, uint64(548020260))
				}
			},
		),
	)

	t.Run("Sufficient computation limit",
		newVMTest().withBootstrapProcedureOptions(
			bootstrapProcedureOptions...,
		).withContextOptions(
			fvm.WithTransactionFeesEnabled(true),
			fvm.WithAccountStorageLimit(true),
			fvm.WithComputationLimit(20000),
			fvm.WithChain(chain),
		).run(
			func(t *testing.T, vm fvm.VM, chain flow.Chain, ctx fvm.Context, snapshotTree snapshot.SnapshotTree) {
				scriptCtx := fvm.NewContextFromParent(ctx)

				_, output, err := vm.Run(scriptCtx, script, snapshotTree)
				require.NoError(t, err)
				require.NoError(t, output.Err)
				require.GreaterOrEqual(t, output.ComputationUsed, uint64(17955))
				if *testWithVMScriptExecution {
					require.GreaterOrEqual(t, output.MemoryEstimate, uint64(969629012))
				} else {
					require.GreaterOrEqual(t, output.MemoryEstimate, uint64(984017413))
				}
			},
		),
	)
}

func TestInteractionLimit(t *testing.T) {
	type testCase struct {
		name             string
		interactionLimit uint64
		require          func(t *testing.T, output fvm.ProcedureOutput)
	}

	testCases := []testCase{
		{
			name:             "high limit succeeds",
			interactionLimit: math.MaxUint64,
			require: func(t *testing.T, output fvm.ProcedureOutput) {
				require.NoError(t, output.Err)
				require.Len(t, output.Events, 9)
			},
		},
		{
			name:             "default limit succeeds",
			interactionLimit: fvm.DefaultMaxInteractionSize,
			require: func(t *testing.T, output fvm.ProcedureOutput) {
				require.NoError(t, output.Err)
				require.Len(t, output.Events, 9)
				unittest.EnsureEventsIndexSeq(t, output.Events, flow.Testnet.Chain().ChainID())
			},
		},
		{
			name:             "low limit succeeds",
			interactionLimit: 170000,
			require: func(t *testing.T, output fvm.ProcedureOutput) {
				require.NoError(t, output.Err)
				require.Len(t, output.Events, 9)
				unittest.EnsureEventsIndexSeq(t, output.Events, flow.Testnet.Chain().ChainID())
			},
		},
		{
			name:             "even lower low limit fails, and has only 5 events",
			interactionLimit: 5000,
			require: func(t *testing.T, output fvm.ProcedureOutput) {
				require.Error(t, output.Err)
				require.Len(t, output.Events, 5)
				unittest.EnsureEventsIndexSeq(t, output.Events, flow.Testnet.Chain().ChainID())
			},
		},
	}

	// === setup ===
	// setup an address with some funds
	var privateKey flow.AccountPrivateKey
	var address flow.Address
	vmt, err := newVMTest().withBootstrapProcedureOptions(
		fvm.WithTransactionFee(fvm.DefaultTransactionFees),
		fvm.WithStorageMBPerFLOW(fvm.DefaultStorageMBPerFLOW),
		fvm.WithMinimumStorageReservation(fvm.DefaultMinimumStorageReservation),
		fvm.WithAccountCreationFee(fvm.DefaultAccountCreationFee),
		fvm.WithExecutionMemoryLimit(math.MaxUint64),
	).withContextOptions(
		fvm.WithTransactionFeesEnabled(true),
		fvm.WithAccountStorageLimit(true),
	).bootstrapWith(
		func(vm fvm.VM, chain flow.Chain, ctx fvm.Context, snapshotTree snapshot.SnapshotTree) (snapshot.SnapshotTree, error) {
			// ==== Create an account ====
			var txBodyBuilder *flow.TransactionBodyBuilder
			privateKey, txBodyBuilder = testutil.CreateAccountCreationTransaction(t, chain)

			err := testutil.SignTransactionAsServiceAccount(txBodyBuilder, 0, chain)
			if err != nil {
				return snapshotTree, err
			}

			txBody, err := txBodyBuilder.Build()
			require.NoError(t, err)

			executionSnapshot, output, err := vm.Run(
				ctx,
				fvm.Transaction(txBody, 0),
				snapshotTree)
			if err != nil {
				return snapshotTree, err
			}

			snapshotTree = snapshotTree.Append(executionSnapshot)

			if output.Err != nil {
				return snapshotTree, output.Err
			}

			accountCreatedEvents := filterAccountCreatedEvents(output.Events)

			// read the address of the account created (e.g. "0x01" and convert it to flow.address)
			data, err := ccf.Decode(nil, accountCreatedEvents[0].Payload)
			if err != nil {
				return snapshotTree, err
			}

			address = flow.ConvertAddress(
				cadence.SearchFieldByName(
					data.(cadence.Event),
					cadenceStdlib.AccountEventAddressParameter.Identifier,
				).(cadence.Address),
			)

			// ==== Transfer tokens to new account ====
			txBodyBuilder = transferTokensTx(chain).
				AddAuthorizer(chain.ServiceAddress()).
				AddArgument(jsoncdc.MustEncode(cadence.UFix64(1_000_000))).
				AddArgument(jsoncdc.MustEncode(cadence.NewAddress(address))).
				SetProposalKey(chain.ServiceAddress(), 0, 1).
				SetPayer(chain.ServiceAddress())

			err = testutil.SignEnvelope(
				txBodyBuilder,
				chain.ServiceAddress(),
				unittest.ServiceAccountPrivateKey,
			)
			if err != nil {
				return snapshotTree, err
			}

			txBody, err = txBodyBuilder.Build()
			require.NoError(t, err)

			executionSnapshot, output, err = vm.Run(
				ctx,
				fvm.Transaction(txBody, 0),
				snapshotTree)
			if err != nil {
				return snapshotTree, err
			}

			return snapshotTree.Append(executionSnapshot), output.Err
		},
	)
	require.NoError(t, err)

	for _, tc := range testCases {
		t.Run(tc.name, vmt.run(
			func(t *testing.T, vm fvm.VM, chain flow.Chain, ctx fvm.Context, snapshotTree snapshot.SnapshotTree) {
				// ==== Transfer funds with lowe interaction limit ====
				txBodyBuilder := transferTokensTx(chain).
					AddAuthorizer(address).
					AddArgument(jsoncdc.MustEncode(cadence.UFix64(1))).
					AddArgument(jsoncdc.MustEncode(cadence.NewAddress(chain.ServiceAddress()))).
					SetProposalKey(address, 0, 0).
					SetPayer(address)

				hasher, err := exeUtils.NewHasher(privateKey.HashAlgo)
				require.NoError(t, err)

				sig, err := txBodyBuilder.Sign(txBodyBuilder.EnvelopeMessage(), privateKey.PrivateKey, hasher)
				require.NoError(t, err)
				txBodyBuilder.AddEnvelopeSignature(address, 0, sig)

				// ==== IMPORTANT LINE ====
				ctx.MaxStateInteractionSize = tc.interactionLimit

				txBody, err := txBodyBuilder.Build()
				require.NoError(t, err)

				_, output, err := vm.Run(
					ctx,
					fvm.Transaction(txBody, 0),
					snapshotTree)
				require.NoError(t, err)
				tc.require(t, output)
			}),
		)
	}
}

func TestAttachments(t *testing.T) {

	newVMTest().
		withBootstrapProcedureOptions().
		withContextOptions(
			// TODO: requires support for attachments in Cadence VM
			fvm.WithVMTransactionExecutionEnabled(false),
			fvm.WithVMScriptExecutionEnabled(false),
		).
		run(
			func(
				t *testing.T,
				vm fvm.VM,
				chain flow.Chain,
				ctx fvm.Context,
				snapshotTree snapshot.SnapshotTree,
			) {
				script := fvm.Script([]byte(`

						access(all) resource R {}

						access(all) attachment A for R {}

						access(all) fun main() {
							let r <- create R()
							r[A]
							destroy r
						}
					`))

				_, output, err := vm.Run(ctx, script, snapshotTree)
				require.NoError(t, err)
				require.NoError(t, output.Err)

			},
		)(t)

}

func TestCapabilityControllers(t *testing.T) {
	test := func(t *testing.T) {
		newVMTest().
			withBootstrapProcedureOptions().
			withContextOptions(
				fvm.WithReusableCadenceRuntimePool(
					reusableRuntime.NewReusableCadenceRuntimePool(
						1,
						runtime.Config{},
					),
				),
			).
			run(func(
				t *testing.T,
				vm fvm.VM,
				chain flow.Chain,
				ctx fvm.Context,
				snapshotTree snapshot.SnapshotTree,
			) {
				txBodyBuilder := flow.NewTransactionBodyBuilder().
					SetScript([]byte(`
						transaction {
						  prepare(signer: auth(Capabilities) &Account) {
							let cap = signer.capabilities.storage.issue<&Int>(/storage/foo)
							assert(cap.id == 7)

							let cap2 = signer.capabilities.storage.issue<&String>(/storage/bar)
							assert(cap2.id == 8)
						  }
						}
					`)).
					SetProposalKey(chain.ServiceAddress(), 0, 0).
					AddAuthorizer(chain.ServiceAddress()).
					SetPayer(chain.ServiceAddress())

				err := testutil.SignTransactionAsServiceAccount(txBodyBuilder, 0, chain)
				require.NoError(t, err)

				txBody, err := txBodyBuilder.Build()
				require.NoError(t, err)

				_, output, err := vm.Run(
					ctx,
					fvm.Transaction(txBody, 0),
					snapshotTree)
				require.NoError(t, err)
				require.NoError(t, output.Err)
			},
			)(t)
	}

	test(t)

}

func TestStorageIterationWithBrokenValues(t *testing.T) {

	t.Parallel()

	newVMTest().
		withBootstrapProcedureOptions().
		withContextOptions(
			fvm.WithReusableCadenceRuntimePool(
				reusableRuntime.NewReusableCadenceRuntimePool(
					1,
					runtime.Config{},
				),
			),
			fvm.WithContractDeploymentRestricted(false),
		).
		run(
			func(
				t *testing.T,
				vm fvm.VM,
				chain flow.Chain,
				ctx fvm.Context,
				snapshotTree snapshot.SnapshotTree,
			) {
				// Create a private key
				privateKeys, err := testutil.GenerateAccountPrivateKeys(1)
				require.NoError(t, err)

				// Bootstrap a ledger, creating an account with the provided private key and the root account.
				snapshotTree, accounts, err := testutil.CreateAccounts(
					vm,
					snapshotTree,
					privateKeys,
					chain,
				)
				require.NoError(t, err)

				contractA := `
				    access(all) contract A {
						access(all) struct interface Foo{}
					}
				`

				updatedContractA := `
				    access(all) contract A {
						access(all) struct interface Foo{
							access(all) fun hello()
						}
					}
				`

				contractB := fmt.Sprintf(`
				    import A from %s

				    access(all) contract B {
						access(all) struct Bar : A.Foo {}

						access(all) struct interface Foo2{}
					}`,
					accounts[0].HexWithPrefix(),
				)

				contractC := fmt.Sprintf(`
				    import B from %s
				    import A from %s

				    access(all) contract C {
						access(all) struct Bar : A.Foo, B.Foo2 {}

						access(all) struct interface Foo3{}
					}`,
					accounts[0].HexWithPrefix(),
					accounts[0].HexWithPrefix(),
				)

				contractD := fmt.Sprintf(`
				    import C from %s
				    import B from %s
				    import A from %s

				    access(all) contract D {
						access(all) struct Bar : A.Foo, B.Foo2, C.Foo3 {}
					}`,
					accounts[0].HexWithPrefix(),
					accounts[0].HexWithPrefix(),
					accounts[0].HexWithPrefix(),
				)

				var sequenceNumber uint64 = 0

				runTransaction := func(code []byte) {
					txBodyBuilder := flow.NewTransactionBodyBuilder().
						SetScript(code).
						SetPayer(chain.ServiceAddress()).
						SetProposalKey(chain.ServiceAddress(), 0, sequenceNumber).
						AddAuthorizer(accounts[0])

					_ = testutil.SignPayload(txBodyBuilder, accounts[0], privateKeys[0])
					_ = testutil.SignEnvelope(txBodyBuilder, chain.ServiceAddress(), unittest.ServiceAccountPrivateKey)

					txBody, err := txBodyBuilder.Build()
					require.NoError(t, err)

					executionSnapshot, output, err := vm.Run(
						ctx,
						fvm.Transaction(txBody, 0),
						snapshotTree,
					)
					require.NoError(t, err)
					require.NoError(t, output.Err)

					snapshotTree = snapshotTree.Append(executionSnapshot)

					// increment sequence number
					sequenceNumber++
				}

				// Deploy `A`
				runTransaction(runtime_utils.DeploymentTransaction(
					"A",
					[]byte(contractA),
				))

				// Deploy `B`
				runTransaction(runtime_utils.DeploymentTransaction(
					"B",
					[]byte(contractB),
				))

				// Deploy `C`
				runTransaction(runtime_utils.DeploymentTransaction(
					"C",
					[]byte(contractC),
				))

				// Deploy `D`
				runTransaction(runtime_utils.DeploymentTransaction(
					"D",
					[]byte(contractD),
				))

				// Store values
				runTransaction([]byte(fmt.Sprintf(
					`
					import D from %s
					import C from %s
					import B from %s

					transaction {
						prepare(signer: auth(Capabilities, Storage) &Account) {
							signer.storage.save("Hello, World!", to: /storage/a)
							signer.storage.save(["one", "two", "three"], to: /storage/b)
							signer.storage.save(D.Bar(), to: /storage/c)
							signer.storage.save(C.Bar(), to: /storage/d)
							signer.storage.save(B.Bar(), to: /storage/e)

							let aCap = signer.capabilities.storage.issue<&String>(/storage/a)
							signer.capabilities.publish(aCap, at: /public/a)

							let bCap = signer.capabilities.storage.issue<&[String]>(/storage/b)
							signer.capabilities.publish(bCap, at: /public/b)

							let cCap = signer.capabilities.storage.issue<&D.Bar>(/storage/c)
							signer.capabilities.publish(cCap, at: /public/c)

							let dCap = signer.capabilities.storage.issue<&C.Bar>(/storage/d)
							signer.capabilities.publish(dCap, at: /public/d)

							let eCap = signer.capabilities.storage.issue<&B.Bar>(/storage/e)
							signer.capabilities.publish(eCap, at: /public/e)
						}
					}`,
					accounts[0].HexWithPrefix(),
					accounts[0].HexWithPrefix(),
					accounts[0].HexWithPrefix(),
				)))

				// Update `A`, such that `B`, `C` and `D` are now broken.
				runTransaction(runtime_utils.UpdateTransaction(
					"A",
					[]byte(updatedContractA),
				))

				// Iterate stored values
				runTransaction([]byte(
					`
					transaction {
						prepare(account: auth(Storage) &Account) {
							var total = 0
							account.storage.forEachPublic(fun (path: PublicPath, type: Type): Bool {
								let cap = account.capabilities.get<&AnyStruct>(path)
								if cap.check() {
									total = total + 1
								}
                                return true
							})
							assert(total == 2, message:"found ".concat(total.toString()))

							total = 0
							account.storage.forEachStored(fun (path: StoragePath, type: Type): Bool {
								if account.storage.check<AnyStruct>(from: path) {
								    account.storage.copy<AnyStruct>(from: path)
								    total = total + 1
								}
                                return true
							})

							assert(total == 2, message:"found ".concat(total.toString()))
						}
					}`,
				))
			},
		)(t)
}

func TestEntropyCallOnlyOkIfAllowed(t *testing.T) {
	source := testutil.EntropyProviderFixture(nil)

	test := func(t *testing.T, allowed bool) {
		newVMTest().
			withBootstrapProcedureOptions().
			withContextOptions(
				fvm.WithRandomSourceHistoryCallAllowed(allowed),
				fvm.WithEntropyProvider(source),
			).
			run(func(
				t *testing.T,
				vm fvm.VM,
				chain flow.Chain,
				ctx fvm.Context,
				snapshotTree snapshot.SnapshotTree,
			) {
				txBodyBuilder := flow.NewTransactionBodyBuilder().
					SetScript([]byte(`
						transaction {
						  prepare() {
							randomSourceHistory()
						  }
						}
					`)).
					SetProposalKey(chain.ServiceAddress(), 0, 0).
					SetPayer(chain.ServiceAddress())

				err := testutil.SignTransactionAsServiceAccount(txBodyBuilder, 0, chain)
				require.NoError(t, err)

				txBody, err := txBodyBuilder.Build()
				require.NoError(t, err)

				_, output, err := vm.Run(
					ctx,
					fvm.Transaction(txBody, 0),
					snapshotTree,
				)
				require.NoError(t, err)

				if allowed {
					require.NoError(t, output.Err)
				} else {
					require.Error(t, output.Err)
					require.True(t, errors.HasErrorCode(output.Err, errors.ErrCodeOperationNotSupportedError))
				}
			},
			)(t)
	}

	t.Run("enabled", func(t *testing.T) {
		test(t, true)
	})

	t.Run("disabled", func(t *testing.T) {
		test(t, false)
	})
}

func TestEntropyCallExpectsNoParameters(t *testing.T) {
	source := testutil.EntropyProviderFixture(nil)
	newVMTest().
		withBootstrapProcedureOptions().
		withContextOptions(
			fvm.WithRandomSourceHistoryCallAllowed(true),
			fvm.WithEntropyProvider(source),
		).
		run(func(
			t *testing.T,
			vm fvm.VM,
			chain flow.Chain,
			ctx fvm.Context,
			snapshotTree snapshot.SnapshotTree,
		) {
			txBodyBuilder := flow.NewTransactionBodyBuilder().
				SetScript([]byte(`
						transaction {
						  prepare() {
							randomSourceHistory("foo")
						  }
						}
					`)).
				SetProposalKey(chain.ServiceAddress(), 0, 0).
				SetPayer(chain.ServiceAddress())

			err := testutil.SignTransactionAsServiceAccount(txBodyBuilder, 0, chain)
			require.NoError(t, err)

			txBody, err := txBodyBuilder.Build()
			require.NoError(t, err)

			_, output, err := vm.Run(
				ctx,
				fvm.Transaction(txBody, 0),
				snapshotTree)
			require.NoError(t, err)

			require.ErrorContains(t, output.Err, "too many arguments")
		},
		)(t)
}

func TestTransientNetworkCoreContractAddresses(t *testing.T) {

	// This test ensures that the transient networks have the correct core contract addresses.
	newVMTest().
		run(
			func(
				t *testing.T,
				vm fvm.VM,
				chain flow.Chain,
				ctx fvm.Context,
				snapshotTree snapshot.SnapshotTree,
			) {
				sc := systemcontracts.SystemContractsForChain(chain.ChainID())

				for _, contract := range sc.All() {
					txnState := testutils.NewSimpleTransaction(snapshotTree)
					accounts := environment.NewAccounts(txnState)

					yes, err := accounts.ContractExists(contract.Name, contract.Address)
					require.NoError(t, err)
					require.True(t, yes, "contract %s does not exist", contract.Name)
				}
			})
}

func TestFlowCallbackScheduler(t *testing.T) {
	ctxOpts := []fvm.Option{
		fvm.WithScheduleCallbacksEnabled(true),
	}

	newVMTest().
		withContextOptions(ctxOpts...).
		run(func(
			t *testing.T,
			vm fvm.VM,
			chain flow.Chain,
			ctx fvm.Context,
			snapshotTree snapshot.SnapshotTree,
		) {
			sc := systemcontracts.SystemContractsForChain(chain.ChainID())
			require.NotNil(t, sc.FlowCallbackScheduler.Address)
			require.NotNil(t, sc.FlowCallbackScheduler.Name)

			script := fvm.Script([]byte(fmt.Sprintf(`
				import FlowCallbackScheduler from %s
				access(all) fun main(): FlowCallbackScheduler.Status? {
					return FlowCallbackScheduler.getStatus(id: 1)
				}
			`, sc.FlowCallbackScheduler.Address.HexWithPrefix())))

			_, output, err := vm.Run(ctx, script, snapshotTree)
			require.NoError(t, err)
			require.NoError(t, output.Err)
			require.NotNil(t, output.Value)
			require.Equal(t, output.Value, cadence.NewOptional(nil))

			script = fvm.Script([]byte(fmt.Sprintf(`
				import FlowCallbackScheduler from %s
				access(all) fun main(): UInt64 {
					return FlowCallbackScheduler.getSlotAvailableEffort(timestamp: 1.0, priority: FlowCallbackScheduler.Priority.High)
				}
			`, sc.FlowCallbackScheduler.Address.HexWithPrefix())))

			const maxEffortAvailable = 30_000 // FLIP 330
			_, output, err = vm.Run(ctx, script, snapshotTree)
			require.NoError(t, err)
			require.NoError(t, output.Err)
			require.NotNil(t, output.Value)
			require.Equal(t, cadence.UInt64(maxEffortAvailable), output.Value)
		},
		)(t)
}

func TestEVM(t *testing.T) {
	blocks := new(envMock.Blocks)
	block1 := unittest.BlockFixture()
	blocks.On("ByHeightFrom",
		block1.Height,
		block1.ToHeader(),
	).Return(block1.ToHeader(), nil)

	ctxOpts := []fvm.Option{
		// default is testnet, but testnet has a special EVM storage contract location
		// so we have to use emulator here so that the EVM storage contract is deployed
		// to the 5th address
		fvm.WithChain(flow.Emulator.Chain()),
		fvm.WithEVMEnabled(true),
		fvm.WithBlocks(blocks),
		fvm.WithBlockHeader(block1.ToHeader()),
		fvm.WithCadenceLogging(true),
	}

	t.Run("successful transaction", newVMTest().
		withBootstrapProcedureOptions(fvm.WithSetupEVMEnabled(true)).
		withContextOptions(ctxOpts...).
		run(func(
			t *testing.T,
			vm fvm.VM,
			chain flow.Chain,
			ctx fvm.Context,
			snapshotTree snapshot.SnapshotTree,
		) {
			// generate test address
			genArr := make([]cadence.Value, 20)
			for i := range genArr {
				genArr[i] = cadence.UInt8(i)
			}
			addrBytes := cadence.NewArray(genArr).WithType(stdlib.EVMAddressBytesCadenceType)
			encodedArg, err := jsoncdc.Encode(addrBytes)
			require.NoError(t, err)

			sc := systemcontracts.SystemContractsForChain(chain.ChainID())

			txBodyBuilder := flow.NewTransactionBodyBuilder().
				SetScript([]byte(fmt.Sprintf(`
						import EVM from %s

						transaction(bytes: [UInt8; 20]) {
							execute {
								let addr = EVM.EVMAddress(bytes: bytes)
								log(addr)
							}
						}
					`, sc.EVMContract.Address.HexWithPrefix()))).
				SetProposalKey(chain.ServiceAddress(), 0, 0).
				SetPayer(chain.ServiceAddress()).
				AddArgument(encodedArg)

			err = testutil.SignTransactionAsServiceAccount(txBodyBuilder, 0, chain)
			require.NoError(t, err)

			txBody, err := txBodyBuilder.Build()
			require.NoError(t, err)

			_, output, err := vm.Run(
				ctx,
				fvm.Transaction(txBody, 0),
				snapshotTree)

			require.NoError(t, err)
			require.NoError(t, output.Err)
			require.Len(t, output.Logs, 1)
			require.Equal(t, output.Logs[0], fmt.Sprintf(
				"A.%s.EVM.EVMAddress(bytes: %s)",
				sc.EVMContract.Address,
				addrBytes.String(),
			))
		}),
	)

	// this test makes sure the execution error is correctly handled and returned as a correct type
	t.Run("execution reverted", newVMTest().
		withBootstrapProcedureOptions(fvm.WithSetupEVMEnabled(true)).
		withContextOptions(ctxOpts...).
		run(func(
			t *testing.T,
			vm fvm.VM,
			chain flow.Chain,
			ctx fvm.Context,
			snapshotTree snapshot.SnapshotTree,
		) {
			sc := systemcontracts.SystemContractsForChain(chain.ChainID())
			script := fvm.Script([]byte(fmt.Sprintf(`
				import EVM from %s

				access(all) fun main() {
					let bal = EVM.Balance(attoflow: 1000000000000000000)
					let acc <- EVM.createCadenceOwnedAccount()

					// withdraw insufficient balance
					destroy acc.withdraw(balance: bal)
					destroy acc
				}
			`, sc.EVMContract.Address.HexWithPrefix())))

			_, output, err := vm.Run(ctx, script, snapshotTree)

			require.NoError(t, err)
			require.Error(t, output.Err)
			require.True(t, errors.IsEVMError(output.Err))

			// make sure error is not treated as internal error by Cadence
			var internal cadenceErrors.InternalError
			require.False(t, errors.As(output.Err, &internal))
		}),
	)

	// this test makes sure the EVM error is correctly returned as an error and has a correct type
	// we have implemented a snapshot wrapper to return an error from the EVM
	t.Run("internal evm error handling", newVMTest().
		withBootstrapProcedureOptions(fvm.WithSetupEVMEnabled(true)).
		withContextOptions(ctxOpts...).
		run(func(
			t *testing.T,
			vm fvm.VM,
			chain flow.Chain,
			ctx fvm.Context,
			snapshotTree snapshot.SnapshotTree,
		) {
			sc := systemcontracts.SystemContractsForChain(chain.ChainID())

			tests := []struct {
				err        error
				errChecker func(error) bool
			}{{
				types.ErrNotImplemented,
				types.IsAFatalError,
			}, {
				types.NewStateError(fmt.Errorf("test state error")),
				types.IsAStateError,
			}}

			for _, e := range tests {
				// this mock will return an error we provide with the test once it starts to access address allocator registers
				// that is done to make sure the error is coming out of EVM execution
				errStorage := &mock.StorageSnapshot{}
				errStorage.
					On("Get", mockery.AnythingOfType("flow.RegisterID")).
					Return(func(id flow.RegisterID) (flow.RegisterValue, error) {
						if id.Key == "LatestBlock" || id.Key == "LatestBlockProposal" {
							return nil, e.err
						}
						return snapshotTree.Get(id)
					})

				script := fvm.Script([]byte(fmt.Sprintf(`
					import EVM from %s

					access(all)
                    fun main() {
						destroy <- EVM.createCadenceOwnedAccount()
					}
				`, sc.EVMContract.Address.HexWithPrefix())))

				_, output, err := vm.Run(ctx, script, errStorage)

				require.NoError(t, output.Err)
				require.Error(t, err)
				// make sure error it's the right type of error
				require.True(t, e.errChecker(err), "error is not of the right type")
			}
		}),
	)

	t.Run("deploy contract code", newVMTest().
		withBootstrapProcedureOptions(fvm.WithSetupEVMEnabled(true)).
		withContextOptions(ctxOpts...).
		run(func(
			t *testing.T,
			vm fvm.VM,
			chain flow.Chain,
			ctx fvm.Context,
			snapshotTree snapshot.SnapshotTree,
		) {
			sc := systemcontracts.SystemContractsForChain(chain.ChainID())

			txBodyBuilder := flow.NewTransactionBodyBuilder().
				SetScript([]byte(fmt.Sprintf(`
					import FungibleToken from %s
					import FlowToken from %s
					import EVM from %s

					transaction() {
						prepare(acc: auth(Storage) &Account) {
							let vaultRef = acc.storage
                                .borrow<auth(FungibleToken.Withdraw) &FlowToken.Vault>(from: /storage/flowTokenVault)
							    ?? panic("Could not borrow reference to the owner's Vault!")

							let evmHeartbeat = acc.storage
								.borrow<&EVM.Heartbeat>(from: /storage/EVMHeartbeat)
								?? panic("Couldn't borrow EVM.Heartbeat Resource")

							let acc <- EVM.createCadenceOwnedAccount()
							let amount <- vaultRef.withdraw(amount: 0.0000001) as! @FlowToken.Vault
							acc.deposit(from: <- amount)
							destroy acc

							// commit blocks
							evmHeartbeat.heartbeat()
						}
					}`,
					sc.FungibleToken.Address.HexWithPrefix(),
					sc.FlowToken.Address.HexWithPrefix(),
					sc.FlowServiceAccount.Address.HexWithPrefix(), // TODO this should be sc.EVM.Address not found there???
				))).
				SetProposalKey(chain.ServiceAddress(), 0, 0).
				AddAuthorizer(chain.ServiceAddress()).
				SetPayer(chain.ServiceAddress())

			err := testutil.SignTransactionAsServiceAccount(txBodyBuilder, 0, chain)
			require.NoError(t, err)

			txBody, err := txBodyBuilder.Build()
			require.NoError(t, err)

			ctx = fvm.NewContextFromParent(ctx, fvm.WithEVMEnabled(true))
			_, output, err := vm.Run(
				ctx,
				fvm.Transaction(txBody, 0),
				snapshotTree)

			require.NoError(t, err)
			require.NoError(t, output.Err)
			require.Len(t, output.Events, 6)

			txExe, blockExe := output.Events[3], output.Events[5]
			txExecutedID := common.NewAddressLocation(
				nil,
				common.Address(sc.EVMContract.Address),
				string(events.EventTypeTransactionExecuted),
			).ID()
			blockExecutedID := common.NewAddressLocation(
				nil,
				common.Address(sc.EVMContract.Address),
				string(events.EventTypeBlockExecuted),
			).ID()
			assert.Equal(t, txExecutedID, string(txExe.Type))
			assert.Equal(t, blockExecutedID, string(blockExe.Type))

			// convert events to type ids
			eventTypeIDs := make([]common.TypeID, 0, len(output.Events))

			for _, event := range output.Events {
				eventTypeIDs = append(eventTypeIDs, common.TypeID(event.Type))
			}

			assert.ElementsMatch(
				t,
				[]common.TypeID{
					common.TypeID(txExecutedID),
					"A.f8d6e0586b0a20c7.EVM.CadenceOwnedAccountCreated",
					"A.ee82856bf20e2aa6.FungibleToken.Withdrawn",
					common.TypeID(txExecutedID),
					"A.f8d6e0586b0a20c7.EVM.FLOWTokensDeposited",
					common.TypeID(blockExecutedID),
				},
				eventTypeIDs,
			)
		}),
	)
}

func TestVMBridge(t *testing.T) {
	blocks := new(envMock.Blocks)
	block1 := unittest.BlockFixture()
	blocks.On("ByHeightFrom",
		block1.Height,
		block1.ToHeader(),
	).Return(block1.ToHeader(), nil)

	ctxOpts := []fvm.Option{
		// default is testnet, but testnet has a special EVM storage contract location
		// so we have to use emulator here so that the EVM storage contract is deployed
		// to the 5th address
		fvm.WithChain(flow.Emulator.Chain()),
		fvm.WithEVMEnabled(true),
		fvm.WithBlocks(blocks),
		fvm.WithBlockHeader(block1.ToHeader()),
		fvm.WithCadenceLogging(true),
		fvm.WithContractDeploymentRestricted(false),
	}

	t.Run("successful FT Type Onboarding and Bridging", newVMTest().
		withBootstrapProcedureOptions(fvm.WithSetupEVMEnabled(true), fvm.WithSetupVMBridgeEnabled(true)).
		withContextOptions(ctxOpts...).
		run(func(
			t *testing.T,
			vm fvm.VM,
			chain flow.Chain,
			ctx fvm.Context,
			snapshotTree snapshot.SnapshotTree,
		) {

			sc := systemcontracts.SystemContractsForChain(chain.ChainID())

			env := sc.AsTemplateEnv()

			bridgeEnv := bridge.Environment{
				CrossVMNFTAddress:                     env.ServiceAccountAddress,
				CrossVMTokenAddress:                   env.ServiceAccountAddress,
				FlowEVMBridgeHandlerInterfacesAddress: env.ServiceAccountAddress,
				IBridgePermissionsAddress:             env.ServiceAccountAddress,
				ICrossVMAddress:                       env.ServiceAccountAddress,
				ICrossVMAssetAddress:                  env.ServiceAccountAddress,
				IEVMBridgeNFTMinterAddress:            env.ServiceAccountAddress,
				IEVMBridgeTokenMinterAddress:          env.ServiceAccountAddress,
				IFlowEVMNFTBridgeAddress:              env.ServiceAccountAddress,
				IFlowEVMTokenBridgeAddress:            env.ServiceAccountAddress,
				FlowEVMBridgeAddress:                  env.ServiceAccountAddress,
				FlowEVMBridgeAccessorAddress:          env.ServiceAccountAddress,
				FlowEVMBridgeConfigAddress:            env.ServiceAccountAddress,
				FlowEVMBridgeHandlersAddress:          env.ServiceAccountAddress,
				FlowEVMBridgeNFTEscrowAddress:         env.ServiceAccountAddress,
				FlowEVMBridgeResolverAddress:          env.ServiceAccountAddress,
				FlowEVMBridgeTemplatesAddress:         env.ServiceAccountAddress,
				FlowEVMBridgeTokenEscrowAddress:       env.ServiceAccountAddress,
				FlowEVMBridgeUtilsAddress:             env.ServiceAccountAddress,
				ArrayUtilsAddress:                     env.ServiceAccountAddress,
				ScopedFTProvidersAddress:              env.ServiceAccountAddress,
				SerializeAddress:                      env.ServiceAccountAddress,
				SerializeMetadataAddress:              env.ServiceAccountAddress,
				StringUtilsAddress:                    env.ServiceAccountAddress,
			}

			// Create an account private key.
			privateKey, err := testutil.GenerateAccountPrivateKey()
			require.NoError(t, err)

			// Create accounts with the provided private
			// key and the root account.
			snapshotTree, accounts, err := testutil.CreateAccounts(
				vm,
				snapshotTree,
				[]flow.AccountPrivateKey{privateKey},
				chain)
			require.NoError(t, err)

			txBodyBuilder := blueprints.TransferFlowTokenTransaction(env, chain.ServiceAddress(), accounts[0], "2.0")

			err = testutil.SignTransactionAsServiceAccount(txBodyBuilder, 0, chain)
			require.NoError(t, err)

			txBody, err := txBodyBuilder.Build()
			require.NoError(t, err)

			executionSnapshot, output, err := vm.Run(
				ctx,
				fvm.Transaction(txBody, 0),
				snapshotTree)

			require.NoError(t, err)
			require.NoError(t, output.Err)

			snapshotTree = snapshotTree.Append(executionSnapshot)

			// Deploy the ExampleToken contract
			tokenContract := contracts.ExampleToken(env)
			tokenContractName := "ExampleToken"
			txBodyBuilder = blueprints.DeployContractTransaction(
				accounts[0],
				tokenContract,
				tokenContractName,
			)

			err = testutil.SignTransaction(txBodyBuilder, accounts[0], privateKey, 0)
			require.NoError(t, err)

			txBody, err = txBodyBuilder.Build()
			require.NoError(t, err)

			executionSnapshot, output, err = vm.Run(
				ctx,
				fvm.Transaction(txBody, 0),
				snapshotTree)

			require.NoError(t, err)
			require.NoError(t, output.Err)

			snapshotTree = snapshotTree.Append(executionSnapshot)

			// Onboard the Fungible Token Type
			typeToOnboard := "A." + accounts[0].String() + "." + tokenContractName + ".Vault"

			txBodyBuilder = blueprints.OnboardToBridgeByTypeIDTransaction(env, bridgeEnv, accounts[0], typeToOnboard)

			err = testutil.SignTransaction(txBodyBuilder, accounts[0], privateKey, 1)
			require.NoError(t, err)

			txBody, err = txBodyBuilder.Build()
			require.NoError(t, err)

			executionSnapshot, output, err = vm.Run(
				ctx,
				fvm.Transaction(txBody, 0),
				snapshotTree)

			snapshotTree = snapshotTree.Append(executionSnapshot)

			require.NoError(t, err)
			require.NoError(t, output.Err)
			require.Len(t, output.Events, 7)
			for _, event := range output.Events {
				if strings.Contains(string(event.Type), "Onboarded") {
					// decode the event payload
					data, _ := ccf.Decode(nil, event.Payload)
					// get the contractAddress field from the event
					typeOnboarded := cadence.SearchFieldByName(
						data.(cadence.Event),
						"type",
					).(cadence.String)

					require.Equal(t, typeToOnboard, typeOnboarded.String()[1:len(typeOnboarded)+1])
				}
			}

			// Create COA in the new account
			txBodyBuilder = blueprints.CreateCOATransaction(env, bridgeEnv, accounts[0])
			err = testutil.SignTransaction(txBodyBuilder, accounts[0], privateKey, 2)
			require.NoError(t, err)

			txBody, err = txBodyBuilder.Build()
			require.NoError(t, err)

			executionSnapshot, output, err = vm.Run(
				ctx,
				fvm.Transaction(txBody, 0),
				snapshotTree)

			require.NoError(t, err)
			require.NoError(t, output.Err)

			snapshotTree = snapshotTree.Append(executionSnapshot)

			// Bridge the Fungible Token to EVM
			txBodyBuilder = blueprints.BridgeFTToEVMTransaction(env, bridgeEnv, accounts[0], typeToOnboard, "1.0")
			err = testutil.SignTransaction(txBodyBuilder, accounts[0], privateKey, 3)
			require.NoError(t, err)

			txBody, err = txBodyBuilder.Build()
			require.NoError(t, err)

			executionSnapshot, output, err = vm.Run(
				ctx,
				fvm.Transaction(txBody, 0),
				snapshotTree)

			require.NoError(t, err)
			require.NoError(t, output.Err)

			snapshotTree = snapshotTree.Append(executionSnapshot)

			// Confirm that the FT is escrowed
			script := blueprints.GetEscrowedTokenBalanceScript(env, bridgeEnv)

			arguments := []cadence.Value{
				cadence.String(typeToOnboard),
			}

			encodedArguments := make([][]byte, 0, len(arguments))
			for _, argument := range arguments {
				encodedArguments = append(encodedArguments, jsoncdc.MustEncode(argument))
			}

			_, output, err = vm.Run(
				ctx,
				fvm.Script(script).
					WithArguments(encodedArguments...),
				snapshotTree)
			require.NoError(t, err)
			require.NoError(t, output.Err)

			result := output.Value.(cadence.Optional).Value
			expected, _ := cadence.NewUFix64("1.0")
			require.Equal(t, expected, result)

			// Bridge the tokens back to Cadence
			txBodyBuilder = blueprints.BridgeFTFromEVMTransaction(env, bridgeEnv, accounts[0], typeToOnboard, 1000000000000000000)

			err = testutil.SignTransaction(txBodyBuilder, accounts[0], privateKey, 4)
			require.NoError(t, err)

			txBody, err = txBodyBuilder.Build()
			require.NoError(t, err)

			executionSnapshot, output, err = vm.Run(
				ctx,
				fvm.Transaction(txBody, 0),
				snapshotTree)

			require.NoError(t, err)
			require.NoError(t, output.Err)

			snapshotTree = snapshotTree.Append(executionSnapshot)

			// Confirm that the FT is no longer escrowed
			script = blueprints.GetEscrowedTokenBalanceScript(env, bridgeEnv)

			arguments = []cadence.Value{
				cadence.String(typeToOnboard),
			}

			encodedArguments = make([][]byte, 0, len(arguments))
			for _, argument := range arguments {
				encodedArguments = append(encodedArguments, jsoncdc.MustEncode(argument))
			}

			_, output, err = vm.Run(
				ctx,
				fvm.Script(script).
					WithArguments(encodedArguments...),
				snapshotTree)
			require.NoError(t, err)
			require.NoError(t, output.Err)

			result = output.Value.(cadence.Optional).Value
			expected, _ = cadence.NewUFix64("0.0")
			require.Equal(t, expected, result)
		}),
	)

	t.Run("successful NFT Type Onboarding and Bridging", newVMTest().
		withBootstrapProcedureOptions(fvm.WithSetupEVMEnabled(true), fvm.WithSetupVMBridgeEnabled(true)).
		withContextOptions(ctxOpts...).
		run(func(
			t *testing.T,
			vm fvm.VM,
			chain flow.Chain,
			ctx fvm.Context,
			snapshotTree snapshot.SnapshotTree,
		) {

			sc := systemcontracts.SystemContractsForChain(chain.ChainID())

			env := sc.AsTemplateEnv()

			bridgeEnv := bridge.Environment{
				CrossVMNFTAddress:                     env.ServiceAccountAddress,
				CrossVMTokenAddress:                   env.ServiceAccountAddress,
				FlowEVMBridgeHandlerInterfacesAddress: env.ServiceAccountAddress,
				IBridgePermissionsAddress:             env.ServiceAccountAddress,
				ICrossVMAddress:                       env.ServiceAccountAddress,
				ICrossVMAssetAddress:                  env.ServiceAccountAddress,
				IEVMBridgeNFTMinterAddress:            env.ServiceAccountAddress,
				IEVMBridgeTokenMinterAddress:          env.ServiceAccountAddress,
				IFlowEVMNFTBridgeAddress:              env.ServiceAccountAddress,
				IFlowEVMTokenBridgeAddress:            env.ServiceAccountAddress,
				FlowEVMBridgeAddress:                  env.ServiceAccountAddress,
				FlowEVMBridgeAccessorAddress:          env.ServiceAccountAddress,
				FlowEVMBridgeConfigAddress:            env.ServiceAccountAddress,
				FlowEVMBridgeHandlersAddress:          env.ServiceAccountAddress,
				FlowEVMBridgeNFTEscrowAddress:         env.ServiceAccountAddress,
				FlowEVMBridgeResolverAddress:          env.ServiceAccountAddress,
				FlowEVMBridgeTemplatesAddress:         env.ServiceAccountAddress,
				FlowEVMBridgeTokenEscrowAddress:       env.ServiceAccountAddress,
				FlowEVMBridgeUtilsAddress:             env.ServiceAccountAddress,
				ArrayUtilsAddress:                     env.ServiceAccountAddress,
				ScopedFTProvidersAddress:              env.ServiceAccountAddress,
				SerializeAddress:                      env.ServiceAccountAddress,
				SerializeMetadataAddress:              env.ServiceAccountAddress,
				StringUtilsAddress:                    env.ServiceAccountAddress,
			}

			// Create an account private key.
			privateKey, err := testutil.GenerateAccountPrivateKey()
			require.NoError(t, err)

			// Create accounts with the provided private
			// key and the root account.
			snapshotTree, accounts, err := testutil.CreateAccounts(
				vm,
				snapshotTree,
				[]flow.AccountPrivateKey{privateKey},
				chain)
			require.NoError(t, err)

			txBodyBuilder := blueprints.TransferFlowTokenTransaction(env, chain.ServiceAddress(), accounts[0], "2.0")

			err = testutil.SignTransactionAsServiceAccount(txBodyBuilder, 0, chain)
			require.NoError(t, err)

			txBody, err := txBodyBuilder.Build()
			require.NoError(t, err)

			executionSnapshot, output, err := vm.Run(
				ctx,
				fvm.Transaction(txBody, 0),
				snapshotTree)

			require.NoError(t, err)
			require.NoError(t, output.Err)

			snapshotTree = snapshotTree.Append(executionSnapshot)

			// Deploy the ExampleNFT contract
			nftContract := contracts.ExampleNFT(env)
			nftContractName := "ExampleNFT"
			txBodyBuilder = blueprints.DeployContractTransaction(
				accounts[0],
				nftContract,
				nftContractName,
			)

			err = testutil.SignTransaction(txBodyBuilder, accounts[0], privateKey, 0)
			require.NoError(t, err)

			txBody, err = txBodyBuilder.Build()
			require.NoError(t, err)

			executionSnapshot, output, err = vm.Run(
				ctx,
				fvm.Transaction(txBody, 0),
				snapshotTree)

			require.NoError(t, err)
			require.NoError(t, output.Err)

			snapshotTree = snapshotTree.Append(executionSnapshot)

			// Onboard the Non-Fungible Token Type
			typeToOnboard := "A." + accounts[0].String() + "." + nftContractName + ".NFT"

			txBodyBuilder = blueprints.OnboardToBridgeByTypeIDTransaction(env, bridgeEnv, accounts[0], typeToOnboard)

			err = testutil.SignTransaction(txBodyBuilder, accounts[0], privateKey, 1)
			require.NoError(t, err)

			txBody, err = txBodyBuilder.Build()
			require.NoError(t, err)

			executionSnapshot, output, err = vm.Run(
				ctx,
				fvm.Transaction(txBody, 0),
				snapshotTree)

			require.NoError(t, err)
			require.NoError(t, output.Err)
			require.Len(t, output.Events, 7)
			for _, event := range output.Events {
				if strings.Contains(string(event.Type), "Onboarded") {
					// decode the event payload
					data, _ := ccf.Decode(nil, event.Payload)
					// get the contractAddress field from the event
					typeOnboarded := cadence.SearchFieldByName(
						data.(cadence.Event),
						"type",
					).(cadence.String)

					require.Equal(t, typeToOnboard, typeOnboarded.String()[1:len(typeOnboarded)+1])
				}
			}

			snapshotTree = snapshotTree.Append(executionSnapshot)

			// Create COA in the new account
			txBodyBuilder = blueprints.CreateCOATransaction(env, bridgeEnv, accounts[0])
			err = testutil.SignTransaction(txBodyBuilder, accounts[0], privateKey, 2)
			require.NoError(t, err)

			txBody, err = txBodyBuilder.Build()
			require.NoError(t, err)

			executionSnapshot, output, err = vm.Run(
				ctx,
				fvm.Transaction(txBody, 0),
				snapshotTree)

			require.NoError(t, err)
			require.NoError(t, output.Err)

			snapshotTree = snapshotTree.Append(executionSnapshot)

			// Mint an NFT
			txBodyBuilder = flow.NewTransactionBodyBuilder().
				SetScript([]byte(fmt.Sprintf(
					`
						import NonFungibleToken from 0x%s
						import ExampleNFT from 0x%s
						import MetadataViews from 0x%s
						import FungibleToken from 0x%s

						transaction {

							/// local variable for storing the minter reference
							let minter: &ExampleNFT.NFTMinter

							/// Reference to the receiver's collection
							let recipientCollectionRef: &{NonFungibleToken.Receiver}

							prepare(signer: auth(BorrowValue) &Account) {

								let collectionData = ExampleNFT.resolveContractView(resourceType: nil, viewType: Type<MetadataViews.NFTCollectionData>()) as! MetadataViews.NFTCollectionData?
									?? panic("Could not resolve NFTCollectionData view. The ExampleNFT contract needs to implement the NFTCollectionData Metadata view in order to execute this transaction")

								// borrow a reference to the NFTMinter resource in storage
								self.minter = signer.storage.borrow<&ExampleNFT.NFTMinter>(from: ExampleNFT.MinterStoragePath)
									?? panic("The signer does not store an ExampleNFT.Minter object at the path "
											 .concat(ExampleNFT.MinterStoragePath.toString())
											 .concat("The signer must initialize their account with this minter resource first!"))

								// Borrow the recipient's public NFT collection reference
								self.recipientCollectionRef = getAccount(0x%s).capabilities.borrow<&{NonFungibleToken.Receiver}>(collectionData.publicPath)
									?? panic("The recipient does not have a NonFungibleToken Receiver at "
											.concat(collectionData.publicPath.toString())
											.concat(" that is capable of receiving an NFT.")
											.concat("The recipient must initialize their account with this collection and receiver first!"))
							}

							execute {
								// Mint the NFT and deposit it to the recipient's collection
								let mintedNFT <- self.minter.mintNFT(
									name: "BridgeTestNFT",
									description: "",
									thumbnail: "",
									royalties: []
								)
								self.recipientCollectionRef.deposit(token: <-mintedNFT)
							}
						}
			`,
					env.NonFungibleTokenAddress, accounts[0].String(), env.NonFungibleTokenAddress, env.FungibleTokenAddress, accounts[0].String(),
				))).AddAuthorizer(accounts[0])

			err = testutil.SignTransaction(txBodyBuilder, accounts[0], privateKey, 3)
			require.NoError(t, err)

			txBody, err = txBodyBuilder.Build()
			require.NoError(t, err)

			executionSnapshot, output, err = vm.Run(
				ctx,
				fvm.Transaction(txBody, 0),
				snapshotTree)
			require.NoError(t, err)
			require.NoError(t, output.Err)

			snapshotTree = snapshotTree.Append(executionSnapshot)
			id := cadence.UInt64(0)

			for _, event := range output.Events {
				if strings.Contains(string(event.Type), "Minted") {
					// decode the event payload
					data, _ := ccf.Decode(nil, event.Payload)
					// get the contractAddress field from the event
					id = cadence.SearchFieldByName(
						data.(cadence.Event),
						"id",
					).(cadence.UInt64)
				}
			}

			// Bridge the NFT to EVM
			txBodyBuilder = blueprints.BridgeNFTToEVMTransaction(env, bridgeEnv, accounts[0], typeToOnboard, id)

			err = testutil.SignTransaction(txBodyBuilder, accounts[0], privateKey, 4)
			require.NoError(t, err)

			txBody, err = txBodyBuilder.Build()
			require.NoError(t, err)

			executionSnapshot, output, err = vm.Run(
				ctx,
				fvm.Transaction(txBody, 0),
				snapshotTree)

			require.NoError(t, err)
			require.NoError(t, output.Err)

			snapshotTree = snapshotTree.Append(executionSnapshot)

			// Confirm that the NFT is escrowed
			script := blueprints.GetIsNFTInEscrowScript(env, bridgeEnv)

			arguments := []cadence.Value{
				cadence.String(typeToOnboard),
				id,
			}

			encodedArguments := make([][]byte, 0, len(arguments))
			for _, argument := range arguments {
				encodedArguments = append(encodedArguments, jsoncdc.MustEncode(argument))
			}

			_, output, err = vm.Run(
				ctx,
				fvm.Script(script).
					WithArguments(encodedArguments...),
				snapshotTree)
			require.NoError(t, err)
			require.NoError(t, output.Err)

			result := output.Value.(cadence.Bool)
			require.Equal(t, cadence.Bool(true), result)

			id256 := cadence.NewUInt256(uint(id))

			// Bridge the NFT back to Cadence
			txBodyBuilder = blueprints.BridgeNFTFromEVMTransaction(env, bridgeEnv, accounts[0], typeToOnboard, id256)

			err = testutil.SignTransaction(txBodyBuilder, accounts[0], privateKey, 5)
			require.NoError(t, err)

			txBody, err = txBodyBuilder.Build()
			require.NoError(t, err)

			executionSnapshot, output, err = vm.Run(
				ctx,
				fvm.Transaction(txBody, 0),
				snapshotTree)

			require.NoError(t, err)
			require.NoError(t, output.Err)

			snapshotTree = snapshotTree.Append(executionSnapshot)

			// Confirm that the NFT is no longer escrowed

			_, output, err = vm.Run(
				ctx,
				fvm.Script(script).
					WithArguments(encodedArguments...),
				snapshotTree)
			require.NoError(t, err)
			require.NoError(t, output.Err)

			result = output.Value.(cadence.Bool)
			require.Equal(t, cadence.Bool(false), result)
		}),
	)
}

func TestAccountCapabilitiesGetEntitledRejection(t *testing.T) {

	// Note: This cannot be tested anymore using a transaction,
	// because publish method also aborts when trying to publish an entitled capability.
	// Therefore, test the functionality of the `ValidateAccountCapabilitiesGet` function.

	t.Run("entitled capability", func(t *testing.T) {

		env := environment.NewScriptEnv(
			context.TODO(),
			tracing.NewMockTracerSpan(),
			environment.DefaultEnvironmentParams(),
			nil,
		)

		valid, err := env.ValidateAccountCapabilitiesGet(
			nil,
			interpreter.EmptyLocationRange,
			interpreter.AddressValue(common.ZeroAddress),
			interpreter.NewUnmeteredPathValue(common.PathDomainPublic, "dummy_value"),
			sema.NewReferenceType(
				nil,
				sema.NewEntitlementSetAccess(
					[]*sema.EntitlementType{
						sema.MutateType,
					},
					sema.Conjunction,
				),
				sema.IntType,
			),
			nil,
		)
		assert.NoError(t, err)
		assert.False(t, valid)
	})

	t.Run("non-entitled capability", func(t *testing.T) {

		env := environment.NewScriptEnv(
			context.TODO(),
			tracing.NewMockTracerSpan(),
			environment.DefaultEnvironmentParams(),
			nil,
		)

		valid, err := env.ValidateAccountCapabilitiesGet(
			nil,
			interpreter.EmptyLocationRange,
			interpreter.AddressValue(common.ZeroAddress),
			interpreter.NewUnmeteredPathValue(common.PathDomainPublic, "dummy_value"),
			sema.NewReferenceType(
				nil,
				sema.UnauthorizedAccess,
				sema.IntType,
			),
			nil,
		)
		assert.NoError(t, err)
		assert.True(t, valid)
	})
}

func TestAccountCapabilitiesPublishEntitledRejection(t *testing.T) {

	t.Run("entitled capability", newVMTest().
		run(func(
			t *testing.T,
			vm fvm.VM,
			chain flow.Chain,
			ctx fvm.Context,
			snapshotTree snapshot.SnapshotTree,
		) {

			serviceAddress := chain.ServiceAddress()
			txBodyBuilder := flow.NewTransactionBodyBuilder().
				SetScript([]byte(`
					transaction {
                        prepare(signer: auth(Capabilities, Storage) &Account) {
                            signer.storage.save(42, to: /storage/number)
                            let cap = signer.capabilities.storage.issue<auth(Insert) &Int>(/storage/number)
                            signer.capabilities.publish(cap, at: /public/number)
                        }
					}
				`)).
				AddAuthorizer(serviceAddress).
				SetProposalKey(serviceAddress, 0, 0).
				SetPayer(serviceAddress)

			err := testutil.SignTransactionAsServiceAccount(txBodyBuilder, 0, chain)
			require.NoError(t, err)

			txBody, err := txBodyBuilder.Build()
			require.NoError(t, err)

			_, output, err := vm.Run(
				ctx,
				fvm.Transaction(txBody, 0),
				snapshotTree)

			require.NoError(t, err)

			var publishingError *interpreter.EntitledCapabilityPublishingError
			require.ErrorAs(t, output.Err, &publishingError)
		}),
	)

	t.Run("non entitled capability", newVMTest().
		run(func(
			t *testing.T,
			vm fvm.VM,
			chain flow.Chain,
			ctx fvm.Context,
			snapshotTree snapshot.SnapshotTree,
		) {

			serviceAddress := chain.ServiceAddress()
			txBodyBuilder := flow.NewTransactionBodyBuilder().
				SetScript([]byte(`
					transaction {
                        prepare(signer: auth(Capabilities, Storage) &Account) {
                            signer.storage.save(42, to: /storage/number)
                            let cap = signer.capabilities.storage.issue<&Int>(/storage/number)
                            signer.capabilities.publish(cap, at: /public/number)
                        }
					}
				`)).
				AddAuthorizer(serviceAddress).
				SetProposalKey(serviceAddress, 0, 0).
				SetPayer(serviceAddress)

			err := testutil.SignTransactionAsServiceAccount(txBodyBuilder, 0, chain)
			require.NoError(t, err)

			txBody, err := txBodyBuilder.Build()
			require.NoError(t, err)

			_, output, err := vm.Run(
				ctx,
				fvm.Transaction(txBody, 0),
				snapshotTree)

			require.NoError(t, err)
			require.NoError(t, output.Err)
		}),
	)
}

func TestCrypto(t *testing.T) {
	t.Parallel()

	const chainID = flow.Testnet

	test := func(t *testing.T, importDecl string) {

		chain, vm := createChainAndVm(chainID)

		ctx := fvm.NewContext(
			fvm.WithChain(chain),
			fvm.WithCadenceLogging(true),
		)

		script := []byte(fmt.Sprintf(
			`
              %s

              access(all)
              fun main(
                rawPublicKeys: [String],
                weights: [UFix64],
                domainSeparationTag: String,
                signatures: [String],
                toAddress: Address,
                fromAddress: Address,
                amount: UFix64
              ): Bool {
                let keyList = Crypto.KeyList()

                var i = 0
                for rawPublicKey in rawPublicKeys {
                  keyList.add(
                    PublicKey(
                      publicKey: rawPublicKey.decodeHex(),
                      signatureAlgorithm: SignatureAlgorithm.ECDSA_P256
                    ),
                    hashAlgorithm: HashAlgorithm.SHA3_256,
                    weight: weights[i],
                  )
                  i = i + 1
                }

                let signatureSet: [Crypto.KeyListSignature] = []

                var j = 0
                for signature in signatures {
                  signatureSet.append(
                    Crypto.KeyListSignature(
                      keyIndex: j,
                      signature: signature.decodeHex()
                    )
                  )
                  j = j + 1
                }

                // assemble the same message in cadence
                let message = toAddress.toBytes()
                  .concat(fromAddress.toBytes())
                  .concat(amount.toBigEndianBytes())

                return keyList.verify(
                  signatureSet: signatureSet,
                  signedData: message,
                  domainSeparationTag: domainSeparationTag
                )
              }
            `,
			importDecl,
		))

		accountKeys := test.AccountKeyGenerator()

		// create the keys
		keyAlice, signerAlice := accountKeys.NewWithSigner()
		keyBob, signerBob := accountKeys.NewWithSigner()

		// create the message that will be signed
		addresses := test.AddressGenerator()

		toAddress := cadence.Address(addresses.New())
		fromAddress := cadence.Address(addresses.New())

		amount, err := cadence.NewUFix64("100.00")
		require.NoError(t, err)

		var message []byte
		message = append(message, toAddress.Bytes()...)
		message = append(message, fromAddress.Bytes()...)
		message = append(message, amount.ToBigEndianBytes()...)

		// sign the message with Alice and Bob
		signatureAlice, err := flowsdk.SignUserMessage(signerAlice, message)
		require.NoError(t, err)

		signatureBob, err := flowsdk.SignUserMessage(signerBob, message)
		require.NoError(t, err)

		publicKeys := cadence.NewArray([]cadence.Value{
			cadence.String(hex.EncodeToString(keyAlice.PublicKey.Encode())),
			cadence.String(hex.EncodeToString(keyBob.PublicKey.Encode())),
		})

		// each signature has half weight
		weightAlice, err := cadence.NewUFix64("0.5")
		require.NoError(t, err)

		weightBob, err := cadence.NewUFix64("0.5")
		require.NoError(t, err)

		weights := cadence.NewArray([]cadence.Value{
			weightAlice,
			weightBob,
		})

		signatures := cadence.NewArray([]cadence.Value{
			cadence.String(hex.EncodeToString(signatureAlice)),
			cadence.String(hex.EncodeToString(signatureBob)),
		})

		domainSeparationTag := cadence.String("FLOW-V0.0-user")

		arguments := []cadence.Value{
			publicKeys,
			weights,
			domainSeparationTag,
			signatures,
			toAddress,
			fromAddress,
			amount,
		}

		encodedArguments := make([][]byte, 0, len(arguments))
		for _, argument := range arguments {
			encodedArguments = append(encodedArguments, jsoncdc.MustEncode(argument))
		}

		snapshotTree := testutil.RootBootstrappedLedger(vm, ctx)

		_, output, err := vm.Run(
			ctx,
			fvm.Script(script).
				WithArguments(encodedArguments...),
			snapshotTree)
		require.NoError(t, err)

		require.NoError(t, output.Err)

		result := output.Value

		assert.Equal(t,
			cadence.NewBool(true),
			result,
		)
	}

	t.Run("identifier location", func(t *testing.T) {
		t.Parallel()

		test(t, "import Crypto")
	})

	t.Run("address location", func(t *testing.T) {
		t.Parallel()

		sc := systemcontracts.SystemContractsForChain(chainID)
		cryptoContractAddress := sc.Crypto.Address.HexWithPrefix()

		test(t, fmt.Sprintf("import Crypto from %s", cryptoContractAddress))
	})
}

func Test_BlockHashListShouldWriteOnPush(t *testing.T) {

	chain := flow.Emulator.Chain()
	sc := systemcontracts.SystemContractsForChain(chain.ChainID())

	push := func(bhl *handler.BlockHashList, height uint64) {
		buffer := make([]byte, 32)
		pos := 0

		// encode height as block hash
		binary.BigEndian.PutUint64(buffer[pos:], height)
		err := bhl.Push(height, [32]byte(buffer))
		require.NoError(t, err)
	}

	t.Run("block hash list write on push", newVMTest().
		withContextOptions(
			fvm.WithChain(chain),
			fvm.WithEVMEnabled(true),
		).
		run(func(
			t *testing.T,
			vm fvm.VM,
			chain flow.Chain,
			ctx fvm.Context,
			snapshotTree snapshot.SnapshotTree,
		) {
			capacity := 256

			// for the setup we make sure all the block hash list buckets exist

			ts := state.NewTransactionState(snapshotTree, state.DefaultParameters())
			accounts := environment.NewAccounts(ts)
			envMeter := environment.NewMeter(ts)

			valueStore := environment.NewValueStore(
				tracing.NewMockTracerSpan(),
				envMeter,
				accounts,
			)

			bhl, err := handler.NewBlockHashList(valueStore, sc.EVMStorage.Address, capacity)
			require.NoError(t, err)

			// fill the block hash list
			height := uint64(0)
			for ; height < uint64(capacity); height++ {
				push(bhl, height)
			}

			es, err := ts.FinalizeMainTransaction()
			require.NoError(t, err)
			snapshotTree = snapshotTree.Append(es)

			// end of test setup

			ts = state.NewTransactionState(snapshotTree, state.DefaultParameters())
			accounts = environment.NewAccounts(ts)
			envMeter = environment.NewMeter(ts)

			valueStore = environment.NewValueStore(
				tracing.NewMockTracerSpan(),
				envMeter,
				accounts,
			)

			bhl, err = handler.NewBlockHashList(valueStore, sc.EVMStorage.Address, capacity)
			require.NoError(t, err)

			// after we push the changes should be applied and the first block hash in the bucket should be capacity+1 instead of 0
			push(bhl, height)

			es, err = ts.FinalizeMainTransaction()
			require.NoError(t, err)

			// the write set should have both block metadata and block hash list bucket
			require.Len(t, es.WriteSet, 2)
			newBlockHashListBucket, ok := es.WriteSet[flow.NewRegisterID(sc.EVMStorage.Address, "BlockHashListBucket0")]
			require.True(t, ok)
			// full expected block hash list bucket split by individual block hashes
			// first block hash is the capacity+1 instead of 0 (00 00 00 00 00 00 01 00)
			expectedBlockHashListBucket, err := hex.DecodeString(
				"0000000000000100000000000000000000000000000000000000000000000000" +
					"0000000000000001000000000000000000000000000000000000000000000000" +
					"0000000000000002000000000000000000000000000000000000000000000000" +
					"0000000000000003000000000000000000000000000000000000000000000000" +
					"0000000000000004000000000000000000000000000000000000000000000000" +
					"0000000000000005000000000000000000000000000000000000000000000000" +
					"0000000000000006000000000000000000000000000000000000000000000000" +
					"0000000000000007000000000000000000000000000000000000000000000000" +
					"0000000000000008000000000000000000000000000000000000000000000000" +
					"0000000000000009000000000000000000000000000000000000000000000000" +
					"000000000000000a000000000000000000000000000000000000000000000000" +
					"000000000000000b000000000000000000000000000000000000000000000000" +
					"000000000000000c000000000000000000000000000000000000000000000000" +
					"000000000000000d000000000000000000000000000000000000000000000000" +
					"000000000000000e000000000000000000000000000000000000000000000000" +
					"000000000000000f000000000000000000000000000000000000000000000000")
			require.NoError(t, err)
			require.Equal(t, expectedBlockHashListBucket, newBlockHashListBucket)
		}))
}<|MERGE_RESOLUTION|>--- conflicted
+++ resolved
@@ -1521,8 +1521,7 @@
 			loops := uint64(996)
 			executionEffortNeededToCheckStorage := uint64(1)
 			maxExecutionEffort := uint64(997)
-<<<<<<< HEAD
-			txBody := flow.NewTransactionBody().
+			txBodyBuilder := flow.NewTransactionBodyBuilder().
 				SetScript([]byte(
 					fmt.Sprintf(`
 							transaction() {
@@ -1539,12 +1538,6 @@
 						loops,
 					),
 				)).
-=======
-			txBodyBuilder := flow.NewTransactionBodyBuilder().
-				SetScript([]byte(fmt.Sprintf(`
-				transaction() {prepare(signer: &Account){var i=0;  while i < %d {i = i +1 } } execute{}}
-			`, loops))).
->>>>>>> c1599280
 				SetProposalKey(chain.ServiceAddress(), 0, 0).
 				AddAuthorizer(chain.ServiceAddress()).
 				SetPayer(chain.ServiceAddress()).
@@ -1570,8 +1563,7 @@
 
 			// increasing the number of loops should fail the transaction.
 			loops = loops + 1
-<<<<<<< HEAD
-			txBody = flow.NewTransactionBody().
+			txBodyBuilder = flow.NewTransactionBodyBuilder().
 				SetScript([]byte(
 					fmt.Sprintf(`
 							transaction() {
@@ -1588,12 +1580,6 @@
 						loops,
 					),
 				)).
-=======
-			txBodyBuilder = flow.NewTransactionBodyBuilder().
-				SetScript([]byte(fmt.Sprintf(`
-				transaction() {prepare(signer: &Account){var i=0;  while i < %d {i = i +1 } } execute{}}
-			`, loops))).
->>>>>>> c1599280
 				SetProposalKey(chain.ServiceAddress(), 0, 1).
 				AddAuthorizer(chain.ServiceAddress()).
 				SetPayer(chain.ServiceAddress()).
