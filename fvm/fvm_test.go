package fvm_test

import (
	"crypto/rand"
	"encoding/hex"
	"fmt"
	"math"
	"strings"
	"testing"

	envMock "github.com/onflow/flow-go/fvm/environment/mock"

	"github.com/onflow/cadence"
	"github.com/onflow/cadence/encoding/ccf"
	jsoncdc "github.com/onflow/cadence/encoding/json"
	"github.com/onflow/cadence/runtime"
	"github.com/onflow/cadence/runtime/common"
	cadenceErrors "github.com/onflow/cadence/runtime/errors"
	"github.com/onflow/cadence/runtime/tests/utils"
	"github.com/onflow/crypto"
	"github.com/stretchr/testify/assert"
	mockery "github.com/stretchr/testify/mock"
	"github.com/stretchr/testify/require"

	"github.com/onflow/flow-go/engine/execution/testutil"
	exeUtils "github.com/onflow/flow-go/engine/execution/utils"
	"github.com/onflow/flow-go/fvm"
	fvmCrypto "github.com/onflow/flow-go/fvm/crypto"
	"github.com/onflow/flow-go/fvm/environment"
	"github.com/onflow/flow-go/fvm/errors"
	"github.com/onflow/flow-go/fvm/evm/stdlib"
	"github.com/onflow/flow-go/fvm/evm/types"
	"github.com/onflow/flow-go/fvm/meter"
	reusableRuntime "github.com/onflow/flow-go/fvm/runtime"
	"github.com/onflow/flow-go/fvm/storage/snapshot"
	"github.com/onflow/flow-go/fvm/storage/snapshot/mock"
	"github.com/onflow/flow-go/fvm/storage/testutils"
	"github.com/onflow/flow-go/fvm/systemcontracts"
	"github.com/onflow/flow-go/model/flow"
	"github.com/onflow/flow-go/utils/unittest"
)

type vmTest struct {
	bootstrapOptions []fvm.BootstrapProcedureOption
	contextOptions   []fvm.Option
}

func newVMTest() vmTest {
	return vmTest{}
}

func (vmt vmTest) withBootstrapProcedureOptions(opts ...fvm.BootstrapProcedureOption) vmTest {
	vmt.bootstrapOptions = append(vmt.bootstrapOptions, opts...)
	return vmt
}

func (vmt vmTest) withContextOptions(opts ...fvm.Option) vmTest {
	vmt.contextOptions = append(vmt.contextOptions, opts...)
	return vmt
}

func createChainAndVm(chainID flow.ChainID) (flow.Chain, fvm.VM) {
	return chainID.Chain(), fvm.NewVirtualMachine()
}

func (vmt vmTest) run(
	f func(t *testing.T, vm fvm.VM, chain flow.Chain, ctx fvm.Context, snapshotTree snapshot.SnapshotTree),
) func(t *testing.T) {
	return func(t *testing.T) {
		baseOpts := []fvm.Option{
			// default chain is Testnet
			fvm.WithChain(flow.Testnet.Chain()),
			fvm.WithEntropyProvider(testutil.EntropyProviderFixture(nil)),
		}

		opts := append(baseOpts, vmt.contextOptions...)
		ctx := fvm.NewContext(opts...)

		chain := ctx.Chain
		vm := fvm.NewVirtualMachine()

		snapshotTree := snapshot.NewSnapshotTree(nil)

		baseBootstrapOpts := []fvm.BootstrapProcedureOption{
			fvm.WithInitialTokenSupply(unittest.GenesisTokenSupply),
		}

		bootstrapOpts := append(baseBootstrapOpts, vmt.bootstrapOptions...)

		executionSnapshot, _, err := vm.Run(
			ctx,
			fvm.Bootstrap(unittest.ServiceAccountPublicKey, bootstrapOpts...),
			snapshotTree)
		require.NoError(t, err)

		snapshotTree = snapshotTree.Append(executionSnapshot)

		f(t, vm, chain, ctx, snapshotTree)
	}
}

// bootstrapWith executes the bootstrap procedure and the custom bootstrap function
// and returns a prepared bootstrappedVmTest with all the state needed
func (vmt vmTest) bootstrapWith(
	bootstrap func(vm fvm.VM, chain flow.Chain, ctx fvm.Context, snapshotTree snapshot.SnapshotTree) (snapshot.SnapshotTree, error),
) (bootstrappedVmTest, error) {

	baseOpts := []fvm.Option{
		// default chain is Testnet
		fvm.WithChain(flow.Testnet.Chain()),
	}

	opts := append(baseOpts, vmt.contextOptions...)
	ctx := fvm.NewContext(opts...)

	chain := ctx.Chain
	vm := fvm.NewVirtualMachine()

	snapshotTree := snapshot.NewSnapshotTree(nil)

	baseBootstrapOpts := []fvm.BootstrapProcedureOption{
		fvm.WithInitialTokenSupply(unittest.GenesisTokenSupply),
	}

	bootstrapOpts := append(baseBootstrapOpts, vmt.bootstrapOptions...)

	executionSnapshot, _, err := vm.Run(
		ctx,
		fvm.Bootstrap(unittest.ServiceAccountPublicKey, bootstrapOpts...),
		snapshotTree)
	if err != nil {
		return bootstrappedVmTest{}, err
	}

	snapshotTree = snapshotTree.Append(executionSnapshot)

	snapshotTree, err = bootstrap(vm, chain, ctx, snapshotTree)
	if err != nil {
		return bootstrappedVmTest{}, err
	}

	return bootstrappedVmTest{chain, ctx, snapshotTree}, nil
}

type bootstrappedVmTest struct {
	chain        flow.Chain
	ctx          fvm.Context
	snapshotTree snapshot.SnapshotTree
}

// run Runs a test from the bootstrapped state, without changing the bootstrapped state
func (vmt bootstrappedVmTest) run(
	f func(t *testing.T, vm fvm.VM, chain flow.Chain, ctx fvm.Context, snapshotTree snapshot.SnapshotTree),
) func(t *testing.T) {
	return func(t *testing.T) {
		f(t, fvm.NewVirtualMachine(), vmt.chain, vmt.ctx, vmt.snapshotTree)
	}
}

func TestHashing(t *testing.T) {

	t.Parallel()

	chain, vm := createChainAndVm(flow.Mainnet)

	ctx := fvm.NewContext(
		fvm.WithChain(chain),
		fvm.WithCadenceLogging(true),
	)

	snapshotTree := testutil.RootBootstrappedLedger(vm, ctx)

	hashScript := func(hashName string) []byte {
		return []byte(fmt.Sprintf(
			`
				import Crypto

				pub fun main(data: [UInt8]): [UInt8] {
					return Crypto.hash(data, algorithm: HashAlgorithm.%s)
				}
			`, hashName))
	}
	hashWithTagScript := func(hashName string) []byte {
		return []byte(fmt.Sprintf(
			`
				import Crypto

				pub fun main(data: [UInt8], tag: String): [UInt8] {
					return Crypto.hashWithTag(data, tag: tag, algorithm: HashAlgorithm.%s)
				}
			`, hashName))
	}

	data := []byte("some random message")
	encodedBytes := make([]cadence.Value, len(data))
	for i := range encodedBytes {
		encodedBytes[i] = cadence.NewUInt8(data[i])
	}
	cadenceData := jsoncdc.MustEncode(cadence.NewArray(encodedBytes))

	// ===== Test Cases =====
	cases := []struct {
		Algo    runtime.HashAlgorithm
		WithTag bool
		Tag     string
		Check   func(t *testing.T, result string, scriptErr errors.CodedError, executionErr error)
	}{
		{
			Algo:    runtime.HashAlgorithmSHA2_256,
			WithTag: false,
			Check: func(t *testing.T, result string, scriptErr errors.CodedError, executionErr error) {
				require.NoError(t, scriptErr)
				require.NoError(t, executionErr)
				require.Equal(t, "68fb87dfba69b956f4ba98b748a75a604f99b38a4f2740290037957f7e830da8", result)
			},
		},
		{
			Algo:    runtime.HashAlgorithmSHA2_384,
			WithTag: false,
			Check: func(t *testing.T, result string, scriptErr errors.CodedError, executionErr error) {
				require.NoError(t, scriptErr)
				require.NoError(t, executionErr)
				require.Equal(t, "a9b3e62ab9b2a33020e015f245b82e063afd1398211326408bc8fc31c2c15859594b0aee263fbb02f6d8b5065ad49df2", result)
			},
		},
		{
			Algo:    runtime.HashAlgorithmSHA3_256,
			WithTag: false,
			Check: func(t *testing.T, result string, scriptErr errors.CodedError, executionErr error) {
				require.NoError(t, scriptErr)
				require.NoError(t, executionErr)
				require.Equal(t, "38effea5ab9082a2cb0dc9adfafaf88523e8f3ce74bfbeac85ffc719cc2c4677", result)
			},
		},
		{
			Algo:    runtime.HashAlgorithmSHA3_384,
			WithTag: false,
			Check: func(t *testing.T, result string, scriptErr errors.CodedError, executionErr error) {
				require.NoError(t, scriptErr)
				require.NoError(t, executionErr)
				require.Equal(t, "f41e8de9af0c1f46fc56d5a776f1bd500530879a85f3b904821810295927e13a54f3e936dddb84669021052eb12966c3", result)
			},
		},
		{
			Algo:    runtime.HashAlgorithmKECCAK_256,
			WithTag: false,
			Check: func(t *testing.T, result string, scriptErr errors.CodedError, executionErr error) {
				require.NoError(t, scriptErr)
				require.NoError(t, executionErr)
				require.Equal(t, "1d5ced4738dd4e0bb4628dad7a7b59b8e339a75ece97a4ad004773a49ed7b5bc", result)
			},
		},
		{
			Algo:    runtime.HashAlgorithmKECCAK_256,
			WithTag: true,
			Tag:     "some_tag",
			Check: func(t *testing.T, result string, scriptErr errors.CodedError, executionErr error) {
				require.NoError(t, scriptErr)
				require.NoError(t, executionErr)
				require.Equal(t, "8454ec77f76b229a473770c91e3ea6e7e852416d747805215d15d53bdc56ce5f", result)
			},
		},
		{
			Algo:    runtime.HashAlgorithmSHA2_256,
			WithTag: true,
			Tag:     "some_tag",
			Check: func(t *testing.T, result string, scriptErr errors.CodedError, executionErr error) {
				require.NoError(t, scriptErr)
				require.NoError(t, executionErr)
				require.Equal(t, "4e07609b9a856a5e10703d1dba73be34d9ca0f4e780859d66983f41d746ec8b2", result)
			},
		},
		{
			Algo:    runtime.HashAlgorithmSHA2_384,
			WithTag: true,
			Tag:     "some_tag",
			Check: func(t *testing.T, result string, scriptErr errors.CodedError, executionErr error) {
				require.NoError(t, scriptErr)
				require.NoError(t, executionErr)
				require.Equal(t, "f9bd89e15f341a225656944dc8b3c405e66a0f97838ad44c9803164c911e677aea7ad4e24486fba3f803d83ed1ccfce5", result)
			},
		},
		{
			Algo:    runtime.HashAlgorithmSHA3_256,
			WithTag: true,
			Tag:     "some_tag",
			Check: func(t *testing.T, result string, scriptErr errors.CodedError, executionErr error) {
				require.NoError(t, scriptErr)
				require.NoError(t, executionErr)
				require.Equal(t, "f59e2ccc9d7f008a96948a31573670d9976a4a161601ab1cd1d2da019779a0f6", result)
			},
		},
		{
			Algo:    runtime.HashAlgorithmSHA3_384,
			WithTag: true,
			Tag:     "some_tag",
			Check: func(t *testing.T, result string, scriptErr errors.CodedError, executionErr error) {
				require.NoError(t, scriptErr)
				require.NoError(t, executionErr)
				require.Equal(t, "e7875eafdb53327faeace8478d1650c6547d04fb4fb42f34509ad64bde0267bea7e1b3af8fda3ef9d9c9327dd4e97a96", result)
			},
		},
		{
			Algo:    runtime.HashAlgorithmKMAC128_BLS_BLS12_381,
			WithTag: false,
			Check: func(t *testing.T, result string, scriptErr errors.CodedError, executionErr error) {
				require.NoError(t, scriptErr)
				require.NoError(t, executionErr)
				require.Equal(t, "44dc46111abacfe2bb4a04cea4805aad03f84e4849f138cc3ed431478472b185548628e96d0c963b21ebaf17132d73fc13031eb82d5f4cbe3b6047ff54d20e8d663904373d73348b97ce18305ebc56114cb7e7394e486684007f78aa59abc5d0a8f6bae6bd186db32528af80857cd12112ce6960be29c96074df9c4aaed5b0e6", result)
			},
		},
		{
			Algo:    runtime.HashAlgorithmKMAC128_BLS_BLS12_381,
			WithTag: true,
			Tag:     "some_tag",
			Check: func(t *testing.T, result string, scriptErr errors.CodedError, executionErr error) {
				require.NoError(t, scriptErr)
				require.NoError(t, executionErr)
				require.Equal(t, "de7d9aa24274fa12c98cce5c09eea0634108ead2e91828b9a9a450e878088393e3e63eb4b19834f579ce215b00a9915919b67a71dab1112560319e6e1e5e9ad0fb670e8a09d586508c84547cee7ddbe8c9362c996846154865eb271bdc4523dbcdbdae5a77391fb54374f37534c8bb2281589cb2e3d62742596cdad7e4f9f35c", result)
			},
		},
	}
	// ======================

	for i, c := range cases {
		t.Run(fmt.Sprintf("case %d: %s with tag: %v", i, c.Algo, c.WithTag), func(t *testing.T) {
			code := hashScript(c.Algo.Name())
			if c.WithTag {
				code = hashWithTagScript(c.Algo.Name())
			}

			script := fvm.Script(code)

			if c.WithTag {
				script = script.WithArguments(
					cadenceData,
					jsoncdc.MustEncode(cadence.String(c.Tag)),
				)
			} else {
				script = script.WithArguments(
					cadenceData,
				)
			}

			_, output, err := vm.Run(ctx, script, snapshotTree)
			require.NoError(t, err)

			byteResult := make([]byte, 0)
			if err == nil && output.Err == nil {
				cadenceArray := output.Value.(cadence.Array)
				for _, value := range cadenceArray.Values {
					byteResult = append(byteResult, value.(cadence.UInt8).ToGoValue().(uint8))
				}
			}

			c.Check(t, hex.EncodeToString(byteResult), output.Err, err)
		})
	}

	hashAlgos := []runtime.HashAlgorithm{
		runtime.HashAlgorithmSHA2_256,
		runtime.HashAlgorithmSHA3_256,
		runtime.HashAlgorithmSHA2_384,
		runtime.HashAlgorithmSHA3_384,
		runtime.HashAlgorithmKMAC128_BLS_BLS12_381,
		runtime.HashAlgorithmKECCAK_256,
	}

	for i, algo := range hashAlgos {
		t.Run(fmt.Sprintf("compare hash results without tag %v: %v", i, algo), func(t *testing.T) {
			code := hashWithTagScript(algo.Name())
			script := fvm.Script(code)
			script = script.WithArguments(
				cadenceData,
				jsoncdc.MustEncode(cadence.String("")),
			)
			_, output, err := vm.Run(ctx, script, snapshotTree)
			require.NoError(t, err)
			require.NoError(t, output.Err)

			result1 := make([]byte, 0)
			cadenceArray := output.Value.(cadence.Array)
			for _, value := range cadenceArray.Values {
				result1 = append(result1, value.(cadence.UInt8).ToGoValue().(uint8))
			}

			code = hashScript(algo.Name())
			script = fvm.Script(code)
			script = script.WithArguments(
				cadenceData,
			)
			_, output, err = vm.Run(ctx, script, snapshotTree)
			require.NoError(t, err)
			require.NoError(t, output.Err)

			result2 := make([]byte, 0)
			cadenceArray = output.Value.(cadence.Array)
			for _, value := range cadenceArray.Values {
				result2 = append(result2, value.(cadence.UInt8).ToGoValue().(uint8))
			}

			result3, err := fvmCrypto.HashWithTag(fvmCrypto.RuntimeToCryptoHashingAlgorithm(algo), "", data)
			require.NoError(t, err)

			require.Equal(t, result1, result2)
			require.Equal(t, result1, result3)
		})
	}
}

func TestWithServiceAccount(t *testing.T) {

	t.Parallel()

	chain, vm := createChainAndVm(flow.Mainnet)

	ctxA := fvm.NewContext(
		fvm.WithChain(chain),
		fvm.WithAuthorizationChecksEnabled(false),
		fvm.WithSequenceNumberCheckAndIncrementEnabled(false),
	)

	snapshotTree := snapshot.NewSnapshotTree(nil)

	txBody := flow.NewTransactionBody().
		SetScript([]byte(`transaction { prepare(signer: AuthAccount) { AuthAccount(payer: signer) } }`)).
		AddAuthorizer(chain.ServiceAddress())

	t.Run("With service account enabled", func(t *testing.T) {
		executionSnapshot, output, err := vm.Run(
			ctxA,
			fvm.Transaction(txBody, 0),
			snapshotTree)
		require.NoError(t, err)

		// transaction should fail on non-bootstrapped ledger
		require.Error(t, output.Err)

		snapshotTree = snapshotTree.Append(executionSnapshot)
	})

	t.Run("With service account disabled", func(t *testing.T) {
		ctxB := fvm.NewContextFromParent(
			ctxA,
			fvm.WithServiceAccount(false))

		_, output, err := vm.Run(
			ctxB,
			fvm.Transaction(txBody, 0),
			snapshotTree)
		require.NoError(t, err)

		// transaction should succeed on non-bootstrapped ledger
		require.NoError(t, output.Err)
	})
}

func TestEventLimits(t *testing.T) {
	chain, vm := createChainAndVm(flow.Mainnet)

	ctx := fvm.NewContext(
		fvm.WithChain(chain),
		fvm.WithAuthorizationChecksEnabled(false),
		fvm.WithSequenceNumberCheckAndIncrementEnabled(false),
	)

	snapshotTree := testutil.RootBootstrappedLedger(vm, ctx)

	testContract := `
	access(all) contract TestContract {
		access(all) event LargeEvent(value: Int256, str: String, list: [UInt256], dic: {String: String})
		access(all) fun EmitEvent() {
			var s: Int256 = 1024102410241024
			var i = 0

			while i < 20 {
				emit LargeEvent(value: s, str: s.toString(), list:[], dic:{s.toString():s.toString()})
				i = i + 1
			}
		}
	}
	`

	deployingContractScriptTemplate := `
		transaction {
			prepare(signer: AuthAccount) {
				let code = "%s".decodeHex()
				signer.contracts.add(
					name: "TestContract",
					code: code
				)
		}
	}
	`

	ctx = fvm.NewContextFromParent(
		ctx,
		fvm.WithEventCollectionSizeLimit(2))

	txBody := flow.NewTransactionBody().
		SetScript([]byte(fmt.Sprintf(deployingContractScriptTemplate, hex.EncodeToString([]byte(testContract))))).
		SetPayer(chain.ServiceAddress()).
		AddAuthorizer(chain.ServiceAddress())

	executionSnapshot, output, err := vm.Run(
		ctx,
		fvm.Transaction(txBody, 0),
		snapshotTree)
	require.NoError(t, err)
	require.NoError(t, output.Err)

	snapshotTree = snapshotTree.Append(executionSnapshot)

	txBody = flow.NewTransactionBody().
		SetScript([]byte(fmt.Sprintf(`
		import TestContract from 0x%s
			transaction {
			prepare(acct: AuthAccount) {}
			execute {
				TestContract.EmitEvent()
			}
		}`, chain.ServiceAddress()))).
		AddAuthorizer(chain.ServiceAddress())

	t.Run("With limits", func(t *testing.T) {
		txBody.Payer = unittest.RandomAddressFixture()

		executionSnapshot, output, err := vm.Run(
			ctx,
			fvm.Transaction(txBody, 0),
			snapshotTree)
		require.NoError(t, err)

		// transaction should fail due to event size limit
		require.Error(t, output.Err)

		snapshotTree = snapshotTree.Append(executionSnapshot)
	})

	t.Run("With service account as payer", func(t *testing.T) {
		txBody.Payer = chain.ServiceAddress()

		_, output, err := vm.Run(
			ctx,
			fvm.Transaction(txBody, 0),
			snapshotTree)
		require.NoError(t, err)

		unittest.EnsureEventsIndexSeq(t, output.Events, chain.ChainID())

		// transaction should not fail due to event size limit
		require.NoError(t, output.Err)
	})
}

// TestHappyPathSigning checks that a signing a transaction with `Sign` doesn't produce an error.
// Transaction verification tests are in `TestVerifySignatureFromTransaction`.
func TestHappyPathTransactionSigning(t *testing.T) {

	newVMTest().run(
		func(t *testing.T, vm fvm.VM, chain flow.Chain, ctx fvm.Context, snapshotTree snapshot.SnapshotTree) {
			// Create an account private key.
			privateKey, err := testutil.GenerateAccountPrivateKey()
			require.NoError(t, err)

			// Bootstrap a ledger, creating accounts with the provided private
			// keys and the root account.
			snapshotTree, accounts, err := testutil.CreateAccounts(
				vm,
				snapshotTree,
				[]flow.AccountPrivateKey{privateKey},
				chain)
			require.NoError(t, err)

			txBody := flow.NewTransactionBody().
				SetScript([]byte(`transaction(){}`))

			txBody.SetProposalKey(accounts[0], 0, 0)
			txBody.SetPayer(accounts[0])

			hasher, err := exeUtils.NewHasher(privateKey.HashAlgo)
			require.NoError(t, err)

			sig, err := txBody.Sign(txBody.EnvelopeMessage(), privateKey.PrivateKey, hasher)
			require.NoError(t, err)
			txBody.AddEnvelopeSignature(accounts[0], 0, sig)

			_, output, err := vm.Run(
				ctx,
				fvm.Transaction(txBody, 0),
				snapshotTree)
			require.NoError(t, err)
			require.NoError(t, output.Err)
		},
	)
}

func TestTransactionFeeDeduction(t *testing.T) {
	getBalance := func(vm fvm.VM, chain flow.Chain, ctx fvm.Context, snapshotTree snapshot.SnapshotTree, address flow.Address) uint64 {
		sc := systemcontracts.SystemContractsForChain(chain.ChainID())
		code := []byte(fmt.Sprintf(
			`
					import FungibleToken from 0x%s
					import FlowToken from 0x%s

					pub fun main(account: Address): UFix64 {
						let acct = getAccount(account)
						let vaultRef = acct.getCapability(/public/flowTokenBalance)
							.borrow<&FlowToken.Vault{FungibleToken.Balance}>()
							?? panic("Could not borrow Balance reference to the Vault")

						return vaultRef.balance
					}
				`,
			sc.FungibleToken.Address.Hex(),
			sc.FlowToken.Address.Hex(),
		))
		script := fvm.Script(code).WithArguments(
			jsoncdc.MustEncode(cadence.NewAddress(address)),
		)

		_, output, err := vm.Run(ctx, script, snapshotTree)
		require.NoError(t, err)
		require.NoError(t, output.Err)
		return output.Value.ToGoValue().(uint64)
	}

	type testCase struct {
		name          string
		fundWith      uint64
		tryToTransfer uint64
		gasLimit      uint64
		checkResult   func(t *testing.T, balanceBefore uint64, balanceAfter uint64, output fvm.ProcedureOutput)
	}

	txFees := uint64(1_000)              // 0.00001
	fundingAmount := uint64(100_000_000) // 1.0
	transferAmount := uint64(123_456)
	minimumStorageReservation := fvm.DefaultMinimumStorageReservation.ToGoValue().(uint64)

	chain := flow.Testnet.Chain()
	sc := systemcontracts.SystemContractsForChain(chain.ChainID())
	depositedEvent := fmt.Sprintf("A.%s.FlowToken.TokensDeposited", sc.FlowToken.Address)
	withdrawnEvent := fmt.Sprintf("A.%s.FlowToken.TokensWithdrawn", sc.FlowToken.Address)
	feesDeductedEvent := fmt.Sprintf("A.%s.FlowFees.FeesDeducted", sc.FlowFees.Address)

	testCases := []testCase{
		{
			name:          "Transaction fees are deducted",
			fundWith:      fundingAmount,
			tryToTransfer: 0,
			checkResult: func(t *testing.T, balanceBefore uint64, balanceAfter uint64, output fvm.ProcedureOutput) {
				require.NoError(t, output.Err)
				require.Equal(t, txFees, balanceBefore-balanceAfter)
			},
		},
		{
			name:          "Transaction fee deduction emits events",
			fundWith:      fundingAmount,
			tryToTransfer: 0,
			checkResult: func(t *testing.T, balanceBefore uint64, balanceAfter uint64, output fvm.ProcedureOutput) {
				require.NoError(t, output.Err)

				var deposits []flow.Event
				var withdraws []flow.Event

				chain := flow.Testnet.Chain()
				for _, e := range output.Events {
					if string(e.Type) == depositedEvent {
						deposits = append(deposits, e)
					}
					if string(e.Type) == withdrawnEvent {
						withdraws = append(withdraws, e)
					}
				}

				unittest.EnsureEventsIndexSeq(t, output.Events, chain.ChainID())
				require.Len(t, deposits, 2)
				require.Len(t, withdraws, 2)
			},
		},
		{
			name:          "Transaction fees are deducted and tx is applied",
			fundWith:      fundingAmount,
			tryToTransfer: transferAmount,
			checkResult: func(t *testing.T, balanceBefore uint64, balanceAfter uint64, output fvm.ProcedureOutput) {
				require.NoError(t, output.Err)
				require.Equal(t, txFees+transferAmount, balanceBefore-balanceAfter)
			},
		},
		{
			name:          "Transaction fees are deducted and fee deduction is emitted",
			fundWith:      fundingAmount,
			tryToTransfer: transferAmount,
			checkResult: func(t *testing.T, balanceBefore uint64, balanceAfter uint64, output fvm.ProcedureOutput) {
				require.NoError(t, output.Err)
				chain := flow.Testnet.Chain()

				var feeDeduction flow.Event // fee deduction event
				for _, e := range output.Events {
					if string(e.Type) == feesDeductedEvent {
						feeDeduction = e
						break
					}
				}
				unittest.EnsureEventsIndexSeq(t, output.Events, chain.ChainID())
				require.NotEmpty(t, feeDeduction.Payload)

				payload, err := ccf.Decode(nil, feeDeduction.Payload)
				require.NoError(t, err)

				event := payload.(cadence.Event)

				var actualTXFees any
				var actualInclusionEffort any
				var actualExecutionEffort any
				for i, f := range event.EventType.Fields {
					switch f.Identifier {
					case "amount":
						actualTXFees = event.Fields[i].ToGoValue()
					case "executionEffort":
						actualExecutionEffort = event.Fields[i].ToGoValue()
					case "inclusionEffort":
						actualInclusionEffort = event.Fields[i].ToGoValue()
					}
				}

				require.Equal(t, txFees, actualTXFees)
				// Inclusion effort should be equivalent to 1.0 UFix64
				require.Equal(t, uint64(100_000_000), actualInclusionEffort)
				// Execution effort should be non-0
				require.Greater(t, actualExecutionEffort, uint64(0))

			},
		},
		{
			name:          "If just enough balance, fees are deducted",
			fundWith:      txFees + transferAmount,
			tryToTransfer: transferAmount,
			checkResult: func(t *testing.T, balanceBefore uint64, balanceAfter uint64, output fvm.ProcedureOutput) {
				require.NoError(t, output.Err)
				require.Equal(t, uint64(0), balanceAfter)
			},
		},
		{
			// this is an edge case that is not applicable to any network.
			// If storage limits were on this would fail due to storage limits
			name:          "If not enough balance, transaction succeeds and fees are deducted to 0",
			fundWith:      txFees,
			tryToTransfer: 1,
			checkResult: func(t *testing.T, balanceBefore uint64, balanceAfter uint64, output fvm.ProcedureOutput) {
				require.NoError(t, output.Err)
				require.Equal(t, uint64(0), balanceAfter)
			},
		},
		{
			name:          "If tx fails, fees are deducted",
			fundWith:      fundingAmount,
			tryToTransfer: 2 * fundingAmount,
			checkResult: func(t *testing.T, balanceBefore uint64, balanceAfter uint64, output fvm.ProcedureOutput) {
				require.Error(t, output.Err)
				require.Equal(t, fundingAmount-txFees, balanceAfter)
			},
		},
		{
			name:          "If tx fails, fee deduction events are emitted",
			fundWith:      fundingAmount,
			tryToTransfer: 2 * fundingAmount,
			checkResult: func(t *testing.T, balanceBefore uint64, balanceAfter uint64, output fvm.ProcedureOutput) {
				require.Error(t, output.Err)

				var deposits []flow.Event
				var withdraws []flow.Event

				chain := flow.Testnet.Chain()

				for _, e := range output.Events {
					if string(e.Type) == depositedEvent {
						deposits = append(deposits, e)
					}
					if string(e.Type) == withdrawnEvent {
						withdraws = append(withdraws, e)
					}
				}

				unittest.EnsureEventsIndexSeq(t, output.Events, chain.ChainID())
				require.Len(t, deposits, 1)
				require.Len(t, withdraws, 1)
			},
		},
		{
			name:          "If tx fails because of gas limit reached, fee deduction events are emitted",
			fundWith:      txFees + transferAmount,
			tryToTransfer: transferAmount,
			gasLimit:      uint64(2),
			checkResult: func(t *testing.T, balanceBefore uint64, balanceAfter uint64, output fvm.ProcedureOutput) {
				require.ErrorContains(t, output.Err, "computation exceeds limit (2)")

				var deposits []flow.Event
				var withdraws []flow.Event

				chain := flow.Testnet.Chain()

				for _, e := range output.Events {
					if string(e.Type) == depositedEvent {
						deposits = append(deposits, e)
					}
					if string(e.Type) == withdrawnEvent {
						withdraws = append(withdraws, e)
					}
				}

				unittest.EnsureEventsIndexSeq(t, output.Events, chain.ChainID())
				require.Len(t, deposits, 1)
				require.Len(t, withdraws, 1)
			},
		},
	}

	testCasesWithStorageEnabled := []testCase{
		{
			name:          "Transaction fees are deducted",
			fundWith:      fundingAmount,
			tryToTransfer: 0,
			checkResult: func(t *testing.T, balanceBefore uint64, balanceAfter uint64, output fvm.ProcedureOutput) {
				require.NoError(t, output.Err)
				require.Equal(t, txFees, balanceBefore-balanceAfter)
			},
		},
		{
			name:          "Transaction fee deduction emits events",
			fundWith:      fundingAmount,
			tryToTransfer: 0,
			checkResult: func(t *testing.T, balanceBefore uint64, balanceAfter uint64, output fvm.ProcedureOutput) {
				require.NoError(t, output.Err)

				var deposits []flow.Event
				var withdraws []flow.Event

				chain := flow.Testnet.Chain()

				for _, e := range output.Events {
					if string(e.Type) == depositedEvent {
						deposits = append(deposits, e)
					}
					if string(e.Type) == withdrawnEvent {
						withdraws = append(withdraws, e)
					}
				}

				unittest.EnsureEventsIndexSeq(t, output.Events, chain.ChainID())
				require.Len(t, deposits, 2)
				require.Len(t, withdraws, 2)
			},
		},
		{
			name:          "Transaction fees are deducted and tx is applied",
			fundWith:      fundingAmount,
			tryToTransfer: transferAmount,
			checkResult: func(t *testing.T, balanceBefore uint64, balanceAfter uint64, output fvm.ProcedureOutput) {
				require.NoError(t, output.Err)
				require.Equal(t, txFees+transferAmount, balanceBefore-balanceAfter)
			},
		},
		{
			name:          "If just enough balance, fees are deducted",
			fundWith:      txFees + transferAmount,
			tryToTransfer: transferAmount,
			checkResult: func(t *testing.T, balanceBefore uint64, balanceAfter uint64, output fvm.ProcedureOutput) {
				require.NoError(t, output.Err)
				require.Equal(t, minimumStorageReservation, balanceAfter)
			},
		},
		{
			name:          "If tx fails, fees are deducted",
			fundWith:      fundingAmount,
			tryToTransfer: 2 * fundingAmount,
			checkResult: func(t *testing.T, balanceBefore uint64, balanceAfter uint64, output fvm.ProcedureOutput) {
				require.Error(t, output.Err)
				require.Equal(t, fundingAmount-txFees+minimumStorageReservation, balanceAfter)
			},
		},
		{
			name:          "If tx fails, fee deduction events are emitted",
			fundWith:      fundingAmount,
			tryToTransfer: 2 * fundingAmount,
			checkResult: func(t *testing.T, balanceBefore uint64, balanceAfter uint64, output fvm.ProcedureOutput) {
				require.Error(t, output.Err)

				var deposits []flow.Event
				var withdraws []flow.Event

				chain := flow.Testnet.Chain()

				for _, e := range output.Events {
					if string(e.Type) == depositedEvent {
						deposits = append(deposits, e)
					}
					if string(e.Type) == withdrawnEvent {
						withdraws = append(withdraws, e)
					}
				}

				unittest.EnsureEventsIndexSeq(t, output.Events, chain.ChainID())
				require.Len(t, deposits, 1)
				require.Len(t, withdraws, 1)
			},
		},
		{
			name:          "If balance at minimum, transaction fails, fees are deducted and fee deduction events are emitted",
			fundWith:      0,
			tryToTransfer: 0,
			checkResult: func(t *testing.T, balanceBefore uint64, balanceAfter uint64, output fvm.ProcedureOutput) {
				require.Error(t, output.Err)
				require.Equal(t, minimumStorageReservation-txFees, balanceAfter)

				var deposits []flow.Event
				var withdraws []flow.Event

				chain := flow.Testnet.Chain()

				for _, e := range output.Events {
					if string(e.Type) == depositedEvent {
						deposits = append(deposits, e)
					}
					if string(e.Type) == withdrawnEvent {
						withdraws = append(withdraws, e)
					}
				}

				unittest.EnsureEventsIndexSeq(t, output.Events, chain.ChainID())
				require.Len(t, deposits, 1)
				require.Len(t, withdraws, 1)
			},
		},
	}

	runTx := func(tc testCase) func(t *testing.T, vm fvm.VM, chain flow.Chain, ctx fvm.Context, snapshotTree snapshot.SnapshotTree) {
		return func(t *testing.T, vm fvm.VM, chain flow.Chain, ctx fvm.Context, snapshotTree snapshot.SnapshotTree) {
			// ==== Create an account ====
			privateKey, txBody := testutil.CreateAccountCreationTransaction(t, chain)

			err := testutil.SignTransactionAsServiceAccount(txBody, 0, chain)
			require.NoError(t, err)

			executionSnapshot, output, err := vm.Run(
				ctx,
				fvm.Transaction(txBody, 0),
				snapshotTree)
			require.NoError(t, err)
			require.NoError(t, output.Err)

			snapshotTree = snapshotTree.Append(executionSnapshot)

			require.Len(t, output.Events, 10)
			unittest.EnsureEventsIndexSeq(t, output.Events, chain.ChainID())

			accountCreatedEvents := filterAccountCreatedEvents(output.Events)

			require.Len(t, accountCreatedEvents, 1)

			// read the address of the account created (e.g. "0x01" and convert it to flow.address)
			data, err := ccf.Decode(nil, accountCreatedEvents[0].Payload)
			require.NoError(t, err)
			address := flow.ConvertAddress(
				data.(cadence.Event).Fields[0].(cadence.Address))

			// ==== Transfer tokens to new account ====
			txBody = transferTokensTx(chain).
				AddAuthorizer(chain.ServiceAddress()).
				AddArgument(jsoncdc.MustEncode(cadence.UFix64(tc.fundWith))).
				AddArgument(jsoncdc.MustEncode(cadence.NewAddress(address)))

			txBody.SetProposalKey(chain.ServiceAddress(), 0, 1)
			txBody.SetPayer(chain.ServiceAddress())

			err = testutil.SignEnvelope(
				txBody,
				chain.ServiceAddress(),
				unittest.ServiceAccountPrivateKey,
			)
			require.NoError(t, err)

			executionSnapshot, output, err = vm.Run(
				ctx,
				fvm.Transaction(txBody, 0),
				snapshotTree)
			require.NoError(t, err)
			require.NoError(t, output.Err)

			snapshotTree = snapshotTree.Append(executionSnapshot)

			balanceBefore := getBalance(vm, chain, ctx, snapshotTree, address)

			// ==== Transfer tokens from new account ====

			txBody = transferTokensTx(chain).
				AddAuthorizer(address).
				AddArgument(jsoncdc.MustEncode(cadence.UFix64(tc.tryToTransfer))).
				AddArgument(jsoncdc.MustEncode(cadence.NewAddress(chain.ServiceAddress())))

			txBody.SetProposalKey(address, 0, 0)
			txBody.SetPayer(address)

			if tc.gasLimit == 0 {
				txBody.SetComputeLimit(fvm.DefaultComputationLimit)
			} else {
				txBody.SetComputeLimit(tc.gasLimit)
			}

			err = testutil.SignEnvelope(
				txBody,
				address,
				privateKey,
			)
			require.NoError(t, err)

			executionSnapshot, output, err = vm.Run(
				ctx,
				fvm.Transaction(txBody, 0),
				snapshotTree)
			require.NoError(t, err)

			snapshotTree = snapshotTree.Append(executionSnapshot)

			balanceAfter := getBalance(vm, chain, ctx, snapshotTree, address)

			tc.checkResult(
				t,
				balanceBefore,
				balanceAfter,
				output,
			)
		}
	}

	for i, tc := range testCases {
		t.Run(fmt.Sprintf("Transaction Fees %d: %s", i, tc.name), newVMTest().withBootstrapProcedureOptions(
			fvm.WithTransactionFee(fvm.DefaultTransactionFees),
			fvm.WithExecutionMemoryLimit(math.MaxUint64),
			fvm.WithExecutionEffortWeights(environment.MainnetExecutionEffortWeights),
			fvm.WithExecutionMemoryWeights(meter.DefaultMemoryWeights),
		).withContextOptions(
			fvm.WithTransactionFeesEnabled(true),
			fvm.WithChain(chain),
		).run(
			runTx(tc)),
		)
	}

	for i, tc := range testCasesWithStorageEnabled {
		t.Run(fmt.Sprintf("Transaction Fees with storage %d: %s", i, tc.name), newVMTest().withBootstrapProcedureOptions(
			fvm.WithTransactionFee(fvm.DefaultTransactionFees),
			fvm.WithStorageMBPerFLOW(fvm.DefaultStorageMBPerFLOW),
			fvm.WithMinimumStorageReservation(fvm.DefaultMinimumStorageReservation),
			fvm.WithAccountCreationFee(fvm.DefaultAccountCreationFee),
			fvm.WithExecutionMemoryLimit(math.MaxUint64),
			fvm.WithExecutionEffortWeights(environment.MainnetExecutionEffortWeights),
			fvm.WithExecutionMemoryWeights(meter.DefaultMemoryWeights),
		).withContextOptions(
			fvm.WithTransactionFeesEnabled(true),
			fvm.WithAccountStorageLimit(true),
			fvm.WithChain(chain),
		).run(
			runTx(tc)),
		)
	}
}

func TestSettingExecutionWeights(t *testing.T) {

	t.Run("transaction should fail with high weights", newVMTest().withBootstrapProcedureOptions(
		fvm.WithMinimumStorageReservation(fvm.DefaultMinimumStorageReservation),
		fvm.WithAccountCreationFee(fvm.DefaultAccountCreationFee),
		fvm.WithStorageMBPerFLOW(fvm.DefaultStorageMBPerFLOW),
		fvm.WithExecutionEffortWeights(
			meter.ExecutionEffortWeights{
				common.ComputationKindLoop: 100_000 << meter.MeterExecutionInternalPrecisionBytes,
			},
		),
	).run(
		func(t *testing.T, vm fvm.VM, chain flow.Chain, ctx fvm.Context, snapshotTree snapshot.SnapshotTree) {

			txBody := flow.NewTransactionBody().
				SetScript([]byte(`
				transaction {
                  prepare(signer: AuthAccount) {
					var a = 0
					while a < 100 {
						a = a + 1
					}
                  }
                }
			`)).
				SetProposalKey(chain.ServiceAddress(), 0, 0).
				AddAuthorizer(chain.ServiceAddress()).
				SetPayer(chain.ServiceAddress())

			err := testutil.SignTransactionAsServiceAccount(txBody, 0, chain)
			require.NoError(t, err)

			_, output, err := vm.Run(
				ctx,
				fvm.Transaction(txBody, 0),
				snapshotTree)
			require.NoError(t, err)

			require.True(t, errors.IsComputationLimitExceededError(output.Err))
		},
	))

	memoryWeights := make(map[common.MemoryKind]uint64)
	for k, v := range meter.DefaultMemoryWeights {
		memoryWeights[k] = v
	}

	const highWeight = 20_000_000_000
	memoryWeights[common.MemoryKindIntegerExpression] = highWeight

	t.Run("normal transactions should fail with high memory weights", newVMTest().withBootstrapProcedureOptions(
		fvm.WithMinimumStorageReservation(fvm.DefaultMinimumStorageReservation),
		fvm.WithAccountCreationFee(fvm.DefaultAccountCreationFee),
		fvm.WithStorageMBPerFLOW(fvm.DefaultStorageMBPerFLOW),
		fvm.WithExecutionMemoryWeights(
			memoryWeights,
		),
	).withContextOptions(
		fvm.WithMemoryLimit(10_000_000_000),
	).run(
		func(t *testing.T, vm fvm.VM, chain flow.Chain, ctx fvm.Context, snapshotTree snapshot.SnapshotTree) {
			// Create an account private key.
			privateKeys, err := testutil.GenerateAccountPrivateKeys(1)
			require.NoError(t, err)

			// Bootstrap a ledger, creating accounts with the provided private
			// keys and the root account.
			snapshotTree, accounts, err := testutil.CreateAccounts(
				vm,
				snapshotTree,
				privateKeys,
				chain)
			require.NoError(t, err)

			txBody := flow.NewTransactionBody().
				SetScript([]byte(`
				transaction {
                  prepare(signer: AuthAccount) {
					var a = 1
                  }
                }
			`)).
				SetProposalKey(accounts[0], 0, 0).
				AddAuthorizer(accounts[0]).
				SetPayer(accounts[0])

			err = testutil.SignTransaction(txBody, accounts[0], privateKeys[0], 0)
			require.NoError(t, err)

			_, output, err := vm.Run(
				ctx,
				fvm.Transaction(txBody, 0),
				snapshotTree)
			require.NoError(t, err)
			require.Greater(t, output.MemoryEstimate, uint64(highWeight))

			require.True(t, errors.IsMemoryLimitExceededError(output.Err))
		},
	))

	t.Run("service account transactions should not fail with high memory weights", newVMTest().withBootstrapProcedureOptions(
		fvm.WithMinimumStorageReservation(fvm.DefaultMinimumStorageReservation),
		fvm.WithAccountCreationFee(fvm.DefaultAccountCreationFee),
		fvm.WithStorageMBPerFLOW(fvm.DefaultStorageMBPerFLOW),
		fvm.WithExecutionMemoryWeights(
			memoryWeights,
		),
	).withContextOptions(
		fvm.WithMemoryLimit(10_000_000_000),
	).run(
		func(t *testing.T, vm fvm.VM, chain flow.Chain, ctx fvm.Context, snapshotTree snapshot.SnapshotTree) {

			txBody := flow.NewTransactionBody().
				SetScript([]byte(`
				transaction {
                  prepare(signer: AuthAccount) {
					var a = 1
                  }
                }
			`)).
				SetProposalKey(chain.ServiceAddress(), 0, 0).
				AddAuthorizer(chain.ServiceAddress()).
				SetPayer(chain.ServiceAddress())

			err := testutil.SignTransactionAsServiceAccount(txBody, 0, chain)
			require.NoError(t, err)

			_, output, err := vm.Run(
				ctx,
				fvm.Transaction(txBody, 0),
				snapshotTree)
			require.NoError(t, err)
			require.Greater(t, output.MemoryEstimate, uint64(highWeight))

			require.NoError(t, output.Err)
		},
	))

	memoryWeights = make(map[common.MemoryKind]uint64)
	for k, v := range meter.DefaultMemoryWeights {
		memoryWeights[k] = v
	}
	memoryWeights[common.MemoryKindBreakStatement] = 1_000_000
	t.Run("transaction should fail with low memory limit (set in the state)", newVMTest().withBootstrapProcedureOptions(
		fvm.WithMinimumStorageReservation(fvm.DefaultMinimumStorageReservation),
		fvm.WithAccountCreationFee(fvm.DefaultAccountCreationFee),
		fvm.WithStorageMBPerFLOW(fvm.DefaultStorageMBPerFLOW),
		fvm.WithExecutionMemoryLimit(
			100_000_000,
		),
		fvm.WithExecutionMemoryWeights(
			memoryWeights,
		),
	).run(
		func(t *testing.T, vm fvm.VM, chain flow.Chain, ctx fvm.Context, snapshotTree snapshot.SnapshotTree) {
			privateKeys, err := testutil.GenerateAccountPrivateKeys(1)
			require.NoError(t, err)

			snapshotTree, accounts, err := testutil.CreateAccounts(
				vm,
				snapshotTree,
				privateKeys,
				chain)
			require.NoError(t, err)

			// This transaction is specially designed to use a lot of breaks
			// as the weight for breaks is much higher than usual.
			// putting a `while true {break}` in a loop does not use the same amount of memory.
			txBody := flow.NewTransactionBody().
				SetScript([]byte(`
				transaction {
					prepare(signer: AuthAccount) {
						while true {break};while true {break};while true {break};while true {break};while true {break};
						while true {break};while true {break};while true {break};while true {break};while true {break};
						while true {break};while true {break};while true {break};while true {break};while true {break};
						while true {break};while true {break};while true {break};while true {break};while true {break};
						while true {break};while true {break};while true {break};while true {break};while true {break};
						while true {break};while true {break};while true {break};while true {break};while true {break};
						while true {break};while true {break};while true {break};while true {break};while true {break};
						while true {break};while true {break};while true {break};while true {break};while true {break};
						while true {break};while true {break};while true {break};while true {break};while true {break};
						while true {break};while true {break};while true {break};while true {break};while true {break};
						while true {break};while true {break};while true {break};while true {break};while true {break};
						while true {break};while true {break};while true {break};while true {break};while true {break};
						while true {break};while true {break};while true {break};while true {break};while true {break};
						while true {break};while true {break};while true {break};while true {break};while true {break};
						while true {break};while true {break};while true {break};while true {break};while true {break};
						while true {break};while true {break};while true {break};while true {break};while true {break};
						while true {break};while true {break};while true {break};while true {break};while true {break};
						while true {break};while true {break};while true {break};while true {break};while true {break};
						while true {break};while true {break};while true {break};while true {break};while true {break};
						while true {break};while true {break};while true {break};while true {break};while true {break};
					}
				}
			`))

			err = testutil.SignTransaction(txBody, accounts[0], privateKeys[0], 0)
			require.NoError(t, err)

			_, output, err := vm.Run(
				ctx,
				fvm.Transaction(txBody, 0),
				snapshotTree)
			require.NoError(t, err)
			// There are 100 breaks and each break uses 1_000_000 memory
			require.Greater(t, output.MemoryEstimate, uint64(100_000_000))

			require.True(t, errors.IsMemoryLimitExceededError(output.Err))
		},
	))

	t.Run("transaction should fail if create account weight is high", newVMTest().withBootstrapProcedureOptions(
		fvm.WithMinimumStorageReservation(fvm.DefaultMinimumStorageReservation),
		fvm.WithAccountCreationFee(fvm.DefaultAccountCreationFee),
		fvm.WithStorageMBPerFLOW(fvm.DefaultStorageMBPerFLOW),
		fvm.WithExecutionEffortWeights(
			meter.ExecutionEffortWeights{
				environment.ComputationKindCreateAccount: (fvm.DefaultComputationLimit + 1) << meter.MeterExecutionInternalPrecisionBytes,
			},
		),
	).run(
		func(t *testing.T, vm fvm.VM, chain flow.Chain, ctx fvm.Context, snapshotTree snapshot.SnapshotTree) {
			txBody := flow.NewTransactionBody().
				SetScript([]byte(`
				transaction {
                  prepare(signer: AuthAccount) {
					AuthAccount(payer: signer)
                  }
                }
			`)).
				SetProposalKey(chain.ServiceAddress(), 0, 0).
				AddAuthorizer(chain.ServiceAddress()).
				SetPayer(chain.ServiceAddress())

			err := testutil.SignTransactionAsServiceAccount(txBody, 0, chain)
			require.NoError(t, err)

			_, output, err := vm.Run(
				ctx,
				fvm.Transaction(txBody, 0),
				snapshotTree)
			require.NoError(t, err)

			require.True(t, errors.IsComputationLimitExceededError(output.Err))
		},
	))

	t.Run("transaction should fail if create account weight is high", newVMTest().withBootstrapProcedureOptions(
		fvm.WithMinimumStorageReservation(fvm.DefaultMinimumStorageReservation),
		fvm.WithAccountCreationFee(fvm.DefaultAccountCreationFee),
		fvm.WithStorageMBPerFLOW(fvm.DefaultStorageMBPerFLOW),
		fvm.WithExecutionEffortWeights(
			meter.ExecutionEffortWeights{
				environment.ComputationKindCreateAccount: 100_000_000 << meter.MeterExecutionInternalPrecisionBytes,
			},
		),
	).run(
		func(t *testing.T, vm fvm.VM, chain flow.Chain, ctx fvm.Context, snapshotTree snapshot.SnapshotTree) {

			txBody := flow.NewTransactionBody().
				SetScript([]byte(`
				transaction {
                  prepare(signer: AuthAccount) {
					AuthAccount(payer: signer)
                  }
                }
			`)).
				SetProposalKey(chain.ServiceAddress(), 0, 0).
				AddAuthorizer(chain.ServiceAddress()).
				SetPayer(chain.ServiceAddress())

			err := testutil.SignTransactionAsServiceAccount(txBody, 0, chain)
			require.NoError(t, err)

			_, output, err := vm.Run(
				ctx,
				fvm.Transaction(txBody, 0),
				snapshotTree)
			require.NoError(t, err)

			require.True(t, errors.IsComputationLimitExceededError(output.Err))
		},
	))

	t.Run("transaction should fail if create account weight is high", newVMTest().withBootstrapProcedureOptions(
		fvm.WithMinimumStorageReservation(fvm.DefaultMinimumStorageReservation),
		fvm.WithAccountCreationFee(fvm.DefaultAccountCreationFee),
		fvm.WithStorageMBPerFLOW(fvm.DefaultStorageMBPerFLOW),
		fvm.WithExecutionEffortWeights(
			meter.ExecutionEffortWeights{
				environment.ComputationKindCreateAccount: 100_000_000 << meter.MeterExecutionInternalPrecisionBytes,
			},
		),
	).run(
		func(t *testing.T, vm fvm.VM, chain flow.Chain, ctx fvm.Context, snapshotTree snapshot.SnapshotTree) {
			txBody := flow.NewTransactionBody().
				SetScript([]byte(`
				transaction {
                  prepare(signer: AuthAccount) {
					AuthAccount(payer: signer)
                  }
                }
			`)).
				SetProposalKey(chain.ServiceAddress(), 0, 0).
				AddAuthorizer(chain.ServiceAddress()).
				SetPayer(chain.ServiceAddress())

			err := testutil.SignTransactionAsServiceAccount(txBody, 0, chain)
			require.NoError(t, err)

			_, output, err := vm.Run(
				ctx,
				fvm.Transaction(txBody, 0),
				snapshotTree)
			require.NoError(t, err)

			require.True(t, errors.IsComputationLimitExceededError(output.Err))
		},
	))

	t.Run("transaction should not use up more computation that the transaction body itself", newVMTest().withBootstrapProcedureOptions(
		fvm.WithMinimumStorageReservation(fvm.DefaultMinimumStorageReservation),
		fvm.WithAccountCreationFee(fvm.DefaultAccountCreationFee),
		fvm.WithStorageMBPerFLOW(fvm.DefaultStorageMBPerFLOW),
		fvm.WithTransactionFee(fvm.DefaultTransactionFees),
		fvm.WithExecutionEffortWeights(
			meter.ExecutionEffortWeights{
				common.ComputationKindStatement:          0,
				common.ComputationKindLoop:               1 << meter.MeterExecutionInternalPrecisionBytes,
				common.ComputationKindFunctionInvocation: 0,
			},
		),
	).withContextOptions(
		fvm.WithAccountStorageLimit(true),
		fvm.WithTransactionFeesEnabled(true),
		fvm.WithMemoryLimit(math.MaxUint64),
	).run(
		func(t *testing.T, vm fvm.VM, chain flow.Chain, ctx fvm.Context, snapshotTree snapshot.SnapshotTree) {
			// Use the maximum amount of computation so that the transaction still passes.
			loops := uint64(996)
			executionEffortNeededToCheckStorage := uint64(1)
			maxExecutionEffort := uint64(997)
			txBody := flow.NewTransactionBody().
				SetScript([]byte(fmt.Sprintf(`
				transaction() {prepare(signer: AuthAccount){var i=0;  while i < %d {i = i +1 } } execute{}}
			`, loops))).
				SetProposalKey(chain.ServiceAddress(), 0, 0).
				AddAuthorizer(chain.ServiceAddress()).
				SetPayer(chain.ServiceAddress()).
				SetComputeLimit(maxExecutionEffort)

			err := testutil.SignTransactionAsServiceAccount(txBody, 0, chain)
			require.NoError(t, err)

			executionSnapshot, output, err := vm.Run(
				ctx,
				fvm.Transaction(txBody, 0),
				snapshotTree)
			require.NoError(t, err)
			require.NoError(t, output.Err)

			snapshotTree = snapshotTree.Append(executionSnapshot)

			// expected computation used is number of loops + 1 (from the storage limit check).
			require.Equal(t, loops+executionEffortNeededToCheckStorage, output.ComputationUsed)

			// increasing the number of loops should fail the transaction.
			loops = loops + 1
			txBody = flow.NewTransactionBody().
				SetScript([]byte(fmt.Sprintf(`
				transaction() {prepare(signer: AuthAccount){var i=0;  while i < %d {i = i +1 } } execute{}}
			`, loops))).
				SetProposalKey(chain.ServiceAddress(), 0, 1).
				AddAuthorizer(chain.ServiceAddress()).
				SetPayer(chain.ServiceAddress()).
				SetComputeLimit(maxExecutionEffort)

			err = testutil.SignTransactionAsServiceAccount(txBody, 1, chain)
			require.NoError(t, err)

			_, output, err = vm.Run(
				ctx,
				fvm.Transaction(txBody, 0),
				snapshotTree)
			require.NoError(t, err)

			require.ErrorContains(t, output.Err, "computation exceeds limit (997)")
			// expected computation used is still number of loops + 1 (from the storage limit check).
			require.Equal(t, loops+executionEffortNeededToCheckStorage, output.ComputationUsed)

			for _, event := range output.Events {
				// the fee deduction event should only contain the max gas worth of execution effort.
				if strings.Contains(string(event.Type), "FlowFees.FeesDeducted") {
					v, err := ccf.Decode(nil, event.Payload)
					require.NoError(t, err)

					ev := v.(cadence.Event)
					var actualExecutionEffort any
					for i, f := range ev.Type().(*cadence.EventType).Fields {
						if f.Identifier == "executionEffort" {
							actualExecutionEffort = ev.Fields[i].ToGoValue()
						}
					}

					require.Equal(
						t,
						maxExecutionEffort,
						actualExecutionEffort)
				}
			}
			unittest.EnsureEventsIndexSeq(t, output.Events, chain.ChainID())
		},
	))

	t.Run("transaction with more accounts touched uses more computation", newVMTest().withBootstrapProcedureOptions(
		fvm.WithMinimumStorageReservation(fvm.DefaultMinimumStorageReservation),
		fvm.WithAccountCreationFee(fvm.DefaultAccountCreationFee),
		fvm.WithStorageMBPerFLOW(fvm.DefaultStorageMBPerFLOW),
		fvm.WithTransactionFee(fvm.DefaultTransactionFees),
		fvm.WithExecutionEffortWeights(
			meter.ExecutionEffortWeights{
				common.ComputationKindStatement: 0,
				// only count loops
				// the storage check has a loop
				common.ComputationKindLoop:               1 << meter.MeterExecutionInternalPrecisionBytes,
				common.ComputationKindFunctionInvocation: 0,
			},
		),
	).withContextOptions(
		fvm.WithAccountStorageLimit(true),
		fvm.WithTransactionFeesEnabled(true),
		fvm.WithMemoryLimit(math.MaxUint64),
	).run(
		func(t *testing.T, vm fvm.VM, chain flow.Chain, ctx fvm.Context, snapshotTree snapshot.SnapshotTree) {
			// Create an account private key.
			privateKeys, err := testutil.GenerateAccountPrivateKeys(5)
			require.NoError(t, err)

			// Bootstrap a ledger, creating accounts with the provided
			// private keys and the root account.
			snapshotTree, accounts, err := testutil.CreateAccounts(
				vm,
				snapshotTree,
				privateKeys,
				chain)
			require.NoError(t, err)

			sc := systemcontracts.SystemContractsForChain(chain.ChainID())

			// create a transaction without loops so only the looping in the storage check is counted.
			txBody := flow.NewTransactionBody().
				SetScript([]byte(fmt.Sprintf(`
					import FungibleToken from 0x%s
					import FlowToken from 0x%s
	
					transaction() {
						let sentVault: @FungibleToken.Vault
	
						prepare(signer: AuthAccount) {
							let vaultRef = signer.borrow<&FlowToken.Vault>(from: /storage/flowTokenVault)
								?? panic("Could not borrow reference to the owner's Vault!")
	
							self.sentVault <- vaultRef.withdraw(amount: 5.0)
						}
	
						execute {
							let recipient1 = getAccount(%s)
							let recipient2 = getAccount(%s)
							let recipient3 = getAccount(%s)
							let recipient4 = getAccount(%s)
							let recipient5 = getAccount(%s)
	
							let receiverRef1 = recipient1.getCapability(/public/flowTokenReceiver)
								.borrow<&{FungibleToken.Receiver}>()
								?? panic("Could not borrow receiver reference to the recipient's Vault")
							let receiverRef2 = recipient2.getCapability(/public/flowTokenReceiver)
								.borrow<&{FungibleToken.Receiver}>()
								?? panic("Could not borrow receiver reference to the recipient's Vault")
							let receiverRef3 = recipient3.getCapability(/public/flowTokenReceiver)
								.borrow<&{FungibleToken.Receiver}>()
								?? panic("Could not borrow receiver reference to the recipient's Vault")
							let receiverRef4 = recipient4.getCapability(/public/flowTokenReceiver)
								.borrow<&{FungibleToken.Receiver}>()
								?? panic("Could not borrow receiver reference to the recipient's Vault")
							let receiverRef5 = recipient5.getCapability(/public/flowTokenReceiver)
								.borrow<&{FungibleToken.Receiver}>()
								?? panic("Could not borrow receiver reference to the recipient's Vault")
	
							receiverRef1.deposit(from: <-self.sentVault.withdraw(amount: 1.0))
							receiverRef2.deposit(from: <-self.sentVault.withdraw(amount: 1.0))
							receiverRef3.deposit(from: <-self.sentVault.withdraw(amount: 1.0))
							receiverRef4.deposit(from: <-self.sentVault.withdraw(amount: 1.0))
							receiverRef5.deposit(from: <-self.sentVault.withdraw(amount: 1.0))

							destroy self.sentVault
						}
					}`,
					sc.FungibleToken.Address,
					sc.FlowToken.Address,
					accounts[0].HexWithPrefix(),
					accounts[1].HexWithPrefix(),
					accounts[2].HexWithPrefix(),
					accounts[3].HexWithPrefix(),
					accounts[4].HexWithPrefix(),
				))).
				SetProposalKey(chain.ServiceAddress(), 0, 0).
				AddAuthorizer(chain.ServiceAddress()).
				SetPayer(chain.ServiceAddress())

			err = testutil.SignTransactionAsServiceAccount(txBody, 0, chain)
			require.NoError(t, err)

			_, output, err := vm.Run(
				ctx,
				fvm.Transaction(txBody, 0),
				snapshotTree)
			require.NoError(t, err)
			require.NoError(t, output.Err)

			// The storage check should loop once for each of the five accounts created +
			// once for the service account
			require.Equal(t, uint64(5+1), output.ComputationUsed)
		},
	))
}

func TestStorageUsed(t *testing.T) {
	t.Parallel()

	chain, vm := createChainAndVm(flow.Testnet)

	ctx := fvm.NewContext(
		fvm.WithChain(chain),
		fvm.WithCadenceLogging(true),
	)

	code := []byte(`
        pub fun main(): UInt64 {

            var addresses: [Address]= [
                0x2a3c4c2581cef731, 0x2a3c4c2581cef731, 0x2a3c4c2581cef731, 0x2a3c4c2581cef731, 0x2a3c4c2581cef731, 0x2a3c4c2581cef731, 0x2a3c4c2581cef731, 0x2a3c4c2581cef731, 0x2a3c4c2581cef731,
                0x2a3c4c2581cef731, 0x2a3c4c2581cef731, 0x2a3c4c2581cef731, 0x2a3c4c2581cef731, 0x2a3c4c2581cef731, 0x2a3c4c2581cef731, 0x2a3c4c2581cef731, 0x2a3c4c2581cef731, 0x2a3c4c2581cef731,
                0x2a3c4c2581cef731, 0x2a3c4c2581cef731, 0x2a3c4c2581cef731, 0x2a3c4c2581cef731, 0x2a3c4c2581cef731, 0x2a3c4c2581cef731, 0x2a3c4c2581cef731, 0x2a3c4c2581cef731, 0x2a3c4c2581cef731,
                0x2a3c4c2581cef731, 0x2a3c4c2581cef731, 0x2a3c4c2581cef731, 0x2a3c4c2581cef731, 0x2a3c4c2581cef731, 0x2a3c4c2581cef731, 0x2a3c4c2581cef731, 0x2a3c4c2581cef731, 0x2a3c4c2581cef731,
                0x2a3c4c2581cef731, 0x2a3c4c2581cef731, 0x2a3c4c2581cef731, 0x2a3c4c2581cef731, 0x2a3c4c2581cef731, 0x2a3c4c2581cef731, 0x2a3c4c2581cef731, 0x2a3c4c2581cef731, 0x2a3c4c2581cef731,
                0x2a3c4c2581cef731, 0x2a3c4c2581cef731, 0x2a3c4c2581cef731, 0x2a3c4c2581cef731, 0x2a3c4c2581cef731, 0x2a3c4c2581cef731, 0x2a3c4c2581cef731, 0x2a3c4c2581cef731, 0x2a3c4c2581cef731,
                0x2a3c4c2581cef731, 0x2a3c4c2581cef731, 0x2a3c4c2581cef731, 0x2a3c4c2581cef731, 0x2a3c4c2581cef731, 0x2a3c4c2581cef731, 0x2a3c4c2581cef731, 0x2a3c4c2581cef731, 0x2a3c4c2581cef731,
                0x2a3c4c2581cef731, 0x2a3c4c2581cef731, 0x2a3c4c2581cef731, 0x2a3c4c2581cef731, 0x2a3c4c2581cef731, 0x2a3c4c2581cef731, 0x2a3c4c2581cef731, 0x2a3c4c2581cef731, 0x2a3c4c2581cef731,
                0x2a3c4c2581cef731, 0x2a3c4c2581cef731, 0x2a3c4c2581cef731, 0x2a3c4c2581cef731, 0x2a3c4c2581cef731, 0x2a3c4c2581cef731, 0x2a3c4c2581cef731, 0x2a3c4c2581cef731, 0x2a3c4c2581cef731,
                0x2a3c4c2581cef731, 0x2a3c4c2581cef731, 0x2a3c4c2581cef731, 0x2a3c4c2581cef731, 0x2a3c4c2581cef731, 0x2a3c4c2581cef731, 0x2a3c4c2581cef731, 0x2a3c4c2581cef731, 0x2a3c4c2581cef731,
                0x2a3c4c2581cef731, 0x2a3c4c2581cef731, 0x2a3c4c2581cef731, 0x2a3c4c2581cef731, 0x2a3c4c2581cef731, 0x2a3c4c2581cef731, 0x2a3c4c2581cef731, 0x2a3c4c2581cef731, 0x2a3c4c2581cef731
            ]

            var storageUsed: UInt64 = 0
            for address in addresses {
                let account = getAccount(address)
                storageUsed = account.storageUsed
            }

            return storageUsed
        }
	`)

	address, err := hex.DecodeString("2a3c4c2581cef731")
	require.NoError(t, err)

	accountStatusId := flow.AccountStatusRegisterID(
		flow.BytesToAddress(address))

	status := environment.NewAccountStatus()
	status.SetStorageUsed(5)

	_, output, err := vm.Run(
		ctx,
		fvm.Script(code),
		snapshot.MapStorageSnapshot{
			accountStatusId: status.ToBytes(),
		})
	require.NoError(t, err)

	require.Equal(t, cadence.NewUInt64(5), output.Value)
}

func TestEnforcingComputationLimit(t *testing.T) {
	t.Parallel()

	chain, vm := createChainAndVm(flow.Testnet)

	const computationLimit = 5

	type test struct {
		name           string
		code           string
		payerIsServAcc bool
		ok             bool
		expCompUsed    uint64
	}

	tests := []test{
		{
			name: "infinite while loop",
			code: `
		      while true {}
		    `,
			payerIsServAcc: false,
			ok:             false,
			expCompUsed:    computationLimit + 1,
		},
		{
			name: "limited while loop",
			code: `
              var i = 0
              while i < 5 {
                  i = i + 1
              }
            `,
			payerIsServAcc: false,
			ok:             false,
			expCompUsed:    computationLimit + 1,
		},
		{
			name: "too many for-in loop iterations",
			code: `
              for i in [1, 2, 3, 4, 5, 6, 7, 8, 9, 10] {}
            `,
			payerIsServAcc: false,
			ok:             false,
			expCompUsed:    computationLimit + 1,
		},
		{
			name: "too many for-in loop iterations",
			code: `
              for i in [1, 2, 3, 4, 5, 6, 7, 8, 9, 10] {}
            `,
			payerIsServAcc: true,
			ok:             true,
			expCompUsed:    11,
		},
		{
			name: "some for-in loop iterations",
			code: `
              for i in [1, 2, 3, 4] {}
            `,
			payerIsServAcc: false,
			ok:             true,
			expCompUsed:    5,
		},
	}

	for _, test := range tests {

		t.Run(test.name, func(t *testing.T) {
			ctx := fvm.NewContext(
				fvm.WithChain(chain),
				fvm.WithAuthorizationChecksEnabled(false),
				fvm.WithSequenceNumberCheckAndIncrementEnabled(false),
			)

			script := []byte(
				fmt.Sprintf(
					`
                      transaction {
                          prepare() {
                              %s
                          }
                      }
                    `,
					test.code,
				),
			)

			txBody := flow.NewTransactionBody().
				SetScript(script).
				SetComputeLimit(computationLimit)

			if test.payerIsServAcc {
				txBody.SetPayer(chain.ServiceAddress()).
					SetComputeLimit(0)
			}
			tx := fvm.Transaction(txBody, 0)

			_, output, err := vm.Run(ctx, tx, nil)
			require.NoError(t, err)
			require.Equal(t, test.expCompUsed, output.ComputationUsed)
			if test.ok {
				require.NoError(t, output.Err)
			} else {
				require.Error(t, output.Err)
			}

		})
	}
}

func TestStorageCapacity(t *testing.T) {
	t.Run("Storage capacity updates on FLOW transfer", newVMTest().
		withContextOptions(
			fvm.WithAuthorizationChecksEnabled(false),
			fvm.WithSequenceNumberCheckAndIncrementEnabled(false),
			fvm.WithCadenceLogging(true),
		).
		withBootstrapProcedureOptions(
			fvm.WithStorageMBPerFLOW(10_0000_0000),
			fvm.WithAccountCreationFee(fvm.DefaultAccountCreationFee),
		).
		run(func(
			t *testing.T,
			vm fvm.VM,
			chain flow.Chain,
			ctx fvm.Context,
			snapshotTree snapshot.SnapshotTree,
		) {
			service := chain.ServiceAddress()
			snapshotTree, signer := createAccount(
				t,
				vm,
				chain,
				ctx,
				snapshotTree)
			snapshotTree, target := createAccount(
				t,
				vm,
				chain,
				ctx,
				snapshotTree)

			// Transfer FLOW from service account to test accounts

			transferTxBody := transferTokensTx(chain).
				AddAuthorizer(service).
				AddArgument(jsoncdc.MustEncode(cadence.UFix64(1_000_000))).
				AddArgument(jsoncdc.MustEncode(cadence.NewAddress(signer))).
				SetProposalKey(service, 0, 0).
				SetPayer(service)

			executionSnapshot, output, err := vm.Run(
				ctx,
				fvm.Transaction(transferTxBody, 0),
				snapshotTree)
			require.NoError(t, err)
			require.NoError(t, output.Err)

			snapshotTree = snapshotTree.Append(executionSnapshot)

			transferTxBody = transferTokensTx(chain).
				AddAuthorizer(service).
				AddArgument(jsoncdc.MustEncode(cadence.UFix64(1_000_000))).
				AddArgument(jsoncdc.MustEncode(cadence.NewAddress(target))).
				SetProposalKey(service, 0, 0).
				SetPayer(service)

			executionSnapshot, output, err = vm.Run(
				ctx,
				fvm.Transaction(transferTxBody, 0),
				snapshotTree)
			require.NoError(t, err)
			require.NoError(t, output.Err)

			snapshotTree = snapshotTree.Append(executionSnapshot)

			// Perform test
			sc := systemcontracts.SystemContractsForChain(chain.ChainID())

			txBody := flow.NewTransactionBody().
				SetScript([]byte(fmt.Sprintf(
					`
					import FungibleToken from 0x%s
					import FlowToken from 0x%s

					transaction(target: Address) {
						prepare(signer: AuthAccount) {
							let receiverRef = getAccount(target)
								.getCapability(/public/flowTokenReceiver)
								.borrow<&{FungibleToken.Receiver}>()
								?? panic("Could not borrow receiver reference to the recipient''s Vault")

							let vaultRef = signer
								.borrow<&{FungibleToken.Provider}>(from: /storage/flowTokenVault)
								?? panic("Could not borrow reference to the owner''s Vault!")

							var cap0: UInt64 = signer.storageCapacity

							receiverRef.deposit(from: <- vaultRef.withdraw(amount: 0.0000001))

							var cap1: UInt64 = signer.storageCapacity

							log(cap0 - cap1)
						}
					}`,
					sc.FungibleToken.Address.Hex(),
					sc.FlowToken.Address.Hex(),
				))).
				AddArgument(jsoncdc.MustEncode(cadence.NewAddress(target))).
				AddAuthorizer(signer)

			_, output, err = vm.Run(
				ctx,
				fvm.Transaction(txBody, 0),
				snapshotTree)
			require.NoError(t, err)
			require.NoError(t, output.Err)

			require.Len(t, output.Logs, 1)
			require.Equal(t, output.Logs[0], "1")
		}),
	)
}

func TestScriptContractMutationsFailure(t *testing.T) {
	t.Parallel()

	t.Run("contract additions are not committed",
		newVMTest().run(
			func(t *testing.T, vm fvm.VM, chain flow.Chain, ctx fvm.Context, snapshotTree snapshot.SnapshotTree) {
				// Create an account private key.
				privateKeys, err := testutil.GenerateAccountPrivateKeys(1)
				require.NoError(t, err)

				// Bootstrap a ledger, creating accounts with the provided
				// private keys and the root account.
				snapshotTree, accounts, err := testutil.CreateAccounts(
					vm,
					snapshotTree,
					privateKeys,
					chain)
				require.NoError(t, err)
				account := accounts[0]
				address := cadence.NewAddress(account)

				scriptCtx := fvm.NewContextFromParent(ctx)

				contract := "pub contract Foo {}"

				script := fvm.Script([]byte(fmt.Sprintf(`
				pub fun main(account: Address) {
					let acc = getAuthAccount(account)
					acc.contracts.add(name: "Foo", code: "%s".decodeHex())
				}`, hex.EncodeToString([]byte(contract))),
				)).WithArguments(
					jsoncdc.MustEncode(address),
				)

				_, output, err := vm.Run(scriptCtx, script, snapshotTree)
				require.NoError(t, err)
				require.Error(t, output.Err)
				require.True(t, errors.IsCadenceRuntimeError(output.Err))
				// modifications to contracts are not supported in scripts
				require.True(t, errors.IsOperationNotSupportedError(output.Err))
			},
		),
	)

	t.Run("contract removals are not committed",
		newVMTest().run(
			func(t *testing.T, vm fvm.VM, chain flow.Chain, ctx fvm.Context, snapshotTree snapshot.SnapshotTree) {
				// Create an account private key.
				privateKeys, err := testutil.GenerateAccountPrivateKeys(1)
				privateKey := privateKeys[0]
				require.NoError(t, err)

				// Bootstrap a ledger, creating accounts with the provided
				// private keys and the root account.
				snapshotTree, accounts, err := testutil.CreateAccounts(
					vm,
					snapshotTree,
					privateKeys,
					chain)
				require.NoError(t, err)
				account := accounts[0]
				address := cadence.NewAddress(account)

				subCtx := fvm.NewContextFromParent(ctx)

				contract := "pub contract Foo {}"

				txBody := flow.NewTransactionBody().SetScript([]byte(fmt.Sprintf(`
					transaction {
						prepare(signer: AuthAccount, service: AuthAccount) {
							signer.contracts.add(name: "Foo", code: "%s".decodeHex())
						}
					}
				`, hex.EncodeToString([]byte(contract))))).
					AddAuthorizer(account).
					AddAuthorizer(chain.ServiceAddress()).
					SetPayer(chain.ServiceAddress()).
					SetProposalKey(chain.ServiceAddress(), 0, 0)

				_ = testutil.SignPayload(txBody, account, privateKey)
				_ = testutil.SignEnvelope(
					txBody,
					chain.ServiceAddress(),
					unittest.ServiceAccountPrivateKey)

				executionSnapshot, output, err := vm.Run(
					subCtx,
					fvm.Transaction(txBody, 0),
					snapshotTree)
				require.NoError(t, err)
				require.NoError(t, output.Err)

				snapshotTree = snapshotTree.Append(executionSnapshot)

				script := fvm.Script([]byte(`
				pub fun main(account: Address) {
					let acc = getAuthAccount(account)
					let n = acc.contracts.names[0]
					acc.contracts.remove(name: n)
				}`,
				)).WithArguments(
					jsoncdc.MustEncode(address),
				)

				_, output, err = vm.Run(subCtx, script, snapshotTree)
				require.NoError(t, err)
				require.Error(t, output.Err)
				require.True(t, errors.IsCadenceRuntimeError(output.Err))
				// modifications to contracts are not supported in scripts
				require.True(t, errors.IsOperationNotSupportedError(output.Err))
			},
		),
	)

	t.Run("contract updates are not committed",
		newVMTest().run(
			func(t *testing.T, vm fvm.VM, chain flow.Chain, ctx fvm.Context, snapshotTree snapshot.SnapshotTree) {
				// Create an account private key.
				privateKeys, err := testutil.GenerateAccountPrivateKeys(1)
				privateKey := privateKeys[0]
				require.NoError(t, err)

				// Bootstrap a ledger, creating accounts with the provided
				// private keys and the root account.
				snapshotTree, accounts, err := testutil.CreateAccounts(
					vm,
					snapshotTree,
					privateKeys,
					chain)
				require.NoError(t, err)
				account := accounts[0]
				address := cadence.NewAddress(account)

				subCtx := fvm.NewContextFromParent(ctx)

				contract := "pub contract Foo {}"

				txBody := flow.NewTransactionBody().SetScript([]byte(fmt.Sprintf(`
					transaction {
						prepare(signer: AuthAccount, service: AuthAccount) {
							signer.contracts.add(name: "Foo", code: "%s".decodeHex())
						}
					}
				`, hex.EncodeToString([]byte(contract))))).
					AddAuthorizer(account).
					AddAuthorizer(chain.ServiceAddress()).
					SetPayer(chain.ServiceAddress()).
					SetProposalKey(chain.ServiceAddress(), 0, 0)

				_ = testutil.SignPayload(txBody, account, privateKey)
				_ = testutil.SignEnvelope(
					txBody,
					chain.ServiceAddress(),
					unittest.ServiceAccountPrivateKey)

				executionSnapshot, output, err := vm.Run(
					subCtx,
					fvm.Transaction(txBody, 0),
					snapshotTree)
				require.NoError(t, err)
				require.NoError(t, output.Err)

				snapshotTree = snapshotTree.Append(executionSnapshot)

				script := fvm.Script([]byte(fmt.Sprintf(`
				pub fun main(account: Address) {
					let acc = getAuthAccount(account)
					let n = acc.contracts.names[0]
					acc.contracts.update__experimental(name: n, code: "%s".decodeHex())
				}`, hex.EncodeToString([]byte(contract))))).WithArguments(
					jsoncdc.MustEncode(address),
				)

				_, output, err = vm.Run(subCtx, script, snapshotTree)
				require.NoError(t, err)
				require.Error(t, output.Err)
				require.True(t, errors.IsCadenceRuntimeError(output.Err))
				// modifications to contracts are not supported in scripts
				require.True(t, errors.IsOperationNotSupportedError(output.Err))
			},
		),
	)
}

func TestScriptAccountKeyMutationsFailure(t *testing.T) {
	t.Parallel()

	t.Run("Account key additions are not committed",
		newVMTest().run(
			func(t *testing.T, vm fvm.VM, chain flow.Chain, ctx fvm.Context, snapshotTree snapshot.SnapshotTree) {
				// Create an account private key.
				privateKeys, err := testutil.GenerateAccountPrivateKeys(1)
				require.NoError(t, err)

				// Bootstrap a ledger, creating accounts with the provided
				// private keys and the root account.
				snapshotTree, accounts, err := testutil.CreateAccounts(
					vm,
					snapshotTree,
					privateKeys,
					chain)
				require.NoError(t, err)
				account := accounts[0]
				address := cadence.NewAddress(account)

				scriptCtx := fvm.NewContextFromParent(ctx)

				seed := make([]byte, crypto.KeyGenSeedMinLen)
				_, _ = rand.Read(seed)

				privateKey, _ := crypto.GeneratePrivateKey(crypto.ECDSAP256, seed)

				script := fvm.Script([]byte(`
					pub fun main(account: Address, k: [UInt8]) {
						let acc = getAuthAccount(account)
						acc.addPublicKey(k)
					}`,
				)).WithArguments(
					jsoncdc.MustEncode(address),
					jsoncdc.MustEncode(testutil.BytesToCadenceArray(
						privateKey.PublicKey().Encode(),
					)),
				)

				_, output, err := vm.Run(scriptCtx, script, snapshotTree)
				require.NoError(t, err)
				require.Error(t, output.Err)
				require.True(t, errors.IsCadenceRuntimeError(output.Err))
				// modifications to public keys are not supported in scripts
				require.True(t, errors.IsOperationNotSupportedError(output.Err))
			},
		),
	)

	t.Run("Account key removals are not committed",
		newVMTest().run(
			func(t *testing.T, vm fvm.VM, chain flow.Chain, ctx fvm.Context, snapshotTree snapshot.SnapshotTree) {
				// Create an account private key.
				privateKeys, err := testutil.GenerateAccountPrivateKeys(1)
				require.NoError(t, err)

				// Bootstrap a ledger, creating accounts with the provided
				// private keys and the root account.
				snapshotTree, accounts, err := testutil.CreateAccounts(
					vm,
					snapshotTree,
					privateKeys,
					chain)
				require.NoError(t, err)
				account := accounts[0]
				address := cadence.NewAddress(account)

				scriptCtx := fvm.NewContextFromParent(ctx)

				script := fvm.Script([]byte(`
				pub fun main(account: Address) {
					let acc = getAuthAccount(account)
					acc.removePublicKey(0)
				}`,
				)).WithArguments(
					jsoncdc.MustEncode(address),
				)

				_, output, err := vm.Run(scriptCtx, script, snapshotTree)
				require.NoError(t, err)
				require.Error(t, output.Err)
				require.True(t, errors.IsCadenceRuntimeError(output.Err))
				// modifications to public keys are not supported in scripts
				require.True(t, errors.IsOperationNotSupportedError(output.Err))
			},
		),
	)
}

func TestScriptExecutionLimit(t *testing.T) {

	t.Parallel()

	script := fvm.Script([]byte(`
		pub fun main() {
			var s: Int256 = 1024102410241024
			var i: Int256 = 0
			var a: Int256 = 7
			var b: Int256 = 5
			var c: Int256 = 2

			while i < 150000 {
				s = s * a
				s = s / b
				s = s / c
				i = i + 1
			}
		}
	`))

	bootstrapProcedureOptions := []fvm.BootstrapProcedureOption{
		fvm.WithTransactionFee(fvm.DefaultTransactionFees),
		fvm.WithExecutionMemoryLimit(math.MaxUint32),
		fvm.WithExecutionEffortWeights(map[common.ComputationKind]uint64{
			common.ComputationKindStatement:          1569,
			common.ComputationKindLoop:               1569,
			common.ComputationKindFunctionInvocation: 1569,
			environment.ComputationKindGetValue:      808,
			environment.ComputationKindCreateAccount: 2837670,
			environment.ComputationKindSetValue:      765,
		}),
		fvm.WithExecutionMemoryWeights(meter.DefaultMemoryWeights),
		fvm.WithMinimumStorageReservation(fvm.DefaultMinimumStorageReservation),
		fvm.WithAccountCreationFee(fvm.DefaultAccountCreationFee),
		fvm.WithStorageMBPerFLOW(fvm.DefaultStorageMBPerFLOW),
	}

	t.Run("Exceeding computation limit",
		newVMTest().withBootstrapProcedureOptions(
			bootstrapProcedureOptions...,
		).withContextOptions(
			fvm.WithTransactionFeesEnabled(true),
			fvm.WithAccountStorageLimit(true),
			fvm.WithComputationLimit(10000),
		).run(
			func(t *testing.T, vm fvm.VM, chain flow.Chain, ctx fvm.Context, snapshotTree snapshot.SnapshotTree) {
				scriptCtx := fvm.NewContextFromParent(ctx)

				_, output, err := vm.Run(scriptCtx, script, snapshotTree)
				require.NoError(t, err)
				require.Error(t, output.Err)
				require.True(t, errors.IsComputationLimitExceededError(output.Err))
				require.ErrorContains(t, output.Err, "computation exceeds limit (10000)")
				require.GreaterOrEqual(t, output.ComputationUsed, uint64(10000))
				require.GreaterOrEqual(t, output.MemoryEstimate, uint64(548020260))
			},
		),
	)

	t.Run("Sufficient computation limit",
		newVMTest().withBootstrapProcedureOptions(
			bootstrapProcedureOptions...,
		).withContextOptions(
			fvm.WithTransactionFeesEnabled(true),
			fvm.WithAccountStorageLimit(true),
			fvm.WithComputationLimit(20000),
		).run(
			func(t *testing.T, vm fvm.VM, chain flow.Chain, ctx fvm.Context, snapshotTree snapshot.SnapshotTree) {
				scriptCtx := fvm.NewContextFromParent(ctx)

				_, output, err := vm.Run(scriptCtx, script, snapshotTree)
				require.NoError(t, err)
				require.NoError(t, output.Err)
				require.GreaterOrEqual(t, output.ComputationUsed, uint64(17955))
				require.GreaterOrEqual(t, output.MemoryEstimate, uint64(984017413))
			},
		),
	)
}

func TestInteractionLimit(t *testing.T) {
	type testCase struct {
		name             string
		interactionLimit uint64
		require          func(t *testing.T, output fvm.ProcedureOutput)
	}

	testCases := []testCase{
		{
			name:             "high limit succeeds",
			interactionLimit: math.MaxUint64,
			require: func(t *testing.T, output fvm.ProcedureOutput) {
				require.NoError(t, output.Err)
				require.Len(t, output.Events, 5)
			},
		},
		{
			name:             "default limit succeeds",
			interactionLimit: fvm.DefaultMaxInteractionSize,
			require: func(t *testing.T, output fvm.ProcedureOutput) {
				require.NoError(t, output.Err)
				require.Len(t, output.Events, 5)
				unittest.EnsureEventsIndexSeq(t, output.Events, flow.Testnet.Chain().ChainID())
			},
		},
		{
			name:             "low limit succeeds",
			interactionLimit: 170000,
			require: func(t *testing.T, output fvm.ProcedureOutput) {
				require.NoError(t, output.Err)
				require.Len(t, output.Events, 5)
				unittest.EnsureEventsIndexSeq(t, output.Events, flow.Testnet.Chain().ChainID())
			},
		},
		{
			name:             "even lower low limit fails, and has only 3 events",
			interactionLimit: 5000,
			require: func(t *testing.T, output fvm.ProcedureOutput) {
				require.Error(t, output.Err)
				require.Len(t, output.Events, 3)
				unittest.EnsureEventsIndexSeq(t, output.Events, flow.Testnet.Chain().ChainID())
			},
		},
	}

	// === setup ===
	// setup an address with some funds
	var privateKey flow.AccountPrivateKey
	var address flow.Address
	vmt, err := newVMTest().withBootstrapProcedureOptions(
		fvm.WithTransactionFee(fvm.DefaultTransactionFees),
		fvm.WithStorageMBPerFLOW(fvm.DefaultStorageMBPerFLOW),
		fvm.WithMinimumStorageReservation(fvm.DefaultMinimumStorageReservation),
		fvm.WithAccountCreationFee(fvm.DefaultAccountCreationFee),
		fvm.WithExecutionMemoryLimit(math.MaxUint64),
	).withContextOptions(
		fvm.WithTransactionFeesEnabled(true),
		fvm.WithAccountStorageLimit(true),
	).bootstrapWith(
		func(vm fvm.VM, chain flow.Chain, ctx fvm.Context, snapshotTree snapshot.SnapshotTree) (snapshot.SnapshotTree, error) {
			// ==== Create an account ====
			var txBody *flow.TransactionBody
			privateKey, txBody = testutil.CreateAccountCreationTransaction(t, chain)

			err := testutil.SignTransactionAsServiceAccount(txBody, 0, chain)
			if err != nil {
				return snapshotTree, err
			}

			executionSnapshot, output, err := vm.Run(
				ctx,
				fvm.Transaction(txBody, 0),
				snapshotTree)
			if err != nil {
				return snapshotTree, err
			}

			snapshotTree = snapshotTree.Append(executionSnapshot)

			if output.Err != nil {
				return snapshotTree, output.Err
			}

			accountCreatedEvents := filterAccountCreatedEvents(output.Events)

			// read the address of the account created (e.g. "0x01" and convert it to flow.address)
			data, err := ccf.Decode(nil, accountCreatedEvents[0].Payload)
			if err != nil {
				return snapshotTree, err
			}
			address = flow.ConvertAddress(
				data.(cadence.Event).Fields[0].(cadence.Address))

			// ==== Transfer tokens to new account ====
			txBody = transferTokensTx(chain).
				AddAuthorizer(chain.ServiceAddress()).
				AddArgument(jsoncdc.MustEncode(cadence.UFix64(1_000_000))).
				AddArgument(jsoncdc.MustEncode(cadence.NewAddress(address)))

			txBody.SetProposalKey(chain.ServiceAddress(), 0, 1)
			txBody.SetPayer(chain.ServiceAddress())

			err = testutil.SignEnvelope(
				txBody,
				chain.ServiceAddress(),
				unittest.ServiceAccountPrivateKey,
			)
			if err != nil {
				return snapshotTree, err
			}

			executionSnapshot, output, err = vm.Run(
				ctx,
				fvm.Transaction(txBody, 0),
				snapshotTree)
			if err != nil {
				return snapshotTree, err
			}

			return snapshotTree.Append(executionSnapshot), output.Err
		},
	)
	require.NoError(t, err)

	for _, tc := range testCases {
		t.Run(tc.name, vmt.run(
			func(t *testing.T, vm fvm.VM, chain flow.Chain, ctx fvm.Context, snapshotTree snapshot.SnapshotTree) {
				// ==== Transfer funds with lowe interaction limit ====
				txBody := transferTokensTx(chain).
					AddAuthorizer(address).
					AddArgument(jsoncdc.MustEncode(cadence.UFix64(1))).
					AddArgument(jsoncdc.MustEncode(cadence.NewAddress(chain.ServiceAddress())))

				txBody.SetProposalKey(address, 0, 0)
				txBody.SetPayer(address)

				hasher, err := exeUtils.NewHasher(privateKey.HashAlgo)
				require.NoError(t, err)

				sig, err := txBody.Sign(txBody.EnvelopeMessage(), privateKey.PrivateKey, hasher)
				require.NoError(t, err)
				txBody.AddEnvelopeSignature(address, 0, sig)

				// ==== IMPORTANT LINE ====
				ctx.MaxStateInteractionSize = tc.interactionLimit

				_, output, err := vm.Run(
					ctx,
					fvm.Transaction(txBody, 0),
					snapshotTree)
				require.NoError(t, err)
				tc.require(t, output)
			}),
		)
	}
}

func TestAuthAccountCapabilities(t *testing.T) {

	t.Parallel()

	t.Run("transaction", func(t *testing.T) {

		t.Parallel()

		test := func(t *testing.T, allowAccountLinking bool) {
			newVMTest().
				withBootstrapProcedureOptions().
				withContextOptions(
					fvm.WithReusableCadenceRuntimePool(
						reusableRuntime.NewReusableCadenceRuntimePool(
							1,
							runtime.Config{
								AccountLinkingEnabled: true,
							},
						),
					),
				).
				run(
					func(
						t *testing.T,
						vm fvm.VM,
						chain flow.Chain,
						ctx fvm.Context,
						snapshotTree snapshot.SnapshotTree,
					) {
						// Create an account private key.
						privateKeys, err := testutil.GenerateAccountPrivateKeys(1)
						privateKey := privateKeys[0]
						require.NoError(t, err)

						// Bootstrap a ledger, creating accounts with the
						// provided private keys and the root account.
						snapshotTree, accounts, err := testutil.CreateAccounts(
							vm,
							snapshotTree,
							privateKeys,
							chain)
						require.NoError(t, err)
						account := accounts[0]

						var pragma string
						if allowAccountLinking {
							pragma = "#allowAccountLinking"
						}

						code := fmt.Sprintf(
							`
							%s
							transaction {
								prepare(acct: AuthAccount) {
									acct.linkAccount(/private/foo)
								}
							}
							`,
							pragma,
						)

						txBody := flow.NewTransactionBody().
							SetScript([]byte(code)).
							AddAuthorizer(account).
							SetPayer(chain.ServiceAddress()).
							SetProposalKey(chain.ServiceAddress(), 0, 0)

						_ = testutil.SignPayload(txBody, account, privateKey)
						_ = testutil.SignEnvelope(
							txBody,
							chain.ServiceAddress(),
							unittest.ServiceAccountPrivateKey)

						_, output, err := vm.Run(
							ctx,
							fvm.Transaction(txBody, 0),
							snapshotTree)
						require.NoError(t, err)
						if allowAccountLinking {
							require.NoError(t, output.Err)
						} else {
							require.Error(t, output.Err)
						}
					},
				)(t)
		}

		t.Run("account linking allowed", func(t *testing.T) {
			test(t, true)
		})

		t.Run("account linking disallowed", func(t *testing.T) {
			test(t, false)
		})
	})

	t.Run("contract", func(t *testing.T) {

		t.Parallel()

		test := func(t *testing.T, allowAccountLinking bool) {
			newVMTest().
				withBootstrapProcedureOptions().
				withContextOptions(
					fvm.WithReusableCadenceRuntimePool(
						reusableRuntime.NewReusableCadenceRuntimePool(
							1,
							runtime.Config{
								AccountLinkingEnabled: true,
							},
						),
					),
					fvm.WithContractDeploymentRestricted(false),
				).
				run(
					func(
						t *testing.T,
						vm fvm.VM,
						chain flow.Chain,
						ctx fvm.Context,
						snapshotTree snapshot.SnapshotTree,
					) {
						// Create two private keys
						privateKeys, err := testutil.GenerateAccountPrivateKeys(2)
						require.NoError(t, err)

						// Bootstrap a ledger, creating accounts with the provided private keys and the root account.
						snapshotTree, accounts, err := testutil.CreateAccounts(
							vm,
							snapshotTree,
							privateKeys,
							chain)
						require.NoError(t, err)

						// Deploy contract
						contractCode := `
							pub contract AccountLinker {
								pub fun link(_ account: AuthAccount) {
									account.linkAccount(/private/acct)
								}
							}
						`

						deployingContractScriptTemplate := `
							transaction {
								prepare(signer: AuthAccount) {
									signer.contracts.add(
										name: "AccountLinker",
										code: "%s".decodeHex()
									)
								}
							}
						`

						txBody := flow.NewTransactionBody().
							SetScript([]byte(fmt.Sprintf(
								deployingContractScriptTemplate,
								hex.EncodeToString([]byte(contractCode)),
							))).
							SetPayer(chain.ServiceAddress()).
							SetProposalKey(chain.ServiceAddress(), 0, 0).
							AddAuthorizer(accounts[0])
						_ = testutil.SignPayload(txBody, accounts[0], privateKeys[0])
						_ = testutil.SignEnvelope(txBody, chain.ServiceAddress(), unittest.ServiceAccountPrivateKey)

						executionSnapshot, output, err := vm.Run(
							ctx,
							fvm.Transaction(txBody, 0),
							snapshotTree)
						require.NoError(t, err)
						require.NoError(t, output.Err)

						snapshotTree = snapshotTree.Append(executionSnapshot)

						// Use contract

						var pragma string
						if allowAccountLinking {
							pragma = "#allowAccountLinking"
						}

						code := fmt.Sprintf(
							`
							%s
							import AccountLinker from %s
							transaction {
								prepare(acct: AuthAccount) {
									AccountLinker.link(acct)
								}
							}
							`,
							pragma,
							accounts[0].HexWithPrefix(),
						)

						txBody = flow.NewTransactionBody().
							SetScript([]byte(code)).
							AddAuthorizer(accounts[1]).
							SetPayer(chain.ServiceAddress()).
							SetProposalKey(chain.ServiceAddress(), 0, 1)

						_ = testutil.SignPayload(txBody, accounts[1], privateKeys[1])
						_ = testutil.SignEnvelope(txBody, chain.ServiceAddress(), unittest.ServiceAccountPrivateKey)

						_, output, err = vm.Run(
							ctx,
							fvm.Transaction(txBody, 1),
							snapshotTree)
						require.NoError(t, err)
						if allowAccountLinking {
							require.NoError(t, output.Err)

							require.Len(t, output.Events, 1)
							require.Equal(
								t,
								flow.EventType("flow.AccountLinked"),
								output.Events[0].Type)
						} else {
							require.Error(t, output.Err)
						}
					},
				)(t)
		}

		t.Run("account linking allowed", func(t *testing.T) {
			test(t, true)
		})

		t.Run("account linking disallowed", func(t *testing.T) {
			test(t, false)
		})
	})
}

func TestAttachments(t *testing.T) {
	test := func(t *testing.T, attachmentsEnabled bool) {
		newVMTest().
			withBootstrapProcedureOptions().
			withContextOptions(
				fvm.WithReusableCadenceRuntimePool(
					reusableRuntime.NewReusableCadenceRuntimePool(
						1,
						runtime.Config{
							AttachmentsEnabled: attachmentsEnabled,
						},
					),
				),
			).
			run(
				func(
					t *testing.T,
					vm fvm.VM,
					chain flow.Chain,
					ctx fvm.Context,
					snapshotTree snapshot.SnapshotTree,
				) {
					script := fvm.Script([]byte(`

						pub resource R {}

						pub attachment A for R {}

						pub fun main() {
							let r <- create R()
							r[A]
							destroy r
						}
					`))

					_, output, err := vm.Run(ctx, script, snapshotTree)
					require.NoError(t, err)

					if attachmentsEnabled {
						require.NoError(t, output.Err)
					} else {
						require.Error(t, output.Err)
						require.ErrorContains(
							t,
							output.Err,
							"attachments are not enabled")
					}
				},
			)(t)
	}

	t.Run("attachments enabled", func(t *testing.T) {
		test(t, true)
	})

	t.Run("attachments disabled", func(t *testing.T) {
		test(t, false)
	})
}

func TestCapabilityControllers(t *testing.T) {
	test := func(t *testing.T, capabilityControllersEnabled bool) {
		newVMTest().
			withBootstrapProcedureOptions().
			withContextOptions(
				fvm.WithReusableCadenceRuntimePool(
					reusableRuntime.NewReusableCadenceRuntimePool(
						1,
						runtime.Config{
							CapabilityControllersEnabled: capabilityControllersEnabled,
						},
					),
				),
			).
			run(func(
				t *testing.T,
				vm fvm.VM,
				chain flow.Chain,
				ctx fvm.Context,
				snapshotTree snapshot.SnapshotTree,
			) {
				txBody := flow.NewTransactionBody().
					SetScript([]byte(`
						transaction {
						  prepare(signer: AuthAccount) {
							let cap = signer.capabilities.storage.issue<&Int>(/storage/foo)
							assert(cap.id == 1)

							let cap2 = signer.capabilities.storage.issue<&String>(/storage/bar)
							assert(cap2.id == 2)
						  }
						}
					`)).
					SetProposalKey(chain.ServiceAddress(), 0, 0).
					AddAuthorizer(chain.ServiceAddress()).
					SetPayer(chain.ServiceAddress())

				err := testutil.SignTransactionAsServiceAccount(txBody, 0, chain)
				require.NoError(t, err)

				_, output, err := vm.Run(
					ctx,
					fvm.Transaction(txBody, 0),
					snapshotTree)
				require.NoError(t, err)

				if capabilityControllersEnabled {
					require.NoError(t, output.Err)
				} else {
					require.Error(t, output.Err)
					require.ErrorContains(
						t,
						output.Err,
						"`AuthAccount` has no member `capabilities`")
				}
			},
			)(t)
	}

	t.Run("enabled", func(t *testing.T) {
		test(t, true)
	})

	t.Run("disabled", func(t *testing.T) {
		test(t, false)
	})
}

func TestStorageIterationWithBrokenValues(t *testing.T) {

	t.Parallel()

	newVMTest().
		withBootstrapProcedureOptions().
		withContextOptions(
			fvm.WithReusableCadenceRuntimePool(
				reusableRuntime.NewReusableCadenceRuntimePool(
					1,
					runtime.Config{
						AccountLinkingEnabled: true,
					},
				),
			),
			fvm.WithContractDeploymentRestricted(false),
		).
		run(
			func(
				t *testing.T,
				vm fvm.VM,
				chain flow.Chain,
				ctx fvm.Context,
				snapshotTree snapshot.SnapshotTree,
			) {
				// Create a private key
				privateKeys, err := testutil.GenerateAccountPrivateKeys(1)
				require.NoError(t, err)

				// Bootstrap a ledger, creating an account with the provided private key and the root account.
				snapshotTree, accounts, err := testutil.CreateAccounts(
					vm,
					snapshotTree,
					privateKeys,
					chain,
				)
				require.NoError(t, err)

				contractA := `
				    pub contract A {
						pub struct interface Foo{}
					}
				`

				updatedContractA := `
				    pub contract A {
						pub struct interface Foo{
							pub fun hello()
						}
					}
				`

				contractB := fmt.Sprintf(`
				    import A from %s

				    pub contract B {
						pub struct Bar : A.Foo {}

						pub struct interface Foo2{}
					}`,
					accounts[0].HexWithPrefix(),
				)

				contractC := fmt.Sprintf(`
				    import B from %s
				    import A from %s

				    pub contract C {
						pub struct Bar : A.Foo, B.Foo2 {}

						pub struct interface Foo3{}
					}`,
					accounts[0].HexWithPrefix(),
					accounts[0].HexWithPrefix(),
				)

				contractD := fmt.Sprintf(`
				    import C from %s
				    import B from %s
				    import A from %s

				    pub contract D {
						pub struct Bar : A.Foo, B.Foo2, C.Foo3 {}
					}`,
					accounts[0].HexWithPrefix(),
					accounts[0].HexWithPrefix(),
					accounts[0].HexWithPrefix(),
				)

				var sequenceNumber uint64 = 0

				runTransaction := func(code []byte) {
					txBody := flow.NewTransactionBody().
						SetScript(code).
						SetPayer(chain.ServiceAddress()).
						SetProposalKey(chain.ServiceAddress(), 0, sequenceNumber).
						AddAuthorizer(accounts[0])

					_ = testutil.SignPayload(txBody, accounts[0], privateKeys[0])
					_ = testutil.SignEnvelope(txBody, chain.ServiceAddress(), unittest.ServiceAccountPrivateKey)

					executionSnapshot, output, err := vm.Run(
						ctx,
						fvm.Transaction(txBody, 0),
						snapshotTree,
					)
					require.NoError(t, err)
					require.NoError(t, output.Err)

					snapshotTree = snapshotTree.Append(executionSnapshot)

					// increment sequence number
					sequenceNumber++
				}

				// Deploy `A`
				runTransaction(utils.DeploymentTransaction(
					"A",
					[]byte(contractA),
				))

				// Deploy `B`
				runTransaction(utils.DeploymentTransaction(
					"B",
					[]byte(contractB),
				))

				// Deploy `C`
				runTransaction(utils.DeploymentTransaction(
					"C",
					[]byte(contractC),
				))

				// Deploy `D`
				runTransaction(utils.DeploymentTransaction(
					"D",
					[]byte(contractD),
				))

				// Store values
				runTransaction([]byte(fmt.Sprintf(
					`
					import D from %s
					import C from %s
					import B from %s

					transaction {
						prepare(signer: AuthAccount) {
							signer.save("Hello, World!", to: /storage/first)
							signer.save(["one", "two", "three"], to: /storage/second)
							signer.save(D.Bar(), to: /storage/third)
							signer.save(C.Bar(), to: /storage/fourth)
							signer.save(B.Bar(), to: /storage/fifth)

							signer.link<&String>(/private/a, target:/storage/first)
							signer.link<&[String]>(/private/b, target:/storage/second)
							signer.link<&D.Bar>(/private/c, target:/storage/third)
							signer.link<&C.Bar>(/private/d, target:/storage/fourth)
							signer.link<&B.Bar>(/private/e, target:/storage/fifth)
						}
					}`,
					accounts[0].HexWithPrefix(),
					accounts[0].HexWithPrefix(),
					accounts[0].HexWithPrefix(),
				)))

				// Update `A`. `B`, `C` and `D` are now broken.
				runTransaction(utils.UpdateTransaction(
					"A",
					[]byte(updatedContractA),
				))

				// Iterate stored values
				runTransaction([]byte(
					`
					transaction {
						prepare(account: AuthAccount) {
							var total = 0
							account.forEachPrivate(fun (path: PrivatePath, type: Type): Bool {
								account.getCapability<&AnyStruct>(path).borrow()!
								total = total + 1
                              return true
							})

							assert(total == 2, message:"found ".concat(total.toString()))
						}
					}`,
				))
			},
		)(t)
}

func TestEntropyCallOnlyOkIfAllowed(t *testing.T) {
	source := testutil.EntropyProviderFixture(nil)

	test := func(t *testing.T, allowed bool) {
		newVMTest().
			withBootstrapProcedureOptions().
			withContextOptions(
				fvm.WithRandomSourceHistoryCallAllowed(allowed),
				fvm.WithEntropyProvider(source),
			).
			run(func(
				t *testing.T,
				vm fvm.VM,
				chain flow.Chain,
				ctx fvm.Context,
				snapshotTree snapshot.SnapshotTree,
			) {
				txBody := flow.NewTransactionBody().
					SetScript([]byte(`
						transaction {
						  prepare() {
							randomSourceHistory()
						  }
						}
					`)).
					SetProposalKey(chain.ServiceAddress(), 0, 0).
					SetPayer(chain.ServiceAddress())

				err := testutil.SignTransactionAsServiceAccount(txBody, 0, chain)
				require.NoError(t, err)

				_, output, err := vm.Run(
					ctx,
					fvm.Transaction(txBody, 0),
					snapshotTree)
				require.NoError(t, err)

				if allowed {
					require.NoError(t, output.Err)
				} else {
					require.Error(t, output.Err)
					require.True(t, errors.HasErrorCode(output.Err, errors.ErrCodeOperationNotSupportedError))
				}
			},
			)(t)
	}

	t.Run("enabled", func(t *testing.T) {
		test(t, true)
	})

	t.Run("disabled", func(t *testing.T) {
		test(t, false)
	})
}

func TestEntropyCallExpectsNoParameters(t *testing.T) {
	source := testutil.EntropyProviderFixture(nil)
	newVMTest().
		withBootstrapProcedureOptions().
		withContextOptions(
			fvm.WithRandomSourceHistoryCallAllowed(true),
			fvm.WithEntropyProvider(source),
		).
		run(func(
			t *testing.T,
			vm fvm.VM,
			chain flow.Chain,
			ctx fvm.Context,
			snapshotTree snapshot.SnapshotTree,
		) {
			txBody := flow.NewTransactionBody().
				SetScript([]byte(`
						transaction {
						  prepare() {
							randomSourceHistory("foo")
						  }
						}
					`)).
				SetProposalKey(chain.ServiceAddress(), 0, 0).
				SetPayer(chain.ServiceAddress())

			err := testutil.SignTransactionAsServiceAccount(txBody, 0, chain)
			require.NoError(t, err)

			_, output, err := vm.Run(
				ctx,
				fvm.Transaction(txBody, 0),
				snapshotTree)
			require.NoError(t, err)

			require.ErrorContains(t, output.Err, "too many arguments")
		},
		)(t)
}

func TestTransientNetworkCoreContractAddresses(t *testing.T) {

	// This test ensures that the transient networks have the correct core contract addresses.
	newVMTest().
		run(
			func(
				t *testing.T,
				vm fvm.VM,
				chain flow.Chain,
				ctx fvm.Context,
				snapshotTree snapshot.SnapshotTree,
			) {
				sc := systemcontracts.SystemContractsForChain(chain.ChainID())

				for _, contract := range sc.All() {
					txnState := testutils.NewSimpleTransaction(snapshotTree)
					accounts := environment.NewAccounts(txnState)

					yes, err := accounts.ContractExists(contract.Name, contract.Address)
					require.NoError(t, err)
					require.True(t, yes, "contract %s does not exist", contract.Name)
				}
			})
}

func TestEVM(t *testing.T) {
	blocks := new(envMock.Blocks)
	block1 := unittest.BlockFixture()
	blocks.On("ByHeightFrom",
		block1.Header.Height,
		block1.Header,
	).Return(block1.Header, nil)

	ctxOpts := []fvm.Option{
		fvm.WithChain(flow.Emulator.Chain()),
		fvm.WithEVMEnabled(true),
		fvm.WithBlocks(blocks),
		fvm.WithBlockHeader(block1.Header),
		fvm.WithCadenceLogging(true),
	}

	t.Run("successful transaction", newVMTest().
		withBootstrapProcedureOptions(fvm.WithSetupEVMEnabled(true)).
<<<<<<< HEAD
		withContextOptions(
			fvm.WithEVMEnabled(true),
			fvm.WithChain(flow.Emulator.Chain()),
			fvm.WithCadenceLogging(true),
		).
=======
		withContextOptions(ctxOpts...).
>>>>>>> d57892bb
		run(func(
			t *testing.T,
			vm fvm.VM,
			chain flow.Chain,
			ctx fvm.Context,
			snapshotTree snapshot.SnapshotTree,
		) {
			// generate test address
			genArr := make([]cadence.Value, 20)
			for i := range genArr {
				genArr[i] = cadence.UInt8(i)
			}
			addrBytes := cadence.NewArray(genArr).WithType(stdlib.EVMAddressBytesCadenceType)
			encodedArg, err := jsoncdc.Encode(addrBytes)
			require.NoError(t, err)

			sc := systemcontracts.SystemContractsForChain(chain.ChainID())

			txBody := flow.NewTransactionBody().
				SetScript([]byte(fmt.Sprintf(`
						import EVM from %s

						transaction(bytes: [UInt8; 20]) {
							execute {
								let addr = EVM.EVMAddress(bytes: bytes)
								log(addr)
							}
						}
					`, sc.EVMContract.Address.HexWithPrefix()))).
				SetProposalKey(chain.ServiceAddress(), 0, 0).
				SetPayer(chain.ServiceAddress()).
				AddArgument(encodedArg)

			err = testutil.SignTransactionAsServiceAccount(txBody, 0, chain)
			require.NoError(t, err)

			_, output, err := vm.Run(
				ctx,
				fvm.Transaction(txBody, 0),
				snapshotTree)

			require.NoError(t, err)
			require.NoError(t, output.Err)
			require.Len(t, output.Logs, 1)
			require.Equal(t, output.Logs[0], fmt.Sprintf(
				"A.%s.EVM.EVMAddress(bytes: %s)",
				sc.EVMContract.Address,
				addrBytes.String(),
			))
		}),
	)

	// this test makes sure the execution error is correctly handled and returned as a correct type
	t.Run("execution reverted", newVMTest().
		withBootstrapProcedureOptions(fvm.WithSetupEVMEnabled(true)).
		withContextOptions(ctxOpts...).
		run(func(
			t *testing.T,
			vm fvm.VM,
			chain flow.Chain,
			ctx fvm.Context,
			snapshotTree snapshot.SnapshotTree,
		) {
			sc := systemcontracts.SystemContractsForChain(chain.ChainID())
			script := fvm.Script([]byte(fmt.Sprintf(`
				import EVM from %s
				
				pub fun main() {
					let bal = EVM.Balance(attoflow: 1000000000000000000);
					let acc <- EVM.createCadenceOwnedAccount();
					// withdraw insufficient balance
					destroy acc.withdraw(balance: bal);
					destroy acc;
				}
			`, sc.EVMContract.Address.HexWithPrefix())))

			_, output, err := vm.Run(ctx, script, snapshotTree)

			require.NoError(t, err)
			require.Error(t, output.Err)
			require.True(t, errors.IsEVMError(output.Err))

			// make sure error is not treated as internal error by Cadence
			var internal cadenceErrors.InternalError
			require.False(t, errors.As(output.Err, &internal))
		}),
	)

	// this test makes sure the EVM error is correctly returned as an error and has a correct type
	// we have implemented a snapshot wrapper to return an error from the EVM
	t.Run("internal evm error handling", newVMTest().
		withBootstrapProcedureOptions(fvm.WithSetupEVMEnabled(true)).
		withContextOptions(ctxOpts...).
		run(func(
			t *testing.T,
			vm fvm.VM,
			chain flow.Chain,
			ctx fvm.Context,
			snapshotTree snapshot.SnapshotTree,
		) {
			sc := systemcontracts.SystemContractsForChain(chain.ChainID())

			tests := []struct {
				err        error
				errChecker func(error) bool
			}{{
				types.ErrNotImplemented,
				types.IsAFatalError,
			}, {
				types.NewStateError(fmt.Errorf("test state error")),
				types.IsAStateError,
			}}

			for _, e := range tests {
				// this mock will return an error we provide with the test once it starts to access address allocator registers
				// that is done to make sure the error is coming out of EVM execution
				errStorage := &mock.StorageSnapshot{}
				errStorage.
					On("Get", mockery.AnythingOfType("flow.RegisterID")).
					Return(func(id flow.RegisterID) (flow.RegisterValue, error) {
						if id.Key == "LatestBlock" {
							return nil, e.err
						}
						return snapshotTree.Get(id)
					})

				script := fvm.Script([]byte(fmt.Sprintf(`
					import EVM from %s
					
					pub fun main() {
						destroy <- EVM.createCadenceOwnedAccount();
					}
				`, sc.EVMContract.Address.HexWithPrefix())))

				_, output, err := vm.Run(ctx, script, errStorage)

				require.NoError(t, output.Err)
				require.Error(t, err)
				// make sure error it's the right type of error
				require.True(t, e.errChecker(err), "error is not of the right type")
			}
		}),
	)

	t.Run("deploy contract code", newVMTest().
		withBootstrapProcedureOptions(
			fvm.WithSetupEVMEnabled(true),
		).
		withContextOptions(
			// default is testnet, but testnet has a special EVM storage contract location
			// so we have to use emulator here so that the EVM storage contract is deployed
			// to the 5th address
			fvm.WithChain(flow.Emulator.Chain()),
<<<<<<< HEAD
			fvm.WithEVMEnabled(true),
=======
			fvm.WithBlocks(blocks),
			fvm.WithBlockHeader(block1.Header),
>>>>>>> d57892bb
		).
		run(func(
			t *testing.T,
			vm fvm.VM,
			chain flow.Chain,
			ctx fvm.Context,
			snapshotTree snapshot.SnapshotTree,
		) {
			sc := systemcontracts.SystemContractsForChain(chain.ChainID())

			txBody := flow.NewTransactionBody().
				SetScript([]byte(fmt.Sprintf(`
					import FungibleToken from %s
					import FlowToken from %s						
					import EVM from %s

					transaction() {
						prepare(acc: AuthAccount) {
							let vaultRef = acc.borrow<&{FungibleToken.Provider}>(from: /storage/flowTokenVault)
							?? panic("Could not borrow reference to the owner's Vault!")

							let acc <- EVM.createCadenceOwnedAccount()
							let amount <- vaultRef.withdraw(amount: 0.0000001) as! @FlowToken.Vault
							acc.deposit(from: <- amount)
							destroy acc
						}
					}`,
					sc.FungibleToken.Address.HexWithPrefix(),
					sc.FlowToken.Address.HexWithPrefix(),
					sc.FlowServiceAccount.Address.HexWithPrefix(), // TODO this should be sc.EVM.Address not found there???
				))).
				SetProposalKey(chain.ServiceAddress(), 0, 0).
				AddAuthorizer(chain.ServiceAddress()).
				SetPayer(chain.ServiceAddress())

			err := testutil.SignTransactionAsServiceAccount(txBody, 0, chain)
			require.NoError(t, err)

			ctx = fvm.NewContextFromParent(ctx, fvm.WithEVMEnabled(true))
			_, output, err := vm.Run(
				ctx,
				fvm.Transaction(txBody, 0),
				snapshotTree)

			require.NoError(t, err)
			require.NoError(t, output.Err)
			require.Len(t, output.Events, 7)

			evmLocation := types.EVMLocation{}
			txExe, blockExe := output.Events[4], output.Events[5]
			assert.Equal(t, evmLocation.TypeID(nil, string(types.EventTypeTransactionExecuted)), common.TypeID(txExe.Type))
			assert.Equal(t, evmLocation.TypeID(nil, string(types.EventTypeBlockExecuted)), common.TypeID(blockExe.Type))
		}),
	)
}<|MERGE_RESOLUTION|>--- conflicted
+++ resolved
@@ -3080,15 +3080,7 @@
 
 	t.Run("successful transaction", newVMTest().
 		withBootstrapProcedureOptions(fvm.WithSetupEVMEnabled(true)).
-<<<<<<< HEAD
-		withContextOptions(
-			fvm.WithEVMEnabled(true),
-			fvm.WithChain(flow.Emulator.Chain()),
-			fvm.WithCadenceLogging(true),
-		).
-=======
 		withContextOptions(ctxOpts...).
->>>>>>> d57892bb
 		run(func(
 			t *testing.T,
 			vm fvm.VM,
@@ -3242,12 +3234,6 @@
 			// so we have to use emulator here so that the EVM storage contract is deployed
 			// to the 5th address
 			fvm.WithChain(flow.Emulator.Chain()),
-<<<<<<< HEAD
-			fvm.WithEVMEnabled(true),
-=======
-			fvm.WithBlocks(blocks),
-			fvm.WithBlockHeader(block1.Header),
->>>>>>> d57892bb
 		).
 		run(func(
 			t *testing.T,
