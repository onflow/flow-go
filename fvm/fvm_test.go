package fvm_test

import (
	"context"
	"crypto/rand"
	"encoding/binary"
	"encoding/hex"
	"flag"
	"fmt"
	"math"
	"strings"
	"testing"

	"github.com/stretchr/testify/assert"
	mockery "github.com/stretchr/testify/mock"
	"github.com/stretchr/testify/require"

	"github.com/onflow/cadence"
	"github.com/onflow/cadence/common"
	"github.com/onflow/cadence/encoding/ccf"
	jsoncdc "github.com/onflow/cadence/encoding/json"
	cadenceErrors "github.com/onflow/cadence/errors"
	"github.com/onflow/cadence/interpreter"
	"github.com/onflow/cadence/runtime"
	"github.com/onflow/cadence/sema"
	cadenceStdlib "github.com/onflow/cadence/stdlib"
	"github.com/onflow/cadence/test_utils/runtime_utils"
	"github.com/onflow/crypto"
	"github.com/onflow/flow-core-contracts/lib/go/contracts"
	bridge "github.com/onflow/flow-evm-bridge"
	flowsdk "github.com/onflow/flow-go-sdk"
	"github.com/onflow/flow-go-sdk/test"

	"github.com/onflow/flow-go/engine/execution/testutil"
	exeUtils "github.com/onflow/flow-go/engine/execution/utils"
	"github.com/onflow/flow-go/fvm"
	"github.com/onflow/flow-go/fvm/blueprints"
	fvmCrypto "github.com/onflow/flow-go/fvm/crypto"
	"github.com/onflow/flow-go/fvm/environment"
	envMock "github.com/onflow/flow-go/fvm/environment/mock"
	"github.com/onflow/flow-go/fvm/errors"
	"github.com/onflow/flow-go/fvm/evm/events"
	"github.com/onflow/flow-go/fvm/evm/handler"
	"github.com/onflow/flow-go/fvm/evm/stdlib"
	"github.com/onflow/flow-go/fvm/evm/types"
	"github.com/onflow/flow-go/fvm/meter"
	reusableRuntime "github.com/onflow/flow-go/fvm/runtime"
	"github.com/onflow/flow-go/fvm/storage/snapshot"
	"github.com/onflow/flow-go/fvm/storage/snapshot/mock"
	"github.com/onflow/flow-go/fvm/storage/state"
	"github.com/onflow/flow-go/fvm/storage/testutils"
	"github.com/onflow/flow-go/fvm/systemcontracts"
	"github.com/onflow/flow-go/fvm/tracing"
	"github.com/onflow/flow-go/model/flow"
	"github.com/onflow/flow-go/utils/unittest"
)

var testWithVMTransactionExecution = flag.Bool(
	"testWithVMTransactionExecution",
	false,
	"Run transactions in tests using the Cadence compiler/VM",
)

var testWithVMScriptExecution = flag.Bool(
	"testWithVMScriptExecution",
	false,
	"Run scripts in tests using the Cadence compiler/VM",
)

type vmTest struct {
	bootstrapOptions []fvm.BootstrapProcedureOption
	contextOptions   []fvm.Option
}

func newVMTest() vmTest {
	return vmTest{}
}

func (vmt vmTest) withBootstrapProcedureOptions(opts ...fvm.BootstrapProcedureOption) vmTest {
	vmt.bootstrapOptions = append(vmt.bootstrapOptions, opts...)
	return vmt
}

func (vmt vmTest) withContextOptions(opts ...fvm.Option) vmTest {
	vmt.contextOptions = append(vmt.contextOptions, opts...)
	return vmt
}

func createChainAndVm(chainID flow.ChainID) (flow.Chain, fvm.VM) {
	return chainID.Chain(), fvm.NewVirtualMachine()
}

func (vmt vmTest) run(
	f func(t *testing.T, vm fvm.VM, chain flow.Chain, ctx fvm.Context, snapshotTree snapshot.SnapshotTree),
) func(t *testing.T) {
	return func(t *testing.T) {
		baseOpts := []fvm.Option{
			// default chain is Testnet
			fvm.WithChain(flow.Testnet.Chain()),
			fvm.WithEntropyProvider(testutil.EntropyProviderFixture(nil)),
			fvm.WithVMTransactionExecutionEnabled(*testWithVMTransactionExecution),
			fvm.WithVMScriptExecutionEnabled(*testWithVMScriptExecution),
		}

		opts := append(baseOpts, vmt.contextOptions...)
		ctx := fvm.NewContext(opts...)

		chain := ctx.Chain
		vm := fvm.NewVirtualMachine()

		snapshotTree := snapshot.NewSnapshotTree(nil)

		baseBootstrapOpts := []fvm.BootstrapProcedureOption{
			fvm.WithInitialTokenSupply(unittest.GenesisTokenSupply),
		}

		bootstrapOpts := append(baseBootstrapOpts, vmt.bootstrapOptions...)

		executionSnapshot, _, err := vm.Run(
			ctx,
			fvm.Bootstrap(unittest.ServiceAccountPublicKey, bootstrapOpts...),
			snapshotTree)
		require.NoError(t, err)

		snapshotTree = snapshotTree.Append(executionSnapshot)

		f(t, vm, chain, ctx, snapshotTree)
	}
}

// bootstrapWith executes the bootstrap procedure and the custom bootstrap function
// and returns a prepared bootstrappedVmTest with all the state needed
func (vmt vmTest) bootstrapWith(
	bootstrap func(vm fvm.VM, chain flow.Chain, ctx fvm.Context, snapshotTree snapshot.SnapshotTree) (snapshot.SnapshotTree, error),
) (bootstrappedVmTest, error) {

	baseOpts := []fvm.Option{
		// default chain is Testnet
		fvm.WithChain(flow.Testnet.Chain()),
	}

	opts := append(baseOpts, vmt.contextOptions...)
	ctx := fvm.NewContext(opts...)

	chain := ctx.Chain
	vm := fvm.NewVirtualMachine()

	snapshotTree := snapshot.NewSnapshotTree(nil)

	baseBootstrapOpts := []fvm.BootstrapProcedureOption{
		fvm.WithInitialTokenSupply(unittest.GenesisTokenSupply),
	}

	bootstrapOpts := append(baseBootstrapOpts, vmt.bootstrapOptions...)

	executionSnapshot, _, err := vm.Run(
		ctx,
		fvm.Bootstrap(unittest.ServiceAccountPublicKey, bootstrapOpts...),
		snapshotTree)
	if err != nil {
		return bootstrappedVmTest{}, err
	}

	snapshotTree = snapshotTree.Append(executionSnapshot)

	snapshotTree, err = bootstrap(vm, chain, ctx, snapshotTree)
	if err != nil {
		return bootstrappedVmTest{}, err
	}

	return bootstrappedVmTest{chain, ctx, snapshotTree}, nil
}

type bootstrappedVmTest struct {
	chain        flow.Chain
	ctx          fvm.Context
	snapshotTree snapshot.SnapshotTree
}

// run Runs a test from the bootstrapped state, without changing the bootstrapped state
func (vmt bootstrappedVmTest) run(
	f func(t *testing.T, vm fvm.VM, chain flow.Chain, ctx fvm.Context, snapshotTree snapshot.SnapshotTree),
) func(t *testing.T) {
	return func(t *testing.T) {
		f(t, fvm.NewVirtualMachine(), vmt.chain, vmt.ctx, vmt.snapshotTree)
	}
}

func TestHashing(t *testing.T) {

	t.Parallel()

	chain, vm := createChainAndVm(flow.Mainnet)

	ctx := fvm.NewContext(
		fvm.WithChain(chain),
		fvm.WithCadenceLogging(true),
	)

	snapshotTree := testutil.RootBootstrappedLedger(vm, ctx)

	hashScript := func(hashName string) []byte {
		return []byte(fmt.Sprintf(
			`
				import Crypto

				access(all)
				fun main(data: [UInt8]): [UInt8] {
					return Crypto.hash(data, algorithm: HashAlgorithm.%s)
				}
			`, hashName))
	}
	hashWithTagScript := func(hashName string) []byte {
		return []byte(fmt.Sprintf(
			`
				import Crypto

				access(all) fun main(data: [UInt8], tag: String): [UInt8] {
					return Crypto.hashWithTag(data, tag: tag, algorithm: HashAlgorithm.%s)
				}
			`, hashName))
	}

	data := []byte("some random message")
	encodedBytes := make([]cadence.Value, len(data))
	for i := range encodedBytes {
		encodedBytes[i] = cadence.NewUInt8(data[i])
	}
	cadenceData := jsoncdc.MustEncode(cadence.NewArray(encodedBytes))

	// ===== Test Cases =====
	cases := []struct {
		Algo    runtime.HashAlgorithm
		WithTag bool
		Tag     string
		Check   func(t *testing.T, result string, scriptErr errors.CodedError, executionErr error)
	}{
		{
			Algo:    runtime.HashAlgorithmSHA2_256,
			WithTag: false,
			Check: func(t *testing.T, result string, scriptErr errors.CodedError, executionErr error) {
				require.NoError(t, scriptErr)
				require.NoError(t, executionErr)
				require.Equal(t, "68fb87dfba69b956f4ba98b748a75a604f99b38a4f2740290037957f7e830da8", result)
			},
		},
		{
			Algo:    runtime.HashAlgorithmSHA2_384,
			WithTag: false,
			Check: func(t *testing.T, result string, scriptErr errors.CodedError, executionErr error) {
				require.NoError(t, scriptErr)
				require.NoError(t, executionErr)
				require.Equal(t, "a9b3e62ab9b2a33020e015f245b82e063afd1398211326408bc8fc31c2c15859594b0aee263fbb02f6d8b5065ad49df2", result)
			},
		},
		{
			Algo:    runtime.HashAlgorithmSHA3_256,
			WithTag: false,
			Check: func(t *testing.T, result string, scriptErr errors.CodedError, executionErr error) {
				require.NoError(t, scriptErr)
				require.NoError(t, executionErr)
				require.Equal(t, "38effea5ab9082a2cb0dc9adfafaf88523e8f3ce74bfbeac85ffc719cc2c4677", result)
			},
		},
		{
			Algo:    runtime.HashAlgorithmSHA3_384,
			WithTag: false,
			Check: func(t *testing.T, result string, scriptErr errors.CodedError, executionErr error) {
				require.NoError(t, scriptErr)
				require.NoError(t, executionErr)
				require.Equal(t, "f41e8de9af0c1f46fc56d5a776f1bd500530879a85f3b904821810295927e13a54f3e936dddb84669021052eb12966c3", result)
			},
		},
		{
			Algo:    runtime.HashAlgorithmKECCAK_256,
			WithTag: false,
			Check: func(t *testing.T, result string, scriptErr errors.CodedError, executionErr error) {
				require.NoError(t, scriptErr)
				require.NoError(t, executionErr)
				require.Equal(t, "1d5ced4738dd4e0bb4628dad7a7b59b8e339a75ece97a4ad004773a49ed7b5bc", result)
			},
		},
		{
			Algo:    runtime.HashAlgorithmKECCAK_256,
			WithTag: true,
			Tag:     "some_tag",
			Check: func(t *testing.T, result string, scriptErr errors.CodedError, executionErr error) {
				require.NoError(t, scriptErr)
				require.NoError(t, executionErr)
				require.Equal(t, "8454ec77f76b229a473770c91e3ea6e7e852416d747805215d15d53bdc56ce5f", result)
			},
		},
		{
			Algo:    runtime.HashAlgorithmSHA2_256,
			WithTag: true,
			Tag:     "some_tag",
			Check: func(t *testing.T, result string, scriptErr errors.CodedError, executionErr error) {
				require.NoError(t, scriptErr)
				require.NoError(t, executionErr)
				require.Equal(t, "4e07609b9a856a5e10703d1dba73be34d9ca0f4e780859d66983f41d746ec8b2", result)
			},
		},
		{
			Algo:    runtime.HashAlgorithmSHA2_384,
			WithTag: true,
			Tag:     "some_tag",
			Check: func(t *testing.T, result string, scriptErr errors.CodedError, executionErr error) {
				require.NoError(t, scriptErr)
				require.NoError(t, executionErr)
				require.Equal(t, "f9bd89e15f341a225656944dc8b3c405e66a0f97838ad44c9803164c911e677aea7ad4e24486fba3f803d83ed1ccfce5", result)
			},
		},
		{
			Algo:    runtime.HashAlgorithmSHA3_256,
			WithTag: true,
			Tag:     "some_tag",
			Check: func(t *testing.T, result string, scriptErr errors.CodedError, executionErr error) {
				require.NoError(t, scriptErr)
				require.NoError(t, executionErr)
				require.Equal(t, "f59e2ccc9d7f008a96948a31573670d9976a4a161601ab1cd1d2da019779a0f6", result)
			},
		},
		{
			Algo:    runtime.HashAlgorithmSHA3_384,
			WithTag: true,
			Tag:     "some_tag",
			Check: func(t *testing.T, result string, scriptErr errors.CodedError, executionErr error) {
				require.NoError(t, scriptErr)
				require.NoError(t, executionErr)
				require.Equal(t, "e7875eafdb53327faeace8478d1650c6547d04fb4fb42f34509ad64bde0267bea7e1b3af8fda3ef9d9c9327dd4e97a96", result)
			},
		},
		{
			Algo:    runtime.HashAlgorithmKMAC128_BLS_BLS12_381,
			WithTag: false,
			Check: func(t *testing.T, result string, scriptErr errors.CodedError, executionErr error) {
				require.NoError(t, scriptErr)
				require.NoError(t, executionErr)
				require.Equal(t, "44dc46111abacfe2bb4a04cea4805aad03f84e4849f138cc3ed431478472b185548628e96d0c963b21ebaf17132d73fc13031eb82d5f4cbe3b6047ff54d20e8d663904373d73348b97ce18305ebc56114cb7e7394e486684007f78aa59abc5d0a8f6bae6bd186db32528af80857cd12112ce6960be29c96074df9c4aaed5b0e6", result)
			},
		},
		{
			Algo:    runtime.HashAlgorithmKMAC128_BLS_BLS12_381,
			WithTag: true,
			Tag:     "some_tag",
			Check: func(t *testing.T, result string, scriptErr errors.CodedError, executionErr error) {
				require.NoError(t, scriptErr)
				require.NoError(t, executionErr)
				require.Equal(t, "de7d9aa24274fa12c98cce5c09eea0634108ead2e91828b9a9a450e878088393e3e63eb4b19834f579ce215b00a9915919b67a71dab1112560319e6e1e5e9ad0fb670e8a09d586508c84547cee7ddbe8c9362c996846154865eb271bdc4523dbcdbdae5a77391fb54374f37534c8bb2281589cb2e3d62742596cdad7e4f9f35c", result)
			},
		},
	}
	// ======================

	for i, c := range cases {
		t.Run(fmt.Sprintf("case %d: %s with tag: %v", i, c.Algo, c.WithTag), func(t *testing.T) {
			code := hashScript(c.Algo.Name())
			if c.WithTag {
				code = hashWithTagScript(c.Algo.Name())
			}

			script := fvm.Script(code)

			if c.WithTag {
				script = script.WithArguments(
					cadenceData,
					jsoncdc.MustEncode(cadence.String(c.Tag)),
				)
			} else {
				script = script.WithArguments(
					cadenceData,
				)
			}

			_, output, err := vm.Run(ctx, script, snapshotTree)
			require.NoError(t, err)

			byteResult := make([]byte, 0)
			if err == nil && output.Err == nil {
				cadenceArray := output.Value.(cadence.Array)
				for _, value := range cadenceArray.Values {
					byteResult = append(byteResult, uint8(value.(cadence.UInt8)))
				}
			}

			c.Check(t, hex.EncodeToString(byteResult), output.Err, err)
		})
	}

	hashAlgos := []runtime.HashAlgorithm{
		runtime.HashAlgorithmSHA2_256,
		runtime.HashAlgorithmSHA3_256,
		runtime.HashAlgorithmSHA2_384,
		runtime.HashAlgorithmSHA3_384,
		runtime.HashAlgorithmKMAC128_BLS_BLS12_381,
		runtime.HashAlgorithmKECCAK_256,
	}

	for i, algo := range hashAlgos {
		t.Run(fmt.Sprintf("compare hash results without tag %v: %v", i, algo), func(t *testing.T) {
			code := hashWithTagScript(algo.Name())
			script := fvm.Script(code)
			script = script.WithArguments(
				cadenceData,
				jsoncdc.MustEncode(cadence.String("")),
			)
			_, output, err := vm.Run(ctx, script, snapshotTree)
			require.NoError(t, err)
			require.NoError(t, output.Err)

			result1 := make([]byte, 0)
			cadenceArray := output.Value.(cadence.Array)
			for _, value := range cadenceArray.Values {
				result1 = append(result1, uint8(value.(cadence.UInt8)))
			}

			code = hashScript(algo.Name())
			script = fvm.Script(code)
			script = script.WithArguments(
				cadenceData,
			)
			_, output, err = vm.Run(ctx, script, snapshotTree)
			require.NoError(t, err)
			require.NoError(t, output.Err)

			result2 := make([]byte, 0)
			cadenceArray = output.Value.(cadence.Array)
			for _, value := range cadenceArray.Values {
				result2 = append(result2, uint8(value.(cadence.UInt8)))
			}

			result3, err := fvmCrypto.HashWithTag(fvmCrypto.RuntimeToCryptoHashingAlgorithm(algo), "", data)
			require.NoError(t, err)

			require.Equal(t, result1, result2)
			require.Equal(t, result1, result3)
		})
	}
}

func TestWithServiceAccount(t *testing.T) {

	t.Parallel()

	chain, vm := createChainAndVm(flow.Mainnet)

	ctxA := fvm.NewContext(
		fvm.WithChain(chain),
		fvm.WithAuthorizationChecksEnabled(false),
		fvm.WithSequenceNumberCheckAndIncrementEnabled(false),
	)

	snapshotTree := snapshot.NewSnapshotTree(nil)

	txBody, err := flow.NewTransactionBodyBuilder().
		SetScript([]byte(`transaction { prepare(signer: auth(BorrowValue) &Account) { Account(payer: signer) } }`)).
		SetPayer(chain.ServiceAddress()).
		AddAuthorizer(chain.ServiceAddress()).
		Build()
	require.NoError(t, err)

	t.Run("With service account enabled", func(t *testing.T) {
		executionSnapshot, output, err := vm.Run(
			ctxA,
			fvm.Transaction(txBody, 0),
			snapshotTree)
		require.NoError(t, err)

		// transaction should fail on non-bootstrapped ledger
		require.Error(t, output.Err)

		snapshotTree = snapshotTree.Append(executionSnapshot)
	})

	t.Run("With service account disabled", func(t *testing.T) {
		ctxB := fvm.NewContextFromParent(
			ctxA,
			fvm.WithServiceAccount(false))

		_, output, err := vm.Run(
			ctxB,
			fvm.Transaction(txBody, 0),
			snapshotTree)
		require.NoError(t, err)

		// transaction should succeed on non-bootstrapped ledger
		require.NoError(t, output.Err)
	})
}

func TestEventLimits(t *testing.T) {
	t.Parallel()

	chain, vm := createChainAndVm(flow.Mainnet)

	ctx := fvm.NewContext(
		fvm.WithChain(chain),
		fvm.WithAuthorizationChecksEnabled(false),
		fvm.WithSequenceNumberCheckAndIncrementEnabled(false),
	)

	snapshotTree := testutil.RootBootstrappedLedger(vm, ctx)

	testContract := `
	access(all) contract TestContract {
		access(all) event LargeEvent(value: Int256, str: String, list: [UInt256], dic: {String: String})
		access(all) fun EmitEvent() {
			var s: Int256 = 1024102410241024
			var i = 0

			while i < 20 {
				emit LargeEvent(value: s, str: s.toString(), list:[], dic:{s.toString():s.toString()})
				i = i + 1
			}
		}
	}
	`

	deployingContractScriptTemplate := `
		transaction {
			prepare(signer: auth(AddContract) &Account) {
				let code = "%s".decodeHex()
				signer.contracts.add(
					name: "TestContract",
					code: code
				)
		}
	}
	`

	ctx = fvm.NewContextFromParent(
		ctx,
		fvm.WithEventCollectionSizeLimit(2))

	txBody, err := flow.NewTransactionBodyBuilder().
		SetScript([]byte(fmt.Sprintf(deployingContractScriptTemplate, hex.EncodeToString([]byte(testContract))))).
		SetPayer(chain.ServiceAddress()).
		AddAuthorizer(chain.ServiceAddress()).
		Build()
	require.NoError(t, err)

	executionSnapshot, output, err := vm.Run(
		ctx,
		fvm.Transaction(txBody, 0),
		snapshotTree)
	require.NoError(t, err)
	require.NoError(t, output.Err)

	snapshotTree = snapshotTree.Append(executionSnapshot)

	txBody, err = flow.NewTransactionBodyBuilder().
		SetScript([]byte(fmt.Sprintf(`
		import TestContract from 0x%s
			transaction {
			prepare(acct: &Account) {}
			execute {
				TestContract.EmitEvent()
			}
		}`, chain.ServiceAddress()))).
		SetPayer(chain.ServiceAddress()).
		AddAuthorizer(chain.ServiceAddress()).
		Build()
	require.NoError(t, err)

	t.Run("With limits", func(t *testing.T) {
		txBody.Payer = unittest.RandomAddressFixture()

		executionSnapshot, output, err := vm.Run(
			ctx,
			fvm.Transaction(txBody, 0),
			snapshotTree)
		require.NoError(t, err)

		// transaction should fail due to event size limit
		require.Error(t, output.Err)

		snapshotTree = snapshotTree.Append(executionSnapshot)
	})

	t.Run("With service account as payer", func(t *testing.T) {
		txBody.Payer = chain.ServiceAddress()

		_, output, err := vm.Run(
			ctx,
			fvm.Transaction(txBody, 0),
			snapshotTree)
		require.NoError(t, err)

		unittest.EnsureEventsIndexSeq(t, output.Events, chain.ChainID())

		// transaction should not fail due to event size limit
		require.NoError(t, output.Err)
	})
}

// TestHappyPathSigning checks that a signing a transaction with `Sign` doesn't produce an error.
// Transaction verification tests are in `TestVerifySignatureFromTransaction`.
func TestHappyPathTransactionSigning(t *testing.T) {
	t.Parallel()

	newVMTest().run(
		func(t *testing.T, vm fvm.VM, chain flow.Chain, ctx fvm.Context, snapshotTree snapshot.SnapshotTree) {
			// Create an account private key.
			privateKey, err := testutil.GenerateAccountPrivateKey()
			require.NoError(t, err)

			// Bootstrap a ledger, creating accounts with the provided private
			// keys and the root account.
			snapshotTree, accounts, err := testutil.CreateAccounts(
				vm,
				snapshotTree,
				[]flow.AccountPrivateKey{privateKey},
				chain)
			require.NoError(t, err)

			txBodyBuilder := flow.NewTransactionBodyBuilder().
				SetScript([]byte(`transaction(){}`)).
				SetProposalKey(accounts[0], 0, 0).
				SetPayer(accounts[0])

			hasher, err := exeUtils.NewHasher(privateKey.HashAlgo)
			require.NoError(t, err)

			sig, err := txBodyBuilder.Sign(txBodyBuilder.EnvelopeMessage(), privateKey.PrivateKey, hasher)
			require.NoError(t, err)
			txBodyBuilder.AddEnvelopeSignature(accounts[0], 0, sig)

			txBody, err := txBodyBuilder.Build()
			require.NoError(t, err)
			_, output, err := vm.Run(
				ctx,
				fvm.Transaction(txBody, 0),
				snapshotTree)
			require.NoError(t, err)
			require.NoError(t, output.Err)
		},
	)
}

func TestTransactionFeeDeduction(t *testing.T) {
	t.Parallel()

	getBalance := func(vm fvm.VM, chain flow.Chain, ctx fvm.Context, snapshotTree snapshot.SnapshotTree, address flow.Address) uint64 {
		sc := systemcontracts.SystemContractsForChain(chain.ChainID())
		code := []byte(fmt.Sprintf(
			`
					import FungibleToken from 0x%s
					import FlowToken from 0x%s

					access(all) fun main(account: Address): UFix64 {
						let acct = getAccount(account)
						let vaultRef = acct.capabilities.borrow<&FlowToken.Vault>(/public/flowTokenBalance)
							?? panic("Could not borrow Balance reference to the Vault")

						return vaultRef.balance
					}
				`,
			sc.FungibleToken.Address.Hex(),
			sc.FlowToken.Address.Hex(),
		))
		script := fvm.Script(code).WithArguments(
			jsoncdc.MustEncode(cadence.NewAddress(address)),
		)

		_, output, err := vm.Run(ctx, script, snapshotTree)
		require.NoError(t, err)
		require.NoError(t, output.Err)
		return uint64(output.Value.(cadence.UFix64))
	}

	type testCase struct {
		name          string
		fundWith      uint64
		tryToTransfer uint64
		gasLimit      uint64
		checkResult   func(t *testing.T, balanceBefore uint64, balanceAfter uint64, output fvm.ProcedureOutput)
	}

	txFees := uint64(1_000)              // 0.00001
	fundingAmount := uint64(100_000_000) // 1.0
	transferAmount := uint64(123_456)
	minimumStorageReservation := uint64(fvm.DefaultMinimumStorageReservation)

	chain := flow.Testnet.Chain()
	sc := systemcontracts.SystemContractsForChain(chain.ChainID())
	depositedEvent := fmt.Sprintf("A.%s.FlowToken.TokensDeposited", sc.FlowToken.Address)
	withdrawnEvent := fmt.Sprintf("A.%s.FlowToken.TokensWithdrawn", sc.FlowToken.Address)
	feesDeductedEvent := fmt.Sprintf("A.%s.FlowFees.FeesDeducted", sc.FlowFees.Address)

	testCases := []testCase{
		{
			name:          "Transaction fees are deducted",
			fundWith:      fundingAmount,
			tryToTransfer: 0,
			checkResult: func(t *testing.T, balanceBefore uint64, balanceAfter uint64, output fvm.ProcedureOutput) {
				require.NoError(t, output.Err)
				require.Equal(t, txFees, balanceBefore-balanceAfter)
			},
		},
		{
			name:          "Transaction fee deduction emits events",
			fundWith:      fundingAmount,
			tryToTransfer: 0,
			checkResult: func(t *testing.T, balanceBefore uint64, balanceAfter uint64, output fvm.ProcedureOutput) {
				require.NoError(t, output.Err)

				var deposits []flow.Event
				var withdraws []flow.Event

				chain := flow.Testnet.Chain()
				for _, e := range output.Events {
					if string(e.Type) == depositedEvent {
						deposits = append(deposits, e)
					}
					if string(e.Type) == withdrawnEvent {
						withdraws = append(withdraws, e)
					}
				}

				unittest.EnsureEventsIndexSeq(t, output.Events, chain.ChainID())
				require.Len(t, deposits, 2)
				require.Len(t, withdraws, 2)
			},
		},
		{
			name:          "Transaction fees are deducted and tx is applied",
			fundWith:      fundingAmount,
			tryToTransfer: transferAmount,
			checkResult: func(t *testing.T, balanceBefore uint64, balanceAfter uint64, output fvm.ProcedureOutput) {
				require.NoError(t, output.Err)
				require.Equal(t, txFees+transferAmount, balanceBefore-balanceAfter)
			},
		},
		{
			name:          "Transaction fees are deducted and fee deduction is emitted",
			fundWith:      fundingAmount,
			tryToTransfer: transferAmount,
			checkResult: func(t *testing.T, balanceBefore uint64, balanceAfter uint64, output fvm.ProcedureOutput) {
				require.NoError(t, output.Err)
				chain := flow.Testnet.Chain()

				var feeDeduction flow.Event // fee deduction event
				for _, e := range output.Events {
					if string(e.Type) == feesDeductedEvent {
						feeDeduction = e
						break
					}
				}
				unittest.EnsureEventsIndexSeq(t, output.Events, chain.ChainID())
				require.NotEmpty(t, feeDeduction.Payload)

				payload, err := ccf.Decode(nil, feeDeduction.Payload)
				require.NoError(t, err)

				event := payload.(cadence.Event)

				fields := cadence.FieldsMappedByName(event)

				actualTXFees := fields["amount"]
				actualExecutionEffort := fields["executionEffort"]
				actualInclusionEffort := fields["inclusionEffort"]

				require.Equal(t,
					txFees,
					uint64(actualTXFees.(cadence.UFix64)),
				)
				// Inclusion effort should be equivalent to 1.0 UFix64
				require.Equal(t,
					uint64(100_000_000),
					uint64(actualInclusionEffort.(cadence.UFix64)),
				)
				// Execution effort should be non-0
				require.Greater(t, actualExecutionEffort, uint64(0))

			},
		},
		{
			name:          "If just enough balance, fees are deducted",
			fundWith:      txFees + transferAmount,
			tryToTransfer: transferAmount,
			checkResult: func(t *testing.T, balanceBefore uint64, balanceAfter uint64, output fvm.ProcedureOutput) {
				require.NoError(t, output.Err)
				require.Equal(t, uint64(0), balanceAfter)
			},
		},
		{
			// this is an edge case that is not applicable to any network.
			// If storage limits were on this would fail due to storage limits
			name:          "If not enough balance, transaction succeeds and fees are deducted to 0",
			fundWith:      txFees,
			tryToTransfer: 1,
			checkResult: func(t *testing.T, balanceBefore uint64, balanceAfter uint64, output fvm.ProcedureOutput) {
				require.NoError(t, output.Err)
				require.Equal(t, uint64(0), balanceAfter)
			},
		},
		{
			name:          "If tx fails, fees are deducted",
			fundWith:      fundingAmount,
			tryToTransfer: 2 * fundingAmount,
			checkResult: func(t *testing.T, balanceBefore uint64, balanceAfter uint64, output fvm.ProcedureOutput) {
				require.Error(t, output.Err)
				require.Equal(t, fundingAmount-txFees, balanceAfter)
			},
		},
		{
			name:          "If tx fails, fee deduction events are emitted",
			fundWith:      fundingAmount,
			tryToTransfer: 2 * fundingAmount,
			checkResult: func(t *testing.T, balanceBefore uint64, balanceAfter uint64, output fvm.ProcedureOutput) {
				require.Error(t, output.Err)

				var deposits []flow.Event
				var withdraws []flow.Event

				chain := flow.Testnet.Chain()

				for _, e := range output.Events {
					if string(e.Type) == depositedEvent {
						deposits = append(deposits, e)
					}
					if string(e.Type) == withdrawnEvent {
						withdraws = append(withdraws, e)
					}
				}

				unittest.EnsureEventsIndexSeq(t, output.Events, chain.ChainID())
				require.Len(t, deposits, 1)
				require.Len(t, withdraws, 1)
			},
		},
		{
			name:          "If tx fails because of gas limit reached, fee deduction events are emitted",
			fundWith:      txFees + transferAmount,
			tryToTransfer: transferAmount,
			gasLimit:      uint64(2),
			checkResult: func(t *testing.T, balanceBefore uint64, balanceAfter uint64, output fvm.ProcedureOutput) {
				require.ErrorContains(t, output.Err, "computation exceeds limit (2)")

				var deposits []flow.Event
				var withdraws []flow.Event

				chain := flow.Testnet.Chain()

				for _, e := range output.Events {
					if string(e.Type) == depositedEvent {
						deposits = append(deposits, e)
					}
					if string(e.Type) == withdrawnEvent {
						withdraws = append(withdraws, e)
					}
				}

				unittest.EnsureEventsIndexSeq(t, output.Events, chain.ChainID())
				require.Len(t, deposits, 1)
				require.Len(t, withdraws, 1)
			},
		},
	}

	testCasesWithStorageEnabled := []testCase{
		{
			name:          "Transaction fees are deducted",
			fundWith:      fundingAmount,
			tryToTransfer: 0,
			checkResult: func(t *testing.T, balanceBefore uint64, balanceAfter uint64, output fvm.ProcedureOutput) {
				require.NoError(t, output.Err)
				require.Equal(t, txFees, balanceBefore-balanceAfter)
			},
		},
		{
			name:          "Transaction fee deduction emits events",
			fundWith:      fundingAmount,
			tryToTransfer: 0,
			checkResult: func(t *testing.T, balanceBefore uint64, balanceAfter uint64, output fvm.ProcedureOutput) {
				require.NoError(t, output.Err)

				var deposits []flow.Event
				var withdraws []flow.Event

				chain := flow.Testnet.Chain()

				for _, e := range output.Events {
					if string(e.Type) == depositedEvent {
						deposits = append(deposits, e)
					}
					if string(e.Type) == withdrawnEvent {
						withdraws = append(withdraws, e)
					}
				}

				unittest.EnsureEventsIndexSeq(t, output.Events, chain.ChainID())
				require.Len(t, deposits, 2)
				require.Len(t, withdraws, 2)
			},
		},
		{
			name:          "Transaction fees are deducted and tx is applied",
			fundWith:      fundingAmount,
			tryToTransfer: transferAmount,
			checkResult: func(t *testing.T, balanceBefore uint64, balanceAfter uint64, output fvm.ProcedureOutput) {
				require.NoError(t, output.Err)
				require.Equal(t, txFees+transferAmount, balanceBefore-balanceAfter)
			},
		},
		{
			name:          "If just enough balance, fees are deducted",
			fundWith:      txFees + transferAmount,
			tryToTransfer: transferAmount,
			checkResult: func(t *testing.T, balanceBefore uint64, balanceAfter uint64, output fvm.ProcedureOutput) {
				require.NoError(t, output.Err)
				require.Equal(t, minimumStorageReservation, balanceAfter)
			},
		},
		{
			name:          "If tx fails, fees are deducted",
			fundWith:      fundingAmount,
			tryToTransfer: 2 * fundingAmount,
			checkResult: func(t *testing.T, balanceBefore uint64, balanceAfter uint64, output fvm.ProcedureOutput) {
				require.Error(t, output.Err)
				require.Equal(t, fundingAmount-txFees+minimumStorageReservation, balanceAfter)
			},
		},
		{
			name:          "If tx fails, fee deduction events are emitted",
			fundWith:      fundingAmount,
			tryToTransfer: 2 * fundingAmount,
			checkResult: func(t *testing.T, balanceBefore uint64, balanceAfter uint64, output fvm.ProcedureOutput) {
				require.Error(t, output.Err)

				var deposits []flow.Event
				var withdraws []flow.Event

				chain := flow.Testnet.Chain()

				for _, e := range output.Events {
					if string(e.Type) == depositedEvent {
						deposits = append(deposits, e)
					}
					if string(e.Type) == withdrawnEvent {
						withdraws = append(withdraws, e)
					}
				}

				unittest.EnsureEventsIndexSeq(t, output.Events, chain.ChainID())
				require.Len(t, deposits, 1)
				require.Len(t, withdraws, 1)
			},
		},
		{
			name:          "If balance at minimum, transaction fails, fees are deducted and fee deduction events are emitted",
			fundWith:      0,
			tryToTransfer: 0,
			checkResult: func(t *testing.T, balanceBefore uint64, balanceAfter uint64, output fvm.ProcedureOutput) {
				require.Error(t, output.Err)
				require.Equal(t, minimumStorageReservation-txFees, balanceAfter)

				var deposits []flow.Event
				var withdraws []flow.Event

				chain := flow.Testnet.Chain()

				for _, e := range output.Events {
					if string(e.Type) == depositedEvent {
						deposits = append(deposits, e)
					}
					if string(e.Type) == withdrawnEvent {
						withdraws = append(withdraws, e)
					}
				}

				unittest.EnsureEventsIndexSeq(t, output.Events, chain.ChainID())
				require.Len(t, deposits, 1)
				require.Len(t, withdraws, 1)
			},
		},
	}

	runTx := func(tc testCase) func(t *testing.T, vm fvm.VM, chain flow.Chain, ctx fvm.Context, snapshotTree snapshot.SnapshotTree) {
		return func(t *testing.T, vm fvm.VM, chain flow.Chain, ctx fvm.Context, snapshotTree snapshot.SnapshotTree) {
			// ==== Create an account ====
			privateKey, txBodyBuilder := testutil.CreateAccountCreationTransaction(t, chain)

			err := testutil.SignTransactionAsServiceAccount(txBodyBuilder, 0, chain)
			require.NoError(t, err)

			txBody, err := txBodyBuilder.Build()
			require.NoError(t, err)
			executionSnapshot, output, err := vm.Run(
				ctx,
				fvm.Transaction(txBody, 0),
				snapshotTree)
			require.NoError(t, err)
			require.NoError(t, output.Err)

			snapshotTree = snapshotTree.Append(executionSnapshot)

			eventTypes := make([]flow.EventType, 0, len(output.Events))
			for _, e := range output.Events {
				eventTypes = append(eventTypes, e.Type)
			}

			assert.Equal(t,
				[]flow.EventType{
					"A.7e60df042a9c0868.FlowToken.TokensWithdrawn",
					"A.9a0766d93b6608b7.FungibleToken.Withdrawn",
					"A.7e60df042a9c0868.FlowToken.TokensWithdrawn",
					"A.9a0766d93b6608b7.FungibleToken.Withdrawn",
					"A.7e60df042a9c0868.FlowToken.TokensDeposited",
					"A.9a0766d93b6608b7.FungibleToken.Deposited",
					"A.912d5440f7e3769e.FlowFees.TokensDeposited",
					"flow.StorageCapabilityControllerIssued",
					"flow.CapabilityPublished",
					"flow.StorageCapabilityControllerIssued",
					"flow.CapabilityPublished",
					"A.7e60df042a9c0868.FlowToken.TokensDeposited",
					"A.9a0766d93b6608b7.FungibleToken.Deposited",
					"flow.AccountCreated",
					"flow.AccountKeyAdded",
					"A.7e60df042a9c0868.FlowToken.TokensWithdrawn",
					"A.9a0766d93b6608b7.FungibleToken.Withdrawn",
					"A.7e60df042a9c0868.FlowToken.TokensDeposited",
					"A.9a0766d93b6608b7.FungibleToken.Deposited",
					"A.912d5440f7e3769e.FlowFees.FeesDeducted",
				},
				eventTypes,
			)
			unittest.EnsureEventsIndexSeq(t, output.Events, chain.ChainID())

			accountCreatedEvents := filterAccountCreatedEvents(output.Events)

			require.Len(t, accountCreatedEvents, 1)

			// read the address of the account created (e.g. "0x01" and convert it to flow.address)
			data, err := ccf.Decode(nil, accountCreatedEvents[0].Payload)
			require.NoError(t, err)

			address := flow.ConvertAddress(
				cadence.SearchFieldByName(
					data.(cadence.Event),
					cadenceStdlib.AccountEventAddressParameter.Identifier,
				).(cadence.Address),
			)

			// ==== Transfer tokens to new account ====
			txBodyBuilder = transferTokensTx(chain).
				AddAuthorizer(chain.ServiceAddress()).
				AddArgument(jsoncdc.MustEncode(cadence.UFix64(tc.fundWith))).
				AddArgument(jsoncdc.MustEncode(cadence.NewAddress(address))).
				SetProposalKey(chain.ServiceAddress(), 0, 1).
				SetPayer(chain.ServiceAddress())

			err = testutil.SignEnvelope(
				txBodyBuilder,
				chain.ServiceAddress(),
				unittest.ServiceAccountPrivateKey,
			)
			require.NoError(t, err)

			txBody, err = txBodyBuilder.Build()
			require.NoError(t, err)
			executionSnapshot, output, err = vm.Run(
				ctx,
				fvm.Transaction(txBody, 0),
				snapshotTree)
			require.NoError(t, err)
			require.NoError(t, output.Err)

			snapshotTree = snapshotTree.Append(executionSnapshot)

			balanceBefore := getBalance(vm, chain, ctx, snapshotTree, address)

			// ==== Transfer tokens from new account ====

			txBodyBuilder = transferTokensTx(chain).
				AddAuthorizer(address).
				AddArgument(jsoncdc.MustEncode(cadence.UFix64(tc.tryToTransfer))).
				AddArgument(jsoncdc.MustEncode(cadence.NewAddress(chain.ServiceAddress()))).
				SetProposalKey(address, 0, 0).
				SetPayer(address)

			if tc.gasLimit == 0 {
				txBodyBuilder.SetComputeLimit(fvm.DefaultComputationLimit)
			} else {
				txBodyBuilder.SetComputeLimit(tc.gasLimit)
			}

			err = testutil.SignEnvelope(
				txBodyBuilder,
				address,
				privateKey,
			)
			require.NoError(t, err)

			txBody, err = txBodyBuilder.Build()
			require.NoError(t, err)
			executionSnapshot, output, err = vm.Run(
				ctx,
				fvm.Transaction(txBody, 0),
				snapshotTree)
			require.NoError(t, err)

			snapshotTree = snapshotTree.Append(executionSnapshot)

			balanceAfter := getBalance(vm, chain, ctx, snapshotTree, address)

			tc.checkResult(
				t,
				balanceBefore,
				balanceAfter,
				output,
			)
		}
	}

	for i, tc := range testCases {
		t.Run(fmt.Sprintf("Transaction Fees %d: %s", i, tc.name), newVMTest().withBootstrapProcedureOptions(
			fvm.WithTransactionFee(fvm.DefaultTransactionFees),
			fvm.WithExecutionMemoryLimit(math.MaxUint64),
			fvm.WithExecutionEffortWeights(environment.MainnetExecutionEffortWeights),
			fvm.WithExecutionMemoryWeights(meter.DefaultMemoryWeights),
		).withContextOptions(
			fvm.WithTransactionFeesEnabled(true),
			fvm.WithChain(chain),
		).run(
			runTx(tc)),
		)
	}

	for i, tc := range testCasesWithStorageEnabled {
		t.Run(fmt.Sprintf("Transaction Fees with storage %d: %s", i, tc.name), newVMTest().withBootstrapProcedureOptions(
			fvm.WithTransactionFee(fvm.DefaultTransactionFees),
			fvm.WithStorageMBPerFLOW(fvm.DefaultStorageMBPerFLOW),
			fvm.WithMinimumStorageReservation(fvm.DefaultMinimumStorageReservation),
			fvm.WithAccountCreationFee(fvm.DefaultAccountCreationFee),
			fvm.WithExecutionMemoryLimit(math.MaxUint64),
			fvm.WithExecutionEffortWeights(environment.MainnetExecutionEffortWeights),
			fvm.WithExecutionMemoryWeights(meter.DefaultMemoryWeights),
		).withContextOptions(
			fvm.WithTransactionFeesEnabled(true),
			fvm.WithAccountStorageLimit(true),
			fvm.WithChain(chain),
		).run(
			runTx(tc)),
		)
	}
}

func TestSettingExecutionWeights(t *testing.T) {
	t.Parallel()

	// change the chain so that the metering settings are read from the service account
	chain := flow.Emulator.Chain()

	t.Run("transaction should fail with high weights", newVMTest().withBootstrapProcedureOptions(

		fvm.WithMinimumStorageReservation(fvm.DefaultMinimumStorageReservation),
		fvm.WithAccountCreationFee(fvm.DefaultAccountCreationFee),
		fvm.WithStorageMBPerFLOW(fvm.DefaultStorageMBPerFLOW),
		fvm.WithExecutionEffortWeights(
			meter.ExecutionEffortWeights{
				common.ComputationKindLoop: 100_000 << meter.MeterExecutionInternalPrecisionBytes,
			},
		),
	).withContextOptions(
		fvm.WithChain(chain),
	).run(
		func(t *testing.T, vm fvm.VM, chain flow.Chain, ctx fvm.Context, snapshotTree snapshot.SnapshotTree) {

			txBodyBuilder := flow.NewTransactionBodyBuilder().
				SetScript([]byte(`
				transaction {
                  prepare(signer: &Account) {
					var a = 0
					while a < 100 {
						a = a + 1
					}
                  }
                }
			`)).
				SetProposalKey(chain.ServiceAddress(), 0, 0).
				AddAuthorizer(chain.ServiceAddress()).
				SetPayer(chain.ServiceAddress())

			err := testutil.SignTransactionAsServiceAccount(txBodyBuilder, 0, chain)
			require.NoError(t, err)

			txBody, err := txBodyBuilder.Build()
			require.NoError(t, err)

			_, output, err := vm.Run(
				ctx,
				fvm.Transaction(txBody, 0),
				snapshotTree)
			require.NoError(t, err)

			require.True(t, errors.IsComputationLimitExceededError(output.Err))
		},
	))

	memoryWeights := make(map[common.MemoryKind]uint64)
	for k, v := range meter.DefaultMemoryWeights {
		memoryWeights[k] = v
	}

	const highWeight = 20_000_000_000
	memoryWeights[common.MemoryKindIntegerExpression] = highWeight

	t.Run("normal transactions should fail with high memory weights", newVMTest().withBootstrapProcedureOptions(
		fvm.WithMinimumStorageReservation(fvm.DefaultMinimumStorageReservation),
		fvm.WithAccountCreationFee(fvm.DefaultAccountCreationFee),
		fvm.WithStorageMBPerFLOW(fvm.DefaultStorageMBPerFLOW),
		fvm.WithExecutionMemoryWeights(
			memoryWeights,
		),
	).withContextOptions(
		fvm.WithMemoryLimit(10_000_000_000),
		fvm.WithChain(chain),
	).run(
		func(t *testing.T, vm fvm.VM, chain flow.Chain, ctx fvm.Context, snapshotTree snapshot.SnapshotTree) {
			// Create an account private key.
			privateKeys, err := testutil.GenerateAccountPrivateKeys(1)
			require.NoError(t, err)

			// Bootstrap a ledger, creating accounts with the provided private
			// keys and the root account.
			snapshotTree, accounts, err := testutil.CreateAccounts(
				vm,
				snapshotTree,
				privateKeys,
				chain)
			require.NoError(t, err)

			txBodyBuilder := flow.NewTransactionBodyBuilder().
				SetScript([]byte(`
				transaction {
                  prepare(signer: &Account) {
					var a = 1
                  }
                }
			`)).
				SetProposalKey(accounts[0], 0, 0).
				AddAuthorizer(accounts[0]).
				SetPayer(accounts[0])

			err = testutil.SignTransaction(txBodyBuilder, accounts[0], privateKeys[0], 0)
			require.NoError(t, err)

			txBody, err := txBodyBuilder.Build()
			require.NoError(t, err)

			_, output, err := vm.Run(
				ctx,
				fvm.Transaction(txBody, 0),
				snapshotTree)
			require.NoError(t, err)
			require.Greater(t, output.MemoryEstimate, uint64(highWeight))

			require.True(t, errors.IsMemoryLimitExceededError(output.Err))
		},
	))

	t.Run("service account transactions should not fail with high memory weights", newVMTest().withBootstrapProcedureOptions(
		fvm.WithMinimumStorageReservation(fvm.DefaultMinimumStorageReservation),
		fvm.WithAccountCreationFee(fvm.DefaultAccountCreationFee),
		fvm.WithStorageMBPerFLOW(fvm.DefaultStorageMBPerFLOW),
		fvm.WithExecutionMemoryWeights(
			memoryWeights,
		),
	).withContextOptions(
		fvm.WithMemoryLimit(10_000_000_000),
		fvm.WithChain(chain),
	).run(
		func(t *testing.T, vm fvm.VM, chain flow.Chain, ctx fvm.Context, snapshotTree snapshot.SnapshotTree) {

			txBodyBuilder := flow.NewTransactionBodyBuilder().
				SetScript([]byte(`
				transaction {
                  prepare(signer: &Account) {
					var a = 1
                  }
                }
			`)).
				SetProposalKey(chain.ServiceAddress(), 0, 0).
				AddAuthorizer(chain.ServiceAddress()).
				SetPayer(chain.ServiceAddress())

			err := testutil.SignTransactionAsServiceAccount(txBodyBuilder, 0, chain)
			require.NoError(t, err)

			txBody, err := txBodyBuilder.Build()
			require.NoError(t, err)

			_, output, err := vm.Run(
				ctx,
				fvm.Transaction(txBody, 0),
				snapshotTree)
			require.NoError(t, err)
			require.Greater(t, output.MemoryEstimate, uint64(highWeight))

			require.NoError(t, output.Err)
		},
	))

	memoryWeights = make(map[common.MemoryKind]uint64)
	for k, v := range meter.DefaultMemoryWeights {
		memoryWeights[k] = v
	}
	memoryWeights[common.MemoryKindBreakStatement] = 1_000_000
	t.Run("transaction should fail with low memory limit (set in the state)", newVMTest().withBootstrapProcedureOptions(
		fvm.WithMinimumStorageReservation(fvm.DefaultMinimumStorageReservation),
		fvm.WithAccountCreationFee(fvm.DefaultAccountCreationFee),
		fvm.WithStorageMBPerFLOW(fvm.DefaultStorageMBPerFLOW),
		fvm.WithExecutionMemoryLimit(
			100_000_000,
		),
		fvm.WithExecutionMemoryWeights(
			memoryWeights,
		),
	).withContextOptions(
		fvm.WithChain(chain),
	).run(
		func(t *testing.T, vm fvm.VM, chain flow.Chain, ctx fvm.Context, snapshotTree snapshot.SnapshotTree) {
			privateKeys, err := testutil.GenerateAccountPrivateKeys(1)
			require.NoError(t, err)

			snapshotTree, accounts, err := testutil.CreateAccounts(
				vm,
				snapshotTree,
				privateKeys,
				chain)
			require.NoError(t, err)

			// This transaction is specially designed to use a lot of breaks
			// as the weight for breaks is much higher than usual.
			// putting a `while true {break}` in a loop does not use the same amount of memory.
			txBodyBuilder := flow.NewTransactionBodyBuilder().
				SetScript([]byte(`
				transaction {
					prepare(signer: &Account) {
						while true {break};while true {break};while true {break};while true {break};while true {break};
						while true {break};while true {break};while true {break};while true {break};while true {break};
						while true {break};while true {break};while true {break};while true {break};while true {break};
						while true {break};while true {break};while true {break};while true {break};while true {break};
						while true {break};while true {break};while true {break};while true {break};while true {break};
						while true {break};while true {break};while true {break};while true {break};while true {break};
						while true {break};while true {break};while true {break};while true {break};while true {break};
						while true {break};while true {break};while true {break};while true {break};while true {break};
						while true {break};while true {break};while true {break};while true {break};while true {break};
						while true {break};while true {break};while true {break};while true {break};while true {break};
						while true {break};while true {break};while true {break};while true {break};while true {break};
						while true {break};while true {break};while true {break};while true {break};while true {break};
						while true {break};while true {break};while true {break};while true {break};while true {break};
						while true {break};while true {break};while true {break};while true {break};while true {break};
						while true {break};while true {break};while true {break};while true {break};while true {break};
						while true {break};while true {break};while true {break};while true {break};while true {break};
						while true {break};while true {break};while true {break};while true {break};while true {break};
						while true {break};while true {break};while true {break};while true {break};while true {break};
						while true {break};while true {break};while true {break};while true {break};while true {break};
						while true {break};while true {break};while true {break};while true {break};while true {break};
					}
				}
			`))

			err = testutil.SignTransaction(txBodyBuilder, accounts[0], privateKeys[0], 0)
			require.NoError(t, err)

			txBody, err := txBodyBuilder.Build()
			require.NoError(t, err)

			_, output, err := vm.Run(
				ctx,
				fvm.Transaction(txBody, 0),
				snapshotTree)
			require.NoError(t, err)
			// There are 100 breaks and each break uses 1_000_000 memory
			require.Greater(t, output.MemoryEstimate, uint64(100_000_000))

			require.True(t, errors.IsMemoryLimitExceededError(output.Err))
		},
	))

	t.Run("transaction should fail if create account weight is high", newVMTest().withBootstrapProcedureOptions(
		fvm.WithMinimumStorageReservation(fvm.DefaultMinimumStorageReservation),
		fvm.WithAccountCreationFee(fvm.DefaultAccountCreationFee),
		fvm.WithStorageMBPerFLOW(fvm.DefaultStorageMBPerFLOW),
		fvm.WithExecutionEffortWeights(
			meter.ExecutionEffortWeights{
				environment.ComputationKindCreateAccount: (fvm.DefaultComputationLimit + 1) << meter.MeterExecutionInternalPrecisionBytes,
			},
		),
	).withContextOptions(
		fvm.WithChain(chain),
	).run(
		func(t *testing.T, vm fvm.VM, chain flow.Chain, ctx fvm.Context, snapshotTree snapshot.SnapshotTree) {
			txBodyBuilder := flow.NewTransactionBodyBuilder().
				SetScript([]byte(`
				transaction {
                  prepare(signer: auth(BorrowValue) &Account) {
					Account(payer: signer)
                  }
                }
			`)).
				SetProposalKey(chain.ServiceAddress(), 0, 0).
				AddAuthorizer(chain.ServiceAddress()).
				SetPayer(chain.ServiceAddress())

			err := testutil.SignTransactionAsServiceAccount(txBodyBuilder, 0, chain)
			require.NoError(t, err)

			txBody, err := txBodyBuilder.Build()
			require.NoError(t, err)

			_, output, err := vm.Run(
				ctx,
				fvm.Transaction(txBody, 0),
				snapshotTree)
			require.NoError(t, err)

			require.True(t, errors.IsComputationLimitExceededError(output.Err))
		},
	))

	t.Run("transaction should fail if create account weight is high", newVMTest().withBootstrapProcedureOptions(
		fvm.WithMinimumStorageReservation(fvm.DefaultMinimumStorageReservation),
		fvm.WithAccountCreationFee(fvm.DefaultAccountCreationFee),
		fvm.WithStorageMBPerFLOW(fvm.DefaultStorageMBPerFLOW),
		fvm.WithExecutionEffortWeights(
			meter.ExecutionEffortWeights{
				environment.ComputationKindCreateAccount: 100_000_000 << meter.MeterExecutionInternalPrecisionBytes,
			},
		),
	).withContextOptions(
		fvm.WithChain(chain),
	).run(
		func(t *testing.T, vm fvm.VM, chain flow.Chain, ctx fvm.Context, snapshotTree snapshot.SnapshotTree) {

			txBodyBuilder := flow.NewTransactionBodyBuilder().
				SetScript([]byte(`
				transaction {
                  prepare(signer: auth(BorrowValue) &Account) {
					Account(payer: signer)
                  }
                }
			`)).
				SetProposalKey(chain.ServiceAddress(), 0, 0).
				AddAuthorizer(chain.ServiceAddress()).
				SetPayer(chain.ServiceAddress())

			err := testutil.SignTransactionAsServiceAccount(txBodyBuilder, 0, chain)
			require.NoError(t, err)

			txBody, err := txBodyBuilder.Build()
			require.NoError(t, err)

			_, output, err := vm.Run(
				ctx,
				fvm.Transaction(txBody, 0),
				snapshotTree)
			require.NoError(t, err)

			require.True(t, errors.IsComputationLimitExceededError(output.Err))
		},
	))

	t.Run("transaction should fail if create account weight is high", newVMTest().withBootstrapProcedureOptions(
		fvm.WithMinimumStorageReservation(fvm.DefaultMinimumStorageReservation),
		fvm.WithAccountCreationFee(fvm.DefaultAccountCreationFee),
		fvm.WithStorageMBPerFLOW(fvm.DefaultStorageMBPerFLOW),
		fvm.WithExecutionEffortWeights(
			meter.ExecutionEffortWeights{
				environment.ComputationKindCreateAccount: 100_000_000 << meter.MeterExecutionInternalPrecisionBytes,
			},
		),
	).withContextOptions(
		fvm.WithChain(chain),
	).run(
		func(t *testing.T, vm fvm.VM, chain flow.Chain, ctx fvm.Context, snapshotTree snapshot.SnapshotTree) {
			txBodyBuilder := flow.NewTransactionBodyBuilder().
				SetScript([]byte(`
				transaction {
                  prepare(signer: auth(BorrowValue) &Account) {
					Account(payer: signer)
                  }
                }
			`)).
				SetProposalKey(chain.ServiceAddress(), 0, 0).
				AddAuthorizer(chain.ServiceAddress()).
				SetPayer(chain.ServiceAddress())

			err := testutil.SignTransactionAsServiceAccount(txBodyBuilder, 0, chain)
			require.NoError(t, err)

			txBody, err := txBodyBuilder.Build()
			require.NoError(t, err)

			_, output, err := vm.Run(
				ctx,
				fvm.Transaction(txBody, 0),
				snapshotTree)
			require.NoError(t, err)

			require.True(t, errors.IsComputationLimitExceededError(output.Err))
		},
	))

	t.Run("transaction should not use up more computation that the transaction body itself", newVMTest().withBootstrapProcedureOptions(
		fvm.WithMinimumStorageReservation(fvm.DefaultMinimumStorageReservation),
		fvm.WithAccountCreationFee(fvm.DefaultAccountCreationFee),
		fvm.WithStorageMBPerFLOW(fvm.DefaultStorageMBPerFLOW),
		fvm.WithTransactionFee(fvm.DefaultTransactionFees),
		fvm.WithExecutionEffortWeights(
			meter.ExecutionEffortWeights{
				common.ComputationKindStatement:          0,
				common.ComputationKindLoop:               1 << meter.MeterExecutionInternalPrecisionBytes,
				common.ComputationKindFunctionInvocation: 0,
			},
		),
	).withContextOptions(
		fvm.WithAccountStorageLimit(true),
		fvm.WithTransactionFeesEnabled(true),
		fvm.WithMemoryLimit(math.MaxUint64),
		fvm.WithChain(chain),
	).run(
		func(t *testing.T, vm fvm.VM, chain flow.Chain, ctx fvm.Context, snapshotTree snapshot.SnapshotTree) {
			// Use the maximum amount of computation so that the transaction still passes.
			loops := uint64(996)
			executionEffortNeededToCheckStorage := uint64(1)
			maxExecutionEffort := uint64(997)
			txBodyBuilder := flow.NewTransactionBodyBuilder().
				SetScript([]byte(
					fmt.Sprintf(`
							transaction() {
								prepare(signer: &Account) {
									var i = 0
									while i < %d {
										i = i + 1
									}
								}

								execute{}
							}
						`,
						loops,
					),
				)).
				SetProposalKey(chain.ServiceAddress(), 0, 0).
				AddAuthorizer(chain.ServiceAddress()).
				SetPayer(chain.ServiceAddress()).
				SetComputeLimit(maxExecutionEffort)

			err := testutil.SignTransactionAsServiceAccount(txBodyBuilder, 0, chain)
			require.NoError(t, err)

			txBody, err := txBodyBuilder.Build()
			require.NoError(t, err)

			executionSnapshot, output, err := vm.Run(
				ctx,
				fvm.Transaction(txBody, 0),
				snapshotTree)
			require.NoError(t, err)
			require.NoError(t, output.Err)

			snapshotTree = snapshotTree.Append(executionSnapshot)

			// expected computation used is number of loops + 1 (from the storage limit check).
			require.Equal(t, loops+executionEffortNeededToCheckStorage, output.ComputationUsed)

			// increasing the number of loops should fail the transaction.
			loops = loops + 1
			txBodyBuilder = flow.NewTransactionBodyBuilder().
				SetScript([]byte(
					fmt.Sprintf(`
							transaction() {
								prepare(signer: &Account) {
									var i = 0
									while i < %d {
										i = i + 1
									}
								}

								execute{}
							}
						`,
						loops,
					),
				)).
				SetProposalKey(chain.ServiceAddress(), 0, 1).
				AddAuthorizer(chain.ServiceAddress()).
				SetPayer(chain.ServiceAddress()).
				SetComputeLimit(maxExecutionEffort)

			err = testutil.SignTransactionAsServiceAccount(txBodyBuilder, 1, chain)
			require.NoError(t, err)

			txBody, err = txBodyBuilder.Build()
			require.NoError(t, err)

			_, output, err = vm.Run(
				ctx,
				fvm.Transaction(txBody, 0),
				snapshotTree)
			require.NoError(t, err)

			require.ErrorContains(t, output.Err, "computation exceeds limit (997)")
			// expected computation used is still number of loops + 1 (from the storage limit check).
			require.Equal(t, loops+executionEffortNeededToCheckStorage, output.ComputationUsed)

			for _, event := range output.Events {
				// the fee deduction event should only contain the max gas worth of execution effort.
				if strings.Contains(string(event.Type), "FlowFees.FeesDeducted") {
					v, err := ccf.Decode(nil, event.Payload)
					require.NoError(t, err)

					ev := v.(cadence.Event)

					actualExecutionEffort := cadence.SearchFieldByName(ev, "executionEffort")

					require.Equal(
						t,
						maxExecutionEffort,
						uint64(actualExecutionEffort.(cadence.UFix64)),
					)
				}
			}
			unittest.EnsureEventsIndexSeq(t, output.Events, chain.ChainID())
		},
	))

	t.Run("transaction with more accounts touched uses more computation", newVMTest().withBootstrapProcedureOptions(
		fvm.WithMinimumStorageReservation(fvm.DefaultMinimumStorageReservation),
		fvm.WithAccountCreationFee(fvm.DefaultAccountCreationFee),
		fvm.WithStorageMBPerFLOW(fvm.DefaultStorageMBPerFLOW),
		fvm.WithTransactionFee(fvm.DefaultTransactionFees),
		fvm.WithExecutionEffortWeights(
			meter.ExecutionEffortWeights{
				common.ComputationKindStatement: 0,
				// only count loops
				// the storage check has a loop
				common.ComputationKindLoop:               1 << meter.MeterExecutionInternalPrecisionBytes,
				common.ComputationKindFunctionInvocation: 0,
			},
		),
	).withContextOptions(
		fvm.WithAccountStorageLimit(true),
		fvm.WithTransactionFeesEnabled(true),
		fvm.WithMemoryLimit(math.MaxUint64),
		fvm.WithChain(chain),
	).run(
		func(t *testing.T, vm fvm.VM, chain flow.Chain, ctx fvm.Context, snapshotTree snapshot.SnapshotTree) {
			// Create an account private key.
			privateKeys, err := testutil.GenerateAccountPrivateKeys(5)
			require.NoError(t, err)

			// Bootstrap a ledger, creating accounts with the provided
			// private keys and the root account.
			snapshotTree, accounts, err := testutil.CreateAccounts(
				vm,
				snapshotTree,
				privateKeys,
				chain)
			require.NoError(t, err)

			sc := systemcontracts.SystemContractsForChain(chain.ChainID())

			// create a transaction without loops so only the looping in the storage check is counted.
			txBodyBuilder := flow.NewTransactionBodyBuilder().
				SetScript([]byte(fmt.Sprintf(`
					import FungibleToken from 0x%s
					import FlowToken from 0x%s

					transaction() {
						let sentVault: @{FungibleToken.Vault}

						prepare(signer: auth(BorrowValue) &Account) {
							let vaultRef = signer.storage.borrow<auth(FungibleToken.Withdraw) &FlowToken.Vault>(from: /storage/flowTokenVault)
								?? panic("Could not borrow reference to the owner's Vault!")

							self.sentVault <- vaultRef.withdraw(amount: 5.0)
						}

						execute {
							let recipient1 = getAccount(%s)
							let recipient2 = getAccount(%s)
							let recipient3 = getAccount(%s)
							let recipient4 = getAccount(%s)
							let recipient5 = getAccount(%s)

							let receiverRef1 = recipient1.capabilities.borrow<&{FungibleToken.Receiver}>(/public/flowTokenReceiver)
								?? panic("Could not borrow receiver reference to the recipient's Vault")
							let receiverRef2 = recipient2.capabilities.borrow<&{FungibleToken.Receiver}>(/public/flowTokenReceiver)
								?? panic("Could not borrow receiver reference to the recipient's Vault")
							let receiverRef3 = recipient3.capabilities.borrow<&{FungibleToken.Receiver}>(/public/flowTokenReceiver)
								?? panic("Could not borrow receiver reference to the recipient's Vault")
							let receiverRef4 = recipient4.capabilities.borrow<&{FungibleToken.Receiver}>(/public/flowTokenReceiver)
								?? panic("Could not borrow receiver reference to the recipient's Vault")
							let receiverRef5 = recipient5.capabilities.borrow<&{FungibleToken.Receiver}>(/public/flowTokenReceiver)
								?? panic("Could not borrow receiver reference to the recipient's Vault")

							receiverRef1.deposit(from: <-self.sentVault.withdraw(amount: 1.0))
							receiverRef2.deposit(from: <-self.sentVault.withdraw(amount: 1.0))
							receiverRef3.deposit(from: <-self.sentVault.withdraw(amount: 1.0))
							receiverRef4.deposit(from: <-self.sentVault.withdraw(amount: 1.0))
							receiverRef5.deposit(from: <-self.sentVault.withdraw(amount: 1.0))

							destroy self.sentVault
						}
					}`,
					sc.FungibleToken.Address,
					sc.FlowToken.Address,
					accounts[0].HexWithPrefix(),
					accounts[1].HexWithPrefix(),
					accounts[2].HexWithPrefix(),
					accounts[3].HexWithPrefix(),
					accounts[4].HexWithPrefix(),
				))).
				SetProposalKey(chain.ServiceAddress(), 0, 0).
				AddAuthorizer(chain.ServiceAddress()).
				SetPayer(chain.ServiceAddress())

			err = testutil.SignTransactionAsServiceAccount(txBodyBuilder, 0, chain)
			require.NoError(t, err)

			txBody, err := txBodyBuilder.Build()
			require.NoError(t, err)

			_, output, err := vm.Run(
				ctx,
				fvm.Transaction(txBody, 0),
				snapshotTree)
			require.NoError(t, err)
			require.NoError(t, output.Err)

			// The storage check should loop once for each of the five accounts created +
			// once for the service account
			require.Equal(t, uint64(5+1), output.ComputationUsed)
		},
	))
}

func TestStorageUsed(t *testing.T) {
	t.Parallel()

	chain, vm := createChainAndVm(flow.Testnet)

	ctx := fvm.NewContext(
		fvm.WithChain(chain),
		fvm.WithCadenceLogging(true),
	)

	code := []byte(`
        access(all) fun main(): UInt64 {

            var addresses: [Address]= [
                0x2a3c4c2581cef731, 0x2a3c4c2581cef731, 0x2a3c4c2581cef731, 0x2a3c4c2581cef731, 0x2a3c4c2581cef731, 0x2a3c4c2581cef731, 0x2a3c4c2581cef731, 0x2a3c4c2581cef731, 0x2a3c4c2581cef731,
                0x2a3c4c2581cef731, 0x2a3c4c2581cef731, 0x2a3c4c2581cef731, 0x2a3c4c2581cef731, 0x2a3c4c2581cef731, 0x2a3c4c2581cef731, 0x2a3c4c2581cef731, 0x2a3c4c2581cef731, 0x2a3c4c2581cef731,
                0x2a3c4c2581cef731, 0x2a3c4c2581cef731, 0x2a3c4c2581cef731, 0x2a3c4c2581cef731, 0x2a3c4c2581cef731, 0x2a3c4c2581cef731, 0x2a3c4c2581cef731, 0x2a3c4c2581cef731, 0x2a3c4c2581cef731,
                0x2a3c4c2581cef731, 0x2a3c4c2581cef731, 0x2a3c4c2581cef731, 0x2a3c4c2581cef731, 0x2a3c4c2581cef731, 0x2a3c4c2581cef731, 0x2a3c4c2581cef731, 0x2a3c4c2581cef731, 0x2a3c4c2581cef731,
                0x2a3c4c2581cef731, 0x2a3c4c2581cef731, 0x2a3c4c2581cef731, 0x2a3c4c2581cef731, 0x2a3c4c2581cef731, 0x2a3c4c2581cef731, 0x2a3c4c2581cef731, 0x2a3c4c2581cef731, 0x2a3c4c2581cef731,
                0x2a3c4c2581cef731, 0x2a3c4c2581cef731, 0x2a3c4c2581cef731, 0x2a3c4c2581cef731, 0x2a3c4c2581cef731, 0x2a3c4c2581cef731, 0x2a3c4c2581cef731, 0x2a3c4c2581cef731, 0x2a3c4c2581cef731,
                0x2a3c4c2581cef731, 0x2a3c4c2581cef731, 0x2a3c4c2581cef731, 0x2a3c4c2581cef731, 0x2a3c4c2581cef731, 0x2a3c4c2581cef731, 0x2a3c4c2581cef731, 0x2a3c4c2581cef731, 0x2a3c4c2581cef731,
                0x2a3c4c2581cef731, 0x2a3c4c2581cef731, 0x2a3c4c2581cef731, 0x2a3c4c2581cef731, 0x2a3c4c2581cef731, 0x2a3c4c2581cef731, 0x2a3c4c2581cef731, 0x2a3c4c2581cef731, 0x2a3c4c2581cef731,
                0x2a3c4c2581cef731, 0x2a3c4c2581cef731, 0x2a3c4c2581cef731, 0x2a3c4c2581cef731, 0x2a3c4c2581cef731, 0x2a3c4c2581cef731, 0x2a3c4c2581cef731, 0x2a3c4c2581cef731, 0x2a3c4c2581cef731,
                0x2a3c4c2581cef731, 0x2a3c4c2581cef731, 0x2a3c4c2581cef731, 0x2a3c4c2581cef731, 0x2a3c4c2581cef731, 0x2a3c4c2581cef731, 0x2a3c4c2581cef731, 0x2a3c4c2581cef731, 0x2a3c4c2581cef731,
                0x2a3c4c2581cef731, 0x2a3c4c2581cef731, 0x2a3c4c2581cef731, 0x2a3c4c2581cef731, 0x2a3c4c2581cef731, 0x2a3c4c2581cef731, 0x2a3c4c2581cef731, 0x2a3c4c2581cef731, 0x2a3c4c2581cef731
            ]

            var storageUsed: UInt64 = 0
            for address in addresses {
                let account = getAccount(address)
                storageUsed = account.storage.used
            }

            return storageUsed
        }
	`)

	address, err := hex.DecodeString("2a3c4c2581cef731")
	require.NoError(t, err)

	accountStatusId := flow.AccountStatusRegisterID(
		flow.BytesToAddress(address))

	status := environment.NewAccountStatus()
	status.SetStorageUsed(5)

	_, output, err := vm.Run(
		ctx,
		fvm.Script(code),
		snapshot.MapStorageSnapshot{
			accountStatusId: status.ToBytes(),
		})
	require.NoError(t, err)

	require.Equal(t, cadence.NewUInt64(5), output.Value)
}

func TestEnforcingComputationLimit(t *testing.T) {
	t.Parallel()

	chain, vm := createChainAndVm(flow.Testnet)

	const computationLimit = 5

	type test struct {
		name           string
		code           string
		payerIsServAcc bool
		ok             bool
		expCompUsed    uint64
	}

	tests := []test{
		{
			name: "infinite while loop",
			code: `
		      while true {}
		    `,
			payerIsServAcc: false,
			ok:             false,
			expCompUsed:    computationLimit + 1,
		},
		{
			name: "limited while loop",
			code: `
              var i = 0
              while i < 5 {
                  i = i + 1
              }
            `,
			payerIsServAcc: false,
			ok:             false,
			expCompUsed:    computationLimit + 1,
		},
		{
			name: "too many for-in loop iterations",
			code: `
              for i in [1, 2, 3, 4, 5, 6, 7, 8, 9, 10] {}
            `,
			payerIsServAcc: false,
			ok:             false,
			expCompUsed:    computationLimit + 1,
		},
		{
			name: "too many for-in loop iterations",
			code: `
              for i in [1, 2, 3, 4, 5, 6, 7, 8, 9, 10] {}
            `,
			payerIsServAcc: true,
			ok:             true,
			expCompUsed:    11,
		},
		{
			name: "some for-in loop iterations",
			code: `
              for i in [1, 2, 3, 4] {}
            `,
			payerIsServAcc: false,
			ok:             true,
			expCompUsed:    5,
		},
	}

	for _, test := range tests {

		t.Run(test.name, func(t *testing.T) {
			ctx := fvm.NewContext(
				fvm.WithChain(chain),
				fvm.WithAuthorizationChecksEnabled(false),
				fvm.WithSequenceNumberCheckAndIncrementEnabled(false),
			)

			script := []byte(
				fmt.Sprintf(
					`
                      transaction {
                          prepare() {
                              %s
                          }
                      }
                    `,
					test.code,
				),
			)

			txBodyBuilder := flow.NewTransactionBodyBuilder().
				SetScript(script).
				SetComputeLimit(computationLimit)

			if test.payerIsServAcc {
				txBodyBuilder.SetPayer(chain.ServiceAddress()).
					SetComputeLimit(0)
			} else {
				txBodyBuilder.SetPayer(unittest.RandomAddressFixture())
			}
			txBody, err := txBodyBuilder.Build()
			require.NoError(t, err)

			tx := fvm.Transaction(txBody, 0)

			_, output, err := vm.Run(ctx, tx, nil)
			require.NoError(t, err)
			require.Equal(t, test.expCompUsed, output.ComputationUsed)
			if test.ok {
				require.NoError(t, output.Err)
			} else {
				require.Error(t, output.Err)
			}

		})
	}
}

func TestStorageCapacity(t *testing.T) {
	t.Parallel()

	t.Run("Storage capacity updates on FLOW transfer", newVMTest().
		withContextOptions(
			fvm.WithAuthorizationChecksEnabled(false),
			fvm.WithSequenceNumberCheckAndIncrementEnabled(false),
			fvm.WithCadenceLogging(true),
		).
		withBootstrapProcedureOptions(
			fvm.WithStorageMBPerFLOW(10_0000_0000),
			fvm.WithAccountCreationFee(fvm.DefaultAccountCreationFee),
		).
		run(func(
			t *testing.T,
			vm fvm.VM,
			chain flow.Chain,
			ctx fvm.Context,
			snapshotTree snapshot.SnapshotTree,
		) {
			service := chain.ServiceAddress()
			snapshotTree, signer := createAccount(
				t,
				vm,
				chain,
				ctx,
				snapshotTree)
			snapshotTree, target := createAccount(
				t,
				vm,
				chain,
				ctx,
				snapshotTree)

			// Transfer FLOW from service account to test accounts
			transferTxBody, err := transferTokensTx(chain).
				AddAuthorizer(service).
				AddArgument(jsoncdc.MustEncode(cadence.UFix64(1_000_000))).
				AddArgument(jsoncdc.MustEncode(cadence.NewAddress(signer))).
				SetProposalKey(service, 0, 0).
				SetPayer(service).
				Build()
			require.NoError(t, err)

			executionSnapshot, output, err := vm.Run(
				ctx,
				fvm.Transaction(transferTxBody, 0),
				snapshotTree)
			require.NoError(t, err)
			require.NoError(t, output.Err)

			snapshotTree = snapshotTree.Append(executionSnapshot)

			transferTxBody, err = transferTokensTx(chain).
				AddAuthorizer(service).
				AddArgument(jsoncdc.MustEncode(cadence.UFix64(1_000_000))).
				AddArgument(jsoncdc.MustEncode(cadence.NewAddress(target))).
				SetProposalKey(service, 0, 0).
				SetPayer(service).
				Build()
			require.NoError(t, err)

			executionSnapshot, output, err = vm.Run(
				ctx,
				fvm.Transaction(transferTxBody, 0),
				snapshotTree)
			require.NoError(t, err)
			require.NoError(t, output.Err)

			snapshotTree = snapshotTree.Append(executionSnapshot)

			// Perform test
			sc := systemcontracts.SystemContractsForChain(chain.ChainID())

			txBody, err := flow.NewTransactionBodyBuilder().
				SetScript([]byte(fmt.Sprintf(
					`
					import FungibleToken from 0x%s
					import FlowToken from 0x%s

					transaction(target: Address) {
						prepare(signer: auth(BorrowValue) &Account) {
							let receiverRef = getAccount(target)
								.capabilities.borrow<&{FungibleToken.Receiver}>(/public/flowTokenReceiver)
								?? panic("Could not borrow receiver reference to the recipient''s Vault")

							let vaultRef = signer.storage
								.borrow<auth(FungibleToken.Withdraw) &FlowToken.Vault>(from: /storage/flowTokenVault)
								?? panic("Could not borrow reference to the owner''s Vault!")

							var cap0: UInt64 = signer.storage.capacity

							receiverRef.deposit(from: <- vaultRef.withdraw(amount: 0.0000001))

							var cap1: UInt64 = signer.storage.capacity

							log(cap0 - cap1)
						}
					}`,
					sc.FungibleToken.Address.Hex(),
					sc.FlowToken.Address.Hex(),
				))).
				SetPayer(signer).
				AddArgument(jsoncdc.MustEncode(cadence.NewAddress(target))).
				AddAuthorizer(signer).
				Build()
			require.NoError(t, err)

			_, output, err = vm.Run(
				ctx,
				fvm.Transaction(txBody, 0),
				snapshotTree)
			require.NoError(t, err)
			require.NoError(t, output.Err)

			require.Len(t, output.Logs, 1)
			require.Equal(t, output.Logs[0], "1")
		}),
	)
}

func TestScriptContractMutationsFailure(t *testing.T) {
	t.Parallel()

	t.Run("contract additions are not committed",
		newVMTest().run(
			func(t *testing.T, vm fvm.VM, chain flow.Chain, ctx fvm.Context, snapshotTree snapshot.SnapshotTree) {
				// Create an account private key.
				privateKeys, err := testutil.GenerateAccountPrivateKeys(1)
				require.NoError(t, err)

				// Bootstrap a ledger, creating accounts with the provided
				// private keys and the root account.
				snapshotTree, accounts, err := testutil.CreateAccounts(
					vm,
					snapshotTree,
					privateKeys,
					chain)
				require.NoError(t, err)
				account := accounts[0]
				address := cadence.NewAddress(account)

				scriptCtx := fvm.NewContextFromParent(ctx)

				contract := "access(all) contract Foo {}"

				script := fvm.Script([]byte(fmt.Sprintf(`
				access(all) fun main(account: Address) {
					let acc = getAuthAccount<auth(AddContract) &Account>(account)
					acc.contracts.add(name: "Foo", code: "%s".decodeHex())
				}`, hex.EncodeToString([]byte(contract))),
				)).WithArguments(
					jsoncdc.MustEncode(address),
				)

				_, output, err := vm.Run(scriptCtx, script, snapshotTree)
				require.NoError(t, err)
				require.Error(t, output.Err)
				require.True(t, errors.IsCadenceRuntimeError(output.Err))
				// modifications to contracts are not supported in scripts
				require.True(t, errors.IsOperationNotSupportedError(output.Err))
			},
		),
	)

	t.Run("contract removals are not committed",
		newVMTest().run(
			func(t *testing.T, vm fvm.VM, chain flow.Chain, ctx fvm.Context, snapshotTree snapshot.SnapshotTree) {
				// Create an account private key.
				privateKeys, err := testutil.GenerateAccountPrivateKeys(1)
				privateKey := privateKeys[0]
				require.NoError(t, err)

				// Bootstrap a ledger, creating accounts with the provided
				// private keys and the root account.
				snapshotTree, accounts, err := testutil.CreateAccounts(
					vm,
					snapshotTree,
					privateKeys,
					chain)
				require.NoError(t, err)
				account := accounts[0]
				address := cadence.NewAddress(account)

				subCtx := fvm.NewContextFromParent(ctx)

				contract := "access(all) contract Foo {}"

				txBodyBuilder := flow.NewTransactionBodyBuilder().SetScript([]byte(fmt.Sprintf(`
					transaction {
						prepare(signer: auth(AddContract) &Account, service: &Account) {
							signer.contracts.add(name: "Foo", code: "%s".decodeHex())
						}
					}
				`, hex.EncodeToString([]byte(contract))))).
					AddAuthorizer(account).
					AddAuthorizer(chain.ServiceAddress()).
					SetPayer(chain.ServiceAddress()).
					SetProposalKey(chain.ServiceAddress(), 0, 0)

				_ = testutil.SignPayload(txBodyBuilder, account, privateKey)
				_ = testutil.SignEnvelope(
					txBodyBuilder,
					chain.ServiceAddress(),
					unittest.ServiceAccountPrivateKey)

				txBody, err := txBodyBuilder.Build()
				require.NoError(t, err)

				executionSnapshot, output, err := vm.Run(
					subCtx,
					fvm.Transaction(txBody, 0),
					snapshotTree)
				require.NoError(t, err)
				require.NoError(t, output.Err)

				snapshotTree = snapshotTree.Append(executionSnapshot)

				script := fvm.Script([]byte(`
				access(all) fun main(account: Address) {
					let acc = getAuthAccount<auth(RemoveContract) &Account>(account)
					let n = acc.contracts.names[0]
					acc.contracts.remove(name: n)
				}`,
				)).WithArguments(
					jsoncdc.MustEncode(address),
				)

				_, output, err = vm.Run(subCtx, script, snapshotTree)
				require.NoError(t, err)
				require.Error(t, output.Err)
				require.True(t, errors.IsCadenceRuntimeError(output.Err))
				// modifications to contracts are not supported in scripts
				require.True(t, errors.IsOperationNotSupportedError(output.Err))
			},
		),
	)

	t.Run("contract updates are not committed",
		newVMTest().run(
			func(t *testing.T, vm fvm.VM, chain flow.Chain, ctx fvm.Context, snapshotTree snapshot.SnapshotTree) {
				// Create an account private key.
				privateKeys, err := testutil.GenerateAccountPrivateKeys(1)
				privateKey := privateKeys[0]
				require.NoError(t, err)

				// Bootstrap a ledger, creating accounts with the provided
				// private keys and the root account.
				snapshotTree, accounts, err := testutil.CreateAccounts(
					vm,
					snapshotTree,
					privateKeys,
					chain)
				require.NoError(t, err)
				account := accounts[0]
				address := cadence.NewAddress(account)

				subCtx := fvm.NewContextFromParent(ctx)

				contract := "access(all) contract Foo {}"

				txBodyBuilder := flow.NewTransactionBodyBuilder().SetScript([]byte(fmt.Sprintf(`
					transaction {
						prepare(signer: auth(AddContract) &Account, service: &Account) {
							signer.contracts.add(name: "Foo", code: "%s".decodeHex())
						}
					}
				`, hex.EncodeToString([]byte(contract))))).
					AddAuthorizer(account).
					AddAuthorizer(chain.ServiceAddress()).
					SetPayer(chain.ServiceAddress()).
					SetProposalKey(chain.ServiceAddress(), 0, 0)

				_ = testutil.SignPayload(txBodyBuilder, account, privateKey)
				_ = testutil.SignEnvelope(
					txBodyBuilder,
					chain.ServiceAddress(),
					unittest.ServiceAccountPrivateKey)

				txBody, err := txBodyBuilder.Build()
				require.NoError(t, err)

				executionSnapshot, output, err := vm.Run(
					subCtx,
					fvm.Transaction(txBody, 0),
					snapshotTree)
				require.NoError(t, err)
				require.NoError(t, output.Err)

				snapshotTree = snapshotTree.Append(executionSnapshot)

				script := fvm.Script([]byte(fmt.Sprintf(`
				access(all) fun main(account: Address) {
					let acc = getAuthAccount<auth(UpdateContract) &Account>(account)
					let n = acc.contracts.names[0]
					acc.contracts.update(name: n, code: "%s".decodeHex())
				}`, hex.EncodeToString([]byte(contract))))).WithArguments(
					jsoncdc.MustEncode(address),
				)

				_, output, err = vm.Run(subCtx, script, snapshotTree)
				require.NoError(t, err)
				require.Error(t, output.Err)
				require.True(t, errors.IsCadenceRuntimeError(output.Err))
				// modifications to contracts are not supported in scripts
				require.True(t, errors.IsOperationNotSupportedError(output.Err))
			},
		),
	)
}

func TestScriptAccountKeyMutationsFailure(t *testing.T) {
	t.Parallel()

	t.Run("Account key additions are not committed",
		newVMTest().run(
			func(t *testing.T, vm fvm.VM, chain flow.Chain, ctx fvm.Context, snapshotTree snapshot.SnapshotTree) {
				// Create an account private key.
				privateKeys, err := testutil.GenerateAccountPrivateKeys(1)
				require.NoError(t, err)

				// Bootstrap a ledger, creating accounts with the provided
				// private keys and the root account.
				snapshotTree, accounts, err := testutil.CreateAccounts(
					vm,
					snapshotTree,
					privateKeys,
					chain)
				require.NoError(t, err)
				account := accounts[0]
				address := cadence.NewAddress(account)

				scriptCtx := fvm.NewContextFromParent(ctx)

				seed := make([]byte, crypto.KeyGenSeedMinLen)
				_, _ = rand.Read(seed)

				privateKey, _ := crypto.GeneratePrivateKey(crypto.ECDSAP256, seed)

				script := fvm.Script([]byte(`
					access(all) fun main(account: Address, k: [UInt8]) {
						let acc = getAuthAccount<auth(AddKey) &Account>(account)
						acc.keys.add(
							publicKey: PublicKey(
                                publicKey: k,
                                signatureAlgorithm: SignatureAlgorithm.ECDSA_P256
                            ),
                            hashAlgorithm: HashAlgorithm.SHA3_256,
                            weight: 100.0
						)
					}`,
				)).WithArguments(
					jsoncdc.MustEncode(address),
					jsoncdc.MustEncode(testutil.BytesToCadenceArray(
						privateKey.PublicKey().Encode(),
					)),
				)

				_, output, err := vm.Run(scriptCtx, script, snapshotTree)
				require.NoError(t, err)
				require.Error(t, output.Err)
				require.True(t, errors.IsCadenceRuntimeError(output.Err))
				// modifications to public keys are not supported in scripts
				require.True(t, errors.IsOperationNotSupportedError(output.Err))
			},
		),
	)

	t.Run("Account key removals are not committed",
		newVMTest().run(
			func(t *testing.T, vm fvm.VM, chain flow.Chain, ctx fvm.Context, snapshotTree snapshot.SnapshotTree) {
				// Create an account private key.
				privateKeys, err := testutil.GenerateAccountPrivateKeys(1)
				require.NoError(t, err)

				// Bootstrap a ledger, creating accounts with the provided
				// private keys and the root account.
				snapshotTree, accounts, err := testutil.CreateAccounts(
					vm,
					snapshotTree,
					privateKeys,
					chain)
				require.NoError(t, err)
				account := accounts[0]
				address := cadence.NewAddress(account)

				scriptCtx := fvm.NewContextFromParent(ctx)

				script := fvm.Script([]byte(`
				access(all) fun main(account: Address) {
					let acc = getAuthAccount<auth(RevokeKey) &Account>(account)
					acc.keys.revoke(keyIndex: 0)
				}`,
				)).WithArguments(
					jsoncdc.MustEncode(address),
				)

				_, output, err := vm.Run(scriptCtx, script, snapshotTree)
				require.NoError(t, err)
				require.Error(t, output.Err)
				require.True(t, errors.IsCadenceRuntimeError(output.Err))
				// modifications to public keys are not supported in scripts
				require.True(t, errors.IsOperationNotSupportedError(output.Err))
			},
		),
	)
}

func TestScriptExecutionLimit(t *testing.T) {

	t.Parallel()

	chain := flow.Emulator.Chain()

	script := fvm.Script([]byte(`
		access(all) fun main() {
			var s: Int256 = 1024102410241024
			var i: Int256 = 0
			var a: Int256 = 7
			var b: Int256 = 5
			var c: Int256 = 2

			while i < 150000 {
				s = s * a
				s = s / b
				s = s / c
				i = i + 1
			}
		}
	`))

	bootstrapProcedureOptions := []fvm.BootstrapProcedureOption{
		fvm.WithTransactionFee(fvm.DefaultTransactionFees),
		fvm.WithExecutionMemoryLimit(math.MaxUint32),
		fvm.WithExecutionEffortWeights(map[common.ComputationKind]uint64{
			common.ComputationKindStatement:          1569,
			common.ComputationKindLoop:               1569,
			common.ComputationKindFunctionInvocation: 1569,
			environment.ComputationKindGetValue:      808,
			environment.ComputationKindCreateAccount: 2837670,
			environment.ComputationKindSetValue:      765,
		}),
		fvm.WithExecutionMemoryWeights(meter.DefaultMemoryWeights),
		fvm.WithMinimumStorageReservation(fvm.DefaultMinimumStorageReservation),
		fvm.WithAccountCreationFee(fvm.DefaultAccountCreationFee),
		fvm.WithStorageMBPerFLOW(fvm.DefaultStorageMBPerFLOW),
	}

	t.Run("Exceeding computation limit",
		newVMTest().withBootstrapProcedureOptions(
			bootstrapProcedureOptions...,
		).withContextOptions(
			fvm.WithTransactionFeesEnabled(true),
			fvm.WithAccountStorageLimit(true),
			fvm.WithComputationLimit(10000),
			fvm.WithChain(chain),
		).run(
			func(t *testing.T, vm fvm.VM, chain flow.Chain, ctx fvm.Context, snapshotTree snapshot.SnapshotTree) {
				scriptCtx := fvm.NewContextFromParent(ctx)

				_, output, err := vm.Run(scriptCtx, script, snapshotTree)
				require.NoError(t, err)
				require.Error(t, output.Err)
				require.True(t, errors.IsComputationLimitExceededError(output.Err))
				require.ErrorContains(t, output.Err, "computation exceeds limit (10000)")
				require.GreaterOrEqual(t, output.ComputationUsed, uint64(10000))
<<<<<<< HEAD
				if *testWithVMScriptExecution {
					require.GreaterOrEqual(t, output.MemoryEstimate, uint64(540000979))
				} else {
					require.GreaterOrEqual(t, output.MemoryEstimate, uint64(548020260))
				}
=======
				require.GreaterOrEqual(t, output.MemoryEstimate, uint64(456687216))
>>>>>>> ce982705
			},
		),
	)

	t.Run("Sufficient computation limit",
		newVMTest().withBootstrapProcedureOptions(
			bootstrapProcedureOptions...,
		).withContextOptions(
			fvm.WithTransactionFeesEnabled(true),
			fvm.WithAccountStorageLimit(true),
			fvm.WithComputationLimit(25000),
			fvm.WithChain(chain),
		).run(
			func(t *testing.T, vm fvm.VM, chain flow.Chain, ctx fvm.Context, snapshotTree snapshot.SnapshotTree) {
				scriptCtx := fvm.NewContextFromParent(ctx)

				_, output, err := vm.Run(scriptCtx, script, snapshotTree)
				require.NoError(t, err)
				require.NoError(t, output.Err)
				require.GreaterOrEqual(t, output.ComputationUsed, uint64(17955))
				if *testWithVMScriptExecution {
					require.GreaterOrEqual(t, output.MemoryEstimate, uint64(969617812))
				} else {
					require.GreaterOrEqual(t, output.MemoryEstimate, uint64(984017413))
				}
			},
		),
	)
}

func TestInteractionLimit(t *testing.T) {

	t.Parallel()

	type testCase struct {
		name             string
		interactionLimit uint64
		require          func(t *testing.T, output fvm.ProcedureOutput)
	}

	testCases := []testCase{
		{
			name:             "high limit succeeds",
			interactionLimit: math.MaxUint64,
			require: func(t *testing.T, output fvm.ProcedureOutput) {
				require.NoError(t, output.Err)
				require.Len(t, output.Events, 9)
			},
		},
		{
			name:             "default limit succeeds",
			interactionLimit: fvm.DefaultMaxInteractionSize,
			require: func(t *testing.T, output fvm.ProcedureOutput) {
				require.NoError(t, output.Err)
				require.Len(t, output.Events, 9)
				unittest.EnsureEventsIndexSeq(t, output.Events, flow.Testnet.Chain().ChainID())
			},
		},
		{
			name:             "low limit succeeds",
			interactionLimit: 170000,
			require: func(t *testing.T, output fvm.ProcedureOutput) {
				require.NoError(t, output.Err)
				require.Len(t, output.Events, 9)
				unittest.EnsureEventsIndexSeq(t, output.Events, flow.Testnet.Chain().ChainID())
			},
		},
		{
			name:             "even lower low limit fails, and has only 5 events",
			interactionLimit: 5000,
			require: func(t *testing.T, output fvm.ProcedureOutput) {
				require.Error(t, output.Err)
				require.Len(t, output.Events, 5)
				unittest.EnsureEventsIndexSeq(t, output.Events, flow.Testnet.Chain().ChainID())
			},
		},
	}

	// === setup ===
	// setup an address with some funds
	var privateKey flow.AccountPrivateKey
	var address flow.Address
	vmt, err := newVMTest().withBootstrapProcedureOptions(
		fvm.WithTransactionFee(fvm.DefaultTransactionFees),
		fvm.WithStorageMBPerFLOW(fvm.DefaultStorageMBPerFLOW),
		fvm.WithMinimumStorageReservation(fvm.DefaultMinimumStorageReservation),
		fvm.WithAccountCreationFee(fvm.DefaultAccountCreationFee),
		fvm.WithExecutionMemoryLimit(math.MaxUint64),
	).withContextOptions(
		fvm.WithTransactionFeesEnabled(true),
		fvm.WithAccountStorageLimit(true),
	).bootstrapWith(
		func(vm fvm.VM, chain flow.Chain, ctx fvm.Context, snapshotTree snapshot.SnapshotTree) (snapshot.SnapshotTree, error) {
			// ==== Create an account ====
			var txBodyBuilder *flow.TransactionBodyBuilder
			privateKey, txBodyBuilder = testutil.CreateAccountCreationTransaction(t, chain)

			err := testutil.SignTransactionAsServiceAccount(txBodyBuilder, 0, chain)
			if err != nil {
				return snapshotTree, err
			}

			txBody, err := txBodyBuilder.Build()
			require.NoError(t, err)

			executionSnapshot, output, err := vm.Run(
				ctx,
				fvm.Transaction(txBody, 0),
				snapshotTree)
			if err != nil {
				return snapshotTree, err
			}

			snapshotTree = snapshotTree.Append(executionSnapshot)

			if output.Err != nil {
				return snapshotTree, output.Err
			}

			accountCreatedEvents := filterAccountCreatedEvents(output.Events)

			// read the address of the account created (e.g. "0x01" and convert it to flow.address)
			data, err := ccf.Decode(nil, accountCreatedEvents[0].Payload)
			if err != nil {
				return snapshotTree, err
			}

			address = flow.ConvertAddress(
				cadence.SearchFieldByName(
					data.(cadence.Event),
					cadenceStdlib.AccountEventAddressParameter.Identifier,
				).(cadence.Address),
			)

			// ==== Transfer tokens to new account ====
			txBodyBuilder = transferTokensTx(chain).
				AddAuthorizer(chain.ServiceAddress()).
				AddArgument(jsoncdc.MustEncode(cadence.UFix64(1_000_000))).
				AddArgument(jsoncdc.MustEncode(cadence.NewAddress(address))).
				SetProposalKey(chain.ServiceAddress(), 0, 1).
				SetPayer(chain.ServiceAddress())

			err = testutil.SignEnvelope(
				txBodyBuilder,
				chain.ServiceAddress(),
				unittest.ServiceAccountPrivateKey,
			)
			if err != nil {
				return snapshotTree, err
			}

			txBody, err = txBodyBuilder.Build()
			require.NoError(t, err)

			executionSnapshot, output, err = vm.Run(
				ctx,
				fvm.Transaction(txBody, 0),
				snapshotTree)
			if err != nil {
				return snapshotTree, err
			}

			return snapshotTree.Append(executionSnapshot), output.Err
		},
	)
	require.NoError(t, err)

	for _, tc := range testCases {
		t.Run(tc.name, vmt.run(
			func(t *testing.T, vm fvm.VM, chain flow.Chain, ctx fvm.Context, snapshotTree snapshot.SnapshotTree) {
				// ==== Transfer funds with lowe interaction limit ====
				txBodyBuilder := transferTokensTx(chain).
					AddAuthorizer(address).
					AddArgument(jsoncdc.MustEncode(cadence.UFix64(1))).
					AddArgument(jsoncdc.MustEncode(cadence.NewAddress(chain.ServiceAddress()))).
					SetProposalKey(address, 0, 0).
					SetPayer(address)

				hasher, err := exeUtils.NewHasher(privateKey.HashAlgo)
				require.NoError(t, err)

				sig, err := txBodyBuilder.Sign(txBodyBuilder.EnvelopeMessage(), privateKey.PrivateKey, hasher)
				require.NoError(t, err)
				txBodyBuilder.AddEnvelopeSignature(address, 0, sig)

				// ==== IMPORTANT LINE ====
				ctx.MaxStateInteractionSize = tc.interactionLimit

				txBody, err := txBodyBuilder.Build()
				require.NoError(t, err)

				_, output, err := vm.Run(
					ctx,
					fvm.Transaction(txBody, 0),
					snapshotTree)
				require.NoError(t, err)
				tc.require(t, output)
			}),
		)
	}
}

func TestAttachments(t *testing.T) {
	t.Parallel()

	newVMTest().
		withBootstrapProcedureOptions().
		withContextOptions(
			// TODO: requires support for attachments in Cadence VM
			fvm.WithVMTransactionExecutionEnabled(false),
			fvm.WithVMScriptExecutionEnabled(false),
		).
		run(
			func(
				t *testing.T,
				vm fvm.VM,
				chain flow.Chain,
				ctx fvm.Context,
				snapshotTree snapshot.SnapshotTree,
			) {
				script := fvm.Script([]byte(`

						access(all) resource R {}

						access(all) attachment A for R {}

						access(all) fun main() {
							let r <- create R()
							r[A]
							destroy r
						}
					`))

				_, output, err := vm.Run(ctx, script, snapshotTree)
				require.NoError(t, err)
				require.NoError(t, output.Err)

			},
		)(t)

}

func TestCapabilityControllers(t *testing.T) {
	t.Parallel()

	test := func(t *testing.T) {
		newVMTest().
			withBootstrapProcedureOptions().
			withContextOptions(
				fvm.WithReusableCadenceRuntimePool(
					reusableRuntime.NewReusableCadenceRuntimePool(
						1,
						runtime.Config{},
					),
				),
			).
			run(func(
				t *testing.T,
				vm fvm.VM,
				chain flow.Chain,
				ctx fvm.Context,
				snapshotTree snapshot.SnapshotTree,
			) {
				txBodyBuilder := flow.NewTransactionBodyBuilder().
					SetScript([]byte(`
						transaction {
						  prepare(signer: auth(Capabilities) &Account) {
							let cap = signer.capabilities.storage.issue<&Int>(/storage/foo)
							assert(cap.id == 7)

							let cap2 = signer.capabilities.storage.issue<&String>(/storage/bar)
							assert(cap2.id == 8)
						  }
						}
					`)).
					SetProposalKey(chain.ServiceAddress(), 0, 0).
					AddAuthorizer(chain.ServiceAddress()).
					SetPayer(chain.ServiceAddress())

				err := testutil.SignTransactionAsServiceAccount(txBodyBuilder, 0, chain)
				require.NoError(t, err)

				txBody, err := txBodyBuilder.Build()
				require.NoError(t, err)

				_, output, err := vm.Run(
					ctx,
					fvm.Transaction(txBody, 0),
					snapshotTree)
				require.NoError(t, err)
				require.NoError(t, output.Err)
			},
			)(t)
	}

	test(t)

}

func TestStorageIterationWithBrokenValues(t *testing.T) {

	t.Parallel()

	newVMTest().
		withBootstrapProcedureOptions().
		withContextOptions(
			fvm.WithReusableCadenceRuntimePool(
				reusableRuntime.NewReusableCadenceRuntimePool(
					1,
					runtime.Config{},
				),
			),
			fvm.WithContractDeploymentRestricted(false),
		).
		run(
			func(
				t *testing.T,
				vm fvm.VM,
				chain flow.Chain,
				ctx fvm.Context,
				snapshotTree snapshot.SnapshotTree,
			) {
				// Create a private key
				privateKeys, err := testutil.GenerateAccountPrivateKeys(1)
				require.NoError(t, err)

				// Bootstrap a ledger, creating an account with the provided private key and the root account.
				snapshotTree, accounts, err := testutil.CreateAccounts(
					vm,
					snapshotTree,
					privateKeys,
					chain,
				)
				require.NoError(t, err)

				contractA := `
				    access(all) contract A {
						access(all) struct interface Foo{}
					}
				`

				updatedContractA := `
				    access(all) contract A {
						access(all) struct interface Foo{
							access(all) fun hello()
						}
					}
				`

				contractB := fmt.Sprintf(`
				    import A from %s

				    access(all) contract B {
						access(all) struct Bar : A.Foo {}

						access(all) struct interface Foo2{}
					}`,
					accounts[0].HexWithPrefix(),
				)

				contractC := fmt.Sprintf(`
				    import B from %s
				    import A from %s

				    access(all) contract C {
						access(all) struct Bar : A.Foo, B.Foo2 {}

						access(all) struct interface Foo3{}
					}`,
					accounts[0].HexWithPrefix(),
					accounts[0].HexWithPrefix(),
				)

				contractD := fmt.Sprintf(`
				    import C from %s
				    import B from %s
				    import A from %s

				    access(all) contract D {
						access(all) struct Bar : A.Foo, B.Foo2, C.Foo3 {}
					}`,
					accounts[0].HexWithPrefix(),
					accounts[0].HexWithPrefix(),
					accounts[0].HexWithPrefix(),
				)

				var sequenceNumber uint64 = 0

				runTransaction := func(code []byte) {
					txBodyBuilder := flow.NewTransactionBodyBuilder().
						SetScript(code).
						SetPayer(chain.ServiceAddress()).
						SetProposalKey(chain.ServiceAddress(), 0, sequenceNumber).
						AddAuthorizer(accounts[0])

					_ = testutil.SignPayload(txBodyBuilder, accounts[0], privateKeys[0])
					_ = testutil.SignEnvelope(txBodyBuilder, chain.ServiceAddress(), unittest.ServiceAccountPrivateKey)

					txBody, err := txBodyBuilder.Build()
					require.NoError(t, err)

					executionSnapshot, output, err := vm.Run(
						ctx,
						fvm.Transaction(txBody, 0),
						snapshotTree,
					)
					require.NoError(t, err)
					require.NoError(t, output.Err)

					snapshotTree = snapshotTree.Append(executionSnapshot)

					// increment sequence number
					sequenceNumber++
				}

				// Deploy `A`
				runTransaction(runtime_utils.DeploymentTransaction(
					"A",
					[]byte(contractA),
				))

				// Deploy `B`
				runTransaction(runtime_utils.DeploymentTransaction(
					"B",
					[]byte(contractB),
				))

				// Deploy `C`
				runTransaction(runtime_utils.DeploymentTransaction(
					"C",
					[]byte(contractC),
				))

				// Deploy `D`
				runTransaction(runtime_utils.DeploymentTransaction(
					"D",
					[]byte(contractD),
				))

				// Store values
				runTransaction([]byte(fmt.Sprintf(
					`
					import D from %s
					import C from %s
					import B from %s

					transaction {
						prepare(signer: auth(Capabilities, Storage) &Account) {
							signer.storage.save("Hello, World!", to: /storage/a)
							signer.storage.save(["one", "two", "three"], to: /storage/b)
							signer.storage.save(D.Bar(), to: /storage/c)
							signer.storage.save(C.Bar(), to: /storage/d)
							signer.storage.save(B.Bar(), to: /storage/e)

							let aCap = signer.capabilities.storage.issue<&String>(/storage/a)
							signer.capabilities.publish(aCap, at: /public/a)

							let bCap = signer.capabilities.storage.issue<&[String]>(/storage/b)
							signer.capabilities.publish(bCap, at: /public/b)

							let cCap = signer.capabilities.storage.issue<&D.Bar>(/storage/c)
							signer.capabilities.publish(cCap, at: /public/c)

							let dCap = signer.capabilities.storage.issue<&C.Bar>(/storage/d)
							signer.capabilities.publish(dCap, at: /public/d)

							let eCap = signer.capabilities.storage.issue<&B.Bar>(/storage/e)
							signer.capabilities.publish(eCap, at: /public/e)
						}
					}`,
					accounts[0].HexWithPrefix(),
					accounts[0].HexWithPrefix(),
					accounts[0].HexWithPrefix(),
				)))

				// Update `A`, such that `B`, `C` and `D` are now broken.
				runTransaction(runtime_utils.UpdateTransaction(
					"A",
					[]byte(updatedContractA),
				))

				// Iterate stored values
				runTransaction([]byte(
					`
					transaction {
						prepare(account: auth(Storage) &Account) {
							var total = 0
							account.storage.forEachPublic(fun (path: PublicPath, type: Type): Bool {
								let cap = account.capabilities.get<&AnyStruct>(path)
								if cap.check() {
									total = total + 1
								}
                                return true
							})
							assert(total == 2, message:"found ".concat(total.toString()))

							total = 0
							account.storage.forEachStored(fun (path: StoragePath, type: Type): Bool {
								if account.storage.check<AnyStruct>(from: path) {
								    account.storage.copy<AnyStruct>(from: path)
								    total = total + 1
								}
                                return true
							})

							assert(total == 2, message:"found ".concat(total.toString()))
						}
					}`,
				))
			},
		)(t)
}

func TestEntropyCallOnlyOkIfAllowed(t *testing.T) {
	t.Parallel()

	source := testutil.EntropyProviderFixture(nil)

	test := func(t *testing.T, allowed bool) {
		newVMTest().
			withBootstrapProcedureOptions().
			withContextOptions(
				fvm.WithRandomSourceHistoryCallAllowed(allowed),
				fvm.WithEntropyProvider(source),
			).
			run(func(
				t *testing.T,
				vm fvm.VM,
				chain flow.Chain,
				ctx fvm.Context,
				snapshotTree snapshot.SnapshotTree,
			) {
				txBodyBuilder := flow.NewTransactionBodyBuilder().
					SetScript([]byte(`
						transaction {
						  prepare() {
							randomSourceHistory()
						  }
						}
					`)).
					SetProposalKey(chain.ServiceAddress(), 0, 0).
					SetPayer(chain.ServiceAddress())

				err := testutil.SignTransactionAsServiceAccount(txBodyBuilder, 0, chain)
				require.NoError(t, err)

				txBody, err := txBodyBuilder.Build()
				require.NoError(t, err)

				_, output, err := vm.Run(
					ctx,
					fvm.Transaction(txBody, 0),
					snapshotTree,
				)
				require.NoError(t, err)

				if allowed {
					require.NoError(t, output.Err)
				} else {
					require.Error(t, output.Err)
					require.True(t, errors.HasErrorCode(output.Err, errors.ErrCodeOperationNotSupportedError))
				}
			},
			)(t)
	}

	t.Run("enabled", func(t *testing.T) {
		test(t, true)
	})

	t.Run("disabled", func(t *testing.T) {
		test(t, false)
	})
}

func TestEntropyCallExpectsNoParameters(t *testing.T) {
	t.Parallel()

	source := testutil.EntropyProviderFixture(nil)
	newVMTest().
		withBootstrapProcedureOptions().
		withContextOptions(
			fvm.WithRandomSourceHistoryCallAllowed(true),
			fvm.WithEntropyProvider(source),
		).
		run(func(
			t *testing.T,
			vm fvm.VM,
			chain flow.Chain,
			ctx fvm.Context,
			snapshotTree snapshot.SnapshotTree,
		) {
			txBodyBuilder := flow.NewTransactionBodyBuilder().
				SetScript([]byte(`
						transaction {
						  prepare() {
							randomSourceHistory("foo")
						  }
						}
					`)).
				SetProposalKey(chain.ServiceAddress(), 0, 0).
				SetPayer(chain.ServiceAddress())

			err := testutil.SignTransactionAsServiceAccount(txBodyBuilder, 0, chain)
			require.NoError(t, err)

			txBody, err := txBodyBuilder.Build()
			require.NoError(t, err)

			_, output, err := vm.Run(
				ctx,
				fvm.Transaction(txBody, 0),
				snapshotTree)
			require.NoError(t, err)

			require.ErrorContains(t, output.Err, "too many arguments")
		},
		)(t)
}

func TestTransientNetworkCoreContractAddresses(t *testing.T) {
	t.Parallel()

	// This test ensures that the transient networks have the correct core contract addresses.
	newVMTest().
		run(
			func(
				t *testing.T,
				vm fvm.VM,
				chain flow.Chain,
				ctx fvm.Context,
				snapshotTree snapshot.SnapshotTree,
			) {
				sc := systemcontracts.SystemContractsForChain(chain.ChainID())

				for _, contract := range sc.All() {
					txnState := testutils.NewSimpleTransaction(snapshotTree)
					accounts := environment.NewAccounts(txnState)

					yes, err := accounts.ContractExists(contract.Name, contract.Address)
					require.NoError(t, err)
					require.True(t, yes, "contract %s does not exist", contract.Name)
				}
			})
}

func TestFlowCallbackScheduler(t *testing.T) {
	t.Parallel()

	ctxOpts := []fvm.Option{
		fvm.WithScheduleCallbacksEnabled(true),
	}

	newVMTest().
		withContextOptions(ctxOpts...).
		run(func(
			t *testing.T,
			vm fvm.VM,
			chain flow.Chain,
			ctx fvm.Context,
			snapshotTree snapshot.SnapshotTree,
		) {
			sc := systemcontracts.SystemContractsForChain(chain.ChainID())
			require.NotNil(t, sc.FlowCallbackScheduler.Address)
			require.NotNil(t, sc.FlowCallbackScheduler.Name)

			script := fvm.Script([]byte(fmt.Sprintf(`
				import FlowTransactionScheduler from %s
				access(all) fun main(): FlowTransactionScheduler.Status? {
					return FlowTransactionScheduler.getStatus(id: 1)
				}
			`, sc.FlowCallbackScheduler.Address.HexWithPrefix())))

			_, output, err := vm.Run(ctx, script, snapshotTree)
			require.NoError(t, err)
			require.NoError(t, output.Err)
			require.NotNil(t, output.Value)
			require.Equal(t, output.Value, cadence.NewOptional(nil))

			script = fvm.Script([]byte(fmt.Sprintf(`
				import FlowTransactionScheduler from %s
				access(all) fun main(): UInt64 {
					return FlowTransactionScheduler.getSlotAvailableEffort(timestamp: 1.0, priority: FlowTransactionScheduler.Priority.High)
				}
			`, sc.FlowCallbackScheduler.Address.HexWithPrefix())))

			const maxEffortAvailable = 15_000 // FLIP 330
			_, output, err = vm.Run(ctx, script, snapshotTree)
			require.NoError(t, err)
			require.NoError(t, output.Err)
			require.NotNil(t, output.Value)
			require.Equal(t, cadence.UInt64(maxEffortAvailable), output.Value)
		},
		)(t)
}

func TestEVM(t *testing.T) {
	t.Parallel()

	blocks := new(envMock.Blocks)
	block1 := unittest.BlockFixture()
	blocks.On("ByHeightFrom",
		block1.Height,
		block1.ToHeader(),
	).Return(block1.ToHeader(), nil)

	ctxOpts := []fvm.Option{
		// default is testnet, but testnet has a special EVM storage contract location
		// so we have to use emulator here so that the EVM storage contract is deployed
		// to the 5th address
		fvm.WithChain(flow.Emulator.Chain()),
		fvm.WithEVMEnabled(true),
		fvm.WithBlocks(blocks),
		fvm.WithBlockHeader(block1.ToHeader()),
		fvm.WithCadenceLogging(true),
	}

	t.Run("successful transaction", newVMTest().
		withBootstrapProcedureOptions(fvm.WithSetupEVMEnabled(true)).
		withContextOptions(ctxOpts...).
		run(func(
			t *testing.T,
			vm fvm.VM,
			chain flow.Chain,
			ctx fvm.Context,
			snapshotTree snapshot.SnapshotTree,
		) {
			// generate test address
			genArr := make([]cadence.Value, 20)
			for i := range genArr {
				genArr[i] = cadence.UInt8(i)
			}
			addrBytes := cadence.NewArray(genArr).WithType(stdlib.EVMAddressBytesCadenceType)
			encodedArg, err := jsoncdc.Encode(addrBytes)
			require.NoError(t, err)

			sc := systemcontracts.SystemContractsForChain(chain.ChainID())

			txBodyBuilder := flow.NewTransactionBodyBuilder().
				SetScript([]byte(fmt.Sprintf(`
						import EVM from %s

						transaction(bytes: [UInt8; 20]) {
							execute {
								let addr = EVM.EVMAddress(bytes: bytes)
								log(addr)
							}
						}
					`, sc.EVMContract.Address.HexWithPrefix()))).
				SetProposalKey(chain.ServiceAddress(), 0, 0).
				SetPayer(chain.ServiceAddress()).
				AddArgument(encodedArg)

			err = testutil.SignTransactionAsServiceAccount(txBodyBuilder, 0, chain)
			require.NoError(t, err)

			txBody, err := txBodyBuilder.Build()
			require.NoError(t, err)

			_, output, err := vm.Run(
				ctx,
				fvm.Transaction(txBody, 0),
				snapshotTree)

			require.NoError(t, err)
			require.NoError(t, output.Err)
			require.Len(t, output.Logs, 1)
			require.Equal(t, output.Logs[0], fmt.Sprintf(
				"A.%s.EVM.EVMAddress(bytes: %s)",
				sc.EVMContract.Address,
				addrBytes.String(),
			))
		}),
	)

	// this test makes sure the execution error is correctly handled and returned as a correct type
	t.Run("execution reverted", newVMTest().
		withBootstrapProcedureOptions(fvm.WithSetupEVMEnabled(true)).
		withContextOptions(ctxOpts...).
		run(func(
			t *testing.T,
			vm fvm.VM,
			chain flow.Chain,
			ctx fvm.Context,
			snapshotTree snapshot.SnapshotTree,
		) {
			sc := systemcontracts.SystemContractsForChain(chain.ChainID())
			script := fvm.Script([]byte(fmt.Sprintf(`
				import EVM from %s

				access(all) fun main() {
					let bal = EVM.Balance(attoflow: 1000000000000000000)
					let acc <- EVM.createCadenceOwnedAccount()

					// withdraw insufficient balance
					destroy acc.withdraw(balance: bal)
					destroy acc
				}
			`, sc.EVMContract.Address.HexWithPrefix())))

			_, output, err := vm.Run(ctx, script, snapshotTree)

			require.NoError(t, err)
			require.Error(t, output.Err)
			require.True(t, errors.IsEVMError(output.Err))

			// make sure error is not treated as internal error by Cadence
			var internal cadenceErrors.InternalError
			require.False(t, errors.As(output.Err, &internal))
		}),
	)

	// this test makes sure the EVM error is correctly returned as an error and has a correct type
	// we have implemented a snapshot wrapper to return an error from the EVM
	t.Run("internal evm error handling", newVMTest().
		withBootstrapProcedureOptions(fvm.WithSetupEVMEnabled(true)).
		withContextOptions(ctxOpts...).
		run(func(
			t *testing.T,
			vm fvm.VM,
			chain flow.Chain,
			ctx fvm.Context,
			snapshotTree snapshot.SnapshotTree,
		) {
			sc := systemcontracts.SystemContractsForChain(chain.ChainID())

			tests := []struct {
				err        error
				errChecker func(error) bool
			}{{
				types.ErrNotImplemented,
				types.IsAFatalError,
			}, {
				types.NewStateError(fmt.Errorf("test state error")),
				types.IsAStateError,
			}}

			for _, e := range tests {
				// this mock will return an error we provide with the test once it starts to access address allocator registers
				// that is done to make sure the error is coming out of EVM execution
				errStorage := &mock.StorageSnapshot{}
				errStorage.
					On("Get", mockery.AnythingOfType("flow.RegisterID")).
					Return(func(id flow.RegisterID) (flow.RegisterValue, error) {
						if id.Key == "LatestBlock" || id.Key == "LatestBlockProposal" {
							return nil, e.err
						}
						return snapshotTree.Get(id)
					})

				script := fvm.Script([]byte(fmt.Sprintf(`
					import EVM from %s

					access(all)
                    fun main() {
						destroy <- EVM.createCadenceOwnedAccount()
					}
				`, sc.EVMContract.Address.HexWithPrefix())))

				_, output, err := vm.Run(ctx, script, errStorage)

				require.NoError(t, output.Err)
				require.Error(t, err)
				// make sure error it's the right type of error
				require.True(t, e.errChecker(err), "error is not of the right type")
			}
		}),
	)

	t.Run("deploy contract code", newVMTest().
		withBootstrapProcedureOptions(fvm.WithSetupEVMEnabled(true)).
		withContextOptions(ctxOpts...).
		run(func(
			t *testing.T,
			vm fvm.VM,
			chain flow.Chain,
			ctx fvm.Context,
			snapshotTree snapshot.SnapshotTree,
		) {
			sc := systemcontracts.SystemContractsForChain(chain.ChainID())

			txBodyBuilder := flow.NewTransactionBodyBuilder().
				SetScript([]byte(fmt.Sprintf(`
					import FungibleToken from %s
					import FlowToken from %s
					import EVM from %s

					transaction() {
						prepare(acc: auth(Storage) &Account) {
							let vaultRef = acc.storage
                                .borrow<auth(FungibleToken.Withdraw) &FlowToken.Vault>(from: /storage/flowTokenVault)
							    ?? panic("Could not borrow reference to the owner's Vault!")

							let evmHeartbeat = acc.storage
								.borrow<&EVM.Heartbeat>(from: /storage/EVMHeartbeat)
								?? panic("Couldn't borrow EVM.Heartbeat Resource")

							let acc <- EVM.createCadenceOwnedAccount()
							let amount <- vaultRef.withdraw(amount: 0.0000001) as! @FlowToken.Vault
							acc.deposit(from: <- amount)
							destroy acc

							// commit blocks
							evmHeartbeat.heartbeat()
						}
					}`,
					sc.FungibleToken.Address.HexWithPrefix(),
					sc.FlowToken.Address.HexWithPrefix(),
					sc.FlowServiceAccount.Address.HexWithPrefix(), // TODO this should be sc.EVM.Address not found there???
				))).
				SetProposalKey(chain.ServiceAddress(), 0, 0).
				AddAuthorizer(chain.ServiceAddress()).
				SetPayer(chain.ServiceAddress())

			err := testutil.SignTransactionAsServiceAccount(txBodyBuilder, 0, chain)
			require.NoError(t, err)

			txBody, err := txBodyBuilder.Build()
			require.NoError(t, err)

			ctx = fvm.NewContextFromParent(ctx, fvm.WithEVMEnabled(true))
			_, output, err := vm.Run(
				ctx,
				fvm.Transaction(txBody, 0),
				snapshotTree)

			require.NoError(t, err)
			require.NoError(t, output.Err)
			require.Len(t, output.Events, 6)

			txExe, blockExe := output.Events[3], output.Events[5]
			txExecutedID := common.NewAddressLocation(
				nil,
				common.Address(sc.EVMContract.Address),
				string(events.EventTypeTransactionExecuted),
			).ID()
			blockExecutedID := common.NewAddressLocation(
				nil,
				common.Address(sc.EVMContract.Address),
				string(events.EventTypeBlockExecuted),
			).ID()
			assert.Equal(t, txExecutedID, string(txExe.Type))
			assert.Equal(t, blockExecutedID, string(blockExe.Type))

			// convert events to type ids
			eventTypeIDs := make([]common.TypeID, 0, len(output.Events))

			for _, event := range output.Events {
				eventTypeIDs = append(eventTypeIDs, common.TypeID(event.Type))
			}

			assert.ElementsMatch(
				t,
				[]common.TypeID{
					common.TypeID(txExecutedID),
					"A.f8d6e0586b0a20c7.EVM.CadenceOwnedAccountCreated",
					"A.ee82856bf20e2aa6.FungibleToken.Withdrawn",
					common.TypeID(txExecutedID),
					"A.f8d6e0586b0a20c7.EVM.FLOWTokensDeposited",
					common.TypeID(blockExecutedID),
				},
				eventTypeIDs,
			)
		}),
	)
}

func TestVMBridge(t *testing.T) {
	t.Parallel()

	blocks := new(envMock.Blocks)
	block1 := unittest.BlockFixture()
	blocks.On("ByHeightFrom",
		block1.Height,
		block1.ToHeader(),
	).Return(block1.ToHeader(), nil)

	ctxOpts := []fvm.Option{
		// default is testnet, but testnet has a special EVM storage contract location
		// so we have to use emulator here so that the EVM storage contract is deployed
		// to the 5th address
		fvm.WithChain(flow.Emulator.Chain()),
		fvm.WithEVMEnabled(true),
		fvm.WithBlocks(blocks),
		fvm.WithBlockHeader(block1.ToHeader()),
		fvm.WithCadenceLogging(true),
		fvm.WithContractDeploymentRestricted(false),
	}

	t.Run("successful FT Type Onboarding and Bridging", newVMTest().
		withBootstrapProcedureOptions(fvm.WithSetupEVMEnabled(true), fvm.WithSetupVMBridgeEnabled(true)).
		withContextOptions(ctxOpts...).
		run(func(
			t *testing.T,
			vm fvm.VM,
			chain flow.Chain,
			ctx fvm.Context,
			snapshotTree snapshot.SnapshotTree,
		) {

			sc := systemcontracts.SystemContractsForChain(chain.ChainID())

			env := sc.AsTemplateEnv()

			bridgeEnv := bridge.Environment{
				CrossVMNFTAddress:                     env.ServiceAccountAddress,
				CrossVMTokenAddress:                   env.ServiceAccountAddress,
				FlowEVMBridgeHandlerInterfacesAddress: env.ServiceAccountAddress,
				IBridgePermissionsAddress:             env.ServiceAccountAddress,
				ICrossVMAddress:                       env.ServiceAccountAddress,
				ICrossVMAssetAddress:                  env.ServiceAccountAddress,
				IEVMBridgeNFTMinterAddress:            env.ServiceAccountAddress,
				IEVMBridgeTokenMinterAddress:          env.ServiceAccountAddress,
				IFlowEVMNFTBridgeAddress:              env.ServiceAccountAddress,
				IFlowEVMTokenBridgeAddress:            env.ServiceAccountAddress,
				FlowEVMBridgeAddress:                  env.ServiceAccountAddress,
				FlowEVMBridgeAccessorAddress:          env.ServiceAccountAddress,
				FlowEVMBridgeConfigAddress:            env.ServiceAccountAddress,
				FlowEVMBridgeHandlersAddress:          env.ServiceAccountAddress,
				FlowEVMBridgeNFTEscrowAddress:         env.ServiceAccountAddress,
				FlowEVMBridgeResolverAddress:          env.ServiceAccountAddress,
				FlowEVMBridgeTemplatesAddress:         env.ServiceAccountAddress,
				FlowEVMBridgeTokenEscrowAddress:       env.ServiceAccountAddress,
				FlowEVMBridgeUtilsAddress:             env.ServiceAccountAddress,
				ArrayUtilsAddress:                     env.ServiceAccountAddress,
				ScopedFTProvidersAddress:              env.ServiceAccountAddress,
				SerializeAddress:                      env.ServiceAccountAddress,
				SerializeMetadataAddress:              env.ServiceAccountAddress,
				StringUtilsAddress:                    env.ServiceAccountAddress,
			}

			// Create an account private key.
			privateKey, err := testutil.GenerateAccountPrivateKey()
			require.NoError(t, err)

			// Create accounts with the provided private
			// key and the root account.
			snapshotTree, accounts, err := testutil.CreateAccounts(
				vm,
				snapshotTree,
				[]flow.AccountPrivateKey{privateKey},
				chain)
			require.NoError(t, err)

			txBodyBuilder := blueprints.TransferFlowTokenTransaction(env, chain.ServiceAddress(), accounts[0], "2.0")

			err = testutil.SignTransactionAsServiceAccount(txBodyBuilder, 0, chain)
			require.NoError(t, err)

			txBody, err := txBodyBuilder.Build()
			require.NoError(t, err)

			executionSnapshot, output, err := vm.Run(
				ctx,
				fvm.Transaction(txBody, 0),
				snapshotTree)

			require.NoError(t, err)
			require.NoError(t, output.Err)

			snapshotTree = snapshotTree.Append(executionSnapshot)

			// Deploy the ExampleToken contract
			tokenContract := contracts.ExampleToken(env)
			tokenContractName := "ExampleToken"
			txBodyBuilder = blueprints.DeployContractTransaction(
				accounts[0],
				tokenContract,
				tokenContractName,
			)

			err = testutil.SignTransaction(txBodyBuilder, accounts[0], privateKey, 0)
			require.NoError(t, err)

			txBody, err = txBodyBuilder.Build()
			require.NoError(t, err)

			executionSnapshot, output, err = vm.Run(
				ctx,
				fvm.Transaction(txBody, 0),
				snapshotTree)

			require.NoError(t, err)
			require.NoError(t, output.Err)

			snapshotTree = snapshotTree.Append(executionSnapshot)

			// Onboard the Fungible Token Type
			typeToOnboard := "A." + accounts[0].String() + "." + tokenContractName + ".Vault"

			txBodyBuilder = blueprints.OnboardToBridgeByTypeIDTransaction(env, bridgeEnv, accounts[0], typeToOnboard)

			err = testutil.SignTransaction(txBodyBuilder, accounts[0], privateKey, 1)
			require.NoError(t, err)

			txBody, err = txBodyBuilder.Build()
			require.NoError(t, err)

			executionSnapshot, output, err = vm.Run(
				ctx,
				fvm.Transaction(txBody, 0),
				snapshotTree)

			snapshotTree = snapshotTree.Append(executionSnapshot)

			require.NoError(t, err)
			require.NoError(t, output.Err)
			require.Len(t, output.Events, 7)
			for _, event := range output.Events {
				if strings.Contains(string(event.Type), "Onboarded") {
					// decode the event payload
					data, _ := ccf.Decode(nil, event.Payload)
					// get the contractAddress field from the event
					typeOnboarded := cadence.SearchFieldByName(
						data.(cadence.Event),
						"type",
					).(cadence.String)

					require.Equal(t, typeToOnboard, typeOnboarded.String()[1:len(typeOnboarded)+1])
				}
			}

			// Create COA in the new account
			txBodyBuilder = blueprints.CreateCOATransaction(env, bridgeEnv, accounts[0])
			err = testutil.SignTransaction(txBodyBuilder, accounts[0], privateKey, 2)
			require.NoError(t, err)

			txBody, err = txBodyBuilder.Build()
			require.NoError(t, err)

			executionSnapshot, output, err = vm.Run(
				ctx,
				fvm.Transaction(txBody, 0),
				snapshotTree)

			require.NoError(t, err)
			require.NoError(t, output.Err)

			snapshotTree = snapshotTree.Append(executionSnapshot)

			// Bridge the Fungible Token to EVM
			txBodyBuilder = blueprints.BridgeFTToEVMTransaction(env, bridgeEnv, accounts[0], typeToOnboard, "1.0")
			err = testutil.SignTransaction(txBodyBuilder, accounts[0], privateKey, 3)
			require.NoError(t, err)

			txBody, err = txBodyBuilder.Build()
			require.NoError(t, err)

			executionSnapshot, output, err = vm.Run(
				ctx,
				fvm.Transaction(txBody, 0),
				snapshotTree)

			require.NoError(t, err)
			require.NoError(t, output.Err)

			snapshotTree = snapshotTree.Append(executionSnapshot)

			// Confirm that the FT is escrowed
			script := blueprints.GetEscrowedTokenBalanceScript(env, bridgeEnv)

			arguments := []cadence.Value{
				cadence.String(typeToOnboard),
			}

			encodedArguments := make([][]byte, 0, len(arguments))
			for _, argument := range arguments {
				encodedArguments = append(encodedArguments, jsoncdc.MustEncode(argument))
			}

			_, output, err = vm.Run(
				ctx,
				fvm.Script(script).
					WithArguments(encodedArguments...),
				snapshotTree)
			require.NoError(t, err)
			require.NoError(t, output.Err)

			result := output.Value.(cadence.Optional).Value
			expected, _ := cadence.NewUFix64("1.0")
			require.Equal(t, expected, result)

			// Bridge the tokens back to Cadence
			txBodyBuilder = blueprints.BridgeFTFromEVMTransaction(env, bridgeEnv, accounts[0], typeToOnboard, 1000000000000000000)

			err = testutil.SignTransaction(txBodyBuilder, accounts[0], privateKey, 4)
			require.NoError(t, err)

			txBody, err = txBodyBuilder.Build()
			require.NoError(t, err)

			executionSnapshot, output, err = vm.Run(
				ctx,
				fvm.Transaction(txBody, 0),
				snapshotTree)

			require.NoError(t, err)
			require.NoError(t, output.Err)

			snapshotTree = snapshotTree.Append(executionSnapshot)

			// Confirm that the FT is no longer escrowed
			script = blueprints.GetEscrowedTokenBalanceScript(env, bridgeEnv)

			arguments = []cadence.Value{
				cadence.String(typeToOnboard),
			}

			encodedArguments = make([][]byte, 0, len(arguments))
			for _, argument := range arguments {
				encodedArguments = append(encodedArguments, jsoncdc.MustEncode(argument))
			}

			_, output, err = vm.Run(
				ctx,
				fvm.Script(script).
					WithArguments(encodedArguments...),
				snapshotTree)
			require.NoError(t, err)
			require.NoError(t, output.Err)

			result = output.Value.(cadence.Optional).Value
			expected, _ = cadence.NewUFix64("0.0")
			require.Equal(t, expected, result)
		}),
	)

	t.Run("successful NFT Type Onboarding and Bridging", newVMTest().
		withBootstrapProcedureOptions(fvm.WithSetupEVMEnabled(true), fvm.WithSetupVMBridgeEnabled(true)).
		withContextOptions(ctxOpts...).
		run(func(
			t *testing.T,
			vm fvm.VM,
			chain flow.Chain,
			ctx fvm.Context,
			snapshotTree snapshot.SnapshotTree,
		) {

			sc := systemcontracts.SystemContractsForChain(chain.ChainID())

			env := sc.AsTemplateEnv()

			bridgeEnv := bridge.Environment{
				CrossVMNFTAddress:                     env.ServiceAccountAddress,
				CrossVMTokenAddress:                   env.ServiceAccountAddress,
				FlowEVMBridgeHandlerInterfacesAddress: env.ServiceAccountAddress,
				IBridgePermissionsAddress:             env.ServiceAccountAddress,
				ICrossVMAddress:                       env.ServiceAccountAddress,
				ICrossVMAssetAddress:                  env.ServiceAccountAddress,
				IEVMBridgeNFTMinterAddress:            env.ServiceAccountAddress,
				IEVMBridgeTokenMinterAddress:          env.ServiceAccountAddress,
				IFlowEVMNFTBridgeAddress:              env.ServiceAccountAddress,
				IFlowEVMTokenBridgeAddress:            env.ServiceAccountAddress,
				FlowEVMBridgeAddress:                  env.ServiceAccountAddress,
				FlowEVMBridgeAccessorAddress:          env.ServiceAccountAddress,
				FlowEVMBridgeConfigAddress:            env.ServiceAccountAddress,
				FlowEVMBridgeHandlersAddress:          env.ServiceAccountAddress,
				FlowEVMBridgeNFTEscrowAddress:         env.ServiceAccountAddress,
				FlowEVMBridgeResolverAddress:          env.ServiceAccountAddress,
				FlowEVMBridgeTemplatesAddress:         env.ServiceAccountAddress,
				FlowEVMBridgeTokenEscrowAddress:       env.ServiceAccountAddress,
				FlowEVMBridgeUtilsAddress:             env.ServiceAccountAddress,
				ArrayUtilsAddress:                     env.ServiceAccountAddress,
				ScopedFTProvidersAddress:              env.ServiceAccountAddress,
				SerializeAddress:                      env.ServiceAccountAddress,
				SerializeMetadataAddress:              env.ServiceAccountAddress,
				StringUtilsAddress:                    env.ServiceAccountAddress,
			}

			// Create an account private key.
			privateKey, err := testutil.GenerateAccountPrivateKey()
			require.NoError(t, err)

			// Create accounts with the provided private
			// key and the root account.
			snapshotTree, accounts, err := testutil.CreateAccounts(
				vm,
				snapshotTree,
				[]flow.AccountPrivateKey{privateKey},
				chain)
			require.NoError(t, err)

			txBodyBuilder := blueprints.TransferFlowTokenTransaction(env, chain.ServiceAddress(), accounts[0], "2.0")

			err = testutil.SignTransactionAsServiceAccount(txBodyBuilder, 0, chain)
			require.NoError(t, err)

			txBody, err := txBodyBuilder.Build()
			require.NoError(t, err)

			executionSnapshot, output, err := vm.Run(
				ctx,
				fvm.Transaction(txBody, 0),
				snapshotTree)

			require.NoError(t, err)
			require.NoError(t, output.Err)

			snapshotTree = snapshotTree.Append(executionSnapshot)

			// Deploy the ExampleNFT contract
			nftContract := contracts.ExampleNFT(env)
			nftContractName := "ExampleNFT"
			txBodyBuilder = blueprints.DeployContractTransaction(
				accounts[0],
				nftContract,
				nftContractName,
			)

			err = testutil.SignTransaction(txBodyBuilder, accounts[0], privateKey, 0)
			require.NoError(t, err)

			txBody, err = txBodyBuilder.Build()
			require.NoError(t, err)

			executionSnapshot, output, err = vm.Run(
				ctx,
				fvm.Transaction(txBody, 0),
				snapshotTree)

			require.NoError(t, err)
			require.NoError(t, output.Err)

			snapshotTree = snapshotTree.Append(executionSnapshot)

			// Onboard the Non-Fungible Token Type
			typeToOnboard := "A." + accounts[0].String() + "." + nftContractName + ".NFT"

			txBodyBuilder = blueprints.OnboardToBridgeByTypeIDTransaction(env, bridgeEnv, accounts[0], typeToOnboard)

			err = testutil.SignTransaction(txBodyBuilder, accounts[0], privateKey, 1)
			require.NoError(t, err)

			txBody, err = txBodyBuilder.Build()
			require.NoError(t, err)

			executionSnapshot, output, err = vm.Run(
				ctx,
				fvm.Transaction(txBody, 0),
				snapshotTree)

			require.NoError(t, err)
			require.NoError(t, output.Err)
			require.Len(t, output.Events, 7)
			for _, event := range output.Events {
				if strings.Contains(string(event.Type), "Onboarded") {
					// decode the event payload
					data, _ := ccf.Decode(nil, event.Payload)
					// get the contractAddress field from the event
					typeOnboarded := cadence.SearchFieldByName(
						data.(cadence.Event),
						"type",
					).(cadence.String)

					require.Equal(t, typeToOnboard, typeOnboarded.String()[1:len(typeOnboarded)+1])
				}
			}

			snapshotTree = snapshotTree.Append(executionSnapshot)

			// Create COA in the new account
			txBodyBuilder = blueprints.CreateCOATransaction(env, bridgeEnv, accounts[0])
			err = testutil.SignTransaction(txBodyBuilder, accounts[0], privateKey, 2)
			require.NoError(t, err)

			txBody, err = txBodyBuilder.Build()
			require.NoError(t, err)

			executionSnapshot, output, err = vm.Run(
				ctx,
				fvm.Transaction(txBody, 0),
				snapshotTree)

			require.NoError(t, err)
			require.NoError(t, output.Err)

			snapshotTree = snapshotTree.Append(executionSnapshot)

			// Mint an NFT
			txBodyBuilder = flow.NewTransactionBodyBuilder().
				SetScript([]byte(fmt.Sprintf(
					`
						import NonFungibleToken from 0x%s
						import ExampleNFT from 0x%s
						import MetadataViews from 0x%s
						import FungibleToken from 0x%s

						transaction {

							/// local variable for storing the minter reference
							let minter: &ExampleNFT.NFTMinter

							/// Reference to the receiver's collection
							let recipientCollectionRef: &{NonFungibleToken.Receiver}

							prepare(signer: auth(BorrowValue) &Account) {

								let collectionData = ExampleNFT.resolveContractView(resourceType: nil, viewType: Type<MetadataViews.NFTCollectionData>()) as! MetadataViews.NFTCollectionData?
									?? panic("Could not resolve NFTCollectionData view. The ExampleNFT contract needs to implement the NFTCollectionData Metadata view in order to execute this transaction")

								// borrow a reference to the NFTMinter resource in storage
								self.minter = signer.storage.borrow<&ExampleNFT.NFTMinter>(from: ExampleNFT.MinterStoragePath)
									?? panic("The signer does not store an ExampleNFT.Minter object at the path "
											 .concat(ExampleNFT.MinterStoragePath.toString())
											 .concat("The signer must initialize their account with this minter resource first!"))

								// Borrow the recipient's public NFT collection reference
								self.recipientCollectionRef = getAccount(0x%s).capabilities.borrow<&{NonFungibleToken.Receiver}>(collectionData.publicPath)
									?? panic("The recipient does not have a NonFungibleToken Receiver at "
											.concat(collectionData.publicPath.toString())
											.concat(" that is capable of receiving an NFT.")
											.concat("The recipient must initialize their account with this collection and receiver first!"))
							}

							execute {
								// Mint the NFT and deposit it to the recipient's collection
								let mintedNFT <- self.minter.mintNFT(
									name: "BridgeTestNFT",
									description: "",
									thumbnail: "",
									royalties: []
								)
								self.recipientCollectionRef.deposit(token: <-mintedNFT)
							}
						}
			`,
					env.NonFungibleTokenAddress, accounts[0].String(), env.NonFungibleTokenAddress, env.FungibleTokenAddress, accounts[0].String(),
				))).AddAuthorizer(accounts[0])

			err = testutil.SignTransaction(txBodyBuilder, accounts[0], privateKey, 3)
			require.NoError(t, err)

			txBody, err = txBodyBuilder.Build()
			require.NoError(t, err)

			executionSnapshot, output, err = vm.Run(
				ctx,
				fvm.Transaction(txBody, 0),
				snapshotTree)
			require.NoError(t, err)
			require.NoError(t, output.Err)

			snapshotTree = snapshotTree.Append(executionSnapshot)
			id := cadence.UInt64(0)

			for _, event := range output.Events {
				if strings.Contains(string(event.Type), "Minted") {
					// decode the event payload
					data, _ := ccf.Decode(nil, event.Payload)
					// get the contractAddress field from the event
					id = cadence.SearchFieldByName(
						data.(cadence.Event),
						"id",
					).(cadence.UInt64)
				}
			}

			// Bridge the NFT to EVM
			txBodyBuilder = blueprints.BridgeNFTToEVMTransaction(env, bridgeEnv, accounts[0], typeToOnboard, id)

			err = testutil.SignTransaction(txBodyBuilder, accounts[0], privateKey, 4)
			require.NoError(t, err)

			txBody, err = txBodyBuilder.Build()
			require.NoError(t, err)

			executionSnapshot, output, err = vm.Run(
				ctx,
				fvm.Transaction(txBody, 0),
				snapshotTree)

			require.NoError(t, err)
			require.NoError(t, output.Err)

			snapshotTree = snapshotTree.Append(executionSnapshot)

			// Confirm that the NFT is escrowed
			script := blueprints.GetIsNFTInEscrowScript(env, bridgeEnv)

			arguments := []cadence.Value{
				cadence.String(typeToOnboard),
				id,
			}

			encodedArguments := make([][]byte, 0, len(arguments))
			for _, argument := range arguments {
				encodedArguments = append(encodedArguments, jsoncdc.MustEncode(argument))
			}

			_, output, err = vm.Run(
				ctx,
				fvm.Script(script).
					WithArguments(encodedArguments...),
				snapshotTree)
			require.NoError(t, err)
			require.NoError(t, output.Err)

			result := output.Value.(cadence.Bool)
			require.Equal(t, cadence.Bool(true), result)

			id256 := cadence.NewUInt256(uint(id))

			// Bridge the NFT back to Cadence
			txBodyBuilder = blueprints.BridgeNFTFromEVMTransaction(env, bridgeEnv, accounts[0], typeToOnboard, id256)

			err = testutil.SignTransaction(txBodyBuilder, accounts[0], privateKey, 5)
			require.NoError(t, err)

			txBody, err = txBodyBuilder.Build()
			require.NoError(t, err)

			executionSnapshot, output, err = vm.Run(
				ctx,
				fvm.Transaction(txBody, 0),
				snapshotTree)

			require.NoError(t, err)
			require.NoError(t, output.Err)

			snapshotTree = snapshotTree.Append(executionSnapshot)

			// Confirm that the NFT is no longer escrowed

			_, output, err = vm.Run(
				ctx,
				fvm.Script(script).
					WithArguments(encodedArguments...),
				snapshotTree)
			require.NoError(t, err)
			require.NoError(t, output.Err)

			result = output.Value.(cadence.Bool)
			require.Equal(t, cadence.Bool(false), result)
		}),
	)
}

func TestAccountCapabilitiesGetEntitledRejection(t *testing.T) {
	t.Parallel()

	// Note: This cannot be tested anymore using a transaction,
	// because publish method also aborts when trying to publish an entitled capability.
	// Therefore, test the functionality of the `ValidateAccountCapabilitiesGet` function.

	t.Run("entitled capability", func(t *testing.T) {

		env := environment.NewScriptEnv(
			context.TODO(),
			tracing.NewMockTracerSpan(),
			environment.DefaultEnvironmentParams(),
			nil,
		)

		valid, err := env.ValidateAccountCapabilitiesGet(
			nil,
			interpreter.AddressValue(common.ZeroAddress),
			interpreter.NewUnmeteredPathValue(common.PathDomainPublic, "dummy_value"),
			sema.NewReferenceType(
				nil,
				sema.NewEntitlementSetAccess(
					[]*sema.EntitlementType{
						sema.MutateType,
					},
					sema.Conjunction,
				),
				sema.IntType,
			),
			nil,
		)
		assert.NoError(t, err)
		assert.False(t, valid)
	})

	t.Run("non-entitled capability", func(t *testing.T) {

		env := environment.NewScriptEnv(
			context.TODO(),
			tracing.NewMockTracerSpan(),
			environment.DefaultEnvironmentParams(),
			nil,
		)

		valid, err := env.ValidateAccountCapabilitiesGet(
			nil,
			interpreter.AddressValue(common.ZeroAddress),
			interpreter.NewUnmeteredPathValue(common.PathDomainPublic, "dummy_value"),
			sema.NewReferenceType(
				nil,
				sema.UnauthorizedAccess,
				sema.IntType,
			),
			nil,
		)
		assert.NoError(t, err)
		assert.True(t, valid)
	})
}

func TestAccountCapabilitiesPublishEntitledRejection(t *testing.T) {
	t.Parallel()

	t.Run("entitled capability", newVMTest().
		run(func(
			t *testing.T,
			vm fvm.VM,
			chain flow.Chain,
			ctx fvm.Context,
			snapshotTree snapshot.SnapshotTree,
		) {

			serviceAddress := chain.ServiceAddress()
			txBodyBuilder := flow.NewTransactionBodyBuilder().
				SetScript([]byte(`
					transaction {
                        prepare(signer: auth(Capabilities, Storage) &Account) {
                            signer.storage.save(42, to: /storage/number)
                            let cap = signer.capabilities.storage.issue<auth(Insert) &Int>(/storage/number)
                            signer.capabilities.publish(cap, at: /public/number)
                        }
					}
				`)).
				AddAuthorizer(serviceAddress).
				SetProposalKey(serviceAddress, 0, 0).
				SetPayer(serviceAddress)

			err := testutil.SignTransactionAsServiceAccount(txBodyBuilder, 0, chain)
			require.NoError(t, err)

			txBody, err := txBodyBuilder.Build()
			require.NoError(t, err)

			_, output, err := vm.Run(
				ctx,
				fvm.Transaction(txBody, 0),
				snapshotTree)

			require.NoError(t, err)

			var publishingError *interpreter.EntitledCapabilityPublishingError
			require.ErrorAs(t, output.Err, &publishingError)
		}),
	)

	t.Run("non entitled capability", newVMTest().
		run(func(
			t *testing.T,
			vm fvm.VM,
			chain flow.Chain,
			ctx fvm.Context,
			snapshotTree snapshot.SnapshotTree,
		) {

			serviceAddress := chain.ServiceAddress()
			txBodyBuilder := flow.NewTransactionBodyBuilder().
				SetScript([]byte(`
					transaction {
                        prepare(signer: auth(Capabilities, Storage) &Account) {
                            signer.storage.save(42, to: /storage/number)
                            let cap = signer.capabilities.storage.issue<&Int>(/storage/number)
                            signer.capabilities.publish(cap, at: /public/number)
                        }
					}
				`)).
				AddAuthorizer(serviceAddress).
				SetProposalKey(serviceAddress, 0, 0).
				SetPayer(serviceAddress)

			err := testutil.SignTransactionAsServiceAccount(txBodyBuilder, 0, chain)
			require.NoError(t, err)

			txBody, err := txBodyBuilder.Build()
			require.NoError(t, err)

			_, output, err := vm.Run(
				ctx,
				fvm.Transaction(txBody, 0),
				snapshotTree)

			require.NoError(t, err)
			require.NoError(t, output.Err)
		}),
	)
}

func TestCrypto(t *testing.T) {
	t.Parallel()

	const chainID = flow.Testnet

	test := func(t *testing.T, importDecl string) {

		chain, vm := createChainAndVm(chainID)

		ctx := fvm.NewContext(
			fvm.WithChain(chain),
			fvm.WithCadenceLogging(true),
		)

		script := []byte(fmt.Sprintf(
			`
              %s

              access(all)
              fun main(
                rawPublicKeys: [String],
                weights: [UFix64],
                domainSeparationTag: String,
                signatures: [String],
                toAddress: Address,
                fromAddress: Address,
                amount: UFix64
              ): Bool {
                let keyList = Crypto.KeyList()

                var i = 0
                for rawPublicKey in rawPublicKeys {
                  keyList.add(
                    PublicKey(
                      publicKey: rawPublicKey.decodeHex(),
                      signatureAlgorithm: SignatureAlgorithm.ECDSA_P256
                    ),
                    hashAlgorithm: HashAlgorithm.SHA3_256,
                    weight: weights[i],
                  )
                  i = i + 1
                }

                let signatureSet: [Crypto.KeyListSignature] = []

                var j = 0
                for signature in signatures {
                  signatureSet.append(
                    Crypto.KeyListSignature(
                      keyIndex: j,
                      signature: signature.decodeHex()
                    )
                  )
                  j = j + 1
                }

                // assemble the same message in cadence
                let message = toAddress.toBytes()
                  .concat(fromAddress.toBytes())
                  .concat(amount.toBigEndianBytes())

                return keyList.verify(
                  signatureSet: signatureSet,
                  signedData: message,
                  domainSeparationTag: domainSeparationTag
                )
              }
            `,
			importDecl,
		))

		accountKeys := test.AccountKeyGenerator()

		// create the keys
		keyAlice, signerAlice := accountKeys.NewWithSigner()
		keyBob, signerBob := accountKeys.NewWithSigner()

		// create the message that will be signed
		addresses := test.AddressGenerator()

		toAddress := cadence.Address(addresses.New())
		fromAddress := cadence.Address(addresses.New())

		amount, err := cadence.NewUFix64("100.00")
		require.NoError(t, err)

		var message []byte
		message = append(message, toAddress.Bytes()...)
		message = append(message, fromAddress.Bytes()...)
		message = append(message, amount.ToBigEndianBytes()...)

		// sign the message with Alice and Bob
		signatureAlice, err := flowsdk.SignUserMessage(signerAlice, message)
		require.NoError(t, err)

		signatureBob, err := flowsdk.SignUserMessage(signerBob, message)
		require.NoError(t, err)

		publicKeys := cadence.NewArray([]cadence.Value{
			cadence.String(hex.EncodeToString(keyAlice.PublicKey.Encode())),
			cadence.String(hex.EncodeToString(keyBob.PublicKey.Encode())),
		})

		// each signature has half weight
		weightAlice, err := cadence.NewUFix64("0.5")
		require.NoError(t, err)

		weightBob, err := cadence.NewUFix64("0.5")
		require.NoError(t, err)

		weights := cadence.NewArray([]cadence.Value{
			weightAlice,
			weightBob,
		})

		signatures := cadence.NewArray([]cadence.Value{
			cadence.String(hex.EncodeToString(signatureAlice)),
			cadence.String(hex.EncodeToString(signatureBob)),
		})

		domainSeparationTag := cadence.String("FLOW-V0.0-user")

		arguments := []cadence.Value{
			publicKeys,
			weights,
			domainSeparationTag,
			signatures,
			toAddress,
			fromAddress,
			amount,
		}

		encodedArguments := make([][]byte, 0, len(arguments))
		for _, argument := range arguments {
			encodedArguments = append(encodedArguments, jsoncdc.MustEncode(argument))
		}

		snapshotTree := testutil.RootBootstrappedLedger(vm, ctx)

		_, output, err := vm.Run(
			ctx,
			fvm.Script(script).
				WithArguments(encodedArguments...),
			snapshotTree)
		require.NoError(t, err)

		require.NoError(t, output.Err)

		result := output.Value

		assert.Equal(t,
			cadence.NewBool(true),
			result,
		)
	}

	t.Run("identifier location", func(t *testing.T) {
		t.Parallel()

		test(t, "import Crypto")
	})

	t.Run("address location", func(t *testing.T) {
		t.Parallel()

		sc := systemcontracts.SystemContractsForChain(chainID)
		cryptoContractAddress := sc.Crypto.Address.HexWithPrefix()

		test(t, fmt.Sprintf("import Crypto from %s", cryptoContractAddress))
	})
}

func Test_BlockHashListShouldWriteOnPush(t *testing.T) {
	t.Parallel()

	chain := flow.Emulator.Chain()
	sc := systemcontracts.SystemContractsForChain(chain.ChainID())

	push := func(bhl *handler.BlockHashList, height uint64) {
		buffer := make([]byte, 32)
		pos := 0

		// encode height as block hash
		binary.BigEndian.PutUint64(buffer[pos:], height)
		err := bhl.Push(height, [32]byte(buffer))
		require.NoError(t, err)
	}

	t.Run("block hash list write on push", newVMTest().
		withContextOptions(
			fvm.WithChain(chain),
			fvm.WithEVMEnabled(true),
		).
		run(func(
			t *testing.T,
			vm fvm.VM,
			chain flow.Chain,
			ctx fvm.Context,
			snapshotTree snapshot.SnapshotTree,
		) {
			capacity := 256

			// for the setup we make sure all the block hash list buckets exist

			ts := state.NewTransactionState(snapshotTree, state.DefaultParameters())
			accounts := environment.NewAccounts(ts)
			envMeter := environment.NewMeter(ts)

			valueStore := environment.NewValueStore(
				tracing.NewMockTracerSpan(),
				envMeter,
				accounts,
			)

			bhl, err := handler.NewBlockHashList(valueStore, sc.EVMStorage.Address, capacity)
			require.NoError(t, err)

			// fill the block hash list
			height := uint64(0)
			for ; height < uint64(capacity); height++ {
				push(bhl, height)
			}

			es, err := ts.FinalizeMainTransaction()
			require.NoError(t, err)
			snapshotTree = snapshotTree.Append(es)

			// end of test setup

			ts = state.NewTransactionState(snapshotTree, state.DefaultParameters())
			accounts = environment.NewAccounts(ts)
			envMeter = environment.NewMeter(ts)

			valueStore = environment.NewValueStore(
				tracing.NewMockTracerSpan(),
				envMeter,
				accounts,
			)

			bhl, err = handler.NewBlockHashList(valueStore, sc.EVMStorage.Address, capacity)
			require.NoError(t, err)

			// after we push the changes should be applied and the first block hash in the bucket should be capacity+1 instead of 0
			push(bhl, height)

			es, err = ts.FinalizeMainTransaction()
			require.NoError(t, err)

			// the write set should have both block metadata and block hash list bucket
			require.Len(t, es.WriteSet, 2)
			newBlockHashListBucket, ok := es.WriteSet[flow.NewRegisterID(sc.EVMStorage.Address, "BlockHashListBucket0")]
			require.True(t, ok)
			// full expected block hash list bucket split by individual block hashes
			// first block hash is the capacity+1 instead of 0 (00 00 00 00 00 00 01 00)
			expectedBlockHashListBucket, err := hex.DecodeString(
				"0000000000000100000000000000000000000000000000000000000000000000" +
					"0000000000000001000000000000000000000000000000000000000000000000" +
					"0000000000000002000000000000000000000000000000000000000000000000" +
					"0000000000000003000000000000000000000000000000000000000000000000" +
					"0000000000000004000000000000000000000000000000000000000000000000" +
					"0000000000000005000000000000000000000000000000000000000000000000" +
					"0000000000000006000000000000000000000000000000000000000000000000" +
					"0000000000000007000000000000000000000000000000000000000000000000" +
					"0000000000000008000000000000000000000000000000000000000000000000" +
					"0000000000000009000000000000000000000000000000000000000000000000" +
					"000000000000000a000000000000000000000000000000000000000000000000" +
					"000000000000000b000000000000000000000000000000000000000000000000" +
					"000000000000000c000000000000000000000000000000000000000000000000" +
					"000000000000000d000000000000000000000000000000000000000000000000" +
					"000000000000000e000000000000000000000000000000000000000000000000" +
					"000000000000000f000000000000000000000000000000000000000000000000")
			require.NoError(t, err)
			require.Equal(t, expectedBlockHashListBucket, newBlockHashListBucket)
		}))
}<|MERGE_RESOLUTION|>--- conflicted
+++ resolved
@@ -2378,15 +2378,11 @@
 				require.True(t, errors.IsComputationLimitExceededError(output.Err))
 				require.ErrorContains(t, output.Err, "computation exceeds limit (10000)")
 				require.GreaterOrEqual(t, output.ComputationUsed, uint64(10000))
-<<<<<<< HEAD
 				if *testWithVMScriptExecution {
 					require.GreaterOrEqual(t, output.MemoryEstimate, uint64(540000979))
 				} else {
-					require.GreaterOrEqual(t, output.MemoryEstimate, uint64(548020260))
+					require.GreaterOrEqual(t, output.MemoryEstimate, uint64(456687216))
 				}
-=======
-				require.GreaterOrEqual(t, output.MemoryEstimate, uint64(456687216))
->>>>>>> ce982705
 			},
 		),
 	)
