package fvm

import (
	"encoding/json"
	"errors"

	"github.com/onflow/cadence/runtime"
	"github.com/onflow/cadence/runtime/common"
	"github.com/onflow/cadence/runtime/sema"
	"github.com/rs/zerolog"

	"github.com/onflow/flow-go/fvm/state"
	"github.com/onflow/flow-go/model/flow"
)

func Transaction(tx *flow.TransactionBody, txIndex uint32) *TransactionProcedure {
	return &TransactionProcedure{
		ID:          tx.ID(),
		Transaction: tx,
		TxIndex:     txIndex,
	}
}

type TransactionProcessor interface {
	Process(*VirtualMachine, Context, *TransactionProcedure, *state.State) error
}

type TransactionProcedure struct {
	ID            flow.Identifier
	Transaction   *flow.TransactionBody
	TxIndex       uint32
	Logs          []string
	Events        []flow.Event
	ServiceEvents []flow.Event
	// TODO: report gas consumption: https://github.com/dapperlabs/flow-go/issues/4139
	GasUsed uint64
	Err     Error
}

func (proc *TransactionProcedure) Run(vm *VirtualMachine, ctx Context, st *state.State) error {
	for _, p := range ctx.TransactionProcessors {
		err := p.Process(vm, ctx, proc, st)
		vmErr, fatalErr := handleError(err)
		if fatalErr != nil {
			return fatalErr
		}

		if vmErr != nil {
			proc.Err = vmErr
			return nil
		}
	}

	return nil
}

type TransactionInvocator struct {
	logger zerolog.Logger
}

func NewTransactionInvocator(logger zerolog.Logger) *TransactionInvocator {
	return &TransactionInvocator{
		logger: logger,
	}
}

func (i *TransactionInvocator) Process(
	vm *VirtualMachine,
	ctx Context,
	proc *TransactionProcedure,
	st *state.State,
) error {
	env, err := newEnvironment(ctx, vm, st)
	if err != nil {
		return err
	}
	env.setTransaction(proc.Transaction, proc.TxIndex)

	var traceID string
	if env.transactionEnv != nil {
		traceID = env.transactionEnv.StartTracing()
		defer env.transactionEnv.StopTracing()
	}

	location := common.TransactionLocation(proc.ID[:])

	err = vm.Runtime.ExecuteTransaction(
		runtime.Script{
			Source:    proc.Transaction.Script,
			Arguments: proc.Transaction.Arguments,
		},
		runtime.Context{
			Interface: env,
			Location:  location,
		},
	)

	if err != nil {
		i.safetyErrorCheck(err)
		return err
	}

	i.logger.Info().
		Str("txHash", proc.ID.String()).
<<<<<<< HEAD
		Str("traceID", traceID).
		Uint64("ledger_interactions", st.InteractionUsed()).
		Msg("transaction executed")
=======
		Msgf("(%d) ledger interactions used by transaction", st.InteractionUsed())
>>>>>>> 42562108

	proc.Events = env.getEvents()
	proc.ServiceEvents = env.getServiceEvents()
	proc.Logs = env.getLogs()

	return nil
}

// safetyErrorCheck is an additional check which was introduced
// to help chase erroneous execution results which caused an unexpected network fork.
// Parsing and checking of deployed contracts should normally succeed.
// This is a temporary measure.
func (i *TransactionInvocator) safetyErrorCheck(err error) {

	// Only consider runtime errors,
	// in particular only consider parsing/checking errors

	var runtimeErr runtime.Error
	if !errors.As(err, &runtimeErr) {
		return
	}

	var parsingCheckingError *runtime.ParsingCheckingError
	if !errors.As(err, &parsingCheckingError) {
		return
	}

	// Only consider errors in deployed contracts.

	checkerError, ok := parsingCheckingError.Err.(*sema.CheckerError)
	if !ok {
		return
	}

	var foundImportedProgramError bool

	for _, checkingErr := range checkerError.Errors {
		importedProgramError, ok := checkingErr.(*sema.ImportedProgramError)
		if !ok {
			continue
		}

		_, ok = importedProgramError.Location.(common.AddressLocation)
		if !ok {
			continue
		}

		foundImportedProgramError = true
		break
	}

	if !foundImportedProgramError {
		return
	}

	codesJSON, _ := json.Marshal(runtimeErr.Codes)
	programsJSON, _ := json.Marshal(runtimeErr.Programs)

	i.logger.Error().
		Str("codes", string(codesJSON)).
		Str("programs", string(programsJSON)).
		Msg("checking failed")
}<|MERGE_RESOLUTION|>--- conflicted
+++ resolved
@@ -102,13 +102,9 @@
 
 	i.logger.Info().
 		Str("txHash", proc.ID.String()).
-<<<<<<< HEAD
 		Str("traceID", traceID).
-		Uint64("ledger_interactions", st.InteractionUsed()).
+		Uint64("ledgerInteractions", st.InteractionUsed()).
 		Msg("transaction executed")
-=======
-		Msgf("(%d) ledger interactions used by transaction", st.InteractionUsed())
->>>>>>> 42562108
 
 	proc.Events = env.getEvents()
 	proc.ServiceEvents = env.getServiceEvents()
