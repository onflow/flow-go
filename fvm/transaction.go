package fvm

import (
	"encoding/json"
	"errors"
	"fmt"
	"io/ioutil"
	"path"
	"time"

	"github.com/onflow/cadence/runtime"
	"github.com/onflow/cadence/runtime/common"
	"github.com/onflow/cadence/runtime/sema"
	"github.com/rs/zerolog"

	"github.com/onflow/flow-go/fvm/extralog"
	"github.com/onflow/flow-go/fvm/state"
	"github.com/onflow/flow-go/model/flow"
)

func Transaction(tx *flow.TransactionBody, txIndex uint32) *TransactionProcedure {
	return &TransactionProcedure{
		ID:          tx.ID(),
		Transaction: tx,
		TxIndex:     txIndex,
	}
}

type TransactionProcessor interface {
	Process(*VirtualMachine, Context, *TransactionProcedure, *state.State) error
}

type TransactionProcedure struct {
	ID            flow.Identifier
	Transaction   *flow.TransactionBody
	TxIndex       uint32
	Logs          []string
	Events        []flow.Event
	ServiceEvents []flow.Event
	// TODO: report gas consumption: https://github.com/dapperlabs/flow-go/issues/4139
	GasUsed uint64
	Err     Error
	Retried int
}

func (proc *TransactionProcedure) Run(vm *VirtualMachine, ctx Context, st *state.State) error {
	for _, p := range ctx.TransactionProcessors {
		err := p.Process(vm, ctx, proc, st)
		vmErr, fatalErr := handleError(err)
		if fatalErr != nil {
			return fatalErr
		}

		if vmErr != nil {
			proc.Err = vmErr
			return nil
		}
	}

	return nil
}

type TransactionInvocator struct {
	logger zerolog.Logger
}

func NewTransactionInvocator(logger zerolog.Logger) *TransactionInvocator {
	return &TransactionInvocator{
		logger: logger,
	}
}

func (i *TransactionInvocator) Process(
	vm *VirtualMachine,
	ctx Context,
	proc *TransactionProcedure,
	st *state.State,
) error {

	var err error
	var env *hostEnv
	var blockHeight uint64
	if ctx.BlockHeader != nil {
		blockHeight = ctx.BlockHeader.Height
	}

	numberOfRetries := 0
	for numberOfRetries = 0; numberOfRetries < int(ctx.MaxNumOfTxRetries); numberOfRetries++ {
		env, err = newEnvironment(ctx, vm, st)
		// env construction error is fatal
		if err != nil {
			return err
		}
		env.setTransaction(proc.Transaction, proc.TxIndex)

		location := common.TransactionLocation(proc.ID[:])

		err = vm.Runtime.ExecuteTransaction(
			runtime.Script{
				Source:    proc.Transaction.Script,
				Arguments: proc.Transaction.Arguments,
			},
			runtime.Context{
				Interface: env,
				Location:  location,
			},
		)

		// break the loop
		if !i.requiresRetry(err, proc) {
			break
		}

		i.logger.Warn().
			Str("txHash", proc.ID.String()).
			Uint64("blockHeight", blockHeight).
			Int("retries_count", numberOfRetries).
			Uint64("ledger_interaction_used", st.InteractionUsed()).
			Msg("retrying transaction execution")

		// reset error part of proc
		// Warning right now the tx requires retry logic doesn't change
		// anything on state but we might want to revert the state changes (or not commiting)
		// if we decided to expand it furthur.
		proc.Err = nil
		proc.Logs = make([]string, 0)
		proc.Events = make([]flow.Event, 0)
		proc.ServiceEvents = make([]flow.Event, 0)
		proc.Retried++
	}

	// (for future) panic if we tried several times and still failing
	// if numberOfTries == maxNumberOfRetries {
	// 	panic(err)
	// }

	if err != nil {
		i.logger.Info().
			Str("txHash", proc.ID.String()).
			Uint64("blockHeight", blockHeight).
			Uint64("ledgerInteractionUsed", st.InteractionUsed()).
			Msg("transaction executed with error")
		return err
	}

<<<<<<< HEAD
	i.logger.Info().
		Str("txHash", proc.ID.String()).
		Msgf("(%d) ledger interactions used by transaction", st.InteractionUsed())

	// commit the env if no error
	// this writes back the contract contents to accounts
	// if any error fail as a tx
	err = env.Commit()
	if err != nil {
		return err
	}

=======
>>>>>>> 4ea59559
	proc.Events = env.getEvents()
	proc.ServiceEvents = env.getServiceEvents()
	proc.Logs = env.getLogs()

	i.logger.Info().
		Str("txHash", proc.ID.String()).
		Uint64("blockHeight", blockHeight).
		Uint64("ledgerInteractionUsed", st.InteractionUsed()).
		Int("retried", proc.Retried).
		Msg("transaction executed with no error")

	return nil
}

// requiresRetry returns true for transactions that has to be rerun
// this is an additional check which was introduced
func (i *TransactionInvocator) requiresRetry(err error, proc *TransactionProcedure) bool {
	// if no error no retry
	if err == nil {
		return false
	}

	// Only consider runtime errors,
	// in particular only consider parsing/checking errors

	var runtimeErr runtime.Error
	if !errors.As(err, &runtimeErr) {
		return false
	}

	var parsingCheckingError *runtime.ParsingCheckingError
	if !errors.As(err, &parsingCheckingError) {
		return false
	}

	// Only consider errors in deployed contracts.

	checkerError, ok := parsingCheckingError.Err.(*sema.CheckerError)
	if !ok {
		return false
	}

	var foundImportedProgramError bool

	for _, checkingErr := range checkerError.Errors {
		importedProgramError, ok := checkingErr.(*sema.ImportedProgramError)
		if !ok {
			continue
		}

		_, ok = importedProgramError.Location.(common.AddressLocation)
		if !ok {
			continue
		}

		foundImportedProgramError = true
		break
	}

	if !foundImportedProgramError {
		return false
	}

	i.dumpRuntimeError(runtimeErr, proc)
	return true
}

// logRuntimeError logs run time errors into a file
// This is a temporary measure.
func (i *TransactionInvocator) dumpRuntimeError(runtimeErr runtime.Error, procedure *TransactionProcedure) {

	codesJSON, err := json.Marshal(runtimeErr.Codes)
	if err != nil {
		i.logger.Error().Err(err).Msg("cannot marshal codes JSON")
	}
	programsJSON, err := json.Marshal(runtimeErr.Programs)
	if err != nil {
		i.logger.Error().Err(err).Msg("cannot marshal programs JSON")
	}

	t := time.Now().UnixNano()

	codesPath := path.Join(extralog.ExtraLogDumpPath, fmt.Sprintf("%s-codes-%d", procedure.ID.String(), t))
	programsPath := path.Join(extralog.ExtraLogDumpPath, fmt.Sprintf("%s-programs-%d", procedure.ID.String(), t))

	err = ioutil.WriteFile(codesPath, codesJSON, 0700)
	if err != nil {
		i.logger.Error().Err(err).Msg("cannot write codes json")
	}

	err = ioutil.WriteFile(programsPath, programsJSON, 0700)
	if err != nil {
		i.logger.Error().Err(err).Msg("cannot write programs json")
	}

	i.logger.Error().
		Str("txHash", procedure.ID.String()).
		Str("codes", string(codesJSON)).
		Str("programs", string(programsJSON)).
		Msg("checking failed")
}<|MERGE_RESOLUTION|>--- conflicted
+++ resolved
@@ -143,11 +143,6 @@
 		return err
 	}
 
-<<<<<<< HEAD
-	i.logger.Info().
-		Str("txHash", proc.ID.String()).
-		Msgf("(%d) ledger interactions used by transaction", st.InteractionUsed())
-
 	// commit the env if no error
 	// this writes back the contract contents to accounts
 	// if any error fail as a tx
@@ -156,8 +151,6 @@
 		return err
 	}
 
-=======
->>>>>>> 4ea59559
 	proc.Events = env.getEvents()
 	proc.ServiceEvents = env.getServiceEvents()
 	proc.Logs = env.getLogs()
