--- conflicted
+++ resolved
@@ -1,15 +1,10 @@
 package fvm
 
 import (
-<<<<<<< HEAD
-=======
 	"fmt"
 	"strings"
 
 	"github.com/davecgh/go-spew/spew"
-	"github.com/onflow/cadence"
-	jsoncdc "github.com/onflow/cadence/encoding/json"
->>>>>>> 4553dbb0
 	"github.com/onflow/cadence/runtime"
 	"github.com/rs/zerolog"
 
@@ -17,13 +12,9 @@
 	"github.com/onflow/flow-go/model/flow"
 )
 
-<<<<<<< HEAD
-func Transaction(tx *flow.TransactionBody, txIndex uint32) *TransactionProcedure {
-=======
 const TopShotContractAddress = "0b2a3299cc857e29"
 
-func Transaction(tx *flow.TransactionBody) *TransactionProcedure {
->>>>>>> 4553dbb0
+func Transaction(tx *flow.TransactionBody, txIndex uint32) *TransactionProcedure {
 	return &TransactionProcedure{
 		ID:          tx.ID(),
 		Transaction: tx,
@@ -63,34 +54,9 @@
 	return nil
 }
 
-<<<<<<< HEAD
-type TransactionInvocator struct{}
-=======
-func (proc *TransactionProcedure) ConvertEvents(txIndex uint32) ([]flow.Event, error) {
-	flowEvents := make([]flow.Event, len(proc.Events))
-
-	for i, event := range proc.Events {
-		payload, err := jsoncdc.Encode(event)
-		if err != nil {
-			return nil, fmt.Errorf("failed to encode event: %w", err)
-		}
-
-		flowEvents[i] = flow.Event{
-			Type:             flow.EventType(event.EventType.ID()),
-			TransactionID:    proc.ID,
-			TransactionIndex: txIndex,
-			EventIndex:       uint32(i),
-			Payload:          payload,
-		}
-	}
-
-	return flowEvents, nil
-}
-
 type TransactionInvocator struct {
 	logger zerolog.Logger
 }
->>>>>>> 4553dbb0
 
 func NewTransactionInvocator(logger zerolog.Logger) *TransactionInvocator {
 	return &TransactionInvocator{
