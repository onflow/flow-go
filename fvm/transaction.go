--- conflicted
+++ resolved
@@ -41,19 +41,14 @@
 	Events        []flow.Event
 	ServiceEvents []flow.Event
 	// TODO: report gas consumption: https://github.com/dapperlabs/flow-go/issues/4139
-<<<<<<< HEAD
 	GasUsed   uint64
 	Err       Error
+  Retried int
 	TraceSpan opentracing.Span
-}
+
 
 func (proc *TransactionProcedure) SetTraceSpan(traceSpan opentracing.Span) {
 	proc.TraceSpan = traceSpan
-=======
-	GasUsed uint64
-	Err     Error
-	Retried int
->>>>>>> 7f90962f
 }
 
 func (proc *TransactionProcedure) Run(vm *VirtualMachine, ctx Context, st *state.State) error {
@@ -90,9 +85,8 @@
 	st *state.State,
 ) error {
 
-<<<<<<< HEAD
 	var span opentracing.Span
-
+  
 	if ctx.Tracer != nil && proc.TraceSpan != nil {
 		span = ctx.Tracer.StartSpanFromParent(proc.TraceSpan, trace.FVMExecuteTransaction)
 		span.LogFields(
@@ -101,22 +95,12 @@
 		defer span.Finish()
 	}
 
-	env, err := newEnvironment(ctx, vm, st)
-	if err != nil {
-		return err
-	}
-
-	env.setTransaction(proc.Transaction, proc.TxIndex)
-	env.setTraceSpan(span)
-=======
-	var err error
+  var err error
 	var env *hostEnv
 	var blockHeight uint64
 	if ctx.BlockHeader != nil {
 		blockHeight = ctx.BlockHeader.Height
 	}
->>>>>>> 7f90962f
-
 	numberOfRetries := 0
 	for numberOfRetries = 0; numberOfRetries < int(ctx.MaxNumOfTxRetries); numberOfRetries++ {
 		env, err = newEnvironment(ctx, vm, st)
@@ -125,6 +109,7 @@
 			return err
 		}
 		env.setTransaction(proc.Transaction, proc.TxIndex)
+	  env.setTraceSpan(span)
 
 		location := common.TransactionLocation(proc.ID[:])
 
