--- conflicted
+++ resolved
@@ -134,15 +134,10 @@
 		}
 
 		// rest state
-<<<<<<< HEAD
-		stm.RollUp(false)
-
-=======
 		rollUpError := stm.RollUp(false, false)
 		if rollUpError != nil {
 			return rollUpError
 		}
->>>>>>> 0ca42ba6
 		// force cleanup if retries
 		programs.ForceCleanup()
 
@@ -193,14 +188,10 @@
 
 	// tx failed at update contract step
 	if err != nil {
-<<<<<<< HEAD
-		stm.RollUp(false)
-=======
 		err2 := stm.RollUp(false, true)
 		if err2 != nil {
 			return err2
 		}
->>>>>>> 0ca42ba6
 		i.logger.Info().
 			Str("txHash", proc.ID.String()).
 			Uint64("blockHeight", blockHeight).
@@ -210,14 +201,10 @@
 	}
 
 	// don't roll up with true for failed tx
-<<<<<<< HEAD
-	stm.RollUp(true)
-=======
 	err = stm.RollUp(true, true)
 	if err != nil {
 		return err
 	}
->>>>>>> 0ca42ba6
 
 	proc.Events = env.getEvents()
 	proc.ServiceEvents = env.getServiceEvents()
