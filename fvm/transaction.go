package fvm

import (
	"encoding/json"
	"errors"
	"fmt"
	"io/ioutil"
	"path"
	"time"

	"github.com/onflow/cadence/runtime"
	"github.com/onflow/cadence/runtime/common"
	"github.com/onflow/cadence/runtime/sema"
	"github.com/rs/zerolog"

	"github.com/onflow/flow-go/fvm/extralog"
	"github.com/onflow/flow-go/fvm/state"
	"github.com/onflow/flow-go/model/flow"
)

func Transaction(tx *flow.TransactionBody, txIndex uint32) *TransactionProcedure {
	return &TransactionProcedure{
		ID:          tx.ID(),
		Transaction: tx,
		TxIndex:     txIndex,
	}
}

type TransactionProcessor interface {
	Process(*VirtualMachine, Context, *TransactionProcedure, *state.State, *Programs) error
}

type TransactionProcedure struct {
	ID            flow.Identifier
	Transaction   *flow.TransactionBody
	TxIndex       uint32
	Logs          []string
	Events        []flow.Event
	ServiceEvents []flow.Event
	// TODO: report gas consumption: https://github.com/dapperlabs/flow-go/issues/4139
	GasUsed uint64
	Err     Error
	Retried int
}

func (proc *TransactionProcedure) Run(vm *VirtualMachine, ctx Context, st *state.State, programs *Programs) error {
	for _, p := range ctx.TransactionProcessors {
		err := p.Process(vm, ctx, proc, st, programs)
		vmErr, fatalErr := handleError(err)
		if fatalErr != nil {
			return fatalErr
		}

		if vmErr != nil {
			proc.Err = vmErr
			return nil
		}
	}

	return nil
}

type TransactionInvocator struct {
	logger zerolog.Logger
}

func NewTransactionInvocator(logger zerolog.Logger) *TransactionInvocator {
	return &TransactionInvocator{
		logger: logger,
	}
}

func (i *TransactionInvocator) Process(
	vm *VirtualMachine,
	ctx Context,
	proc *TransactionProcedure,
	st *state.State,
	programs *Programs,
) error {
<<<<<<< HEAD
	env, err := newEnvironment(ctx, vm, st, programs)
	if err != nil {
		return err
=======

	var err error
	var env *hostEnv
	var blockHeight uint64
	if ctx.BlockHeader != nil {
		blockHeight = ctx.BlockHeader.Height
>>>>>>> f15f25a1
	}

	numberOfRetries := 0
	for numberOfRetries = 0; numberOfRetries < int(ctx.MaxNumOfTxRetries); numberOfRetries++ {
		env, err = newEnvironment(ctx, vm, st)
		// env construction error is fatal
		if err != nil {
			return err
		}
		env.setTransaction(proc.Transaction, proc.TxIndex)

		location := common.TransactionLocation(proc.ID[:])

		err = vm.Runtime.ExecuteTransaction(
			runtime.Script{
				Source:    proc.Transaction.Script,
				Arguments: proc.Transaction.Arguments,
			},
			runtime.Context{
				Interface: env,
				Location:  location,
			},
		)

		// break the loop
		if !i.requiresRetry(err, proc) {
			break
		}

		i.logger.Warn().
			Str("txHash", proc.ID.String()).
			Uint64("blockHeight", blockHeight).
			Int("retries_count", numberOfRetries).
			Uint64("ledger_interaction_used", st.InteractionUsed()).
			Msg("retrying transaction execution")

		// reset error part of proc
		// Warning right now the tx requires retry logic doesn't change
		// anything on state but we might want to revert the state changes (or not commiting)
		// if we decided to expand it furthur.
		proc.Err = nil
		proc.Logs = make([]string, 0)
		proc.Events = make([]flow.Event, 0)
		proc.ServiceEvents = make([]flow.Event, 0)
		proc.Retried++
	}

	// (for future) panic if we tried several times and still failing
	// if numberOfTries == maxNumberOfRetries {
	// 	panic(err)
	// }

	if err != nil {
		i.logger.Info().
			Str("txHash", proc.ID.String()).
			Uint64("blockHeight", blockHeight).
			Uint64("ledgerInteractionUsed", st.InteractionUsed()).
			Msg("transaction executed with error")
		return err
	}

<<<<<<< HEAD
	programs.Cleanup(env.changedPrograms)

	i.logger.Info().
		Str("txHash", proc.ID.String()).
		Msgf("(%d) ledger interactions used by transaction", st.InteractionUsed())

=======
>>>>>>> f15f25a1
	proc.Events = env.getEvents()
	proc.ServiceEvents = env.getServiceEvents()
	proc.Logs = env.getLogs()

	i.logger.Info().
		Str("txHash", proc.ID.String()).
		Uint64("blockHeight", blockHeight).
		Uint64("ledgerInteractionUsed", st.InteractionUsed()).
		Int("retried", proc.Retried).
		Msg("transaction executed with no error")

	return nil
}

// requiresRetry returns true for transactions that has to be rerun
// this is an additional check which was introduced
func (i *TransactionInvocator) requiresRetry(err error, proc *TransactionProcedure) bool {
	// if no error no retry
	if err == nil {
		return false
	}

	// Only consider runtime errors,
	// in particular only consider parsing/checking errors

	var runtimeErr runtime.Error
	if !errors.As(err, &runtimeErr) {
		return false
	}

	var parsingCheckingError *runtime.ParsingCheckingError
	if !errors.As(err, &parsingCheckingError) {
		return false
	}

	// Only consider errors in deployed contracts.

	checkerError, ok := parsingCheckingError.Err.(*sema.CheckerError)
	if !ok {
		return false
	}

	var foundImportedProgramError bool

	for _, checkingErr := range checkerError.Errors {
		importedProgramError, ok := checkingErr.(*sema.ImportedProgramError)
		if !ok {
			continue
		}

		_, ok = importedProgramError.Location.(common.AddressLocation)
		if !ok {
			continue
		}

		foundImportedProgramError = true
		break
	}

	if !foundImportedProgramError {
		return false
	}

	i.dumpRuntimeError(runtimeErr, proc)
	return true
}

// logRuntimeError logs run time errors into a file
// This is a temporary measure.
func (i *TransactionInvocator) dumpRuntimeError(runtimeErr runtime.Error, procedure *TransactionProcedure) {

	codesJSON, err := json.Marshal(runtimeErr.Codes)
	if err != nil {
		i.logger.Error().Err(err).Msg("cannot marshal codes JSON")
	}
	programsJSON, err := json.Marshal(runtimeErr.Programs)
	if err != nil {
		i.logger.Error().Err(err).Msg("cannot marshal programs JSON")
	}

	t := time.Now().UnixNano()

	codesPath := path.Join(extralog.ExtraLogDumpPath, fmt.Sprintf("%s-codes-%d", procedure.ID.String(), t))
	programsPath := path.Join(extralog.ExtraLogDumpPath, fmt.Sprintf("%s-programs-%d", procedure.ID.String(), t))

	err = ioutil.WriteFile(codesPath, codesJSON, 0700)
	if err != nil {
		i.logger.Error().Err(err).Msg("cannot write codes json")
	}

	err = ioutil.WriteFile(programsPath, programsJSON, 0700)
	if err != nil {
		i.logger.Error().Err(err).Msg("cannot write programs json")
	}

	i.logger.Error().
		Str("txHash", procedure.ID.String()).
		Str("codes", string(codesJSON)).
		Str("programs", string(programsJSON)).
		Msg("checking failed")
}<|MERGE_RESOLUTION|>--- conflicted
+++ resolved
@@ -77,23 +77,17 @@
 	st *state.State,
 	programs *Programs,
 ) error {
-<<<<<<< HEAD
-	env, err := newEnvironment(ctx, vm, st, programs)
-	if err != nil {
-		return err
-=======
 
 	var err error
 	var env *hostEnv
 	var blockHeight uint64
 	if ctx.BlockHeader != nil {
 		blockHeight = ctx.BlockHeader.Height
->>>>>>> f15f25a1
 	}
 
 	numberOfRetries := 0
 	for numberOfRetries = 0; numberOfRetries < int(ctx.MaxNumOfTxRetries); numberOfRetries++ {
-		env, err = newEnvironment(ctx, vm, st)
+		env, err = newEnvironment(ctx, vm, st, programs)
 		// env construction error is fatal
 		if err != nil {
 			return err
@@ -118,6 +112,8 @@
 			break
 		}
 
+		programs.ForceCleanup()
+
 		i.logger.Warn().
 			Str("txHash", proc.ID.String()).
 			Uint64("blockHeight", blockHeight).
@@ -136,6 +132,8 @@
 		proc.Retried++
 	}
 
+	programs.Cleanup(env.changedPrograms)
+
 	// (for future) panic if we tried several times and still failing
 	// if numberOfTries == maxNumberOfRetries {
 	// 	panic(err)
@@ -150,15 +148,6 @@
 		return err
 	}
 
-<<<<<<< HEAD
-	programs.Cleanup(env.changedPrograms)
-
-	i.logger.Info().
-		Str("txHash", proc.ID.String()).
-		Msgf("(%d) ledger interactions used by transaction", st.InteractionUsed())
-
-=======
->>>>>>> f15f25a1
 	proc.Events = env.getEvents()
 	proc.ServiceEvents = env.getServiceEvents()
 	proc.Logs = env.getLogs()
