--- conflicted
+++ resolved
@@ -103,17 +103,6 @@
 }
 
 // getExecutionWeights reads stored execution effort weights from the service account
-<<<<<<< HEAD
-func getExecutionWeights(
-	env Environment,
-	accounts state.Accounts,
-) (
-	computationWeights,
-	memoryWeights weighted.ExecutionWeights, err error,
-) {
-	memoryWeights = make(weighted.ExecutionWeights)
-
-=======
 func getExecutionEffortWeights(
 	env Environment,
 	accounts state.Accounts,
@@ -121,7 +110,6 @@
 	computationWeights weighted.ExecutionEffortWeights,
 	err error,
 ) {
->>>>>>> 9dc2f7ba
 	// the weights are stored in the service account
 	serviceAddress := env.Context().Chain.ServiceAddress()
 
@@ -131,19 +119,11 @@
 
 	if err != nil {
 		// this might be fatal, return as is
-<<<<<<< HEAD
-		return nil, nil, err
+		return nil, err
 	}
 	if !ok {
 		// if the service account does not exist, return an FVM error
-		return nil, nil, errors.NewCouldNotGetExecutionParameterFromStateError(
-=======
-		return nil, err
-	}
-	if !ok {
-		// if the service account does not exist, return an FVM error
-		return nil, errors.NewCouldNotGetExecutionParameterFromStateError(
->>>>>>> 9dc2f7ba
+		return nil, errors.NewCouldNotGetExecutionParameterFromStateError(
 			service.Hex(),
 			blueprints.TransactionFeesExecutionEffortWeightsPathDomain,
 			blueprints.TransactionFeesExecutionEffortWeightsPathIdentifier)
@@ -159,31 +139,18 @@
 	)
 	if err != nil {
 		// this might be fatal, return as is
-<<<<<<< HEAD
-		return nil, nil, err
-	}
-
-	computationWeights, ok = utils.CadenceValueToWeights(value)
+		return nil, err
+	}
+
+	computationWeightsRaw, ok := utils.CadenceValueToWeights(value)
 	if !ok {
 		// this is a non-fatal error. It is expected if the weights are not set up on the network yet.
-		return nil, nil, errors.NewCouldNotGetExecutionParameterFromStateError(
-=======
-		return nil, err
-	}
-
-	computationWeightsRaw, ok := utils.CadenceValueToWeights(value)
-	if !ok {
-		// this is a non-fatal error. It is expected if the weights are not set up on the network yet.
-		return nil, errors.NewCouldNotGetExecutionParameterFromStateError(
->>>>>>> 9dc2f7ba
+		return nil, errors.NewCouldNotGetExecutionParameterFromStateError(
 			service.Hex(),
 			blueprints.TransactionFeesExecutionEffortWeightsPathDomain,
 			blueprints.TransactionFeesExecutionEffortWeightsPathIdentifier)
 	}
 
-<<<<<<< HEAD
-	return computationWeights, memoryWeights, err
-=======
 	// Merge the default weights with the weights from the state.
 	// This allows for weights that are not set in the state, to be set by default.
 	// In case the network is stuck because of a transaction using an FVM feature that has 0 weight
@@ -263,5 +230,4 @@
 	}
 
 	return memoryWeights, nil
->>>>>>> 9dc2f7ba
 }