--- conflicted
+++ resolved
@@ -38,11 +38,7 @@
 }
 
 // Run runs a procedure against a ledger in the given context.
-<<<<<<< HEAD
-func (vm *VirtualMachine) Run(ctx Context, proc Procedure, ledger state.Ledger, programs *programs.Programs) (err error) {
-=======
-func (vm *VirtualMachine) Run(ctx Context, proc Procedure, v state.View, programs *Programs) (err error) {
->>>>>>> b10a7b4a
+func (vm *VirtualMachine) Run(ctx Context, proc Procedure, v state.View, programs *programs.Programs) (err error) {
 
 	st := state.NewState(v,
 		state.WithMaxKeySizeAllowed(ctx.MaxStateKeySize),
@@ -77,13 +73,8 @@
 }
 
 // GetAccount returns an account by address or an error if none exists.
-<<<<<<< HEAD
-func (vm *VirtualMachine) GetAccount(ctx Context, address flow.Address, ledger state.Ledger, programs *programs.Programs) (*flow.Account, error) {
-	st := state.NewState(ledger,
-=======
-func (vm *VirtualMachine) GetAccount(ctx Context, address flow.Address, v state.View, programs *Programs) (*flow.Account, error) {
+func (vm *VirtualMachine) GetAccount(ctx Context, address flow.Address, v state.View, programs *programs.Programs) (*flow.Account, error) {
 	st := state.NewState(v,
->>>>>>> b10a7b4a
 		state.WithMaxKeySizeAllowed(ctx.MaxStateKeySize),
 		state.WithMaxValueSizeAllowed(ctx.MaxStateValueSize),
 		state.WithMaxInteractionSizeAllowed(ctx.MaxStateInteractionSize))
