--- conflicted
+++ resolved
@@ -22,11 +22,7 @@
 
 // An Procedure is an operation (or set of operations) that reads or writes ledger state.
 type Procedure interface {
-<<<<<<< HEAD
-	Run(vm *VirtualMachine, ctx Context, stm *state.StateManager, programs *programs.Programs) error
-=======
-	Run(vm *VirtualMachine, ctx Context, sth *state.StateHolder, programs *Programs) error
->>>>>>> 988a72f8
+	Run(vm *VirtualMachine, ctx Context, sth *state.StateHolder, programs *programs.Programs) error
 }
 
 // A VirtualMachine augments the Cadence runtime with Flow host functionality.
@@ -96,11 +92,7 @@
 //
 // Errors that occur in a meta transaction are propagated as a single error that can be
 // captured by the Cadence runtime and eventually disambiguated by the parent context.
-<<<<<<< HEAD
-func (vm *VirtualMachine) invokeMetaTransaction(ctx Context, tx *TransactionProcedure, stm *state.StateManager, programs *programs.Programs) error {
-=======
-func (vm *VirtualMachine) invokeMetaTransaction(ctx Context, tx *TransactionProcedure, sth *state.StateHolder, programs *Programs) error {
->>>>>>> 988a72f8
+func (vm *VirtualMachine) invokeMetaTransaction(ctx Context, tx *TransactionProcedure, sth *state.StateHolder, programs *programs.Programs) error {
 	invocator := NewTransactionInvocator(zerolog.Nop())
 	err := invocator.Process(vm, ctx, tx, sth, programs)
 	if err != nil {
