package fvm

import (
	"encoding/json"
	"fmt"
	"io/ioutil"
	"path"
	"strconv"
	"time"

	"github.com/onflow/cadence/runtime"
	"github.com/onflow/cadence/runtime/common"
	"github.com/onflow/cadence/runtime/interpreter"
	"github.com/onflow/cadence/runtime/sema"
	"github.com/opentracing/opentracing-go"
	traceLog "github.com/opentracing/opentracing-go/log"
	"github.com/rs/zerolog"

	"github.com/onflow/flow-go/fvm/errors"
	"github.com/onflow/flow-go/fvm/extralog"
	"github.com/onflow/flow-go/fvm/programs"
	"github.com/onflow/flow-go/fvm/state"
	"github.com/onflow/flow-go/model/flow"
	"github.com/onflow/flow-go/module/trace"
)

type TransactionInvoker struct {
	logger zerolog.Logger
}

func NewTransactionInvoker(logger zerolog.Logger) *TransactionInvoker {
	return &TransactionInvoker{
		logger: logger,
	}
}

func (i *TransactionInvoker) Process(
	vm *VirtualMachine,
	ctx *Context,
	proc *TransactionProcedure,
	sth *state.StateHolder,
	programs *programs.Programs,
) (processErr error) {

	txIDStr := proc.ID.String()
	var span opentracing.Span
	if ctx.Tracer != nil && proc.TraceSpan != nil {
		span = ctx.Tracer.StartSpanFromParent(proc.TraceSpan, trace.FVMExecuteTransaction)
		span.LogFields(
			traceLog.String("transaction_id", txIDStr),
		)
		defer span.Finish()
	}

	var blockHeight uint64
	if ctx.BlockHeader != nil {
		blockHeight = ctx.BlockHeader.Height
	}

	var env *TransactionEnv
	var txError error
	retry := false
	numberOfRetries := 0

	parentState := sth.State()
	childState := sth.NewChild()

	defer func() {
		// an extra check for state holder health, this should never happen
		if childState != sth.State() {
			// error transaction
			msg := "child state doesn't match the active state on the state holder"
			i.logger.Error().
				Str("txHash", txIDStr).
				Uint64("blockHeight", blockHeight).
				Msg(msg)

			// drop delta
			childState.View().DropDelta()
			proc.Err = errors.NewFVMInternalErrorf(msg)
			proc.Logs = make([]string, 0)
			proc.Events = make([]flow.Event, 0)
			proc.ServiceEvents = make([]flow.Event, 0)
		}
		if mergeError := parentState.MergeState(childState, sth.EnforceInteractionLimits()); mergeError != nil {
			processErr = fmt.Errorf("transaction invocation failed when merging state: %w", mergeError)
		}
		sth.SetActiveState(parentState)
	}()

	env, err := NewTransactionEnvironment(*ctx, vm, sth, programs, proc.Transaction, proc.TxIndex, span)
	if err != nil {
		return fmt.Errorf("error creating new environment: %w", err)
	}
	predeclaredValues := valueDeclarations(ctx, env)

	for numberOfRetries = 0; numberOfRetries < int(ctx.MaxNumOfTxRetries); numberOfRetries++ {
		if retry {
			// rest state
			sth.SetActiveState(parentState)
			childState = sth.NewChild()
			// force cleanup if retries
			programs.ForceCleanup()

			i.logger.Warn().
				Str("txHash", txIDStr).
				Uint64("blockHeight", blockHeight).
				Int("retries_count", numberOfRetries).
				Uint64("ledger_interaction_used", sth.State().InteractionUsed()).
				Msg("retrying transaction execution")

			// reset error part of proc
			// Warning right now the tx requires retry logic doesn't change
			// anything on state, but we might want to revert the state changes (or not committing)
			// if we decided to expand it further.
			proc.Err = nil
			proc.Logs = make([]string, 0)
			proc.Events = make([]flow.Event, 0)
			proc.ServiceEvents = make([]flow.Event, 0)

			// reset env
			env, err = NewTransactionEnvironment(*ctx, vm, sth, programs, proc.Transaction, proc.TxIndex, span)
			if err != nil {
				return fmt.Errorf("error creating new environment: %w", err)
			}
		}

		location := common.TransactionLocation(proc.ID[:])

		err := vm.Runtime.ExecuteTransaction(
			runtime.Script{
				Source:    proc.Transaction.Script,
				Arguments: proc.Transaction.Arguments,
			},
			runtime.Context{
				Interface:         env,
				Location:          location,
				PredeclaredValues: predeclaredValues,
			},
		)
		if err != nil {
			var interactionLimiExceededErr *errors.LedgerIntractionLimitExceededError
			if errors.As(err, &interactionLimiExceededErr) {
				// If it is this special interaction limit error, just set it directly as the tx error
				txError = err
			} else {
				// Otherwise, do what we use to do
				txError = fmt.Errorf("transaction invocation failed when executing transaction: %w", errors.HandleRuntimeError(err))
			}
		}

		// break the loop
		if !i.requiresRetry(err, proc) {
			break
		}

		retry = true
		proc.Retried++
	}

	// (for future use) panic if we tried several times and still failing because of checking issue
	// if numberOfTries == maxNumberOfRetries {
	// 	panic(err)
	// }

	// read computationUsed from the environment. This will be used to charge fees.
	computationUsed := env.ComputationUsed()
<<<<<<< HEAD
=======
	memoryUsed := env.MemoryUsed()
>>>>>>> 9dc2f7ba

	// log te execution intensities here, so tha they do not contain data from storage limit checks and
	// transaction deduction, because the payer is not charged for those.
	i.logExecutionIntensities(sth, txIDStr)

	// disable the limit checks on states
	sth.DisableAllLimitEnforcements()
	// try to deduct fees even if there is an error.
	// disable the limit checks on states
	feesError := i.deductTransactionFees(env, proc, sth, computationUsed)
	if feesError != nil {
		txError = feesError
	}

	sth.EnableAllLimitEnforcements()

	// applying contract changes
	// this writes back the contract contents to accounts
	// if any error occurs we fail the tx
	// this needs to happen before checking limits, so that contract changes are committed to the state
	updatedKeys, err := env.Commit()
	if err != nil && txError == nil {
		txError = fmt.Errorf("transaction invocation failed when committing Environment: %w", err)
	}

	// if there is still no error check if all account storage limits are ok
	if txError == nil {
		// disable the computation/memory limit checks on storage checks,
		// so we don't error from computation/memory limits on this part.
		// We cannot charge the user for this part, since fee deduction already happened.
		sth.DisableAllLimitEnforcements()
		txError = NewTransactionStorageLimiter().CheckLimits(env, sth.State().UpdatedAddresses())
		sth.EnableAllLimitEnforcements()
	}

	// it there was any transaction error clear changes and try to deduct fees again
	if txError != nil {
		sth.DisableAllLimitEnforcements()
		defer sth.EnableAllLimitEnforcements()

		// drop delta since transaction failed
		childState.View().DropDelta()
		// if tx fails just do clean up
		programs.Cleanup(nil)
		// log transaction as failed
		i.logger.Info().
			Str("txHash", txIDStr).
			Uint64("blockHeight", blockHeight).
			Msg("transaction executed with error")

		// reset env
		env, err = NewTransactionEnvironment(*ctx, vm, sth, programs, proc.Transaction, proc.TxIndex, span)
		if err != nil {
			return fmt.Errorf("error creating new environment: %w", err)
		}

		// try to deduct fees again, to get the fee deduction events
		feesError = i.deductTransactionFees(env, proc, sth, computationUsed)

		updatedKeys, err = env.Commit()
		if err != nil && feesError == nil {
			feesError = fmt.Errorf("transaction invocation failed after deducting fees: %w", err)
		}

		// if fee deduction fails just do clean up and exit
		if feesError != nil {
			// drop delta
			childState.View().DropDelta()
			programs.Cleanup(nil)
			i.logger.Info().
				Str("txHash", txIDStr).
				Uint64("blockHeight", blockHeight).
				Msg("transaction fee deduction executed with error")

			return feesError
		}
	}

	// if tx failed this will only contain fee deduction logs
	proc.Logs = append(proc.Logs, env.Logs()...)
	proc.ComputationUsed = proc.ComputationUsed + computationUsed
<<<<<<< HEAD
=======
	proc.MemoryUsed = proc.MemoryUsed + memoryUsed
>>>>>>> 9dc2f7ba

	// based on the contract updates we decide how to clean up the programs
	// for failed transactions we also do the same as
	// transaction without any deployed contracts
	programs.Cleanup(updatedKeys)

	// if tx failed this will only contain fee deduction events
	proc.Events = append(proc.Events, env.Events()...)
	proc.ServiceEvents = append(proc.ServiceEvents, env.ServiceEvents()...)

	return txError
}

func (i *TransactionInvoker) deductTransactionFees(
	env *TransactionEnv,
	proc *TransactionProcedure,
	sth *state.StateHolder,
	computationUsed uint64) (err error) {
	if !env.ctx.TransactionFeesEnabled {
		return nil
	}

	if computationUsed > uint64(sth.State().TotalComputationLimit()) {
		computationUsed = uint64(sth.State().TotalComputationLimit())
	}

	deductTxFees := DeductTransactionFeesInvocation(env, proc.TraceSpan)
	// Hardcoded inclusion effort (of 1.0 UFix). Eventually this will be dynamic.
	// Execution effort will be connected to computation used.
	inclusionEffort := uint64(100_000_000)
	_, err = deductTxFees(proc.Transaction.Payer, inclusionEffort, computationUsed)

	if err != nil {
		return errors.NewTransactionFeeDeductionFailedError(proc.Transaction.Payer, err)
	}
	return nil
}

var setAccountFrozenFunctionType = &sema.FunctionType{
	Parameters: []*sema.Parameter{
		{
			Label:          sema.ArgumentLabelNotRequired,
			Identifier:     "account",
			TypeAnnotation: sema.NewTypeAnnotation(&sema.AddressType{}),
		},
		{
			Label:          sema.ArgumentLabelNotRequired,
			Identifier:     "frozen",
			TypeAnnotation: sema.NewTypeAnnotation(sema.BoolType),
		},
	},
	ReturnTypeAnnotation: &sema.TypeAnnotation{
		Type: sema.VoidType,
	},
}

func valueDeclarations(ctx *Context, env Environment) []runtime.ValueDeclaration {
	var predeclaredValues []runtime.ValueDeclaration

	if ctx.AccountFreezeAvailable {
		// TODO return the errors instead of panicing

		setAccountFrozen := runtime.ValueDeclaration{
			Name:           "setAccountFrozen",
			Type:           setAccountFrozenFunctionType,
			Kind:           common.DeclarationKindFunction,
			IsConstant:     true,
			ArgumentLabels: nil,
			Value: interpreter.NewUnmeteredHostFunctionValue(
				func(invocation interpreter.Invocation) interpreter.Value {
					address, ok := invocation.Arguments[0].(interpreter.AddressValue)
					if !ok {
						panic(errors.NewValueErrorf(invocation.Arguments[0].String(),
							"first argument of setAccountFrozen must be an address"))
					}

					frozen, ok := invocation.Arguments[1].(interpreter.BoolValue)
					if !ok {
						panic(errors.NewValueErrorf(invocation.Arguments[0].String(),
							"second argument of setAccountFrozen must be a boolean"))
					}

					var err error
					if env, isTXEnv := env.(*TransactionEnv); isTXEnv {
						err = env.SetAccountFrozen(common.Address(address), bool(frozen))
					} else {
						err = errors.NewOperationNotSupportedError("SetAccountFrozen")
					}
					if err != nil {
						panic(err)
					}

					return interpreter.VoidValue{}
				},
				setAccountFrozenFunctionType,
			),
		}

		predeclaredValues = append(predeclaredValues, setAccountFrozen)
	}
	return predeclaredValues
}

// requiresRetry returns true for transactions that has to be rerun
// this is an additional check which was introduced
func (i *TransactionInvoker) requiresRetry(err error, proc *TransactionProcedure) bool {
	// if no error no retry
	if err == nil {
		return false
	}

	// Only consider runtime errors,
	// in particular only consider parsing/checking errors
	var runtimeErr runtime.Error
	if !errors.As(err, &runtimeErr) {
		return false
	}

	var parsingCheckingError *runtime.ParsingCheckingError
	if !errors.As(err, &parsingCheckingError) {
		return false
	}

	// Only consider errors in deployed contracts.

	checkerError, ok := parsingCheckingError.Err.(*sema.CheckerError)
	if !ok {
		return false
	}

	var foundImportedProgramError bool

	for _, checkingErr := range checkerError.Errors {
		importedProgramError, ok := checkingErr.(*sema.ImportedProgramError)
		if !ok {
			continue
		}

		_, ok = importedProgramError.Location.(common.AddressLocation)
		if !ok {
			continue
		}

		foundImportedProgramError = true
		break
	}

	if !foundImportedProgramError {
		return false
	}

	i.dumpRuntimeError(&runtimeErr, proc)
	return true
}

// logRuntimeError logs run time errors into a file
// This is a temporary measure.
func (i *TransactionInvoker) dumpRuntimeError(runtimeErr *runtime.Error, procedure *TransactionProcedure) {

	codesJSON, err := json.Marshal(runtimeErr.Codes)
	if err != nil {
		i.logger.Error().Err(err).Msg("cannot marshal codes JSON")
	}
	programsJSON, err := json.Marshal(runtimeErr.Programs)
	if err != nil {
		i.logger.Error().Err(err).Msg("cannot marshal programs JSON")
	}

	t := time.Now().UnixNano()

	codesPath := path.Join(extralog.ExtraLogDumpPath, fmt.Sprintf("%s-codes-%d", procedure.ID.String(), t))
	programsPath := path.Join(extralog.ExtraLogDumpPath, fmt.Sprintf("%s-programs-%d", procedure.ID.String(), t))

	err = ioutil.WriteFile(codesPath, codesJSON, 0700)
	if err != nil {
		i.logger.Error().Err(err).Msg("cannot write codes json")
	}

	err = ioutil.WriteFile(programsPath, programsJSON, 0700)
	if err != nil {
		i.logger.Error().Err(err).Msg("cannot write programs json")
	}

	i.logger.Error().
		Str("txHash", procedure.ID.String()).
		Str("codes", string(codesJSON)).
		Str("programs", string(programsJSON)).
		Msg("checking failed")
}

// logExecutionIntensities logs execution intensities of the transaction
func (i *TransactionInvoker) logExecutionIntensities(sth *state.StateHolder, txHash string) {
	if i.logger.Debug().Enabled() {
		computation := zerolog.Dict()
		for s, u := range sth.State().ComputationIntensities() {
			computation.Uint(strconv.FormatUint(uint64(s), 10), u)
		}
		memory := zerolog.Dict()
		for s, u := range sth.State().MemoryIntensities() {
			memory.Uint(strconv.FormatUint(uint64(s), 10), u)
		}
		i.logger.Info().
			Str("txHash", txHash).
			Uint64("ledgerInteractionUsed", sth.State().InteractionUsed()).
			Uint("computationUsed", sth.State().TotalComputationUsed()).
			Uint("memoryUsed", sth.State().TotalMemoryUsed()).
			Dict("computationIntensities", computation).
			Dict("memoryIntensities", memory).
			Msg("transaction execution data")
	}
}<|MERGE_RESOLUTION|>--- conflicted
+++ resolved
@@ -165,10 +165,7 @@
 
 	// read computationUsed from the environment. This will be used to charge fees.
 	computationUsed := env.ComputationUsed()
-<<<<<<< HEAD
-=======
 	memoryUsed := env.MemoryUsed()
->>>>>>> 9dc2f7ba
 
 	// log te execution intensities here, so tha they do not contain data from storage limit checks and
 	// transaction deduction, because the payer is not charged for those.
@@ -250,10 +247,7 @@
 	// if tx failed this will only contain fee deduction logs
 	proc.Logs = append(proc.Logs, env.Logs()...)
 	proc.ComputationUsed = proc.ComputationUsed + computationUsed
-<<<<<<< HEAD
-=======
 	proc.MemoryUsed = proc.MemoryUsed + memoryUsed
->>>>>>> 9dc2f7ba
 
 	// based on the contract updates we decide how to clean up the programs
 	// for failed transactions we also do the same as
