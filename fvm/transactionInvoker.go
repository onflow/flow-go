--- conflicted
+++ resolved
@@ -11,12 +11,8 @@
 	"go.opentelemetry.io/otel/attribute"
 	otelTrace "go.opentelemetry.io/otel/trace"
 
-<<<<<<< HEAD
 	"github.com/onflow/flow-go/fvm/handler"
 
-=======
-	"github.com/onflow/flow-go/fvm/environment"
->>>>>>> 4cd3c838
 	"github.com/onflow/flow-go/fvm/errors"
 	programsCache "github.com/onflow/flow-go/fvm/programs"
 	"github.com/onflow/flow-go/fvm/state"
@@ -34,27 +30,18 @@
 }
 
 type TransactionInvoker struct {
-<<<<<<< HEAD
-	logger zerolog.Logger
 	feho   []handler.FlowEventHandlerOption
 }
 
-func NewTransactionInvoker(logger zerolog.Logger, options ...TransactionInvokerOption) *TransactionInvoker {
-	invoker := &TransactionInvoker{
-		logger: logger,
-	}
+func NewTransactionInvoker(options ...TransactionInvokerOption) *TransactionInvoker {
+	invoker := &TransactionInvoker{}
+
 
 	for _, o := range options {
 		o(invoker)
 	}
 
 	return invoker
-=======
-}
-
-func NewTransactionInvoker() TransactionInvoker {
-	return TransactionInvoker{}
->>>>>>> 4cd3c838
 }
 
 func (i TransactionInvoker) Process(
@@ -133,11 +120,6 @@
 		}
 	}()
 
-<<<<<<< HEAD
-	env, err := NewTransactionEnvironment(*ctx, vm, sth, programs, proc.Transaction, proc.TxIndex, span, i.feho...)
-	if err != nil {
-		return fmt.Errorf("error creating new environment: %w", err)
-=======
 	mergeErrorShouldEarlyExit := func(err error) bool {
 		if err == nil {
 			return false
@@ -157,7 +139,6 @@
 
 		processErr = multierror.Append(processErr, err)
 		return false
->>>>>>> 4cd3c838
 	}
 
 	env := NewTransactionEnvironment(ctx, txnState, programs, proc.Transaction, proc.TxIndex, span)
