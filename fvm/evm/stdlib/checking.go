package stdlib

import (
	"fmt"

	"github.com/onflow/cadence/runtime"
	"github.com/onflow/cadence/runtime/ast"
	"github.com/onflow/cadence/runtime/common"
	"github.com/onflow/cadence/runtime/interpreter"
)

// checkingInterface is a runtime.Interface implementation
// that can be used for ParseAndCheckProgram.
// It is not suitable for execution.
type checkingInterface struct {
	runtime.EmptyRuntimeInterface
	SystemContractCodes map[common.AddressLocation][]byte
	Programs            map[runtime.Location]*interpreter.Program
}

var _ runtime.Interface = &checkingInterface{}

func (*checkingInterface) ResolveLocation(
	identifiers []runtime.Identifier,
	location runtime.Location,
) (
	[]runtime.ResolvedLocation,
	error,
) {

	addressLocation, isAddress := location.(common.AddressLocation)

	// if the location is not an address location, e.g. an identifier location
	// (`import Crypto`), then return a single resolved location which declares
	// all identifiers.
	if !isAddress {
		return []runtime.ResolvedLocation{
			{
				Location:    location,
				Identifiers: identifiers,
			},
		}, nil
	}

	if len(identifiers) == 0 {
		return nil, fmt.Errorf("no identifiers provided")
	}

	// return one resolved location per identifier.
	// each resolved location is an address contract location
	resolvedLocations := make([]runtime.ResolvedLocation, len(identifiers))
	for i := range resolvedLocations {
		identifier := identifiers[i]
		resolvedLocations[i] = runtime.ResolvedLocation{
			Location: common.AddressLocation{
				Address: addressLocation.Address,
				Name:    identifier.Identifier,
			},
			Identifiers: []runtime.Identifier{identifier},
		}
	}

	return resolvedLocations, nil
}

func (r *checkingInterface) GetOrLoadProgram(
	location runtime.Location,
	load func() (*interpreter.Program, error),
) (
	program *interpreter.Program,
	err error,
) {
	if r.Programs == nil {
		r.Programs = map[runtime.Location]*interpreter.Program{}
	}

	var ok bool
	program, ok = r.Programs[location]
	if ok {
		return
	}

	program, err = load()

	// NOTE: important: still set empty program,
	// even if error occurred

	r.Programs[location] = program

	return
}

func (r *checkingInterface) GetAccountContractCode(location common.AddressLocation) (code []byte, err error) {
	return r.SystemContractCodes[location], nil
<<<<<<< HEAD
}

func (*checkingInterface) MeterMemory(_ common.MemoryUsage) error {
	// NO-OP
	return nil
}

func (*checkingInterface) RecoverProgram(_ *ast.Program, _ runtime.Location) (*ast.Program, error) {
	// NO-OP
	return nil, nil
}

func (*checkingInterface) MeterComputation(_ common.ComputationKind, _ uint) error {
	panic("unexpected call to MeterComputation")
}

func (*checkingInterface) ComputationUsed() (uint64, error) {
	panic("unexpected call to ComputationUsed")
}

func (*checkingInterface) MemoryUsed() (uint64, error) {
	panic("unexpected call to MemoryUsed")
}

func (*checkingInterface) InteractionUsed() (uint64, error) {
	panic("unexpected call to InteractionUsed")
}

func (*checkingInterface) GetCode(_ runtime.Location) ([]byte, error) {
	panic("unexpected call to GetCode")
}

func (*checkingInterface) SetInterpreterSharedState(_ *interpreter.SharedState) {
	panic("unexpected call to SetInterpreterSharedState")
}

func (*checkingInterface) GetInterpreterSharedState() *interpreter.SharedState {
	panic("unexpected call to GetInterpreterSharedState")
}

func (*checkingInterface) GetValue(_, _ []byte) (value []byte, err error) {
	panic("unexpected call to GetValue")
}

func (*checkingInterface) SetValue(_, _, _ []byte) (err error) {
	panic("unexpected call to SetValue")
}

func (*checkingInterface) ValueExists(_, _ []byte) (exists bool, err error) {
	panic("unexpected call to ValueExists")
}

func (*checkingInterface) AllocateSlabIndex(_ []byte) (atree.SlabIndex, error) {
	panic("unexpected call to AllocateSlabIndex")
}

func (*checkingInterface) CreateAccount(_ runtime.Address) (address runtime.Address, err error) {
	panic("unexpected call to CreateAccount")
}

func (*checkingInterface) AddAccountKey(
	_ runtime.Address,
	_ *runtime.PublicKey,
	_ runtime.HashAlgorithm,
	_ int,
) (*runtime.AccountKey, error) {
	panic("unexpected call to AddAccountKey")
}

func (*checkingInterface) GetAccountKey(_ runtime.Address, _ uint32) (*runtime.AccountKey, error) {
	panic("unexpected call to GetAccountKey")
}

func (*checkingInterface) AccountKeysCount(_ runtime.Address) (uint32, error) {
	panic("unexpected call to AccountKeysCount")
}

func (*checkingInterface) RevokeAccountKey(_ runtime.Address, _ uint32) (*runtime.AccountKey, error) {
	panic("unexpected call to RevokeAccountKey")
}

func (*checkingInterface) UpdateAccountContractCode(_ common.AddressLocation, _ []byte) (err error) {
	panic("unexpected call to UpdateAccountContractCode")
}

func (*checkingInterface) RemoveAccountContractCode(_ common.AddressLocation) (err error) {
	panic("unexpected call to RemoveAccountContractCode")
}

func (*checkingInterface) GetSigningAccounts() ([]runtime.Address, error) {
	panic("unexpected call to GetSigningAccounts")
}

func (*checkingInterface) ProgramLog(_ string) error {
	panic("unexpected call to ProgramLog")
}

func (*checkingInterface) EmitEvent(_ cadence.Event) error {
	panic("unexpected call to EmitEvent")
}

func (*checkingInterface) GenerateUUID() (uint64, error) {
	panic("unexpected call to GenerateUUID")
}

func (*checkingInterface) DecodeArgument(_ []byte, _ cadence.Type) (cadence.Value, error) {
	panic("unexpected call to DecodeArgument")
}

func (*checkingInterface) GetCurrentBlockHeight() (uint64, error) {
	panic("unexpected call to GetCurrentBlockHeight")
}

func (*checkingInterface) GetBlockAtHeight(_ uint64) (block runtime.Block, exists bool, err error) {
	panic("unexpected call to GetBlockAtHeight")
}

func (*checkingInterface) ReadRandom(_ []byte) error {
	panic("unexpected call to ReadRandom")
}

func (*checkingInterface) VerifySignature(
	_ []byte,
	_ string,
	_ []byte,
	_ []byte,
	_ runtime.SignatureAlgorithm,
	_ runtime.HashAlgorithm,
) (bool, error) {
	panic("unexpected call to VerifySignature")
}

func (*checkingInterface) Hash(_ []byte, _ string, _ runtime.HashAlgorithm) ([]byte, error) {
	panic("unexpected call to Hash")
}

func (*checkingInterface) GetAccountBalance(_ common.Address) (value uint64, err error) {
	panic("unexpected call to GetAccountBalance")
}

func (*checkingInterface) GetAccountAvailableBalance(_ common.Address) (value uint64, err error) {
	panic("unexpected call to GetAccountAvailableBalance")
}

func (*checkingInterface) GetStorageUsed(_ runtime.Address) (value uint64, err error) {
	panic("unexpected call to GetStorageUsed")
}

func (*checkingInterface) GetStorageCapacity(_ runtime.Address) (value uint64, err error) {
	panic("unexpected call to GetStorageCapacity")
}

func (*checkingInterface) ImplementationDebugLog(_ string) error {
	panic("unexpected call to ImplementationDebugLog")
}

func (*checkingInterface) ValidatePublicKey(_ *runtime.PublicKey) error {
	panic("unexpected call to ValidatePublicKey")
}

func (*checkingInterface) GetAccountContractNames(_ runtime.Address) ([]string, error) {
	panic("unexpected call to GetAccountContractNames")
}

func (*checkingInterface) RecordTrace(_ string, _ runtime.Location, _ time.Duration, _ []attribute.KeyValue) {
	panic("unexpected call to RecordTrace")
}

func (*checkingInterface) BLSVerifyPOP(_ *runtime.PublicKey, _ []byte) (bool, error) {
	panic("unexpected call to BLSVerifyPOP")
}

func (*checkingInterface) BLSAggregateSignatures(_ [][]byte) ([]byte, error) {
	panic("unexpected call to BLSAggregateSignatures")
}

func (*checkingInterface) BLSAggregatePublicKeys(_ []*runtime.PublicKey) (*runtime.PublicKey, error) {
	panic("unexpected call to BLSAggregatePublicKeys")
}

func (*checkingInterface) ResourceOwnerChanged(
	_ *interpreter.Interpreter,
	_ *interpreter.CompositeValue,
	_ common.Address,
	_ common.Address,
) {
	panic("unexpected call to ResourceOwnerChanged")
}

func (*checkingInterface) GenerateAccountID(_ common.Address) (uint64, error) {
	panic("unexpected call to GenerateAccountID")
=======
>>>>>>> 09712a47
}<|MERGE_RESOLUTION|>--- conflicted
+++ resolved
@@ -4,7 +4,6 @@
 	"fmt"
 
 	"github.com/onflow/cadence/runtime"
-	"github.com/onflow/cadence/runtime/ast"
 	"github.com/onflow/cadence/runtime/common"
 	"github.com/onflow/cadence/runtime/interpreter"
 )
@@ -92,198 +91,4 @@
 
 func (r *checkingInterface) GetAccountContractCode(location common.AddressLocation) (code []byte, err error) {
 	return r.SystemContractCodes[location], nil
-<<<<<<< HEAD
-}
-
-func (*checkingInterface) MeterMemory(_ common.MemoryUsage) error {
-	// NO-OP
-	return nil
-}
-
-func (*checkingInterface) RecoverProgram(_ *ast.Program, _ runtime.Location) (*ast.Program, error) {
-	// NO-OP
-	return nil, nil
-}
-
-func (*checkingInterface) MeterComputation(_ common.ComputationKind, _ uint) error {
-	panic("unexpected call to MeterComputation")
-}
-
-func (*checkingInterface) ComputationUsed() (uint64, error) {
-	panic("unexpected call to ComputationUsed")
-}
-
-func (*checkingInterface) MemoryUsed() (uint64, error) {
-	panic("unexpected call to MemoryUsed")
-}
-
-func (*checkingInterface) InteractionUsed() (uint64, error) {
-	panic("unexpected call to InteractionUsed")
-}
-
-func (*checkingInterface) GetCode(_ runtime.Location) ([]byte, error) {
-	panic("unexpected call to GetCode")
-}
-
-func (*checkingInterface) SetInterpreterSharedState(_ *interpreter.SharedState) {
-	panic("unexpected call to SetInterpreterSharedState")
-}
-
-func (*checkingInterface) GetInterpreterSharedState() *interpreter.SharedState {
-	panic("unexpected call to GetInterpreterSharedState")
-}
-
-func (*checkingInterface) GetValue(_, _ []byte) (value []byte, err error) {
-	panic("unexpected call to GetValue")
-}
-
-func (*checkingInterface) SetValue(_, _, _ []byte) (err error) {
-	panic("unexpected call to SetValue")
-}
-
-func (*checkingInterface) ValueExists(_, _ []byte) (exists bool, err error) {
-	panic("unexpected call to ValueExists")
-}
-
-func (*checkingInterface) AllocateSlabIndex(_ []byte) (atree.SlabIndex, error) {
-	panic("unexpected call to AllocateSlabIndex")
-}
-
-func (*checkingInterface) CreateAccount(_ runtime.Address) (address runtime.Address, err error) {
-	panic("unexpected call to CreateAccount")
-}
-
-func (*checkingInterface) AddAccountKey(
-	_ runtime.Address,
-	_ *runtime.PublicKey,
-	_ runtime.HashAlgorithm,
-	_ int,
-) (*runtime.AccountKey, error) {
-	panic("unexpected call to AddAccountKey")
-}
-
-func (*checkingInterface) GetAccountKey(_ runtime.Address, _ uint32) (*runtime.AccountKey, error) {
-	panic("unexpected call to GetAccountKey")
-}
-
-func (*checkingInterface) AccountKeysCount(_ runtime.Address) (uint32, error) {
-	panic("unexpected call to AccountKeysCount")
-}
-
-func (*checkingInterface) RevokeAccountKey(_ runtime.Address, _ uint32) (*runtime.AccountKey, error) {
-	panic("unexpected call to RevokeAccountKey")
-}
-
-func (*checkingInterface) UpdateAccountContractCode(_ common.AddressLocation, _ []byte) (err error) {
-	panic("unexpected call to UpdateAccountContractCode")
-}
-
-func (*checkingInterface) RemoveAccountContractCode(_ common.AddressLocation) (err error) {
-	panic("unexpected call to RemoveAccountContractCode")
-}
-
-func (*checkingInterface) GetSigningAccounts() ([]runtime.Address, error) {
-	panic("unexpected call to GetSigningAccounts")
-}
-
-func (*checkingInterface) ProgramLog(_ string) error {
-	panic("unexpected call to ProgramLog")
-}
-
-func (*checkingInterface) EmitEvent(_ cadence.Event) error {
-	panic("unexpected call to EmitEvent")
-}
-
-func (*checkingInterface) GenerateUUID() (uint64, error) {
-	panic("unexpected call to GenerateUUID")
-}
-
-func (*checkingInterface) DecodeArgument(_ []byte, _ cadence.Type) (cadence.Value, error) {
-	panic("unexpected call to DecodeArgument")
-}
-
-func (*checkingInterface) GetCurrentBlockHeight() (uint64, error) {
-	panic("unexpected call to GetCurrentBlockHeight")
-}
-
-func (*checkingInterface) GetBlockAtHeight(_ uint64) (block runtime.Block, exists bool, err error) {
-	panic("unexpected call to GetBlockAtHeight")
-}
-
-func (*checkingInterface) ReadRandom(_ []byte) error {
-	panic("unexpected call to ReadRandom")
-}
-
-func (*checkingInterface) VerifySignature(
-	_ []byte,
-	_ string,
-	_ []byte,
-	_ []byte,
-	_ runtime.SignatureAlgorithm,
-	_ runtime.HashAlgorithm,
-) (bool, error) {
-	panic("unexpected call to VerifySignature")
-}
-
-func (*checkingInterface) Hash(_ []byte, _ string, _ runtime.HashAlgorithm) ([]byte, error) {
-	panic("unexpected call to Hash")
-}
-
-func (*checkingInterface) GetAccountBalance(_ common.Address) (value uint64, err error) {
-	panic("unexpected call to GetAccountBalance")
-}
-
-func (*checkingInterface) GetAccountAvailableBalance(_ common.Address) (value uint64, err error) {
-	panic("unexpected call to GetAccountAvailableBalance")
-}
-
-func (*checkingInterface) GetStorageUsed(_ runtime.Address) (value uint64, err error) {
-	panic("unexpected call to GetStorageUsed")
-}
-
-func (*checkingInterface) GetStorageCapacity(_ runtime.Address) (value uint64, err error) {
-	panic("unexpected call to GetStorageCapacity")
-}
-
-func (*checkingInterface) ImplementationDebugLog(_ string) error {
-	panic("unexpected call to ImplementationDebugLog")
-}
-
-func (*checkingInterface) ValidatePublicKey(_ *runtime.PublicKey) error {
-	panic("unexpected call to ValidatePublicKey")
-}
-
-func (*checkingInterface) GetAccountContractNames(_ runtime.Address) ([]string, error) {
-	panic("unexpected call to GetAccountContractNames")
-}
-
-func (*checkingInterface) RecordTrace(_ string, _ runtime.Location, _ time.Duration, _ []attribute.KeyValue) {
-	panic("unexpected call to RecordTrace")
-}
-
-func (*checkingInterface) BLSVerifyPOP(_ *runtime.PublicKey, _ []byte) (bool, error) {
-	panic("unexpected call to BLSVerifyPOP")
-}
-
-func (*checkingInterface) BLSAggregateSignatures(_ [][]byte) ([]byte, error) {
-	panic("unexpected call to BLSAggregateSignatures")
-}
-
-func (*checkingInterface) BLSAggregatePublicKeys(_ []*runtime.PublicKey) (*runtime.PublicKey, error) {
-	panic("unexpected call to BLSAggregatePublicKeys")
-}
-
-func (*checkingInterface) ResourceOwnerChanged(
-	_ *interpreter.Interpreter,
-	_ *interpreter.CompositeValue,
-	_ common.Address,
-	_ common.Address,
-) {
-	panic("unexpected call to ResourceOwnerChanged")
-}
-
-func (*checkingInterface) GenerateAccountID(_ common.Address) (uint64, error) {
-	panic("unexpected call to GenerateAccountID")
-=======
->>>>>>> 09712a47
 }