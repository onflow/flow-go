--- conflicted
+++ resolved
@@ -778,10 +778,7 @@
 	t.Parallel()
 
 	expectedBalance, err := cadence.NewUFix64FromParts(1, 23000000)
-<<<<<<< HEAD
-=======
-	require.NoError(t, err)
->>>>>>> 43684b90
+	require.NoError(t, err)
 
 	var deposited bool
 
@@ -822,16 +819,12 @@
               .borrow<&FlowToken.Administrator>(from: /storage/flowTokenAdmin)!
           let minter <- admin.createNewMinter(allowedAmount: 1.23)
           let vault <- minter.mintTokens(amount: 1.23)
-<<<<<<< HEAD
           destroy minter
 
-=======
->>>>>>> 43684b90
           let address = EVM.EVMAddress(
               bytes: [2, 0, 0, 0, 0, 0, 0, 0, 0, 0, 0, 0, 0, 0, 0, 0, 0, 0, 0, 0]
           )
           address.deposit(from: <-vault)
-          destroy minter
       }
    `)
 
