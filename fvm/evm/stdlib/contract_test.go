package stdlib_test

import (
	"bytes"
	"encoding/binary"
	"encoding/hex"
	"flag"
	"math/big"
	"strings"
	"testing"

	gethTypes "github.com/ethereum/go-ethereum/core/types"
	"github.com/ethereum/go-ethereum/crypto"
	"github.com/onflow/cadence"
	"github.com/onflow/cadence/common"
	"github.com/onflow/cadence/encoding/json"
	"github.com/onflow/cadence/runtime"
	"github.com/onflow/cadence/sema"
	cadenceStdlib "github.com/onflow/cadence/stdlib"
	. "github.com/onflow/cadence/test_utils/common_utils"
	. "github.com/onflow/cadence/test_utils/runtime_utils"
	coreContracts "github.com/onflow/flow-core-contracts/lib/go/contracts"
	coreContractstemplates "github.com/onflow/flow-core-contracts/lib/go/templates"
	"github.com/stretchr/testify/assert"
	"github.com/stretchr/testify/require"

	"github.com/onflow/flow-go/fvm/blueprints"
	"github.com/onflow/flow-go/fvm/environment"
	"github.com/onflow/flow-go/fvm/evm/impl"
	"github.com/onflow/flow-go/fvm/evm/stdlib"
	. "github.com/onflow/flow-go/fvm/evm/testutils"
	"github.com/onflow/flow-go/fvm/evm/types"
	"github.com/onflow/flow-go/fvm/meter"
	"github.com/onflow/flow-go/model/flow"
)

var testWithVMTransactionExecution = flag.Bool(
	"testWithVMTransactionExecution",
	false,
	"Run transactions in tests using the Cadence compiler/VM",
)

var testWithVMScriptExecution = flag.Bool(
	"testWithVMScriptExecution",
	false,
	"Run scripts in tests using the Cadence compiler/VM",
)

func newLocationResolver(
	cryptoContractAddress flow.Address,
) func(
	identifiers []runtime.Identifier,
	location runtime.Location,
) ([]runtime.ResolvedLocation, error) {
	cryptoContractAddress2 := common.Address(cryptoContractAddress)
	return func(
		identifiers []runtime.Identifier,
		location runtime.Location,
	) ([]runtime.ResolvedLocation, error) {
		return environment.ResolveLocation(
			identifiers,
			location,
			nil,
			cryptoContractAddress2,
		)
	}
}

type testContractHandler struct {
	flowTokenAddress     common.Address
	evmContractAddress   common.Address
	deployCOA            func(uint64) types.Address
	accountByAddress     func(types.Address, bool) types.Account
	lastExecutedBlock    func() *types.Block
	run                  func(tx []byte, coinbase types.Address) *types.ResultSummary
	batchRun             func(txs [][]byte, coinbase types.Address) []*types.ResultSummary
	generateResourceUUID func() uint64
	dryRun               func(tx []byte, from types.Address) *types.ResultSummary
	commitBlockProposal  func()
}

var _ types.ContractHandler = &testContractHandler{}

func (t *testContractHandler) FlowTokenAddress() common.Address {
	return t.flowTokenAddress
}

func (t *testContractHandler) EVMContractAddress() common.Address {
	return t.evmContractAddress
}

func (t *testContractHandler) DeployCOA(uuid uint64) types.Address {
	if t.deployCOA == nil {
		var address types.Address
		binary.LittleEndian.PutUint64(address[:], uuid)
		return address
	}
	return t.deployCOA(uuid)
}

func (t *testContractHandler) AccountByAddress(addr types.Address, isAuthorized bool) types.Account {
	if t.accountByAddress == nil {
		panic("unexpected AccountByAddress")
	}
	return t.accountByAddress(addr, isAuthorized)
}

func (t *testContractHandler) LastExecutedBlock() *types.Block {
	if t.lastExecutedBlock == nil {
		panic("unexpected LastExecutedBlock")
	}
	return t.lastExecutedBlock()
}

func (t *testContractHandler) Run(tx []byte, coinbase types.Address) *types.ResultSummary {
	if t.run == nil {
		panic("unexpected Run")
	}
	return t.run(tx, coinbase)
}

func (t *testContractHandler) DryRun(tx []byte, from types.Address) *types.ResultSummary {
	if t.dryRun == nil {
		panic("unexpected DryRun")
	}
	return t.dryRun(tx, from)
}

func (t *testContractHandler) BatchRun(txs [][]byte, coinbase types.Address) []*types.ResultSummary {
	if t.batchRun == nil {
		panic("unexpected BatchRun")
	}
	return t.batchRun(txs, coinbase)
}

func (t *testContractHandler) GenerateResourceUUID() uint64 {
	if t.generateResourceUUID == nil {
		panic("unexpected GenerateResourceUUID")
	}
	return t.generateResourceUUID()
}

func (t *testContractHandler) CommitBlockProposal() {
	if t.commitBlockProposal == nil {
		panic("unexpected CommitBlockProposal")
	}
	t.commitBlockProposal()
}

type testFlowAccount struct {
	address  types.Address
	balance  func() types.Balance
	code     func() types.Code
	codeHash func() []byte
	nonce    func() uint64
	transfer func(address types.Address, balance types.Balance)
	deposit  func(vault *types.FLOWTokenVault)
	withdraw func(balance types.Balance) *types.FLOWTokenVault
	deploy   func(code types.Code, limit types.GasLimit, balance types.Balance) *types.ResultSummary
	call     func(address types.Address, data types.Data, limit types.GasLimit, balance types.Balance) *types.ResultSummary
}

var _ types.Account = &testFlowAccount{}

func (t *testFlowAccount) Address() types.Address {
	return t.address
}

func (t *testFlowAccount) Balance() types.Balance {
	if t.balance == nil {
		return types.NewBalanceFromUFix64(0)
	}
	return t.balance()
}

func (t *testFlowAccount) Code() types.Code {
	if t.code == nil {
		return types.Code{}
	}
	return t.code()
}

func (t *testFlowAccount) CodeHash() []byte {
	if t.codeHash == nil {
		return nil
	}
	return t.codeHash()
}

func (t *testFlowAccount) Nonce() uint64 {
	if t.nonce == nil {
		return 0
	}
	return t.nonce()
}

func (t *testFlowAccount) Transfer(address types.Address, balance types.Balance) {
	if t.transfer == nil {
		panic("unexpected Transfer")
	}
	t.transfer(address, balance)
}

func (t *testFlowAccount) Deposit(vault *types.FLOWTokenVault) {
	if t.deposit == nil {
		panic("unexpected Deposit")
	}
	t.deposit(vault)
}

func (t *testFlowAccount) Withdraw(balance types.Balance) *types.FLOWTokenVault {
	if t.withdraw == nil {
		panic("unexpected Withdraw")
	}
	return t.withdraw(balance)
}

func (t *testFlowAccount) Deploy(code types.Code, limit types.GasLimit, balance types.Balance) *types.ResultSummary {
	if t.deploy == nil {
		panic("unexpected Deploy")
	}
	return t.deploy(code, limit, balance)
}

func (t *testFlowAccount) Call(address types.Address, data types.Data, limit types.GasLimit, balance types.Balance) *types.ResultSummary {
	if t.call == nil {
		panic("unexpected Call")
	}
	return t.call(address, data, limit, balance)
}

func requireEqualEventAddress(t *testing.T, event cadence.Event, address types.Address) {
	actual := cadence.SearchFieldByName(event, types.CadenceOwnedAccountCreatedTypeAddressFieldName)
	strippedHex := strings.TrimPrefix(address.String(), "0x")
	expected, err := cadence.NewString(strippedHex)
	if err != nil {
		require.NoError(t, err)
	}
	require.Equal(t, expected, actual)
}

func deployContracts(
	t *testing.T,
	rt runtime.Runtime,
	contractsAddress flow.Address,
	runtimeInterface *TestRuntimeInterface,
	transactionEnvironment runtime.Environment,
	nextTransactionLocation func() common.TransactionLocation,
) {

	contractsAddressHex := contractsAddress.Hex()

	env := coreContractstemplates.Environment{
		ServiceAccountAddress:             contractsAddressHex,
		ViewResolverAddress:               contractsAddressHex,
		BurnerAddress:                     contractsAddressHex,
		FungibleTokenAddress:              contractsAddressHex,
		NonFungibleTokenAddress:           contractsAddressHex,
		MetadataViewsAddress:              contractsAddressHex,
		FungibleTokenMetadataViewsAddress: contractsAddressHex,
		CryptoAddress:                     contractsAddressHex,
	}

	contracts := []struct {
		name     string
		code     []byte
		deployTx []byte
	}{
		{
			name: "Crypto",
			code: coreContracts.Crypto(),
		},
		{
			name: "ViewResolver",
			code: coreContracts.ViewResolver(),
		},
		{
			name: "Burner",
			code: coreContracts.Burner(),
		},
		{
			name: "FungibleToken",
			code: coreContracts.FungibleToken(
				env,
			),
		},
		{
			name: "NonFungibleToken",
			code: coreContracts.NonFungibleToken(
				env,
			),
		},
		{
			name: "MetadataViews",
			code: coreContracts.MetadataViews(
				env,
			),
		},
		{
			name: "FungibleTokenMetadataViews",
			code: coreContracts.FungibleTokenMetadataViews(
				env,
			),
		},
		{
			name: "FlowToken",
			code: coreContracts.FlowToken(
				env,
			),
			deployTx: []byte(`
              transaction(name: String, code: String) {
                prepare(signer: auth(AddContract, Storage, Capabilities) &Account) {
                  signer.contracts.add(name: name, code: code.utf8, signer)
                }
              }
            `),
		},
		{
			name: stdlib.ContractName,
			code: stdlib.ContractCode(contractsAddress, contractsAddress, contractsAddress),
		},
	}

	for _, contract := range contracts {

		deployTx := contract.deployTx
		if len(deployTx) == 0 {
			deployTx = blueprints.DeployContractTransactionTemplate
		}

		err := rt.ExecuteTransaction(
			runtime.Script{
				Source: deployTx,
				Arguments: EncodeArgs([]cadence.Value{
					cadence.String(contract.name),
					cadence.String(contract.code),
				}),
			},
			runtime.Context{
				Interface:   runtimeInterface,
				Environment: transactionEnvironment,
				Location:    nextTransactionLocation(),
				UseVM:       *testWithVMTransactionExecution,
			},
		)
		require.NoError(t, err)
	}

}

func newEVMTransactionEnvironment(
	handler types.ContractHandler,
	contractAddress flow.Address,
) runtime.Environment {
	var transactionEnvironment runtime.Environment
	if *testWithVMTransactionExecution {
		transactionEnvironment = runtime.NewBaseVMEnvironment(runtime.Config{})
	} else {
		transactionEnvironment = runtime.NewBaseInterpreterEnvironment(runtime.Config{})
	}

	internalEVMValue := impl.NewInternalEVMContractValue(
		nil,
		handler,
		contractAddress,
	)

	internalEVMFunctions := impl.NewInternalEVMFunctions(
		handler,
		contractAddress,
	)

	stdlib.SetupEnvironment(
		transactionEnvironment,
		internalEVMValue,
		internalEVMFunctions,
		contractAddress,
	)

	return transactionEnvironment
}

func newEVMScriptEnvironment(handler types.ContractHandler, contractAddress flow.Address) runtime.Environment {
	var scriptEnvironment runtime.Environment
	if *testWithVMScriptExecution {
		scriptEnvironment = runtime.NewScriptVMEnvironment(runtime.Config{})
	} else {
		scriptEnvironment = runtime.NewScriptInterpreterEnvironment(runtime.Config{})
	}

	internalEVMValue := impl.NewInternalEVMContractValue(
		nil,
		handler,
		contractAddress,
	)

	internalEVMFunctions := impl.NewInternalEVMFunctions(
		handler,
		contractAddress,
	)

	stdlib.SetupEnvironment(
		scriptEnvironment,
		internalEVMValue,
		internalEVMFunctions,
		contractAddress,
	)

	return scriptEnvironment
}

func TestEVMEncodeABI(t *testing.T) {

	t.Parallel()

	handler := &testContractHandler{}

	contractsAddress := flow.BytesToAddress([]byte{0x1})

	deploymentEnvironment := newEVMTransactionEnvironment(handler, contractsAddress)
	scriptEnvironment := newEVMScriptEnvironment(handler, contractsAddress)

	rt := runtime.NewRuntime(runtime.Config{})

	script := []byte(`
      import EVM from 0x1

      access(all)
      fun main(): [UInt8] {
        return EVM.encodeABI(["John Doe", UInt64(33), false])
      }
	`)

	accountCodes := map[common.Location][]byte{}
	var events []cadence.Event

	runtimeInterface := &TestRuntimeInterface{
		Storage: NewTestLedger(nil, nil),
		OnGetSigningAccounts: func() ([]runtime.Address, error) {
			return []runtime.Address{runtime.Address(contractsAddress)}, nil
		},
		OnResolveLocation: newLocationResolver(contractsAddress),
		OnUpdateAccountContractCode: func(location common.AddressLocation, code []byte) error {
			accountCodes[location] = code
			return nil
		},
		OnGetAccountContractCode: func(location common.AddressLocation) (code []byte, err error) {
			code = accountCodes[location]
			return code, nil
		},
		OnEmitEvent: func(event cadence.Event) error {
			events = append(events, event)
			return nil
		},
		OnDecodeArgument: func(b []byte, t cadence.Type) (cadence.Value, error) {
			return json.Decode(nil, b)
		},
	}

	nextTransactionLocation := NewTransactionLocationGenerator()
	nextScriptLocation := NewScriptLocationGenerator()

	// Deploy contracts

	deployContracts(
		t,
		rt,
		contractsAddress,
		runtimeInterface,
		deploymentEnvironment,
		nextTransactionLocation,
	)

	gauge := meter.NewMeter(meter.DefaultParameters().WithComputationWeights(meter.ExecutionEffortWeights{
		environment.ComputationKindEVMEncodeABI: 1 << meter.MeterExecutionInternalPrecisionBytes,
	}))

	// Run script
	result, err := rt.ExecuteScript(
		runtime.Script{
			Source: script,
		},
		runtime.Context{
<<<<<<< HEAD
			Interface:   runtimeInterface,
			Environment: scriptEnvironment,
			Location:    nextScriptLocation(),
			UseVM:       *testWithVMScriptExecution,
=======
			Interface:        runtimeInterface,
			Environment:      scriptEnvironment,
			Location:         nextScriptLocation(),
			MemoryGauge:      gauge,
			ComputationGauge: gauge,
>>>>>>> 2e22df4e
		},
	)
	require.NoError(t, err)

	abiBytes := []byte{
		0x0, 0x0, 0x0, 0x0, 0x0, 0x0, 0x0, 0x0, 0x0, 0x0, 0x0, 0x0, 0x0, 0x0,
		0x0, 0x0, 0x0, 0x0, 0x0, 0x0, 0x0, 0x0, 0x0, 0x0, 0x0, 0x0, 0x0, 0x0,
		0x0, 0x0, 0x0, 0x60, 0x0, 0x0, 0x0, 0x0, 0x0, 0x0, 0x0, 0x0, 0x0, 0x0,
		0x0, 0x0, 0x0, 0x0, 0x0, 0x0, 0x0, 0x0, 0x0, 0x0, 0x0, 0x0, 0x0, 0x0,
		0x0, 0x0, 0x0, 0x0, 0x0, 0x0, 0x0, 0x21, 0x0, 0x0, 0x0, 0x0, 0x0, 0x0,
		0x0, 0x0, 0x0, 0x0, 0x0, 0x0, 0x0, 0x0, 0x0, 0x0, 0x0, 0x0, 0x0, 0x0,
		0x0, 0x0, 0x0, 0x0, 0x0, 0x0, 0x0, 0x0, 0x0, 0x0, 0x0, 0x0, 0x0, 0x0,
		0x0, 0x0, 0x0, 0x0, 0x0, 0x0, 0x0, 0x0, 0x0, 0x0, 0x0, 0x0, 0x0, 0x0,
		0x0, 0x0, 0x0, 0x0, 0x0, 0x0, 0x0, 0x0, 0x0, 0x0, 0x0, 0x0, 0x0, 0x0,
		0x0, 0x8, 0x4a, 0x6f, 0x68, 0x6e, 0x20, 0x44, 0x6f, 0x65, 0x0, 0x0,
		0x0, 0x0, 0x0, 0x0, 0x0, 0x0, 0x0, 0x0, 0x0, 0x0, 0x0, 0x0, 0x0, 0x0,
		0x0, 0x0, 0x0, 0x0, 0x0, 0x0, 0x0, 0x0,
	}
	cdcBytes := make([]cadence.Value, 0)
	for _, bt := range abiBytes {
		cdcBytes = append(cdcBytes, cadence.UInt8(bt))
	}
	encodedABI := cadence.NewArray(
		cdcBytes,
	).WithType(cadence.NewVariableSizedArrayType(cadence.UInt8Type))

	assert.Equal(t,
		encodedABI,
		result,
	)
	assert.Equal(t, uint64(len(cdcBytes)), gauge.TotalComputationUsed())
}

func TestEVMEncodeABIByteTypes(t *testing.T) {

	t.Parallel()

	handler := &testContractHandler{}
	contractsAddress := flow.BytesToAddress([]byte{0x1})

	deploymentEnvironment := newEVMTransactionEnvironment(handler, contractsAddress)
	scriptEnvironment := newEVMScriptEnvironment(handler, contractsAddress)

	rt := runtime.NewRuntime(runtime.Config{})

	accountCodes := map[common.Location][]byte{}
	var events []cadence.Event

	runtimeInterface := &TestRuntimeInterface{
		Storage: NewTestLedger(nil, nil),
		OnGetSigningAccounts: func() ([]runtime.Address, error) {
			return []runtime.Address{runtime.Address(contractsAddress)}, nil
		},
		OnResolveLocation: newLocationResolver(contractsAddress),
		OnUpdateAccountContractCode: func(location common.AddressLocation, code []byte) error {
			accountCodes[location] = code
			return nil
		},
		OnGetAccountContractCode: func(location common.AddressLocation) (code []byte, err error) {
			code = accountCodes[location]
			return code, nil
		},
		OnEmitEvent: func(event cadence.Event) error {
			events = append(events, event)
			return nil
		},
		OnDecodeArgument: func(b []byte, t cadence.Type) (cadence.Value, error) {
			return json.Decode(nil, b)
		},
	}

	nextTransactionLocation := NewTransactionLocationGenerator()
	nextScriptLocation := NewScriptLocationGenerator()

	// Deploy contracts
	deployContracts(
		t,
		rt,
		contractsAddress,
		runtimeInterface,
		deploymentEnvironment,
		nextTransactionLocation,
	)

	t.Run("ABI encode into `bytes` Solidity type", func(t *testing.T) {
		script := []byte(`
          import EVM from 0x1

          access(all)
          fun main(): [UInt8] {
            let bytes: EVM.EVMBytes = EVM.EVMBytes(value: [5, 10, 15, 20, 25])
            return EVM.encodeABI([bytes])
          }
		`)
		gauge := meter.NewMeter(meter.DefaultParameters().WithComputationWeights(meter.ExecutionEffortWeights{
			environment.ComputationKindEVMEncodeABI: 1 << meter.MeterExecutionInternalPrecisionBytes,
		}))

		// Run script
		result, err := rt.ExecuteScript(
			runtime.Script{
				Source: script,
			},
			runtime.Context{
<<<<<<< HEAD
				Interface:   runtimeInterface,
				Environment: scriptEnvironment,
				Location:    nextScriptLocation(),
				UseVM:       *testWithVMScriptExecution,
=======
				Interface:        runtimeInterface,
				Environment:      scriptEnvironment,
				Location:         nextScriptLocation(),
				MemoryGauge:      gauge,
				ComputationGauge: gauge,
>>>>>>> 2e22df4e
			},
		)
		require.NoError(t, err)

		abiBytes := []byte{
			0x0, 0x0, 0x0, 0x0, 0x0, 0x0, 0x0, 0x0, 0x0, 0x0, 0x0, 0x0, 0x0,
			0x0, 0x0, 0x0, 0x0, 0x0, 0x0, 0x0, 0x0, 0x0, 0x0, 0x0, 0x0, 0x0,
			0x0, 0x0, 0x0, 0x0, 0x0, 0x20, 0x0, 0x0, 0x0, 0x0, 0x0, 0x0, 0x0,
			0x0, 0x0, 0x0, 0x0, 0x0, 0x0, 0x0, 0x0, 0x0, 0x0, 0x0, 0x0, 0x0,
			0x0, 0x0, 0x0, 0x0, 0x0, 0x0, 0x0, 0x0, 0x0, 0x0, 0x0, 0x5, 0x5,
			0xa, 0xf, 0x14, 0x19, 0x0, 0x0, 0x0, 0x0, 0x0, 0x0, 0x0, 0x0, 0x0,
			0x0, 0x0, 0x0, 0x0, 0x0, 0x0, 0x0, 0x0, 0x0, 0x0, 0x0, 0x0, 0x0,
			0x0, 0x0, 0x0, 0x0, 0x0,
		}
		expected := "00000000000000000000000000000000000000000000000000000000000000200000000000000000000000000000000000000000000000000000000000000005050a0f1419000000000000000000000000000000000000000000000000000000"
		assert.Equal(
			t,
			expected,
			hex.EncodeToString(abiBytes),
		)
		cdcBytes := make([]cadence.Value, 0)
		for _, bt := range abiBytes {
			cdcBytes = append(cdcBytes, cadence.UInt8(bt))
		}
		encodedABI := cadence.NewArray(
			cdcBytes,
		).WithType(cadence.NewVariableSizedArrayType(cadence.UInt8Type))

		assert.Equal(t,
			encodedABI,
			result,
		)
		assert.Equal(t, uint64(len(cdcBytes)), gauge.TotalComputationUsed())
	})

	t.Run("ABI encode into `bytes[]` Solidity type", func(t *testing.T) {
		script := []byte(`
          import EVM from 0x1

          access(all)
          fun main(): [UInt8] {
            let bytesArray: [EVM.EVMBytes] = [
              EVM.EVMBytes(value: [5]),
              EVM.EVMBytes(value: [10])
            ]
            return EVM.encodeABI([bytesArray])
          }
		`)

		gauge := meter.NewMeter(meter.DefaultParameters().WithComputationWeights(meter.ExecutionEffortWeights{
			environment.ComputationKindEVMEncodeABI: 1 << meter.MeterExecutionInternalPrecisionBytes,
		}))

		// Run script
		result, err := rt.ExecuteScript(
			runtime.Script{
				Source: script,
			},
			runtime.Context{
<<<<<<< HEAD
				Interface:   runtimeInterface,
				Environment: scriptEnvironment,
				Location:    nextScriptLocation(),
				UseVM:       *testWithVMScriptExecution,
=======
				Interface:        runtimeInterface,
				Environment:      scriptEnvironment,
				Location:         nextScriptLocation(),
				MemoryGauge:      gauge,
				ComputationGauge: gauge,
>>>>>>> 2e22df4e
			},
		)
		require.NoError(t, err)

		abiBytes := []byte{
			0x0, 0x0, 0x0, 0x0, 0x0, 0x0, 0x0, 0x0, 0x0, 0x0, 0x0, 0x0,
			0x0, 0x0, 0x0, 0x0, 0x0, 0x0, 0x0, 0x0, 0x0, 0x0, 0x0, 0x0,
			0x0, 0x0, 0x0, 0x0, 0x0, 0x0, 0x0, 0x20, 0x0, 0x0, 0x0, 0x0,
			0x0, 0x0, 0x0, 0x0, 0x0, 0x0, 0x0, 0x0, 0x0, 0x0, 0x0, 0x0,
			0x0, 0x0, 0x0, 0x0, 0x0, 0x0, 0x0, 0x0, 0x0, 0x0, 0x0, 0x0,
			0x0, 0x0, 0x0, 0x2, 0x0, 0x0, 0x0, 0x0, 0x0, 0x0, 0x0, 0x0,
			0x0, 0x0, 0x0, 0x0, 0x0, 0x0, 0x0, 0x0, 0x0, 0x0, 0x0, 0x0,
			0x0, 0x0, 0x0, 0x0, 0x0, 0x0, 0x0, 0x0, 0x0, 0x0, 0x0, 0x40,
			0x0, 0x0, 0x0, 0x0, 0x0, 0x0, 0x0, 0x0, 0x0, 0x0, 0x0, 0x0,
			0x0, 0x0, 0x0, 0x0, 0x0, 0x0, 0x0, 0x0, 0x0, 0x0, 0x0, 0x0,
			0x0, 0x0, 0x0, 0x0, 0x0, 0x0, 0x0, 0x80, 0x0, 0x0, 0x0, 0x0,
			0x0, 0x0, 0x0, 0x0, 0x0, 0x0, 0x0, 0x0, 0x0, 0x0, 0x0, 0x0,
			0x0, 0x0, 0x0, 0x0, 0x0, 0x0, 0x0, 0x0, 0x0, 0x0, 0x0, 0x0,
			0x0, 0x0, 0x0, 0x1, 0x5, 0x0, 0x0, 0x0, 0x0, 0x0, 0x0, 0x0,
			0x0, 0x0, 0x0, 0x0, 0x0, 0x0, 0x0, 0x0, 0x0, 0x0, 0x0, 0x0,
			0x0, 0x0, 0x0, 0x0, 0x0, 0x0, 0x0, 0x0, 0x0, 0x0, 0x0, 0x0,
			0x0, 0x0, 0x0, 0x0, 0x0, 0x0, 0x0, 0x0, 0x0, 0x0, 0x0, 0x0,
			0x0, 0x0, 0x0, 0x0, 0x0, 0x0, 0x0, 0x0, 0x0, 0x0, 0x0, 0x0,
			0x0, 0x0, 0x0, 0x0, 0x0, 0x0, 0x0, 0x1, 0xa, 0x0, 0x0, 0x0,
			0x0, 0x0, 0x0, 0x0, 0x0, 0x0, 0x0, 0x0, 0x0, 0x0, 0x0, 0x0,
			0x0, 0x0, 0x0, 0x0, 0x0, 0x0, 0x0, 0x0, 0x0, 0x0, 0x0, 0x0,
			0x0, 0x0, 0x0, 0x0,
		}
		expected := "00000000000000000000000000000000000000000000000000000000000000200000000000000000000000000000000000000000000000000000000000000002000000000000000000000000000000000000000000000000000000000000004000000000000000000000000000000000000000000000000000000000000000800000000000000000000000000000000000000000000000000000000000000001050000000000000000000000000000000000000000000000000000000000000000000000000000000000000000000000000000000000000000000000000000010a00000000000000000000000000000000000000000000000000000000000000"
		assert.Equal(
			t,
			expected,
			hex.EncodeToString(abiBytes),
		)
		cdcBytes := make([]cadence.Value, 0)
		for _, bt := range abiBytes {
			cdcBytes = append(cdcBytes, cadence.UInt8(bt))
		}
		encodedABI := cadence.NewArray(
			cdcBytes,
		).WithType(cadence.NewVariableSizedArrayType(cadence.UInt8Type))

		assert.Equal(t,
			encodedABI,
			result,
		)
		assert.Equal(t, uint64(len(cdcBytes)), gauge.TotalComputationUsed())
	})

	t.Run("ABI encode into `bytes4` Solidity type", func(t *testing.T) {
		script := []byte(`
          import EVM from 0x1

          access(all)
          fun main(): [UInt8] {
            let bytes: EVM.EVMBytes4 = EVM.EVMBytes4(value: [5, 10, 15, 20])
            return EVM.encodeABI([bytes])
          }
		`)

		gauge := meter.NewMeter(meter.DefaultParameters().WithComputationWeights(meter.ExecutionEffortWeights{
			environment.ComputationKindEVMEncodeABI: 1 << meter.MeterExecutionInternalPrecisionBytes,
		}))
		// Run script
		result, err := rt.ExecuteScript(
			runtime.Script{
				Source: script,
			},
			runtime.Context{
<<<<<<< HEAD
				Interface:   runtimeInterface,
				Environment: scriptEnvironment,
				Location:    nextScriptLocation(),
				UseVM:       *testWithVMScriptExecution,
=======
				Interface:        runtimeInterface,
				Environment:      scriptEnvironment,
				Location:         nextScriptLocation(),
				MemoryGauge:      gauge,
				ComputationGauge: gauge,
>>>>>>> 2e22df4e
			},
		)
		require.NoError(t, err)

		abiBytes := []byte{
			0x5, 0xa, 0xf, 0x14, 0x0, 0x0, 0x0, 0x0, 0x0, 0x0, 0x0, 0x0,
			0x0, 0x0, 0x0, 0x0, 0x0, 0x0, 0x0, 0x0, 0x0, 0x0, 0x0, 0x0,
			0x0, 0x0, 0x0, 0x0, 0x0, 0x0, 0x0, 0x0,
		}
		expected := "050a0f1400000000000000000000000000000000000000000000000000000000"
		assert.Equal(
			t,
			expected,
			hex.EncodeToString(abiBytes),
		)
		cdcBytes := make([]cadence.Value, 0)
		for _, bt := range abiBytes {
			cdcBytes = append(cdcBytes, cadence.UInt8(bt))
		}
		encodedABI := cadence.NewArray(
			cdcBytes,
		).WithType(cadence.NewVariableSizedArrayType(cadence.UInt8Type))

		assert.Equal(t,
			encodedABI,
			result,
		)
		assert.Equal(t, uint64(len(cdcBytes)), gauge.TotalComputationUsed())
	})

	t.Run("ABI encode into `bytes4[]` Solidity type", func(t *testing.T) {
		script := []byte(`
          import EVM from 0x1

          access(all)
          fun main(): [UInt8] {
            let bytesArray: [EVM.EVMBytes4] = [
              EVM.EVMBytes4(value: [5, 10, 15, 20]),
              EVM.EVMBytes4(value: [25, 30, 35, 40])
            ]
            return EVM.encodeABI([bytesArray])
          }
		`)

		gauge := meter.NewMeter(meter.DefaultParameters().WithComputationWeights(meter.ExecutionEffortWeights{
			environment.ComputationKindEVMEncodeABI: 1 << meter.MeterExecutionInternalPrecisionBytes,
		}))

		// Run script
		result, err := rt.ExecuteScript(
			runtime.Script{
				Source: script,
			},
			runtime.Context{
<<<<<<< HEAD
				Interface:   runtimeInterface,
				Environment: scriptEnvironment,
				Location:    nextScriptLocation(),
				UseVM:       *testWithVMScriptExecution,
=======
				Interface:        runtimeInterface,
				Environment:      scriptEnvironment,
				Location:         nextScriptLocation(),
				MemoryGauge:      gauge,
				ComputationGauge: gauge,
>>>>>>> 2e22df4e
			},
		)
		require.NoError(t, err)

		abiBytes := []byte{
			0x0, 0x0, 0x0, 0x0, 0x0, 0x0, 0x0, 0x0, 0x0, 0x0, 0x0, 0x0,
			0x0, 0x0, 0x0, 0x0, 0x0, 0x0, 0x0, 0x0, 0x0, 0x0, 0x0, 0x0,
			0x0, 0x0, 0x0, 0x0, 0x0, 0x0, 0x0, 0x20, 0x0, 0x0, 0x0, 0x0,
			0x0, 0x0, 0x0, 0x0, 0x0, 0x0, 0x0, 0x0, 0x0, 0x0, 0x0, 0x0,
			0x0, 0x0, 0x0, 0x0, 0x0, 0x0, 0x0, 0x0, 0x0, 0x0, 0x0, 0x0,
			0x0, 0x0, 0x0, 0x2, 0x5, 0xa, 0xf, 0x14, 0x0, 0x0, 0x0, 0x0,
			0x0, 0x0, 0x0, 0x0, 0x0, 0x0, 0x0, 0x0, 0x0, 0x0, 0x0, 0x0,
			0x0, 0x0, 0x0, 0x0, 0x0, 0x0, 0x0, 0x0, 0x0, 0x0, 0x0, 0x0,
			0x19, 0x1e, 0x23, 0x28, 0x0, 0x0, 0x0, 0x0, 0x0, 0x0, 0x0,
			0x0, 0x0, 0x0, 0x0, 0x0, 0x0, 0x0, 0x0, 0x0, 0x0, 0x0, 0x0,
			0x0, 0x0, 0x0, 0x0, 0x0, 0x0, 0x0, 0x0, 0x0,
		}
		expected := "00000000000000000000000000000000000000000000000000000000000000200000000000000000000000000000000000000000000000000000000000000002050a0f1400000000000000000000000000000000000000000000000000000000191e232800000000000000000000000000000000000000000000000000000000"
		assert.Equal(
			t,
			expected,
			hex.EncodeToString(abiBytes),
		)
		cdcBytes := make([]cadence.Value, 0)
		for _, bt := range abiBytes {
			cdcBytes = append(cdcBytes, cadence.UInt8(bt))
		}
		encodedABI := cadence.NewArray(
			cdcBytes,
		).WithType(cadence.NewVariableSizedArrayType(cadence.UInt8Type))

		assert.Equal(t,
			encodedABI,
			result,
		)
		assert.Equal(t, uint64(len(cdcBytes)), gauge.TotalComputationUsed())
	})

	t.Run("ABI encode into `bytes32` Solidity type", func(t *testing.T) {
		script := []byte(`
          import EVM from 0x1

          access(all)
          fun main(): [UInt8] {
            let bytes: EVM.EVMBytes32 = EVM.EVMBytes32(
              value: [
                1, 2, 3, 4, 5, 6, 7, 8, 9, 10, 11, 12, 13, 14, 15, 16,
                17, 18, 19, 20, 21, 22, 23, 24, 25, 26, 27, 28, 29, 30,
                31, 32
              ]
            )
            return EVM.encodeABI([bytes])
          }
		`)

		gauge := meter.NewMeter(meter.DefaultParameters().WithComputationWeights(meter.ExecutionEffortWeights{
			environment.ComputationKindEVMEncodeABI: 1 << meter.MeterExecutionInternalPrecisionBytes,
		}))

		// Run script
		result, err := rt.ExecuteScript(
			runtime.Script{
				Source: script,
			},
			runtime.Context{
<<<<<<< HEAD
				Interface:   runtimeInterface,
				Environment: scriptEnvironment,
				Location:    nextScriptLocation(),
				UseVM:       *testWithVMScriptExecution,
=======
				Interface:        runtimeInterface,
				Environment:      scriptEnvironment,
				Location:         nextScriptLocation(),
				MemoryGauge:      gauge,
				ComputationGauge: gauge,
>>>>>>> 2e22df4e
			},
		)
		require.NoError(t, err)

		abiBytes := []byte{
			0x1, 0x2, 0x3, 0x4, 0x5, 0x6, 0x7, 0x8, 0x9, 0xa, 0xb, 0xc,
			0xd, 0xe, 0xf, 0x10, 0x11, 0x12, 0x13, 0x14, 0x15, 0x16, 0x17,
			0x18, 0x19, 0x1a, 0x1b, 0x1c, 0x1d, 0x1e, 0x1f, 0x20,
		}
		expected := "0102030405060708090a0b0c0d0e0f101112131415161718191a1b1c1d1e1f20"
		assert.Equal(
			t,
			expected,
			hex.EncodeToString(abiBytes),
		)
		cdcBytes := make([]cadence.Value, 0)
		for _, bt := range abiBytes {
			cdcBytes = append(cdcBytes, cadence.UInt8(bt))
		}
		encodedABI := cadence.NewArray(
			cdcBytes,
		).WithType(cadence.NewVariableSizedArrayType(cadence.UInt8Type))

		assert.Equal(t,
			encodedABI,
			result,
		)
		assert.Equal(t, uint64(len(cdcBytes)), gauge.TotalComputationUsed())
	})

	t.Run("ABI encode into `bytes32[]` Solidity type", func(t *testing.T) {
		script := []byte(`
          import EVM from 0x1

          access(all)
          fun main(): [UInt8] {
            let bytesA: EVM.EVMBytes32 = EVM.EVMBytes32(
              value: [
                1, 2, 3, 4, 5, 6, 7, 8, 9, 10, 11, 12, 13, 14, 15, 16,
                17, 18, 19, 20, 21, 22, 23, 24, 25, 26, 27, 28, 29, 30,
                31, 32
              ]
            )
            let bytesB: EVM.EVMBytes32 = EVM.EVMBytes32(
              value: [
                32, 31, 30, 29, 28, 27, 26, 25, 24, 23, 22, 21, 20, 19,
                18, 17, 16, 15, 14, 13, 12, 11, 10, 9, 8, 7, 6, 5, 4, 3,
                2, 1
              ]
            )
            let bytesArray: [EVM.EVMBytes32] = [bytesA, bytesB]
            return EVM.encodeABI([bytesArray])
          }
		`)

		gauge := meter.NewMeter(meter.DefaultParameters().WithComputationWeights(meter.ExecutionEffortWeights{
			environment.ComputationKindEVMEncodeABI: 1 << meter.MeterExecutionInternalPrecisionBytes,
		}))

		// Run script
		result, err := rt.ExecuteScript(
			runtime.Script{
				Source: script,
			},
			runtime.Context{
<<<<<<< HEAD
				Interface:   runtimeInterface,
				Environment: scriptEnvironment,
				Location:    nextScriptLocation(),
				UseVM:       *testWithVMScriptExecution,
=======
				Interface:        runtimeInterface,
				Environment:      scriptEnvironment,
				Location:         nextScriptLocation(),
				MemoryGauge:      gauge,
				ComputationGauge: gauge,
>>>>>>> 2e22df4e
			},
		)
		require.NoError(t, err)

		abiBytes := []byte{
			0x0, 0x0, 0x0, 0x0, 0x0, 0x0, 0x0, 0x0, 0x0, 0x0, 0x0, 0x0, 0x0,
			0x0, 0x0, 0x0, 0x0, 0x0, 0x0, 0x0, 0x0, 0x0, 0x0, 0x0, 0x0, 0x0,
			0x0, 0x0, 0x0, 0x0, 0x0, 0x20, 0x0, 0x0, 0x0, 0x0, 0x0, 0x0, 0x0,
			0x0, 0x0, 0x0, 0x0, 0x0, 0x0, 0x0, 0x0, 0x0, 0x0, 0x0, 0x0, 0x0,
			0x0, 0x0, 0x0, 0x0, 0x0, 0x0, 0x0, 0x0, 0x0, 0x0, 0x0, 0x2, 0x1,
			0x2, 0x3, 0x4, 0x5, 0x6, 0x7, 0x8, 0x9, 0xa, 0xb, 0xc, 0xd, 0xe,
			0xf, 0x10, 0x11, 0x12, 0x13, 0x14, 0x15, 0x16, 0x17, 0x18, 0x19,
			0x1a, 0x1b, 0x1c, 0x1d, 0x1e, 0x1f, 0x20, 0x20, 0x1f, 0x1e, 0x1d,
			0x1c, 0x1b, 0x1a, 0x19, 0x18, 0x17, 0x16, 0x15, 0x14, 0x13, 0x12,
			0x11, 0x10, 0xf, 0xe, 0xd, 0xc, 0xb, 0xa, 0x9, 0x8, 0x7, 0x6, 0x5,
			0x4, 0x3, 0x2, 0x1,
		}
		expected := "000000000000000000000000000000000000000000000000000000000000002000000000000000000000000000000000000000000000000000000000000000020102030405060708090a0b0c0d0e0f101112131415161718191a1b1c1d1e1f20201f1e1d1c1b1a191817161514131211100f0e0d0c0b0a090807060504030201"
		assert.Equal(
			t,
			expected,
			hex.EncodeToString(abiBytes),
		)
		cdcBytes := make([]cadence.Value, 0)
		for _, bt := range abiBytes {
			cdcBytes = append(cdcBytes, cadence.UInt8(bt))
		}
		encodedABI := cadence.NewArray(
			cdcBytes,
		).WithType(cadence.NewVariableSizedArrayType(cadence.UInt8Type))

		assert.Equal(t,
			encodedABI,
			result,
		)
		assert.Equal(t, uint64(len(cdcBytes)), gauge.TotalComputationUsed())
	})
}

func TestEVMEncodeABIBytesRoundtrip(t *testing.T) {

	t.Parallel()

	handler := &testContractHandler{}
	contractsAddress := flow.BytesToAddress([]byte{0x1})

	deploymentEnvironment := newEVMTransactionEnvironment(handler, contractsAddress)
	scriptEnvironment := newEVMScriptEnvironment(handler, contractsAddress)

	rt := runtime.NewRuntime(runtime.Config{})

	accountCodes := map[common.Location][]byte{}
	var events []cadence.Event

	runtimeInterface := &TestRuntimeInterface{
		Storage: NewTestLedger(nil, nil),
		OnGetSigningAccounts: func() ([]runtime.Address, error) {
			return []runtime.Address{runtime.Address(contractsAddress)}, nil
		},
		OnResolveLocation: newLocationResolver(contractsAddress),
		OnUpdateAccountContractCode: func(location common.AddressLocation, code []byte) error {
			accountCodes[location] = code
			return nil
		},
		OnGetAccountContractCode: func(location common.AddressLocation) (code []byte, err error) {
			code = accountCodes[location]
			return code, nil
		},
		OnEmitEvent: func(event cadence.Event) error {
			events = append(events, event)
			return nil
		},
		OnDecodeArgument: func(b []byte, t cadence.Type) (cadence.Value, error) {
			return json.Decode(nil, b)
		},
	}

	nextTransactionLocation := NewTransactionLocationGenerator()
	nextScriptLocation := NewScriptLocationGenerator()

	// Deploy contracts
	deployContracts(
		t,
		rt,
		contractsAddress,
		runtimeInterface,
		deploymentEnvironment,
		nextTransactionLocation,
	)

	t.Run("ABI encode/decode into `bytes` Solidity type", func(t *testing.T) {
		script := []byte(`
          import EVM from 0x1

          access(all)
          fun main(): Bool {
            let bytes: EVM.EVMBytes = EVM.EVMBytes(value: [5, 10, 15, 20, 25])
            let encodedData = EVM.encodeABI([bytes])
            let types = [Type<EVM.EVMBytes>()]
            let values = EVM.decodeABI(types: types, data: encodedData)

            assert(values.length == 1)
            let evmBytes = values[0] as! EVM.EVMBytes
            assert(evmBytes.value == [5, 10, 15, 20, 25])

            return true
          }
		`)

		gauge := meter.NewMeter(meter.DefaultParameters().WithComputationWeights(meter.ExecutionEffortWeights{
			environment.ComputationKindEVMEncodeABI: 1 << meter.MeterExecutionInternalPrecisionBytes,
		}))

		// Run script
		result, err := rt.ExecuteScript(
			runtime.Script{
				Source: script,
			},
			runtime.Context{
<<<<<<< HEAD
				Interface:   runtimeInterface,
				Environment: scriptEnvironment,
				Location:    nextScriptLocation(),
				UseVM:       *testWithVMScriptExecution,
=======
				Interface:        runtimeInterface,
				Environment:      scriptEnvironment,
				Location:         nextScriptLocation(),
				MemoryGauge:      gauge,
				ComputationGauge: gauge,
>>>>>>> 2e22df4e
			},
		)
		require.NoError(t, err)

		assert.Equal(t,
			cadence.Bool(true),
			result,
		)

		assert.Equal(t, uint64(96), gauge.TotalComputationUsed())
	})

	t.Run("ABI encode/decode into `bytes[]` Solidity type", func(t *testing.T) {
		script := []byte(`
          import EVM from 0x1

          access(all)
          fun main(): Bool {
            let bytes: EVM.EVMBytes = EVM.EVMBytes(value: [5, 10, 15, 20, 25])
            let bytesArray: [EVM.EVMBytes] = [bytes]
            let encodedData = EVM.encodeABI([bytesArray])
            let types = [Type<[EVM.EVMBytes]>()]
            let values = EVM.decodeABI(types: types, data: encodedData)

            assert(values.length == 1)
            let evmBytes = values[0] as! [EVM.EVMBytes]
            assert(evmBytes[0].value == [5, 10, 15, 20, 25])

            return true
          }
		`)

		gauge := meter.NewMeter(meter.DefaultParameters().WithComputationWeights(meter.ExecutionEffortWeights{
			environment.ComputationKindEVMEncodeABI: 1 << meter.MeterExecutionInternalPrecisionBytes,
		}))

		// Run script
		result, err := rt.ExecuteScript(
			runtime.Script{
				Source: script,
			},
			runtime.Context{
<<<<<<< HEAD
				Interface:   runtimeInterface,
				Environment: scriptEnvironment,
				Location:    nextScriptLocation(),
				UseVM:       *testWithVMScriptExecution,
=======
				Interface:        runtimeInterface,
				Environment:      scriptEnvironment,
				Location:         nextScriptLocation(),
				MemoryGauge:      gauge,
				ComputationGauge: gauge,
>>>>>>> 2e22df4e
			},
		)
		require.NoError(t, err)

		assert.Equal(t,
			cadence.Bool(true),
			result,
		)

		assert.Equal(t, uint64(160), gauge.TotalComputationUsed())
	})

	t.Run("ABI encode/decode into `bytes4` Solidity type", func(t *testing.T) {
		script := []byte(`
          import EVM from 0x1

          access(all)
          fun main(): Bool {
            let bytes: EVM.EVMBytes4 = EVM.EVMBytes4(value: [5, 10, 15, 20])
            let encodedData = EVM.encodeABI([bytes])
            let types = [Type<EVM.EVMBytes4>()]
            let values = EVM.decodeABI(types: types, data: encodedData)

            assert(values.length == 1)
            let evmBytes = values[0] as! EVM.EVMBytes4
            assert(evmBytes.value == [5, 10, 15, 20])

            return true
          }
		`)
		gauge := meter.NewMeter(meter.DefaultParameters().WithComputationWeights(meter.ExecutionEffortWeights{
			environment.ComputationKindEVMEncodeABI: 1 << meter.MeterExecutionInternalPrecisionBytes,
		}))

		// Run script
		result, err := rt.ExecuteScript(
			runtime.Script{
				Source: script,
			},
			runtime.Context{
<<<<<<< HEAD
				Interface:   runtimeInterface,
				Environment: scriptEnvironment,
				Location:    nextScriptLocation(),
				UseVM:       *testWithVMScriptExecution,
=======
				Interface:        runtimeInterface,
				Environment:      scriptEnvironment,
				Location:         nextScriptLocation(),
				MemoryGauge:      gauge,
				ComputationGauge: gauge,
>>>>>>> 2e22df4e
			},
		)
		require.NoError(t, err)

		assert.Equal(t,
			cadence.Bool(true),
			result,
		)

		assert.Equal(t, uint64(32), gauge.TotalComputationUsed())
	})

	t.Run("ABI encode/decode into `bytes4[]` Solidity type", func(t *testing.T) {
		script := []byte(`
          import EVM from 0x1

          access(all)
          fun main(): Bool {
            let bytes: EVM.EVMBytes4 = EVM.EVMBytes4(value: [5, 10, 15, 20])
            let bytesArray: [EVM.EVMBytes4] = [bytes]
            let encodedData = EVM.encodeABI([bytesArray])
            let types = [Type<[EVM.EVMBytes4]>()]
            let values = EVM.decodeABI(types: types, data: encodedData)

            assert(values.length == 1)
            let evmBytes = values[0] as! [EVM.EVMBytes4]
            assert(evmBytes[0].value == [5, 10, 15, 20])

            return true
          }
		`)
		gauge := meter.NewMeter(meter.DefaultParameters().WithComputationWeights(meter.ExecutionEffortWeights{
			environment.ComputationKindEVMEncodeABI: 1 << meter.MeterExecutionInternalPrecisionBytes,
		}))

		// Run script
		result, err := rt.ExecuteScript(
			runtime.Script{
				Source: script,
			},
			runtime.Context{
<<<<<<< HEAD
				Interface:   runtimeInterface,
				Environment: scriptEnvironment,
				Location:    nextScriptLocation(),
				UseVM:       *testWithVMScriptExecution,
=======
				Interface:        runtimeInterface,
				Environment:      scriptEnvironment,
				Location:         nextScriptLocation(),
				MemoryGauge:      gauge,
				ComputationGauge: gauge,
>>>>>>> 2e22df4e
			},
		)
		require.NoError(t, err)

		assert.Equal(t,
			cadence.Bool(true),
			result,
		)

		assert.Equal(t, uint64(96), gauge.TotalComputationUsed())
	})

	t.Run("ABI encode/decode into `bytes32` Solidity type", func(t *testing.T) {
		script := []byte(`
          import EVM from 0x1

          access(all)
          fun main(): Bool {
            let bytes: EVM.EVMBytes32 = EVM.EVMBytes32(
              value: [
                1, 2, 3, 4, 5, 6, 7, 8, 9, 10, 11, 12, 13, 14, 15, 16,
                17, 18, 19, 20, 21, 22, 23, 24, 25, 26, 27, 28, 29, 30,
                31, 32
              ]
            )
            let encodedData = EVM.encodeABI([bytes])
            let types = [Type<EVM.EVMBytes32>()]
            let values = EVM.decodeABI(types: types, data: encodedData)

            assert(values.length == 1)
            let evmBytes = values[0] as! EVM.EVMBytes32
            assert(evmBytes.value == [
              1, 2, 3, 4, 5, 6, 7, 8, 9, 10, 11, 12, 13, 14, 15, 16,
              17, 18, 19, 20, 21, 22, 23, 24, 25, 26, 27, 28, 29, 30,
              31, 32
            ])

            return true
          }
		`)
		gauge := meter.NewMeter(meter.DefaultParameters().WithComputationWeights(meter.ExecutionEffortWeights{
			environment.ComputationKindEVMEncodeABI: 1 << meter.MeterExecutionInternalPrecisionBytes,
		}))

		// Run script
		result, err := rt.ExecuteScript(
			runtime.Script{
				Source: script,
			},
			runtime.Context{
<<<<<<< HEAD
				Interface:   runtimeInterface,
				Environment: scriptEnvironment,
				Location:    nextScriptLocation(),
				UseVM:       *testWithVMScriptExecution,
=======
				Interface:        runtimeInterface,
				Environment:      scriptEnvironment,
				Location:         nextScriptLocation(),
				MemoryGauge:      gauge,
				ComputationGauge: gauge,
>>>>>>> 2e22df4e
			},
		)
		require.NoError(t, err)

		assert.Equal(t,
			cadence.Bool(true),
			result,
		)

		assert.Equal(t, uint64(32), gauge.TotalComputationUsed())
	})

	t.Run("ABI encode/decode into `bytes32[]` Solidity type", func(t *testing.T) {
		script := []byte(`
          import EVM from 0x1

          access(all)
          fun main(): Bool {
            let bytes: EVM.EVMBytes32 = EVM.EVMBytes32(
              value: [
                1, 2, 3, 4, 5, 6, 7, 8, 9, 10, 11, 12, 13, 14, 15, 16,
                17, 18, 19, 20, 21, 22, 23, 24, 25, 26, 27, 28, 29, 30,
                31, 32
              ]
            )
            let bytesArray: [EVM.EVMBytes32] = [bytes]
            let encodedData = EVM.encodeABI([bytesArray])
            let types = [Type<[EVM.EVMBytes32]>()]
            let values = EVM.decodeABI(types: types, data: encodedData)

            assert(values.length == 1)
            let evmBytes = values[0] as! [EVM.EVMBytes32]
            assert(evmBytes[0].value == [
              1, 2, 3, 4, 5, 6, 7, 8, 9, 10, 11, 12, 13, 14, 15, 16,
              17, 18, 19, 20, 21, 22, 23, 24, 25, 26, 27, 28, 29, 30,
              31, 32
            ])

            return true
          }
		`)
		gauge := meter.NewMeter(meter.DefaultParameters().WithComputationWeights(meter.ExecutionEffortWeights{
			environment.ComputationKindEVMEncodeABI: 1 << meter.MeterExecutionInternalPrecisionBytes,
		}))

		// Run script
		result, err := rt.ExecuteScript(
			runtime.Script{
				Source: script,
			},
			runtime.Context{
<<<<<<< HEAD
				Interface:   runtimeInterface,
				Environment: scriptEnvironment,
				Location:    nextScriptLocation(),
				UseVM:       *testWithVMScriptExecution,
=======
				Interface:        runtimeInterface,
				Environment:      scriptEnvironment,
				Location:         nextScriptLocation(),
				MemoryGauge:      gauge,
				ComputationGauge: gauge,
>>>>>>> 2e22df4e
			},
		)
		require.NoError(t, err)

		assert.Equal(t,
			cadence.Bool(true),
			result,
		)

		assert.Equal(t, uint64(96), gauge.TotalComputationUsed())
	})
}

func TestEVMEncodeABIComputation(t *testing.T) {

	t.Parallel()

	handler := &testContractHandler{}

	contractsAddress := flow.BytesToAddress([]byte{0x1})

	deploymentEnvironment := newEVMTransactionEnvironment(handler, contractsAddress)
	scriptEnvironment := newEVMScriptEnvironment(handler, contractsAddress)

	rt := runtime.NewRuntime(runtime.Config{})

	script := []byte(`
      import EVM from 0x1

      access(all)
      fun main(): [UInt8] {
        let address = EVM.EVMAddress(
            bytes: "7A58c0Be72BE218B41C608b7Fe7C5bB630736C71"
                .decodeHex()
                .toConstantSized<[UInt8; 20]>()!
        )
        let arr: [UInt8] = [1, 2, 3, 4, 5]

        return EVM.encodeABI([
          "John Doe",
          UInt64(33),
          false,
          address,
          [arr],
          ["one", "two", "three"]
        ])
      }
	`)

	accountCodes := map[common.Location][]byte{}
	var events []cadence.Event

	runtimeInterface := &TestRuntimeInterface{
		Storage: NewTestLedger(nil, nil),
		OnGetSigningAccounts: func() ([]runtime.Address, error) {
			return []runtime.Address{runtime.Address(contractsAddress)}, nil
		},
		OnResolveLocation: newLocationResolver(contractsAddress),
		OnUpdateAccountContractCode: func(location common.AddressLocation, code []byte) error {
			accountCodes[location] = code
			return nil
		},
		OnGetAccountContractCode: func(location common.AddressLocation) (code []byte, err error) {
			code = accountCodes[location]
			return code, nil
		},
		OnEmitEvent: func(event cadence.Event) error {
			events = append(events, event)
			return nil
		},
		OnDecodeArgument: func(b []byte, t cadence.Type) (cadence.Value, error) {
			return json.Decode(nil, b)
		},
	}

	nextTransactionLocation := NewTransactionLocationGenerator()
	nextScriptLocation := NewScriptLocationGenerator()

	// Deploy contracts

	deployContracts(
		t,
		rt,
		contractsAddress,
		runtimeInterface,
		deploymentEnvironment,
		nextTransactionLocation,
	)
	gauge := meter.NewMeter(meter.DefaultParameters().WithComputationWeights(meter.ExecutionEffortWeights{
		environment.ComputationKindEVMEncodeABI: 1 << meter.MeterExecutionInternalPrecisionBytes,
	}))

	// Run script
	result, err := rt.ExecuteScript(
		runtime.Script{
			Source: script,
		},
		runtime.Context{
<<<<<<< HEAD
			Interface:   runtimeInterface,
			Environment: scriptEnvironment,
			Location:    nextScriptLocation(),
			UseVM:       *testWithVMScriptExecution,
=======
			Interface:        runtimeInterface,
			Environment:      scriptEnvironment,
			Location:         nextScriptLocation(),
			MemoryGauge:      gauge,
			ComputationGauge: gauge,
>>>>>>> 2e22df4e
		},
	)
	require.NoError(t, err)

	cdcBytes, ok := result.(cadence.Array)
	require.True(t, ok)
	// computation & len(cdcBytes.Values) is equal to 832
	assert.Equal(t, uint64(len(cdcBytes.Values)), gauge.TotalComputationUsed())
}

func TestEVMEncodeABIComputationEmptyDynamicVariables(t *testing.T) {

	t.Parallel()

	handler := &testContractHandler{}

	contractsAddress := flow.BytesToAddress([]byte{0x1})

	deploymentEnvironment := newEVMTransactionEnvironment(handler, contractsAddress)
	scriptEnvironment := newEVMScriptEnvironment(handler, contractsAddress)

	rt := runtime.NewRuntime(runtime.Config{})

	script := []byte(`
      import EVM from 0x1

      access(all)
      fun main(): [UInt8] {
        return EVM.encodeABI([
          "",
          [[""], [] as [String]],
          [] as [UInt8],
          ["", "", ""]
        ])
      }
	`)

	accountCodes := map[common.Location][]byte{}
	var events []cadence.Event

	runtimeInterface := &TestRuntimeInterface{
		Storage: NewTestLedger(nil, nil),
		OnGetSigningAccounts: func() ([]runtime.Address, error) {
			return []runtime.Address{runtime.Address(contractsAddress)}, nil
		},
		OnResolveLocation: newLocationResolver(contractsAddress),
		OnUpdateAccountContractCode: func(location common.AddressLocation, code []byte) error {
			accountCodes[location] = code
			return nil
		},
		OnGetAccountContractCode: func(location common.AddressLocation) (code []byte, err error) {
			code = accountCodes[location]
			return code, nil
		},
		OnEmitEvent: func(event cadence.Event) error {
			events = append(events, event)
			return nil
		},
		OnDecodeArgument: func(b []byte, t cadence.Type) (cadence.Value, error) {
			return json.Decode(nil, b)
		},
	}

	nextTransactionLocation := NewTransactionLocationGenerator()
	nextScriptLocation := NewScriptLocationGenerator()

	// Deploy contracts

	deployContracts(
		t,
		rt,
		contractsAddress,
		runtimeInterface,
		deploymentEnvironment,
		nextTransactionLocation,
	)

	gauge := meter.NewMeter(meter.DefaultParameters().WithComputationWeights(meter.ExecutionEffortWeights{
		environment.ComputationKindEVMEncodeABI: 1 << meter.MeterExecutionInternalPrecisionBytes,
	}))

	// Run script

	result, err := rt.ExecuteScript(
		runtime.Script{
			Source: script,
		},
		runtime.Context{
<<<<<<< HEAD
			Interface:   runtimeInterface,
			Environment: scriptEnvironment,
			Location:    nextScriptLocation(),
			UseVM:       *testWithVMScriptExecution,
=======
			Interface:        runtimeInterface,
			Environment:      scriptEnvironment,
			Location:         nextScriptLocation(),
			MemoryGauge:      gauge,
			ComputationGauge: gauge,
>>>>>>> 2e22df4e
		},
	)
	require.NoError(t, err)

	cdcBytes, ok := result.(cadence.Array)
	require.True(t, ok)
	// computation & len(cdcBytes.Values) is equal to 832
	assert.Equal(t, uint64(len(cdcBytes.Values)), gauge.TotalComputationUsed())
}

func TestEVMEncodeABIComputationDynamicVariablesAboveChunkSize(t *testing.T) {

	t.Parallel()

	handler := &testContractHandler{}

	contractsAddress := flow.BytesToAddress([]byte{0x1})

	deploymentEnvironment := newEVMTransactionEnvironment(handler, contractsAddress)
	scriptEnvironment := newEVMScriptEnvironment(handler, contractsAddress)

	rt := runtime.NewRuntime(runtime.Config{})

	script := []byte(`
      import EVM from 0x1

      access(all)
      fun main(): [UInt8] {
        let str = "abcdefghijklmnopqrstuvwxyz"
        let arr: [UInt64] = [
          1, 2, 3, 4, 5, 6, 7, 8, 9, 10, 11, 12, 13, 14, 15, 16, 17, 18, 19,
          20, 21, 22, 23, 24, 25, 26, 27, 28, 29, 30, 31, 32, 33, 34, 35, 36,
          37, 38, 39, 40, 41, 42, 43, 44, 45, 46, 47, 48, 49, 50, 51, 52, 53
        ]

        return EVM.encodeABI([
          str,
          str.concat(str).concat(str),
          [[str]],
          arr,
          [arr],
          arr.concat(arr).concat(arr)
        ])
      }
	`)

	accountCodes := map[common.Location][]byte{}
	var events []cadence.Event

	runtimeInterface := &TestRuntimeInterface{
		Storage: NewTestLedger(nil, nil),
		OnGetSigningAccounts: func() ([]runtime.Address, error) {
			return []runtime.Address{runtime.Address(contractsAddress)}, nil
		},
		OnResolveLocation: newLocationResolver(contractsAddress),
		OnUpdateAccountContractCode: func(location common.AddressLocation, code []byte) error {
			accountCodes[location] = code
			return nil
		},
		OnGetAccountContractCode: func(location common.AddressLocation) (code []byte, err error) {
			code = accountCodes[location]
			return code, nil
		},
		OnEmitEvent: func(event cadence.Event) error {
			events = append(events, event)
			return nil
		},
		OnDecodeArgument: func(b []byte, t cadence.Type) (cadence.Value, error) {
			return json.Decode(nil, b)
		},
	}

	nextTransactionLocation := NewTransactionLocationGenerator()
	nextScriptLocation := NewScriptLocationGenerator()

	// Deploy contracts

	deployContracts(
		t,
		rt,
		contractsAddress,
		runtimeInterface,
		deploymentEnvironment,
		nextTransactionLocation,
	)

	gauge := meter.NewMeter(meter.DefaultParameters().WithComputationWeights(meter.ExecutionEffortWeights{
		environment.ComputationKindEVMEncodeABI: 1 << meter.MeterExecutionInternalPrecisionBytes,
	}))

	// Run script

	result, err := rt.ExecuteScript(
		runtime.Script{
			Source: script,
		},
		runtime.Context{
<<<<<<< HEAD
			Interface:   runtimeInterface,
			Environment: scriptEnvironment,
			Location:    nextScriptLocation(),
			UseVM:       *testWithVMScriptExecution,
=======
			Interface:        runtimeInterface,
			Environment:      scriptEnvironment,
			Location:         nextScriptLocation(),
			MemoryGauge:      gauge,
			ComputationGauge: gauge,
>>>>>>> 2e22df4e
		},
	)
	require.NoError(t, err)

	cdcBytes, ok := result.(cadence.Array)
	require.True(t, ok)
	// computation & len(cdcBytes.Values) is equal to 832
	assert.Equal(t, uint64(len(cdcBytes.Values)), gauge.TotalComputationUsed())
}

func TestEVMDecodeABI(t *testing.T) {

	t.Parallel()

	handler := &testContractHandler{}

	contractsAddress := flow.BytesToAddress([]byte{0x1})

	deploymentEnvironment := newEVMTransactionEnvironment(handler, contractsAddress)
	scriptEnvironment := newEVMScriptEnvironment(handler, contractsAddress)

	rt := runtime.NewRuntime(runtime.Config{})

	script := []byte(`
      import EVM from 0x1

      access(all)
      fun main(data: [UInt8]): Bool {
        let types = [Type<String>(), Type<UInt64>(), Type<Bool>()]
        let values = EVM.decodeABI(types: types, data: data)

        assert(values.length == 3)
        assert((values[0] as! String) == "John Doe")
        assert((values[1] as! UInt64) == UInt64(33))
        assert((values[2] as! Bool) == false)

        return true
      }
	`)

	accountCodes := map[common.Location][]byte{}
	var events []cadence.Event

	runtimeInterface := &TestRuntimeInterface{
		Storage: NewTestLedger(nil, nil),
		OnGetSigningAccounts: func() ([]runtime.Address, error) {
			return []runtime.Address{runtime.Address(contractsAddress)}, nil
		},
		OnResolveLocation: newLocationResolver(contractsAddress),
		OnUpdateAccountContractCode: func(location common.AddressLocation, code []byte) error {
			accountCodes[location] = code
			return nil
		},
		OnGetAccountContractCode: func(location common.AddressLocation) (code []byte, err error) {
			code = accountCodes[location]
			return code, nil
		},
		OnEmitEvent: func(event cadence.Event) error {
			events = append(events, event)
			return nil
		},
		OnDecodeArgument: func(b []byte, t cadence.Type) (cadence.Value, error) {
			return json.Decode(nil, b)
		},
	}

	nextTransactionLocation := NewTransactionLocationGenerator()
	nextScriptLocation := NewScriptLocationGenerator()

	// Deploy contracts

	deployContracts(
		t,
		rt,
		contractsAddress,
		runtimeInterface,
		deploymentEnvironment,
		nextTransactionLocation,
	)

	gauge := meter.NewMeter(meter.DefaultParameters().WithComputationWeights(meter.ExecutionEffortWeights{
		environment.ComputationKindEVMDecodeABI: 1 << meter.MeterExecutionInternalPrecisionBytes,
	}))

	// Run script
	abiBytes := []byte{
		0x0, 0x0, 0x0, 0x0, 0x0, 0x0, 0x0, 0x0, 0x0, 0x0, 0x0, 0x0, 0x0, 0x0,
		0x0, 0x0, 0x0, 0x0, 0x0, 0x0, 0x0, 0x0, 0x0, 0x0, 0x0, 0x0, 0x0, 0x0,
		0x0, 0x0, 0x0, 0x60, 0x0, 0x0, 0x0, 0x0, 0x0, 0x0, 0x0, 0x0, 0x0, 0x0,
		0x0, 0x0, 0x0, 0x0, 0x0, 0x0, 0x0, 0x0, 0x0, 0x0, 0x0, 0x0, 0x0, 0x0,
		0x0, 0x0, 0x0, 0x0, 0x0, 0x0, 0x0, 0x21, 0x0, 0x0, 0x0, 0x0, 0x0, 0x0,
		0x0, 0x0, 0x0, 0x0, 0x0, 0x0, 0x0, 0x0, 0x0, 0x0, 0x0, 0x0, 0x0, 0x0,
		0x0, 0x0, 0x0, 0x0, 0x0, 0x0, 0x0, 0x0, 0x0, 0x0, 0x0, 0x0, 0x0, 0x0,
		0x0, 0x0, 0x0, 0x0, 0x0, 0x0, 0x0, 0x0, 0x0, 0x0, 0x0, 0x0, 0x0, 0x0,
		0x0, 0x0, 0x0, 0x0, 0x0, 0x0, 0x0, 0x0, 0x0, 0x0, 0x0, 0x0, 0x0, 0x0,
		0x0, 0x8, 0x4a, 0x6f, 0x68, 0x6e, 0x20, 0x44, 0x6f, 0x65, 0x0, 0x0,
		0x0, 0x0, 0x0, 0x0, 0x0, 0x0, 0x0, 0x0, 0x0, 0x0, 0x0, 0x0, 0x0, 0x0,
		0x0, 0x0, 0x0, 0x0, 0x0, 0x0, 0x0, 0x0,
	}
	cdcBytes := make([]cadence.Value, 0)
	for _, bt := range abiBytes {
		cdcBytes = append(cdcBytes, cadence.UInt8(bt))
	}
	encodedABI := cadence.NewArray(
		cdcBytes,
	).WithType(cadence.NewVariableSizedArrayType(cadence.UInt8Type))

	result, err := rt.ExecuteScript(
		runtime.Script{
			Source: script,
			Arguments: EncodeArgs([]cadence.Value{
				encodedABI,
			}),
		},
		runtime.Context{
<<<<<<< HEAD
			Interface:   runtimeInterface,
			Environment: scriptEnvironment,
			Location:    nextScriptLocation(),
			UseVM:       *testWithVMScriptExecution,
=======
			Interface:        runtimeInterface,
			Environment:      scriptEnvironment,
			Location:         nextScriptLocation(),
			MemoryGauge:      gauge,
			ComputationGauge: gauge,
>>>>>>> 2e22df4e
		},
	)
	require.NoError(t, err)

	assert.Equal(t, cadence.NewBool(true), result)
	assert.Equal(t, uint64(len(cdcBytes)), gauge.TotalComputationUsed())
}

func TestEVMDecodeABIComputation(t *testing.T) {

	t.Parallel()

	handler := &testContractHandler{}

	contractsAddress := flow.BytesToAddress([]byte{0x1})

	deploymentEnvironment := newEVMTransactionEnvironment(handler, contractsAddress)
	scriptEnvironment := newEVMScriptEnvironment(handler, contractsAddress)

	rt := runtime.NewRuntime(runtime.Config{})

	script := []byte(`
      import EVM from 0x1

      access(all)
      fun main(): [UInt8] {
        let address = EVM.EVMAddress(
            bytes: "7A58c0Be72BE218B41C608b7Fe7C5bB630736C71"
                .decodeHex()
                .toConstantSized<[UInt8; 20]>()!
        )
        let arr: [UInt8] = [1, 2, 3, 4, 5]

        let data = EVM.encodeABI([
          "John Doe",
          UInt64(33),
          true,
          address,
          [arr],
          ["one", "two", "three"]
        ])

        let types = [
          Type<String>(), Type<UInt64>(), Type<Bool>(), Type<EVM.EVMAddress>(),
          Type<[[UInt8]]>(), Type<[String]>()
        ]
        let values = EVM.decodeABI(types: types, data: data)

        return data
      }
	`)

	accountCodes := map[common.Location][]byte{}
	var events []cadence.Event

	runtimeInterface := &TestRuntimeInterface{
		Storage: NewTestLedger(nil, nil),
		OnGetSigningAccounts: func() ([]runtime.Address, error) {
			return []runtime.Address{runtime.Address(contractsAddress)}, nil
		},
		OnResolveLocation: newLocationResolver(contractsAddress),
		OnUpdateAccountContractCode: func(location common.AddressLocation, code []byte) error {
			accountCodes[location] = code
			return nil
		},
		OnGetAccountContractCode: func(location common.AddressLocation) (code []byte, err error) {
			code = accountCodes[location]
			return code, nil
		},
		OnEmitEvent: func(event cadence.Event) error {
			events = append(events, event)
			return nil
		},
		OnDecodeArgument: func(b []byte, t cadence.Type) (cadence.Value, error) {
			return json.Decode(nil, b)
		},
	}

	nextTransactionLocation := NewTransactionLocationGenerator()
	nextScriptLocation := NewScriptLocationGenerator()

	// Deploy contracts

	deployContracts(
		t,
		rt,
		contractsAddress,
		runtimeInterface,
		deploymentEnvironment,
		nextTransactionLocation,
	)
	gauge := meter.NewMeter(meter.DefaultParameters().WithComputationWeights(meter.ExecutionEffortWeights{
		environment.ComputationKindEVMEncodeABI: 1 << meter.MeterExecutionInternalPrecisionBytes,
	}))

	// Run script

	result, err := rt.ExecuteScript(
		runtime.Script{
			Source: script,
		},
		runtime.Context{
<<<<<<< HEAD
			Interface:   runtimeInterface,
			Environment: scriptEnvironment,
			Location:    nextScriptLocation(),
			UseVM:       *testWithVMScriptExecution,
=======
			Interface:        runtimeInterface,
			Environment:      scriptEnvironment,
			Location:         nextScriptLocation(),
			MemoryGauge:      gauge,
			ComputationGauge: gauge,
>>>>>>> 2e22df4e
		},
	)
	require.NoError(t, err)

	cdcBytes, ok := result.(cadence.Array)
	require.True(t, ok)
	// computation & len(cdcBytes.Values) is equal to 832
	assert.Equal(t, uint64(len(cdcBytes.Values)), gauge.TotalComputationUsed())
}

func TestEVMEncodeDecodeABIRoundtripForUintIntTypes(t *testing.T) {

	t.Parallel()

	handler := &testContractHandler{}
	contractsAddress := flow.BytesToAddress([]byte{0x1})

	deploymentEnvironment := newEVMTransactionEnvironment(handler, contractsAddress)
	scriptEnvironment := newEVMScriptEnvironment(handler, contractsAddress)
	rt := runtime.NewRuntime(runtime.Config{})

	accountCodes := map[common.Location][]byte{}
	var events []cadence.Event

	runtimeInterface := &TestRuntimeInterface{
		Storage: NewTestLedger(nil, nil),
		OnGetSigningAccounts: func() ([]runtime.Address, error) {
			return []runtime.Address{runtime.Address(contractsAddress)}, nil
		},
		OnResolveLocation: newLocationResolver(contractsAddress),
		OnUpdateAccountContractCode: func(location common.AddressLocation, code []byte) error {
			accountCodes[location] = code
			return nil
		},
		OnGetAccountContractCode: func(location common.AddressLocation) (code []byte, err error) {
			code = accountCodes[location]
			return code, nil
		},
		OnEmitEvent: func(event cadence.Event) error {
			events = append(events, event)
			return nil
		},
		OnDecodeArgument: func(b []byte, t cadence.Type) (cadence.Value, error) {
			return json.Decode(nil, b)
		},
		OnHash: func(
			data []byte,
			tag string,
			hashAlgorithm runtime.HashAlgorithm,
		) ([]byte, error) {
			return crypto.Keccak256(data), nil
		},
	}

	nextTransactionLocation := NewTransactionLocationGenerator()
	nextScriptLocation := NewScriptLocationGenerator()

	// Deploy contracts

	deployContracts(
		t,
		rt,
		contractsAddress,
		runtimeInterface,
		deploymentEnvironment,
		nextTransactionLocation,
	)

	t.Run("with values between the boundaries", func(t *testing.T) {

		script := []byte(`
        import EVM from 0x1

        access(all)
        fun main(): Bool {
          // Check UInt/Int encode/decode
          let amount: UInt256 = 18446744073709551615
          let minBalance: Int256 = -18446744073709551615
          let data = EVM.encodeABIWithSignature(
            "withdraw(uint,int)",
            [UInt(amount), Int(minBalance)]
          )
          let values = EVM.decodeABIWithSignature(
            "withdraw(uint,int)",
            types: [Type<UInt>(), Type<Int>()],
            data: data
          )
          assert((values[0] as! UInt) == UInt(amount))
          assert((values[1] as! Int) == Int(minBalance))

          return true
        }
		`)

		// Run script

		result, err := rt.ExecuteScript(
			runtime.Script{
				Source: script,
			},
			runtime.Context{
				Interface:   runtimeInterface,
				Environment: scriptEnvironment,
				Location:    nextScriptLocation(),
				UseVM:       *testWithVMScriptExecution,
			},
		)
		require.NoError(t, err)

		assert.Equal(t, cadence.Bool(true), result)
	})

	t.Run("with values at the boundaries", func(t *testing.T) {

		script := []byte(`
        import EVM from 0x1

        access(all)
        fun main(): Bool {
          // Check UInt*/Int* encode/decode
          let data = EVM.encodeABIWithSignature(
            "withdraw(uint,int,uint,int)",
            [UInt(UInt256.max), Int(Int256.max),UInt(UInt256.min), Int(Int256.min)]
          )
          let values = EVM.decodeABIWithSignature(
            "withdraw(uint,int,uint,int)",
            types: [Type<UInt>(), Type<Int>(),Type<UInt>(), Type<Int>()],
            data: data
          )
          assert((values[0] as! UInt) == UInt(UInt256.max))
          assert((values[1] as! Int) == Int(Int256.max))
          assert((values[2] as! UInt) == UInt(UInt256.min))
          assert((values[3] as! Int) == Int(Int256.min))

          return true
        }
		`)

		// Run script

		result, err := rt.ExecuteScript(
			runtime.Script{
				Source: script,
			},
			runtime.Context{
				Interface:   runtimeInterface,
				Environment: scriptEnvironment,
				Location:    nextScriptLocation(),
				UseVM:       *testWithVMScriptExecution,
			},
		)
		require.NoError(t, err)

		assert.Equal(t, cadence.Bool(true), result)
	})

	t.Run("with UInt values outside the boundaries", func(t *testing.T) {

		script := []byte(`
        import EVM from 0x1

        access(all)
        fun main(): Bool {
          let data = EVM.encodeABIWithSignature(
            "withdraw(uint)",
            [UInt(UInt256.max)+10]
          )

          return true
        }
		`)

		// Run script

		_, err := rt.ExecuteScript(
			runtime.Script{
				Source: script,
			},
			runtime.Context{
				Interface:   runtimeInterface,
				Environment: scriptEnvironment,
				Location:    nextScriptLocation(),
				UseVM:       *testWithVMScriptExecution,
			},
		)
		require.Error(t, err)

		assert.ErrorContains(
			t,
			err,
			"failed to ABI encode value of type UInt: value outside the boundaries of uint256",
		)
	})

	t.Run("with Int values outside the max boundary", func(t *testing.T) {

		script := []byte(`
        import EVM from 0x1

        access(all)
        fun main(): Bool {
          let data = EVM.encodeABIWithSignature(
            "withdraw(int)",
            [Int(Int256.max)+10]
          )

          return true
        }
		`)

		// Run script

		_, err := rt.ExecuteScript(
			runtime.Script{
				Source: script,
			},
			runtime.Context{
				Interface:   runtimeInterface,
				Environment: scriptEnvironment,
				Location:    nextScriptLocation(),
				UseVM:       *testWithVMScriptExecution,
			},
		)
		require.Error(t, err)

		assert.ErrorContains(
			t,
			err,
			"failed to ABI encode value of type Int: value outside the boundaries of int256",
		)
	})

	t.Run("with Int values outside the min boundary", func(t *testing.T) {

		script := []byte(`
        import EVM from 0x1

        access(all)
        fun main(): Bool {
          let data = EVM.encodeABIWithSignature(
            "withdraw(int)",
            [Int(Int256.min)-10]
          )

          return true
        }
		`)

		// Run script

		_, err := rt.ExecuteScript(
			runtime.Script{
				Source: script,
			},
			runtime.Context{
				Interface:   runtimeInterface,
				Environment: scriptEnvironment,
				Location:    nextScriptLocation(),
				UseVM:       *testWithVMScriptExecution,
			},
		)
		require.Error(t, err)

		assert.ErrorContains(
			t,
			err,
			"failed to ABI encode value of type Int: value outside the boundaries of int256",
		)
	})
}

func TestEVMEncodeDecodeABIRoundtrip(t *testing.T) {

	t.Parallel()

	handler := &testContractHandler{}

	contractsAddress := flow.BytesToAddress([]byte{0x1})

	deploymentEnvironment := newEVMTransactionEnvironment(handler, contractsAddress)
	scriptEnvironment := newEVMScriptEnvironment(handler, contractsAddress)

	rt := runtime.NewRuntime(runtime.Config{})

	script := []byte(`
      import EVM from 0x1

      access(all)
      fun main(): Bool {
        // Check EVM.EVMAddress encode/decode
        let address = EVM.EVMAddress(
            bytes: "7A58c0Be72BE218B41C608b7Fe7C5bB630736C71"
                .decodeHex()
                .toConstantSized<[UInt8; 20]>()!
        )
        var data = EVM.encodeABI([address])
        var values = EVM.decodeABI(types: [Type<EVM.EVMAddress>()], data: data)
        assert(values.length == 1)
        assert((values[0] as! EVM.EVMAddress).bytes == address.bytes)

        // Check String encode/decode
        data = EVM.encodeABI(["John Doe", ""])
        values = EVM.decodeABI(types: [Type<String>(), Type<String>()], data: data)
        assert((values[0] as! String) == "John Doe")
        assert((values[1] as! String) == "")

        // Check Bool encode/decode
        data = EVM.encodeABI([true, false])
        values = EVM.decodeABI(types: [Type<Bool>(), Type<Bool>()], data: data)
        assert((values[0] as! Bool) == true)
        assert((values[1] as! Bool) == false)

        // Check UInt*/Int* encode/decode
        data = EVM.encodeABI([
          UInt8(33),
          UInt16(33),
          UInt32(33),
          UInt64(33),
          UInt128(33),
          UInt256(33),
          Int8(-33),
          Int16(-33),
          Int32(-33),
          Int64(-33),
          Int128(-33),
          Int256(-33),
          UInt(33),
          Int(-33)
        ])
        values = EVM.decodeABI(
          types: [
            Type<UInt8>(),
            Type<UInt16>(),
            Type<UInt32>(),
            Type<UInt64>(),
            Type<UInt128>(),
            Type<UInt256>(),
            Type<Int8>(),
            Type<Int16>(),
            Type<Int32>(),
            Type<Int64>(),
            Type<Int128>(),
            Type<Int256>(),
            Type<UInt>(),
            Type<Int>()
          ],
          data: data
        )
        assert((values[0] as! UInt8) == 33)
        assert((values[1] as! UInt16) == 33)
        assert((values[2] as! UInt32) == 33)
        assert((values[3] as! UInt64) == 33)
        assert((values[4] as! UInt128) == 33)
        assert((values[5] as! UInt256) == 33)
        assert((values[6] as! Int8) == -33)
        assert((values[7] as! Int16) == -33)
        assert((values[8] as! Int32) == -33)
        assert((values[9] as! Int64) == -33)
        assert((values[10] as! Int128) == -33)
        assert((values[11] as! Int256) == -33)
        assert((values[12] as! UInt) == 33)
        assert((values[13] as! Int) == -33)

        // Check variable-size array of leaf types encode/decode
        data = EVM.encodeABI([
          ["one", "two"],
          [true, false],
          [5, 10] as [UInt8],
          [5, 10] as [UInt16],
          [5, 10] as [UInt32],
          [5, 10] as [UInt64],
          [5, 10] as [UInt128],
          [5, 10] as [UInt256],
          [-5, -10] as [Int8],
          [-5, -10] as [Int16],
          [-5, -10] as [Int32],
          [-5, -10] as [Int64],
          [-5, -10] as [Int128],
          [-5, -10] as [Int256],
          [address] as [EVM.EVMAddress]
        ])
        values = EVM.decodeABI(
          types: [
            Type<[String]>(),
            Type<[Bool]>(),
            Type<[UInt8]>(),
            Type<[UInt16]>(),
            Type<[UInt32]>(),
            Type<[UInt64]>(),
            Type<[UInt128]>(),
            Type<[UInt256]>(),
            Type<[Int8]>(),
            Type<[Int16]>(),
            Type<[Int32]>(),
            Type<[Int64]>(),
            Type<[Int128]>(),
            Type<[Int256]>(),
            Type<[EVM.EVMAddress]>()
          ],
          data: data
        )
        assert((values[0] as! [String]) == ["one", "two"])
        assert((values[1] as! [Bool]) == [true, false])
        assert((values[2] as! [UInt8]) == [5, 10])
        assert((values[3] as! [UInt16]) == [5, 10])
        assert((values[4] as! [UInt32]) == [5, 10])
        assert((values[5] as! [UInt64]) == [5, 10])
        assert((values[6] as! [UInt128]) == [5, 10])
        assert((values[7] as! [UInt256]) == [5, 10])
        assert((values[8] as! [Int8]) == [-5, -10])
        assert((values[9] as! [Int16]) == [-5, -10])
        assert((values[10] as! [Int32]) == [-5, -10])
        assert((values[11] as! [Int64]) == [-5, -10])
        assert((values[12] as! [Int128]) == [-5, -10])
        assert((values[13] as! [Int256]) == [-5, -10])
        assert((values[14] as! [EVM.EVMAddress])[0].bytes == [address][0].bytes)

        // Check constant-size array of leaf types encode/decode
        data = EVM.encodeABI([
          ["one", "two"] as [String; 2],
          [true, false] as [Bool; 2],
          [5, 10] as [UInt8; 2],
          [5, 10] as [UInt16; 2],
          [5, 10] as [UInt32; 2],
          [5, 10] as [UInt64; 2],
          [5, 10] as [UInt128; 2],
          [5, 10] as [UInt256; 2],
          [-5, -10] as [Int8; 2],
          [-5, -10] as [Int16; 2],
          [-5, -10] as [Int32; 2],
          [-5, -10] as [Int64; 2],
          [-5, -10] as [Int128; 2],
          [-5, -10] as [Int256; 2],
          [address] as [EVM.EVMAddress; 1]
        ])
        values = EVM.decodeABI(
          types: [
            Type<[String; 2]>(),
            Type<[Bool; 2]>(),
            Type<[UInt8; 2]>(),
            Type<[UInt16; 2]>(),
            Type<[UInt32; 2]>(),
            Type<[UInt64; 2]>(),
            Type<[UInt128; 2]>(),
            Type<[UInt256; 2]>(),
            Type<[Int8; 2]>(),
            Type<[Int16; 2]>(),
            Type<[Int32; 2]>(),
            Type<[Int64; 2]>(),
            Type<[Int128; 2]>(),
            Type<[Int256; 2]>(),
            Type<[EVM.EVMAddress; 1]>()
          ],
          data: data
        )
        assert((values[0] as! [String; 2]) == ["one", "two"])
        assert((values[1] as! [Bool; 2]) == [true, false])
        assert((values[2] as! [UInt8; 2]) == [5, 10])
        assert((values[3] as! [UInt16; 2]) == [5, 10])
        assert((values[4] as! [UInt32; 2]) == [5, 10])
        assert((values[5] as! [UInt64; 2]) == [5, 10])
        assert((values[6] as! [UInt128; 2]) == [5, 10])
        assert((values[7] as! [UInt256; 2]) == [5, 10])
        assert((values[8] as! [Int8; 2]) == [-5, -10])
        assert((values[9] as! [Int16; 2]) == [-5, -10])
        assert((values[10] as! [Int32; 2]) == [-5, -10])
        assert((values[11] as! [Int64; 2]) == [-5, -10])
        assert((values[12] as! [Int128; 2]) == [-5, -10])
        assert((values[13] as! [Int256; 2]) == [-5, -10])
        assert((values[14] as! [EVM.EVMAddress; 1])[0].bytes == [address][0].bytes)

        // Check partial decoding of encoded data
        data = EVM.encodeABI(["Peter", UInt64(9999)])
        values = EVM.decodeABI(types: [Type<String>()], data: data)
        assert(values.length == 1)
        assert((values[0] as! String) == "Peter")

        // Check nested arrays of leaf values
        data = EVM.encodeABI([[["Foo", "Bar"], ["Baz", "Qux"]]])
        values = EVM.decodeABI(types: [Type<[[String]]>()], data: data)
        assert(values.length == 1)
        assert((values[0] as! [[String]]) == [["Foo", "Bar"], ["Baz", "Qux"]])

        return true
      }
	`)

	accountCodes := map[common.Location][]byte{}
	var events []cadence.Event

	runtimeInterface := &TestRuntimeInterface{
		Storage: NewTestLedger(nil, nil),
		OnGetSigningAccounts: func() ([]runtime.Address, error) {
			return []runtime.Address{runtime.Address(contractsAddress)}, nil
		},
		OnResolveLocation: newLocationResolver(contractsAddress),
		OnUpdateAccountContractCode: func(location common.AddressLocation, code []byte) error {
			accountCodes[location] = code
			return nil
		},
		OnGetAccountContractCode: func(location common.AddressLocation) (code []byte, err error) {
			code = accountCodes[location]
			return code, nil
		},
		OnEmitEvent: func(event cadence.Event) error {
			events = append(events, event)
			return nil
		},
		OnDecodeArgument: func(b []byte, t cadence.Type) (cadence.Value, error) {
			return json.Decode(nil, b)
		},
	}

	nextTransactionLocation := NewTransactionLocationGenerator()
	nextScriptLocation := NewScriptLocationGenerator()

	// Deploy contracts

	deployContracts(
		t,
		rt,
		contractsAddress,
		runtimeInterface,
		deploymentEnvironment,
		nextTransactionLocation,
	)

	// Run script

	result, err := rt.ExecuteScript(
		runtime.Script{
			Source: script,
		},
		runtime.Context{
			Interface:   runtimeInterface,
			Environment: scriptEnvironment,
			Location:    nextScriptLocation(),
			UseVM:       *testWithVMScriptExecution,
		},
	)
	require.NoError(t, err)

	assert.Equal(t,
		cadence.Bool(true),
		result,
	)
}

func TestEVMEncodeDecodeABIErrors(t *testing.T) {

	t.Parallel()

	t.Run("encodeABI with unsupported Address type", func(t *testing.T) {

		t.Parallel()

		handler := &testContractHandler{}

		contractsAddress := flow.BytesToAddress([]byte{0x1})

		deploymentEnvironment := newEVMTransactionEnvironment(handler, contractsAddress)
		scriptEnvironment := newEVMScriptEnvironment(handler, contractsAddress)

		rt := runtime.NewRuntime(runtime.Config{})

		accountCodes := map[common.Location][]byte{}
		var events []cadence.Event

		runtimeInterface := &TestRuntimeInterface{
			Storage: NewTestLedger(nil, nil),
			OnGetSigningAccounts: func() ([]runtime.Address, error) {
				return []runtime.Address{runtime.Address(contractsAddress)}, nil
			},
			OnResolveLocation: newLocationResolver(contractsAddress),
			OnUpdateAccountContractCode: func(location common.AddressLocation, code []byte) error {
				accountCodes[location] = code
				return nil
			},
			OnGetAccountContractCode: func(location common.AddressLocation) (code []byte, err error) {
				code = accountCodes[location]
				return code, nil
			},
			OnEmitEvent: func(event cadence.Event) error {
				events = append(events, event)
				return nil
			},
			OnDecodeArgument: func(b []byte, t cadence.Type) (cadence.Value, error) {
				return json.Decode(nil, b)
			},
		}

		nextTransactionLocation := NewTransactionLocationGenerator()
		nextScriptLocation := NewScriptLocationGenerator()

		// Deploy contracts

		deployContracts(
			t,
			rt,
			contractsAddress,
			runtimeInterface,
			deploymentEnvironment,
			nextTransactionLocation,
		)

		// Run script

		script := []byte(`
          import EVM from 0x1

          access(all)
          fun main(): Bool {
            let address: Address = 0x045a1763c93006ca
            let data = EVM.encodeABI([address])

            return true
          }
		`)

		_, err := rt.ExecuteScript(
			runtime.Script{
				Source: script,
			},
			runtime.Context{
				Interface:   runtimeInterface,
				Environment: scriptEnvironment,
				Location:    nextScriptLocation(),
				UseVM:       *testWithVMScriptExecution,
			},
		)
		RequireError(t, err)
		assert.ErrorContains(
			t,
			err,
			"failed to ABI encode value of type Address",
		)
	})

	t.Run("encodeABI with unsupported fixed-point number type", func(t *testing.T) {

		t.Parallel()

		handler := &testContractHandler{}

		contractsAddress := flow.BytesToAddress([]byte{0x1})

		deploymentEnvironment := newEVMTransactionEnvironment(handler, contractsAddress)
		scriptEnvironment := newEVMScriptEnvironment(handler, contractsAddress)

		rt := runtime.NewRuntime(runtime.Config{})

		accountCodes := map[common.Location][]byte{}
		var events []cadence.Event

		runtimeInterface := &TestRuntimeInterface{
			Storage: NewTestLedger(nil, nil),
			OnGetSigningAccounts: func() ([]runtime.Address, error) {
				return []runtime.Address{runtime.Address(contractsAddress)}, nil
			},
			OnResolveLocation: newLocationResolver(contractsAddress),
			OnUpdateAccountContractCode: func(location common.AddressLocation, code []byte) error {
				accountCodes[location] = code
				return nil
			},
			OnGetAccountContractCode: func(location common.AddressLocation) (code []byte, err error) {
				code = accountCodes[location]
				return code, nil
			},
			OnEmitEvent: func(event cadence.Event) error {
				events = append(events, event)
				return nil
			},
			OnDecodeArgument: func(b []byte, t cadence.Type) (cadence.Value, error) {
				return json.Decode(nil, b)
			},
		}

		nextTransactionLocation := NewTransactionLocationGenerator()
		nextScriptLocation := NewScriptLocationGenerator()

		// Deploy contracts

		deployContracts(
			t,
			rt,
			contractsAddress,
			runtimeInterface,
			deploymentEnvironment,
			nextTransactionLocation,
		)

		// Run script

		script := []byte(`
          import EVM from 0x1

          access(all)
          fun main(): Bool {
            let data = EVM.encodeABI([0.2])

            return true
          }
		`)

		_, err := rt.ExecuteScript(
			runtime.Script{
				Source: script,
			},
			runtime.Context{
				Interface:   runtimeInterface,
				Environment: scriptEnvironment,
				Location:    nextScriptLocation(),
				UseVM:       *testWithVMScriptExecution,
			},
		)
		RequireError(t, err)
		assert.ErrorContains(
			t,
			err,
			"failed to ABI encode value of type UFix64",
		)
	})

	t.Run("encodeABI with unsupported dictionary type", func(t *testing.T) {

		t.Parallel()

		handler := &testContractHandler{}

		contractsAddress := flow.BytesToAddress([]byte{0x1})

		deploymentEnvironment := newEVMTransactionEnvironment(handler, contractsAddress)
		scriptEnvironment := newEVMScriptEnvironment(handler, contractsAddress)

		rt := runtime.NewRuntime(runtime.Config{})

		accountCodes := map[common.Location][]byte{}
		var events []cadence.Event

		runtimeInterface := &TestRuntimeInterface{
			Storage: NewTestLedger(nil, nil),
			OnGetSigningAccounts: func() ([]runtime.Address, error) {
				return []runtime.Address{runtime.Address(contractsAddress)}, nil
			},
			OnResolveLocation: newLocationResolver(contractsAddress),
			OnUpdateAccountContractCode: func(location common.AddressLocation, code []byte) error {
				accountCodes[location] = code
				return nil
			},
			OnGetAccountContractCode: func(location common.AddressLocation) (code []byte, err error) {
				code = accountCodes[location]
				return code, nil
			},
			OnEmitEvent: func(event cadence.Event) error {
				events = append(events, event)
				return nil
			},
			OnDecodeArgument: func(b []byte, t cadence.Type) (cadence.Value, error) {
				return json.Decode(nil, b)
			},
		}

		nextTransactionLocation := NewTransactionLocationGenerator()
		nextScriptLocation := NewScriptLocationGenerator()

		// Deploy contracts

		deployContracts(
			t,
			rt,
			contractsAddress,
			runtimeInterface,
			deploymentEnvironment,
			nextTransactionLocation,
		)

		// Run script

		script := []byte(`
          import EVM from 0x1

          access(all)
          fun main(): Bool {
            let dict: {Int: Bool} = {0: false, 1: true}
            let data = EVM.encodeABI([dict])

            return true
          }
		`)

		_, err := rt.ExecuteScript(
			runtime.Script{
				Source: script,
			},
			runtime.Context{
				Interface:   runtimeInterface,
				Environment: scriptEnvironment,
				Location:    nextScriptLocation(),
				UseVM:       *testWithVMScriptExecution,
			},
		)
		RequireError(t, err)
		assert.ErrorContains(
			t,
			err,
			"failed to ABI encode value of type {Int: Bool}",
		)
	})

	t.Run("encodeABI with unsupported array element type", func(t *testing.T) {

		t.Parallel()

		handler := &testContractHandler{}

		contractsAddress := flow.BytesToAddress([]byte{0x1})

		deploymentEnvironment := newEVMTransactionEnvironment(handler, contractsAddress)
		scriptEnvironment := newEVMScriptEnvironment(handler, contractsAddress)

		rt := runtime.NewRuntime(runtime.Config{})

		accountCodes := map[common.Location][]byte{}
		var events []cadence.Event

		runtimeInterface := &TestRuntimeInterface{
			Storage: NewTestLedger(nil, nil),
			OnGetSigningAccounts: func() ([]runtime.Address, error) {
				return []runtime.Address{runtime.Address(contractsAddress)}, nil
			},
			OnResolveLocation: newLocationResolver(contractsAddress),
			OnUpdateAccountContractCode: func(location common.AddressLocation, code []byte) error {
				accountCodes[location] = code
				return nil
			},
			OnGetAccountContractCode: func(location common.AddressLocation) (code []byte, err error) {
				code = accountCodes[location]
				return code, nil
			},
			OnEmitEvent: func(event cadence.Event) error {
				events = append(events, event)
				return nil
			},
			OnDecodeArgument: func(b []byte, t cadence.Type) (cadence.Value, error) {
				return json.Decode(nil, b)
			},
		}

		nextTransactionLocation := NewTransactionLocationGenerator()
		nextScriptLocation := NewScriptLocationGenerator()

		// Deploy contracts

		deployContracts(
			t,
			rt,
			contractsAddress,
			runtimeInterface,
			deploymentEnvironment,
			nextTransactionLocation,
		)

		// Run script

		script := []byte(`
          import EVM from 0x1

          access(all)
          fun main(): Bool {
            let chars: [Character] = ["a", "b", "c"]
            let data = EVM.encodeABI([chars])

            return true
          }
		`)

		_, err := rt.ExecuteScript(
			runtime.Script{
				Source: script,
			},
			runtime.Context{
				Interface:   runtimeInterface,
				Environment: scriptEnvironment,
				Location:    nextScriptLocation(),
				UseVM:       *testWithVMScriptExecution,
			},
		)
		RequireError(t, err)
		assert.ErrorContains(
			t,
			err,
			"failed to ABI encode value of type Character",
		)
	})

	t.Run("encodeABI with unsupported custom composite type", func(t *testing.T) {

		t.Parallel()

		handler := &testContractHandler{}

		contractsAddress := flow.BytesToAddress([]byte{0x1})

		deploymentEnvironment := newEVMTransactionEnvironment(handler, contractsAddress)
		scriptEnvironment := newEVMScriptEnvironment(handler, contractsAddress)

		rt := runtime.NewRuntime(runtime.Config{})

		accountCodes := map[common.Location][]byte{}
		var events []cadence.Event

		runtimeInterface := &TestRuntimeInterface{
			Storage: NewTestLedger(nil, nil),
			OnGetSigningAccounts: func() ([]runtime.Address, error) {
				return []runtime.Address{runtime.Address(contractsAddress)}, nil
			},
			OnResolveLocation: newLocationResolver(contractsAddress),
			OnUpdateAccountContractCode: func(location common.AddressLocation, code []byte) error {
				accountCodes[location] = code
				return nil
			},
			OnGetAccountContractCode: func(location common.AddressLocation) (code []byte, err error) {
				code = accountCodes[location]
				return code, nil
			},
			OnEmitEvent: func(event cadence.Event) error {
				events = append(events, event)
				return nil
			},
			OnDecodeArgument: func(b []byte, t cadence.Type) (cadence.Value, error) {
				return json.Decode(nil, b)
			},
		}

		nextTransactionLocation := NewTransactionLocationGenerator()
		nextScriptLocation := NewScriptLocationGenerator()

		// Deploy contracts

		deployContracts(
			t,
			rt,
			contractsAddress,
			runtimeInterface,
			deploymentEnvironment,
			nextTransactionLocation,
		)

		// Run script

		script := []byte(`
          import EVM from 0x1

          access(all) struct Token {
            access(all) let id: Int
            access(all) var balance: UInt

            init(id: Int, balance: UInt) {
              self.id = id
              self.balance = balance
            }
          }

          access(all)
          fun main(): Bool {
            let token = Token(id: 9, balance: 150)
            let data = EVM.encodeABI([token])

            return true
          }
		`)

		_, err := rt.ExecuteScript(
			runtime.Script{
				Source: script,
			},
			runtime.Context{
				Interface:   runtimeInterface,
				Environment: scriptEnvironment,
				Location:    nextScriptLocation(),
				UseVM:       *testWithVMScriptExecution,
			},
		)
		RequireError(t, err)
		assert.ErrorContains(
			t,
			err,
			"failed to ABI encode value of type s.0100000000000000000000000000000000000000000000000000000000000000.Token",
		)
	})

	t.Run("decodeABI with mismatched type", func(t *testing.T) {

		t.Parallel()

		handler := &testContractHandler{}

		contractsAddress := flow.BytesToAddress([]byte{0x1})

		deploymentEnvironment := newEVMTransactionEnvironment(handler, contractsAddress)
		scriptEnvironment := newEVMScriptEnvironment(handler, contractsAddress)

		rt := runtime.NewRuntime(runtime.Config{})

		accountCodes := map[common.Location][]byte{}
		var events []cadence.Event

		runtimeInterface := &TestRuntimeInterface{
			Storage: NewTestLedger(nil, nil),
			OnGetSigningAccounts: func() ([]runtime.Address, error) {
				return []runtime.Address{runtime.Address(contractsAddress)}, nil
			},
			OnResolveLocation: newLocationResolver(contractsAddress),
			OnUpdateAccountContractCode: func(location common.AddressLocation, code []byte) error {
				accountCodes[location] = code
				return nil
			},
			OnGetAccountContractCode: func(location common.AddressLocation) (code []byte, err error) {
				code = accountCodes[location]
				return code, nil
			},
			OnEmitEvent: func(event cadence.Event) error {
				events = append(events, event)
				return nil
			},
			OnDecodeArgument: func(b []byte, t cadence.Type) (cadence.Value, error) {
				return json.Decode(nil, b)
			},
		}

		nextTransactionLocation := NewTransactionLocationGenerator()
		nextScriptLocation := NewScriptLocationGenerator()

		// Deploy contracts

		deployContracts(
			t,
			rt,
			contractsAddress,
			runtimeInterface,
			deploymentEnvironment,
			nextTransactionLocation,
		)

		// Run script

		script := []byte(`
          import EVM from 0x1

          access(all)
          fun main(): Bool {
            let data = EVM.encodeABI(["Peter"])
            let values = EVM.decodeABI(types: [Type<Bool>()], data: data)

            return true
          }
		`)

		_, err := rt.ExecuteScript(
			runtime.Script{
				Source: script,
			},
			runtime.Context{
				Interface:   runtimeInterface,
				Environment: scriptEnvironment,
				Location:    nextScriptLocation(),
				UseVM:       *testWithVMScriptExecution,
			},
		)
		RequireError(t, err)
		assert.ErrorContains(
			t,
			err,
			"failed to ABI decode data",
		)
	})

	t.Run("decodeABI with surplus of types", func(t *testing.T) {

		t.Parallel()

		handler := &testContractHandler{}

		contractsAddress := flow.BytesToAddress([]byte{0x1})

		deploymentEnvironment := newEVMTransactionEnvironment(handler, contractsAddress)
		scriptEnvironment := newEVMScriptEnvironment(handler, contractsAddress)

		rt := runtime.NewRuntime(runtime.Config{})

		accountCodes := map[common.Location][]byte{}
		var events []cadence.Event

		runtimeInterface := &TestRuntimeInterface{
			Storage: NewTestLedger(nil, nil),
			OnGetSigningAccounts: func() ([]runtime.Address, error) {
				return []runtime.Address{runtime.Address(contractsAddress)}, nil
			},
			OnResolveLocation: newLocationResolver(contractsAddress),
			OnUpdateAccountContractCode: func(location common.AddressLocation, code []byte) error {
				accountCodes[location] = code
				return nil
			},
			OnGetAccountContractCode: func(location common.AddressLocation) (code []byte, err error) {
				code = accountCodes[location]
				return code, nil
			},
			OnEmitEvent: func(event cadence.Event) error {
				events = append(events, event)
				return nil
			},
			OnDecodeArgument: func(b []byte, t cadence.Type) (cadence.Value, error) {
				return json.Decode(nil, b)
			},
		}

		nextTransactionLocation := NewTransactionLocationGenerator()
		nextScriptLocation := NewScriptLocationGenerator()

		// Deploy contracts

		deployContracts(
			t,
			rt,
			contractsAddress,
			runtimeInterface,
			deploymentEnvironment,
			nextTransactionLocation,
		)

		// Run script

		script := []byte(`
          import EVM from 0x1

          access(all)
          fun main(): Bool {
            let data = EVM.encodeABI(["Peter"])
            let values = EVM.decodeABI(types: [Type<String>(), Type<Bool>()], data: data)

            return true
          }
		`)

		_, err := rt.ExecuteScript(
			runtime.Script{
				Source: script,
			},
			runtime.Context{
				Interface:   runtimeInterface,
				Environment: scriptEnvironment,
				Location:    nextScriptLocation(),
				UseVM:       *testWithVMScriptExecution,
			},
		)
		RequireError(t, err)
		assert.ErrorContains(
			t,
			err,
			"failed to ABI decode data",
		)
	})

	t.Run("decodeABI with unsupported fixed-point number type", func(t *testing.T) {

		t.Parallel()

		handler := &testContractHandler{}

		contractsAddress := flow.BytesToAddress([]byte{0x1})

		deploymentEnvironment := newEVMTransactionEnvironment(handler, contractsAddress)
		scriptEnvironment := newEVMScriptEnvironment(handler, contractsAddress)

		rt := runtime.NewRuntime(runtime.Config{})

		accountCodes := map[common.Location][]byte{}
		var events []cadence.Event

		runtimeInterface := &TestRuntimeInterface{
			Storage: NewTestLedger(nil, nil),
			OnGetSigningAccounts: func() ([]runtime.Address, error) {
				return []runtime.Address{runtime.Address(contractsAddress)}, nil
			},
			OnResolveLocation: newLocationResolver(contractsAddress),
			OnUpdateAccountContractCode: func(location common.AddressLocation, code []byte) error {
				accountCodes[location] = code
				return nil
			},
			OnGetAccountContractCode: func(location common.AddressLocation) (code []byte, err error) {
				code = accountCodes[location]
				return code, nil
			},
			OnEmitEvent: func(event cadence.Event) error {
				events = append(events, event)
				return nil
			},
			OnDecodeArgument: func(b []byte, t cadence.Type) (cadence.Value, error) {
				return json.Decode(nil, b)
			},
		}

		nextTransactionLocation := NewTransactionLocationGenerator()
		nextScriptLocation := NewScriptLocationGenerator()

		// Deploy contracts

		deployContracts(
			t,
			rt,
			contractsAddress,
			runtimeInterface,
			deploymentEnvironment,
			nextTransactionLocation,
		)

		// Run script

		script := []byte(`
          import EVM from 0x1

          access(all)
          fun main(): Bool {
            let data = EVM.encodeABI(["Peter"])
            let values = EVM.decodeABI(types: [Type<UFix64>()], data: data)

            return true
          }
		`)

		_, err := rt.ExecuteScript(
			runtime.Script{
				Source: script,
			},
			runtime.Context{
				Interface:   runtimeInterface,
				Environment: scriptEnvironment,
				Location:    nextScriptLocation(),
				UseVM:       *testWithVMScriptExecution,
			},
		)
		RequireError(t, err)
		assert.ErrorContains(
			t,
			err,
			"failed to ABI decode data with type UFix64",
		)
	})

	t.Run("decodeABI with unsupported dictionary type", func(t *testing.T) {

		t.Parallel()

		handler := &testContractHandler{}

		contractsAddress := flow.BytesToAddress([]byte{0x1})

		deploymentEnvironment := newEVMTransactionEnvironment(handler, contractsAddress)
		scriptEnvironment := newEVMScriptEnvironment(handler, contractsAddress)

		rt := runtime.NewRuntime(runtime.Config{})

		accountCodes := map[common.Location][]byte{}
		var events []cadence.Event

		runtimeInterface := &TestRuntimeInterface{
			Storage: NewTestLedger(nil, nil),
			OnGetSigningAccounts: func() ([]runtime.Address, error) {
				return []runtime.Address{runtime.Address(contractsAddress)}, nil
			},
			OnResolveLocation: newLocationResolver(contractsAddress),
			OnUpdateAccountContractCode: func(location common.AddressLocation, code []byte) error {
				accountCodes[location] = code
				return nil
			},
			OnGetAccountContractCode: func(location common.AddressLocation) (code []byte, err error) {
				code = accountCodes[location]
				return code, nil
			},
			OnEmitEvent: func(event cadence.Event) error {
				events = append(events, event)
				return nil
			},
			OnDecodeArgument: func(b []byte, t cadence.Type) (cadence.Value, error) {
				return json.Decode(nil, b)
			},
		}

		nextTransactionLocation := NewTransactionLocationGenerator()
		nextScriptLocation := NewScriptLocationGenerator()

		// Deploy contracts

		deployContracts(
			t,
			rt,
			contractsAddress,
			runtimeInterface,
			deploymentEnvironment,
			nextTransactionLocation,
		)

		// Run script

		script := []byte(`
          import EVM from 0x1

          access(all)
          fun main(): Bool {
            let data = EVM.encodeABI(["Peter"])
            let values = EVM.decodeABI(types: [Type<{Int: Bool}>()], data: data)

            return true
          }
		`)

		_, err := rt.ExecuteScript(
			runtime.Script{
				Source: script,
			},
			runtime.Context{
				Interface:   runtimeInterface,
				Environment: scriptEnvironment,
				Location:    nextScriptLocation(),
				UseVM:       *testWithVMScriptExecution,
			},
		)
		RequireError(t, err)
		assert.ErrorContains(
			t,
			err,
			"failed to ABI decode data with type {Int: Bool}",
		)
	})

	t.Run("decodeABI with unsupported array element type", func(t *testing.T) {

		t.Parallel()

		handler := &testContractHandler{}

		contractsAddress := flow.BytesToAddress([]byte{0x1})

		deploymentEnvironment := newEVMTransactionEnvironment(handler, contractsAddress)
		scriptEnvironment := newEVMScriptEnvironment(handler, contractsAddress)

		rt := runtime.NewRuntime(runtime.Config{})

		accountCodes := map[common.Location][]byte{}
		var events []cadence.Event

		runtimeInterface := &TestRuntimeInterface{
			Storage: NewTestLedger(nil, nil),
			OnGetSigningAccounts: func() ([]runtime.Address, error) {
				return []runtime.Address{runtime.Address(contractsAddress)}, nil
			},
			OnResolveLocation: newLocationResolver(contractsAddress),
			OnUpdateAccountContractCode: func(location common.AddressLocation, code []byte) error {
				accountCodes[location] = code
				return nil
			},
			OnGetAccountContractCode: func(location common.AddressLocation) (code []byte, err error) {
				code = accountCodes[location]
				return code, nil
			},
			OnEmitEvent: func(event cadence.Event) error {
				events = append(events, event)
				return nil
			},
			OnDecodeArgument: func(b []byte, t cadence.Type) (cadence.Value, error) {
				return json.Decode(nil, b)
			},
		}

		nextTransactionLocation := NewTransactionLocationGenerator()
		nextScriptLocation := NewScriptLocationGenerator()

		// Deploy contracts

		deployContracts(
			t,
			rt,
			contractsAddress,
			runtimeInterface,
			deploymentEnvironment,
			nextTransactionLocation,
		)

		// Run script

		script := []byte(`
          import EVM from 0x1

          access(all)
          fun main(): Bool {
            let data = EVM.encodeABI(["Peter"])
            let values = EVM.decodeABI(types: [Type<[Character]>()], data: data)

            return true
          }
		`)

		_, err := rt.ExecuteScript(
			runtime.Script{
				Source: script,
			},
			runtime.Context{
				Interface:   runtimeInterface,
				Environment: scriptEnvironment,
				Location:    nextScriptLocation(),
				UseVM:       *testWithVMScriptExecution,
			},
		)
		RequireError(t, err)
		assert.ErrorContains(
			t,
			err,
			"failed to ABI decode data with type [Character]",
		)
	})

	t.Run("decodeABI with unsupported custom composite type", func(t *testing.T) {

		t.Parallel()

		handler := &testContractHandler{}

		contractsAddress := flow.BytesToAddress([]byte{0x1})

		deploymentEnvironment := newEVMTransactionEnvironment(handler, contractsAddress)
		scriptEnvironment := newEVMScriptEnvironment(handler, contractsAddress)

		rt := runtime.NewRuntime(runtime.Config{})

		accountCodes := map[common.Location][]byte{}
		var events []cadence.Event

		runtimeInterface := &TestRuntimeInterface{
			Storage: NewTestLedger(nil, nil),
			OnGetSigningAccounts: func() ([]runtime.Address, error) {
				return []runtime.Address{runtime.Address(contractsAddress)}, nil
			},
			OnResolveLocation: newLocationResolver(contractsAddress),
			OnUpdateAccountContractCode: func(location common.AddressLocation, code []byte) error {
				accountCodes[location] = code
				return nil
			},
			OnGetAccountContractCode: func(location common.AddressLocation) (code []byte, err error) {
				code = accountCodes[location]
				return code, nil
			},
			OnEmitEvent: func(event cadence.Event) error {
				events = append(events, event)
				return nil
			},
			OnDecodeArgument: func(b []byte, t cadence.Type) (cadence.Value, error) {
				return json.Decode(nil, b)
			},
		}

		nextTransactionLocation := NewTransactionLocationGenerator()
		nextScriptLocation := NewScriptLocationGenerator()

		// Deploy contracts

		deployContracts(
			t,
			rt,
			contractsAddress,
			runtimeInterface,
			deploymentEnvironment,
			nextTransactionLocation,
		)

		// Run script

		script := []byte(`
          import EVM from 0x1

          access(all) struct Token {
            access(all) let id: Int
            access(all) var balance: UInt

            init(id: Int, balance: UInt) {
              self.id = id
              self.balance = balance
            }
          }

          access(all)
          fun main(): Bool {
            let data = EVM.encodeABI(["Peter"])
            let values = EVM.decodeABI(types: [Type<Token>()], data: data)

            return true
          }
		`)

		_, err := rt.ExecuteScript(
			runtime.Script{
				Source: script,
			},
			runtime.Context{
				Interface:   runtimeInterface,
				Environment: scriptEnvironment,
				Location:    nextScriptLocation(),
				UseVM:       *testWithVMScriptExecution,
			},
		)
		RequireError(t, err)
		assert.ErrorContains(
			t,
			err,
			"failed to ABI decode data with type s.0100000000000000000000000000000000000000000000000000000000000000.Token",
		)
	})
}

func TestEVMEncodeABIWithSignature(t *testing.T) {

	t.Parallel()

	handler := &testContractHandler{}

	contractsAddress := flow.BytesToAddress([]byte{0x1})

	deploymentEnvironment := newEVMTransactionEnvironment(handler, contractsAddress)
	scriptEnvironment := newEVMScriptEnvironment(handler, contractsAddress)

	rt := runtime.NewRuntime(runtime.Config{})

	script := []byte(`
      import EVM from 0x1

      access(all)
      fun main(): [UInt8] {
        let address = EVM.EVMAddress(
            bytes: "7A58c0Be72BE218B41C608b7Fe7C5bB630736C71"
                .decodeHex()
                .toConstantSized<[UInt8; 20]>()!
        )

        return EVM.encodeABIWithSignature(
          "withdraw(address,uint256)",
          [address, UInt256(250)]
        )
      }
	`)

	accountCodes := map[common.Location][]byte{}
	var events []cadence.Event

	runtimeInterface := &TestRuntimeInterface{
		Storage: NewTestLedger(nil, nil),
		OnGetSigningAccounts: func() ([]runtime.Address, error) {
			return []runtime.Address{runtime.Address(contractsAddress)}, nil
		},
		OnResolveLocation: newLocationResolver(contractsAddress),
		OnUpdateAccountContractCode: func(location common.AddressLocation, code []byte) error {
			accountCodes[location] = code
			return nil
		},
		OnGetAccountContractCode: func(location common.AddressLocation) (code []byte, err error) {
			code = accountCodes[location]
			return code, nil
		},
		OnEmitEvent: func(event cadence.Event) error {
			events = append(events, event)
			return nil
		},
		OnDecodeArgument: func(b []byte, t cadence.Type) (cadence.Value, error) {
			return json.Decode(nil, b)
		},
		OnHash: func(
			data []byte,
			tag string,
			hashAlgorithm runtime.HashAlgorithm,
		) ([]byte, error) {
			return crypto.Keccak256(data), nil
		},
	}

	nextTransactionLocation := NewTransactionLocationGenerator()
	nextScriptLocation := NewScriptLocationGenerator()

	// Deploy contracts

	deployContracts(
		t,
		rt,
		contractsAddress,
		runtimeInterface,
		deploymentEnvironment,
		nextTransactionLocation,
	)
	gauge := meter.NewMeter(meter.DefaultParameters().WithComputationWeights(meter.ExecutionEffortWeights{
		environment.ComputationKindEVMEncodeABI: 1 << meter.MeterExecutionInternalPrecisionBytes,
	}))

	// Run script

	result, err := rt.ExecuteScript(
		runtime.Script{
			Source: script,
		},
		runtime.Context{
<<<<<<< HEAD
			Interface:   runtimeInterface,
			Environment: scriptEnvironment,
			Location:    nextScriptLocation(),
			UseVM:       *testWithVMScriptExecution,
=======
			Interface:        runtimeInterface,
			Environment:      scriptEnvironment,
			Location:         nextScriptLocation(),
			MemoryGauge:      gauge,
			ComputationGauge: gauge,
>>>>>>> 2e22df4e
		},
	)
	require.NoError(t, err)

	abiBytes := []byte{
		0xf3, 0xfe, 0xf3, 0xa3, 0x0, 0x0, 0x0, 0x0, 0x0, 0x0, 0x0, 0x0, 0x0,
		0x0, 0x0, 0x0, 0x7a, 0x58, 0xc0, 0xbe, 0x72, 0xbe, 0x21, 0x8b, 0x41,
		0xc6, 0x8, 0xb7, 0xfe, 0x7c, 0x5b, 0xb6, 0x30, 0x73, 0x6c, 0x71, 0x0,
		0x0, 0x0, 0x0, 0x0, 0x0, 0x0, 0x0, 0x0, 0x0, 0x0, 0x0, 0x0, 0x0, 0x0,
		0x0, 0x0, 0x0, 0x0, 0x0, 0x0, 0x0, 0x0, 0x0, 0x0, 0x0, 0x0, 0x0, 0x0,
		0x0, 0x0, 0xfa,
	}
	cdcBytes := make([]cadence.Value, 0)
	for _, bt := range abiBytes {
		cdcBytes = append(cdcBytes, cadence.UInt8(bt))
	}
	encodedABI := cadence.NewArray(
		cdcBytes,
	).WithType(cadence.NewVariableSizedArrayType(cadence.UInt8Type))

	assert.Equal(t,
		encodedABI,
		result,
	)
	// The method ID is a byte array of length 4
	assert.Equal(t, uint64(len(cdcBytes)), gauge.TotalComputationUsed()+4)
}

func TestEVMDecodeABIWithSignature(t *testing.T) {

	t.Parallel()

	handler := &testContractHandler{}

	contractsAddress := flow.BytesToAddress([]byte{0x1})

	deploymentEnvironment := newEVMTransactionEnvironment(handler, contractsAddress)
	scriptEnvironment := newEVMScriptEnvironment(handler, contractsAddress)

	rt := runtime.NewRuntime(runtime.Config{})

	script := []byte(`
      import EVM from 0x1

      access(all)
      fun main(data: [UInt8]): Bool {
        let values = EVM.decodeABIWithSignature(
          "withdraw(address,uint256)",
          types: [Type<EVM.EVMAddress>(), Type<UInt256>()],
          data: data
        )

        // bytes for address 0x7A58c0Be72BE218B41C608b7Fe7C5bB630736C71
        let address = EVM.EVMAddress(
          bytes: [
            122, 88, 192, 190, 114, 190, 33, 139, 65, 198,
            8, 183, 254, 124, 91, 182, 48, 115, 108, 113
          ]
        )

        assert(values.length == 2)
        assert((values[0] as! EVM.EVMAddress).bytes == address.bytes)
        assert((values[1] as! UInt256) == UInt256(250))

        return true
      }
	`)

	accountCodes := map[common.Location][]byte{}
	var events []cadence.Event

	runtimeInterface := &TestRuntimeInterface{
		Storage: NewTestLedger(nil, nil),
		OnGetSigningAccounts: func() ([]runtime.Address, error) {
			return []runtime.Address{runtime.Address(contractsAddress)}, nil
		},
		OnResolveLocation: newLocationResolver(contractsAddress),
		OnUpdateAccountContractCode: func(location common.AddressLocation, code []byte) error {
			accountCodes[location] = code
			return nil
		},
		OnGetAccountContractCode: func(location common.AddressLocation) (code []byte, err error) {
			code = accountCodes[location]
			return code, nil
		},
		OnEmitEvent: func(event cadence.Event) error {
			events = append(events, event)
			return nil
		},
		OnDecodeArgument: func(b []byte, t cadence.Type) (cadence.Value, error) {
			return json.Decode(nil, b)
		},
		OnHash: func(
			data []byte,
			tag string,
			hashAlgorithm runtime.HashAlgorithm,
		) ([]byte, error) {
			return crypto.Keccak256(data), nil
		},
	}

	nextTransactionLocation := NewTransactionLocationGenerator()
	nextScriptLocation := NewScriptLocationGenerator()

	// Deploy contracts

	deployContracts(
		t,
		rt,
		contractsAddress,
		runtimeInterface,
		deploymentEnvironment,
		nextTransactionLocation,
	)

	gauge := meter.NewMeter(meter.DefaultParameters().WithComputationWeights(meter.ExecutionEffortWeights{
		environment.ComputationKindEVMDecodeABI: 1 << meter.MeterExecutionInternalPrecisionBytes,
	}))

	// Run script
	abiBytes := []byte{
		0xf3, 0xfe, 0xf3, 0xa3, 0x0, 0x0, 0x0, 0x0, 0x0, 0x0, 0x0, 0x0, 0x0,
		0x0, 0x0, 0x0, 0x7a, 0x58, 0xc0, 0xbe, 0x72, 0xbe, 0x21, 0x8b, 0x41,
		0xc6, 0x8, 0xb7, 0xfe, 0x7c, 0x5b, 0xb6, 0x30, 0x73, 0x6c, 0x71, 0x0,
		0x0, 0x0, 0x0, 0x0, 0x0, 0x0, 0x0, 0x0, 0x0, 0x0, 0x0, 0x0, 0x0, 0x0,
		0x0, 0x0, 0x0, 0x0, 0x0, 0x0, 0x0, 0x0, 0x0, 0x0, 0x0, 0x0, 0x0, 0x0,
		0x0, 0x0, 0xfa,
	}
	cdcBytes := make([]cadence.Value, 0)
	for _, bt := range abiBytes {
		cdcBytes = append(cdcBytes, cadence.UInt8(bt))
	}
	encodedABI := cadence.NewArray(
		cdcBytes,
	).WithType(cadence.NewVariableSizedArrayType(cadence.UInt8Type))

	result, err := rt.ExecuteScript(
		runtime.Script{
			Source: script,
			Arguments: EncodeArgs([]cadence.Value{
				encodedABI,
			}),
		},
		runtime.Context{
<<<<<<< HEAD
			Interface:   runtimeInterface,
			Environment: scriptEnvironment,
			Location:    nextScriptLocation(),
			UseVM:       *testWithVMScriptExecution,
=======
			Interface:        runtimeInterface,
			Environment:      scriptEnvironment,
			Location:         nextScriptLocation(),
			MemoryGauge:      gauge,
			ComputationGauge: gauge,
>>>>>>> 2e22df4e
		},
	)
	require.NoError(t, err)

	assert.Equal(t, cadence.NewBool(true), result)
	// The method ID is a byte array of length 4
	assert.Equal(t, uint64(len(cdcBytes)), gauge.TotalComputationUsed()+4)
}

func TestEVMDecodeABIWithSignatureMismatch(t *testing.T) {

	t.Parallel()

	handler := &testContractHandler{}

	contractsAddress := flow.BytesToAddress([]byte{0x1})

	deploymentEnvironment := newEVMTransactionEnvironment(handler, contractsAddress)
	scriptEnvironment := newEVMScriptEnvironment(handler, contractsAddress)

	rt := runtime.NewRuntime(runtime.Config{})

	script := []byte(`
      import EVM from 0x1

      access(all)
      fun main(data: [UInt8]): Bool {
        // The data was encoded for the function "withdraw(address,uint256)",
        // but we pass a different function signature
        let values = EVM.decodeABIWithSignature(
          "deposit(uint256, address)",
          types: [Type<UInt256>(), Type<EVM.EVMAddress>()],
          data: data
        )

        return true
      }
	`)

	accountCodes := map[common.Location][]byte{}
	var events []cadence.Event

	runtimeInterface := &TestRuntimeInterface{
		Storage: NewTestLedger(nil, nil),
		OnGetSigningAccounts: func() ([]runtime.Address, error) {
			return []runtime.Address{runtime.Address(contractsAddress)}, nil
		},
		OnResolveLocation: newLocationResolver(contractsAddress),
		OnUpdateAccountContractCode: func(location common.AddressLocation, code []byte) error {
			accountCodes[location] = code
			return nil
		},
		OnGetAccountContractCode: func(location common.AddressLocation) (code []byte, err error) {
			code = accountCodes[location]
			return code, nil
		},
		OnEmitEvent: func(event cadence.Event) error {
			events = append(events, event)
			return nil
		},
		OnDecodeArgument: func(b []byte, t cadence.Type) (cadence.Value, error) {
			return json.Decode(nil, b)
		},
		OnHash: func(
			data []byte,
			tag string,
			hashAlgorithm runtime.HashAlgorithm,
		) ([]byte, error) {
			return crypto.Keccak256(data), nil
		},
	}

	nextTransactionLocation := NewTransactionLocationGenerator()
	nextScriptLocation := NewScriptLocationGenerator()

	// Deploy contracts

	deployContracts(
		t,
		rt,
		contractsAddress,
		runtimeInterface,
		deploymentEnvironment,
		nextTransactionLocation,
	)

	// Run script
	abiBytes := []byte{
		0xf3, 0xfe, 0xf3, 0xa3, 0x0, 0x0, 0x0, 0x0, 0x0, 0x0, 0x0, 0x0, 0x0,
		0x0, 0x0, 0x0, 0x7a, 0x58, 0xc0, 0xbe, 0x72, 0xbe, 0x21, 0x8b, 0x41,
		0xc6, 0x8, 0xb7, 0xfe, 0x7c, 0x5b, 0xb6, 0x30, 0x73, 0x6c, 0x71, 0x0,
		0x0, 0x0, 0x0, 0x0, 0x0, 0x0, 0x0, 0x0, 0x0, 0x0, 0x0, 0x0, 0x0, 0x0,
		0x0, 0x0, 0x0, 0x0, 0x0, 0x0, 0x0, 0x0, 0x0, 0x0, 0x0, 0x0, 0x0, 0x0,
		0x0, 0x0, 0xfa,
	}
	cdcBytes := make([]cadence.Value, 0)
	for _, bt := range abiBytes {
		cdcBytes = append(cdcBytes, cadence.UInt8(bt))
	}
	encodedABI := cadence.NewArray(
		cdcBytes,
	).WithType(cadence.NewVariableSizedArrayType(cadence.UInt8Type))

	_, err := rt.ExecuteScript(
		runtime.Script{
			Source: script,
			Arguments: EncodeArgs([]cadence.Value{
				encodedABI,
			}),
		},
		runtime.Context{
			Interface:   runtimeInterface,
			Environment: scriptEnvironment,
			Location:    nextScriptLocation(),
			UseVM:       *testWithVMScriptExecution,
		},
	)
	require.Error(t, err)
	assert.ErrorContains(t, err, "EVM.decodeABIWithSignature(): Cannot decode! The signature does not match the provided data.")
}

func TestEVMAddressConstructionAndReturn(t *testing.T) {

	t.Parallel()

	handler := &testContractHandler{}

	contractsAddress := flow.BytesToAddress([]byte{0x1})

	deploymentEnvironment := newEVMTransactionEnvironment(handler, contractsAddress)
	scriptEnvironment := newEVMScriptEnvironment(handler, contractsAddress)

	rt := runtime.NewRuntime(runtime.Config{})

	script := []byte(`
      import EVM from 0x1

      access(all)
      fun main(_ bytes: [UInt8; 20]): EVM.EVMAddress {
          return EVM.EVMAddress(bytes: bytes)
      }
    `)

	accountCodes := map[common.Location][]byte{}
	var events []cadence.Event

	runtimeInterface := &TestRuntimeInterface{
		Storage: NewTestLedger(nil, nil),
		OnGetSigningAccounts: func() ([]runtime.Address, error) {
			return []runtime.Address{runtime.Address(contractsAddress)}, nil
		},
		OnResolveLocation: newLocationResolver(contractsAddress),
		OnUpdateAccountContractCode: func(location common.AddressLocation, code []byte) error {
			accountCodes[location] = code
			return nil
		},
		OnGetAccountContractCode: func(location common.AddressLocation) (code []byte, err error) {
			code = accountCodes[location]
			return code, nil
		},
		OnEmitEvent: func(event cadence.Event) error {
			events = append(events, event)
			return nil
		},
		OnDecodeArgument: func(b []byte, t cadence.Type) (cadence.Value, error) {
			return json.Decode(nil, b)
		},
	}

	addressBytesArray := cadence.NewArray([]cadence.Value{
		cadence.UInt8(1), cadence.UInt8(1),
		cadence.UInt8(2), cadence.UInt8(2),
		cadence.UInt8(3), cadence.UInt8(3),
		cadence.UInt8(4), cadence.UInt8(4),
		cadence.UInt8(5), cadence.UInt8(5),
		cadence.UInt8(6), cadence.UInt8(6),
		cadence.UInt8(7), cadence.UInt8(7),
		cadence.UInt8(8), cadence.UInt8(8),
		cadence.UInt8(9), cadence.UInt8(9),
		cadence.UInt8(10), cadence.UInt8(10),
	}).WithType(stdlib.EVMAddressBytesCadenceType)

	nextTransactionLocation := NewTransactionLocationGenerator()
	nextScriptLocation := NewScriptLocationGenerator()

	// Deploy contracts

	deployContracts(
		t,
		rt,
		contractsAddress,
		runtimeInterface,
		deploymentEnvironment,
		nextTransactionLocation,
	)

	// Run script

	result, err := rt.ExecuteScript(
		runtime.Script{
			Source: script,
			Arguments: EncodeArgs([]cadence.Value{
				addressBytesArray,
			}),
		},
		runtime.Context{
			Interface:   runtimeInterface,
			Environment: scriptEnvironment,
			Location:    nextScriptLocation(),
			UseVM:       *testWithVMScriptExecution,
		},
	)
	require.NoError(t, err)

	evmAddressCadenceType := stdlib.NewEVMAddressCadenceType(common.Address(contractsAddress))

	assert.Equal(t,
		cadence.NewStruct([]cadence.Value{
			addressBytesArray,
		}).WithType(evmAddressCadenceType),
		result,
	)
}

func TestEVMAddressSerializationAndDeserialization(t *testing.T) {

	t.Parallel()

	handler := &testContractHandler{}

	contractsAddress := flow.BytesToAddress([]byte{0x1})

	deploymentEnvironment := newEVMTransactionEnvironment(handler, contractsAddress)
	scriptEnvironment := newEVMScriptEnvironment(handler, contractsAddress)

	rt := runtime.NewRuntime(runtime.Config{})

	addressFromBytesScript := []byte(`
      import EVM from 0x1

      access(all)
      fun main(_ bytes: [UInt8; 20]): EVM.EVMAddress {
          return EVM.EVMAddress(bytes: bytes)
      }
    `)

	accountCodes := map[common.Location][]byte{}
	var events []cadence.Event

	runtimeInterface := &TestRuntimeInterface{
		Storage: NewTestLedger(nil, nil),
		OnGetSigningAccounts: func() ([]runtime.Address, error) {
			return []runtime.Address{runtime.Address(contractsAddress)}, nil
		},
		OnResolveLocation: newLocationResolver(contractsAddress),
		OnUpdateAccountContractCode: func(location common.AddressLocation, code []byte) error {
			accountCodes[location] = code
			return nil
		},
		OnGetAccountContractCode: func(location common.AddressLocation) (code []byte, err error) {
			code = accountCodes[location]
			return code, nil
		},
		OnEmitEvent: func(event cadence.Event) error {
			events = append(events, event)
			return nil
		},
		OnDecodeArgument: func(b []byte, t cadence.Type) (cadence.Value, error) {
			return json.Decode(nil, b)
		},
	}

	sourceBytes := []byte{
		1, 1, 2, 2, 3, 3, 4, 4, 5, 5,
		6, 6, 7, 7, 8, 8, 9, 9, 10, 10,
	}

	// construct the address as a cadence value from sourceBytes
	addressBytesArray := cadence.NewArray([]cadence.Value{
		cadence.UInt8(sourceBytes[0]), cadence.UInt8(sourceBytes[1]),
		cadence.UInt8(sourceBytes[2]), cadence.UInt8(sourceBytes[3]),
		cadence.UInt8(sourceBytes[4]), cadence.UInt8(sourceBytes[5]),
		cadence.UInt8(sourceBytes[6]), cadence.UInt8(sourceBytes[7]),
		cadence.UInt8(sourceBytes[8]), cadence.UInt8(sourceBytes[9]),
		cadence.UInt8(sourceBytes[10]), cadence.UInt8(sourceBytes[11]),
		cadence.UInt8(sourceBytes[12]), cadence.UInt8(sourceBytes[13]),
		cadence.UInt8(sourceBytes[14]), cadence.UInt8(sourceBytes[15]),
		cadence.UInt8(sourceBytes[16]), cadence.UInt8(sourceBytes[17]),
		cadence.UInt8(sourceBytes[18]), cadence.UInt8(sourceBytes[19]),
	}).WithType(stdlib.EVMAddressBytesCadenceType)

	nextTransactionLocation := NewTransactionLocationGenerator()
	nextScriptLocation := NewScriptLocationGenerator()

	// Deploy contracts

	deployContracts(
		t,
		rt,
		contractsAddress,
		runtimeInterface,
		deploymentEnvironment,
		nextTransactionLocation,
	)

	// Run script

	constructAddrResult, err := rt.ExecuteScript(
		runtime.Script{
			Source: addressFromBytesScript,
			Arguments: EncodeArgs([]cadence.Value{
				addressBytesArray,
			}),
		},
		runtime.Context{
			Interface:   runtimeInterface,
			Environment: scriptEnvironment,
			Location:    nextScriptLocation(),
			UseVM:       *testWithVMScriptExecution,
		},
	)
	require.NoError(t, err)

	evmAddressCadenceType := stdlib.NewEVMAddressCadenceType(common.Address(contractsAddress))
	evmAddress := cadence.NewStruct([]cadence.Value{
		addressBytesArray,
	}).WithType(evmAddressCadenceType)

	assert.Equal(t,
		evmAddress,
		constructAddrResult,
	)

	// Attempt to serialize and deserialize the address

	addressSerializationScript := []byte(`
	  import EVM from 0x1

	  access(all)
	  fun main(address: EVM.EVMAddress): String {
		return address.toString()
	  }
	`)

	serializeAddrResult, err := rt.ExecuteScript(
		runtime.Script{
			Source: addressSerializationScript,
			Arguments: EncodeArgs([]cadence.Value{
				evmAddress,
			}),
		},
		runtime.Context{
			Interface:   runtimeInterface,
			Environment: scriptEnvironment,
			Location:    nextScriptLocation(),
			UseVM:       *testWithVMScriptExecution,
		},
	)

	require.NoError(t, err)

	// Encode the sourceBytes array as a hex string as the expected value to compare the result against

	expectedHex, _ := cadence.NewString(hex.EncodeToString(sourceBytes))

	assert.Equal(t,
		expectedHex,
		serializeAddrResult,
	)

	// Attempt to deserialize the address

	addressDeserializationScript := []byte(`
	  import EVM from 0x1

	  access(all)
	  fun main(hexString: String): EVM.EVMAddress {
		return EVM.addressFromString(hexString)
	  }
	`)

	deserializeAddrResult, err := rt.ExecuteScript(
		runtime.Script{
			Source: addressDeserializationScript,
			Arguments: EncodeArgs([]cadence.Value{
				serializeAddrResult,
			}),
		},
		runtime.Context{
			Interface:   runtimeInterface,
			Environment: scriptEnvironment,
			Location:    nextScriptLocation(),
			UseVM:       *testWithVMScriptExecution,
		},
	)

	require.NoError(t, err)

	assert.Equal(t,
		evmAddress,
		deserializeAddrResult,
	)
}

func TestBalanceConstructionAndReturn(t *testing.T) {

	t.Parallel()

	handler := &testContractHandler{}

	contractsAddress := flow.BytesToAddress([]byte{0x1})

	deploymentEnvironment := newEVMTransactionEnvironment(handler, contractsAddress)
	scriptEnvironment := newEVMScriptEnvironment(handler, contractsAddress)

	rt := runtime.NewRuntime(runtime.Config{})

	script := []byte(`
      import EVM from 0x1

      access(all)
      fun main(_ attoflow: UInt): EVM.Balance {
          return EVM.Balance(attoflow: attoflow)
      }
    `)

	accountCodes := map[common.Location][]byte{}
	var events []cadence.Event

	runtimeInterface := &TestRuntimeInterface{
		Storage: NewTestLedger(nil, nil),
		OnGetSigningAccounts: func() ([]runtime.Address, error) {
			return []runtime.Address{runtime.Address(contractsAddress)}, nil
		},
		OnResolveLocation: newLocationResolver(contractsAddress),
		OnUpdateAccountContractCode: func(location common.AddressLocation, code []byte) error {
			accountCodes[location] = code
			return nil
		},
		OnGetAccountContractCode: func(location common.AddressLocation) (code []byte, err error) {
			code = accountCodes[location]
			return code, nil
		},
		OnEmitEvent: func(event cadence.Event) error {
			events = append(events, event)
			return nil
		},
		OnDecodeArgument: func(b []byte, t cadence.Type) (cadence.Value, error) {
			return json.Decode(nil, b)
		},
	}

	nextTransactionLocation := NewTransactionLocationGenerator()
	nextScriptLocation := NewScriptLocationGenerator()

	// Deploy contracts

	deployContracts(
		t,
		rt,
		contractsAddress,
		runtimeInterface,
		deploymentEnvironment,
		nextTransactionLocation,
	)

	// Run script

	flowValue := cadence.NewUInt(1230000000000000000)

	result, err := rt.ExecuteScript(
		runtime.Script{
			Source: script,
			Arguments: EncodeArgs([]cadence.Value{
				flowValue,
			}),
		},
		runtime.Context{
			Interface:   runtimeInterface,
			Environment: scriptEnvironment,
			Location:    nextScriptLocation(),
			UseVM:       *testWithVMScriptExecution,
		},
	)
	require.NoError(t, err)

	evmBalanceCadenceType := stdlib.NewBalanceCadenceType(common.Address(contractsAddress))

	assert.Equal(t,
		cadence.NewStruct([]cadence.Value{
			flowValue,
		}).WithType(evmBalanceCadenceType),
		result,
	)
}

func TestEVMRun(t *testing.T) {

	t.Parallel()

	evmTx := cadence.NewArray([]cadence.Value{
		cadence.UInt8(1),
		cadence.UInt8(2),
		cadence.UInt8(3),
	}).WithType(stdlib.EVMTransactionBytesCadenceType)

	coinbase := cadence.NewArray([]cadence.Value{
		cadence.UInt8(1), cadence.UInt8(1),
		cadence.UInt8(2), cadence.UInt8(2),
		cadence.UInt8(3), cadence.UInt8(3),
		cadence.UInt8(4), cadence.UInt8(4),
		cadence.UInt8(5), cadence.UInt8(5),
		cadence.UInt8(6), cadence.UInt8(6),
		cadence.UInt8(7), cadence.UInt8(7),
		cadence.UInt8(8), cadence.UInt8(8),
		cadence.UInt8(9), cadence.UInt8(9),
		cadence.UInt8(10), cadence.UInt8(10),
	}).WithType(stdlib.EVMAddressBytesCadenceType)

	runCalled := false

	contractsAddress := flow.BytesToAddress([]byte{0x1})
	handler := &testContractHandler{
		evmContractAddress: common.Address(contractsAddress),
		run: func(tx []byte, coinbase types.Address) *types.ResultSummary {
			runCalled = true

			assert.Equal(t, []byte{1, 2, 3}, tx)
			assert.Equal(t,
				types.Address{
					1, 1, 2, 2, 3, 3, 4, 4, 5, 5, 6, 6, 7, 7, 8, 8, 9, 9, 10, 10,
				},
				coinbase,
			)
			return &types.ResultSummary{
				Status: types.StatusSuccessful,
			}
		},
	}

	deploymentEnvironment := newEVMTransactionEnvironment(handler, contractsAddress)
	scriptEnvironment := newEVMScriptEnvironment(handler, contractsAddress)

	rt := runtime.NewRuntime(runtime.Config{})

	script := []byte(`
      import EVM from 0x1

      access(all)
      fun main(tx: [UInt8], coinbaseBytes: [UInt8; 20]): UInt8 {
          let coinbase = EVM.EVMAddress(bytes: coinbaseBytes)
          let res = EVM.run(tx: tx, coinbase: coinbase)
		  let st = res.status
		  return st.rawValue
      }
    `)

	accountCodes := map[common.Location][]byte{}
	var events []cadence.Event

	runtimeInterface := &TestRuntimeInterface{
		Storage: NewTestLedger(nil, nil),
		OnGetSigningAccounts: func() ([]runtime.Address, error) {
			return []runtime.Address{runtime.Address(contractsAddress)}, nil
		},
		OnResolveLocation: newLocationResolver(contractsAddress),
		OnUpdateAccountContractCode: func(location common.AddressLocation, code []byte) error {
			accountCodes[location] = code
			return nil
		},
		OnGetAccountContractCode: func(location common.AddressLocation) (code []byte, err error) {
			code = accountCodes[location]
			return code, nil
		},
		OnEmitEvent: func(event cadence.Event) error {
			events = append(events, event)
			return nil
		},
		OnDecodeArgument: func(b []byte, t cadence.Type) (cadence.Value, error) {
			return json.Decode(nil, b)
		},
	}

	nextTransactionLocation := NewTransactionLocationGenerator()
	nextScriptLocation := NewScriptLocationGenerator()

	// Deploy contracts

	deployContracts(
		t,
		rt,
		contractsAddress,
		runtimeInterface,
		deploymentEnvironment,
		nextTransactionLocation,
	)

	// Run script

	val, err := rt.ExecuteScript(
		runtime.Script{
			Source:    script,
			Arguments: EncodeArgs([]cadence.Value{evmTx, coinbase}),
		},
		runtime.Context{
			Interface:   runtimeInterface,
			Environment: scriptEnvironment,
			Location:    nextScriptLocation(),
			UseVM:       *testWithVMScriptExecution,
		},
	)
	require.NoError(t, err)

	assert.Equal(t, types.StatusSuccessful, types.Status(val.(cadence.UInt8)))
	assert.True(t, runCalled)

	// test must run
	script = []byte(`
		import EVM from 0x1

		access(all)
		fun main(tx: [UInt8], coinbaseBytes: [UInt8; 20]): UInt8 {
			let coinbase = EVM.EVMAddress(bytes: coinbaseBytes)
			let res = EVM.mustRun(tx: tx, coinbase: coinbase)
			let st = res.status
			return st.rawValue
		}
  	`)
	val, err = rt.ExecuteScript(
		runtime.Script{
			Source:    script,
			Arguments: EncodeArgs([]cadence.Value{evmTx, coinbase}),
		},
		runtime.Context{
			Interface:   runtimeInterface,
			Environment: scriptEnvironment,
			Location:    nextScriptLocation(),
			UseVM:       *testWithVMScriptExecution,
		},
	)
	require.NoError(t, err)

	assert.Equal(t, types.StatusSuccessful, types.Status(val.(cadence.UInt8)))
	assert.True(t, runCalled)
}

func TestEVMDryRun(t *testing.T) {

	t.Parallel()

	dryRunCalled := false
	evmTx := cadence.NewArray([]cadence.Value{
		cadence.UInt8(1),
		cadence.UInt8(2),
		cadence.UInt8(3),
	}).WithType(stdlib.EVMTransactionBytesCadenceType)

	contractsAddress := flow.BytesToAddress([]byte{0x1})
	handler := &testContractHandler{
		evmContractAddress: common.Address(contractsAddress),
		dryRun: func(tx []byte, from types.Address) *types.ResultSummary {
			dryRunCalled = true
			assert.Equal(t, types.Address{0, 1, 2, 3, 4, 5, 6, 7, 8, 9, 10, 11, 12, 13, 14, 15, 16, 17, 18, 19}, from)
			assert.Equal(t, tx, []byte{1, 2, 3})

			return &types.ResultSummary{
				Status: types.StatusSuccessful,
			}
		},
	}

	deploymentEnvironment := newEVMTransactionEnvironment(handler, contractsAddress)
	scriptEnvironment := newEVMScriptEnvironment(handler, contractsAddress)

	rt := runtime.NewRuntime(runtime.Config{})

	accountCodes := map[common.Location][]byte{}
	var events []cadence.Event

	runtimeInterface := &TestRuntimeInterface{
		Storage: NewTestLedger(nil, nil),
		OnGetSigningAccounts: func() ([]runtime.Address, error) {
			return []runtime.Address{runtime.Address(contractsAddress)}, nil
		},
		OnResolveLocation: newLocationResolver(contractsAddress),
		OnUpdateAccountContractCode: func(location common.AddressLocation, code []byte) error {
			accountCodes[location] = code
			return nil
		},
		OnGetAccountContractCode: func(location common.AddressLocation) (code []byte, err error) {
			code = accountCodes[location]
			return code, nil
		},
		OnEmitEvent: func(event cadence.Event) error {
			events = append(events, event)
			return nil
		},
		OnDecodeArgument: func(b []byte, t cadence.Type) (cadence.Value, error) {
			return json.Decode(nil, b)
		},
	}

	nextTransactionLocation := NewTransactionLocationGenerator()
	nextScriptLocation := NewScriptLocationGenerator()

	// Deploy contracts

	deployContracts(
		t,
		rt,
		contractsAddress,
		runtimeInterface,
		deploymentEnvironment,
		nextTransactionLocation,
	)

	// Run script

	script := []byte(`
      import EVM from 0x1

      access(all)
      fun main(tx: [UInt8]): EVM.Result {
          return EVM.dryRun(
			tx: tx,
			from: EVM.EVMAddress(bytes: [0, 1, 2, 3, 4, 5, 6, 7, 8, 9, 10, 11, 12, 13, 14, 15, 16, 17, 18, 19]), // random address 
          )
      }
    `)

	val, err := rt.ExecuteScript(
		runtime.Script{
			Source:    script,
			Arguments: EncodeArgs([]cadence.Value{evmTx}),
		},
		runtime.Context{
			Interface:   runtimeInterface,
			Environment: scriptEnvironment,
			Location:    nextScriptLocation(),
			UseVM:       *testWithVMScriptExecution,
		},
	)
	require.NoError(t, err)
	res, err := impl.ResultSummaryFromEVMResultValue(val)
	require.NoError(t, err)
	assert.Equal(t, types.StatusSuccessful, res.Status)
	assert.True(t, dryRunCalled)
}

func TestEVMDryCall(t *testing.T) {

	t.Parallel()

	dryCallCalled := false

	contractsAddress := flow.BytesToAddress([]byte{0x1})
	handler := &testContractHandler{
		evmContractAddress: common.Address(contractsAddress),
		dryRun: func(tx []byte, from types.Address) *types.ResultSummary {
			dryCallCalled = true
			gethTx := &gethTypes.Transaction{}
			if err := gethTx.UnmarshalBinary(tx); err != nil {
				require.Fail(t, err.Error())
			}

			require.NotNil(t, gethTx.To())

			assert.Equal(
				t,
				types.Address{0, 0, 0, 0, 0, 0, 0, 0, 0, 0, 10, 0, 0, 0, 0, 0, 0, 0, 0, 10},
				from,
			)
			assert.Equal(
				t,
				types.Address{0, 0, 0, 0, 0, 0, 0, 0, 0, 0, 10, 0, 0, 0, 0, 0, 0, 0, 0, 15},
				types.NewAddress(*gethTx.To()),
			)
			assert.Equal(t, []byte{255, 107, 204, 122}, gethTx.Data())
			assert.Equal(t, uint64(33_000), gethTx.Gas())
			assert.Equal(t, big.NewInt(150), gethTx.Value())

			return &types.ResultSummary{
				Status: types.StatusSuccessful,
			}
		},
	}

	deploymentEnvironment := newEVMTransactionEnvironment(handler, contractsAddress)
	scriptEnvironment := newEVMScriptEnvironment(handler, contractsAddress)

	rt := runtime.NewRuntime(runtime.Config{})

	accountCodes := map[common.Location][]byte{}
	var events []cadence.Event

	runtimeInterface := &TestRuntimeInterface{
		Storage: NewTestLedger(nil, nil),
		OnGetSigningAccounts: func() ([]runtime.Address, error) {
			return []runtime.Address{runtime.Address(contractsAddress)}, nil
		},
		OnResolveLocation: newLocationResolver(contractsAddress),
		OnUpdateAccountContractCode: func(location common.AddressLocation, code []byte) error {
			accountCodes[location] = code
			return nil
		},
		OnGetAccountContractCode: func(location common.AddressLocation) (code []byte, err error) {
			code = accountCodes[location]
			return code, nil
		},
		OnEmitEvent: func(event cadence.Event) error {
			events = append(events, event)
			return nil
		},
		OnDecodeArgument: func(b []byte, t cadence.Type) (cadence.Value, error) {
			return json.Decode(nil, b)
		},
	}

	nextTransactionLocation := NewTransactionLocationGenerator()
	nextScriptLocation := NewScriptLocationGenerator()

	// Deploy contracts

	deployContracts(
		t,
		rt,
		contractsAddress,
		runtimeInterface,
		deploymentEnvironment,
		nextTransactionLocation,
	)

	// Run script

	script := []byte(`
      import EVM from 0x1

      access(all)
      fun main(): EVM.Result {
          return EVM.dryCall(
            from: EVM.EVMAddress(bytes: [0, 0, 0, 0, 0, 0, 0, 0, 0, 0, 10, 0, 0, 0, 0, 0, 0, 0, 0, 10]),
            to: EVM.EVMAddress(bytes: [0, 0, 0, 0, 0, 0, 0, 0, 0, 0, 10, 0, 0, 0, 0, 0, 0, 0, 0, 15]),
            data: [255, 107, 204, 122],
            gasLimit: 33000,
            value: EVM.Balance(attoflow: 150)
          )
      }
    `)

	val, err := rt.ExecuteScript(
		runtime.Script{
			Source:    script,
			Arguments: nil,
		},
		runtime.Context{
			Interface:   runtimeInterface,
			Environment: scriptEnvironment,
			Location:    nextScriptLocation(),
			UseVM:       *testWithVMScriptExecution,
		},
	)
	require.NoError(t, err)
	res, err := impl.ResultSummaryFromEVMResultValue(val)
	require.NoError(t, err)
	assert.Equal(t, types.StatusSuccessful, res.Status)
	assert.True(t, dryCallCalled)
}

func TestEVMBatchRun(t *testing.T) {

	t.Parallel()

	evmTxs := cadence.NewArray([]cadence.Value{
		cadence.NewArray([]cadence.Value{cadence.UInt8(1), cadence.UInt8(2), cadence.UInt8(3)}),
		cadence.NewArray([]cadence.Value{cadence.UInt8(4), cadence.UInt8(5), cadence.UInt8(6)}),
		cadence.NewArray([]cadence.Value{cadence.UInt8(7), cadence.UInt8(8), cadence.UInt8(9)}),
	}).WithType(cadence.NewVariableSizedArrayType(cadence.NewVariableSizedArrayType(cadence.UInt8Type)))

	coinbase := cadence.NewArray([]cadence.Value{
		cadence.UInt8(1), cadence.UInt8(1),
		cadence.UInt8(2), cadence.UInt8(2),
		cadence.UInt8(3), cadence.UInt8(3),
		cadence.UInt8(4), cadence.UInt8(4),
		cadence.UInt8(5), cadence.UInt8(5),
		cadence.UInt8(6), cadence.UInt8(6),
		cadence.UInt8(7), cadence.UInt8(7),
		cadence.UInt8(8), cadence.UInt8(8),
		cadence.UInt8(9), cadence.UInt8(9),
		cadence.UInt8(10), cadence.UInt8(10),
	}).WithType(stdlib.EVMAddressBytesCadenceType)

	runCalled := false

	contractsAddress := flow.BytesToAddress([]byte{0x1})
	handler := &testContractHandler{
		evmContractAddress: common.Address(contractsAddress),
		batchRun: func(txs [][]byte, coinbase types.Address) []*types.ResultSummary {
			runCalled = true

			assert.EqualValues(t, [][]byte{
				{1, 2, 3}, {4, 5, 6}, {7, 8, 9},
			}, txs)
			assert.Equal(t,
				types.Address{
					1, 1, 2, 2, 3, 3, 4, 4, 5, 5, 6, 6, 7, 7, 8, 8, 9, 9, 10, 10,
				},
				coinbase,
			)

			results := make([]*types.ResultSummary, 3)
			for i := range results {
				results[i] = &types.ResultSummary{
					Status: types.StatusSuccessful,
				}
			}

			return results
		},
	}

	deploymentEnvironment := newEVMTransactionEnvironment(handler, contractsAddress)
	scriptEnvironment := newEVMScriptEnvironment(handler, contractsAddress)

	rt := runtime.NewRuntime(runtime.Config{})

	script := []byte(`
      import EVM from 0x1

      access(all)
      fun main(txs: [[UInt8]], coinbaseBytes: [UInt8; 20]): [EVM.Result] {
          let coinbase = EVM.EVMAddress(bytes: coinbaseBytes)
          return EVM.batchRun(txs: txs, coinbase: coinbase)
      }
    `)

	accountCodes := map[common.Location][]byte{}
	var events []cadence.Event

	runtimeInterface := &TestRuntimeInterface{
		Storage: NewTestLedger(nil, nil),
		OnGetSigningAccounts: func() ([]runtime.Address, error) {
			return []runtime.Address{runtime.Address(contractsAddress)}, nil
		},
		OnResolveLocation: newLocationResolver(contractsAddress),
		OnUpdateAccountContractCode: func(location common.AddressLocation, code []byte) error {
			accountCodes[location] = code
			return nil
		},
		OnGetAccountContractCode: func(location common.AddressLocation) (code []byte, err error) {
			code = accountCodes[location]
			return code, nil
		},
		OnEmitEvent: func(event cadence.Event) error {
			events = append(events, event)
			return nil
		},
		OnDecodeArgument: func(b []byte, t cadence.Type) (cadence.Value, error) {
			return json.Decode(nil, b)
		},
	}

	nextTransactionLocation := NewTransactionLocationGenerator()
	nextScriptLocation := NewScriptLocationGenerator()

	// Deploy contracts

	deployContracts(
		t,
		rt,
		contractsAddress,
		runtimeInterface,
		deploymentEnvironment,
		nextTransactionLocation,
	)

	// Run script

	val, err := rt.ExecuteScript(
		runtime.Script{
			Source:    script,
			Arguments: EncodeArgs([]cadence.Value{evmTxs, coinbase}),
		},
		runtime.Context{
			Interface:   runtimeInterface,
			Environment: scriptEnvironment,
			Location:    nextScriptLocation(),
			UseVM:       *testWithVMScriptExecution,
		},
	)
	require.NoError(t, err)

	resultsCadence, ok := val.(cadence.Array)
	require.True(t, ok)

	for _, v := range resultsCadence.Values {
		res, err := impl.ResultSummaryFromEVMResultValue(v)
		require.NoError(t, err)
		assert.Equal(t, types.StatusSuccessful, res.Status)
	}
	assert.True(t, runCalled)
}

func TestEVMCreateCadenceOwnedAccount(t *testing.T) {

	t.Parallel()

	uuidCounter := uint64(0)
	handler := &testContractHandler{
		deployCOA: func(uuid uint64) types.Address {
			require.Equal(t, uuidCounter, uuid)
			return types.Address{uint8(uuidCounter)}
		},
	}

	contractsAddress := flow.BytesToAddress([]byte{0x1})

	deploymentEnvironment := newEVMTransactionEnvironment(handler, contractsAddress)
	scriptEnvironment := newEVMScriptEnvironment(handler, contractsAddress)

	rt := runtime.NewRuntime(runtime.Config{})

	script := []byte(`
      import EVM from 0x1

      access(all)
      fun main(): [UInt8; 20] {
          let cadenceOwnedAccount1 <- EVM.createCadenceOwnedAccount()
          destroy cadenceOwnedAccount1

          let cadenceOwnedAccount2 <- EVM.createCadenceOwnedAccount()
          let bytes = cadenceOwnedAccount2.address().bytes
          destroy cadenceOwnedAccount2

          return bytes
      }
    `)

	accountCodes := map[common.Location][]byte{}
	var events []cadence.Event

	runtimeInterface := &TestRuntimeInterface{
		Storage: NewTestLedger(nil, nil),
		OnGetSigningAccounts: func() ([]runtime.Address, error) {
			return []runtime.Address{runtime.Address(contractsAddress)}, nil
		},
		OnResolveLocation: newLocationResolver(contractsAddress),
		OnUpdateAccountContractCode: func(location common.AddressLocation, code []byte) error {
			accountCodes[location] = code
			return nil
		},
		OnGetAccountContractCode: func(location common.AddressLocation) (code []byte, err error) {
			code = accountCodes[location]
			return code, nil
		},
		OnEmitEvent: func(event cadence.Event) error {
			events = append(events, event)
			return nil
		},
		OnDecodeArgument: func(b []byte, t cadence.Type) (cadence.Value, error) {
			return json.Decode(nil, b)
		},
		OnGenerateUUID: func() (uint64, error) {
			uuidCounter++
			return uuidCounter, nil
		},
	}

	nextTransactionLocation := NewTransactionLocationGenerator()
	nextScriptLocation := NewScriptLocationGenerator()

	// Deploy contracts

	deployContracts(
		t,
		rt,
		contractsAddress,
		runtimeInterface,
		deploymentEnvironment,
		nextTransactionLocation,
	)

	// reset events
	events = make([]cadence.Event, 0)

	// Run script
	actual, err := rt.ExecuteScript(
		runtime.Script{
			Source: script,
		},
		runtime.Context{
			Interface:   runtimeInterface,
			Environment: scriptEnvironment,
			Location:    nextScriptLocation(),
			UseVM:       *testWithVMScriptExecution,
		},
	)
	require.NoError(t, err)

	expected := cadence.NewArray([]cadence.Value{
		cadence.UInt8(5), cadence.UInt8(0),
		cadence.UInt8(0), cadence.UInt8(0),
		cadence.UInt8(0), cadence.UInt8(0),
		cadence.UInt8(0), cadence.UInt8(0),
		cadence.UInt8(0), cadence.UInt8(0),
		cadence.UInt8(0), cadence.UInt8(0),
		cadence.UInt8(0), cadence.UInt8(0),
		cadence.UInt8(0), cadence.UInt8(0),
		cadence.UInt8(0), cadence.UInt8(0),
		cadence.UInt8(0), cadence.UInt8(0),
	}).WithType(cadence.NewConstantSizedArrayType(
		types.AddressLength,
		cadence.UInt8Type,
	))

	require.Equal(t, expected, actual)

	// check deposit event
	expectedEventTypes := []string{
		"EVM.CadenceOwnedAccountCreated",
		"EVM.CadenceOwnedAccountCreated",
	}
	CheckCadenceEventTypes(t, events, expectedEventTypes)

	// check cadence owned account created events
	expectedCoaAddress := types.Address{4}
	requireEqualEventAddress(t, events[0], expectedCoaAddress)

	expectedCoaAddress = types.Address{5}
	requireEqualEventAddress(t, events[1], expectedCoaAddress)
}

func TestCadenceOwnedAccountCall(t *testing.T) {

	t.Parallel()

	expectedBalance, err := cadence.NewUFix64FromParts(1, 23000000)
	require.NoError(t, err)

	contractsAddress := flow.BytesToAddress([]byte{0x1})

	handler := &testContractHandler{
		evmContractAddress: common.Address(contractsAddress),
		accountByAddress: func(fromAddress types.Address, isAuthorized bool) types.Account {
			assert.Equal(t, types.Address{4, 0, 0, 0, 0, 0, 0, 0, 0, 0, 0, 0, 0, 0, 0, 0, 0, 0, 0, 0}, fromAddress)
			assert.True(t, isAuthorized)

			return &testFlowAccount{
				address: fromAddress,
				call: func(
					toAddress types.Address,
					data types.Data,
					limit types.GasLimit,
					balance types.Balance,
				) *types.ResultSummary {
					assert.Equal(t, types.Address{4, 0, 0, 0, 0, 0, 0, 0, 0, 0, 0, 0, 0, 0, 0, 0, 0, 0, 0, 0}, toAddress)
					assert.Equal(t, types.Data{4, 5, 6}, data)
					assert.Equal(t, types.GasLimit(9999), limit)
					assert.Equal(t, types.NewBalanceFromUFix64(expectedBalance), balance)

					return &types.ResultSummary{
						Status:       types.StatusSuccessful,
						ReturnedData: types.Data{3, 1, 4},
					}
				},
			}
		},
	}

	deploymentEnvironment := newEVMTransactionEnvironment(handler, contractsAddress)
	scriptEnvironment := newEVMScriptEnvironment(handler, contractsAddress)

	rt := runtime.NewRuntime(runtime.Config{})

	script := []byte(`
      import EVM from 0x1

      access(all)
      fun main(): [UInt8] {
          let cadenceOwnedAccount <- EVM.createCadenceOwnedAccount()
		  let bal = EVM.Balance(attoflow: 0)
		  bal.setFLOW(flow: 1.23)
          let response = cadenceOwnedAccount.call(
              to: EVM.EVMAddress(
                  bytes: [4, 0, 0, 0, 0, 0, 0, 0, 0, 0, 0, 0, 0, 0, 0, 0, 0, 0, 0, 0]
              ),
              data: [4, 5, 6],
              gasLimit: 9999,
              value: bal
          )
          destroy cadenceOwnedAccount
          return response.data
      }
   `)

	accountCodes := map[common.Location][]byte{}
	var events []cadence.Event

	runtimeInterface := &TestRuntimeInterface{
		Storage: NewTestLedger(nil, nil),
		OnGetSigningAccounts: func() ([]runtime.Address, error) {
			return []runtime.Address{runtime.Address(contractsAddress)}, nil
		},
		OnResolveLocation: newLocationResolver(contractsAddress),
		OnUpdateAccountContractCode: func(location common.AddressLocation, code []byte) error {
			accountCodes[location] = code
			return nil
		},
		OnGetAccountContractCode: func(location common.AddressLocation) (code []byte, err error) {
			code = accountCodes[location]
			return code, nil
		},
		OnEmitEvent: func(event cadence.Event) error {
			events = append(events, event)
			return nil
		},
		OnDecodeArgument: func(b []byte, t cadence.Type) (cadence.Value, error) {
			return json.Decode(nil, b)
		},
	}

	nextTransactionLocation := NewTransactionLocationGenerator()
	nextScriptLocation := NewScriptLocationGenerator()

	// Deploy contracts

	deployContracts(
		t,
		rt,
		contractsAddress,
		runtimeInterface,
		deploymentEnvironment,
		nextTransactionLocation,
	)

	// Run script

	actual, err := rt.ExecuteScript(
		runtime.Script{
			Source: script,
		},
		runtime.Context{
			Interface:   runtimeInterface,
			Environment: scriptEnvironment,
			Location:    nextScriptLocation(),
			UseVM:       *testWithVMScriptExecution,
		},
	)
	require.NoError(t, err)

	expected := cadence.NewArray([]cadence.Value{
		cadence.UInt8(3),
		cadence.UInt8(1),
		cadence.UInt8(4),
	}).WithType(cadence.NewVariableSizedArrayType(cadence.UInt8Type))

	require.Equal(t, expected, actual)
}

func TestCadenceOwnedAccountDryCall(t *testing.T) {

	t.Parallel()

	dryCallCalled := false

	contractsAddress := flow.BytesToAddress([]byte{0x1})

	handler := &testContractHandler{
		evmContractAddress: common.Address(contractsAddress),
		dryRun: func(tx []byte, from types.Address) *types.ResultSummary {
			dryCallCalled = true
			gethTx := &gethTypes.Transaction{}
			if err := gethTx.UnmarshalBinary(tx); err != nil {
				require.Fail(t, err.Error())
			}

			require.NotNil(t, gethTx.To())

			assert.Equal(
				t,
				types.Address{4, 0, 0, 0, 0, 0, 0, 0, 0, 0, 0, 0, 0, 0, 0, 0, 0, 0, 0, 0},
				from,
			)
			assert.Equal(
				t,
				types.Address{0, 0, 0, 0, 0, 0, 0, 0, 0, 0, 10, 0, 0, 0, 0, 0, 0, 0, 0, 15},
				types.NewAddress(*gethTx.To()),
			)
			assert.Equal(t, []byte{4, 5, 6}, gethTx.Data())
			assert.Equal(t, uint64(33_000), gethTx.Gas())
			assert.Equal(t, big.NewInt(1230000000000000000), gethTx.Value())

			return &types.ResultSummary{
				Status:       types.StatusSuccessful,
				ReturnedData: []byte{3, 1, 4},
			}
		},
	}

	deploymentEnvironment := newEVMTransactionEnvironment(handler, contractsAddress)
	scriptEnvironment := newEVMScriptEnvironment(handler, contractsAddress)

	rt := runtime.NewRuntime(runtime.Config{})

	script := []byte(`
      import EVM from 0x1

      access(all)
      fun main(): [UInt8] {
          let cadenceOwnedAccount <- EVM.createCadenceOwnedAccount()
          let bal = EVM.Balance(attoflow: 0)
          bal.setFLOW(flow: 1.23)
          let response = cadenceOwnedAccount.dryCall(
              to: EVM.EVMAddress(
                  bytes: [0, 0, 0, 0, 0, 0, 0, 0, 0, 0, 10, 0, 0, 0, 0, 0, 0, 0, 0, 15]
              ),
              data: [4, 5, 6],
              gasLimit: 33000,
              value: bal
          )
          destroy cadenceOwnedAccount
          return response.data
      }
	`)

	accountCodes := map[common.Location][]byte{}
	var events []cadence.Event

	runtimeInterface := &TestRuntimeInterface{
		Storage: NewTestLedger(nil, nil),
		OnGetSigningAccounts: func() ([]runtime.Address, error) {
			return []runtime.Address{runtime.Address(contractsAddress)}, nil
		},
		OnResolveLocation: newLocationResolver(contractsAddress),
		OnUpdateAccountContractCode: func(location common.AddressLocation, code []byte) error {
			accountCodes[location] = code
			return nil
		},
		OnGetAccountContractCode: func(location common.AddressLocation) (code []byte, err error) {
			code = accountCodes[location]
			return code, nil
		},
		OnEmitEvent: func(event cadence.Event) error {
			events = append(events, event)
			return nil
		},
		OnDecodeArgument: func(b []byte, t cadence.Type) (cadence.Value, error) {
			return json.Decode(nil, b)
		},
	}

	nextTransactionLocation := NewTransactionLocationGenerator()
	nextScriptLocation := NewScriptLocationGenerator()

	// Deploy contracts

	deployContracts(
		t,
		rt,
		contractsAddress,
		runtimeInterface,
		deploymentEnvironment,
		nextTransactionLocation,
	)

	// Run script

	actual, err := rt.ExecuteScript(
		runtime.Script{
			Source: script,
		},
		runtime.Context{
			Interface:   runtimeInterface,
			Environment: scriptEnvironment,
			Location:    nextScriptLocation(),
			UseVM:       *testWithVMScriptExecution,
		},
	)
	require.NoError(t, err)

	expected := cadence.NewArray([]cadence.Value{
		cadence.UInt8(3),
		cadence.UInt8(1),
		cadence.UInt8(4),
	}).WithType(cadence.NewVariableSizedArrayType(cadence.UInt8Type))

	require.Equal(t, expected, actual)
	require.True(t, dryCallCalled)
}

func TestEVMAddressDeposit(t *testing.T) {

	t.Parallel()

	expectedBalanceInUFix64, err := cadence.NewUFix64FromParts(1, 23000000)
	require.NoError(t, err)
	expectedBalance := types.NewBalanceFromUFix64(expectedBalanceInUFix64)

	var deposited bool

	handler := &testContractHandler{

		accountByAddress: func(fromAddress types.Address, isAuthorized bool) types.Account {
			assert.Equal(t, types.Address{4, 0, 0, 0, 0, 0, 0, 0, 0, 0, 0, 0, 0, 0, 0, 0, 0, 0, 0, 0}, fromAddress)
			assert.False(t, isAuthorized)

			return &testFlowAccount{
				address: fromAddress,
				deposit: func(vault *types.FLOWTokenVault) {
					deposited = true
					assert.Equal(
						t,
						expectedBalance,
						vault.Balance(),
					)
				},
			}
		},
	}

	contractsAddress := flow.BytesToAddress([]byte{0x1})

	deploymentEnvironment := newEVMTransactionEnvironment(handler, contractsAddress)
	scriptEnvironment := newEVMScriptEnvironment(handler, contractsAddress)

	rt := runtime.NewRuntime(runtime.Config{})

	script := []byte(`
      import EVM from 0x1
      import FlowToken from 0x1

      access(all)
      fun main() {
          let admin = getAuthAccount<auth(Storage) &Account>(0x1)
              .storage.borrow<&FlowToken.Administrator>(from: /storage/flowTokenAdmin)!
          let minter <- admin.createNewMinter(allowedAmount: 1.23)
          let vault <- minter.mintTokens(amount: 1.23)
          destroy minter

          let address = EVM.EVMAddress(
              bytes: [4, 0, 0, 0, 0, 0, 0, 0, 0, 0, 0, 0, 0, 0, 0, 0, 0, 0, 0, 0]
          )
          address.deposit(from: <-vault)
      }
   `)

	accountCodes := map[common.Location][]byte{}
	var events []cadence.Event

	runtimeInterface := &TestRuntimeInterface{
		Storage: NewTestLedger(nil, nil),
		OnGetSigningAccounts: func() ([]runtime.Address, error) {
			return []runtime.Address{runtime.Address(contractsAddress)}, nil
		},
		OnResolveLocation: newLocationResolver(contractsAddress),
		OnUpdateAccountContractCode: func(location common.AddressLocation, code []byte) error {
			accountCodes[location] = code
			return nil
		},
		OnGetAccountContractCode: func(location common.AddressLocation) (code []byte, err error) {
			code = accountCodes[location]
			return code, nil
		},
		OnEmitEvent: func(event cadence.Event) error {
			events = append(events, event)
			return nil
		},
		OnDecodeArgument: func(b []byte, t cadence.Type) (cadence.Value, error) {
			return json.Decode(nil, b)
		},
	}

	nextTransactionLocation := NewTransactionLocationGenerator()
	nextScriptLocation := NewScriptLocationGenerator()

	// Deploy contracts

	deployContracts(
		t,
		rt,
		contractsAddress,
		runtimeInterface,
		deploymentEnvironment,
		nextTransactionLocation,
	)

	// Run script

	_, err = rt.ExecuteScript(
		runtime.Script{
			Source: script,
		},
		runtime.Context{
			Interface:   runtimeInterface,
			Environment: scriptEnvironment,
			Location:    nextScriptLocation(),
			UseVM:       *testWithVMScriptExecution,
		},
	)
	require.NoError(t, err)

	require.True(t, deposited)
}

func TestCOADeposit(t *testing.T) {

	t.Parallel()

	expectedBalance, err := cadence.NewUFix64FromParts(1, 23000000)
	require.NoError(t, err)

	var deposited bool

	var expectedCoaAddress = types.Address{6, 0, 0, 0, 0, 0, 0, 0, 0, 0, 0, 0, 0, 0, 0, 0, 0, 0, 0, 0}

	handler := &testContractHandler{

		accountByAddress: func(fromAddress types.Address, isAuthorized bool) types.Account {
			assert.Equal(t, expectedCoaAddress, fromAddress)
			assert.False(t, isAuthorized)

			return &testFlowAccount{
				address: fromAddress,
				deposit: func(vault *types.FLOWTokenVault) {
					deposited = true
					assert.Equal(
						t,
						types.NewBalanceFromUFix64(expectedBalance),
						vault.Balance(),
					)
				},
			}
		},
	}

	contractsAddress := flow.BytesToAddress([]byte{0x1})

	deploymentEnvironment := newEVMTransactionEnvironment(handler, contractsAddress)
	scriptEnvironment := newEVMScriptEnvironment(handler, contractsAddress)

	rt := runtime.NewRuntime(runtime.Config{})

	script := []byte(`
      import EVM from 0x1
      import FlowToken from 0x1

      access(all)
      fun main() {
          let admin = getAuthAccount<auth(BorrowValue) &Account>(0x1)
              .storage.borrow<&FlowToken.Administrator>(from: /storage/flowTokenAdmin)!
          let minter <- admin.createNewMinter(allowedAmount: 1.23)
          let vault <- minter.mintTokens(amount: 1.23)
          destroy minter

          let cadenceOwnedAccount <- EVM.createCadenceOwnedAccount()
          cadenceOwnedAccount.deposit(from: <-vault)
		  destroy cadenceOwnedAccount
      }
   `)

	accountCodes := map[common.Location][]byte{}
	var events []cadence.Event

	runtimeInterface := &TestRuntimeInterface{
		Storage: NewTestLedger(nil, nil),
		OnGetSigningAccounts: func() ([]runtime.Address, error) {
			return []runtime.Address{runtime.Address(contractsAddress)}, nil
		},
		OnResolveLocation: newLocationResolver(contractsAddress),
		OnUpdateAccountContractCode: func(location common.AddressLocation, code []byte) error {
			accountCodes[location] = code
			return nil
		},
		OnGetAccountContractCode: func(location common.AddressLocation) (code []byte, err error) {
			code = accountCodes[location]
			return code, nil
		},
		OnEmitEvent: func(event cadence.Event) error {
			events = append(events, event)
			return nil
		},
		OnDecodeArgument: func(b []byte, t cadence.Type) (cadence.Value, error) {
			return json.Decode(nil, b)
		},
	}

	nextTransactionLocation := NewTransactionLocationGenerator()
	nextScriptLocation := NewScriptLocationGenerator()

	// Deploy contracts

	deployContracts(
		t,
		rt,
		contractsAddress,
		runtimeInterface,
		deploymentEnvironment,
		nextTransactionLocation,
	)

	// Run script

	// reset events before script execution
	events = make([]cadence.Event, 0)

	_, err = rt.ExecuteScript(
		runtime.Script{
			Source: script,
		},
		runtime.Context{
			Interface:   runtimeInterface,
			Environment: scriptEnvironment,
			Location:    nextScriptLocation(),
			UseVM:       *testWithVMScriptExecution,
		},
	)
	require.NoError(t, err)

	require.True(t, deposited)

	// check deposit event
	expectedEventTypes := []string{
		"FlowToken.MinterCreated",
		"FlowToken.TokensMinted",
		"EVM.CadenceOwnedAccountCreated",
		"EVM.FLOWTokensDeposited",
	}
	CheckCadenceEventTypes(t, events, expectedEventTypes)

	// token deposit event
	tokenDepositEvent := events[3]
	tokenDepositEventFields := cadence.FieldsMappedByName(tokenDepositEvent)

	requireEqualEventAddress(t, tokenDepositEvent, expectedCoaAddress)

	// check amount
	require.Equal(t,
		expectedBalance,
		tokenDepositEventFields["amount"],
	)

	// check depositedUUID, based on the transaction content
	// its expected the uuid of 4 be allocated to the source vault.
	expectedDepositedUUID := cadence.UInt64(5)
	require.Equal(t,
		expectedDepositedUUID,
		tokenDepositEventFields["depositedUUID"],
	)
}

func TestCadenceOwnedAccountWithdraw(t *testing.T) {

	t.Parallel()

	expectedDepositBalance, err := cadence.NewUFix64FromParts(2, 34000000)
	require.NoError(t, err)

	expectedWithdrawBalance, err := cadence.NewUFix64FromParts(1, 23000000)
	require.NoError(t, err)

	var deposited bool
	var withdrew bool

	contractsAddress := flow.BytesToAddress([]byte{0x1})

	var nextUUID uint64 = 1

	var expectedCoaAddress = types.Address{6, 0, 0, 0, 0, 0, 0, 0, 0, 0, 0, 0, 0, 0, 0, 0, 0, 0, 0, 0}

	handler := &testContractHandler{
		flowTokenAddress: common.Address(contractsAddress),
		accountByAddress: func(fromAddress types.Address, isAuthorized bool) types.Account {
			assert.Equal(t, expectedCoaAddress, fromAddress)

			return &testFlowAccount{
				address: fromAddress,
				deposit: func(vault *types.FLOWTokenVault) {
					deposited = true
					assert.Equal(t,
						types.NewBalanceFromUFix64(expectedDepositBalance),
						vault.Balance(),
					)
				},
				withdraw: func(balance types.Balance) *types.FLOWTokenVault {
					assert.Equal(t,
						types.NewBalanceFromUFix64(expectedWithdrawBalance),
						balance,
					)
					withdrew = true
					return types.NewFlowTokenVault(balance)
				},
			}
		},
		generateResourceUUID: func() uint64 {
			uuid := nextUUID
			nextUUID++
			return uuid
		},
	}

	deploymentEnvironment := newEVMTransactionEnvironment(handler, contractsAddress)
	scriptEnvironment := newEVMScriptEnvironment(handler, contractsAddress)

	rt := runtime.NewRuntime(runtime.Config{})

	script := []byte(`
      import EVM from 0x1
      import FlowToken from 0x1

      access(all)
      fun main(): UFix64 {
          let admin = getAuthAccount<auth(BorrowValue) &Account>(0x1)
              .storage.borrow<&FlowToken.Administrator>(from: /storage/flowTokenAdmin)!
          let minter <- admin.createNewMinter(allowedAmount: 2.34)
          let vault <- minter.mintTokens(amount: 2.34)
          destroy minter

          let cadenceOwnedAccount <- EVM.createCadenceOwnedAccount()
          cadenceOwnedAccount.deposit(from: <-vault)

          let vault2 <- cadenceOwnedAccount.withdraw(balance: EVM.Balance(attoflow: 1230000000000000000))
          let balance = vault2.balance
          log(vault2.uuid)

          destroy cadenceOwnedAccount
          destroy vault2

          return balance
      }
   `)

	accountCodes := map[common.Location][]byte{}
	var events []cadence.Event
	var logs []string

	runtimeInterface := &TestRuntimeInterface{
		Storage: NewTestLedger(nil, nil),
		OnGetSigningAccounts: func() ([]runtime.Address, error) {
			return []runtime.Address{runtime.Address(contractsAddress)}, nil
		},
		OnResolveLocation: newLocationResolver(contractsAddress),
		OnUpdateAccountContractCode: func(location common.AddressLocation, code []byte) error {
			accountCodes[location] = code
			return nil
		},
		OnGetAccountContractCode: func(location common.AddressLocation) (code []byte, err error) {
			code = accountCodes[location]
			return code, nil
		},
		OnEmitEvent: func(event cadence.Event) error {
			events = append(events, event)
			return nil
		},
		OnDecodeArgument: func(b []byte, t cadence.Type) (cadence.Value, error) {
			return json.Decode(nil, b)
		},
		OnProgramLog: func(s string) {
			logs = append(logs, s)
		},
	}

	nextTransactionLocation := NewTransactionLocationGenerator()
	nextScriptLocation := NewScriptLocationGenerator()

	// Deploy contracts

	deployContracts(
		t,
		rt,
		contractsAddress,
		runtimeInterface,
		deploymentEnvironment,
		nextTransactionLocation,
	)

	// reset events
	events = make([]cadence.Event, 0)
	// Run script
	result, err := rt.ExecuteScript(
		runtime.Script{
			Source: script,
		},
		runtime.Context{
			Interface:   runtimeInterface,
			Environment: scriptEnvironment,
			Location:    nextScriptLocation(),
			UseVM:       *testWithVMScriptExecution,
		},
	)
	require.NoError(t, err)

	assert.True(t, deposited)
	assert.True(t, withdrew)
	assert.Equal(t, expectedWithdrawBalance, result)

	assert.Equal(t, []string{"1"}, logs)

	// check deposit event
	expectedEventTypes := []string{
		"FlowToken.MinterCreated",
		"FlowToken.TokensMinted",
		"EVM.CadenceOwnedAccountCreated",
		"EVM.FLOWTokensDeposited",
		"EVM.FLOWTokensWithdrawn",
	}
	CheckCadenceEventTypes(t, events, expectedEventTypes)

	// token deposit event
	tokenWithdrawEvent := events[4]
	tokenWithdrawEventFields := cadence.FieldsMappedByName(tokenWithdrawEvent)

	requireEqualEventAddress(t, tokenWithdrawEvent, expectedCoaAddress)

	// check amount
	require.Equal(t,
		expectedWithdrawBalance,
		tokenWithdrawEventFields["amount"],
	)

	// check expectedWithdrawnUUID
	// last allocated UUID is 1
	expectedWithdrawnUUID := cadence.UInt64(1)
	require.Equal(t,
		expectedWithdrawnUUID,
		tokenWithdrawEventFields["withdrawnUUID"],
	)
}

func TestCadenceOwnedAccountDeploy(t *testing.T) {

	t.Parallel()

	var deployed bool

	contractsAddress := flow.BytesToAddress([]byte{0x1})

	expectedBalance, err := cadence.NewUFix64FromParts(1, 23000000)
	require.NoError(t, err)

	handler := &testContractHandler{
		evmContractAddress: common.Address(contractsAddress),
		accountByAddress: func(fromAddress types.Address, isAuthorized bool) types.Account {
			assert.Equal(t, types.Address{4, 0, 0, 0, 0, 0, 0, 0, 0, 0, 0, 0, 0, 0, 0, 0, 0, 0, 0, 0}, fromAddress)
			assert.True(t, isAuthorized)

			return &testFlowAccount{
				address: fromAddress,
				deploy: func(code types.Code, limit types.GasLimit, balance types.Balance) *types.ResultSummary {
					deployed = true
					assert.Equal(t, types.Code{4, 5, 6}, code)
					assert.Equal(t, types.GasLimit(9999), limit)
					assert.Equal(t, types.NewBalanceFromUFix64(expectedBalance), balance)

					return &types.ResultSummary{
						Status:                  types.StatusSuccessful,
						DeployedContractAddress: &types.Address{5},
						ReturnedData:            types.Data{5},
					}
				},
			}
		},
	}

	deploymentEnvironment := newEVMTransactionEnvironment(handler, contractsAddress)
	scriptEnvironment := newEVMScriptEnvironment(handler, contractsAddress)

	rt := runtime.NewRuntime(runtime.Config{})

	script := []byte(`
      import EVM from 0x1

      access(all)
      fun main(): [UInt8] {
          let cadenceOwnedAccount <- EVM.createCadenceOwnedAccount()
          let res = cadenceOwnedAccount.deploy(
              code: [4, 5, 6],
              gasLimit: 9999,
              value: EVM.Balance(attoflow: 1230000000000000000)
          )
          destroy cadenceOwnedAccount

          assert(res.deployedContract?.bytes == [5, 0, 0, 0, 0, 0, 0, 0, 0, 0, 0, 0, 0, 0, 0, 0, 0, 0, 0, 0])
          return res.data
      }
   `)

	accountCodes := map[common.Location][]byte{}
	var events []cadence.Event

	runtimeInterface := &TestRuntimeInterface{
		Storage: NewTestLedger(nil, nil),
		OnGetSigningAccounts: func() ([]runtime.Address, error) {
			return []runtime.Address{runtime.Address(contractsAddress)}, nil
		},
		OnResolveLocation: newLocationResolver(contractsAddress),
		OnUpdateAccountContractCode: func(location common.AddressLocation, code []byte) error {
			accountCodes[location] = code
			return nil
		},
		OnGetAccountContractCode: func(location common.AddressLocation) (code []byte, err error) {
			code = accountCodes[location]
			return code, nil
		},
		OnEmitEvent: func(event cadence.Event) error {
			events = append(events, event)
			return nil
		},
		OnDecodeArgument: func(b []byte, t cadence.Type) (cadence.Value, error) {
			return json.Decode(nil, b)
		},
	}

	nextTransactionLocation := NewTransactionLocationGenerator()
	nextScriptLocation := NewScriptLocationGenerator()

	// Deploy contracts

	deployContracts(
		t,
		rt,
		contractsAddress,
		runtimeInterface,
		deploymentEnvironment,
		nextTransactionLocation,
	)

	// Run script

	actual, err := rt.ExecuteScript(
		runtime.Script{
			Source: script,
		},
		runtime.Context{
			Interface:   runtimeInterface,
			Environment: scriptEnvironment,
			Location:    nextScriptLocation(),
			UseVM:       *testWithVMScriptExecution,
		},
	)
	require.NoError(t, err)

	expected := cadence.
		NewArray([]cadence.Value{cadence.UInt8(5)}).
		WithType(cadence.NewVariableSizedArrayType(cadence.UInt8Type))

	require.Equal(t, expected, actual)

	require.True(t, deployed)
}

func RunEVMScript(
	t *testing.T,
	handler *testContractHandler,
	script []byte,
	expectedValue cadence.Value,
) {
	contractsAddress := flow.Address(handler.evmContractAddress)

	deploymentEnvironment := newEVMTransactionEnvironment(handler, contractsAddress)
	scriptEnvironment := newEVMScriptEnvironment(handler, contractsAddress)

	rt := runtime.NewRuntime(runtime.Config{})

	accountCodes := map[common.Location][]byte{}
	var events []cadence.Event

	runtimeInterface := &TestRuntimeInterface{
		Storage: NewTestLedger(nil, nil),
		OnGetSigningAccounts: func() ([]runtime.Address, error) {
			return []runtime.Address{runtime.Address(contractsAddress)}, nil
		},
		OnResolveLocation: newLocationResolver(contractsAddress),
		OnUpdateAccountContractCode: func(location common.AddressLocation, code []byte) error {
			accountCodes[location] = code
			return nil
		},
		OnGetAccountContractCode: func(location common.AddressLocation) (code []byte, err error) {
			code = accountCodes[location]
			return code, nil
		},
		OnEmitEvent: func(event cadence.Event) error {
			events = append(events, event)
			return nil
		},
		OnDecodeArgument: func(b []byte, t cadence.Type) (cadence.Value, error) {
			return json.Decode(nil, b)
		},
	}

	nextTransactionLocation := NewTransactionLocationGenerator()
	nextScriptLocation := NewScriptLocationGenerator()

	// Deploy contracts

	deployContracts(
		t,
		rt,
		contractsAddress,
		runtimeInterface,
		deploymentEnvironment,
		nextTransactionLocation,
	)

	// Run script

	actual, err := rt.ExecuteScript(
		runtime.Script{
			Source: script,
		},
		runtime.Context{
			Interface:   runtimeInterface,
			Environment: scriptEnvironment,
			Location:    nextScriptLocation(),
			UseVM:       *testWithVMScriptExecution,
		},
	)
	require.NoError(t, err)

	require.Equal(t, expectedValue, actual)
}

func TestEVMAccountBalance(t *testing.T) {
	t.Parallel()

	contractsAddress := flow.BytesToAddress([]byte{0x1})
	expectedBalanceValue := cadence.NewUInt(1013370000000000000)
	expectedBalance := cadence.
		NewStruct([]cadence.Value{expectedBalanceValue}).
		WithType(stdlib.NewBalanceCadenceType(common.Address(contractsAddress)))

	handler := &testContractHandler{
		flowTokenAddress:   common.Address(contractsAddress),
		evmContractAddress: common.Address(contractsAddress),
		accountByAddress: func(fromAddress types.Address, isAuthorized bool) types.Account {
			assert.Equal(t, types.Address{4, 0, 0, 0, 0, 0, 0, 0, 0, 0, 0, 0, 0, 0, 0, 0, 0, 0, 0, 0}, fromAddress)
			assert.False(t, isAuthorized)

			return &testFlowAccount{
				address: fromAddress,
				balance: func() types.Balance {
					return types.NewBalance(expectedBalanceValue.Value)
				},
			}
		},
	}

	script := []byte(`
	import EVM from 0x1

	access(all)
	fun main(): EVM.Balance {
			let cadenceOwnedAccount <- EVM.createCadenceOwnedAccount()
			let balance = cadenceOwnedAccount.balance()
			destroy cadenceOwnedAccount
			return balance
		}
	`)
	RunEVMScript(t, handler, script, expectedBalance)
}

func TestEVMAccountNonce(t *testing.T) {
	t.Parallel()

	contractsAddress := flow.BytesToAddress([]byte{0x1})
	expectedNonceValue := cadence.NewUInt64(2000)
	handler := &testContractHandler{
		flowTokenAddress:   common.Address(contractsAddress),
		evmContractAddress: common.Address(contractsAddress),
		accountByAddress: func(fromAddress types.Address, isAuthorized bool) types.Account {
			assert.Equal(t, types.Address{4, 0, 0, 0, 0, 0, 0, 0, 0, 0, 0, 0, 0, 0, 0, 0, 0, 0, 0, 0}, fromAddress)
			assert.False(t, isAuthorized)

			return &testFlowAccount{
				address: fromAddress,
				nonce: func() uint64 {
					return uint64(expectedNonceValue)
				},
			}
		},
	}

	script := []byte(`
      import EVM from 0x1

      access(all)
      fun main(): UInt64 {
          let cadenceOwnedAccount <- EVM.createCadenceOwnedAccount()
          let nonce = cadenceOwnedAccount.address().nonce()
          destroy cadenceOwnedAccount
          return nonce
      }
    `)

	RunEVMScript(t, handler, script, expectedNonceValue)
}

func TestEVMAccountCode(t *testing.T) {
	t.Parallel()

	contractsAddress := flow.BytesToAddress([]byte{0x1})
	expectedCodeRaw := []byte{1, 2, 3}
	expectedCodeValue := cadence.NewArray(
		[]cadence.Value{cadence.UInt8(1), cadence.UInt8(2), cadence.UInt8(3)},
	).WithType(cadence.NewVariableSizedArrayType(cadence.UInt8Type))

	handler := &testContractHandler{
		flowTokenAddress:   common.Address(contractsAddress),
		evmContractAddress: common.Address(contractsAddress),
		accountByAddress: func(fromAddress types.Address, isAuthorized bool) types.Account {
			assert.Equal(t, types.Address{4, 0, 0, 0, 0, 0, 0, 0, 0, 0, 0, 0, 0, 0, 0, 0, 0, 0, 0, 0}, fromAddress)
			assert.False(t, isAuthorized)

			return &testFlowAccount{
				address: fromAddress,
				code: func() types.Code {
					return expectedCodeRaw
				},
			}
		},
	}

	script := []byte(`
      import EVM from 0x1

      access(all)
      fun main(): [UInt8] {
          let cadenceOwnedAccount <- EVM.createCadenceOwnedAccount()
          let code = cadenceOwnedAccount.address().code()
          destroy cadenceOwnedAccount
          return code
      }
    `)

	RunEVMScript(t, handler, script, expectedCodeValue)
}

func TestEVMAccountCodeHash(t *testing.T) {
	t.Parallel()

	contractsAddress := flow.BytesToAddress([]byte{0x1})
	expectedCodeHashRaw := []byte{1, 2, 3}
	expectedCodeHashValue := cadence.NewArray(
		[]cadence.Value{cadence.UInt8(1), cadence.UInt8(2), cadence.UInt8(3)},
	).WithType(cadence.NewVariableSizedArrayType(cadence.UInt8Type))

	handler := &testContractHandler{
		flowTokenAddress:   common.Address(contractsAddress),
		evmContractAddress: common.Address(contractsAddress),
		accountByAddress: func(fromAddress types.Address, isAuthorized bool) types.Account {
			assert.Equal(t, types.Address{4, 0, 0, 0, 0, 0, 0, 0, 0, 0, 0, 0, 0, 0, 0, 0, 0, 0, 0, 0}, fromAddress)
			assert.False(t, isAuthorized)

			return &testFlowAccount{
				address: fromAddress,
				codeHash: func() []byte {
					return expectedCodeHashRaw
				},
			}
		},
	}

	script := []byte(`
      import EVM from 0x1

      access(all)
      fun main(): [UInt8] {
          let cadenceOwnedAccount <- EVM.createCadenceOwnedAccount()
          let codeHash = cadenceOwnedAccount.address().codeHash()
          destroy cadenceOwnedAccount
          return codeHash
      }
    `)

	RunEVMScript(t, handler, script, expectedCodeHashValue)
}

func TestEVMValidateCOAOwnershipProof(t *testing.T) {
	t.Parallel()
	contractsAddress := flow.BytesToAddress([]byte{0x1})

	type onGetAccountKeyFunc func(
		addr runtime.Address,
		index uint32,
	) (*cadenceStdlib.AccountKey, error)

	type onVerifySignatureFunc func(
		signature []byte,
		tag string,
		sd,
		publicKey []byte,
		signatureAlgorithm runtime.SignatureAlgorithm,
		hashAlgorithm runtime.HashAlgorithm,
	) (bool, error)

	validate := func(
		proof *types.COAOwnershipProofInContext,
		onGetAccountKey onGetAccountKeyFunc,
		onVerifySignature onVerifySignatureFunc,
	) (cadence.Value, error) {
		handler := &testContractHandler{
			deployCOA: func(_ uint64) types.Address {
				return proof.EVMAddress
			},
		}

		transactionEnvironment := newEVMTransactionEnvironment(handler, contractsAddress)
		scriptEnvironment := newEVMScriptEnvironment(handler, contractsAddress)

		rt := runtime.NewRuntime(runtime.Config{})

		accountCodes := map[common.Location][]byte{}
		var events []cadence.Event

		runtimeInterface := &TestRuntimeInterface{
			Storage: NewTestLedger(nil, nil),
			OnGetSigningAccounts: func() ([]runtime.Address, error) {
				return []runtime.Address{runtime.Address(contractsAddress)}, nil
			},
			OnResolveLocation: newLocationResolver(contractsAddress),
			OnUpdateAccountContractCode: func(location common.AddressLocation, code []byte) error {
				accountCodes[location] = code
				return nil
			},
			OnGetAccountContractCode: func(location common.AddressLocation) (code []byte, err error) {
				code = accountCodes[location]
				return code, nil
			},
			OnEmitEvent: func(event cadence.Event) error {
				events = append(events, event)
				return nil
			},
			OnDecodeArgument: func(b []byte, t cadence.Type) (cadence.Value, error) {
				return json.Decode(nil, b)
			},
			OnGetAccountKey:   onGetAccountKey,
			OnVerifySignature: onVerifySignature,
		}

		nextTransactionLocation := NewTransactionLocationGenerator()
		nextScriptLocation := NewScriptLocationGenerator()

		// Deploy contracts

		deployContracts(
			t,
			rt,
			contractsAddress,
			runtimeInterface,
			transactionEnvironment,
			nextTransactionLocation,
		)

		setupTx := []byte(`
		import EVM from 0x1

		transaction {
			prepare(account: auth(Capabilities, SaveValue) &Account) {
				let cadenceOwnedAccount <- EVM.createCadenceOwnedAccount()

				account.storage.save(
				    <-cadenceOwnedAccount,
					to: /storage/coa
				)

				let cap = account.capabilities.storage
				    .issue<&EVM.CadenceOwnedAccount>(/storage/coa)
				account.capabilities.publish(cap, at: /public/coa)
			}
		}`)

		err := rt.ExecuteTransaction(
			runtime.Script{
				Source: setupTx,
			},
			runtime.Context{
				Interface:   runtimeInterface,
				Environment: transactionEnvironment,
				Location:    nextTransactionLocation(),
				UseVM:       *testWithVMTransactionExecution,
			},
		)
		require.NoError(t, err)

		script := []byte(`
			import EVM from 0x1
			
			access(all)
			fun main(
				address: Address,
				path: PublicPath,
				signedData: [UInt8],
				keyIndices: [UInt64],
				signatures: [[UInt8]],
				evmAddress: [UInt8; 20]
			): EVM.ValidationResult {
				return EVM.validateCOAOwnershipProof(
					address: address,
					path: path,
					signedData: signedData,
					keyIndices: keyIndices,
					signatures: signatures, 
					evmAddress: evmAddress
				)
			}
		`)

		// Run script
		result, err := rt.ExecuteScript(
			runtime.Script{
				Source:    script,
				Arguments: EncodeArgs(proof.ToCadenceValues()),
			},
			runtime.Context{
				Interface:   runtimeInterface,
				Environment: scriptEnvironment,
				Location:    nextScriptLocation(),
				UseVM:       *testWithVMScriptExecution,
			},
		)

		return result, err
	}

	t.Run("Single key", func(t *testing.T) {
		proof := &types.COAOwnershipProofInContext{
			COAOwnershipProof: types.COAOwnershipProof{
				Address:        types.FlowAddress(contractsAddress),
				CapabilityPath: "coa",
				Signatures:     []types.Signature{[]byte("signature")},
				KeyIndices:     []uint64{0},
			},
			SignedData: []byte("signedData"),
			EVMAddress: RandomAddress(t),
		}

		result, err := validate(
			proof,
			func(
				addr runtime.Address,
				index uint32,
			) (*cadenceStdlib.AccountKey, error) {
				require.Equal(t, proof.Address[:], addr[:])
				return &cadenceStdlib.AccountKey{
					PublicKey: &cadenceStdlib.PublicKey{},
					KeyIndex:  index,
					Weight:    1000,
					HashAlgo:  sema.HashAlgorithmKECCAK_256,
					IsRevoked: false,
				}, nil
			},
			func(
				signature []byte,
				tag string,
				sd,
				publicKey []byte,
				signatureAlgorithm runtime.SignatureAlgorithm,
				hashAlgorithm runtime.HashAlgorithm,
			) (bool, error) {
				return true, nil
			},
		)

		require.NoError(t, err)

		isValid := result.(cadence.Struct).SearchFieldByName("isValid").(cadence.Bool)
		require.True(t, bool(isValid))
	})

	t.Run("Two keys", func(t *testing.T) {
		proof := &types.COAOwnershipProofInContext{
			COAOwnershipProof: types.COAOwnershipProof{
				Address:        types.FlowAddress(contractsAddress),
				CapabilityPath: "coa",
				Signatures:     []types.Signature{[]byte("signature2"), []byte("signature0")},
				KeyIndices:     []uint64{2, 0},
			},
			SignedData: []byte("signedData"),
			EVMAddress: RandomAddress(t),
		}

		result, err := validate(
			proof,
			func(addr runtime.Address, index uint32) (*cadenceStdlib.AccountKey, error) {
				require.Equal(t, proof.Address[:], addr[:])
				return &cadenceStdlib.AccountKey{
					PublicKey: &cadenceStdlib.PublicKey{
						// encode the key index into the public key
						PublicKey: []byte{byte(index)},
					},
					KeyIndex:  index,
					Weight:    1000,
					HashAlgo:  sema.HashAlgorithmKECCAK_256,
					IsRevoked: false,
				}, nil
			},
			func(
				signature []byte,
				tag string,
				sd,
				publicKey []byte,
				signatureAlgorithm runtime.SignatureAlgorithm,
				hashAlgorithm runtime.HashAlgorithm,
			) (bool, error) {
				if bytes.Equal(signature, []byte("signature2")) {
					require.Equal(t, byte(2), publicKey[0])
					return true, nil
				} else if bytes.Equal(signature, []byte("signature0")) {
					require.Equal(t, byte(0), publicKey[0])
					return true, nil
				} else {
					return false, nil
				}
			},
		)

		require.NoError(t, err)

		isValid := result.(cadence.Struct).SearchFieldByName("isValid").(cadence.Bool)
		require.True(t, bool(isValid))
	})

	t.Run("Two keys insufficient weight", func(t *testing.T) {
		proof := &types.COAOwnershipProofInContext{
			COAOwnershipProof: types.COAOwnershipProof{
				Address:        types.FlowAddress(contractsAddress),
				CapabilityPath: "coa",
				Signatures:     []types.Signature{[]byte("signature2"), []byte("signature0")},
				KeyIndices:     []uint64{2, 0},
			},
			SignedData: []byte("signedData"),
			EVMAddress: RandomAddress(t),
		}

		result, err := validate(
			proof,
			func(addr runtime.Address, index uint32) (*cadenceStdlib.AccountKey, error) {
				require.Equal(t, proof.Address[:], addr[:])
				return &cadenceStdlib.AccountKey{
					PublicKey: &cadenceStdlib.PublicKey{
						// encode the key index into the public key
						PublicKey: []byte{byte(index)},
					},
					KeyIndex:  index,
					Weight:    499,
					HashAlgo:  sema.HashAlgorithmKECCAK_256,
					IsRevoked: false,
				}, nil
			},
			func(
				signature []byte,
				tag string,
				sd,
				publicKey []byte,
				signatureAlgorithm runtime.SignatureAlgorithm,
				hashAlgorithm runtime.HashAlgorithm,
			) (bool, error) {
				if bytes.Equal(signature, []byte("signature2")) {
					require.Equal(t, byte(2), publicKey[0])
					return true, nil
				} else if bytes.Equal(signature, []byte("signature0")) {
					require.Equal(t, byte(0), publicKey[0])
					return true, nil
				} else {
					return false, nil
				}
			},
		)

		require.NoError(t, err)

		isValid := result.(cadence.Struct).SearchFieldByName("isValid").(cadence.Bool)
		require.False(t, bool(isValid))
		message := result.(cadence.Struct).
			SearchFieldByName("problem").(cadence.Optional).
			Value.(cadence.String).String()
		require.Equal(t, "\"EVM.validateCOAOwnershipProof(): Cannot validate COA ownership for Cadence account 0x0000000000000001. The given signatures are not valid or provide enough weight.\"", message)
	})
}

func TestInternalEVMAccess(t *testing.T) {

	t.Parallel()

	handler := &testContractHandler{}

	contractsAddress := flow.BytesToAddress([]byte{0x1})

	deploymentEnvironment := newEVMTransactionEnvironment(handler, contractsAddress)
	scriptEnvironment := newEVMScriptEnvironment(handler, contractsAddress)

	rt := runtime.NewRuntime(runtime.Config{})

	script := []byte(`
      import EVM from 0x1

      access(all)
      fun main() {
          let a = InternalEVM.createBridgedAccount()
      }
    `)

	accountCodes := map[common.Location][]byte{}

	runtimeInterface := &TestRuntimeInterface{
		Storage: NewTestLedger(nil, nil),
		OnGetSigningAccounts: func() ([]runtime.Address, error) {
			return []runtime.Address{runtime.Address(contractsAddress)}, nil
		},
		OnResolveLocation: newLocationResolver(contractsAddress),
		OnUpdateAccountContractCode: func(location common.AddressLocation, code []byte) error {
			accountCodes[location] = code
			return nil
		},
		OnGetAccountContractCode: func(location common.AddressLocation) (code []byte, err error) {
			code = accountCodes[location]
			return code, nil
		},
		OnEmitEvent: func(event cadence.Event) error {
			return nil
		},
		OnDecodeArgument: func(b []byte, t cadence.Type) (cadence.Value, error) {
			return json.Decode(nil, b)
		},
	}

	nextTransactionLocation := NewTransactionLocationGenerator()
	nextScriptLocation := NewScriptLocationGenerator()

	// Deploy contracts

	deployContracts(
		t,
		rt,
		contractsAddress,
		runtimeInterface,
		deploymentEnvironment,
		nextTransactionLocation,
	)

	// Run script

	_, err := rt.ExecuteScript(
		runtime.Script{
			Source: script,
		},
		runtime.Context{
			Interface:   runtimeInterface,
			Environment: scriptEnvironment,
			Location:    nextScriptLocation(),
			UseVM:       *testWithVMScriptExecution,
		},
	)
	require.Error(t, err)
}

func TestEVMGetLatestBlock(t *testing.T) {
	t.Parallel()

	contractsAddress := flow.BytesToAddress([]byte{0x1})

	latestBlock := &types.Block{
		Height:      uint64(2),
		TotalSupply: big.NewInt(1500000000000000000),
		Timestamp:   uint64(1337),
	}
	handler := &testContractHandler{
		evmContractAddress: common.Address(contractsAddress),
		lastExecutedBlock: func() *types.Block {
			return latestBlock
		},
	}

	script := []byte(`
      import EVM from 0x1

      access(all)
      fun main(): EVM.EVMBlock {
        return EVM.getLatestBlock()
      }
	`)

	evmBlockCadenceType := stdlib.NewEVMBlockCadenceType(
		common.Address(contractsAddress),
	)

	blockHeight := cadence.NewUInt64(latestBlock.Height)
	hash, err := latestBlock.Hash()
	require.NoError(t, err)
	blockHash, err := cadence.NewString(hash.Hex())
	require.NoError(t, err)
	blockTotalSupply := cadence.NewIntFromBig(latestBlock.TotalSupply)
	timestamp := cadence.NewUInt64(latestBlock.Timestamp)

	expectedEVMBlock := cadence.NewStruct([]cadence.Value{
		blockHeight,
		blockHash,
		blockTotalSupply,
		timestamp,
	}).WithType(evmBlockCadenceType)

	RunEVMScript(t, handler, script, expectedEVMBlock)
}<|MERGE_RESOLUTION|>--- conflicted
+++ resolved
@@ -481,18 +481,12 @@
 			Source: script,
 		},
 		runtime.Context{
-<<<<<<< HEAD
-			Interface:   runtimeInterface,
-			Environment: scriptEnvironment,
-			Location:    nextScriptLocation(),
-			UseVM:       *testWithVMScriptExecution,
-=======
 			Interface:        runtimeInterface,
 			Environment:      scriptEnvironment,
 			Location:         nextScriptLocation(),
+			UseVM:            *testWithVMScriptExecution,
 			MemoryGauge:      gauge,
 			ComputationGauge: gauge,
->>>>>>> 2e22df4e
 		},
 	)
 	require.NoError(t, err)
@@ -597,18 +591,12 @@
 				Source: script,
 			},
 			runtime.Context{
-<<<<<<< HEAD
-				Interface:   runtimeInterface,
-				Environment: scriptEnvironment,
-				Location:    nextScriptLocation(),
-				UseVM:       *testWithVMScriptExecution,
-=======
 				Interface:        runtimeInterface,
 				Environment:      scriptEnvironment,
 				Location:         nextScriptLocation(),
+				UseVM:            *testWithVMScriptExecution,
 				MemoryGauge:      gauge,
 				ComputationGauge: gauge,
->>>>>>> 2e22df4e
 			},
 		)
 		require.NoError(t, err)
@@ -668,18 +656,12 @@
 				Source: script,
 			},
 			runtime.Context{
-<<<<<<< HEAD
-				Interface:   runtimeInterface,
-				Environment: scriptEnvironment,
-				Location:    nextScriptLocation(),
-				UseVM:       *testWithVMScriptExecution,
-=======
 				Interface:        runtimeInterface,
 				Environment:      scriptEnvironment,
 				Location:         nextScriptLocation(),
+				UseVM:            *testWithVMScriptExecution,
 				MemoryGauge:      gauge,
 				ComputationGauge: gauge,
->>>>>>> 2e22df4e
 			},
 		)
 		require.NoError(t, err)
@@ -749,18 +731,12 @@
 				Source: script,
 			},
 			runtime.Context{
-<<<<<<< HEAD
-				Interface:   runtimeInterface,
-				Environment: scriptEnvironment,
-				Location:    nextScriptLocation(),
-				UseVM:       *testWithVMScriptExecution,
-=======
 				Interface:        runtimeInterface,
 				Environment:      scriptEnvironment,
 				Location:         nextScriptLocation(),
+				UseVM:            *testWithVMScriptExecution,
 				MemoryGauge:      gauge,
 				ComputationGauge: gauge,
->>>>>>> 2e22df4e
 			},
 		)
 		require.NoError(t, err)
@@ -815,18 +791,12 @@
 				Source: script,
 			},
 			runtime.Context{
-<<<<<<< HEAD
-				Interface:   runtimeInterface,
-				Environment: scriptEnvironment,
-				Location:    nextScriptLocation(),
-				UseVM:       *testWithVMScriptExecution,
-=======
 				Interface:        runtimeInterface,
 				Environment:      scriptEnvironment,
 				Location:         nextScriptLocation(),
+				UseVM:            *testWithVMScriptExecution,
 				MemoryGauge:      gauge,
 				ComputationGauge: gauge,
->>>>>>> 2e22df4e
 			},
 		)
 		require.NoError(t, err)
@@ -892,18 +862,12 @@
 				Source: script,
 			},
 			runtime.Context{
-<<<<<<< HEAD
-				Interface:   runtimeInterface,
-				Environment: scriptEnvironment,
-				Location:    nextScriptLocation(),
-				UseVM:       *testWithVMScriptExecution,
-=======
 				Interface:        runtimeInterface,
 				Environment:      scriptEnvironment,
 				Location:         nextScriptLocation(),
+				UseVM:            *testWithVMScriptExecution,
 				MemoryGauge:      gauge,
 				ComputationGauge: gauge,
->>>>>>> 2e22df4e
 			},
 		)
 		require.NoError(t, err)
@@ -969,18 +933,12 @@
 				Source: script,
 			},
 			runtime.Context{
-<<<<<<< HEAD
-				Interface:   runtimeInterface,
-				Environment: scriptEnvironment,
-				Location:    nextScriptLocation(),
-				UseVM:       *testWithVMScriptExecution,
-=======
 				Interface:        runtimeInterface,
 				Environment:      scriptEnvironment,
 				Location:         nextScriptLocation(),
+				UseVM:            *testWithVMScriptExecution,
 				MemoryGauge:      gauge,
 				ComputationGauge: gauge,
->>>>>>> 2e22df4e
 			},
 		)
 		require.NoError(t, err)
@@ -1100,18 +1058,12 @@
 				Source: script,
 			},
 			runtime.Context{
-<<<<<<< HEAD
-				Interface:   runtimeInterface,
-				Environment: scriptEnvironment,
-				Location:    nextScriptLocation(),
-				UseVM:       *testWithVMScriptExecution,
-=======
 				Interface:        runtimeInterface,
 				Environment:      scriptEnvironment,
 				Location:         nextScriptLocation(),
+				UseVM:            *testWithVMScriptExecution,
 				MemoryGauge:      gauge,
 				ComputationGauge: gauge,
->>>>>>> 2e22df4e
 			},
 		)
 		require.NoError(t, err)
@@ -1154,18 +1106,12 @@
 				Source: script,
 			},
 			runtime.Context{
-<<<<<<< HEAD
-				Interface:   runtimeInterface,
-				Environment: scriptEnvironment,
-				Location:    nextScriptLocation(),
-				UseVM:       *testWithVMScriptExecution,
-=======
 				Interface:        runtimeInterface,
 				Environment:      scriptEnvironment,
 				Location:         nextScriptLocation(),
+				UseVM:            *testWithVMScriptExecution,
 				MemoryGauge:      gauge,
 				ComputationGauge: gauge,
->>>>>>> 2e22df4e
 			},
 		)
 		require.NoError(t, err)
@@ -1206,18 +1152,12 @@
 				Source: script,
 			},
 			runtime.Context{
-<<<<<<< HEAD
-				Interface:   runtimeInterface,
-				Environment: scriptEnvironment,
-				Location:    nextScriptLocation(),
-				UseVM:       *testWithVMScriptExecution,
-=======
 				Interface:        runtimeInterface,
 				Environment:      scriptEnvironment,
 				Location:         nextScriptLocation(),
+				UseVM:            *testWithVMScriptExecution,
 				MemoryGauge:      gauge,
 				ComputationGauge: gauge,
->>>>>>> 2e22df4e
 			},
 		)
 		require.NoError(t, err)
@@ -1259,18 +1199,12 @@
 				Source: script,
 			},
 			runtime.Context{
-<<<<<<< HEAD
-				Interface:   runtimeInterface,
-				Environment: scriptEnvironment,
-				Location:    nextScriptLocation(),
-				UseVM:       *testWithVMScriptExecution,
-=======
 				Interface:        runtimeInterface,
 				Environment:      scriptEnvironment,
 				Location:         nextScriptLocation(),
+				UseVM:            *testWithVMScriptExecution,
 				MemoryGauge:      gauge,
 				ComputationGauge: gauge,
->>>>>>> 2e22df4e
 			},
 		)
 		require.NoError(t, err)
@@ -1321,18 +1255,12 @@
 				Source: script,
 			},
 			runtime.Context{
-<<<<<<< HEAD
-				Interface:   runtimeInterface,
-				Environment: scriptEnvironment,
-				Location:    nextScriptLocation(),
-				UseVM:       *testWithVMScriptExecution,
-=======
 				Interface:        runtimeInterface,
 				Environment:      scriptEnvironment,
 				Location:         nextScriptLocation(),
+				UseVM:            *testWithVMScriptExecution,
 				MemoryGauge:      gauge,
 				ComputationGauge: gauge,
->>>>>>> 2e22df4e
 			},
 		)
 		require.NoError(t, err)
@@ -1384,18 +1312,12 @@
 				Source: script,
 			},
 			runtime.Context{
-<<<<<<< HEAD
-				Interface:   runtimeInterface,
-				Environment: scriptEnvironment,
-				Location:    nextScriptLocation(),
-				UseVM:       *testWithVMScriptExecution,
-=======
 				Interface:        runtimeInterface,
 				Environment:      scriptEnvironment,
 				Location:         nextScriptLocation(),
+				UseVM:            *testWithVMScriptExecution,
 				MemoryGauge:      gauge,
 				ComputationGauge: gauge,
->>>>>>> 2e22df4e
 			},
 		)
 		require.NoError(t, err)
@@ -1494,18 +1416,12 @@
 			Source: script,
 		},
 		runtime.Context{
-<<<<<<< HEAD
-			Interface:   runtimeInterface,
-			Environment: scriptEnvironment,
-			Location:    nextScriptLocation(),
-			UseVM:       *testWithVMScriptExecution,
-=======
 			Interface:        runtimeInterface,
 			Environment:      scriptEnvironment,
 			Location:         nextScriptLocation(),
+			UseVM:            *testWithVMScriptExecution,
 			MemoryGauge:      gauge,
 			ComputationGauge: gauge,
->>>>>>> 2e22df4e
 		},
 	)
 	require.NoError(t, err)
@@ -1594,18 +1510,12 @@
 			Source: script,
 		},
 		runtime.Context{
-<<<<<<< HEAD
-			Interface:   runtimeInterface,
-			Environment: scriptEnvironment,
-			Location:    nextScriptLocation(),
-			UseVM:       *testWithVMScriptExecution,
-=======
 			Interface:        runtimeInterface,
 			Environment:      scriptEnvironment,
 			Location:         nextScriptLocation(),
+			UseVM:            *testWithVMScriptExecution,
 			MemoryGauge:      gauge,
 			ComputationGauge: gauge,
->>>>>>> 2e22df4e
 		},
 	)
 	require.NoError(t, err)
@@ -1703,18 +1613,12 @@
 			Source: script,
 		},
 		runtime.Context{
-<<<<<<< HEAD
-			Interface:   runtimeInterface,
-			Environment: scriptEnvironment,
-			Location:    nextScriptLocation(),
-			UseVM:       *testWithVMScriptExecution,
-=======
 			Interface:        runtimeInterface,
 			Environment:      scriptEnvironment,
 			Location:         nextScriptLocation(),
+			UseVM:            *testWithVMScriptExecution,
 			MemoryGauge:      gauge,
 			ComputationGauge: gauge,
->>>>>>> 2e22df4e
 		},
 	)
 	require.NoError(t, err)
@@ -1830,18 +1734,12 @@
 			}),
 		},
 		runtime.Context{
-<<<<<<< HEAD
-			Interface:   runtimeInterface,
-			Environment: scriptEnvironment,
-			Location:    nextScriptLocation(),
-			UseVM:       *testWithVMScriptExecution,
-=======
 			Interface:        runtimeInterface,
 			Environment:      scriptEnvironment,
 			Location:         nextScriptLocation(),
+			UseVM:            *testWithVMScriptExecution,
 			MemoryGauge:      gauge,
 			ComputationGauge: gauge,
->>>>>>> 2e22df4e
 		},
 	)
 	require.NoError(t, err)
@@ -1944,18 +1842,12 @@
 			Source: script,
 		},
 		runtime.Context{
-<<<<<<< HEAD
-			Interface:   runtimeInterface,
-			Environment: scriptEnvironment,
-			Location:    nextScriptLocation(),
-			UseVM:       *testWithVMScriptExecution,
-=======
 			Interface:        runtimeInterface,
 			Environment:      scriptEnvironment,
 			Location:         nextScriptLocation(),
+			UseVM:            *testWithVMScriptExecution,
 			MemoryGauge:      gauge,
 			ComputationGauge: gauge,
->>>>>>> 2e22df4e
 		},
 	)
 	require.NoError(t, err)
@@ -3562,18 +3454,12 @@
 			Source: script,
 		},
 		runtime.Context{
-<<<<<<< HEAD
-			Interface:   runtimeInterface,
-			Environment: scriptEnvironment,
-			Location:    nextScriptLocation(),
-			UseVM:       *testWithVMScriptExecution,
-=======
 			Interface:        runtimeInterface,
 			Environment:      scriptEnvironment,
 			Location:         nextScriptLocation(),
+			UseVM:            *testWithVMScriptExecution,
 			MemoryGauge:      gauge,
 			ComputationGauge: gauge,
->>>>>>> 2e22df4e
 		},
 	)
 	require.NoError(t, err)
@@ -3718,18 +3604,12 @@
 			}),
 		},
 		runtime.Context{
-<<<<<<< HEAD
-			Interface:   runtimeInterface,
-			Environment: scriptEnvironment,
-			Location:    nextScriptLocation(),
-			UseVM:       *testWithVMScriptExecution,
-=======
 			Interface:        runtimeInterface,
 			Environment:      scriptEnvironment,
 			Location:         nextScriptLocation(),
+			UseVM:            *testWithVMScriptExecution,
 			MemoryGauge:      gauge,
 			ComputationGauge: gauge,
->>>>>>> 2e22df4e
 		},
 	)
 	require.NoError(t, err)
