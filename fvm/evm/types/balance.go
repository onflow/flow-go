--- conflicted
+++ resolved
@@ -7,15 +7,7 @@
 	"github.com/onflow/cadence"
 )
 
-<<<<<<< HEAD
-var (
-	SmalletUnitOfAttoFlowConvertibleToCadence = new(big.Int).SetInt64(1e10)
-	OneAttoFlow                               = new(big.Int).SetInt64(1)
-	OneFlowInAttoFlow                         = new(big.Int).SetInt64(1e18)
-)
-=======
 var SmallestAcceptableBalanceValueInAttoFlow = new(big.Int).SetInt64(1e10)
->>>>>>> 70f1458d
 
 // Balance represents the balance of an address
 // in the evm environment, balances are kept in attoflow (1e10^-18 flow),
@@ -32,11 +24,7 @@
 
 // ToAttoFlow converts the balance into AttoFlow
 func (b Balance) ToAttoFlow() *big.Int {
-<<<<<<< HEAD
-	return new(big.Int).Mul(new(big.Int).SetUint64(uint64(b)), SmalletUnitOfAttoFlowConvertibleToCadence)
-=======
 	return new(big.Int).Mul(new(big.Int).SetUint64(uint64(b)), SmallestAcceptableBalanceValueInAttoFlow)
->>>>>>> 70f1458d
 }
 
 // Sub subtract the other balance from this balance
@@ -66,19 +54,11 @@
 
 // NewBalanceFromAttoFlow constructs a new balance from atto flow value
 func NewBalanceFromAttoFlow(inp *big.Int) (Balance, error) {
-<<<<<<< HEAD
-	if new(big.Int).Mod(inp, SmalletUnitOfAttoFlowConvertibleToCadence).Cmp(big.NewInt(0)) != 0 {
-=======
 	if new(big.Int).Mod(inp, SmallestAcceptableBalanceValueInAttoFlow).Cmp(big.NewInt(0)) != 0 {
->>>>>>> 70f1458d
 		return 0, ErrBalanceConversion
 	}
 
 	// we only need to divide by 10 given we already have 8 as factor
-<<<<<<< HEAD
-	converted := new(big.Int).Div(inp, SmalletUnitOfAttoFlowConvertibleToCadence)
-=======
 	converted := new(big.Int).Div(inp, SmallestAcceptableBalanceValueInAttoFlow)
->>>>>>> 70f1458d
 	return Balance(cadence.UFix64(converted.Uint64())), nil
 }