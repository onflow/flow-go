package testutils

import (
	"fmt"
	"testing"

	"github.com/onflow/cadence"
	"github.com/onflow/cadence/encoding/json"
	"github.com/onflow/cadence/runtime"
	"github.com/onflow/cadence/runtime/ast"
	"github.com/onflow/cadence/runtime/common"
	"github.com/onflow/cadence/runtime/sema"
	"github.com/stretchr/testify/require"
)

// LocationResolver is a location Cadence runtime interface location resolver
// very similar to ContractReader.ResolveLocation,
// but it does not look up available contract names
func LocationResolver(
	identifiers []ast.Identifier,
	location common.Location,
) (
	result []sema.ResolvedLocation,
	err error,
) {
	addressLocation, isAddress := location.(common.AddressLocation)

	// if the location is not an address location, e.g. an identifier location
	// (`import Crypto`), then return a single resolved location which declares
	// all identifiers.
	if !isAddress {
		return []runtime.ResolvedLocation{
			{
				Location:    location,
				Identifiers: identifiers,
			},
		}, nil
	}

	// if the location is an address,
	// and no specific identifiers where requested in the import statement,
	// then assume the imported identifier is the address location's identifier (the contract)
	if len(identifiers) == 0 {
		identifiers = []ast.Identifier{
			{Identifier: addressLocation.Name},
		}
	}

	// return one resolved location per identifier.
	// each resolved location is an address contract location
	resolvedLocations := make([]runtime.ResolvedLocation, len(identifiers))
	for i := range resolvedLocations {
		identifier := identifiers[i]
		resolvedLocations[i] = runtime.ResolvedLocation{
			Location: common.AddressLocation{
				Address: addressLocation.Address,
				Name:    identifier.Identifier,
			},
			Identifiers: []runtime.Identifier{identifier},
		}
	}

	return resolvedLocations, nil
}

func EncodeArgs(argValues []cadence.Value) [][]byte {
	args := make([][]byte, len(argValues))
	for i, arg := range argValues {
		var err error
		args[i], err = json.Encode(arg)
		if err != nil {
			panic(fmt.Errorf("broken test: invalid argument: %w", err))
		}
	}
	return args
}

<<<<<<< HEAD
type TestLedger struct {
	StoredValues           map[string][]byte
	OnValueExists          func(owner, key []byte) (exists bool, err error)
	OnGetValue             func(owner, key []byte) (value []byte, err error)
	OnSetValue             func(owner, key, value []byte) (err error)
	OnAllocateStorageIndex func(owner []byte) (atree.SlabIndex, error)
}

var _ atree.Ledger = TestLedger{}

func (s TestLedger) GetValue(owner, key []byte) (value []byte, err error) {
	return s.OnGetValue(owner, key)
}

func (s TestLedger) SetValue(owner, key, value []byte) (err error) {
	return s.OnSetValue(owner, key, value)
}

func (s TestLedger) ValueExists(owner, key []byte) (exists bool, err error) {
	return s.OnValueExists(owner, key)
}

func (s TestLedger) AllocateSlabIndex(owner []byte) (atree.SlabIndex, error) {
	return s.OnAllocateStorageIndex(owner)
}

func (s TestLedger) Dump() {
	// Only used for testing/debugging purposes
	for key, data := range s.StoredValues { //nolint:maprange
		fmt.Printf("%s:\n", strconv.Quote(key))
		fmt.Printf("%s\n", hex.Dump(data))
		println()
	}
}

func NewTestLedger(
	onRead func(owner, key, value []byte),
	onWrite func(owner, key, value []byte),
) TestLedger {

	storageKey := func(owner, key string) string {
		return strings.Join([]string{owner, key}, "|")
	}

	storedValues := map[string][]byte{}

	storageIndices := map[string]uint64{}

	return TestLedger{
		StoredValues: storedValues,
		OnValueExists: func(owner, key []byte) (bool, error) {
			value := storedValues[storageKey(string(owner), string(key))]
			return len(value) > 0, nil
		},
		OnGetValue: func(owner, key []byte) (value []byte, err error) {
			value = storedValues[storageKey(string(owner), string(key))]
			if onRead != nil {
				onRead(owner, key, value)
			}
			return value, nil
		},
		OnSetValue: func(owner, key, value []byte) (err error) {
			storedValues[storageKey(string(owner), string(key))] = value
			if onWrite != nil {
				onWrite(owner, key, value)
			}
			return nil
		},
		OnAllocateStorageIndex: func(owner []byte) (result atree.SlabIndex, err error) {
			index := storageIndices[string(owner)] + 1
			storageIndices[string(owner)] = index
			binary.BigEndian.PutUint64(result[:], index)
			return
		},
	}
}

type TestRuntimeInterface struct {
	Storage atree.Ledger

	OnResolveLocation func(
		identifiers []runtime.Identifier,
		location runtime.Location,
	) (
		[]runtime.ResolvedLocation,
		error,
	)
	OnGetCode          func(_ runtime.Location) ([]byte, error)
	OnGetAndSetProgram func(
		location runtime.Location,
		load func() (*interpreter.Program, error),
	) (*interpreter.Program, error)
	OnSetInterpreterSharedState func(state *interpreter.SharedState)
	OnGetInterpreterSharedState func() *interpreter.SharedState
	OnCreateAccount             func(payer runtime.Address) (address runtime.Address, err error)
	OnAddEncodedAccountKey      func(address runtime.Address, publicKey []byte) error
	OnRemoveEncodedAccountKey   func(address runtime.Address, index uint32) (publicKey []byte, err error)
	OnAddAccountKey             func(
		address runtime.Address,
		publicKey *cadenceStdlib.PublicKey,
		hashAlgo runtime.HashAlgorithm,
		weight int,
	) (*cadenceStdlib.AccountKey, error)
	OnGetAccountKey             func(address runtime.Address, index uint32) (*cadenceStdlib.AccountKey, error)
	OnRemoveAccountKey          func(address runtime.Address, index uint32) (*cadenceStdlib.AccountKey, error)
	OnAccountKeysCount          func(address runtime.Address) (uint32, error)
	OnUpdateAccountContractCode func(location common.AddressLocation, code []byte) error
	OnGetAccountContractCode    func(location common.AddressLocation) (code []byte, err error)
	OnRemoveAccountContractCode func(location common.AddressLocation) (err error)
	OnGetSigningAccounts        func() ([]runtime.Address, error)
	OnProgramLog                func(string)
	OnEmitEvent                 func(cadence.Event) error
	OnResourceOwnerChanged      func(
		interpreter *interpreter.Interpreter,
		resource *interpreter.CompositeValue,
		oldAddress common.Address,
		newAddress common.Address,
	)
	OnGenerateUUID       func() (uint64, error)
	OnMeterComputation   func(compKind common.ComputationKind, intensity uint) error
	OnDecodeArgument     func(b []byte, t cadence.Type) (cadence.Value, error)
	OnProgramParsed      func(location runtime.Location, duration time.Duration)
	OnProgramChecked     func(location runtime.Location, duration time.Duration)
	OnProgramInterpreted func(location runtime.Location, duration time.Duration)
	OnReadRandom         func([]byte) error
	OnVerifySignature    func(
		signature []byte,
		tag string,
		signedData []byte,
		publicKey []byte,
		signatureAlgorithm runtime.SignatureAlgorithm,
		hashAlgorithm runtime.HashAlgorithm,
	) (bool, error)
	OnHash func(
		data []byte,
		tag string,
		hashAlgorithm runtime.HashAlgorithm,
	) ([]byte, error)
	OnSetCadenceValue            func(owner runtime.Address, key string, value cadence.Value) (err error)
	OnGetAccountBalance          func(_ runtime.Address) (uint64, error)
	OnGetAccountAvailableBalance func(_ runtime.Address) (uint64, error)
	OnGetStorageUsed             func(_ runtime.Address) (uint64, error)
	OnGetStorageCapacity         func(_ runtime.Address) (uint64, error)
	Programs                     map[runtime.Location]*interpreter.Program
	OnImplementationDebugLog     func(message string) error
	OnValidatePublicKey          func(publicKey *cadenceStdlib.PublicKey) error
	OnBLSVerifyPOP               func(pk *cadenceStdlib.PublicKey, s []byte) (bool, error)
	OnBLSAggregateSignatures     func(sigs [][]byte) ([]byte, error)
	OnBLSAggregatePublicKeys     func(keys []*cadenceStdlib.PublicKey) (*cadenceStdlib.PublicKey, error)
	OnGetAccountContractNames    func(address runtime.Address) ([]string, error)
	OnRecordTrace                func(
		operation string,
		location runtime.Location,
		duration time.Duration,
		attrs []attribute.KeyValue,
	)
	OnMeterMemory       func(usage common.MemoryUsage) error
	OnComputationUsed   func() (uint64, error)
	OnMemoryUsed        func() (uint64, error)
	OnInteractionUsed   func() (uint64, error)
	OnGenerateAccountID func(address common.Address) (uint64, error)

	lastUUID            uint64
	accountIDs          map[common.Address]uint64
	updatedContractCode bool
}

// TestRuntimeInterface should implement Interface
var _ runtime.Interface = &TestRuntimeInterface{}

func (i *TestRuntimeInterface) ResolveLocation(
	identifiers []runtime.Identifier,
	location runtime.Location,
) ([]runtime.ResolvedLocation, error) {
	if i.OnResolveLocation == nil {
		return []runtime.ResolvedLocation{
			{
				Location:    location,
				Identifiers: identifiers,
			},
		}, nil
	}
	return i.OnResolveLocation(identifiers, location)
}

func (i *TestRuntimeInterface) GetCode(location runtime.Location) ([]byte, error) {
	if i.OnGetCode == nil {
		return nil, nil
	}
	return i.OnGetCode(location)
}

func (i *TestRuntimeInterface) GetOrLoadProgram(
	location runtime.Location,
	load func() (*interpreter.Program, error),
) (
	program *interpreter.Program,
	err error,
) {
	if i.OnGetAndSetProgram == nil {
		if i.Programs == nil {
			i.Programs = map[runtime.Location]*interpreter.Program{}
		}

		var ok bool
		program, ok = i.Programs[location]
		if ok {
			return
		}

		program, err = load()

		// NOTE: important: still set empty program,
		// even if error occurred

		i.Programs[location] = program

		return
	}

	return i.OnGetAndSetProgram(location, load)
}

func (i *TestRuntimeInterface) SetInterpreterSharedState(state *interpreter.SharedState) {
	if i.OnSetInterpreterSharedState == nil {
		return
	}

	i.OnSetInterpreterSharedState(state)
}

func (i *TestRuntimeInterface) GetInterpreterSharedState() *interpreter.SharedState {
	if i.OnGetInterpreterSharedState == nil {
		return nil
	}

	return i.OnGetInterpreterSharedState()
}

func (i *TestRuntimeInterface) ValueExists(owner, key []byte) (exists bool, err error) {
	return i.Storage.ValueExists(owner, key)
}

func (i *TestRuntimeInterface) GetValue(owner, key []byte) (value []byte, err error) {
	return i.Storage.GetValue(owner, key)
}

func (i *TestRuntimeInterface) SetValue(owner, key, value []byte) (err error) {
	return i.Storage.SetValue(owner, key, value)
}

func (i *TestRuntimeInterface) AllocateSlabIndex(owner []byte) (atree.SlabIndex, error) {
	return i.Storage.AllocateSlabIndex(owner)
}

func (i *TestRuntimeInterface) CreateAccount(payer runtime.Address) (address runtime.Address, err error) {
	if i.OnCreateAccount == nil {
		panic("must specify TestRuntimeInterface.OnCreateAccount")
	}
	return i.OnCreateAccount(payer)
}

func (i *TestRuntimeInterface) AddEncodedAccountKey(address runtime.Address, publicKey []byte) error {
	if i.OnAddEncodedAccountKey == nil {
		panic("must specify TestRuntimeInterface.OnAddEncodedAccountKey")
	}
	return i.OnAddEncodedAccountKey(address, publicKey)
}

func (i *TestRuntimeInterface) RevokeEncodedAccountKey(address runtime.Address, index uint32) ([]byte, error) {
	if i.OnRemoveEncodedAccountKey == nil {
		panic("must specify TestRuntimeInterface.OnRemoveEncodedAccountKey")
	}
	return i.OnRemoveEncodedAccountKey(address, index)
}

func (i *TestRuntimeInterface) AddAccountKey(
	address runtime.Address,
	publicKey *cadenceStdlib.PublicKey,
	hashAlgo runtime.HashAlgorithm,
	weight int,
) (*cadenceStdlib.AccountKey, error) {
	if i.OnAddAccountKey == nil {
		panic("must specify TestRuntimeInterface.OnAddAccountKey")
	}
	return i.OnAddAccountKey(address, publicKey, hashAlgo, weight)
}

func (i *TestRuntimeInterface) GetAccountKey(address runtime.Address, index uint32) (*cadenceStdlib.AccountKey, error) {
	if i.OnGetAccountKey == nil {
		panic("must specify TestRuntimeInterface.OnGetAccountKey")
	}
	return i.OnGetAccountKey(address, index)
}

func (i *TestRuntimeInterface) AccountKeysCount(address runtime.Address) (uint32, error) {
	if i.OnAccountKeysCount == nil {
		panic("must specify TestRuntimeInterface.OnAccountKeysCount")
	}
	return i.OnAccountKeysCount(address)
}

func (i *TestRuntimeInterface) RevokeAccountKey(address runtime.Address, index uint32) (*cadenceStdlib.AccountKey, error) {
	if i.OnRemoveAccountKey == nil {
		panic("must specify TestRuntimeInterface.OnRemoveAccountKey")
	}
	return i.OnRemoveAccountKey(address, index)
}

func (i *TestRuntimeInterface) UpdateAccountContractCode(location common.AddressLocation, code []byte) (err error) {
	if i.OnUpdateAccountContractCode == nil {
		panic("must specify TestRuntimeInterface.OnUpdateAccountContractCode")
	}

	err = i.OnUpdateAccountContractCode(location, code)
	if err != nil {
		return err
	}

	i.updatedContractCode = true

	return nil
}

func (i *TestRuntimeInterface) GetAccountContractCode(location common.AddressLocation) (code []byte, err error) {
	if i.OnGetAccountContractCode == nil {
		panic("must specify TestRuntimeInterface.OnGetAccountContractCode")
	}
	return i.OnGetAccountContractCode(location)
}

func (i *TestRuntimeInterface) RemoveAccountContractCode(location common.AddressLocation) (err error) {
	if i.OnRemoveAccountContractCode == nil {
		panic("must specify TestRuntimeInterface.OnRemoveAccountContractCode")
	}
	return i.OnRemoveAccountContractCode(location)
}

func (i *TestRuntimeInterface) GetSigningAccounts() ([]runtime.Address, error) {
	if i.OnGetSigningAccounts == nil {
		return nil, nil
	}
	return i.OnGetSigningAccounts()
}

func (i *TestRuntimeInterface) ProgramLog(message string) error {
	i.OnProgramLog(message)
	return nil
}

func (i *TestRuntimeInterface) EmitEvent(event cadence.Event) error {
	return i.OnEmitEvent(event)
}

func (i *TestRuntimeInterface) ResourceOwnerChanged(
	interpreter *interpreter.Interpreter,
	resource *interpreter.CompositeValue,
	oldOwner common.Address,
	newOwner common.Address,
) {
	if i.OnResourceOwnerChanged != nil {
		i.OnResourceOwnerChanged(
			interpreter,
			resource,
			oldOwner,
			newOwner,
		)
	}
}

func (i *TestRuntimeInterface) GenerateUUID() (uint64, error) {
	if i.OnGenerateUUID == nil {
		i.lastUUID++
		return i.lastUUID, nil
	}
	return i.OnGenerateUUID()
}

func (i *TestRuntimeInterface) MeterComputation(compKind common.ComputationKind, intensity uint) error {
	if i.OnMeterComputation == nil {
		return nil
	}
	return i.OnMeterComputation(compKind, intensity)
}

func (i *TestRuntimeInterface) DecodeArgument(b []byte, t cadence.Type) (cadence.Value, error) {
	if i.OnDecodeArgument == nil {
		panic("must specify TestRuntimeInterface.OnDecodeArgument")
	}
	return i.OnDecodeArgument(b, t)
}

func (i *TestRuntimeInterface) ProgramParsed(location runtime.Location, duration time.Duration) {
	if i.OnProgramParsed == nil {
		return
	}
	i.OnProgramParsed(location, duration)
}

func (i *TestRuntimeInterface) ProgramChecked(location runtime.Location, duration time.Duration) {
	if i.OnProgramChecked == nil {
		return
	}
	i.OnProgramChecked(location, duration)
}

func (i *TestRuntimeInterface) ProgramInterpreted(location runtime.Location, duration time.Duration) {
	if i.OnProgramInterpreted == nil {
		return
	}
	i.OnProgramInterpreted(location, duration)
}

func (i *TestRuntimeInterface) GetCurrentBlockHeight() (uint64, error) {
	return 1, nil
}

func (i *TestRuntimeInterface) GetBlockAtHeight(height uint64) (block cadenceStdlib.Block, exists bool, err error) {

	buf := new(bytes.Buffer)
	err = binary.Write(buf, binary.BigEndian, height)
	if err != nil {
		panic(err)
	}

	encoded := buf.Bytes()
	var hash cadenceStdlib.BlockHash
	copy(hash[sema.BlockTypeIdFieldType.Size-int64(len(encoded)):], encoded)

	block = cadenceStdlib.Block{
		Height:    height,
		View:      height,
		Hash:      hash,
		Timestamp: time.Unix(int64(height), 0).UnixNano(),
	}
	return block, true, nil
}

func (i *TestRuntimeInterface) ReadRandom(buffer []byte) error {
	if i.OnReadRandom == nil {
		return nil
	}
	return i.OnReadRandom(buffer)
}

func (i *TestRuntimeInterface) VerifySignature(
	signature []byte,
	tag string,
	signedData []byte,
	publicKey []byte,
	signatureAlgorithm runtime.SignatureAlgorithm,
	hashAlgorithm runtime.HashAlgorithm,
) (bool, error) {
	if i.OnVerifySignature == nil {
		return false, nil
	}
	return i.OnVerifySignature(
		signature,
		tag,
		signedData,
		publicKey,
		signatureAlgorithm,
		hashAlgorithm,
	)
}

func (i *TestRuntimeInterface) Hash(data []byte, tag string, hashAlgorithm runtime.HashAlgorithm) ([]byte, error) {
	if i.OnHash == nil {
		return nil, nil
	}
	return i.OnHash(data, tag, hashAlgorithm)
}

func (i *TestRuntimeInterface) SetCadenceValue(owner common.Address, key string, value cadence.Value) (err error) {
	if i.OnSetCadenceValue == nil {
		panic("must specify TestRuntimeInterface.OnSetCadenceValue")
	}
	return i.OnSetCadenceValue(owner, key, value)
}

func (i *TestRuntimeInterface) GetAccountBalance(address runtime.Address) (uint64, error) {
	if i.OnGetAccountBalance == nil {
		panic("must specify TestRuntimeInterface.OnGetAccountBalance")
	}
	return i.OnGetAccountBalance(address)
}

func (i *TestRuntimeInterface) GetAccountAvailableBalance(address runtime.Address) (uint64, error) {
	if i.OnGetAccountAvailableBalance == nil {
		panic("must specify TestRuntimeInterface.OnGetAccountAvailableBalance")
	}
	return i.OnGetAccountAvailableBalance(address)
}

func (i *TestRuntimeInterface) GetStorageUsed(address runtime.Address) (uint64, error) {
	if i.OnGetStorageUsed == nil {
		panic("must specify TestRuntimeInterface.OnGetStorageUsed")
	}
	return i.OnGetStorageUsed(address)
}

func (i *TestRuntimeInterface) GetStorageCapacity(address runtime.Address) (uint64, error) {
	if i.OnGetStorageCapacity == nil {
		panic("must specify TestRuntimeInterface.OnGetStorageCapacity")
	}
	return i.OnGetStorageCapacity(address)
}

func (i *TestRuntimeInterface) ImplementationDebugLog(message string) error {
	if i.OnImplementationDebugLog == nil {
		return nil
	}
	return i.OnImplementationDebugLog(message)
}

func (i *TestRuntimeInterface) ValidatePublicKey(key *cadenceStdlib.PublicKey) error {
	if i.OnValidatePublicKey == nil {
		return errors.New("mock defaults to public key validation failure")
	}

	return i.OnValidatePublicKey(key)
}

func (i *TestRuntimeInterface) BLSVerifyPOP(key *cadenceStdlib.PublicKey, s []byte) (bool, error) {
	if i.OnBLSVerifyPOP == nil {
		return false, nil
	}

	return i.OnBLSVerifyPOP(key, s)
}

func (i *TestRuntimeInterface) BLSAggregateSignatures(sigs [][]byte) ([]byte, error) {
	if i.OnBLSAggregateSignatures == nil {
		return []byte{}, nil
	}

	return i.OnBLSAggregateSignatures(sigs)
}

func (i *TestRuntimeInterface) BLSAggregatePublicKeys(keys []*cadenceStdlib.PublicKey) (*cadenceStdlib.PublicKey, error) {
	if i.OnBLSAggregatePublicKeys == nil {
		return nil, nil
	}

	return i.OnBLSAggregatePublicKeys(keys)
}

func (i *TestRuntimeInterface) GetAccountContractNames(address runtime.Address) ([]string, error) {
	if i.OnGetAccountContractNames == nil {
		return []string{}, nil
	}

	return i.OnGetAccountContractNames(address)
}

func (i *TestRuntimeInterface) GenerateAccountID(address common.Address) (uint64, error) {
	if i.OnGenerateAccountID == nil {
		if i.accountIDs == nil {
			i.accountIDs = map[common.Address]uint64{}
		}
		i.accountIDs[address]++
		return i.accountIDs[address], nil
	}

	return i.OnGenerateAccountID(address)
}

func (i *TestRuntimeInterface) RecordTrace(
	operation string,
	location runtime.Location,
	duration time.Duration,
	attrs []attribute.KeyValue,
) {
	if i.OnRecordTrace == nil {
		return
	}
	i.OnRecordTrace(operation, location, duration, attrs)
}

func (i *TestRuntimeInterface) MeterMemory(usage common.MemoryUsage) error {
	if i.OnMeterMemory == nil {
		return nil
	}

	return i.OnMeterMemory(usage)
}

func (i *TestRuntimeInterface) ComputationUsed() (uint64, error) {
	if i.OnComputationUsed == nil {
		return 0, nil
	}

	return i.OnComputationUsed()
}

func (i *TestRuntimeInterface) MemoryUsed() (uint64, error) {
	if i.OnMemoryUsed == nil {
		return 0, nil
	}

	return i.OnMemoryUsed()
}

func (i *TestRuntimeInterface) InteractionUsed() (uint64, error) {
	if i.OnInteractionUsed == nil {
		return 0, nil
	}

	return i.OnInteractionUsed()
}

func (i *TestRuntimeInterface) RecoverProgram(_ *ast.Program, _ common.Location) (*ast.Program, error) {
	// NO-OP
	return nil, nil
}

=======
>>>>>>> 09712a47
func CheckCadenceEventTypes(t testing.TB, events []cadence.Event, expectedTypes []string) {
	require.Equal(t, len(events), len(expectedTypes))
	for i, ev := range events {
		require.Equal(t, expectedTypes[i], ev.EventType.QualifiedIdentifier)
	}
}<|MERGE_RESOLUTION|>--- conflicted
+++ resolved
@@ -75,625 +75,7 @@
 	return args
 }
 
-<<<<<<< HEAD
-type TestLedger struct {
-	StoredValues           map[string][]byte
-	OnValueExists          func(owner, key []byte) (exists bool, err error)
-	OnGetValue             func(owner, key []byte) (value []byte, err error)
-	OnSetValue             func(owner, key, value []byte) (err error)
-	OnAllocateStorageIndex func(owner []byte) (atree.SlabIndex, error)
-}
 
-var _ atree.Ledger = TestLedger{}
-
-func (s TestLedger) GetValue(owner, key []byte) (value []byte, err error) {
-	return s.OnGetValue(owner, key)
-}
-
-func (s TestLedger) SetValue(owner, key, value []byte) (err error) {
-	return s.OnSetValue(owner, key, value)
-}
-
-func (s TestLedger) ValueExists(owner, key []byte) (exists bool, err error) {
-	return s.OnValueExists(owner, key)
-}
-
-func (s TestLedger) AllocateSlabIndex(owner []byte) (atree.SlabIndex, error) {
-	return s.OnAllocateStorageIndex(owner)
-}
-
-func (s TestLedger) Dump() {
-	// Only used for testing/debugging purposes
-	for key, data := range s.StoredValues { //nolint:maprange
-		fmt.Printf("%s:\n", strconv.Quote(key))
-		fmt.Printf("%s\n", hex.Dump(data))
-		println()
-	}
-}
-
-func NewTestLedger(
-	onRead func(owner, key, value []byte),
-	onWrite func(owner, key, value []byte),
-) TestLedger {
-
-	storageKey := func(owner, key string) string {
-		return strings.Join([]string{owner, key}, "|")
-	}
-
-	storedValues := map[string][]byte{}
-
-	storageIndices := map[string]uint64{}
-
-	return TestLedger{
-		StoredValues: storedValues,
-		OnValueExists: func(owner, key []byte) (bool, error) {
-			value := storedValues[storageKey(string(owner), string(key))]
-			return len(value) > 0, nil
-		},
-		OnGetValue: func(owner, key []byte) (value []byte, err error) {
-			value = storedValues[storageKey(string(owner), string(key))]
-			if onRead != nil {
-				onRead(owner, key, value)
-			}
-			return value, nil
-		},
-		OnSetValue: func(owner, key, value []byte) (err error) {
-			storedValues[storageKey(string(owner), string(key))] = value
-			if onWrite != nil {
-				onWrite(owner, key, value)
-			}
-			return nil
-		},
-		OnAllocateStorageIndex: func(owner []byte) (result atree.SlabIndex, err error) {
-			index := storageIndices[string(owner)] + 1
-			storageIndices[string(owner)] = index
-			binary.BigEndian.PutUint64(result[:], index)
-			return
-		},
-	}
-}
-
-type TestRuntimeInterface struct {
-	Storage atree.Ledger
-
-	OnResolveLocation func(
-		identifiers []runtime.Identifier,
-		location runtime.Location,
-	) (
-		[]runtime.ResolvedLocation,
-		error,
-	)
-	OnGetCode          func(_ runtime.Location) ([]byte, error)
-	OnGetAndSetProgram func(
-		location runtime.Location,
-		load func() (*interpreter.Program, error),
-	) (*interpreter.Program, error)
-	OnSetInterpreterSharedState func(state *interpreter.SharedState)
-	OnGetInterpreterSharedState func() *interpreter.SharedState
-	OnCreateAccount             func(payer runtime.Address) (address runtime.Address, err error)
-	OnAddEncodedAccountKey      func(address runtime.Address, publicKey []byte) error
-	OnRemoveEncodedAccountKey   func(address runtime.Address, index uint32) (publicKey []byte, err error)
-	OnAddAccountKey             func(
-		address runtime.Address,
-		publicKey *cadenceStdlib.PublicKey,
-		hashAlgo runtime.HashAlgorithm,
-		weight int,
-	) (*cadenceStdlib.AccountKey, error)
-	OnGetAccountKey             func(address runtime.Address, index uint32) (*cadenceStdlib.AccountKey, error)
-	OnRemoveAccountKey          func(address runtime.Address, index uint32) (*cadenceStdlib.AccountKey, error)
-	OnAccountKeysCount          func(address runtime.Address) (uint32, error)
-	OnUpdateAccountContractCode func(location common.AddressLocation, code []byte) error
-	OnGetAccountContractCode    func(location common.AddressLocation) (code []byte, err error)
-	OnRemoveAccountContractCode func(location common.AddressLocation) (err error)
-	OnGetSigningAccounts        func() ([]runtime.Address, error)
-	OnProgramLog                func(string)
-	OnEmitEvent                 func(cadence.Event) error
-	OnResourceOwnerChanged      func(
-		interpreter *interpreter.Interpreter,
-		resource *interpreter.CompositeValue,
-		oldAddress common.Address,
-		newAddress common.Address,
-	)
-	OnGenerateUUID       func() (uint64, error)
-	OnMeterComputation   func(compKind common.ComputationKind, intensity uint) error
-	OnDecodeArgument     func(b []byte, t cadence.Type) (cadence.Value, error)
-	OnProgramParsed      func(location runtime.Location, duration time.Duration)
-	OnProgramChecked     func(location runtime.Location, duration time.Duration)
-	OnProgramInterpreted func(location runtime.Location, duration time.Duration)
-	OnReadRandom         func([]byte) error
-	OnVerifySignature    func(
-		signature []byte,
-		tag string,
-		signedData []byte,
-		publicKey []byte,
-		signatureAlgorithm runtime.SignatureAlgorithm,
-		hashAlgorithm runtime.HashAlgorithm,
-	) (bool, error)
-	OnHash func(
-		data []byte,
-		tag string,
-		hashAlgorithm runtime.HashAlgorithm,
-	) ([]byte, error)
-	OnSetCadenceValue            func(owner runtime.Address, key string, value cadence.Value) (err error)
-	OnGetAccountBalance          func(_ runtime.Address) (uint64, error)
-	OnGetAccountAvailableBalance func(_ runtime.Address) (uint64, error)
-	OnGetStorageUsed             func(_ runtime.Address) (uint64, error)
-	OnGetStorageCapacity         func(_ runtime.Address) (uint64, error)
-	Programs                     map[runtime.Location]*interpreter.Program
-	OnImplementationDebugLog     func(message string) error
-	OnValidatePublicKey          func(publicKey *cadenceStdlib.PublicKey) error
-	OnBLSVerifyPOP               func(pk *cadenceStdlib.PublicKey, s []byte) (bool, error)
-	OnBLSAggregateSignatures     func(sigs [][]byte) ([]byte, error)
-	OnBLSAggregatePublicKeys     func(keys []*cadenceStdlib.PublicKey) (*cadenceStdlib.PublicKey, error)
-	OnGetAccountContractNames    func(address runtime.Address) ([]string, error)
-	OnRecordTrace                func(
-		operation string,
-		location runtime.Location,
-		duration time.Duration,
-		attrs []attribute.KeyValue,
-	)
-	OnMeterMemory       func(usage common.MemoryUsage) error
-	OnComputationUsed   func() (uint64, error)
-	OnMemoryUsed        func() (uint64, error)
-	OnInteractionUsed   func() (uint64, error)
-	OnGenerateAccountID func(address common.Address) (uint64, error)
-
-	lastUUID            uint64
-	accountIDs          map[common.Address]uint64
-	updatedContractCode bool
-}
-
-// TestRuntimeInterface should implement Interface
-var _ runtime.Interface = &TestRuntimeInterface{}
-
-func (i *TestRuntimeInterface) ResolveLocation(
-	identifiers []runtime.Identifier,
-	location runtime.Location,
-) ([]runtime.ResolvedLocation, error) {
-	if i.OnResolveLocation == nil {
-		return []runtime.ResolvedLocation{
-			{
-				Location:    location,
-				Identifiers: identifiers,
-			},
-		}, nil
-	}
-	return i.OnResolveLocation(identifiers, location)
-}
-
-func (i *TestRuntimeInterface) GetCode(location runtime.Location) ([]byte, error) {
-	if i.OnGetCode == nil {
-		return nil, nil
-	}
-	return i.OnGetCode(location)
-}
-
-func (i *TestRuntimeInterface) GetOrLoadProgram(
-	location runtime.Location,
-	load func() (*interpreter.Program, error),
-) (
-	program *interpreter.Program,
-	err error,
-) {
-	if i.OnGetAndSetProgram == nil {
-		if i.Programs == nil {
-			i.Programs = map[runtime.Location]*interpreter.Program{}
-		}
-
-		var ok bool
-		program, ok = i.Programs[location]
-		if ok {
-			return
-		}
-
-		program, err = load()
-
-		// NOTE: important: still set empty program,
-		// even if error occurred
-
-		i.Programs[location] = program
-
-		return
-	}
-
-	return i.OnGetAndSetProgram(location, load)
-}
-
-func (i *TestRuntimeInterface) SetInterpreterSharedState(state *interpreter.SharedState) {
-	if i.OnSetInterpreterSharedState == nil {
-		return
-	}
-
-	i.OnSetInterpreterSharedState(state)
-}
-
-func (i *TestRuntimeInterface) GetInterpreterSharedState() *interpreter.SharedState {
-	if i.OnGetInterpreterSharedState == nil {
-		return nil
-	}
-
-	return i.OnGetInterpreterSharedState()
-}
-
-func (i *TestRuntimeInterface) ValueExists(owner, key []byte) (exists bool, err error) {
-	return i.Storage.ValueExists(owner, key)
-}
-
-func (i *TestRuntimeInterface) GetValue(owner, key []byte) (value []byte, err error) {
-	return i.Storage.GetValue(owner, key)
-}
-
-func (i *TestRuntimeInterface) SetValue(owner, key, value []byte) (err error) {
-	return i.Storage.SetValue(owner, key, value)
-}
-
-func (i *TestRuntimeInterface) AllocateSlabIndex(owner []byte) (atree.SlabIndex, error) {
-	return i.Storage.AllocateSlabIndex(owner)
-}
-
-func (i *TestRuntimeInterface) CreateAccount(payer runtime.Address) (address runtime.Address, err error) {
-	if i.OnCreateAccount == nil {
-		panic("must specify TestRuntimeInterface.OnCreateAccount")
-	}
-	return i.OnCreateAccount(payer)
-}
-
-func (i *TestRuntimeInterface) AddEncodedAccountKey(address runtime.Address, publicKey []byte) error {
-	if i.OnAddEncodedAccountKey == nil {
-		panic("must specify TestRuntimeInterface.OnAddEncodedAccountKey")
-	}
-	return i.OnAddEncodedAccountKey(address, publicKey)
-}
-
-func (i *TestRuntimeInterface) RevokeEncodedAccountKey(address runtime.Address, index uint32) ([]byte, error) {
-	if i.OnRemoveEncodedAccountKey == nil {
-		panic("must specify TestRuntimeInterface.OnRemoveEncodedAccountKey")
-	}
-	return i.OnRemoveEncodedAccountKey(address, index)
-}
-
-func (i *TestRuntimeInterface) AddAccountKey(
-	address runtime.Address,
-	publicKey *cadenceStdlib.PublicKey,
-	hashAlgo runtime.HashAlgorithm,
-	weight int,
-) (*cadenceStdlib.AccountKey, error) {
-	if i.OnAddAccountKey == nil {
-		panic("must specify TestRuntimeInterface.OnAddAccountKey")
-	}
-	return i.OnAddAccountKey(address, publicKey, hashAlgo, weight)
-}
-
-func (i *TestRuntimeInterface) GetAccountKey(address runtime.Address, index uint32) (*cadenceStdlib.AccountKey, error) {
-	if i.OnGetAccountKey == nil {
-		panic("must specify TestRuntimeInterface.OnGetAccountKey")
-	}
-	return i.OnGetAccountKey(address, index)
-}
-
-func (i *TestRuntimeInterface) AccountKeysCount(address runtime.Address) (uint32, error) {
-	if i.OnAccountKeysCount == nil {
-		panic("must specify TestRuntimeInterface.OnAccountKeysCount")
-	}
-	return i.OnAccountKeysCount(address)
-}
-
-func (i *TestRuntimeInterface) RevokeAccountKey(address runtime.Address, index uint32) (*cadenceStdlib.AccountKey, error) {
-	if i.OnRemoveAccountKey == nil {
-		panic("must specify TestRuntimeInterface.OnRemoveAccountKey")
-	}
-	return i.OnRemoveAccountKey(address, index)
-}
-
-func (i *TestRuntimeInterface) UpdateAccountContractCode(location common.AddressLocation, code []byte) (err error) {
-	if i.OnUpdateAccountContractCode == nil {
-		panic("must specify TestRuntimeInterface.OnUpdateAccountContractCode")
-	}
-
-	err = i.OnUpdateAccountContractCode(location, code)
-	if err != nil {
-		return err
-	}
-
-	i.updatedContractCode = true
-
-	return nil
-}
-
-func (i *TestRuntimeInterface) GetAccountContractCode(location common.AddressLocation) (code []byte, err error) {
-	if i.OnGetAccountContractCode == nil {
-		panic("must specify TestRuntimeInterface.OnGetAccountContractCode")
-	}
-	return i.OnGetAccountContractCode(location)
-}
-
-func (i *TestRuntimeInterface) RemoveAccountContractCode(location common.AddressLocation) (err error) {
-	if i.OnRemoveAccountContractCode == nil {
-		panic("must specify TestRuntimeInterface.OnRemoveAccountContractCode")
-	}
-	return i.OnRemoveAccountContractCode(location)
-}
-
-func (i *TestRuntimeInterface) GetSigningAccounts() ([]runtime.Address, error) {
-	if i.OnGetSigningAccounts == nil {
-		return nil, nil
-	}
-	return i.OnGetSigningAccounts()
-}
-
-func (i *TestRuntimeInterface) ProgramLog(message string) error {
-	i.OnProgramLog(message)
-	return nil
-}
-
-func (i *TestRuntimeInterface) EmitEvent(event cadence.Event) error {
-	return i.OnEmitEvent(event)
-}
-
-func (i *TestRuntimeInterface) ResourceOwnerChanged(
-	interpreter *interpreter.Interpreter,
-	resource *interpreter.CompositeValue,
-	oldOwner common.Address,
-	newOwner common.Address,
-) {
-	if i.OnResourceOwnerChanged != nil {
-		i.OnResourceOwnerChanged(
-			interpreter,
-			resource,
-			oldOwner,
-			newOwner,
-		)
-	}
-}
-
-func (i *TestRuntimeInterface) GenerateUUID() (uint64, error) {
-	if i.OnGenerateUUID == nil {
-		i.lastUUID++
-		return i.lastUUID, nil
-	}
-	return i.OnGenerateUUID()
-}
-
-func (i *TestRuntimeInterface) MeterComputation(compKind common.ComputationKind, intensity uint) error {
-	if i.OnMeterComputation == nil {
-		return nil
-	}
-	return i.OnMeterComputation(compKind, intensity)
-}
-
-func (i *TestRuntimeInterface) DecodeArgument(b []byte, t cadence.Type) (cadence.Value, error) {
-	if i.OnDecodeArgument == nil {
-		panic("must specify TestRuntimeInterface.OnDecodeArgument")
-	}
-	return i.OnDecodeArgument(b, t)
-}
-
-func (i *TestRuntimeInterface) ProgramParsed(location runtime.Location, duration time.Duration) {
-	if i.OnProgramParsed == nil {
-		return
-	}
-	i.OnProgramParsed(location, duration)
-}
-
-func (i *TestRuntimeInterface) ProgramChecked(location runtime.Location, duration time.Duration) {
-	if i.OnProgramChecked == nil {
-		return
-	}
-	i.OnProgramChecked(location, duration)
-}
-
-func (i *TestRuntimeInterface) ProgramInterpreted(location runtime.Location, duration time.Duration) {
-	if i.OnProgramInterpreted == nil {
-		return
-	}
-	i.OnProgramInterpreted(location, duration)
-}
-
-func (i *TestRuntimeInterface) GetCurrentBlockHeight() (uint64, error) {
-	return 1, nil
-}
-
-func (i *TestRuntimeInterface) GetBlockAtHeight(height uint64) (block cadenceStdlib.Block, exists bool, err error) {
-
-	buf := new(bytes.Buffer)
-	err = binary.Write(buf, binary.BigEndian, height)
-	if err != nil {
-		panic(err)
-	}
-
-	encoded := buf.Bytes()
-	var hash cadenceStdlib.BlockHash
-	copy(hash[sema.BlockTypeIdFieldType.Size-int64(len(encoded)):], encoded)
-
-	block = cadenceStdlib.Block{
-		Height:    height,
-		View:      height,
-		Hash:      hash,
-		Timestamp: time.Unix(int64(height), 0).UnixNano(),
-	}
-	return block, true, nil
-}
-
-func (i *TestRuntimeInterface) ReadRandom(buffer []byte) error {
-	if i.OnReadRandom == nil {
-		return nil
-	}
-	return i.OnReadRandom(buffer)
-}
-
-func (i *TestRuntimeInterface) VerifySignature(
-	signature []byte,
-	tag string,
-	signedData []byte,
-	publicKey []byte,
-	signatureAlgorithm runtime.SignatureAlgorithm,
-	hashAlgorithm runtime.HashAlgorithm,
-) (bool, error) {
-	if i.OnVerifySignature == nil {
-		return false, nil
-	}
-	return i.OnVerifySignature(
-		signature,
-		tag,
-		signedData,
-		publicKey,
-		signatureAlgorithm,
-		hashAlgorithm,
-	)
-}
-
-func (i *TestRuntimeInterface) Hash(data []byte, tag string, hashAlgorithm runtime.HashAlgorithm) ([]byte, error) {
-	if i.OnHash == nil {
-		return nil, nil
-	}
-	return i.OnHash(data, tag, hashAlgorithm)
-}
-
-func (i *TestRuntimeInterface) SetCadenceValue(owner common.Address, key string, value cadence.Value) (err error) {
-	if i.OnSetCadenceValue == nil {
-		panic("must specify TestRuntimeInterface.OnSetCadenceValue")
-	}
-	return i.OnSetCadenceValue(owner, key, value)
-}
-
-func (i *TestRuntimeInterface) GetAccountBalance(address runtime.Address) (uint64, error) {
-	if i.OnGetAccountBalance == nil {
-		panic("must specify TestRuntimeInterface.OnGetAccountBalance")
-	}
-	return i.OnGetAccountBalance(address)
-}
-
-func (i *TestRuntimeInterface) GetAccountAvailableBalance(address runtime.Address) (uint64, error) {
-	if i.OnGetAccountAvailableBalance == nil {
-		panic("must specify TestRuntimeInterface.OnGetAccountAvailableBalance")
-	}
-	return i.OnGetAccountAvailableBalance(address)
-}
-
-func (i *TestRuntimeInterface) GetStorageUsed(address runtime.Address) (uint64, error) {
-	if i.OnGetStorageUsed == nil {
-		panic("must specify TestRuntimeInterface.OnGetStorageUsed")
-	}
-	return i.OnGetStorageUsed(address)
-}
-
-func (i *TestRuntimeInterface) GetStorageCapacity(address runtime.Address) (uint64, error) {
-	if i.OnGetStorageCapacity == nil {
-		panic("must specify TestRuntimeInterface.OnGetStorageCapacity")
-	}
-	return i.OnGetStorageCapacity(address)
-}
-
-func (i *TestRuntimeInterface) ImplementationDebugLog(message string) error {
-	if i.OnImplementationDebugLog == nil {
-		return nil
-	}
-	return i.OnImplementationDebugLog(message)
-}
-
-func (i *TestRuntimeInterface) ValidatePublicKey(key *cadenceStdlib.PublicKey) error {
-	if i.OnValidatePublicKey == nil {
-		return errors.New("mock defaults to public key validation failure")
-	}
-
-	return i.OnValidatePublicKey(key)
-}
-
-func (i *TestRuntimeInterface) BLSVerifyPOP(key *cadenceStdlib.PublicKey, s []byte) (bool, error) {
-	if i.OnBLSVerifyPOP == nil {
-		return false, nil
-	}
-
-	return i.OnBLSVerifyPOP(key, s)
-}
-
-func (i *TestRuntimeInterface) BLSAggregateSignatures(sigs [][]byte) ([]byte, error) {
-	if i.OnBLSAggregateSignatures == nil {
-		return []byte{}, nil
-	}
-
-	return i.OnBLSAggregateSignatures(sigs)
-}
-
-func (i *TestRuntimeInterface) BLSAggregatePublicKeys(keys []*cadenceStdlib.PublicKey) (*cadenceStdlib.PublicKey, error) {
-	if i.OnBLSAggregatePublicKeys == nil {
-		return nil, nil
-	}
-
-	return i.OnBLSAggregatePublicKeys(keys)
-}
-
-func (i *TestRuntimeInterface) GetAccountContractNames(address runtime.Address) ([]string, error) {
-	if i.OnGetAccountContractNames == nil {
-		return []string{}, nil
-	}
-
-	return i.OnGetAccountContractNames(address)
-}
-
-func (i *TestRuntimeInterface) GenerateAccountID(address common.Address) (uint64, error) {
-	if i.OnGenerateAccountID == nil {
-		if i.accountIDs == nil {
-			i.accountIDs = map[common.Address]uint64{}
-		}
-		i.accountIDs[address]++
-		return i.accountIDs[address], nil
-	}
-
-	return i.OnGenerateAccountID(address)
-}
-
-func (i *TestRuntimeInterface) RecordTrace(
-	operation string,
-	location runtime.Location,
-	duration time.Duration,
-	attrs []attribute.KeyValue,
-) {
-	if i.OnRecordTrace == nil {
-		return
-	}
-	i.OnRecordTrace(operation, location, duration, attrs)
-}
-
-func (i *TestRuntimeInterface) MeterMemory(usage common.MemoryUsage) error {
-	if i.OnMeterMemory == nil {
-		return nil
-	}
-
-	return i.OnMeterMemory(usage)
-}
-
-func (i *TestRuntimeInterface) ComputationUsed() (uint64, error) {
-	if i.OnComputationUsed == nil {
-		return 0, nil
-	}
-
-	return i.OnComputationUsed()
-}
-
-func (i *TestRuntimeInterface) MemoryUsed() (uint64, error) {
-	if i.OnMemoryUsed == nil {
-		return 0, nil
-	}
-
-	return i.OnMemoryUsed()
-}
-
-func (i *TestRuntimeInterface) InteractionUsed() (uint64, error) {
-	if i.OnInteractionUsed == nil {
-		return 0, nil
-	}
-
-	return i.OnInteractionUsed()
-}
-
-func (i *TestRuntimeInterface) RecoverProgram(_ *ast.Program, _ common.Location) (*ast.Program, error) {
-	// NO-OP
-	return nil, nil
-}
-
-=======
->>>>>>> 09712a47
 func CheckCadenceEventTypes(t testing.TB, events []cadence.Event, expectedTypes []string) {
 	require.Equal(t, len(events), len(expectedTypes))
 	for i, ev := range events {
