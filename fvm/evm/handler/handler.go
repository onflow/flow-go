--- conflicted
+++ resolved
@@ -23,20 +23,11 @@
 // in the future we might benefit from a view style of access to db passed as
 // a param to the emulator.
 type ContractHandler struct {
-<<<<<<< HEAD
-	flowTokenAddress  common.Address
-	blockchain        types.BlockChain
-	backend           types.Backend
-	emulator          types.Emulator
-	lastExecutedBlock *types.Block
-	uuidIndex         uint64
-	totalSupply       uint64
-=======
+	flowTokenAddress common.Address
 	blockstore       types.BlockStore
+	addressAllocator types.AddressAllocator
 	backend          types.Backend
 	emulator         types.Emulator
-	addressAllocator types.AddressAllocator
->>>>>>> beec7924
 }
 
 func (h *ContractHandler) FlowTokenAddress() common.Address {
@@ -46,31 +37,18 @@
 var _ types.ContractHandler = &ContractHandler{}
 
 func NewContractHandler(
-<<<<<<< HEAD
 	flowTokenAddress common.Address,
-	blockchain types.BlockChain,
-=======
 	blockstore types.BlockStore,
 	addressAllocator types.AddressAllocator,
->>>>>>> beec7924
 	backend types.Backend,
 	emulator types.Emulator,
 ) *ContractHandler {
 	return &ContractHandler{
-<<<<<<< HEAD
-		flowTokenAddress:  flowTokenAddress,
-		blockchain:        blockchain,
-		backend:           backend,
-		emulator:          emulator,
-		lastExecutedBlock: lastExecutedBlock,
-		uuidIndex:         lastExecutedBlock.UUIDIndex,
-		totalSupply:       lastExecutedBlock.TotalSupply,
-=======
+		flowTokenAddress: flowTokenAddress,
 		blockstore:       blockstore,
 		addressAllocator: addressAllocator,
 		backend:          backend,
 		emulator:         emulator,
->>>>>>> beec7924
 	}
 }
 
@@ -89,11 +67,7 @@
 
 // LastExecutedBlock returns the last executed block
 func (h *ContractHandler) LastExecutedBlock() *types.Block {
-<<<<<<< HEAD
-	block, err := h.blockchain.LatestBlock()
-=======
 	block, err := h.blockstore.LatestBlock()
->>>>>>> beec7924
 	handleError(err)
 	return block
 }
@@ -106,12 +80,6 @@
 	err := h.backend.MeterComputation(environment.ComputationKindRLPDecoding, encodedLen)
 	handleError(err)
 
-<<<<<<< HEAD
-// Run runs an rlpencoded evm transaction, collect the evm fees under the provided coinbase
-func (h *ContractHandler) Run(rlpEncodedTx []byte, coinbase types.Address) bool {
-	// Decode transaction encoding
-=======
->>>>>>> beec7924
 	tx := gethTypes.Transaction{}
 	err = tx.DecodeRLP(
 		rlp.NewStream(
@@ -171,16 +139,8 @@
 	// TODO add extra metering for rlp encoding
 	encoded, err := event.Payload.Encode()
 	handleError(err)
-<<<<<<< HEAD
-	// TODO: handle error
-	h.backend.EmitFlowEvent(event.Etype, encoded)
-}
-
-func (h *ContractHandler) EmitLastExecutedBlockEvent() {
-	block, err := h.blockchain.LatestBlock()
-=======
+
 	err = h.backend.EmitFlowEvent(event.Etype, encoded)
->>>>>>> beec7924
 	handleError(err)
 }
 
