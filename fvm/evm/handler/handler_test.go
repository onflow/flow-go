--- conflicted
+++ resolved
@@ -91,13 +91,9 @@
 					// check event
 					events := backend.Events()
 					require.Len(t, events, 1)
-<<<<<<< HEAD
+
 					txEventPayload := testutils.TxEventToPayload(t, events[0], sc.EVMContract.Address)
 
-=======
-					txEventPayload := testutils.TxEventToPayload(t, events[0], rootAddr)
-					require.NoError(t, err)
->>>>>>> f6fdeaba
 					// check logs
 					var logs []*gethTypes.Log
 					err = rlp.DecodeBytes(txEventPayload.Logs, &logs)
@@ -112,16 +108,8 @@
 					// check block event
 					events = backend.Events()
 					require.Len(t, events, 2)
-<<<<<<< HEAD
 					blockEventPayload := testutils.BlockEventToPayload(t, events[1], sc.EVMContract.Address)
-					// make sure block transaction list references the above transaction id
-
-					require.Len(t, blockEventPayload.TransactionHashes, 1)
-					eventTxID := blockEventPayload.TransactionHashes[0] // only one hash in block
-=======
-					blockEventPayload := testutils.BlockEventToPayload(t, events[1], rootAddr)
->>>>>>> f6fdeaba
-					// make sure the transaction id included in the block transaction list is the same as tx sumbmitted
+					// make sure the transaction id included in the block transaction list is the same as tx submitted
 					assert.Equal(
 						t,
 						types.TransactionHashes{txEventPayload.Hash}.RootHash(),
@@ -387,23 +375,14 @@
 				handler.CommitBlockProposal()
 				events = backend.Events()
 				require.Len(t, events, 4)
-<<<<<<< HEAD
+
 				blockEventPayload := testutils.BlockEventToPayload(t, events[3], sc.EVMContract.Address)
-				for i, txHash := range txHashes {
-					require.Equal(t,
-						txHash,
-						blockEventPayload.TransactionHashes[i],
-					)
-				}
-=======
-				blockEventPayload := testutils.BlockEventToPayload(t, events[3], rootAddr)
 				assert.Equal(
 					t,
 					txHashes.RootHash(),
 					blockEventPayload.TransactionHashRoot,
 				)
 
->>>>>>> f6fdeaba
 				require.Equal(t, totalGasUsed, blockEventPayload.TotalGasUsed)
 
 				// check gas usage
