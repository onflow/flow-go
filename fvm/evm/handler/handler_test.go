package handler_test

import (
	"bytes"
	"fmt"
	"math"
	"math/big"
	"testing"

	gethCommon "github.com/ethereum/go-ethereum/common"
	gethTypes "github.com/ethereum/go-ethereum/core/types"
	gethParams "github.com/ethereum/go-ethereum/params"
	"github.com/ethereum/go-ethereum/rlp"
	"github.com/onflow/cadence/runtime/common"
	"github.com/stretchr/testify/assert"
	"github.com/stretchr/testify/require"

	"github.com/onflow/flow-go/fvm"
	"github.com/onflow/flow-go/fvm/errors"
	"github.com/onflow/flow-go/fvm/evm/emulator"
	"github.com/onflow/flow-go/fvm/evm/emulator/database"
	"github.com/onflow/flow-go/fvm/evm/handler"
	"github.com/onflow/flow-go/fvm/evm/testutils"
	"github.com/onflow/flow-go/fvm/evm/types"
	"github.com/onflow/flow-go/model/flow"
)

// TODO add test for fatal errors

var flowTokenAddress = common.Address(fvm.FlowTokenAddress(flow.Emulator.Chain()))

func TestHandler_TransactionRun(t *testing.T) {
	t.Parallel()

	t.Run("test - transaction run (happy case)", func(t *testing.T) {
<<<<<<< HEAD
		testutils.RunWithTestBackend(t, func(backend *testutils.TestBackend) {
=======
		t.Parallel()

		testutils.RunWithTestBackend(t, func(backend types.Backend) {
>>>>>>> c1ec969f
			testutils.RunWithTestFlowEVMRootAddress(t, backend, func(rootAddr flow.Address) {
				testutils.RunWithEOATestAccount(t, backend, rootAddr, func(eoa *testutils.EOATestAccount) {

					bs, err := handler.NewBlockStore(backend, rootAddr)
					require.NoError(t, err)

					aa, err := handler.NewAddressAllocator(backend, rootAddr)
					require.NoError(t, err)

					result := &types.Result{
						StateRootHash:           testutils.RandomCommonHash(t),
						DeployedContractAddress: types.Address(testutils.RandomAddress(t)),
						ReturnedValue:           testutils.RandomData(t),
						GasConsumed:             testutils.RandomGas(1000),
						Logs: []*gethTypes.Log{
							testutils.GetRandomLogFixture(t),
							testutils.GetRandomLogFixture(t),
						},
					}

					em := &testutils.TestEmulator{
						RunTransactionFunc: func(tx *gethTypes.Transaction) (*types.Result, error) {
							return result, nil
						},
					}
					handler := handler.NewContractHandler(flowTokenAddress, bs, aa, backend, em)

					coinbase := types.NewAddress(gethCommon.Address{})

					tx := eoa.PrepareSignAndEncodeTx(
						t,
						gethCommon.Address{},
						nil,
						nil,
						100_000,
						big.NewInt(1),
					)

					// successfully run (no-panic)
					handler.Run(tx, coinbase)

					// check gas usage
					// TODO: uncomment and investigate me
					// computationUsed, err := backend.ComputationUsed()
					// require.NoError(t, err)
					// require.Equal(t, result.GasConsumed, computationUsed)

					// check events (1 extra for block event)
					events := backend.Events()

					require.Len(t, events, 2)

					event := events[0]
					assert.Equal(t, event.Type, types.EventTypeTransactionExecuted)
					ev := types.TransactionExecutedPayload{}
					err = rlp.Decode(bytes.NewReader(event.Payload), &ev)
					require.NoError(t, err)
					for i, l := range result.Logs {
						assert.Equal(t, l, ev.Result.Logs[i])
					}

					// check block event
					event = events[1]
					assert.Equal(t, event.Type, types.EventTypeBlockExecuted)
					payload := types.BlockExecutedEventPayload{}
					err = rlp.Decode(bytes.NewReader(event.Payload), &payload)
					require.NoError(t, err)
				})
			})
		})
	})

	t.Run("test - transaction run (unhappy cases)", func(t *testing.T) {
<<<<<<< HEAD
		testutils.RunWithTestBackend(t, func(backend *testutils.TestBackend) {
=======
		t.Parallel()

		testutils.RunWithTestBackend(t, func(backend types.Backend) {
>>>>>>> c1ec969f
			testutils.RunWithTestFlowEVMRootAddress(t, backend, func(rootAddr flow.Address) {
				testutils.RunWithEOATestAccount(t, backend, rootAddr, func(eoa *testutils.EOATestAccount) {

					bs, err := handler.NewBlockStore(backend, rootAddr)
					require.NoError(t, err)

					aa, err := handler.NewAddressAllocator(backend, rootAddr)
					require.NoError(t, err)

					em := &testutils.TestEmulator{
						RunTransactionFunc: func(tx *gethTypes.Transaction) (*types.Result, error) {
							return &types.Result{}, types.NewEVMExecutionError(fmt.Errorf("some sort of error"))
						},
					}
					handler := handler.NewContractHandler(flowTokenAddress, bs, aa, backend, em)

					coinbase := types.NewAddress(gethCommon.Address{})

					// test RLP decoding (non fatal)
					assertPanic(t, isNotFatal, func() {
						// invalid RLP encoding
						invalidTx := "badencoding"
						handler.Run([]byte(invalidTx), coinbase)
					})

					// test gas limit (non fatal)
					assertPanic(t, isNotFatal, func() {
						gasLimit := uint64(testutils.TestComputationLimit + 1)
						tx := eoa.PrepareSignAndEncodeTx(
							t,
							gethCommon.Address{},
							nil,
							nil,
							gasLimit,
							big.NewInt(1),
						)

						handler.Run([]byte(tx), coinbase)
					})

					// tx execution failure
					tx := eoa.PrepareSignAndEncodeTx(
						t,
						gethCommon.Address{},
						nil,
						nil,
						100_000,
						big.NewInt(1),
					)

					assertPanic(t, isNotFatal, func() {
						handler.Run([]byte(tx), coinbase)
					})
				})
			})
		})
	})

	t.Run("test running transaction (with integrated emulator)", func(t *testing.T) {
<<<<<<< HEAD
		testutils.RunWithTestBackend(t, func(backend *testutils.TestBackend) {
			testutils.RunWithTestFlowEVMRootAddress(t, backend, func(rootAddr flow.Address) {
				_, handler := SetupHandler(t, backend, rootAddr)
=======
		t.Parallel()

		testutils.RunWithTestBackend(t, func(backend types.Backend) {
			testutils.RunWithTestFlowEVMRootAddress(t, backend, func(rootAddr flow.Address) {

				bs, err := handler.NewBlockStore(backend, rootAddr)
				require.NoError(t, err)

				aa, err := handler.NewAddressAllocator(backend, rootAddr)
				require.NoError(t, err)

				db, err := database.NewDatabase(backend, rootAddr)
				require.NoError(t, err)

				emulator := emulator.NewEmulator(db)

				handler := handler.NewContractHandler(flowTokenAddress, bs, aa, backend, emulator)

>>>>>>> c1ec969f
				eoa := testutils.GetTestEOAAccount(t, testutils.EOATestAccount1KeyHex)

				// deposit 1 Flow to the foa account
				addr := handler.AllocateAddress()
				orgBalance, err := types.NewBalanceFromAttoFlow(types.OneFlowInAttoFlow)
				require.NoError(t, err)
				vault := types.NewFlowTokenVault(orgBalance)
				foa := handler.AccountByAddress(addr, true)
				foa.Deposit(vault)

				// transfer 0.1 flow to the non-foa address
				deduction, err := types.NewBalanceFromAttoFlow(big.NewInt(1e17))
				require.NoError(t, err)
				foa.Call(eoa.Address(), nil, 400000, deduction)
				require.Equal(t, orgBalance.Sub(deduction), foa.Balance())

				// transfer 0.01 flow back to the foa through
				addition, err := types.NewBalanceFromAttoFlow(big.NewInt(1e16))
				require.NoError(t, err)

				tx := eoa.PrepareSignAndEncodeTx(
					t,
					foa.Address().ToCommon(),
					nil,
					addition.ToAttoFlow(),
					gethParams.TxGas*10,
					big.NewInt(1e8), // high gas fee to test coinbase collection,
				)

				// setup coinbase
				foa2 := handler.AllocateAddress()
				account2 := handler.AccountByAddress(foa2, true)
				require.Equal(t, types.Balance(0), account2.Balance())

				// no panic means success here
				handler.Run(tx, account2.Address())
				require.Equal(t, orgBalance.Sub(deduction).Add(addition), foa.Balance())

				// fees has been collected to the coinbase
				require.NotEqual(t, types.Balance(0), account2.Balance())

			})
		})
	})
}

func TestHandler_OpsWithoutEmulator(t *testing.T) {
	t.Parallel()

	t.Run("test last executed block call", func(t *testing.T) {
<<<<<<< HEAD
		testutils.RunWithTestBackend(t, func(backend *testutils.TestBackend) {
=======
		t.Parallel()

		testutils.RunWithTestBackend(t, func(backend types.Backend) {
>>>>>>> c1ec969f
			testutils.RunWithTestFlowEVMRootAddress(t, backend, func(rootAddr flow.Address) {
				bs, err := handler.NewBlockStore(backend, rootAddr)
				require.NoError(t, err)

				aa, err := handler.NewAddressAllocator(backend, rootAddr)
				require.NoError(t, err)

				db, err := database.NewDatabase(backend, testutils.TestFlowEVMRootAddress)
				require.NoError(t, err)
				emulator := emulator.NewEmulator(db)

				handler := handler.NewContractHandler(flowTokenAddress, bs, aa, backend, emulator)

				// test call last executed block without initialization
				b := handler.LastExecutedBlock()
				require.Equal(t, types.GenesisBlock, b)

				// do some changes
				address := testutils.RandomAddress(t)
				account := handler.AccountByAddress(address, true)
				bal, err := types.NewBalanceFromAttoFlow(types.OneFlowInAttoFlow)
				require.NoError(t, err)
				account.Deposit(types.NewFlowTokenVault(bal))

				// check if block height has been incremented
				b = handler.LastExecutedBlock()
				require.Equal(t, uint64(1), b.Height)
			})
		})
	})

	t.Run("test address allocation", func(t *testing.T) {
<<<<<<< HEAD
		testutils.RunWithTestBackend(t, func(backend *testutils.TestBackend) {
=======
		t.Parallel()

		testutils.RunWithTestBackend(t, func(backend types.Backend) {
>>>>>>> c1ec969f
			testutils.RunWithTestFlowEVMRootAddress(t, backend, func(rootAddr flow.Address) {
				blockchain, err := handler.NewBlockStore(backend, rootAddr)
				require.NoError(t, err)

				aa, err := handler.NewAddressAllocator(backend, rootAddr)
				require.NoError(t, err)

				handler := handler.NewContractHandler(flowTokenAddress, blockchain, aa, backend, nil)

				foa := handler.AllocateAddress()
				require.NotNil(t, foa)

				expectedAddress := types.NewAddress(gethCommon.HexToAddress("0x00000000000000000001"))
				require.Equal(t, expectedAddress, foa)
			})
		})
	})
}

func TestHandler_BridgedAccount(t *testing.T) {

	t.Run("test deposit/withdraw (with integrated emulator)", func(t *testing.T) {
<<<<<<< HEAD
		testutils.RunWithTestBackend(t, func(backend *testutils.TestBackend) {
			testutils.RunWithTestFlowEVMRootAddress(t, backend, func(rootAddr flow.Address) {

				_, handler := SetupHandler(t, backend, rootAddr)
=======
		t.Parallel()

		testutils.RunWithTestBackend(t, func(backend types.Backend) {
			testutils.RunWithTestFlowEVMRootAddress(t, backend, func(rootAddr flow.Address) {
				bs, err := handler.NewBlockStore(backend, rootAddr)
				require.NoError(t, err)

				aa, err := handler.NewAddressAllocator(backend, rootAddr)
				require.NoError(t, err)

				db, err := database.NewDatabase(backend, rootAddr)
				require.NoError(t, err)

				emulator := emulator.NewEmulator(db)

				handler := handler.NewContractHandler(flowTokenAddress, bs, aa, backend, emulator)

>>>>>>> c1ec969f
				foa := handler.AccountByAddress(handler.AllocateAddress(), true)
				require.NotNil(t, foa)

				zeroBalance, err := types.NewBalanceFromAttoFlow(big.NewInt(0))
				require.NoError(t, err)
				require.Equal(t, zeroBalance, foa.Balance())

				balance, err := types.NewBalanceFromAttoFlow(types.OneFlowInAttoFlow)
				require.NoError(t, err)
				vault := types.NewFlowTokenVault(balance)

				foa.Deposit(vault)
				require.NoError(t, err)
				require.Equal(t, balance, foa.Balance())

				v := foa.Withdraw(balance)
				require.NoError(t, err)
				require.Equal(t, balance, v.Balance())

				require.NoError(t, err)
				require.Equal(t, zeroBalance, foa.Balance())

				events := backend.Events()
				require.Len(t, events, 4)

				// transaction event
				event := events[0]
				assert.Equal(t, event.Type, types.EventTypeTransactionExecuted)
				ret := types.TransactionExecutedPayload{}
				err = rlp.Decode(bytes.NewReader(event.Payload), &ret)
				require.NoError(t, err)
				// TODO: decode encoded tx and check for the amount and value
				// assert.Equal(t, foa.Address(), ret.Address)
				// assert.Equal(t, balance, ret.Amount)

				// block event
				event = events[1]
				assert.Equal(t, event.Type, types.EventTypeBlockExecuted)

				// transaction event
				event = events[2]
				assert.Equal(t, event.Type, types.EventTypeTransactionExecuted)
				ret = types.TransactionExecutedPayload{}
				err = rlp.Decode(bytes.NewReader(event.Payload), &ret)
				require.NoError(t, err)
				// TODO: decode encoded tx and check for the amount and value
				// assert.Equal(t, foa.Address(), ret.Address)
				// assert.Equal(t, balance, ret.Amount)

				// block event
				event = events[3]
				assert.Equal(t, event.Type, types.EventTypeBlockExecuted)

				// check gas usage
				computationUsed, err := backend.ComputationUsed()
				require.NoError(t, err)
				require.Equal(t, types.DefaultDirectCallBaseGasUsage*2, computationUsed)
			})
		})
	})

	t.Run("test withdraw (unhappy case)", func(t *testing.T) {
<<<<<<< HEAD
		testutils.RunWithTestBackend(t, func(backend *testutils.TestBackend) {
=======
		t.Parallel()

		testutils.RunWithTestBackend(t, func(backend types.Backend) {
>>>>>>> c1ec969f
			testutils.RunWithTestFlowEVMRootAddress(t, backend, func(rootAddr flow.Address) {
				testutils.RunWithEOATestAccount(t, backend, rootAddr, func(eoa *testutils.EOATestAccount) {
					bs, err := handler.NewBlockStore(backend, rootAddr)
					require.NoError(t, err)

					aa, err := handler.NewAddressAllocator(backend, rootAddr)
					require.NoError(t, err)

					// Withdraw calls are only possible within FOA accounts
					assertPanic(t, types.IsAUnAuthroizedMethodCallError, func() {
						em := &testutils.TestEmulator{}

						handler := handler.NewContractHandler(flowTokenAddress, bs, aa, backend, em)

						account := handler.AccountByAddress(testutils.RandomAddress(t), false)
						account.Withdraw(types.Balance(1))
					})

					// test insufficient total supply
					assertPanic(t, types.IsAInsufficientTotalSupplyError, func() {
						em := &testutils.TestEmulator{
							DirectCallFunc: func(call *types.DirectCall) (*types.Result, error) {
								return &types.Result{}, types.NewEVMExecutionError(fmt.Errorf("some sort of error"))
							},
						}

						handler := handler.NewContractHandler(flowTokenAddress, bs, aa, backend, em)
						account := handler.AccountByAddress(testutils.RandomAddress(t), true)

						account.Withdraw(types.Balance(1))
					})

					// test non fatal error of emulator
					assertPanic(t, types.IsEVMExecutionError, func() {
						em := &testutils.TestEmulator{
							DirectCallFunc: func(call *types.DirectCall) (*types.Result, error) {
								return &types.Result{}, types.NewEVMExecutionError(fmt.Errorf("some sort of error"))
							},
						}

						handler := handler.NewContractHandler(flowTokenAddress, bs, aa, backend, em)
						account := handler.AccountByAddress(testutils.RandomAddress(t), true)

						account.Withdraw(types.Balance(0))
					})

					// test fatal error of emulator
					assertPanic(t, types.IsAFatalError, func() {
						em := &testutils.TestEmulator{
							DirectCallFunc: func(call *types.DirectCall) (*types.Result, error) {
								return &types.Result{}, types.NewFatalError(fmt.Errorf("some sort of fatal error"))
							},
						}

						handler := handler.NewContractHandler(flowTokenAddress, bs, aa, backend, em)
						account := handler.AccountByAddress(testutils.RandomAddress(t), true)

						account.Withdraw(types.Balance(0))
					})
				})
			})
		})
	})

	t.Run("test deposit (unhappy case)", func(t *testing.T) {
<<<<<<< HEAD
		testutils.RunWithTestBackend(t, func(backend *testutils.TestBackend) {
=======
		t.Parallel()

		testutils.RunWithTestBackend(t, func(backend types.Backend) {
>>>>>>> c1ec969f
			testutils.RunWithTestFlowEVMRootAddress(t, backend, func(rootAddr flow.Address) {
				testutils.RunWithEOATestAccount(t, backend, rootAddr, func(eoa *testutils.EOATestAccount) {
					bs, err := handler.NewBlockStore(backend, rootAddr)
					require.NoError(t, err)

					aa, err := handler.NewAddressAllocator(backend, rootAddr)
					require.NoError(t, err)

					// test non fatal error of emulator
					assertPanic(t, types.IsEVMExecutionError, func() {
						em := &testutils.TestEmulator{
							DirectCallFunc: func(call *types.DirectCall) (*types.Result, error) {
								return &types.Result{}, types.NewEVMExecutionError(fmt.Errorf("some sort of error"))
							},
						}

						handler := handler.NewContractHandler(flowTokenAddress, bs, aa, backend, em)
						account := handler.AccountByAddress(testutils.RandomAddress(t), true)

						account.Deposit(types.NewFlowTokenVault(1))
					})

					// test fatal error of emulator
					assertPanic(t, types.IsAFatalError, func() {
						em := &testutils.TestEmulator{
							DirectCallFunc: func(call *types.DirectCall) (*types.Result, error) {
								return &types.Result{}, types.NewFatalError(fmt.Errorf("some sort of fatal error"))
							},
						}

						handler := handler.NewContractHandler(flowTokenAddress, bs, aa, backend, em)
						account := handler.AccountByAddress(testutils.RandomAddress(t), true)

						account.Deposit(types.NewFlowTokenVault(1))
					})
				})
			})
		})
	})

	t.Run("test deploy/call (with integrated emulator)", func(t *testing.T) {
		t.Parallel()

		// TODO update this test with events, gas metering, etc
		testutils.RunWithTestBackend(t, func(backend *testutils.TestBackend) {
			testutils.RunWithTestFlowEVMRootAddress(t, backend, func(rootAddr flow.Address) {
<<<<<<< HEAD
				_, handler := SetupHandler(t, backend, rootAddr)
=======
				bs, err := handler.NewBlockStore(backend, rootAddr)
				require.NoError(t, err)

				aa, err := handler.NewAddressAllocator(backend, rootAddr)
				require.NoError(t, err)

				db, err := database.NewDatabase(backend, rootAddr)
				require.NoError(t, err)

				emulator := emulator.NewEmulator(db)

				handler := handler.NewContractHandler(flowTokenAddress, bs, aa, backend, emulator)

>>>>>>> c1ec969f
				foa := handler.AccountByAddress(handler.AllocateAddress(), true)
				require.NotNil(t, foa)

				// deposit 10000 flow
				orgBalance, err := types.NewBalanceFromAttoFlow(new(big.Int).Mul(big.NewInt(1e18), big.NewInt(10000)))
				require.NoError(t, err)
				vault := types.NewFlowTokenVault(orgBalance)
				foa.Deposit(vault)

				testContract := testutils.GetStorageTestContract(t)
				addr := foa.Deploy(testContract.ByteCode, math.MaxUint64, types.Balance(0))
				require.NotNil(t, addr)

				num := big.NewInt(22)

				_ = foa.Call(
					addr,
					testContract.MakeCallData(t, "store", num),
					math.MaxUint64,
					types.Balance(0))

				ret := foa.Call(
					addr,
					testContract.MakeCallData(t, "retrieve"),
					math.MaxUint64,
					types.Balance(0))

				require.Equal(t, num, new(big.Int).SetBytes(ret))
			})
		})
	})

	// TODO add test with test emulator for unhappy cases (emulator)
}

// returns true if error passes the checks
type checkError func(error) bool

var isNotFatal = func(err error) bool {
	return !errors.IsFailure(err)
}

func SetupHandler(t testing.TB, backend types.Backend, rootAddr flow.Address) (*database.Database, *handler.ContractHandler) {
	bs, err := handler.NewBlockStore(backend, rootAddr)
	require.NoError(t, err)

	db, err := database.NewDatabase(backend, rootAddr)
	require.NoError(t, err)

	emulator := emulator.NewEmulator(db)
	handler := handler.NewContractHandler(bs, backend, emulator)
	return db, handler
}

func assertPanic(t *testing.T, check checkError, f func()) {
	defer func() {
		r := recover()
		if r == nil {
			t.Fatal("The code did not panic")
		}
		err, ok := r.(error)
		if !ok {
			t.Fatal("panic is not with an error type")
		}
		require.True(t, check(err))
	}()
	f()
}<|MERGE_RESOLUTION|>--- conflicted
+++ resolved
@@ -33,13 +33,9 @@
 	t.Parallel()
 
 	t.Run("test - transaction run (happy case)", func(t *testing.T) {
-<<<<<<< HEAD
-		testutils.RunWithTestBackend(t, func(backend *testutils.TestBackend) {
-=======
-		t.Parallel()
-
-		testutils.RunWithTestBackend(t, func(backend types.Backend) {
->>>>>>> c1ec969f
+		t.Parallel()
+
+		testutils.RunWithTestBackend(t, func(backend types.Backend) {
 			testutils.RunWithTestFlowEVMRootAddress(t, backend, func(rootAddr flow.Address) {
 				testutils.RunWithEOATestAccount(t, backend, rootAddr, func(eoa *testutils.EOATestAccount) {
 
@@ -113,13 +109,9 @@
 	})
 
 	t.Run("test - transaction run (unhappy cases)", func(t *testing.T) {
-<<<<<<< HEAD
-		testutils.RunWithTestBackend(t, func(backend *testutils.TestBackend) {
-=======
-		t.Parallel()
-
-		testutils.RunWithTestBackend(t, func(backend types.Backend) {
->>>>>>> c1ec969f
+		t.Parallel()
+
+		testutils.RunWithTestBackend(t, func(backend types.Backend) {
 			testutils.RunWithTestFlowEVMRootAddress(t, backend, func(rootAddr flow.Address) {
 				testutils.RunWithEOATestAccount(t, backend, rootAddr, func(eoa *testutils.EOATestAccount) {
 
@@ -179,11 +171,6 @@
 	})
 
 	t.Run("test running transaction (with integrated emulator)", func(t *testing.T) {
-<<<<<<< HEAD
-		testutils.RunWithTestBackend(t, func(backend *testutils.TestBackend) {
-			testutils.RunWithTestFlowEVMRootAddress(t, backend, func(rootAddr flow.Address) {
-				_, handler := SetupHandler(t, backend, rootAddr)
-=======
 		t.Parallel()
 
 		testutils.RunWithTestBackend(t, func(backend types.Backend) {
@@ -202,7 +189,6 @@
 
 				handler := handler.NewContractHandler(flowTokenAddress, bs, aa, backend, emulator)
 
->>>>>>> c1ec969f
 				eoa := testutils.GetTestEOAAccount(t, testutils.EOATestAccount1KeyHex)
 
 				// deposit 1 Flow to the foa account
@@ -253,13 +239,9 @@
 	t.Parallel()
 
 	t.Run("test last executed block call", func(t *testing.T) {
-<<<<<<< HEAD
-		testutils.RunWithTestBackend(t, func(backend *testutils.TestBackend) {
-=======
-		t.Parallel()
-
-		testutils.RunWithTestBackend(t, func(backend types.Backend) {
->>>>>>> c1ec969f
+		t.Parallel()
+
+		testutils.RunWithTestBackend(t, func(backend types.Backend) {
 			testutils.RunWithTestFlowEVMRootAddress(t, backend, func(rootAddr flow.Address) {
 				bs, err := handler.NewBlockStore(backend, rootAddr)
 				require.NoError(t, err)
@@ -292,13 +274,9 @@
 	})
 
 	t.Run("test address allocation", func(t *testing.T) {
-<<<<<<< HEAD
-		testutils.RunWithTestBackend(t, func(backend *testutils.TestBackend) {
-=======
-		t.Parallel()
-
-		testutils.RunWithTestBackend(t, func(backend types.Backend) {
->>>>>>> c1ec969f
+		t.Parallel()
+
+		testutils.RunWithTestBackend(t, func(backend types.Backend) {
 			testutils.RunWithTestFlowEVMRootAddress(t, backend, func(rootAddr flow.Address) {
 				blockchain, err := handler.NewBlockStore(backend, rootAddr)
 				require.NoError(t, err)
@@ -321,22 +299,17 @@
 func TestHandler_BridgedAccount(t *testing.T) {
 
 	t.Run("test deposit/withdraw (with integrated emulator)", func(t *testing.T) {
-<<<<<<< HEAD
-		testutils.RunWithTestBackend(t, func(backend *testutils.TestBackend) {
-			testutils.RunWithTestFlowEVMRootAddress(t, backend, func(rootAddr flow.Address) {
-
-				_, handler := SetupHandler(t, backend, rootAddr)
-=======
-		t.Parallel()
-
-		testutils.RunWithTestBackend(t, func(backend types.Backend) {
-			testutils.RunWithTestFlowEVMRootAddress(t, backend, func(rootAddr flow.Address) {
+		t.Parallel()
+
+		testutils.RunWithTestBackend(t, func(backend types.Backend) {
+			testutils.RunWithTestFlowEVMRootAddress(t, backend, func(rootAddr flow.Address) {
+
+				aa, err := handler.NewAddressAllocator(backend, rootAddr)
+				require.NoError(t, err)
+
 				bs, err := handler.NewBlockStore(backend, rootAddr)
 				require.NoError(t, err)
 
-				aa, err := handler.NewAddressAllocator(backend, rootAddr)
-				require.NoError(t, err)
-
 				db, err := database.NewDatabase(backend, rootAddr)
 				require.NoError(t, err)
 
@@ -344,7 +317,6 @@
 
 				handler := handler.NewContractHandler(flowTokenAddress, bs, aa, backend, emulator)
 
->>>>>>> c1ec969f
 				foa := handler.AccountByAddress(handler.AllocateAddress(), true)
 				require.NotNil(t, foa)
 
@@ -407,13 +379,9 @@
 	})
 
 	t.Run("test withdraw (unhappy case)", func(t *testing.T) {
-<<<<<<< HEAD
-		testutils.RunWithTestBackend(t, func(backend *testutils.TestBackend) {
-=======
-		t.Parallel()
-
-		testutils.RunWithTestBackend(t, func(backend types.Backend) {
->>>>>>> c1ec969f
+		t.Parallel()
+
+		testutils.RunWithTestBackend(t, func(backend types.Backend) {
 			testutils.RunWithTestFlowEVMRootAddress(t, backend, func(rootAddr flow.Address) {
 				testutils.RunWithEOATestAccount(t, backend, rootAddr, func(eoa *testutils.EOATestAccount) {
 					bs, err := handler.NewBlockStore(backend, rootAddr)
@@ -479,13 +447,9 @@
 	})
 
 	t.Run("test deposit (unhappy case)", func(t *testing.T) {
-<<<<<<< HEAD
-		testutils.RunWithTestBackend(t, func(backend *testutils.TestBackend) {
-=======
-		t.Parallel()
-
-		testutils.RunWithTestBackend(t, func(backend types.Backend) {
->>>>>>> c1ec969f
+		t.Parallel()
+
+		testutils.RunWithTestBackend(t, func(backend types.Backend) {
 			testutils.RunWithTestFlowEVMRootAddress(t, backend, func(rootAddr flow.Address) {
 				testutils.RunWithEOATestAccount(t, backend, rootAddr, func(eoa *testutils.EOATestAccount) {
 					bs, err := handler.NewBlockStore(backend, rootAddr)
@@ -530,11 +494,8 @@
 		t.Parallel()
 
 		// TODO update this test with events, gas metering, etc
-		testutils.RunWithTestBackend(t, func(backend *testutils.TestBackend) {
-			testutils.RunWithTestFlowEVMRootAddress(t, backend, func(rootAddr flow.Address) {
-<<<<<<< HEAD
-				_, handler := SetupHandler(t, backend, rootAddr)
-=======
+		testutils.RunWithTestBackend(t, func(backend types.Backend) {
+			testutils.RunWithTestFlowEVMRootAddress(t, backend, func(rootAddr flow.Address) {
 				bs, err := handler.NewBlockStore(backend, rootAddr)
 				require.NoError(t, err)
 
@@ -548,7 +509,6 @@
 
 				handler := handler.NewContractHandler(flowTokenAddress, bs, aa, backend, emulator)
 
->>>>>>> c1ec969f
 				foa := handler.AccountByAddress(handler.AllocateAddress(), true)
 				require.NotNil(t, foa)
 
@@ -589,18 +549,6 @@
 
 var isNotFatal = func(err error) bool {
 	return !errors.IsFailure(err)
-}
-
-func SetupHandler(t testing.TB, backend types.Backend, rootAddr flow.Address) (*database.Database, *handler.ContractHandler) {
-	bs, err := handler.NewBlockStore(backend, rootAddr)
-	require.NoError(t, err)
-
-	db, err := database.NewDatabase(backend, rootAddr)
-	require.NoError(t, err)
-
-	emulator := emulator.NewEmulator(db)
-	handler := handler.NewContractHandler(bs, backend, emulator)
-	return db, handler
 }
 
 func assertPanic(t *testing.T, check checkError, f func()) {
