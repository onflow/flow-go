package handler_test

import (
	"encoding/json"
	"fmt"
	"math"
	"math/big"
	"testing"
	"time"

	"github.com/onflow/cadence"
	"github.com/onflow/cadence/runtime/common"
	gethCommon "github.com/onflow/go-ethereum/common"
	gethCore "github.com/onflow/go-ethereum/core"
	gethTypes "github.com/onflow/go-ethereum/core/types"
	"github.com/onflow/go-ethereum/core/vm"
	gethVM "github.com/onflow/go-ethereum/core/vm"
	gethParams "github.com/onflow/go-ethereum/params"
	"github.com/onflow/go-ethereum/rlp"
	"github.com/rs/zerolog"
	"github.com/stretchr/testify/assert"
	"github.com/stretchr/testify/require"

	"github.com/onflow/flow-go/fvm/errors"
	"github.com/onflow/flow-go/fvm/evm/debug"
	"github.com/onflow/flow-go/fvm/evm/emulator"
	"github.com/onflow/flow-go/fvm/evm/handler"
	"github.com/onflow/flow-go/fvm/evm/handler/coa"
	"github.com/onflow/flow-go/fvm/evm/precompiles"
	"github.com/onflow/flow-go/fvm/evm/testutils"
	"github.com/onflow/flow-go/fvm/evm/types"
	"github.com/onflow/flow-go/fvm/systemcontracts"
	"github.com/onflow/flow-go/model/flow"
	"github.com/onflow/flow-go/module/trace"
)

var flowTokenAddress = common.MustBytesToAddress(systemcontracts.SystemContractsForChain(flow.Emulator).FlowToken.Address.Bytes())
var randomBeaconAddress = systemcontracts.SystemContractsForChain(flow.Emulator).RandomBeaconHistory.Address

func TestHandler_TransactionRunOrPanic(t *testing.T) {
	t.Parallel()

	t.Run("test RunOrPanic run (happy case)", func(t *testing.T) {
		t.Parallel()

		testutils.RunWithTestBackend(t, func(backend *testutils.TestBackend) {
			testutils.RunWithTestFlowEVMRootAddress(t, backend, func(rootAddr flow.Address) {
				testutils.RunWithEOATestAccount(t, backend, rootAddr, func(eoa *testutils.EOATestAccount) {

					bs := handler.NewBlockStore(backend, rootAddr)

					aa := handler.NewAddressAllocator()

					result := &types.Result{
						ReturnedData: testutils.RandomData(t),
						GasConsumed:  testutils.RandomGas(1000),
						Logs: []*gethTypes.Log{
							testutils.GetRandomLogFixture(t),
							testutils.GetRandomLogFixture(t),
						},
					}

					em := &testutils.TestEmulator{
						RunTransactionFunc: func(tx *gethTypes.Transaction) (*types.Result, error) {
							return result, nil
						},
					}
					handler := handler.NewContractHandler(flow.Emulator, rootAddr, flowTokenAddress, rootAddr, bs, aa, backend, em, debug.NopTracer)

					coinbase := types.NewAddress(gethCommon.Address{})

					tx := eoa.PrepareSignAndEncodeTx(
						t,
						gethCommon.Address{},
						nil,
						nil,
						100_000,
						big.NewInt(1),
					)

					// calculate tx id to match it
					var evmTx gethTypes.Transaction
					err := evmTx.UnmarshalBinary(tx)
					require.NoError(t, err)
					result.TxHash = evmTx.Hash()

					// successfully run (no-panic)
					handler.RunOrPanic(tx, coinbase)

					// check event
					events := backend.Events()
					require.Len(t, events, 1)
					txEventPayload := testutils.TxEventToPayload(t, events[0], rootAddr)

					// check logs
					encodedLogs, err := types.CadenceUInt8ArrayValueToBytes(txEventPayload.Logs)
					require.NoError(t, err)

					var logs []*gethTypes.Log
					err = rlp.DecodeBytes(encodedLogs, &logs)
					require.NoError(t, err)
					for i, l := range result.Logs {
						assert.Equal(t, l, logs[i])
					}

					// form block
					handler.CommitBlockProposal()

					// check block event
					events = backend.Events()
					require.Len(t, events, 2)
					blockEventPayload := testutils.BlockEventToPayload(t, events[1], rootAddr)
					// make sure block transaction list references the above transaction id
<<<<<<< HEAD
					cadenceEvent, ok = ev.(cadence.Event)
					require.True(t, ok)
					blockEvent, err := types.DecodeBlockEventPayload(cadenceEvent)
					require.NoError(t, err)

					eventTxHash := blockEvent.TransactionHashes[0] // only one hash in block
					// make sure the transaction id included in the block transaction list is the same as tx submitted
					assert.Equal(
						t,
						evmTx.Hash().Bytes(),
						eventTxHash,
=======
					require.Len(t, blockEventPayload.TransactionHashes, 1)
					eventTxID := blockEventPayload.TransactionHashes[0] // only one hash in block
					// make sure the transaction id included in the block transaction list is the same as tx sumbmitted
					assert.Equal(
						t,
						types.HashToCadenceArrayValue(evmTx.Hash()),
						eventTxID,
>>>>>>> f1d90e5b
					)
				})
			})
		})
	})

	t.Run("test RunOrPanic (unhappy non-fatal cases)", func(t *testing.T) {
		t.Parallel()

		testutils.RunWithTestBackend(t, func(backend *testutils.TestBackend) {
			testutils.RunWithTestFlowEVMRootAddress(t, backend, func(rootAddr flow.Address) {
				testutils.RunWithEOATestAccount(t, backend, rootAddr, func(eoa *testutils.EOATestAccount) {
					bs := handler.NewBlockStore(backend, rootAddr)
					aa := handler.NewAddressAllocator()
					em := &testutils.TestEmulator{
						RunTransactionFunc: func(tx *gethTypes.Transaction) (*types.Result, error) {
							return &types.Result{
								ValidationError: fmt.Errorf("some sort of validation error"),
							}, nil
						},
					}
					handler := handler.NewContractHandler(flow.Testnet, rootAddr, flowTokenAddress, rootAddr, bs, aa, backend, em, debug.NopTracer)

					coinbase := types.NewAddress(gethCommon.Address{})

					// test RLP decoding (non fatal)
					assertPanic(t, isNotFatal, func() {
						// invalid RLP encoding
						invalidTx := "badencoding"
						handler.RunOrPanic([]byte(invalidTx), coinbase)
					})

					// test gas limit (non fatal)
					assertPanic(t, isNotFatal, func() {
						gasLimit := uint64(testutils.TestComputationLimit + 1)
						tx := eoa.PrepareSignAndEncodeTx(
							t,
							gethCommon.Address{},
							nil,
							nil,
							gasLimit,
							big.NewInt(1),
						)

						handler.RunOrPanic([]byte(tx), coinbase)
					})

					// tx validation error
					assertPanic(t, isNotFatal, func() {
						// tx execution failure
						tx := eoa.PrepareSignAndEncodeTx(
							t,
							gethCommon.Address{},
							nil,
							nil,
							100_000,
							big.NewInt(1),
						)

						handler.RunOrPanic([]byte(tx), coinbase)
					})
				})
			})
		})

		t.Run("test RunOrPanic (fatal cases)", func(t *testing.T) {
			t.Parallel()

			testutils.RunWithTestBackend(t, func(backend *testutils.TestBackend) {
				testutils.RunWithTestFlowEVMRootAddress(t, backend, func(rootAddr flow.Address) {
					testutils.RunWithEOATestAccount(t, backend, rootAddr, func(eoa *testutils.EOATestAccount) {
						bs := handler.NewBlockStore(backend, rootAddr)
						aa := handler.NewAddressAllocator()
						em := &testutils.TestEmulator{
							RunTransactionFunc: func(tx *gethTypes.Transaction) (*types.Result, error) {
								return &types.Result{}, types.NewFatalError(fmt.Errorf("Fatal error"))
							},
						}
						handler := handler.NewContractHandler(flow.Testnet, rootAddr, flowTokenAddress, rootAddr, bs, aa, backend, em, debug.NopTracer)
						assertPanic(t, errors.IsFailure, func() {
							tx := eoa.PrepareSignAndEncodeTx(
								t,
								gethCommon.Address{},
								nil,
								nil,
								100_000,
								big.NewInt(1),
							)
							handler.RunOrPanic([]byte(tx), types.NewAddress(gethCommon.Address{}))
						})
					})
				})
			})
		})
	})

	t.Run("test RunOrPanic (with integrated emulator)", func(t *testing.T) {
		t.Parallel()

		testutils.RunWithTestBackend(t, func(backend *testutils.TestBackend) {
			testutils.RunWithTestFlowEVMRootAddress(t, backend, func(rootAddr flow.Address) {
				handler := SetupHandler(t, backend, rootAddr)

				eoa := testutils.GetTestEOAAccount(t, testutils.EOATestAccount1KeyHex)

				// deposit 1 Flow to the foa account
				addr := handler.DeployCOA(1)
				orgBalance := types.NewBalanceFromUFix64(types.OneFlowInUFix64)
				vault := types.NewFlowTokenVault(orgBalance)
				foa := handler.AccountByAddress(addr, true)
				foa.Deposit(vault)

				// transfer 0.1 flow to the non-foa address
				deduction := types.NewBalance(big.NewInt(1e17))
				foa.Call(eoa.Address(), nil, 400000, deduction)
				expected, err := types.SubBalance(orgBalance, deduction)
				require.NoError(t, err)
				require.Equal(t, expected, foa.Balance())

				// transfer 0.01 flow back to the foa through
				addition := types.NewBalance(big.NewInt(1e16))

				tx := eoa.PrepareSignAndEncodeTx(
					t,
					foa.Address().ToCommon(),
					nil,
					addition,
					gethParams.TxGas*10,
					big.NewInt(1e8), // high gas fee to test coinbase collection,
				)

				// setup coinbase
				foa2 := handler.DeployCOA(2)
				account2 := handler.AccountByAddress(foa2, true)
				require.True(t, types.BalancesAreEqual(
					types.NewBalanceFromUFix64(0),
					account2.Balance(),
				))

				// no panic means success here
				handler.RunOrPanic(tx, account2.Address())
				expected, err = types.SubBalance(orgBalance, deduction)
				require.NoError(t, err)
				expected, err = types.AddBalance(expected, addition)
				require.NoError(t, err)
				require.Equal(t, expected, foa.Balance())

				require.NotEqual(t, types.NewBalanceFromUFix64(0), account2.Balance())
			})
		})
	})
}

func TestHandler_OpsWithoutEmulator(t *testing.T) {
	t.Parallel()

	t.Run("test last executed block call", func(t *testing.T) {
		t.Parallel()

		testutils.RunWithTestBackend(t, func(backend *testutils.TestBackend) {
			testutils.RunWithTestFlowEVMRootAddress(t, backend, func(rootAddr flow.Address) {
				handler := SetupHandler(t, backend, rootAddr)

				// test call last executed block without initialization
				b := handler.LastExecutedBlock()
				require.Equal(t, types.GenesisBlock, b)

				// do some changes
				address := testutils.RandomAddress(t)
				account := handler.AccountByAddress(address, true)
				bal := types.OneFlowBalance
				account.Deposit(types.NewFlowTokenVault(bal))

				handler.CommitBlockProposal()
				// check if block height has been incremented
				b = handler.LastExecutedBlock()
				require.Equal(t, uint64(1), b.Height)
			})
		})
	})

	t.Run("test address allocation", func(t *testing.T) {
		t.Parallel()

		testutils.RunWithTestBackend(t, func(backend *testutils.TestBackend) {
			testutils.RunWithTestFlowEVMRootAddress(t, backend, func(rootAddr flow.Address) {
				h := SetupHandler(t, backend, rootAddr)

				coa := h.DeployCOA(12)
				require.NotNil(t, coa)

				expectedAddress := handler.MakeCOAAddress(12)
				require.Equal(t, expectedAddress, coa)
			})
		})
	})
}

func TestHandler_COA(t *testing.T) {
	t.Parallel()
	t.Run("test deposit/withdraw (with integrated emulator)", func(t *testing.T) {
		testutils.RunWithTestBackend(t, func(backend *testutils.TestBackend) {
			testutils.RunWithTestFlowEVMRootAddress(t, backend, func(rootAddr flow.Address) {
				handler := SetupHandler(t, backend, rootAddr)

				foa := handler.AccountByAddress(handler.DeployCOA(1), true)
				require.NotNil(t, foa)

				zeroBalance := types.NewBalance(big.NewInt(0))
				require.True(t, types.BalancesAreEqual(zeroBalance, foa.Balance()))

				balance := types.OneFlowBalance
				vault := types.NewFlowTokenVault(balance)

				foa.Deposit(vault)
				require.Equal(t, balance, foa.Balance())

				v := foa.Withdraw(balance)
				require.Equal(t, balance, v.Balance())

				require.True(t, types.BalancesAreEqual(
					zeroBalance, foa.Balance()))

				events := backend.Events()
				require.Len(t, events, 3)

				// Block level expected values
				txHashes := make([]gethCommon.Hash, 0)
				totalGasUsed := uint64(0)

				// deploy COA transaction event
				txEventPayload := testutils.TxEventToPayload(t, events[0], rootAddr)
				txContent, err := types.CadenceUInt8ArrayValueToBytes(txEventPayload.Payload)
				require.NoError(t, err)
				tx, err := types.DirectCallFromEncoded(txContent)
				require.NoError(t, err)
				txHashes = append(txHashes, tx.Hash())
				totalGasUsed += txEventPayload.GasConsumed

				// deposit transaction event
				txEventPayload = testutils.TxEventToPayload(t, events[1], rootAddr)
				txContent, err = types.CadenceUInt8ArrayValueToBytes(txEventPayload.Payload)
				require.NoError(t, err)
				tx, err = types.DirectCallFromEncoded(txContent)
				require.NoError(t, err)
				require.Equal(t, foa.Address(), tx.To)
				require.Equal(t, types.BalanceToBigInt(balance), tx.Value)
				txHashes = append(txHashes, tx.Hash())
				totalGasUsed += txEventPayload.GasConsumed

				// withdraw transaction event
				txEventPayload = testutils.TxEventToPayload(t, events[2], rootAddr)
				txContent, err = types.CadenceUInt8ArrayValueToBytes(txEventPayload.Payload)
				require.NoError(t, err)
				tx, err = types.DirectCallFromEncoded(txContent)
				require.NoError(t, err)
				require.Equal(t, foa.Address(), tx.From)
				require.Equal(t, types.BalanceToBigInt(balance), tx.Value)
				txHashes = append(txHashes, tx.Hash())
				totalGasUsed += txEventPayload.GasConsumed

				// block event
				handler.CommitBlockProposal()
				events = backend.Events()
				require.Len(t, events, 4)
				blockEventPayload := testutils.BlockEventToPayload(t, events[3], rootAddr)
				for i, txHash := range txHashes {
					require.Equal(t,
						types.HashToCadenceArrayValue(txHash),
						blockEventPayload.TransactionHashes[i],
					)
				}
				require.Equal(t, totalGasUsed, blockEventPayload.TotalGasUsed)

				// check gas usage
				computationUsed, err := backend.ComputationUsed()
				require.NoError(t, err)
				require.Greater(t, computationUsed, types.DefaultDirectCallBaseGasUsage*3)

				// Withdraw with invalid balance
				assertPanic(t, types.IsWithdrawBalanceRoundingError, func() {
					// deposit some money
					foa.Deposit(vault)
					// then withdraw invalid balance
					foa.Withdraw(types.NewBalance(big.NewInt(1)))
				})
			})
		})
	})

	t.Run("test coa deployment", func(t *testing.T) {
		testutils.RunWithTestBackend(t, func(backend *testutils.TestBackend) {
			testutils.RunWithTestFlowEVMRootAddress(t, backend, func(rootAddr flow.Address) {
				h := SetupHandler(t, backend, rootAddr)

				coa1 := h.DeployCOA(1)
				acc := h.AccountByAddress(coa1, true)
				require.NotEmpty(t, acc.Code())

				// make a second account with some money
				coa2 := h.DeployCOA(2)
				acc2 := h.AccountByAddress(coa2, true)
				acc2.Deposit(types.NewFlowTokenVault(types.MakeABalanceInFlow(100)))

				// transfer money to COA
				acc2.Transfer(
					coa1,
					types.MakeABalanceInFlow(1),
				)

				// make a call to the contract
				ret := acc2.Call(
					coa1,
					testutils.MakeCallData(t,
						coa.ContractABIJSON,
						"onERC721Received",
						gethCommon.Address{1},
						gethCommon.Address{1},
						big.NewInt(0),
						[]byte{'A'},
					),
					types.GasLimit(3_000_000),
					types.EmptyBalance)

				// 0x150b7a02
				expected := types.Data([]byte{
					21, 11, 122, 2, 0, 0, 0, 0,
					0, 0, 0, 0, 0, 0, 0, 0,
					0, 0, 0, 0, 0, 0, 0, 0,
					0, 0, 0, 0, 0, 0, 0, 0,
				})
				require.Equal(t, types.StatusSuccessful, ret.Status)
				require.Equal(t, expected, ret.ReturnedData)
			})
		})
	})

	t.Run("test withdraw (unhappy case)", func(t *testing.T) {
		testutils.RunWithTestBackend(t, func(backend *testutils.TestBackend) {
			testutils.RunWithTestFlowEVMRootAddress(t, backend, func(rootAddr flow.Address) {
				testutils.RunWithEOATestAccount(t, backend, rootAddr, func(eoa *testutils.EOATestAccount) {
					bs := handler.NewBlockStore(backend, rootAddr)
					aa := handler.NewAddressAllocator()

					// Withdraw calls are only possible within FOA accounts
					assertPanic(t, types.IsAUnAuthroizedMethodCallError, func() {
						em := &testutils.TestEmulator{
							NonceOfFunc: func(address types.Address) (uint64, error) {
								return 0, nil
							},
						}

						handler := handler.NewContractHandler(flow.Testnet, rootAddr, flowTokenAddress, rootAddr, bs, aa, backend, em, debug.NopTracer)

						account := handler.AccountByAddress(testutils.RandomAddress(t), false)
						account.Withdraw(types.NewBalanceFromUFix64(1))
					})

					// test insufficient total supply error
					assertPanic(t, types.IsAInsufficientTotalSupplyError, func() {
						em := &testutils.TestEmulator{
							NonceOfFunc: func(address types.Address) (uint64, error) {
								return 0, nil
							},
							DirectCallFunc: func(call *types.DirectCall) (*types.Result, error) {
								return &types.Result{}, nil
							},
						}

						handler := handler.NewContractHandler(flow.Testnet, rootAddr, flowTokenAddress, rootAddr, bs, aa, backend, em, debug.NopTracer)
						account := handler.AccountByAddress(testutils.RandomAddress(t), true)

						account.Withdraw(types.NewBalanceFromUFix64(1))
					})

					// test non fatal error of emulator
					assertPanic(t, isNotFatal, func() {
						em := &testutils.TestEmulator{
							NonceOfFunc: func(address types.Address) (uint64, error) {
								return 0, nil
							},
							DirectCallFunc: func(call *types.DirectCall) (*types.Result, error) {
								return &types.Result{}, fmt.Errorf("some sort of error")
							},
						}

						handler := handler.NewContractHandler(flow.Testnet, rootAddr, flowTokenAddress, rootAddr, bs, aa, backend, em, debug.NopTracer)
						account := handler.AccountByAddress(testutils.RandomAddress(t), true)

						account.Withdraw(types.NewBalanceFromUFix64(0))
					})

					// test fatal error of emulator
					assertPanic(t, types.IsAFatalError, func() {
						em := &testutils.TestEmulator{
							NonceOfFunc: func(address types.Address) (uint64, error) {
								return 0, nil
							},
							DirectCallFunc: func(call *types.DirectCall) (*types.Result, error) {
								return &types.Result{}, types.NewFatalError(fmt.Errorf("some sort of fatal error"))
							},
						}

						handler := handler.NewContractHandler(flow.Testnet, rootAddr, flowTokenAddress, rootAddr, bs, aa, backend, em, debug.NopTracer)
						account := handler.AccountByAddress(testutils.RandomAddress(t), true)

						account.Withdraw(types.NewBalanceFromUFix64(0))
					})
				})
			})
		})
	})

	t.Run("test deposit (unhappy case)", func(t *testing.T) {
		t.Parallel()

		testutils.RunWithTestBackend(t, func(backend *testutils.TestBackend) {
			testutils.RunWithTestFlowEVMRootAddress(t, backend, func(rootAddr flow.Address) {
				testutils.RunWithEOATestAccount(t, backend, rootAddr, func(eoa *testutils.EOATestAccount) {
					bs := handler.NewBlockStore(backend, rootAddr)
					aa := handler.NewAddressAllocator()

					// test non fatal error of emulator
					assertPanic(t, isNotFatal, func() {
						em := &testutils.TestEmulator{
							NonceOfFunc: func(address types.Address) (uint64, error) {
								return 0, nil
							},
							DirectCallFunc: func(call *types.DirectCall) (*types.Result, error) {
								return &types.Result{}, fmt.Errorf("some sort of error")
							},
						}

						handler := handler.NewContractHandler(flow.Testnet, rootAddr, flowTokenAddress, rootAddr, bs, aa, backend, em, debug.NopTracer)
						account := handler.AccountByAddress(testutils.RandomAddress(t), true)

						account.Deposit(types.NewFlowTokenVault(types.NewBalanceFromUFix64(1)))
					})

					// test fatal error of emulator
					assertPanic(t, types.IsAFatalError, func() {
						em := &testutils.TestEmulator{
							NonceOfFunc: func(address types.Address) (uint64, error) {
								return 0, nil
							},
							DirectCallFunc: func(call *types.DirectCall) (*types.Result, error) {
								return &types.Result{}, types.NewFatalError(fmt.Errorf("some sort of fatal error"))
							},
						}

						handler := handler.NewContractHandler(flow.Testnet, rootAddr, flowTokenAddress, rootAddr, bs, aa, backend, em, debug.NopTracer)
						account := handler.AccountByAddress(testutils.RandomAddress(t), true)

						account.Deposit(types.NewFlowTokenVault(types.NewBalanceFromUFix64(1)))
					})
				})
			})
		})
	})

	t.Run("test deploy/call (with integrated emulator)", func(t *testing.T) {
		t.Parallel()

		// TODO update this test with events, gas metering, etc
		testutils.RunWithTestBackend(t, func(backend *testutils.TestBackend) {
			testutils.RunWithTestFlowEVMRootAddress(t, backend, func(rootAddr flow.Address) {
				handler := SetupHandler(t, backend, rootAddr)

				foa := handler.AccountByAddress(handler.DeployCOA(1), true)
				require.NotNil(t, foa)

				// deposit 10000 flow
				bal := types.MakeABalanceInFlow(10000)
				vault := types.NewFlowTokenVault(bal)
				foa.Deposit(vault)
				require.Equal(t, bal, foa.Balance())

				testContract := testutils.GetStorageTestContract(t)
				result := foa.Deploy(testContract.ByteCode, math.MaxUint64, types.NewBalanceFromUFix64(0))
				require.NotNil(t, result.DeployedContractAddress)
				addr := *result.DeployedContractAddress
				// skip first few bytes as they are deploy codes
				assert.Equal(t, testContract.ByteCode[17:], []byte(result.ReturnedData))
				require.NotNil(t, addr)

				num := big.NewInt(22)
				_ = foa.Call(
					addr,
					testContract.MakeCallData(t, "store", num),
					math.MaxUint64,
					types.NewBalanceFromUFix64(0))

				res := foa.Call(
					addr,
					testContract.MakeCallData(t, "retrieve"),
					math.MaxUint64,
					types.NewBalanceFromUFix64(0))

				require.Equal(t, num, res.ReturnedData.AsBigInt())
			})
		})
	})

	t.Run("test call to cadence arch", func(t *testing.T) {
		t.Parallel()

		testutils.RunWithTestBackend(t, func(backend *testutils.TestBackend) {
			blockHeight := uint64(123)
			backend.GetCurrentBlockHeightFunc = func() (uint64, error) {
				return blockHeight, nil
			}
			testutils.RunWithTestFlowEVMRootAddress(t, backend, func(rootAddr flow.Address) {
				h := SetupHandler(t, backend, rootAddr)

				foa := h.AccountByAddress(h.DeployCOA(1), true)
				require.NotNil(t, foa)

				vault := types.NewFlowTokenVault(types.MakeABalanceInFlow(10000))
				foa.Deposit(vault)

				arch := handler.MakePrecompileAddress(1)

				ret := foa.Call(arch, precompiles.FlowBlockHeightFuncSig[:], math.MaxUint64, types.NewBalanceFromUFix64(0))
				require.Equal(t, big.NewInt(int64(blockHeight)), new(big.Int).SetBytes(ret.ReturnedData))

				events := backend.Events()
				require.Len(t, events, 3)
				// last transaction executed event
<<<<<<< HEAD
				event := events[4]
				assert.Equal(t, event.Type, types.EventTypeTransactionExecuted)
				ev, err := jsoncdc.Decode(nil, event.Payload)
				require.NoError(t, err)
				cadenceEvent, ok := ev.(cadence.Event)
				require.True(t, ok)
				txEventPayload, err := types.DecodeTransactionEventPayload(cadenceEvent)
				require.NoError(t, err)

				apc, err := types.AggregatedPrecompileCallsFromEncoded(txEventPayload.PrecompiledCalls)
=======
				event := events[2]
				txEventPayload := testutils.TxEventToPayload(t, event, rootAddr)
				values := txEventPayload.PrecompiledCalls.Values
				aggregated := make([]byte, len(values))
				for i, v := range values {
					aggregated[i] = uint8(v.(cadence.UInt8))
				}
				apc, err := types.AggregatedPrecompileCallsFromEncoded(aggregated)
>>>>>>> f1d90e5b
				require.NoError(t, err)

				require.False(t, apc.IsEmpty())
				pc := apc[0]
				require.Equal(t, arch, pc.Address)
				require.Len(t, pc.RequiredGasCalls, 1)
				require.Equal(t,
					pc.RequiredGasCalls[0],
					types.RequiredGasCall{
						Input:  precompiles.FlowBlockHeightFuncSig[:],
						Output: precompiles.FlowBlockHeightFixedGas,
					},
				)
				require.Len(t, pc.RunCalls, 1)
				require.Equal(t,
					pc.RunCalls[0],
					types.RunCall{
						Input:    precompiles.FlowBlockHeightFuncSig[:],
						Output:   ret.ReturnedData,
						ErrorMsg: "",
					},
				)
			})
		})
	})

	t.Run("test block.random call (with integrated emulator)", func(t *testing.T) {
		t.Parallel()

		testutils.RunWithTestBackend(t, func(backend *testutils.TestBackend) {
			random := testutils.RandomCommonHash(t)
			backend.ReadRandomFunc = func(buffer []byte) error {
				copy(buffer, random.Bytes())
				return nil
			}
			testutils.RunWithTestFlowEVMRootAddress(t, backend, func(rootAddr flow.Address) {
				handler := SetupHandler(t, backend, rootAddr)

				foa := handler.AccountByAddress(handler.DeployCOA(1), true)
				require.NotNil(t, foa)

				vault := types.NewFlowTokenVault(types.MakeABalanceInFlow(100))
				foa.Deposit(vault)

				testContract := testutils.GetStorageTestContract(t)
				result := foa.Deploy(testContract.ByteCode, math.MaxUint64, types.EmptyBalance)
				require.NotNil(t, result.DeployedContractAddress)
				addr := *result.DeployedContractAddress
				require.Equal(t, types.StatusSuccessful, result.Status)
				require.Equal(t, types.ErrCodeNoError, result.ErrorCode)

				ret := foa.Call(
					addr,
					testContract.MakeCallData(t, "random"),
					math.MaxUint64,
					types.EmptyBalance)

				require.Equal(t, random.Bytes(), []byte(ret.ReturnedData))
			})
		})
	})

	// TODO add test with test emulator for unhappy cases (emulator)
}

func TestHandler_TransactionRun(t *testing.T) {
	t.Parallel()

	t.Run("test - transaction run (success)", func(t *testing.T) {
		t.Parallel()

		testutils.RunWithTestBackend(t, func(backend *testutils.TestBackend) {
			testutils.RunWithTestFlowEVMRootAddress(t, backend, func(rootAddr flow.Address) {
				testutils.RunWithEOATestAccount(t, backend, rootAddr, func(eoa *testutils.EOATestAccount) {

					bs := handler.NewBlockStore(backend, rootAddr)
					aa := handler.NewAddressAllocator()

					result := &types.Result{
						ReturnedData: testutils.RandomData(t),
						GasConsumed:  testutils.RandomGas(1000),
						Logs: []*gethTypes.Log{
							testutils.GetRandomLogFixture(t),
							testutils.GetRandomLogFixture(t),
						},
					}

					em := &testutils.TestEmulator{
						RunTransactionFunc: func(tx *gethTypes.Transaction) (*types.Result, error) {
							return result, nil
						},
					}
					handler := handler.NewContractHandler(flow.Testnet, rootAddr, flowTokenAddress, rootAddr, bs, aa, backend, em, debug.NopTracer)
					tx := eoa.PrepareSignAndEncodeTx(
						t,
						gethCommon.Address{},
						nil,
						nil,
						100_000,
						big.NewInt(1),
					)

					rs := handler.Run(tx, types.NewAddress(gethCommon.Address{}))
					require.Equal(t, types.StatusSuccessful, rs.Status)
					require.Equal(t, result.GasConsumed, rs.GasConsumed)
					require.Equal(t, types.ErrCodeNoError, rs.ErrorCode)

				})
			})
		})
	})

	t.Run("test - transaction run (failed)", func(t *testing.T) {
		t.Parallel()

		testutils.RunWithTestBackend(t, func(backend *testutils.TestBackend) {
			testutils.RunWithTestFlowEVMRootAddress(t, backend, func(rootAddr flow.Address) {
				testutils.RunWithEOATestAccount(t, backend, rootAddr, func(eoa *testutils.EOATestAccount) {

					bs := handler.NewBlockStore(backend, rootAddr)
					aa := handler.NewAddressAllocator()

					result := &types.Result{
						VMError:      gethVM.ErrOutOfGas,
						ReturnedData: testutils.RandomData(t),
						GasConsumed:  testutils.RandomGas(1000),
						Logs: []*gethTypes.Log{
							testutils.GetRandomLogFixture(t),
							testutils.GetRandomLogFixture(t),
						},
					}

					em := &testutils.TestEmulator{
						RunTransactionFunc: func(tx *gethTypes.Transaction) (*types.Result, error) {
							return result, nil
						},
					}
					handler := handler.NewContractHandler(flow.Testnet, rootAddr, flowTokenAddress, rootAddr, bs, aa, backend, em, debug.NopTracer)

					tx := eoa.PrepareSignAndEncodeTx(
						t,
						gethCommon.Address{},
						nil,
						nil,
						100_000,
						big.NewInt(1),
					)

					rs := handler.Run(tx, types.NewAddress(gethCommon.Address{}))
					require.Equal(t, types.StatusFailed, rs.Status)
					require.Equal(t, result.GasConsumed, rs.GasConsumed)
					require.Equal(t, types.ExecutionErrCodeOutOfGas, rs.ErrorCode)

				})
			})
		})
	})

	t.Run("test - transaction run (unhappy cases)", func(t *testing.T) {
		t.Parallel()

		testutils.RunWithTestBackend(t, func(backend *testutils.TestBackend) {
			testutils.RunWithTestFlowEVMRootAddress(t, backend, func(rootAddr flow.Address) {
				testutils.RunWithEOATestAccount(t, backend, rootAddr, func(eoa *testutils.EOATestAccount) {
					bs := handler.NewBlockStore(backend, rootAddr)
					aa := handler.NewAddressAllocator()
					evmErr := fmt.Errorf("%w: next nonce %v, tx nonce %v", gethCore.ErrNonceTooLow, 1, 0)
					em := &testutils.TestEmulator{
						RunTransactionFunc: func(tx *gethTypes.Transaction) (*types.Result, error) {
							return &types.Result{ValidationError: evmErr}, nil
						},
					}
					handler := handler.NewContractHandler(flow.Testnet, rootAddr, flowTokenAddress, rootAddr, bs, aa, backend, em, debug.NopTracer)

					coinbase := types.NewAddress(gethCommon.Address{})

					gasLimit := uint64(testutils.TestComputationLimit + 1)
					tx := eoa.PrepareSignAndEncodeTx(
						t,
						gethCommon.Address{},
						nil,
						nil,
						gasLimit,
						big.NewInt(1),
					)

					assertPanic(t, isNotFatal, func() {
						rs := handler.Run([]byte(tx), coinbase)
						require.Equal(t, types.StatusInvalid, rs.Status)
					})

					tx = eoa.PrepareSignAndEncodeTx(
						t,
						gethCommon.Address{},
						nil,
						nil,
						100,
						big.NewInt(1),
					)

					rs := handler.Run([]byte(tx), coinbase)
					require.Equal(t, types.StatusInvalid, rs.Status)
					require.Equal(t, types.ValidationErrCodeNonceTooLow, rs.ErrorCode)
				})
			})
		})
	})

	t.Run("test - transaction batch run (success)", func(t *testing.T) {
		t.Parallel()

		testutils.RunWithTestBackend(t, func(backend *testutils.TestBackend) {
			testutils.RunWithTestFlowEVMRootAddress(t, backend, func(rootAddr flow.Address) {
				testutils.RunWithEOATestAccount(t, backend, rootAddr, func(eoa *testutils.EOATestAccount) {
					bs := handler.NewBlockStore(backend, rootAddr)
					aa := handler.NewAddressAllocator()

					gasConsumed := testutils.RandomGas(1000)
					addr := testutils.RandomAddress(t)
					result := func(tx *gethTypes.Transaction) *types.Result {
						return &types.Result{
							DeployedContractAddress: &addr,
							ReturnedData:            testutils.RandomData(t),
							GasConsumed:             gasConsumed,
							TxHash:                  tx.Hash(),
							Logs: []*gethTypes.Log{
								testutils.GetRandomLogFixture(t),
								testutils.GetRandomLogFixture(t),
							},
						}
					}

					var runResults []*types.Result
					em := &testutils.TestEmulator{
						BatchRunTransactionFunc: func(txs []*gethTypes.Transaction) ([]*types.Result, error) {
							runResults = make([]*types.Result, len(txs))
							for i, tx := range txs {
								runResults[i] = result(tx)
							}
							return runResults, nil
						},
					}
					handler := handler.NewContractHandler(flow.Testnet, rootAddr, flowTokenAddress, randomBeaconAddress, bs, aa, backend, em, debug.NopTracer)

					coinbase := types.NewAddress(gethCommon.Address{})
					gasLimit := uint64(100_000)

					// run multiple successful transactions
					const batchSize = 3
					txs := make([][]byte, batchSize)
					for i := range txs {
						txs[i] = eoa.PrepareSignAndEncodeTx(
							t,
							gethCommon.Address{},
							nil,
							nil,
							gasLimit,
							big.NewInt(1),
						)
					}

					results := handler.BatchRun(txs, coinbase)
					for _, rs := range results {
						require.Equal(t, types.StatusSuccessful, rs.Status)
						require.Equal(t, gasConsumed, rs.GasConsumed)
						require.Equal(t, types.ErrCodeNoError, rs.ErrorCode)
					}

					handler.CommitBlockProposal()
					events := backend.Events()
					require.Len(t, events, batchSize+1) // +1 block event

					for i, event := range events {
						if i == batchSize {
							continue // don't check last block event
						}
						txEventPayload := testutils.TxEventToPayload(t, event, rootAddr)
						encodedLogs, err := types.CadenceUInt8ArrayValueToBytes(txEventPayload.Logs)
						require.NoError(t, err)

						var logs []*gethTypes.Log
						err = rlp.DecodeBytes(encodedLogs, &logs)
						require.NoError(t, err)

						for k, l := range runResults[i].Logs {
							assert.Equal(t, l, logs[k])
						}
					}

					// run single transaction passed in as batch
					txs = make([][]byte, 1)
					for i := range txs {
						txs[i] = eoa.PrepareSignAndEncodeTx(
							t,
							gethCommon.Address{},
							nil,
							nil,
							gasLimit,
							big.NewInt(1),
						)
					}

					results = handler.BatchRun(txs, coinbase)
					for _, rs := range results {
						require.Equal(t, types.StatusSuccessful, rs.Status)
					}
				})
			})
		})
	})

	t.Run("test - transaction batch run (unhappy case)", func(t *testing.T) {
		t.Parallel()

		testutils.RunWithTestBackend(t, func(backend *testutils.TestBackend) {
			testutils.RunWithTestFlowEVMRootAddress(t, backend, func(rootAddr flow.Address) {
				testutils.RunWithEOATestAccount(t, backend, rootAddr, func(eoa *testutils.EOATestAccount) {
					bs := handler.NewBlockStore(backend, rootAddr)
					aa := handler.NewAddressAllocator()

					gasConsumed := testutils.RandomGas(1000)
					addr := testutils.RandomAddress(t)
					result := func() *types.Result {
						return &types.Result{
							DeployedContractAddress: &addr,
							ReturnedData:            testutils.RandomData(t),
							GasConsumed:             gasConsumed,
							Logs: []*gethTypes.Log{
								testutils.GetRandomLogFixture(t),
								testutils.GetRandomLogFixture(t),
							},
						}
					}

					em := &testutils.TestEmulator{
						BatchRunTransactionFunc: func(txs []*gethTypes.Transaction) ([]*types.Result, error) {
							res := make([]*types.Result, len(txs))
							for i := range res {
								res[i] = result()
							}
							return res, nil
						},
					}
					handler := handler.NewContractHandler(flow.Testnet, rootAddr, flowTokenAddress, randomBeaconAddress, bs, aa, backend, em, debug.NopTracer)
					coinbase := types.NewAddress(gethCommon.Address{})

					// batch run empty transactions
					txs := make([][]byte, 1)
					assertPanic(t, isNotFatal, func() {
						handler.BatchRun(txs, coinbase)
					})

				})
			})
		})
	})

	t.Run("test dry run successful", func(t *testing.T) {
		t.Parallel()

		testutils.RunWithTestBackend(t, func(backend *testutils.TestBackend) {
			testutils.RunWithTestFlowEVMRootAddress(t, backend, func(rootAddr flow.Address) {
				testutils.RunWithEOATestAccount(t, backend, rootAddr, func(eoa *testutils.EOATestAccount) {

					bs := handler.NewBlockStore(backend, rootAddr)
					aa := handler.NewAddressAllocator()

					nonce := uint64(1)
					to := gethCommon.Address{1, 2}
					amount := big.NewInt(13)
					gasLimit := uint64(1337)
					gasPrice := big.NewInt(2000)
					data := []byte{1, 5}
					from := types.Address{3, 4}

					tx := gethTypes.NewTransaction(
						nonce,
						to,
						amount,
						gasLimit,
						gasPrice,
						data,
					)
					rlpTx, err := tx.MarshalBinary()
					require.NoError(t, err)

					addr := testutils.RandomAddress(t)
					result := &types.Result{
						DeployedContractAddress: &addr,
						ReturnedData:            testutils.RandomData(t),
						GasConsumed:             testutils.RandomGas(1000),
						Logs: []*gethTypes.Log{
							testutils.GetRandomLogFixture(t),
							testutils.GetRandomLogFixture(t),
						},
					}

					called := false
					em := &testutils.TestEmulator{
						DryRunTransactionFunc: func(tx *gethTypes.Transaction, address gethCommon.Address) (*types.Result, error) {
							assert.Equal(t, nonce, tx.Nonce())
							assert.Equal(t, &to, tx.To())
							assert.Equal(t, gasLimit, tx.Gas())
							assert.Equal(t, gasPrice, tx.GasPrice())
							assert.Equal(t, data, tx.Data())
							assert.Equal(t, from.ToCommon(), address)
							called = true
							return result, nil
						},
					}

					handler := handler.NewContractHandler(flow.Testnet, rootAddr, flowTokenAddress, randomBeaconAddress, bs, aa, backend, em, debug.NopTracer)

					rs := handler.DryRun(rlpTx, from)
					require.Equal(t, types.StatusSuccessful, rs.Status)
					require.Equal(t, result.GasConsumed, rs.GasConsumed)
					require.Equal(t, types.ErrCodeNoError, rs.ErrorCode)
					require.True(t, called)
				})
			})
		})
	})

	t.Run("transaction run with tracing", func(t *testing.T) {
		t.Parallel()

		testutils.RunWithTestBackend(t, func(backend *testutils.TestBackend) {
			testutils.RunWithTestFlowEVMRootAddress(t, backend, func(rootAddr flow.Address) {
				testutils.RunWithEOATestAccount(t, backend, rootAddr, func(eoa *testutils.EOATestAccount) {

					var traceResult json.RawMessage
					txID := gethCommon.HexToHash("0x1")
					blockID := flow.Identifier{0x02}
					uploaded := make(chan struct{})

					result := &types.Result{
						TxHash:       txID,
						ReturnedData: testutils.RandomData(t),
						Logs: []*gethTypes.Log{
							testutils.GetRandomLogFixture(t),
						},
					}

					uploader := &testutils.MockUploader{
						UploadFunc: func(id string, message json.RawMessage) error {
							assert.Equal(t, traceResult, message)
							assert.Equal(t, debug.TraceID(txID, blockID), id)
							close(uploaded)
							return nil
						},
					}

					tracer, err := debug.NewEVMCallTracer(uploader, zerolog.Nop())
					require.NoError(t, err)
					tracer.WithBlockID(blockID)

					bs := handler.NewBlockStore(backend, rootAddr)
					aa := handler.NewAddressAllocator()

					em := &testutils.TestEmulator{
						RunTransactionFunc: func(tx *gethTypes.Transaction) (*types.Result, error) {
							tr := tracer.TxTracer()
							// mock some calls
							from := eoa.Address().ToCommon()
							tr.OnTxStart(nil, tx, from)
							tr.OnEnter(0, byte(vm.ADD), from, *tx.To(), tx.Data(), 20, big.NewInt(2))
							tr.OnExit(0, []byte{0x02}, 200, nil, false)
							tr.OnTxEnd(result.Receipt(0), nil)

							traceResult, err = tr.GetResult()
							require.NoError(t, err)
							return result, nil
						},
					}

					handler := handler.NewContractHandler(flow.Testnet, rootAddr, flowTokenAddress, rootAddr, bs, aa, backend, em, tracer)

					tx := eoa.PrepareSignAndEncodeTx(
						t,
						gethCommon.Address{},
						nil,
						nil,
						100_000,
						big.NewInt(1),
					)

					_ = handler.Run(tx, types.NewAddress(gethCommon.Address{}))

					assert.Eventuallyf(t, func() bool {
						<-uploaded
						return true
					}, time.Second, time.Millisecond*100, "upload not executed")
				})
			})
		})
	})

	// this test makes sure that even if tracing process fails it doesn't affect the execution flow
	// it also makes sure the upload is retried and then we panic
	t.Run("test - transaction run with tracing failure", func(t *testing.T) {
		t.Parallel()

		testutils.RunWithTestBackend(t, func(backend *testutils.TestBackend) {
			testutils.RunWithTestFlowEVMRootAddress(t, backend, func(rootAddr flow.Address) {
				testutils.RunWithEOATestAccount(t, backend, rootAddr, func(eoa *testutils.EOATestAccount) {

					uploaded := make(chan struct{})
					result := &types.Result{
						TxHash:       gethCommon.HexToHash("0x1"),
						ReturnedData: testutils.RandomData(t),
						Logs: []*gethTypes.Log{
							testutils.GetRandomLogFixture(t),
						},
					}

					uploader := &testutils.MockUploader{
						UploadFunc: func(id string, message json.RawMessage) error {
							close(uploaded)
							panic("total failure")
						},
					}

					tracer, err := debug.NewEVMCallTracer(uploader, zerolog.Nop())
					require.NoError(t, err)
					tracer.WithBlockID(flow.Identifier{0x1})

					bs := handler.NewBlockStore(backend, rootAddr)
					aa := handler.NewAddressAllocator()

					em := &testutils.TestEmulator{
						RunTransactionFunc: func(tx *gethTypes.Transaction) (*types.Result, error) {
							return result, nil
						},
					}

					handler := handler.NewContractHandler(flow.Testnet, rootAddr, flowTokenAddress, rootAddr, bs, aa, backend, em, tracer)

					tx := eoa.PrepareSignAndEncodeTx(
						t,
						gethCommon.Address{},
						nil,
						nil,
						100_000,
						big.NewInt(1),
					)

					res := handler.Run(tx, types.NewAddress(gethCommon.Address{}))

					assert.Eventuallyf(t, func() bool {
						<-uploaded
						return true
					}, time.Second*5, time.Millisecond*100, "upload not executed")

					require.Equal(t, types.StatusSuccessful, res.Status)
				})
			})
		})
	})

	t.Run("test - transaction batch run with tracing", func(t *testing.T) {
		t.Parallel()

		testutils.RunWithTestBackend(t, func(backend *testutils.TestBackend) {
			testutils.RunWithTestFlowEVMRootAddress(t, backend, func(rootAddr flow.Address) {
				testutils.RunWithEOATestAccount(t, backend, rootAddr, func(eoa *testutils.EOATestAccount) {
					bs := handler.NewBlockStore(backend, rootAddr)
					aa := handler.NewAddressAllocator()

					const batchSize = 3
					runResults := make([]*types.Result, batchSize)
					traceResults := make([]json.RawMessage, batchSize)
					uploaded := make(chan struct{}, batchSize)
					uploadedVals := make(map[string]json.RawMessage)
					blockID := flow.Identifier{0x02}

					uploader := &testutils.MockUploader{
						UploadFunc: func(id string, message json.RawMessage) error {
							uploadedVals[id] = message
							uploaded <- struct{}{}
							return nil
						},
					}

					tracer, err := debug.NewEVMCallTracer(uploader, zerolog.Nop())
					require.NoError(t, err)
					tracer.WithBlockID(blockID)

					em := &testutils.TestEmulator{
						BatchRunTransactionFunc: func(txs []*gethTypes.Transaction) ([]*types.Result, error) {
							runResults = make([]*types.Result, len(txs))
							for i, tx := range txs {
								tr := tracer.TxTracer()
								// TODO(Ramtin): figure out me
								// tr.CaptureTxStart(200)
								// tr.CaptureTxEnd(150)

								traceResults[i], _ = tr.GetResult()
								runResults[i] = &types.Result{
									TxHash: tx.Hash(),
									Logs: []*gethTypes.Log{
										testutils.GetRandomLogFixture(t),
									},
								}
							}
							return runResults, nil
						},
					}

					handler := handler.NewContractHandler(flow.Testnet, rootAddr, flowTokenAddress, randomBeaconAddress, bs, aa, backend, em, tracer)

					coinbase := types.NewAddress(gethCommon.Address{})

					txs := make([][]byte, batchSize)
					for i := range txs {
						txs[i] = eoa.PrepareSignAndEncodeTx(
							t,
							gethCommon.Address{},
							nil,
							nil,
							100_000,
							big.NewInt(1),
						)
					}

					_ = handler.BatchRun(txs, coinbase)

					for i := 0; i < batchSize; i++ {
						assert.Eventuallyf(t, func() bool {
							<-uploaded
							return true
						}, time.Second, time.Millisecond*100, "upload not executed")
					}

					for i, r := range runResults {
						id := debug.TraceID(r.TxHash, blockID)
						val, ok := uploadedVals[id]
						require.True(t, ok)
						require.Equal(t, traceResults[i], val)
					}
				})
			})
		})
	})

	t.Run("test - open tracing", func(t *testing.T) {
		t.Parallel()

		testutils.RunWithTestBackend(t, func(backend *testutils.TestBackend) {
			testutils.RunWithTestFlowEVMRootAddress(t, backend, func(rootAddr flow.Address) {
				testutils.RunWithEOATestAccount(t, backend, rootAddr, func(eoa *testutils.EOATestAccount) {

					tx := gethTypes.NewTransaction(
						uint64(1),
						gethCommon.Address{1, 2},
						big.NewInt(13),
						uint64(0),
						big.NewInt(1000),
						[]byte{},
					)

					rlpTx, err := tx.MarshalBinary()
					require.NoError(t, err)

					handler := SetupHandler(t, backend, rootAddr)

					backend.ExpectedSpan(t, trace.FVMEVMDryRun)
					handler.DryRun(rlpTx, types.EmptyAddress)

					backend.ExpectedSpan(t, trace.FVMEVMRun)
					handler.Run(rlpTx, types.EmptyAddress)

					backend.ExpectedSpan(t, trace.FVMEVMBatchRun)
					handler.BatchRun([][]byte{rlpTx}, types.EmptyAddress)

					backend.ExpectedSpan(t, trace.FVMEVMDeployCOA)
					coa := handler.DeployCOA(1)

					acc := handler.AccountByAddress(coa, true)

					backend.ExpectedSpan(t, trace.FVMEVMCall)
					acc.Call(types.EmptyAddress, nil, 1000, types.EmptyBalance)

					backend.ExpectedSpan(t, trace.FVMEVMDeposit)
					acc.Deposit(types.NewFlowTokenVault(types.EmptyBalance))

					backend.ExpectedSpan(t, trace.FVMEVMWithdraw)
					acc.Withdraw(types.EmptyBalance)

					backend.ExpectedSpan(t, trace.FVMEVMDeploy)
					acc.Deploy(nil, 1, types.EmptyBalance)
				})
			})
		})
	})
}

// returns true if error passes the checks
type checkError func(error) bool

var isNotFatal = func(err error) bool {
	return !errors.IsFailure(err)
}

func assertPanic(t *testing.T, check checkError, f func()) {
	defer func() {
		r := recover()
		if r == nil {
			t.Fatal("The code did not panic")
		}
		err, ok := r.(error)
		if !ok {
			t.Fatal("panic is not with an error type")
		}
		require.True(t, check(err))
	}()
	f()
}

func SetupHandler(t testing.TB, backend types.Backend, rootAddr flow.Address) *handler.ContractHandler {
	bs := handler.NewBlockStore(backend, rootAddr)
	aa := handler.NewAddressAllocator()
	emulator := emulator.NewEmulator(backend, rootAddr)

	handler := handler.NewContractHandler(flow.Emulator, rootAddr, flowTokenAddress, rootAddr, bs, aa, backend, emulator, debug.NopTracer)
	return handler
}<|MERGE_RESOLUTION|>--- conflicted
+++ resolved
@@ -8,7 +8,6 @@
 	"testing"
 	"time"
 
-	"github.com/onflow/cadence"
 	"github.com/onflow/cadence/runtime/common"
 	gethCommon "github.com/onflow/go-ethereum/common"
 	gethCore "github.com/onflow/go-ethereum/core"
@@ -111,27 +110,14 @@
 					require.Len(t, events, 2)
 					blockEventPayload := testutils.BlockEventToPayload(t, events[1], rootAddr)
 					// make sure block transaction list references the above transaction id
-<<<<<<< HEAD
-					cadenceEvent, ok = ev.(cadence.Event)
-					require.True(t, ok)
-					blockEvent, err := types.DecodeBlockEventPayload(cadenceEvent)
-					require.NoError(t, err)
-
-					eventTxHash := blockEvent.TransactionHashes[0] // only one hash in block
-					// make sure the transaction id included in the block transaction list is the same as tx submitted
-					assert.Equal(
-						t,
-						evmTx.Hash().Bytes(),
-						eventTxHash,
-=======
+
 					require.Len(t, blockEventPayload.TransactionHashes, 1)
 					eventTxID := blockEventPayload.TransactionHashes[0] // only one hash in block
 					// make sure the transaction id included in the block transaction list is the same as tx sumbmitted
 					assert.Equal(
 						t,
-						types.HashToCadenceArrayValue(evmTx.Hash()),
+						evmTx.Hash(),
 						eventTxID,
->>>>>>> f1d90e5b
 					)
 				})
 			})
@@ -660,27 +646,11 @@
 				events := backend.Events()
 				require.Len(t, events, 3)
 				// last transaction executed event
-<<<<<<< HEAD
-				event := events[4]
-				assert.Equal(t, event.Type, types.EventTypeTransactionExecuted)
-				ev, err := jsoncdc.Decode(nil, event.Payload)
-				require.NoError(t, err)
-				cadenceEvent, ok := ev.(cadence.Event)
-				require.True(t, ok)
-				txEventPayload, err := types.DecodeTransactionEventPayload(cadenceEvent)
-				require.NoError(t, err)
-
-				apc, err := types.AggregatedPrecompileCallsFromEncoded(txEventPayload.PrecompiledCalls)
-=======
+
 				event := events[2]
 				txEventPayload := testutils.TxEventToPayload(t, event, rootAddr)
-				values := txEventPayload.PrecompiledCalls.Values
-				aggregated := make([]byte, len(values))
-				for i, v := range values {
-					aggregated[i] = uint8(v.(cadence.UInt8))
-				}
-				apc, err := types.AggregatedPrecompileCallsFromEncoded(aggregated)
->>>>>>> f1d90e5b
+
+				apc, err := types.AggregatedPrecompileCallsFromEncoded(txEventPayload.PrecompiledCalls)
 				require.NoError(t, err)
 
 				require.False(t, apc.IsEmpty())
