package state

import (
	"fmt"
	"math/big"

	gethCommon "github.com/ethereum/go-ethereum/common"
	gethTypes "github.com/ethereum/go-ethereum/core/types"
	gethCrypto "github.com/ethereum/go-ethereum/crypto"

	"github.com/onflow/flow-go/fvm/evm/types"
)

// DeltaView captures the changes to the state during the execution
//
// for most of the read calls it checks its change logs and if no record is
// found it would redirect the call to the parent view.
type DeltaView struct {
	parent types.ReadOnlyView

	// dirtyAddresses keeps a set of addresses with changes
	dirtyAddresses map[gethCommon.Address]struct{}
	// created keeps a set of recently created addresses
	created map[gethCommon.Address]struct{}
	// suicided keeps a set of addresses flagged to be destructed at the
	// end of transaction, it also keeps the balance of the addresses before destruction
	toBeDestructed map[gethCommon.Address]*big.Int
	// is a flag used to track accounts that has been flagged for
	// destruction but recreated later
	recreated map[gethCommon.Address]struct{}
	// balances keeps the changes to the account balances
	balances map[gethCommon.Address]*big.Int
	// nonces keeps the changes to the account nonces
	nonces map[gethCommon.Address]uint64
	// codes keeps the changes to the account codes
	codes map[gethCommon.Address][]byte
	// codeHashes keeps the changes to account code hashes
	codeHashes map[gethCommon.Address]gethCommon.Hash

	// slots keeps a set of slots that has been changed in this view
	slots map[types.SlotAddress]gethCommon.Hash

	// transient storage
	transient map[types.SlotAddress]gethCommon.Hash

	// access lists
	accessListAddresses map[gethCommon.Address]struct{}
	accessListSlots     map[types.SlotAddress]struct{}

	// logs
	logs []*gethTypes.Log

	// preimages
	preimages map[gethCommon.Hash][]byte

	// refund
	refund uint64
}

var _ types.HotView = &DeltaView{}

// NewDeltaView constructs a new delta view
func NewDeltaView(parent types.ReadOnlyView) *DeltaView {
	return &DeltaView{
		parent: parent,

		dirtyAddresses: make(map[gethCommon.Address]struct{}),
		created:        make(map[gethCommon.Address]struct{}),
		toBeDestructed: make(map[gethCommon.Address]*big.Int),
		recreated:      make(map[gethCommon.Address]struct{}),
		balances:       make(map[gethCommon.Address]*big.Int),
		nonces:         make(map[gethCommon.Address]uint64),
		codes:          make(map[gethCommon.Address][]byte),
		codeHashes:     make(map[gethCommon.Address]gethCommon.Hash),

		slots: make(map[types.SlotAddress]gethCommon.Hash),

		// for refund we just copy the data
		refund: parent.GetRefund(),
	}
}

// NewChildView constructs a new delta view having the current view as parent
func (d *DeltaView) NewChildView() *DeltaView {
	return NewDeltaView(d)
}

// Exist returns true if address exists
//
// it also returns true for both newly created accounts or accounts that has been flagged for deletion
func (d *DeltaView) Exist(addr gethCommon.Address) (bool, error) {
	_, found := d.created[addr]
	if found {
		return true, nil
	}
	_, found = d.toBeDestructed[addr]
	if found {
		return true, nil
	}
	return d.parent.Exist(addr)
}

// CreateAccount creates a new account for the given address
//
// if address has been flaged earlier for destruction, carry over the balance
// and reset the data from the orginal account.
func (d *DeltaView) CreateAccount(addr gethCommon.Address) error {
<<<<<<< HEAD
	// If a address already exists the balance is carried over to the new account.
	// Carrying over the balance ensures that Ether doesn't disappear. (legacy behaviour of the Geth stateDB)
	bal, err := d.GetBalance(addr)
	if err != nil {
		return err
	}
	d.AddBalance(addr, bal)

	d.created[addr] = struct{}{}
	// flag the address as dirty
=======
	// if is already created return
	if d.IsCreated(addr) {
		return nil
	}

>>>>>>> 036c3705
	d.dirtyAddresses[addr] = struct{}{}

	// if it has flagged for destruction in this transction,
	// reset everything and carry over the balance
	destructed, balance := d.HasSuicided(addr)
	if destructed {
		d.nonces[addr] = 0
		d.codes[addr] = nil
		d.codeHashes[addr] = gethTypes.EmptyCodeHash
		d.balances[addr] = balance

		// flag addr as recreated, this flag helps with postponing deletion of slabs
		// otherwise we have to iterate over all slabs of this account and set the to nil
		d.recreated[addr] = struct{}{}

		// remove slabs from cache related to this account
		for k := range d.slots {
			if k.Address == addr {
				delete(d.slots, k)
			}
		}
		return nil
	}

	d.created[addr] = struct{}{}
	// carry over balance
	bal, err := d.GetBalance(addr)
	if err != nil {
		return err
	}
	d.balances[addr] = bal
	return nil
}

// IsCreated returns true if address has been created in this tx
func (d *DeltaView) IsCreated(addr gethCommon.Address) bool {
	_, found := d.created[addr]
	if found {
		return true
	}
	return d.parent.IsCreated(addr)
}

// HasSuicided returns true if address has been flagged for destruction
// it also returns the balance of the address before destruction
func (d *DeltaView) HasSuicided(addr gethCommon.Address) (bool, *big.Int) {
	bal, found := d.toBeDestructed[addr]
	if found {
		return true, bal
	}
	return d.parent.HasSuicided(addr)
}

// Suicide sets a flag to delete the account at the end of transaction
//
// if an account has been created in this transaction, it would return an error
func (d *DeltaView) Suicide(addr gethCommon.Address) (bool, error) {
	// if it has been recently created, calling suicide is not
	// a valid operation
	if d.IsCreated(addr) {
		return false, fmt.Errorf("invalid operation, can't suicide an account that is just created")
	}

	// if it doesn't exist, return false
	exists, err := d.Exist(addr)
	if err != nil {
		return false, err
	}
	if !exists {
		return false, nil
	}

	// flag the account for destruction and capture the balance
	// before destruction
	d.toBeDestructed[addr], err = d.GetBalance(addr)
	if err != nil {
		return false, err
	}
	// flag the address as dirty
	d.dirtyAddresses[addr] = struct{}{}

	// set balance to zero
	d.balances[addr] = new(big.Int)
	return true, nil
}

// GetBalance returns the balance of the given address
func (d *DeltaView) GetBalance(addr gethCommon.Address) (*big.Int, error) {
	val, found := d.balances[addr]
	if found {
		return val, nil
	}
	// if newly created and no balance is set yet
	_, newlyCreated := d.created[addr]
	if newlyCreated {
		return big.NewInt(0), nil
	}
	return d.parent.GetBalance(addr)
}

// AddBalance adds the amount to the current balance of the given address
func (d *DeltaView) AddBalance(addr gethCommon.Address, amount *big.Int) error {
	// if amount is 0 skip
	if amount.Sign() == 0 {
		return nil
	}
	// get the latest balance
	orgBalance, err := d.GetBalance(addr)
	if err != nil {
		return err
	}
	// update the balance
	newBalance := new(big.Int).Add(orgBalance, amount)
	d.balances[addr] = newBalance

	// flag the address as dirty
	d.dirtyAddresses[addr] = struct{}{}
	return nil
}

// SubBalance subtracts the amount from the current balance of the given address
func (d *DeltaView) SubBalance(addr gethCommon.Address, amount *big.Int) error {
	// if amount is 0 skip
	if amount.Sign() == 0 {
		return nil
	}

	// get the latest balance
	orgBalance, err := d.GetBalance(addr)
	if err != nil {
		return err
	}

	// update the new balance
	newBalance := new(big.Int).Sub(orgBalance, amount)

	// if new balance is negative error
	if newBalance.Sign() < 0 {
		return fmt.Errorf("account balance is negative %d", newBalance)
	}

	// update the balance
	d.balances[addr] = newBalance

	// flag the address as dirty
	d.dirtyAddresses[addr] = struct{}{}
	return nil
}

// GetNonce returns the nonce of the given address
func (d *DeltaView) GetNonce(addr gethCommon.Address) (uint64, error) {
	val, found := d.nonces[addr]
	if found {
		return val, nil
	}
	// if newly created
	_, newlyCreated := d.created[addr]
	if newlyCreated {
		return 0, nil
	}
	return d.parent.GetNonce(addr)
}

// SetNonce sets the nonce for the given address
func (d *DeltaView) SetNonce(addr gethCommon.Address, nonce uint64) error {
	// update the nonce
	d.nonces[addr] = nonce

	// flag the address as dirty
	d.dirtyAddresses[addr] = struct{}{}
	return nil
}

// GetCode returns the code of the given address
func (d *DeltaView) GetCode(addr gethCommon.Address) ([]byte, error) {
	code, found := d.codes[addr]
	if found {
		return code, nil
	}
	// if newly created
	_, newlyCreated := d.created[addr]
	if newlyCreated {
		return nil, nil
	}
	return d.parent.GetCode(addr)
}

// GetCodeSize returns the code size of the given address
func (d *DeltaView) GetCodeSize(addr gethCommon.Address) (int, error) {
	code, err := d.GetCode(addr)
	return len(code), err
}

// GetCodeHash returns the code hash of the given address
func (d *DeltaView) GetCodeHash(addr gethCommon.Address) (gethCommon.Hash, error) {
	codeHash, found := d.codeHashes[addr]
	if found {
		return codeHash, nil
	}
	// if newly created
	_, newlyCreated := d.created[addr]
	if newlyCreated {
		return gethTypes.EmptyCodeHash, nil
	}
	return d.parent.GetCodeHash(addr)
}

// SetCode sets the code for the given address
func (d *DeltaView) SetCode(addr gethCommon.Address, code []byte) error {
	// update code
	d.codes[addr] = code

	// update code hash
	codeHash := gethTypes.EmptyCodeHash
	if len(code) > 0 {
		codeHash = gethCrypto.Keccak256Hash(code)
	}
	d.codeHashes[addr] = codeHash

	// flag the address as dirty
	d.dirtyAddresses[addr] = struct{}{}
	return nil
}

// GetState returns the value of the slot of the main state
func (d *DeltaView) GetState(sk types.SlotAddress) (gethCommon.Hash, error) {
	val, found := d.slots[sk]
	if found {
		return val, nil
	}
	// if address is deleted in the scope of this delta view,
	// don't go backward. this has been done to skip the step to iterate
	// over all the state slabs and delete them.
	_, recreated := d.recreated[sk.Address]
	if recreated {
		return gethCommon.Hash{}, nil
	}
	return d.parent.GetState(sk)
}

// SetState adds sets a value for the given slot of the main storage
func (d *DeltaView) SetState(sk types.SlotAddress, value gethCommon.Hash) error {
	lastValue, err := d.GetState(sk)
	if err != nil {
		return err
	}
	// if the value hasn't changed, skip
	if value == lastValue {
		return nil
	}
	d.slots[sk] = value
	return nil
}

// GetTransientState returns the value of the slot of the transient state
func (d *DeltaView) GetTransientState(sk types.SlotAddress) gethCommon.Hash {
	if d.transient != nil {
		val, found := d.transient[sk]
		if found {
			return val
		}
	}
	return d.parent.GetTransientState(sk)
}

// SetTransientState adds sets a value for the given slot of the transient storage
func (d *DeltaView) SetTransientState(sk types.SlotAddress, value gethCommon.Hash) {
	if d.transient == nil {
		d.transient = make(map[types.SlotAddress]gethCommon.Hash)
	}
	d.transient[sk] = value
}

// GetRefund returns the total (gas) refund
func (d *DeltaView) GetRefund() uint64 {
	return d.refund
}

// AddRefund adds the amount to the total (gas) refund
func (d *DeltaView) AddRefund(amount uint64) error {
	d.refund += amount
	return nil
}

// SubRefund subtracts the amount from the total (gas) refund
func (d *DeltaView) SubRefund(amount uint64) error {
	if amount > d.refund {
		return fmt.Errorf("refund counter below zero (gas: %d > refund: %d)", amount, d.refund)
	}
	d.refund -= amount
	return nil
}

// AddressInAccessList checks if the address is in the access list
func (d *DeltaView) AddressInAccessList(addr gethCommon.Address) bool {
	if d.accessListAddresses != nil {
		_, addressFound := d.accessListAddresses[addr]
		if addressFound {
			return true
		}
	}
	return d.parent.AddressInAccessList(addr)
}

// AddAddressToAccessList adds an address to the access list
func (d *DeltaView) AddAddressToAccessList(addr gethCommon.Address) bool {
	if d.accessListAddresses == nil {
		d.accessListAddresses = make(map[gethCommon.Address]struct{})
	}

	addrPresent := d.AddressInAccessList(addr)
	d.accessListAddresses[addr] = struct{}{}
	return !addrPresent
}

// SlotInAccessList checks if the slot is in the access list
func (d *DeltaView) SlotInAccessList(sk types.SlotAddress) (addressOk bool, slotOk bool) {
	addressFound := d.AddressInAccessList(sk.Address)
	if d.accessListSlots != nil {
		_, slotFound := d.accessListSlots[sk]
		if slotFound {
			return addressFound, true
		}
	}
	_, slotFound := d.parent.SlotInAccessList(sk)
	return addressFound, slotFound
}

// AddSlotToAccessList adds a slot to the access list
// it also adds the address to the address list
func (d *DeltaView) AddSlotToAccessList(sk types.SlotAddress) (addrAdded bool, slotAdded bool) {
	if d.accessListSlots == nil {
		d.accessListSlots = make(map[types.SlotAddress]struct{})
	}
	addrPresent, slotPresent := d.SlotInAccessList(sk)
	d.accessListAddresses[sk.Address] = struct{}{}
	d.accessListSlots[sk] = struct{}{}
	return !addrPresent, !slotPresent
}

// AddLog appends a log to the log collection
func (d *DeltaView) AddLog(log *gethTypes.Log) {
	if d.logs == nil {
		d.logs = make([]*gethTypes.Log, 0)
	}
	d.logs = append(d.logs, log)
}

// Logs returns the logs that has been captured in this view
func (d *DeltaView) Logs() []*gethTypes.Log {
	return d.logs
}

// AddPreimage adds a preimage
func (d *DeltaView) AddPreimage(hash gethCommon.Hash, preimage []byte) {
	if d.preimages == nil {
		d.preimages = make(map[gethCommon.Hash][]byte)
	}

	// make a copy (legacy behaviour)
	pi := make([]byte, len(preimage))
	copy(pi, preimage)
	d.preimages[hash] = pi
}

// Preimages returns a map of preimages
func (d *DeltaView) Preimages() map[gethCommon.Hash][]byte {
	return d.preimages
}

// DirtyAddresses returns a set of addresses that has been updated in this view
func (d *DeltaView) DirtyAddresses() map[gethCommon.Address]struct{} {
	return d.dirtyAddresses
}

// DirtySlots returns a set of slots that has been updated in this view
func (d *DeltaView) DirtySlots() map[types.SlotAddress]struct{} {
	dirtySlots := make(map[types.SlotAddress]struct{})
	for sk := range d.slots {
		dirtySlots[sk] = struct{}{}
	}
	return dirtySlots
}<|MERGE_RESOLUTION|>--- conflicted
+++ resolved
@@ -105,24 +105,11 @@
 // if address has been flaged earlier for destruction, carry over the balance
 // and reset the data from the orginal account.
 func (d *DeltaView) CreateAccount(addr gethCommon.Address) error {
-<<<<<<< HEAD
-	// If a address already exists the balance is carried over to the new account.
-	// Carrying over the balance ensures that Ether doesn't disappear. (legacy behaviour of the Geth stateDB)
-	bal, err := d.GetBalance(addr)
-	if err != nil {
-		return err
-	}
-	d.AddBalance(addr, bal)
-
-	d.created[addr] = struct{}{}
-	// flag the address as dirty
-=======
 	// if is already created return
 	if d.IsCreated(addr) {
 		return nil
 	}
 
->>>>>>> 036c3705
 	d.dirtyAddresses[addr] = struct{}{}
 
 	// if it has flagged for destruction in this transction,
@@ -148,7 +135,7 @@
 	}
 
 	d.created[addr] = struct{}{}
-	// carry over balance
+	// Carrying over the balance ensures that Ether doesn't disappear. (legacy behaviour of the Geth stateDB)
 	bal, err := d.GetBalance(addr)
 	if err != nil {
 		return err
