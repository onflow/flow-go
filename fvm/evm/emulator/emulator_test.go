package emulator_test

import (
	"fmt"
	"math"
	"math/big"
	"testing"

	gethCommon "github.com/onflow/go-ethereum/common"
	gethTypes "github.com/onflow/go-ethereum/core/types"
	gethVM "github.com/onflow/go-ethereum/core/vm"
	gethParams "github.com/onflow/go-ethereum/params"
	"github.com/stretchr/testify/require"

	"github.com/onflow/flow-go/fvm/evm/emulator"
	"github.com/onflow/flow-go/fvm/evm/testutils"
	"github.com/onflow/flow-go/fvm/evm/types"
	"github.com/onflow/flow-go/model/flow"
)

var blockNumber = big.NewInt(10)
var defaultCtx = types.NewDefaultBlockContext(blockNumber.Uint64())

func RunWithNewEmulator(t testing.TB, backend *testutils.TestBackend, rootAddr flow.Address, f func(*emulator.Emulator)) {
	env := emulator.NewEmulator(backend, rootAddr)
	f(env)
}

func RunWithNewBlockView(t testing.TB, em *emulator.Emulator, f func(blk types.BlockView)) {
	blk, err := em.NewBlockView(defaultCtx)
	require.NoError(t, err)
	f(blk)
}

func RunWithNewReadOnlyBlockView(t testing.TB, em *emulator.Emulator, f func(blk types.ReadOnlyBlockView)) {
	blk, err := em.NewReadOnlyBlockView(defaultCtx)
	require.NoError(t, err)
	f(blk)
}

func TestNativeTokenBridging(t *testing.T) {
	testutils.RunWithTestBackend(t, func(backend *testutils.TestBackend) {
		testutils.RunWithTestFlowEVMRootAddress(t, backend, func(rootAddr flow.Address) {
			originalBalance := big.NewInt(10000)
			testAccount := types.NewAddressFromString("test")
			bridgeAccount := types.NewAddressFromString("bridge")
			nonce := uint64(0)

			t.Run("mint tokens to the first account", func(t *testing.T) {
				RunWithNewEmulator(t, backend, rootAddr, func(env *emulator.Emulator) {
					RunWithNewBlockView(t, env, func(blk types.BlockView) {
						call := types.NewDepositCall(bridgeAccount, testAccount, originalBalance, nonce)
						res, err := blk.DirectCall(call)
						require.NoError(t, err)
						require.Equal(t, defaultCtx.DirectCallBaseGasUsage, res.GasConsumed)
						expectedHash, err := call.Hash()
						require.NoError(t, err)
						require.Equal(t, expectedHash, res.TxHash)
						nonce += 1
					})
				})
				RunWithNewEmulator(t, backend, rootAddr, func(env *emulator.Emulator) {
					RunWithNewReadOnlyBlockView(t, env, func(blk types.ReadOnlyBlockView) {
						retBalance, err := blk.BalanceOf(testAccount)
						require.NoError(t, err)
						require.Equal(t, originalBalance, retBalance)
						// check balance of bridgeAccount to be zero

						retBalance, err = blk.BalanceOf(bridgeAccount)
						require.NoError(t, err)
						require.Equal(t, big.NewInt(0), retBalance)
					})
				})
			})
			t.Run("tokens withdraw", func(t *testing.T) {
				amount := big.NewInt(1000)
				RunWithNewEmulator(t, backend, rootAddr, func(env *emulator.Emulator) {
					RunWithNewReadOnlyBlockView(t, env, func(blk types.ReadOnlyBlockView) {
						retBalance, err := blk.BalanceOf(testAccount)
						require.NoError(t, err)
						require.Equal(t, originalBalance, retBalance)
					})
				})
				RunWithNewEmulator(t, backend, rootAddr, func(env *emulator.Emulator) {
					RunWithNewBlockView(t, env, func(blk types.BlockView) {
						call := types.NewWithdrawCall(bridgeAccount, testAccount, amount, nonce)
						res, err := blk.DirectCall(call)
						require.NoError(t, err)
						require.Equal(t, defaultCtx.DirectCallBaseGasUsage, res.GasConsumed)
						expectedHash, err := call.Hash()
						require.NoError(t, err)
						require.Equal(t, expectedHash, res.TxHash)
						nonce += 1
					})
				})
				RunWithNewEmulator(t, backend, rootAddr, func(env *emulator.Emulator) {
					RunWithNewReadOnlyBlockView(t, env, func(blk types.ReadOnlyBlockView) {
						retBalance, err := blk.BalanceOf(testAccount)
						require.NoError(t, err)
						require.Equal(t, amount.Sub(originalBalance, amount), retBalance)
						// check balance of bridgeAccount to be zero

						retBalance, err = blk.BalanceOf(bridgeAccount)
						require.NoError(t, err)
						require.Equal(t, big.NewInt(0), retBalance)
					})
				})
			})
		})
	})
}

func TestContractInteraction(t *testing.T) {
	t.Parallel()
	testutils.RunWithTestBackend(t, func(backend *testutils.TestBackend) {
		testutils.RunWithTestFlowEVMRootAddress(t, backend, func(rootAddr flow.Address) {

			testContract := testutils.GetStorageTestContract(t)

			testAccount := types.NewAddressFromString("test")
			bridgeAccount := types.NewAddressFromString("bridge")
			nonce := uint64(0)

			amount := big.NewInt(0).Mul(big.NewInt(1337), big.NewInt(gethParams.Ether))
			amountToBeTransfered := big.NewInt(0).Mul(big.NewInt(100), big.NewInt(gethParams.Ether))

			// fund test account
			RunWithNewEmulator(t, backend, rootAddr, func(env *emulator.Emulator) {
				RunWithNewBlockView(t, env, func(blk types.BlockView) {
					_, err := blk.DirectCall(types.NewDepositCall(bridgeAccount, testAccount, amount, nonce))
					require.NoError(t, err)
					nonce += 1
				})
			})

			var contractAddr types.Address

			t.Run("deploy contract", func(t *testing.T) {
				RunWithNewEmulator(t, backend, rootAddr, func(env *emulator.Emulator) {
					RunWithNewBlockView(t, env, func(blk types.BlockView) {
						call := types.NewDeployCall(
							testAccount,
							testContract.ByteCode,
							math.MaxUint64,
							amountToBeTransfered,
							nonce)
						res, err := blk.DirectCall(call)
<<<<<<< HEAD
						require.NoError(t, err)
						contractAddr = res.DeployedContractAddress
						expectedHash, err := call.Hash()
						require.NoError(t, err)
=======
						require.NoError(t, err)
						require.NotNil(t, res.DeployedContractAddress)
						contractAddr = *res.DeployedContractAddress
						expectedHash, err := call.Hash()
						require.NoError(t, err)
>>>>>>> 84a39b0c
						require.Equal(t, expectedHash, res.TxHash)
						nonce += 1
					})
					RunWithNewReadOnlyBlockView(t, env, func(blk types.ReadOnlyBlockView) {
						require.NotNil(t, contractAddr)
						retCode, err := blk.CodeOf(contractAddr)
						require.NoError(t, err)
						require.NotEmpty(t, retCode)

						retBalance, err := blk.BalanceOf(contractAddr)
						require.NoError(t, err)
						require.Equal(t, amountToBeTransfered, retBalance)

						retBalance, err = blk.BalanceOf(testAccount)
						require.NoError(t, err)
						require.Equal(t, amount.Sub(amount, amountToBeTransfered), retBalance)
					})
				})
			})

			t.Run("call contract", func(t *testing.T) {
				num := big.NewInt(10)
				RunWithNewEmulator(t, backend, rootAddr, func(env *emulator.Emulator) {
					RunWithNewBlockView(t, env, func(blk types.BlockView) {
						res, err := blk.DirectCall(
							types.NewContractCall(
								testAccount,
								contractAddr,
								testContract.MakeCallData(t, "store", num),
								1_000_000,
								big.NewInt(0), // this should be zero because the contract doesn't have receiver
								nonce,
							),
						)
						require.NoError(t, err)
						require.GreaterOrEqual(t, res.GasConsumed, uint64(40_000))
						nonce += 1
					})
				})

				RunWithNewEmulator(t, backend, rootAddr, func(env *emulator.Emulator) {
					RunWithNewBlockView(t, env, func(blk types.BlockView) {
						res, err := blk.DirectCall(
							types.NewContractCall(
								testAccount,
								contractAddr,
								testContract.MakeCallData(t, "retrieve"),
								1_000_000,
								big.NewInt(0), // this should be zero because the contract doesn't have receiver
								nonce,
							),
						)
						require.NoError(t, err)
						nonce += 1

						ret := new(big.Int).SetBytes(res.ReturnedValue)
						require.Equal(t, num, ret)
						require.GreaterOrEqual(t, res.GasConsumed, uint64(23_000))
					})
				})

				RunWithNewEmulator(t, backend, rootAddr, func(env *emulator.Emulator) {
					RunWithNewBlockView(t, env, func(blk types.BlockView) {
						res, err := blk.DirectCall(
							types.NewContractCall(
								testAccount,
								contractAddr,
								testContract.MakeCallData(t, "blockNumber"),
								1_000_000,
								big.NewInt(0), // this should be zero because the contract doesn't have receiver
								nonce,
							),
						)
						require.NoError(t, err)
						nonce += 1

						ret := new(big.Int).SetBytes(res.ReturnedValue)
						require.Equal(t, blockNumber, ret)
					})
				})

				RunWithNewEmulator(t, backend, rootAddr, func(em *emulator.Emulator) {
					ctx := types.NewDefaultBlockContext(blockNumber.Uint64())
					blk, err := em.NewBlockView(ctx)
					require.NoError(t, err)
					res, err := blk.DirectCall(
						types.NewContractCall(
							testAccount,
							contractAddr,
							testContract.MakeCallData(t, "chainID"),
							1_000_000,
							big.NewInt(0), // this should be zero because the contract doesn't have receiver
							nonce,
						),
					)
					require.NoError(t, err)
					nonce += 1

					ret := new(big.Int).SetBytes(res.ReturnedValue)
					require.Equal(t, types.FlowEVMPreviewNetChainID, ret)
				})
			})

			t.Run("test sending transactions (happy case)", func(t *testing.T) {
				account := testutils.GetTestEOAAccount(t, testutils.EOATestAccount1KeyHex)
				fAddr := account.Address()
				RunWithNewEmulator(t, backend, rootAddr, func(env *emulator.Emulator) {
					RunWithNewBlockView(t, env, func(blk types.BlockView) {
						_, err := blk.DirectCall(types.NewDepositCall(bridgeAccount, fAddr, amount, account.Nonce()))
						require.NoError(t, err)
					})
				})

				RunWithNewEmulator(t, backend, rootAddr, func(env *emulator.Emulator) {
					ctx := types.NewDefaultBlockContext(blockNumber.Uint64())
					ctx.GasFeeCollector = types.NewAddressFromString("coinbase")
					coinbaseOrgBalance := gethCommon.Big1
					// small amount of money to create account
					RunWithNewBlockView(t, env, func(blk types.BlockView) {
						_, err := blk.DirectCall(types.NewDepositCall(bridgeAccount, ctx.GasFeeCollector, coinbaseOrgBalance, 0))
						require.NoError(t, err)
					})

					blk, err := env.NewBlockView(ctx)
					require.NoError(t, err)
					tx := account.PrepareAndSignTx(
						t,
						testAccount.ToCommon(), // to
						nil,                    // data
						big.NewInt(1000),       // amount
						gethParams.TxGas,       // gas limit
						gethCommon.Big1,        // gas fee

					)
					res, err := blk.RunTransaction(tx)
					require.NoError(t, err)
					require.NoError(t, res.VMError)
<<<<<<< HEAD
=======
					require.NoError(t, res.ValidationError)
>>>>>>> 84a39b0c
					require.Greater(t, res.GasConsumed, uint64(0))

					// check the balance of coinbase
					RunWithNewReadOnlyBlockView(t, env, func(blk2 types.ReadOnlyBlockView) {
						bal, err := blk2.BalanceOf(ctx.GasFeeCollector)
						require.NoError(t, err)
						expected := gethParams.TxGas*gethCommon.Big1.Uint64() + gethCommon.Big1.Uint64()
						require.Equal(t, expected, bal.Uint64())

						nonce, err := blk2.NonceOf(fAddr)
						require.NoError(t, err)
						require.Equal(t, 1, int(nonce))
					})
				})
			})

<<<<<<< HEAD
=======
			t.Run("test batch running transactions", func(t *testing.T) {
				account := testutils.GetTestEOAAccount(t, testutils.EOATestAccount1KeyHex)
				account.SetNonce(account.Nonce() + 1)
				fAddr := account.Address()
				RunWithNewEmulator(t, backend, rootAddr, func(env *emulator.Emulator) {
					RunWithNewBlockView(t, env, func(blk types.BlockView) {
						_, err := blk.DirectCall(types.NewDepositCall(bridgeAccount, fAddr, amount, account.Nonce()))
						require.NoError(t, err)
					})
				})

				RunWithNewEmulator(t, backend, rootAddr, func(env *emulator.Emulator) {
					ctx := types.NewDefaultBlockContext(blockNumber.Uint64())
					ctx.GasFeeCollector = types.NewAddressFromString("coinbase-collector")
					coinbaseOrgBalance := gethCommon.Big1
					// small amount of money to create account
					RunWithNewBlockView(t, env, func(blk types.BlockView) {
						_, err := blk.DirectCall(types.NewDepositCall(bridgeAccount, ctx.GasFeeCollector, coinbaseOrgBalance, 0))
						require.NoError(t, err)
					})

					blk, err := env.NewBlockView(ctx)
					require.NoError(t, err)

					const batchSize = 3
					txs := make([]*gethTypes.Transaction, batchSize)
					for i := range txs {
						txs[i] = account.PrepareAndSignTx(
							t,
							testAccount.ToCommon(), // to
							nil,                    // data
							big.NewInt(1000),       // amount
							gethParams.TxGas,       // gas limit
							gethCommon.Big1,        // gas fee

						)
					}

					results, err := blk.BatchRunTransactions(txs)
					require.NoError(t, err)
					for _, res := range results {
						require.NoError(t, res.VMError)
						require.NoError(t, res.ValidationError)
						require.Greater(t, res.GasConsumed, uint64(0))
					}

					// check the balance of coinbase
					RunWithNewReadOnlyBlockView(t, env, func(blk2 types.ReadOnlyBlockView) {
						bal, err := blk2.BalanceOf(ctx.GasFeeCollector)
						require.NoError(t, err)
						expected := gethParams.TxGas*batchSize + gethCommon.Big1.Uint64()
						require.Equal(t, expected, bal.Uint64())

						nonce, err := blk2.NonceOf(fAddr)
						require.NoError(t, err)
						require.Equal(t, batchSize+1, int(nonce))
					})
				})
			})

>>>>>>> 84a39b0c
			t.Run("test runing transactions with dynamic fees (happy case)", func(t *testing.T) {
				account := testutils.GetTestEOAAccount(t, testutils.EOATestAccount1KeyHex)
				fAddr := account.Address()
				RunWithNewEmulator(t, backend, rootAddr, func(env *emulator.Emulator) {
					RunWithNewBlockView(t, env, func(blk types.BlockView) {
						_, err := blk.DirectCall(types.NewDepositCall(bridgeAccount, fAddr, amount, account.Nonce()))
						require.NoError(t, err)
					})
				})
<<<<<<< HEAD
				account.SetNonce(account.Nonce() + 1)
=======
				account.SetNonce(account.Nonce() + 4)
>>>>>>> 84a39b0c

				RunWithNewEmulator(t, backend, rootAddr, func(env *emulator.Emulator) {
					ctx := types.NewDefaultBlockContext(blockNumber.Uint64())
					ctx.GasFeeCollector = types.NewAddressFromString("coinbase")
					coinbaseOrgBalance := gethCommon.Big1
					// small amount of money to create account
					RunWithNewBlockView(t, env, func(blk types.BlockView) {
						_, err := blk.DirectCall(types.NewDepositCall(bridgeAccount, ctx.GasFeeCollector, coinbaseOrgBalance, 1))
						require.NoError(t, err)
					})

					blk, err := env.NewBlockView(ctx)
					require.NoError(t, err)
					tx := account.SignTx(
						t,
						gethTypes.NewTx(&gethTypes.DynamicFeeTx{
							ChainID:   types.FlowEVMPreviewNetChainID,
							Nonce:     account.Nonce(),
							GasTipCap: big.NewInt(2),
							GasFeeCap: big.NewInt(3),
							Gas:       gethParams.TxGas,
							To:        &gethCommon.Address{},
							Value:     big.NewInt(1),
						}),
					)
					account.SetNonce(account.Nonce() + 1)

					res, err := blk.RunTransaction(tx)
					require.NoError(t, err)
					require.NoError(t, res.VMError)
<<<<<<< HEAD
=======
					require.NoError(t, res.ValidationError)
>>>>>>> 84a39b0c
					require.Greater(t, res.GasConsumed, uint64(0))
				})
			})

			t.Run("test sending transactions (invalid nonce)", func(t *testing.T) {
				account := testutils.GetTestEOAAccount(t, testutils.EOATestAccount1KeyHex)
				fAddr := account.Address()
				RunWithNewEmulator(t, backend, rootAddr, func(env *emulator.Emulator) {
					RunWithNewBlockView(t, env, func(blk types.BlockView) {
						_, err := blk.DirectCall(types.NewDepositCall(bridgeAccount, fAddr, amount, account.Nonce()))
						require.NoError(t, err)
					})
				})

				RunWithNewEmulator(t, backend, rootAddr, func(env *emulator.Emulator) {
					ctx := types.NewDefaultBlockContext(blockNumber.Uint64())
					blk, err := env.NewBlockView(ctx)
					require.NoError(t, err)
					tx := account.SignTx(t,
						gethTypes.NewTransaction(
							100,                    // nonce
							testAccount.ToCommon(), // to
							big.NewInt(1000),       // amount
							gethParams.TxGas,       // gas limit
							gethCommon.Big1,        // gas fee
							nil,                    // data
						),
					)
					res, err := blk.RunTransaction(tx)
					require.NoError(t, err)
					require.Error(t, res.ValidationError)
				})
			})

			t.Run("test sending transactions (bad signature)", func(t *testing.T) {
				RunWithNewEmulator(t, backend, rootAddr, func(env *emulator.Emulator) {
					ctx := types.NewDefaultBlockContext(blockNumber.Uint64())
					blk, err := env.NewBlockView(ctx)
					require.NoError(t, err)
					tx := gethTypes.NewTx(&gethTypes.LegacyTx{
						Nonce:    0,
						GasPrice: gethCommon.Big1,
						Gas:      gethParams.TxGas, // gas limit
						To:       nil,              // to
						Value:    big.NewInt(1000), // amount
						Data:     nil,              // data
						V:        big.NewInt(1),
						R:        big.NewInt(2),
						S:        big.NewInt(3),
					})
					res, err := blk.RunTransaction(tx)
					require.NoError(t, err)
					require.Error(t, res.ValidationError)
				})
			})
		})
	})
}

func TestDeployAtFunctionality(t *testing.T) {
	testutils.RunWithTestBackend(t, func(backend *testutils.TestBackend) {
		testutils.RunWithTestFlowEVMRootAddress(t, backend, func(rootAddr flow.Address) {
			testContract := testutils.GetStorageTestContract(t)
			testAccount := types.NewAddressFromString("test")
			bridgeAccount := types.NewAddressFromString("bridge")

			amount := big.NewInt(0).Mul(big.NewInt(1337), big.NewInt(gethParams.Ether))
			amountToBeTransfered := big.NewInt(0).Mul(big.NewInt(100), big.NewInt(gethParams.Ether))

			// fund test account
			RunWithNewEmulator(t, backend, rootAddr, func(env *emulator.Emulator) {
				RunWithNewBlockView(t, env, func(blk types.BlockView) {
					_, err := blk.DirectCall(types.NewDepositCall(bridgeAccount, testAccount, amount, 0))
					require.NoError(t, err)
				})
			})

			t.Run("deploy contract at target address", func(t *testing.T) {
				RunWithNewEmulator(t, backend, rootAddr, func(env *emulator.Emulator) {
					target := types.Address{1, 2, 3}
					RunWithNewBlockView(t, env, func(blk types.BlockView) {
						res, err := blk.DirectCall(
							types.NewDeployCallWithTargetAddress(
								testAccount,
								target,
								testContract.ByteCode,
								math.MaxUint64,
								amountToBeTransfered,
								0,
							),
						)
						require.NoError(t, err)
						require.NotNil(t, res.DeployedContractAddress)
						require.Equal(t, target, *res.DeployedContractAddress)
					})
					RunWithNewReadOnlyBlockView(t, env, func(blk types.ReadOnlyBlockView) {
						require.NotNil(t, target)
						retCode, err := blk.CodeOf(target)
						require.NoError(t, err)
						require.NotEmpty(t, retCode)

						retBalance, err := blk.BalanceOf(target)
						require.NoError(t, err)
						require.Equal(t, amountToBeTransfered, retBalance)

						retBalance, err = blk.BalanceOf(testAccount)
						require.NoError(t, err)
						require.Equal(t, amount.Sub(amount, amountToBeTransfered), retBalance)
					})
					// test deployment to an address that is already exist
					RunWithNewBlockView(t, env, func(blk types.BlockView) {
						res, err := blk.DirectCall(
							types.NewDeployCallWithTargetAddress(
								testAccount,
								target,
								testContract.ByteCode,
								math.MaxUint64,
								amountToBeTransfered,
								0),
						)
						require.NoError(t, err)
						require.Equal(t, gethVM.ErrContractAddressCollision, res.VMError)
					})
					// test deployment with not enough gas
					RunWithNewBlockView(t, env, func(blk types.BlockView) {
						res, err := blk.DirectCall(
							types.NewDeployCallWithTargetAddress(
								testAccount,
								types.Address{3, 4, 5},
								testContract.ByteCode,
								100,
								new(big.Int),
								0),
						)
						require.NoError(t, err)
						require.Equal(t, fmt.Errorf("out of gas"), res.VMError)
					})
				})
			})
		})
	})
}

// Self destruct test deploys a contract with a selfdestruct function
// this function is called and we make sure the balance the contract had
// is returned to the address provided, and the contract data stays according to the
// EIP 6780 https://eips.ethereum.org/EIPS/eip-6780 in case where the selfdestruct
// is not caleld in the same transaction as deployment.
func TestSelfdestruct(t *testing.T) {
	testutils.RunWithTestBackend(t, func(backend *testutils.TestBackend) {
		testutils.RunWithTestFlowEVMRootAddress(t, backend, func(rootAddr flow.Address) {
			testutils.RunWithEOATestAccount(t, backend, rootAddr, func(testAccount *testutils.EOATestAccount) {

				testContract := testutils.GetStorageTestContract(t)
				testAddress := types.NewAddressFromString("testaddr")
				bridgeAccount := types.NewAddressFromString("bridge")

				startBalance := big.NewInt(0).Mul(big.NewInt(1000), big.NewInt(gethParams.Ether))
				deployBalance := big.NewInt(0).Mul(big.NewInt(10), big.NewInt(gethParams.Ether))
				var contractAddr types.Address

				// setup the test with funded account and deploying a selfdestruct contract.
				RunWithNewEmulator(t, backend, rootAddr, func(env *emulator.Emulator) {
					RunWithNewBlockView(t, env, func(blk types.BlockView) {
						_, err := blk.DirectCall(types.NewDepositCall(bridgeAccount, testAddress, startBalance, 0))
						require.NoError(t, err)
					})

					RunWithNewBlockView(t, env, func(blk types.BlockView) {
						res, err := blk.DirectCall(
							types.NewDeployCall(
								testAddress,
								testContract.ByteCode,
								math.MaxUint64,
								deployBalance,
								0),
						)
						require.NoError(t, err)
<<<<<<< HEAD
						contractAddr = res.DeployedContractAddress
=======
						require.NotNil(t, res.DeployedContractAddress)
						contractAddr = *res.DeployedContractAddress
>>>>>>> 84a39b0c
					})

					RunWithNewReadOnlyBlockView(t, env, func(blk types.ReadOnlyBlockView) {
						bal, err := blk.BalanceOf(testAddress)
						require.NoError(t, err)
						require.Equal(t, big.NewInt(0).Sub(startBalance, deployBalance), bal)

						bal, err = blk.BalanceOf(contractAddr)
						require.NoError(t, err)
						require.Equal(t, deployBalance, bal)
					})

					// call the destroy method which executes selfdestruct call.
					RunWithNewBlockView(t, env, func(blk types.BlockView) {
						res, err := blk.DirectCall(&types.DirectCall{
							Type:     types.DirectCallTxType,
							From:     testAddress,
							To:       contractAddr,
							Data:     testContract.MakeCallData(t, "destroy"),
							Value:    big.NewInt(0),
							GasLimit: 100_000,
						})
						require.NoError(t, err)
						require.False(t, res.Failed())
					})

					// after calling selfdestruct the balance should be returned to the caller and
					// equal initial funded balance of the caller.
					RunWithNewReadOnlyBlockView(t, env, func(blk types.ReadOnlyBlockView) {
						bal, err := blk.BalanceOf(testAddress)
						require.NoError(t, err)
						require.Equal(t, startBalance, bal)

						bal, err = blk.BalanceOf(contractAddr)
						require.NoError(t, err)
						require.Equal(t, big.NewInt(0), bal)

						nonce, err := blk.NonceOf(contractAddr)
						require.NoError(t, err)
						require.Equal(t, uint64(1), nonce)

						code, err := blk.CodeOf(contractAddr)
						require.NoError(t, err)
						require.True(t, len(code) > 0)
					})
				})
			})
		})
	})
}

func TestTransfers(t *testing.T) {
	testutils.RunWithTestBackend(t, func(backend *testutils.TestBackend) {
		testutils.RunWithTestFlowEVMRootAddress(t, backend, func(rootAddr flow.Address) {

			testAccount1 := types.NewAddressFromString("test1")
			testAccount2 := types.NewAddressFromString("test2")
			bridgeAccount := types.NewAddressFromString("bridge")

			amount := big.NewInt(0).Mul(big.NewInt(1337), big.NewInt(gethParams.Ether))
			amountToBeTransfered := big.NewInt(0).Mul(big.NewInt(100), big.NewInt(gethParams.Ether))

			RunWithNewEmulator(t, backend, rootAddr, func(em *emulator.Emulator) {
				RunWithNewBlockView(t, em, func(blk types.BlockView) {
					_, err := blk.DirectCall(types.NewDepositCall(bridgeAccount, testAccount1, amount, 0))
					require.NoError(t, err)
				})
			})

			RunWithNewEmulator(t, backend, rootAddr, func(em *emulator.Emulator) {
				RunWithNewBlockView(t, em, func(blk types.BlockView) {
					_, err := blk.DirectCall(types.NewTransferCall(testAccount1, testAccount2, amountToBeTransfered, 0))
					require.NoError(t, err)
				})
			})

			RunWithNewEmulator(t, backend, rootAddr, func(em *emulator.Emulator) {
				RunWithNewReadOnlyBlockView(t, em, func(blk types.ReadOnlyBlockView) {
					bal, err := blk.BalanceOf(testAccount2)
					require.NoError(t, err)
					require.Equal(t, amountToBeTransfered.Uint64(), bal.Uint64())

					bal, err = blk.BalanceOf(testAccount1)
					require.NoError(t, err)
					require.Equal(t, new(big.Int).Sub(amount, amountToBeTransfered).Uint64(), bal.Uint64())
				})
			})
		})
	})
}

func TestStorageNoSideEffect(t *testing.T) {
	testutils.RunWithTestBackend(t, func(backend *testutils.TestBackend) {
		testutils.RunWithTestFlowEVMRootAddress(t, backend, func(flowEVMRoot flow.Address) {
			var err error
			em := emulator.NewEmulator(backend, flowEVMRoot)
			testAccount := types.NewAddressFromString("test")
			bridgeAccount := types.NewAddressFromString("bridge")

			amount := big.NewInt(10)
			RunWithNewBlockView(t, em, func(blk types.BlockView) {
				_, err = blk.DirectCall(types.NewDepositCall(bridgeAccount, testAccount, amount, 0))
				require.NoError(t, err)
			})

			orgSize := backend.TotalStorageSize()
			RunWithNewBlockView(t, em, func(blk types.BlockView) {
				_, err = blk.DirectCall(types.NewDepositCall(bridgeAccount, testAccount, amount, 0))
				require.NoError(t, err)
			})
			require.Equal(t, orgSize, backend.TotalStorageSize())
		})
	})
}

func TestCallingExtraPrecompiles(t *testing.T) {
	testutils.RunWithTestBackend(t, func(backend *testutils.TestBackend) {
		testutils.RunWithTestFlowEVMRootAddress(t, backend, func(flowEVMRoot flow.Address) {
			RunWithNewEmulator(t, backend, flowEVMRoot, func(em *emulator.Emulator) {

				testAccount := types.NewAddressFromString("test")
				bridgeAccount := types.NewAddressFromString("bridge")
				amount := big.NewInt(10_000_000)
				RunWithNewBlockView(t, em, func(blk types.BlockView) {
					_, err := blk.DirectCall(types.NewDepositCall(bridgeAccount, testAccount, amount, 0))
					require.NoError(t, err)
				})

				input := []byte{1, 2}
				output := []byte{3, 4}
				addr := testutils.RandomAddress(t)
				pc := &MockedPrecompile{
					AddressFunc: func() types.Address {
						return addr
					},
					RequiredGasFunc: func(input []byte) uint64 {
						return uint64(10)
					},
					RunFunc: func(inp []byte) ([]byte, error) {
						require.Equal(t, input, inp)
						return output, nil
					},
				}

				ctx := types.NewDefaultBlockContext(blockNumber.Uint64())
				ctx.ExtraPrecompiles = []types.Precompile{pc}

				blk, err := em.NewBlockView(ctx)
				require.NoError(t, err)

				res, err := blk.DirectCall(
					types.NewContractCall(
						testAccount,
						types.NewAddress(addr.ToCommon()),
						input,
						1_000_000,
						big.NewInt(0), // this should be zero because the contract doesn't have receiver
						0,
					),
				)
				require.NoError(t, err)
				require.Equal(t, output, res.ReturnedValue)
			})
		})
	})
}

type MockedPrecompile struct {
	AddressFunc     func() types.Address
	RequiredGasFunc func(input []byte) uint64
	RunFunc         func(input []byte) ([]byte, error)
}

func (mp *MockedPrecompile) Address() types.Address {
	if mp.AddressFunc == nil {
		panic("Address not set for the mocked precompile")
	}
	return mp.AddressFunc()
}

func (mp *MockedPrecompile) RequiredGas(input []byte) uint64 {
	if mp.RequiredGasFunc == nil {
		panic("RequiredGas not set for the mocked precompile")
	}
	return mp.RequiredGasFunc(input)
}

func (mp *MockedPrecompile) Run(input []byte) ([]byte, error) {
	if mp.RunFunc == nil {
		panic("Run not set for the mocked precompile")
	}
	return mp.RunFunc(input)
}<|MERGE_RESOLUTION|>--- conflicted
+++ resolved
@@ -145,18 +145,11 @@
 							amountToBeTransfered,
 							nonce)
 						res, err := blk.DirectCall(call)
-<<<<<<< HEAD
-						require.NoError(t, err)
-						contractAddr = res.DeployedContractAddress
-						expectedHash, err := call.Hash()
-						require.NoError(t, err)
-=======
 						require.NoError(t, err)
 						require.NotNil(t, res.DeployedContractAddress)
 						contractAddr = *res.DeployedContractAddress
 						expectedHash, err := call.Hash()
 						require.NoError(t, err)
->>>>>>> 84a39b0c
 						require.Equal(t, expectedHash, res.TxHash)
 						nonce += 1
 					})
@@ -294,10 +287,7 @@
 					res, err := blk.RunTransaction(tx)
 					require.NoError(t, err)
 					require.NoError(t, res.VMError)
-<<<<<<< HEAD
-=======
 					require.NoError(t, res.ValidationError)
->>>>>>> 84a39b0c
 					require.Greater(t, res.GasConsumed, uint64(0))
 
 					// check the balance of coinbase
@@ -314,8 +304,6 @@
 				})
 			})
 
-<<<<<<< HEAD
-=======
 			t.Run("test batch running transactions", func(t *testing.T) {
 				account := testutils.GetTestEOAAccount(t, testutils.EOATestAccount1KeyHex)
 				account.SetNonce(account.Nonce() + 1)
@@ -376,7 +364,6 @@
 				})
 			})
 
->>>>>>> 84a39b0c
 			t.Run("test runing transactions with dynamic fees (happy case)", func(t *testing.T) {
 				account := testutils.GetTestEOAAccount(t, testutils.EOATestAccount1KeyHex)
 				fAddr := account.Address()
@@ -386,11 +373,7 @@
 						require.NoError(t, err)
 					})
 				})
-<<<<<<< HEAD
-				account.SetNonce(account.Nonce() + 1)
-=======
 				account.SetNonce(account.Nonce() + 4)
->>>>>>> 84a39b0c
 
 				RunWithNewEmulator(t, backend, rootAddr, func(env *emulator.Emulator) {
 					ctx := types.NewDefaultBlockContext(blockNumber.Uint64())
@@ -421,10 +404,7 @@
 					res, err := blk.RunTransaction(tx)
 					require.NoError(t, err)
 					require.NoError(t, res.VMError)
-<<<<<<< HEAD
-=======
 					require.NoError(t, res.ValidationError)
->>>>>>> 84a39b0c
 					require.Greater(t, res.GasConsumed, uint64(0))
 				})
 			})
@@ -603,12 +583,8 @@
 								0),
 						)
 						require.NoError(t, err)
-<<<<<<< HEAD
-						contractAddr = res.DeployedContractAddress
-=======
 						require.NotNil(t, res.DeployedContractAddress)
 						contractAddr = *res.DeployedContractAddress
->>>>>>> 84a39b0c
 					})
 
 					RunWithNewReadOnlyBlockView(t, env, func(blk types.ReadOnlyBlockView) {
