--- conflicted
+++ resolved
@@ -49,23 +49,7 @@
 	rng                *rand.Rand
 }
 
-<<<<<<< HEAD
-func (e *hostEnv) Hash(data []byte, hashAlgorithm string) ([]byte, error) {
-	if e.isTraceable() {
-		sp := e.ctx.Tracer.StartSpanFromParent(e.transactionEnv.traceSpan, trace.FVMEnvHash)
-		defer sp.Finish()
-	}
-	hasher, err := crypto.NewHasher(crypto.StringToHashAlgorithm(hashAlgorithm))
-	if err != nil {
-		panic(fmt.Errorf("cannot create hasher: %w", err))
-	}
-	return hasher.ComputeHash(data), nil
-}
-
 func newEnvironment(ctx Context, vm *VirtualMachine, sth *state.StateHolder, programs *programs.Programs) (*hostEnv, error) {
-=======
-func newEnvironment(ctx Context, vm *VirtualMachine, sth *state.StateHolder, programs *Programs) (*hostEnv, error) {
->>>>>>> 1e46e665
 	accounts := state.NewAccounts(sth)
 	generator, err := state.NewStateBoundAddressGenerator(sth, ctx.Chain)
 	if err != nil {
