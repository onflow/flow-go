--- conflicted
+++ resolved
@@ -61,15 +61,9 @@
 	return hasher.ComputeHash(data), nil
 }
 
-<<<<<<< HEAD
-func newEnvironment(ctx Context, vm *VirtualMachine, stm *state.StateManager, programs *programs.Programs) (*hostEnv, error) {
-	accounts := state.NewAccounts(stm)
-	generator, err := state.NewStateBoundAddressGenerator(stm, ctx.Chain)
-=======
-func newEnvironment(ctx Context, vm *VirtualMachine, sth *state.StateHolder, programs *Programs) (*hostEnv, error) {
+func newEnvironment(ctx Context, vm *VirtualMachine, sth *state.StateHolder, programs *programs.Programs) (*hostEnv, error) {
 	accounts := state.NewAccounts(sth)
 	generator, err := state.NewStateBoundAddressGenerator(sth, ctx.Chain)
->>>>>>> 988a72f8
 	if err != nil {
 		return nil, err
 	}
@@ -214,13 +208,8 @@
 	err = e.vm.Run(
 		e.ctx,
 		script,
-<<<<<<< HEAD
-		e.stm.State().View(),
+		e.sth.State().View(),
 		e.programs.Programs,
-=======
-		e.sth.State().View(),
-		e.programs,
->>>>>>> 988a72f8
 	)
 	if err != nil {
 		return 0, err
@@ -252,13 +241,8 @@
 	err = e.vm.Run(
 		e.ctx,
 		script,
-<<<<<<< HEAD
-		e.stm.State().View(),
+		e.sth.State().View(),
 		e.programs.Programs,
-=======
-		e.sth.State().View(),
-		e.programs,
->>>>>>> 988a72f8
 	)
 	if err != nil {
 		return 0, err
@@ -744,13 +728,8 @@
 type transactionEnv struct {
 	vm               *VirtualMachine
 	ctx              Context
-<<<<<<< HEAD
-	stm              *state.StateManager
+	sth              *state.StateHolder
 	programs         *handler.ProgramsHandler
-=======
-	sth              *state.StateHolder
-	programs         *Programs
->>>>>>> 988a72f8
 	accounts         *state.Accounts
 	contracts        *handler.ContractHandler
 	addressGenerator flow.AddressGenerator
@@ -764,13 +743,8 @@
 func newTransactionEnv(
 	vm *VirtualMachine,
 	ctx Context,
-<<<<<<< HEAD
-	stm *state.StateManager,
+	sth *state.StateHolder,
 	programs *handler.ProgramsHandler,
-=======
-	sth *state.StateHolder,
-	programs *Programs,
->>>>>>> 988a72f8
 	accounts *state.Accounts,
 	contracts *handler.ContractHandler,
 	addressGenerator flow.AddressGenerator,
@@ -835,13 +809,8 @@
 				flowAddress,
 				e.ctx.Chain.ServiceAddress(),
 				e.ctx.RestrictedAccountCreationEnabled),
-<<<<<<< HEAD
-			e.stm,
+			e.sth,
 			e.programs.Programs,
-=======
-			e.sth,
-			e.programs,
->>>>>>> 988a72f8
 		)
 		if err != nil {
 			// TODO: improve error passing https://github.com/onflow/cadence/issues/202
