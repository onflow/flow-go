--- conflicted
+++ resolved
@@ -31,24 +31,14 @@
 var _ runtime.HighLevelStorage = &hostEnv{}
 
 type hostEnv struct {
-<<<<<<< HEAD
 	ctx                Context
 	st                 *state.State
 	vm                 *VirtualMachine
 	accounts           *state.Accounts
+  contracts        *handler.ContractHandler
 	addressGenerator   flow.AddressGenerator
 	uuidGenerator      *UUIDGenerator
 	metrics            runtime.Metrics
-=======
-	ctx              Context
-	st               *state.State
-	vm               *VirtualMachine
-	accounts         *state.Accounts
-	contracts        *handler.ContractHandler
-	addressGenerator flow.AddressGenerator
-	uuidGenerator    *UUIDGenerator
-	runtime.Metrics
->>>>>>> 0cb7f1d0
 	events             []flow.Event
 	serviceEvents      []flow.Event
 	totalEventByteSize uint64
@@ -333,13 +323,10 @@
 }
 
 func (e *hostEnv) GetCode(location runtime.Location) ([]byte, error) {
-<<<<<<< HEAD
 	if e.isTraceable() {
 		sp := e.ctx.Tracer.StartSpanFromParent(e.transactionEnv.traceSpan, trace.FVMEnvGetCode)
 		defer sp.Finish()
 	}
-=======
->>>>>>> 0cb7f1d0
 
 	contractLocation, ok := location.(common.AddressLocation)
 	if !ok {
@@ -684,7 +671,6 @@
 	return nil
 }
 
-<<<<<<< HEAD
 func (e *hostEnv) ProgramParsed(location common.Location, duration time.Duration) {
 	if e.ctx.Tracer != nil && e.transactionEnv != nil && e.transactionEnv.traceSpan != nil {
 		e.ctx.Tracer.RecordSpanFromParent(e.transactionEnv.traceSpan, trace.FVMCadenceParseProgram, duration,
@@ -739,13 +725,10 @@
 	e.metrics.ValueDecoded(duration)
 }
 
-// Transaction Environment
-=======
 func (e *hostEnv) Commit() ([]handler.ContractUpdateKey, error) {
 	// commit changes and return a list of updated keys
 	return e.contracts.Commit()
 }
->>>>>>> 0cb7f1d0
 
 // Transaction Environment
 type transactionEnv struct {
