--- conflicted
+++ resolved
@@ -5,7 +5,6 @@
 	"errors"
 	"fmt"
 	"math/rand"
-	"sort"
 
 	"github.com/onflow/cadence"
 	jsoncdc "github.com/onflow/cadence/encoding/json"
@@ -145,48 +144,29 @@
 		}
 	}
 
-<<<<<<< HEAD
-	// in case it is an address location fetch all identifiers at this address
-	if len(identifiers) == 0 && isAddress {
-		contractsList, err := e.accounts.GetContracts(flow.Address(addressLocation.ToAddress()))
-		if err != nil {
-			panic(err)
-		}
-		// if there are none, return blank resolved location
-		if len(contractsList) == 0 {
-			return blankLocation
-		}
-
-		identifiers = make([]ast.Identifier, len(contractsList))
-=======
 	// if the location is an address,
 	// and no specific identifiers where requested in the import statement,
 	// then fetch all identifiers at this address
 
 	if len(identifiers) == 0 {
 		address := flow.Address(addressLocation.ToAddress())
-		allContractsMap, err := e.accounts.GetContracts(address)
+		contracts, err := e.accounts.GetContracts(address)
 		if err != nil {
 			panic(err)
 		}
 
-		allContracts := allContractsMap.ToArray()
-
 		// if there are no contracts deployed,
 		// then return no resolved locations
 
-		if len(allContracts) == 0 {
+		if len(contracts) == 0 {
 			return nil
 		}
 
-		// Important: ensure identifiers are deterministic
-		sort.Strings(allContracts)
-
-		identifiers = make([]ast.Identifier, len(allContracts))
->>>>>>> 54834a4f
+		identifiers = make([]ast.Identifier, len(contracts))
+
 		for i := range identifiers {
 			identifiers[i] = runtime.Identifier{
-				Identifier: contractsList[i],
+				Identifier: contracts[i],
 			}
 		}
 	}
