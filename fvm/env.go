--- conflicted
+++ resolved
@@ -382,7 +382,6 @@
 }
 
 func (e *hostEnv) ProgramLog(message string) error {
-<<<<<<< HEAD
 	if e.isTraceable() {
 		sp := e.ctx.Tracer.StartSpanFromParent(e.transactionEnv.traceSpan, trace.FVMEnvProgramLog)
 		defer func() {
@@ -390,8 +389,6 @@
 		}()
 	}
 
-=======
->>>>>>> 42562108
 	if e.ctx.CadenceLoggingEnabled {
 		e.logs = append(e.logs, message)
 	}
@@ -737,11 +734,7 @@
 }
 
 func (e *hostEnv) ImplementationDebugLog(message string) error {
-<<<<<<< HEAD
-	e.ctx.Logger.Debug().Msg(fmt.Sprintf("Cadence: %s", message))
-=======
 	e.ctx.Logger.Debug().Msgf("Cadence: %s", message)
->>>>>>> 42562108
 	return nil
 }
 
