--- conflicted
+++ resolved
@@ -908,14 +908,11 @@
 
 // Commit commits changes and return a list of updated keys
 func (e *hostEnv) Commit() ([]programs.ContractUpdateKey, error) {
-<<<<<<< HEAD
-=======
 	// commit changes and return a list of updated keys
 	err := e.programs.Cleanup()
 	if err != nil {
 		return nil, err
 	}
->>>>>>> 64a592f3
 	return e.contracts.Commit()
 }
 
