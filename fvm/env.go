package fvm

import (
	"encoding/binary"
	"encoding/hex"
	"fmt"
	"math/rand"
	"time"

	"github.com/onflow/cadence"
	jsoncdc "github.com/onflow/cadence/encoding/json"
	"github.com/onflow/cadence/runtime"
	"github.com/onflow/cadence/runtime/ast"
	"github.com/onflow/cadence/runtime/common"
	"github.com/onflow/cadence/runtime/interpreter"
	"github.com/onflow/cadence/runtime/sema"
	"github.com/opentracing/opentracing-go"
	traceLog "github.com/opentracing/opentracing-go/log"

	"github.com/onflow/flow-go/crypto/hash"
	"github.com/onflow/flow-go/fvm/blueprints"
	"github.com/onflow/flow-go/fvm/crypto"
	"github.com/onflow/flow-go/fvm/errors"
	"github.com/onflow/flow-go/fvm/handler"
	"github.com/onflow/flow-go/fvm/programs"
	"github.com/onflow/flow-go/fvm/state"
	"github.com/onflow/flow-go/fvm/utils"
	"github.com/onflow/flow-go/model/flow"
	"github.com/onflow/flow-go/module/trace"
	"github.com/onflow/flow-go/storage"
)

var _ runtime.Interface = &hostEnv{}

type hostEnv struct {
	ctx              Context
	sth              *state.StateHolder
	vm               *VirtualMachine
	accounts         *state.Accounts
	contracts        *handler.ContractHandler
	programs         *handler.ProgramsHandler
	accountKeys      *handler.AccountKeyHandler
	metrics          *handler.MetricsHandler
	addressGenerator flow.AddressGenerator
	uuidGenerator    *state.UUIDGenerator
	eventHandler     *handler.EventHandler
	logs             []string
	totalGasUsed     uint64
	transactionEnv   *transactionEnv
	rng              *rand.Rand
}

func newEnvironment(ctx Context, vm *VirtualMachine, sth *state.StateHolder, programs *programs.Programs) *hostEnv {
	accounts := state.NewAccounts(sth)
	generator := state.NewStateBoundAddressGenerator(sth, ctx.Chain)
	uuidGenerator := state.NewUUIDGenerator(sth)

	programsHandler := handler.NewProgramsHandler(
		programs, sth,
	)

	// TODO set the flags on context
	eventHandler := handler.NewEventHandler(ctx.Chain,
		ctx.EventCollectionEnabled,
		ctx.ServiceEventCollectionEnabled,
		ctx.EventCollectionByteSizeLimit,
	)

	accountKeys := handler.NewAccountKeyHandler(accounts)

	metrics := handler.NewMetricsHandler(ctx.Metrics)

	env := &hostEnv{
		ctx:              ctx,
		sth:              sth,
		vm:               vm,
		metrics:          metrics,
		accounts:         accounts,
		accountKeys:      accountKeys,
		addressGenerator: generator,
		uuidGenerator:    uuidGenerator,
		eventHandler:     eventHandler,
		programs:         programsHandler,
	}

	contracts := handler.NewContractHandler(accounts,
		ctx.RestrictedDeploymentEnabled,
		env.GetAuthorizedAccountsForContractUpdates,
	)
	env.contracts = contracts

	if ctx.BlockHeader != nil {
		env.seedRNG(ctx.BlockHeader)
	}

	return env
}

func (e *hostEnv) seedRNG(header *flow.Header) {
	// Seed the random number generator with entropy created from the block header ID. The random number generator will
	// be used by the UnsafeRandom function.
	id := header.ID()
	source := rand.NewSource(int64(binary.BigEndian.Uint64(id[:])))
	e.rng = rand.New(source)
}

func (e *hostEnv) setTransaction(tx *flow.TransactionBody, txIndex uint32) {
	e.transactionEnv = newTransactionEnv(
		e.vm,
		e.ctx,
		e.sth,
		e.programs,
		e.accounts,
		e.contracts,
		e.accountKeys,
		e.addressGenerator,
		tx,
		txIndex,
	)
}

// GetAuthorizedAccountsForContractUpdates returns a list of addresses that
// are authorized to update/deploy contracts
//
// It reads a storage path from service account and parse the addresses.
// if any issue occurs on the process (missing registers, stored value properly not set)
// it gracefully handle it and falls back to default behaviour (only service account be authorized)
func (e *hostEnv) GetAuthorizedAccountsForContractUpdates() []common.Address {
	// set default to service account only
	service := runtime.Address(e.ctx.Chain.ServiceAddress())
	defaultAccounts := []runtime.Address{service}

	value, err := e.vm.Runtime.ReadStored(
		service,
		cadence.Path{
			Domain:     blueprints.ContractDeploymentAuthorizedAddressesPathDomain,
			Identifier: blueprints.ContractDeploymentAuthorizedAddressesPathIdentifier,
		},
		runtime.Context{Interface: e},
	)
	if err != nil {
		e.ctx.Logger.Warn().Msg("failed to read contract deployment authrozied accounts from service account. using default behaviour instead.")
		return defaultAccounts
	}
	adresses, ok := utils.OptionalCadenceValueToAddressSlice(value)
	if !ok {
		e.ctx.Logger.Warn().Msg("failed to parse contract deployment authrozied accounts from service account. using default behaviour instead.")
		return defaultAccounts
	}
	return adresses
}

func (e *hostEnv) setTraceSpan(span opentracing.Span) {
	e.transactionEnv.traceSpan = span
}

func (e *hostEnv) getEvents() []flow.Event {
	return e.eventHandler.Events()
}

func (e *hostEnv) getServiceEvents() []flow.Event {
	return e.eventHandler.ServiceEvents()
}

func (e *hostEnv) getLogs() []string {
	return e.logs
}

func (e *hostEnv) isTraceable() bool {
	return e.ctx.Tracer != nil && e.transactionEnv != nil && e.transactionEnv.traceSpan != nil
}

func (e *hostEnv) GetValue(owner, key []byte) ([]byte, error) {
	var valueByteSize int
	if e.isTraceable() {
		sp := e.ctx.Tracer.StartSpanFromParent(e.transactionEnv.traceSpan, trace.FVMEnvGetValue)
		defer func() {
			sp.LogFields(
				traceLog.String("owner", hex.EncodeToString(owner)),
				traceLog.String("key", string(key)),
				traceLog.Int("valueByteSize", valueByteSize),
			)
			sp.Finish()
		}()
	}

	v, err := e.accounts.GetValue(
		flow.BytesToAddress(owner),
		string(key),
	)
	if err != nil {
		return nil, fmt.Errorf("getting value failed: %w", err)
	}
	valueByteSize = len(v)
	return v, nil
}

func (e *hostEnv) SetValue(owner, key, value []byte) error {
	if e.isTraceable() {
		sp := e.ctx.Tracer.StartSpanFromParent(e.transactionEnv.traceSpan, trace.FVMEnvSetValue)
		sp.LogFields(
			traceLog.String("owner", hex.EncodeToString(owner)),
			traceLog.String("key", string(key)),
		)
		defer sp.Finish()
	}

	err := e.accounts.SetValue(
		flow.BytesToAddress(owner),
		string(key),
		value,
	)
	if err != nil {
		return fmt.Errorf("setting value failed: %w", err)
	}
	return nil
}

func (e *hostEnv) ValueExists(owner, key []byte) (exists bool, err error) {
	if e.isTraceable() {
		sp := e.ctx.Tracer.StartSpanFromParent(e.transactionEnv.traceSpan, trace.FVMEnvValueExists)
		defer sp.Finish()
	}

	v, err := e.GetValue(owner, key)
	if err != nil {
		return false, fmt.Errorf("checking value existence failed: %w", err)
	}

	return len(v) > 0, nil
}

func (e *hostEnv) GetStorageUsed(address common.Address) (value uint64, err error) {
	if e.isTraceable() {
		sp := e.ctx.Tracer.StartSpanFromParent(e.transactionEnv.traceSpan, trace.FVMEnvGetStorageUsed)
		defer sp.Finish()
	}

	value, err = e.accounts.GetStorageUsed(flow.BytesToAddress(address.Bytes()))
	if err != nil {
		return value, fmt.Errorf("getting storage used failed: %w", err)
	}

	return value, nil
}

func (e *hostEnv) GetStorageCapacity(address common.Address) (value uint64, err error) {
	if e.isTraceable() {
		sp := e.ctx.Tracer.StartSpanFromParent(e.transactionEnv.traceSpan, trace.FVMEnvGetStorageCapacity)
		defer sp.Finish()
	}

	script := Script(blueprints.GetStorageCapacityScript(flow.BytesToAddress(address.Bytes()), e.ctx.Chain.ServiceAddress()))

	// TODO (ramtin) this shouldn't be this way, it should call the invokeMeta
	// and we handle the errors and still compute the state interactions
	err = e.vm.Run(
		e.ctx,
		script,
		e.sth.State().View(),
		e.programs.Programs,
	)
	if err != nil {
		return 0, err
	}

	var capacity uint64
	// TODO: Figure out how to handle this error. Currently if a runtime error occurs, storage capacity will be 0.
	// 1. An error will occur if user has removed their FlowToken.Vault -- should this be allowed?
	// 2. There will also be an error in case the accounts balance times megabytesPerFlow constant overflows,
	//		which shouldn't happen unless the the price of storage is reduced at least 100 fold
	// 3. Any other error indicates a bug in our implementation. How can we reliably check the Cadence error?
	if script.Err == nil {
		// Return type is actually a UFix64 with the unit of megabytes so some conversion is necessary
		// divide the unsigned int by (1e8 (the scale of Fix64) / 1e6 (for mega)) to get bytes (rounded down)
		capacity = script.Value.ToGoValue().(uint64) / 100
	}

	return capacity, nil
}

func (e *hostEnv) GetAccountBalance(address common.Address) (value uint64, err error) {
	if e.isTraceable() {
		sp := e.ctx.Tracer.StartSpanFromParent(e.transactionEnv.traceSpan, trace.FVMEnvGetAccountBalance)
		defer sp.Finish()
	}

	script := Script(blueprints.GetFlowTokenBalanceScript(flow.BytesToAddress(address.Bytes()), e.ctx.Chain.ServiceAddress()))

	// TODO similar to the one above
	err = e.vm.Run(
		e.ctx,
		script,
		e.sth.State().View(),
		e.programs.Programs,
	)
	if err != nil {
		return 0, err
	}

	var balance uint64
	// TODO: Figure out how to handle this error. Currently if a runtime error occurs, balance will be 0.
	if script.Err == nil {
		balance = script.Value.ToGoValue().(uint64)
	}

	return balance, nil
}

func (e *hostEnv) GetAccountAvailableBalance(address common.Address) (value uint64, err error) {
	if e.isTraceable() {
		sp := e.ctx.Tracer.StartSpanFromParent(e.transactionEnv.traceSpan, trace.FVMEnvGetAccountBalance)
		defer sp.Finish()
	}

	script := Script(blueprints.GetFlowTokenAvailableBalanceScript(flow.BytesToAddress(address.Bytes()), e.ctx.Chain.ServiceAddress()))

	// TODO similar to the one above
	err = e.vm.Run(
		e.ctx,
		script,
		e.sth.State().View(),
		e.programs.Programs,
	)
	if err != nil {
		return 0, err
	}

	var balance uint64
	// TODO: Figure out how to handle this error. Currently if a runtime error occurs, available balance will be 0.
	// 1. An error will occur if user has removed their FlowToken.Vault -- should this be allowed?
	// 2. Any other error indicates a bug in our implementation. How can we reliably check the Cadence error?
	if script.Err == nil {
		balance = script.Value.ToGoValue().(uint64)
	}

	return balance, nil
}

func (e *hostEnv) ResolveLocation(
	identifiers []runtime.Identifier,
	location runtime.Location,
) ([]runtime.ResolvedLocation, error) {
	if e.isTraceable() && e.ctx.ExtensiveTracing {
		sp := e.ctx.Tracer.StartSpanFromParent(e.transactionEnv.traceSpan, trace.FVMEnvResolveLocation)
		defer sp.Finish()
	}
	addressLocation, isAddress := location.(common.AddressLocation)

	// if the location is not an address location, e.g. an identifier location (`import Crypto`),
	// then return a single resolved location which declares all identifiers.
	if !isAddress {
		return []runtime.ResolvedLocation{
			{
				Location:    location,
				Identifiers: identifiers,
			},
		}, nil
	}

	// if the location is an address,
	// and no specific identifiers where requested in the import statement,
	// then fetch all identifiers at this address
	if len(identifiers) == 0 {
		address := flow.Address(addressLocation.Address)

		err := e.accounts.CheckAccountNotFrozen(address)
		if err != nil {
			return nil, fmt.Errorf("resolving location failed: %w", err)
		}

		contractNames, err := e.contracts.GetContractNames(addressLocation.Address)
		if err != nil {
			return nil, fmt.Errorf("resolving location failed: %w", err)
		}

		// if there are no contractNames deployed,
		// then return no resolved locations
		if len(contractNames) == 0 {
			return nil, nil
		}

		identifiers = make([]ast.Identifier, len(contractNames))

		for i := range identifiers {
			identifiers[i] = runtime.Identifier{
				Identifier: contractNames[i],
			}
		}
	}

	// return one resolved location per identifier.
	// each resolved location is an address contract location
	resolvedLocations := make([]runtime.ResolvedLocation, len(identifiers))
	for i := range resolvedLocations {
		identifier := identifiers[i]
		resolvedLocations[i] = runtime.ResolvedLocation{
			Location: common.AddressLocation{
				Address: addressLocation.Address,
				Name:    identifier.Identifier,
			},
			Identifiers: []runtime.Identifier{identifier},
		}
	}

	return resolvedLocations, nil
}

func (e *hostEnv) GetCode(location runtime.Location) ([]byte, error) {
	if e.isTraceable() {
		sp := e.ctx.Tracer.StartSpanFromParent(e.transactionEnv.traceSpan, trace.FVMEnvGetCode)
		defer sp.Finish()
	}

	contractLocation, ok := location.(common.AddressLocation)
	if !ok {
		return nil, errors.NewInvalidLocationErrorf(location, "expecting an AddressLocation, but other location types are passed")
	}

	address := flow.BytesToAddress(contractLocation.Address.Bytes())

	err := e.accounts.CheckAccountNotFrozen(address)
	if err != nil {
		return nil, fmt.Errorf("get code failed: %w", err)
	}

	add, err := e.contracts.GetContract(contractLocation.Address, contractLocation.Name)
	if err != nil {
		return nil, fmt.Errorf("get code failed: %w", err)
	}

	return add, nil
}

func (e *hostEnv) GetProgram(location common.Location) (*interpreter.Program, error) {
	if e.isTraceable() {
		sp := e.ctx.Tracer.StartSpanFromParent(e.transactionEnv.traceSpan, trace.FVMEnvGetProgram)
		defer sp.Finish()
	}

	if addressLocation, ok := location.(common.AddressLocation); ok {
		address := flow.BytesToAddress(addressLocation.Address.Bytes())

		freezeError := e.accounts.CheckAccountNotFrozen(address)
		if freezeError != nil {
			return nil, fmt.Errorf("get program failed: %w", freezeError)
		}
	}

	program, has := e.programs.Get(location)
	if has {
		return program, nil
	}

	return nil, nil
}

func (e *hostEnv) SetProgram(location common.Location, program *interpreter.Program) error {
	if e.isTraceable() {
		sp := e.ctx.Tracer.StartSpanFromParent(e.transactionEnv.traceSpan, trace.FVMEnvSetProgram)
		defer sp.Finish()
	}

	err := e.programs.Set(location, program)
	if err != nil {
		return fmt.Errorf("set program failed: %w", err)
	}
	return nil
}

func (e *hostEnv) ProgramLog(message string) error {
	if e.isTraceable() && e.ctx.ExtensiveTracing {
		sp := e.ctx.Tracer.StartSpanFromParent(e.transactionEnv.traceSpan, trace.FVMEnvProgramLog)
		defer sp.Finish()
	}

	if e.ctx.CadenceLoggingEnabled {
		e.logs = append(e.logs, message)
	}
	return nil
}

func (e *hostEnv) EmitEvent(event cadence.Event) error {
	// only trace when extensive tracing
	if e.isTraceable() && e.ctx.ExtensiveTracing {
		sp := e.ctx.Tracer.StartSpanFromParent(e.transactionEnv.traceSpan, trace.FVMEnvEmitEvent)
		defer sp.Finish()
	}

	if e.transactionEnv == nil {
		return errors.NewOperationNotSupportedError("EmitEvent")
	}

	return e.eventHandler.EmitEvent(event, e.transactionEnv.txID, e.transactionEnv.txIndex, e.transactionEnv.tx.Payer)
}

func (e *hostEnv) GenerateUUID() (uint64, error) {
	if e.isTraceable() && e.ctx.ExtensiveTracing {
		sp := e.ctx.Tracer.StartSpanFromParent(e.transactionEnv.traceSpan, trace.FVMEnvGenerateUUID)
		defer sp.Finish()
	}

	if e.uuidGenerator == nil {
		return 0, errors.NewOperationNotSupportedError("GenerateUUID")
	}

	uuid, err := e.uuidGenerator.GenerateUUID()
	if err != nil {
		return 0, fmt.Errorf("generating uuid failed: %w", err)
	}
	return uuid, err
}

func (e *hostEnv) GetComputationLimit() uint64 {
	if e.transactionEnv != nil {
		return e.transactionEnv.GetComputationLimit()
	}

	return e.ctx.GasLimit
}

func (e *hostEnv) SetComputationUsed(used uint64) error {
	e.totalGasUsed = used
	return nil
}

func (e *hostEnv) GetComputationUsed() uint64 {
	return e.totalGasUsed
}

func (e *hostEnv) SetAccountFrozen(address common.Address, frozen bool) error {

	flowAddress := flow.Address(address)

	if flowAddress == e.ctx.Chain.ServiceAddress() {
		err := errors.NewValueErrorf(flowAddress.String(), "cannot freeze service account")
		return fmt.Errorf("setting account frozen failed: %w", err)
	}

	if !e.transactionEnv.isAuthorizerServiceAccount() {
		err := errors.NewOperationAuthorizationErrorf("SetAccountFrozen", "accounts can be frozen only by transactions authorized by the service account")
		return fmt.Errorf("setting account frozen failed: %w", err)
	}

	err := e.accounts.SetAccountFrozen(flowAddress, frozen)
	if err != nil {
		return fmt.Errorf("setting account frozen failed: %w", err)
	}
	return nil
}

func (e *hostEnv) DecodeArgument(b []byte, t cadence.Type) (cadence.Value, error) {
	if e.isTraceable() && e.ctx.ExtensiveTracing {
		sp := e.ctx.Tracer.StartSpanFromParent(e.transactionEnv.traceSpan, trace.FVMEnvDecodeArgument)
		defer sp.Finish()
	}

	v, err := jsoncdc.Decode(b)
	if err != nil {
		err = errors.NewInvalidArgumentErrorf("argument is not json decodable: %w", err)
		return nil, fmt.Errorf("decodeing argument failed: %w", err)
	}

	return v, err
}

func (e *hostEnv) Events() []flow.Event {
	return e.eventHandler.Events()
}

func (e *hostEnv) Logs() []string {
	return e.logs
}

func (e *hostEnv) Hash(data []byte, tag string, hashAlgorithm runtime.HashAlgorithm) ([]byte, error) {
	if e.isTraceable() {
		sp := e.ctx.Tracer.StartSpanFromParent(e.transactionEnv.traceSpan, trace.FVMEnvHash)
		defer sp.Finish()
	}

	if len(tag) > 0 {
		err := errors.NewValueErrorf(tag, "specifying the tag when computing a hash is not yet supported")
		return nil, err
	}

	hashAlgo := crypto.RuntimeToCryptoHashingAlgorithm(hashAlgorithm)
	if hashAlgo == hash.UnknownHashingAlgorithm {
		err := errors.NewValueErrorf(hashAlgorithm.Name(), "hashing algorithm type not found")
		return nil, fmt.Errorf("hashing failed: %w", err)
	}

	hasher := crypto.NewHasher(hashAlgo)
	return hasher.ComputeHash(data), nil
}

func (e *hostEnv) VerifySignature(
	signature []byte,
	tag string,
	signedData []byte,
	publicKey []byte,
	signatureAlgorithm runtime.SignatureAlgorithm,
	hashAlgorithm runtime.HashAlgorithm,
) (bool, error) {
	if e.isTraceable() {
		sp := e.ctx.Tracer.StartSpanFromParent(e.transactionEnv.traceSpan, trace.FVMEnvVerifySignature)
		defer sp.Finish()
	}

	valid, err := crypto.VerifySignatureFromRuntime(
		e.ctx.SignatureVerifier,
		signature,
		tag,
		signedData,
		publicKey,
		signatureAlgorithm,
		hashAlgorithm,
	)

	if err != nil {
		return false, fmt.Errorf("verifying signature failed: %w", err)
	}

	return valid, nil
}

func (e *hostEnv) ValidatePublicKey(_ *runtime.PublicKey) (bool, error) {
	// TODO: this is a stub for now
	return false, nil
}

// Block Environment Functions

// GetCurrentBlockHeight returns the current block height.
func (e *hostEnv) GetCurrentBlockHeight() (uint64, error) {
	if e.isTraceable() && e.ctx.ExtensiveTracing {
		sp := e.ctx.Tracer.StartSpanFromParent(e.transactionEnv.traceSpan, trace.FVMEnvGetCurrentBlockHeight)
		defer sp.Finish()
	}

	if e.ctx.BlockHeader == nil {
		return 0, errors.NewOperationNotSupportedError("GetCurrentBlockHeight")
	}
	return e.ctx.BlockHeader.Height, nil
}

// UnsafeRandom returns a random uint64, where the process of random number derivation is not cryptographically
// secure.
func (e *hostEnv) UnsafeRandom() (uint64, error) {
	if e.isTraceable() && e.ctx.ExtensiveTracing {
		sp := e.ctx.Tracer.StartSpanFromParent(e.transactionEnv.traceSpan, trace.FVMEnvUnsafeRandom)
		defer sp.Finish()
	}

	if e.rng == nil {
		return 0, errors.NewOperationNotSupportedError("UnsafeRandom")
	}

	// TODO (ramtin) return errors this assumption that this always succeeds might not be true
	buf := make([]byte, 8)
	_, _ = e.rng.Read(buf) // Always succeeds, no need to check error
	return binary.LittleEndian.Uint64(buf), nil
}

func runtimeBlockFromHeader(header *flow.Header) runtime.Block {
	return runtime.Block{
		Height:    header.Height,
		View:      header.View,
		Hash:      runtime.BlockHash(header.ID()),
		Timestamp: header.Timestamp.UnixNano(),
	}
}

// GetBlockAtHeight returns the block at the given height.
func (e *hostEnv) GetBlockAtHeight(height uint64) (runtime.Block, bool, error) {
	if e.isTraceable() {
		sp := e.ctx.Tracer.StartSpanFromParent(e.transactionEnv.traceSpan, trace.FVMEnvGetBlockAtHeight)
		defer sp.Finish()
	}

	if e.ctx.Blocks == nil {
		return runtime.Block{}, false, errors.NewOperationNotSupportedError("GetBlockAtHeight")
	}

	if e.ctx.BlockHeader != nil && height == e.ctx.BlockHeader.Height {
		return runtimeBlockFromHeader(e.ctx.BlockHeader), true, nil
	}

	header, err := e.ctx.Blocks.ByHeightFrom(height, e.ctx.BlockHeader)
	// TODO (ramtin): remove dependency on storage and move this if condition to blockfinder
	if errors.Is(err, storage.ErrNotFound) {
		return runtime.Block{}, false, nil
	} else if err != nil {
		return runtime.Block{}, false, fmt.Errorf("getting block at height failed for height %v: %w", height, err)
	}

	return runtimeBlockFromHeader(header), true, nil
}

func (e *hostEnv) CreateAccount(payer runtime.Address) (address runtime.Address, err error) {
	if e.isTraceable() {
		sp := e.ctx.Tracer.StartSpanFromParent(e.transactionEnv.traceSpan, trace.FVMEnvCreateAccount)
		defer sp.Finish()
	}

	if e.transactionEnv == nil {
		return runtime.Address{}, errors.NewOperationNotSupportedError("CreateAccount")
	}

	add, err := e.transactionEnv.CreateAccount(e, payer)
	if err != nil {
		return add, fmt.Errorf("creating account failed: %w", err)
	}
	return add, nil
}

func (e *hostEnv) AddEncodedAccountKey(address runtime.Address, publicKey []byte) error {
	if e.isTraceable() {
		sp := e.ctx.Tracer.StartSpanFromParent(e.transactionEnv.traceSpan, trace.FVMEnvAddAccountKey)
		defer sp.Finish()
	}

	if e.transactionEnv == nil {
		return errors.NewOperationNotSupportedError("AddEncodedAccountKey")
	}

	err := e.accounts.CheckAccountNotFrozen(flow.Address(address))
	if err != nil {
		return fmt.Errorf("adding encoded account key failed: %w", err)
	}

	err = e.transactionEnv.AddEncodedAccountKey(address, publicKey)
	if err != nil {
		return fmt.Errorf("adding encoded account key failed: %w", err)
	}
	return nil
}

func (e *hostEnv) RevokeEncodedAccountKey(address runtime.Address, index int) (publicKey []byte, err error) {
	if e.isTraceable() {
		sp := e.ctx.Tracer.StartSpanFromParent(e.transactionEnv.traceSpan, trace.FVMEnvRemoveAccountKey)
		defer sp.Finish()
	}

	if e.transactionEnv == nil {
		return nil, errors.NewOperationNotSupportedError("RevokeEncodedAccountKey")
	}

	err = e.accounts.CheckAccountNotFrozen(flow.Address(address))
	if err != nil {
		return nil, fmt.Errorf("revoking encoded account key failed: %w", err)
	}

	encodedKey, err := e.transactionEnv.RemoveAccountKey(address, index)
	if err != nil {
		return nil, fmt.Errorf("revoking encoded account key failed: %w", err)
	}

	return encodedKey, nil
}

func (e *hostEnv) AddAccountKey(
	address runtime.Address,
	publicKey *runtime.PublicKey,
	hashAlgo runtime.HashAlgorithm,
	weight int,
) (*runtime.AccountKey, error) {

	if e.isTraceable() {
		sp := e.ctx.Tracer.StartSpanFromParent(e.transactionEnv.traceSpan, trace.FVMEnvAddAccountKey)
		defer sp.Finish()
	}

	if e.transactionEnv == nil {
		return nil, errors.NewOperationNotSupportedError("AddAccountKey")
	}

	accKey, err := e.transactionEnv.AddAccountKey(address, publicKey, hashAlgo, weight)
	if err != nil {
		return nil, fmt.Errorf("adding account key failed: %w", err)
	}

	return accKey, nil
}

func (e *hostEnv) GetAccountKey(address runtime.Address, index int) (*runtime.AccountKey, error) {
	if e.isTraceable() {
		sp := e.ctx.Tracer.StartSpanFromParent(e.transactionEnv.traceSpan, trace.FVMEnvGetAccountKey)
		defer sp.Finish()
	}

	if e.transactionEnv == nil {
		return nil, errors.NewOperationNotSupportedError("GetAccountKey")
	}

	accKey, err := e.transactionEnv.GetAccountKey(address, index)
	if err != nil {
		return nil, fmt.Errorf("getting account key failed: %w", err)
	}

	return accKey, nil
}

func (e *hostEnv) RevokeAccountKey(address runtime.Address, index int) (*runtime.AccountKey, error) {
	if e.isTraceable() {
		sp := e.ctx.Tracer.StartSpanFromParent(e.transactionEnv.traceSpan, trace.FVMEnvRemoveAccountKey)
		defer sp.Finish()
	}

	if e.transactionEnv == nil {
		return nil, errors.NewOperationNotSupportedError("RevokeAccountKey")
	}

	// no need for extra error wrapping since this is just a redirect
	return e.transactionEnv.RevokeAccountKey(address, index)
}

func (e *hostEnv) UpdateAccountContractCode(address runtime.Address, name string, code []byte) (err error) {
	if e.isTraceable() {
		sp := e.ctx.Tracer.StartSpanFromParent(e.transactionEnv.traceSpan, trace.FVMEnvUpdateAccountContractCode)
		defer sp.Finish()
	}

	if e.transactionEnv == nil {
		return errors.NewOperationNotSupportedError("UpdateAccountContractCode")
	}

	err = e.accounts.CheckAccountNotFrozen(flow.Address(address))
	if err != nil {
		return fmt.Errorf("updating account contract code failed: %w", err)
	}

	err = e.transactionEnv.UpdateAccountContractCode(address, name, code)
	if err != nil {
		return fmt.Errorf("updating account contract code failed: %w", err)
	}

	return nil
}

func (e *hostEnv) GetAccountContractCode(address runtime.Address, name string) (code []byte, err error) {
	if e.isTraceable() {
		sp := e.ctx.Tracer.StartSpanFromParent(e.transactionEnv.traceSpan, trace.FVMEnvGetAccountContractCode)
		defer sp.Finish()
	}

	code, err = e.GetCode(common.AddressLocation{
		Address: address,
		Name:    name,
	})
	if err != nil {
		return nil, fmt.Errorf("getting account contract code failed: %w", err)
	}

	return code, nil
}

func (e *hostEnv) RemoveAccountContractCode(address runtime.Address, name string) (err error) {
	if e.isTraceable() {
		sp := e.ctx.Tracer.StartSpanFromParent(e.transactionEnv.traceSpan, trace.FVMEnvRemoveAccountContractCode)
		defer sp.Finish()
	}

	if e.transactionEnv == nil {
		return errors.NewOperationNotSupportedError("RemoveAccountContractCode")
	}

	err = e.accounts.CheckAccountNotFrozen(flow.Address(address))
	if err != nil {
		return fmt.Errorf("removing account contract code: %w", err)
	}

	err = e.transactionEnv.RemoveAccountContractCode(address, name)
	if err != nil {
		return fmt.Errorf("removing account contract code: %w", err)
	}

	return nil
}

func (e *hostEnv) GetSigningAccounts() ([]runtime.Address, error) {
	if e.isTraceable() && e.ctx.ExtensiveTracing {
		sp := e.ctx.Tracer.StartSpanFromParent(e.transactionEnv.traceSpan, trace.FVMEnvGetSigningAccounts)
		defer sp.Finish()
	}
	if e.transactionEnv == nil {
		return nil, errors.NewOperationNotSupportedError("GetSigningAccounts")
	}

	return e.transactionEnv.GetSigningAccounts(), nil
}

func (e *hostEnv) ImplementationDebugLog(message string) error {
	e.ctx.Logger.Debug().Msgf("Cadence: %s", message)
	return nil
}

func (e *hostEnv) ProgramParsed(location common.Location, duration time.Duration) {
	if e.isTraceable() {
		locStr := ""
		if location != nil {
			locStr = location.String()
		}
		e.ctx.Tracer.RecordSpanFromParent(e.transactionEnv.traceSpan, trace.FVMCadenceParseProgram, duration,
			[]opentracing.LogRecord{
				{Timestamp: time.Now(),
					Fields: []traceLog.Field{traceLog.String("location", locStr)},
				},
			},
		)
	}
	e.metrics.ProgramParsed(location, duration)
}

func (e *hostEnv) ProgramChecked(location common.Location, duration time.Duration) {
	if e.isTraceable() {
		locStr := ""
		if location != nil {
			locStr = location.String()
		}
		e.ctx.Tracer.RecordSpanFromParent(e.transactionEnv.traceSpan, trace.FVMCadenceCheckProgram, duration,
			[]opentracing.LogRecord{{Timestamp: time.Now(),
				Fields: []traceLog.Field{traceLog.String("location", locStr)},
			},
			},
		)
	}
	e.metrics.ProgramChecked(location, duration)
}

func (e *hostEnv) ProgramInterpreted(location common.Location, duration time.Duration) {
	if e.isTraceable() {
		locStr := ""
		if location != nil {
			locStr = location.String()
		}
		e.ctx.Tracer.RecordSpanFromParent(e.transactionEnv.traceSpan, trace.FVMCadenceInterpretProgram, duration,
			[]opentracing.LogRecord{{Timestamp: time.Now(),
				Fields: []traceLog.Field{traceLog.String("location", locStr)},
			},
			},
		)
	}
	e.metrics.ProgramInterpreted(location, duration)
}

func (e *hostEnv) ValueEncoded(duration time.Duration) {
	if e.isTraceable() {
		e.ctx.Tracer.RecordSpanFromParent(e.transactionEnv.traceSpan, trace.FVMCadenceEncodeValue, duration,
			[]opentracing.LogRecord{},
		)
	}
	e.metrics.ValueEncoded(duration)
}

func (e *hostEnv) ValueDecoded(duration time.Duration) {
	if e.isTraceable() {
		e.ctx.Tracer.RecordSpanFromParent(e.transactionEnv.traceSpan, trace.FVMCadenceDecodeValue, duration,
			[]opentracing.LogRecord{},
		)
	}
	e.metrics.ValueDecoded(duration)
}

// Commit commits changes and return a list of updated keys
func (e *hostEnv) Commit() ([]programs.ContractUpdateKey, error) {
	// commit changes and return a list of updated keys
	err := e.programs.Cleanup()
	if err != nil {
		return nil, err
	}
	return e.contracts.Commit()
}

// Transaction Environment
type transactionEnv struct {
	vm               *VirtualMachine
	ctx              Context
	sth              *state.StateHolder
	programs         *handler.ProgramsHandler
	accounts         *state.Accounts
	contracts        *handler.ContractHandler
	accountKeys      *handler.AccountKeyHandler
	addressGenerator flow.AddressGenerator
	tx               *flow.TransactionBody
	txIndex          uint32
	txID             flow.Identifier
	traceSpan        opentracing.Span
	authorizers      []runtime.Address
}

func newTransactionEnv(
	vm *VirtualMachine,
	ctx Context,
	sth *state.StateHolder,
	programs *handler.ProgramsHandler,
	accounts *state.Accounts,
	contracts *handler.ContractHandler,
	accountKeys *handler.AccountKeyHandler,
	addressGenerator flow.AddressGenerator,
	tx *flow.TransactionBody,
	txIndex uint32,
) *transactionEnv {
	return &transactionEnv{
		vm:               vm,
		ctx:              ctx,
		sth:              sth,
		programs:         programs,
		accounts:         accounts,
		contracts:        contracts,
		accountKeys:      accountKeys,
		addressGenerator: addressGenerator,
		tx:               tx,
		txIndex:          txIndex,
		txID:             tx.ID(),
	}
}

func (e *transactionEnv) GetSigningAccounts() []runtime.Address {
	if e.authorizers == nil {
		e.authorizers = make([]runtime.Address, len(e.tx.Authorizers))

		for i, auth := range e.tx.Authorizers {
			e.authorizers[i] = runtime.Address(auth)
		}
	}

	return e.authorizers
}

func (e *transactionEnv) TxIndex() uint32 {
	return e.txIndex
}

func (e *transactionEnv) TxID() flow.Identifier {
	return e.txID
}

func (e *transactionEnv) GetComputationLimit() uint64 {
	return e.tx.GasLimit
}

func (e *transactionEnv) CreateAccount(env *hostEnv, payer runtime.Address) (address runtime.Address, err error) {
	flowAddress, err := e.addressGenerator.NextAddress()
	if err != nil {
		return address, err
	}

	err = e.accounts.Create(nil, flowAddress)
	if err != nil {
		return address, fmt.Errorf("creating account failed: %w", err)
	}

	if e.ctx.ServiceAccountEnabled {
<<<<<<< HEAD
		// uses `FlowServiceAccount.setupNewAccount` from https://github.com/onflow/flow-core-contracts/blob/master/contracts/FlowServiceAccount.cdc
		invoker := NewTransactionContractFunctionInvocator(
			common.AddressLocation{Address: common.BytesToAddress(e.ctx.Chain.ServiceAddress().Bytes()), Name: flowServiceAccountContract},
			"setupNewAccount",
			[]interpreter.Value{
				interpreter.NewAddressValue(common.BytesToAddress(flowAddress.Bytes())),
				interpreter.NewAddressValue(common.BytesToAddress(payer.Bytes())),
			},
			[]sema.Type{
				sema.AuthAccountType,
				sema.AuthAccountType,
			},
			e.ctx.Logger,
=======
		txErr, err := e.vm.invokeMetaTransaction(
			e.ctx,
			Transaction(
				blueprints.InitAccountTransaction(
					flow.Address(payer),
					flowAddress,
					e.ctx.Chain.ServiceAddress(),
					e.ctx.RestrictedAccountCreationEnabled),
				0),
			e.sth,
			e.programs.Programs,
>>>>>>> e4f7ea12
		)

		_, invokeErr := invoker.Invoke(env, e.traceSpan)

		if invokeErr != nil {
			return address, errors.HandleRuntimeError(invokeErr)
		}
	}

	return runtime.Address(flowAddress), nil
}

func (e *transactionEnv) isAuthorizerServiceAccount() bool {
	return e.isAuthorizer(runtime.Address(e.ctx.Chain.ServiceAddress()))
}

func (e *transactionEnv) isAuthorizer(address runtime.Address) bool {
	for _, accountAddress := range e.GetSigningAccounts() {
		if accountAddress == address {
			return true
		}
	}
	return false
}

func (e *transactionEnv) UpdateAccountContractCode(address runtime.Address, name string, code []byte) (err error) {
	return e.contracts.SetContract(address, name, code, e.GetSigningAccounts())
}

func (e *transactionEnv) RemoveAccountContractCode(address runtime.Address, name string) (err error) {
	return e.contracts.RemoveContract(address, name, e.GetSigningAccounts())
}

// AddEncodedAccountKey adds an encoded public key to an existing account.
//
// This function returns an error if the specified account does not exist or
// if the key insertion fails.
func (e *transactionEnv) AddEncodedAccountKey(address runtime.Address, encodedPublicKey []byte) (err error) {
	return e.accountKeys.AddEncodedAccountKey(address, encodedPublicKey)
}

// RemoveAccountKey revokes a public key by index from an existing account.
//
// This function returns an error if the specified account does not exist, the
// provided key is invalid, or if key revoking fails.
func (e *transactionEnv) RemoveAccountKey(address runtime.Address, keyIndex int) (encodedPublicKey []byte, err error) {
	return e.accountKeys.RemoveAccountKey(address, keyIndex)
}

// AddAccountKey adds a public key to an existing account.
//
// This function returns an error if the specified account does not exist or
// if the key insertion fails.
func (e *transactionEnv) AddAccountKey(address runtime.Address,
	publicKey *runtime.PublicKey,
	hashAlgo runtime.HashAlgorithm,
	weight int,
) (
	*runtime.AccountKey,
	error,
) {
	return e.accountKeys.AddAccountKey(address, publicKey, hashAlgo, weight)
}

// RevokeAccountKey revokes a public key by index from an existing account,
// and returns the revoked key.
//
// This function returns a nil key with no errors, if a key doesn't exist at the given index.
// An error is returned if the specified account does not exist, the provided index is not valid,
// or if the key revoking fails.
func (e *transactionEnv) RevokeAccountKey(address runtime.Address, keyIndex int) (*runtime.AccountKey, error) {
	return e.accountKeys.RevokeAccountKey(address, keyIndex)
}

// GetAccountKey retrieves a public key by index from an existing account.
//
// This function returns a nil key with no errors, if a key doesn't exist at the given index.
// An error is returned if the specified account does not exist, the provided index is not valid,
// or if the key retrieval fails.
func (e *transactionEnv) GetAccountKey(address runtime.Address, keyIndex int) (*runtime.AccountKey, error) {
	return e.accountKeys.GetAccountKey(address, keyIndex)
}<|MERGE_RESOLUTION|>--- conflicted
+++ resolved
@@ -1051,7 +1051,6 @@
 	}
 
 	if e.ctx.ServiceAccountEnabled {
-<<<<<<< HEAD
 		// uses `FlowServiceAccount.setupNewAccount` from https://github.com/onflow/flow-core-contracts/blob/master/contracts/FlowServiceAccount.cdc
 		invoker := NewTransactionContractFunctionInvocator(
 			common.AddressLocation{Address: common.BytesToAddress(e.ctx.Chain.ServiceAddress().Bytes()), Name: flowServiceAccountContract},
@@ -1065,19 +1064,6 @@
 				sema.AuthAccountType,
 			},
 			e.ctx.Logger,
-=======
-		txErr, err := e.vm.invokeMetaTransaction(
-			e.ctx,
-			Transaction(
-				blueprints.InitAccountTransaction(
-					flow.Address(payer),
-					flowAddress,
-					e.ctx.Chain.ServiceAddress(),
-					e.ctx.RestrictedAccountCreationEnabled),
-				0),
-			e.sth,
-			e.programs.Programs,
->>>>>>> e4f7ea12
 		)
 
 		_, invokeErr := invoker.Invoke(env, e.traceSpan)
