--- conflicted
+++ resolved
@@ -131,19 +131,11 @@
 }
 
 func (e *hostEnv) GetStorageUsed(address common.Address) (value uint64, err error) {
-<<<<<<< HEAD
-	return 0, nil
-}
-
-func (e *hostEnv) GetStorageCapacity(address common.Address) (value uint64, err error) {
-	return 0, nil
-=======
 	return e.accounts.GetStorageUsed(flow.BytesToAddress(address.Bytes()))
 }
 
 func (e *hostEnv) GetStorageCapacity(_ common.Address) (value uint64, err error) {
 	return math.MaxUint64, nil
->>>>>>> 5b84a44a
 }
 
 func (e *hostEnv) ResolveLocation(
