package fvm

import (
	"encoding/binary"
	"errors"
	"fmt"
	"math"
	"math/rand"

	"github.com/onflow/cadence"
	jsoncdc "github.com/onflow/cadence/encoding/json"
	"github.com/onflow/cadence/runtime"
	"github.com/onflow/cadence/runtime/ast"
	"github.com/onflow/cadence/runtime/common"

	"github.com/onflow/flow-go/fvm/state"
	"github.com/onflow/flow-go/model/flow"
	"github.com/onflow/flow-go/storage"

	"github.com/onflow/flow-go-sdk/crypto"
)

var _ runtime.Interface = &hostEnv{}
var _ runtime.HighLevelStorage = &hostEnv{}

type hostEnv struct {
	ctx              Context
	st               *state.State
	accounts         *state.Accounts
	addressGenerator flow.AddressGenerator
	uuidGenerator    *UUIDGenerator
	runtime.Metrics
	events             []flow.Event
	totalEventByteSize uint64
	logs               []string
	totalGasUsed       uint64
	transactionEnv     *transactionEnv
	rng                *rand.Rand
}

func (e *hostEnv) Hash(data []byte, hashAlgorithm string) ([]byte, error) {
	hasher, err := crypto.NewHasher(crypto.StringToHashAlgorithm(hashAlgorithm))
	if err != nil {
		panic(fmt.Errorf("cannot create hasher: %w", err))
	}
	return hasher.ComputeHash(data), nil
}

func newEnvironment(ctx Context, st *state.State) (*hostEnv, error) {
	accounts := state.NewAccounts(st)
	generator, err := state.NewLedgerBoundAddressGenerator(st, ctx.Chain)
	if err != nil {
		return nil, err
	}

	uuids := state.NewUUIDs(st)
	uuidGenerator := NewUUIDGenerator(uuids)

	env := &hostEnv{
<<<<<<< HEAD
		ctx:              ctx,
		st:               st,
		Metrics:          &noopMetricsCollector{},
		accounts:         accounts,
		addressGenerator: generator,
		uuidGenerator:    uuidGenerator,
=======
		ctx:                ctx,
		ledger:             ledger,
		Metrics:            &noopMetricsCollector{},
		accounts:           accounts,
		addressGenerator:   generator,
		uuidGenerator:      uuidGenerator,
		totalEventByteSize: uint64(0),
>>>>>>> 115ccee9
	}

	if ctx.BlockHeader != nil {
		env.seedRNG(ctx.BlockHeader)
	}

	if ctx.Metrics != nil {
		env.Metrics = &metricsCollector{ctx.Metrics}
	}

	return env, nil
}

func (e *hostEnv) seedRNG(header *flow.Header) {
	// Seed the random number generator with entropy created from the block header ID. The random number generator will
	// be used by the UnsafeRandom function.
	id := header.ID()
	source := rand.NewSource(int64(binary.BigEndian.Uint64(id[:])))
	e.rng = rand.New(source)
}

func (e *hostEnv) setTransaction(vm *VirtualMachine, tx *flow.TransactionBody, txIndex uint32) {
	e.transactionEnv = newTransactionEnv(
		vm,
		e.ctx,
		e.st,
		e.accounts,
		e.addressGenerator,
		tx,
		txIndex,
	)
}

func (e *hostEnv) getEvents() []flow.Event {
	return e.events
}

func (e *hostEnv) getLogs() []string {
	return e.logs
}

func (e *hostEnv) GetValue(owner, key []byte) ([]byte, error) {
	v, _ := e.accounts.GetValue(
		flow.BytesToAddress(owner),
		string(key),
	)
	return v, nil
}

func (e *hostEnv) SetValue(owner, key, value []byte) error {
	return e.accounts.SetValue(
		flow.BytesToAddress(owner),
		string(key),
		value,
	)
}

func (e *hostEnv) ValueExists(owner, key []byte) (exists bool, err error) {
	v, err := e.GetValue(owner, key)
	if err != nil {
		return false, err
	}

	return len(v) > 0, nil
}

func (e *hostEnv) GetStorageUsed(address common.Address) (value uint64, err error) {
	return e.accounts.GetStorageUsed(flow.BytesToAddress(address.Bytes()))
}

func (e *hostEnv) GetStorageCapacity(_ common.Address) (value uint64, err error) {
	return math.MaxUint64, nil
}

func (e *hostEnv) ResolveLocation(
	identifiers []runtime.Identifier,
	location runtime.Location,
) ([]runtime.ResolvedLocation, error) {

	addressLocation, isAddress := location.(runtime.AddressLocation)

	// if the location is not an address location, e.g. an identifier location (`import Crypto`),
	// then return a single resolved location which declares all identifiers.

	if !isAddress {
		return []runtime.ResolvedLocation{
			{
				Location:    location,
				Identifiers: identifiers,
			},
		}, nil
	}

	// if the location is an address,
	// and no specific identifiers where requested in the import statement,
	// then fetch all identifiers at this address

	if len(identifiers) == 0 {
		address := flow.Address(addressLocation.Address)
		contractNames, err := e.accounts.GetContractNames(address)
		if err != nil {
			panic(err)
		}

		// if there are no contractNames deployed,
		// then return no resolved locations

		if len(contractNames) == 0 {
			return nil, nil
		}

		identifiers = make([]ast.Identifier, len(contractNames))

		for i := range identifiers {
			identifiers[i] = runtime.Identifier{
				Identifier: contractNames[i],
			}
		}
	}

	// return one resolved location per identifier.
	// each resolved location is an address contract location

	resolvedLocations := make([]runtime.ResolvedLocation, len(identifiers))
	for i := range resolvedLocations {
		identifier := identifiers[i]
		resolvedLocations[i] = runtime.ResolvedLocation{
			Location: runtime.AddressLocation{
				Address: addressLocation.Address,
				Name:    identifier.Identifier,
			},
			Identifiers: []runtime.Identifier{identifier},
		}
	}

	return resolvedLocations, nil
}

func (e *hostEnv) GetCode(location runtime.Location) ([]byte, error) {
	contractLocation, ok := location.(runtime.AddressLocation)
	if !ok {
		return nil, fmt.Errorf("can only get code for an account contract (an AddressLocation)")
	}

	address := flow.BytesToAddress(contractLocation.Address.Bytes())

	code, err := e.accounts.GetContract(contractLocation.Name, address)
	if err != nil {
		return nil, err
	}

	return code, nil
}

func (e *hostEnv) GetCachedProgram(location ast.Location) (*ast.Program, error) {
	if e.ctx.ASTCache == nil {
		return nil, nil
	}

	program, err := e.ctx.ASTCache.GetProgram(location)
	if program != nil {
		// Program was found within cache, do an explicit ledger register touch
		// to ensure consistent reads during chunk verification.
		if addressLocation, ok := location.(runtime.AddressLocation); ok {
			e.accounts.TouchContract(addressLocation.Name, flow.BytesToAddress(addressLocation.Address.Bytes()))
		}
	}

	// TODO: improve error passing https://github.com/onflow/cadence/issues/202
	return program, err
}

func (e *hostEnv) CacheProgram(location ast.Location, program *ast.Program) error {
	if e.ctx.ASTCache == nil {
		return nil
	}

	// TODO: improve error passing https://github.com/onflow/cadence/issues/202
	return e.ctx.ASTCache.SetProgram(location, program)
}

func (e *hostEnv) Log(message string) error {
	if e.ctx.CadenceLoggingEnabled {
		e.logs = append(e.logs, message)
	}
	return nil
}

func (e *hostEnv) EmitEvent(event cadence.Event) error {

	payload, err := jsoncdc.Encode(event)
	if err != nil {
		return fmt.Errorf("failed to json encode a cadence event: %w", err)
	}

	e.totalEventByteSize += uint64(len(payload))

	// skip limit if payer is service account
	if e.transactionEnv.tx.Payer != e.ctx.Chain.ServiceAddress() {
		if e.totalEventByteSize > e.ctx.EventCollectionByteSizeLimit {
			return &EventLimitExceededError{
				TotalByteSize: e.totalEventByteSize,
				Limit:         e.ctx.EventCollectionByteSizeLimit,
			}
		}
	}

	flowEvent := flow.Event{
		Type:             flow.EventType(event.EventType.ID()),
		TransactionID:    e.transactionEnv.TxID(),
		TransactionIndex: e.transactionEnv.TxIndex(),
		EventIndex:       uint32(len(e.events)),
		Payload:          payload,
	}

	e.events = append(e.events, flowEvent)
	return nil
}

func (e *hostEnv) GenerateUUID() (uint64, error) {
	// TODO add not supported
	uuid, err := e.uuidGenerator.GenerateUUID()
	return uuid, err
}

func (e *hostEnv) GetComputationLimit() uint64 {
	if e.transactionEnv != nil {
		return e.transactionEnv.GetComputationLimit()
	}

	return e.ctx.GasLimit
}

func (e *hostEnv) SetComputationUsed(used uint64) error {
	e.totalGasUsed = used
	return nil
}

func (e *hostEnv) DecodeArgument(b []byte, t cadence.Type) (cadence.Value, error) {
	return jsoncdc.Decode(b)
}

func (e *hostEnv) Events() []flow.Event {
	return e.events
}

func (e *hostEnv) Logs() []string {
	return e.logs
}

func (e *hostEnv) VerifySignature(
	signature []byte,
	tag string,
	message []byte,
	rawPublicKey []byte,
	rawSigAlgo string,
	rawHashAlgo string,
) (bool, error) {
	valid, err := verifySignatureFromRuntime(
		e.ctx.SignatureVerifier,
		signature,
		tag,
		message,
		rawPublicKey,
		rawSigAlgo,
		rawHashAlgo,
	)

	if err != nil {
		// TODO: improve error passing https://github.com/onflow/cadence/issues/202
		panic(err)
	}

	return valid, nil
}

func (e *hostEnv) HighLevelStorageEnabled() bool {
	return e.ctx.SetValueHandler != nil
}

func (e *hostEnv) SetCadenceValue(owner common.Address, key string, value cadence.Value) error {
	return e.ctx.SetValueHandler(flow.Address(owner), key, value)
}

// Block Environment Functions

// GetCurrentBlockHeight returns the current block height.
func (e *hostEnv) GetCurrentBlockHeight() (uint64, error) {
	if e.ctx.BlockHeader == nil {
		return 0, errors.New("GetCurrentBlockHeight is not supported by this environment")
	}
	return e.ctx.BlockHeader.Height, nil
}

// UnsafeRandom returns a random uint64, where the process of random number derivation is not cryptographically
// secure.
func (e *hostEnv) UnsafeRandom() (uint64, error) {
	if e.rng == nil {
		return 0, errors.New("UnsafeRandom is not supported by this environment")
	}
	buf := make([]byte, 8)
	_, _ = e.rng.Read(buf) // Always succeeds, no need to check error
	return binary.LittleEndian.Uint64(buf), nil
}

func runtimeBlockFromHeader(header *flow.Header) runtime.Block {
	return runtime.Block{
		Height:    header.Height,
		View:      header.View,
		Hash:      runtime.BlockHash(header.ID()),
		Timestamp: header.Timestamp.UnixNano(),
	}
}

// GetBlockAtHeight returns the block at the given height.
func (e *hostEnv) GetBlockAtHeight(height uint64) (runtime.Block, bool, error) {
	if e.ctx.Blocks == nil {
		panic("GetBlockAtHeight is not supported by this environment")
	}

	if e.ctx.BlockHeader != nil && height == e.ctx.BlockHeader.Height {
		return runtimeBlockFromHeader(e.ctx.BlockHeader), true, nil
	}

	header, err := e.ctx.Blocks.ByHeightFrom(height, e.ctx.BlockHeader)
	// TODO: remove dependency on storage
	if errors.Is(err, storage.ErrNotFound) {
		return runtime.Block{}, false, nil
	} else if err != nil {
		// TODO: improve error passing https://github.com/onflow/cadence/issues/202
		return runtime.Block{}, false, fmt.Errorf("unexpected failure of GetBlockAtHeight, height %v: %w", height, err)
	}

	// TODO: improve error passing https://github.com/onflow/cadence/issues/202
	return runtimeBlockFromHeader(header), true, nil
}

// Transaction Environment Functions

func (e *hostEnv) CreateAccount(payer runtime.Address) (address runtime.Address, err error) {
	if e.transactionEnv == nil {
		panic("CreateAccount is not supported by this environment")
	}

	// TODO: improve error passing https://github.com/onflow/cadence/issues/202
	return e.transactionEnv.CreateAccount(payer)
}

func (e *hostEnv) AddAccountKey(address runtime.Address, publicKey []byte) error {
	if e.transactionEnv == nil {
		panic("AddAccountKey is not supported by this environment")
	}

	// TODO: improve error passing https://github.com/onflow/cadence/issues/202
	return e.transactionEnv.AddAccountKey(address, publicKey)
}

func (e *hostEnv) RemoveAccountKey(address runtime.Address, index int) (publicKey []byte, err error) {
	if e.transactionEnv == nil {
		panic("RemoveAccountKey is not supported by this environment")
	}

	// TODO: improve error passing https://github.com/onflow/cadence/issues/202
	return e.transactionEnv.RemoveAccountKey(address, index)
}

func (e *hostEnv) UpdateAccountContractCode(address runtime.Address, name string, code []byte) (err error) {
	if e.transactionEnv == nil {
		panic("UpdateAccountContractCode is not supported by this environment")
	}

	// TODO: improve error passing https://github.com/onflow/cadence/issues/202
	return e.transactionEnv.UpdateAccountContractCode(address, name, code)
}

func (e *hostEnv) GetAccountContractCode(address runtime.Address, name string) (code []byte, err error) {
	return e.GetCode(runtime.AddressLocation{
		Address: address,
		Name:    name,
	})
}

func (e *hostEnv) RemoveAccountContractCode(address runtime.Address, name string) (err error) {
	if e.transactionEnv == nil {
		panic("RemoveAccountContractCode is not supported by this environment")
	}

	// TODO: improve error passing https://github.com/onflow/cadence/issues/202
	return e.transactionEnv.RemoveAccountContractCode(address, name)
}

func (e *transactionEnv) UpdateAccountContractCode(address runtime.Address, name string, code []byte) (err error) {
	accountAddress := flow.Address(address)

	// must be signed by the service account
	if e.ctx.RestrictedDeploymentEnabled && !e.isAuthorizer(runtime.Address(e.ctx.Chain.ServiceAddress())) {
		// TODO: improve error passing https://github.com/onflow/cadence/issues/202
		return fmt.Errorf("code deployment requires authorization from the service account")
	}

	return e.accounts.SetContract(name, accountAddress, code)
}

func (e *transactionEnv) RemoveAccountContractCode(address runtime.Address, name string) (err error) {
	accountAddress := flow.Address(address)

	// must be signed by the service account
	if e.ctx.RestrictedDeploymentEnabled && !e.isAuthorizer(runtime.Address(e.ctx.Chain.ServiceAddress())) {
		// TODO: improve error passing https://github.com/onflow/cadence/issues/202
		return fmt.Errorf("code deployment requires authorization from the service account")
	}

	return e.accounts.DeleteContract(name, accountAddress)
}

func (e *hostEnv) GetSigningAccounts() ([]runtime.Address, error) {
	if e.transactionEnv == nil {
		return nil, errors.New("GetSigningAccounts is not supported by this environment")
	}

	return e.transactionEnv.GetSigningAccounts(), nil
}

// Transaction Environment

type transactionEnv struct {
	vm               *VirtualMachine
	ctx              Context
	st               *state.State
	accounts         *state.Accounts
	addressGenerator flow.AddressGenerator

	tx      *flow.TransactionBody
	txIndex uint32
	txID    flow.Identifier

	authorizers []runtime.Address
}

func newTransactionEnv(
	vm *VirtualMachine,
	ctx Context,
	st *state.State,
	accounts *state.Accounts,
	addressGenerator flow.AddressGenerator,
	tx *flow.TransactionBody,
	txIndex uint32,

) *transactionEnv {
	return &transactionEnv{
		vm:               vm,
		ctx:              ctx,
		st:               st,
		accounts:         accounts,
		addressGenerator: addressGenerator,
		tx:               tx,
		txIndex:          txIndex,
		txID:             tx.ID(),
	}
}

func (e *transactionEnv) GetSigningAccounts() []runtime.Address {
	if e.authorizers == nil {
		e.authorizers = make([]runtime.Address, len(e.tx.Authorizers))

		for i, auth := range e.tx.Authorizers {
			e.authorizers[i] = runtime.Address(auth)
		}
	}

	return e.authorizers
}

func (e *transactionEnv) TxIndex() uint32 {
	return e.txIndex
}

func (e *transactionEnv) TxID() flow.Identifier {
	return e.txID
}

func (e *transactionEnv) GetComputationLimit() uint64 {
	return e.tx.GasLimit
}

func (e *transactionEnv) CreateAccount(payer runtime.Address) (address runtime.Address, err error) {
	if e.ctx.ServiceAccountEnabled {
		err = e.vm.invokeMetaTransaction(
			e.ctx,
			deductAccountCreationFeeTransaction(
				flow.Address(payer),
				e.ctx.Chain.ServiceAddress(),
				e.ctx.RestrictedAccountCreationEnabled,
			),
			e.st,
		)
		if err != nil {
			// TODO: improve error passing https://github.com/onflow/cadence/issues/202
			return address, err
		}
	}

	flowAddress, err := e.addressGenerator.NextAddress()
	if err != nil {
		return address, err
	}

	err = e.accounts.Create(nil, flowAddress)
	if err != nil {
		// TODO: improve error passing https://github.com/onflow/cadence/issues/202
		return address, err
	}

	if e.ctx.ServiceAccountEnabled {
		err = e.vm.invokeMetaTransaction(
			e.ctx,
			initFlowTokenTransaction(flowAddress, e.ctx.Chain.ServiceAddress()),
			e.st,
		)
		if err != nil {
			// TODO: improve error passing https://github.com/onflow/cadence/issues/202
			return address, err
		}
	}

	return runtime.Address(flowAddress), nil
}

// AddAccountKey adds a public key to an existing account.
//
// This function returns an error if the specified account does not exist or
// if the key insertion fails.
func (e *transactionEnv) AddAccountKey(address runtime.Address, encodedPublicKey []byte) (err error) {
	accountAddress := flow.Address(address)

	var ok bool

	ok, err = e.accounts.Exists(accountAddress)
	if err != nil {
		// TODO: improve error passing https://github.com/onflow/cadence/issues/202
		return err
	}

	if !ok {
		// TODO: improve error passing https://github.com/onflow/cadence/issues/202
		return fmt.Errorf("account with address %s does not exist", address)
	}

	var publicKey flow.AccountPublicKey

	publicKey, err = flow.DecodeRuntimeAccountPublicKey(encodedPublicKey, 0)
	if err != nil {
		return fmt.Errorf("cannot decode runtime public account key: %w", err)
	}

	err = e.accounts.AppendPublicKey(accountAddress, publicKey)
	if err != nil {
		return fmt.Errorf("failed to add public key to account: %w", err)
	}

	return nil
}

// RemoveAccountKey revokes a public key by index from an existing account.
//
// This function returns an error if the specified account does not exist, the
// provided key is invalid, or if key revoking fails.
func (e *transactionEnv) RemoveAccountKey(address runtime.Address, keyIndex int) (encodedPublicKey []byte, err error) {
	accountAddress := flow.Address(address)

	var ok bool

	ok, err = e.accounts.Exists(accountAddress)
	if err != nil {
		// TODO: improve error passing https://github.com/onflow/cadence/issues/202
		return nil, err
	}

	if !ok {
		// TODO: improve error passing https://github.com/onflow/cadence/issues/202
		return nil, fmt.Errorf("account with address %s does not exist", address)
	}

	if keyIndex < 0 {
		return nil, fmt.Errorf("key index must be positve, received %d", keyIndex)
	}

	var publicKey flow.AccountPublicKey
	publicKey, err = e.accounts.GetPublicKey(accountAddress, uint64(keyIndex))
	if err != nil {
		return nil, err
	}

	// mark this key as revoked
	publicKey.Revoked = true

	encodedPublicKey, err = e.accounts.SetPublicKey(accountAddress, uint64(keyIndex), publicKey)
	if err != nil {
		// TODO: improve error passing https://github.com/onflow/cadence/issues/202 {
		return nil, fmt.Errorf("failed to revoke account key: %w", err)
	}

	return encodedPublicKey, nil
}

func (e *transactionEnv) isAuthorizer(address runtime.Address) bool {
	for _, accountAddress := range e.GetSigningAccounts() {
		if accountAddress == address {
			return true
		}
	}
	return false
}<|MERGE_RESOLUTION|>--- conflicted
+++ resolved
@@ -57,22 +57,13 @@
 	uuidGenerator := NewUUIDGenerator(uuids)
 
 	env := &hostEnv{
-<<<<<<< HEAD
-		ctx:              ctx,
-		st:               st,
-		Metrics:          &noopMetricsCollector{},
-		accounts:         accounts,
-		addressGenerator: generator,
-		uuidGenerator:    uuidGenerator,
-=======
 		ctx:                ctx,
-		ledger:             ledger,
+		st:                 st,
 		Metrics:            &noopMetricsCollector{},
 		accounts:           accounts,
 		addressGenerator:   generator,
 		uuidGenerator:      uuidGenerator,
 		totalEventByteSize: uint64(0),
->>>>>>> 115ccee9
 	}
 
 	if ctx.BlockHeader != nil {
