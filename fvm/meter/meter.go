package meter

<<<<<<< HEAD
import (
	"math"

	"github.com/onflow/cadence/runtime/common"

	"github.com/onflow/flow-go/fvm/errors"
	"github.com/onflow/flow-go/model/flow"
)

// TODO(patrick): rm after https://github.com/onflow/flow-emulator/pull/229
// is merged and integrated.
const (
	ComputationKindCreateAccount = 2006
	ComputationKindGetValue      = 2020
	ComputationKindSetValue      = 2026
)

type MeteredComputationIntensities map[common.ComputationKind]uint
type MeteredMemoryIntensities map[common.MemoryKind]uint
type MeteredStorageInteractionMap map[StorageInteractionKey]uint64

type StorageInteractionKey struct {
	Owner, Key string
}

// MeterExecutionInternalPrecisionBytes are the amount of bytes that are used internally by the WeigthedMeter
// to allow for metering computation smaller than one unit of computation. This allows for more fine weights.
// A weight of 1 unit of computation is equal to 1<<16. The minimum possible weight is 1/65536.
const MeterExecutionInternalPrecisionBytes = 16

type ExecutionEffortWeights map[common.ComputationKind]uint64
type ExecutionMemoryWeights map[common.MemoryKind]uint64

var (
	// DefaultComputationWeights is the default weights for computation intensities
	// these weighs make the computation metering the same as it was before dynamic execution fees
	DefaultComputationWeights = ExecutionEffortWeights{
		common.ComputationKindStatement:          1 << MeterExecutionInternalPrecisionBytes,
		common.ComputationKindLoop:               1 << MeterExecutionInternalPrecisionBytes,
		common.ComputationKindFunctionInvocation: 1 << MeterExecutionInternalPrecisionBytes,
	}

	// DefaultMemoryWeights are currently hard-coded here. In the future we might like to
	// define this in a contract similar to the computation weights
	DefaultMemoryWeights = ExecutionMemoryWeights{

		// Values

		common.MemoryKindBoolValue:      8,
		common.MemoryKindAddressValue:   32,
		common.MemoryKindStringValue:    138,
		common.MemoryKindCharacterValue: 24,
		common.MemoryKindNumberValue:    8,
		// weights for these values include the cost of the Go struct itself (first number)
		// as well as the overhead for creation of the underlying atree (second number)
		common.MemoryKindArrayValueBase:           57 + 48,
		common.MemoryKindDictionaryValueBase:      33 + 96,
		common.MemoryKindCompositeValueBase:       233 + 96,
		common.MemoryKindSimpleCompositeValue:     73,
		common.MemoryKindSimpleCompositeValueBase: 89,
		common.MemoryKindOptionalValue:            41,
		common.MemoryKindNilValue:                 1,
		common.MemoryKindVoidValue:                1,
		common.MemoryKindTypeValue:                17,
		common.MemoryKindPathValue:                24,
		common.MemoryKindCapabilityValue:          2,
		common.MemoryKindLinkValue:                2,
		common.MemoryKindPublishedValue:           2,
		common.MemoryKindStorageReferenceValue:    41,
		common.MemoryKindEphemeralReferenceValue:  41,
		common.MemoryKindInterpretedFunctionValue: 128,
		common.MemoryKindHostFunctionValue:        41,
		common.MemoryKindBoundFunctionValue:       25,
		common.MemoryKindBigInt:                   50,

		// Atree

		common.MemoryKindAtreeArrayDataSlab:          80,
		common.MemoryKindAtreeArrayMetaDataSlab:      1024,
		common.MemoryKindAtreeArrayElementOverhead:   16,
		common.MemoryKindAtreeMapDataSlab:            144,
		common.MemoryKindAtreeMapMetaDataSlab:        1024,
		common.MemoryKindAtreeMapElementOverhead:     64,
		common.MemoryKindAtreeMapPreAllocatedElement: 24,
		common.MemoryKindAtreeEncodedSlab:            1536,

		// Static Types

		common.MemoryKindPrimitiveStaticType:     8,
		common.MemoryKindCompositeStaticType:     17,
		common.MemoryKindInterfaceStaticType:     17,
		common.MemoryKindVariableSizedStaticType: 17,
		common.MemoryKindConstantSizedStaticType: 25,
		common.MemoryKindDictionaryStaticType:    33,
		common.MemoryKindOptionalStaticType:      17,
		common.MemoryKindRestrictedStaticType:    41,
		common.MemoryKindReferenceStaticType:     41,
		common.MemoryKindCapabilityStaticType:    17,
		common.MemoryKindFunctionStaticType:      9,

		// Cadence Values

		common.MemoryKindCadenceVoidValue:         1,
		common.MemoryKindCadenceOptionalValue:     17,
		common.MemoryKindCadenceBoolValue:         8,
		common.MemoryKindCadenceStringValue:       16,
		common.MemoryKindCadenceCharacterValue:    16,
		common.MemoryKindCadenceAddressValue:      8,
		common.MemoryKindCadenceIntValue:          50,
		common.MemoryKindCadenceNumberValue:       1,
		common.MemoryKindCadenceArrayValueBase:    41,
		common.MemoryKindCadenceArrayValueLength:  16,
		common.MemoryKindCadenceDictionaryValue:   41,
		common.MemoryKindCadenceKeyValuePair:      33,
		common.MemoryKindCadenceStructValueBase:   33,
		common.MemoryKindCadenceStructValueSize:   16,
		common.MemoryKindCadenceResourceValueBase: 33,
		common.MemoryKindCadenceResourceValueSize: 16,
		common.MemoryKindCadenceEventValueBase:    33,
		common.MemoryKindCadenceEventValueSize:    16,
		common.MemoryKindCadenceContractValueBase: 33,
		common.MemoryKindCadenceContractValueSize: 16,
		common.MemoryKindCadenceEnumValueBase:     33,
		common.MemoryKindCadenceEnumValueSize:     16,
		common.MemoryKindCadenceLinkValue:         1,
		common.MemoryKindCadencePathValue:         33,
		common.MemoryKindCadenceTypeValue:         17,
		common.MemoryKindCadenceCapabilityValue:   1,
		common.MemoryKindCadenceFunctionValue:     1,

		// Cadence Types

		common.MemoryKindCadenceSimpleType:             1,
		common.MemoryKindCadenceOptionalType:           17,
		common.MemoryKindCadenceVariableSizedArrayType: 17,
		common.MemoryKindCadenceConstantSizedArrayType: 25,
		common.MemoryKindCadenceDictionaryType:         33,
		common.MemoryKindCadenceField:                  33,
		common.MemoryKindCadenceParameter:              49,
		common.MemoryKindCadenceStructType:             81,
		common.MemoryKindCadenceResourceType:           81,
		common.MemoryKindCadenceEventType:              81,
		common.MemoryKindCadenceContractType:           81,
		common.MemoryKindCadenceStructInterfaceType:    81,
		common.MemoryKindCadenceResourceInterfaceType:  81,
		common.MemoryKindCadenceContractInterfaceType:  81,
		common.MemoryKindCadenceFunctionType:           41,
		common.MemoryKindCadenceReferenceType:          25,
		common.MemoryKindCadenceRestrictedType:         57,
		common.MemoryKindCadenceCapabilityType:         17,
		common.MemoryKindCadenceEnumType:               97,

		// Misc

		common.MemoryKindRawString:         9,
		common.MemoryKindAddressLocation:   18,
		common.MemoryKindBytes:             24,
		common.MemoryKindVariable:          18,
		common.MemoryKindCompositeTypeInfo: 41,
		common.MemoryKindCompositeField:    33,
		common.MemoryKindInvocation:        89,
		common.MemoryKindStorageMap:        58,
		common.MemoryKindStorageKey:        41,

		// Tokens

		common.MemoryKindErrorToken: 41,
		common.MemoryKindTypeToken:  25,
		common.MemoryKindSpaceToken: 50,

		// AST nodes

		common.MemoryKindProgram:         220,
		common.MemoryKindIdentifier:      17,
		common.MemoryKindArgument:        49,
		common.MemoryKindBlock:           25,
		common.MemoryKindFunctionBlock:   25,
		common.MemoryKindParameter:       25,
		common.MemoryKindParameterList:   59,
		common.MemoryKindTransfer:        1,
		common.MemoryKindMembers:         276,
		common.MemoryKindTypeAnnotation:  25,
		common.MemoryKindDictionaryEntry: 33,

		common.MemoryKindFunctionDeclaration:        49,
		common.MemoryKindCompositeDeclaration:       65,
		common.MemoryKindInterfaceDeclaration:       41,
		common.MemoryKindEnumCaseDeclaration:        25,
		common.MemoryKindFieldDeclaration:           41,
		common.MemoryKindTransactionDeclaration:     81,
		common.MemoryKindImportDeclaration:          41,
		common.MemoryKindVariableDeclaration:        97,
		common.MemoryKindSpecialFunctionDeclaration: 17,
		common.MemoryKindPragmaDeclaration:          17,

		common.MemoryKindAssignmentStatement: 41,
		common.MemoryKindBreakStatement:      1,
		common.MemoryKindContinueStatement:   1,
		common.MemoryKindEmitStatement:       9,
		common.MemoryKindExpressionStatement: 17,
		common.MemoryKindForStatement:        33,
		common.MemoryKindIfStatement:         33,
		common.MemoryKindReturnStatement:     17,
		common.MemoryKindSwapStatement:       33,
		common.MemoryKindSwitchStatement:     41,
		common.MemoryKindWhileStatement:      25,

		common.MemoryKindBooleanExpression:     9,
		common.MemoryKindNilExpression:         1,
		common.MemoryKindStringExpression:      17,
		common.MemoryKindIntegerExpression:     33,
		common.MemoryKindFixedPointExpression:  49,
		common.MemoryKindArrayExpression:       25,
		common.MemoryKindDictionaryExpression:  25,
		common.MemoryKindIdentifierExpression:  1,
		common.MemoryKindInvocationExpression:  49,
		common.MemoryKindMemberExpression:      25,
		common.MemoryKindIndexExpression:       33,
		common.MemoryKindConditionalExpression: 49,
		common.MemoryKindUnaryExpression:       25,
		common.MemoryKindBinaryExpression:      41,
		common.MemoryKindFunctionExpression:    25,
		common.MemoryKindCastingExpression:     41,
		common.MemoryKindCreateExpression:      9,
		common.MemoryKindDestroyExpression:     17,
		common.MemoryKindReferenceExpression:   33,
		common.MemoryKindForceExpression:       17,
		common.MemoryKindPathExpression:        1,

		common.MemoryKindConstantSizedType: 25,
		common.MemoryKindDictionaryType:    33,
		common.MemoryKindFunctionType:      33,
		common.MemoryKindInstantiationType: 41,
		common.MemoryKindNominalType:       25,
		common.MemoryKindOptionalType:      17,
		common.MemoryKindReferenceType:     25,
		common.MemoryKindRestrictedType:    41,
		common.MemoryKindVariableSizedType: 17,

		common.MemoryKindPosition:          25,
		common.MemoryKindRange:             1,
		common.MemoryKindActivation:        128,
		common.MemoryKindActivationEntries: 256,
		common.MemoryKindElaboration:       501,

		// sema types
		common.MemoryKindVariableSizedSemaType: 51,
		common.MemoryKindConstantSizedSemaType: 59,
		common.MemoryKindDictionarySemaType:    67,
		common.MemoryKindOptionalSemaType:      17,
		common.MemoryKindRestrictedSemaType:    75,
		common.MemoryKindReferenceSemaType:     25,
		common.MemoryKindCapabilitySemaType:    51,

		// ordered-map
		common.MemoryKindOrderedMap:          17,
		common.MemoryKindOrderedMapEntryList: 50,
		common.MemoryKindOrderedMapEntry:     64,
	}
)

func _() {
	// A compiler error signifies that we have not accounted for all memory kinds
	var x [1]struct{}
	_ = x[int(common.MemoryKindLast)-len(DefaultMemoryWeights)-1]
}

=======
>>>>>>> b7ce4d8a
type MeterParameters struct {
	ComputationMeterParameters
	MemoryMeterParameters
	EventMeterParameters
	InteractionMeterParameters
}

func DefaultParameters() MeterParameters {
	return MeterParameters{
		ComputationMeterParameters: DefaultComputationMeterParameters(),
		MemoryMeterParameters:      DefaultMemoryParameters(),
		EventMeterParameters:       DefaultEventMeterParameters(),
		InteractionMeterParameters: DefaultInteractionMeterParameters(),
	}
}

// Meter collects memory and computation usage and enforces limits
// for any each memory/computation usage call it sums intensity multiplied by the weight of the intensity to the total
// memory/computation usage metrics and returns error if limits are not met.
type Meter struct {
	MeterParameters

	MemoryMeter
	ComputationMeter
	EventMeter
	InteractionMeter
}

// NewMeter constructs a new Meter
func NewMeter(params MeterParameters) *Meter {
	return &Meter{
		MeterParameters:  params,
		ComputationMeter: NewComputationMeter(params.ComputationMeterParameters),
		MemoryMeter:      NewMemoryMeter(params.MemoryMeterParameters),
		EventMeter:       NewEventMeter(params.EventMeterParameters),
		InteractionMeter: NewInteractionMeter(params.InteractionMeterParameters),
	}
}

// MergeMeter merges the input meter into the current meter
func (m *Meter) MergeMeter(child *Meter) {
	if child == nil {
		return
	}

	m.ComputationMeter.Merge(child.ComputationMeter)
	m.MemoryMeter.Merge(child.MemoryMeter)
	m.EventMeter.Merge(child.EventMeter)
	m.InteractionMeter.Merge(child.InteractionMeter)
}<|MERGE_RESOLUTION|>--- conflicted
+++ resolved
@@ -1,275 +1,5 @@
 package meter
 
-<<<<<<< HEAD
-import (
-	"math"
-
-	"github.com/onflow/cadence/runtime/common"
-
-	"github.com/onflow/flow-go/fvm/errors"
-	"github.com/onflow/flow-go/model/flow"
-)
-
-// TODO(patrick): rm after https://github.com/onflow/flow-emulator/pull/229
-// is merged and integrated.
-const (
-	ComputationKindCreateAccount = 2006
-	ComputationKindGetValue      = 2020
-	ComputationKindSetValue      = 2026
-)
-
-type MeteredComputationIntensities map[common.ComputationKind]uint
-type MeteredMemoryIntensities map[common.MemoryKind]uint
-type MeteredStorageInteractionMap map[StorageInteractionKey]uint64
-
-type StorageInteractionKey struct {
-	Owner, Key string
-}
-
-// MeterExecutionInternalPrecisionBytes are the amount of bytes that are used internally by the WeigthedMeter
-// to allow for metering computation smaller than one unit of computation. This allows for more fine weights.
-// A weight of 1 unit of computation is equal to 1<<16. The minimum possible weight is 1/65536.
-const MeterExecutionInternalPrecisionBytes = 16
-
-type ExecutionEffortWeights map[common.ComputationKind]uint64
-type ExecutionMemoryWeights map[common.MemoryKind]uint64
-
-var (
-	// DefaultComputationWeights is the default weights for computation intensities
-	// these weighs make the computation metering the same as it was before dynamic execution fees
-	DefaultComputationWeights = ExecutionEffortWeights{
-		common.ComputationKindStatement:          1 << MeterExecutionInternalPrecisionBytes,
-		common.ComputationKindLoop:               1 << MeterExecutionInternalPrecisionBytes,
-		common.ComputationKindFunctionInvocation: 1 << MeterExecutionInternalPrecisionBytes,
-	}
-
-	// DefaultMemoryWeights are currently hard-coded here. In the future we might like to
-	// define this in a contract similar to the computation weights
-	DefaultMemoryWeights = ExecutionMemoryWeights{
-
-		// Values
-
-		common.MemoryKindBoolValue:      8,
-		common.MemoryKindAddressValue:   32,
-		common.MemoryKindStringValue:    138,
-		common.MemoryKindCharacterValue: 24,
-		common.MemoryKindNumberValue:    8,
-		// weights for these values include the cost of the Go struct itself (first number)
-		// as well as the overhead for creation of the underlying atree (second number)
-		common.MemoryKindArrayValueBase:           57 + 48,
-		common.MemoryKindDictionaryValueBase:      33 + 96,
-		common.MemoryKindCompositeValueBase:       233 + 96,
-		common.MemoryKindSimpleCompositeValue:     73,
-		common.MemoryKindSimpleCompositeValueBase: 89,
-		common.MemoryKindOptionalValue:            41,
-		common.MemoryKindNilValue:                 1,
-		common.MemoryKindVoidValue:                1,
-		common.MemoryKindTypeValue:                17,
-		common.MemoryKindPathValue:                24,
-		common.MemoryKindCapabilityValue:          2,
-		common.MemoryKindLinkValue:                2,
-		common.MemoryKindPublishedValue:           2,
-		common.MemoryKindStorageReferenceValue:    41,
-		common.MemoryKindEphemeralReferenceValue:  41,
-		common.MemoryKindInterpretedFunctionValue: 128,
-		common.MemoryKindHostFunctionValue:        41,
-		common.MemoryKindBoundFunctionValue:       25,
-		common.MemoryKindBigInt:                   50,
-
-		// Atree
-
-		common.MemoryKindAtreeArrayDataSlab:          80,
-		common.MemoryKindAtreeArrayMetaDataSlab:      1024,
-		common.MemoryKindAtreeArrayElementOverhead:   16,
-		common.MemoryKindAtreeMapDataSlab:            144,
-		common.MemoryKindAtreeMapMetaDataSlab:        1024,
-		common.MemoryKindAtreeMapElementOverhead:     64,
-		common.MemoryKindAtreeMapPreAllocatedElement: 24,
-		common.MemoryKindAtreeEncodedSlab:            1536,
-
-		// Static Types
-
-		common.MemoryKindPrimitiveStaticType:     8,
-		common.MemoryKindCompositeStaticType:     17,
-		common.MemoryKindInterfaceStaticType:     17,
-		common.MemoryKindVariableSizedStaticType: 17,
-		common.MemoryKindConstantSizedStaticType: 25,
-		common.MemoryKindDictionaryStaticType:    33,
-		common.MemoryKindOptionalStaticType:      17,
-		common.MemoryKindRestrictedStaticType:    41,
-		common.MemoryKindReferenceStaticType:     41,
-		common.MemoryKindCapabilityStaticType:    17,
-		common.MemoryKindFunctionStaticType:      9,
-
-		// Cadence Values
-
-		common.MemoryKindCadenceVoidValue:         1,
-		common.MemoryKindCadenceOptionalValue:     17,
-		common.MemoryKindCadenceBoolValue:         8,
-		common.MemoryKindCadenceStringValue:       16,
-		common.MemoryKindCadenceCharacterValue:    16,
-		common.MemoryKindCadenceAddressValue:      8,
-		common.MemoryKindCadenceIntValue:          50,
-		common.MemoryKindCadenceNumberValue:       1,
-		common.MemoryKindCadenceArrayValueBase:    41,
-		common.MemoryKindCadenceArrayValueLength:  16,
-		common.MemoryKindCadenceDictionaryValue:   41,
-		common.MemoryKindCadenceKeyValuePair:      33,
-		common.MemoryKindCadenceStructValueBase:   33,
-		common.MemoryKindCadenceStructValueSize:   16,
-		common.MemoryKindCadenceResourceValueBase: 33,
-		common.MemoryKindCadenceResourceValueSize: 16,
-		common.MemoryKindCadenceEventValueBase:    33,
-		common.MemoryKindCadenceEventValueSize:    16,
-		common.MemoryKindCadenceContractValueBase: 33,
-		common.MemoryKindCadenceContractValueSize: 16,
-		common.MemoryKindCadenceEnumValueBase:     33,
-		common.MemoryKindCadenceEnumValueSize:     16,
-		common.MemoryKindCadenceLinkValue:         1,
-		common.MemoryKindCadencePathValue:         33,
-		common.MemoryKindCadenceTypeValue:         17,
-		common.MemoryKindCadenceCapabilityValue:   1,
-		common.MemoryKindCadenceFunctionValue:     1,
-
-		// Cadence Types
-
-		common.MemoryKindCadenceSimpleType:             1,
-		common.MemoryKindCadenceOptionalType:           17,
-		common.MemoryKindCadenceVariableSizedArrayType: 17,
-		common.MemoryKindCadenceConstantSizedArrayType: 25,
-		common.MemoryKindCadenceDictionaryType:         33,
-		common.MemoryKindCadenceField:                  33,
-		common.MemoryKindCadenceParameter:              49,
-		common.MemoryKindCadenceStructType:             81,
-		common.MemoryKindCadenceResourceType:           81,
-		common.MemoryKindCadenceEventType:              81,
-		common.MemoryKindCadenceContractType:           81,
-		common.MemoryKindCadenceStructInterfaceType:    81,
-		common.MemoryKindCadenceResourceInterfaceType:  81,
-		common.MemoryKindCadenceContractInterfaceType:  81,
-		common.MemoryKindCadenceFunctionType:           41,
-		common.MemoryKindCadenceReferenceType:          25,
-		common.MemoryKindCadenceRestrictedType:         57,
-		common.MemoryKindCadenceCapabilityType:         17,
-		common.MemoryKindCadenceEnumType:               97,
-
-		// Misc
-
-		common.MemoryKindRawString:         9,
-		common.MemoryKindAddressLocation:   18,
-		common.MemoryKindBytes:             24,
-		common.MemoryKindVariable:          18,
-		common.MemoryKindCompositeTypeInfo: 41,
-		common.MemoryKindCompositeField:    33,
-		common.MemoryKindInvocation:        89,
-		common.MemoryKindStorageMap:        58,
-		common.MemoryKindStorageKey:        41,
-
-		// Tokens
-
-		common.MemoryKindErrorToken: 41,
-		common.MemoryKindTypeToken:  25,
-		common.MemoryKindSpaceToken: 50,
-
-		// AST nodes
-
-		common.MemoryKindProgram:         220,
-		common.MemoryKindIdentifier:      17,
-		common.MemoryKindArgument:        49,
-		common.MemoryKindBlock:           25,
-		common.MemoryKindFunctionBlock:   25,
-		common.MemoryKindParameter:       25,
-		common.MemoryKindParameterList:   59,
-		common.MemoryKindTransfer:        1,
-		common.MemoryKindMembers:         276,
-		common.MemoryKindTypeAnnotation:  25,
-		common.MemoryKindDictionaryEntry: 33,
-
-		common.MemoryKindFunctionDeclaration:        49,
-		common.MemoryKindCompositeDeclaration:       65,
-		common.MemoryKindInterfaceDeclaration:       41,
-		common.MemoryKindEnumCaseDeclaration:        25,
-		common.MemoryKindFieldDeclaration:           41,
-		common.MemoryKindTransactionDeclaration:     81,
-		common.MemoryKindImportDeclaration:          41,
-		common.MemoryKindVariableDeclaration:        97,
-		common.MemoryKindSpecialFunctionDeclaration: 17,
-		common.MemoryKindPragmaDeclaration:          17,
-
-		common.MemoryKindAssignmentStatement: 41,
-		common.MemoryKindBreakStatement:      1,
-		common.MemoryKindContinueStatement:   1,
-		common.MemoryKindEmitStatement:       9,
-		common.MemoryKindExpressionStatement: 17,
-		common.MemoryKindForStatement:        33,
-		common.MemoryKindIfStatement:         33,
-		common.MemoryKindReturnStatement:     17,
-		common.MemoryKindSwapStatement:       33,
-		common.MemoryKindSwitchStatement:     41,
-		common.MemoryKindWhileStatement:      25,
-
-		common.MemoryKindBooleanExpression:     9,
-		common.MemoryKindNilExpression:         1,
-		common.MemoryKindStringExpression:      17,
-		common.MemoryKindIntegerExpression:     33,
-		common.MemoryKindFixedPointExpression:  49,
-		common.MemoryKindArrayExpression:       25,
-		common.MemoryKindDictionaryExpression:  25,
-		common.MemoryKindIdentifierExpression:  1,
-		common.MemoryKindInvocationExpression:  49,
-		common.MemoryKindMemberExpression:      25,
-		common.MemoryKindIndexExpression:       33,
-		common.MemoryKindConditionalExpression: 49,
-		common.MemoryKindUnaryExpression:       25,
-		common.MemoryKindBinaryExpression:      41,
-		common.MemoryKindFunctionExpression:    25,
-		common.MemoryKindCastingExpression:     41,
-		common.MemoryKindCreateExpression:      9,
-		common.MemoryKindDestroyExpression:     17,
-		common.MemoryKindReferenceExpression:   33,
-		common.MemoryKindForceExpression:       17,
-		common.MemoryKindPathExpression:        1,
-
-		common.MemoryKindConstantSizedType: 25,
-		common.MemoryKindDictionaryType:    33,
-		common.MemoryKindFunctionType:      33,
-		common.MemoryKindInstantiationType: 41,
-		common.MemoryKindNominalType:       25,
-		common.MemoryKindOptionalType:      17,
-		common.MemoryKindReferenceType:     25,
-		common.MemoryKindRestrictedType:    41,
-		common.MemoryKindVariableSizedType: 17,
-
-		common.MemoryKindPosition:          25,
-		common.MemoryKindRange:             1,
-		common.MemoryKindActivation:        128,
-		common.MemoryKindActivationEntries: 256,
-		common.MemoryKindElaboration:       501,
-
-		// sema types
-		common.MemoryKindVariableSizedSemaType: 51,
-		common.MemoryKindConstantSizedSemaType: 59,
-		common.MemoryKindDictionarySemaType:    67,
-		common.MemoryKindOptionalSemaType:      17,
-		common.MemoryKindRestrictedSemaType:    75,
-		common.MemoryKindReferenceSemaType:     25,
-		common.MemoryKindCapabilitySemaType:    51,
-
-		// ordered-map
-		common.MemoryKindOrderedMap:          17,
-		common.MemoryKindOrderedMapEntryList: 50,
-		common.MemoryKindOrderedMapEntry:     64,
-	}
-)
-
-func _() {
-	// A compiler error signifies that we have not accounted for all memory kinds
-	var x [1]struct{}
-	_ = x[int(common.MemoryKindLast)-len(DefaultMemoryWeights)-1]
-}
-
-=======
->>>>>>> b7ce4d8a
 type MeterParameters struct {
 	ComputationMeterParameters
 	MemoryMeterParameters
