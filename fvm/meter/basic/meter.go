package basic

import (
	"github.com/onflow/cadence/runtime/common"

	"github.com/onflow/flow-go/fvm/errors"
	interfaceMeter "github.com/onflow/flow-go/fvm/meter"
)

var _ interfaceMeter.Meter = &Meter{}

// Meter collects memory and computation usage and enforeces limits
// for any each memory/computation usage call it sums intensity to the total
// memory/computation usage metrics and returns error if limits are not met.
type Meter struct {
	computationUsed  uint
	computationLimit uint
	memoryUsed       uint
	memoryLimit      uint

	computationIntensities map[uint]uint
	memoryIntensities      map[uint]uint

	computationWeights map[uint]uint
	memoryWeights      map[uint]uint
}

var (
	// defaultComputationWeights is the default weights for computation intensities
	// these weighs make the computation metering the same as it was before dynamic execution fees
	defaultComputationWeights = map[uint]uint{
		uint(common.ComputationKindStatement):          1,
		uint(common.ComputationKindLoop):               1,
		uint(common.ComputationKindFunctionInvocation): 1,
	}
	defaultMemoryWeights = map[uint]uint{}
)

// NewMeter constructs a new Meter
func NewMeter(computationLimit, memoryLimit uint) *Meter {
	return &Meter{
<<<<<<< HEAD
		computationLimit:       uint(computationLimit),
		memoryLimit:            uint(memoryLimit),
		computationWeights:     defaultComputationWeights,
		memoryWeights:          defaultMemoryWeights,
		computationIntensities: make(map[uint]uint),
		memoryIntensities:      make(map[uint]uint),
=======
		computationLimit: computationLimit,
		memoryLimit:      memoryLimit,
>>>>>>> c4a82bfd
	}
}

// NewChild construct a new Meter instance with the same limits as parent
func (m *Meter) NewChild() interfaceMeter.Meter {
	return &Meter{
		computationLimit:       m.computationLimit,
		memoryLimit:            m.memoryLimit,
		computationWeights:     m.computationWeights,
		memoryWeights:          m.memoryWeights,
		computationIntensities: make(map[uint]uint),
		memoryIntensities:      make(map[uint]uint),
	}
}

// MergeMeter merges the input meter into the current meter and checks for the limits
func (m *Meter) MergeMeter(child interfaceMeter.Meter) error {
	m.computationUsed = m.computationUsed + child.TotalComputationUsed()
	if m.computationUsed > m.computationLimit {
		return errors.NewComputationLimitExceededError(uint64(m.computationLimit))
	}

	for key, intensity := range child.ComputationIntensities() {
		m.computationIntensities[key] += intensity
	}

	m.memoryUsed = m.memoryUsed + child.TotalMemoryUsed()
	if m.memoryUsed > m.memoryLimit {
		return errors.NewMemoryLimitExceededError(uint64(m.memoryLimit))
	}

	for key, intensity := range child.MemoryIntensities() {
		m.memoryIntensities[key] += intensity
	}
	return nil
}

// SetComputationWeights sets the weights of the different kinds of computation usage
func (m *Meter) SetComputationWeights(w map[uint]uint) {
	m.computationWeights = w
}

// MeterComputation captures computation usage and returns an error if it goes beyond the limit
func (m *Meter) MeterComputation(kind uint, intensity uint) error {
	m.computationIntensities[kind] += intensity
	w, ok := m.computationWeights[kind]
	if !ok {
		return nil
	}
	m.computationUsed += w * intensity
	if m.computationUsed > m.computationLimit {
		return errors.NewComputationLimitExceededError(uint64(m.computationLimit))
	}
	return nil
}

// ComputationIntensities returns all the measured computational intensities
func (m *Meter) ComputationIntensities() map[uint]uint {
	return m.computationIntensities
}

// TotalComputationUsed returns the total computation used
func (m *Meter) TotalComputationUsed() uint {
	return m.computationUsed
}

// TotalComputationLimit returns the total computation limit
func (m *Meter) TotalComputationLimit() uint {
	return m.computationLimit
}

// SetMemoryWeights sets the weights of the different kinds of memory usage
func (m *Meter) SetMemoryWeights(w map[uint]uint) {
	m.memoryWeights = w
}

// MeterMemory captures memory usage and returns an error if it goes beyond the limit
func (m *Meter) MeterMemory(kind uint, intensity uint) error {
	m.memoryIntensities[kind] += intensity
	w, ok := m.memoryWeights[kind]
	if !ok {
		return nil
	}
	m.memoryUsed += w * intensity
	if m.memoryUsed > m.memoryLimit {
		return errors.NewMemoryLimitExceededError(uint64(m.memoryLimit))
	}
	return nil
}

// MemoryIntensities returns all the measured memory intensities
func (m *Meter) MemoryIntensities() map[uint]uint {
	return m.memoryIntensities
}

// TotalMemoryUsed returns the total memory used
func (m *Meter) TotalMemoryUsed() uint {
	return m.memoryUsed
}

// TotalMemoryLimit returns the total memory limit
func (m *Meter) TotalMemoryLimit() uint {
	return m.memoryLimit
}<|MERGE_RESOLUTION|>--- conflicted
+++ resolved
@@ -39,17 +39,12 @@
 // NewMeter constructs a new Meter
 func NewMeter(computationLimit, memoryLimit uint) *Meter {
 	return &Meter{
-<<<<<<< HEAD
-		computationLimit:       uint(computationLimit),
-		memoryLimit:            uint(memoryLimit),
+		computationLimit:       computationLimit,
+		memoryLimit:            memoryLimit,
 		computationWeights:     defaultComputationWeights,
 		memoryWeights:          defaultMemoryWeights,
 		computationIntensities: make(map[uint]uint),
 		memoryIntensities:      make(map[uint]uint),
-=======
-		computationLimit: computationLimit,
-		memoryLimit:      memoryLimit,
->>>>>>> c4a82bfd
 	}
 }
 
