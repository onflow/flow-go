package fvm

import (
	"math"

	"github.com/rs/zerolog"

	"github.com/onflow/flow-go/fvm/environment"
	"github.com/onflow/flow-go/fvm/meter"
	"github.com/onflow/flow-go/fvm/programs"
	reusableRuntime "github.com/onflow/flow-go/fvm/runtime"
	"github.com/onflow/flow-go/fvm/state"
	"github.com/onflow/flow-go/model/flow"
	"github.com/onflow/flow-go/module"
)

// A Context defines a set of execution parameters used by the virtual machine.
type Context struct {
	// DisableMemoryAndInteractionLimits will override memory and interaction
	// limits and set them to MaxUint64, effectively disabling these limits.
	DisableMemoryAndInteractionLimits bool
	ComputationLimit                  uint64
	MemoryLimit                       uint64
	MaxStateKeySize                   uint64
	MaxStateValueSize                 uint64
	MaxStateInteractionSize           uint64

	TransactionProcessors []TransactionProcessor
	ScriptProcessors      []ScriptProcessor

	BlockPrograms *programs.BlockPrograms

<<<<<<< HEAD
	EnvironmentParams

	meterParameters *meter.MeterParameters
=======
	environment.EnvironmentParams
>>>>>>> a7a69d24
}

// NewContext initializes a new execution context with the provided options.
func NewContext(opts ...Option) Context {
	return newContext(defaultContext(), opts...)
}

// NewContextFromParent spawns a child execution context with the provided options.
func NewContextFromParent(parent Context, opts ...Option) Context {
	return newContext(parent, opts...)
}

func newContext(ctx Context, opts ...Option) Context {
	for _, applyOption := range opts {
		ctx = applyOption(ctx)
	}

	return ctx
}

const AccountKeyWeightThreshold = 1000

const (
	DefaultComputationLimit = 100_000        // 100K
	DefaultMemoryLimit      = math.MaxUint64 //
)

func defaultContext() Context {
	return Context{
		DisableMemoryAndInteractionLimits: false,
		ComputationLimit:                  DefaultComputationLimit,
		MemoryLimit:                       DefaultMemoryLimit,
		MaxStateKeySize:                   state.DefaultMaxKeySize,
		MaxStateValueSize:                 state.DefaultMaxValueSize,
		MaxStateInteractionSize:           state.DefaultMaxInteractionSize,
		TransactionProcessors: []TransactionProcessor{
			NewTransactionVerifier(AccountKeyWeightThreshold),
			NewTransactionSequenceNumberChecker(),
			NewTransactionInvoker(),
		},
		ScriptProcessors: []ScriptProcessor{
			NewScriptInvoker(),
		},
		EnvironmentParams: environment.DefaultEnvironmentParams(),
	}
}

// An Option sets a configuration parameter for a virtual machine context.
type Option func(ctx Context) Context

// WithChain sets the chain parameters for a virtual machine context.
func WithChain(chain flow.Chain) Option {
	return func(ctx Context) Context {
		ctx.Chain = chain
		return ctx
	}
}

// WithGasLimit sets the computation limit for a virtual machine context.
// @depricated, please use WithComputationLimit instead.
func WithGasLimit(limit uint64) Option {
	return func(ctx Context) Context {
		ctx.ComputationLimit = limit
		return ctx
	}
}

// WithMemoryAndInteractionLimitsDisabled will override memory and interaction
// limits and set them to MaxUint64, effectively disabling these limits.
func WithMemoryAndInteractionLimitsDisabled() Option {
	return func(ctx Context) Context {
		ctx.DisableMemoryAndInteractionLimits = true
		return ctx
	}
}

// WithComputationLimit sets the computation limit for a virtual machine context.
func WithComputationLimit(limit uint64) Option {
	return func(ctx Context) Context {
		ctx.ComputationLimit = limit
		return ctx
	}
}

// WithMemoryLimit sets the memory limit for a virtual machine context.
func WithMemoryLimit(limit uint64) Option {
	return func(ctx Context) Context {
		ctx.MemoryLimit = limit
		return ctx
	}
}

// WithLogger sets the context logger
func WithLogger(logger zerolog.Logger) Option {
	return func(ctx Context) Context {
		ctx.Logger = logger
		return ctx
	}
}

// WithMaxStateKeySize sets the byte size limit for ledger keys
func WithMaxStateKeySize(limit uint64) Option {
	return func(ctx Context) Context {
		ctx.MaxStateKeySize = limit
		return ctx
	}
}

// WithMaxStateValueSize sets the byte size limit for ledger values
func WithMaxStateValueSize(limit uint64) Option {
	return func(ctx Context) Context {
		ctx.MaxStateValueSize = limit
		return ctx
	}
}

// WithMaxStateInteractionSize sets the byte size limit for total interaction with ledger.
// this prevents attacks such as reading all large registers
func WithMaxStateInteractionSize(limit uint64) Option {
	return func(ctx Context) Context {
		ctx.MaxStateInteractionSize = limit
		return ctx
	}
}

// WithEventCollectionSizeLimit sets the event collection byte size limit for a virtual machine context.
func WithEventCollectionSizeLimit(limit uint64) Option {
	return func(ctx Context) Context {
		ctx.EventCollectionByteSizeLimit = limit
		return ctx
	}
}

// WithBlockHeader sets the block header for a virtual machine context.
//
// The VM uses the header to provide current block information to the Cadence runtime,
// as well as to seed the pseudorandom number generator.
func WithBlockHeader(header *flow.Header) Option {
	return func(ctx Context) Context {
		ctx.BlockHeader = header
		return ctx
	}
}

// WithServiceEventCollectionEnabled enables service event collection
func WithServiceEventCollectionEnabled() Option {
	return func(ctx Context) Context {
		ctx.ServiceEventCollectionEnabled = true
		return ctx
	}
}

// WithExtensiveTracing sets the extensive tracing
func WithExtensiveTracing() Option {
	return func(ctx Context) Context {
		ctx.ExtensiveTracing = true
		return ctx
	}
}

// WithBlocks sets the block storage provider for a virtual machine context.
//
// The VM uses the block storage provider to provide historical block information to
// the Cadence runtime.
func WithBlocks(blocks environment.Blocks) Option {
	return func(ctx Context) Context {
		ctx.Blocks = blocks
		return ctx
	}
}

// WithMetricsReporter sets the metrics collector for a virtual machine context.
//
// A metrics collector is used to gather metrics reported by the Cadence runtime.
func WithMetricsReporter(mr environment.MetricsReporter) Option {
	return func(ctx Context) Context {
		if mr != nil {
			ctx.MetricsReporter = mr
		}
		return ctx
	}
}

// WithTracer sets the tracer for a virtual machine context.
func WithTracer(tr module.Tracer) Option {
	return func(ctx Context) Context {
		ctx.Tracer = tr
		return ctx
	}
}

// WithTransactionProcessors sets the transaction processors for a
// virtual machine context.
func WithTransactionProcessors(processors ...TransactionProcessor) Option {
	return func(ctx Context) Context {
		ctx.TransactionProcessors = processors
		return ctx
	}
}

// WithServiceAccount enables or disables calls to the Flow service account.
func WithServiceAccount(enabled bool) Option {
	return func(ctx Context) Context {
		ctx.ServiceAccountEnabled = enabled
		return ctx
	}
}

// WithRestrictContractRemoval enables or disables restricted contract removal for a
// virtual machine context. Warning! this would be overridden with the flag stored on chain.
// this is just a fallback value
func WithContractRemovalRestricted(enabled bool) Option {
	return func(ctx Context) Context {
		ctx.RestrictContractRemoval = enabled
		return ctx
	}
}

// @Depricated please use WithContractDeploymentRestricted instead of this
// this has been kept to reduce breaking change on the emulator, but would be
// removed at some point.
func WithRestrictedDeployment(restricted bool) Option {
	return WithContractDeploymentRestricted(restricted)
}

// WithRestrictedContractDeployment enables or disables restricted contract deployment for a
// virtual machine context. Warning! this would be overridden with the flag stored on chain.
// this is just a fallback value
func WithContractDeploymentRestricted(enabled bool) Option {
	return func(ctx Context) Context {
		ctx.RestrictContractDeployment = enabled
		return ctx
	}
}

// WithCadenceLogging enables or disables Cadence logging for a
// virtual machine context.
func WithCadenceLogging(enabled bool) Option {
	return func(ctx Context) Context {
		ctx.CadenceLoggingEnabled = enabled
		return ctx
	}
}

// WithAccountStorageLimit enables or disables checking if account storage used is
// over its storage capacity
func WithAccountStorageLimit(enabled bool) Option {
	return func(ctx Context) Context {
		ctx.LimitAccountStorage = enabled
		return ctx
	}
}

// WithTransactionFeesEnabled enables or disables deduction of transaction fees
func WithTransactionFeesEnabled(enabled bool) Option {
	return func(ctx Context) Context {
		ctx.TransactionFeesEnabled = enabled
		return ctx
	}
}

// WithReusableCadenceRuntimePool set the (shared) RedusableCadenceRuntimePool
// use for creating the cadence runtime.
func WithReusableCadenceRuntimePool(
	pool reusableRuntime.ReusableCadenceRuntimePool,
) Option {
	return func(ctx Context) Context {
		ctx.ReusableCadenceRuntimePool = pool
		return ctx
	}
}

// WithBlockPrograms sets the programs cache storage to be used by the
// transaction/script.
func WithBlockPrograms(programs *programs.BlockPrograms) Option {
	return func(ctx Context) Context {
		ctx.BlockPrograms = programs
		return ctx
	}
}

// WithMeterParameters sets the MeterParameters to be used for FVM transaction execution.
func WithMeterParameters(meterParameters *meter.MeterParameters) Option {
	return func(ctx Context) Context {
		ctx.meterParameters = meterParameters
		return ctx
	}
}<|MERGE_RESOLUTION|>--- conflicted
+++ resolved
@@ -30,13 +30,9 @@
 
 	BlockPrograms *programs.BlockPrograms
 
-<<<<<<< HEAD
-	EnvironmentParams
+	environment.EnvironmentParams
 
 	meterParameters *meter.MeterParameters
-=======
-	environment.EnvironmentParams
->>>>>>> a7a69d24
 }
 
 // NewContext initializes a new execution context with the provided options.
