--- conflicted
+++ resolved
@@ -13,24 +13,6 @@
 
 // A Context defines a set of execution parameters used by the virtual machine.
 type Context struct {
-<<<<<<< HEAD
-	Chain                        flow.Chain
-	Blocks                       Blocks
-	Metrics                      handler.MetricsReporter
-	Tracer                       module.Tracer
-	ComputationLimit             uint64
-	MemoryLimit                  uint64
-	MaxStateKeySize              uint64
-	MaxStateValueSize            uint64
-	MaxStateInteractionSize      uint64
-	EventCollectionByteSizeLimit uint64
-	MaxNumOfTxRetries            uint8
-	BlockHeader                  *flow.Header
-	ServiceAccountEnabled        bool
-	// Depricated: RestrictedDeploymentEnabled is deprecated use SetIsContractDeploymentRestrictedTransaction instead.
-	// Can be removed after all networks are migrated to SetIsContractDeploymentRestrictedTransaction
-	RestrictedDeploymentEnabled   bool
-=======
 	Chain   flow.Chain
 	Blocks  Blocks
 	Metrics handler.MetricsReporter
@@ -50,7 +32,6 @@
 	// Can be removed after all networks are migrated to SetIsContractDeploymentRestrictedTransaction
 	RestrictContractDeployment    bool
 	RestrictContractRemoval       bool
->>>>>>> 9652b94c
 	LimitAccountStorage           bool
 	TransactionFeesEnabled        bool
 	CadenceLoggingEnabled         bool
@@ -92,27 +73,6 @@
 
 func defaultContext(logger zerolog.Logger) Context {
 	return Context{
-<<<<<<< HEAD
-		Chain:                         flow.Mainnet.Chain(),
-		Blocks:                        nil,
-		Metrics:                       &handler.NoopMetricsReporter{},
-		Tracer:                        nil,
-		ComputationLimit:              DefaultComputationLimit,
-		MemoryLimit:                   DefaultMemoryLimit,
-		MaxStateKeySize:               state.DefaultMaxKeySize,
-		MaxStateValueSize:             state.DefaultMaxValueSize,
-		MaxStateInteractionSize:       state.DefaultMaxInteractionSize,
-		EventCollectionByteSizeLimit:  DefaultEventCollectionByteSizeLimit,
-		MaxNumOfTxRetries:             DefaultMaxNumOfTxRetries,
-		BlockHeader:                   nil,
-		ServiceAccountEnabled:         true,
-		RestrictedDeploymentEnabled:   true,
-		CadenceLoggingEnabled:         false,
-		EventCollectionEnabled:        true,
-		ServiceEventCollectionEnabled: false,
-		AccountFreezeAvailable:        false,
-		ExtensiveTracing:              false,
-=======
 		Chain:                                flow.Mainnet.Chain(),
 		Blocks:                               nil,
 		Metrics:                              &handler.NoopMetricsReporter{},
@@ -134,7 +94,6 @@
 		ServiceEventCollectionEnabled:        false,
 		AccountFreezeEnabled:                 true,
 		ExtensiveTracing:                     false,
->>>>>>> 9652b94c
 		TransactionProcessors: []TransactionProcessor{
 			NewTransactionVerifier(AccountKeyWeightThreshold),
 			NewTransactionSequenceNumberChecker(),
@@ -167,8 +126,6 @@
 	}
 }
 
-<<<<<<< HEAD
-=======
 // WithAllowContextOverrideByExecutionState sets if certain context parameters get loaded from the state or not
 func WithAllowContextOverrideByExecutionState(load bool) Option {
 	return func(ctx Context) Context {
@@ -177,7 +134,6 @@
 	}
 }
 
->>>>>>> 9652b94c
 // WithComputationLimit sets the computation limit for a virtual machine context.
 func WithComputationLimit(limit uint64) Option {
 	return func(ctx Context) Context {
