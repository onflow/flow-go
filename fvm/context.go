package fvm

import (
	"github.com/onflow/cadence"
	"github.com/rs/zerolog"

	"github.com/onflow/flow-go/fvm/state"
	"github.com/onflow/flow-go/model/flow"
)

// A Context defines a set of execution parameters used by the virtual machine.
type Context struct {
	Chain                            flow.Chain
	Blocks                           Blocks
	Metrics                          *MetricsCollector
	GasLimit                         uint64
	MaxStateKeySize                  uint64
	MaxStateValueSize                uint64
	MaxStateInteractionSize          uint64
	EventCollectionByteSizeLimit     uint64
	MaxNumOfTxRetries                uint8
	BlockHeader                      *flow.Header
	ServiceAccountEnabled            bool
	RestrictedAccountCreationEnabled bool
	RestrictedDeploymentEnabled      bool
	LimitAccountStorage              bool
	CadenceLoggingEnabled            bool
	SetValueHandler                  SetValueHandler
	SignatureVerifier                SignatureVerifier
	TransactionProcessors            []TransactionProcessor
	ScriptProcessors                 []ScriptProcessor
	Logger                           zerolog.Logger
}

// SetValueHandler receives a value written by the Cadence runtime.
type SetValueHandler func(owner flow.Address, key string, value cadence.Value) error

// NewContext initializes a new execution context with the provided options.
func NewContext(logger zerolog.Logger, opts ...Option) Context {
	return newContext(defaultContext(logger), opts...)
}

// NewContextFromParent spawns a child execution context with the provided options.
func NewContextFromParent(parent Context, opts ...Option) Context {
	return newContext(parent, opts...)
}

func newContext(ctx Context, opts ...Option) Context {
	for _, applyOption := range opts {
		ctx = applyOption(ctx)
	}

	return ctx
}

const AccountKeyWeightThreshold = 1000

const (
	DefaultGasLimit                     = 100_000 // 100K
<<<<<<< HEAD
	DefaultEventCollectionByteSizeLimit = 128_000 // 128KB
	DefaultMaxNumOfTxRetries            = 3
=======
	DefaultEventCollectionByteSizeLimit = 256_000 // 256KB
>>>>>>> bd7d9a96
)

func defaultContext(logger zerolog.Logger) Context {
	return Context{
		Chain:                            flow.Mainnet.Chain(),
		Blocks:                           nil,
		Metrics:                          nil,
		GasLimit:                         DefaultGasLimit,
		MaxStateKeySize:                  state.DefaultMaxKeySize,
		MaxStateValueSize:                state.DefaultMaxValueSize,
		MaxStateInteractionSize:          state.DefaultMaxInteractionSize,
		EventCollectionByteSizeLimit:     DefaultEventCollectionByteSizeLimit,
		MaxNumOfTxRetries:                DefaultMaxNumOfTxRetries,
		BlockHeader:                      nil,
		ServiceAccountEnabled:            true,
		RestrictedAccountCreationEnabled: true,
		RestrictedDeploymentEnabled:      true,
		CadenceLoggingEnabled:            false,
		SetValueHandler:                  nil,
		SignatureVerifier:                NewDefaultSignatureVerifier(),
		TransactionProcessors: []TransactionProcessor{
			NewTransactionSignatureVerifier(AccountKeyWeightThreshold),
			NewTransactionSequenceNumberChecker(),
			NewTransactionFeeDeductor(),
			NewTransactionInvocator(logger),
			NewTransactionStorageLimiter(),
		},
		ScriptProcessors: []ScriptProcessor{
			NewScriptInvocator(),
		},
		Logger: logger,
	}
}

// An Option sets a configuration parameter for a virtual machine context.
type Option func(ctx Context) Context

// WithChain sets the chain parameters for a virtual machine context.
func WithChain(chain flow.Chain) Option {
	return func(ctx Context) Context {
		ctx.Chain = chain
		return ctx
	}
}

// WithGasLimit sets the gas limit for a virtual machine context.
func WithGasLimit(limit uint64) Option {
	return func(ctx Context) Context {
		ctx.GasLimit = limit
		return ctx
	}
}

// WithMaxStateKeySize sets the byte size limit for ledger keys
func WithMaxStateKeySize(limit uint64) Option {
	return func(ctx Context) Context {
		ctx.MaxStateKeySize = limit
		return ctx
	}
}

// WithMaxStateValueSize sets the byte size limit for ledger values
func WithMaxStateValueSize(limit uint64) Option {
	return func(ctx Context) Context {
		ctx.MaxStateValueSize = limit
		return ctx
	}
}

// WithMaxStateInteractionSize sets the byte size limit for total interaction with ledger.
// this prevents attacks such as reading all large registers
func WithMaxStateInteractionSize(limit uint64) Option {
	return func(ctx Context) Context {
		ctx.MaxStateInteractionSize = limit
		return ctx
	}
}

// WithEventCollectionSizeLimit sets the event collection byte size limit for a virtual machine context.
func WithEventCollectionSizeLimit(limit uint64) Option {
	return func(ctx Context) Context {
		ctx.EventCollectionByteSizeLimit = limit
		return ctx
	}
}

// WithBlockHeader sets the block header for a virtual machine context.
//
// The VM uses the header to provide current block information to the Cadence runtime,
// as well as to seed the pseudorandom number generator.
func WithBlockHeader(header *flow.Header) Option {
	return func(ctx Context) Context {
		ctx.BlockHeader = header
		return ctx
	}
}

// WithBlocks sets the block storage provider for a virtual machine context.
//
// The VM uses the block storage provider to provide historical block information to
// the Cadence runtime.
func WithBlocks(blocks Blocks) Option {
	return func(ctx Context) Context {
		ctx.Blocks = blocks
		return ctx
	}
}

// WithMetricsCollector sets the metrics collector for a virtual machine context.
//
// A metrics collector is used to gather metrics reported by the Cadence runtime.
func WithMetricsCollector(mc *MetricsCollector) Option {
	return func(ctx Context) Context {
		ctx.Metrics = mc
		return ctx
	}
}

// WithTransactionProcessors sets the transaction processors for a
// virtual machine context.
func WithTransactionProcessors(processors ...TransactionProcessor) Option {
	return func(ctx Context) Context {
		ctx.TransactionProcessors = processors
		return ctx
	}
}

// WithServiceAccount enables or disables calls to the Flow service account.
func WithServiceAccount(enabled bool) Option {
	return func(ctx Context) Context {
		ctx.ServiceAccountEnabled = enabled
		return ctx
	}
}

// WithRestrictedDeployment enables or disables restricted contract deployment for a
// virtual machine context.
func WithRestrictedDeployment(enabled bool) Option {
	return func(ctx Context) Context {
		ctx.RestrictedDeploymentEnabled = enabled
		return ctx
	}
}

// WithCadenceLogging enables or disables Cadence logging for a
// virtual machine context.
func WithCadenceLogging(enabled bool) Option {
	return func(ctx Context) Context {
		ctx.CadenceLoggingEnabled = enabled
		return ctx
	}
}

// WithRestrictedAccountCreation enables or disables restricted account creation for a
// virtual machine context
func WithRestrictedAccountCreation(enabled bool) Option {
	return func(ctx Context) Context {
		ctx.RestrictedAccountCreationEnabled = enabled
		return ctx
	}
}

// WithSetValueHandler sets a handler that is called when a value is written
// by the Cadence runtime.
func WithSetValueHandler(handler SetValueHandler) Option {
	return func(ctx Context) Context {
		ctx.SetValueHandler = handler
		return ctx
	}
}

// WithAccountStorageLimit enables or disables checking if account storage used is
// over its storage capacity
func WithAccountStorageLimit(enabled bool) Option {
	return func(ctx Context) Context {
		ctx.LimitAccountStorage = enabled
		return ctx
	}
}<|MERGE_RESOLUTION|>--- conflicted
+++ resolved
@@ -57,12 +57,8 @@
 
 const (
 	DefaultGasLimit                     = 100_000 // 100K
-<<<<<<< HEAD
-	DefaultEventCollectionByteSizeLimit = 128_000 // 128KB
+	DefaultEventCollectionByteSizeLimit = 256_000 // 256KB
 	DefaultMaxNumOfTxRetries            = 3
-=======
-	DefaultEventCollectionByteSizeLimit = 256_000 // 256KB
->>>>>>> bd7d9a96
 )
 
 func defaultContext(logger zerolog.Logger) Context {
