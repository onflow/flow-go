package fvm

import (
	"math"

	"github.com/rs/zerolog"

	"github.com/onflow/flow-go/fvm/handler"
	"github.com/onflow/flow-go/fvm/state"
	"github.com/onflow/flow-go/model/flow"
	"github.com/onflow/flow-go/module"
)

// A Context defines a set of execution parameters used by the virtual machine.
type Context struct {
<<<<<<< HEAD
	Chain                         flow.Chain
	Blocks                        Blocks
	Metrics                       handler.MetricsReporter
	Tracer                        module.Tracer
	ComputationLimit              uint64
	MemoryLimit                   uint64
	MaxStateKeySize               uint64
	MaxStateValueSize             uint64
	MaxStateInteractionSize       uint64
	EventCollectionByteSizeLimit  uint64
	MaxNumOfTxRetries             uint8
	BlockHeader                   *flow.Header
	ServiceAccountEnabled         bool
=======
	Chain                        flow.Chain
	Blocks                       Blocks
	Metrics                      handler.MetricsReporter
	Tracer                       module.Tracer
	ComputationLimit             uint64
	MemoryLimit                  uint64
	MaxStateKeySize              uint64
	MaxStateValueSize            uint64
	MaxStateInteractionSize      uint64
	EventCollectionByteSizeLimit uint64
	MaxNumOfTxRetries            uint8
	BlockHeader                  *flow.Header
	ServiceAccountEnabled        bool
	// Depricated: RestrictedDeploymentEnabled is deprecated use SetIsContractDeploymentRestrictedTransaction instead.
	// Can be removed after all networks are migrated to SetIsContractDeploymentRestrictedTransaction
>>>>>>> 9dc2f7ba
	RestrictedDeploymentEnabled   bool
	LimitAccountStorage           bool
	TransactionFeesEnabled        bool
	CadenceLoggingEnabled         bool
	EventCollectionEnabled        bool
	ServiceEventCollectionEnabled bool
	AccountFreezeAvailable        bool
	ExtensiveTracing              bool
	TransactionProcessors         []TransactionProcessor
	ScriptProcessors              []ScriptProcessor
	Logger                        zerolog.Logger
}

// NewContext initializes a new execution context with the provided options.
func NewContext(logger zerolog.Logger, opts ...Option) Context {
	return newContext(defaultContext(logger), opts...)
}

// NewContextFromParent spawns a child execution context with the provided options.
func NewContextFromParent(parent Context, opts ...Option) Context {
	return newContext(parent, opts...)
}

func newContext(ctx Context, opts ...Option) Context {
	for _, applyOption := range opts {
		ctx = applyOption(ctx)
	}

	return ctx
}

const AccountKeyWeightThreshold = 1000

const (
<<<<<<< HEAD
	DefaultComputationLimit             = 100_000   // 100K
	DefaultMemoryLimit                  = 2_000_000 // 2G
	DefaultEventCollectionByteSizeLimit = 256_000   // 256KB
=======
	DefaultComputationLimit             = 100_000        // 100K
	DefaultMemoryLimit                  = math.MaxUint64 //
	DefaultEventCollectionByteSizeLimit = 256_000        // 256KB
>>>>>>> 9dc2f7ba
	DefaultMaxNumOfTxRetries            = 3
)

func defaultContext(logger zerolog.Logger) Context {
	return Context{
		Chain:                         flow.Mainnet.Chain(),
		Blocks:                        nil,
		Metrics:                       &handler.NoopMetricsReporter{},
		Tracer:                        nil,
		ComputationLimit:              DefaultComputationLimit,
		MemoryLimit:                   DefaultMemoryLimit,
		MaxStateKeySize:               state.DefaultMaxKeySize,
		MaxStateValueSize:             state.DefaultMaxValueSize,
		MaxStateInteractionSize:       state.DefaultMaxInteractionSize,
		EventCollectionByteSizeLimit:  DefaultEventCollectionByteSizeLimit,
		MaxNumOfTxRetries:             DefaultMaxNumOfTxRetries,
		BlockHeader:                   nil,
		ServiceAccountEnabled:         true,
		RestrictedDeploymentEnabled:   true,
		CadenceLoggingEnabled:         false,
		EventCollectionEnabled:        true,
		ServiceEventCollectionEnabled: false,
		AccountFreezeAvailable:        false,
		ExtensiveTracing:              false,
		TransactionProcessors: []TransactionProcessor{
			NewTransactionAccountFrozenChecker(),
			NewTransactionSignatureVerifier(AccountKeyWeightThreshold),
			NewTransactionSequenceNumberChecker(),
			NewTransactionAccountFrozenEnabler(),
			NewTransactionInvoker(logger),
		},
		ScriptProcessors: []ScriptProcessor{
			NewScriptInvoker(),
		},
		Logger: logger,
	}
}

// An Option sets a configuration parameter for a virtual machine context.
type Option func(ctx Context) Context

// WithChain sets the chain parameters for a virtual machine context.
func WithChain(chain flow.Chain) Option {
	return func(ctx Context) Context {
		ctx.Chain = chain
		return ctx
	}
}

// WithGasLimit sets the computation limit for a virtual machine context.
// @depricated, please use WithComputationLimit instead.
func WithGasLimit(limit uint64) Option {
	return func(ctx Context) Context {
		ctx.ComputationLimit = limit
		return ctx
	}
}

// WithComputationLimit sets the computation limit for a virtual machine context.
func WithComputationLimit(limit uint64) Option {
	return func(ctx Context) Context {
		ctx.ComputationLimit = limit
		return ctx
	}
}

// WithMemoryLimit sets the memory limit for a virtual machine context.
func WithMemoryLimit(limit uint64) Option {
	return func(ctx Context) Context {
		ctx.MemoryLimit = limit
		return ctx
	}
}

// WithMaxStateKeySize sets the byte size limit for ledger keys
func WithMaxStateKeySize(limit uint64) Option {
	return func(ctx Context) Context {
		ctx.MaxStateKeySize = limit
		return ctx
	}
}

// WithMaxStateValueSize sets the byte size limit for ledger values
func WithMaxStateValueSize(limit uint64) Option {
	return func(ctx Context) Context {
		ctx.MaxStateValueSize = limit
		return ctx
	}
}

// WithMaxStateInteractionSize sets the byte size limit for total interaction with ledger.
// this prevents attacks such as reading all large registers
func WithMaxStateInteractionSize(limit uint64) Option {
	return func(ctx Context) Context {
		ctx.MaxStateInteractionSize = limit
		return ctx
	}
}

// WithEventCollectionSizeLimit sets the event collection byte size limit for a virtual machine context.
func WithEventCollectionSizeLimit(limit uint64) Option {
	return func(ctx Context) Context {
		ctx.EventCollectionByteSizeLimit = limit
		return ctx
	}
}

// WithBlockHeader sets the block header for a virtual machine context.
//
// The VM uses the header to provide current block information to the Cadence runtime,
// as well as to seed the pseudorandom number generator.
func WithBlockHeader(header *flow.Header) Option {
	return func(ctx Context) Context {
		ctx.BlockHeader = header
		return ctx
	}
}

// WithAccountFreezeAvailable sets availability of account freeze function for a virtual machine context.
//
// With this option set to true, a setAccountFreeze function will be enabled for transactions processed by the VM
func WithAccountFreezeAvailable(accountFreezeAvailable bool) Option {
	return func(ctx Context) Context {
		ctx.AccountFreezeAvailable = accountFreezeAvailable
		return ctx
	}
}

// WithServiceEventCollectionEnabled enables service event collection
func WithServiceEventCollectionEnabled() Option {
	return func(ctx Context) Context {
		ctx.ServiceEventCollectionEnabled = true
		return ctx
	}
}

// WithExtensiveTracing sets the extensive tracing
func WithExtensiveTracing() Option {
	return func(ctx Context) Context {
		ctx.ExtensiveTracing = true
		return ctx
	}
}

// WithBlocks sets the block storage provider for a virtual machine context.
//
// The VM uses the block storage provider to provide historical block information to
// the Cadence runtime.
func WithBlocks(blocks Blocks) Option {
	return func(ctx Context) Context {
		ctx.Blocks = blocks
		return ctx
	}
}

// WithMetricsReporter sets the metrics collector for a virtual machine context.
//
// A metrics collector is used to gather metrics reported by the Cadence runtime.
func WithMetricsReporter(mr handler.MetricsReporter) Option {
	return func(ctx Context) Context {
		if mr != nil {
			ctx.Metrics = mr
		}
		return ctx
	}
}

// WithTracer sets the tracer for a virtual machine context.
func WithTracer(tr module.Tracer) Option {
	return func(ctx Context) Context {
		ctx.Tracer = tr
		return ctx
	}
}

// WithTransactionProcessors sets the transaction processors for a
// virtual machine context.
func WithTransactionProcessors(processors ...TransactionProcessor) Option {
	return func(ctx Context) Context {
		ctx.TransactionProcessors = processors
		return ctx
	}
}

// WithServiceAccount enables or disables calls to the Flow service account.
func WithServiceAccount(enabled bool) Option {
	return func(ctx Context) Context {
		ctx.ServiceAccountEnabled = enabled
		return ctx
	}
}

// WithRestrictedDeployment enables or disables restricted contract deployment for a
// virtual machine context.
func WithRestrictedDeployment(enabled bool) Option {
	return func(ctx Context) Context {
		ctx.RestrictedDeploymentEnabled = enabled
		return ctx
	}
}

// WithCadenceLogging enables or disables Cadence logging for a
// virtual machine context.
func WithCadenceLogging(enabled bool) Option {
	return func(ctx Context) Context {
		ctx.CadenceLoggingEnabled = enabled
		return ctx
	}
}

// WithAccountStorageLimit enables or disables checking if account storage used is
// over its storage capacity
func WithAccountStorageLimit(enabled bool) Option {
	return func(ctx Context) Context {
		ctx.LimitAccountStorage = enabled
		return ctx
	}
}

// WithTransactionFeesEnabled enables or disables deduction of transaction fees
func WithTransactionFeesEnabled(enabled bool) Option {
	return func(ctx Context) Context {
		ctx.TransactionFeesEnabled = enabled
		return ctx
	}
}<|MERGE_RESOLUTION|>--- conflicted
+++ resolved
@@ -13,21 +13,6 @@
 
 // A Context defines a set of execution parameters used by the virtual machine.
 type Context struct {
-<<<<<<< HEAD
-	Chain                         flow.Chain
-	Blocks                        Blocks
-	Metrics                       handler.MetricsReporter
-	Tracer                        module.Tracer
-	ComputationLimit              uint64
-	MemoryLimit                   uint64
-	MaxStateKeySize               uint64
-	MaxStateValueSize             uint64
-	MaxStateInteractionSize       uint64
-	EventCollectionByteSizeLimit  uint64
-	MaxNumOfTxRetries             uint8
-	BlockHeader                   *flow.Header
-	ServiceAccountEnabled         bool
-=======
 	Chain                        flow.Chain
 	Blocks                       Blocks
 	Metrics                      handler.MetricsReporter
@@ -43,7 +28,6 @@
 	ServiceAccountEnabled        bool
 	// Depricated: RestrictedDeploymentEnabled is deprecated use SetIsContractDeploymentRestrictedTransaction instead.
 	// Can be removed after all networks are migrated to SetIsContractDeploymentRestrictedTransaction
->>>>>>> 9dc2f7ba
 	RestrictedDeploymentEnabled   bool
 	LimitAccountStorage           bool
 	TransactionFeesEnabled        bool
@@ -78,15 +62,9 @@
 const AccountKeyWeightThreshold = 1000
 
 const (
-<<<<<<< HEAD
-	DefaultComputationLimit             = 100_000   // 100K
-	DefaultMemoryLimit                  = 2_000_000 // 2G
-	DefaultEventCollectionByteSizeLimit = 256_000   // 256KB
-=======
 	DefaultComputationLimit             = 100_000        // 100K
 	DefaultMemoryLimit                  = math.MaxUint64 //
 	DefaultEventCollectionByteSizeLimit = 256_000        // 256KB
->>>>>>> 9dc2f7ba
 	DefaultMaxNumOfTxRetries            = 3
 )
 
