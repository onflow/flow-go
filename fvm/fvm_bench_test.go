package fvm_test

import (
	"context"
	"encoding/json"
	"fmt"
	"io"
	"math/rand"
	"strings"
	"testing"
	"time"

	"github.com/rs/zerolog"
	"github.com/stretchr/testify/require"

	"github.com/onflow/cadence"
	jsoncdc "github.com/onflow/cadence/encoding/json"

	flow2 "github.com/onflow/flow-go-sdk"
	"github.com/onflow/flow-go-sdk/templates"

	"github.com/onflow/flow-go/engine/execution"
	"github.com/onflow/flow-go/engine/execution/computation/committer"
	"github.com/onflow/flow-go/engine/execution/computation/computer"
	exeState "github.com/onflow/flow-go/engine/execution/state"
	bootstrapexec "github.com/onflow/flow-go/engine/execution/state/bootstrap"
	"github.com/onflow/flow-go/engine/execution/state/delta"
	"github.com/onflow/flow-go/engine/execution/testutil"
	"github.com/onflow/flow-go/fvm"
	"github.com/onflow/flow-go/fvm/programs"
	"github.com/onflow/flow-go/fvm/state"
	completeLedger "github.com/onflow/flow-go/ledger/complete"
	"github.com/onflow/flow-go/ledger/complete/wal/fixtures"
	"github.com/onflow/flow-go/model/flow"
	"github.com/onflow/flow-go/module/metrics"
	"github.com/onflow/flow-go/module/trace"
	"github.com/onflow/flow-go/utils/unittest"
)

// TODO (ramtin)
// - move block computer logic to its own location inside exec node, so we embed a real
// block computer, simplify this one to use an in-mem ledger
// - time track different part of execution (execution, ledger update, ...)
// - add metrics like number of registers touched, proof size
//

type TestBenchBlockExecutor interface {
	ExecuteCollections(tb testing.TB, collections [][]*flow.TransactionBody) *execution.ComputationResult
	Chain(tb testing.TB) flow.Chain
	ServiceAccount(tb testing.TB) *TestBenchAccount
	ResetProgramCache(tb testing.TB)
}

type TestBenchAccount struct {
	SeqNumber  uint64
	PrivateKey flow.AccountPrivateKey
	Address    flow.Address
}

func (account *TestBenchAccount) RetAndIncSeqNumber() uint64 {
	account.SeqNumber++
	return account.SeqNumber - 1
}

func (account *TestBenchAccount) DeployContract(b *testing.B, blockExec TestBenchBlockExecutor, contractName string, contract string) {
	serviceAccount := blockExec.ServiceAccount(b)
	txBody := testutil.CreateContractDeploymentTransaction(
		contractName,
		contract,
		account.Address,
		blockExec.Chain(b))

	txBody.SetProposalKey(serviceAccount.Address, 0, serviceAccount.RetAndIncSeqNumber())
	txBody.SetPayer(serviceAccount.Address)

	err := testutil.SignPayload(txBody, account.Address, account.PrivateKey)
	require.NoError(b, err)

	err = testutil.SignEnvelope(txBody, serviceAccount.Address, serviceAccount.PrivateKey)
	require.NoError(b, err)

	computationResult := blockExec.ExecuteCollections(b, [][]*flow.TransactionBody{{txBody}})
	require.Empty(b, computationResult.TransactionResults[0].ErrorMessage)
}

func (account *TestBenchAccount) AddArrayToStorage(b *testing.B, blockExec TestBenchBlockExecutor, list []string) {
	serviceAccount := blockExec.ServiceAccount(b)
	txBody := flow.NewTransactionBody().
		SetScript([]byte(`
		transaction(list: [String]) {
		  prepare(acct: AuthAccount) {
			acct.load<[String]>(from: /storage/test)
			acct.save(list, to: /storage/test)
		  }
		  execute {}
		}
		`)).
		AddAuthorizer(account.Address)

	cadenceArrayValues := make([]cadence.Value, len(list))
	for i, item := range list {
		cadenceArrayValues[i] = cadence.String(item)
	}
	cadenceArray, err := jsoncdc.Encode(cadence.NewArray(cadenceArrayValues))
	require.NoError(b, err)
	txBody.AddArgument(cadenceArray)

	txBody.SetProposalKey(serviceAccount.Address, 0, serviceAccount.RetAndIncSeqNumber())
	txBody.SetPayer(serviceAccount.Address)

	if account.Address != serviceAccount.Address {
		err = testutil.SignPayload(txBody, account.Address, account.PrivateKey)
		require.NoError(b, err)
	}

	err = testutil.SignEnvelope(txBody, serviceAccount.Address, serviceAccount.PrivateKey)
	require.NoError(b, err)

	computationResult := blockExec.ExecuteCollections(b, [][]*flow.TransactionBody{{txBody}})
	require.Empty(b, computationResult.TransactionResults[0].ErrorMessage)
}

// BasicBlockExecutor executes blocks in sequence and applies all changes (not fork aware)
type BasicBlockExecutor struct {
	blockComputer         computer.BlockComputer
	programCache          *programs.Programs
	activeView            state.View
	activeStateCommitment flow.StateCommitment
	chain                 flow.Chain
	serviceAccount        *TestBenchAccount
}

func NewBasicBlockExecutor(tb testing.TB, chain flow.Chain, logger zerolog.Logger) *BasicBlockExecutor {
	rt := fvm.NewInterpreterRuntime()
	vm := fvm.NewVirtualMachine(rt)

	opts := []fvm.Option{
		fvm.WithTransactionFeesEnabled(true),
		fvm.WithAccountStorageLimit(true),
		fvm.WithChain(chain),
	}
	fvmContext := fvm.NewContext(logger, opts...)

	collector := metrics.NewNoopCollector()
	tracer := trace.NewNoopTracer()

	wal := &fixtures.NoopWAL{}

	ledger, err := completeLedger.NewLedger(wal, 100, collector, logger, completeLedger.DefaultPathFinderVersion)
	require.NoError(tb, err)

	bootstrapper := bootstrapexec.NewBootstrapper(logger)

	serviceAccount := &TestBenchAccount{
		SeqNumber:  0,
		PrivateKey: unittest.ServiceAccountPrivateKey,
		Address:    chain.ServiceAddress(),
	}

	initialCommit, err := bootstrapper.BootstrapLedger(
		ledger,
		unittest.ServiceAccountPublicKey,
		chain,
		fvm.WithInitialTokenSupply(unittest.GenesisTokenSupply),
		fvm.WithAccountCreationFee(fvm.DefaultAccountCreationFee),
		fvm.WithMinimumStorageReservation(fvm.DefaultMinimumStorageReservation),
		fvm.WithTransactionFee(fvm.DefaultTransactionFees),
		fvm.WithStorageMBPerFLOW(fvm.DefaultStorageMBPerFLOW),
	)
	require.NoError(tb, err)

	ledgerCommitter := committer.NewLedgerViewCommitter(ledger, tracer)
	blockComputer, err := computer.NewBlockComputer(vm, fvmContext, collector, tracer, logger, ledgerCommitter)
	require.NoError(tb, err)

	view := delta.NewView(exeState.LedgerGetRegister(ledger, initialCommit))

	return &BasicBlockExecutor{
		blockComputer:         blockComputer,
		programCache:          programs.NewEmptyPrograms(),
		activeStateCommitment: initialCommit,
		activeView:            view,
		chain:                 chain,
		serviceAccount:        serviceAccount,
	}
}

func (b *BasicBlockExecutor) Chain(_ testing.TB) flow.Chain {
	return b.chain
}

func (b *BasicBlockExecutor) ResetProgramCache(tb testing.TB) {
	b.programCache = programs.NewEmptyPrograms()
}

func (b *BasicBlockExecutor) ServiceAccount(_ testing.TB) *TestBenchAccount {
	return b.serviceAccount
}

func (b *BasicBlockExecutor) ExecuteCollections(tb testing.TB, collections [][]*flow.TransactionBody) *execution.ComputationResult {
	executableBlock := unittest.ExecutableBlockFromTransactions(b.chain.ChainID(), collections)
	executableBlock.StartState = &b.activeStateCommitment

	computationResult, err := b.blockComputer.ExecuteBlock(context.Background(), executableBlock, b.activeView, b.programCache)
	require.NoError(tb, err)

	endState, _, _, err := execution.GenerateExecutionResultAndChunkDataPacks(unittest.IdentifierFixture(), b.activeStateCommitment, computationResult)
	require.NoError(tb, err)
	b.activeStateCommitment = endState

	return computationResult
}

func (b *BasicBlockExecutor) SetupAccounts(tb testing.TB, privateKeys []flow.AccountPrivateKey) []TestBenchAccount {
	accounts := make([]TestBenchAccount, 0)
	serviceAddress := b.Chain(tb).ServiceAddress()

	for _, privateKey := range privateKeys {
		accountKey := flow2.NewAccountKey().
			FromPrivateKey(privateKey.PrivateKey).
			SetWeight(fvm.AccountKeyWeightThreshold).
			SetHashAlgo(privateKey.HashAlgo).
			SetSigAlgo(privateKey.SignAlgo)

		sdkTX, err := templates.CreateAccount([]*flow2.AccountKey{accountKey}, []templates.Contract{}, flow2.BytesToAddress(serviceAddress.Bytes()))
		require.NoError(tb, err)

		txBody := flow.NewTransactionBody().
			SetScript(sdkTX.Script).
			SetArguments(sdkTX.Arguments).
			AddAuthorizer(serviceAddress).
			SetProposalKey(serviceAddress, 0, b.ServiceAccount(tb).RetAndIncSeqNumber()).
			SetPayer(serviceAddress)

		err = testutil.SignEnvelope(txBody, b.Chain(tb).ServiceAddress(), unittest.ServiceAccountPrivateKey)
		require.NoError(tb, err)

		computationResult := b.ExecuteCollections(tb, [][]*flow.TransactionBody{{txBody}})
		require.Empty(tb, computationResult.TransactionResults[0].ErrorMessage)

		var addr flow.Address

		for _, eventList := range computationResult.Events {
			for _, event := range eventList {
				if event.Type == flow.EventAccountCreated {
					data, err := jsoncdc.Decode(nil, event.Payload)
					if err != nil {
						tb.Fatal("setup account failed, error decoding events")
					}
					addr = flow.Address(data.(cadence.Event).Fields[0].(cadence.Address))
					break
				}
			}
		}
		if addr == flow.EmptyAddress {
			tb.Fatal("setup account failed, no account creation event emitted")
		}
		accounts = append(accounts, TestBenchAccount{Address: addr, PrivateKey: privateKey, SeqNumber: 0})
	}

	return accounts
}

type logExtractor struct {
	TimeSpent       map[string]uint64
	InteractionUsed map[string]uint64
}

type txWeights struct {
	TXHash                string `json:"txHash"`
	LedgerInteractionUsed uint64 `json:"ledgerInteractionUsed"`
	ComputationUsed       uint   `json:"computationUsed"`
<<<<<<< HEAD
	MemoryUsed            uint   `json:"memoryUsed"`
=======
	MemoryEstimate        uint   `json:"memoryEstimate"`
>>>>>>> 9652b94c
}

type txSuccessfulLog struct {
	TxID          string `json:"tx_id"`
	TimeSpentInMS uint64 `json:"timeSpentInMS"`
}

func (l *logExtractor) Write(p []byte) (n int, err error) {
	if strings.Contains(string(p), "transaction execution data") {
		w := txWeights{}
		err := json.Unmarshal(p, &w)

		if err != nil {
			fmt.Println(err)
			return len(p), nil
		}

		l.InteractionUsed[w.TXHash] = w.LedgerInteractionUsed
	}
	if strings.Contains(string(p), "transaction executed successfully") {
		w := txSuccessfulLog{}
		err := json.Unmarshal(p, &w)

		if err != nil {
			fmt.Println(err)
			return len(p), nil
		}
		l.TimeSpent[w.TxID] = w.TimeSpentInMS
	}
	return len(p), nil

}

var _ io.Writer = &logExtractor{}

// BenchmarkRuntimeEmptyTransaction simulates executing blocks with `transactionsPerBlock`
// where each transaction is an empty transaction
func BenchmarkRuntimeTransaction(b *testing.B) {
	rand.Seed(time.Now().UnixNano())

	transactionsPerBlock := 10

	longString := strings.Repeat("0", 1000)

	chain := flow.Testnet.Chain()

	logE := &logExtractor{
		TimeSpent:       map[string]uint64{},
		InteractionUsed: map[string]uint64{},
	}

	benchTransaction := func(b *testing.B, tx string) {

		logger := zerolog.New(logE).Level(zerolog.DebugLevel)

		blockExecutor := NewBasicBlockExecutor(b, chain, logger)
		serviceAccount := blockExecutor.ServiceAccount(b)

		// Create an account private key.
		privateKeys, err := testutil.GenerateAccountPrivateKeys(1)
		require.NoError(b, err)

		accounts := blockExecutor.SetupAccounts(b, privateKeys)

		accounts[0].DeployContract(b, blockExecutor, "TestContract", `
			access(all) contract TestContract {
				access(all) event SomeEvent()

				access(all) fun empty() {
				}

				access(all) fun emit() {
					emit SomeEvent()
				}
			}
			`)

		serviceAccount.AddArrayToStorage(b, blockExecutor, []string{longString, longString, longString, longString, longString})

		btx := []byte(tx)

		b.ResetTimer() // setup done, lets start measuring
		for i := 0; i < b.N; i++ {
			transactions := make([]*flow.TransactionBody, transactionsPerBlock)
			for j := 0; j < transactionsPerBlock; j++ {
				txBody := flow.NewTransactionBody().
					SetScript(btx).
					AddAuthorizer(serviceAccount.Address).
					SetProposalKey(serviceAccount.Address, 0, serviceAccount.RetAndIncSeqNumber()).
					SetPayer(serviceAccount.Address)

				err = testutil.SignEnvelope(txBody, serviceAccount.Address, serviceAccount.PrivateKey)
				require.NoError(b, err)

				transactions[j] = txBody
			}

			computationResult := blockExecutor.ExecuteCollections(b, [][]*flow.TransactionBody{transactions})
			totalInteractionUsed := uint64(0)
			totalComputationUsed := uint64(0)
			for j := 0; j < transactionsPerBlock; j++ {
				require.Empty(b, computationResult.TransactionResults[j].ErrorMessage)
				totalInteractionUsed += logE.InteractionUsed[computationResult.TransactionResults[j].ID().String()]
				totalComputationUsed += computationResult.TransactionResults[j].ComputationUsed
			}
			b.ReportMetric(float64(totalInteractionUsed/uint64(transactionsPerBlock)), "interactions")
			b.ReportMetric(float64(totalComputationUsed/uint64(transactionsPerBlock)), "computation")
		}
	}

	templateTx := func(rep int, prepare string) string {
		return fmt.Sprintf(`
			import FungibleToken from 0x%s
			import FlowToken from 0x%s
			import TestContract from 0x%s

			transaction(){
				prepare(signer: AuthAccount){
					var i = 0
					while i < %d {
						i = i + 1
			%s
					}
				}
			}`, fvm.FungibleTokenAddress(chain), fvm.FlowTokenAddress(chain), "754aed9de6197641", rep, prepare)
	}

	b.Run("reference tx", func(b *testing.B) {
		benchTransaction(b, templateTx(100, ""))
	})
	b.Run("convert int to string", func(b *testing.B) {
		benchTransaction(b, templateTx(100, `i.toString()`))
	})
	b.Run("convert int to string and concatenate it", func(b *testing.B) {
		benchTransaction(b, templateTx(100, `"x".concat(i.toString())`))
	})
	b.Run("get signer address", func(b *testing.B) {
		benchTransaction(b, templateTx(100, `signer.address`))
	})
	b.Run("get public account", func(b *testing.B) {
		benchTransaction(b, templateTx(100, `getAccount(signer.address)`))
	})
	b.Run("get account and get balance", func(b *testing.B) {
		benchTransaction(b, templateTx(100, `getAccount(signer.address).balance`))
	})
	b.Run("get account and get available balance", func(b *testing.B) {
		benchTransaction(b, templateTx(100, `getAccount(signer.address).availableBalance`))
	})
	b.Run("get account and get storage used", func(b *testing.B) {
		benchTransaction(b, templateTx(100, `getAccount(signer.address).storageUsed`))
	})
	b.Run("get account and get storage capacity", func(b *testing.B) {
		benchTransaction(b, templateTx(100, `getAccount(signer.address).storageCapacity`))
	})
	b.Run("get signer vault", func(b *testing.B) {
		benchTransaction(b, templateTx(100, `let vaultRef = signer.borrow<&FlowToken.Vault>(from: /storage/flowTokenVault)!`))
	})
	b.Run("get signer receiver", func(b *testing.B) {
		benchTransaction(b, templateTx(100, `let receiverRef =  getAccount(signer.address)
				.getCapability(/public/flowTokenReceiver)
				.borrow<&{FungibleToken.Receiver}>()!`))
	})
	b.Run("transfer tokens", func(b *testing.B) {
		benchTransaction(b, templateTx(100, `
			let receiverRef =  getAccount(signer.address)
				.getCapability(/public/flowTokenReceiver)
				.borrow<&{FungibleToken.Receiver}>()!
			
			let vaultRef = signer.borrow<&FlowToken.Vault>(from: /storage/flowTokenVault)!

			receiverRef.deposit(from: <-vaultRef.withdraw(amount: 0.00001))
			`))
	})
	b.Run("load and save empty string on signers address", func(b *testing.B) {
		benchTransaction(b, templateTx(100, `
				signer.load<String>(from: /storage/testpath)
				signer.save("", to: /storage/testpath)
			`))
	})
	b.Run("load and save long string on signers address", func(b *testing.B) {
		benchTransaction(b, templateTx(100, fmt.Sprintf(`
				signer.load<String>(from: /storage/testpath)
				signer.save("%s", to: /storage/testpath)
			`, longString)))
	})
	b.Run("create new account", func(b *testing.B) {
		benchTransaction(b, templateTx(50, `let acct = AuthAccount(payer: signer)`))
	})
	b.Run("call empty contract function", func(b *testing.B) {
		benchTransaction(b, templateTx(100, `TestContract.empty()`))
	})
	b.Run("emit event", func(b *testing.B) {
		benchTransaction(b, templateTx(100, `TestContract.emit()`))
	})
	b.Run("borrow array from storage", func(b *testing.B) {
		benchTransaction(b, templateTx(100, `
			let strings = signer.borrow<&[String]>(from: /storage/test)!
			var i = 0
			while (i < strings.length) {
			  log(strings[i])
			  i = i +1
			}
		`))
	})
	b.Run("copy array from storage", func(b *testing.B) {
		benchTransaction(b, templateTx(100, `
			let strings = signer.copy<[String]>(from: /storage/test)!
			var i = 0
			while (i < strings.length) {
			  log(strings[i])
			  i = i +1
			}
		`))
	})
}

const TransferTxTemplate = `
		import NonFungibleToken from 0x%s
		import BatchNFT from 0x%s

		transaction(testTokenIDs: [UInt64], recipientAddress: Address) {
			let transferTokens: @NonFungibleToken.Collection

			prepare(acct: AuthAccount) {
				let ref = acct.borrow<&BatchNFT.Collection>(from: /storage/TestTokenCollection)!
				self.transferTokens <- ref.batchWithdraw(ids: testTokenIDs)
			}

			execute {
				// get the recipient's public account object
				let recipient = getAccount(recipientAddress)
				// get the Collection reference for the receiver
				let receiverRef = recipient.getCapability(/public/TestTokenCollection)
					.borrow<&{BatchNFT.TestTokenCollectionPublic}>()!
				// deposit the NFT in the receivers collection
				receiverRef.batchDeposit(tokens: <-self.transferTokens)
			}
		}`

// BenchmarkRuntimeNFTBatchTransfer runs BenchRunNFTBatchTransfer with BasicBlockExecutor
func BenchmarkRuntimeNFTBatchTransfer(b *testing.B) {
	blockExecutor := NewBasicBlockExecutor(b, flow.Testnet.Chain(), zerolog.Nop())

	// Create an account private key.
	privateKeys, err := testutil.GenerateAccountPrivateKeys(3)
	require.NoError(b, err)

	// Bootstrap a ledger, creating accounts with the provided private keys and the root account.
	accounts := blockExecutor.SetupAccounts(b, privateKeys)

	BenchRunNFTBatchTransfer(b, blockExecutor, accounts)
}

// BenchRunNFTBatchTransfer simulates executing blocks with `transactionsPerBlock`
// where each transaction transfers `testTokensPerTransaction` testTokens (NFTs)
func BenchRunNFTBatchTransfer(b *testing.B,
	blockExecutor TestBenchBlockExecutor,
	accounts []TestBenchAccount) {

	transactionsPerBlock := 10
	testTokensPerTransaction := 10

	serviceAccount := blockExecutor.ServiceAccount(b)
	// deploy NFT
	nftAccount := accounts[0]
	deployNFT(b, blockExecutor, &nftAccount)

	// deploy NFT
	batchNFTAccount := accounts[1]
	deployBatchNFT(b, blockExecutor, &batchNFTAccount, nftAccount.Address)

	// fund all accounts so not to run into storage problems
	fundAccounts(b, blockExecutor, cadence.UFix64(10_0000_0000), nftAccount.Address, batchNFTAccount.Address, accounts[2].Address)

	// mint nfts into the batchNFT account
	mintNFTs(b, blockExecutor, &accounts[1], transactionsPerBlock*testTokensPerTransaction*b.N)

	// set up receiver
	setupReceiver(b, blockExecutor, &nftAccount, &batchNFTAccount, &accounts[2])

	// Transfer NFTs
	transferTx := []byte(fmt.Sprintf(TransferTxTemplate, accounts[0].Address.Hex(), accounts[1].Address.Hex()))

	encodedAddress, err := jsoncdc.Encode(cadence.Address(accounts[2].Address))
	require.NoError(b, err)

	var computationResult *execution.ComputationResult

	b.ResetTimer() // setup done, lets start measuring
	for i := 0; i < b.N; i++ {
		transactions := make([]*flow.TransactionBody, transactionsPerBlock)
		for j := 0; j < transactionsPerBlock; j++ {
			cadenceValues := make([]cadence.Value, testTokensPerTransaction)
			startTestToken := (i*transactionsPerBlock+j)*testTokensPerTransaction + 1
			for m := 0; m < testTokensPerTransaction; m++ {
				cadenceValues[m] = cadence.NewUInt64(uint64(startTestToken + m))
			}

			encodedArg, err := jsoncdc.Encode(
				cadence.NewArray(cadenceValues),
			)
			require.NoError(b, err)

			txBody := flow.NewTransactionBody().
				SetScript(transferTx).
				SetProposalKey(serviceAccount.Address, 0, serviceAccount.RetAndIncSeqNumber()).
				AddAuthorizer(accounts[1].Address).
				AddArgument(encodedArg).
				AddArgument(encodedAddress).
				SetPayer(serviceAccount.Address)

			err = testutil.SignPayload(txBody, accounts[1].Address, accounts[1].PrivateKey)
			require.NoError(b, err)

			err = testutil.SignEnvelope(txBody, serviceAccount.Address, serviceAccount.PrivateKey)
			require.NoError(b, err)

			transactions[j] = txBody
		}

		computationResult = blockExecutor.ExecuteCollections(b, [][]*flow.TransactionBody{transactions})
		for j := 0; j < transactionsPerBlock; j++ {
			require.Empty(b, computationResult.TransactionResults[j].ErrorMessage)
		}
	}
}

func setupReceiver(b *testing.B, be TestBenchBlockExecutor, nftAccount, batchNFTAccount, targetAccount *TestBenchAccount) {
	serviceAccount := be.ServiceAccount(b)

	setUpReceiverTemplate := `
	import NonFungibleToken from 0x%s
	import BatchNFT from 0x%s
	
	transaction {
		prepare(signer: AuthAccount) {
			signer.save(
				<-BatchNFT.createEmptyCollection(),
				to: /storage/TestTokenCollection
			)
			signer.link<&BatchNFT.Collection>(
				/public/TestTokenCollection,
				target: /storage/TestTokenCollection
			)
		}
	}`

	setupTx := []byte(fmt.Sprintf(setUpReceiverTemplate, nftAccount.Address.Hex(), batchNFTAccount.Address.Hex()))

	txBody := flow.NewTransactionBody().
		SetScript(setupTx).
		SetProposalKey(serviceAccount.Address, 0, serviceAccount.RetAndIncSeqNumber()).
		AddAuthorizer(targetAccount.Address).
		SetPayer(serviceAccount.Address)

	err := testutil.SignPayload(txBody, targetAccount.Address, targetAccount.PrivateKey)
	require.NoError(b, err)

	err = testutil.SignEnvelope(txBody, serviceAccount.Address, serviceAccount.PrivateKey)
	require.NoError(b, err)

	computationResult := be.ExecuteCollections(b, [][]*flow.TransactionBody{{txBody}})
	require.Empty(b, computationResult.TransactionResults[0].ErrorMessage)
}

func mintNFTs(b *testing.B, be TestBenchBlockExecutor, batchNFTAccount *TestBenchAccount, size int) {
	serviceAccount := be.ServiceAccount(b)
	mintScriptTemplate := `
	import BatchNFT from 0x%s
	transaction {
		prepare(signer: AuthAccount) {
			let adminRef = signer.borrow<&BatchNFT.Admin>(from: /storage/BatchNFTAdmin)!
			let playID = adminRef.createPlay(metadata: {"name": "Test"})
			let setID = BatchNFT.nextSetID
			adminRef.createSet(name: "Test")
			let setRef = adminRef.borrowSet(setID: setID)
			setRef.addPlay(playID: playID)
			let testTokens <- setRef.batchMintTestToken(playID: playID, quantity: %d)
			signer.borrow<&BatchNFT.Collection>(from: /storage/TestTokenCollection)!
				.batchDeposit(tokens: <-testTokens)
		}
	}`
	mintScript := []byte(fmt.Sprintf(mintScriptTemplate, batchNFTAccount.Address.Hex(), size))

	txBody := flow.NewTransactionBody().
		SetGasLimit(999999).
		SetScript(mintScript).
		SetProposalKey(serviceAccount.Address, 0, serviceAccount.RetAndIncSeqNumber()).
		AddAuthorizer(batchNFTAccount.Address).
		SetPayer(serviceAccount.Address)

	err := testutil.SignPayload(txBody, batchNFTAccount.Address, batchNFTAccount.PrivateKey)
	require.NoError(b, err)

	err = testutil.SignEnvelope(txBody, serviceAccount.Address, serviceAccount.PrivateKey)
	require.NoError(b, err)

	computationResult := be.ExecuteCollections(b, [][]*flow.TransactionBody{{txBody}})
	require.Empty(b, computationResult.TransactionResults[0].ErrorMessage)
}

func fundAccounts(b *testing.B, be TestBenchBlockExecutor, value cadence.UFix64, accounts ...flow.Address) {
	serviceAccount := be.ServiceAccount(b)
	for _, a := range accounts {
		txBody := transferTokensTx(be.Chain(b))
		txBody.SetProposalKey(serviceAccount.Address, 0, serviceAccount.RetAndIncSeqNumber())
		txBody.AddArgument(jsoncdc.MustEncode(value))
		txBody.AddArgument(jsoncdc.MustEncode(cadence.Address(a)))
		txBody.AddAuthorizer(serviceAccount.Address)
		txBody.SetPayer(serviceAccount.Address)

		err := testutil.SignEnvelope(txBody, serviceAccount.Address, serviceAccount.PrivateKey)
		require.NoError(b, err)

		computationResult := be.ExecuteCollections(b, [][]*flow.TransactionBody{{txBody}})
		require.Empty(b, computationResult.TransactionResults[0].ErrorMessage)
	}
}

func deployBatchNFT(b *testing.B, be TestBenchBlockExecutor, owner *TestBenchAccount, nftAddress flow.Address) {
	batchNFTContract := func(nftAddress flow.Address) string {
		return fmt.Sprintf(`
			import NonFungibleToken from 0x%s

			pub contract BatchNFT: NonFungibleToken {
				pub event ContractInitialized()
				pub event PlayCreated(id: UInt32, metadata: {String:String})
				pub event NewSeriesStarted(newCurrentSeries: UInt32)
				pub event SetCreated(setID: UInt32, series: UInt32)
				pub event PlayAddedToSet(setID: UInt32, playID: UInt32)
				pub event PlayRetiredFromSet(setID: UInt32, playID: UInt32, numTestTokens: UInt32)
				pub event SetLocked(setID: UInt32)
				pub event TestTokenMinted(testTokenID: UInt64, playID: UInt32, setID: UInt32, serialNumber: UInt32)
				pub event Withdraw(id: UInt64, from: Address?)
				pub event Deposit(id: UInt64, to: Address?)
				pub event TestTokenDestroyed(id: UInt64)
				pub var currentSeries: UInt32
				access(self) var playDatas: {UInt32: Play}
				access(self) var setDatas: {UInt32: SetData}
				access(self) var sets: @{UInt32: Set}
				pub var nextPlayID: UInt32
				pub var nextSetID: UInt32
				pub var totalSupply: UInt64

				pub struct Play {
					pub let playID: UInt32
					pub let metadata: {String: String}

					init(metadata: {String: String}) {
						pre {
							metadata.length != 0: "New Play Metadata cannot be empty"
						}
						self.playID = BatchNFT.nextPlayID
						self.metadata = metadata

						BatchNFT.nextPlayID = BatchNFT.nextPlayID + UInt32(1)
						emit PlayCreated(id: self.playID, metadata: metadata)
					}
				}

				pub struct SetData {
					pub let setID: UInt32
					pub let name: String
					pub let series: UInt32
					init(name: String) {
						pre {
							name.length > 0: "New Set name cannot be empty"
						}
						self.setID = BatchNFT.nextSetID
						self.name = name
						self.series = BatchNFT.currentSeries
						BatchNFT.nextSetID = BatchNFT.nextSetID + UInt32(1)
						emit SetCreated(setID: self.setID, series: self.series)
					}
				}

				pub resource Set {
					pub let setID: UInt32
					pub var plays: [UInt32]
					pub var retired: {UInt32: Bool}
					pub var locked: Bool
					pub var numberMintedPerPlay: {UInt32: UInt32}

					init(name: String) {
						self.setID = BatchNFT.nextSetID
						self.plays = []
						self.retired = {}
						self.locked = false
						self.numberMintedPerPlay = {}

						BatchNFT.setDatas[self.setID] = SetData(name: name)
					}

					pub fun addPlay(playID: UInt32) {
						pre {
							BatchNFT.playDatas[playID] != nil: "Cannot add the Play to Set: Play doesn't exist"
							!self.locked: "Cannot add the play to the Set after the set has been locked"
							self.numberMintedPerPlay[playID] == nil: "The play has already beed added to the set"
						}

						self.plays.append(playID)
						self.retired[playID] = false
						self.numberMintedPerPlay[playID] = 0
						emit PlayAddedToSet(setID: self.setID, playID: playID)
					}

					pub fun addPlays(playIDs: [UInt32]) {
						for play in playIDs {
							self.addPlay(playID: play)
						}
					}

					pub fun retirePlay(playID: UInt32) {
						pre {
							self.retired[playID] != nil: "Cannot retire the Play: Play doesn't exist in this set!"
						}

						if !self.retired[playID]! {
							self.retired[playID] = true

							emit PlayRetiredFromSet(setID: self.setID, playID: playID, numTestTokens: self.numberMintedPerPlay[playID]!)
						}
					}

					pub fun retireAll() {
						for play in self.plays {
							self.retirePlay(playID: play)
						}
					}

					pub fun lock() {
						if !self.locked {
							self.locked = true
							emit SetLocked(setID: self.setID)
						}
					}

					pub fun mintTestToken(playID: UInt32): @NFT {
						pre {
							self.retired[playID] != nil: "Cannot mint the testToken: This play doesn't exist"
							!self.retired[playID]!: "Cannot mint the testToken from this play: This play has been retired"
						}
						let numInPlay = self.numberMintedPerPlay[playID]!
						let newTestToken: @NFT <- create NFT(serialNumber: numInPlay + UInt32(1),
														playID: playID,
														setID: self.setID)

						self.numberMintedPerPlay[playID] = numInPlay + UInt32(1)

						return <-newTestToken
					}

					pub fun batchMintTestToken(playID: UInt32, quantity: UInt64): @Collection {
						let newCollection <- create Collection()

						var i: UInt64 = 0
						while i < quantity {
							newCollection.deposit(token: <-self.mintTestToken(playID: playID))
							i = i + UInt64(1)
						}

						return <-newCollection
					}
				}

				pub struct TestTokenData {
					pub let setID: UInt32
					pub let playID: UInt32
					pub let serialNumber: UInt32

					init(setID: UInt32, playID: UInt32, serialNumber: UInt32) {
						self.setID = setID
						self.playID = playID
						self.serialNumber = serialNumber
					}

				}

				pub resource NFT: NonFungibleToken.INFT {
					pub let id: UInt64
					pub let data: TestTokenData

					init(serialNumber: UInt32, playID: UInt32, setID: UInt32) {
						BatchNFT.totalSupply = BatchNFT.totalSupply + UInt64(1)

						self.id = BatchNFT.totalSupply

						self.data = TestTokenData(setID: setID, playID: playID, serialNumber: serialNumber)

						emit TestTokenMinted(testTokenID: self.id, playID: playID, setID: self.data.setID, serialNumber: self.data.serialNumber)
					}

					destroy() {
						emit TestTokenDestroyed(id: self.id)
					}
				}

				pub resource Admin {
					pub fun createPlay(metadata: {String: String}): UInt32 {
						var newPlay = Play(metadata: metadata)
						let newID = newPlay.playID

						BatchNFT.playDatas[newID] = newPlay

						return newID
					}

					pub fun createSet(name: String) {
						var newSet <- create Set(name: name)

						BatchNFT.sets[newSet.setID] <-! newSet
					}

					pub fun borrowSet(setID: UInt32): &Set {
						pre {
							BatchNFT.sets[setID] != nil: "Cannot borrow Set: The Set doesn't exist"
						}
						return (&BatchNFT.sets[setID] as &Set?)!
					}

					pub fun startNewSeries(): UInt32 {
						BatchNFT.currentSeries = BatchNFT.currentSeries + UInt32(1)

						emit NewSeriesStarted(newCurrentSeries: BatchNFT.currentSeries)

						return BatchNFT.currentSeries
					}

					pub fun createNewAdmin(): @Admin {
						return <-create Admin()
					}
				}

				pub resource interface TestTokenCollectionPublic {
					pub fun deposit(token: @NonFungibleToken.NFT)
					pub fun batchDeposit(tokens: @NonFungibleToken.Collection)
					pub fun getIDs(): [UInt64]
					pub fun borrowNFT(id: UInt64): &NonFungibleToken.NFT
					pub fun borrowTestToken(id: UInt64): &BatchNFT.NFT? {
						post {
							(result == nil) || (result?.id == id):
								"Cannot borrow TestToken reference: The ID of the returned reference is incorrect"
						}
					}
				}

				pub resource Collection: TestTokenCollectionPublic, NonFungibleToken.Provider, NonFungibleToken.Receiver, NonFungibleToken.CollectionPublic {
					pub var ownedNFTs: @{UInt64: NonFungibleToken.NFT}

					init() {
						self.ownedNFTs <- {}
					}

					pub fun withdraw(withdrawID: UInt64): @NonFungibleToken.NFT {
						let token <- self.ownedNFTs.remove(key: withdrawID)
							?? panic("Cannot withdraw: TestToken does not exist in the collection")

						emit Withdraw(id: token.id, from: self.owner?.address)

						return <-token
					}

					pub fun batchWithdraw(ids: [UInt64]): @NonFungibleToken.Collection {
						var batchCollection <- create Collection()

						for id in ids {
							batchCollection.deposit(token: <-self.withdraw(withdrawID: id))
						}
						return <-batchCollection
					}

					pub fun deposit(token: @NonFungibleToken.NFT) {
						let token <- token as! @BatchNFT.NFT

						let id = token.id
						let oldToken <- self.ownedNFTs[id] <- token

						if self.owner?.address != nil {
							emit Deposit(id: id, to: self.owner?.address)
						}

						destroy oldToken
					}

					pub fun batchDeposit(tokens: @NonFungibleToken.Collection) {
						let keys = tokens.getIDs()

						for key in keys {
							self.deposit(token: <-tokens.withdraw(withdrawID: key))
						}
						destroy tokens
					}

					pub fun getIDs(): [UInt64] {
						return self.ownedNFTs.keys
					}

					pub fun borrowNFT(id: UInt64): &NonFungibleToken.NFT {
						return (&self.ownedNFTs[id] as &NonFungibleToken.NFT?)!
					}

					pub fun borrowTestToken(id: UInt64): &BatchNFT.NFT? {
						if self.ownedNFTs[id] != nil {
							let ref = (&self.ownedNFTs[id] as auth &NonFungibleToken.NFT?)!
							return ref as! &BatchNFT.NFT
						} else {
							return nil
						}
					}
					destroy() {
						destroy self.ownedNFTs
					}
				}

				pub fun createEmptyCollection(): @NonFungibleToken.Collection {
					return <-create BatchNFT.Collection()
				}

				pub fun getAllPlays(): [BatchNFT.Play] {
					return BatchNFT.playDatas.values
				}

				pub fun getPlayMetaData(playID: UInt32): {String: String}? {
					return self.playDatas[playID]?.metadata
				}

				pub fun getPlayMetaDataByField(playID: UInt32, field: String): String? {
					if let play = BatchNFT.playDatas[playID] {
						return play.metadata[field]
					} else {
						return nil
					}
				}

				pub fun getSetName(setID: UInt32): String? {
					return BatchNFT.setDatas[setID]?.name
				}

				pub fun getSetSeries(setID: UInt32): UInt32? {
					return BatchNFT.setDatas[setID]?.series
				}

				pub fun getSetIDsByName(setName: String): [UInt32]? {
					var setIDs: [UInt32] = []

					for setData in BatchNFT.setDatas.values {
						if setName == setData.name {
							setIDs.append(setData.setID)
						}
					}

					if setIDs.length == 0 {
						return nil
					} else {
						return setIDs
					}
				}

				pub fun getPlaysInSet(setID: UInt32): [UInt32]? {
					return BatchNFT.sets[setID]?.plays
				}

				pub fun isEditionRetired(setID: UInt32, playID: UInt32): Bool? {
					if let setToRead <- BatchNFT.sets.remove(key: setID) {
						let retired = setToRead.retired[playID]
						BatchNFT.sets[setID] <-! setToRead
						return retired
					} else {
						return nil
					}
				}

				pub fun isSetLocked(setID: UInt32): Bool? {
					return BatchNFT.sets[setID]?.locked
				}

				pub fun getNumTestTokensInEdition(setID: UInt32, playID: UInt32): UInt32? {
					if let setToRead <- BatchNFT.sets.remove(key: setID) {
						let amount = setToRead.numberMintedPerPlay[playID]
						BatchNFT.sets[setID] <-! setToRead
						return amount
					} else {
						return nil
					}
				}

				init() {
					self.currentSeries = 0
					self.playDatas = {}
					self.setDatas = {}
					self.sets <- {}
					self.nextPlayID = 1
					self.nextSetID = 1
					self.totalSupply = 0

					self.account.save<@Collection>(<- create Collection(), to: /storage/TestTokenCollection)
					self.account.link<&{TestTokenCollectionPublic}>(/public/TestTokenCollection, target: /storage/TestTokenCollection)
					self.account.save<@Admin>(<- create Admin(), to: /storage/BatchNFTAdmin)
					emit ContractInitialized()
				}
			}
		`, nftAddress.Hex())
	}
	owner.DeployContract(b, be, "BatchNFT", batchNFTContract(nftAddress))
}

func deployNFT(b *testing.B, be TestBenchBlockExecutor, owner *TestBenchAccount) {
	const nftContract = `
		pub contract interface NonFungibleToken {
			pub var totalSupply: UInt64
			pub event ContractInitialized()
			pub event Withdraw(id: UInt64, from: Address?)
			pub event Deposit(id: UInt64, to: Address?)
			pub resource interface INFT {
				pub let id: UInt64
			}
			pub resource NFT: INFT {
				pub let id: UInt64
			}
			pub resource interface Provider {
				pub fun withdraw(withdrawID: UInt64): @NFT {
					post {
						result.id == withdrawID: "The ID of the withdrawn token must be the same as the requested ID"
					}
				}
			}
			pub resource interface Receiver {
				pub fun deposit(token: @NFT)
			}
			pub resource interface CollectionPublic {
				pub fun deposit(token: @NFT)
				pub fun getIDs(): [UInt64]
				pub fun borrowNFT(id: UInt64): &NFT
			}
			pub resource Collection: Provider, Receiver, CollectionPublic {
				pub var ownedNFTs: @{UInt64: NFT}
				pub fun withdraw(withdrawID: UInt64): @NFT
				pub fun deposit(token: @NFT)
				pub fun getIDs(): [UInt64]
				pub fun borrowNFT(id: UInt64): &NFT {
					pre {
						self.ownedNFTs[id] != nil: "NFT does not exist in the collection!"
					}
				}
			}
			pub fun createEmptyCollection(): @Collection {
				post {
					result.getIDs().length == 0: "The created collection must be empty!"
				}
			}
		}`

	owner.DeployContract(b, be, "NonFungibleToken", nftContract)
}<|MERGE_RESOLUTION|>--- conflicted
+++ resolved
@@ -270,11 +270,7 @@
 	TXHash                string `json:"txHash"`
 	LedgerInteractionUsed uint64 `json:"ledgerInteractionUsed"`
 	ComputationUsed       uint   `json:"computationUsed"`
-<<<<<<< HEAD
-	MemoryUsed            uint   `json:"memoryUsed"`
-=======
 	MemoryEstimate        uint   `json:"memoryEstimate"`
->>>>>>> 9652b94c
 }
 
 type txSuccessfulLog struct {
