package flex_test

import (
	"bytes"
	"io"
	"math"
	"math/big"
	"testing"

	"github.com/ethereum/go-ethereum/common"
	"github.com/ethereum/go-ethereum/core/types"
	"github.com/ethereum/go-ethereum/crypto"
	"github.com/ethereum/go-ethereum/params"
<<<<<<< HEAD
=======
	"github.com/onflow/atree"
	"github.com/stretchr/testify/require"

>>>>>>> f6ce5108
	"github.com/onflow/flow-go/fvm/flex"
	env "github.com/onflow/flow-go/fvm/flex/environment"
	"github.com/onflow/flow-go/fvm/flex/models"
	"github.com/onflow/flow-go/fvm/flex/utils"
)

func TestFlexContractHandler(t *testing.T) {
	t.Parallel()
	t.Run("test last executed block call", func(t *testing.T) {
<<<<<<< HEAD
		utils.RunWithTestBackend(t, func(backend models.Backend) {
			handler := flex.NewFlexContractHandler(backend)
=======
		RunWithTempLedger(t, func(led atree.Ledger) {
			handler := flex.NewFlexContractHandler(led)
>>>>>>> f6ce5108
			// test call last executed block without initialization
			b := handler.LastExecutedBlock()
			require.NotNil(t, b)
			require.Equal(t, models.GenesisFlexBlock, b)

			// some opeartion
			foa := handler.NewFlowOwnedAccount()
			require.NotNil(t, foa)

			// check if uuid index and block height has been incremented
			b = handler.LastExecutedBlock()
			require.Equal(t, uint64(1), b.Height)
			require.Equal(t, uint64(2), b.UUIDIndex)
		})
	})

	t.Run("test foa creation", func(t *testing.T) {
<<<<<<< HEAD
		utils.RunWithTestBackend(t, func(backend models.Backend) {
			handler := flex.NewFlexContractHandler(backend)
=======
		RunWithTempLedger(t, func(led atree.Ledger) {
			handler := flex.NewFlexContractHandler(led)
>>>>>>> f6ce5108
			foa := handler.NewFlowOwnedAccount()
			require.NotNil(t, foa)

			expectedAddress := models.NewFlexAddress(common.HexToAddress("0x00000000000000000001"))
			require.Equal(t, expectedAddress, foa.Address())
		})
	})

	t.Run("test running transaction", func(t *testing.T) {
<<<<<<< HEAD
		utils.RunWithTestBackend(t, func(backend models.Backend) {
			handler := flex.NewFlexContractHandler(backend)
=======
		RunWithTempLedger(t, func(led atree.Ledger) {
			handler := flex.NewFlexContractHandler(led)
>>>>>>> f6ce5108
			keyHex := "9c647b8b7c4e7c3490668fb6c11473619db80c93704c70893d3813af4090c39c"
			key, _ := crypto.HexToECDSA(keyHex)
			address := crypto.PubkeyToAddress(key.PublicKey) // 658bdf435d810c91414ec09147daa6db62406379

			// deposit 1 Flow to the foa account
			foa := handler.NewFlowOwnedAccount()
			orgBalance, err := models.NewBalanceFromAttoFlow(big.NewInt(1e18))
			require.NoError(t, err)
			vault := models.NewFlowTokenVault(orgBalance)
			foa.Deposit(vault)

			// transfer 0.1 flow to the non-foa address
			deduction, err := models.NewBalanceFromAttoFlow(big.NewInt(1e17))
			require.NoError(t, err)
			foa.Call(models.NewFlexAddress(address), nil, 400000, deduction)
			require.Equal(t, orgBalance.Sub(deduction), foa.Balance())

			// transfer 0.01 flow back to the foa through
			addition, err := models.NewBalanceFromAttoFlow(big.NewInt(1e16))
			require.NoError(t, err)
			flexConf := env.NewFlexConfig()
			signer := types.MakeSigner(flexConf.ChainConfig, env.BlockNumberForEVMRules, flexConf.BlockContext.Time)
			tx, _ := types.SignTx(types.NewTransaction(
				0,
				foa.Address().ToCommon(),
				addition.ToAttoFlow(),
				params.TxGas*10,
				big.NewInt(1e8), // high gas fee to test coinbase collection
				nil),
				signer, key)

			var b bytes.Buffer
			writer := io.Writer(&b)
			tx.EncodeRLP(writer)

			// setup coinbase
			foa2 := handler.NewFlowOwnedAccount()
			require.Equal(t, models.Balance(0), foa2.Balance())

			success := handler.Run(b.Bytes(), foa2.Address())
			require.True(t, success)

			require.Equal(t, orgBalance.Sub(deduction).Add(addition), foa.Balance())

			// fees has been collected to the coinbase
			require.NotEqual(t, models.Balance(0), foa2.Balance())

		})
	})
}

func TestFOA(t *testing.T) {
	t.Run("test deposit/withdraw", func(t *testing.T) {
<<<<<<< HEAD
		utils.RunWithTestBackend(t, func(backend models.Backend) {
			handler := flex.NewFlexContractHandler(backend)
=======
		RunWithTempLedger(t, func(led atree.Ledger) {
			handler := flex.NewFlexContractHandler(led)
>>>>>>> f6ce5108
			foa := handler.NewFlowOwnedAccount()
			require.NotNil(t, foa)

			zeroBalance, err := models.NewBalanceFromAttoFlow(big.NewInt(0))
			require.NoError(t, err)
			require.Equal(t, zeroBalance, foa.Balance())

			balance, err := models.NewBalanceFromAttoFlow(big.NewInt(100))
			require.NoError(t, err)
			vault := models.NewFlowTokenVault(balance)

			foa.Deposit(vault)

			require.NoError(t, err)
			require.Equal(t, balance, foa.Balance())

			v := foa.Withdraw(balance)
			require.NoError(t, err)
			require.Equal(t, balance, v.Balance())

			require.NoError(t, err)
			require.Equal(t, zeroBalance, foa.Balance())
		})
	})

	t.Run("test deploy/call", func(t *testing.T) {
<<<<<<< HEAD
		utils.RunWithTestBackend(t, func(backend models.Backend) {
			handler := flex.NewFlexContractHandler(backend)
=======
		RunWithTempLedger(t, func(led atree.Ledger) {
			handler := flex.NewFlexContractHandler(led)
>>>>>>> f6ce5108
			foa := handler.NewFlowOwnedAccount()
			require.NotNil(t, foa)

			// deposit 100 flow
			orgBalance, err := models.NewBalanceFromAttoFlow(new(big.Int).Mul(big.NewInt(1e18), big.NewInt(100)))
			require.NoError(t, err)
			vault := models.NewFlowTokenVault(orgBalance)
			foa.Deposit(vault)

			testContract := utils.GetTestContract(t)
			addr := foa.Deploy(testContract.ByteCode, math.MaxUint64, models.Balance(0))
			require.NotNil(t, addr)

			num := big.NewInt(22)

			_ = foa.Call(
				addr,
				testContract.MakeStoreCallData(t, num),
				math.MaxUint64,
				models.Balance(0))

			ret := foa.Call(
				addr,
				testContract.MakeRetrieveCallData(t),
				math.MaxUint64,
				models.Balance(0))

			require.Equal(t, num, new(big.Int).SetBytes(ret))
		})
	})
}<|MERGE_RESOLUTION|>--- conflicted
+++ resolved
@@ -11,34 +11,20 @@
 	"github.com/ethereum/go-ethereum/core/types"
 	"github.com/ethereum/go-ethereum/crypto"
 	"github.com/ethereum/go-ethereum/params"
-<<<<<<< HEAD
-=======
-	"github.com/onflow/atree"
-	"github.com/stretchr/testify/require"
-
->>>>>>> f6ce5108
 	"github.com/onflow/flow-go/fvm/flex"
 	env "github.com/onflow/flow-go/fvm/flex/environment"
 	"github.com/onflow/flow-go/fvm/flex/models"
 	"github.com/onflow/flow-go/fvm/flex/utils"
+	"github.com/stretchr/testify/require"
 )
 
 func TestFlexContractHandler(t *testing.T) {
 	t.Parallel()
 	t.Run("test last executed block call", func(t *testing.T) {
-<<<<<<< HEAD
 		utils.RunWithTestBackend(t, func(backend models.Backend) {
 			handler := flex.NewFlexContractHandler(backend)
-=======
-		RunWithTempLedger(t, func(led atree.Ledger) {
-			handler := flex.NewFlexContractHandler(led)
->>>>>>> f6ce5108
 			// test call last executed block without initialization
 			b := handler.LastExecutedBlock()
-			require.NotNil(t, b)
-			require.Equal(t, models.GenesisFlexBlock, b)
-
-			// some opeartion
 			foa := handler.NewFlowOwnedAccount()
 			require.NotNil(t, foa)
 
@@ -50,13 +36,8 @@
 	})
 
 	t.Run("test foa creation", func(t *testing.T) {
-<<<<<<< HEAD
 		utils.RunWithTestBackend(t, func(backend models.Backend) {
 			handler := flex.NewFlexContractHandler(backend)
-=======
-		RunWithTempLedger(t, func(led atree.Ledger) {
-			handler := flex.NewFlexContractHandler(led)
->>>>>>> f6ce5108
 			foa := handler.NewFlowOwnedAccount()
 			require.NotNil(t, foa)
 
@@ -66,13 +47,8 @@
 	})
 
 	t.Run("test running transaction", func(t *testing.T) {
-<<<<<<< HEAD
 		utils.RunWithTestBackend(t, func(backend models.Backend) {
 			handler := flex.NewFlexContractHandler(backend)
-=======
-		RunWithTempLedger(t, func(led atree.Ledger) {
-			handler := flex.NewFlexContractHandler(led)
->>>>>>> f6ce5108
 			keyHex := "9c647b8b7c4e7c3490668fb6c11473619db80c93704c70893d3813af4090c39c"
 			key, _ := crypto.HexToECDSA(keyHex)
 			address := crypto.PubkeyToAddress(key.PublicKey) // 658bdf435d810c91414ec09147daa6db62406379
@@ -126,13 +102,8 @@
 
 func TestFOA(t *testing.T) {
 	t.Run("test deposit/withdraw", func(t *testing.T) {
-<<<<<<< HEAD
 		utils.RunWithTestBackend(t, func(backend models.Backend) {
 			handler := flex.NewFlexContractHandler(backend)
-=======
-		RunWithTempLedger(t, func(led atree.Ledger) {
-			handler := flex.NewFlexContractHandler(led)
->>>>>>> f6ce5108
 			foa := handler.NewFlowOwnedAccount()
 			require.NotNil(t, foa)
 
@@ -159,13 +130,8 @@
 	})
 
 	t.Run("test deploy/call", func(t *testing.T) {
-<<<<<<< HEAD
 		utils.RunWithTestBackend(t, func(backend models.Backend) {
 			handler := flex.NewFlexContractHandler(backend)
-=======
-		RunWithTempLedger(t, func(led atree.Ledger) {
-			handler := flex.NewFlexContractHandler(led)
->>>>>>> f6ce5108
 			foa := handler.NewFlowOwnedAccount()
 			require.NotNil(t, foa)
 
