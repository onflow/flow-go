--- conflicted
+++ resolved
@@ -7,17 +7,13 @@
 
 	"github.com/ethereum/go-ethereum/common"
 	"github.com/ethereum/go-ethereum/params"
+	"github.com/stretchr/testify/assert"
 	"github.com/stretchr/testify/require"
 
 	"github.com/onflow/flow-go/fvm/flex"
 	"github.com/onflow/flow-go/fvm/flex/models"
 	"github.com/onflow/flow-go/fvm/flex/testutils"
 	"github.com/onflow/flow-go/model/flow"
-<<<<<<< HEAD
-	"github.com/stretchr/testify/assert"
-	"github.com/stretchr/testify/require"
-=======
->>>>>>> 6ada1f34
 )
 
 // TODO add test for fatal errors
@@ -104,7 +100,6 @@
 				require.NotEqual(t, models.Balance(0), account2.Balance())
 
 			})
-<<<<<<< HEAD
 		})
 	})
 
@@ -131,8 +126,6 @@
 					})
 				})
 			})
-=======
->>>>>>> 6ada1f34
 		})
 	})
 }
