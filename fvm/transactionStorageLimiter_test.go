--- conflicted
+++ resolved
@@ -145,11 +145,7 @@
 	return sm
 }
 
-<<<<<<< HEAD
-func mockGetStorageCapacityFuncFactory(_ *fvm.VirtualMachine, _ fvm.Context, _ *fvm.TransactionProcedure, _ *state.StateManager, _ *programs.Programs) (func(address common.Address) (value uint64, err error), error) {
-=======
-func mockGetStorageCapacityFuncFactory(_ *fvm.VirtualMachine, _ fvm.Context, _ *fvm.TransactionProcedure, _ *state.StateHolder, _ *fvm.Programs) (func(address common.Address) (value uint64, err error), error) {
->>>>>>> 988a72f8
+func mockGetStorageCapacityFuncFactory(_ *fvm.VirtualMachine, _ fvm.Context, _ *fvm.TransactionProcedure, _ *state.StateHolder, _ *programs.Programs) (func(address common.Address) (value uint64, err error), error) {
 	return func(address common.Address) (value uint64, err error) {
 		return 100, nil
 	}, nil
