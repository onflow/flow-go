--- conflicted
+++ resolved
@@ -138,17 +138,12 @@
 		address,
 		path,
 		runtime.Context{
-<<<<<<< HEAD
 			Interface: reusable.fvmEnv,
 			// No difference between VM and interpreter environments here,
 			// and UseVM is ignored.
-			Environment: reusable.TxRuntimeEnv,
-=======
-			Interface:        reusable.fvmEnv,
 			Environment:      reusable.TxRuntimeEnv,
 			MemoryGauge:      reusable.fvmEnv,
 			ComputationGauge: reusable.fvmEnv,
->>>>>>> 2e22df4e
 		},
 	)
 }
@@ -176,16 +171,11 @@
 		arguments,
 		argumentTypes,
 		runtime.Context{
-<<<<<<< HEAD
-			Interface:   reusable.fvmEnv,
-			Environment: environment,
-			UseVM:       useVM,
-=======
 			Interface:        reusable.fvmEnv,
-			Environment:      reusable.TxRuntimeEnv,
+			Environment:      environment,
+			UseVM:            useVM,
 			MemoryGauge:      reusable.fvmEnv,
 			ComputationGauge: reusable.fvmEnv,
->>>>>>> 2e22df4e
 		},
 	)
 }
@@ -205,18 +195,12 @@
 	return reusable.Runtime.NewTransactionExecutor(
 		script,
 		runtime.Context{
-<<<<<<< HEAD
-			Interface:   reusable.fvmEnv,
-			Location:    location,
-			Environment: environment,
-			UseVM:       useVM,
-=======
 			Interface:        reusable.fvmEnv,
 			Location:         location,
-			Environment:      reusable.TxRuntimeEnv,
+			UseVM:            useVM,
+			Environment:      environment,
 			MemoryGauge:      reusable.fvmEnv,
 			ComputationGauge: reusable.fvmEnv,
->>>>>>> 2e22df4e
 		},
 	)
 }
@@ -239,18 +223,12 @@
 	return reusable.Runtime.ExecuteScript(
 		script,
 		runtime.Context{
-<<<<<<< HEAD
-			Interface:   reusable.fvmEnv,
-			Location:    location,
-			Environment: environment,
-			UseVM:       useVM,
-=======
 			Interface:        reusable.fvmEnv,
 			Location:         location,
-			Environment:      reusable.ScriptRuntimeEnv,
+			Environment:      environment,
+			UseVM:            useVM,
 			MemoryGauge:      reusable.fvmEnv,
 			ComputationGauge: reusable.fvmEnv,
->>>>>>> 2e22df4e
 		},
 	)
 }
