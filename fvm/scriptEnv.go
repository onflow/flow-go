package fvm

import (
	"context"
	"encoding/binary"
	"encoding/hex"
	"fmt"
	"math/rand"
	"time"

	"github.com/onflow/atree"
	"github.com/opentracing/opentracing-go"
	traceLog "github.com/opentracing/opentracing-go/log"

	"github.com/onflow/cadence"
	jsoncdc "github.com/onflow/cadence/encoding/json"
	"github.com/onflow/cadence/runtime"
	"github.com/onflow/cadence/runtime/ast"
	"github.com/onflow/cadence/runtime/common"
	"github.com/onflow/cadence/runtime/interpreter"

	"github.com/onflow/flow-go/fvm/crypto"
	"github.com/onflow/flow-go/fvm/errors"
	"github.com/onflow/flow-go/fvm/handler"
	"github.com/onflow/flow-go/fvm/meter"
	"github.com/onflow/flow-go/fvm/meter/weighted"
	"github.com/onflow/flow-go/fvm/programs"
	"github.com/onflow/flow-go/fvm/state"
	"github.com/onflow/flow-go/model/flow"
	"github.com/onflow/flow-go/module/trace"
	"github.com/onflow/flow-go/storage"
)

var _ runtime.Interface = &ScriptEnv{}
var _ Environment = &ScriptEnv{}

// ScriptEnv is a read-only mostly used for executing scripts.
type ScriptEnv struct {
	ctx           Context
	sth           *state.StateHolder
	vm            *VirtualMachine
	accounts      state.Accounts
	contracts     *handler.ContractHandler
	programs      *handler.ProgramsHandler
	accountKeys   *handler.AccountKeyHandler
	metrics       *handler.MetricsHandler
	uuidGenerator *state.UUIDGenerator
	logs          []string
	rng           *rand.Rand
	traceSpan     opentracing.Span
	reqContext    context.Context
}

func (e *ScriptEnv) Context() *Context {
	return &e.ctx
}

func (e *ScriptEnv) VM() *VirtualMachine {
	return e.vm
}

func NewScriptEnvironment(
	reqContext context.Context,
	fvmContext Context,
	vm *VirtualMachine,
	sth *state.StateHolder,
	programs *programs.Programs,
) *ScriptEnv {

	accounts := state.NewAccounts(sth)
	uuidGenerator := state.NewUUIDGenerator(sth)
	programsHandler := handler.NewProgramsHandler(programs, sth)
	accountKeys := handler.NewAccountKeyHandler(accounts)
	metrics := handler.NewMetricsHandler(fvmContext.Metrics)

	env := &ScriptEnv{
		ctx:           fvmContext,
		sth:           sth,
		vm:            vm,
		metrics:       metrics,
		accounts:      accounts,
		accountKeys:   accountKeys,
		uuidGenerator: uuidGenerator,
		programs:      programsHandler,
		reqContext:    reqContext,
	}

	env.contracts = handler.NewContractHandler(
		accounts,
		func() bool {
			return true
		},
		func() []common.Address { return []common.Address{} },
		func() []common.Address { return []common.Address{} },
		func(address runtime.Address, code []byte) (bool, error) { return false, nil })

	if fvmContext.BlockHeader != nil {
		env.seedRNG(fvmContext.BlockHeader)
	}

	env.setMeteringWeights()

	return env
}

func (e *ScriptEnv) setMeteringWeights() {
	var m *weighted.Meter
	var ok bool
	// only set the weights if the meter is a weighted.Meter
	if m, ok = e.sth.State().Meter().(*weighted.Meter); !ok {
		return
	}

<<<<<<< HEAD
	computationWeights, memoryWeights, err := getExecutionWeights(e, e.accounts)

=======
	computationWeights, err := getExecutionEffortWeights(e, e.accounts)
>>>>>>> 9dc2f7ba
	if err != nil {
		e.ctx.Logger.
			Info().
			Err(err).
<<<<<<< HEAD
			Msg("could not set execution weights. Using defaults")
		return
	}

	m.SetComputationWeights(computationWeights)
	m.SetMemoryWeights(memoryWeights)
}

func (e *ScriptEnv) ResourceOwnerChanged(_ *interpreter.CompositeValue, _ common.Address, _ common.Address) {
=======
			Msg("could not set execution effort weights. Using defaults")
	} else {
		m.SetComputationWeights(computationWeights)
	}

	memoryWeights, err := getExecutionMemoryWeights(e, e.accounts)
	if err != nil {
		e.ctx.Logger.
			Info().
			Err(err).
			Msg("could not set execution memory weights. Using defaults")
	} else {
		m.SetMemoryWeights(memoryWeights)
	}
>>>>>>> 9dc2f7ba
}

func (e *ScriptEnv) seedRNG(header *flow.Header) {
	// Seed the random number generator with entropy created from the block header ID. The random number generator will
	// be used by the UnsafeRandom function.
	id := header.ID()
	source := rand.NewSource(int64(binary.BigEndian.Uint64(id[:])))
	e.rng = rand.New(source)
}

func (e *ScriptEnv) isTraceable() bool {
	return e.ctx.Tracer != nil && e.traceSpan != nil
}

func (e *ScriptEnv) GetValue(owner, key []byte) ([]byte, error) {
	var valueByteSize int
	if e.isTraceable() {
		sp := e.ctx.Tracer.StartSpanFromParent(e.traceSpan, trace.FVMEnvGetValue)
		defer func() {
			sp.LogFields(
				traceLog.String("owner", hex.EncodeToString(owner)),
				traceLog.String("key", string(key)),
				traceLog.Int("valueByteSize", valueByteSize),
			)
			sp.Finish()
		}()
	}

	v, err := e.accounts.GetValue(
		flow.BytesToAddress(owner),
		string(key),
	)
	if err != nil {
		return nil, fmt.Errorf("get value failed: %w", err)
	}
	valueByteSize = len(v)

	err = e.meterComputation(meter.ComputationKindGetValue, uint(valueByteSize))
	if err != nil {
		return nil, fmt.Errorf("get value failed: %w", err)
	}
	return v, nil
}

// TODO disable SetValue for scripts, right now the view changes are discarded
func (e *ScriptEnv) SetValue(owner, key, value []byte) error {
	if e.isTraceable() {
		sp := e.ctx.Tracer.StartSpanFromParent(e.traceSpan, trace.FVMEnvSetValue)
		sp.LogFields(
			traceLog.String("owner", hex.EncodeToString(owner)),
			traceLog.String("key", string(key)),
		)
		defer sp.Finish()
	}
	err := e.meterComputation(meter.ComputationKindSetValue, uint(len(value)))
	if err != nil {
		return fmt.Errorf("set value failed: %w", err)
	}

	err = e.accounts.SetValue(
		flow.BytesToAddress(owner),
		string(key),
		value,
	)
	if err != nil {
		return fmt.Errorf("set value failed: %w", err)
	}
	return nil
}

func (e *ScriptEnv) ValueExists(owner, key []byte) (exists bool, err error) {
	if e.isTraceable() {
		sp := e.ctx.Tracer.StartSpanFromParent(e.traceSpan, trace.FVMEnvValueExists)
		defer sp.Finish()
	}

	err = e.meterComputation(meter.ComputationKindValueExists, 1)
	if err != nil {
		return false, fmt.Errorf("check value existence failed: %w", err)
	}

	v, err := e.GetValue(owner, key)
	if err != nil {
		return false, fmt.Errorf("check value existence failed: %w", err)
	}

	return len(v) > 0, nil
}

func (e *ScriptEnv) GetStorageUsed(address common.Address) (value uint64, err error) {
	if e.isTraceable() {
		sp := e.ctx.Tracer.StartSpanFromParent(e.traceSpan, trace.FVMEnvGetStorageUsed)
		defer sp.Finish()
	}

	err = e.meterComputation(meter.ComputationKindGetStorageUsed, 1)
	if err != nil {
		return value, fmt.Errorf("get storage used failed: %w", err)
	}

	value, err = e.accounts.GetStorageUsed(flow.Address(address))
	if err != nil {
		return value, fmt.Errorf("get storage used failed: %w", err)
	}

	return value, nil
}

func (e *ScriptEnv) GetStorageCapacity(address common.Address) (value uint64, err error) {
	if e.isTraceable() {
		sp := e.ctx.Tracer.StartSpanFromParent(e.traceSpan, trace.FVMEnvGetStorageCapacity)
		defer sp.Finish()
	}

	err = e.meterComputation(meter.ComputationKindGetStorageCapacity, 1)
	if err != nil {
		return 0, fmt.Errorf("get storage capacity failed: %w", err)
	}

	accountStorageCapacity := AccountStorageCapacityInvocation(e, e.traceSpan)
	result, invokeErr := accountStorageCapacity(address)

	// TODO: Figure out how to handle this error. Currently if a runtime error occurs, storage capacity will be 0.
	// 1. An error will occur if user has removed their FlowToken.Vault -- should this be allowed?
	// 2. There will also be an error in case the accounts balance times megabytesPerFlow constant overflows,
	//		which shouldn't happen unless the the price of storage is reduced at least 100 fold
	// 3. Any other error indicates a bug in our implementation. How can we reliably check the Cadence error?
	if invokeErr != nil {
		return 0, nil
	}

	// Return type is actually a UFix64 with the unit of megabytes so some conversion is necessary
	// divide the unsigned int by (1e8 (the scale of Fix64) / 1e6 (for mega)) to get bytes (rounded down)
	return storageMBUFixToBytesUInt(result), nil
}

func (e *ScriptEnv) GetAccountBalance(address common.Address) (value uint64, err error) {
	if e.isTraceable() {
		sp := e.ctx.Tracer.StartSpanFromParent(e.traceSpan, trace.FVMEnvGetAccountBalance)
		defer sp.Finish()
	}

	err = e.meterComputation(meter.ComputationKindGetAccountBalance, 1)
	if err != nil {
		return 0, fmt.Errorf("get account balance failed: %w", err)
	}

	accountBalance := AccountBalanceInvocation(e, e.traceSpan)
	result, invokeErr := accountBalance(address)

	// TODO: Figure out how to handle this error. Currently if a runtime error occurs, balance will be 0.
	if invokeErr != nil {
		return 0, nil
	}
	return result.ToGoValue().(uint64), nil
}

func (e *ScriptEnv) GetAccountAvailableBalance(address common.Address) (value uint64, err error) {
	if e.isTraceable() {
		sp := e.ctx.Tracer.StartSpanFromParent(e.traceSpan, trace.FVMEnvGetAccountBalance)
		defer sp.Finish()
	}

	err = e.meterComputation(meter.ComputationKindGetAccountAvailableBalance, 1)
	if err != nil {
		return 0, fmt.Errorf("get account available balance failed: %w", err)
	}

	accountAvailableBalance := AccountAvailableBalanceInvocation(e, e.traceSpan)
	result, invokeErr := accountAvailableBalance(address)

	// TODO: Figure out how to handle this error. Currently if a runtime error occurs, available balance will be 0.
	// 1. An error will occur if user has removed their FlowToken.Vault -- should this be allowed?
	// 2. Any other error indicates a bug in our implementation. How can we reliably check the Cadence error?
	if invokeErr != nil {
		return 0, nil
	}
	return result.ToGoValue().(uint64), nil
}

func (e *ScriptEnv) ResolveLocation(
	identifiers []runtime.Identifier,
	location runtime.Location,
) ([]runtime.ResolvedLocation, error) {
	if e.isTraceable() && e.ctx.ExtensiveTracing {
		sp := e.ctx.Tracer.StartSpanFromParent(e.traceSpan, trace.FVMEnvResolveLocation)
		defer sp.Finish()
	}

	err := e.meterComputation(meter.ComputationKindResolveLocation, 1)
	if err != nil {
		return nil, fmt.Errorf("resolve location failed: %w", err)
	}

	addressLocation, isAddress := location.(common.AddressLocation)

	// if the location is not an address location, e.g. an identifier location (`import Crypto`),
	// then return a single resolved location which declares all identifiers.
	if !isAddress {
		return []runtime.ResolvedLocation{
			{
				Location:    location,
				Identifiers: identifiers,
			},
		}, nil
	}

	// if the location is an address,
	// and no specific identifiers where requested in the import statement,
	// then fetch all identifiers at this address
	if len(identifiers) == 0 {
		address := flow.Address(addressLocation.Address)

		err := e.accounts.CheckAccountNotFrozen(address)
		if err != nil {
			return nil, fmt.Errorf("resolve location failed: %w", err)
		}

		contractNames, err := e.contracts.GetContractNames(addressLocation.Address)
		if err != nil {
			return nil, fmt.Errorf("resolve location failed: %w", err)
		}

		// if there are no contractNames deployed,
		// then return no resolved locations
		if len(contractNames) == 0 {
			return nil, nil
		}

		identifiers = make([]ast.Identifier, len(contractNames))

		for i := range identifiers {
			identifiers[i] = runtime.Identifier{
				Identifier: contractNames[i],
			}
		}
	}

	// return one resolved location per identifier.
	// each resolved location is an address contract location
	resolvedLocations := make([]runtime.ResolvedLocation, len(identifiers))
	for i := range resolvedLocations {
		identifier := identifiers[i]
		resolvedLocations[i] = runtime.ResolvedLocation{
			Location: common.AddressLocation{
				Address: addressLocation.Address,
				Name:    identifier.Identifier,
			},
			Identifiers: []runtime.Identifier{identifier},
		}
	}

	return resolvedLocations, nil
}

func (e *ScriptEnv) GetAccountContractNames(address runtime.Address) ([]string, error) {
	if e.isTraceable() {
		sp := e.ctx.Tracer.StartSpanFromParent(e.traceSpan, trace.FVMEnvGetAccountContractNames)
		defer sp.Finish()
	}

	err := e.meterComputation(meter.ComputationKindGetAccountContractNames, 1)
	if err != nil {
		return nil, fmt.Errorf("get account contract names failed: %w", err)
	}

	a := flow.Address(address)

	freezeError := e.accounts.CheckAccountNotFrozen(a)
	if freezeError != nil {
		return nil, fmt.Errorf("get account contract names failed: %w", freezeError)
	}

	return e.accounts.GetContractNames(a)
}

func (e *ScriptEnv) GetCode(location runtime.Location) ([]byte, error) {
	if e.isTraceable() {
		sp := e.ctx.Tracer.StartSpanFromParent(e.traceSpan, trace.FVMEnvGetCode)
		defer sp.Finish()
	}

	err := e.meterComputation(meter.ComputationKindGetCode, 1)
	if err != nil {
		return nil, fmt.Errorf("get code failed: %w", err)
	}

	contractLocation, ok := location.(common.AddressLocation)
	if !ok {
		return nil, errors.NewInvalidLocationErrorf(location, "expecting an AddressLocation, but other location types are passed")
	}

	address := flow.Address(contractLocation.Address)

	err = e.accounts.CheckAccountNotFrozen(address)
	if err != nil {
		return nil, fmt.Errorf("get code failed: %w", err)
	}

	add, err := e.contracts.GetContract(contractLocation.Address, contractLocation.Name)
	if err != nil {
		return nil, fmt.Errorf("get code failed: %w", err)
	}

	return add, nil
}

func (e *ScriptEnv) GetProgram(location common.Location) (*interpreter.Program, error) {
	if e.isTraceable() {
		sp := e.ctx.Tracer.StartSpanFromParent(e.traceSpan, trace.FVMEnvGetProgram)
		defer sp.Finish()
	}

	err := e.meterComputation(meter.ComputationKindGetProgram, 1)
	if err != nil {
		return nil, fmt.Errorf("get program failed: %w", err)
	}

	if addressLocation, ok := location.(common.AddressLocation); ok {
		address := flow.Address(addressLocation.Address)

		freezeError := e.accounts.CheckAccountNotFrozen(address)
		if freezeError != nil {
			return nil, fmt.Errorf("get program failed: %w", freezeError)
		}
	}

	program, has := e.programs.Get(location)
	if has {
		return program, nil
	}

	return nil, nil
}

func (e *ScriptEnv) SetProgram(location common.Location, program *interpreter.Program) error {
	if e.isTraceable() {
		sp := e.ctx.Tracer.StartSpanFromParent(e.traceSpan, trace.FVMEnvSetProgram)
		defer sp.Finish()
	}

	err := e.meterComputation(meter.ComputationKindSetProgram, 1)
	if err != nil {
		return fmt.Errorf("set program failed: %w", err)
	}

	err = e.programs.Set(location, program)
	if err != nil {
		return fmt.Errorf("set program failed: %w", err)
	}
	return nil
}

func (e *ScriptEnv) ProgramLog(message string) error {
	if e.isTraceable() && e.ctx.ExtensiveTracing {
		sp := e.ctx.Tracer.StartSpanFromParent(e.traceSpan, trace.FVMEnvProgramLog)
		defer sp.Finish()
	}

	if e.ctx.CadenceLoggingEnabled {
		e.logs = append(e.logs, message)
	}
	return nil
}

func (e *ScriptEnv) Logs() []string {
	return e.logs
}

func (e *ScriptEnv) EmitEvent(_ cadence.Event) error {
	return errors.NewOperationNotSupportedError("EmitEvent")
}

func (e *ScriptEnv) Events() []flow.Event {
	return []flow.Event{}
}

func (e *ScriptEnv) GenerateUUID() (uint64, error) {
	if e.isTraceable() && e.ctx.ExtensiveTracing {
		sp := e.ctx.Tracer.StartSpanFromParent(e.traceSpan, trace.FVMEnvGenerateUUID)
		defer sp.Finish()
	}

	if e.uuidGenerator == nil {
		return 0, errors.NewOperationNotSupportedError("GenerateUUID")
	}

	err := e.meterComputation(meter.ComputationKindGenerateUUID, 1)
	if err != nil {
		return 0, fmt.Errorf("generate uuid failed: %w", err)
	}

	uuid, err := e.uuidGenerator.GenerateUUID()
	if err != nil {
		return 0, fmt.Errorf("generate uuid failed: %w", err)
	}
	return uuid, err
}

func (e *ScriptEnv) checkContext() error {
	// in the future this context check should be done inside the cadence
	select {
	case <-e.reqContext.Done():
		err := e.reqContext.Err()
		if errors.Is(err, context.DeadlineExceeded) {
			return errors.NewScriptExecutionTimedOutError()
		}
		return errors.NewScriptExecutionCancelledError(err)
	default:
		return nil
	}
}

func (e *ScriptEnv) meterComputation(kind common.ComputationKind, intensity uint) error {
	// this method is called on every unit of operation, so
	// checking the context here is the most likely would capture
	// timeouts or cancellation as soon as they happen, though
	// we might revisit this when optimizing script execution
	// by only checking on specific kind of meterComputation calls.
	if err := e.checkContext(); err != nil {
		return err
	}

	if e.sth.EnforceComputationLimits {
		return e.sth.State().MeterComputation(kind, intensity)
	}
	return nil
<<<<<<< HEAD
}

func (e *ScriptEnv) MeterComputation(kind common.ComputationKind, intensity uint) error {
	return e.meterComputation(kind, intensity)
}

func (e *ScriptEnv) ComputationUsed() uint64 {
	return uint64(e.sth.State().TotalComputationUsed())
=======
}

func (e *ScriptEnv) MeterComputation(kind common.ComputationKind, intensity uint) error {
	return e.meterComputation(kind, intensity)
}

func (e *ScriptEnv) ComputationUsed() uint64 {
	return uint64(e.sth.State().TotalComputationUsed())
}

func (e *ScriptEnv) meterMemory(kind common.MemoryKind, intensity uint) error {
	if e.sth.EnforceMemoryLimits() {
		return e.sth.State().MeterMemory(kind, intensity)
	}
	return nil
}

func (e *ScriptEnv) MeterMemory(usage common.MemoryUsage) error {
	return e.meterMemory(usage.Kind, uint(usage.Amount))
}

func (e *ScriptEnv) MemoryUsed() uint64 {
	return uint64(e.sth.State().TotalMemoryUsed())
>>>>>>> 9dc2f7ba
}

func (e *ScriptEnv) DecodeArgument(b []byte, _ cadence.Type) (cadence.Value, error) {
	if e.isTraceable() && e.ctx.ExtensiveTracing {
		sp := e.ctx.Tracer.StartSpanFromParent(e.traceSpan, trace.FVMEnvDecodeArgument)
		defer sp.Finish()
	}

	v, err := jsoncdc.Decode(e, b)
	if err != nil {
		err = errors.NewInvalidArgumentErrorf("argument is not json decodable: %w", err)
		return nil, fmt.Errorf("decodeing argument failed: %w", err)
	}

	return v, err
}

func (e *ScriptEnv) Hash(data []byte, tag string, hashAlgorithm runtime.HashAlgorithm) ([]byte, error) {
	if e.isTraceable() {
		sp := e.ctx.Tracer.StartSpanFromParent(e.traceSpan, trace.FVMEnvHash)
		defer sp.Finish()
	}

	err := e.meterComputation(meter.ComputationKindHash, 1)
	if err != nil {
		return nil, fmt.Errorf("hash failed: %w", err)
	}

	hashAlgo := crypto.RuntimeToCryptoHashingAlgorithm(hashAlgorithm)
	return crypto.HashWithTag(hashAlgo, tag, data)
}

func (e *ScriptEnv) VerifySignature(
	signature []byte,
	tag string,
	signedData []byte,
	publicKey []byte,
	signatureAlgorithm runtime.SignatureAlgorithm,
	hashAlgorithm runtime.HashAlgorithm,
) (bool, error) {
	if e.isTraceable() {
		sp := e.ctx.Tracer.StartSpanFromParent(e.traceSpan, trace.FVMEnvVerifySignature)
		defer sp.Finish()
	}

	err := e.meterComputation(meter.ComputationKindVerifySignature, 1)
	if err != nil {
		return false, fmt.Errorf("verify signature failed: %w", err)
	}

	valid, err := crypto.VerifySignatureFromRuntime(
		signature,
		tag,
		signedData,
		publicKey,
		signatureAlgorithm,
		hashAlgorithm,
	)

	if err != nil {
		return false, fmt.Errorf("verify signature failed: %w", err)
	}

	return valid, nil
}

func (e *ScriptEnv) ValidatePublicKey(pk *runtime.PublicKey) error {
	err := e.meterComputation(meter.ComputationKindValidatePublicKey, 1)
	if err != nil {
		return fmt.Errorf("validate public key failed: %w", err)
	}

	return crypto.ValidatePublicKey(pk.SignAlgo, pk.PublicKey)
}

// Block Environment Functions

// GetCurrentBlockHeight returns the current block height.
func (e *ScriptEnv) GetCurrentBlockHeight() (uint64, error) {
	if e.isTraceable() && e.ctx.ExtensiveTracing {
		sp := e.ctx.Tracer.StartSpanFromParent(e.traceSpan, trace.FVMEnvGetCurrentBlockHeight)
		defer sp.Finish()
	}

	err := e.meterComputation(meter.ComputationKindGetCurrentBlockHeight, 1)
	if err != nil {
		return 0, fmt.Errorf("get current block height failed: %w", err)
	}

	if e.ctx.BlockHeader == nil {
		return 0, errors.NewOperationNotSupportedError("GetCurrentBlockHeight")
	}
	return e.ctx.BlockHeader.Height, nil
}

// UnsafeRandom returns a random uint64, where the process of random number derivation is not cryptographically
// secure.
func (e *ScriptEnv) UnsafeRandom() (uint64, error) {
	if e.isTraceable() && e.ctx.ExtensiveTracing {
		sp := e.ctx.Tracer.StartSpanFromParent(e.traceSpan, trace.FVMEnvUnsafeRandom)
		defer sp.Finish()
	}

	if e.rng == nil {
		return 0, errors.NewOperationNotSupportedError("UnsafeRandom")
	}

	// TODO (ramtin) return errors this assumption that this always succeeds might not be true
	buf := make([]byte, 8)
	_, _ = e.rng.Read(buf) // Always succeeds, no need to check error
	return binary.LittleEndian.Uint64(buf), nil
}

// GetBlockAtHeight returns the block at the given height.
func (e *ScriptEnv) GetBlockAtHeight(height uint64) (runtime.Block, bool, error) {
	if e.isTraceable() {
		sp := e.ctx.Tracer.StartSpanFromParent(e.traceSpan, trace.FVMEnvGetBlockAtHeight)
		defer sp.Finish()
	}

	err := e.meterComputation(meter.ComputationKindGetBlockAtHeight, 1)
	if err != nil {
		return runtime.Block{}, false, fmt.Errorf("get block at height failed: %w", err)
	}

	if e.ctx.Blocks == nil {
		return runtime.Block{}, false, errors.NewOperationNotSupportedError("GetBlockAtHeight")
	}

	if e.ctx.BlockHeader != nil && height == e.ctx.BlockHeader.Height {
		return runtimeBlockFromHeader(e.ctx.BlockHeader), true, nil
	}

	header, err := e.ctx.Blocks.ByHeightFrom(height, e.ctx.BlockHeader)
	// TODO (ramtin): remove dependency on storage and move this if condition to blockfinder
	if errors.Is(err, storage.ErrNotFound) {
		return runtime.Block{}, false, nil
	} else if err != nil {
		return runtime.Block{}, false, fmt.Errorf("get block at height failed for height %v: %w", height, err)
	}

	return runtimeBlockFromHeader(header), true, nil
}

func (e *ScriptEnv) CreateAccount(_ runtime.Address) (address runtime.Address, err error) {
	return runtime.Address{}, errors.NewOperationNotSupportedError("CreateAccount")
}

func (e *ScriptEnv) AddEncodedAccountKey(_ runtime.Address, _ []byte) error {
	return errors.NewOperationNotSupportedError("AddEncodedAccountKey")
}

func (e *ScriptEnv) RevokeEncodedAccountKey(_ runtime.Address, _ int) (publicKey []byte, err error) {
	return nil, errors.NewOperationNotSupportedError("RevokeEncodedAccountKey")
}

func (e *ScriptEnv) AddAccountKey(_ runtime.Address, _ *runtime.PublicKey, _ runtime.HashAlgorithm, _ int) (*runtime.AccountKey, error) {
	return nil, errors.NewOperationNotSupportedError("AddAccountKey")
}

func (e *ScriptEnv) GetAccountKey(address runtime.Address, index int) (*runtime.AccountKey, error) {
	if e.isTraceable() {
		sp := e.ctx.Tracer.StartSpanFromParent(e.traceSpan, trace.FVMEnvGetAccountKey)
		defer sp.Finish()
	}

	err := e.meterComputation(meter.ComputationKindGetAccountKey, 1)
	if err != nil {
		return nil, fmt.Errorf("get account key failed: %w", err)
	}

	if e.accountKeys != nil {
		accKey, err := e.accountKeys.GetAccountKey(address, index)
		if err != nil {
			return nil, fmt.Errorf("get account key failed: %w", err)
		}
		return accKey, err
	}

	return nil, errors.NewOperationNotSupportedError("GetAccountKey")
}

func (e *ScriptEnv) RevokeAccountKey(_ runtime.Address, _ int) (*runtime.AccountKey, error) {
	return nil, errors.NewOperationNotSupportedError("RevokeAccountKey")
}

func (e *ScriptEnv) UpdateAccountContractCode(_ runtime.Address, _ string, _ []byte) (err error) {
	return errors.NewOperationNotSupportedError("UpdateAccountContractCode")
}

func (e *ScriptEnv) GetAccountContractCode(address runtime.Address, name string) (code []byte, err error) {
	if e.isTraceable() {
		sp := e.ctx.Tracer.StartSpanFromParent(e.traceSpan, trace.FVMEnvGetAccountContractCode)
		defer sp.Finish()
	}

	err = e.meterComputation(meter.ComputationKindGetAccountContractCode, 1)
	if err != nil {
		return nil, fmt.Errorf("get account contract code failed: %w", err)
	}

	code, err = e.GetCode(common.AddressLocation{
		Address: address,
		Name:    name,
	})
	if err != nil {
		return nil, fmt.Errorf("get account contract code failed: %w", err)
	}

	return code, nil
}

func (e *ScriptEnv) RemoveAccountContractCode(_ runtime.Address, _ string) (err error) {
	return errors.NewOperationNotSupportedError("RemoveAccountContractCode")
}

func (e *ScriptEnv) GetSigningAccounts() ([]runtime.Address, error) {
	return nil, errors.NewOperationNotSupportedError("GetSigningAccounts")
}

func (e *ScriptEnv) ImplementationDebugLog(message string) error {
	e.ctx.Logger.Debug().Msgf("Cadence: %s", message)
	return nil
}

func (e *ScriptEnv) RecordTrace(operation string, location common.Location, duration time.Duration, logs []opentracing.LogRecord) {
	if !e.isTraceable() {
		return
	}
	if location != nil {
		if logs == nil {
			logs = make([]opentracing.LogRecord, 0)
		}
		logs = append(logs, opentracing.LogRecord{Timestamp: time.Now(),
			Fields: []traceLog.Field{traceLog.String("location", location.String())},
		})
	}
	spanName := trace.FVMCadenceTrace.Child(operation)
	e.ctx.Tracer.RecordSpanFromParent(e.traceSpan, spanName, duration, logs)
}

func (e *ScriptEnv) ProgramParsed(location common.Location, duration time.Duration) {
	e.RecordTrace("parseProgram", location, duration, nil)
	e.metrics.ProgramParsed(location, duration)
}

func (e *ScriptEnv) ProgramChecked(location common.Location, duration time.Duration) {
	e.RecordTrace("checkProgram", location, duration, nil)
	e.metrics.ProgramChecked(location, duration)
}

func (e *ScriptEnv) ProgramInterpreted(location common.Location, duration time.Duration) {
	e.RecordTrace("interpretProgram", location, duration, nil)
	e.metrics.ProgramInterpreted(location, duration)
}

func (e *ScriptEnv) ValueEncoded(duration time.Duration) {
	e.RecordTrace("encodeValue", nil, duration, nil)
	e.metrics.ValueEncoded(duration)
}

func (e *ScriptEnv) ValueDecoded(duration time.Duration) {
	e.RecordTrace("decodeValue", nil, duration, nil)
	e.metrics.ValueDecoded(duration)
}

// Commit commits changes and return a list of updated keys
func (e *ScriptEnv) Commit() ([]programs.ContractUpdateKey, error) {
	// commit changes and return a list of updated keys
	err := e.programs.Cleanup()
	if err != nil {
		return nil, err
	}
	return e.contracts.Commit()
}

// AllocateStorageIndex allocates new storage index under the owner accounts to store a new register
func (e *ScriptEnv) AllocateStorageIndex(owner []byte) (atree.StorageIndex, error) {
	err := e.meterComputation(meter.ComputationKindAllocateStorageIndex, 1)
	if err != nil {
		return atree.StorageIndex{}, fmt.Errorf("storage address allocation failed: %w", err)
	}

	v, err := e.accounts.AllocateStorageIndex(flow.BytesToAddress(owner))
	if err != nil {
		return atree.StorageIndex{}, fmt.Errorf("storage address allocation failed: %w", err)
	}
	return v, nil
}

func (e *ScriptEnv) BLSVerifyPOP(pk *runtime.PublicKey, sig []byte) (bool, error) {
	return crypto.VerifyPOP(pk, sig)
}

func (e *ScriptEnv) BLSAggregateSignatures(sigs [][]byte) ([]byte, error) {
	return crypto.AggregateSignatures(sigs)
}

func (e *ScriptEnv) BLSAggregatePublicKeys(keys []*runtime.PublicKey) (*runtime.PublicKey, error) {
	return crypto.AggregatePublicKeys(keys)
}

func (e *ScriptEnv) ResourceOwnerChanged(
	*interpreter.Interpreter,
	*interpreter.CompositeValue,
	common.Address,
	common.Address,
) {
}<|MERGE_RESOLUTION|>--- conflicted
+++ resolved
@@ -111,27 +111,11 @@
 		return
 	}
 
-<<<<<<< HEAD
-	computationWeights, memoryWeights, err := getExecutionWeights(e, e.accounts)
-
-=======
 	computationWeights, err := getExecutionEffortWeights(e, e.accounts)
->>>>>>> 9dc2f7ba
 	if err != nil {
 		e.ctx.Logger.
 			Info().
 			Err(err).
-<<<<<<< HEAD
-			Msg("could not set execution weights. Using defaults")
-		return
-	}
-
-	m.SetComputationWeights(computationWeights)
-	m.SetMemoryWeights(memoryWeights)
-}
-
-func (e *ScriptEnv) ResourceOwnerChanged(_ *interpreter.CompositeValue, _ common.Address, _ common.Address) {
-=======
 			Msg("could not set execution effort weights. Using defaults")
 	} else {
 		m.SetComputationWeights(computationWeights)
@@ -146,7 +130,6 @@
 	} else {
 		m.SetMemoryWeights(memoryWeights)
 	}
->>>>>>> 9dc2f7ba
 }
 
 func (e *ScriptEnv) seedRNG(header *flow.Header) {
@@ -574,16 +557,6 @@
 		return e.sth.State().MeterComputation(kind, intensity)
 	}
 	return nil
-<<<<<<< HEAD
-}
-
-func (e *ScriptEnv) MeterComputation(kind common.ComputationKind, intensity uint) error {
-	return e.meterComputation(kind, intensity)
-}
-
-func (e *ScriptEnv) ComputationUsed() uint64 {
-	return uint64(e.sth.State().TotalComputationUsed())
-=======
 }
 
 func (e *ScriptEnv) MeterComputation(kind common.ComputationKind, intensity uint) error {
@@ -607,10 +580,9 @@
 
 func (e *ScriptEnv) MemoryUsed() uint64 {
 	return uint64(e.sth.State().TotalMemoryUsed())
->>>>>>> 9dc2f7ba
-}
-
-func (e *ScriptEnv) DecodeArgument(b []byte, _ cadence.Type) (cadence.Value, error) {
+}
+
+func (e *ScriptEnv) DecodeArgument(b []byte, t cadence.Type) (cadence.Value, error) {
 	if e.isTraceable() && e.ctx.ExtensiveTracing {
 		sp := e.ctx.Tracer.StartSpanFromParent(e.traceSpan, trace.FVMEnvDecodeArgument)
 		defer sp.Finish()
