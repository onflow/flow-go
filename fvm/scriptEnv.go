--- conflicted
+++ resolved
@@ -87,39 +87,23 @@
 
 	env.contracts = handler.NewContractHandler(
 		accounts,
-<<<<<<< HEAD
-		func() bool {
-			return true
-		},
-=======
 		func() bool { return true },
 		func() bool { return true },
->>>>>>> 9652b94c
 		func() []common.Address { return []common.Address{} },
 		func() []common.Address { return []common.Address{} },
 		func(address runtime.Address, code []byte) (bool, error) { return false, nil })
 
 	if fvmContext.BlockHeader != nil {
 		env.seedRNG(fvmContext.BlockHeader)
-<<<<<<< HEAD
-=======
 	}
 
 	if fvmContext.AllowContextOverrideByExecutionState {
 		env.setExecutionParameters()
->>>>>>> 9652b94c
-	}
-
-	env.setMeteringWeights()
+	}
 
 	return env
 }
 
-<<<<<<< HEAD
-func (e *ScriptEnv) setMeteringWeights() {
-	var m *weighted.Meter
-	var ok bool
-=======
 func (e *ScriptEnv) setExecutionParameters() {
 	// Check that the service account exists because all the settings are stored in it
 	serviceAddress := e.Context().Chain.ServiceAddress()
@@ -154,32 +138,11 @@
 
 	var ok bool
 	var m *weighted.Meter
->>>>>>> 9652b94c
 	// only set the weights if the meter is a weighted.Meter
 	if m, ok = e.sth.State().Meter().(*weighted.Meter); !ok {
 		return
 	}
 
-<<<<<<< HEAD
-	computationWeights, err := getExecutionEffortWeights(e, e.accounts)
-	if err != nil {
-		e.ctx.Logger.
-			Info().
-			Err(err).
-			Msg("could not set execution effort weights. Using defaults")
-	} else {
-		m.SetComputationWeights(computationWeights)
-	}
-
-	memoryWeights, err := getExecutionMemoryWeights(e, e.accounts)
-	if err != nil {
-		e.ctx.Logger.
-			Info().
-			Err(err).
-			Msg("could not set execution memory weights. Using defaults")
-	} else {
-		m.SetMemoryWeights(memoryWeights)
-=======
 	computationWeights, err := GetExecutionEffortWeights(e, service)
 	err = setIfOk(
 		"execution effort weights",
@@ -205,7 +168,6 @@
 		func() { m.SetTotalMemoryLimit(memoryLimit) })
 	if err != nil {
 		return
->>>>>>> 9652b94c
 	}
 }
 
@@ -325,12 +287,6 @@
 	if err != nil {
 		return 0, fmt.Errorf("get storage capacity failed: %w", err)
 	}
-<<<<<<< HEAD
-
-	accountStorageCapacity := AccountStorageCapacityInvocation(e, e.traceSpan)
-	result, invokeErr := accountStorageCapacity(address)
-=======
->>>>>>> 9652b94c
 
 	result, invokeErr := InvokeAccountStorageCapacityContract(
 		e,
@@ -355,12 +311,6 @@
 	if err != nil {
 		return 0, fmt.Errorf("get account balance failed: %w", err)
 	}
-<<<<<<< HEAD
-
-	accountBalance := AccountBalanceInvocation(e, e.traceSpan)
-	result, invokeErr := accountBalance(address)
-=======
->>>>>>> 9652b94c
 
 	result, invokeErr := InvokeAccountBalanceContract(e, e.traceSpan, address)
 	if invokeErr != nil {
@@ -380,15 +330,10 @@
 		return 0, fmt.Errorf("get account available balance failed: %w", err)
 	}
 
-<<<<<<< HEAD
-	accountAvailableBalance := AccountAvailableBalanceInvocation(e, e.traceSpan)
-	result, invokeErr := accountAvailableBalance(address)
-=======
 	result, invokeErr := InvokeAccountAvailableBalanceContract(
 		e,
 		e.traceSpan,
 		address)
->>>>>>> 9652b94c
 
 	if invokeErr != nil {
 		return 0, errors.HandleRuntimeError(invokeErr)
@@ -627,7 +572,6 @@
 	default:
 		return nil
 	}
-<<<<<<< HEAD
 }
 
 func (e *ScriptEnv) meterComputation(kind common.ComputationKind, intensity uint) error {
@@ -665,49 +609,8 @@
 	return e.meterMemory(usage.Kind, uint(usage.Amount))
 }
 
-func (e *ScriptEnv) MemoryUsed() uint64 {
-	return uint64(e.sth.State().TotalMemoryUsed())
-=======
-}
-
-func (e *ScriptEnv) meterComputation(kind common.ComputationKind, intensity uint) error {
-	// this method is called on every unit of operation, so
-	// checking the context here is the most likely would capture
-	// timeouts or cancellation as soon as they happen, though
-	// we might revisit this when optimizing script execution
-	// by only checking on specific kind of meterComputation calls.
-	if err := e.checkContext(); err != nil {
-		return err
-	}
-
-	if e.sth.EnforceComputationLimits {
-		return e.sth.State().MeterComputation(kind, intensity)
-	}
-	return nil
-}
-
-func (e *ScriptEnv) MeterComputation(kind common.ComputationKind, intensity uint) error {
-	return e.meterComputation(kind, intensity)
-}
-
-func (e *ScriptEnv) ComputationUsed() uint64 {
-	return uint64(e.sth.State().TotalComputationUsed())
-}
-
-func (e *ScriptEnv) meterMemory(kind common.MemoryKind, intensity uint) error {
-	if e.sth.EnforceMemoryLimits() {
-		return e.sth.State().MeterMemory(kind, intensity)
-	}
-	return nil
-}
-
-func (e *ScriptEnv) MeterMemory(usage common.MemoryUsage) error {
-	return e.meterMemory(usage.Kind, uint(usage.Amount))
-}
-
 func (e *ScriptEnv) MemoryEstimate() uint64 {
 	return uint64(e.sth.State().TotalMemoryEstimate())
->>>>>>> 9652b94c
 }
 
 func (e *ScriptEnv) DecodeArgument(b []byte, t cadence.Type) (cadence.Value, error) {
