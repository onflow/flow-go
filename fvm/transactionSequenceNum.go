--- conflicted
+++ resolved
@@ -81,10 +81,5 @@
 		return err
 	}
 
-<<<<<<< HEAD
-	stm.RollUp(true)
-	return nil
-=======
 	return stm.RollUp(true, true)
->>>>>>> 0ca42ba6
 }