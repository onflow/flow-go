--- conflicted
+++ resolved
@@ -20,13 +20,8 @@
 	vm *VirtualMachine,
 	ctx Context,
 	proc *TransactionProcedure,
-<<<<<<< HEAD
-	stm *state.StateManager,
+	sth *state.StateHolder,
 	programs *programs.Programs,
-=======
-	sth *state.StateHolder,
-	programs *Programs,
->>>>>>> 988a72f8
 ) error {
 
 	return c.checkAndIncrementSequenceNumber(proc, ctx, sth)
