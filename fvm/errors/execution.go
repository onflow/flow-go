package errors

import (
	"errors"
	"fmt"
	"strings"

	"github.com/onflow/cadence/runtime"
	"github.com/onflow/cadence/runtime/interpreter"

	"github.com/onflow/flow-go/model/flow"
)

// ExecutionError captures errors when executing a transaction/script.
// A transaction having this error has already passed validation and is included in a collection.
// the transaction will be executed by execution nodes but the result is reverted
// and in some cases there will be a penalty (or fees) for the payer, access nodes or collection nodes.
type ExecutionError interface {
	Error
}

// CadenceRuntimeError captures a collection of errors provided by cadence runtime
// it cover cadence errors such as
// NotDeclaredError, NotInvokableError, ArgumentCountError, TransactionNotDeclaredError,
// ConditionError, RedeclarationError, DereferenceError,
// OverflowError, UnderflowError, DivisionByZeroError,
// DestroyedCompositeError,  ForceAssignmentToNonNilResourceError, ForceNilError,
// TypeMismatchError, InvalidPathDomainError, OverwriteError, CyclicLinkError,
// ArrayIndexOutOfBoundsError, ...
type CadenceRuntimeError struct {
	err *runtime.Error
}

// NewCadenceRuntimeError constructs a new CadenceRuntimeError and wraps a cadence runtime error
func NewCadenceRuntimeError(err *runtime.Error) *CadenceRuntimeError {
	return &CadenceRuntimeError{err: err}
}

// IsCadenceRuntimeError returns true if error has this type
func IsCadenceRuntimeError(err error) bool {
	var t *CadenceRuntimeError
	return errors.As(err, &t)
}

func (e CadenceRuntimeError) Error() string {
	return fmt.Sprintf("%s cadence runtime error %s", e.Code().String(), e.err.Error())
}

// Code returns the error code for this error
func (e CadenceRuntimeError) Code() ErrorCode {
	return ErrCodeCadenceRunTimeError
}

// Unwrap returns the wrapped err
func (e CadenceRuntimeError) Unwrap() error {
	return e.err
}

// An TransactionFeeDeductionFailedError indicates that a there was an error deducting transaction fees from the transaction Payer
type TransactionFeeDeductionFailedError struct {
	Payer  flow.Address
	TxFees uint64
	err    error
}

// NewTransactionFeeDeductionFailedError constructs a new TransactionFeeDeductionFailedError
func NewTransactionFeeDeductionFailedError(payer flow.Address, err error) *TransactionFeeDeductionFailedError {
	return &TransactionFeeDeductionFailedError{
		Payer: payer,
		err:   err,
	}
}

func (e TransactionFeeDeductionFailedError) Error() string {
	return fmt.Sprintf("%s failed to deduct %d transaction fees from %s: %s", e.Code().String(), e.TxFees, e.Payer, e.err)
}

// Code returns the error code for this error
func (e TransactionFeeDeductionFailedError) Code() ErrorCode {
	return ErrCodeTransactionFeeDeductionFailedError
}

// Unwrap returns the wrapped err
func (e TransactionFeeDeductionFailedError) Unwrap() error {
	return e.err
}

// An ComputationLimitExceededError indicates that computation has exceeded its limit.
type ComputationLimitExceededError struct {
	limit uint64
}

// NewComputationLimitExceededError constructs a new ComputationLimitExceededError
func NewComputationLimitExceededError(limit uint64) *ComputationLimitExceededError {
	return &ComputationLimitExceededError{
		limit: limit,
	}
}

// Code returns the error code for this error
func (e ComputationLimitExceededError) Code() ErrorCode {
	return ErrCodeComputationLimitExceededError
}

func (e ComputationLimitExceededError) Error() string {
	return fmt.Sprintf(
		"%s computation exceeds limit (%d)",
		e.Code().String(),
		e.limit,
	)
}

// IsComputationLimitExceededError returns true if error has this type
func IsComputationLimitExceededError(err error) bool {
	var t *ComputationLimitExceededError
	return errors.As(err, &t)
}

// An MemoryLimitExceededError indicates that execution has exceeded its memory limits.
type MemoryLimitExceededError struct {
	limit uint64
}

// NewMemoryLimitExceededError constructs a new MemoryLimitExceededError
func NewMemoryLimitExceededError(limit uint64) *MemoryLimitExceededError {
	return &MemoryLimitExceededError{
		limit: limit,
	}
}

// Code returns the error code for this error
func (e MemoryLimitExceededError) Code() ErrorCode {
	return ErrCodeMemoryLimitExceededError
}

func (e MemoryLimitExceededError) Error() string {
	return fmt.Sprintf(
		"%s memory usage exceeds limit (%d)",
		e.Code().String(),
		e.limit,
	)
}

// IsMemoryLimitExceededError returns true if error has this type
func IsMemoryLimitExceededError(err error) bool {
	var t *MemoryLimitExceededError
	return errors.As(err, &t)
}

// An StorageCapacityExceededError indicates that an account used more storage than it has storage capacity.
type StorageCapacityExceededError struct {
	address         flow.Address
	storageUsed     uint64
	storageCapacity uint64
}

// NewStorageCapacityExceededError constructs a new StorageCapacityExceededError
func NewStorageCapacityExceededError(address flow.Address, storageUsed, storageCapacity uint64) *StorageCapacityExceededError {
	return &StorageCapacityExceededError{
		address:         address,
		storageUsed:     storageUsed,
		storageCapacity: storageCapacity,
	}
}

func (e StorageCapacityExceededError) Error() string {
	return fmt.Sprintf("%s The account with address (%s) uses %d bytes of storage which is over its capacity (%d bytes). Capacity can be increased by adding FLOW tokens to the account.", e.Code().String(), e.address, e.storageUsed, e.storageCapacity)
}

// Code returns the error code for this error
func (e StorageCapacityExceededError) Code() ErrorCode {
	return ErrCodeStorageCapacityExceeded
}

// EventLimitExceededError indicates that the transaction has produced events with size more than limit.
type EventLimitExceededError struct {
	totalByteSize uint64
	limit         uint64
}

// NewEventLimitExceededError constructs a EventLimitExceededError
func NewEventLimitExceededError(totalByteSize, limit uint64) *EventLimitExceededError {
	return &EventLimitExceededError{totalByteSize: totalByteSize, limit: limit}
}

func (e EventLimitExceededError) Error() string {
	return fmt.Sprintf(
		"%s total event byte size (%d) exceeds limit (%d)",
		e.Code().String(),
		e.totalByteSize,
		e.limit,
	)
}

// Code returns the error code for this error
func (e EventLimitExceededError) Code() ErrorCode {
	return ErrCodeEventLimitExceededError
}

// A StateKeySizeLimitError indicates that the provided key has exceeded the size limit allowed by the storage
type StateKeySizeLimitError struct {
	owner string
	key   string
	size  uint64
	limit uint64
}

// NewStateKeySizeLimitError constructs a StateKeySizeLimitError
func NewStateKeySizeLimitError(owner, key string, size, limit uint64) *StateKeySizeLimitError {
	return &StateKeySizeLimitError{owner: owner, key: key, size: size, limit: limit}
}

func (e StateKeySizeLimitError) Error() string {
	return fmt.Sprintf("%s key %s has size %d which is higher than storage key size limit %d.", e.Code().String(), strings.Join([]string{e.owner, e.key}, "/"), e.size, e.limit)
}

// Code returns the error code for this error
func (e StateKeySizeLimitError) Code() ErrorCode {
	return ErrCodeStateKeySizeLimitError
}

// A StateValueSizeLimitError indicates that the provided value has exceeded the size limit allowed by the storage
type StateValueSizeLimitError struct {
	value flow.RegisterValue
	size  uint64
	limit uint64
}

// NewStateValueSizeLimitError constructs a StateValueSizeLimitError
func NewStateValueSizeLimitError(value flow.RegisterValue, size, limit uint64) *StateValueSizeLimitError {
	return &StateValueSizeLimitError{value: value, size: size, limit: limit}
}

func (e StateValueSizeLimitError) Error() string {
	return fmt.Sprintf("%s value %s has size %d which is higher than storage value size limit %d.",
		e.Code().String(), string(e.value[0:10])+"..."+string(e.value[len(e.value)-10:]), e.size, e.limit)
}

// Code returns the error code for this error
func (e StateValueSizeLimitError) Code() ErrorCode {
	return ErrCodeStateValueSizeLimitError
}

// LedgerInteractionLimitExceededError is returned when a tx hits the maximum ledger interaction limit
type LedgerInteractionLimitExceededError struct {
	used  uint64
	limit uint64
}

// NewLedgerInteractionLimitExceededError constructs a LedgerInteractionLimitExceededError
func NewLedgerInteractionLimitExceededError(used, limit uint64) *LedgerInteractionLimitExceededError {
	return &LedgerInteractionLimitExceededError{used: used, limit: limit}
}

func (e *LedgerInteractionLimitExceededError) Error() string {
	return fmt.Sprintf("%s max interaction with storage has exceeded the limit (used: %d bytes, limit %d bytes)", e.Code().String(), e.used, e.limit)
}

// Code returns the error code for this error
func (e *LedgerInteractionLimitExceededError) Code() ErrorCode {
	return ErrCodeLedgerInteractionLimitExceededError
}

// OperationNotSupportedError is generated when an operation (e.g. getting block info) is
// not supported in the current environment.
type OperationNotSupportedError struct {
	operation string
}

// NewOperationNotSupportedError construct a new OperationNotSupportedError
func NewOperationNotSupportedError(operation string) *OperationNotSupportedError {
	return &OperationNotSupportedError{operation: operation}
}

func (e *OperationNotSupportedError) Error() string {
	return fmt.Sprintf("%s operation (%s) is not supported in this environment", e.Code().String(), e.operation)
}

// Code returns the error code for this error
func (e *OperationNotSupportedError) Code() ErrorCode {
	return ErrCodeOperationNotSupportedError
}

// EncodingUnsupportedValueError indicates that Cadence attempted
// to encode a value that is not supported.
type EncodingUnsupportedValueError struct {
	value interpreter.Value
	path  []string
}

// NewEncodingUnsupportedValueError construct a new EncodingUnsupportedValueError
func NewEncodingUnsupportedValueError(value interpreter.Value, path []string) *EncodingUnsupportedValueError {
	return &EncodingUnsupportedValueError{value: value, path: path}
}

func (e *EncodingUnsupportedValueError) Error() string {
	return fmt.Sprintf(
		"%s encoding unsupported value to path [%s]: %[1]T, %[1]v",
		e.Code().String(),
		strings.Join(e.path, ","),
		e.value,
	)
}

// Code returns the error code for this error
func (e *EncodingUnsupportedValueError) Code() ErrorCode {
	return ErrCodeEncodingUnsupportedValue
}

// ScriptExecutionCancelledError indicates that Cadence Script execution
// has been cancelled (e.g. request connection has been droped)
//
// note: this error is used by scripts only and
// won't be emitted for transactions since transaction execution has to be deterministic.
type ScriptExecutionCancelledError struct {
	err error
}

// NewScriptExecutionCancelledError construct a new ScriptExecutionCancelledError
func NewScriptExecutionCancelledError(err error) *ScriptExecutionCancelledError {
	return &ScriptExecutionCancelledError{err: err}
}

func (e *ScriptExecutionCancelledError) Error() string {
	return fmt.Sprintf(
		"%s script execution is cancelled: %s",
		e.Code().String(),
		e.err.Error(),
	)
}

// Code returns the error code for this error
func (e *ScriptExecutionCancelledError) Code() ErrorCode {
	return ErrCodeScriptExecutionCancelledError
}

// ScriptExecutionTimedOutError indicates that Cadence Script execution
// has been taking more time than what is allowed.
//
// note: this error is used by scripts only and
// won't be emitted for transactions since transaction execution has to be deterministic.
type ScriptExecutionTimedOutError struct {
}

// NewScriptExecutionTimedOutError construct a new ScriptExecutionTimedOutError
func NewScriptExecutionTimedOutError() *ScriptExecutionTimedOutError {
	return &ScriptExecutionTimedOutError{}
}

func (e *ScriptExecutionTimedOutError) Error() string {
	return fmt.Sprintf(
		"%s script execution is timed out and did not finish executing within the maximum execution time allowed",
		e.Code().String(),
	)
}

// Code returns the error code for this error
func (e *ScriptExecutionTimedOutError) Code() ErrorCode {
	return ErrCodeScriptExecutionTimedOutError
}

// An CouldNotGetExecutionParameterFromStateError indicates that computation has exceeded its limit.
type CouldNotGetExecutionParameterFromStateError struct {
<<<<<<< HEAD
	address    string
	domain     string
	identifier string
}

// NewCouldNotGetExecutionParameterFromStateError constructs a new CouldNotGetExecutionParameterFromStateError
func NewCouldNotGetExecutionParameterFromStateError(address, domain, identifier string) *CouldNotGetExecutionParameterFromStateError {
	return &CouldNotGetExecutionParameterFromStateError{
		address:    address,
		domain:     domain,
		identifier: identifier,
=======
	address string
	path    string
}

// NewCouldNotGetExecutionParameterFromStateError constructs a new CouldNotGetExecutionParameterFromStateError
func NewCouldNotGetExecutionParameterFromStateError(address, path string) *CouldNotGetExecutionParameterFromStateError {
	return &CouldNotGetExecutionParameterFromStateError{
		address: address,
		path:    path,
>>>>>>> 138e1c32
	}
}

// Code returns the error code for this error
func (e CouldNotGetExecutionParameterFromStateError) Code() ErrorCode {
	return ErrCodeCouldNotDecodeExecutionParameterFromState
}

func (e CouldNotGetExecutionParameterFromStateError) Error() string {
	return fmt.Sprintf(
<<<<<<< HEAD
		"%s could not get execution parameter from the state (address: %s path: %s/%s)",
		e.Code().String(),
		e.address,
		e.domain,
		e.identifier,
=======
		"%s could not get execution parameter from the state (address: %s path: %s)",
		e.Code().String(),
		e.address,
		e.path,
>>>>>>> 138e1c32
	)
}

// IsCouldNotGetExecutionParameterFromStateError returns true if error has this type
func IsCouldNotGetExecutionParameterFromStateError(err error) bool {
	var t *CouldNotGetExecutionParameterFromStateError
	return errors.As(err, &t)
}<|MERGE_RESOLUTION|>--- conflicted
+++ resolved
@@ -361,19 +361,6 @@
 
 // An CouldNotGetExecutionParameterFromStateError indicates that computation has exceeded its limit.
 type CouldNotGetExecutionParameterFromStateError struct {
-<<<<<<< HEAD
-	address    string
-	domain     string
-	identifier string
-}
-
-// NewCouldNotGetExecutionParameterFromStateError constructs a new CouldNotGetExecutionParameterFromStateError
-func NewCouldNotGetExecutionParameterFromStateError(address, domain, identifier string) *CouldNotGetExecutionParameterFromStateError {
-	return &CouldNotGetExecutionParameterFromStateError{
-		address:    address,
-		domain:     domain,
-		identifier: identifier,
-=======
 	address string
 	path    string
 }
@@ -383,7 +370,6 @@
 	return &CouldNotGetExecutionParameterFromStateError{
 		address: address,
 		path:    path,
->>>>>>> 138e1c32
 	}
 }
 
@@ -394,18 +380,10 @@
 
 func (e CouldNotGetExecutionParameterFromStateError) Error() string {
 	return fmt.Sprintf(
-<<<<<<< HEAD
-		"%s could not get execution parameter from the state (address: %s path: %s/%s)",
-		e.Code().String(),
-		e.address,
-		e.domain,
-		e.identifier,
-=======
 		"%s could not get execution parameter from the state (address: %s path: %s)",
 		e.Code().String(),
 		e.address,
 		e.path,
->>>>>>> 138e1c32
 	)
 }
 
