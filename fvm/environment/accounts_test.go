--- conflicted
+++ resolved
@@ -657,7 +657,6 @@
 	require.Equal(t, i, atree.SlabIndex([8]byte{0, 0, 0, 0, 0, 0, 0, 3}))
 }
 
-<<<<<<< HEAD
 func TestAccounts_AppendAndGetAccountPublicKey(t *testing.T) {
 	t.Run("account with 0 keys", func(t *testing.T) {
 		txnState := testutils.NewSimpleTransaction(nil)
@@ -1978,7 +1977,8 @@
 			require.Equal(t, expectedStorageUsed, storageUsed)
 		})
 	}
-=======
+}
+
 func TestRegisterSize(t *testing.T) {
 	address := flow.Address{0x01}
 
@@ -1992,5 +1992,4 @@
 	payloadSize := payload.Size()
 
 	require.Equal(t, payloadSize, registerSize)
->>>>>>> df254007
 }