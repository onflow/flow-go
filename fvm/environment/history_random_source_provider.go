package environment

import (
	"fmt"

	"github.com/onflow/flow-go/fvm/errors"
	"github.com/onflow/flow-go/fvm/storage/state"
	"github.com/onflow/flow-go/fvm/tracing"
	"github.com/onflow/flow-go/module/trace"
	"github.com/onflow/flow-go/state/protocol/prg"
)

type RandomSourceHistoryProvider interface {
	// RandomSourceHistory provides a source of entropy that can be
	// expanded on-chain into randoms (using a pseudo-random generator).
	// This random source is only destined to the history source core-contract
	// to implement commit-reveal schemes.
	// The returned slice should have at least 128 bits of entropy.
	// The function doesn't error in normal operations, any
	// error should be treated as an exception.
	RandomSourceHistory() ([]byte, error)
}

type ParseRestrictedRandomSourceHistoryProvider struct {
	txnState state.NestedTransactionPreparer
	impl     RandomSourceHistoryProvider
}

func NewParseRestrictedRandomSourceHistoryProvider(
	txnState state.NestedTransactionPreparer,
	impl RandomSourceHistoryProvider,
) RandomSourceHistoryProvider {
	return ParseRestrictedRandomSourceHistoryProvider{
		txnState: txnState,
		impl:     impl,
	}
}

func (p ParseRestrictedRandomSourceHistoryProvider) RandomSourceHistory() ([]byte, error) {
	return parseRestrict1Ret(
		p.txnState,
		trace.FVMEnvRandomSourceHistoryProvider,
		p.impl.RandomSourceHistory,
	)
}

// forbiddenRandomSourceHistoryProvider is a RandomSourceHistoryProvider that always returns an error.
// this is the default implementation of RandomSourceHistoryProvider.
type forbiddenRandomSourceHistoryProvider struct {
}

func NewForbiddenRandomSourceHistoryProvider() RandomSourceHistoryProvider {
	return &forbiddenRandomSourceHistoryProvider{}
}

func (b forbiddenRandomSourceHistoryProvider) RandomSourceHistory() ([]byte, error) {
	return nil, errors.NewOperationNotSupportedError("RandomSourceHistory")
}

type historySourceProvider struct {
	tracer tracing.TracerSpan
	meter  Meter
	EntropyProvider
}

// NewRandomSourceHistoryProvider creates a new RandomSourceHistoryProvider.
// If randomSourceCallAllowed is true, the returned RandomSourceHistoryProvider will
// return a random source from the given EntropyProvider.
// If randomSourceCallAllowed is false, the returned RandomSourceHistoryProvider will
// always return an error.
func NewRandomSourceHistoryProvider(
	tracer tracing.TracerSpan,
	meter Meter,
	entropyProvider EntropyProvider,
	randomSourceCallAllowed bool,
) RandomSourceHistoryProvider {
	if randomSourceCallAllowed {
		return &historySourceProvider{
			tracer:          tracer,
			meter:           meter,
			EntropyProvider: entropyProvider,
		}
	}

	return NewForbiddenRandomSourceHistoryProvider()
}

<<<<<<< HEAD
// RandomSourceHistoryLen is the byte-size of the random source in the history
// array.
// It must be at least 16 (128 bits) to make sure it includes enough entropy
// (assuming the randomness beacon also outputs more than 128 bits of entropy)
const RandomSourceHistoryLen = 32
=======
const RandomSourceHistoryLength = 32
>>>>>>> 979de959

func (b *historySourceProvider) RandomSourceHistory() ([]byte, error) {
	defer b.tracer.StartExtensiveTracingChildSpan(
		trace.FVMEnvRandomSourceHistoryProvider).End()

	err := b.meter.MeterComputation(ComputationKindGetRandomSourceHistory, 1)
	if err != nil {
		return nil, fmt.Errorf("get block randomSource failed: %w", err)
	}

	source, err := b.RandomSource()
	// `RandomSource` does not error in normal operations.
	// Any error should be treated as an exception.
	if err != nil {
		return nil, errors.NewRandomSourceFailure(fmt.Errorf(
			"get random source for block randomSource failed: %w", err))
	}

	// A method that derives `RandomSourceHistoryLength` bytes from `source` must:
	//  - extract and expand the entropy in `source`
	//  - output must be independent than the expanded bytes used for Cadence's `random` function
	//
	// The method chosen here is to rely on the same CSPRG used to derive randoms from the source entropy
	// (but other methods are possible)
	//  - use the state/protocol/prg customizer defined for the execution random source history.
	//   (to ensure independence of seeds, customizer must be different than the one used for Cadence's
	//     `random` in random_generator.go)
	csprg, err := prg.New(source, prg.ExecutionRandomSourceHistory, nil)
	if err != nil {
		return nil, fmt.Errorf("failed to create a PRG from source: %w", err)
	}

<<<<<<< HEAD
	historySource := make([]byte, RandomSourceHistoryLen)
=======
	historySource := make([]byte, RandomSourceHistoryLength)
>>>>>>> 979de959
	csprg.Read(historySource)

	return historySource, nil
}<|MERGE_RESOLUTION|>--- conflicted
+++ resolved
@@ -85,15 +85,11 @@
 	return NewForbiddenRandomSourceHistoryProvider()
 }
 
-<<<<<<< HEAD
-// RandomSourceHistoryLen is the byte-size of the random source in the history
+// RandomSourceHistoryLength is the byte-size of the random source in the history
 // array.
 // It must be at least 16 (128 bits) to make sure it includes enough entropy
 // (assuming the randomness beacon also outputs more than 128 bits of entropy)
-const RandomSourceHistoryLen = 32
-=======
 const RandomSourceHistoryLength = 32
->>>>>>> 979de959
 
 func (b *historySourceProvider) RandomSourceHistory() ([]byte, error) {
 	defer b.tracer.StartExtensiveTracingChildSpan(
@@ -126,11 +122,7 @@
 		return nil, fmt.Errorf("failed to create a PRG from source: %w", err)
 	}
 
-<<<<<<< HEAD
-	historySource := make([]byte, RandomSourceHistoryLen)
-=======
 	historySource := make([]byte, RandomSourceHistoryLength)
->>>>>>> 979de959
 	csprg.Read(historySource)
 
 	return historySource, nil
