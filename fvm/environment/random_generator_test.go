--- conflicted
+++ resolved
@@ -42,13 +42,8 @@
 			txId := unittest.TransactionFixture().ID()
 			urg := environment.NewRandomGenerator(
 				tracing.NewTracerSpan(),
-<<<<<<< HEAD
-				randomSourceHistoryProvider,
-				txId)
-=======
 				entropyProvider,
 				txId[:])
->>>>>>> f7a3a895
 
 			// make sure n is a power of 2 so that there is no bias in the last class
 			// n is a random power of 2 (from 2 to 2^10)
