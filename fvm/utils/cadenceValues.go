package utils

import (
	"github.com/onflow/cadence"
	"github.com/onflow/cadence/runtime/common"

	"github.com/onflow/flow-go/fvm/meter/weighted"
	"github.com/onflow/flow-go/model/flow"
)

func FlowAddressSliceToCadenceAddressSlice(addresses []flow.Address) []common.Address {
	adds := make([]common.Address, 0, len(addresses))
	for _, a := range addresses {
		adds = append(adds, common.Address(a))
	}
	return adds
}

func AddressSliceToCadenceValue(addresses []common.Address) cadence.Value {
	adds := make([]cadence.Value, 0, len(addresses))
	for _, a := range addresses {
		adds = append(adds, cadence.NewAddress(a))
	}
	return cadence.NewArray(adds)
}

func CadenceValueToAddressSlice(value cadence.Value) (addresses []common.Address, ok bool) {

	// cast to array
	v, ok := value.(cadence.Array)
	if !ok {
		return nil, false
	}

	// parse addresses
	for _, value := range v.Values {
		a, ok := value.(cadence.Address)
		if !ok {
			return nil, false
		}
		addresses = append(addresses, common.Address(a))
	}
	return addresses, true
}

// CadenceValueToWeights converts a cadence value to a map of weights used for metering
<<<<<<< HEAD
func CadenceValueToWeights(value cadence.Value) (weighted.ExecutionWeights, bool) {
	result := make(weighted.ExecutionWeights)
=======
func CadenceValueToWeights(value cadence.Value) (map[uint]uint64, bool) {
	result := make(map[uint]uint64)
>>>>>>> 9dc2f7ba

	dict, ok := value.(cadence.Dictionary)
	if !ok {
		return nil, false
	}

	for _, p := range dict.Pairs {
		key, ok := p.Key.(cadence.UInt64)
		if !ok {
			return nil, false
		}

		value, ok := p.Value.(cadence.UInt64)
		if !ok {
			return nil, false
		}

<<<<<<< HEAD
		result[common.ComputationKind(key)] = uint64(value)
=======
		result[uint(key.ToGoValue().(uint64))] = uint64(value)
>>>>>>> 9dc2f7ba
	}

	return result, true
}<|MERGE_RESOLUTION|>--- conflicted
+++ resolved
@@ -4,7 +4,6 @@
 	"github.com/onflow/cadence"
 	"github.com/onflow/cadence/runtime/common"
 
-	"github.com/onflow/flow-go/fvm/meter/weighted"
 	"github.com/onflow/flow-go/model/flow"
 )
 
@@ -44,13 +43,8 @@
 }
 
 // CadenceValueToWeights converts a cadence value to a map of weights used for metering
-<<<<<<< HEAD
-func CadenceValueToWeights(value cadence.Value) (weighted.ExecutionWeights, bool) {
-	result := make(weighted.ExecutionWeights)
-=======
 func CadenceValueToWeights(value cadence.Value) (map[uint]uint64, bool) {
 	result := make(map[uint]uint64)
->>>>>>> 9dc2f7ba
 
 	dict, ok := value.(cadence.Dictionary)
 	if !ok {
@@ -68,11 +62,7 @@
 			return nil, false
 		}
 
-<<<<<<< HEAD
-		result[common.ComputationKind(key)] = uint64(value)
-=======
 		result[uint(key.ToGoValue().(uint64))] = uint64(value)
->>>>>>> 9dc2f7ba
 	}
 
 	return result, true
