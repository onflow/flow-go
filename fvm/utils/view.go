--- conflicted
+++ resolved
@@ -1,10 +1,6 @@
 package utils
 
 import (
-<<<<<<< HEAD
-	"fmt"
-=======
->>>>>>> f66ac965
 	"sync"
 
 	"github.com/onflow/flow-go/engine/execution/state/delta"
@@ -107,88 +103,16 @@
 	return view.base.UpdatedRegisters()
 }
 
-<<<<<<< HEAD
-// A MapLedger is a naive ledger storage implementation backed by a simple map.
-//
-// This implementation is designed for testing and migration purposes.
-type MapLedger struct {
-	sync.RWMutex
-	Registers       map[flow.RegisterID]flow.RegisterValue
-	RegisterTouches map[flow.RegisterID]struct{}
-	RegisterUpdated map[flow.RegisterID]struct{}
-}
-=======
 func (view *SimpleView) UpdatedPayloads() []ledger.Payload {
 	updates := view.UpdatedRegisters()
->>>>>>> f66ac965
 
 	ret := make([]ledger.Payload, 0, len(updates))
 	for _, entry := range updates {
 		key := registerIdToLedgerKey(entry.Key)
 		ret = append(ret, *ledger.NewPayload(key, ledger.Value(entry.Value)))
 	}
-<<<<<<< HEAD
-}
-
-// NewMapLedger returns an instance of map ledger with entries loaded from
-// payloads (should only be used for testing and migration)
-func NewMapLedgerFromPayloads(payloads []ledger.Payload) *MapLedger {
-	ledger := NewMapLedger()
-	for _, entry := range payloads {
-		key, err := entry.Key()
-		if err != nil {
-			panic(err)
-		}
-
-		id := flow.RegisterID{
-			Owner: string(key.KeyParts[0].Value),
-			Key:   string(key.KeyParts[1].Value),
-		}
-
-		ledger.Registers[id] = entry.Value()
-	}
-
-	return ledger
-}
-
-func (m *MapLedger) Set(owner, key string, value flow.RegisterValue) error {
-	m.Lock()
-	defer m.Unlock()
-
-	k := flow.RegisterID{Owner: owner, Key: key}
-	m.RegisterTouches[k] = struct{}{}
-	m.RegisterUpdated[k] = struct{}{}
-	m.Registers[k] = value
-	return nil
-}
-
-func (m *MapLedger) Get(owner, key string) (flow.RegisterValue, error) {
-	m.Lock()
-	defer m.Unlock()
-
-	k := flow.RegisterID{Owner: owner, Key: key}
-	m.RegisterTouches[k] = struct{}{}
-	return m.Registers[k], nil
-}
-
-func (m *MapLedger) Touch(owner, key string) error {
-	m.Lock()
-	defer m.Unlock()
-
-	m.RegisterTouches[flow.RegisterID{Owner: owner, Key: key}] = struct{}{}
-	return nil
-}
-
-func (m *MapLedger) Delete(owner, key string) error {
-	m.Lock()
-	defer m.Unlock()
-
-	delete(m.RegisterTouches, flow.RegisterID{Owner: owner, Key: key})
-	return nil
-=======
 
 	return ret
->>>>>>> f66ac965
 }
 
 func registerIdToLedgerKey(id flow.RegisterID) ledger.Key {
@@ -198,20 +122,4 @@
 	}
 
 	return ledger.NewKey(keyParts)
-<<<<<<< HEAD
-}
-
-func (m *MapLedger) Payloads() []ledger.Payload {
-	m.RLock()
-	defer m.RUnlock()
-
-	ret := make([]ledger.Payload, 0, len(m.Registers))
-	for id, val := range m.Registers {
-		key := registerIdToLedgerKey(id)
-		ret = append(ret, *ledger.NewPayload(key, ledger.Value(val)))
-	}
-
-	return ret
-=======
->>>>>>> f66ac965
 }