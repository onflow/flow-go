--- conflicted
+++ resolved
@@ -26,15 +26,11 @@
 	err := accounts.Create(nil, address)
 	require.NoError(t, err)
 
-<<<<<<< HEAD
-	contractHandler := handler.NewContractHandler(accounts, func() bool { return false }, nil, nil, nil)
-=======
 	contractHandler := handler.NewContractHandler(
 		accounts,
 		func() bool { return false },
 		func() bool { return false },
 		nil, nil, nil)
->>>>>>> 9652b94c
 
 	// no contract initially
 	names, err := contractHandler.GetContractNames(rAdd)
@@ -123,10 +119,7 @@
 	makeHandler := func() *handler.ContractHandler {
 		return handler.NewContractHandler(accounts,
 			func() bool { return true },
-<<<<<<< HEAD
-=======
 			func() bool { return true },
->>>>>>> 9652b94c
 			func() []common.Address { return []common.Address{rAdd, rBoth} },
 			func() []common.Address { return []common.Address{rRemove, rBoth} },
 			func(address runtime.Address, code []byte) (bool, error) { return false, nil })
@@ -235,10 +228,7 @@
 	contractHandler := handler.NewContractHandler(
 		accounts,
 		func() bool { return true },
-<<<<<<< HEAD
-=======
 		func() bool { return true },
->>>>>>> 9652b94c
 		func() []common.Address {
 			return []common.Address{}
 		},
@@ -292,10 +282,7 @@
 	contractHandler := handler.NewContractHandler(
 		accounts,
 		func() bool { return true },
-<<<<<<< HEAD
-=======
 		func() bool { return true },
->>>>>>> 9652b94c
 		func() []common.Address {
 			return []common.Address{}
 		},
@@ -355,7 +342,6 @@
 
 	mockAccounts.On("ContractExists", mock.Anything, mock.Anything).
 		Return(false, nil)
-<<<<<<< HEAD
 
 	mockAccounts.On("SetContract", mock.Anything, mock.Anything, mock.Anything).
 		Return(func(contractName string, address flow.Address, contract []byte) error {
@@ -365,18 +351,7 @@
 	contractHandler := handler.NewContractHandler(
 		mockAccounts,
 		func() bool { return false },
-=======
-
-	mockAccounts.On("SetContract", mock.Anything, mock.Anything, mock.Anything).
-		Return(func(contractName string, address flow.Address, contract []byte) error {
-			return fmt.Errorf("%s %s", contractName, address.Hex())
-		})
-
-	contractHandler := handler.NewContractHandler(
-		mockAccounts,
 		func() bool { return false },
-		func() bool { return false },
->>>>>>> 9652b94c
 		nil,
 		nil,
 		nil,
