--- conflicted
+++ resolved
@@ -14,11 +14,7 @@
 	"github.com/onflow/flow-go/model/flow"
 )
 
-<<<<<<< HEAD
-type RestrictedDeploymentEnabledFunc func() bool
-=======
 type RestrictionIsEnabledFunc func() bool
->>>>>>> 9652b94c
 type AuthorizedAccountsFunc func() []common.Address
 type UseContractAuditVoucherFunc func(address runtime.Address, code []byte) (bool, error)
 
@@ -30,20 +26,6 @@
 type ContractHandler struct {
 	accounts                     state.Accounts
 	draftUpdates                 map[programs.ContractUpdateKey]programs.ContractUpdate
-<<<<<<< HEAD
-	restrictedDeploymentEnabled  RestrictedDeploymentEnabledFunc
-	authorizedDeploymentAccounts AuthorizedAccountsFunc
-	authorizedRemovalAccounts    AuthorizedAccountsFunc
-	useContractAuditVoucher      UseContractAuditVoucherFunc
-	// handler doesn't have to be thread safe and right now
-	// is only used in a single thread but a mutex has been added
-	// here to prevent accidental multi-thread use in the future
-	lock sync.Mutex
-}
-
-func NewContractHandler(accounts state.Accounts,
-	restrictedDeploymentEnabled RestrictedDeploymentEnabledFunc,
-=======
 	restrictedDeploymentEnabled  RestrictionIsEnabledFunc
 	restrictedRemovalEnabled     RestrictionIsEnabledFunc
 	authorizedDeploymentAccounts AuthorizedAccountsFunc
@@ -54,7 +36,6 @@
 func NewContractHandler(accounts state.Accounts,
 	restrictedDeploymentEnabled RestrictionIsEnabledFunc,
 	restrictedRemovalEnabled RestrictionIsEnabledFunc,
->>>>>>> 9652b94c
 	authorizedDeploymentAccounts AuthorizedAccountsFunc,
 	authorizedRemovalAccounts AuthorizedAccountsFunc,
 	useContractAuditVoucher UseContractAuditVoucherFunc,
@@ -63,10 +44,7 @@
 		accounts:                     accounts,
 		draftUpdates:                 make(map[programs.ContractUpdateKey]programs.ContractUpdate),
 		restrictedDeploymentEnabled:  restrictedDeploymentEnabled,
-<<<<<<< HEAD
-=======
 		restrictedRemovalEnabled:     restrictedRemovalEnabled,
->>>>>>> 9652b94c
 		authorizedDeploymentAccounts: authorizedDeploymentAccounts,
 		authorizedRemovalAccounts:    authorizedRemovalAccounts,
 		useContractAuditVoucher:      useContractAuditVoucher,
@@ -122,12 +100,6 @@
 		}
 	}
 
-<<<<<<< HEAD
-	h.lock.Lock()
-	defer h.lock.Unlock()
-
-=======
->>>>>>> 9652b94c
 	contractUpdateKey := programs.ContractUpdateKey{
 		Address: flowAddress,
 		Name:    name,
@@ -244,24 +216,6 @@
 }
 
 func (h *ContractHandler) isAuthorizedForDeployment(signingAccounts []runtime.Address) bool {
-<<<<<<< HEAD
-	return h.isAuthorized(signingAccounts, h.authorizedDeploymentAccounts)
-}
-
-func (h *ContractHandler) isAuthorizedForRemoval(signingAccounts []runtime.Address) bool {
-	return h.isAuthorized(signingAccounts, h.authorizedRemovalAccounts)
-}
-
-func (h *ContractHandler) isAuthorized(signingAccounts []runtime.Address, authorizedAccounts AuthorizedAccountsFunc) bool {
-	if h.restrictedDeploymentEnabled() {
-		accts := authorizedAccounts()
-		for _, authorized := range accts {
-			for _, signer := range signingAccounts {
-				if signer == authorized {
-					// a single authorized singer is enough
-					return true
-				}
-=======
 	if h.restrictedDeploymentEnabled() {
 		return h.isAuthorized(signingAccounts, h.authorizedDeploymentAccounts)
 	}
@@ -282,7 +236,6 @@
 			if signer == authorized {
 				// a single authorized singer is enough
 				return true
->>>>>>> 9652b94c
 			}
 		}
 	}
