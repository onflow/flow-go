--- conflicted
+++ resolved
@@ -1,10 +1,5 @@
 transaction(name: String, code: String) {
-<<<<<<< HEAD
   prepare(signer: auth(AddContract) &Account) {
-    signer.contracts.add(name: name, code: code.decodeHex())
-=======
-  prepare(signer: AuthAccount) {
     signer.contracts.add(name: name, code: code.utf8)
->>>>>>> ba534d91
   }
 }