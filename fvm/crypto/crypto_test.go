--- conflicted
+++ resolved
@@ -664,7 +664,6 @@
 						require.False(t, sigOk)
 					},
 				}, {
-<<<<<<< HEAD
 					description:       "invalid user flag (extensions do not exist but flag AT is set)",
 					authenticatorData: slices.Concat(rpIDHash, []byte{validUserFlag | 0x40}, sigCounter),
 					clientDataJSON: map[string]string{
@@ -679,10 +678,6 @@
 				}, {
 					description:       "invalid user flag (extensions do not exist but flag ED is set)",
 					authenticatorData: slices.Concat(rpIDHash, []byte{validUserFlag | 0x80}, sigCounter),
-=======
-					description:       "invalid user flag (extensions do not exist but flag (AT or ED) set)",
-					authenticatorData: slices.Concat(rpIDHash, []byte{0x01 | 0x80}, sigCounter),
->>>>>>> a0acd69f
 					clientDataJSON: map[string]string{
 						"type":      crypto.WebAuthnTypeGet,
 						"challenge": authNChallengeBase64Url,
@@ -705,11 +700,7 @@
 						require.False(t, sigOk)
 					},
 				}, {
-<<<<<<< HEAD
-					description:       "valid client data, empty origin",
-=======
 					description:       "empty origin (valid)",
->>>>>>> a0acd69f
 					authenticatorData: validAuthenticatorData,
 					clientDataJSON: map[string]string{
 						"type":      crypto.WebAuthnTypeGet,
