package crypto

import (
	"encoding/hex"
	"fmt"

	"github.com/onflow/cadence/runtime"

	"github.com/onflow/flow-go/crypto"
	"github.com/onflow/flow-go/crypto/hash"
	"github.com/onflow/flow-go/fvm/errors"
	"github.com/onflow/flow-go/model/flow"
	msig "github.com/onflow/flow-go/module/signature"
)

func HashWithTag(hashAlgo hash.HashingAlgorithm, tag string, data []byte) ([]byte, error) {
	var hasher hash.Hasher

	switch hashAlgo {
	case hash.SHA2_256, hash.SHA3_256, hash.SHA2_384, hash.SHA3_384, hash.Keccak_256:
		var err error
		if hasher, err = NewPrefixedHashing(hashAlgo, tag); err != nil {
			return nil, errors.NewValueErrorf(err.Error(), "verification failed")
		}
	case hash.KMAC128:
		hasher = msig.NewBLSHasher(tag)
	default:
		err := errors.NewValueErrorf(fmt.Sprint(hashAlgo), "hashing algorithm type not found")
		return nil, fmt.Errorf("hashing failed: %w", err)
	}

	return hasher.ComputeHash(data), nil
}

// RuntimeToCryptoSigningAlgorithm converts a runtime signature algorithm to a crypto signature algorithm.
func RuntimeToCryptoSigningAlgorithm(s runtime.SignatureAlgorithm) crypto.SigningAlgorithm {
	switch s {
	case runtime.SignatureAlgorithmECDSA_P256:
		return crypto.ECDSAP256
	case runtime.SignatureAlgorithmECDSA_secp256k1:
		return crypto.ECDSASecp256k1
	case runtime.SignatureAlgorithmBLS_BLS12_381:
		return crypto.BLSBLS12381
	default:
		return crypto.UnknownSigningAlgorithm
	}
}

// CryptoToRuntimeSigningAlgorithm converts a crypto signature algorithm to a runtime signature algorithm.
func CryptoToRuntimeSigningAlgorithm(s crypto.SigningAlgorithm) runtime.SignatureAlgorithm {
	switch s {
	case crypto.ECDSAP256:
		return runtime.SignatureAlgorithmECDSA_P256
	case crypto.ECDSASecp256k1:
		return runtime.SignatureAlgorithmECDSA_secp256k1
	case crypto.BLSBLS12381:
		return runtime.SignatureAlgorithmBLS_BLS12_381
	default:
		return runtime.SignatureAlgorithmUnknown
	}
}

// RuntimeToCryptoHashingAlgorithm converts a runtime hash algorithm to a crypto hashing algorithm.
func RuntimeToCryptoHashingAlgorithm(s runtime.HashAlgorithm) hash.HashingAlgorithm {
	switch s {
	case runtime.HashAlgorithmSHA2_256:
		return hash.SHA2_256
	case runtime.HashAlgorithmSHA3_256:
		return hash.SHA3_256
	case runtime.HashAlgorithmSHA2_384:
		return hash.SHA2_384
	case runtime.HashAlgorithmSHA3_384:
		return hash.SHA3_384
	case runtime.HashAlgorithmKMAC128_BLS_BLS12_381:
		return hash.KMAC128
	case runtime.HashAlgorithmKECCAK_256:
		return hash.Keccak_256
	default:
		return hash.UnknownHashingAlgorithm
	}
}

// CryptoToRuntimeHashingAlgorithm converts a crypto hashing algorithm to a runtime hash algorithm.
func CryptoToRuntimeHashingAlgorithm(h hash.HashingAlgorithm) runtime.HashAlgorithm {
	switch h {
	case hash.SHA2_256:
		return runtime.HashAlgorithmSHA2_256
	case hash.SHA3_256:
		return runtime.HashAlgorithmSHA3_256
	case hash.SHA2_384:
		return runtime.HashAlgorithmSHA2_384
	case hash.SHA3_384:
		return runtime.HashAlgorithmSHA3_384
	case hash.KMAC128:
		return runtime.HashAlgorithmKMAC128_BLS_BLS12_381
	case hash.Keccak_256:
		return runtime.HashAlgorithmKECCAK_256
	default:
		return runtime.HashAlgorithmUnknown
	}
}

// ValidatePublicKey returns :
// - nil if key is valid and no exception occurred.
// - crypto.invalidInputsError if key is invalid and no exception occurred.
// - panics if an exception occurred.
func ValidatePublicKey(signAlgo runtime.SignatureAlgorithm, pk []byte) error {
	sigAlgo := RuntimeToCryptoSigningAlgorithm(signAlgo)

	_, err := crypto.DecodePublicKey(sigAlgo, pk)

	if err != nil {
		if crypto.IsInvalidInputsError(err) {
			return err
		}
		panic(fmt.Errorf("validate public key failed with unexpected error %w", err))
	}
	return nil
}

// VerifySignatureFromRuntime performs signature verification using raw values provided
// by the Cadence runtime.
//
// The signature/hash function combinations accepted are:
//   - ECDSA (on both curves P-256 and secp256k1) with any of SHA2-256/SHA3-256/Keccak256.
//   - BLS (on BLS12-381 curve) with the specific KMAC128 for BLS.
// The tag is applied to the message depending on the hash function used.
//
// The function errors:
//  - NewValueErrorf for any user error
//  - panic for any other unexpected error
func VerifySignatureFromRuntime(
	signature []byte,
	tag string,
	message []byte,
	rawPublicKey []byte,
	signatureAlgorithm runtime.SignatureAlgorithm,
	hashAlgorithm runtime.HashAlgorithm,
) (bool, error) {

	sigAlgo := RuntimeToCryptoSigningAlgorithm(signatureAlgorithm)
	if sigAlgo == crypto.UnknownSigningAlgorithm {
		return false, errors.NewValueErrorf(fmt.Sprintf("%d", signatureAlgorithm), "signature algorithm type not found")
	}

	hashAlgo := RuntimeToCryptoHashingAlgorithm(hashAlgorithm)
	if hashAlgo == hash.UnknownHashingAlgorithm {
		return false, errors.NewValueErrorf(fmt.Sprintf("%d", hashAlgorithm), "hashing algorithm type not found")
	}

	// check ECDSA compatibilites
	if sigAlgo == crypto.ECDSAP256 || sigAlgo == crypto.ECDSASecp256k1 {
		// hashing compatibility
		if hashAlgo != hash.SHA2_256 && hashAlgo != hash.SHA3_256 && hashAlgo != hash.Keccak_256 {
			return false, errors.NewValueErrorf(sigAlgo.String(), "cannot use hashing algorithm type %s with signature signature algorithm type %s",
				hashAlgo, sigAlgo)
		}
		// tag constraints are checked when initializing a prefix-hasher

		// check BLS compatibilites
	} else if sigAlgo == crypto.BLSBLS12381 && hashAlgo != hash.KMAC128 {
		// hashing compatibility
		return false, errors.NewValueErrorf(sigAlgo.String(), "cannot use hashing algorithm type %s with signature signature algorithm type %s",
			hashAlgo, sigAlgo)
		// there are no tag constraints
	}

	// decode the public key
	publicKey, err := crypto.DecodePublicKey(sigAlgo, rawPublicKey)
	if err != nil {
		return false, errors.NewValueErrorf(hex.EncodeToString(rawPublicKey), "cannot decode public key: %w", err)
	}

	// create a hasher
	var hasher hash.Hasher
	switch hashAlgo {
	case hash.SHA2_256, hash.SHA3_256, hash.Keccak_256:
		var err error
		if hasher, err = NewPrefixedHashing(hashAlgo, tag); err != nil {
			return false, errors.NewValueErrorf(err.Error(), "runtime verification failed")
		}
	case hash.KMAC128:
<<<<<<< HEAD
		hasher = crypto.NewBLSKMAC(tag)
=======
		hasher = msig.NewBLSHasher(tag)
>>>>>>> 9652b94c
	default:
		return false, errors.NewValueErrorf(fmt.Sprint(hashAlgo), "hashing algorithm type not found")
	}

	valid, err := publicKey.Verify(signature, message, hasher)
	if err != nil {
		// All inputs are guaranteed to be valid at this stage.
		// The check for crypto.InvalidInputs is only a sanity check
		if crypto.IsInvalidInputsError(err) {
			return false, err
		}
		panic(fmt.Errorf("verify runtime signature failed with unexpected error %w", err))
	}

	return valid, nil
}

// VerifySignatureFromRuntime performs signature verification using raw values provided
// by the Cadence runtime.
//
// The signature/hash function combinations accepted are:
//   - ECDSA (on both curves P-256 and secp256k1) with any of SHA2-256/SHA3-256.
// The tag is applied to the message as a constant length prefix.
//
// The function errors:
//  - NewValueErrorf for any user error
//  - panic for any other unexpected error
func VerifySignatureFromTransaction(
	signature []byte,
	message []byte,
	pk crypto.PublicKey,
	hashAlgo hash.HashingAlgorithm,
) (bool, error) {

	// check ECDSA compatibilites
	if pk.Algorithm() != crypto.ECDSAP256 && pk.Algorithm() != crypto.ECDSASecp256k1 {
		// TODO: check if we should panic
		// This case only happens in production if there is a bug
		return false, errors.NewUnknownFailure(fmt.Errorf(
			pk.Algorithm().String(), "is not supported in transactions"))
	}
	// hashing compatibility
	if hashAlgo != hash.SHA2_256 && hashAlgo != hash.SHA3_256 {
		// TODO: check if we should panic
		// This case only happens in production if there is a bug
		return false, errors.NewUnknownFailure(fmt.Errorf(
			hashAlgo.String(), "is not supported in transactions"))
	}

	hasher, err := NewPrefixedHashing(hashAlgo, flow.TransactionTagString)
	if err != nil {
		return false, errors.NewValueErrorf(err.Error(), "transaction verification failed")
	}

	valid, err := pk.Verify(signature, message, hasher)
	if err != nil {
		// All inputs are guaranteed to be valid at this stage.
		// The check for crypto.InvalidInputs is only a sanity check
		if crypto.IsInvalidInputsError(err) {
			return false, err
		}
		// unexpected error in normal operations
		panic(fmt.Errorf("verify transaction signature failed with unexpected error %w", err))
	}

	return valid, nil
}

// VerifyPOP verifies a proof of possession (PoP) for the receiver public key; currently only works for BLS
func VerifyPOP(pk *runtime.PublicKey, s crypto.Signature) (bool, error) {

	key, err := crypto.DecodePublicKey(crypto.BLSBLS12381, pk.PublicKey)
	if err != nil {
		// at this stage, the runtime public key is valid and there are no possible user value errors
		panic(fmt.Errorf("verify PoP failed: runtime BLS public key should be valid %x", pk.PublicKey))
	}

	valid, err := crypto.BLSVerifyPOP(key, s)
	if err != nil {
		// no user errors possible at this stage
		panic(fmt.Errorf("verify PoP failed with unexpected error %w", err))
	}
	return valid, nil
}

// AggregateSignatures aggregate multiple signatures into one; currently only works for BLS
func AggregateSignatures(sigs [][]byte) (crypto.Signature, error) {
	s := make([]crypto.Signature, 0, len(sigs))
	for _, sig := range sigs {
		s = append(s, sig)
	}

	aggregatedSignature, err := crypto.AggregateBLSSignatures(s)
	if err != nil {
		// check for a user error
		if crypto.IsInvalidInputsError(err) {
			return nil, err
		}
		panic(fmt.Errorf("aggregate BLS signatures failed with unexpected error %w", err))
	}
	return aggregatedSignature, nil
}

// AggregatePublicKeys aggregate multiple public keys into one; currently only works for BLS
func AggregatePublicKeys(keys []*runtime.PublicKey) (*runtime.PublicKey, error) {
	pks := make([]crypto.PublicKey, 0, len(keys))
	for _, key := range keys {
		// TODO: avoid validating the public keys again since Cadence makes sure runtime keys have been validated.
		// This requires exporting an unsafe function in the crypto package.
		pk, err := crypto.DecodePublicKey(crypto.BLSBLS12381, key.PublicKey)
		if err != nil {
			// at this stage, the runtime public key is valid and there are no possible user value errors
			panic(fmt.Errorf("aggregate BLS public keys failed: runtime public key should be valid %x", key.PublicKey))
		}
		pks = append(pks, pk)
	}

	pk, err := crypto.AggregateBLSPublicKeys(pks)
	if err != nil {
		// check for a user error
		if crypto.IsInvalidInputsError(err) {
			return nil, err
		}
		panic(fmt.Errorf("aggregate BLS public keys failed with unexpected error %w", err))
	}

	return &runtime.PublicKey{
		PublicKey: pk.Encode(),
		SignAlgo:  CryptoToRuntimeSigningAlgorithm(crypto.BLSBLS12381),
	}, nil
}<|MERGE_RESOLUTION|>--- conflicted
+++ resolved
@@ -180,11 +180,7 @@
 			return false, errors.NewValueErrorf(err.Error(), "runtime verification failed")
 		}
 	case hash.KMAC128:
-<<<<<<< HEAD
-		hasher = crypto.NewBLSKMAC(tag)
-=======
 		hasher = msig.NewBLSHasher(tag)
->>>>>>> 9652b94c
 	default:
 		return false, errors.NewValueErrorf(fmt.Sprint(hashAlgo), "hashing algorithm type not found")
 	}
