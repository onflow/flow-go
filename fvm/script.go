--- conflicted
+++ resolved
@@ -29,7 +29,7 @@
 }
 
 type ScriptProcessor interface {
-	Process(*VirtualMachine, Context, *ScriptProcedure, *state.StateHolder, *programs.Programs) error
+	Process(VirtualMachine, Context, *ScriptProcedure, *state.StateHolder, programs.Programs) error
 }
 
 func Script(code []byte) *ScriptProcedure {
@@ -51,10 +51,6 @@
 	}
 }
 
-<<<<<<< HEAD
-type ScriptProcessor interface {
-	Process(VirtualMachine, Context, *ScriptProcedure, *state.StateHolder, programs.Programs) error
-=======
 func (proc *ScriptProcedure) WithRequestContext(reqContext context.Context) *ScriptProcedure {
 	return &ScriptProcedure{
 		ID:             proc.ID,
@@ -62,7 +58,6 @@
 		RequestContext: reqContext,
 		Arguments:      proc.Arguments,
 	}
->>>>>>> d0e5f11a
 }
 
 func NewScriptWithContextAndArgs(code []byte, reqContext context.Context, args ...[]byte) *ScriptProcedure {
