package state

// StateHolder provides active states
// and facilitates common state management operations
// in order to make services such as accounts not worry about
// the state it is recommended that such services wraps
// a state manager instead of a state itself.
type StateHolder struct {
<<<<<<< HEAD
	EnforceMemoryLimits      bool
=======
	enforceMemoryLimits      bool
>>>>>>> 9dc2f7ba
	EnforceComputationLimits bool
	enforceInteractionLimits bool
	payerIsServiceAccount    bool
	startState               *State
	activeState              *State
}

// NewStateHolder constructs a new state manager
func NewStateHolder(startState *State) *StateHolder {
	return &StateHolder{
<<<<<<< HEAD
		EnforceMemoryLimits:      true,
=======
		enforceMemoryLimits:      true,
>>>>>>> 9dc2f7ba
		EnforceComputationLimits: true,
		enforceInteractionLimits: true,
		startState:               startState,
		activeState:              startState,
	}
}

// State returns the active state
func (s *StateHolder) State() *State {
	return s.activeState
}

// SetActiveState sets active state
func (s *StateHolder) SetActiveState(st *State) {
	s.activeState = st
}

// SetPayerIsServiceAccount sets if the payer is the service account
func (s *StateHolder) SetPayerIsServiceAccount() {
	s.payerIsServiceAccount = true
}

// NewChild constructs a new child of active state
// and set it as active state and return it
// this is basically a utility function for common
// operations
func (s *StateHolder) NewChild() *State {
	child := s.activeState.NewChild()
	s.activeState = child
	return s.activeState
}

<<<<<<< HEAD
// EnableLimitEnforcement enables all the limits
func (s *StateHolder) EnableAllLimitEnforcements() {
	s.enforceInteractionLimits = true
	s.EnforceComputationLimits = true
	s.EnforceMemoryLimits = true
=======
// EnableAllLimitEnforcements enables all the limits
func (s *StateHolder) EnableAllLimitEnforcements() {
	s.enforceInteractionLimits = true
	s.EnforceComputationLimits = true
	s.enforceMemoryLimits = true
>>>>>>> 9dc2f7ba
}

// DisableAllLimitEnforcements disables all the limits
func (s *StateHolder) DisableAllLimitEnforcements() {
	s.enforceInteractionLimits = false
	s.EnforceComputationLimits = false
<<<<<<< HEAD
	s.EnforceMemoryLimits = false
=======
	s.enforceMemoryLimits = false
>>>>>>> 9dc2f7ba
}

// EnforceInteractionLimits returns if the interaction limits should be enforced or not
func (s *StateHolder) EnforceInteractionLimits() bool {
	if s.payerIsServiceAccount {
		return false
	}
	return s.enforceInteractionLimits
}

// EnforceMemoryLimits returns if the memory limits should be enforced or not
func (s *StateHolder) EnforceMemoryLimits() bool {
	if s.payerIsServiceAccount {
		return false
	}
	return s.enforceMemoryLimits
}<|MERGE_RESOLUTION|>--- conflicted
+++ resolved
@@ -6,11 +6,7 @@
 // the state it is recommended that such services wraps
 // a state manager instead of a state itself.
 type StateHolder struct {
-<<<<<<< HEAD
-	EnforceMemoryLimits      bool
-=======
 	enforceMemoryLimits      bool
->>>>>>> 9dc2f7ba
 	EnforceComputationLimits bool
 	enforceInteractionLimits bool
 	payerIsServiceAccount    bool
@@ -21,11 +17,7 @@
 // NewStateHolder constructs a new state manager
 func NewStateHolder(startState *State) *StateHolder {
 	return &StateHolder{
-<<<<<<< HEAD
-		EnforceMemoryLimits:      true,
-=======
 		enforceMemoryLimits:      true,
->>>>>>> 9dc2f7ba
 		EnforceComputationLimits: true,
 		enforceInteractionLimits: true,
 		startState:               startState,
@@ -58,30 +50,18 @@
 	return s.activeState
 }
 
-<<<<<<< HEAD
-// EnableLimitEnforcement enables all the limits
-func (s *StateHolder) EnableAllLimitEnforcements() {
-	s.enforceInteractionLimits = true
-	s.EnforceComputationLimits = true
-	s.EnforceMemoryLimits = true
-=======
 // EnableAllLimitEnforcements enables all the limits
 func (s *StateHolder) EnableAllLimitEnforcements() {
 	s.enforceInteractionLimits = true
 	s.EnforceComputationLimits = true
 	s.enforceMemoryLimits = true
->>>>>>> 9dc2f7ba
 }
 
 // DisableAllLimitEnforcements disables all the limits
 func (s *StateHolder) DisableAllLimitEnforcements() {
 	s.enforceInteractionLimits = false
 	s.EnforceComputationLimits = false
-<<<<<<< HEAD
-	s.EnforceMemoryLimits = false
-=======
 	s.enforceMemoryLimits = false
->>>>>>> 9dc2f7ba
 }
 
 // EnforceInteractionLimits returns if the interaction limits should be enforced or not
