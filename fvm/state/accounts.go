--- conflicted
+++ resolved
@@ -518,19 +518,6 @@
 	contractNames, err := a.getContractNames(address)
 	if err != nil {
 		return false, err
-<<<<<<< HEAD
-	}
-	return contractNames.Has(contractName), nil
-}
-
-func (a *StatefulAccounts) GetContract(contractName string, address flow.Address) ([]byte, error) {
-	exists, err := a.ContractExists(contractName, address)
-	if err != nil {
-		return nil, err
-	}
-	if !exists {
-		return nil, nil
-=======
 	}
 	return contractNames.Has(contractName), nil
 }
@@ -547,7 +534,6 @@
 		if !exists {
 			return nil, nil
 		}
->>>>>>> 9652b94c
 	}
 	return code, err
 }
