package state

import (
	"bytes"
	"errors"
	"fmt"
	"math/big"
	"sort"

	"github.com/fxamacker/cbor/v2"

	"github.com/onflow/flow-go/engine/execution/state"
	"github.com/onflow/flow-go/ledger/common/utils"
	"github.com/onflow/flow-go/model/flow"
)

const (
	keyExists         = "exists"
	keyCode           = "code"
	keyContractNames  = "contract_names"
	keyPublicKeyCount = "public_key_count"
	keyStorageUsed    = "storage_used"
	uint64StorageSize = 8
)

var (
	ErrAccountNotFound          = errors.New("account not found")
	ErrAccountPublicKeyNotFound = errors.New("account public key not found")
)

func keyPublicKey(index uint64) string {
	return fmt.Sprintf("public_key_%d", index)
}

type Accounts struct {
	state *State
}

func NewAccounts(state *State) *Accounts {
	return &Accounts{
		state: state,
	}
}

func (a *Accounts) Get(address flow.Address) (*flow.Account, error) {
	var ok bool
	var err error

	ok, err = a.Exists(address)
	if err != nil {
		return nil, err
	}

	if !ok {
		return nil, ErrAccountNotFound
	}
	contracts := make(map[string][]byte)
	contractNames, err := a.getContractNames(address)

	if err != nil {
		return nil, err
	}

	for _, name := range contractNames {
		contract, err := a.getContract(name, address)
		if err != nil {
			return nil, err
		}
		contracts[name] = contract
	}

	var publicKeys []flow.AccountPublicKey
	publicKeys, err = a.GetPublicKeys(address)
	if err != nil {
		return nil, err
	}

	return &flow.Account{
		Address:   address,
		Keys:      publicKeys,
		Contracts: contracts,
	}, nil
}

func (a *Accounts) Exists(address flow.Address) (bool, error) {
<<<<<<< HEAD
	exists, err := a.state.Read(string(address.Bytes()), "", keyExists)
=======
	exists, err := a.getValue(address, false, keyExists)
>>>>>>> 5b84a44a
	if err != nil {
		return false, newLedgerGetError(keyExists, address, err)
	}

	if len(exists) != 0 {
		return true, nil
	}

	return false, nil
}

// Create account sets all required registers on an address.
func (a *Accounts) Create(publicKeys []flow.AccountPublicKey, newAddress flow.Address) error {
	exists, err := a.Exists(newAddress)
	if err != nil {
		return err
	}
	if exists {
		return fmt.Errorf("account with address %s already exists", newAddress.Hex())
	}

	storageUsedByStorageUsed := uint64(RegisterSize(newAddress, false, keyStorageUsed, make([]byte, uint64StorageSize)))
	err = a.setStorageUsed(newAddress, storageUsedByStorageUsed)
	if err != nil {
		return err
	}

	// mark that this account exists
<<<<<<< HEAD
	err = a.state.Update(string(newAddress.Bytes()), "", keyExists, []byte{1})
	if err != nil {
		return fmt.Errorf("failed to update the ledger: %w", err)
	}
=======
	err = a.setValue(newAddress, false, keyExists, []byte{1})
	if err != nil {
		return err
	}

>>>>>>> 5b84a44a
	return a.SetAllPublicKeys(newAddress, publicKeys)
}

func (a *Accounts) GetPublicKey(address flow.Address, keyIndex uint64) (flow.AccountPublicKey, error) {
<<<<<<< HEAD
	publicKey, err := a.state.Read(
		string(address.Bytes()), string(address.Bytes()), keyPublicKey(keyIndex),
	)
=======
	publicKey, err := a.getValue(address, true, keyPublicKey(keyIndex))
>>>>>>> 5b84a44a
	if err != nil {
		return flow.AccountPublicKey{}, newLedgerGetError(keyPublicKey(keyIndex), address, err)
	}

	if len(publicKey) == 0 {
		return flow.AccountPublicKey{}, ErrAccountPublicKeyNotFound
	}

	decodedPublicKey, err := flow.DecodeAccountPublicKey(publicKey, keyIndex)
	if err != nil {
		return flow.AccountPublicKey{}, fmt.Errorf("failed to decode public key: %w", err)
	}

	return decodedPublicKey, nil
}

func (a *Accounts) GetPublicKeyCount(address flow.Address) (uint64, error) {
<<<<<<< HEAD
	countBytes, err := a.state.Read(
		string(address.Bytes()), string(address.Bytes()), keyPublicKeyCount,
	)
=======
	countBytes, err := a.getValue(address, true, keyPublicKeyCount)
>>>>>>> 5b84a44a
	if err != nil {
		return 0, newLedgerGetError(keyPublicKeyCount, address, err)
	}

	countInt := new(big.Int).SetBytes(countBytes)
	if !countInt.IsUint64() {
		return 0, fmt.Errorf(
			"retrieved public key account count bytes (hex-encoded): %x does not represent valid uint64",
			countBytes,
		)
	}

	return countInt.Uint64(), nil
}

func (a *Accounts) setPublicKeyCount(address flow.Address, count uint64) error {
	newCount := new(big.Int).SetUint64(count)

<<<<<<< HEAD
	err := a.state.Update(
		string(address.Bytes()), string(address.Bytes()), keyPublicKeyCount,
		newCount.Bytes(),
	)
	if err != nil {
		// TODO return the error instead of panic
		panic(fmt.Errorf("failed to update the ledger: %w", err))
	}
}

func (a *Accounts) GetPublicKeys(address flow.Address) (publicKeys []flow.AccountPublicKey, err error) {
	var countBytes []byte
	countBytes, err = a.state.Read(
		string(address.Bytes()), string(address.Bytes()), keyPublicKeyCount,
	)
=======
	return a.setValue(address, true, keyPublicKeyCount, newCount.Bytes())
}

func (a *Accounts) GetPublicKeys(address flow.Address) (publicKeys []flow.AccountPublicKey, err error) {
	count, err := a.GetPublicKeyCount(address)
>>>>>>> 5b84a44a
	if err != nil {
		return nil, fmt.Errorf("failed to get public key count of account: %w", err)
	}

	publicKeys = make([]flow.AccountPublicKey, count)

	for i := uint64(0); i < count; i++ {
		publicKey, err := a.GetPublicKey(address, i)
		if err != nil {
			return nil, err
		}

		publicKeys[i] = publicKey
	}

	return publicKeys, nil
}

func (a *Accounts) SetPublicKey(
	address flow.Address,
	keyIndex uint64,
	publicKey flow.AccountPublicKey,
) (encodedPublicKey []byte, err error) {
	err = publicKey.Validate()
	if err != nil {
		return nil, fmt.Errorf("invalid public key: %w", err)
	}

	encodedPublicKey, err = flow.EncodeAccountPublicKey(publicKey)
	if err != nil {
		return nil, fmt.Errorf("failed to encode public key: %w", err)
	}

<<<<<<< HEAD
	err = a.state.Update(
		string(address.Bytes()), string(address.Bytes()), keyPublicKey(keyIndex),
		encodedPublicKey,
	)

	if err != nil {
		return nil, fmt.Errorf("failed to update ledger: %w", err)
	}

	return encodedPublicKey, nil
=======
	err = a.setValue(address, true, keyPublicKey(keyIndex), encodedPublicKey)

	return encodedPublicKey, err
>>>>>>> 5b84a44a
}

func (a *Accounts) SetAllPublicKeys(address flow.Address, publicKeys []flow.AccountPublicKey) error {
	for i, publicKey := range publicKeys {
		_, err := a.SetPublicKey(address, uint64(i), publicKey)
		if err != nil {
			return err
		}
	}

	count := uint64(len(publicKeys)) // len returns int and this will not exceed uint64

	return a.setPublicKeyCount(address, count)
}

func (a *Accounts) AppendPublicKey(address flow.Address, publicKey flow.AccountPublicKey) error {
	count, err := a.GetPublicKeyCount(address)
	if err != nil {
		return err
	}

	_, err = a.SetPublicKey(address, count, publicKey)
	if err != nil {
		return err
	}

	return a.setPublicKeyCount(address, count+1)
}

func contractKey(contractName string) string {
	return fmt.Sprintf("%s.%s", keyCode, contractName)
}

func (a *Accounts) getContract(contractName string, address flow.Address) ([]byte, error) {
<<<<<<< HEAD
	contract, err := a.state.Read(string(address.Bytes()),
		string(address.Bytes()),
=======
	contract, err := a.getValue(address,
		true,
>>>>>>> 5b84a44a
		contractKey(contractName))
	if err != nil {
		return nil, newLedgerGetError(contractName, address, err)
	}

	return contract, nil
}

func (a *Accounts) setContract(contractName string, address flow.Address, contract []byte) error {
	ok, err := a.Exists(address)
	if err != nil {
		return err
	}

	if !ok {
		return fmt.Errorf("account with address %s does not exist", address)
	}

	var prevContract []byte
<<<<<<< HEAD
	prevContract, err = a.state.Read(string(address.Bytes()), string(address.Bytes()), contractKey(contractName))
=======
	prevContract, err = a.getValue(address, true, contractKey(contractName))
>>>>>>> 5b84a44a
	if err != nil {
		return fmt.Errorf("cannot retreive previous contract: %w", err)
	}

	// skip updating if the new contract equals the old
	if bytes.Equal(prevContract, contract) {
		return nil
	}

<<<<<<< HEAD
	err = a.state.Update(string(address.Bytes()), string(address.Bytes()), contractKey(contractName), contract)
	if err != nil {
		return fmt.Errorf("failed to update the ledger: %w", err)
	}
=======
	err = a.setValue(address, true, contractKey(contractName), contract)
	if err != nil {
		return err
	}

>>>>>>> 5b84a44a
	return nil
}

func newLedgerGetError(key string, address flow.Address, err error) error {
	return fmt.Errorf("failed to read key %s on account %s: %w", key, address, err)
}

func (a *Accounts) setContractNames(contractNames contractNames, address flow.Address) error {
	ok, err := a.Exists(address)
	if err != nil {
		return err
	}

	if !ok {
		return fmt.Errorf("account with address %s does not exist", address)
	}
	var buf bytes.Buffer
	cborEncoder := cbor.NewEncoder(&buf)
	err = cborEncoder.Encode(contractNames)
	if err != nil {
		return fmt.Errorf("cannot encode contract names")
	}
	newContractNames := buf.Bytes()

	var prevContractNames []byte
<<<<<<< HEAD
	prevContractNames, err = a.state.Read(string(address.Bytes()), string(address.Bytes()), keyContractNames)
=======
	prevContractNames, err = a.getValue(address, true, keyContractNames)
>>>>>>> 5b84a44a
	if err != nil {
		return fmt.Errorf("cannot retrieve current contract names: %w", err)
	}

	// skip updating if the new contract names equal the old
	if bytes.Equal(prevContractNames, newContractNames) {
		return nil
	}

<<<<<<< HEAD
	err = a.state.Update(string(address.Bytes()), string(address.Bytes()), keyContractNames, newContractNames)
	if err != nil {
		return fmt.Errorf("failed to update the ledger: %w", err)
=======
	return a.setValue(address, true, keyContractNames, newContractNames)
}

// GetStorageUsed returns the amount of storage used in bytes by this account
func (a *Accounts) GetStorageUsed(address flow.Address) (uint64, error) {
	storageUsedRegister, err := a.getValue(address, false, keyStorageUsed)
	if err != nil {
		return 0, err
	}

	if len(storageUsedRegister) != uint64StorageSize {
		return 0, fmt.Errorf("account %s storage used is not initialized or not initialized correctly", address.Hex())
	}

	storageUsed, _, err := utils.ReadUint64(storageUsedRegister)
	if err != nil {
		return 0, err
	}
	return storageUsed, nil
}

func (a *Accounts) setStorageUsed(address flow.Address, used uint64) error {
	usedBinary := utils.Uint64ToBinary(used)
	return a.setValue(address, false, keyStorageUsed, usedBinary)
}

func (a *Accounts) GetValue(address flow.Address, key string) (flow.RegisterValue, error) {
	return a.getValue(address, false, key)
}

func (a *Accounts) getValue(address flow.Address, isController bool, key string) (flow.RegisterValue, error) {
	if isController {
		return a.ledger.Get(string(address.Bytes()), string(address.Bytes()), key)
	}
	return a.ledger.Get(string(address.Bytes()), "", key)
}

// SetValue sets a value in address' storage
func (a *Accounts) SetValue(address flow.Address, key string, value flow.RegisterValue) error {
	return a.setValue(address, false, key, value)
}

func (a *Accounts) setValue(address flow.Address, isController bool, key string, value flow.RegisterValue) error {
	err := a.updateRegisterSizeChange(address, isController, key, value)
	if err != nil {
		return fmt.Errorf("failed to update storage used by key %s on account %s: %w", key, address, err)
	}

	if isController {
		a.ledger.Set(string(address.Bytes()), string(address.Bytes()), key, value)
	} else {
		a.ledger.Set(string(address.Bytes()), "", key, value)
>>>>>>> 5b84a44a
	}
	return nil
}

func (a *Accounts) updateRegisterSizeChange(address flow.Address, isController bool, key string, value flow.RegisterValue) error {
	if key == keyStorageUsed {
		// size of this register is always uint64StorageSize
		// don't double check this to save time and prevent recursion
		return nil
	}
	oldValue, err := a.getValue(address, isController, key)
	if err != nil {
		return err
	}

	sizeChange := int64(RegisterSize(address, isController, key, value) - RegisterSize(address, isController, key, oldValue))
	if sizeChange == 0 {
		// register size has not changed. Nothing to do
		return nil
	}

	oldSize, err := a.GetStorageUsed(address)
	if err != nil {
		return err
	}

	// two paths to avoid casting uint to int
	var newSize uint64
	if sizeChange < 0 {
		absChange := uint64(-sizeChange)
		if absChange > oldSize {
			// should never happen
			return fmt.Errorf("storage used by key %s on account %s would be negative", key, address.Hex())
		}
		newSize = oldSize - absChange
	} else {
		absChange := uint64(sizeChange)
		newSize = oldSize + absChange
	}

	// this puts us back in the setValue method.
	// The difference is that storage_used update exits early from this function so there isn't any recursion.
	return a.setStorageUsed(address, newSize)
}

func RegisterSize(address flow.Address, isController bool, key string, value flow.RegisterValue) int {
	if len(value) == 0 {
		// registers with empty value won't (or don't) exist when stored
		return 0
	}

	var registerID flow.RegisterID
	if isController {
		registerID = flow.NewRegisterID(string(address.Bytes()), string(address.Bytes()), key)
	} else {
		registerID = flow.NewRegisterID(string(address.Bytes()), "", key)
	}
	registerKey := state.RegisterIDToKey(registerID)
	return registerKey.Size() + len(value)
}

func (a *Accounts) touch(address flow.Address, isController bool, key string) {
	if isController {
		a.ledger.Touch(string(address.Bytes()), string(address.Bytes()), key)
	} else {
		a.ledger.Touch(string(address.Bytes()), "", key)
	}
}

func (a *Accounts) TouchContract(contractName string, address flow.Address) {
	contractNames, err := a.getContractNames(address)
	if err != nil {
		panic(err)
	}
	if contractNames.Has(contractName) {
<<<<<<< HEAD
		// TODO change me to touch
		_, err = a.state.Read(string(address.Bytes()),
			string(address.Bytes()),
=======
		a.touch(address,
			true,
>>>>>>> 5b84a44a
			contractKey(contractName))
		if err != nil {
			// TODO return error
			panic(fmt.Errorf("failed to read the ledger: %w", err))
		}
	}
}

// GetContractNames gets a sorted list of names of contracts deployed on an address
func (a *Accounts) GetContractNames(address flow.Address) ([]string, error) {
	return a.getContractNames(address)
}

func (a *Accounts) getContractNames(address flow.Address) (contractNames, error) {
<<<<<<< HEAD
	encContractNames, err := a.state.Read(string(address.Bytes()), string(address.Bytes()), keyContractNames)
=======
	encContractNames, err := a.getValue(address, true, keyContractNames)
>>>>>>> 5b84a44a
	if err != nil {
		return nil, fmt.Errorf("cannot get deployed contract names: %w", err)
	}
	identifiers := make([]string, 0)
	if len(encContractNames) > 0 {
		buf := bytes.NewReader(encContractNames)
		cborDecoder := cbor.NewDecoder(buf)
		err = cborDecoder.Decode(&identifiers)
		if err != nil {
			return nil, fmt.Errorf("cannot decode deployed contract names %x: %w", encContractNames, err)
		}
	}
	return identifiers, nil
}

func (a *Accounts) GetContract(contractName string, address flow.Address) ([]byte, error) {
	contractNames, err := a.getContractNames(address)
	if err != nil {
		return nil, err
	}
	if !contractNames.Has(contractName) {
		return nil, nil
	}
	return a.getContract(contractName, address)
}

func (a *Accounts) SetContract(contractName string, address flow.Address, contract []byte) error {
	contractNames, err := a.getContractNames(address)
	if err != nil {
		return err
	}
	err = a.setContract(contractName, address, contract)
	if err != nil {
		return err
	}
	contractNames.add(contractName)
	return a.setContractNames(contractNames, address)
}

func (a *Accounts) DeleteContract(contractName string, address flow.Address) error {
	contractNames, err := a.getContractNames(address)
	if err != nil {
		return err
	}
	if !contractNames.Has(contractName) {
		return nil
	}
	err = a.setContract(contractName, address, nil)
	if err != nil {
		return err
	}
	contractNames.remove(contractName)
	return a.setContractNames(contractNames, address)
}

// contractNames container for a list of contract names. Should always be sorted.
// To ensure this, don't sort while reading it from storage, but sort it while adding/removing elements
type contractNames []string

func (l contractNames) Has(contractNames string) bool {
	i := sort.SearchStrings(l, contractNames)
	return i != len(l) && l[i] == contractNames
}
func (l *contractNames) add(contractNames string) {
	i := sort.SearchStrings(*l, contractNames)
	if i != len(*l) && (*l)[i] == contractNames {
		// list already contains element
		return
	}
	*l = append(*l, "")
	copy((*l)[i+1:], (*l)[i:])
	(*l)[i] = contractNames
}
func (l *contractNames) remove(contractName string) {
	i := sort.SearchStrings(*l, contractName)
	if i == len(*l) || (*l)[i] != contractName {
		// list doesnt contain the element
		return
	}
	*l = append((*l)[:i], (*l)[i+1:]...)
}<|MERGE_RESOLUTION|>--- conflicted
+++ resolved
@@ -83,11 +83,7 @@
 }
 
 func (a *Accounts) Exists(address flow.Address) (bool, error) {
-<<<<<<< HEAD
 	exists, err := a.state.Read(string(address.Bytes()), "", keyExists)
-=======
-	exists, err := a.getValue(address, false, keyExists)
->>>>>>> 5b84a44a
 	if err != nil {
 		return false, newLedgerGetError(keyExists, address, err)
 	}
@@ -116,29 +112,17 @@
 	}
 
 	// mark that this account exists
-<<<<<<< HEAD
 	err = a.state.Update(string(newAddress.Bytes()), "", keyExists, []byte{1})
 	if err != nil {
 		return fmt.Errorf("failed to update the ledger: %w", err)
 	}
-=======
-	err = a.setValue(newAddress, false, keyExists, []byte{1})
-	if err != nil {
-		return err
-	}
-
->>>>>>> 5b84a44a
 	return a.SetAllPublicKeys(newAddress, publicKeys)
 }
 
 func (a *Accounts) GetPublicKey(address flow.Address, keyIndex uint64) (flow.AccountPublicKey, error) {
-<<<<<<< HEAD
 	publicKey, err := a.state.Read(
 		string(address.Bytes()), string(address.Bytes()), keyPublicKey(keyIndex),
 	)
-=======
-	publicKey, err := a.getValue(address, true, keyPublicKey(keyIndex))
->>>>>>> 5b84a44a
 	if err != nil {
 		return flow.AccountPublicKey{}, newLedgerGetError(keyPublicKey(keyIndex), address, err)
 	}
@@ -156,13 +140,9 @@
 }
 
 func (a *Accounts) GetPublicKeyCount(address flow.Address) (uint64, error) {
-<<<<<<< HEAD
 	countBytes, err := a.state.Read(
 		string(address.Bytes()), string(address.Bytes()), keyPublicKeyCount,
 	)
-=======
-	countBytes, err := a.getValue(address, true, keyPublicKeyCount)
->>>>>>> 5b84a44a
 	if err != nil {
 		return 0, newLedgerGetError(keyPublicKeyCount, address, err)
 	}
@@ -181,7 +161,6 @@
 func (a *Accounts) setPublicKeyCount(address flow.Address, count uint64) error {
 	newCount := new(big.Int).SetUint64(count)
 
-<<<<<<< HEAD
 	err := a.state.Update(
 		string(address.Bytes()), string(address.Bytes()), keyPublicKeyCount,
 		newCount.Bytes(),
@@ -190,24 +169,14 @@
 		// TODO return the error instead of panic
 		panic(fmt.Errorf("failed to update the ledger: %w", err))
 	}
-}
-
-func (a *Accounts) GetPublicKeys(address flow.Address) (publicKeys []flow.AccountPublicKey, err error) {
-	var countBytes []byte
-	countBytes, err = a.state.Read(
-		string(address.Bytes()), string(address.Bytes()), keyPublicKeyCount,
-	)
-=======
-	return a.setValue(address, true, keyPublicKeyCount, newCount.Bytes())
+	return nil
 }
 
 func (a *Accounts) GetPublicKeys(address flow.Address) (publicKeys []flow.AccountPublicKey, err error) {
 	count, err := a.GetPublicKeyCount(address)
->>>>>>> 5b84a44a
 	if err != nil {
 		return nil, fmt.Errorf("failed to get public key count of account: %w", err)
 	}
-
 	publicKeys = make([]flow.AccountPublicKey, count)
 
 	for i := uint64(0); i < count; i++ {
@@ -237,7 +206,6 @@
 		return nil, fmt.Errorf("failed to encode public key: %w", err)
 	}
 
-<<<<<<< HEAD
 	err = a.state.Update(
 		string(address.Bytes()), string(address.Bytes()), keyPublicKey(keyIndex),
 		encodedPublicKey,
@@ -248,11 +216,6 @@
 	}
 
 	return encodedPublicKey, nil
-=======
-	err = a.setValue(address, true, keyPublicKey(keyIndex), encodedPublicKey)
-
-	return encodedPublicKey, err
->>>>>>> 5b84a44a
 }
 
 func (a *Accounts) SetAllPublicKeys(address flow.Address, publicKeys []flow.AccountPublicKey) error {
@@ -287,13 +250,8 @@
 }
 
 func (a *Accounts) getContract(contractName string, address flow.Address) ([]byte, error) {
-<<<<<<< HEAD
 	contract, err := a.state.Read(string(address.Bytes()),
 		string(address.Bytes()),
-=======
-	contract, err := a.getValue(address,
-		true,
->>>>>>> 5b84a44a
 		contractKey(contractName))
 	if err != nil {
 		return nil, newLedgerGetError(contractName, address, err)
@@ -313,11 +271,7 @@
 	}
 
 	var prevContract []byte
-<<<<<<< HEAD
 	prevContract, err = a.state.Read(string(address.Bytes()), string(address.Bytes()), contractKey(contractName))
-=======
-	prevContract, err = a.getValue(address, true, contractKey(contractName))
->>>>>>> 5b84a44a
 	if err != nil {
 		return fmt.Errorf("cannot retreive previous contract: %w", err)
 	}
@@ -327,18 +281,10 @@
 		return nil
 	}
 
-<<<<<<< HEAD
 	err = a.state.Update(string(address.Bytes()), string(address.Bytes()), contractKey(contractName), contract)
 	if err != nil {
 		return fmt.Errorf("failed to update the ledger: %w", err)
 	}
-=======
-	err = a.setValue(address, true, contractKey(contractName), contract)
-	if err != nil {
-		return err
-	}
-
->>>>>>> 5b84a44a
 	return nil
 }
 
@@ -364,11 +310,7 @@
 	newContractNames := buf.Bytes()
 
 	var prevContractNames []byte
-<<<<<<< HEAD
 	prevContractNames, err = a.state.Read(string(address.Bytes()), string(address.Bytes()), keyContractNames)
-=======
-	prevContractNames, err = a.getValue(address, true, keyContractNames)
->>>>>>> 5b84a44a
 	if err != nil {
 		return fmt.Errorf("cannot retrieve current contract names: %w", err)
 	}
@@ -378,11 +320,11 @@
 		return nil
 	}
 
-<<<<<<< HEAD
 	err = a.state.Update(string(address.Bytes()), string(address.Bytes()), keyContractNames, newContractNames)
 	if err != nil {
 		return fmt.Errorf("failed to update the ledger: %w", err)
-=======
+	}
+
 	return a.setValue(address, true, keyContractNames, newContractNames)
 }
 
@@ -415,9 +357,9 @@
 
 func (a *Accounts) getValue(address flow.Address, isController bool, key string) (flow.RegisterValue, error) {
 	if isController {
-		return a.ledger.Get(string(address.Bytes()), string(address.Bytes()), key)
-	}
-	return a.ledger.Get(string(address.Bytes()), "", key)
+		return a.state.Read(string(address.Bytes()), string(address.Bytes()), key)
+	}
+	return a.state.Read(string(address.Bytes()), "", key)
 }
 
 // SetValue sets a value in address' storage
@@ -432,10 +374,9 @@
 	}
 
 	if isController {
-		a.ledger.Set(string(address.Bytes()), string(address.Bytes()), key, value)
+		a.state.Update(string(address.Bytes()), string(address.Bytes()), key, value)
 	} else {
-		a.ledger.Set(string(address.Bytes()), "", key, value)
->>>>>>> 5b84a44a
+		a.state.Update(string(address.Bytes()), "", key, value)
 	}
 	return nil
 }
@@ -497,11 +438,12 @@
 	return registerKey.Size() + len(value)
 }
 
+// TODO replace with touch
 func (a *Accounts) touch(address flow.Address, isController bool, key string) {
 	if isController {
-		a.ledger.Touch(string(address.Bytes()), string(address.Bytes()), key)
+		a.state.Read(string(address.Bytes()), string(address.Bytes()), key)
 	} else {
-		a.ledger.Touch(string(address.Bytes()), "", key)
+		a.state.Read(string(address.Bytes()), "", key)
 	}
 }
 
@@ -511,14 +453,9 @@
 		panic(err)
 	}
 	if contractNames.Has(contractName) {
-<<<<<<< HEAD
 		// TODO change me to touch
 		_, err = a.state.Read(string(address.Bytes()),
 			string(address.Bytes()),
-=======
-		a.touch(address,
-			true,
->>>>>>> 5b84a44a
 			contractKey(contractName))
 		if err != nil {
 			// TODO return error
@@ -533,11 +470,7 @@
 }
 
 func (a *Accounts) getContractNames(address flow.Address) (contractNames, error) {
-<<<<<<< HEAD
 	encContractNames, err := a.state.Read(string(address.Bytes()), string(address.Bytes()), keyContractNames)
-=======
-	encContractNames, err := a.getValue(address, true, keyContractNames)
->>>>>>> 5b84a44a
 	if err != nil {
 		return nil, fmt.Errorf("cannot get deployed contract names: %w", err)
 	}
@@ -614,7 +547,7 @@
 func (l *contractNames) remove(contractName string) {
 	i := sort.SearchStrings(*l, contractName)
 	if i == len(*l) || (*l)[i] != contractName {
-		// list doesnt contain the element
+		// list does not contain the element
 		return
 	}
 	*l = append((*l)[:i], (*l)[i+1:]...)
