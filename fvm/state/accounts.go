--- conflicted
+++ resolved
@@ -162,17 +162,6 @@
 }
 
 func (a *Accounts) GetPublicKeys(address flow.Address) (publicKeys []flow.AccountPublicKey, err error) {
-<<<<<<< HEAD
-	var countBytes []byte
-	countBytes, err = a.getValue(address, true, keyPublicKeyCount)
-	if err != nil {
-		return nil, newLedgerGetError(keyPublicKeyCount, address, err)
-	}
-
-	var count uint64
-=======
->>>>>>> 2765238e
-
 	count, err := a.GetPublicKeyCount(address)
 	if err != nil {
 		return nil, fmt.Errorf("failed to get public key count of account: %w", err)
