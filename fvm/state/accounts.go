--- conflicted
+++ resolved
@@ -236,9 +236,6 @@
 	return a.setPublicKeyCount(address, count+1)
 }
 
-<<<<<<< HEAD
-func ContractKey(contractName string) string {
-=======
 func IsValidAccountKeySignAlgo(algo crypto.SigningAlgorithm) bool {
 	switch algo {
 	case crypto.ECDSAP256, crypto.ECDSASecp256k1:
@@ -257,8 +254,7 @@
 	}
 }
 
-func contractKey(contractName string) string {
->>>>>>> 1e46e665
+func ContractKey(contractName string) string {
 	return fmt.Sprintf("%s.%s", KeyCode, contractName)
 }
 
