--- conflicted
+++ resolved
@@ -138,11 +138,7 @@
 	return decodedPublicKey, nil
 }
 
-<<<<<<< HEAD
-func (a *Accounts) getPublicKeyCount(address flow.Address) (uint64, error) {
-=======
 func (a *Accounts) GetPublicKeyCount(address flow.Address) (uint64, error) {
->>>>>>> 115ccee9
 	countBytes, err := a.getValue(address, true, keyPublicKeyCount)
 	if err != nil {
 		return 0, newLedgerGetError(keyPublicKeyCount, address, err)
@@ -166,12 +162,7 @@
 }
 
 func (a *Accounts) GetPublicKeys(address flow.Address) (publicKeys []flow.AccountPublicKey, err error) {
-<<<<<<< HEAD
-	var countBytes []byte
-	countBytes, err = a.getValue(address, true, keyPublicKeyCount)
-=======
 	count, err := a.GetPublicKeyCount(address)
->>>>>>> 115ccee9
 	if err != nil {
 		return nil, fmt.Errorf("failed to get public key count of account: %w", err)
 	}
@@ -224,7 +215,7 @@
 }
 
 func (a *Accounts) AppendPublicKey(address flow.Address, publicKey flow.AccountPublicKey) error {
-	count, err := a.getPublicKeyCount(address)
+	count, err := a.GetPublicKeyCount(address)
 	if err != nil {
 		return err
 	}
@@ -326,7 +317,6 @@
 	if len(storageUsedRegister) != uint64StorageSize {
 		return 0, fmt.Errorf("account %s storage used is not initialized or not initialized correctly", address.Hex())
 	}
-<<<<<<< HEAD
 
 	storageUsed, _, err := utils.ReadUint64(storageUsedRegister)
 	if err != nil {
@@ -356,37 +346,6 @@
 	return a.setValue(address, false, key, value)
 }
 
-=======
-
-	storageUsed, _, err := utils.ReadUint64(storageUsedRegister)
-	if err != nil {
-		return 0, err
-	}
-	return storageUsed, nil
-}
-
-func (a *Accounts) setStorageUsed(address flow.Address, used uint64) error {
-	usedBinary := utils.Uint64ToBinary(used)
-	return a.setValue(address, false, keyStorageUsed, usedBinary)
-}
-
-func (a *Accounts) GetValue(address flow.Address, key string) (flow.RegisterValue, error) {
-	return a.getValue(address, false, key)
-}
-
-func (a *Accounts) getValue(address flow.Address, isController bool, key string) (flow.RegisterValue, error) {
-	if isController {
-		return a.ledger.Get(string(address.Bytes()), string(address.Bytes()), key)
-	}
-	return a.ledger.Get(string(address.Bytes()), "", key)
-}
-
-// SetValue sets a value in address' storage
-func (a *Accounts) SetValue(address flow.Address, key string, value flow.RegisterValue) error {
-	return a.setValue(address, false, key, value)
-}
-
->>>>>>> 115ccee9
 func (a *Accounts) setValue(address flow.Address, isController bool, key string, value flow.RegisterValue) error {
 	err := a.updateRegisterSizeChange(address, isController, key, value)
 	if err != nil {
