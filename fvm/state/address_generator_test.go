--- conflicted
+++ resolved
@@ -27,11 +27,7 @@
 	_, err = generator.NextAddress()
 	require.NoError(t, err)
 
-<<<<<<< HEAD
-	stm.ApplyStartStateToLedger()
-=======
 	err = stm.ApplyStartStateToLedger()
->>>>>>> 0ca42ba6
 	require.NoError(t, err)
 	stateBytes, err := ledger.Get("", "", "account_address_state")
 	require.NoError(t, err)
@@ -52,11 +48,7 @@
 	_, err = generator.NextAddress()
 	require.NoError(t, err)
 
-<<<<<<< HEAD
-	stm.ApplyStartStateToLedger()
-=======
 	err = stm.ApplyStartStateToLedger()
->>>>>>> 0ca42ba6
 	require.NoError(t, err)
 
 	stateBytes, err := ledger.Get("", "", "account_address_state")
