--- conflicted
+++ resolved
@@ -51,24 +51,17 @@
 		err := stChild.Set("address", "controller", key, value)
 		require.NoError(t, err)
 
-<<<<<<< HEAD
-=======
 		// read before merge
 		v, err := st.Get("address", "controller", key)
 		require.NoError(t, err)
 		require.Equal(t, len(v), 0)
 
->>>>>>> 1075cc53
 		// merge to parent
 		err = st.MergeState(stChild)
 		require.NoError(t, err)
 
 		// read key3 on parent
-<<<<<<< HEAD
-		v, err := st.Get("address", "controller", key)
-=======
 		v, err = st.Get("address", "controller", key)
->>>>>>> 1075cc53
 		require.NoError(t, err)
 		require.Equal(t, v, value)
 	})
