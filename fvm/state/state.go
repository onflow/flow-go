package state

import (
	"github.com/onflow/flow-go/model/flow"
)

// TODO we started with high numbers here and we might
// tune (reduce) them when we have more data
const (
	DefaultMaxKeySize         = 16_000        // ~16KB
	DefaultMaxValueSize       = 256_000_000   // ~256MB
	DefaultMaxInteractionSize = 2_000_000_000 // ~2GB
)

type State struct {
	ledger                Ledger
	parent                *State
<<<<<<< HEAD
	touchLog              []payload
	changeLog             []payload
	delta                 map[payloadKey]payload
	readCache             map[payloadKey]payload
	updatedAddresses      map[flow.Address]struct{}
	interactionUsed       uint64
=======
	touchLog              []Payload
	delta                 map[PayloadKey]Payload
	readCache             map[PayloadKey]Payload
	updatedAddresses      map[flow.Address]struct{}
>>>>>>> 0ca42ba6
	maxKeySizeAllowed     uint64
	maxValueSizeAllowed   uint64
	maxInteractionAllowed uint64
	LedgerInteraction
}

func defaultState(ledger Ledger) *State {
	return &State{
		ledger:                ledger,
<<<<<<< HEAD
		interactionUsed:       uint64(0),
		touchLog:              make([]payload, 0),
		changeLog:             make([]payload, 0),
		delta:                 make(map[payloadKey]payload),
		updatedAddresses:      make(map[flow.Address]struct{}),
		readCache:             make(map[payloadKey]payload),
=======
		touchLog:              make([]Payload, 0),
		delta:                 make(map[PayloadKey]Payload),
		updatedAddresses:      make(map[flow.Address]struct{}),
		readCache:             make(map[PayloadKey]Payload),
>>>>>>> 0ca42ba6
		maxKeySizeAllowed:     DefaultMaxKeySize,
		maxValueSizeAllowed:   DefaultMaxValueSize,
		maxInteractionAllowed: DefaultMaxInteractionSize,
	}
}

type StateOption func(st *State) *State

// NewState constructs a new state
func NewState(ledger Ledger, opts ...StateOption) *State {
	ctx := defaultState(ledger)
	for _, applyOption := range opts {
		ctx = applyOption(ctx)
	}
	return ctx
}

// WithParent sets a parent for the state
func WithParent(parent *State) func(st *State) *State {
	return func(st *State) *State {
		st.parent = parent
		return st
	}
}

// WithMaxKeySizeAllowed sets limit on max key size
func WithMaxKeySizeAllowed(limit uint64) func(st *State) *State {
	return func(st *State) *State {
		st.maxKeySizeAllowed = limit
		return st
	}
}

// WithMaxValueSizeAllowed sets limit on max value size
func WithMaxValueSizeAllowed(limit uint64) func(st *State) *State {
	return func(st *State) *State {
		st.maxValueSizeAllowed = limit
		return st
	}
}

// WithMaxInteractionSizeAllowed sets limit on total byte interaction with ledger
func WithMaxInteractionSizeAllowed(limit uint64) func(st *State) *State {
	return func(st *State) *State {
		st.maxInteractionAllowed = limit
		return st
	}
}

<<<<<<< HEAD
func (s *State) logTouch(owner, controller, key string, value flow.RegisterValue) {
	s.touchLog = append(s.touchLog, payload{payloadKey{owner, controller, key}, value})
}

func (s *State) logChange(owner, controller, key string, value flow.RegisterValue) {
	s.changeLog = append(s.changeLog, payload{payloadKey{owner, controller, key}, value})
=======
// TouchLogBytes returns a large byte slice of all register touches
// for read touches the value part is nil for updates
// the value part is also included
func (s *State) TouchLogBytes() []byte {
	res := make([]byte, 0)
	for _, p := range s.touchLog {
		res = append(res, p.bytes()...)
	}
	return res
}

func (s *State) Touches() []Payload {
	return s.touchLog
}

func (s *State) LogTouch(pk *Payload) {
	s.touchLog = append(s.touchLog, *pk)
}

func (s *State) LogTouches(pks []Payload) {
	if len(pks) > 0 {
		s.touchLog = append(s.touchLog, pks...)
	}
>>>>>>> 0ca42ba6
}

// Get returns a register value given owner, controller and key
func (s *State) Get(owner, controller, key string) (flow.RegisterValue, error) {
	if err := s.checkSize(owner, controller, key, []byte{}); err != nil {
		return nil, err
	}

<<<<<<< HEAD
	pKey := payloadKey{owner, controller, key}

	// check delta first
	if p, ok := s.delta[pKey]; ok {
		s.logTouch(owner, controller, key, p.value)
		return p.value, nil
	}

	// return from read cache
	if p, ok := s.readCache[pKey]; ok {
		s.logTouch(owner, controller, key, p.value)
		return p.value, nil
=======
	pKey := PayloadKey{owner, controller, key}
	s.LogTouch(&Payload{pKey, nil})
	// check delta first
	if p, ok := s.delta[pKey]; ok {
		return p.Value, nil
	}

	// return from read cache
	if p, ok := s.readCache[pKey]; ok {
		return p.Value, nil
	}

	// read from parent
	if s.parent != nil {
		value, err := s.parent.Get(owner, controller, key)
		s.readCache[pKey] = Payload{pKey, value}
		return value, err
>>>>>>> 0ca42ba6
	}

	// read from parent
	if s.parent != nil {
		value, err := s.parent.Get(owner, controller, key)
		s.readCache[pKey] = payload{pKey, value}
		s.logTouch(owner, controller, key, value)
		return value, err
	}

	// read from ledger
	value, err := s.ledger.Get(owner, controller, key)
	if err != nil {
		return nil, &LedgerFailure{err}
	}

	// update read catch
<<<<<<< HEAD
	s.readCache[pKey] = payload{pKey, value}
	s.logTouch(owner, controller, key, value)
	return value, s.updateInteraction(owner, controller, key, value, []byte{})
=======
	p := Payload{pKey, value}
	s.readCache[pKey] = p
	s.ReadCounter++
	s.TotalBytesRead += p.size()
	return value, s.checkMaxInteraction()
}

func (s *State) updateDelta(p *Payload) {
	// check if a delta already exist for this key
	// reduce the bytes to be written
	if old, ok := s.delta[p.PayloadKey]; ok {
		s.ToBeWrittenCounter--
		s.TotalBytesToBeWritten -= old.size()
	}

	s.delta[p.PayloadKey] = *p
	s.ToBeWrittenCounter++
	s.TotalBytesToBeWritten += p.size()
>>>>>>> 0ca42ba6
}

// Set updates state delta with a register update
func (s *State) Set(owner, controller, key string, value flow.RegisterValue) error {
	if err := s.checkSize(owner, controller, key, value); err != nil {
		return err
	}

<<<<<<< HEAD
	pKey := payloadKey{owner, controller, key}

	s.delta[pKey] = payload{pKey, value}
	s.logTouch(owner, controller, key, value)
	s.logChange(owner, controller, key, value)
=======
	pKey := PayloadKey{owner, controller, key}
	p := Payload{pKey, value}
	s.LogTouch(&p)

	s.updateDelta(&p)

>>>>>>> 0ca42ba6
	address, isAddress := addressFromOwner(owner)
	if isAddress {
		s.updatedAddresses[address] = struct{}{}
	}
	return nil
}

<<<<<<< HEAD
func (s *State) Touch(owner, controller, key string) error {
	// TODO we don't need to call the ledger touch, touch can be returned later form the logs
	err := s.Touch(owner, controller, key)
	// TODO figure out value instead of nil
	s.logTouch(owner, controller, key, nil)
	return err
}

=======
>>>>>>> 0ca42ba6
func (s *State) Delete(owner, controller, key string) error {
	err := s.Set(owner, controller, key, nil)
	s.logTouch(owner, controller, key, nil)
	s.logChange(owner, controller, key, nil)
	return err
}

<<<<<<< HEAD
// NewChild generates a new child state
func (s *State) NewChild() *State {
	return NewState(s.ledger, WithParent(s))
}

// MergeState applies the changes from a the given view to this view.
// TODO rename this, this is not actually a merge as we can't merge
// ledger
func (s *State) MergeState(child *State) {
	// transfer touches
	for _, l := range child.touchLog {
		// TODO do this through touch method
		s.logTouch(l.owner, l.controller, l.key, l.value)
	}

	// transfer changes
	for _, l := range child.changeLog {
		s.Set(l.owner, l.controller, l.key, l.value)
=======
// We don't need this later, it should be invisible to the cadence
func (s *State) Touch(owner, controller, key string) error {
	s.LogTouch(&Payload{PayloadKey{owner, controller, key}, nil})
	return nil
}

// NewChild generates a new child state
func (s *State) NewChild() *State {
	return NewState(s.ledger,
		WithParent(s),
		WithMaxKeySizeAllowed(s.maxKeySizeAllowed),
		WithMaxValueSizeAllowed(s.maxValueSizeAllowed),
		WithMaxInteractionSizeAllowed(s.maxInteractionAllowed),
	)
}

func (s *State) MergeTouchLogs(child *State) error {
	// append touches
	s.LogTouches(child.touchLog)
	// TODO maybe merge read cache for performance on failed cases
	return nil
}

// MergeAnyState applies the changes from any given state
func (s *State) MergeAnyState(other *State) error {
	// append touches
	s.LogTouches(other.touchLog)

	// apply delta
	for _, v := range other.delta {
		s.updateDelta(&v)
>>>>>>> 0ca42ba6
	}
}

<<<<<<< HEAD
// ApplyDeltaToLedger should only be used for applying changes to ledger at the end of tx
// if successful
func (s *State) ApplyDeltaToLedger() error {

	// TODO
	// we can change this to only use delta
	// when SPoCK secret is moved to lower level
	for _, v := range s.changeLog {
		err := s.ledger.Set(v.owner, v.controller, v.key, v.value)
		if err != nil {
			return err
		}
	}

	// TODO clean up change log and others if needed to be called multiple times in the future
=======
	// apply address updates
	for k, v := range other.updatedAddresses {
		s.updatedAddresses[k] = v
	}

	// update ledger interactions
	s.ReadCounter += other.ReadCounter
	s.WriteCounter += other.WriteCounter
	s.TotalBytesRead += other.TotalBytesRead
	s.TotalBytesWritten += other.TotalBytesWritten

	// check max interaction as last step
	return s.checkMaxInteraction()
}

// MergeState applies the changes from a the given view to this view.
func (s *State) MergeState(child *State) error {
	// append touches
	s.LogTouches(child.touchLog)

	// merge read cache
	for k, v := range child.readCache {
		s.readCache[k] = v
	}

	// apply delta
	for _, v := range child.delta {
		s.updateDelta(&v)
	}

	// apply address updates
	for k, v := range child.updatedAddresses {
		s.updatedAddresses[k] = v
	}

	// update ledger interactions
	s.ReadCounter += child.ReadCounter
	s.WriteCounter += child.WriteCounter
	s.TotalBytesRead += child.TotalBytesRead
	s.TotalBytesWritten += child.TotalBytesWritten

	// check max interaction as last step
	return s.checkMaxInteraction()
}

// ApplyDeltaToLedger should only be used for applying changes to ledger at the end of tx
// if successful
func (s *State) ApplyDeltaToLedger() error {
	for _, v := range s.delta {
		s.WriteCounter++
		s.TotalBytesWritten += v.size()
		err := s.ledger.Set(v.Owner, v.Controller, v.Key, v.Value)
		if err != nil {
			return err
		}
	}
	return s.checkMaxInteraction()
}

// ApplyTouchesToLedger applies all the register touches to the ledger,
// this is needed for failed transactions
// TODO later we might not need this if we return the touches directly
// to the layer above for SPoCK and data pack construction
func (s *State) ApplyTouchesToLedger() error {
	for _, v := range s.touchLog {
		err := s.ledger.Touch(v.Owner, v.Controller, v.Key)
		if err != nil {
			return err
		}
	}
>>>>>>> 0ca42ba6
	return nil
}

func (s *State) Ledger() Ledger {
	return s.ledger
}

func (s *State) UpdatedAddresses() []flow.Address {
	addresses := make([]flow.Address, 0, len(s.updatedAddresses))
	for k := range s.updatedAddresses {
		addresses = append(addresses, k)
	}
	return addresses
}

<<<<<<< HEAD
func (s *State) InteractionUsed() uint64 {
	return s.interactionUsed
}

func (s *State) updateInteraction(owner, controller, key string, oldValue, newValue flow.RegisterValue) error {
	keySize := uint64(len(owner) + len(controller) + len(key))
	oldValueSize := uint64(len(oldValue))
	newValueSize := uint64(len(newValue))
	s.interactionUsed += keySize + oldValueSize + newValueSize
	if s.interactionUsed > s.maxInteractionAllowed {
=======
func (s *State) checkMaxInteraction() error {
	if s.InteractionUsed() > s.maxInteractionAllowed {
>>>>>>> 0ca42ba6
		return &StateInteractionLimitExceededError{
			Used:  s.InteractionUsed(),
			Limit: s.maxInteractionAllowed}
	}
	return nil
}

func (s *State) checkSize(owner, controller, key string, value flow.RegisterValue) error {
	keySize := uint64(len(owner) + len(controller) + len(key))
	valueSize := uint64(len(value))
	if keySize > s.maxKeySizeAllowed {
		return &StateKeySizeLimitError{Owner: owner,
			Controller: controller,
			Key:        key,
			Size:       keySize,
			Limit:      s.maxKeySizeAllowed}
	}
	if valueSize > s.maxValueSizeAllowed {
		return &StateValueSizeLimitError{Value: value,
			Size:  keySize,
			Limit: s.maxKeySizeAllowed}
	}
	return nil
}

func addressFromOwner(owner string) (flow.Address, bool) {
	ownerBytes := []byte(owner)
	if len(ownerBytes) != flow.AddressLength {
		// not an address
		return flow.EmptyAddress, false
	}
	address := flow.BytesToAddress(ownerBytes)
	return address, true
}

<<<<<<< HEAD
type payloadKey struct {
	owner      string
	controller string
	key        string
}
type payload struct {
	payloadKey
	value flow.RegisterValue
=======
// LedgerInteraction captures stats on how much an state
// interacted with the ledger
type LedgerInteraction struct {
	ReadCounter           uint64
	ToBeWrittenCounter    uint64
	WriteCounter          uint64
	TotalBytesRead        uint64
	TotalBytesToBeWritten uint64
	TotalBytesWritten     uint64
}

func (li *LedgerInteraction) InteractionUsed() uint64 {
	return li.TotalBytesRead + li.TotalBytesWritten
}

type PayloadKey struct {
	Owner      string
	Controller string
	Key        string
}

type Payload struct {
	PayloadKey
	Value flow.RegisterValue
}

func (p *Payload) size() uint64 {
	return uint64(len(p.Owner) + len(p.Controller) + len(p.Key) + len(p.Value))
}

func (p *Payload) bytes() []byte {
	res := make([]byte, 0)
	res = append(res, []byte(p.Owner)...)
	res = append(res, []byte(p.Controller)...)
	res = append(res, []byte(p.Key)...)
	res = append(res, p.Value...)
	return res
>>>>>>> 0ca42ba6
}<|MERGE_RESOLUTION|>--- conflicted
+++ resolved
@@ -15,19 +15,10 @@
 type State struct {
 	ledger                Ledger
 	parent                *State
-<<<<<<< HEAD
-	touchLog              []payload
-	changeLog             []payload
-	delta                 map[payloadKey]payload
-	readCache             map[payloadKey]payload
-	updatedAddresses      map[flow.Address]struct{}
-	interactionUsed       uint64
-=======
 	touchLog              []Payload
 	delta                 map[PayloadKey]Payload
 	readCache             map[PayloadKey]Payload
 	updatedAddresses      map[flow.Address]struct{}
->>>>>>> 0ca42ba6
 	maxKeySizeAllowed     uint64
 	maxValueSizeAllowed   uint64
 	maxInteractionAllowed uint64
@@ -37,19 +28,10 @@
 func defaultState(ledger Ledger) *State {
 	return &State{
 		ledger:                ledger,
-<<<<<<< HEAD
-		interactionUsed:       uint64(0),
-		touchLog:              make([]payload, 0),
-		changeLog:             make([]payload, 0),
-		delta:                 make(map[payloadKey]payload),
-		updatedAddresses:      make(map[flow.Address]struct{}),
-		readCache:             make(map[payloadKey]payload),
-=======
 		touchLog:              make([]Payload, 0),
 		delta:                 make(map[PayloadKey]Payload),
 		updatedAddresses:      make(map[flow.Address]struct{}),
 		readCache:             make(map[PayloadKey]Payload),
->>>>>>> 0ca42ba6
 		maxKeySizeAllowed:     DefaultMaxKeySize,
 		maxValueSizeAllowed:   DefaultMaxValueSize,
 		maxInteractionAllowed: DefaultMaxInteractionSize,
@@ -99,14 +81,6 @@
 	}
 }
 
-<<<<<<< HEAD
-func (s *State) logTouch(owner, controller, key string, value flow.RegisterValue) {
-	s.touchLog = append(s.touchLog, payload{payloadKey{owner, controller, key}, value})
-}
-
-func (s *State) logChange(owner, controller, key string, value flow.RegisterValue) {
-	s.changeLog = append(s.changeLog, payload{payloadKey{owner, controller, key}, value})
-=======
 // TouchLogBytes returns a large byte slice of all register touches
 // for read touches the value part is nil for updates
 // the value part is also included
@@ -130,7 +104,6 @@
 	if len(pks) > 0 {
 		s.touchLog = append(s.touchLog, pks...)
 	}
->>>>>>> 0ca42ba6
 }
 
 // Get returns a register value given owner, controller and key
@@ -139,20 +112,6 @@
 		return nil, err
 	}
 
-<<<<<<< HEAD
-	pKey := payloadKey{owner, controller, key}
-
-	// check delta first
-	if p, ok := s.delta[pKey]; ok {
-		s.logTouch(owner, controller, key, p.value)
-		return p.value, nil
-	}
-
-	// return from read cache
-	if p, ok := s.readCache[pKey]; ok {
-		s.logTouch(owner, controller, key, p.value)
-		return p.value, nil
-=======
 	pKey := PayloadKey{owner, controller, key}
 	s.LogTouch(&Payload{pKey, nil})
 	// check delta first
@@ -170,15 +129,6 @@
 		value, err := s.parent.Get(owner, controller, key)
 		s.readCache[pKey] = Payload{pKey, value}
 		return value, err
->>>>>>> 0ca42ba6
-	}
-
-	// read from parent
-	if s.parent != nil {
-		value, err := s.parent.Get(owner, controller, key)
-		s.readCache[pKey] = payload{pKey, value}
-		s.logTouch(owner, controller, key, value)
-		return value, err
 	}
 
 	// read from ledger
@@ -188,11 +138,6 @@
 	}
 
 	// update read catch
-<<<<<<< HEAD
-	s.readCache[pKey] = payload{pKey, value}
-	s.logTouch(owner, controller, key, value)
-	return value, s.updateInteraction(owner, controller, key, value, []byte{})
-=======
 	p := Payload{pKey, value}
 	s.readCache[pKey] = p
 	s.ReadCounter++
@@ -211,7 +156,6 @@
 	s.delta[p.PayloadKey] = *p
 	s.ToBeWrittenCounter++
 	s.TotalBytesToBeWritten += p.size()
->>>>>>> 0ca42ba6
 }
 
 // Set updates state delta with a register update
@@ -220,20 +164,12 @@
 		return err
 	}
 
-<<<<<<< HEAD
-	pKey := payloadKey{owner, controller, key}
-
-	s.delta[pKey] = payload{pKey, value}
-	s.logTouch(owner, controller, key, value)
-	s.logChange(owner, controller, key, value)
-=======
 	pKey := PayloadKey{owner, controller, key}
 	p := Payload{pKey, value}
 	s.LogTouch(&p)
 
 	s.updateDelta(&p)
 
->>>>>>> 0ca42ba6
 	address, isAddress := addressFromOwner(owner)
 	if isAddress {
 		s.updatedAddresses[address] = struct{}{}
@@ -241,44 +177,11 @@
 	return nil
 }
 
-<<<<<<< HEAD
-func (s *State) Touch(owner, controller, key string) error {
-	// TODO we don't need to call the ledger touch, touch can be returned later form the logs
-	err := s.Touch(owner, controller, key)
-	// TODO figure out value instead of nil
-	s.logTouch(owner, controller, key, nil)
-	return err
-}
-
-=======
->>>>>>> 0ca42ba6
 func (s *State) Delete(owner, controller, key string) error {
 	err := s.Set(owner, controller, key, nil)
-	s.logTouch(owner, controller, key, nil)
-	s.logChange(owner, controller, key, nil)
 	return err
 }
 
-<<<<<<< HEAD
-// NewChild generates a new child state
-func (s *State) NewChild() *State {
-	return NewState(s.ledger, WithParent(s))
-}
-
-// MergeState applies the changes from a the given view to this view.
-// TODO rename this, this is not actually a merge as we can't merge
-// ledger
-func (s *State) MergeState(child *State) {
-	// transfer touches
-	for _, l := range child.touchLog {
-		// TODO do this through touch method
-		s.logTouch(l.owner, l.controller, l.key, l.value)
-	}
-
-	// transfer changes
-	for _, l := range child.changeLog {
-		s.Set(l.owner, l.controller, l.key, l.value)
-=======
 // We don't need this later, it should be invisible to the cadence
 func (s *State) Touch(owner, controller, key string) error {
 	s.LogTouch(&Payload{PayloadKey{owner, controller, key}, nil})
@@ -310,27 +213,8 @@
 	// apply delta
 	for _, v := range other.delta {
 		s.updateDelta(&v)
->>>>>>> 0ca42ba6
-	}
-}
-
-<<<<<<< HEAD
-// ApplyDeltaToLedger should only be used for applying changes to ledger at the end of tx
-// if successful
-func (s *State) ApplyDeltaToLedger() error {
-
-	// TODO
-	// we can change this to only use delta
-	// when SPoCK secret is moved to lower level
-	for _, v := range s.changeLog {
-		err := s.ledger.Set(v.owner, v.controller, v.key, v.value)
-		if err != nil {
-			return err
-		}
-	}
-
-	// TODO clean up change log and others if needed to be called multiple times in the future
-=======
+	}
+
 	// apply address updates
 	for k, v := range other.updatedAddresses {
 		s.updatedAddresses[k] = v
@@ -401,7 +285,6 @@
 			return err
 		}
 	}
->>>>>>> 0ca42ba6
 	return nil
 }
 
@@ -417,21 +300,8 @@
 	return addresses
 }
 
-<<<<<<< HEAD
-func (s *State) InteractionUsed() uint64 {
-	return s.interactionUsed
-}
-
-func (s *State) updateInteraction(owner, controller, key string, oldValue, newValue flow.RegisterValue) error {
-	keySize := uint64(len(owner) + len(controller) + len(key))
-	oldValueSize := uint64(len(oldValue))
-	newValueSize := uint64(len(newValue))
-	s.interactionUsed += keySize + oldValueSize + newValueSize
-	if s.interactionUsed > s.maxInteractionAllowed {
-=======
 func (s *State) checkMaxInteraction() error {
 	if s.InteractionUsed() > s.maxInteractionAllowed {
->>>>>>> 0ca42ba6
 		return &StateInteractionLimitExceededError{
 			Used:  s.InteractionUsed(),
 			Limit: s.maxInteractionAllowed}
@@ -467,16 +337,6 @@
 	return address, true
 }
 
-<<<<<<< HEAD
-type payloadKey struct {
-	owner      string
-	controller string
-	key        string
-}
-type payload struct {
-	payloadKey
-	value flow.RegisterValue
-=======
 // LedgerInteraction captures stats on how much an state
 // interacted with the ledger
 type LedgerInteraction struct {
@@ -514,5 +374,4 @@
 	res = append(res, []byte(p.Key)...)
 	res = append(res, p.Value...)
 	return res
->>>>>>> 0ca42ba6
 }