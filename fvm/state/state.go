package state

import (
	"bytes"
	"encoding/binary"
	"encoding/hex"
	"fmt"
	"sort"

	"github.com/onflow/cadence/runtime/common"

	"github.com/onflow/flow-go/fvm/errors"
	"github.com/onflow/flow-go/fvm/meter"
	"github.com/onflow/flow-go/fvm/meter/noop"
	"github.com/onflow/flow-go/model/flow"
)

const (
	DefaultMaxKeySize         = 16_000      // ~16KB
	DefaultMaxValueSize       = 256_000_000 // ~256MB
	DefaultMaxInteractionSize = 20_000_000  // ~20MB
)

type mapKey struct {
	owner, key string
}

// State represents the execution state
// it holds draft of updates and captures
// all register touches
type State struct {
	view                  View
	meter                 meter.Meter
	updatedAddresses      map[flow.Address]struct{}
	updateSize            map[mapKey]uint64
	maxKeySizeAllowed     uint64
	maxValueSizeAllowed   uint64
	maxInteractionAllowed uint64
	ReadCounter           uint64
	WriteCounter          uint64
	TotalBytesRead        uint64
	TotalBytesWritten     uint64
}

func defaultState(view View) *State {
	return &State{
		view:                  view,
		meter:                 noop.NewMeter(),
		updatedAddresses:      make(map[flow.Address]struct{}),
		updateSize:            make(map[mapKey]uint64),
		maxKeySizeAllowed:     DefaultMaxKeySize,
		maxValueSizeAllowed:   DefaultMaxValueSize,
		maxInteractionAllowed: DefaultMaxInteractionSize,
	}
}

func (s *State) View() View {
	return s.view
}

func (s *State) Meter() meter.Meter {
	return s.meter
}

type StateOption func(st *State) *State

// NewState constructs a new state
func NewState(view View, opts ...StateOption) *State {
	ctx := defaultState(view)
	for _, applyOption := range opts {
		ctx = applyOption(ctx)
	}
	return ctx
}

// WithMaxKeySizeAllowed sets limit on max key size
func WithMaxKeySizeAllowed(limit uint64) func(st *State) *State {
	return func(st *State) *State {
		st.maxKeySizeAllowed = limit
		return st
	}
}

// WithMaxValueSizeAllowed sets limit on max value size
func WithMaxValueSizeAllowed(limit uint64) func(st *State) *State {
	return func(st *State) *State {
		st.maxValueSizeAllowed = limit
		return st
	}
}

// WithMaxInteractionSizeAllowed sets limit on total byte interaction with ledger
func WithMaxInteractionSizeAllowed(limit uint64) func(st *State) *State {
	return func(st *State) *State {
		st.maxInteractionAllowed = limit
		return st
	}
}

// WithMeter sets the meter
func WithMeter(m meter.Meter) func(st *State) *State {
	return func(st *State) *State {
		st.meter = m
		return st
	}
}

// InteractionUsed returns the amount of ledger interaction (total ledger byte read + total ledger byte written)
func (s *State) InteractionUsed() uint64 {
	return s.TotalBytesRead + s.TotalBytesWritten
}

// Get returns a register value given owner and key
func (s *State) Get(owner, key string, enforceLimit bool) (flow.RegisterValue, error) {
	var value []byte
	var err error

	if enforceLimit {
		if err = s.checkSize(owner, key, []byte{}); err != nil {
			return nil, err
		}
	}

	if value, err = s.view.Get(owner, key); err != nil {
		// wrap error into a fatal error
		getError := errors.NewLedgerFailure(err)
		// wrap with more info
		return nil, fmt.Errorf("failed to read key %s on account %s: %w", PrintableKey(key), hex.EncodeToString([]byte(owner)), getError)
	}

	// if not part of recent updates count them as read
	if _, ok := s.updateSize[mapKey{owner, key}]; !ok {
		s.ReadCounter++
		s.TotalBytesRead += uint64(len(owner) + len(key) + len(value))
	}

	if enforceLimit {
		return value, s.checkMaxInteraction()
	}

	return value, nil
}

// Set updates state delta with a register update
func (s *State) Set(owner, key string, value flow.RegisterValue, enforceLimit bool) error {
	if enforceLimit {
		if err := s.checkSize(owner, key, value); err != nil {
			return err
		}
	}

	if err := s.view.Set(owner, key, value); err != nil {
		// wrap error into a fatal error
		setError := errors.NewLedgerFailure(err)
		// wrap with more info
		return fmt.Errorf("failed to update key %s on account %s: %w", PrintableKey(key), hex.EncodeToString([]byte(owner)), setError)
	}

	if enforceLimit {
		if err := s.checkMaxInteraction(); err != nil {
			return err
		}
	}

	if address, isAddress := addressFromOwner(owner); isAddress {
		s.updatedAddresses[address] = struct{}{}
	}

	mapKey := mapKey{owner, key}
	if old, ok := s.updateSize[mapKey]; ok {
		s.WriteCounter--
		s.TotalBytesWritten -= old
	}

	updateSize := uint64(len(owner) + len(key) + len(value))
	s.WriteCounter++
	s.TotalBytesWritten += updateSize
	s.updateSize[mapKey] = updateSize

	return nil
}

// Delete deletes a register
<<<<<<< HEAD
func (s *State) Delete(owner, controller, key string, enforceLimit bool) error {
	return s.Set(owner, controller, key, nil, enforceLimit)
}

// Touch touches a register
func (s *State) Touch(owner, controller, key string) error {
	return s.view.Touch(owner, controller, key)
=======
func (s *State) Delete(owner, key string, enforceLimit bool) error {
	return s.Set(owner, key, nil, enforceLimit)
}

// Touch touches a register
func (s *State) Touch(owner, key string) error {
	return s.view.Touch(owner, key)
}

// MeterComputation meters computation usage
func (s *State) MeterComputation(kind common.ComputationKind, intensity uint) error {
	return s.meter.MeterComputation(kind, intensity)
}

// TotalComputationUsed returns total computation used
func (s *State) TotalComputationUsed() uint {
	return s.meter.TotalComputationUsed()
}

// ComputationIntensities returns computation intensities
func (s *State) ComputationIntensities() meter.MeteredComputationIntensities {
	return s.meter.ComputationIntensities()
}

// TotalComputationLimit returns total computation limit
func (s *State) TotalComputationLimit() uint {
	return s.meter.TotalComputationLimit()
}

// MeterMemory meters memory usage
func (s *State) MeterMemory(kind common.MemoryKind, intensity uint) error {
	return s.meter.MeterMemory(kind, intensity)
}

// MemoryIntensities returns computation intensities
func (s *State) MemoryIntensities() meter.MeteredMemoryIntensities {
	return s.meter.MemoryIntensities()
}

// TotalMemoryEstimate returns total memory used
func (s *State) TotalMemoryEstimate() uint {
	return s.meter.TotalMemoryEstimate()
}

// TotalMemoryLimit returns total memory limit
func (s *State) TotalMemoryLimit() uint {
	return s.meter.TotalMemoryLimit()
>>>>>>> 9652b94c
}

// MeterComputation meters computation usage
func (s *State) MeterComputation(kind common.ComputationKind, intensity uint) error {
	return s.meter.MeterComputation(kind, intensity)
}

// TotalComputationUsed returns total computation used
func (s *State) TotalComputationUsed() uint {
	return s.meter.TotalComputationUsed()
}

// ComputationIntensities returns computation intensities
func (s *State) ComputationIntensities() meter.MeteredComputationIntensities {
	return s.meter.ComputationIntensities()
}

// TotalComputationLimit returns total computation limit
func (s *State) TotalComputationLimit() uint {
	return s.meter.TotalComputationLimit()
}

// MeterMemory meters memory usage
func (s *State) MeterMemory(kind common.MemoryKind, intensity uint) error {
	return s.meter.MeterMemory(kind, intensity)
}

// MemoryIntensities returns computation intensities
func (s *State) MemoryIntensities() meter.MeteredMemoryIntensities {
	return s.meter.MemoryIntensities()
}

// TotalMemoryUsed returns total memory used
func (s *State) TotalMemoryUsed() uint {
	return s.meter.TotalMemoryUsed()
}

// TotalMemoryLimit returns total memory limit
func (s *State) TotalMemoryLimit() uint {
	return s.meter.TotalMemoryLimit()
}

// NewChild generates a new child state
func (s *State) NewChild() *State {
	return NewState(s.view.NewChild(),
		WithMeter(s.meter.NewChild()),
		WithMaxKeySizeAllowed(s.maxKeySizeAllowed),
		WithMaxValueSizeAllowed(s.maxValueSizeAllowed),
		WithMaxInteractionSizeAllowed(s.maxInteractionAllowed),
	)
}

// MergeState applies the changes from a the given view to this view.
func (s *State) MergeState(other *State, enforceLimit bool) error {
	err := s.view.MergeView(other.view)
	if err != nil {
		return errors.NewStateMergeFailure(err)
	}

	err = s.meter.MergeMeter(other.meter, enforceLimit)
	if err != nil {
		return err
	}

	// apply address updates
	for k, v := range other.updatedAddresses {
		s.updatedAddresses[k] = v
	}

	// apply update sizes
	for k, v := range other.updateSize {
		s.updateSize[k] = v
	}

	// update ledger interactions
	s.ReadCounter += other.ReadCounter
	s.WriteCounter += other.WriteCounter
	s.TotalBytesRead += other.TotalBytesRead
	s.TotalBytesWritten += other.TotalBytesWritten

	// check max interaction as last step
	if enforceLimit {
		return s.checkMaxInteraction()
	}
	return nil
}

type sortedAddresses []flow.Address

func (a sortedAddresses) Len() int           { return len(a) }
func (a sortedAddresses) Swap(i, j int)      { a[i], a[j] = a[j], a[i] }
func (a sortedAddresses) Less(i, j int) bool { return bytes.Compare(a[i][:], a[j][:]) >= 0 }

// UpdatedAddresses returns a sorted list of addresses that were updated (at least 1 register update)
func (s *State) UpdatedAddresses() []flow.Address {
	addresses := make(sortedAddresses, len(s.updatedAddresses))

	i := 0
	for k := range s.updatedAddresses {
		addresses[i] = k
		i++
	}

	sort.Sort(addresses)

	return addresses
}

func (s *State) checkMaxInteraction() error {
	if s.InteractionUsed() > s.maxInteractionAllowed {
		return errors.NewLedgerIntractionLimitExceededError(s.InteractionUsed(), s.maxInteractionAllowed)
	}
	return nil
}

func (s *State) checkSize(owner, key string, value flow.RegisterValue) error {
	keySize := uint64(len(owner) + len(key))
	valueSize := uint64(len(value))
	if keySize > s.maxKeySizeAllowed {
		return errors.NewStateKeySizeLimitError(owner, key, keySize, s.maxKeySizeAllowed)
	}
	if valueSize > s.maxValueSizeAllowed {
		return errors.NewStateValueSizeLimitError(value, valueSize, s.maxValueSizeAllowed)
	}
	return nil
}

func addressFromOwner(owner string) (flow.Address, bool) {
	ownerBytes := []byte(owner)
	if len(ownerBytes) != flow.AddressLength {
		// not an address
		return flow.EmptyAddress, false
	}
	address := flow.BytesToAddress(ownerBytes)
	return address, true
}

// IsFVMStateKey returns true if the
// key is controlled by the fvm env and
// return false otherwise (key controlled by the cadence env)
func IsFVMStateKey(owner, key string) bool {

	// check if is a service level key (owner is empty)
	// cases:
	// 		- "", "uuid"
	// 		- "", "account_address_state"
	if len(owner) == 0 {
		return true
	}
	// check account level keys
	// cases:
	// 		- address, "public_key_count"
	// 		- address, "public_key_%d" (index)
	// 		- address, "contract_names"
	// 		- address, "code.%s" (contract name)
	// 		- address, exists
	// 		- address, "storage_used"
	// 		- address, "frozen"

	if key == KeyPublicKeyCount {
		return true
	}
	if bytes.HasPrefix([]byte(key), []byte("public_key_")) {
		return true
	}
	if key == KeyContractNames {
		return true
	}
	if bytes.HasPrefix([]byte(key), []byte(KeyCode)) {
		return true
	}
	if key == KeyAccountStatus {
		return true
	}
	if key == KeyStorageUsed {
		return true
	}
	if key == KeyStorageIndex {
		return true
	}

	return false
}

// PrintableKey formats slabs properly and avoids invalid utf8s
func PrintableKey(key string) string {
	// slab
	if key[0] == '$' && len(key) == 9 {
		i := uint64(binary.BigEndian.Uint64([]byte(key[1:])))
		return fmt.Sprintf("$%d", i)
	}
	return fmt.Sprintf("#%x", []byte(key))
}<|MERGE_RESOLUTION|>--- conflicted
+++ resolved
@@ -181,15 +181,6 @@
 }
 
 // Delete deletes a register
-<<<<<<< HEAD
-func (s *State) Delete(owner, controller, key string, enforceLimit bool) error {
-	return s.Set(owner, controller, key, nil, enforceLimit)
-}
-
-// Touch touches a register
-func (s *State) Touch(owner, controller, key string) error {
-	return s.view.Touch(owner, controller, key)
-=======
 func (s *State) Delete(owner, key string, enforceLimit bool) error {
 	return s.Set(owner, key, nil, enforceLimit)
 }
@@ -232,47 +223,6 @@
 // TotalMemoryEstimate returns total memory used
 func (s *State) TotalMemoryEstimate() uint {
 	return s.meter.TotalMemoryEstimate()
-}
-
-// TotalMemoryLimit returns total memory limit
-func (s *State) TotalMemoryLimit() uint {
-	return s.meter.TotalMemoryLimit()
->>>>>>> 9652b94c
-}
-
-// MeterComputation meters computation usage
-func (s *State) MeterComputation(kind common.ComputationKind, intensity uint) error {
-	return s.meter.MeterComputation(kind, intensity)
-}
-
-// TotalComputationUsed returns total computation used
-func (s *State) TotalComputationUsed() uint {
-	return s.meter.TotalComputationUsed()
-}
-
-// ComputationIntensities returns computation intensities
-func (s *State) ComputationIntensities() meter.MeteredComputationIntensities {
-	return s.meter.ComputationIntensities()
-}
-
-// TotalComputationLimit returns total computation limit
-func (s *State) TotalComputationLimit() uint {
-	return s.meter.TotalComputationLimit()
-}
-
-// MeterMemory meters memory usage
-func (s *State) MeterMemory(kind common.MemoryKind, intensity uint) error {
-	return s.meter.MeterMemory(kind, intensity)
-}
-
-// MemoryIntensities returns computation intensities
-func (s *State) MemoryIntensities() meter.MeteredMemoryIntensities {
-	return s.meter.MemoryIntensities()
-}
-
-// TotalMemoryUsed returns total memory used
-func (s *State) TotalMemoryUsed() uint {
-	return s.meter.TotalMemoryUsed()
 }
 
 // TotalMemoryLimit returns total memory limit
