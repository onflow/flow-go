--- conflicted
+++ resolved
@@ -317,25 +317,16 @@
 ) {
 	txError, err := b.vm.invokeMetaTransaction(
 		b.ctx,
-<<<<<<< HEAD
-		setupParametersTransaction(
-			service,
-			transactionFee,
-			addressCreationFee,
-			minimumStorageReservation,
-			storagePerFlow,
-			restrictedAccountCreationEnabled,
-		),
-=======
 		Transaction(
 			blueprints.SetupFeesTransaction(
 				service,
 				transactionFee,
 				addressCreationFee,
 				minimumStorageReservation,
-				storagePerFlow),
-			0),
->>>>>>> e4f7ea12
+				storagePerFlow,
+				restrictedAccountCreationEnabled,
+			),
+			0),
 		b.sth,
 		b.programs,
 	)
@@ -360,237 +351,6 @@
 	panicOnMetaInvokeErrf("failed to setup storage for service accounts: %s", txError, err)
 }
 
-<<<<<<< HEAD
-const deployContractTransactionTemplate = `
-transaction {
-  prepare(signer: AuthAccount) {
-    signer.contracts.add(name: "%s", code: "%s".decodeHex())
-  }
-}
-`
-
-const deployFlowTokenTransactionTemplate = `
-transaction {
-  prepare(flowTokenAccount: AuthAccount, serviceAccount: AuthAccount) {
-    let adminAccount = serviceAccount
-    flowTokenAccount.contracts.add(name: "FlowToken", code: "%s".decodeHex(), adminAccount: adminAccount)
-  }
-}
-`
-
-const deployFlowFeesTransactionTemplate = `
-transaction {
-  prepare(flowFeesAccount: AuthAccount, serviceAccount: AuthAccount) {
-    let adminAccount = serviceAccount
-    flowFeesAccount.contracts.add(name: "FlowFees", code: "%s".decodeHex(), adminAccount: adminAccount)
-  }
-}
-`
-
-const deployStorageFeesTransactionTemplate = `
-transaction {
-  prepare(serviceAccount: AuthAccount) {
-    serviceAccount.contracts.add(name: "FlowStorageFees", code: "%s".decodeHex())
-  }
-}
-`
-
-const mintFlowTokenTransactionTemplate = `
-import FungibleToken from 0x%s
-import FlowToken from 0x%s
-
-transaction(amount: UFix64) {
-
-  let tokenAdmin: &FlowToken.Administrator
-  let tokenReceiver: &FlowToken.Vault{FungibleToken.Receiver}
-
-  prepare(signer: AuthAccount) {
-	self.tokenAdmin = signer
-	  .borrow<&FlowToken.Administrator>(from: /storage/flowTokenAdmin)
-	  ?? panic("Signer is not the token admin")
-
-	self.tokenReceiver = signer
-	  .getCapability(/public/flowTokenReceiver)
-	  .borrow<&FlowToken.Vault{FungibleToken.Receiver}>()
-	  ?? panic("Unable to borrow receiver reference for recipient")
-  }
-
-  execute {
-	let minter <- self.tokenAdmin.createNewMinter(allowedAmount: amount)
-	let mintedVault <- minter.mintTokens(amount: amount)
-
-	self.tokenReceiver.deposit(from: <-mintedVault)
-
-	destroy minter
-  }
-}
-`
-
-const setupParametersTransactionTemplate = `
-import FlowStorageFees, FlowServiceAccount from 0x%s
-
-transaction(transactionFee: UFix64, accountCreationFee: UFix64, minimumStorageReservation: UFix64, storageMegaBytesPerReservedFLOW: UFix64, restrictedAccountCreationEnabled: Bool) {
-    prepare(service: AuthAccount) {
-        let serviceAdmin = service.borrow<&FlowServiceAccount.Administrator>(from: /storage/flowServiceAdmin)
-            ?? panic("Could not borrow reference to the flow service admin!");
-
-        let storageAdmin = service.borrow<&FlowStorageFees.Administrator>(from: /storage/storageFeesAdmin)
-            ?? panic("Could not borrow reference to the flow storage fees admin!");
-
-        serviceAdmin.setTransactionFee(transactionFee)
-        serviceAdmin.setAccountCreationFee(accountCreationFee)
-        serviceAdmin.setIsAccountCreationRestricted(restrictedAccountCreationEnabled)
-        storageAdmin.setMinimumStorageReservation(minimumStorageReservation)
-        storageAdmin.setStorageMegaBytesPerReservedFLOW(storageMegaBytesPerReservedFLOW)
-    }
-}
-`
-
-const setupStorageForServiceAccountsTemplate = `
-import FlowServiceAccount from 0x%s
-import FlowStorageFees from 0x%s
-import FungibleToken from 0x%s
-import FlowToken from 0x%s
-
-// This transaction sets up storage on any auth accounts that were created before the storage fees.
-// This is used during bootstrapping a local environment 
-transaction() {
-    prepare(service: AuthAccount, fungibleToken: AuthAccount, flowToken: AuthAccount, feeContract: AuthAccount) {
-        let authAccounts = [service, fungibleToken, flowToken, feeContract]
-
-        // take all the funds from the service account
-        let tokenVault = service.borrow<&FlowToken.Vault>(from: /storage/flowTokenVault)
-            ?? panic("Unable to borrow reference to the default token vault")
-        
-        for account in authAccounts {
-            let storageReservation <- tokenVault.withdraw(amount: FlowStorageFees.minimumStorageReservation) as! @FlowToken.Vault
-            let hasReceiver = account.getCapability(/public/flowTokenReceiver)!.check<&{FungibleToken.Receiver}>()
-            if !hasReceiver {
-                FlowServiceAccount.initDefaultToken(account)
-            }
-            let receiver = account.getCapability(/public/flowTokenReceiver)!.borrow<&{FungibleToken.Receiver}>()
-                ?? panic("Could not borrow receiver reference to the recipient's Vault")
-
-            receiver.deposit(from: <-storageReservation)
-        }
-    }
-}
-`
-
-func deployContractTransaction(address flow.Address, contract []byte, contractName string) *TransactionProcedure {
-	return Transaction(
-		flow.NewTransactionBody().
-			SetScript([]byte(fmt.Sprintf(deployContractTransactionTemplate, contractName, hex.EncodeToString(contract)))).
-			AddAuthorizer(address),
-		0,
-	)
-}
-
-func deployFlowTokenTransaction(flowToken, service flow.Address, contract []byte) *TransactionProcedure {
-	return Transaction(
-		flow.NewTransactionBody().
-			SetScript([]byte(fmt.Sprintf(deployFlowTokenTransactionTemplate, hex.EncodeToString(contract)))).
-			AddAuthorizer(flowToken).
-			AddAuthorizer(service),
-		0,
-	)
-}
-
-func deployFlowFeesTransaction(flowFees, service flow.Address, contract []byte) *TransactionProcedure {
-	return Transaction(
-		flow.NewTransactionBody().
-			SetScript([]byte(fmt.Sprintf(deployFlowFeesTransactionTemplate, hex.EncodeToString(contract)))).
-			AddAuthorizer(flowFees).
-			AddAuthorizer(service),
-		0,
-	)
-}
-
-func deployStorageFeesTransaction(service flow.Address, contract []byte) *TransactionProcedure {
-	return Transaction(
-		flow.NewTransactionBody().
-			SetScript([]byte(fmt.Sprintf(deployStorageFeesTransactionTemplate, hex.EncodeToString(contract)))).
-			AddAuthorizer(service),
-		0,
-	)
-}
-
-func mintFlowTokenTransaction(
-	fungibleToken, flowToken, service flow.Address,
-	initialSupply cadence.UFix64,
-) *TransactionProcedure {
-	initialSupplyArg, err := jsoncdc.Encode(initialSupply)
-	if err != nil {
-		panic(fmt.Sprintf("failed to encode initial token supply: %s", err.Error()))
-	}
-
-	return Transaction(
-		flow.NewTransactionBody().
-			SetScript([]byte(fmt.Sprintf(mintFlowTokenTransactionTemplate, fungibleToken, flowToken))).
-			AddArgument(initialSupplyArg).
-			AddAuthorizer(service),
-		0,
-	)
-}
-
-func setupParametersTransaction(
-	service flow.Address,
-	transactionFee,
-	addressCreationFee,
-	minimumStorageReservation,
-	storagePerFlow cadence.UFix64,
-	restrictedAccountCreationEnabled cadence.Bool,
-) *TransactionProcedure {
-	transactionFeeArg, err := jsoncdc.Encode(transactionFee)
-	if err != nil {
-		panic(fmt.Sprintf("failed to encode transaction fee: %s", err.Error()))
-	}
-	addressCreationFeeArg, err := jsoncdc.Encode(addressCreationFee)
-	if err != nil {
-		panic(fmt.Sprintf("failed to encode address creation fee: %s", err.Error()))
-	}
-	minimumStorageReservationArg, err := jsoncdc.Encode(minimumStorageReservation)
-	if err != nil {
-		panic(fmt.Sprintf("failed to encode minimum storage reservation: %s", err.Error()))
-	}
-	storagePerFlowArg, err := jsoncdc.Encode(storagePerFlow)
-	if err != nil {
-		panic(fmt.Sprintf("failed to encode storage ratio: %s", err.Error()))
-	}
-	restrictedAccountCreationEnabledArg, err := jsoncdc.Encode(restrictedAccountCreationEnabled)
-	if err != nil {
-		panic(fmt.Sprintf("failed to encode restrictedAccountCreationEnabled: %s", err.Error()))
-	}
-
-	return Transaction(
-		flow.NewTransactionBody().
-			SetScript([]byte(fmt.Sprintf(setupParametersTransactionTemplate, service))).
-			AddArgument(transactionFeeArg).
-			AddArgument(addressCreationFeeArg).
-			AddArgument(minimumStorageReservationArg).
-			AddArgument(storagePerFlowArg).
-			AddArgument(restrictedAccountCreationEnabledArg).
-			AddAuthorizer(service),
-		0,
-	)
-}
-
-func setupStorageForServiceAccountsTransaction(
-	service, fungibleToken, flowToken, feeContract flow.Address,
-) *TransactionProcedure {
-	return Transaction(
-		flow.NewTransactionBody().
-			SetScript([]byte(fmt.Sprintf(setupStorageForServiceAccountsTemplate, service, service, fungibleToken, flowToken))).
-			AddAuthorizer(service).
-			AddAuthorizer(fungibleToken).
-			AddAuthorizer(flowToken).
-			AddAuthorizer(feeContract),
-		0,
-	)
-}
-
-=======
->>>>>>> e4f7ea12
 const (
 	fungibleTokenAccountIndex = 2
 	flowTokenAccountIndex     = 3
