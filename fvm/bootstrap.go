package fvm

import (
	"encoding/hex"
	"fmt"

	"github.com/onflow/cadence"
	jsoncdc "github.com/onflow/cadence/encoding/json"

	"github.com/onflow/flow-core-contracts/lib/go/contracts"

	programs2 "github.com/onflow/flow-go/fvm/programs"
	"github.com/onflow/flow-go/fvm/state"
	"github.com/onflow/flow-go/model/flow"
)

// A BootstrapProcedure is an invokable that can be used to bootstrap the ledger state
// with the default accounts and contracts required by the Flow virtual machine.
type BootstrapProcedure struct {
	vm       *VirtualMachine
	ctx      Context
<<<<<<< HEAD
	stm      *state.StateManager
	programs *programs2.Programs
=======
	sth      *state.StateHolder
	programs *Programs
>>>>>>> 988a72f8
	accounts *state.Accounts

	// genesis parameters
	serviceAccountPublicKey flow.AccountPublicKey
	initialTokenSupply      cadence.UFix64
	addressGenerator        flow.AddressGenerator

	accountCreationFee        cadence.UFix64
	transactionFee            cadence.UFix64
	minimumStorageReservation cadence.UFix64
}

type BootstrapProcedureOption func(*BootstrapProcedure) *BootstrapProcedure

func WithInitialTokenSupply(supply cadence.UFix64) BootstrapProcedureOption {
	return func(bp *BootstrapProcedure) *BootstrapProcedure {
		bp.initialTokenSupply = supply
		return bp
	}
}

var DefaultAccountCreationFee = func() cadence.UFix64 {
	value, err := cadence.NewUFix64("0.10000000")
	if err != nil {
		panic(fmt.Errorf("invalid default account creation fee: %w", err))
	}
	return value
}()

var DefaultMinimumStorageReservation = func() cadence.UFix64 {
	value, err := cadence.NewUFix64("0.10000000")
	if err != nil {
		panic(fmt.Errorf("invalid default minimum storage reservation: %w", err))
	}
	return value
}()

// DefaultTransactionFees are the default transaction fees if transaction fees are on.
// If they are off (which is the default behaviour) that means the transaction fees are 0.0.
var DefaultTransactionFees = func() cadence.UFix64 {
	value, err := cadence.NewUFix64("0.0001")
	if err != nil {
		panic(fmt.Errorf("invalid default transaction fees: %w", err))
	}
	return value
}()

func WithAccountCreationFee(fee cadence.UFix64) BootstrapProcedureOption {
	return func(bp *BootstrapProcedure) *BootstrapProcedure {
		bp.accountCreationFee = fee
		return bp
	}
}

func WithTransactionFee(fee cadence.UFix64) BootstrapProcedureOption {
	return func(bp *BootstrapProcedure) *BootstrapProcedure {
		bp.transactionFee = fee
		return bp
	}
}

func WithMinimumStorageReservation(reservation cadence.UFix64) BootstrapProcedureOption {
	return func(bp *BootstrapProcedure) *BootstrapProcedure {
		bp.minimumStorageReservation = reservation
		return bp
	}
}

// Bootstrap returns a new BootstrapProcedure instance configured with the provided
// genesis parameters.
func Bootstrap(
	serviceAccountPublicKey flow.AccountPublicKey,
	opts ...BootstrapProcedureOption,
) *BootstrapProcedure {
	bootstrapProcedure := &BootstrapProcedure{
		serviceAccountPublicKey: serviceAccountPublicKey,
		transactionFee:          0,
	}

	for _, applyOption := range opts {
		bootstrapProcedure = applyOption(bootstrapProcedure)
	}
	return bootstrapProcedure
}

<<<<<<< HEAD
func (b *BootstrapProcedure) Run(vm *VirtualMachine, ctx Context, stm *state.StateManager, programs *programs2.Programs) error {
=======
func (b *BootstrapProcedure) Run(vm *VirtualMachine, ctx Context, sth *state.StateHolder, programs *Programs) error {
>>>>>>> 988a72f8
	b.vm = vm
	b.ctx = NewContextFromParent(ctx, WithRestrictedDeployment(false))
	b.sth = sth
	b.programs = programs

	// initialize the account addressing state
	b.accounts = state.NewAccounts(b.sth)
	addressGenerator, err := state.NewStateBoundAddressGenerator(b.sth, ctx.Chain)
	if err != nil {
		panic(fmt.Sprintf("failed to create address generator: %s", err.Error()))
	}
	b.addressGenerator = addressGenerator

	service := b.createServiceAccount(b.serviceAccountPublicKey)

	fungibleToken := b.deployFungibleToken()
	flowToken := b.deployFlowToken(service, fungibleToken)
	feeContract := b.deployFlowFees(service, fungibleToken, flowToken)
	b.deployStorageFees(service, fungibleToken, flowToken)

	if b.initialTokenSupply > 0 {
		b.mintInitialTokens(service, fungibleToken, flowToken, b.initialTokenSupply)
	}
	b.deployServiceAccount(service, fungibleToken, flowToken, feeContract)

	b.setupFees(service, b.transactionFee, b.accountCreationFee, b.minimumStorageReservation)

	b.setupStorageForServiceAccounts(service, fungibleToken, flowToken, feeContract)
	return nil
}

func (b *BootstrapProcedure) createAccount() flow.Address {
	address, err := b.addressGenerator.NextAddress()
	if err != nil {
		panic(fmt.Sprintf("failed to generate address: %s", err))
	}

	err = b.accounts.Create(nil, address)
	if err != nil {
		panic(fmt.Sprintf("failed to create account: %s", err))
	}

	return address
}

func (b *BootstrapProcedure) createServiceAccount(accountKey flow.AccountPublicKey) flow.Address {
	address, err := b.addressGenerator.NextAddress()
	if err != nil {
		panic(fmt.Sprintf("failed to generate address: %s", err))
	}

	err = b.accounts.Create([]flow.AccountPublicKey{accountKey}, address)
	if err != nil {
		panic(fmt.Sprintf("failed to create service account: %s", err))
	}

	return address
}

func (b *BootstrapProcedure) deployFungibleToken() flow.Address {
	fungibleToken := b.createAccount()

	err := b.vm.invokeMetaTransaction(
		b.ctx,
		deployContractTransaction(fungibleToken, contracts.FungibleToken(), "FungibleToken"),
		b.sth,
		b.programs,
	)
	if err != nil {
		panic(fmt.Sprintf("failed to deploy fungible token contract: %s", err.Error()))
	}

	return fungibleToken
}

func (b *BootstrapProcedure) deployFlowToken(service, fungibleToken flow.Address) flow.Address {
	flowToken := b.createAccount()

	contract := contracts.FlowToken(fungibleToken.HexWithPrefix())

	err := b.vm.invokeMetaTransaction(
		b.ctx,
		deployFlowTokenTransaction(flowToken, service, contract),
		b.sth,
		b.programs,
	)
	if err != nil {
		panic(fmt.Sprintf("failed to deploy Flow token contract: %s", err.Error()))
	}

	return flowToken
}

func (b *BootstrapProcedure) deployFlowFees(service, fungibleToken, flowToken flow.Address) flow.Address {
	flowFees := b.createAccount()

	contract := contracts.FlowFees(
		fungibleToken.HexWithPrefix(),
		flowToken.HexWithPrefix(),
	)

	err := b.vm.invokeMetaTransaction(
		b.ctx,
		deployFlowFeesTransaction(flowFees, service, contract),
		b.sth,
		b.programs,
	)
	if err != nil {
		panic(fmt.Sprintf("failed to deploy fees contract: %s", err.Error()))
	}

	return flowFees
}

func (b *BootstrapProcedure) deployStorageFees(service, fungibleToken, flowToken flow.Address) {
	contract := contracts.FlowStorageFees(
		fungibleToken.HexWithPrefix(),
		flowToken.HexWithPrefix(),
	)

	// deploy storage fees contract on the service account
	err := b.vm.invokeMetaTransaction(
		b.ctx,
		deployStorageFeesTransaction(service, contract),
		b.sth,
		b.programs,
	)
	if err != nil {
		panic(fmt.Sprintf("failed to deploy storage fees contract: %s", err.Error()))
	}
}

func (b *BootstrapProcedure) deployServiceAccount(service, fungibleToken, flowToken, feeContract flow.Address) {
	contract := contracts.FlowServiceAccount(
		fungibleToken.HexWithPrefix(),
		flowToken.HexWithPrefix(),
		feeContract.HexWithPrefix(),
		service.HexWithPrefix(),
	)

	err := b.vm.invokeMetaTransaction(
		b.ctx,
		deployContractTransaction(service, contract, "FlowServiceAccount"),
		b.sth,
		b.programs,
	)
	if err != nil {
		panic(fmt.Sprintf("failed to deploy service account contract: %s", err.Error()))
	}
}

func (b *BootstrapProcedure) mintInitialTokens(
	service, fungibleToken, flowToken flow.Address,
	initialSupply cadence.UFix64,
) {
	err := b.vm.invokeMetaTransaction(
		b.ctx,
		mintFlowTokenTransaction(fungibleToken, flowToken, service, initialSupply),
		b.sth,
		b.programs,
	)
	if err != nil {
		panic(fmt.Sprintf("failed to mint initial token supply: %s", err.Error()))
	}
}

func (b *BootstrapProcedure) setupFees(
	service flow.Address,
	transactionFee,
	addressCreationFee,
	minimumStorageReservation cadence.UFix64,
) {
	err := b.vm.invokeMetaTransaction(
		b.ctx,
		setupFeesTransaction(service, transactionFee, addressCreationFee, minimumStorageReservation),
		b.sth,
		b.programs,
	)
	if err != nil {
		panic(fmt.Sprintf("failed to setup fees: %s", err.Error()))
	}
}

func (b *BootstrapProcedure) setupStorageForServiceAccounts(
	service, fungibleToken, flowToken, feeContract flow.Address,
) {
	err := b.vm.invokeMetaTransaction(
		b.ctx,
		setupStorageForServiceAccountsTransaction(service, fungibleToken, flowToken, feeContract),
		b.sth,
		b.programs,
	)
	if err != nil {
		panic(fmt.Sprintf("failed to setup storage for service accounts: %s", err.Error()))
	}
}

const deployContractTransactionTemplate = `
transaction {
  prepare(signer: AuthAccount) {
    signer.contracts.add(name: "%s", code: "%s".decodeHex())
  }
}
`

const deployFlowTokenTransactionTemplate = `
transaction {
  prepare(flowTokenAccount: AuthAccount, serviceAccount: AuthAccount) {
    let adminAccount = serviceAccount
    flowTokenAccount.contracts.add(name: "FlowToken", code: "%s".decodeHex(), adminAccount: adminAccount)
  }
}
`

const deployFlowFeesTransactionTemplate = `
transaction {
  prepare(flowFeesAccount: AuthAccount, serviceAccount: AuthAccount) {
    let adminAccount = serviceAccount
    flowFeesAccount.contracts.add(name: "FlowFees", code: "%s".decodeHex(), adminAccount: adminAccount)
  }
}
`

const deployStorageFeesTransactionTemplate = `
transaction {
  prepare(serviceAccount: AuthAccount) {
    serviceAccount.contracts.add(name: "FlowStorageFees", code: "%s".decodeHex())
  }
}
`

const mintFlowTokenTransactionTemplate = `
import FungibleToken from 0x%s
import FlowToken from 0x%s

transaction(amount: UFix64) {

  let tokenAdmin: &FlowToken.Administrator
  let tokenReceiver: &FlowToken.Vault{FungibleToken.Receiver}

  prepare(signer: AuthAccount) {
	self.tokenAdmin = signer
	  .borrow<&FlowToken.Administrator>(from: /storage/flowTokenAdmin)
	  ?? panic("Signer is not the token admin")

	self.tokenReceiver = signer
	  .getCapability(/public/flowTokenReceiver)
	  .borrow<&FlowToken.Vault{FungibleToken.Receiver}>()
	  ?? panic("Unable to borrow receiver reference for recipient")
  }

  execute {
	let minter <- self.tokenAdmin.createNewMinter(allowedAmount: amount)
	let mintedVault <- minter.mintTokens(amount: amount)

	self.tokenReceiver.deposit(from: <-mintedVault)

	destroy minter
  }
}
`

const setupFeesTransactionTemplate = `
import FlowStorageFees, FlowServiceAccount from 0x%s

transaction(transactionFee: UFix64, accountCreationFee: UFix64, minimumStorageReservation: UFix64) {
    prepare(service: AuthAccount) {
        let serviceAdmin = service.borrow<&FlowServiceAccount.Administrator>(from: /storage/flowServiceAdmin)
            ?? panic("Could not borrow reference to the flow service admin!");

        let storageAdmin = service.borrow<&FlowStorageFees.Administrator>(from: /storage/storageFeesAdmin)
            ?? panic("Could not borrow reference to the flow storage fees admin!");

        serviceAdmin.setTransactionFee(transactionFee)
        serviceAdmin.setAccountCreationFee(accountCreationFee)
        storageAdmin.setMinimumStorageReservation(minimumStorageReservation)
    }
}
`

const setupStorageForServiceAccountsTemplate = `
import FlowServiceAccount from 0x%s
import FlowStorageFees from 0x%s
import FungibleToken from 0x%s
import FlowToken from 0x%s

// This transaction sets up storage on any auth accounts that were created before the storage fees.
// This is used during bootstrapping a local environment 
transaction() {
    prepare(service: AuthAccount, fungibleToken: AuthAccount, flowToken: AuthAccount, feeContract: AuthAccount) {
        let authAccounts = [service, fungibleToken, flowToken, feeContract]

        // take all the funds from the service account
        let tokenVault = service.borrow<&FlowToken.Vault>(from: /storage/flowTokenVault)
            ?? panic("Unable to borrow reference to the default token vault")
        
        for account in authAccounts {
            let storageReservation <- tokenVault.withdraw(amount: FlowStorageFees.minimumStorageReservation) as! @FlowToken.Vault
            let hasReceiver = account.getCapability(/public/flowTokenReceiver)!.check<&{FungibleToken.Receiver}>()
            if !hasReceiver {
                FlowServiceAccount.initDefaultToken(account)
            }
            let receiver = account.getCapability(/public/flowTokenReceiver)!.borrow<&{FungibleToken.Receiver}>()
                ?? panic("Could not borrow receiver reference to the recipient's Vault")

            receiver.deposit(from: <-storageReservation)
        }
    }
}
`

func deployContractTransaction(address flow.Address, contract []byte, contractName string) *TransactionProcedure {
	return Transaction(
		flow.NewTransactionBody().
			SetScript([]byte(fmt.Sprintf(deployContractTransactionTemplate, contractName, hex.EncodeToString(contract)))).
			AddAuthorizer(address),
		0,
	)
}

func deployFlowTokenTransaction(flowToken, service flow.Address, contract []byte) *TransactionProcedure {
	return Transaction(
		flow.NewTransactionBody().
			SetScript([]byte(fmt.Sprintf(deployFlowTokenTransactionTemplate, hex.EncodeToString(contract)))).
			AddAuthorizer(flowToken).
			AddAuthorizer(service),
		0,
	)
}

func deployFlowFeesTransaction(flowFees, service flow.Address, contract []byte) *TransactionProcedure {
	return Transaction(
		flow.NewTransactionBody().
			SetScript([]byte(fmt.Sprintf(deployFlowFeesTransactionTemplate, hex.EncodeToString(contract)))).
			AddAuthorizer(flowFees).
			AddAuthorizer(service),
		0,
	)
}

func deployStorageFeesTransaction(service flow.Address, contract []byte) *TransactionProcedure {
	return Transaction(
		flow.NewTransactionBody().
			SetScript([]byte(fmt.Sprintf(deployStorageFeesTransactionTemplate, hex.EncodeToString(contract)))).
			AddAuthorizer(service),
		0,
	)
}

func mintFlowTokenTransaction(
	fungibleToken, flowToken, service flow.Address,
	initialSupply cadence.UFix64,
) *TransactionProcedure {
	initialSupplyArg, err := jsoncdc.Encode(initialSupply)
	if err != nil {
		panic(fmt.Sprintf("failed to encode initial token supply: %s", err.Error()))
	}

	return Transaction(
		flow.NewTransactionBody().
			SetScript([]byte(fmt.Sprintf(mintFlowTokenTransactionTemplate, fungibleToken, flowToken))).
			AddArgument(initialSupplyArg).
			AddAuthorizer(service),
		0,
	)
}

func setupFeesTransaction(
	service flow.Address,
	transactionFee,
	addressCreationFee,
	minimumStorageReservation cadence.UFix64,
) *TransactionProcedure {
	transactionFeeArg, err := jsoncdc.Encode(transactionFee)
	if err != nil {
		panic(fmt.Sprintf("failed to encode transaction fee: %s", err.Error()))
	}
	addressCreationFeeArg, err := jsoncdc.Encode(addressCreationFee)
	if err != nil {
		panic(fmt.Sprintf("failed to encode address creation fee: %s", err.Error()))
	}
	minimumStorageReservationArg, err := jsoncdc.Encode(minimumStorageReservation)
	if err != nil {
		panic(fmt.Sprintf("failed to encode minimum storage reservation: %s", err.Error()))
	}

	return Transaction(
		flow.NewTransactionBody().
			SetScript([]byte(fmt.Sprintf(setupFeesTransactionTemplate, service))).
			AddArgument(transactionFeeArg).
			AddArgument(addressCreationFeeArg).
			AddArgument(minimumStorageReservationArg).
			AddAuthorizer(service),
		0,
	)
}

func setupStorageForServiceAccountsTransaction(
	service, fungibleToken, flowToken, feeContract flow.Address,
) *TransactionProcedure {
	return Transaction(
		flow.NewTransactionBody().
			SetScript([]byte(fmt.Sprintf(setupStorageForServiceAccountsTemplate, service, service, fungibleToken, flowToken))).
			AddAuthorizer(service).
			AddAuthorizer(fungibleToken).
			AddAuthorizer(flowToken).
			AddAuthorizer(feeContract),
		0,
	)
}

const (
	fungibleTokenAccountIndex = 2
	flowTokenAccountIndex     = 3
	flowFeesAccountIndex      = 4
)

func FungibleTokenAddress(chain flow.Chain) flow.Address {
	address, _ := chain.AddressAtIndex(fungibleTokenAccountIndex)
	return address
}

func FlowTokenAddress(chain flow.Chain) flow.Address {
	address, _ := chain.AddressAtIndex(flowTokenAccountIndex)
	return address
}

func FlowFeesAddress(chain flow.Chain) flow.Address {
	address, _ := chain.AddressAtIndex(flowFeesAccountIndex)
	return address
}<|MERGE_RESOLUTION|>--- conflicted
+++ resolved
@@ -19,13 +19,8 @@
 type BootstrapProcedure struct {
 	vm       *VirtualMachine
 	ctx      Context
-<<<<<<< HEAD
-	stm      *state.StateManager
+	sth      *state.StateHolder
 	programs *programs2.Programs
-=======
-	sth      *state.StateHolder
-	programs *Programs
->>>>>>> 988a72f8
 	accounts *state.Accounts
 
 	// genesis parameters
@@ -111,11 +106,7 @@
 	return bootstrapProcedure
 }
 
-<<<<<<< HEAD
-func (b *BootstrapProcedure) Run(vm *VirtualMachine, ctx Context, stm *state.StateManager, programs *programs2.Programs) error {
-=======
-func (b *BootstrapProcedure) Run(vm *VirtualMachine, ctx Context, sth *state.StateHolder, programs *Programs) error {
->>>>>>> 988a72f8
+func (b *BootstrapProcedure) Run(vm *VirtualMachine, ctx Context, sth *state.StateHolder, programs *programs2.Programs) error {
 	b.vm = vm
 	b.ctx = NewContextFromParent(ctx, WithRestrictedDeployment(false))
 	b.sth = sth
