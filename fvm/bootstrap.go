package fvm

import (
	"encoding/hex"
	"fmt"

	"github.com/onflow/cadence"
	jsoncdc "github.com/onflow/cadence/encoding/json"

	"github.com/onflow/flow-core-contracts/lib/go/contracts"

	"github.com/onflow/flow-go/fvm/errors"
	"github.com/onflow/flow-go/fvm/programs"
	"github.com/onflow/flow-go/fvm/state"
	"github.com/onflow/flow-go/model/flow"
	"github.com/onflow/flow-go/module/epochs"
)

// A BootstrapProcedure is an invokable that can be used to bootstrap the ledger state
// with the default accounts and contracts required by the Flow virtual machine.
type BootstrapProcedure struct {
	vm        *VirtualMachine
	ctx       Context
	sth       *state.StateHolder
	programs  *programs.Programs
	accounts  *state.Accounts
	rootBlock *flow.Header

	// genesis parameters
	serviceAccountPublicKey flow.AccountPublicKey
	initialTokenSupply      cadence.UFix64
	addressGenerator        flow.AddressGenerator

	accountCreationFee        cadence.UFix64
	transactionFee            cadence.UFix64
	minimumStorageReservation cadence.UFix64
<<<<<<< HEAD

	epochConfig epochs.EpochConfig
=======
	storagePerFlow            cadence.UFix64
>>>>>>> 043e23fd
}

type BootstrapProcedureOption func(*BootstrapProcedure) *BootstrapProcedure

func WithInitialTokenSupply(supply cadence.UFix64) BootstrapProcedureOption {
	return func(bp *BootstrapProcedure) *BootstrapProcedure {
		bp.initialTokenSupply = supply
		return bp
	}
}

var DefaultAccountCreationFee = func() cadence.UFix64 {
	value, err := cadence.NewUFix64("0.00100000")
	if err != nil {
		panic(fmt.Errorf("invalid default account creation fee: %w", err))
	}
	return value
}()

var DefaultMinimumStorageReservation = func() cadence.UFix64 {
	value, err := cadence.NewUFix64("0.00100000")
	if err != nil {
		panic(fmt.Errorf("invalid default minimum storage reservation: %w", err))
	}
	return value
}()

var DefaultStorageMBPerFLOW = func() cadence.UFix64 {
	value, err := cadence.NewUFix64("10.00000000")
	if err != nil {
		panic(fmt.Errorf("invalid default minimum storage reservation: %w", err))
	}
	return value
}()

// DefaultTransactionFees are the default transaction fees if transaction fees are on.
// If they are off (which is the default behaviour) that means the transaction fees are 0.0.
var DefaultTransactionFees = func() cadence.UFix64 {
	value, err := cadence.NewUFix64("0.0001")
	if err != nil {
		panic(fmt.Errorf("invalid default transaction fees: %w", err))
	}
	return value
}()

func WithAccountCreationFee(fee cadence.UFix64) BootstrapProcedureOption {
	return func(bp *BootstrapProcedure) *BootstrapProcedure {
		bp.accountCreationFee = fee
		return bp
	}
}

func WithTransactionFee(fee cadence.UFix64) BootstrapProcedureOption {
	return func(bp *BootstrapProcedure) *BootstrapProcedure {
		bp.transactionFee = fee
		return bp
	}
}

func WithMinimumStorageReservation(reservation cadence.UFix64) BootstrapProcedureOption {
	return func(bp *BootstrapProcedure) *BootstrapProcedure {
		bp.minimumStorageReservation = reservation
		return bp
	}
}

<<<<<<< HEAD
func WithEpochConfig(epochConfig epochs.EpochConfig) BootstrapProcedureOption {
	return func(bp *BootstrapProcedure) *BootstrapProcedure {
		bp.epochConfig = epochConfig
		return bp
	}
}

func WithRootBlock(rootBlock *flow.Header) BootstrapProcedureOption {
	return func(bp *BootstrapProcedure) *BootstrapProcedure {
		bp.rootBlock = rootBlock
=======
func WithStorageMBPerFLOW(ratio cadence.UFix64) BootstrapProcedureOption {
	return func(bp *BootstrapProcedure) *BootstrapProcedure {
		bp.storagePerFlow = ratio
>>>>>>> 043e23fd
		return bp
	}
}

// Bootstrap returns a new BootstrapProcedure instance configured with the provided
// genesis parameters.
func Bootstrap(
	serviceAccountPublicKey flow.AccountPublicKey,
	opts ...BootstrapProcedureOption,
) *BootstrapProcedure {
	bootstrapProcedure := &BootstrapProcedure{
		serviceAccountPublicKey: serviceAccountPublicKey,
		transactionFee:          0,
		epochConfig:             epochs.DefaultEpochConfig(),
	}

	for _, applyOption := range opts {
		bootstrapProcedure = applyOption(bootstrapProcedure)
	}
	return bootstrapProcedure
}

func (b *BootstrapProcedure) Run(vm *VirtualMachine, ctx Context, sth *state.StateHolder, programs *programs.Programs) error {
	b.vm = vm
	b.ctx = NewContextFromParent(ctx, WithRestrictedDeployment(false))
	b.rootBlock = flow.Genesis(flow.ChainID(ctx.Chain.String())).Header
	b.sth = sth
	b.programs = programs

	// initialize the account addressing state
	b.accounts = state.NewAccounts(b.sth)
	addressGenerator := state.NewStateBoundAddressGenerator(b.sth, ctx.Chain)
	b.addressGenerator = addressGenerator

	service := b.createServiceAccount(b.serviceAccountPublicKey)

	fungibleToken := b.deployFungibleToken()
	flowToken := b.deployFlowToken(service, fungibleToken)
	feeContract := b.deployFlowFees(service, fungibleToken, flowToken)
	b.deployStorageFees(service, fungibleToken, flowToken)

	if b.initialTokenSupply > 0 {
		b.mintInitialTokens(service, fungibleToken, flowToken, b.initialTokenSupply)
	}
	b.deployServiceAccount(service, fungibleToken, flowToken, feeContract)

	b.setupFees(service, b.transactionFee, b.accountCreationFee, b.minimumStorageReservation, b.storagePerFlow)

	b.setupStorageForServiceAccounts(service, fungibleToken, flowToken, feeContract)

	b.deployDKG(service)

	b.deployQC(service)

	b.deployIDTableStaking(service,
		fungibleToken,
		flowToken)

	b.deployEpoch(service, fungibleToken, flowToken)

	return nil
}

func (b *BootstrapProcedure) createAccount() flow.Address {
	address, err := b.addressGenerator.NextAddress()
	if err != nil {
		panic(fmt.Sprintf("failed to generate address: %s", err))
	}

	err = b.accounts.Create(nil, address)
	if err != nil {
		panic(fmt.Sprintf("failed to create account: %s", err))
	}

	return address
}

func (b *BootstrapProcedure) createServiceAccount(accountKey flow.AccountPublicKey) flow.Address {
	address, err := b.addressGenerator.NextAddress()
	if err != nil {
		panic(fmt.Sprintf("failed to generate address: %s", err))
	}

	err = b.accounts.Create([]flow.AccountPublicKey{accountKey}, address)
	if err != nil {
		panic(fmt.Sprintf("failed to create service account: %s", err))
	}

	return address
}

func (b *BootstrapProcedure) deployFungibleToken() flow.Address {
	fungibleToken := b.createAccount()

	txError, err := b.vm.invokeMetaTransaction(
		b.ctx,
		deployContractTransaction(fungibleToken, contracts.FungibleToken(), "FungibleToken"),
		b.sth,
		b.programs,
	)
	panicOnMetaInvokeErrf("failed to deploy fungible token contract: %s", txError, err)
	return fungibleToken
}

func (b *BootstrapProcedure) deployFlowToken(service, fungibleToken flow.Address) flow.Address {
	flowToken := b.createAccount()

	contract := contracts.FlowToken(fungibleToken.HexWithPrefix())

	txError, err := b.vm.invokeMetaTransaction(
		b.ctx,
		deployFlowTokenTransaction(flowToken, service, contract),
		b.sth,
		b.programs,
	)
	panicOnMetaInvokeErrf("failed to deploy Flow token contract: %s", txError, err)
	return flowToken
}

func (b *BootstrapProcedure) deployFlowFees(service, fungibleToken, flowToken flow.Address) flow.Address {
	flowFees := b.createAccount()

	contract := contracts.FlowFees(
		fungibleToken.HexWithPrefix(),
		flowToken.HexWithPrefix(),
	)

	txError, err := b.vm.invokeMetaTransaction(
		b.ctx,
		deployFlowFeesTransaction(flowFees, service, contract),
		b.sth,
		b.programs,
	)
	panicOnMetaInvokeErrf("failed to deploy fees contract: %s", txError, err)
	return flowFees
}

func (b *BootstrapProcedure) deployStorageFees(service, fungibleToken, flowToken flow.Address) {
	contract := contracts.FlowStorageFees(
		fungibleToken.HexWithPrefix(),
		flowToken.HexWithPrefix(),
	)

	// deploy storage fees contract on the service account
	txError, err := b.vm.invokeMetaTransaction(
		b.ctx,
		deployStorageFeesTransaction(service, contract),
		b.sth,
		b.programs,
	)
	panicOnMetaInvokeErrf("failed to deploy storage fees contract: %s", txError, err)
}

func (b *BootstrapProcedure) deployDKG(service flow.Address) {
	contract := contracts.FlowDKG()
	err := b.vm.invokeMetaTransaction(
		b.ctx,
		deployContractTransaction(service, contract, "FlowDKG"),
		b.sth,
		b.programs,
	)
	if err != nil {
		panic(fmt.Sprintf("failed to deploy DKG contract: %s", err.Error()))
	}
}

func (b *BootstrapProcedure) deployQC(service flow.Address) {
	contract := contracts.FlowQC()
	err := b.vm.invokeMetaTransaction(
		b.ctx,
		deployContractTransaction(service, contract, "FlowEpochClusterQC"),
		b.sth,
		b.programs,
	)
	if err != nil {
		panic(fmt.Sprintf("failed to deploy QC contract: %s", err.Error()))
	}
}

func (b *BootstrapProcedure) deployIDTableStaking(
	service, fungibleToken,
	flowToken flow.Address) {

	contract := contracts.FlowIDTableStaking(
		fungibleToken.HexWithPrefix(),
		flowToken.HexWithPrefix(),
		true)

	err := b.vm.invokeMetaTransaction(
		b.ctx,
		deployIDTableStakingTransaction(service,
			contract,
			b.epochConfig.EpochTokenPayout,
			b.epochConfig.RewardCut),
		b.sth,
		b.programs,
	)
	if err != nil {
		panic(fmt.Sprintf("failed to deploy IDTableStaking contract: %s", err.Error()))
	}
}

func (b *BootstrapProcedure) deployEpoch(service, fungibleToken, flowToken flow.Address) {

	contract := contracts.FlowEpoch(
		fungibleToken.HexWithPrefix(),
		flowToken.HexWithPrefix(),
		service.HexWithPrefix(),
		service.HexWithPrefix(),
		service.HexWithPrefix(),
	)

	context := NewContextFromParent(b.ctx,
		WithBlockHeader(b.rootBlock),
		WithBlocks(&NoopBlockFinder{}),
	)

	err := b.vm.invokeMetaTransaction(
		context,
		deployEpochTransaction(service, contract, b.epochConfig),
		b.sth,
		b.programs,
	)
	if err != nil {
		panic(fmt.Sprintf("failed to deploy Epoch contract: %s", err.Error()))
	}
}

func (b *BootstrapProcedure) deployServiceAccount(service, fungibleToken, flowToken, feeContract flow.Address) {
	contract := contracts.FlowServiceAccount(
		fungibleToken.HexWithPrefix(),
		flowToken.HexWithPrefix(),
		feeContract.HexWithPrefix(),
		service.HexWithPrefix(),
	)

	txError, err := b.vm.invokeMetaTransaction(
		b.ctx,
		deployContractTransaction(service, contract, "FlowServiceAccount"),
		b.sth,
		b.programs,
	)
	panicOnMetaInvokeErrf("failed to deploy service account contract: %s", txError, err)
}

func (b *BootstrapProcedure) mintInitialTokens(
	service, fungibleToken, flowToken flow.Address,
	initialSupply cadence.UFix64,
) {
	txError, err := b.vm.invokeMetaTransaction(
		b.ctx,
		mintFlowTokenTransaction(fungibleToken, flowToken, service, initialSupply),
		b.sth,
		b.programs,
	)
	panicOnMetaInvokeErrf("failed to mint initial token supply: %s", txError, err)
}

func (b *BootstrapProcedure) setupFees(
	service flow.Address,
	transactionFee,
	addressCreationFee,
	minimumStorageReservation,
	storagePerFlow cadence.UFix64,
) {
	txError, err := b.vm.invokeMetaTransaction(
		b.ctx,
		setupFeesTransaction(service, transactionFee, addressCreationFee, minimumStorageReservation, storagePerFlow),
		b.sth,
		b.programs,
	)
	panicOnMetaInvokeErrf("failed to setup fees: %s", txError, err)
}

func (b *BootstrapProcedure) setupStorageForServiceAccounts(
	service, fungibleToken, flowToken, feeContract flow.Address,
) {
	txError, err := b.vm.invokeMetaTransaction(
		b.ctx,
		setupStorageForServiceAccountsTransaction(service, fungibleToken, flowToken, feeContract),
		b.sth,
		b.programs,
	)
	panicOnMetaInvokeErrf("failed to setup storage for service accounts: %s", txError, err)
}

const deployContractTransactionTemplate = `
transaction {
  prepare(signer: AuthAccount) {
    signer.contracts.add(name: "%s", code: "%s".decodeHex())
  }
}
`

const deployFlowTokenTransactionTemplate = `
transaction {
  prepare(flowTokenAccount: AuthAccount, serviceAccount: AuthAccount) {
    let adminAccount = serviceAccount
    flowTokenAccount.contracts.add(name: "FlowToken", code: "%s".decodeHex(), adminAccount: adminAccount)
  }
}
`

const deployFlowFeesTransactionTemplate = `
transaction {
  prepare(flowFeesAccount: AuthAccount, serviceAccount: AuthAccount) {
    let adminAccount = serviceAccount
    flowFeesAccount.contracts.add(name: "FlowFees", code: "%s".decodeHex(), adminAccount: adminAccount)
  }
}
`

const deployStorageFeesTransactionTemplate = `
transaction {
  prepare(serviceAccount: AuthAccount) {
    serviceAccount.contracts.add(name: "FlowStorageFees", code: "%s".decodeHex())
  }
}
`

const deployIDTableStakingTransactionTemplate = `
transaction {
  prepare(serviceAccount: AuthAccount) {
	serviceAccount.contracts.add(name: "FlowIDTableStaking", code: "%s".decodeHex(), epochTokenPayout: UFix64(%d), rewardCut: UFix64(%d))
  }
}
`

const deployEpochTransactionTemplate = `
import FlowEpochClusterQC from 0x%s

transaction(collectorClusters: [FlowEpochClusterQC.Cluster],
			clusterQCs: [FlowEpochClusterQC.ClusterQC],
			dkgPubKeys: [String], 
	) {
  prepare(serviceAccount: AuthAccount)	{
	serviceAccount.contracts.add(
		name: "FlowEpoch",
		code: "%s".decodeHex(),
		currentEpochCounter: UInt64(%d),
		numViewsInEpoch: UInt64(%d),
		numViewsInStakingAuction: UInt64(%d),
		numViewsInDKGPhase: UInt64(%d),
		numCollectorClusters: UInt16(%d),
		FLOWsupplyIncreasePercentage: UFix64(%d),
		randomSource: %s,
		collectorClusters: collectorClusters,
		clusterQCs: clusterQCs,
		dkgPubKeys: dkgPubKeys,
	)
  }
}
`

const mintFlowTokenTransactionTemplate = `
import FungibleToken from 0x%s
import FlowToken from 0x%s

transaction(amount: UFix64) {

  let tokenAdmin: &FlowToken.Administrator
  let tokenReceiver: &FlowToken.Vault{FungibleToken.Receiver}

  prepare(signer: AuthAccount) {
	self.tokenAdmin = signer
	  .borrow<&FlowToken.Administrator>(from: /storage/flowTokenAdmin)
	  ?? panic("Signer is not the token admin")

	self.tokenReceiver = signer
	  .getCapability(/public/flowTokenReceiver)
	  .borrow<&FlowToken.Vault{FungibleToken.Receiver}>()
	  ?? panic("Unable to borrow receiver reference for recipient")
  }

  execute {
	let minter <- self.tokenAdmin.createNewMinter(allowedAmount: amount)
	let mintedVault <- minter.mintTokens(amount: amount)

	self.tokenReceiver.deposit(from: <-mintedVault)

	destroy minter
  }
}
`

const setupFeesTransactionTemplate = `
import FlowStorageFees, FlowServiceAccount from 0x%s

transaction(transactionFee: UFix64, accountCreationFee: UFix64, minimumStorageReservation: UFix64, storageMegaBytesPerReservedFLOW: UFix64) {
    prepare(service: AuthAccount) {
        let serviceAdmin = service.borrow<&FlowServiceAccount.Administrator>(from: /storage/flowServiceAdmin)
            ?? panic("Could not borrow reference to the flow service admin!");

        let storageAdmin = service.borrow<&FlowStorageFees.Administrator>(from: /storage/storageFeesAdmin)
            ?? panic("Could not borrow reference to the flow storage fees admin!");

        serviceAdmin.setTransactionFee(transactionFee)
        serviceAdmin.setAccountCreationFee(accountCreationFee)
        storageAdmin.setMinimumStorageReservation(minimumStorageReservation)
        storageAdmin.setStorageMegaBytesPerReservedFLOW(storageMegaBytesPerReservedFLOW)
    }
}
`

const setupStorageForServiceAccountsTemplate = `
import FlowServiceAccount from 0x%s
import FlowStorageFees from 0x%s
import FungibleToken from 0x%s
import FlowToken from 0x%s

// This transaction sets up storage on any auth accounts that were created before the storage fees.
// This is used during bootstrapping a local environment 
transaction() {
    prepare(service: AuthAccount, fungibleToken: AuthAccount, flowToken: AuthAccount, feeContract: AuthAccount) {
        let authAccounts = [service, fungibleToken, flowToken, feeContract]

        // take all the funds from the service account
        let tokenVault = service.borrow<&FlowToken.Vault>(from: /storage/flowTokenVault)
            ?? panic("Unable to borrow reference to the default token vault")
        
        for account in authAccounts {
            let storageReservation <- tokenVault.withdraw(amount: FlowStorageFees.minimumStorageReservation) as! @FlowToken.Vault
            let hasReceiver = account.getCapability(/public/flowTokenReceiver)!.check<&{FungibleToken.Receiver}>()
            if !hasReceiver {
                FlowServiceAccount.initDefaultToken(account)
            }
            let receiver = account.getCapability(/public/flowTokenReceiver)!.borrow<&{FungibleToken.Receiver}>()
                ?? panic("Could not borrow receiver reference to the recipient's Vault")

            receiver.deposit(from: <-storageReservation)
        }
    }
}
`

func deployContractTransaction(address flow.Address, contract []byte, contractName string) *TransactionProcedure {
	return Transaction(
		flow.NewTransactionBody().
			SetScript([]byte(fmt.Sprintf(deployContractTransactionTemplate, contractName, hex.EncodeToString(contract)))).
			AddAuthorizer(address),
		0,
	)
}

func deployFlowTokenTransaction(flowToken, service flow.Address, contract []byte) *TransactionProcedure {
	return Transaction(
		flow.NewTransactionBody().
			SetScript([]byte(fmt.Sprintf(deployFlowTokenTransactionTemplate, hex.EncodeToString(contract)))).
			AddAuthorizer(flowToken).
			AddAuthorizer(service),
		0,
	)
}

func deployFlowFeesTransaction(flowFees, service flow.Address, contract []byte) *TransactionProcedure {
	return Transaction(
		flow.NewTransactionBody().
			SetScript([]byte(fmt.Sprintf(deployFlowFeesTransactionTemplate, hex.EncodeToString(contract)))).
			AddAuthorizer(flowFees).
			AddAuthorizer(service),
		0,
	)
}

func deployStorageFeesTransaction(service flow.Address, contract []byte) *TransactionProcedure {
	return Transaction(
		flow.NewTransactionBody().
			SetScript([]byte(fmt.Sprintf(deployStorageFeesTransactionTemplate, hex.EncodeToString(contract)))).
			AddAuthorizer(service),
		0,
	)
}

func deployIDTableStakingTransaction(service flow.Address, contract []byte, epochTokenPayout cadence.UFix64, rewardCut cadence.UFix64) *TransactionProcedure {
	return Transaction(
		flow.NewTransactionBody().
			SetScript([]byte(fmt.Sprintf(
				deployIDTableStakingTransactionTemplate,
				hex.EncodeToString(contract),
				epochTokenPayout,
				rewardCut))).
			AddAuthorizer(service),
		0,
	)
}

func deployEpochTransaction(service flow.Address, contract []byte, epochConfig epochs.EpochConfig) *TransactionProcedure {
	tx := Transaction(
		flow.NewTransactionBody().
			SetScript([]byte(fmt.Sprintf(
				deployEpochTransactionTemplate,
				service,
				hex.EncodeToString(contract),
				epochConfig.CurrentEpochCounter,
				epochConfig.NumViewsInEpoch,
				epochConfig.NumViewsInStakingAuction,
				epochConfig.NumViewsInDKGPhase,
				epochConfig.NumCollectorClusters,
				epochConfig.FLOWsupplyIncreasePercentage,
				epochConfig.RandomSource,
			))).
			AddArgument(epochs.EncodeClusterAssignments(epochConfig.CollectorClusters, service)).
			AddArgument(epochs.EncodeClusterQCs(epochConfig.ClusterQCs, service)).
			AddArgument(epochs.EncodePubKeys(epochConfig.DKGPubKeys, service)).
			AddAuthorizer(service),
		0,
	)
	return tx
}

func mintFlowTokenTransaction(
	fungibleToken, flowToken, service flow.Address,
	initialSupply cadence.UFix64,
) *TransactionProcedure {
	initialSupplyArg, err := jsoncdc.Encode(initialSupply)
	if err != nil {
		panic(fmt.Sprintf("failed to encode initial token supply: %s", err.Error()))
	}

	return Transaction(
		flow.NewTransactionBody().
			SetScript([]byte(fmt.Sprintf(mintFlowTokenTransactionTemplate, fungibleToken, flowToken))).
			AddArgument(initialSupplyArg).
			AddAuthorizer(service),
		0,
	)
}

func setupFeesTransaction(
	service flow.Address,
	transactionFee,
	addressCreationFee,
	minimumStorageReservation,
	storagePerFlow cadence.UFix64,
) *TransactionProcedure {
	transactionFeeArg, err := jsoncdc.Encode(transactionFee)
	if err != nil {
		panic(fmt.Sprintf("failed to encode transaction fee: %s", err.Error()))
	}
	addressCreationFeeArg, err := jsoncdc.Encode(addressCreationFee)
	if err != nil {
		panic(fmt.Sprintf("failed to encode address creation fee: %s", err.Error()))
	}
	minimumStorageReservationArg, err := jsoncdc.Encode(minimumStorageReservation)
	if err != nil {
		panic(fmt.Sprintf("failed to encode minimum storage reservation: %s", err.Error()))
	}
	storagePerFlowArg, err := jsoncdc.Encode(storagePerFlow)
	if err != nil {
		panic(fmt.Sprintf("failed to encode storage ratio: %s", err.Error()))
	}

	return Transaction(
		flow.NewTransactionBody().
			SetScript([]byte(fmt.Sprintf(setupFeesTransactionTemplate, service))).
			AddArgument(transactionFeeArg).
			AddArgument(addressCreationFeeArg).
			AddArgument(minimumStorageReservationArg).
			AddArgument(storagePerFlowArg).
			AddAuthorizer(service),
		0,
	)
}

func setupStorageForServiceAccountsTransaction(
	service, fungibleToken, flowToken, feeContract flow.Address,
) *TransactionProcedure {
	return Transaction(
		flow.NewTransactionBody().
			SetScript([]byte(fmt.Sprintf(setupStorageForServiceAccountsTemplate, service, service, fungibleToken, flowToken))).
			AddAuthorizer(service).
			AddAuthorizer(fungibleToken).
			AddAuthorizer(flowToken).
			AddAuthorizer(feeContract),
		0,
	)
}

const (
	fungibleTokenAccountIndex = 2
	flowTokenAccountIndex     = 3
	flowFeesAccountIndex      = 4
)

func panicOnMetaInvokeErrf(msg string, txError errors.Error, err error) {
	if txError != nil {
		panic(fmt.Sprintf(msg, txError.Error()))
	}
	if err != nil {
		panic(fmt.Sprintf(msg, err.Error()))
	}
}

func FungibleTokenAddress(chain flow.Chain) flow.Address {
	address, _ := chain.AddressAtIndex(fungibleTokenAccountIndex)
	return address
}

func FlowTokenAddress(chain flow.Chain) flow.Address {
	address, _ := chain.AddressAtIndex(flowTokenAccountIndex)
	return address
}

func FlowFeesAddress(chain flow.Chain) flow.Address {
	address, _ := chain.AddressAtIndex(flowFeesAccountIndex)
	return address
}<|MERGE_RESOLUTION|>--- conflicted
+++ resolved
@@ -34,12 +34,9 @@
 	accountCreationFee        cadence.UFix64
 	transactionFee            cadence.UFix64
 	minimumStorageReservation cadence.UFix64
-<<<<<<< HEAD
+	storagePerFlow            cadence.UFix64
 
 	epochConfig epochs.EpochConfig
-=======
-	storagePerFlow            cadence.UFix64
->>>>>>> 043e23fd
 }
 
 type BootstrapProcedureOption func(*BootstrapProcedure) *BootstrapProcedure
@@ -106,7 +103,6 @@
 	}
 }
 
-<<<<<<< HEAD
 func WithEpochConfig(epochConfig epochs.EpochConfig) BootstrapProcedureOption {
 	return func(bp *BootstrapProcedure) *BootstrapProcedure {
 		bp.epochConfig = epochConfig
@@ -117,11 +113,13 @@
 func WithRootBlock(rootBlock *flow.Header) BootstrapProcedureOption {
 	return func(bp *BootstrapProcedure) *BootstrapProcedure {
 		bp.rootBlock = rootBlock
-=======
+		return bp
+	}
+}
+
 func WithStorageMBPerFLOW(ratio cadence.UFix64) BootstrapProcedureOption {
 	return func(bp *BootstrapProcedure) *BootstrapProcedure {
 		bp.storagePerFlow = ratio
->>>>>>> 043e23fd
 		return bp
 	}
 }
@@ -277,28 +275,24 @@
 
 func (b *BootstrapProcedure) deployDKG(service flow.Address) {
 	contract := contracts.FlowDKG()
-	err := b.vm.invokeMetaTransaction(
+	txError, err := b.vm.invokeMetaTransaction(
 		b.ctx,
 		deployContractTransaction(service, contract, "FlowDKG"),
 		b.sth,
 		b.programs,
 	)
-	if err != nil {
-		panic(fmt.Sprintf("failed to deploy DKG contract: %s", err.Error()))
-	}
+	panicOnMetaInvokeErrf("failed to deploy DKG contract: %s", txError, err)
 }
 
 func (b *BootstrapProcedure) deployQC(service flow.Address) {
 	contract := contracts.FlowQC()
-	err := b.vm.invokeMetaTransaction(
+	txError, err := b.vm.invokeMetaTransaction(
 		b.ctx,
 		deployContractTransaction(service, contract, "FlowEpochClusterQC"),
 		b.sth,
 		b.programs,
 	)
-	if err != nil {
-		panic(fmt.Sprintf("failed to deploy QC contract: %s", err.Error()))
-	}
+	panicOnMetaInvokeErrf("failed to deploy QC contract: %s", txError, err)
 }
 
 func (b *BootstrapProcedure) deployIDTableStaking(
@@ -310,7 +304,7 @@
 		flowToken.HexWithPrefix(),
 		true)
 
-	err := b.vm.invokeMetaTransaction(
+	txError, err := b.vm.invokeMetaTransaction(
 		b.ctx,
 		deployIDTableStakingTransaction(service,
 			contract,
@@ -319,9 +313,7 @@
 		b.sth,
 		b.programs,
 	)
-	if err != nil {
-		panic(fmt.Sprintf("failed to deploy IDTableStaking contract: %s", err.Error()))
-	}
+	panicOnMetaInvokeErrf("failed to deploy IDTableStaking contract: %s", txError, err)
 }
 
 func (b *BootstrapProcedure) deployEpoch(service, fungibleToken, flowToken flow.Address) {
@@ -339,15 +331,13 @@
 		WithBlocks(&NoopBlockFinder{}),
 	)
 
-	err := b.vm.invokeMetaTransaction(
+	txError, err := b.vm.invokeMetaTransaction(
 		context,
 		deployEpochTransaction(service, contract, b.epochConfig),
 		b.sth,
 		b.programs,
 	)
-	if err != nil {
-		panic(fmt.Sprintf("failed to deploy Epoch contract: %s", err.Error()))
-	}
+	panicOnMetaInvokeErrf("failed to deploy Epoch contract: %s", txError, err)
 }
 
 func (b *BootstrapProcedure) deployServiceAccount(service, fungibleToken, flowToken, feeContract flow.Address) {
