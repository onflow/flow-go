package fvm

import (
	"bytes"
	"fmt"
	"io/ioutil"
	"sort"
	"testing"

	"github.com/fxamacker/cbor/v2"
	"github.com/onflow/cadence"
	"github.com/onflow/cadence/runtime"
	"github.com/onflow/cadence/runtime/common"
	"github.com/onflow/cadence/runtime/interpreter"
	"github.com/onflow/cadence/runtime/sema"
	"github.com/rs/zerolog"
	"github.com/stretchr/testify/assert"
	"github.com/stretchr/testify/require"

	"github.com/onflow/flow-go/fvm/extralog"
	"github.com/onflow/flow-go/fvm/programs"
	"github.com/onflow/flow-go/fvm/state"
	"github.com/onflow/flow-go/fvm/utils"
	"github.com/onflow/flow-go/model/flow"
	"github.com/onflow/flow-go/utils/unittest"
)

func TestSafetyCheck(t *testing.T) {

	t.Run("parsing error in imported contract", func(t *testing.T) {

		// temporary solution
		dumpPath := extralog.ExtraLogDumpPath

		unittest.RunWithTempDir(t, func(tmpDir string) {

			extralog.ExtraLogDumpPath = tmpDir

			rt := runtime.NewInterpreterRuntime()

			buffer := &bytes.Buffer{}
			log := zerolog.New(buffer)
			txInvocator := NewTransactionInvocator(log)

			vm := New(rt)

			code := `
				import 0x0b2a3299cc857e29

				transaction {}
			`

			proc := Transaction(&flow.TransactionBody{Script: []byte(code)}, 0)

			contractAddress := flow.HexToAddress("0b2a3299cc857e29")

			view := utils.NewSimpleView()

			contractCode := `X`

			// TODO: refactor this manual deployment by setting ledger keys
			//   into a proper deployment of the contract

			encodedName, err := encodeContractNames([]string{"TestContract"})
			require.NoError(t, err)

			err = view.Set(
				string(contractAddress.Bytes()),
				string(contractAddress.Bytes()),
				"contract_names",
				encodedName,
			)
			require.NoError(t, err)
			err = view.Set(
				string(contractAddress.Bytes()),
				string(contractAddress.Bytes()),
				"code.TestContract",
				[]byte(contractCode),
			)
			require.NoError(t, err)

			context := NewContext(log)

			sth := state.NewStateHolder(state.NewState(
				view,
				state.WithMaxKeySizeAllowed(context.MaxStateKeySize),
				state.WithMaxValueSizeAllowed(context.MaxStateValueSize),
				state.WithMaxInteractionSizeAllowed(context.MaxStateInteractionSize),
			))

<<<<<<< HEAD
			err = txInvocator.Process(vm, context, proc, stm, programs.NewEmptyPrograms())
=======
			err = txInvocator.Process(vm, context, proc, sth, NewEmptyPrograms())
>>>>>>> 988a72f8
			require.Error(t, err)

			require.Contains(t, buffer.String(), "programs")
			require.Contains(t, buffer.String(), "codes")
			require.Equal(t, int(context.MaxNumOfTxRetries), proc.Retried)

			dumpFiles := listFilesInDir(t, tmpDir)

			// one for codes, one for programs, per retry
			require.Len(t, dumpFiles, 2*proc.Retried)
		})

		extralog.ExtraLogDumpPath = dumpPath
	})

	t.Run("checking error in imported contract", func(t *testing.T) {

		rt := runtime.NewInterpreterRuntime()

		buffer := &bytes.Buffer{}
		log := zerolog.New(buffer)
		txInvocator := NewTransactionInvocator(log)

		vm := New(rt)

		code := `
			import 0x0b2a3299cc857e29

			transaction {}
		`

		proc := Transaction(&flow.TransactionBody{Script: []byte(code)}, 0)

		contractAddress := flow.HexToAddress("0b2a3299cc857e29")

		view := utils.NewSimpleView()

		contractCode := `pub contract TestContract: X {}`

		// TODO: refactor this manual deployment by setting ledger keys
		//   into a proper deployment of the contract

		encodedName, err := encodeContractNames([]string{"TestContract"})
		require.NoError(t, err)

		err = view.Set(
			string(contractAddress.Bytes()),
			string(contractAddress.Bytes()),
			"contract_names",
			encodedName,
		)
		require.NoError(t, err)
		err = view.Set(
			string(contractAddress.Bytes()),
			string(contractAddress.Bytes()),
			"code.TestContract",
			[]byte(contractCode),
		)
		require.NoError(t, err)

		context := NewContext(log)

		sth := state.NewStateHolder(state.NewState(
			view,
			state.WithMaxKeySizeAllowed(context.MaxStateKeySize),
			state.WithMaxValueSizeAllowed(context.MaxStateValueSize),
			state.WithMaxInteractionSizeAllowed(context.MaxStateInteractionSize),
		))

<<<<<<< HEAD
		err = txInvocator.Process(vm, context, proc, stm, programs.NewEmptyPrograms())
=======
		err = txInvocator.Process(vm, context, proc, sth, NewEmptyPrograms())
>>>>>>> 988a72f8
		require.Error(t, err)

		require.Contains(t, buffer.String(), "programs")
		require.Contains(t, buffer.String(), "codes")
		require.Equal(t, int(context.MaxNumOfTxRetries), proc.Retried)
	})

	t.Run("parsing error in transaction", func(t *testing.T) {

		rt := runtime.NewInterpreterRuntime()

		buffer := &bytes.Buffer{}
		log := zerolog.New(buffer)
		txInvocator := NewTransactionInvocator(log)

		vm := New(rt)

		code := `X`

		proc := Transaction(&flow.TransactionBody{Script: []byte(code)}, 0)

		view := utils.NewSimpleView()
		context := NewContext(log)

		sth := state.NewStateHolder(state.NewState(
			view,
			state.WithMaxKeySizeAllowed(context.MaxStateKeySize),
			state.WithMaxValueSizeAllowed(context.MaxStateValueSize),
			state.WithMaxInteractionSizeAllowed(context.MaxStateInteractionSize),
		))

<<<<<<< HEAD
		err := txInvocator.Process(vm, context, proc, stm, programs.NewEmptyPrograms())
=======
		err := txInvocator.Process(vm, context, proc, sth, NewEmptyPrograms())
>>>>>>> 988a72f8
		require.Error(t, err)

		require.NotContains(t, buffer.String(), "programs")
		require.NotContains(t, buffer.String(), "codes")
		require.Equal(t, 0, proc.Retried)

	})

	t.Run("checking error in transaction", func(t *testing.T) {

		rt := runtime.NewInterpreterRuntime()

		buffer := &bytes.Buffer{}
		log := zerolog.New(buffer)
		txInvocator := NewTransactionInvocator(log)

		vm := New(rt)

		code := `transaction(arg: X) { }`

		proc := Transaction(&flow.TransactionBody{Script: []byte(code)}, 0)

		view := utils.NewSimpleView()
		context := NewContext(log)

		sth := state.NewStateHolder(state.NewState(
			view,
			state.WithMaxKeySizeAllowed(context.MaxStateKeySize),
			state.WithMaxValueSizeAllowed(context.MaxStateValueSize),
			state.WithMaxInteractionSizeAllowed(context.MaxStateInteractionSize),
		))

<<<<<<< HEAD
		err := txInvocator.Process(vm, context, proc, stm, programs.NewEmptyPrograms())
=======
		err := txInvocator.Process(vm, context, proc, sth, NewEmptyPrograms())
>>>>>>> 988a72f8
		require.Error(t, err)

		require.NotContains(t, buffer.String(), "programs")
		require.NotContains(t, buffer.String(), "codes")
		require.Equal(t, 0, proc.Retried)
	})

	t.Run("retriable errors causes retry", func(t *testing.T) {

		rt := &ErrorReturningRuntime{TxErrors: []error{
			runtime.Error{ // first error
				Err: &runtime.ParsingCheckingError{
					Err: &sema.CheckerError{
						Errors: []error{
							&sema.AlwaysFailingNonResourceCastingTypeError{
								ValueType:  sema.AnyType,
								TargetType: sema.AnyType,
							}, // some dummy error
							&sema.ImportedProgramError{
								Err:      &sema.CheckerError{},
								Location: common.AddressLocation{Address: common.BytesToAddress([]byte{1, 2, 3, 4})},
							},
						},
					},
				},
				Location: common.TransactionLocation{'t', 'x'},
				Codes:    nil,
				Programs: nil,
			},
			nil, // second error, second call to runtime should be successful
		}}

		log := zerolog.Nop()
		txInvocator := NewTransactionInvocator(log)

		vm := New(rt)
		code := `doesn't matter`

		proc := Transaction(&flow.TransactionBody{Script: []byte(code)}, 0)

		view := utils.NewSimpleView()
		header := unittest.BlockHeaderFixture()
		context := NewContext(log, WithBlockHeader(&header))

		sth := state.NewStateHolder(state.NewState(view))

<<<<<<< HEAD
		err := txInvocator.Process(vm, context, proc, stm, programs.NewEmptyPrograms())
=======
		err := txInvocator.Process(vm, context, proc, sth, NewEmptyPrograms())
>>>>>>> 988a72f8
		assert.NoError(t, err)

		require.Equal(t, 1, proc.Retried)
	})
}

type ErrorReturningRuntime struct {
	TxErrors []error
}

func (e *ErrorReturningRuntime) ExecuteTransaction(_ runtime.Script, _ runtime.Context) error {
	if len(e.TxErrors) == 0 {
		panic("no tx errors left")
	}

	errToReturn := e.TxErrors[0]
	e.TxErrors = e.TxErrors[1:]
	return errToReturn
}

func (*ErrorReturningRuntime) ExecuteScript(_ runtime.Script, _ runtime.Context) (cadence.Value, error) {
	panic("ExecuteScript not expected")
}

func (*ErrorReturningRuntime) ParseAndCheckProgram(_ []byte, _ runtime.Context) (*interpreter.Program, error) {
	panic("ParseAndCheckProgram not expected")
}

func (*ErrorReturningRuntime) SetCoverageReport(_ *runtime.CoverageReport) {
	panic("not used coverage")
}

func (*ErrorReturningRuntime) SetContractUpdateValidationEnabled(_ bool) {
	panic("SetContractUpdateValidationEnabled not expected")
}

func encodeContractNames(contractNames []string) ([]byte, error) {
	sort.Strings(contractNames)
	var buf bytes.Buffer
	cborEncoder := cbor.NewEncoder(&buf)
	err := cborEncoder.Encode(contractNames)
	if err != nil {
		return nil, fmt.Errorf("cannot encode contract names")
	}
	return buf.Bytes(), nil
}

func listFilesInDir(t *testing.T, dir string) []string {

	fileInfos, err := ioutil.ReadDir(dir)
	require.NoError(t, err)

	names := make([]string, len(fileInfos))

	for i, info := range fileInfos {
		names[i] = info.Name()
	}

	return names
}<|MERGE_RESOLUTION|>--- conflicted
+++ resolved
@@ -88,11 +88,7 @@
 				state.WithMaxInteractionSizeAllowed(context.MaxStateInteractionSize),
 			))
 
-<<<<<<< HEAD
-			err = txInvocator.Process(vm, context, proc, stm, programs.NewEmptyPrograms())
-=======
-			err = txInvocator.Process(vm, context, proc, sth, NewEmptyPrograms())
->>>>>>> 988a72f8
+			err = txInvocator.Process(vm, context, proc, sth, programs.NewEmptyPrograms())
 			require.Error(t, err)
 
 			require.Contains(t, buffer.String(), "programs")
@@ -162,11 +158,7 @@
 			state.WithMaxInteractionSizeAllowed(context.MaxStateInteractionSize),
 		))
 
-<<<<<<< HEAD
-		err = txInvocator.Process(vm, context, proc, stm, programs.NewEmptyPrograms())
-=======
-		err = txInvocator.Process(vm, context, proc, sth, NewEmptyPrograms())
->>>>>>> 988a72f8
+		err = txInvocator.Process(vm, context, proc, sth, programs.NewEmptyPrograms())
 		require.Error(t, err)
 
 		require.Contains(t, buffer.String(), "programs")
@@ -198,11 +190,7 @@
 			state.WithMaxInteractionSizeAllowed(context.MaxStateInteractionSize),
 		))
 
-<<<<<<< HEAD
-		err := txInvocator.Process(vm, context, proc, stm, programs.NewEmptyPrograms())
-=======
-		err := txInvocator.Process(vm, context, proc, sth, NewEmptyPrograms())
->>>>>>> 988a72f8
+		err := txInvocator.Process(vm, context, proc, sth, programs.NewEmptyPrograms())
 		require.Error(t, err)
 
 		require.NotContains(t, buffer.String(), "programs")
@@ -235,11 +223,7 @@
 			state.WithMaxInteractionSizeAllowed(context.MaxStateInteractionSize),
 		))
 
-<<<<<<< HEAD
-		err := txInvocator.Process(vm, context, proc, stm, programs.NewEmptyPrograms())
-=======
-		err := txInvocator.Process(vm, context, proc, sth, NewEmptyPrograms())
->>>>>>> 988a72f8
+		err := txInvocator.Process(vm, context, proc, sth, programs.NewEmptyPrograms())
 		require.Error(t, err)
 
 		require.NotContains(t, buffer.String(), "programs")
@@ -286,11 +270,7 @@
 
 		sth := state.NewStateHolder(state.NewState(view))
 
-<<<<<<< HEAD
-		err := txInvocator.Process(vm, context, proc, stm, programs.NewEmptyPrograms())
-=======
-		err := txInvocator.Process(vm, context, proc, sth, NewEmptyPrograms())
->>>>>>> 988a72f8
+		err := txInvocator.Process(vm, context, proc, sth, programs.NewEmptyPrograms())
 		assert.NoError(t, err)
 
 		require.Equal(t, 1, proc.Retried)
