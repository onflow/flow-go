package bitutils

import (
	crand "crypto/rand"
	"math/big"
	"math/bits"
	"math/rand"
	"time"

	"testing"

	"github.com/stretchr/testify/assert"
	"github.com/stretchr/testify/require"
)

func TestBitVectorAllocation(t *testing.T) {
	for bits := 0; bits <= 127; bits++ {
		numBytes := bits / 8 // integer division with floor
		if bits%8 > 0 {
			numBytes += 1
		}

		vect := MakeBitVector(bits)
		assert.Equal(t, numBytes, len(vect))
	}
}

// Test_PaddedByteSliceLength tests that MinimalByteSliceLength returns the
func Test_PaddedByteSliceLength(t *testing.T) {
	for bits := 0; bits <= 127; bits++ {
		numBytes := bits / 8 // integer division with floor
		if bits%8 > 0 {
			numBytes += 1
		}

		assert.Equal(t, numBytes, MinimalByteSliceLength(bits))
	}
}

func TestBitTools(t *testing.T) {
	seed := time.Now().UnixNano()
	t.Logf("rand seed is %d", seed)
<<<<<<< HEAD

=======
>>>>>>> eec71fe4
	r := rand.NewSource(seed)

	const maxBits = 131 * 8 // upper bound of indices to test
	var b big.Int

	t.Run("testing ReadBit", func(t *testing.T) {
		var max big.Int
		// set max to 2^maxBits
		max.SetBit(&max, maxBits, 1)
		// random big int less that 2^maxBits
		b.Rand(rand.New(r), &max)
		maxBitsLen := (maxBits + 7) / 8 // length in bytes needed for maxbits
		bytes := make([]byte, maxBitsLen)
		copy(bytes[maxBitsLen-len(b.Bytes()):], b.Bytes())

		// reverse the endianness (both bits and bytes)
		for j := 0; j < len(bytes)/2; j++ {
			bytes[j], bytes[len(bytes)-j-1] = bytes[len(bytes)-j-1], bytes[j]
		}
		for j := 0; j < len(bytes); j++ {
			bytes[j] = bits.Reverse8(bytes[j])
		}
		// test bit reads are equal for all indices
		for i := 0; i < maxBits; i++ {
			bit := int(b.Bit(i))
			assert.Equal(t, bit, ReadBit(bytes, i))
		}
	})

	t.Run("testing WriteBit", func(t *testing.T) {
		b.SetInt64(0)
		bytes := MakeBitVector(maxBits)
		_, err := crand.Read(bytes) // fill bytes with random values to verify that writing to each individual bit works
		require.NoError(t, err)

		// build a random big bit by bit
		for idx := 0; idx < maxBits; idx++ {
			bit := rand.Intn(2)
			// b = 2*b + bit
			b.Lsh(&b, 1)
			b.Add(&b, big.NewInt(int64(bit)))
			WriteBit(bytes, idx, bit) // sets the bit at index `idx`
		}

		// get the big int from the random slice
		var randomBig big.Int
		randomBig.SetBytes(bytes)
		assert.Equal(t, 0, randomBig.Cmp(&b))
	})

	t.Run("testing ClearBit and SetBit", func(t *testing.T) {
		b.SetInt64(0)
		bytes := MakeBitVector(maxBits)
		_, err := crand.Read(bytes) // fill bytes with random values to verify that writing to each individual bit works
		require.NoError(t, err)

		// build a random big bit by bit
		for idx := 0; idx < maxBits; idx++ {
			bit := rand.Intn(2)
			// b = 2*b + bit
			b.Lsh(&b, 1)
			b.Add(&b, big.NewInt(int64(bit)))
			// sets the bit at index i
			if bit == 1 {
				SetBit(bytes, idx)
			} else {
				ClearBit(bytes, idx)
			}
		}

		// get the big int from the random slice
		var randomBig big.Int
		randomBig.SetBytes(bytes)
		assert.Equal(t, 0, randomBig.Cmp(&b))
	})
}<|MERGE_RESOLUTION|>--- conflicted
+++ resolved
@@ -40,10 +40,6 @@
 func TestBitTools(t *testing.T) {
 	seed := time.Now().UnixNano()
 	t.Logf("rand seed is %d", seed)
-<<<<<<< HEAD
-
-=======
->>>>>>> eec71fe4
 	r := rand.NewSource(seed)
 
 	const maxBits = 131 * 8 // upper bound of indices to test
