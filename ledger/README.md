# Flow Ledger Package

**Ledger** is a stateful fork-aware key/value storage. Any update (value change for a key) to the ledger generates a new ledger state. Updates can be applied to any recent state. These changes don't have to be sequential and ledger supports a tree of states. Ledger provides value lookup by key at a particular state (historic lookups) and can prove the existence/non-existence of a key-value pair at the given state. Ledger assumes the initial state includes all keys with an empty bytes slice as value.

This package provides two ledger implementations:

- **Complete Ledger** implements a fast, memory-efficient and reliable ledger. It holds a limited number of recently used states in memory (for speed) and uses write-ahead logs and checkpointing to provide reliability. Under the hood complete ledger uses a collection of MTries(forest). MTrie is a customized in-memory binary Patricia Merkle trie storing payloads at specific storage paths. The payload includes both key-value pair and storage paths are determined by the PathFinder. Forest utilizes unchanged sub-trie sharing between tries to save memory.

- **Partial Ledger** implements the ledger functionality for a limited subset of keys. Partial ledgers are designed to be constructed and verified by a collection of proofs from a complete ledger. The partial ledger uses a partial binary Merkle trie which holds intermediate hash value for the pruned branched and prevents updates to keys that were not part of proofs.

## Definitions
In this section we provide an overview of some of the concepts. Hence it is highly recommended to checkout [this doc](https://github.com/onflow/flow-go/blob/master/ledger/complete/mtrie/README.md) for the formal and technical definitions in more details.

### binary Merkle tree

![binary Merkle tree image](/ledger/docs/binary_merkle_tree.png?raw=true "binary Merkle tree" )

In this context a *binary Merkle tree* is defined as [perfect binary tree](https://xlinux.nist.gov/dads/HTML/perfectBinaryTree.html) with a specific height including three type of nodes:

- leaf nodes: holds a payload (data), a path (where the node is located), and a hash value (hash of path and payload content)

<<<<<<< HEAD
- interior nodes: holds a hash value which is defined as hash of hash value of left and right children.
=======
- empty leaf nodes: doesn't hold any data and only stores a path, and a default hash value based on the height of tree

- interim nodes: holds a hash value which is defined as hash of hash value of left and right children.
>>>>>>> ecc72e20

![node types image](/ledger/docs/node_types.png)

A *path* is a unique address of a node storing a payload. Paths are derived from the content of payloads (see common/pathfinder). A path is explicitly a hash of 256 bits.  

![paths image](/ledger/docs/paths.png?raw=true "paths")

#### Operations

**Get**: Fetching a payload from the binary Merkle tree is by traversing the tree based on path bits. (0: left branch, 1: right branch)

**Update**: Updates to the tree starts with traversing the tree to the leaf node, updating payload, hash value of that node and hash value of all the ancestor nodes (nodes on higher level connected to this node).

![update image](/ledger/docs/tree_update.gif?raw=true "update")

**Prove**: A binary Merkle tree can provide an inclusion proof for any given payload. A Merkle proof in this context includes all the information needed to walk through a tree branch from an specific leaf node (key) up to the root of the tree (yellow node hash values are needed for inclusion proof for the green node).

![proof image](/ledger/docs/proof.png?raw=true "proof")

<<<<<<< HEAD
### Memory-trie (Mtrie)
An **Mtrie** in this context is defined as a compact version of binary Merkle tree, providing exact same functionality but doesn't explicitly store empty nodes. Formally, a node is empty: 
* the node is an empty leaf node: it doesn't hold any data and only stores a path. Its hash value is defined as a default hash based on the height of tree.
* an interior node is defined to be empty, if its two children are empty. 
=======
### binary Merkle trie
A **binary Merkle trie** in this context is defined as a compact version of binary Merkle tree, providing exact same functionality but doesn't explicitly store empty nodes. Formally, a node is empty: 
* the node is an empty leaf node (see definition above)
* an interim node is defined to be empty, if its two children are empty. 
>>>>>>> ecc72e20

![binary partial trie image](/ledger/docs/trie_update.gif?raw=true "binary partial trie")

### forest 
Formally, a **forest** is any acyclic graph. Any set of disjoint trees forms a forest. In the context of Flow, we take an existing state, represented by a Merkle tree. Updating the payload of some of the leafs creates a new Merkle tree, which we add to the forest. In other words, the forest holds a set of state snapshots

### compact forest 
A **compact forest** constructs a new trie after each update (copy on change) and reuses unchanged sub-tries from the parent.

![compact forest image](/ledger/docs/reuse_sub_trees.gif?raw=true "compact forest")

### path finder 
**Path finder** deterministically computes a path for a given payload. Path finder is responsible for making sure the trie grows in balance.

### partial binary Merkle trie
A **partial Merkle trie** is similar to a Merkle trie but only keeping a subset of nodes and having intermediate nodes without the full sub-trie. It can be constructed from batch of inclusion and non-inclusion proofs. It provides functionality to verify outcome of updates to a trie without the need to have the full trie.

![partial trie image](/ledger/docs/partial_trie.png?raw=true "partial trie")<|MERGE_RESOLUTION|>--- conflicted
+++ resolved
@@ -19,13 +19,7 @@
 
 - leaf nodes: holds a payload (data), a path (where the node is located), and a hash value (hash of path and payload content)
 
-<<<<<<< HEAD
-- interior nodes: holds a hash value which is defined as hash of hash value of left and right children.
-=======
-- empty leaf nodes: doesn't hold any data and only stores a path, and a default hash value based on the height of tree
-
 - interim nodes: holds a hash value which is defined as hash of hash value of left and right children.
->>>>>>> ecc72e20
 
 ![node types image](/ledger/docs/node_types.png)
 
@@ -45,17 +39,10 @@
 
 ![proof image](/ledger/docs/proof.png?raw=true "proof")
 
-<<<<<<< HEAD
 ### Memory-trie (Mtrie)
-An **Mtrie** in this context is defined as a compact version of binary Merkle tree, providing exact same functionality but doesn't explicitly store empty nodes. Formally, a node is empty: 
+An **Mtrie** in this context is defined as a compact version of binary Merkle tree, providing the exact same functionality but doesn't explicitly store empty nodes. Formally, a node is empty: 
 * the node is an empty leaf node: it doesn't hold any data and only stores a path. Its hash value is defined as a default hash based on the height of tree.
-* an interior node is defined to be empty, if its two children are empty. 
-=======
-### binary Merkle trie
-A **binary Merkle trie** in this context is defined as a compact version of binary Merkle tree, providing exact same functionality but doesn't explicitly store empty nodes. Formally, a node is empty: 
-* the node is an empty leaf node (see definition above)
 * an interim node is defined to be empty, if its two children are empty. 
->>>>>>> ecc72e20
 
 ![binary partial trie image](/ledger/docs/trie_update.gif?raw=true "binary partial trie")
 
