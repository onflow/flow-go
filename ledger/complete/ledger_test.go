--- conflicted
+++ resolved
@@ -162,8 +162,6 @@
 	)
 	require.NoError(t, err)
 
-<<<<<<< HEAD
-=======
 	compactor := fixtures.NewNoopCompactor(led)
 	<-compactor.Ready()
 	defer func() {
@@ -171,16 +169,11 @@
 		<-compactor.Done()
 	}()
 
->>>>>>> 138e1c32
 	state := led.InitialState()
 
 	t.Run("non-existent key", func(t *testing.T) {
 
-<<<<<<< HEAD
-		keys := utils.RandomUniqueKeys(10, 2, 1, 10)
-=======
 		keys := testutils.RandomUniqueKeys(10, 2, 1, 10)
->>>>>>> 138e1c32
 
 		for _, k := range keys {
 			qs, err := ledger.NewQuerySingleValue(state, k)
@@ -194,11 +187,7 @@
 
 	t.Run("existent key", func(t *testing.T) {
 
-<<<<<<< HEAD
-		u := utils.UpdateFixture()
-=======
 		u := testutils.UpdateFixture()
->>>>>>> 138e1c32
 		u.SetState(state)
 
 		newState, _, err := led.Set(u)
@@ -217,11 +206,7 @@
 
 	t.Run("mix of existent and non-existent keys", func(t *testing.T) {
 
-<<<<<<< HEAD
-		u := utils.UpdateFixture()
-=======
 		u := testutils.UpdateFixture()
->>>>>>> 138e1c32
 		u.SetState(state)
 
 		newState, _, err := led.Set(u)
@@ -231,22 +216,14 @@
 		// Save expected values for existent keys
 		expectedValues := make(map[string]ledger.Value)
 		for i, key := range u.Keys() {
-<<<<<<< HEAD
-			encKey := encoding.EncodeKey(&key)
-=======
 			encKey := ledger.EncodeKey(&key)
->>>>>>> 138e1c32
 			expectedValues[string(encKey)] = u.Values()[i]
 		}
 
 		// Create a randomly ordered mix of existent and non-existent keys
 		var queryKeys []ledger.Key
 		queryKeys = append(queryKeys, u.Keys()...)
-<<<<<<< HEAD
-		queryKeys = append(queryKeys, utils.RandomUniqueKeys(10, 2, 1, 10)...)
-=======
 		queryKeys = append(queryKeys, testutils.RandomUniqueKeys(10, 2, 1, 10)...)
->>>>>>> 138e1c32
 
 		rand.Shuffle(len(queryKeys), func(i, j int) {
 			queryKeys[i], queryKeys[j] = queryKeys[j], queryKeys[i]
@@ -259,11 +236,7 @@
 			retValue, err := led.GetSingleValue(qs)
 			require.NoError(t, err)
 
-<<<<<<< HEAD
-			encKey := encoding.EncodeKey(&k)
-=======
 			encKey := ledger.EncodeKey(&k)
->>>>>>> 138e1c32
 			if value, ok := expectedValues[string(encKey)]; ok {
 				require.Equal(t, value, retValue)
 			} else {
