package complete_test

import (
	"bytes"
	"encoding/hex"
	"errors"
	"fmt"
	"math/rand"
	"sync"
	"testing"
	"time"

	"github.com/rs/zerolog"
	"github.com/stretchr/testify/assert"
	"github.com/stretchr/testify/require"

	"github.com/onflow/flow-go/ledger"
	"github.com/onflow/flow-go/ledger/common/encoding"
	"github.com/onflow/flow-go/ledger/common/pathfinder"
	"github.com/onflow/flow-go/ledger/common/proof"
	"github.com/onflow/flow-go/ledger/common/utils"
	"github.com/onflow/flow-go/ledger/complete"
	"github.com/onflow/flow-go/ledger/complete/wal"
	"github.com/onflow/flow-go/ledger/complete/wal/fixtures"
	"github.com/onflow/flow-go/ledger/partial/ptrie"
	"github.com/onflow/flow-go/module/metrics"
	"github.com/onflow/flow-go/utils/unittest"
)

func TestNewLedger(t *testing.T) {
	metricsCollector := &metrics.NoopCollector{}
	wal := &fixtures.NoopWAL{}
	_, err := complete.NewLedger(wal, 100, metricsCollector, zerolog.Logger{}, complete.DefaultPathFinderVersion)
	assert.NoError(t, err)

}

func TestLedger_Update(t *testing.T) {
	t.Run("empty update", func(t *testing.T) {

		wal := &fixtures.NoopWAL{}

		l, err := complete.NewLedger(wal, 100, &metrics.NoopCollector{}, zerolog.Logger{}, complete.DefaultPathFinderVersion)
		require.NoError(t, err)

		// create empty update
		currentState := l.InitialState()
		up, err := ledger.NewEmptyUpdate(currentState)
		require.NoError(t, err)

		newState, _, err := l.Set(up)
		require.NoError(t, err)

		// state shouldn't change
		assert.Equal(t, currentState, newState)
	})

	t.Run("non-empty update and query", func(t *testing.T) {

		// UpdateFixture
		wal := &fixtures.NoopWAL{}
		led, err := complete.NewLedger(wal, 100, &metrics.NoopCollector{}, zerolog.Logger{}, complete.DefaultPathFinderVersion)
		require.NoError(t, err)

		curSC := led.InitialState()

		u := utils.UpdateFixture()
		u.SetState(curSC)

		newSc, _, err := led.Set(u)
		require.NoError(t, err)
		assert.NotEqual(t, curSC, newSc)

		q, err := ledger.NewQuery(newSc, u.Keys())
		require.NoError(t, err)

		retValues, err := led.Get(q)
		require.NoError(t, err)

		for i, v := range u.Values() {
			assert.Equal(t, v, retValues[i])
		}
	})
}

func TestLedger_Get(t *testing.T) {
	t.Run("empty query", func(t *testing.T) {

		wal := &fixtures.NoopWAL{}

		led, err := complete.NewLedger(wal, 100, &metrics.NoopCollector{}, zerolog.Logger{}, complete.DefaultPathFinderVersion)
		require.NoError(t, err)

		curSC := led.InitialState()
		q, err := ledger.NewEmptyQuery(curSC)
		require.NoError(t, err)

		retValues, err := led.Get(q)
		require.NoError(t, err)
		assert.Equal(t, len(retValues), 0)
	})

	t.Run("empty keys", func(t *testing.T) {

		wal := &fixtures.NoopWAL{}

		led, err := complete.NewLedger(wal, 100, &metrics.NoopCollector{}, zerolog.Logger{}, complete.DefaultPathFinderVersion)
		require.NoError(t, err)

		curS := led.InitialState()

		q := utils.QueryFixture()
		q.SetState(curS)

		retValues, err := led.Get(q)
		require.NoError(t, err)

		assert.Equal(t, 2, len(retValues))
		assert.Equal(t, 0, len(retValues[0]))
		assert.Equal(t, 0, len(retValues[1]))

	})
}

// TestLedger_GetSingleValue tests reading value from a single path.
func TestLedger_GetSingleValue(t *testing.T) {

	wal := &fixtures.NoopWAL{}
	led, err := complete.NewLedger(
		wal,
		100,
		&metrics.NoopCollector{},
		zerolog.Logger{},
		complete.DefaultPathFinderVersion,
	)
	require.NoError(t, err)

	state := led.InitialState()

	t.Run("non-existent key", func(t *testing.T) {

		keys := utils.RandomUniqueKeys(10, 2, 1, 10)

		for _, k := range keys {
			qs, err := ledger.NewQuerySingleValue(state, k)
			require.NoError(t, err)

			retValue, err := led.GetSingleValue(qs)
			require.NoError(t, err)
			assert.Equal(t, 0, len(retValue))
		}
	})

	t.Run("existent key", func(t *testing.T) {

		u := utils.UpdateFixture()
		u.SetState(state)

		newState, _, err := led.Set(u)
		require.NoError(t, err)
		assert.NotEqual(t, state, newState)

		for i, k := range u.Keys() {
			q, err := ledger.NewQuerySingleValue(newState, k)
			require.NoError(t, err)

			retValue, err := led.GetSingleValue(q)
			require.NoError(t, err)
			assert.Equal(t, u.Values()[i], retValue)
		}
	})

	t.Run("mix of existent and non-existent keys", func(t *testing.T) {

		u := utils.UpdateFixture()
		u.SetState(state)

		newState, _, err := led.Set(u)
		require.NoError(t, err)
		assert.NotEqual(t, state, newState)

		// Save expected values for existent keys
		expectedValues := make(map[string]ledger.Value)
		for i, key := range u.Keys() {
			encKey := encoding.EncodeKey(&key)
			expectedValues[string(encKey)] = u.Values()[i]
		}

		// Create a randomly ordered mix of existent and non-existent keys
		var queryKeys []ledger.Key
		queryKeys = append(queryKeys, u.Keys()...)
		queryKeys = append(queryKeys, utils.RandomUniqueKeys(10, 2, 1, 10)...)

		rand.Shuffle(len(queryKeys), func(i, j int) {
			queryKeys[i], queryKeys[j] = queryKeys[j], queryKeys[i]
		})

		for _, k := range queryKeys {
			qs, err := ledger.NewQuerySingleValue(newState, k)
			require.NoError(t, err)

			retValue, err := led.GetSingleValue(qs)
			require.NoError(t, err)

			encKey := encoding.EncodeKey(&k)
			if value, ok := expectedValues[string(encKey)]; ok {
				require.Equal(t, value, retValue)
			} else {
				require.Equal(t, 0, len(retValue))
			}
		}
	})
}

func TestLedgerValueSizes(t *testing.T) {
	t.Run("empty query", func(t *testing.T) {

		wal := &fixtures.NoopWAL{}
		led, err := complete.NewLedger(
			wal,
			100,
			&metrics.NoopCollector{},
			zerolog.Logger{},
			complete.DefaultPathFinderVersion,
		)
		require.NoError(t, err)

		curState := led.InitialState()
		q, err := ledger.NewEmptyQuery(curState)
		require.NoError(t, err)

		retSizes, err := led.ValueSizes(q)
		require.NoError(t, err)
		require.Equal(t, 0, len(retSizes))
	})

	t.Run("non-existent keys", func(t *testing.T) {

		wal := &fixtures.NoopWAL{}
		led, err := complete.NewLedger(
			wal,
			100,
			&metrics.NoopCollector{},
			zerolog.Logger{},
			complete.DefaultPathFinderVersion,
		)
		require.NoError(t, err)

		curState := led.InitialState()
		q := utils.QueryFixture()
		q.SetState(curState)

		retSizes, err := led.ValueSizes(q)
		require.NoError(t, err)
		require.Equal(t, len(q.Keys()), len(retSizes))
		for _, size := range retSizes {
			assert.Equal(t, 0, size)
		}
	})

	t.Run("existent keys", func(t *testing.T) {

		wal := &fixtures.NoopWAL{}
		led, err := complete.NewLedger(
			wal,
			100,
			&metrics.NoopCollector{},
			zerolog.Logger{},
			complete.DefaultPathFinderVersion,
		)
		require.NoError(t, err)

		curState := led.InitialState()
		u := utils.UpdateFixture()
		u.SetState(curState)

		newState, _, err := led.Set(u)
		require.NoError(t, err)
		assert.NotEqual(t, curState, newState)

		q, err := ledger.NewQuery(newState, u.Keys())
		require.NoError(t, err)

		retSizes, err := led.ValueSizes(q)
		require.NoError(t, err)
		require.Equal(t, len(q.Keys()), len(retSizes))
		for i, size := range retSizes {
			assert.Equal(t, u.Values()[i].Size(), size)
		}
	})

	t.Run("mix of existent and non-existent keys", func(t *testing.T) {

		wal := &fixtures.NoopWAL{}
		led, err := complete.NewLedger(
			wal,
			100,
			&metrics.NoopCollector{},
			zerolog.Logger{},
			complete.DefaultPathFinderVersion,
		)
		require.NoError(t, err)

		curState := led.InitialState()
		u := utils.UpdateFixture()
		u.SetState(curState)

		newState, _, err := led.Set(u)
		require.NoError(t, err)
		assert.NotEqual(t, curState, newState)

		// Save expected value sizes for existent keys
		expectedValueSizes := make(map[string]int)
		for i, key := range u.Keys() {
			encKey := encoding.EncodeKey(&key)
			expectedValueSizes[string(encKey)] = len(u.Values()[i])
		}

		// Create a randomly ordered mix of existent and non-existent keys
		var queryKeys []ledger.Key
		queryKeys = append(queryKeys, u.Keys()...)
		queryKeys = append(queryKeys, utils.RandomUniqueKeys(10, 2, 1, 10)...)

		rand.Shuffle(len(queryKeys), func(i, j int) {
			queryKeys[i], queryKeys[j] = queryKeys[j], queryKeys[i]
		})

		q, err := ledger.NewQuery(newState, queryKeys)
		require.NoError(t, err)

		retSizes, err := led.ValueSizes(q)
		require.NoError(t, err)
		require.Equal(t, len(q.Keys()), len(retSizes))
		for i, key := range q.Keys() {
			encKey := encoding.EncodeKey(&key)
			assert.Equal(t, expectedValueSizes[string(encKey)], retSizes[i])
		}
	})
}

func TestLedger_Proof(t *testing.T) {
	t.Run("empty query", func(t *testing.T) {
		wal := &fixtures.NoopWAL{}

		led, err := complete.NewLedger(wal, 100, &metrics.NoopCollector{}, zerolog.Logger{}, complete.DefaultPathFinderVersion)
		require.NoError(t, err)

		curSC := led.InitialState()
		q, err := ledger.NewEmptyQuery(curSC)
		require.NoError(t, err)

		retProof, err := led.Prove(q)
		require.NoError(t, err)

		proof, err := encoding.DecodeTrieBatchProof(retProof)
		require.NoError(t, err)
		assert.Equal(t, 0, len(proof.Proofs))
	})

	t.Run("non-existing keys", func(t *testing.T) {

		wal := &fixtures.NoopWAL{}

		led, err := complete.NewLedger(wal, 100, &metrics.NoopCollector{}, zerolog.Logger{}, complete.DefaultPathFinderVersion)
		require.NoError(t, err)

		curS := led.InitialState()
		q := utils.QueryFixture()
		q.SetState(curS)
		require.NoError(t, err)

		retProof, err := led.Prove(q)
		require.NoError(t, err)

		trieProof, err := encoding.DecodeTrieBatchProof(retProof)
		require.NoError(t, err)
		assert.Equal(t, 2, len(trieProof.Proofs))
		assert.True(t, proof.VerifyTrieBatchProof(trieProof, curS))

	})

	t.Run("existing keys", func(t *testing.T) {

		wal := &fixtures.NoopWAL{}
		led, err := complete.NewLedger(wal, 100, &metrics.NoopCollector{}, zerolog.Logger{}, complete.DefaultPathFinderVersion)
		require.NoError(t, err)

		curS := led.InitialState()

		u := utils.UpdateFixture()
		u.SetState(curS)

		newSc, _, err := led.Set(u)
		require.NoError(t, err)
		assert.NotEqual(t, curS, newSc)

		q, err := ledger.NewQuery(newSc, u.Keys())
		require.NoError(t, err)

		retProof, err := led.Prove(q)
		require.NoError(t, err)

		trieProof, err := encoding.DecodeTrieBatchProof(retProof)
		require.NoError(t, err)
		assert.Equal(t, 2, len(trieProof.Proofs))
		assert.True(t, proof.VerifyTrieBatchProof(trieProof, newSc))
	})
}

func Test_WAL(t *testing.T) {
	numInsPerStep := 2
	keyNumberOfParts := 10
	keyPartMinByteSize := 1
	keyPartMaxByteSize := 100
	valueMaxByteSize := 2 << 16 //16kB
	size := 10
	metricsCollector := &metrics.NoopCollector{}
	logger := zerolog.Logger{}

	unittest.RunWithTempDir(t, func(dir string) {

		diskWal, err := wal.NewDiskWAL(zerolog.Nop(), nil, metricsCollector, dir, size, pathfinder.PathByteSize, wal.SegmentSize)
		require.NoError(t, err)

		// cache size intentionally is set to size to test deletion
		led, err := complete.NewLedger(diskWal, size, metricsCollector, logger, complete.DefaultPathFinderVersion)
		require.NoError(t, err)

		var state = led.InitialState()

		//saved data after updates
		savedData := make(map[string]map[string]ledger.Value)

		for i := 0; i < size; i++ {

			keys := utils.RandomUniqueKeys(numInsPerStep, keyNumberOfParts, keyPartMinByteSize, keyPartMaxByteSize)
			values := utils.RandomValues(numInsPerStep, 1, valueMaxByteSize)
			update, err := ledger.NewUpdate(state, keys, values)
			assert.NoError(t, err)
			state, _, err = led.Set(update)
			require.NoError(t, err)
			fmt.Printf("Updated with %x\n", state)

			data := make(map[string]ledger.Value, len(keys))
			for j, key := range keys {
				encKey := encoding.EncodeKey(&key)
				data[string(encKey)] = values[j]
			}

			savedData[string(state[:])] = data
		}

		<-diskWal.Done()
		<-led.Done()

		diskWal2, err := wal.NewDiskWAL(zerolog.Nop(), nil, metricsCollector, dir, size, pathfinder.PathByteSize, wal.SegmentSize)
		require.NoError(t, err)

		led2, err := complete.NewLedger(diskWal2, size+10, metricsCollector, logger, complete.DefaultPathFinderVersion)
		require.NoError(t, err)

		// random map iteration order is a benefit here
		for state, data := range savedData {

			keys := make([]ledger.Key, 0, len(data))
			for encKey := range data {
				key, err := encoding.DecodeKey([]byte(encKey))
				assert.NoError(t, err)
				keys = append(keys, *key)
			}

			var ledgerState ledger.State
			copy(ledgerState[:], state)
			query, err := ledger.NewQuery(ledgerState, keys)
			assert.NoError(t, err)
			registerValues, err := led2.Get(query)
			require.NoError(t, err)

			for i, key := range keys {
				registerValue := registerValues[i]
				encKey := encoding.EncodeKey(&key)
				assert.True(t, data[string(encKey)].Equals(registerValue))
			}
		}

		// test deletion
		s := led2.ForestSize()
		assert.Equal(t, s, size)

		<-diskWal2.Done()
		<-led2.Done()
	})
}

func TestLedgerFunctionality(t *testing.T) {
	rand.Seed(time.Now().UnixNano())
	// You can manually increase this for more coverage
	experimentRep := 2
	metricsCollector := &metrics.NoopCollector{}
	logger := zerolog.Logger{}

	for e := 0; e < experimentRep; e++ {
		numInsPerStep := 100
		numHistLookupPerStep := 10
		keyNumberOfParts := 10
		keyPartMinByteSize := 1
		keyPartMaxByteSize := 100
		stateComSize := 32
		valueMaxByteSize := 2 << 16 //16kB
		activeTries := 1000
		steps := 40                                  // number of steps
		histStorage := make(map[string]ledger.Value) // historic storage string(key, state) -> value
		latestValue := make(map[string]ledger.Value) // key to value
		unittest.RunWithTempDir(t, func(dbDir string) {
			diskWal, err := wal.NewDiskWAL(zerolog.Nop(), nil, metricsCollector, dbDir, activeTries, pathfinder.PathByteSize, wal.SegmentSize)
			require.NoError(t, err)
			led, err := complete.NewLedger(diskWal, activeTries, metricsCollector, logger, complete.DefaultPathFinderVersion)
			assert.NoError(t, err)
			state := led.InitialState()
			for i := 0; i < steps; i++ {
				// add new keys
				// TODO update some of the existing keys and shuffle them
				keys := utils.RandomUniqueKeys(numInsPerStep, keyNumberOfParts, keyPartMinByteSize, keyPartMaxByteSize)
				values := utils.RandomValues(numInsPerStep, 1, valueMaxByteSize)
				update, err := ledger.NewUpdate(state, keys, values)
				assert.NoError(t, err)
				newState, _, err := led.Set(update)
				assert.NoError(t, err)

				// capture new values for future query
				for j, k := range keys {
					encKey := encoding.EncodeKey(&k)
					histStorage[string(newState[:])+string(encKey)] = values[j]
					latestValue[string(encKey)] = values[j]
				}

				// read values and compare values
				query, err := ledger.NewQuery(newState, keys)
				assert.NoError(t, err)
				retValues, err := led.Get(query)
				assert.NoError(t, err)
				// byte{} is returned as nil
				assert.True(t, valuesMatches(values, retValues))

				// get value sizes and compare them
				retSizes, err := led.ValueSizes(query)
				assert.NoError(t, err)
				assert.Equal(t, len(query.Keys()), len(retSizes))
				for i, size := range retSizes {
					assert.Equal(t, values[i].Size(), size)
				}

				// validate proofs (check individual proof and batch proof)
				proofs, err := led.Prove(query)
				assert.NoError(t, err)

				bProof, err := encoding.DecodeTrieBatchProof(proofs)
				assert.NoError(t, err)

				// validate batch proofs
				isValid := proof.VerifyTrieBatchProof(bProof, newState)
				assert.True(t, isValid)

				// validate proofs as a batch
				_, err = ptrie.NewPSMT(ledger.RootHash(newState), bProof)
				assert.NoError(t, err)

				// query all exising keys (check no drop)
				for ek, v := range latestValue {
					k, err := encoding.DecodeKey([]byte(ek))
					assert.NoError(t, err)
					query, err := ledger.NewQuery(newState, []ledger.Key{*k})
					assert.NoError(t, err)
					rv, err := led.Get(query)
					assert.NoError(t, err)
					assert.True(t, v.Equals(rv[0]))
				}

				// query some of historic values (map return is random)
				j := 0
				for s := range histStorage {
					value := histStorage[s]
					var state ledger.State
					copy(state[:], s[:stateComSize])
					enk := []byte(s[stateComSize:])
					key, err := encoding.DecodeKey(enk)
					assert.NoError(t, err)
					query, err := ledger.NewQuery(state, []ledger.Key{*key})
					assert.NoError(t, err)
					rv, err := led.Get(query)
					assert.NoError(t, err)
					assert.True(t, value.Equals(rv[0]))
					j++
					if j >= numHistLookupPerStep {
						break
					}
				}
				state = newState
			}
			<-diskWal.Done()
		})
	}
}

func Test_ExportCheckpointAt(t *testing.T) {
	t.Run("noop migration", func(t *testing.T) {
		// the exported state has two key/value pairs
		// (/1/1/22/2, "A") and (/1/3/22/4, "B")
		// this tests the migration at the specific state
		// without any special migration so we expect both
		// register to show up in the new trie and with the same values
		unittest.RunWithTempDir(t, func(dbDir string) {
			unittest.RunWithTempDir(t, func(dir2 string) {

				diskWal, err := wal.NewDiskWAL(zerolog.Nop(), nil, metrics.NewNoopCollector(), dbDir, 100, pathfinder.PathByteSize, wal.SegmentSize)
				require.NoError(t, err)
				led, err := complete.NewLedger(diskWal, 100, &metrics.NoopCollector{}, zerolog.Logger{}, complete.DefaultPathFinderVersion)
				require.NoError(t, err)

				state := led.InitialState()
				u := utils.UpdateFixture()
				u.SetState(state)

				state, _, err = led.Set(u)
				require.NoError(t, err)

<<<<<<< HEAD
				newState, err := led.ExportCheckpointAt(state, []ledger.Migration{noOpMigration}, map[string]ledger.Reporter{}, "fakeExtractionReport", complete.DefaultPathFinderVersion, dir2, "root.checkpoint")
=======
				newState, err := led.ExportCheckpointAt(state, []ledger.Migration{noOpMigration}, []ledger.Reporter{}, []ledger.Reporter{}, complete.DefaultPathFinderVersion, dir2, "root.checkpoint")
>>>>>>> 9652b94c
				require.NoError(t, err)
				assert.Equal(t, newState, state)

				diskWal2, err := wal.NewDiskWAL(zerolog.Nop(), nil, metrics.NewNoopCollector(), dir2, 100, pathfinder.PathByteSize, wal.SegmentSize)
				require.NoError(t, err)
				led2, err := complete.NewLedger(diskWal2, 100, &metrics.NoopCollector{}, zerolog.Logger{}, complete.DefaultPathFinderVersion)
				require.NoError(t, err)

				q, err := ledger.NewQuery(state, u.Keys())
				require.NoError(t, err)

				retValues, err := led2.Get(q)
				require.NoError(t, err)

				for i, v := range u.Values() {
					assert.Equal(t, v, retValues[i])
				}

				<-diskWal.Done()
				<-diskWal2.Done()
			})
		})
	})
	t.Run("migration by value", func(t *testing.T) {
		// the exported state has two key/value pairs
		// ("/1/1/22/2", "A") and ("/1/3/22/4", "B")
		// during the migration we change all keys with value "A" to "C"
		// so in this case the resulting exported trie is ("/1/1/22/2", "C"), ("/1/3/22/4", "B")
		unittest.RunWithTempDir(t, func(dbDir string) {
			unittest.RunWithTempDir(t, func(dir2 string) {

				diskWal, err := wal.NewDiskWAL(zerolog.Nop(), nil, metrics.NewNoopCollector(), dbDir, 100, pathfinder.PathByteSize, wal.SegmentSize)
				require.NoError(t, err)
				led, err := complete.NewLedger(diskWal, 100, &metrics.NoopCollector{}, zerolog.Logger{}, complete.DefaultPathFinderVersion)
				require.NoError(t, err)

				state := led.InitialState()
				u := utils.UpdateFixture()
				u.SetState(state)

				state, _, err = led.Set(u)
				require.NoError(t, err)

<<<<<<< HEAD
				newState, err := led.ExportCheckpointAt(state, []ledger.Migration{migrationByValue}, map[string]ledger.Reporter{}, "fakeExtractionReport", complete.DefaultPathFinderVersion, dir2, "root.checkpoint")
=======
				newState, err := led.ExportCheckpointAt(state, []ledger.Migration{migrationByValue}, []ledger.Reporter{}, []ledger.Reporter{}, complete.DefaultPathFinderVersion, dir2, "root.checkpoint")
>>>>>>> 9652b94c
				require.NoError(t, err)

				diskWal2, err := wal.NewDiskWAL(zerolog.Nop(), nil, metrics.NewNoopCollector(), dir2, 100, pathfinder.PathByteSize, wal.SegmentSize)
				require.NoError(t, err)
				led2, err := complete.NewLedger(diskWal2, 100, &metrics.NoopCollector{}, zerolog.Logger{}, complete.DefaultPathFinderVersion)
				require.NoError(t, err)

				q, err := ledger.NewQuery(newState, u.Keys())
				require.NoError(t, err)

				retValues, err := led2.Get(q)
				require.NoError(t, err)

				assert.Equal(t, retValues[0], ledger.Value([]byte{'C'}))
				assert.Equal(t, retValues[1], ledger.Value([]byte{'B'}))

				<-diskWal.Done()
				<-diskWal2.Done()
			})
		})
	})
	t.Run("migration by key", func(t *testing.T) {
		// the exported state has two key/value pairs
		// ("/1/1/22/2", "A") and ("/1/3/22/4", "B")
		// during the migration we change the value to "D" for key "zero"
		// so in this case the resulting exported trie is ("/1/1/22/2", "D"), ("/1/3/22/4", "B")
		unittest.RunWithTempDir(t, func(dbDir string) {
			unittest.RunWithTempDir(t, func(dir2 string) {

				diskWal, err := wal.NewDiskWAL(zerolog.Nop(), nil, metrics.NewNoopCollector(), dbDir, 100, pathfinder.PathByteSize, wal.SegmentSize)
				require.NoError(t, err)
				led, err := complete.NewLedger(diskWal, 100, &metrics.NoopCollector{}, zerolog.Logger{}, complete.DefaultPathFinderVersion)
				require.NoError(t, err)

				state := led.InitialState()
				u := utils.UpdateFixture()
				u.SetState(state)

				state, _, err = led.Set(u)
				require.NoError(t, err)

<<<<<<< HEAD
				newState, err := led.ExportCheckpointAt(state, []ledger.Migration{migrationByKey}, map[string]ledger.Reporter{}, "fakeExtractionReport", complete.DefaultPathFinderVersion, dir2, "root.checkpoint")
=======
				newState, err := led.ExportCheckpointAt(state, []ledger.Migration{migrationByKey}, []ledger.Reporter{}, []ledger.Reporter{}, complete.DefaultPathFinderVersion, dir2, "root.checkpoint")
>>>>>>> 9652b94c
				require.NoError(t, err)

				diskWal2, err := wal.NewDiskWAL(zerolog.Nop(), nil, metrics.NewNoopCollector(), dir2, 100, pathfinder.PathByteSize, wal.SegmentSize)
				require.NoError(t, err)
				led2, err := complete.NewLedger(diskWal2, 100, &metrics.NoopCollector{}, zerolog.Logger{}, complete.DefaultPathFinderVersion)
				require.NoError(t, err)

				q, err := ledger.NewQuery(newState, u.Keys())
				require.NoError(t, err)

				retValues, err := led2.Get(q)
				require.NoError(t, err)

				assert.Equal(t, retValues[0], ledger.Value([]byte{'D'}))
				assert.Equal(t, retValues[1], ledger.Value([]byte{'B'}))

				<-diskWal.Done()
				<-diskWal2.Done()
			})
		})
	})
}

func TestWALUpdateIsRunInParallel(t *testing.T) {

	// The idea of this test is - WAL update should be run in parallel
	// so we block it until we can find a new trie with expected state
	// this doesn't really proves WAL update is run in parallel, but at least
	// checks if its run after the trie update

	wg := sync.WaitGroup{}
	wg.Add(1)

	w := &LongRunningDummyWAL{
		updateFn: func(update *ledger.TrieUpdate) error {
			wg.Wait() //wg will let work after the trie has been updated
			return nil
		},
	}

	led, err := complete.NewLedger(w, 100, &metrics.NoopCollector{}, zerolog.Logger{}, complete.DefaultPathFinderVersion)
	require.NoError(t, err)

	key := ledger.NewKey([]ledger.KeyPart{ledger.NewKeyPart(0, []byte{1, 2, 3})})

	values := []ledger.Value{[]byte{1, 2, 3}}
	update, err := ledger.NewUpdate(led.InitialState(), []ledger.Key{key}, values)
	require.NoError(t, err)

	// this state should correspond to fresh state with given update
	decoded, err := hex.DecodeString("097b7f74413bc03200889c34c6979eacbad58345ef7c0c65e8057a071440df75")
	var expectedState ledger.State
	copy(expectedState[:], decoded)
	require.NoError(t, err)

	query, err := ledger.NewQuery(expectedState, []ledger.Key{key})
	require.NoError(t, err)

	go func() {
		newState, _, err := led.Set(update)
		require.NoError(t, err)
		require.Equal(t, newState, expectedState)
	}()

	require.Eventually(t, func() bool {
		retrievedValues, err := led.Get(query)
		if err != nil {
			return false
		}

		require.NoError(t, err)
		require.Equal(t, values, retrievedValues)

		wg.Done()

		return true
	}, 500*time.Millisecond, 5*time.Millisecond)
}

func TestWALUpdateFailuresBubbleUp(t *testing.T) {

	theError := fmt.Errorf("error error")

	w := &LongRunningDummyWAL{
		updateFn: func(update *ledger.TrieUpdate) error {
			return theError
		},
	}

	led, err := complete.NewLedger(w, 100, &metrics.NoopCollector{}, zerolog.Logger{}, complete.DefaultPathFinderVersion)
	require.NoError(t, err)

	key := ledger.NewKey([]ledger.KeyPart{ledger.NewKeyPart(0, []byte{1, 2, 3})})

	values := []ledger.Value{[]byte{1, 2, 3}}
	update, err := ledger.NewUpdate(led.InitialState(), []ledger.Key{key}, values)
	require.NoError(t, err)

	_, _, err = led.Set(update)
	require.Error(t, err)
	require.True(t, errors.Is(err, theError))
}

func valuesMatches(expected []ledger.Value, got []ledger.Value) bool {
	if len(expected) != len(got) {
		return false
	}
	// replace nils
	for i, v := range got {
		if v == nil {
			got[i] = []byte{}
		}
		if !bytes.Equal(expected[i], got[i]) {
			return false
		}
	}
	return true
}

func noOpMigration(p []ledger.Payload) ([]ledger.Payload, error) {
	return p, nil
}

func migrationByValue(p []ledger.Payload) ([]ledger.Payload, error) {
	ret := make([]ledger.Payload, 0, len(p))
	for _, p := range p {
		if p.Value.Equals([]byte{'A'}) {
			pp := ledger.Payload{Key: p.Key, Value: ledger.Value([]byte{'C'})}
			ret = append(ret, pp)
		} else {
			ret = append(ret, p)
		}
	}
	return ret, nil
}

type LongRunningDummyWAL struct {
	fixtures.NoopWAL
	updateFn func(update *ledger.TrieUpdate) error
}

func (w *LongRunningDummyWAL) RecordUpdate(update *ledger.TrieUpdate) error {
	return w.updateFn(update)
}

func migrationByKey(p []ledger.Payload) ([]ledger.Payload, error) {
	ret := make([]ledger.Payload, 0, len(p))
	for _, p := range p {
		if p.Key.String() == "/1/1/22/2" {
			pp := ledger.Payload{Key: p.Key, Value: ledger.Value([]byte{'D'})}
			ret = append(ret, pp)
		} else {
			ret = append(ret, p)
		}
	}
	return ret, nil
}<|MERGE_RESOLUTION|>--- conflicted
+++ resolved
@@ -624,11 +624,7 @@
 				state, _, err = led.Set(u)
 				require.NoError(t, err)
 
-<<<<<<< HEAD
-				newState, err := led.ExportCheckpointAt(state, []ledger.Migration{noOpMigration}, map[string]ledger.Reporter{}, "fakeExtractionReport", complete.DefaultPathFinderVersion, dir2, "root.checkpoint")
-=======
 				newState, err := led.ExportCheckpointAt(state, []ledger.Migration{noOpMigration}, []ledger.Reporter{}, []ledger.Reporter{}, complete.DefaultPathFinderVersion, dir2, "root.checkpoint")
->>>>>>> 9652b94c
 				require.NoError(t, err)
 				assert.Equal(t, newState, state)
 
@@ -672,11 +668,7 @@
 				state, _, err = led.Set(u)
 				require.NoError(t, err)
 
-<<<<<<< HEAD
-				newState, err := led.ExportCheckpointAt(state, []ledger.Migration{migrationByValue}, map[string]ledger.Reporter{}, "fakeExtractionReport", complete.DefaultPathFinderVersion, dir2, "root.checkpoint")
-=======
 				newState, err := led.ExportCheckpointAt(state, []ledger.Migration{migrationByValue}, []ledger.Reporter{}, []ledger.Reporter{}, complete.DefaultPathFinderVersion, dir2, "root.checkpoint")
->>>>>>> 9652b94c
 				require.NoError(t, err)
 
 				diskWal2, err := wal.NewDiskWAL(zerolog.Nop(), nil, metrics.NewNoopCollector(), dir2, 100, pathfinder.PathByteSize, wal.SegmentSize)
@@ -718,11 +710,7 @@
 				state, _, err = led.Set(u)
 				require.NoError(t, err)
 
-<<<<<<< HEAD
-				newState, err := led.ExportCheckpointAt(state, []ledger.Migration{migrationByKey}, map[string]ledger.Reporter{}, "fakeExtractionReport", complete.DefaultPathFinderVersion, dir2, "root.checkpoint")
-=======
 				newState, err := led.ExportCheckpointAt(state, []ledger.Migration{migrationByKey}, []ledger.Reporter{}, []ledger.Reporter{}, complete.DefaultPathFinderVersion, dir2, "root.checkpoint")
->>>>>>> 9652b94c
 				require.NoError(t, err)
 
 				diskWal2, err := wal.NewDiskWAL(zerolog.Nop(), nil, metrics.NewNoopCollector(), dir2, 100, pathfinder.PathByteSize, wal.SegmentSize)
