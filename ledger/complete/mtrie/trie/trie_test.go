package trie_test

import (
	"bytes"
	"encoding/binary"
	"encoding/hex"
	"math"
	"math/rand"
	"sort"
	"testing"
	"time"

	"github.com/stretchr/testify/require"
	"gotest.tools/assert"

	"github.com/onflow/flow-go/ledger"
	"github.com/onflow/flow-go/ledger/common/bitutils"
	"github.com/onflow/flow-go/ledger/common/hash"
	"github.com/onflow/flow-go/ledger/common/utils"
	"github.com/onflow/flow-go/ledger/complete/mtrie/trie"
	"github.com/onflow/flow-go/utils/unittest"
)

// TestEmptyTrie tests whether the root hash of an empty trie matches the formal specification.
func Test_EmptyTrie(t *testing.T) {
	// Make new Trie (independently of MForest):
	emptyTrie := trie.NewEmptyMTrie()
	rootHash := emptyTrie.RootHash()
	require.Equal(t, ledger.GetDefaultHashForHeight(ledger.NodeMaxHeight), hash.Hash(rootHash))

	// verify root hash
	expectedRootHashHex := "568f4ec740fe3b5de88034cb7b1fbddb41548b068f31aebc8ae9189e429c5749"
	require.Equal(t, expectedRootHashHex, hashToString(rootHash))

	// check String() method does not panic:
	_ = emptyTrie.String()
}

// Test_TrieWithLeftRegister tests whether the root hash of trie with only the left-most
// register populated matches the formal specification.
// The expected value is coming from a reference implementation in python and is hard-coded here.
func Test_TrieWithLeftRegister(t *testing.T) {
	// Make new Trie (independently of MForest):
	emptyTrie := trie.NewEmptyMTrie()
	path := utils.PathByUint16LeftPadded(0)
	payload := utils.LightPayload(11, 12345)
	leftPopulatedTrie, maxDepthTouched, err := trie.NewTrieWithUpdatedRegisters(emptyTrie, []ledger.Path{path}, []ledger.Payload{*payload}, true)
	require.NoError(t, err)
	require.Equal(t, uint16(0), maxDepthTouched)
	require.Equal(t, uint64(1), leftPopulatedTrie.AllocatedRegCount())
	require.Equal(t, uint64(payload.Size()), leftPopulatedTrie.AllocatedRegSize())
	expectedRootHashHex := "b30c99cc3e027a6ff463876c638041b1c55316ed935f1b3699e52a2c3e3eaaab"
	require.Equal(t, expectedRootHashHex, hashToString(leftPopulatedTrie.RootHash()))
}

// Test_TrieWithRightRegister tests whether the root hash of trie with only the right-most
// register populated matches the formal specification.
// The expected value is coming from a reference implementation in python and is hard-coded here.
func Test_TrieWithRightRegister(t *testing.T) {
	// Make new Trie (independently of MForest):
	emptyTrie := trie.NewEmptyMTrie()
	// build a path with all 1s
	var path ledger.Path
	for i := 0; i < len(path); i++ {
		path[i] = uint8(255)
	}
	payload := utils.LightPayload(12346, 54321)
	rightPopulatedTrie, maxDepthTouched, err := trie.NewTrieWithUpdatedRegisters(emptyTrie, []ledger.Path{path}, []ledger.Payload{*payload}, true)
	require.NoError(t, err)
	require.Equal(t, uint16(0), maxDepthTouched)
	require.Equal(t, uint64(1), rightPopulatedTrie.AllocatedRegCount())
	require.Equal(t, uint64(payload.Size()), rightPopulatedTrie.AllocatedRegSize())
	expectedRootHashHex := "4313d22bcabbf21b1cfb833d38f1921f06a91e7198a6672bc68fa24eaaa1a961"
	require.Equal(t, expectedRootHashHex, hashToString(rightPopulatedTrie.RootHash()))
}

// Test_TrieWithMiddleRegister tests the root hash of trie holding only a single
// allocated register somewhere in the middle.
// The expected value is coming from a reference implementation in python and is hard-coded here.
func Test_TrieWithMiddleRegister(t *testing.T) {
	// Make new Trie (independently of MForest):
	emptyTrie := trie.NewEmptyMTrie()

	path := utils.PathByUint16LeftPadded(56809)
	payload := utils.LightPayload(12346, 59656)
	leftPopulatedTrie, maxDepthTouched, err := trie.NewTrieWithUpdatedRegisters(emptyTrie, []ledger.Path{path}, []ledger.Payload{*payload}, true)
	require.Equal(t, uint16(0), maxDepthTouched)
	require.Equal(t, uint64(1), leftPopulatedTrie.AllocatedRegCount())
	require.Equal(t, uint64(payload.Size()), leftPopulatedTrie.AllocatedRegSize())
	require.NoError(t, err)
	expectedRootHashHex := "4a29dad0b7ae091a1f035955e0c9aab0692b412f60ae83290b6290d4bf3eb296"
	require.Equal(t, expectedRootHashHex, hashToString(leftPopulatedTrie.RootHash()))
}

// Test_TrieWithManyRegisters tests whether the root hash of a trie storing 12001 randomly selected registers
// matches the formal specification.
// The expected value is coming from a reference implementation in python and is hard-coded here.
func Test_TrieWithManyRegisters(t *testing.T) {
	// Make new Trie (independently of MForest):
	emptyTrie := trie.NewEmptyMTrie()
	// allocate single random register
	rng := &LinearCongruentialGenerator{seed: 0}
	paths, payloads := deduplicateWrites(sampleRandomRegisterWrites(rng, 12001))
	var totalPayloadSize uint64
	for _, p := range payloads {
		totalPayloadSize += uint64(p.Size())
	}
	updatedTrie, maxDepthTouched, err := trie.NewTrieWithUpdatedRegisters(emptyTrie, paths, payloads, true)
	require.NoError(t, err)
	require.Equal(t, uint16(255), maxDepthTouched)
	require.Equal(t, uint64(12001), updatedTrie.AllocatedRegCount())
	require.Equal(t, totalPayloadSize, updatedTrie.AllocatedRegSize())
	expectedRootHashHex := "74f748dbe563bb5819d6c09a34362a048531fd9647b4b2ea0b6ff43f200198aa"
	require.Equal(t, expectedRootHashHex, hashToString(updatedTrie.RootHash()))
}

// Test_FullTrie tests whether the root hash of a trie,
// whose left-most 65536 registers are populated, matches the formal specification.
// The expected value is coming from a reference implementation in python and is hard-coded here.
func Test_FullTrie(t *testing.T) {
	// Make new Trie (independently of MForest):
	emptyTrie := trie.NewEmptyMTrie()

	// allocate 65536 left-most registers
	numberRegisters := 65536
	rng := &LinearCongruentialGenerator{seed: 0}
	paths := make([]ledger.Path, 0, numberRegisters)
	payloads := make([]ledger.Payload, 0, numberRegisters)
	var totalPayloadSize uint64
	for i := 0; i < numberRegisters; i++ {
		paths = append(paths, utils.PathByUint16LeftPadded(uint16(i)))
		temp := rng.next()
		payload := utils.LightPayload(temp, temp)
		payloads = append(payloads, *payload)
		totalPayloadSize += uint64(payload.Size())
	}
	updatedTrie, maxDepthTouched, err := trie.NewTrieWithUpdatedRegisters(emptyTrie, paths, payloads, true)
	require.NoError(t, err)
	require.Equal(t, uint16(256), maxDepthTouched)
	require.Equal(t, uint64(numberRegisters), updatedTrie.AllocatedRegCount())
	require.Equal(t, totalPayloadSize, updatedTrie.AllocatedRegSize())
	expectedRootHashHex := "6b3a48d672744f5586c571c47eae32d7a4a3549c1d4fa51a0acfd7b720471de9"
	require.Equal(t, expectedRootHashHex, hashToString(updatedTrie.RootHash()))
}

// TestUpdateTrie tests whether iteratively updating a Trie matches the formal specification.
// The expected root hashes are coming from a reference implementation in python and is hard-coded here.
func Test_UpdateTrie(t *testing.T) {
	expectedRootHashes := []string{
		"08db9aeed2b9fcc66b63204a26a4c28652e44e3035bd87ba0ed632a227b3f6dd",
		"2f4b0f490fa05e5b3bbd43176e367c3e9b64cdb710e45d4508fff11759d7a08e",
		"668811792995cd960e7e343540a360682ac375f7ec5533f774c464cd6b34adc9",
		"169c145eaeda2038a0e409068a12cb26bde5e890115ad1ef624f422007fb2d2a",
		"8f87b503a706d9eaf50873030e0e627850c841cc0cf382187b81ba26cec57588",
		"faacc057336e10e13ff6f5667aefc3ac9d9d390b34ee50391a6f7f305dfdf761",
		"049e035735a13fee09a3c36a7f567daf05baee419ac90ade538108492d80b279",
		"bb8340a9772ab6d6aa4862b23c8bb830da226cdf6f6c26f1e1e850077be600af",
		"8b9b7eb5c489bf4aeffd86d3a215dc045856094d0abe5cf7b4cc3f835d499168",
		"6514743e986f20fcf22a02e50ba352a5bfde50fe949b57b990aeb863cfcd81d1",
		"33c3d386e1c7c707f727fdeb65c52117537d175da9ab3f60a0a576301d20756e",
		"09df0bc6eee9d0f76df05d19b2ac550cde8c4294cd6eafaa1332718bd62e912f",
		"8b1fccbf7d1eca093441305ebff72d3f12b8b7cce5b4f89d6f464fc5df83b0d3",
		"0830e2d015742e284c56075050e94d3ff9618a46f28aa9066379f012e45c05fc",
		"9d95255bb75dddc317deda4e45223aa4a5ac02eaa537dc9e602d6f03fa26d626",
		"74f748dbe563bb5819d6c09a34362a048531fd9647b4b2ea0b6ff43f200198aa",
		"c06903580432a27dee461e9022a6546cb4ddec2f8598c48429e9ba7a96a892da",
		"a117f94e9cc6114e19b7639eaa630304788979cf92037736bbeb23ed1504638a",
		"d382c97020371d8788d4c27971a89f1617f9bbf21c49c922f1b683cc36a4646c",
		"ce633e9ca6329d6984c37a46e0a479bb1841674c2db00970dacfe035882d4aba",
	}

	// Make new Trie (independently of MForest):
	emptyTrie := trie.NewEmptyMTrie()

	// allocate single random register
	rng := &LinearCongruentialGenerator{seed: 0}
	path := utils.PathByUint16LeftPadded(rng.next())
	temp := rng.next()
	payload := utils.LightPayload(temp, temp)
	updatedTrie, maxDepthTouched, err := trie.NewTrieWithUpdatedRegisters(emptyTrie, []ledger.Path{path}, []ledger.Payload{*payload}, true)
	require.NoError(t, err)
	require.Equal(t, uint16(0), maxDepthTouched)
	require.Equal(t, uint64(1), updatedTrie.AllocatedRegCount())
	require.Equal(t, uint64(payload.Size()), updatedTrie.AllocatedRegSize())
	expectedRootHashHex := "08db9aeed2b9fcc66b63204a26a4c28652e44e3035bd87ba0ed632a227b3f6dd"
	require.Equal(t, expectedRootHashHex, hashToString(updatedTrie.RootHash()))

	var paths []ledger.Path
	var payloads []ledger.Payload
	parentTrieRegCount := updatedTrie.AllocatedRegCount()
	parentTrieRegSize := updatedTrie.AllocatedRegSize()
	for r := 0; r < 20; r++ {
		paths, payloads = deduplicateWrites(sampleRandomRegisterWrites(rng, r*100))
		var totalPayloadSize uint64
		for _, p := range payloads {
			totalPayloadSize += uint64(p.Size())
		}
		updatedTrie, maxDepthTouched, err = trie.NewTrieWithUpdatedRegisters(updatedTrie, paths, payloads, true)
		require.NoError(t, err)
		switch r {
		case 0:
			require.Equal(t, uint16(0), maxDepthTouched)
		case 1:
			require.Equal(t, uint16(254), maxDepthTouched)
		default:
			require.Equal(t, uint16(255), maxDepthTouched)
		}
		require.Equal(t, parentTrieRegCount+uint64(len(payloads)), updatedTrie.AllocatedRegCount())
		require.Equal(t, parentTrieRegSize+totalPayloadSize, updatedTrie.AllocatedRegSize())
		require.Equal(t, expectedRootHashes[r], hashToString(updatedTrie.RootHash()))

		parentTrieRegCount = updatedTrie.AllocatedRegCount()
		parentTrieRegSize = updatedTrie.AllocatedRegSize()
	}
	// update with the same registers with the same values
	newTrie, maxDepthTouched, err := trie.NewTrieWithUpdatedRegisters(updatedTrie, paths, payloads, true)
	require.NoError(t, err)
	require.Equal(t, uint16(255), maxDepthTouched)
	require.Equal(t, updatedTrie.AllocatedRegCount(), newTrie.AllocatedRegCount())
	require.Equal(t, updatedTrie.AllocatedRegSize(), newTrie.AllocatedRegSize())
	require.Equal(t, expectedRootHashes[19], hashToString(updatedTrie.RootHash()))
	// check the root node pointers are equal
	require.True(t, updatedTrie.RootNode() == newTrie.RootNode())
}

// Test_UnallocateRegisters tests whether unallocating registers matches the formal specification.
// Unallocating here means, to set the stored register value to an empty byte slice.
// The expected value is coming from a reference implementation in python and is hard-coded here.
func Test_UnallocateRegisters(t *testing.T) {
	rng := &LinearCongruentialGenerator{seed: 0}
	emptyTrie := trie.NewEmptyMTrie()

	// we first draw 99 random key-value pairs that will be first allocated and later unallocated:
	paths1, payloads1 := deduplicateWrites(sampleRandomRegisterWrites(rng, 99))
	var totalPayloadSize1 uint64
	for _, p := range payloads1 {
		totalPayloadSize1 += uint64(p.Size())
	}
	updatedTrie, maxDepthTouched, err := trie.NewTrieWithUpdatedRegisters(emptyTrie, paths1, payloads1, true)
	require.NoError(t, err)
	require.Equal(t, uint16(254), maxDepthTouched)
	require.Equal(t, uint64(len(payloads1)), updatedTrie.AllocatedRegCount())
	require.Equal(t, totalPayloadSize1, updatedTrie.AllocatedRegSize())

	// we then write an additional 117 registers
	paths2, payloads2 := deduplicateWrites(sampleRandomRegisterWrites(rng, 117))
	var totalPayloadSize2 uint64
	for _, p := range payloads2 {
		totalPayloadSize2 += uint64(p.Size())
	}
	updatedTrie, maxDepthTouched, err = trie.NewTrieWithUpdatedRegisters(updatedTrie, paths2, payloads2, true)
	require.Equal(t, uint16(254), maxDepthTouched)
	require.Equal(t, uint64(len(payloads1)+len(payloads2)), updatedTrie.AllocatedRegCount())
	require.Equal(t, totalPayloadSize1+totalPayloadSize2, updatedTrie.AllocatedRegSize())
	require.NoError(t, err)

	// and now we override the first 99 registers with default values, i.e. unallocate them
	payloads0 := make([]ledger.Payload, len(payloads1))
	updatedTrie, maxDepthTouched, err = trie.NewTrieWithUpdatedRegisters(updatedTrie, paths1, payloads0, true)
	require.Equal(t, uint16(254), maxDepthTouched)
	require.Equal(t, uint64(len(payloads2)), updatedTrie.AllocatedRegCount())
	require.Equal(t, totalPayloadSize2, updatedTrie.AllocatedRegSize())
	require.NoError(t, err)

	// this should be identical to the first 99 registers never been written
	expectedRootHashHex := "d81e27a93f2bef058395f70e00fb5d3c8e426e22b3391d048b34017e1ecb483e"
	comparisonTrie, maxDepthTouched, err := trie.NewTrieWithUpdatedRegisters(emptyTrie, paths2, payloads2, true)
	require.NoError(t, err)
	require.Equal(t, uint16(254), maxDepthTouched)
	require.Equal(t, uint64(len(payloads2)), comparisonTrie.AllocatedRegCount())
	require.Equal(t, totalPayloadSize2, comparisonTrie.AllocatedRegSize())
	require.Equal(t, expectedRootHashHex, hashToString(comparisonTrie.RootHash()))
	require.Equal(t, expectedRootHashHex, hashToString(updatedTrie.RootHash()))
}

// simple Linear congruential RNG
// https://en.wikipedia.org/wiki/Linear_congruential_generator
// with configuration for 16bit output used by Microsoft Visual Basic 6 and earlier
type LinearCongruentialGenerator struct {
	seed uint64
}

func (rng *LinearCongruentialGenerator) next() uint16 {
	rng.seed = (rng.seed*1140671485 + 12820163) % 65536
	return uint16(rng.seed)
}

// sampleRandomRegisterWrites generates path-payload tuples for `number` randomly selected registers;
// caution: registers might repeat
func sampleRandomRegisterWrites(rng *LinearCongruentialGenerator, number int) ([]ledger.Path, []ledger.Payload) {
	paths := make([]ledger.Path, 0, number)
	payloads := make([]ledger.Payload, 0, number)
	for i := 0; i < number; i++ {
		path := utils.PathByUint16LeftPadded(rng.next())
		paths = append(paths, path)
		t := rng.next()
		payload := utils.LightPayload(t, t)
		payloads = append(payloads, *payload)
	}
	return paths, payloads
}

// sampleRandomRegisterWritesWithPrefix generates path-payload tuples for `number` randomly selected registers;
// each path is starting with the specified `prefix` and is filled to the full length with random bytes
// caution: register paths might repeat
func sampleRandomRegisterWritesWithPrefix(rng *LinearCongruentialGenerator, number int, prefix []byte) ([]ledger.Path, []ledger.Payload) {
	prefixLen := len(prefix)
	if prefixLen >= hash.HashLen {
		panic("prefix must be shorter than full path length, so there is some space left for random path segment")
	}

	paths := make([]ledger.Path, 0, number)
	payloads := make([]ledger.Payload, 0, number)
	nextRandomBytes := make([]byte, 2)
	nextRandomByteIndex := 2 // index of next unused byte in nextRandomBytes; if value is >= 2, we need to generate new random bytes
	for i := 0; i < number; i++ {
		var p ledger.Path
		copy(p[:prefixLen], prefix)
		for b := prefixLen; b < hash.HashLen; b++ {
			if nextRandomByteIndex >= 2 {
				// pre-generate next 2 bytes
				binary.BigEndian.PutUint16(nextRandomBytes, rng.next())
				nextRandomByteIndex = 0
			}
			p[b] = nextRandomBytes[nextRandomByteIndex]
			nextRandomByteIndex++
		}
		paths = append(paths, p)

		t := rng.next()
		payload := utils.LightPayload(t, t)
		payloads = append(payloads, *payload)
	}
	return paths, payloads
}

// deduplicateWrites retains only the last register write
func deduplicateWrites(paths []ledger.Path, payloads []ledger.Payload) ([]ledger.Path, []ledger.Payload) {
	payloadMapping := make(map[ledger.Path]int)
	if len(paths) != len(payloads) {
		panic("size mismatch (paths and payloads)")
	}
	for i, path := range paths {
		// we override the latest in the slice
		payloadMapping[path] = i
	}
	dedupedPaths := make([]ledger.Path, 0, len(payloadMapping))
	dedupedPayloads := make([]ledger.Payload, 0, len(payloadMapping))
	for path := range payloadMapping {
		dedupedPaths = append(dedupedPaths, path)
		dedupedPayloads = append(dedupedPayloads, payloads[payloadMapping[path]])
	}
	return dedupedPaths, dedupedPayloads
}

func TestSplitByPath(t *testing.T) {
	seed := time.Now().UnixNano()
	t.Logf("rand seed is %d", seed)
	rand.Seed(seed)

	const pathsNumber = 100
	const redundantPaths = 10
	const pathsSize = 32
	randomIndex := rand.Intn(pathsSize)

	// create path slice with redundant paths
	paths := make([]ledger.Path, 0, pathsNumber)
	for i := 0; i < pathsNumber-redundantPaths; i++ {
		var p ledger.Path
		rand.Read(p[:])
		paths = append(paths, p)
	}
	for i := 0; i < redundantPaths; i++ {
		paths = append(paths, paths[i])
	}

	// save a sorted paths copy for later check
	sortedPaths := make([]ledger.Path, len(paths))
	copy(sortedPaths, paths)
	sort.Slice(sortedPaths, func(i, j int) bool {
		return bytes.Compare(sortedPaths[i][:], sortedPaths[j][:]) < 0
	})

	// split paths
	index := trie.SplitPaths(paths, randomIndex)

	// check correctness
	for i := 0; i < index; i++ {
		assert.Equal(t, bitutils.ReadBit(paths[i][:], randomIndex), 0)
	}
	for i := index; i < len(paths); i++ {
		assert.Equal(t, bitutils.ReadBit(paths[i][:], randomIndex), 1)
	}

	// check the multi-set didn't change
	sort.Slice(paths, func(i, j int) bool {
		return bytes.Compare(paths[i][:], paths[j][:]) < 0
	})
	for i := index; i < len(paths); i++ {
		assert.Equal(t, paths[i], sortedPaths[i])
	}
}

// Test_DifferentiateEmptyVsLeaf tests correct behaviour for a very specific edge case for pruning:
//  * By convention, a node in the trie is a leaf if both children are nil.
//  * Therefore, we consider a completely unallocated subtrie also as a potential leaf.
// An edge case can now arise when unallocating a previously allocated leaf (see vertex '■' in the illustration below):
//  * Before the update, both children of the leaf are nil (because it is a leaf)
//  * After the update-algorithm updated the sub-Trie with root ■, both children of the updated vertex are
//    also nil. But the sub-trie has now changed: the register previously represented by ■ is now gone.
//    This case must be explicitly handled by the update algorithm:
//    (i)  If the vertex is an interim node, i.e. it had at least one child, it is legal to re-use the vertex if neither
//         of its child-subtries were affected by the update.
//    (ii) If the vertex is a leaf, only checking that neither child-subtries were affected by the update is insufficient.
//         This is because the register the leaf represents might itself be affected by the update.
//    Condition (ii) is particularly subtle, if there are register updates in the subtrie of the leaf:
//     * From an API perspective, it is a legal operation to set an unallocated register to nil (essentially a no-op).
//     * Though, the Trie-update algorithm only realizes that the register is already unallocated, once it traverses
//       into the respective sub-trie. When bubbling up from the recursion, nothing has changed in the children of ■
//       but the vertex ■ itself has changed from an allocated leaf register to an unallocated register.
func Test_DifferentiateEmptyVsLeaf(t *testing.T) {
	//           ⋮  commonPrefix29bytes 101 ....
	//           o
	//          / \
	//        /    \
	//       /      \
	//      ■        o
	//    Left      / \
	//  SubTrie     ⋮  ⋮
	//             Right
	//            SubTrie
	// Left Sub-Trie (■) is a single compactified leaf
	// Right Sub-Trie contains multiple (18) allocated registers

	commonPrefix29bytes := "a0115ce6d49ffe0c9c3d8382826bbec896a9555e4c7720c45b558e7a9e"
	leftSubTriePrefix, _ := hex.DecodeString(commonPrefix29bytes + "0")  // in total 30 bytes
	rightSubTriePrefix, _ := hex.DecodeString(commonPrefix29bytes + "1") // in total 30 bytes

	rng := &LinearCongruentialGenerator{seed: 0}
	leftSubTriePath, leftSubTriePayload := sampleRandomRegisterWritesWithPrefix(rng, 1, leftSubTriePrefix)
	rightSubTriePath, rightSubTriePayload := deduplicateWrites(sampleRandomRegisterWritesWithPrefix(rng, 18, rightSubTriePrefix))

	// initialize Trie to the depicted state
	paths := append(leftSubTriePath, rightSubTriePath...)
	payloads := append(leftSubTriePayload, rightSubTriePayload...)
	var leftSubTriePayloadSize, rightSubTriePayloadSize uint64
	for _, p := range leftSubTriePayload {
		leftSubTriePayloadSize += uint64(p.Size())
	}
	for _, p := range rightSubTriePayload {
		rightSubTriePayloadSize += uint64(p.Size())
	}
	startTrie, maxDepthTouched, err := trie.NewTrieWithUpdatedRegisters(trie.NewEmptyMTrie(), paths, payloads, true)
	require.NoError(t, err)
	require.Equal(t, uint16(241), maxDepthTouched)
	require.Equal(t, uint64(len(payloads)), startTrie.AllocatedRegCount())
	require.Equal(t, leftSubTriePayloadSize+rightSubTriePayloadSize, startTrie.AllocatedRegSize())
	expectedRootHashHex := "8cf6659db0af7626ab0991e2a49019353d549aa4a8c4be1b33e8953d1a9b7fdd"
	require.Equal(t, expectedRootHashHex, hashToString(startTrie.RootHash()))

	// Register update:
	//  * de-allocate the compactified leaf (■), i.e. set its payload to nil.
	//  * also set a previously already unallocated register to nil as well
	unallocatedRegister := leftSubTriePath[0]            // copy path to leaf and modify it (next line)
	unallocatedRegister[len(unallocatedRegister)-1] ^= 1 // path differs only in the last byte, i.e. register is also in the left Sub-Trie
	updatedPaths := append(leftSubTriePath, unallocatedRegister)
	updatedPayloads := []ledger.Payload{*ledger.EmptyPayload(), *ledger.EmptyPayload()}
	updatedTrie, maxDepthTouched, err := trie.NewTrieWithUpdatedRegisters(startTrie, updatedPaths, updatedPayloads, true)
	require.Equal(t, uint16(256), maxDepthTouched)
	require.Equal(t, uint64(len(rightSubTriePayload)), updatedTrie.AllocatedRegCount())
	require.Equal(t, rightSubTriePayloadSize, updatedTrie.AllocatedRegSize())
	require.NoError(t, err)

	// The updated trie should equal to a trie containing only the right sub-Trie
	expectedUpdatedRootHashHex := "576e12a7ef5c760d5cc808ce50e9297919b21b87656b0cc0d9fe8a1a589cf42c"
	require.Equal(t, expectedUpdatedRootHashHex, hashToString(updatedTrie.RootHash()))
	referenceTrie, maxDepthTouched, err := trie.NewTrieWithUpdatedRegisters(trie.NewEmptyMTrie(), rightSubTriePath, rightSubTriePayload, true)
	require.NoError(t, err)
	require.Equal(t, uint16(241), maxDepthTouched)
	require.Equal(t, uint64(len(rightSubTriePayload)), referenceTrie.AllocatedRegCount())
	require.Equal(t, rightSubTriePayloadSize, referenceTrie.AllocatedRegSize())
	require.Equal(t, expectedUpdatedRootHashHex, hashToString(referenceTrie.RootHash()))
}

func Test_Pruning(t *testing.T) {
	emptyTrie := trie.NewEmptyMTrie()

	path1 := utils.PathByUint16(1 << 12)       // 000100...
	path2 := utils.PathByUint16(1 << 13)       // 001000...
	path4 := utils.PathByUint16(1<<14 + 1<<13) // 01100...
	path6 := utils.PathByUint16(1 << 15)       // 1000...

	payload1 := utils.LightPayload(2, 1)
	payload2 := utils.LightPayload(2, 2)
	payload4 := utils.LightPayload(2, 4)
	payload6 := utils.LightPayload(2, 6)
	emptyPayload := ledger.EmptyPayload()

	paths := []ledger.Path{path1, path2, path4, path6}
	payloads := []ledger.Payload{*payload1, *payload2, *payload4, *payload6}

	var totalPayloadSize uint64
	for _, p := range payloads {
		totalPayloadSize += uint64(p.Size())
	}

	//                    n7
	//                   / \
	//                 /     \
	//             n5         n6 (path6/payload6) // 1000
	//            /  \
	//          /      \
	//         /         \
	//        n3          n4 (path4/payload4) // 01100...
	//      /     \
	//    /          \
	//  /              \
	// n1 (path1,       n2 (path2)
	//     payload1)        /payload2)

	baseTrie, maxDepthTouched, err := trie.NewTrieWithUpdatedRegisters(emptyTrie, paths, payloads, true)
	require.NoError(t, err)
	require.Equal(t, uint16(3), maxDepthTouched)
	require.Equal(t, uint64(len(payloads)), baseTrie.AllocatedRegCount())
	require.Equal(t, totalPayloadSize, baseTrie.AllocatedRegSize())

	t.Run("leaf update with pruning test", func(t *testing.T) {
		expectedRegCount := baseTrie.AllocatedRegCount() - 1
		expectedRegSize := baseTrie.AllocatedRegSize() - uint64(payload1.Size())

		trie1, maxDepthTouched, err := trie.NewTrieWithUpdatedRegisters(baseTrie, []ledger.Path{path1}, []ledger.Payload{*emptyPayload}, false)
		require.NoError(t, err)
		require.Equal(t, uint16(3), maxDepthTouched)
		require.Equal(t, expectedRegCount, trie1.AllocatedRegCount())
		require.Equal(t, expectedRegSize, trie1.AllocatedRegSize())

		trie1withpruning, maxDepthTouched, err := trie.NewTrieWithUpdatedRegisters(baseTrie, []ledger.Path{path1}, []ledger.Payload{*emptyPayload}, true)
		require.NoError(t, err)
		require.Equal(t, uint16(3), maxDepthTouched)
		require.Equal(t, expectedRegCount, trie1withpruning.AllocatedRegCount())
		require.Equal(t, expectedRegSize, trie1withpruning.AllocatedRegSize())
		require.True(t, trie1withpruning.RootNode().VerifyCachedHash())

		// after pruning
		//                    n7
		//                   / \
		//                 /     \
		//             n5         n6 (path6/payload6) // 1000
		//            /  \
		//          /      \
		//         /         \
		//     n3 (path2       n4 (path4
		//        /payload2)      /payload4) // 01100...
		require.Equal(t, trie1.RootHash(), trie1withpruning.RootHash())
	})

	t.Run("leaf update with two level pruning test", func(t *testing.T) {
		expectedRegCount := baseTrie.AllocatedRegCount() - 1
		expectedRegSize := baseTrie.AllocatedRegSize() - uint64(payload4.Size())

		// setting path4 to zero from baseTrie
		trie2, maxDepthTouched, err := trie.NewTrieWithUpdatedRegisters(baseTrie, []ledger.Path{path4}, []ledger.Payload{*emptyPayload}, false)
		require.NoError(t, err)
		require.Equal(t, uint16(2), maxDepthTouched)
		require.Equal(t, expectedRegCount, trie2.AllocatedRegCount())
		require.Equal(t, expectedRegSize, trie2.AllocatedRegSize())

		// pruning is not activated here because n3 is not a leaf node
		trie2withpruning, maxDepthTouched, err := trie.NewTrieWithUpdatedRegisters(baseTrie, []ledger.Path{path4}, []ledger.Payload{*emptyPayload}, true)
		require.NoError(t, err)
		require.Equal(t, uint16(2), maxDepthTouched)
		require.Equal(t, expectedRegCount, trie2withpruning.AllocatedRegCount())
		require.Equal(t, expectedRegSize, trie2withpruning.AllocatedRegSize())
		require.True(t, trie2withpruning.RootNode().VerifyCachedHash())

		require.Equal(t, trie2.RootHash(), trie2withpruning.RootHash())

		// now setting path2 to zero should do the pruning for two levels
		expectedRegCount -= 1
		expectedRegSize -= uint64(payload2.Size())

		trie22, maxDepthTouched, err := trie.NewTrieWithUpdatedRegisters(trie2, []ledger.Path{path2}, []ledger.Payload{*emptyPayload}, false)
		require.NoError(t, err)
		require.Equal(t, uint16(3), maxDepthTouched)
		require.Equal(t, expectedRegCount, trie22.AllocatedRegCount())
		require.Equal(t, expectedRegSize, trie22.AllocatedRegSize())

		trie22withpruning, maxDepthTouched, err := trie.NewTrieWithUpdatedRegisters(trie2withpruning, []ledger.Path{path2}, []ledger.Payload{*emptyPayload}, true)
		require.NoError(t, err)
		require.Equal(t, uint16(3), maxDepthTouched)
		require.Equal(t, expectedRegCount, trie22withpruning.AllocatedRegCount())
		require.Equal(t, expectedRegSize, trie22withpruning.AllocatedRegSize())

		// after pruning
		//                     n7
		//                   /   \
		//                 /       \
		//             n5 (path1,   n6 (path6/payload6) // 1000
		//                 /payload1)

		require.Equal(t, trie22.RootHash(), trie22withpruning.RootHash())
		require.True(t, trie22withpruning.RootNode().VerifyCachedHash())

	})

	t.Run("several updates at the same time", func(t *testing.T) {
		// setting path4 to zero from baseTrie
		trie3, maxDepthTouched, err := trie.NewTrieWithUpdatedRegisters(baseTrie, []ledger.Path{path2, path4, path6}, []ledger.Payload{*emptyPayload, *emptyPayload, *emptyPayload}, false)
		require.NoError(t, err)
		require.Equal(t, uint16(3), maxDepthTouched)
		require.Equal(t, uint64(1), trie3.AllocatedRegCount())
		require.Equal(t, uint64(payload1.Size()), trie3.AllocatedRegSize())

		// this should prune two levels
		trie3withpruning, maxDepthTouched, err := trie.NewTrieWithUpdatedRegisters(baseTrie, []ledger.Path{path2, path4, path6}, []ledger.Payload{*emptyPayload, *emptyPayload, *emptyPayload}, true)
		require.NoError(t, err)
		require.Equal(t, uint16(3), maxDepthTouched)
		require.Equal(t, uint64(1), trie3withpruning.AllocatedRegCount())
		require.Equal(t, uint64(payload1.Size()), trie3withpruning.AllocatedRegSize())

		// after pruning
		//       n7  (path1/payload1)
		require.Equal(t, trie3.RootHash(), trie3withpruning.RootHash())
		require.True(t, trie3withpruning.RootNode().VerifyCachedHash())
	})

	t.Run("smoke testing trie pruning", func(t *testing.T) {
		unittest.SkipUnless(t, unittest.TEST_LONG_RUNNING, "skipping trie pruning smoke testing as its not needed to always run")

		numberOfSteps := 1000
		numberOfUpdates := 750
		numberOfRemovals := 750

		var err error
		activeTrie := trie.NewEmptyMTrie()
		activeTrieWithPruning := trie.NewEmptyMTrie()
		allPaths := make(map[ledger.Path]ledger.Payload)
		var maxDepthTouched, maxDepthTouchedWithPruning uint16
		var parentTrieRegCount, parentTrieRegSize uint64

		for step := 0; step < numberOfSteps; step++ {

			updatePaths := make([]ledger.Path, 0)
			updatePayloads := make([]ledger.Payload, 0)

			var expectedRegCountDelta int64
			var expectedRegSizeDelta int64

			for i := 0; i < numberOfUpdates; {
				var path ledger.Path
				rand.Read(path[:])
				// deduplicate
				if _, found := allPaths[path]; !found {
					payload := utils.RandomPayload(1, 100)
					updatePaths = append(updatePaths, path)
					updatePayloads = append(updatePayloads, *payload)
					expectedRegCountDelta++
					expectedRegSizeDelta += int64(payload.Size())
					i++
				}
			}

			i := 0
			samplesNeeded := int(math.Min(float64(numberOfRemovals), float64(len(allPaths))))
			for p, pl := range allPaths {
				updatePaths = append(updatePaths, p)
				updatePayloads = append(updatePayloads, *emptyPayload)
				expectedRegCountDelta--
				expectedRegSizeDelta -= int64(pl.Size())
				delete(allPaths, p)
				i++
				if i > samplesNeeded {
					break
				}
			}

			// only set it for the updates
			for i := 0; i < numberOfUpdates; i++ {
				allPaths[updatePaths[i]] = updatePayloads[i]
			}

			activeTrie, maxDepthTouched, err = trie.NewTrieWithUpdatedRegisters(activeTrie, updatePaths, updatePayloads, false)
			require.NoError(t, err)
			require.Equal(t, uint64(int64(parentTrieRegCount)+expectedRegCountDelta), activeTrie.AllocatedRegCount())
			require.Equal(t, uint64(int64(parentTrieRegSize)+expectedRegSizeDelta), activeTrie.AllocatedRegSize())

			activeTrieWithPruning, maxDepthTouchedWithPruning, err = trie.NewTrieWithUpdatedRegisters(activeTrieWithPruning, updatePaths, updatePayloads, true)
			require.NoError(t, err)
			require.True(t, maxDepthTouched >= maxDepthTouchedWithPruning)
			require.Equal(t, uint64(int64(parentTrieRegCount)+expectedRegCountDelta), activeTrieWithPruning.AllocatedRegCount())
			require.Equal(t, uint64(int64(parentTrieRegSize)+expectedRegSizeDelta), activeTrieWithPruning.AllocatedRegSize())

			require.Equal(t, activeTrie.RootHash(), activeTrieWithPruning.RootHash())

			parentTrieRegCount = activeTrie.AllocatedRegCount()
			parentTrieRegSize = activeTrie.AllocatedRegSize()

			// fetch all values and compare
			queryPaths := make([]ledger.Path, 0)
			for path := range allPaths {
				queryPaths = append(queryPaths, path)
			}

			payloads := activeTrie.UnsafeRead(queryPaths)
			for i, pp := range payloads {
				expectedPayload := allPaths[queryPaths[i]]
				require.True(t, pp.Equals(&expectedPayload))
			}

			payloads = activeTrieWithPruning.UnsafeRead(queryPaths)
			for i, pp := range payloads {
				expectedPayload := allPaths[queryPaths[i]]
				require.True(t, pp.Equals(&expectedPayload))
			}

		}
	})
}

func hashToString(hash ledger.RootHash) string {
	return hex.EncodeToString(hash[:])
}

// TestValueSizes tests value sizes of existent and non-existent paths for trie of different layouts.
func TestValueSizes(t *testing.T) {

	emptyTrie := trie.NewEmptyMTrie()

	// Test value sizes for non-existent path in empty trie
	t.Run("empty trie", func(t *testing.T) {
		path := utils.PathByUint16LeftPadded(0)
		pathsToGetValueSize := []ledger.Path{path}
		sizes := emptyTrie.UnsafeValueSizes(pathsToGetValueSize)
		require.Equal(t, len(pathsToGetValueSize), len(sizes))
		require.Equal(t, 0, sizes[0])
	})

	// Test value sizes for a mix of existent and non-existent paths
	// in trie with compact leaf as root node.
	t.Run("compact leaf as root", func(t *testing.T) {
		path1 := utils.PathByUint16LeftPadded(0)
		payload1 := utils.RandomPayload(1, 100)

		path2 := utils.PathByUint16LeftPadded(1) // This path will not be inserted into trie.

		paths := []ledger.Path{path1}
		payloads := []ledger.Payload{*payload1}

		newTrie, maxDepthTouched, err := trie.NewTrieWithUpdatedRegisters(emptyTrie, paths, payloads, true)
		require.NoError(t, err)
		require.Equal(t, uint16(0), maxDepthTouched)

		pathsToGetValueSize := []ledger.Path{path1, path2}

		sizes := newTrie.UnsafeValueSizes(pathsToGetValueSize)
		require.Equal(t, len(pathsToGetValueSize), len(sizes))
		require.Equal(t, payload1.Value.Size(), sizes[0])
		require.Equal(t, 0, sizes[1])
	})

	// Test value sizes for a mix of existent and non-existent paths in partial trie.
	t.Run("partial trie", func(t *testing.T) {
		path1 := utils.PathByUint16(1 << 12) // 000100...
		path2 := utils.PathByUint16(1 << 13) // 001000...

		payload1 := utils.RandomPayload(1, 100)
		payload2 := utils.RandomPayload(1, 100)

		paths := []ledger.Path{path1, path2}
		payloads := []ledger.Payload{*payload1, *payload2}

		// Create a new trie with 2 leaf nodes (n1 and n2) at height 253.
		newTrie, maxDepthTouched, err := trie.NewTrieWithUpdatedRegisters(emptyTrie, paths, payloads, true)
		require.NoError(t, err)
		require.Equal(t, uint16(3), maxDepthTouched)

		//                  n5
		//                 /
		//                /
		//              n4
		//             /
		//            /
		//           n3
		//        /     \
		//      /         \
		//   n1 (path1/     n2 (path2/
		//       payload1)      payload2)
		//

		// Populate pathsToGetValueSize with all possible paths for the first 4 bits.
		pathsToGetValueSize := make([]ledger.Path, 16)
		for i := 0; i < 16; i++ {
			pathsToGetValueSize[i] = utils.PathByUint16(uint16(i << 12))
		}

		// Test value sizes for a mix of existent and non-existent paths.
		sizes := newTrie.UnsafeValueSizes(pathsToGetValueSize)
		require.Equal(t, len(pathsToGetValueSize), len(sizes))
		for i, p := range pathsToGetValueSize {
			switch p {
			case path1:
				require.Equal(t, payload1.Value.Size(), sizes[i])
			case path2:
				require.Equal(t, payload2.Value.Size(), sizes[i])
			default:
				// Test value size for non-existent path
				require.Equal(t, 0, sizes[i])
			}
		}

		// Test value size for a single existent path
		pathsToGetValueSize = []ledger.Path{path1}
		sizes = newTrie.UnsafeValueSizes(pathsToGetValueSize)
		require.Equal(t, len(pathsToGetValueSize), len(sizes))
		require.Equal(t, payload1.Value.Size(), sizes[0])

		// Test value size for a single non-existent path
		pathsToGetValueSize = []ledger.Path{utils.PathByUint16(3 << 12)}
		sizes = newTrie.UnsafeValueSizes(pathsToGetValueSize)
		require.Equal(t, len(pathsToGetValueSize), len(sizes))
		require.Equal(t, 0, sizes[0])
	})
}

// TestValueSizesWithDuplicatePaths tests value sizes of duplicate existent and non-existent paths.
func TestValueSizesWithDuplicatePaths(t *testing.T) {
	path1 := utils.PathByUint16(0)
	path2 := utils.PathByUint16(1)
	path3 := utils.PathByUint16(2) // This path will not be inserted into trie.

	payload1 := utils.RandomPayload(1, 100)
	payload2 := utils.RandomPayload(1, 100)

	paths := []ledger.Path{path1, path2}
	payloads := []ledger.Payload{*payload1, *payload2}

	emptyTrie := trie.NewEmptyMTrie()
	newTrie, maxDepthTouched, err := trie.NewTrieWithUpdatedRegisters(emptyTrie, paths, payloads, true)
	require.NoError(t, err)
	require.Equal(t, uint16(16), maxDepthTouched)

	// pathsToGetValueSize is a mix of duplicate existent and nonexistent paths.
	pathsToGetValueSize := []ledger.Path{
		path1, path2, path3,
		path1, path2, path3,
	}

	sizes := newTrie.UnsafeValueSizes(pathsToGetValueSize)
	require.Equal(t, len(pathsToGetValueSize), len(sizes))
	for i, p := range pathsToGetValueSize {
		switch p {
		case path1:
			require.Equal(t, payload1.Value.Size(), sizes[i])
		case path2:
			require.Equal(t, payload2.Value.Size(), sizes[i])
		default:
			// Test payload size for non-existent path
			require.Equal(t, 0, sizes[i])
		}
	}
}

// TestTrieAllocatedRegCountRegSize tests allocated register count and register size for updated trie.
// It tests the following updates with prune flag set to true:
//   * update empty trie with new paths and payloads
//   * update trie with existing paths and updated payload
//   * update trie with new paths and empty payloads
//   * update trie with existing path and empty payload one by one until trie is empty
// It also tests the following updates with prune flag set to false:
//   * update trie with existing path and empty payload one by one until trie is empty
//   * update trie with removed paths and empty payloads
//   * update trie with removed paths and non-empty payloads
func TestTrieAllocatedRegCountRegSize(t *testing.T) {

	rng := &LinearCongruentialGenerator{seed: 0}

	// Allocate 255 registers
	numberRegisters := 255
	paths := make([]ledger.Path, numberRegisters)
	payloads := make([]ledger.Payload, numberRegisters)
	var totalPayloadSize uint64
	for i := 0; i < numberRegisters; i++ {
		var p ledger.Path
		p[0] = byte(i)

		payload := utils.LightPayload(rng.next(), rng.next())
		paths[i] = p
		payloads[i] = *payload

		totalPayloadSize += uint64(payload.Size())
	}

	// Update trie with registers to test reg count and size with new registers.
	updatedTrie, maxDepthTouched, err := trie.NewTrieWithUpdatedRegisters(trie.NewEmptyMTrie(), paths, payloads, true)
	require.NoError(t, err)
	require.True(t, maxDepthTouched <= 256)
	require.Equal(t, uint64(len(payloads)), updatedTrie.AllocatedRegCount())
	require.Equal(t, totalPayloadSize, updatedTrie.AllocatedRegSize())

	// Update trie with existing paths and updated payloads
	// to test reg count and size with updated registers
	// (old payload size > 0 and new payload size > 0).
	for i := 0; i < len(payloads); i += 2 {
		newPayload := utils.LightPayload(rng.next(), rng.next())
		oldPayload := payloads[i]
		payloads[i] = *newPayload
		totalPayloadSize += uint64(newPayload.Size()) - uint64(oldPayload.Size())
	}

	updatedTrie, maxDepthTouched, err = trie.NewTrieWithUpdatedRegisters(updatedTrie, paths, payloads, true)
	require.NoError(t, err)
	require.True(t, maxDepthTouched <= 256)
	require.Equal(t, uint64(len(payloads)), updatedTrie.AllocatedRegCount())
	require.Equal(t, totalPayloadSize, updatedTrie.AllocatedRegSize())

	rootHash := updatedTrie.RootHash()

	// Update trie with new paths and empty payloads
	// to test reg count and size with new empty registers.
	newPaths := []ledger.Path{}
	newPayloads := []ledger.Payload{}
	for i := 0; i < len(paths); i++ {
		oldPath := paths[i]

		path1, _ := ledger.ToPath(oldPath[:])
		path1[1] = 1
		payload1 := ledger.Payload{Key: ledger.Key{KeyParts: []ledger.KeyPart{{Type: 0, Value: []byte{0x00, byte(i)}}}}}

		path2, _ := ledger.ToPath(oldPath[:])
		path2[1] = 2
		payload2 := ledger.EmptyPayload()

		newPaths = append(newPaths, oldPath, path1, path2)
		newPayloads = append(newPayloads, payloads[i], payload1, *payload2)
	}

	updatedTrie, maxDepthTouched, err = trie.NewTrieWithUpdatedRegisters(updatedTrie, newPaths, newPayloads, true)
	require.NoError(t, err)
	require.Equal(t, rootHash, updatedTrie.RootHash())
	require.True(t, maxDepthTouched <= 256)
	require.Equal(t, uint64(len(payloads)), updatedTrie.AllocatedRegCount())
	require.Equal(t, totalPayloadSize, updatedTrie.AllocatedRegSize())

	t.Run("pruning", func(t *testing.T) {
		expectedRegCount := uint64(len(payloads))
		expectedRegSize := totalPayloadSize

		updatedTrieWithPruning := updatedTrie

		// Remove register one by one to test reg count and size with empty registers
		// (old payload size > 0 and new payload size == 0)
		for i := 0; i < len(paths); i++ {
			newPaths := []ledger.Path{paths[i]}
			newPayloads := []ledger.Payload{*ledger.EmptyPayload()}

			expectedRegCount--
			expectedRegSize -= uint64(payloads[i].Size())

			updatedTrieWithPruning, maxDepthTouched, err = trie.NewTrieWithUpdatedRegisters(updatedTrieWithPruning, newPaths, newPayloads, true)
			require.NoError(t, err)
			require.True(t, maxDepthTouched <= 256)
			require.Equal(t, expectedRegCount, updatedTrieWithPruning.AllocatedRegCount())
			require.Equal(t, expectedRegSize, updatedTrieWithPruning.AllocatedRegSize())
		}

		// After all registered are removed, reg count and size should be 0.
		require.Equal(t, trie.EmptyTrieRootHash(), updatedTrieWithPruning.RootHash())
		require.Equal(t, uint64(0), updatedTrieWithPruning.AllocatedRegSize())
		require.Equal(t, uint64(0), updatedTrieWithPruning.AllocatedRegSize())
	})

	t.Run("no pruning", func(t *testing.T) {
		expectedRegCount := uint64(len(payloads))
		expectedRegSize := totalPayloadSize

		updatedTrieNoPruning := updatedTrie

		// Remove register one by one to test reg count and size with empty registers
		// (old payload size > 0 and new payload size == 0)
		for i := 0; i < len(paths); i++ {
			newPaths := []ledger.Path{paths[i]}
			newPayloads := []ledger.Payload{*ledger.EmptyPayload()}

			expectedRegCount--
			expectedRegSize -= uint64(payloads[i].Size())

			updatedTrieNoPruning, maxDepthTouched, err = trie.NewTrieWithUpdatedRegisters(updatedTrieNoPruning, newPaths, newPayloads, false)
			require.NoError(t, err)
			require.True(t, maxDepthTouched <= 256)
			require.Equal(t, expectedRegCount, updatedTrieNoPruning.AllocatedRegCount())
			require.Equal(t, expectedRegSize, updatedTrieNoPruning.AllocatedRegSize())
		}

		// After all registered are removed, reg count and size should be 0.
		require.Equal(t, trie.EmptyTrieRootHash(), updatedTrieNoPruning.RootHash())
		require.Equal(t, uint64(0), updatedTrieNoPruning.AllocatedRegCount())
		require.Equal(t, uint64(0), updatedTrieNoPruning.AllocatedRegSize())

		// Update with removed paths and empty payloads
		// (old payload size == 0 and new payload size == 0)
		newPayloads := make([]ledger.Payload, len(paths))
		for i := 0; i < len(paths); i++ {
			newPayloads[i] = *ledger.EmptyPayload()
		}

		updatedTrieNoPruning, maxDepthTouched, err = trie.NewTrieWithUpdatedRegisters(updatedTrieNoPruning, paths, newPayloads, false)
		require.NoError(t, err)
		require.True(t, maxDepthTouched <= 256)
		require.Equal(t, trie.EmptyTrieRootHash(), updatedTrieNoPruning.RootHash())
		require.Equal(t, uint64(0), updatedTrieNoPruning.AllocatedRegCount())
		require.Equal(t, uint64(0), updatedTrieNoPruning.AllocatedRegSize())

		// Update with removed paths and non-empty payloads
		// (old payload size == 0 and new payload size > 0)
		updatedTrieNoPruning, maxDepthTouched, err = trie.NewTrieWithUpdatedRegisters(updatedTrieNoPruning, paths, payloads, false)
		require.NoError(t, err)
		require.Equal(t, rootHash, updatedTrie.RootHash())
		require.True(t, maxDepthTouched <= 256)
		require.Equal(t, uint64(len(payloads)), updatedTrieNoPruning.AllocatedRegCount())
		require.Equal(t, totalPayloadSize, updatedTrieNoPruning.AllocatedRegSize())
	})
}

// TestTrieAllocatedRegCountRegSizeWithMixedPruneFlag tests allocated register count and size
// for updated trie with mixed pruning flag.
// It tests the following updates:
//   * step 1 : update empty trie with new paths and payloads (255 allocated registers)
//   * step 2 : remove a payload without pruning (254 allocated registers)
//   * step 3a: remove previously removed payload with pruning (254 allocated registers)
//   * step 3b: update trie from step 2 with a new payload (sibling of removed payload)
//              with pruning (255 allocated registers)
func TestTrieAllocatedRegCountRegSizeWithMixedPruneFlag(t *testing.T) {
	rng := &LinearCongruentialGenerator{seed: 0}

	// Allocate 255 registers
	numberRegisters := 255
	paths := make([]ledger.Path, numberRegisters)
	payloads := make([]ledger.Payload, numberRegisters)
	var totalPayloadSize uint64
	for i := 0; i < numberRegisters; i++ {
		var p ledger.Path
		p[0] = byte(i)

		payload := utils.LightPayload(rng.next(), rng.next())
		paths[i] = p
		payloads[i] = *payload

		totalPayloadSize += uint64(payload.Size())
	}

	expectedAllocatedRegCount := uint64(len(payloads))
	expectedAllocatedRegSize := totalPayloadSize

	// Update trie with registers to test reg count and size with new registers.
	baseTrie, maxDepthTouched, err := trie.NewTrieWithUpdatedRegisters(trie.NewEmptyMTrie(), paths, payloads, true)
	require.NoError(t, err)
	require.True(t, maxDepthTouched <= 256)
	require.Equal(t, expectedAllocatedRegCount, baseTrie.AllocatedRegCount())
	require.Equal(t, expectedAllocatedRegSize, baseTrie.AllocatedRegSize())

	// Remove one payload without pruning
	expectedAllocatedRegCount--
	expectedAllocatedRegSize -= uint64(payloads[0].Size())

	removePaths := []ledger.Path{paths[0]}
	removePayloads := []ledger.Payload{*ledger.EmptyPayload()}
	unprunedTrie, maxDepthTouched, err := trie.NewTrieWithUpdatedRegisters(baseTrie, removePaths, removePayloads, false)
	require.NoError(t, err)
	require.True(t, maxDepthTouched <= 256)
	require.Equal(t, expectedAllocatedRegCount, unprunedTrie.AllocatedRegCount())
	require.Equal(t, expectedAllocatedRegSize, unprunedTrie.AllocatedRegSize())

	// Remove the same payload (no affect) from unprunedTrie with pruning
	// expected reg count and reg size remain unchanged.
	updatedTrie, maxDepthTouched, err := trie.NewTrieWithUpdatedRegisters(unprunedTrie, removePaths, removePayloads, true)
	require.NoError(t, err)
	require.True(t, maxDepthTouched <= 256)
	require.Equal(t, expectedAllocatedRegCount, updatedTrie.AllocatedRegCount())
	require.Equal(t, expectedAllocatedRegSize, updatedTrie.AllocatedRegSize())

	// Add sibling of removed path from unprunedTrie with pruning
	newPath := paths[0]
	bitutils.SetBit(newPath[:], ledger.PathLen*8-1)
	newPaths := []ledger.Path{newPath}
	newPayloads := []ledger.Payload{*utils.LightPayload(rng.next(), rng.next())}

	// expected reg count is incremented and expected reg size is increase by new payload size.
	expectedAllocatedRegCount++
	expectedAllocatedRegSize += uint64(newPayloads[0].Size())

	updatedTrie, maxDepthTouched, err = trie.NewTrieWithUpdatedRegisters(unprunedTrie, newPaths, newPayloads, true)
	require.NoError(t, err)
	require.True(t, maxDepthTouched <= 256)
	require.Equal(t, expectedAllocatedRegCount, updatedTrie.AllocatedRegCount())
	require.Equal(t, expectedAllocatedRegSize, updatedTrie.AllocatedRegSize())
<<<<<<< HEAD
=======
}

// TestReadSinglePayload tests reading a single payload of existent/non-existent path for trie of different layouts.
func TestReadSinglePayload(t *testing.T) {

	emptyTrie := trie.NewEmptyMTrie()

	// Test reading payload in empty trie
	t.Run("empty trie", func(t *testing.T) {
		savedRootHash := emptyTrie.RootHash()

		path := utils.PathByUint16LeftPadded(0)
		payload := emptyTrie.ReadSinglePayload(path)
		require.True(t, payload.IsEmpty())
		require.Equal(t, savedRootHash, emptyTrie.RootHash())
	})

	// Test reading payload for existent/non-existent path
	// in trie with compact leaf as root node.
	t.Run("compact leaf as root", func(t *testing.T) {
		path1 := utils.PathByUint16LeftPadded(0)
		payload1 := utils.RandomPayload(1, 100)

		paths := []ledger.Path{path1}
		payloads := []ledger.Payload{*payload1}

		newTrie, maxDepthTouched, err := trie.NewTrieWithUpdatedRegisters(emptyTrie, paths, payloads, true)
		require.NoError(t, err)
		require.Equal(t, uint16(0), maxDepthTouched)

		savedRootHash := newTrie.RootHash()

		// Get payload for existent path path
		retPayload := newTrie.ReadSinglePayload(path1)
		require.Equal(t, payload1, retPayload)
		require.Equal(t, savedRootHash, newTrie.RootHash())

		// Get payload for non-existent path
		path2 := utils.PathByUint16LeftPadded(1)
		retPayload = newTrie.ReadSinglePayload(path2)
		require.True(t, retPayload.IsEmpty())
		require.Equal(t, savedRootHash, newTrie.RootHash())
	})

	// Test reading payload for existent/non-existent path in an unpruned trie.
	t.Run("trie", func(t *testing.T) {
		path1 := utils.PathByUint16(1 << 12) // 000100...
		path2 := utils.PathByUint16(1 << 13) // 001000...
		path3 := utils.PathByUint16(1 << 14) // 010000...

		payload1 := utils.RandomPayload(1, 100)
		payload2 := utils.RandomPayload(1, 100)
		payload3 := ledger.EmptyPayload()

		paths := []ledger.Path{path1, path2, path3}
		payloads := []ledger.Payload{*payload1, *payload2, *payload3}

		// Create an unpruned trie with 3 leaf nodes (n1, n2, n3).
		newTrie, maxDepthTouched, err := trie.NewTrieWithUpdatedRegisters(emptyTrie, paths, payloads, false)
		require.NoError(t, err)
		require.Equal(t, uint16(3), maxDepthTouched)

		savedRootHash := newTrie.RootHash()

		//                  n5
		//                 /
		//                /
		//              n4
		//             /  \
		//            /    \
		//           n3      n3 (path3/
		//        /     \        payload3)
		//      /         \
		//   n1 (path1/     n2 (path2/
		//       payload1)      payload2)
		//

		// Test reading payload for all possible paths for the first 4 bits.
		for i := 0; i < 16; i++ {
			path := utils.PathByUint16(uint16(i << 12))

			retPayload := newTrie.ReadSinglePayload(path)
			require.Equal(t, savedRootHash, newTrie.RootHash())
			switch path {
			case path1:
				require.Equal(t, payload1, retPayload)
			case path2:
				require.Equal(t, payload2, retPayload)
			default:
				require.True(t, retPayload.IsEmpty())
			}
		}
	})
>>>>>>> 9652b94c
}<|MERGE_RESOLUTION|>--- conflicted
+++ resolved
@@ -1093,8 +1093,6 @@
 	require.True(t, maxDepthTouched <= 256)
 	require.Equal(t, expectedAllocatedRegCount, updatedTrie.AllocatedRegCount())
 	require.Equal(t, expectedAllocatedRegSize, updatedTrie.AllocatedRegSize())
-<<<<<<< HEAD
-=======
 }
 
 // TestReadSinglePayload tests reading a single payload of existent/non-existent path for trie of different layouts.
@@ -1188,5 +1186,4 @@
 			}
 		}
 	})
->>>>>>> 9652b94c
 }