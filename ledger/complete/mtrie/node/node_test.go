--- conflicted
+++ resolved
@@ -112,24 +112,24 @@
 	n5 := node.NewInterimNode(1, n4, n3)
 	require.Equal(t, n5.RegCount(), uint64(3))
 }
-
-<<<<<<< HEAD
 func Test_AllPayloads(t *testing.T) {
-=======
-func Test_VerifyCachedHash(t *testing.T) {
->>>>>>> b97e66e2
 	path := utils.TwoBytesPath(1)
 	payload := utils.LightPayload(2, 3)
 	n1 := node.NewLeaf(path, payload, 0)
 	n2 := node.NewLeaf(path, payload, 0)
 	n3 := node.NewLeaf(path, payload, 0)
-
 	n4 := node.NewInterimNode(1, n1, n2)
 	n5 := node.NewInterimNode(1, n4, n3)
-<<<<<<< HEAD
 	require.Equal(t, len(n5.AllPayloads()), 3)
-=======
+}
 
+func Test_VerifyCachedHash(t *testing.T) {
+	path := utils.TwoBytesPath(1)
+	payload := utils.LightPayload(2, 3)
+	n1 := node.NewLeaf(path, payload, 0)
+	n2 := node.NewLeaf(path, payload, 0)
+	n3 := node.NewLeaf(path, payload, 0)
+	n4 := node.NewInterimNode(1, n1, n2)
+	n5 := node.NewInterimNode(1, n4, n3)
 	require.True(t, n5.VerifyCachedHash())
->>>>>>> b97e66e2
 }