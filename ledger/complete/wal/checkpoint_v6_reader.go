--- conflicted
+++ resolved
@@ -20,34 +20,26 @@
 // 		3. checksum of the main file itself
 // 	the first 16 files parts contain the trie nodes below the subtrieLevel
 //	the last part file contains the top level trie nodes above the subtrieLevel and all the trie root nodes.
-<<<<<<< HEAD
-func ReadCheckpointV6(headerFile *os.File) ([]*trie.MTrie, error) {
-	subtrieChecksums, topTrieChecksum, err := readCheckpointHeader(headerFile)
-=======
 // it returns (tries, nil) if there was no error
 // it returns (nil, os.ErrNotExist) if a certain file is missing
 // it returns (nil, err) if running into any exception
-func ReadCheckpointV6(dir string, fileName string) ([]*trie.MTrie, error) {
+func ReadCheckpointV6(headerFile *os.File) ([]*trie.MTrie, error) {
+	subtrieChecksums, topTrieChecksum, err := readCheckpointHeader(headerFile)
 	// TODO: read the main file and check the version
-	headerPath := filePathCheckpointHeader(dir, fileName)
-	subtrieChecksums, topTrieChecksum, err := readCheckpointHeader(headerPath)
->>>>>>> e490de55
 	if err != nil {
 		return nil, fmt.Errorf("could not read header: %w", err)
 	}
 
-<<<<<<< HEAD
 	// the full path of header file
 	headerPath := headerFile.Name()
 	dir, fileName := filepath.Split(headerPath)
-=======
+
 	// ensure all checkpoint part file exists, might return os.ErrNotExist error
 	// if a file is missing
 	err = allPartFileExist(dir, fileName, len(subtrieChecksums))
 	if err != nil {
 		return nil, fmt.Errorf("fail to check all checkpoint part file exist: %w", err)
 	}
->>>>>>> e490de55
 
 	subtrieNodes, err := readSubTriesConcurrently(dir, fileName, subtrieChecksums)
 	if err != nil {
@@ -62,6 +54,7 @@
 	return tries, nil
 }
 
+// OpenAndReadCheckpointV6 open the checkpoint file and read it with ReadCheckpointV6
 func OpenAndReadCheckpointV6(dir string, fileName string) ([]*trie.MTrie, error) {
 	filepath := filePathCheckpointHeader(dir, fileName)
 
