package wal

import (
	"bufio"
	"encoding/binary"
	"encoding/hex"
	"errors"
	"fmt"
	"io"
	"os"
	"path"
	"path/filepath"
	"sort"
	"strconv"
	"strings"

	"github.com/rs/zerolog"

	"github.com/onflow/flow-go/ledger"
	"github.com/onflow/flow-go/ledger/common/hash"
	"github.com/onflow/flow-go/ledger/complete/mtrie"
	"github.com/onflow/flow-go/ledger/complete/mtrie/flattener"
	"github.com/onflow/flow-go/ledger/complete/mtrie/node"
	"github.com/onflow/flow-go/ledger/complete/mtrie/trie"
	"github.com/onflow/flow-go/model/bootstrap"
	"github.com/onflow/flow-go/module/metrics"
	utilsio "github.com/onflow/flow-go/utils/io"
)

const checkpointFilenamePrefix = "checkpoint."

const MagicBytes uint16 = 0x2137
const VersionV1 uint16 = 0x01

// Versions was reset while changing trie format, so now bump it to 3 to avoid conflicts
// Version 3 contains a file checksum for detecting corrupted checkpoint files.
const VersionV3 uint16 = 0x03

// Version 4 contains a footer with node count and trie count (previously in the header).
// Version 4 also reduces checkpoint data size.  See EncodeNode() and EncodeTrie() for more details.
const VersionV4 uint16 = 0x04

// Version 5 includes these changes:
// - remove regCount and maxDepth from serialized nodes
// - add allocated register count and size to serialized tries
// - reduce number of bytes used to encode payload value size from 8 bytes to 4 bytes.
// See EncodeNode() and EncodeTrie() for more details.
const VersionV5 uint16 = 0x05

<<<<<<< HEAD
=======
// MaxVersion is the latest checkpoint version we support.
// Need to update MaxVersion when creating a newer version.
const MaxVersion = VersionV5

>>>>>>> 9652b94c
const (
	encMagicSize     = 2
	encVersionSize   = 2
	headerSize       = encMagicSize + encVersionSize
	encNodeCountSize = 8
	encTrieCountSize = 2
	crc32SumSize     = 4
)

// defaultBufioReadSize replaces the default bufio buffer size of 4096 bytes.
// defaultBufioReadSize can be increased to 8KiB, 16KiB, 32KiB, etc. if it
// improves performance on typical EN hardware.
const defaultBufioReadSize = 1024 * 32

// defaultBufioWriteSize replaces the default bufio buffer size of 4096 bytes.
// defaultBufioWriteSize can be increased to 8KiB, 16KiB, 32KiB, etc. if it
//  improves performance on typical EN hardware.
const defaultBufioWriteSize = 1024 * 32

type Checkpointer struct {
	dir            string
	wal            *DiskWAL
	keyByteSize    int
	forestCapacity int
}

func NewCheckpointer(wal *DiskWAL, keyByteSize int, forestCapacity int) *Checkpointer {
	return &Checkpointer{
		dir:            wal.wal.Dir(),
		wal:            wal,
		keyByteSize:    keyByteSize,
		forestCapacity: forestCapacity,
	}
}

// listCheckpoints returns all the numbers (unsorted) of the checkpoint files, and the number of the last checkpoint.
func (c *Checkpointer) listCheckpoints() ([]int, int, error) {

	list := make([]int, 0)

	files, err := os.ReadDir(c.dir)
	if err != nil {
		return nil, -1, fmt.Errorf("cannot list directory [%s] content: %w", c.dir, err)
	}
	last := -1
	for _, fn := range files {
		fname := fn.Name()
		if !strings.HasPrefix(fname, checkpointFilenamePrefix) {
			continue
		}
		justNumber := fname[len(checkpointFilenamePrefix):]
		k, err := strconv.Atoi(justNumber)
		if err != nil {
			continue
		}

		list = append(list, k)

		// the last check point is the one with the highest number
		if k > last {
			last = k
		}
	}

	return list, last, nil
}

// Checkpoints returns all the checkpoint numbers in asc order
func (c *Checkpointer) Checkpoints() ([]int, error) {
	list, _, err := c.listCheckpoints()
	if err != nil {
		return nil, fmt.Errorf("could not fetch all checkpoints: %w", err)
	}

	sort.Ints(list)

	return list, nil
}

// LatestCheckpoint returns number of latest checkpoint or -1 if there are no checkpoints
func (c *Checkpointer) LatestCheckpoint() (int, error) {
	_, last, err := c.listCheckpoints()
	return last, err
}

// NotCheckpointedSegments - returns numbers of segments which are not checkpointed yet,
// or -1, -1 if there are no segments
func (c *Checkpointer) NotCheckpointedSegments() (from, to int, err error) {

	latestCheckpoint, err := c.LatestCheckpoint()
	if err != nil {
		return -1, -1, fmt.Errorf("cannot get last checkpoint: %w", err)
	}

	first, last, err := c.wal.Segments()
	if err != nil {
		return -1, -1, fmt.Errorf("cannot get range of segments: %w", err)
	}

	// there are no segments at all, there is nothing to checkpoint
	if first == -1 && last == -1 {
		return -1, -1, nil
	}

	// no checkpoints
	if latestCheckpoint == -1 {
		return first, last, nil
	}

	// segments before checkpoint
	if last <= latestCheckpoint {
		return -1, -1, nil
	}

	// there is gap between last checkpoint and segments
	if last > latestCheckpoint && latestCheckpoint < first-1 {
		return -1, -1, fmt.Errorf("gap between last checkpoint and segments")
	}

	return latestCheckpoint + 1, last, nil
}

// Checkpoint creates new checkpoint stopping at given segment
func (c *Checkpointer) Checkpoint(to int, targetWriter func() (io.WriteCloser, error)) (err error) {

	_, notCheckpointedTo, err := c.NotCheckpointedSegments()
	if err != nil {
		return fmt.Errorf("cannot get not checkpointed segments: %w", err)
	}

	latestCheckpoint, err := c.LatestCheckpoint()
	if err != nil {
		return fmt.Errorf("cannot get latest checkpoint: %w", err)
	}

	if latestCheckpoint == to {
		return nil //nothing to do
	}

	if notCheckpointedTo < to {
		return fmt.Errorf("no segments to checkpoint to %d, latests not checkpointed segment: %d", to, notCheckpointedTo)
	}

	forest, err := mtrie.NewForest(c.forestCapacity, &metrics.NoopCollector{}, nil)
	if err != nil {
		return fmt.Errorf("cannot create Forest: %w", err)
	}

	c.wal.log.Info().Msgf("creating checkpoint %d", to)

	err = c.wal.replay(0, to,
		func(tries []*trie.MTrie) error {
			return forest.AddTries(tries)
		},
		func(update *ledger.TrieUpdate) error {
			_, err := forest.Update(update)
			return err
		}, func(rootHash ledger.RootHash) error {
			return nil
		}, true)

	if err != nil {
		return fmt.Errorf("cannot replay WAL: %w", err)
	}

	tries, err := forest.GetTries()
	if err != nil {
		return fmt.Errorf("cannot get forest tries: %w", err)
	}

	c.wal.log.Info().Msgf("serializing checkpoint %d", to)

	writer, err := targetWriter()
	if err != nil {
		return fmt.Errorf("cannot generate writer: %w", err)
	}
	defer func() {
		closeErr := writer.Close()
		// Return close error if there isn't any prior error to return.
		if err == nil {
			err = closeErr
		}
	}()

	err = StoreCheckpoint(writer, tries...)

	c.wal.log.Info().Msgf("created checkpoint %d with %d tries", to, len(tries))

	return err
}

func NumberToFilenamePart(n int) string {
	return fmt.Sprintf("%08d", n)
}

func NumberToFilename(n int) string {

	return fmt.Sprintf("%s%s", checkpointFilenamePrefix, NumberToFilenamePart(n))
}

func (c *Checkpointer) CheckpointWriter(to int) (io.WriteCloser, error) {
	return CreateCheckpointWriterForFile(c.dir, NumberToFilename(to), &c.wal.log)
}

// CreateCheckpointWriterForFile returns a file writer that will write to a temporary file and then move it to the checkpoint folder by renaming it.
func CreateCheckpointWriterForFile(dir, filename string, logger *zerolog.Logger) (io.WriteCloser, error) {

	fullname := path.Join(dir, filename)

	if utilsio.FileExists(fullname) {
		return nil, fmt.Errorf("checkpoint file %s already exists", fullname)
	}

	tmpFile, err := os.CreateTemp(dir, "writing-chkpnt-*")
	if err != nil {
		return nil, fmt.Errorf("cannot create temporary file for checkpoint %v: %w", tmpFile, err)
	}

	writer := bufio.NewWriterSize(tmpFile, defaultBufioWriteSize)
	return &SyncOnCloseRenameFile{
		logger:     logger,
		file:       tmpFile,
		targetName: fullname,
		Writer:     writer,
	}, nil
}

// StoreCheckpoint writes the given tries to checkpoint file, and also appends
// a CRC32 file checksum for integrity check.
// Checkpoint file consists of a flattened forest. Specifically, it consists of:
//   * a list of encoded nodes, where references to other nodes are by list index.
//   * a list of encoded tries, each referencing their respective root node by index.
// Referencing to other nodes by index 0 is a special case, meaning nil.
//
// As an important property, the nodes are listed in an order which satisfies
// Descendents-First-Relationship. The Descendents-First-Relationship has the
// following important property:
// When rebuilding the trie from the sequence of nodes, build the trie on the fly,
// as for each node, the children have been previously encountered.
// TODO: evaluate alternatives to CRC32 since checkpoint file is many GB in size.
// TODO: add concurrency if the performance gains are enough to offset complexity.
func StoreCheckpoint(writer io.Writer, tries ...*trie.MTrie) error {

	crc32Writer := NewCRC32Writer(writer)

	// Scratch buffer is used as temporary buffer that node can encode into.
	// Data in scratch buffer should be copied or used before scratch buffer is used again.
	// If the scratch buffer isn't large enough, a new buffer will be allocated.
	// However, 4096 bytes will be large enough to handle almost all payloads
	// and 100% of interim nodes.
	scratch := make([]byte, 1024*4)

	// Write header: magic (2 bytes) + version (2 bytes)
	header := scratch[:headerSize]
	binary.BigEndian.PutUint16(header, MagicBytes)
	binary.BigEndian.PutUint16(header[encMagicSize:], VersionV5)

	_, err := crc32Writer.Write(header)
	if err != nil {
		return fmt.Errorf("cannot write checkpoint header: %w", err)
	}

	// allNodes contains all unique nodes of given tries and their index
	// (ordered by node traversal sequence).
	// Index 0 is a special case with nil node.
	allNodes := make(map[*node.Node]uint64)
	allNodes[nil] = 0

	// Serialize all unique nodes
	nodeCounter := uint64(1) // start from 1, as 0 marks nil node
	for _, t := range tries {

		// Traverse all unique nodes for trie t.
		for itr := flattener.NewUniqueNodeIterator(t, allNodes); itr.Next(); {
			n := itr.Value()

			allNodes[n] = nodeCounter
			nodeCounter++

			var lchildIndex, rchildIndex uint64

			if lchild := n.LeftChild(); lchild != nil {
				var found bool
				lchildIndex, found = allNodes[lchild]
				if !found {
					hash := lchild.Hash()
					return fmt.Errorf("internal error: missing node with hash %s", hex.EncodeToString(hash[:]))
				}
			}
			if rchild := n.RightChild(); rchild != nil {
				var found bool
				rchildIndex, found = allNodes[rchild]
				if !found {
					hash := rchild.Hash()
					return fmt.Errorf("internal error: missing node with hash %s", hex.EncodeToString(hash[:]))
				}
			}

			encNode := flattener.EncodeNode(n, lchildIndex, rchildIndex, scratch)
			_, err = crc32Writer.Write(encNode)
			if err != nil {
				return fmt.Errorf("cannot serialize node: %w", err)
			}
		}
	}

	// Serialize trie root nodes
	for _, t := range tries {
		rootNode := t.RootNode()

		// Get root node index
		rootIndex, found := allNodes[rootNode]
		if !found {
			rootHash := t.RootHash()
			return fmt.Errorf("internal error: missing node with hash %s", hex.EncodeToString(rootHash[:]))
		}

		encTrie := flattener.EncodeTrie(t, rootIndex, scratch)
		_, err = crc32Writer.Write(encTrie)
		if err != nil {
			return fmt.Errorf("cannot serialize trie: %w", err)
		}
	}

	// Write footer with nodes count and tries count
	footer := scratch[:encNodeCountSize+encTrieCountSize]
	binary.BigEndian.PutUint64(footer, uint64(len(allNodes)-1)) // -1 to account for 0 node meaning nil
	binary.BigEndian.PutUint16(footer[encNodeCountSize:], uint16(len(tries)))

	_, err = crc32Writer.Write(footer)
	if err != nil {
		return fmt.Errorf("cannot write checkpoint footer: %w", err)
	}

	// Write CRC32 sum
	crc32buf := scratch[:crc32SumSize]
	binary.BigEndian.PutUint32(crc32buf, crc32Writer.Crc32())

	_, err = writer.Write(crc32buf)
	if err != nil {
		return fmt.Errorf("cannot write CRC32: %w", err)
	}

	return nil
}

func (c *Checkpointer) LoadCheckpoint(checkpoint int) ([]*trie.MTrie, error) {
	filepath := path.Join(c.dir, NumberToFilename(checkpoint))
	return LoadCheckpoint(filepath, &c.wal.log)
}

func (c *Checkpointer) LoadRootCheckpoint() ([]*trie.MTrie, error) {
	filepath := path.Join(c.dir, bootstrap.FilenameWALRootCheckpoint)
	return LoadCheckpoint(filepath, &c.wal.log)
}

func (c *Checkpointer) HasRootCheckpoint() (bool, error) {
	if _, err := os.Stat(path.Join(c.dir, bootstrap.FilenameWALRootCheckpoint)); err == nil {
		return true, nil
	} else if os.IsNotExist(err) {
		return false, nil
	} else {
		return false, err
	}
}

func (c *Checkpointer) RemoveCheckpoint(checkpoint int) error {
	return os.Remove(path.Join(c.dir, NumberToFilename(checkpoint)))
}

func LoadCheckpoint(filepath string, logger *zerolog.Logger) ([]*trie.MTrie, error) {
	file, err := os.Open(filepath)
	if err != nil {
		return nil, fmt.Errorf("cannot open checkpoint file %s: %w", filepath, err)
	}
	defer func() {
		evictErr := evictFileFromLinuxPageCache(file, false, logger)
		if evictErr != nil {
			logger.Warn().Msgf("failed to evict file %s from Linux page cache: %s", filepath, evictErr)
			// No need to return this error because it's possible to continue normal operations.
		}

		_ = file.Close()
	}()

	return readCheckpoint(file)
}

func readCheckpoint(f *os.File) ([]*trie.MTrie, error) {

	// Read header: magic (2 bytes) + version (2 bytes)
	header := make([]byte, headerSize)
	_, err := io.ReadFull(f, header)
	if err != nil {
		return nil, fmt.Errorf("cannot read header: %w", err)
	}

	// Decode header
	magicBytes := binary.BigEndian.Uint16(header)
	version := binary.BigEndian.Uint16(header[encMagicSize:])

	// Reset offset
	_, err = f.Seek(0, io.SeekStart)
	if err != nil {
		return nil, fmt.Errorf("cannot seek to start of file: %w", err)
	}

	if magicBytes != MagicBytes {
		return nil, fmt.Errorf("unknown file format. Magic constant %x does not match expected %x", magicBytes, MagicBytes)
	}

	switch version {
	case VersionV1, VersionV3:
		return readCheckpointV3AndEarlier(f, version)
	case VersionV4:
		return readCheckpointV4(f)
	case VersionV5:
		return readCheckpointV5(f)
	default:
		return nil, fmt.Errorf("unsupported file version %x", version)
	}
}

type nodeWithRegMetrics struct {
	n        *node.Node
	regCount uint64
	regSize  uint64
}

// readCheckpointV3AndEarlier deserializes checkpoint file (version 3 and earlier) and returns a list of tries.
// Header (magic and version) is verified by the caller.
// This function is for backwards compatibility, not optimized.
func readCheckpointV3AndEarlier(f *os.File, version uint16) ([]*trie.MTrie, error) {

	var bufReader io.Reader = bufio.NewReaderSize(f, defaultBufioReadSize)
	crcReader := NewCRC32Reader(bufReader)

	var reader io.Reader

	if version != VersionV3 {
		reader = bufReader
	} else {
		reader = crcReader
	}

	// Read header (magic + version), node count, and trie count.
	header := make([]byte, headerSize+encNodeCountSize+encTrieCountSize)

	_, err := io.ReadFull(reader, header)
	if err != nil {
		return nil, fmt.Errorf("cannot read header: %w", err)
	}

	// Magic and version are verified by the caller.

	// Decode node count and trie count
	nodesCount := binary.BigEndian.Uint64(header[headerSize:])
	triesCount := binary.BigEndian.Uint16(header[headerSize+encNodeCountSize:])

	nodes := make([]nodeWithRegMetrics, nodesCount+1) //+1 for 0 index meaning nil
	tries := make([]*trie.MTrie, triesCount)

	for i := uint64(1); i <= nodesCount; i++ {
		n, regCount, regSize, err := flattener.ReadNodeFromCheckpointV3AndEarlier(reader, func(nodeIndex uint64) (*node.Node, uint64, uint64, error) {
			if nodeIndex >= uint64(i) {
				return nil, 0, 0, fmt.Errorf("sequence of stored nodes does not satisfy Descendents-First-Relationship")
			}
			nm := nodes[nodeIndex]
			return nm.n, nm.regCount, nm.regSize, nil
		})
		if err != nil {
			return nil, fmt.Errorf("cannot read node %d: %w", i, err)
		}
		nodes[i].n = n
		nodes[i].regCount = regCount
		nodes[i].regSize = regSize
	}

	for i := uint16(0); i < triesCount; i++ {
		trie, err := flattener.ReadTrieFromCheckpointV3AndEarlier(reader, func(nodeIndex uint64) (*node.Node, uint64, uint64, error) {
			if nodeIndex >= uint64(len(nodes)) {
				return nil, 0, 0, fmt.Errorf("sequence of stored nodes doesn't contain node")
			}
			nm := nodes[nodeIndex]
			return nm.n, nm.regCount, nm.regSize, nil
		})
		if err != nil {
			return nil, fmt.Errorf("cannot read trie %d: %w", i, err)
		}
		tries[i] = trie
	}

	if version == VersionV3 {
		crc32buf := make([]byte, crc32SumSize)

		_, err := io.ReadFull(bufReader, crc32buf)
		if err != nil {
			return nil, fmt.Errorf("cannot read CRC32: %w", err)
		}

		readCrc32 := binary.BigEndian.Uint32(crc32buf)

		calculatedCrc32 := crcReader.Crc32()

		if calculatedCrc32 != readCrc32 {
			return nil, fmt.Errorf("checkpoint checksum failed! File contains %x but calculated crc32 is %x", readCrc32, calculatedCrc32)
		}
	}

	return tries, nil
}

// readCheckpointV4 decodes checkpoint file (version 4) and returns a list of tries.
// Header (magic and version) is verified by the caller.
// This function is for backwards compatibility.
func readCheckpointV4(f *os.File) ([]*trie.MTrie, error) {

	// Scratch buffer is used as temporary buffer that reader can read into.
	// Raw data in scratch buffer should be copied or converted into desired
	// objects before next Read operation.  If the scratch buffer isn't large
	// enough, a new buffer will be allocated.  However, 4096 bytes will
	// be large enough to handle almost all payloads and 100% of interim nodes.
	scratch := make([]byte, 1024*4) // must not be less than 1024

	// Read footer to get node count and trie count

	// footer offset: nodes count (8 bytes) + tries count (2 bytes) + CRC32 sum (4 bytes)
	const footerOffset = encNodeCountSize + encTrieCountSize + crc32SumSize
	const footerSize = encNodeCountSize + encTrieCountSize // footer doesn't include crc32 sum

	// Seek to footer
	_, err := f.Seek(-footerOffset, io.SeekEnd)
	if err != nil {
		return nil, fmt.Errorf("cannot seek to footer: %w", err)
	}

	footer := scratch[:footerSize]

	_, err = io.ReadFull(f, footer)
	if err != nil {
		return nil, fmt.Errorf("cannot read footer: %w", err)
	}

	// Decode node count and trie count
	nodesCount := binary.BigEndian.Uint64(footer)
	triesCount := binary.BigEndian.Uint16(footer[encNodeCountSize:])

	// Seek to the start of file
	_, err = f.Seek(0, io.SeekStart)
	if err != nil {
		return nil, fmt.Errorf("cannot seek to start of file: %w", err)
	}

	var bufReader io.Reader = bufio.NewReaderSize(f, defaultBufioReadSize)
	crcReader := NewCRC32Reader(bufReader)
	var reader io.Reader = crcReader

	// Read header: magic (2 bytes) + version (2 bytes)
	// No action is needed for header because it is verified by the caller.

	_, err = io.ReadFull(reader, scratch[:headerSize])
	if err != nil {
		return nil, fmt.Errorf("cannot read header: %w", err)
	}

	// nodes's element at index 0 is a special, meaning nil .
	nodes := make([]nodeWithRegMetrics, nodesCount+1) //+1 for 0 index meaning nil
	tries := make([]*trie.MTrie, triesCount)

	for i := uint64(1); i <= nodesCount; i++ {
		n, regCount, regSize, err := flattener.ReadNodeFromCheckpointV4(reader, scratch, func(nodeIndex uint64) (*node.Node, uint64, uint64, error) {
			if nodeIndex >= uint64(i) {
				return nil, 0, 0, fmt.Errorf("sequence of stored nodes does not satisfy Descendents-First-Relationship")
			}
			nm := nodes[nodeIndex]
			return nm.n, nm.regCount, nm.regSize, nil
		})
		if err != nil {
			return nil, fmt.Errorf("cannot read node %d: %w", i, err)
		}
		nodes[i].n = n
		nodes[i].regCount = regCount
		nodes[i].regSize = regSize
	}

	for i := uint16(0); i < triesCount; i++ {
		trie, err := flattener.ReadTrieFromCheckpointV4(reader, scratch, func(nodeIndex uint64) (*node.Node, uint64, uint64, error) {
			if nodeIndex >= uint64(len(nodes)) {
				return nil, 0, 0, fmt.Errorf("sequence of stored nodes doesn't contain node")
			}
			nm := nodes[nodeIndex]
			return nm.n, nm.regCount, nm.regSize, nil
		})
		if err != nil {
			return nil, fmt.Errorf("cannot read trie %d: %w", i, err)
		}
		tries[i] = trie
	}

	// Read footer again for crc32 computation
	// No action is needed.
	_, err = io.ReadFull(reader, footer)
	if err != nil {
		return nil, fmt.Errorf("cannot read footer: %w", err)
	}

	// Read CRC32
	crc32buf := scratch[:crc32SumSize]
	_, err = io.ReadFull(bufReader, crc32buf)
	if err != nil {
		return nil, fmt.Errorf("cannot read CRC32: %w", err)
	}

	readCrc32 := binary.BigEndian.Uint32(crc32buf)

	calculatedCrc32 := crcReader.Crc32()

	if calculatedCrc32 != readCrc32 {
		return nil, fmt.Errorf("checkpoint checksum failed! File contains %x but calculated crc32 is %x", readCrc32, calculatedCrc32)
	}

	return tries, nil
}

// readCheckpointV5 decodes checkpoint file (version 5) and returns a list of tries.
// Checkpoint file header (magic and version) are verified by the caller.
func readCheckpointV5(f *os.File) ([]*trie.MTrie, error) {

	// Scratch buffer is used as temporary buffer that reader can read into.
	// Raw data in scratch buffer should be copied or converted into desired
	// objects before next Read operation.  If the scratch buffer isn't large
	// enough, a new buffer will be allocated.  However, 4096 bytes will
	// be large enough to handle almost all payloads and 100% of interim nodes.
	scratch := make([]byte, 1024*4) // must not be less than 1024

	// Read footer to get node count and trie count

	// footer offset: nodes count (8 bytes) + tries count (2 bytes) + CRC32 sum (4 bytes)
	const footerOffset = encNodeCountSize + encTrieCountSize + crc32SumSize
	const footerSize = encNodeCountSize + encTrieCountSize // footer doesn't include crc32 sum

	// Seek to footer
	_, err := f.Seek(-footerOffset, io.SeekEnd)
	if err != nil {
		return nil, fmt.Errorf("cannot seek to footer: %w", err)
	}

	footer := scratch[:footerSize]

	_, err = io.ReadFull(f, footer)
	if err != nil {
		return nil, fmt.Errorf("cannot read footer: %w", err)
	}

	// Decode node count and trie count
	nodesCount := binary.BigEndian.Uint64(footer)
	triesCount := binary.BigEndian.Uint16(footer[encNodeCountSize:])

	// Seek to the start of file
	_, err = f.Seek(0, io.SeekStart)
	if err != nil {
		return nil, fmt.Errorf("cannot seek to start of file: %w", err)
	}

	var bufReader io.Reader = bufio.NewReaderSize(f, defaultBufioReadSize)
	crcReader := NewCRC32Reader(bufReader)
	var reader io.Reader = crcReader

	// Read header: magic (2 bytes) + version (2 bytes)
	// No action is needed for header because it is verified by the caller.

	_, err = io.ReadFull(reader, scratch[:headerSize])
	if err != nil {
		return nil, fmt.Errorf("cannot read header: %w", err)
	}

	// nodes's element at index 0 is a special, meaning nil .
	nodes := make([]*node.Node, nodesCount+1) //+1 for 0 index meaning nil
	tries := make([]*trie.MTrie, triesCount)

	for i := uint64(1); i <= nodesCount; i++ {
		n, err := flattener.ReadNode(reader, scratch, func(nodeIndex uint64) (*node.Node, error) {
			if nodeIndex >= uint64(i) {
				return nil, fmt.Errorf("sequence of serialized nodes does not satisfy Descendents-First-Relationship")
			}
			return nodes[nodeIndex], nil
		})
		if err != nil {
			return nil, fmt.Errorf("cannot read node %d: %w", i, err)
		}
		nodes[i] = n
	}

	for i := uint16(0); i < triesCount; i++ {
		trie, err := flattener.ReadTrie(reader, scratch, func(nodeIndex uint64) (*node.Node, error) {
			if nodeIndex >= uint64(len(nodes)) {
				return nil, fmt.Errorf("sequence of stored nodes doesn't contain node")
			}
			return nodes[nodeIndex], nil
		})
		if err != nil {
			return nil, fmt.Errorf("cannot read trie %d: %w", i, err)
		}
		tries[i] = trie
	}

	// Read footer again for crc32 computation
	// No action is needed.
	_, err = io.ReadFull(reader, footer)
	if err != nil {
		return nil, fmt.Errorf("cannot read footer: %w", err)
	}

	// Read CRC32
	crc32buf := scratch[:crc32SumSize]
	_, err = io.ReadFull(bufReader, crc32buf)
	if err != nil {
		return nil, fmt.Errorf("cannot read CRC32: %w", err)
	}

	readCrc32 := binary.BigEndian.Uint32(crc32buf)

	calculatedCrc32 := crcReader.Crc32()

	if calculatedCrc32 != readCrc32 {
		return nil, fmt.Errorf("checkpoint checksum failed! File contains %x but calculated crc32 is %x", readCrc32, calculatedCrc32)
	}

	return tries, nil
}

<<<<<<< HEAD
=======
// ReadLastTrieRootHashFromCheckpoint returns last trie's root hash from checkpoint file f.
// All returned errors indicate that the given checkpoint file is eiter corrupted or
// incompatible.  As the function is side-effect free, all failures are simple a no-op.
func ReadLastTrieRootHashFromCheckpoint(f *os.File) (hash.Hash, error) {

	// read checkpoint version
	header := make([]byte, headerSize)
	n, err := f.Read(header)
	if err != nil || n != headerSize {
		return hash.DummyHash, errors.New("failed to read checkpoint header")
	}

	magic := binary.BigEndian.Uint16(header)
	version := binary.BigEndian.Uint16(header[encMagicSize:])

	if magic != MagicBytes {
		return hash.DummyHash, errors.New("invalid magic bytes in checkpoint")
	}

	if version > MaxVersion {
		return hash.DummyHash, fmt.Errorf("unsupported version %d in checkpoint", version)
	}

	if version <= 3 {
		_, err = f.Seek(-(hash.HashLen + crc32SumSize), 2 /* relative from end */)
		if err != nil {
			return hash.DummyHash, errors.New("invalid checkpoint")
		}
	} else {
		_, err = f.Seek(-(hash.HashLen + encNodeCountSize + encTrieCountSize + crc32SumSize), 2 /* relative from end */)
		if err != nil {
			return hash.DummyHash, errors.New("invalid checkpoint")
		}
	}

	var lastTrieRootHash hash.Hash
	n, err = f.Read(lastTrieRootHash[:])
	if err != nil || n != hash.HashLen {
		return hash.DummyHash, errors.New("failed to read last trie root hash from checkpoint")
	}

	return lastTrieRootHash, nil
}

>>>>>>> 9652b94c
// EvictAllCheckpointsFromLinuxPageCache advises Linux to evict all checkpoint files
// in dir from Linux page cache.  It returns list of files that Linux was
// successfully advised to evict and first error encountered (if any).
// Even after error advising eviction, it continues to advise eviction of remaining files.
func EvictAllCheckpointsFromLinuxPageCache(dir string, logger *zerolog.Logger) ([]string, error) {
	var err error
	matches, err := filepath.Glob(filepath.Join(dir, checkpointFilenamePrefix+"*"))
	if err != nil {
		return nil, fmt.Errorf("failed to enumerate checkpoints: %w", err)
	}
	evictedFileNames := make([]string, 0, len(matches))
	for _, fn := range matches {
		base := filepath.Base(fn)
		if !strings.HasPrefix(base, checkpointFilenamePrefix) {
			continue
		}
		justNumber := base[len(checkpointFilenamePrefix):]
		_, err := strconv.Atoi(justNumber)
		if err != nil {
			continue
		}
		evictErr := evictFileFromLinuxPageCacheByName(fn, false, logger)
		if evictErr != nil {
			if err == nil {
				err = evictErr // Save first evict error encountered
			}
			logger.Warn().Msgf("failed to evict file %s from Linux page cache: %s", fn, err)
			continue
		}
		evictedFileNames = append(evictedFileNames, fn)
	}
	// return the first error encountered
	return evictedFileNames, err
}

// evictFileFromLinuxPageCacheByName advises Linux to evict the file from Linux page cache.
func evictFileFromLinuxPageCacheByName(fileName string, fsync bool, logger *zerolog.Logger) error {
	f, err := os.Open(fileName)
	if err != nil {
		return err
	}
	defer f.Close()

	return evictFileFromLinuxPageCache(f, fsync, logger)
}

// evictFileFromLinuxPageCache advises Linux to evict a file from Linux page cache.
// A use case is when a new checkpoint is loaded or created, Linux may cache big
// checkpoint files in memory until evictFileFromLinuxPageCache causes them to be
// evicted from the Linux page cache.  Not calling eviceFileFromLinuxPageCache()
// causes two checkpoint files to be cached for each checkpointing, eventually
// caching hundreds of GB.
// CAUTION: no-op when GOOS != linux.
func evictFileFromLinuxPageCache(f *os.File, fsync bool, logger *zerolog.Logger) error {
	err := fadviseNoLinuxPageCache(f.Fd(), fsync)
	if err != nil {
		return err
	}

	fstat, err := f.Stat()
	if err == nil {
		fsize := fstat.Size()
		logger.Info().Msgf("advised Linux to evict file %s (%d MiB) from page cache", f.Name(), fsize/1024/1024)
	} else {
		logger.Info().Msgf("advised Linux to evict file %s from page cache", f.Name())
	}
	return nil
}<|MERGE_RESOLUTION|>--- conflicted
+++ resolved
@@ -47,13 +47,10 @@
 // See EncodeNode() and EncodeTrie() for more details.
 const VersionV5 uint16 = 0x05
 
-<<<<<<< HEAD
-=======
 // MaxVersion is the latest checkpoint version we support.
 // Need to update MaxVersion when creating a newer version.
 const MaxVersion = VersionV5
 
->>>>>>> 9652b94c
 const (
 	encMagicSize     = 2
 	encVersionSize   = 2
@@ -785,8 +782,6 @@
 	return tries, nil
 }
 
-<<<<<<< HEAD
-=======
 // ReadLastTrieRootHashFromCheckpoint returns last trie's root hash from checkpoint file f.
 // All returned errors indicate that the given checkpoint file is eiter corrupted or
 // incompatible.  As the function is side-effect free, all failures are simple a no-op.
@@ -831,7 +826,6 @@
 	return lastTrieRootHash, nil
 }
 
->>>>>>> 9652b94c
 // EvictAllCheckpointsFromLinuxPageCache advises Linux to evict all checkpoint files
 // in dir from Linux page cache.  It returns list of files that Linux was
 // successfully advised to evict and first error encountered (if any).
