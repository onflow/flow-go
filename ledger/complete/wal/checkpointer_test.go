--- conflicted
+++ resolved
@@ -544,12 +544,8 @@
 		file.Close()
 
 		t.Run("works without data modification", func(t *testing.T) {
-<<<<<<< HEAD
-			tries, err := realWAL.LoadCheckpoint(filepath, nil)
-=======
 			logger := zerolog.Nop()
 			tries, err := realWAL.LoadCheckpoint(filepath, &logger)
->>>>>>> 9dc2f7ba
 			require.NoError(t, err)
 			require.Equal(t, 1, len(tries))
 			require.Equal(t, updatedTrie, tries[0])
@@ -566,12 +562,8 @@
 			err = os.WriteFile(filepath, b, 0644)
 			require.NoError(t, err)
 
-<<<<<<< HEAD
-			tries, err := realWAL.LoadCheckpoint(filepath, nil)
-=======
 			logger := zerolog.Nop()
 			tries, err := realWAL.LoadCheckpoint(filepath, &logger)
->>>>>>> 9dc2f7ba
 			require.Error(t, err)
 			require.Nil(t, tries)
 			require.Contains(t, err.Error(), "checksum")
