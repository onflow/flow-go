--- conflicted
+++ resolved
@@ -345,21 +345,11 @@
 		close(resultChs)
 	}()
 
-
 	results := make(map[*node.Node]uint64, subAndTopNodeCount)
 	results[nil] = 0
 	nodeCounter := uint64(0)
-<<<<<<< HEAD
 	checksums := make([]uint32, 0, len(subtrieRoots))
-	for {
-		resultCh, ok := <-resultChs
-		if !ok {
-			break
-		}
-=======
-	checksums := make([]uint32, 0, len(results))
 	for resultCh := range resultChs {
->>>>>>> 95c74cd0
 		result := <-resultCh
 		if result.Err != nil {
 			return nil, 0, nil, fmt.Errorf("fail to store %v-th subtrie, trie: %w", result.Index, result.Err)
