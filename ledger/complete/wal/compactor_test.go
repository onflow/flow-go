package wal

import (
	"fmt"
	"os"
	"path"
	"testing"
	"time"

	"github.com/rs/zerolog"
	"github.com/stretchr/testify/assert"
	"github.com/stretchr/testify/require"

	"github.com/onflow/flow-go/ledger"
	"github.com/onflow/flow-go/ledger/common/utils"
	"github.com/onflow/flow-go/ledger/complete/mtrie"
	"github.com/onflow/flow-go/ledger/complete/mtrie/trie"
	"github.com/onflow/flow-go/model/bootstrap"
	"github.com/onflow/flow-go/module/metrics"
	"github.com/onflow/flow-go/utils/unittest"
)

// Compactor observer that waits until it gets notified of a
// latest checkpoint larger than fromBound
type CompactorObserver struct {
	fromBound int
	done      chan struct{}
}

func (co *CompactorObserver) OnNext(val interface{}) {
	res, ok := val.(int)
	if ok {
		new := res
		if new >= co.fromBound {
			co.done <- struct{}{}
		}
	}
}
func (co *CompactorObserver) OnError(err error) {}
func (co *CompactorObserver) OnComplete() {
	close(co.done)
}

func Test_Compactor(t *testing.T) {
<<<<<<< HEAD
	unittest.SkipUnless(t, unittest.TEST_FLAKY, "flaky")
=======
>>>>>>> 9dc2f7ba
	numInsPerStep := 2
	pathByteSize := 32
	minPayloadByteSize := 2 << 15
	maxPayloadByteSize := 2 << 16
	size := 10
	metricsCollector := &metrics.NoopCollector{}
	checkpointDistance := uint(2)

	unittest.RunWithTempDir(t, func(dir string) {

		f, err := mtrie.NewForest(size*10, metricsCollector, nil)
		require.NoError(t, err)

		var rootHash = f.GetEmptyRootHash()

		//saved data after updates
		savedData := make(map[ledger.RootHash]map[ledger.Path]*ledger.Payload)

		t.Run("Compactor creates checkpoints eventually", func(t *testing.T) {

			wal, err := NewDiskWAL(zerolog.Nop(), nil, metrics.NewNoopCollector(), dir, size*10, pathByteSize, 32*1024)
			require.NoError(t, err)

			// WAL segments are 32kB, so here we generate 2 keys 64kB each, times `size`
			// so we should get at least `size` segments

			checkpointer, err := wal.NewCheckpointer()
			require.NoError(t, err)

			compactor := NewCompactor(checkpointer, 100*time.Millisecond, checkpointDistance, 1, zerolog.Nop()) //keep only latest checkpoint
			co := CompactorObserver{fromBound: 9, done: make(chan struct{})}
			compactor.Subscribe(&co)

			// Run Compactor in background.
			<-compactor.Ready()

			// Generate the tree and create WAL
			for i := 0; i < size; i++ {

				paths0 := utils.RandomPaths(numInsPerStep)
				payloads0 := utils.RandomPayloads(numInsPerStep, minPayloadByteSize, maxPayloadByteSize)

				var paths []ledger.Path
				var payloads []*ledger.Payload
				paths = append(paths, paths0...)
				payloads = append(payloads, payloads0...)

				update := &ledger.TrieUpdate{RootHash: rootHash, Paths: paths, Payloads: payloads}

				err = wal.RecordUpdate(update)
				require.NoError(t, err)

				rootHash, err = f.Update(update)
				require.NoError(t, err)

				require.FileExists(t, path.Join(dir, NumberToFilenamePart(i)))

				data := make(map[ledger.Path]*ledger.Payload, len(paths))
				for j, path := range paths {
					data[path] = payloads[j]
				}

				savedData[rootHash] = data
			}

			// wait for the bound-checking observer to confirm checkpoints have been made
			select {
			case <-co.done:
				// continue
			case <-time.After(60 * time.Second):
				assert.FailNow(t, "timed out")
			}

			from, to, err := checkpointer.NotCheckpointedSegments()
			require.NoError(t, err)

			assert.True(t, from == 10 && to == 10, "from: %v, to: %v", from, to) //make sure there is no leftover

			require.NoFileExists(t, path.Join(dir, "checkpoint.00000000"))
			require.NoFileExists(t, path.Join(dir, "checkpoint.00000001"))
			require.NoFileExists(t, path.Join(dir, "checkpoint.00000002"))
			require.NoFileExists(t, path.Join(dir, "checkpoint.00000003"))
			require.NoFileExists(t, path.Join(dir, "checkpoint.00000004"))
			require.NoFileExists(t, path.Join(dir, "checkpoint.00000005"))
			require.NoFileExists(t, path.Join(dir, "checkpoint.00000006"))
			require.NoFileExists(t, path.Join(dir, "checkpoint.00000007"))
			require.NoFileExists(t, path.Join(dir, "checkpoint.00000008"))
			require.FileExists(t, path.Join(dir, "checkpoint.00000009"))

			<-compactor.Done()
			<-wal.Done()
			require.NoError(t, err)
		})

		time.Sleep(2 * time.Second)

		t.Run("remove unnecessary files", func(t *testing.T) {
			// Remove all files apart from target checkpoint and WAL segments ahead of it
			// We know their names, so just hardcode them
			dirF, _ := os.Open(dir)
			files, _ := dirF.Readdir(0)

			for _, fileInfo := range files {

				name := fileInfo.Name()

				if name != "checkpoint.00000009" &&
					name != "00000010" {
					err := os.Remove(path.Join(dir, name))
					require.NoError(t, err)
				}
			}
		})

		f2, err := mtrie.NewForest(size*10, metricsCollector, nil)
		require.NoError(t, err)

		time.Sleep(2 * time.Second)

		t.Run("load data from checkpoint and WAL", func(t *testing.T) {
			wal2, err := NewDiskWAL(zerolog.Nop(), nil, metrics.NewNoopCollector(), dir, size*10, pathByteSize, 32*1024)
			require.NoError(t, err)

			err = wal2.Replay(
				func(tries []*trie.MTrie) error {
					return f2.AddTries(tries)
				},
				func(update *ledger.TrieUpdate) error {
					_, err := f2.Update(update)
					return err
				},
				func(rootHash ledger.RootHash) error {
					return fmt.Errorf("no deletion expected")
				},
			)
			require.NoError(t, err)

			<-wal2.Done()

		})

		t.Run("make sure forests are equal", func(t *testing.T) {

			//check for same data
			for rootHash, data := range savedData {

				paths := make([]ledger.Path, 0, len(data))
				for path := range data {
					paths = append(paths, path)
				}

				read := &ledger.TrieRead{RootHash: rootHash, Paths: paths}
				payloads, err := f.Read(read)
				require.NoError(t, err)

				payloads2, err := f2.Read(read)
				require.NoError(t, err)

				for i, path := range paths {
					require.True(t, data[path].Equals(payloads[i]))
					require.True(t, data[path].Equals(payloads2[i]))
				}
			}

			// check for
			forestTries, err := f.GetTries()
			require.NoError(t, err)

			forestTries2, err := f2.GetTries()
			require.NoError(t, err)

			// order might be different
			require.Equal(t, len(forestTries), len(forestTries2))
		})

	})
}

func Test_Compactor_checkpointInterval(t *testing.T) {

	numInsPerStep := 2
	pathByteSize := 32
	minPayloadByteSize := 100
	maxPayloadByteSize := 2 << 16
	size := 20
	metricsCollector := &metrics.NoopCollector{}
	checkpointDistance := uint(3) // there should be 3 WAL not checkpointed

	unittest.RunWithTempDir(t, func(dir string) {

		f, err := mtrie.NewForest(size*10, metricsCollector, nil)
		require.NoError(t, err)

		var rootHash = f.GetEmptyRootHash()

		t.Run("Compactor creates checkpoints", func(t *testing.T) {

			wal, err := NewDiskWAL(zerolog.Nop(), nil, metrics.NewNoopCollector(), dir, size*10, pathByteSize, 32*1024)
			require.NoError(t, err)

			// WAL segments are 32kB, so here we generate 2 keys 64kB each, times `size`
			// so we should get at least `size` segments
			checkpointer, err := wal.NewCheckpointer()
			require.NoError(t, err)

			compactor := NewCompactor(checkpointer, 100*time.Millisecond, checkpointDistance, 2, zerolog.Nop())

			// Generate the tree and create WAL
			for i := 0; i < size; i++ {

				paths0 := utils.RandomPaths(numInsPerStep)
				payloads0 := utils.RandomPayloads(numInsPerStep, minPayloadByteSize, maxPayloadByteSize)

				var paths []ledger.Path
				var payloads []*ledger.Payload
				// TODO figure out twice insert
				paths = append(paths, paths0...)
				payloads = append(payloads, payloads0...)

				update := &ledger.TrieUpdate{RootHash: rootHash, Paths: paths, Payloads: payloads}

				err = wal.RecordUpdate(update)
				require.NoError(t, err)

				rootHash, err = f.Update(update)
				require.NoError(t, err)

				require.FileExists(t, path.Join(dir, NumberToFilenamePart(i)))

				// run checkpoint creation after every file
				_, err = compactor.createCheckpoints()
				require.NoError(t, err)
			}

			// assert creation of checkpoint files precisely
			require.NoFileExists(t, path.Join(dir, bootstrap.FilenameWALRootCheckpoint))
			require.NoFileExists(t, path.Join(dir, "checkpoint.00000001"))
			require.NoFileExists(t, path.Join(dir, "checkpoint.00000002"))
			require.FileExists(t, path.Join(dir, "checkpoint.00000003"))
			require.NoFileExists(t, path.Join(dir, "checkpoint.00000004"))
			require.NoFileExists(t, path.Join(dir, "checkpoint.00000005"))
			require.NoFileExists(t, path.Join(dir, "checkpoint.00000006"))
			require.FileExists(t, path.Join(dir, "checkpoint.00000007"))
			require.NoFileExists(t, path.Join(dir, "checkpoint.00000008"))
			require.NoFileExists(t, path.Join(dir, "checkpoint.00000009"))
			require.NoFileExists(t, path.Join(dir, "checkpoint.00000010"))
			require.FileExists(t, path.Join(dir, "checkpoint.00000011"))
			require.NoFileExists(t, path.Join(dir, "checkpoint.00000012"))
			require.NoFileExists(t, path.Join(dir, "checkpoint.00000013"))
			require.NoFileExists(t, path.Join(dir, "checkpoint.00000014"))
			require.FileExists(t, path.Join(dir, "checkpoint.00000015"))
			require.NoFileExists(t, path.Join(dir, "checkpoint.00000016"))
			require.NoFileExists(t, path.Join(dir, "checkpoint.00000017"))
			require.NoFileExists(t, path.Join(dir, "checkpoint.00000017"))
			require.FileExists(t, path.Join(dir, "checkpoint.00000019"))

			// expect all but last 2 checkpoints gone
			err = compactor.cleanupCheckpoints()
			require.NoError(t, err)

			require.NoFileExists(t, path.Join(dir, bootstrap.FilenameWALRootCheckpoint))
			require.NoFileExists(t, path.Join(dir, "checkpoint.00000001"))
			require.NoFileExists(t, path.Join(dir, "checkpoint.00000002"))
			require.NoFileExists(t, path.Join(dir, "checkpoint.00000003"))
			require.NoFileExists(t, path.Join(dir, "checkpoint.00000004"))
			require.NoFileExists(t, path.Join(dir, "checkpoint.00000005"))
			require.NoFileExists(t, path.Join(dir, "checkpoint.00000006"))
			require.NoFileExists(t, path.Join(dir, "checkpoint.00000007"))
			require.NoFileExists(t, path.Join(dir, "checkpoint.00000008"))
			require.NoFileExists(t, path.Join(dir, "checkpoint.00000009"))
			require.NoFileExists(t, path.Join(dir, "checkpoint.00000010"))
			require.NoFileExists(t, path.Join(dir, "checkpoint.00000011"))
			require.NoFileExists(t, path.Join(dir, "checkpoint.00000012"))
			require.NoFileExists(t, path.Join(dir, "checkpoint.00000013"))
			require.NoFileExists(t, path.Join(dir, "checkpoint.00000014"))
			require.FileExists(t, path.Join(dir, "checkpoint.00000015"))
			require.NoFileExists(t, path.Join(dir, "checkpoint.00000016"))
			require.NoFileExists(t, path.Join(dir, "checkpoint.00000017"))
			require.NoFileExists(t, path.Join(dir, "checkpoint.00000017"))
			require.FileExists(t, path.Join(dir, "checkpoint.00000019"))

			<-wal.Done()
			require.NoError(t, err)
		})
	})
}<|MERGE_RESOLUTION|>--- conflicted
+++ resolved
@@ -42,10 +42,6 @@
 }
 
 func Test_Compactor(t *testing.T) {
-<<<<<<< HEAD
-	unittest.SkipUnless(t, unittest.TEST_FLAKY, "flaky")
-=======
->>>>>>> 9dc2f7ba
 	numInsPerStep := 2
 	pathByteSize := 32
 	minPayloadByteSize := 2 << 15
