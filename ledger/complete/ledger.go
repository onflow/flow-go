--- conflicted
+++ resolved
@@ -286,13 +286,8 @@
 func (l *Ledger) ExportCheckpointAt(
 	state ledger.State,
 	migrations []ledger.Migration,
-<<<<<<< HEAD
-	reporters map[string]ledger.Reporter,
-	extractionReportName string,
-=======
 	preCheckpointReporters []ledger.Reporter,
 	postCheckpointReporters []ledger.Reporter,
->>>>>>> 9652b94c
 	targetPathFinderVersion uint8,
 	outputDir, outputFile string,
 ) (ledger.State, error) {
@@ -380,32 +375,19 @@
 
 	l.logger.Info().Msgf("successfully built new trie. NEW ROOT STATECOMMIEMENT: %v", statecommitment.String())
 
-<<<<<<< HEAD
-	// If defined, run extraction report BEFORE writing checkpoint file
-	// This is used to optmize the spork process
-	if extractionReport, ok := reporters[extractionReportName]; ok {
-		err := runReport(extractionReport, payloads, l.logger)
-=======
 	l.logger.Info().Msgf("running pre-checkpoint reporters")
 	// run post migration reporters
 	for i, reporter := range preCheckpointReporters {
 		l.logger.Info().Msgf("running a pre-checkpoint generation reporter: %s, (%v/%v)", reporter.Name(), i, len(preCheckpointReporters))
 		err := runReport(reporter, payloads, statecommitment, l.logger)
->>>>>>> 9652b94c
 		if err != nil {
 			return ledger.State(hash.DummyHash), err
 		}
 	}
-<<<<<<< HEAD
+
+	l.logger.Info().Msgf("finished running pre-checkpoint reporters")
 
 	l.logger.Info().Msg("creating a checkpoint for the new trie")
-
-=======
-
-	l.logger.Info().Msgf("finished running pre-checkpoint reporters")
-
-	l.logger.Info().Msg("creating a checkpoint for the new trie")
->>>>>>> 9652b94c
 	writer, err := wal.CreateCheckpointWriterForFile(outputDir, outputFile, &l.logger)
 	if err != nil {
 		return ledger.State(hash.DummyHash), fmt.Errorf("failed to create a checkpoint writer: %w", err)
@@ -431,16 +413,10 @@
 
 	l.logger.Info().Msgf("finished running post-checkpoint reporters")
 
-<<<<<<< HEAD
-	// run reporters
-	for _, reporter := range reporters {
-		err := runReport(reporter, payloads, l.logger)
-=======
 	// running post checkpoint reporters
 	for i, reporter := range postCheckpointReporters {
 		l.logger.Info().Msgf("running a post-checkpoint generation reporter: %s, (%v/%v)", reporter.Name(), i, len(postCheckpointReporters))
 		err := runReport(reporter, payloads, statecommitment, l.logger)
->>>>>>> 9652b94c
 		if err != nil {
 			return ledger.State(hash.DummyHash), err
 		}
@@ -493,21 +469,13 @@
 	return nil
 }
 
-<<<<<<< HEAD
-func runReport(r ledger.Reporter, p []ledger.Payload, l zerolog.Logger) error {
-=======
 func runReport(r ledger.Reporter, p []ledger.Payload, commit ledger.State, l zerolog.Logger) error {
->>>>>>> 9652b94c
 	l.Info().
 		Str("name", r.Name()).
 		Msg("starting reporter")
 
 	start := time.Now()
-<<<<<<< HEAD
-	err := r.Report(p)
-=======
 	err := r.Report(p, commit)
->>>>>>> 9652b94c
 	elapsed := time.Since(start)
 
 	l.Info().
