package complete

import (
	"encoding/json"
	"fmt"
	"io"
	"io/ioutil"
	"time"

	"github.com/rs/zerolog"

	"github.com/onflow/flow-go/ledger"
	"github.com/onflow/flow-go/ledger/common/encoding"
	"github.com/onflow/flow-go/ledger/common/hash"
	"github.com/onflow/flow-go/ledger/common/pathfinder"
	"github.com/onflow/flow-go/ledger/complete/mtrie"
	"github.com/onflow/flow-go/ledger/complete/mtrie/trie"
	"github.com/onflow/flow-go/ledger/complete/wal"
	"github.com/onflow/flow-go/module"
)

const DefaultCacheSize = 1000
const DefaultPathFinderVersion = 1

// Ledger (complete) is a fast memory-efficient fork-aware thread-safe trie-based key/value storage.
// Ledger holds an array of registers (key-value pairs) and keeps tracks of changes over a limited time.
// Each register is referenced by an ID (key) and holds a value (byte slice).
// Ledger provides atomic batched updates and read (with or without proofs) operation given a list of keys.
// Every update to the Ledger creates a new state which captures the state of the storage.
// Under the hood, it uses binary Merkle tries to generate inclusion and non-inclusion proofs.
// Ledger is fork-aware which means any update can be applied at any previous state which forms a tree of tries (forest).
// The forest is in memory but all changes (e.g. register updates) are captured inside write-ahead-logs for crash recovery reasons.
// In order to limit the memory usage and maintain the performance storage only keeps a limited number of
// tries and purge the old ones (LRU-based); in other words, Ledger is not designed to be used
// for archival usage but make it possible for other software components to reconstruct very old tries using write-ahead logs.
type Ledger struct {
	forest            *mtrie.Forest
	wal               wal.LedgerWAL
	metrics           module.LedgerMetrics
	logger            zerolog.Logger
	pathFinderVersion uint8
}

// NewLedger creates a new in-memory trie-backed ledger storage with persistence.
func NewLedger(
	wal wal.LedgerWAL,
	capacity int,
	metrics module.LedgerMetrics,
	log zerolog.Logger,
	pathFinderVer uint8) (*Ledger, error) {

	logger := log.With().Str("ledger", "complete").Logger()

	forest, err := mtrie.NewForest(capacity, metrics, func(evictedTrie *trie.MTrie) {
		err := wal.RecordDelete(evictedTrie.RootHash())
		if err != nil {
			logger.Error().Err(err).Msg("failed to save delete record in wal")
		}
	})
	if err != nil {
		return nil, fmt.Errorf("cannot create forest: %w", err)
	}

	storage := &Ledger{
		forest:            forest,
		wal:               wal,
		metrics:           metrics,
		logger:            logger,
		pathFinderVersion: pathFinderVer,
	}

	// pause records to prevent double logging trie removals
	wal.PauseRecord()
	defer wal.UnpauseRecord()

	err = wal.ReplayOnForest(forest)
	if err != nil {
		return nil, fmt.Errorf("cannot restore LedgerWAL: %w", err)
	}

	wal.UnpauseRecord()

	// TODO update to proper value once https://github.com/onflow/flow-go/pull/3720 is merged
	metrics.ForestApproxMemorySize(0)

	return storage, nil
}

// Ready implements interface module.ReadyDoneAware
// it starts the EventLoop's internal processing loop.
func (l *Ledger) Ready() <-chan struct{} {
	ready := make(chan struct{})
	close(ready)
	return ready
}

// Done implements interface module.ReadyDoneAware
// it closes all the open write-ahead log files.
func (l *Ledger) Done() <-chan struct{} {
	done := make(chan struct{})
	close(done)
	return done
}

// InitialState returns the state of an empty ledger
func (l *Ledger) InitialState() ledger.State {
	return ledger.State(l.forest.GetEmptyRootHash())
}

// ValueSizes read the values of the given keys at the given state.
// It returns value sizes in the same order as given registerIDs and errors (if any)
func (l *Ledger) ValueSizes(query *ledger.Query) (valueSizes []int, err error) {
	start := time.Now()
	paths, err := pathfinder.KeysToPaths(query.Keys(), l.pathFinderVersion)
	if err != nil {
		return nil, err
	}
	trieRead := &ledger.TrieRead{RootHash: ledger.RootHash(query.State()), Paths: paths}
	valueSizes, err = l.forest.ValueSizes(trieRead)
	if err != nil {
		return nil, err
	}

	l.metrics.ReadValuesNumber(uint64(len(paths)))
	readDuration := time.Since(start)
	l.metrics.ReadDuration(readDuration)

	if len(paths) > 0 {
		durationPerValue := time.Duration(readDuration.Nanoseconds()/int64(len(paths))) * time.Nanosecond
		l.metrics.ReadDurationPerItem(durationPerValue)
	}

	return valueSizes, err
}

// GetSingleValue reads value of a single given key at the given state.
func (l *Ledger) GetSingleValue(query *ledger.QuerySingleValue) (value ledger.Value, err error) {
	start := time.Now()
	path, err := pathfinder.KeyToPath(query.Key(), l.pathFinderVersion)
	if err != nil {
		return nil, err
	}
	trieRead := &ledger.TrieReadSingleValue{RootHash: ledger.RootHash(query.State()), Path: path}
	value, err = l.forest.ReadSingleValue(trieRead)
	if err != nil {
		return nil, err
	}

	l.metrics.ReadValuesNumber(1)
	readDuration := time.Since(start)
	l.metrics.ReadDuration(readDuration)

	durationPerValue := time.Duration(readDuration.Nanoseconds()) * time.Nanosecond
	l.metrics.ReadDurationPerItem(durationPerValue)

	return value, nil
}

// Get read the values of the given keys at the given state
// it returns the values in the same order as given registerIDs and errors (if any)
func (l *Ledger) Get(query *ledger.Query) (values []ledger.Value, err error) {
	start := time.Now()
	paths, err := pathfinder.KeysToPaths(query.Keys(), l.pathFinderVersion)
	if err != nil {
		return nil, err
	}
	trieRead := &ledger.TrieRead{RootHash: ledger.RootHash(query.State()), Paths: paths}
	values, err = l.forest.Read(trieRead)
	if err != nil {
		return nil, err
	}

	l.metrics.ReadValuesNumber(uint64(len(paths)))
	readDuration := time.Since(start)
	l.metrics.ReadDuration(readDuration)

	if len(paths) > 0 {
		durationPerValue := time.Duration(readDuration.Nanoseconds()/int64(len(paths))) * time.Nanosecond
		l.metrics.ReadDurationPerItem(durationPerValue)
	}

	return values, err
}

// Set updates the ledger given an update
// it returns the state after update and errors (if any)
func (l *Ledger) Set(update *ledger.Update) (newState ledger.State, trieUpdate *ledger.TrieUpdate, err error) {
	start := time.Now()

	// TODO: add test case
	if update.Size() == 0 {
		// return current state root unchanged
		return update.State(), nil, nil
	}

	trieUpdate, err = pathfinder.UpdateToTrieUpdate(update, l.pathFinderVersion)
	if err != nil {
		return ledger.State(hash.DummyHash), nil, err
	}

	l.metrics.UpdateCount()

	walChan := make(chan error)

	go func() {
		walChan <- l.wal.RecordUpdate(trieUpdate)
	}()

	newRootHash, err := l.forest.Update(trieUpdate)
	walError := <-walChan

	if err != nil {
		return ledger.State(hash.DummyHash), nil, fmt.Errorf("cannot update state: %w", err)
	}
	if walError != nil {
		return ledger.State(hash.DummyHash), nil, fmt.Errorf("error while writing LedgerWAL: %w", walError)
	}

	// TODO update to proper value once https://github.com/onflow/flow-go/pull/3720 is merged
	l.metrics.ForestApproxMemorySize(0)

	elapsed := time.Since(start)
	l.metrics.UpdateDuration(elapsed)

	if len(trieUpdate.Paths) > 0 {
		durationPerValue := time.Duration(elapsed.Nanoseconds() / int64(len(trieUpdate.Paths)))
		l.metrics.UpdateDurationPerItem(durationPerValue)
	}

	state := update.State()
	l.logger.Info().Hex("from", state[:]).
		Hex("to", newRootHash[:]).
		Int("update_size", update.Size()).
		Msg("ledger updated")
	return ledger.State(newRootHash), trieUpdate, nil
}

// Prove provides proofs for a ledger query and errors (if any).
//
// Proves are generally _not_ provided in the register order of the query.
// In the current implementation, proofs are sorted in a deterministic order specified by the
// forest and mtrie implementation.
func (l *Ledger) Prove(query *ledger.Query) (proof ledger.Proof, err error) {

	paths, err := pathfinder.KeysToPaths(query.Keys(), l.pathFinderVersion)
	if err != nil {
		return nil, err
	}

	trieRead := &ledger.TrieRead{RootHash: ledger.RootHash(query.State()), Paths: paths}
	batchProof, err := l.forest.Proofs(trieRead)
	if err != nil {
		return nil, fmt.Errorf("could not get proofs: %w", err)
	}

	proofToGo := encoding.EncodeTrieBatchProof(batchProof)

	if len(paths) > 0 {
		l.metrics.ProofSize(uint32(len(proofToGo) / len(paths)))
	}

	return proofToGo, err
}

// MemSize return the amount of memory used by ledger
// TODO implement an approximate MemSize method
func (l *Ledger) MemSize() (int64, error) {
	return 0, nil
}

// ForestSize returns the number of tries stored in the forest
func (l *Ledger) ForestSize() int {
	return l.forest.Size()
}

// Checkpointer returns a checkpointer instance
func (l *Ledger) Checkpointer() (*wal.Checkpointer, error) {
	checkpointer, err := l.wal.NewCheckpointer()
	if err != nil {
		return nil, fmt.Errorf("cannot create checkpointer for compactor: %w", err)
	}
	return checkpointer, nil
}

// ExportCheckpointAt exports a checkpoint at specific state commitment after applying migrations and returns the new state (after migration) and any errors
func (l *Ledger) ExportCheckpointAt(
	state ledger.State,
	migrations []ledger.Migration,
	preCheckpointReporters []ledger.Reporter,
	postCheckpointReporters []ledger.Reporter,
	targetPathFinderVersion uint8,
	outputDir, outputFile string,
) (ledger.State, error) {

	l.logger.Info().Msgf(
		"Ledger is loaded, checkpoint export has started for state %s, and %d migrations have been planed",
		state.String(),
		len(migrations),
	)

	// get trie
	t, err := l.forest.GetTrie(ledger.RootHash(state))
	if err != nil {
		rh, _ := l.forest.MostRecentTouchedRootHash()
		l.logger.Info().
			Str("hash", rh.String()).
			Msgf("Most recently touched root hash.")
		return ledger.State(hash.DummyHash),
			fmt.Errorf("cannot get try at the given state commitment: %w", err)
	}

	// clean up tries to release memory
	err = l.keepOnlyOneTrie(state)
	if err != nil {
		return ledger.State(hash.DummyHash),
			fmt.Errorf("failed to clean up tries to reduce memory usage: %w", err)
	}

	// TODO enable validity check of trie
	// only check validity of the trie we are interested in
	// l.logger.Info().Msg("Checking validity of the trie at the given state...")
	// if !t.IsAValidTrie() {
	//	 return nil, fmt.Errorf("trie is not valid: %w", err)
	// }
	// l.logger.Info().Msg("Trie is valid.")

	// get all payloads
	payloads := t.AllPayloads()
	payloadSize := len(payloads)

	// migrate payloads
	for i, migrate := range migrations {
		l.logger.Info().Msgf("migration %d is underway", i)

		start := time.Now()
		payloads, err = migrate(payloads)
		elapsed := time.Since(start)

		if err != nil {
			return ledger.State(hash.DummyHash), fmt.Errorf("error applying migration (%d): %w", i, err)
		}

		newPayloadSize := len(payloads)

		if payloadSize != newPayloadSize {
			l.logger.Warn().
				Int("migration_step", i).
				Int("expected_size", payloadSize).
				Int("outcome_size", newPayloadSize).
				Msg("payload counts has changed during migration, make sure this is expected.")
		}
		l.logger.Info().Str("timeTaken", elapsed.String()).Msgf("migration %d is done", i)

		payloadSize = newPayloadSize
	}

	l.logger.Info().Msgf("constructing a new trie with migrated payloads (count: %d)...", len(payloads))

	// get paths
	paths, err := pathfinder.PathsFromPayloads(payloads, targetPathFinderVersion)
	if err != nil {
		return ledger.State(hash.DummyHash), fmt.Errorf("cannot export checkpoint, can't construct paths: %w", err)
	}

	emptyTrie := trie.NewEmptyMTrie()

	// no need to prune the data since it has already been prunned through migrations
	applyPruning := false
	newTrie, _, err := trie.NewTrieWithUpdatedRegisters(emptyTrie, paths, payloads, applyPruning)
	if err != nil {
		return ledger.State(hash.DummyHash), fmt.Errorf("constructing updated trie failed: %w", err)
	}

	statecommitment := ledger.State(newTrie.RootHash())

	l.logger.Info().Msgf("successfully built new trie. NEW ROOT STATECOMMIEMENT: %v", statecommitment.String())

<<<<<<< HEAD
	l.logger.Info().Msgf("running pre-checkpoint reporters")
	// run post migration reporters
	for i, reporter := range preCheckpointReporters {
		l.logger.Info().Msgf("running a pre-checkpoint generation reporter: %s, (%v/%v)", reporter.Name(), i, len(preCheckpointReporters))
		err := runReport(reporter, payloads, l.logger)
=======
	// If defined, run extraction report BEFORE writing checkpoint file
	// This is used to optmize the spork process
	if extractionReport, ok := reporters[extractionReportName]; ok {
		err := runReport(extractionReport, payloads, statecommitment, l.logger)
>>>>>>> 86ef4201
		if err != nil {
			return ledger.State(hash.DummyHash), err
		}
	}

	l.logger.Info().Msgf("finished running pre-checkpoint reporters")

	l.logger.Info().Msg("creating a checkpoint for the new trie")
	writer, err := wal.CreateCheckpointWriterForFile(outputDir, outputFile, &l.logger)
	if err != nil {
		return ledger.State(hash.DummyHash), fmt.Errorf("failed to create a checkpoint writer: %w", err)
	}

	l.logger.Info().Msg("storing the checkpoint to the file")

	err = wal.StoreCheckpoint(writer, newTrie)

	// Writing the checkpoint takes time to write and copy.
	// Without relying on an exit code or stdout, we need to know when the copy is complete.
	writeStatusFileErr := writeStatusFile("checkpoint_status.json", err)
	if writeStatusFileErr != nil {
		return ledger.State(hash.DummyHash), fmt.Errorf("failed to write checkpoint status file: %w", writeStatusFileErr)
	}

	if err != nil {
		return ledger.State(hash.DummyHash), fmt.Errorf("failed to store the checkpoint: %w", err)
	}
	writer.Close()

	l.logger.Info().Msgf("checkpoint file successfully stored at: %v %v", outputDir, outputFile)

	l.logger.Info().Msgf("finished running post-checkpoint reporters")

<<<<<<< HEAD
	// running post checkpoint reporters
	for i, reporter := range postCheckpointReporters {
		l.logger.Info().Msgf("running a post-checkpoint generation reporter: %s, (%v/%v)", reporter.Name(), (i, len(postCheckpointReporters))
		err := runReport(reporter, payloads, l.logger)
=======
	// run reporters
	for _, reporter := range reporters {
		err := runReport(reporter, payloads, statecommitment, l.logger)
>>>>>>> 86ef4201
		if err != nil {
			return ledger.State(hash.DummyHash), err
		}
	}

	l.logger.Info().Msgf("ran all post-checkpoint reporters")

	return statecommitment, nil
}

// MostRecentTouchedState returns a state which is most recently touched.
func (l *Ledger) MostRecentTouchedState() (ledger.State, error) {
	root, err := l.forest.MostRecentTouchedRootHash()
	return ledger.State(root), err
}

// DumpTrieAsJSON export trie at specific state as JSONL (each line is JSON encoding of a payload)
func (l *Ledger) DumpTrieAsJSON(state ledger.State, writer io.Writer) error {
	fmt.Println(ledger.RootHash(state))
	trie, err := l.forest.GetTrie(ledger.RootHash(state))
	if err != nil {
		return fmt.Errorf("cannot find the target trie: %w", err)
	}
	return trie.DumpAsJSON(writer)
}

// this operation should only be used for exporting
func (l *Ledger) keepOnlyOneTrie(state ledger.State) error {
	// don't write things to WALs
	l.wal.PauseRecord()
	defer l.wal.UnpauseRecord()

	allTries, err := l.forest.GetTries()
	if err != nil {
		return err
	}

	targetRootHash := ledger.RootHash(state)
	for _, trie := range allTries {
		trieRootHash := trie.RootHash()
		if trieRootHash != targetRootHash {
			l.forest.RemoveTrie(trieRootHash)
		}
	}
	return nil
}

func runReport(r ledger.Reporter, p []ledger.Payload, commit ledger.State, l zerolog.Logger) error {
	l.Info().
		Str("name", r.Name()).
		Msg("starting reporter")

	start := time.Now()
	err := r.Report(p, commit)
	elapsed := time.Since(start)

	l.Info().
		Str("timeTaken", elapsed.String()).
		Str("name", r.Name()).
		Msg("reporter done")
	if err != nil {
		return fmt.Errorf("error running reporter (%s): %w", r.Name(), err)
	}
	return nil
}

func writeStatusFile(fileName string, e error) error {
	checkpointStatus := map[string]bool{"succeeded": e == nil}
	checkpointStatusJson, _ := json.MarshalIndent(checkpointStatus, "", " ")
	err := ioutil.WriteFile(fileName, checkpointStatusJson, 0644)
	return err
}<|MERGE_RESOLUTION|>--- conflicted
+++ resolved
@@ -375,18 +375,11 @@
 
 	l.logger.Info().Msgf("successfully built new trie. NEW ROOT STATECOMMIEMENT: %v", statecommitment.String())
 
-<<<<<<< HEAD
 	l.logger.Info().Msgf("running pre-checkpoint reporters")
 	// run post migration reporters
 	for i, reporter := range preCheckpointReporters {
 		l.logger.Info().Msgf("running a pre-checkpoint generation reporter: %s, (%v/%v)", reporter.Name(), i, len(preCheckpointReporters))
-		err := runReport(reporter, payloads, l.logger)
-=======
-	// If defined, run extraction report BEFORE writing checkpoint file
-	// This is used to optmize the spork process
-	if extractionReport, ok := reporters[extractionReportName]; ok {
-		err := runReport(extractionReport, payloads, statecommitment, l.logger)
->>>>>>> 86ef4201
+		err := runReport(reporter, payloads, statecommitment, l.logger)
 		if err != nil {
 			return ledger.State(hash.DummyHash), err
 		}
@@ -420,16 +413,10 @@
 
 	l.logger.Info().Msgf("finished running post-checkpoint reporters")
 
-<<<<<<< HEAD
 	// running post checkpoint reporters
 	for i, reporter := range postCheckpointReporters {
 		l.logger.Info().Msgf("running a post-checkpoint generation reporter: %s, (%v/%v)", reporter.Name(), (i, len(postCheckpointReporters))
-		err := runReport(reporter, payloads, l.logger)
-=======
-	// run reporters
-	for _, reporter := range reporters {
-		err := runReport(reporter, payloads, statecommitment, l.logger)
->>>>>>> 86ef4201
+		err := runReport(reporter, payloads, statecommitment,  l.logger)
 		if err != nil {
 			return ledger.State(hash.DummyHash), err
 		}
