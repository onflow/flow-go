--- conflicted
+++ resolved
@@ -1,12 +1,9 @@
 package complete
 
 import (
-<<<<<<< HEAD
 	"bytes"
-=======
 	"bufio"
 	"encoding/hex"
->>>>>>> 77379d58
 	"fmt"
 	"io"
 	"time"
@@ -351,21 +348,6 @@
 	if err != nil {
 		return fmt.Errorf("cannot find the target trie: %w", err)
 	}
-
-<<<<<<< HEAD
-=======
-	path := filepath.Join(outputFilePath, hex.EncodeToString(state[:])+".trie.jsonl")
-
-	fi, err := os.Create(path)
-	if err != nil {
-		return err
-	}
-	defer fi.Close()
-
-	writer := bufio.NewWriter(fi)
-	defer writer.Flush()
-
->>>>>>> 77379d58
 	return trie.DumpAsJSON(writer)
 }
 
