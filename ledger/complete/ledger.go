package complete

import (
	"fmt"
	"time"

	"github.com/prometheus/client_golang/prometheus"
	"github.com/rs/zerolog"
	"github.com/rs/zerolog/log"

	"github.com/onflow/flow-go/ledger"
	"github.com/onflow/flow-go/ledger/common/encoding"
	"github.com/onflow/flow-go/ledger/common/pathfinder"
	"github.com/onflow/flow-go/ledger/complete/mtrie"
	"github.com/onflow/flow-go/ledger/complete/mtrie/flattener"
	"github.com/onflow/flow-go/ledger/complete/mtrie/trie"
	"github.com/onflow/flow-go/ledger/complete/wal"
	"github.com/onflow/flow-go/module"
)

const DefaultCacheSize = 1000
const DefaultPathFinderVersion = 1

// Ledger (complete) is a fast memory-efficient fork-aware thread-safe trie-based key/value storage.
// Ledger holds an array of registers (key-value pairs) and keeps tracks of changes over a limited time.
// Each register is referenced by an ID (key) and holds a value (byte slice).
// Ledger provides atomic batched updates and read (with or without proofs) operation given a list of keys.
// Every update to the Ledger creates a new state which captures the state of the storage.
// Under the hood, it uses binary Merkle tries to generate inclusion and non-inclusion proofs.
// Ledger is fork-aware which means any update can be applied at any previous state which forms a tree of tries (forest).
// The forest is in memory but all changes (e.g. register updates) are captured inside write-ahead-logs for crash recovery reasons.
// In order to limit the memory usage and maintain the performance storage only keeps a limited number of
// tries and purge the old ones (LRU-based); in other words, Ledger is not designed to be used
// for archival usage but make it possible for other software components to reconstruct very old tries using write-ahead logs.
type Ledger struct {
	forest  *mtrie.Forest
	wal     *wal.LedgerWAL
	metrics module.LedgerMetrics
	logger  zerolog.Logger
	// disk size reading can be time consuming, so limit how often its read
	diskUpdateLimiter *time.Ticker
	pathFinderVersion uint8
}

// NewLedger creates a new in-memory trie-backed ledger storage with persistence.
func NewLedger(dbDir string,
	capacity int,
	metrics module.LedgerMetrics,
	log zerolog.Logger,
	reg prometheus.Registerer,
	pathFinderVer uint8) (*Ledger, error) {

	w, err := wal.NewWAL(nil, reg, dbDir, capacity, pathfinder.PathByteSize, wal.SegmentSize)
	if err != nil {
		return nil, fmt.Errorf("cannot create LedgerWAL: %w", err)
	}

	forest, err := mtrie.NewForest(pathfinder.PathByteSize, dbDir, capacity, metrics, func(evictedTrie *trie.MTrie) error {
		return w.RecordDelete(evictedTrie.RootHash())
	})
	if err != nil {
		return nil, fmt.Errorf("cannot create forest: %w", err)
	}

	logger := log.With().Str("ledger", "complete").Logger()

	storage := &Ledger{
		forest:            forest,
		wal:               w,
		metrics:           metrics,
		logger:            logger,
		diskUpdateLimiter: time.NewTicker(5 * time.Second),
		pathFinderVersion: pathFinderVer,
	}

	err = w.ReplayOnForest(forest)
	if err != nil {
		return nil, fmt.Errorf("cannot restore LedgerWAL: %w", err)
	}

	// TODO update to proper value once https://github.com/onflow/flow-go/pull/3720 is merged
	metrics.ForestApproxMemorySize(0)

	return storage, nil
}

// Ready implements interface module.ReadyDoneAware
// it starts the EventLoop's internal processing loop.
func (l *Ledger) Ready() <-chan struct{} {
	ready := make(chan struct{})
	close(ready)
	return ready
}

// Done implements interface module.ReadyDoneAware
// it closes all the open write-ahead log files.
func (l *Ledger) Done() <-chan struct{} {
	_ = l.wal.Close()
	done := make(chan struct{})
	close(done)
	return done
}

// InitialState returns the state of an empty ledger
func (l *Ledger) InitialState() ledger.State {
	return ledger.State(l.forest.GetEmptyRootHash())
}

// Get read the values of the given keys at the given state
// it returns the values in the same order as given registerIDs and errors (if any)
func (l *Ledger) Get(query *ledger.Query) (values []ledger.Value, err error) {
	start := time.Now()
	paths, err := pathfinder.KeysToPaths(query.Keys(), l.pathFinderVersion)
	if err != nil {
		return nil, err
	}
	trieRead := &ledger.TrieRead{RootHash: ledger.RootHash(query.State()), Paths: paths}
	payloads, err := l.forest.Read(trieRead)
	if err != nil {
		return nil, err
	}
	values, err = pathfinder.PayloadsToValues(payloads)
	if err != nil {
		return nil, err
	}

	l.metrics.ReadValuesNumber(uint64(len(paths)))
	readDuration := time.Since(start)
	l.metrics.ReadDuration(readDuration)

	if len(paths) > 0 {
		durationPerValue := time.Duration(readDuration.Nanoseconds()/int64(len(paths))) * time.Nanosecond
		l.metrics.ReadDurationPerItem(durationPerValue)
	}

	return values, err
}

// Set updates the ledger given an update
// it returns the state after update and errors (if any)
func (l *Ledger) Set(update *ledger.Update) (newState ledger.State, err error) {
	start := time.Now()

	// TODO: add test case
	if update.Size() == 0 {
		// return current state root unchanged
		return update.State(), nil
	}

	trieUpdate, err := pathfinder.UpdateToTrieUpdate(update, l.pathFinderVersion)
	if err != nil {
		return nil, err
	}

	l.metrics.UpdateCount()
	l.metrics.UpdateValuesNumber(uint64(len(trieUpdate.Paths)))

	err = l.wal.RecordUpdate(trieUpdate)
	if err != nil {
		return nil, fmt.Errorf("cannot update state, error while writing LedgerWAL: %w", err)
	}

	newRootHash, err := l.forest.Update(trieUpdate)
	if err != nil {
		return nil, fmt.Errorf("cannot update state: %w", err)
	}

	// TODO update to proper value once https://github.com/onflow/flow-go/pull/3720 is merged
	l.metrics.ForestApproxMemorySize(0)

	elapsed := time.Since(start)
	l.metrics.UpdateDuration(elapsed)

	if len(trieUpdate.Paths) > 0 {
		durationPerValue := time.Duration(elapsed.Nanoseconds()/int64(len(trieUpdate.Paths))) * time.Nanosecond
		l.metrics.UpdateDurationPerItem(durationPerValue)
	}

	select {
	case <-l.diskUpdateLimiter.C:
		diskSize, err := l.forest.DiskSize()
		if err != nil {
			log.Warn().Err(err).Msg("error while checking forest disk size")
		} else {
			l.metrics.DiskSize(diskSize)
		}
	default: //don't block
	}

	l.logger.Info().Hex("from", update.State()).
		Hex("to", newRootHash[:]).
		Int("update_size", update.Size()).
		Msg("ledger updated")
	return ledger.State(newRootHash), nil
}

// Prove provides proofs for a ledger query and errors (if any)
func (l *Ledger) Prove(query *ledger.Query) (proof ledger.Proof, err error) {

	paths, err := pathfinder.KeysToPaths(query.Keys(), l.pathFinderVersion)
	if err != nil {
		return nil, err
	}

	trieRead := &ledger.TrieRead{RootHash: ledger.RootHash(query.State()), Paths: paths}
	batchProof, err := l.forest.Proofs(trieRead)
	if err != nil {
		return nil, fmt.Errorf("could not get proofs: %w", err)
	}

	proofToGo := encoding.EncodeTrieBatchProof(batchProof)

	if len(paths) > 0 {
		l.metrics.ProofSize(uint32(len(proofToGo) / len(paths)))
	}

	return ledger.Proof(proofToGo), err
}

// CloseStorage closes the DB
func (l *Ledger) CloseStorage() {
	_ = l.wal.Close()
}

// MemSize return the amount of memory used by ledger
// TODO implement an approximate MemSize method
func (l *Ledger) MemSize() (int64, error) {
	return 0, nil
}

// DiskSize returns the amount of disk space used by the storage (in bytes)
func (l *Ledger) DiskSize() (uint64, error) {
	return l.forest.DiskSize()
}

// ForestSize returns the number of tries stored in the forest
func (l *Ledger) ForestSize() int {
	return l.forest.Size()
}

// Checkpointer returns a checkpointer instance
func (l *Ledger) Checkpointer() (*wal.Checkpointer, error) {
	checkpointer, err := l.wal.NewCheckpointer()
	if err != nil {
		return nil, fmt.Errorf("cannot create checkpointer for compactor: %w", err)
	}
	return checkpointer, nil
}

// ExportCheckpointAt exports a checkpoint at specific state commitment after applying migrations and returns the new state (after migration) and any errors
func (l *Ledger) ExportCheckpointAt(state ledger.State,
	migrations []ledger.Migration,
	reporters []ledger.Reporter,
	targetPathFinderVersion uint8,
	outputFilePath string) (ledger.State, error) {
<<<<<<< HEAD
=======

	l.logger.Info().Msgf("Ledger is loaded, checkpoint Export has started for state %s, and %d migrations has been planed", state.String(), len(migrations))
>>>>>>> eab26c61

	// get trie
	t, err := l.forest.GetTrie(ledger.RootHash(state))
	if err != nil {
		return nil, fmt.Errorf("cannot get try at the given state commitment: %w", err)
	}

	// TODO enable validity check of trie
	// only check validity of the trie we are interested in
	// l.logger.Info().Msg("Checking validity of the trie at the given state...")
	// if !t.IsAValidTrie() {
	//	 return nil, fmt.Errorf("trie is not valid: %w", err)
	// }
	// l.logger.Info().Msg("Trie is valid.")

	// get all payloads
	payloads := t.AllPayloads()
	payloadSize := len(payloads)

	// migrate payloads
	for i, migrate := range migrations {
		l.logger.Info().Msgf("migration %d is underway", i)

		payloads, err = migrate(payloads)
		if err != nil {
			return nil, fmt.Errorf("error applying migration (%d): %w", i, err)
		}
		if payloadSize != len(payloads) {
			l.logger.Warn().Int("migration_step", i).Int("expected_size", payloadSize).Int("outcome_size", len(payloads)).Msg("payload counts has changed during migration, make sure this is expected.")
		}
		l.logger.Info().Msgf("migration %d is done", i)
	}

	// run reporters
	for i, reporter := range reporters {
		err = reporter.Report(payloads)
		if err != nil {
			return nil, fmt.Errorf("error running reporter (%d): %w", i, err)
		}
	}

<<<<<<< HEAD
	// run reporters
	for i, reporter := range reporters {
		err = reporter.Report(payloads)
		if err != nil {
			return nil, fmt.Errorf("error running reporter (%d): %w", i, err)
		}
	}
=======
	l.logger.Info().Msgf("constructing a new trie with migrated payloads (count: %d)...", len(payloads))
>>>>>>> eab26c61

	// get paths
	paths, err := pathfinder.PathsFromPayloads(payloads, targetPathFinderVersion)
	if err != nil {
		return nil, fmt.Errorf("cannot export checkpoint, can't construct paths: %w", err)
	}

	emptyTrie, err := trie.NewEmptyMTrie(pathfinder.PathByteSize)
	if err != nil {
		return nil, fmt.Errorf("constructing empty trie failed: %w", err)
	}

	newTrie, err := trie.NewTrieWithUpdatedRegisters(emptyTrie, paths, payloads)
	if err != nil {
		return nil, fmt.Errorf("constructing updated trie failed: %w", err)
	}

	l.logger.Info().Msg("creating a checkpoint for the new trie")

	writer, err := wal.CreateCheckpointWriterForFile(outputFilePath)
	if err != nil {
		return nil, fmt.Errorf("failed to create a checkpoint writer: %w", err)
	}

	flatTrie, err := flattener.FlattenTrie(newTrie)
	if err != nil {
		return nil, fmt.Errorf("failed to flatten the trie: %w", err)
	}

	l.logger.Info().Msg("storing the checkpoint to the file")

	err = wal.StoreCheckpoint(flatTrie.ToFlattenedForestWithASingleTrie(), writer)
	if err != nil {
		return nil, fmt.Errorf("failed to store the checkpoint: %w", err)
	}
	writer.Close()

	return newTrie.RootHash(), nil
}<|MERGE_RESOLUTION|>--- conflicted
+++ resolved
@@ -253,11 +253,8 @@
 	reporters []ledger.Reporter,
 	targetPathFinderVersion uint8,
 	outputFilePath string) (ledger.State, error) {
-<<<<<<< HEAD
-=======
 
 	l.logger.Info().Msgf("Ledger is loaded, checkpoint Export has started for state %s, and %d migrations has been planed", state.String(), len(migrations))
->>>>>>> eab26c61
 
 	// get trie
 	t, err := l.forest.GetTrie(ledger.RootHash(state))
@@ -299,17 +296,7 @@
 		}
 	}
 
-<<<<<<< HEAD
-	// run reporters
-	for i, reporter := range reporters {
-		err = reporter.Report(payloads)
-		if err != nil {
-			return nil, fmt.Errorf("error running reporter (%d): %w", i, err)
-		}
-	}
-=======
 	l.logger.Info().Msgf("constructing a new trie with migrated payloads (count: %d)...", len(payloads))
->>>>>>> eab26c61
 
 	// get paths
 	paths, err := pathfinder.PathsFromPayloads(payloads, targetPathFinderVersion)
