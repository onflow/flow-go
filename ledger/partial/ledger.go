--- conflicted
+++ resolved
@@ -80,11 +80,7 @@
 		}
 		return nil, err
 	}
-<<<<<<< HEAD
-	return payload.Value, err
-=======
 	return payload.Value(), err
->>>>>>> 138e1c32
 }
 
 // Get read the values of the given keys at the given state
