--- conflicted
+++ resolved
@@ -7,20 +7,12 @@
       - 'auto-cadence-upgrade/**'
       - staging
       - trying
-<<<<<<< HEAD
-      - feature/consensus-voting
-=======
       - 'feature/**'
->>>>>>> 0485ef37
   pull_request:
     branches:
       - master
       - 'auto-cadence-upgrade/**'
-<<<<<<< HEAD
-      - feature/consensus-voting
-=======
       - 'feature/**'
->>>>>>> 0485ef37
 
 jobs:
   golangci:
