--- conflicted
+++ resolved
@@ -8,21 +8,13 @@
       - staging
       - trying
       - 'feature/**'
-<<<<<<< HEAD
-      - 'v[0-9]+.[0-9]+'
-=======
       - 'v0.[0-9]+'
->>>>>>> ffce01d8
   pull_request:
     branches:
       - master
       - 'auto-cadence-upgrade/**'
       - 'feature/**'
-<<<<<<< HEAD
-      - 'v[0-9]+.[0-9]+'
-=======
       - 'v0.[0-9]+'
->>>>>>> ffce01d8
 
 jobs:
   golangci:
