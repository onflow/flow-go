name: CI

on:
  push:
    branches:
      - master
      - 'auto-cadence-upgrade/**'
      - staging
      - trying
      - 'feature/**'
  pull_request:
    branches:
      - master
      - 'auto-cadence-upgrade/**'
      - 'feature/**'

jobs:
  golangci:
    name: Lint
    runs-on: ubuntu-latest
    steps:
    - name: Checkout repo
      uses: actions/checkout@v2
    - name: Build relic
      run: make crypto/relic/build
    - name: Run golangci-lint
      uses: golangci/golangci-lint-action@v2.3.0
      with:
        # Required: the version of golangci-lint is required and must be specified without patch version: we always use the latest patch version.
        version: v1.41
        args: -v --build-tags relic
    - name: Run ShellCheck
      uses: ludeeus/action-shellcheck@master
      with:
        scandir: './crypto'
        ignore: 'relic'
  unit-test:
    name: Unit Tests
    strategy:
      fail-fast: false
      matrix:
        go-version:
          - 1.15
          - 1.16
    runs-on: ubuntu-latest
    steps:
    - name: Setup Go
      uses: actions/setup-go@v2
      with:
        go-version: ${{ matrix.go-version }}
    - name: Checkout repo
      uses: actions/checkout@v2
    - name: Run tests
      if: github.actor != 'bors[bot]'
      run: make ci
    - name: Run tests (Bors)
      if: github.actor == 'bors[bot]'
      uses: nick-invision/retry@v2
      with:
        timeout_minutes: 25
        max_attempts: 2
        command: make ci
    - name: Upload coverage report
      uses: codecov/codecov-action@v1
      if: ${{ matrix.go-version == '1.15' }}
      with:
        file: ./coverage.txt
        flags: unittests
        name: codecov-umbrella

  integration-test:
    name: Integration Tests
    strategy:
      fail-fast: false
      matrix:
        go-version:
          - 1.15
          - 1.16
    runs-on: ubuntu-latest
    steps:
    - name: Setup Go
      uses: actions/setup-go@v2
      with:
        go-version: ${{ matrix.go-version}}
    - name: Checkout repo
      uses: actions/checkout@v2
    - name: Build relic
      run: make crypto/relic/build
    - name: Docker build
      run: make docker-build-flow
    - name: Run tests
      if: github.actor != 'bors[bot]'
      run: make ci-integration
    - name: Run tests (Bors)
      if: github.actor == 'bors[bot]'
      uses: nick-invision/retry@v2
      with:
        timeout_minutes: 15
        max_attempts: 2
<<<<<<< HEAD
        command: make ci-integration

  cross-blst-test:
    name: cross-testing internal BLS implementation with BLST
    strategy:
      fail-fast: false
    runs-on: ubuntu-latest
    steps:
    - name: CPU information
      run: |
        lscpu
    - name: Setup Go
      uses: actions/setup-go@v2
      with:
        go-version: 1.16
    - name: Checkout repo
      uses: actions/checkout@v2
    - name: Build relic
      run: make crypto/relic/build
    - name: Run tests
      if: github.actor != 'bors[bot]'
      run: |
        if ! (grep -q -e '^flags.*\badx\b' /proc/cpuinfo) 2>/dev/null; then
            export CGO_CFLAGS="-D__BLST_PORTABLE__"
        fi
        make -C crypto cross-blst-test
    - name: Run tests (Bors)
      if: github.actor == 'bors[bot]'
      uses: nick-invision/retry@v2
      with:
        timeout_minutes: 25
        max_attempts: 2
        command: |
          if ! (grep -q -e '^flags.*\badx\b' /proc/cpuinfo) 2>/dev/null; then
              export CGO_CFLAGS="-D__BLST_PORTABLE__"
          fi
          make -C crypto cross-blst-test
=======
        command: make ci-integration
>>>>>>> 662885b8
<|MERGE_RESOLUTION|>--- conflicted
+++ resolved
@@ -97,44 +97,4 @@
       with:
         timeout_minutes: 15
         max_attempts: 2
-<<<<<<< HEAD
-        command: make ci-integration
-
-  cross-blst-test:
-    name: cross-testing internal BLS implementation with BLST
-    strategy:
-      fail-fast: false
-    runs-on: ubuntu-latest
-    steps:
-    - name: CPU information
-      run: |
-        lscpu
-    - name: Setup Go
-      uses: actions/setup-go@v2
-      with:
-        go-version: 1.16
-    - name: Checkout repo
-      uses: actions/checkout@v2
-    - name: Build relic
-      run: make crypto/relic/build
-    - name: Run tests
-      if: github.actor != 'bors[bot]'
-      run: |
-        if ! (grep -q -e '^flags.*\badx\b' /proc/cpuinfo) 2>/dev/null; then
-            export CGO_CFLAGS="-D__BLST_PORTABLE__"
-        fi
-        make -C crypto cross-blst-test
-    - name: Run tests (Bors)
-      if: github.actor == 'bors[bot]'
-      uses: nick-invision/retry@v2
-      with:
-        timeout_minutes: 25
-        max_attempts: 2
-        command: |
-          if ! (grep -q -e '^flags.*\badx\b' /proc/cpuinfo) 2>/dev/null; then
-              export CGO_CFLAGS="-D__BLST_PORTABLE__"
-          fi
-          make -C crypto cross-blst-test
-=======
-        command: make ci-integration
->>>>>>> 662885b8
+        command: make ci-integration