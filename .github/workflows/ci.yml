name: CI

on:
  push:
    branches:
      - 'auto-cadence-upgrade/**'
      - staging
      - trying
      - 'feature/**'
      - 'v[0-9]+.[0-9]+'
  pull_request:
    branches:
      - master*
      - 'auto-cadence-upgrade/**'
      - 'feature/**'
      - 'v[0-9]+.[0-9]+'
  merge_group:
    branches:
      - master

env:
  GO_VERSION: "1.25"

concurrency:
  group: ${{ github.workflow }}-${{ github.event.pull_request.number || github.run_id }}
  cancel-in-progress: true

jobs:
  build-linter:
    name: Build Custom Linter
    runs-on: ubuntu-latest
    steps:
      - name: Check out code
        uses: actions/checkout@v4
      - name: Set up Go
        uses: actions/setup-go@v5
        with:
          go-version: ${{ env.GO_VERSION }}
          cache: true
      - name: Cache custom linter binary
        id: cache-linter
        uses: actions/cache@v3
        with:
          # Key should change whenever implementation (tools/structwrite), or compilation config (.custom-gcl.yml) changes
          # When the key is different, it is a cache miss, and the custom linter binary is recompiled
          # We include the SHA in the hash key because:
          #    - cache keys are branch/reference-scoped, with some exceptions (see https://docs.github.com/en/actions/writing-workflows/choosing-what-your-workflow-does/caching-dependencies-to-speed-up-workflows#restrictions-for-accessing-a-cache)
          #    - (we believe) cache keys for a repo share one namespace (sort of implied by https://docs.github.com/en/actions/writing-workflows/choosing-what-your-workflow-does/caching-dependencies-to-speed-up-workflows#matching-a-cache-key)
          #    - (we believe) the same cache being written by two different branches may cause contention,
          #       as a result of the shared namespace and branch-scoped permissions
          key: custom-linter-${{ env.GO_VERSION }}-${{ runner.os }}-${{ hashFiles('.custom-gcl.yml', 'tools/structwrite/**') }}-${{ github.sha }}
          # If a matching cache item from a different branch exists, and we have permission to access it, use it.
          restore-keys: |
            custom-linter-${{ env.GO_VERSION }}-${{ runner.os }}-${{ hashFiles('.custom-gcl.yml', 'tools/structwrite/**') }}
          path: tools/custom-gcl # path defined in .custom-gcl.yml
          lookup-only: 'true'    # if already cached, don't download here
      # We install the non-custom golangci-lint binary using the golangci-lint action.
      - name: Install golangci-lint
        if: steps.cache-linter.outputs.cache-hit != 'true'
        uses: golangci/golangci-lint-action@v9
        with:
<<<<<<< HEAD
          # Required: the version of golangci-lint is required and must be specified without patch version: we always use the latest patch version.
          version: v1.63
          args: "--no-config --disable-all" # set args so that no linters are actually run
      - name: Build custom linter binary
        if: steps.cache-linter.outputs.cache-hit != 'true'
        run: |
          golangci-lint custom
=======
          install-only: true
          version: v2.7.1
>>>>>>> 5e9e0098

  golangci:
    strategy:
      fail-fast: false
      matrix:
        dir: [./, ./integration/, ./insecure/]
    name: Lint
    runs-on: ubuntu-latest
    needs: build-linter # must wait for custom linter binary to be available
    steps:
    - name: Checkout repo
      uses: actions/checkout@v4
    - name: Setup Go
      uses: actions/setup-go@v5
      timeout-minutes: 10 # fail fast. sometimes this step takes an extremely long time
      with:
        go-version: ${{ env.GO_VERSION }}
        cache: true
    - name: Restore custom linter binary from cache
      id: cache-linter
      uses: actions/cache@v3
      with:
        # See "Cache custom linter binary" job for information about the key structure
        key: custom-linter-${{ env.GO_VERSION }}-${{ runner.os }}-${{ hashFiles('.custom-gcl.yml', 'tools/structwrite/**') }}-${{ github.sha }}
        # If a matching cache item from a different branch exists, and we have permission to access it, use it.
        restore-keys: |
          custom-linter-${{ env.GO_VERSION }}-${{ runner.os }}-${{ hashFiles('.custom-gcl.yml', 'tools/structwrite/**') }}
        path: tools/custom-gcl
        # We are using the cache to share data between the build-linter job and the 3 lint jobs
        # If there is a cache miss, it likely means either the build-linter job failed or the cache entry was evicted
        # We expect this to happen very infrequently. If it does happen, the workflow needs to be manually retried.
        fail-on-cache-miss: 'true'
    - name: Run go generate
      run: go generate ./...
      working-directory: ${{ matrix.dir }}
    # The golangci-lint action has a configuration where it searches for a binary named
    # "golangci-lint" in the path rather than downloading.
    # Below we rename our binary to this expected canonical name, and add it to the path.
    - name: Rename custom linter binary
      run: mv ./tools/custom-gcl ./tools/golangci-lint
    - name: Make custom linter binary executable
      run: chmod +x ./tools/golangci-lint
    - name: Add custom linter binary to path
      run: echo "$(pwd)/tools" >> $GITHUB_PATH
    - name: Run golangci-lint
      uses: golangci/golangci-lint-action@v9
      with:
        install-mode: 'none' # looks for binary in path rather than downloading
        args: "-v"
        working-directory: ${{ matrix.dir }}

  tidy:
    name: Tidy
    runs-on: ubuntu-latest
    steps:
      - name: Checkout repo
        uses: actions/checkout@v4

      - name: Setup private build environment
        if: ${{ vars.PRIVATE_BUILDS_SUPPORTED == 'true' }} 
        uses: ./actions/private-setup
        with:
          cadence_deploy_key: ${{ secrets.CADENCE_DEPLOY_KEY }}

      - name: Setup Go
        uses: actions/setup-go@v5
        timeout-minutes: 10 # fail fast. sometimes this step takes an extremely long time
        with:
          go-version: ${{ env.GO_VERSION }}
          cache: true
      - name: Run tidy
        run: make tidy
      - name: code sanity check
        run: make code-sanity-check

  create-dynamic-test-matrix:
    name: Create Dynamic Test Matrix
    runs-on: ubuntu-latest
    outputs:
      dynamic-matrix: ${{ steps.set-test-matrix.outputs.dynamicMatrix }}
    steps:
      - name: Checkout repo
        uses: actions/checkout@v4
      - name: Setup Go
        uses: actions/setup-go@v5
        timeout-minutes: 10 # fail fast. sometimes this step takes an extremely long time
        with:
          go-version: ${{ env.GO_VERSION }}
          cache: true
      - name: Set Test Matrix
        id: set-test-matrix
        run: go run tools/test_matrix_generator/matrix.go

  create-insecure-dynamic-test-matrix:
    name: Create Dynamic Unit Test Insecure Package Matrix
    runs-on: ubuntu-latest
    outputs:
      dynamic-matrix: ${{ steps.set-test-matrix.outputs.dynamicMatrix }}
    steps:
      - name: Checkout repo
        uses: actions/checkout@v4
      - name: Setup Go
        uses: actions/setup-go@v5
        timeout-minutes: 10 # fail fast. sometimes this step takes an extremely long time
        with:
          go-version: ${{ env.GO_VERSION }}
          cache: true
      - name: Set Test Matrix
        id: set-test-matrix
        run: go run tools/test_matrix_generator/matrix.go -c insecure

  create-integration-dynamic-test-matrix:
    name: Create Dynamic Integration Test Package Matrix
    runs-on: ubuntu-latest
    outputs:
      dynamic-matrix: ${{ steps.set-test-matrix.outputs.dynamicMatrix }}
    steps:
      - name: Checkout repo
        uses: actions/checkout@v4
      - name: Setup Go
        uses: actions/setup-go@v5
        timeout-minutes: 10 # fail fast. sometimes this step takes an extremely long time
        with:
          go-version: ${{ env.GO_VERSION }}
          cache: true
      - name: Set Test Matrix
        id: set-test-matrix
        run: go run tools/test_matrix_generator/matrix.go -c integration

  unit-test:
    name: Unit Tests (${{ matrix.targets.name }})
    needs: create-dynamic-test-matrix
    strategy:
      fail-fast: false
      matrix:
        targets: ${{ fromJSON(needs.create-dynamic-test-matrix.outputs.dynamic-matrix)}}
    ## need to set image explicitly due to GitHub logging issue as described in https://github.com/onflow/flow-go/pull/3087#issuecomment-1234383202
    runs-on: ${{ matrix.targets.runner }}
    steps:
    - name: Checkout repo
      uses: actions/checkout@v4

    - name: Setup private build environment
      if: ${{ vars.PRIVATE_BUILDS_SUPPORTED == 'true' }} 
      uses: ./actions/private-setup
      with:
        cadence_deploy_key: ${{ secrets.CADENCE_DEPLOY_KEY }}

    - name: Setup Go
      uses: actions/setup-go@v5
      timeout-minutes: 10 # fail fast. sometimes this step takes an extremely long time
      with:
        go-version: ${{ env.GO_VERSION }}
        cache: true
    - name: Setup tests (${{ matrix.targets.name }})
      run: VERBOSE=1 make -e GO_TEST_PACKAGES="${{ matrix.targets.packages }}" install-tools
    - name: Run tests (${{ matrix.targets.name }})
      uses: nick-fields/retry@v3
      with:
        timeout_minutes: 35
        max_attempts: 5
        command: VERBOSE=1 make -e GO_TEST_PACKAGES="${{ matrix.targets.packages }}" test
      # TODO(rbtz): re-enable when we fix exisiting races.
      #env:
      #  RACE_DETECTOR: 1
    - name: Upload coverage report
      uses: codecov/codecov-action@v5
      timeout-minutes: 1
      continue-on-error: true
      with:
        files: ./coverage.txt
        flags: unittests
        name: codecov-umbrella
        token: ${{ secrets.CODECOV_TOKEN }}

  unit-test-insecure:
    name: Unit Tests Insecure (${{ matrix.targets.name }})
    needs: create-insecure-dynamic-test-matrix
    strategy:
      fail-fast: false
      matrix:
        targets: ${{ fromJSON(needs.create-insecure-dynamic-test-matrix.outputs.dynamic-matrix)}}
    ## need to set image explicitly due to GitHub logging issue as described in https://github.com/onflow/flow-go/pull/3087#issuecomment-1234383202
    runs-on: ${{ matrix.targets.runner }}
    steps:
      - name: Checkout repo
        uses: actions/checkout@v4

      - name: Setup private build environment
        if: ${{ vars.PRIVATE_BUILDS_SUPPORTED == 'true' }} 
        uses: ./actions/private-setup
        with:
          cadence_deploy_key: ${{ secrets.CADENCE_DEPLOY_KEY }}

      - name: Setup Go
        uses: actions/setup-go@v5
        timeout-minutes: 10 # fail fast. sometimes this step takes an extremely long time
        with:
          go-version: ${{ env.GO_VERSION }}
          cache: true
      - name: Setup tests (${{ matrix.targets.name }})
        run: VERBOSE=1 make -e GO_TEST_PACKAGES="${{ matrix.targets.packages }}" install-tools
      - name: Run tests (${{ matrix.targets.name }})
        uses: nick-fields/retry@v3
        with:
          timeout_minutes: 35
          max_attempts: 5
          command: VERBOSE=1 make -C ./insecure -e GO_TEST_PACKAGES="${{ matrix.targets.packages }}" test
        # TODO(rbtz): re-enable when we fix exisiting races.
        #env:
        #  RACE_DETECTOR: 1
      - name: Upload coverage report
        uses: codecov/codecov-action@v5
        timeout-minutes: 1
        continue-on-error: true
        with:
          files: ./coverage.txt
          flags: unittests
          name: codecov-umbrella
          token: ${{ secrets.CODECOV_TOKEN }}

  docker-build:
    name: Docker Build
    runs-on: buildjet-16vcpu-ubuntu-2204
    env:
      CADENCE_DEPLOY_KEY: ${{ secrets.CADENCE_DEPLOY_KEY }}
    steps:
      - name: Checkout repo
        uses: actions/checkout@v4
        with:
          # all tags are needed for integration tests
          fetch-depth: 0

      - name: Setup private build environment
        if: ${{ vars.PRIVATE_BUILDS_SUPPORTED == 'true' }} 
        uses: ./actions/private-setup
        with:
          cadence_deploy_key: ${{ secrets.CADENCE_DEPLOY_KEY }}

      - name: Setup Go
        uses: actions/setup-go@v5
        timeout-minutes: 10 # fail fast. sometimes this step takes an extremely long time
        with:
          go-version: ${{ env.GO_VERSION }}
          cache: true

      - name: Login to Docker Hub
        uses: docker/login-action@v3
        with:
          username: ${{ vars.DOCKERHUB_USERNAME }}
          password: ${{ secrets.DOCKERHUB_TOKEN }}
        if: ${{ (github.event_name == 'merge_group' || (github.event.pull_request && (github.event.pull_request.author_association == 'MEMBER' || github.event.pull_request.author_association == 'COLLABORATOR'))) }}
        # this docker auth is exclusively for higher rate limits. continue unauthenticated if it fails
        continue-on-error: true


      - name: Docker build
        env:
          CADENCE_DEPLOY_KEY: ${{ secrets.CADENCE_DEPLOY_KEY }}
        run: make docker-native-build-flow docker-native-build-flow-corrupt
      - name: Save Docker images
        run: |
          docker save \
          gcr.io/flow-container-registry/access:latest \
          gcr.io/flow-container-registry/collection:latest \
          gcr.io/flow-container-registry/consensus:latest \
          gcr.io/flow-container-registry/execution:latest \
          gcr.io/flow-container-registry/ghost:latest \
          gcr.io/flow-container-registry/observer:latest \
          gcr.io/flow-container-registry/verification:latest \
          gcr.io/flow-container-registry/access-corrupted:latest \
          gcr.io/flow-container-registry/execution-corrupted:latest \
          gcr.io/flow-container-registry/verification-corrupted:latest > flow-docker-images.tar
      - name: Cache Docker images
        uses: actions/cache@v4
        with:
          path: flow-docker-images.tar
          # use the workflow run id as part of the cache key to ensure these docker images will only be used for a single workflow run
          key: flow-docker-images-${{ hashFiles('**/Dockerfile') }}-${{ github.run_id }}

  integration-test-others:
    name: Integration Tests Others (${{ matrix.targets.name }})
    needs: create-integration-dynamic-test-matrix
    strategy:
      fail-fast: false
      matrix:
        targets: ${{ fromJSON(needs.create-integration-dynamic-test-matrix.outputs.dynamic-matrix)}}
    ## need to set image explicitly due to GitHub logging issue as described in https://github.com/onflow/flow-go/pull/3087#issuecomment-1234383202
    runs-on: ${{ matrix.targets.runner }}

    steps:
      - name: Checkout repo
        uses: actions/checkout@v4
      
      - name: Setup private build environment
        if: ${{ vars.PRIVATE_BUILDS_SUPPORTED == 'true' }} 
        uses: ./actions/private-setup
        with:
          cadence_deploy_key: ${{ secrets.CADENCE_DEPLOY_KEY }}

      - name: Setup Go
        uses: actions/setup-go@v5
        timeout-minutes: 10 # fail fast. sometimes this step takes an extremely long time
        with:
          go-version: ${{ env.GO_VERSION }}
          cache: true
      - name: Setup tests (${{ matrix.targets.name }})
        run: VERBOSE=1 make -e GO_TEST_PACKAGES="${{ matrix.targets.packages }}" install-tools
      - name: Run tests (${{ matrix.targets.name }})
        uses: nick-fields/retry@v3
        with:
          timeout_minutes: 35
          max_attempts: 5
          command: VERBOSE=1 make -C ./integration -e GO_TEST_PACKAGES="${{ matrix.targets.packages }}" test
        # TODO(rbtz): re-enable when we fix exisiting races.
        #env:
        #  RACE_DETECTOR: 1
      - name: Upload coverage report
        uses: codecov/codecov-action@v5
        timeout-minutes: 1
        continue-on-error: true
        with:
          files: ./coverage.txt
          flags: unittests
          name: codecov-umbrella
          token: ${{ secrets.CODECOV_TOKEN }}

  integration-test:
    name: Integration Tests
    needs: docker-build
    strategy:
      fail-fast: false
      matrix:
        include:
          - name: Access Cohort1 Integration Tests
            make: make -C integration access-cohort1-tests
            runner: buildjet-4vcpu-ubuntu-2204
          - name: Access Cohort2 Integration Tests
            make: make -C integration access-cohort2-tests
            runner: ubuntu-latest
          - name: Access Cohort3 Integration Tests
            make: make -C integration access-cohort3-tests
            runner: ubuntu-latest
          - name: Access Cohort4 Integration Tests
            make: make -C integration access-cohort4-tests
            runner: ubuntu-latest
            # test suite has single test which is flaky and needs to be fixed - reminder here to put it back when it's fixed
#          - name: BFT (Framework) Integration Tests
#            make: make -C integration bft-framework-tests
#            runner: ubuntu-latest
          - name: BFT (Protocol) Integration Tests
            make: make -C integration bft-protocol-tests
            runner: buildjet-8vcpu-ubuntu-2204
          - name: BFT (Gossipsub) Integration Tests
            make: make -C integration bft-gossipsub-tests
            runner: ubuntu-latest
          - name: Collection Integration Tests
            make: make -C integration collection-tests
            runner: ubuntu-latest
          - name: Consensus Integration Tests
            make: make -C integration consensus-tests
            runner: ubuntu-latest
          - name: Epoch Cohort1 Integration Tests
            make: make -C integration epochs-cohort1-tests
            runner: buildjet-8vcpu-ubuntu-2204
          - name: Epoch Cohort2 Integration Tests
            make: make -C integration epochs-cohort2-tests
            runner: buildjet-4vcpu-ubuntu-2204
          - name: Execution Integration Tests
            make: make -C integration execution-tests
            runner: ubuntu-latest
          - name: Ghost Integration Tests
            make: make -C integration ghost-tests
            runner: ubuntu-latest
          - name: MVP Integration Tests
            make: make -C integration mvp-tests
            runner: ubuntu-latest
          - name: Network Integration Tests
            make: make -C integration network-tests
            runner: ubuntu-latest
          - name: Verification Integration Tests
            make: make -C integration verification-tests
            runner: ubuntu-latest
          - name: Upgrade Integration Tests
            make: make -C integration upgrades-tests
            runner: ubuntu-latest
    runs-on: ${{ matrix.runner }}
    steps:
    - name: Checkout repo
      uses: actions/checkout@v4
      with:
          # all tags are needed for integration tests
          fetch-depth: 0

    - name: Setup private build environment
      if: ${{ vars.PRIVATE_BUILDS_SUPPORTED == 'true' }} 
      uses: ./actions/private-setup
      with:
        cadence_deploy_key: ${{ secrets.CADENCE_DEPLOY_KEY }}

    - name: Setup Go
      uses: actions/setup-go@v5
      timeout-minutes: 10 # fail fast. sometimes this step takes an extremely long time
      with:
        go-version: ${{ env.GO_VERSION }}
        cache: true
    - name: Load cached Docker images
      uses: actions/cache@v4
      with:
        path: flow-docker-images.tar
        # use the same cache key as the docker-build job
        key: flow-docker-images-${{ hashFiles('**/Dockerfile') }}-${{ github.run_id }}
    - name: Load Docker images
      run: docker load -i flow-docker-images.tar
    - name: Run tests (${{ matrix.name }})
      # TODO(rbtz): re-enable when we fix exisiting races.
      #env:
      #  RACE_DETECTOR: 1
      uses: nick-fields/retry@v3
      with:
        timeout_minutes: 35
        max_attempts: 5
        command: VERBOSE=1 ${{ matrix.make }}<|MERGE_RESOLUTION|>--- conflicted
+++ resolved
@@ -59,18 +59,8 @@
         if: steps.cache-linter.outputs.cache-hit != 'true'
         uses: golangci/golangci-lint-action@v9
         with:
-<<<<<<< HEAD
-          # Required: the version of golangci-lint is required and must be specified without patch version: we always use the latest patch version.
-          version: v1.63
-          args: "--no-config --disable-all" # set args so that no linters are actually run
-      - name: Build custom linter binary
-        if: steps.cache-linter.outputs.cache-hit != 'true'
-        run: |
-          golangci-lint custom
-=======
           install-only: true
           version: v2.7.1
->>>>>>> 5e9e0098
 
   golangci:
     strategy:
