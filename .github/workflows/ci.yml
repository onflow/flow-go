name: CI

on:
  push:
    branches:
      - 'auto-cadence-upgrade/**'
      - staging
      - trying
      - 'feature/**'
      - 'v[0-9]+.[0-9]+'
  pull_request:
    branches:
      - master*
      - 'auto-cadence-upgrade/**'
      - 'feature/**'
      - 'v[0-9]+.[0-9]+'

env:
  GO_VERSION: 1.19

concurrency: 
  group: ${{ github.workflow }}-${{ github.event.pull_request.number || github.run_id }}
  cancel-in-progress: true

jobs:
  golangci:
    strategy:
      fail-fast: false
      matrix:
        dir: [./, ./integration/, ./crypto/, ./insecure/]
    name: Lint
    runs-on: ubuntu-latest
    steps:
    - name: Checkout repo
      uses: actions/checkout@v3
    - name: Setup Go
      uses: actions/setup-go@v3
      with:
        go-version: ${{ env.GO_VERSION }}
        cache: true
    - name: Build relic
      run: make crypto_setup_gopath
    - name: Run go generate
      run: go generate
      working-directory: ${{ matrix.dir }}
    - name: Run golangci-lint
      uses: golangci/golangci-lint-action@v3
      with:
        # Required: the version of golangci-lint is required and must be specified without patch version: we always use the latest patch version.
        version: v1.49
        args: -v --build-tags relic
        working-directory: ${{ matrix.dir }}
        # https://github.com/golangci/golangci-lint-action/issues/244
        skip-cache: true

  tidy:
    name: Tidy
    runs-on: ubuntu-latest
    steps:
      - name: Checkout repo
        uses: actions/checkout@v3
      - name: Setup Go
        uses: actions/setup-go@v3
        with:
          go-version: ${{ env.GO_VERSION }}
          cache: true
      - name: Run tidy
        run: make tidy
      - name: Emulator no relic check
        run: make emulator-norelic-check

  shell-check:
    name: ShellCheck
    runs-on: ubuntu-latest
    steps:
    - name: Checkout repo
      uses: actions/checkout@v3
    - name: Run ShellCheck
      uses: ludeeus/action-shellcheck@203a3fd018dfe73f8ae7e3aa8da2c149a5f41c33
      with:
        scandir: './crypto'
        ignore: 'relic'

  create-dynamic-test-matrix:
    name: Create Dynamic Test Matrix
    runs-on: ubuntu-latest
    outputs:
      dynamic-matrix: ${{ steps.set-test-matrix.outputs.dynamicMatrix }}
    steps:
      - name: Checkout repo
        uses: actions/checkout@v3
      - name: Setup Go
        uses: actions/setup-go@v3
        with:
          go-version: ${{ env.GO_VERSION }}
          cache: true
      - name: Set Test Matrix
        id: set-test-matrix
        run: go run utils/test_matrix/test_matrix.go access admin cmd consensus engine fvm ledger module network utils

  unit-test:
    name: Unit Tests (${{ matrix.targets.name }})
    needs: create-dynamic-test-matrix
    strategy:
      fail-fast: false
      matrix:
        targets: ${{ fromJSON(needs.create-dynamic-test-matrix.outputs.dynamic-matrix)}}
    # need to set image explicitly due to GitHub logging issue as described in https://github.com/onflow/flow-go/pull/3087#issuecomment-1234383202
    runs-on: ubuntu-20.04
    steps:
    - name: Checkout repo
      uses: actions/checkout@v3
    - name: Setup Go
      uses: actions/setup-go@v3
      with:
        go-version: ${{ env.GO_VERSION }}
        cache: true
    - name: Run tests (${{ matrix.targets.name }})
      uses: nick-fields/retry@v2
      with:
        timeout_minutes: 25
        max_attempts: 3
        command: VERBOSE=1 make -e GO_TEST_PACKAGES="${{ matrix.targets.packages }}" ci

      # TODO(rbtz): re-enable when we fix exisiting races.
      #env:
      #  RACE_DETECTOR: 1
    - name: Upload coverage report
      uses: codecov/codecov-action@v3
      with:
        file: ./coverage.txt
        flags: unittests
        name: codecov-umbrella

  unit-test-modules:
    name: Unit Tests (Modules)
    strategy:
      fail-fast: false
      matrix:
        include:
          - name: crypto
            make1: -C crypto setup
            make2: unittest
            retries: 1
            race: 1
          - name: insecure
            make1: install-tools
            make2: test
            retries: 3
            race: 1
          - name: integration
            make1: install-tools
            make2: test
            retries: 3
            race: 0
    runs-on: ubuntu-latest
    steps:
      - name: Checkout repo
        uses: actions/checkout@v3
      - name: Setup Go
        uses: actions/setup-go@v3
        with:
          go-version: ${{ env.GO_VERSION }}
          cache: true
      - name: Run tests (${{ matrix.name }})
        env:
          RACE_DETECTOR: ${{ matrix.race }}
        uses: nick-fields/retry@v2
        with:
          timeout_minutes: 25
          max_attempts: ${{ matrix.retries }}
          # run `make1` target before running `make2` target inside each module's root
          command: |
            make ${{ matrix.make1 }}
            VERBOSE=1 make -C ${{ matrix.name }} ${{ matrix.make2 }}
      - name: Upload coverage report
        uses: codecov/codecov-action@v3
        with:
          file: ./coverage.txt
          flags: unittests
          name: codecov-umbrella

  integration-test:
    name: Integration Tests
    strategy:
      fail-fast: false
      matrix:
        make:
          - make -C integration access-tests
          - make -C integration bft-tests
          - make -C integration collection-tests
          - make -C integration consensus-tests
          - make -C integration epochs-tests
          - make -C integration execution-tests
          - make -C integration ghost-tests
          - make -C integration mvp-tests
          - make -C integration network-tests
          - make -C integration verification-tests
    runs-on: ubuntu-latest
    steps:
    - name: Checkout repo
      uses: actions/checkout@v3
    - name: Setup Go
      uses: actions/setup-go@v3
      with:
        go-version: ${{ env.GO_VERSION }}
        cache: true
    - name: Build relic
      run: make crypto_setup_gopath
    - name: Docker build
      run: make docker-build-flow docker-build-flow-corrupt
    - name: Run tests
      # TODO(rbtz): re-enable when we fix exisiting races.
      #env:
      #  RACE_DETECTOR: 1
      uses: nick-fields/retry@v2
      with:
        timeout_minutes: 25
<<<<<<< HEAD
        max_attempts: 2
        command: ${{ matrix.make }}
=======
        max_attempts: 3
        command: VERBOSE=1 ${{ matrix.make }}
>>>>>>> 7fa3ec29

  localnet-test:
    name: Localnet Compatibility Tests With Flow-CLI Client and Observer
    strategy:
      fail-fast: false
    runs-on: ubuntu-latest
    steps:
    - name: Checkout repo
      uses: actions/checkout@v3
    - name: Setup Go
      uses: actions/setup-go@v3
      with:
        go-version: ${{ env.GO_VERSION }}
        cache: true
    - name: Build relic and other tools
      run: make install-tools
    - name: Install Flow Client In Docker
      # This proved to be more reliable than installing it locally.
      run: cd integration/localnet && sh client/client.sh
    - name: Set up Localnet
      run: bash -c 'cd integration/localnet/ && make -e OBSERVER=2 bootstrap && make start-flow'
    - name: Ensure Observer is started
      run: docker ps -f name=localnet_observer_1_1 | grep localnet_observer
    - name: Get Client Version ensuring the client is provisioned
      run: docker run --network host localnet-client /go/flow -f /go/flow-localnet.json -n observer version
    - name: Wait for a default waiting period until a clean state
      # This will not cause flakiness.
      # The waiting time is a reasonable time to expect an observer to be responsive
      run: sleep 10
    - name: Get Status ensuring the access endpoint is online
      run: docker run --network host localnet-client /go/flow -f /go/flow-localnet.json -n access status
    - name: Wait for finalized blocks and check them
      run: docker run --network host localnet-client /go/flow -f /go/flow-localnet.json -n observer blocks get latest
    - name: Wait for finalized blocks and check them with Observer
      run: sleep 5 && docker run --network host localnet-client /go/flow -f /go/flow-localnet.json -n access blocks get latest && docker run --network host localnet-client /go/flow -f /go/flow-localnet.json -n observer blocks get latest
    - name: Stop localnet
      run: bash -c 'cd integration/localnet/ && make stop'<|MERGE_RESOLUTION|>--- conflicted
+++ resolved
@@ -216,13 +216,8 @@
       uses: nick-fields/retry@v2
       with:
         timeout_minutes: 25
-<<<<<<< HEAD
-        max_attempts: 2
-        command: ${{ matrix.make }}
-=======
         max_attempts: 3
         command: VERBOSE=1 ${{ matrix.make }}
->>>>>>> 7fa3ec29
 
   localnet-test:
     name: Localnet Compatibility Tests With Flow-CLI Client and Observer
