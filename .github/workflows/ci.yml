name: CI

on:
  push:
    branches:
      - master
      - 'auto-cadence-upgrade/**'
      - staging
      - trying
      - 'feature/**'
<<<<<<< HEAD
      - 'v[0-9]+.[0-9]+'
=======
>>>>>>> 1c7eea98
  pull_request:
    branches:
      - master
      - 'auto-cadence-upgrade/**'
      - 'feature/**'
<<<<<<< HEAD
      - 'v[0-9]+.[0-9]+'
=======
>>>>>>> 1c7eea98

jobs:
  golangci:
    name: Lint
    runs-on: ubuntu-latest
    steps:
    - name: Checkout repo
      uses: actions/checkout@v2
    - name: Build relic
      run: make crypto/relic/build
    - name: Run golangci-lint
      uses: golangci/golangci-lint-action@v2
      with:
        # Required: the version of golangci-lint is required and must be specified without patch version: we always use the latest patch version.
        version: v1.41
        args: -v --build-tags relic
        # https://github.com/golangci/golangci-lint-action/issues/244
        skip-pkg-cache: true
    - name: Run ShellCheck
      uses: ludeeus/action-shellcheck@master
      with:
        scandir: './crypto'
        ignore: 'relic'
  unit-test:
    name: Unit Tests
    strategy:
      fail-fast: false
      matrix:
        go-version:
          - 1.15
          - 1.16
    runs-on: ubuntu-latest
    steps:
    - name: Setup Go
      uses: actions/setup-go@v2
      with:
        go-version: ${{ matrix.go-version }}
    - name: Checkout repo
      uses: actions/checkout@v2
    - name: Run tests
      if: github.actor != 'bors[bot]'
      run: make ci
    - name: Run tests (Bors)
      if: github.actor == 'bors[bot]'
      uses: nick-invision/retry@v2
      with:
        timeout_minutes: 25
        max_attempts: 2
        command: make ci
    - name: Upload coverage report
      uses: codecov/codecov-action@v1
      if: ${{ matrix.go-version == '1.15' }}
      with:
        file: ./coverage.txt
        flags: unittests
        name: codecov-umbrella

  integration-test:
    name: Integration Tests
    strategy:
      fail-fast: false
      matrix:
        go-version:
          - 1.15
          - 1.16
    runs-on: ubuntu-latest
    steps:
    - name: Setup Go
      uses: actions/setup-go@v2
      with:
        go-version: ${{ matrix.go-version}}
    - name: Checkout repo
      uses: actions/checkout@v2
    - name: Build relic
      run: make crypto/relic/build
    - name: Docker build
      run: make docker-build-flow
    - name: Run tests
      if: github.actor != 'bors[bot]'
      run: make ci-integration
    - name: Run tests (Bors)
      if: github.actor == 'bors[bot]'
      uses: nick-invision/retry@v2
      with:
        timeout_minutes: 15
        max_attempts: 2
        command: make ci-integration<|MERGE_RESOLUTION|>--- conflicted
+++ resolved
@@ -8,19 +8,11 @@
       - staging
       - trying
       - 'feature/**'
-<<<<<<< HEAD
-      - 'v[0-9]+.[0-9]+'
-=======
->>>>>>> 1c7eea98
   pull_request:
     branches:
       - master
       - 'auto-cadence-upgrade/**'
       - 'feature/**'
-<<<<<<< HEAD
-      - 'v[0-9]+.[0-9]+'
-=======
->>>>>>> 1c7eea98
 
 jobs:
   golangci:
@@ -32,13 +24,11 @@
     - name: Build relic
       run: make crypto/relic/build
     - name: Run golangci-lint
-      uses: golangci/golangci-lint-action@v2
+      uses: golangci/golangci-lint-action@v2.3.0
       with:
         # Required: the version of golangci-lint is required and must be specified without patch version: we always use the latest patch version.
         version: v1.41
         args: -v --build-tags relic
-        # https://github.com/golangci/golangci-lint-action/issues/244
-        skip-pkg-cache: true
     - name: Run ShellCheck
       uses: ludeeus/action-shellcheck@master
       with:
