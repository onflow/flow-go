name: CI

on:
  push:
    branches:
      - 'auto-cadence-upgrade/**'
      - staging
      - trying
      - 'feature/**'
      - 'v[0-9]+.[0-9]+'
  pull_request:
    branches:
      - master*
      - 'auto-cadence-upgrade/**'
      - 'feature/**'
      - 'v[0-9]+.[0-9]+'

env:
  GO_VERSION: 1.19

concurrency: 
  group: ${{ github.workflow }}-${{ github.event.pull_request.number || github.run_id }}
  cancel-in-progress: true

jobs:
  golangci:
    strategy:
      fail-fast: false
      matrix:
        dir: [./, ./integration/, ./crypto/, ./insecure/]
    name: Lint
    runs-on: ubuntu-latest
    steps:
    - name: Checkout repo
      uses: actions/checkout@v3
    - name: Setup Go
      uses: actions/setup-go@v3
      with:
        go-version: ${{ env.GO_VERSION }}
        cache: true
    - name: Build relic
      run: make crypto_setup_gopath
    - name: Run go generate
      run: go generate
      working-directory: ${{ matrix.dir }}
    - name: Run golangci-lint
      uses: golangci/golangci-lint-action@v3
      with:
        # Required: the version of golangci-lint is required and must be specified without patch version: we always use the latest patch version.
        version: v1.49
        args: -v --build-tags relic
        working-directory: ${{ matrix.dir }}
        # https://github.com/golangci/golangci-lint-action/issues/244
        skip-cache: true

  tidy:
    name: Tidy
    runs-on: ubuntu-latest
    steps:
      - name: Checkout repo
        uses: actions/checkout@v3
      - name: Setup Go
        uses: actions/setup-go@v3
        with:
          go-version: ${{ env.GO_VERSION }}
          cache: true
      - name: Run tidy
        run: make tidy
      - name: Emulator no relic check
        run: make emulator-norelic-check

  shell-check:
    name: ShellCheck
    runs-on: ubuntu-latest
    steps:
    - name: Checkout repo
      uses: actions/checkout@v3
    - name: Run ShellCheck
      uses: ludeeus/action-shellcheck@203a3fd018dfe73f8ae7e3aa8da2c149a5f41c33
      with:
        scandir: './crypto'
        ignore: 'relic'

  create-dynamic-test-matrix:
    name: Create Dynamic Test Matrix
    runs-on: ubuntu-latest
    outputs:
      dynamic-matrix: ${{ steps.set-test-matrix.outputs.dynamicMatrix }}
    steps:
      - name: Checkout repo
        uses: actions/checkout@v3
      - name: Setup Go
        uses: actions/setup-go@v3
        with:
          go-version: ${{ env.GO_VERSION }}
          cache: true
      - name: Set Test Matrix
        id: set-test-matrix
        run: go run utils/test_matrix/test_matrix.go access admin cmd consensus engine fvm ledger module network utils

<<<<<<< HEAD
#  unit-test:
#    name: Unit Tests (${{ matrix.targets.name }})
#    needs: create-dynamic-test-matrix
#    strategy:
#      fail-fast: false
#      matrix:
#        targets: ${{ fromJSON(needs.create-dynamic-test-matrix.outputs.dynamic-matrix)}}
#    # need to set image explicitly due to GitHub logging issue as described in https://github.com/onflow/flow-go/pull/3087#issuecomment-1234383202
#    runs-on: ubuntu-20.04
#    steps:
#    - name: Checkout repo
#      uses: actions/checkout@v3
#    - name: Setup Go
#      uses: actions/setup-go@v3
#      with:
#        go-version: ${{ env.GO_VERSION }}
#        cache: true
#    - name: Run tests (${{ matrix.targets.name }})
#      uses: nick-fields/retry@v2
#      with:
#        timeout_minutes: 25
#        max_attempts: 3
#        command: VERBOSE=1 make -e GO_TEST_PACKAGES="${{ matrix.targets.packages }}" ci
#
#      # TODO(rbtz): re-enable when we fix exisiting races.
#      #env:
#      #  RACE_DETECTOR: 1
#    - name: Upload coverage report
#      uses: codecov/codecov-action@v3
#      with:
#        file: ./coverage.txt
#        flags: unittests
#        name: codecov-umbrella

#  unit-test-modules:
#    name: Unit Tests (Modules)
#    strategy:
#      fail-fast: false
#      matrix:
#        include:
#          - name: crypto
#            make1: -C crypto setup
#            make2: unittest
#            retries: 1
#            race: 1
#          - name: insecure
#            make1: install-tools
#            make2: test
#            retries: 3
#            race: 1
#          - name: integration
#            make1: install-tools
#            make2: test
#            retries: 3
#            race: 0
#    runs-on: ubuntu-latest
#    steps:
#      - name: Checkout repo
#        uses: actions/checkout@v3
#      - name: Setup Go
#        uses: actions/setup-go@v3
#        with:
#          go-version: ${{ env.GO_VERSION }}
#          cache: true
#      - name: Run tests (${{ matrix.name }})
#        env:
#          RACE_DETECTOR: ${{ matrix.race }}
#        uses: nick-fields/retry@v2
#        with:
#          timeout_minutes: 25
#          max_attempts: ${{ matrix.retries }}
#          # run `make1` target before running `make2` target inside each module's root
#          command: |
#            make ${{ matrix.make1 }}
#            VERBOSE=1 make -C ${{ matrix.name }} ${{ matrix.make2 }}
#      - name: Upload coverage report
#        uses: codecov/codecov-action@v3
#        with:
#          file: ./coverage.txt
#          flags: unittests
#          name: codecov-umbrella
=======
  unit-test:
    name: Unit Tests (${{ matrix.targets.name }})
    needs: create-dynamic-test-matrix
    strategy:
      fail-fast: false
      matrix:
        targets: ${{ fromJSON(needs.create-dynamic-test-matrix.outputs.dynamic-matrix)}}
    # need to set image explicitly due to GitHub logging issue as described in https://github.com/onflow/flow-go/pull/3087#issuecomment-1234383202
    runs-on: ubuntu-20.04
    steps:
    - name: Checkout repo
      uses: actions/checkout@v3
    - name: Setup Go
      uses: actions/setup-go@v3
      with:
        go-version: ${{ env.GO_VERSION }}
        cache: true
    - name: Setup tests (${{ matrix.targets.name }}
      run: VERBOSE=1 make -e GO_TEST_PACKAGES="${{ matrix.targets.packages }}" install-tools
    - name: Run tests (${{ matrix.targets.name }})
      uses: nick-fields/retry@v2
      with:
        timeout_minutes: 25
        max_attempts: 3
        command: VERBOSE=1 make -e GO_TEST_PACKAGES="${{ matrix.targets.packages }}" test

      # TODO(rbtz): re-enable when we fix exisiting races.
      #env:
      #  RACE_DETECTOR: 1
    - name: Upload coverage report
      uses: codecov/codecov-action@v3
      with:
        file: ./coverage.txt
        flags: unittests
        name: codecov-umbrella

  unit-test-modules:
    name: Unit Tests (Modules)
    strategy:
      fail-fast: false
      matrix:
        include:
          - name: crypto
            make1: -C crypto setup
            make2: unittest
            retries: 1
            race: 1
          - name: insecure
            make1: install-tools
            make2: test
            retries: 3
            race: 1
          - name: integration
            make1: install-tools
            make2: test
            retries: 3
            race: 0
    runs-on: ubuntu-latest
    steps:
      - name: Checkout repo
        uses: actions/checkout@v3
      - name: Setup Go
        uses: actions/setup-go@v3
        with:
          go-version: ${{ env.GO_VERSION }}
          cache: true
      - name: Setup tests (${{ matrix.name }})
        run: make ${{ matrix.make1 }}
      - name: Run tests (${{ matrix.name }})
        env:
          RACE_DETECTOR: ${{ matrix.race }}
        uses: nick-fields/retry@v2
        with:
          timeout_minutes: 25
          max_attempts: ${{ matrix.retries }}
          # run `make2` target inside each module's root
          command: VERBOSE=1 make -C ${{ matrix.name }} ${{ matrix.make2 }}
      - name: Upload coverage report
        uses: codecov/codecov-action@v3
        with:
          file: ./coverage.txt
          flags: unittests
          name: codecov-umbrella
>>>>>>> ecefc8a8

  integration-test:
    name: Integration Tests
    strategy:
      fail-fast: false
      matrix:
        make:
#          - make -C integration access-tests
#          - make -C integration bft-tests
#          - make -C integration collection-tests
#          - make -C integration consensus-tests
#          - make -C integration epochs-tests
#          - make -C integration execution-tests
#          - make -C integration ghost-tests
#          - make -C integration mvp-tests
#          - make -C integration network-tests
          - make -C integration verification-tests
    runs-on: ubuntu-latest
    steps:
    - name: Checkout repo
      uses: actions/checkout@v3
    - name: Setup Go
      uses: actions/setup-go@v3
      with:
        go-version: ${{ env.GO_VERSION }}
        cache: true
    - name: Build relic
      run: make crypto_setup_gopath
    - name: Docker build
      run: make docker-build-flow docker-build-flow-corrupt
    - name: Run tests
      # TODO(rbtz): re-enable when we fix exisiting races.
      #env:
      #  RACE_DETECTOR: 1
      uses: nick-fields/retry@v2
      with:
        timeout_minutes: 25
        max_attempts: 3
        command: VERBOSE=1 ${{ matrix.make }}

  localnet-test:
    name: Localnet Compatibility Tests With Flow-CLI Client and Observer
    strategy:
      fail-fast: false
    runs-on: ubuntu-latest
    steps:
    - name: Checkout repo
      uses: actions/checkout@v3
    - name: Setup Go
      uses: actions/setup-go@v3
      with:
        go-version: ${{ env.GO_VERSION }}
        cache: true
    - name: Build relic and other tools
      run: make install-tools
    - name: Install Flow Client In Docker
      # This proved to be more reliable than installing it locally.
      run: cd integration/localnet && sh client/client.sh
    - name: Set up Localnet
      run: bash -c 'cd integration/localnet/ && make -e OBSERVER=2 bootstrap && make start-flow'
    - name: Ensure Observer is started
      run: docker ps -f name=localnet_observer_1_1 | grep localnet_observer
    - name: Get Client Version ensuring the client is provisioned
      run: docker run --network host localnet-client /go/flow -f /go/flow-localnet.json -n observer version
    - name: Wait for a default waiting period until a clean state
      # This will not cause flakiness.
      # The waiting time is a reasonable time to expect an observer to be responsive
      run: sleep 10
    - name: Get Status ensuring the access endpoint is online
      run: docker run --network host localnet-client /go/flow -f /go/flow-localnet.json -n access status
    - name: Wait for finalized blocks and check them
      run: docker run --network host localnet-client /go/flow -f /go/flow-localnet.json -n observer blocks get latest
    - name: Wait for finalized blocks and check them with Observer
      run: sleep 5 && docker run --network host localnet-client /go/flow -f /go/flow-localnet.json -n access blocks get latest && docker run --network host localnet-client /go/flow -f /go/flow-localnet.json -n observer blocks get latest
    - name: Stop localnet
      run: bash -c 'cd integration/localnet/ && make stop'<|MERGE_RESOLUTION|>--- conflicted
+++ resolved
@@ -98,89 +98,6 @@
         id: set-test-matrix
         run: go run utils/test_matrix/test_matrix.go access admin cmd consensus engine fvm ledger module network utils
 
-<<<<<<< HEAD
-#  unit-test:
-#    name: Unit Tests (${{ matrix.targets.name }})
-#    needs: create-dynamic-test-matrix
-#    strategy:
-#      fail-fast: false
-#      matrix:
-#        targets: ${{ fromJSON(needs.create-dynamic-test-matrix.outputs.dynamic-matrix)}}
-#    # need to set image explicitly due to GitHub logging issue as described in https://github.com/onflow/flow-go/pull/3087#issuecomment-1234383202
-#    runs-on: ubuntu-20.04
-#    steps:
-#    - name: Checkout repo
-#      uses: actions/checkout@v3
-#    - name: Setup Go
-#      uses: actions/setup-go@v3
-#      with:
-#        go-version: ${{ env.GO_VERSION }}
-#        cache: true
-#    - name: Run tests (${{ matrix.targets.name }})
-#      uses: nick-fields/retry@v2
-#      with:
-#        timeout_minutes: 25
-#        max_attempts: 3
-#        command: VERBOSE=1 make -e GO_TEST_PACKAGES="${{ matrix.targets.packages }}" ci
-#
-#      # TODO(rbtz): re-enable when we fix exisiting races.
-#      #env:
-#      #  RACE_DETECTOR: 1
-#    - name: Upload coverage report
-#      uses: codecov/codecov-action@v3
-#      with:
-#        file: ./coverage.txt
-#        flags: unittests
-#        name: codecov-umbrella
-
-#  unit-test-modules:
-#    name: Unit Tests (Modules)
-#    strategy:
-#      fail-fast: false
-#      matrix:
-#        include:
-#          - name: crypto
-#            make1: -C crypto setup
-#            make2: unittest
-#            retries: 1
-#            race: 1
-#          - name: insecure
-#            make1: install-tools
-#            make2: test
-#            retries: 3
-#            race: 1
-#          - name: integration
-#            make1: install-tools
-#            make2: test
-#            retries: 3
-#            race: 0
-#    runs-on: ubuntu-latest
-#    steps:
-#      - name: Checkout repo
-#        uses: actions/checkout@v3
-#      - name: Setup Go
-#        uses: actions/setup-go@v3
-#        with:
-#          go-version: ${{ env.GO_VERSION }}
-#          cache: true
-#      - name: Run tests (${{ matrix.name }})
-#        env:
-#          RACE_DETECTOR: ${{ matrix.race }}
-#        uses: nick-fields/retry@v2
-#        with:
-#          timeout_minutes: 25
-#          max_attempts: ${{ matrix.retries }}
-#          # run `make1` target before running `make2` target inside each module's root
-#          command: |
-#            make ${{ matrix.make1 }}
-#            VERBOSE=1 make -C ${{ matrix.name }} ${{ matrix.make2 }}
-#      - name: Upload coverage report
-#        uses: codecov/codecov-action@v3
-#        with:
-#          file: ./coverage.txt
-#          flags: unittests
-#          name: codecov-umbrella
-=======
   unit-test:
     name: Unit Tests (${{ matrix.targets.name }})
     needs: create-dynamic-test-matrix
@@ -264,7 +181,6 @@
           file: ./coverage.txt
           flags: unittests
           name: codecov-umbrella
->>>>>>> ecefc8a8
 
   integration-test:
     name: Integration Tests
