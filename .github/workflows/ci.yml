--- conflicted
+++ resolved
@@ -103,13 +103,9 @@
       run: make install-tools tidy
     - name: Run tests
       if: github.actor != 'bors[bot]'
-<<<<<<< HEAD
       run: ${{ matrix.make }}
-=======
-      run: make ci
       env:
         RACE_DETECTOR: 1
->>>>>>> ea92cf36
     - name: Run tests (Bors)
       if: github.actor == 'bors[bot]'
       uses: nick-invision/retry@v2
@@ -155,13 +151,9 @@
       run: make docker-build-flow
     - name: Run tests
       if: github.actor != 'bors[bot]'
-<<<<<<< HEAD
       run: ${{ matrix.make }}
-=======
-      run: ./tools/test_monitor/run-tests.sh
       env:
         RACE_DETECTOR: 1
->>>>>>> ea92cf36
     - name: Run tests (Bors)
       if: github.actor == 'bors[bot]'
       uses: nick-invision/retry@v2
