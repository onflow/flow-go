--- conflicted
+++ resolved
@@ -243,11 +243,7 @@
 
       - name: Benchnet2 Deployment Summary
         run: |
-<<<<<<< HEAD
-          SUMMARY=$'# Benchnet2 Deployment Summary\n## Your Network ID is ${{ needs.networkId.outputs.networkId }}\n This Network was built using the following inputs \n * Network ID ${{ inputs.network_id }} \n * Flow Repo Used for Build ${{ inputs.flow_repo }} \n * Flow Ref Used for Build ${{ inputs.flow_ref }} \n * Ref Used for Automation ${{ inputs.automation_ref }} \n * Repo Used for automation ${{ inputs.automation_repo }} \n * Skip builds ${{ inputs.skip_builds }}'
-=======
           SUMMARY=$'# Benchnet2 Deployment Summary\n## Your Network ID is ${{ needs.networkId.outputs.networkId }}\n This Network was built using the following inputs \n * Network ID ${{ inputs.network_id }} \n * Your network is accessible at access1-${{ inputs.network_id }}.benchnet.onflow.org \n * Repo Used for Build ${{ inputs.repo_to_use_for_build }} \n * Ref Used for Build ${{ inputs.ref_to_build_and_deploy }} \n * Ref Used for Automation ${{ inputs.automation_ref }} \n * Repo Used for automation ${{ inputs.automation_repo }} \n * Skip builds ${{ inputs.skip_builds }}'
->>>>>>> e56318c4
           echo "$SUMMARY" >> $GITHUB_STEP_SUMMARY
 
       - name: Clean working directory to reduce files filling disk
