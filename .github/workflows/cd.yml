--- conflicted
+++ resolved
@@ -12,12 +12,8 @@
     runs-on: ubuntu-latest
     steps:
     - name: Setup Go
-<<<<<<< HEAD
-      uses: actions/setup-go@v2
+      uses: actions/setup-go@v4
       timeout-minutes: 2 # fail fast. sometimes this step takes an extremely long time
-=======
-      uses: actions/setup-go@v4
->>>>>>> cf4eb04f
       with:
         go-version: "1.20"
     - name: Checkout repo
