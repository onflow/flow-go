--- conflicted
+++ resolved
@@ -67,13 +67,9 @@
 // connected graph of nodes that enables them talking to each other. This should be done with a very high probability
 // in randomized topology.
 func (r RandomizedTopology) GenerateFanout(ids flow.IdentityList) (flow.IdentityList, error) {
-<<<<<<< HEAD
+	if len(myChannels) == 0 {
 	myUniqueChannels := engine.UniqueChannels(r.subMngr.Channels())
 	if len(myUniqueChannels) == 0 {
-=======
-	myChannels := r.subMngr.Channels()
-	if len(myChannels) == 0 {
->>>>>>> 30c5ed6f
 		// no subscribed channel, hence skip topology creation
 		// we do not return an error at this state as invocation of MakeTopology may happen before
 		// node subscribing to all its channels.
@@ -84,11 +80,7 @@
 	var myFanout flow.IdentityList
 
 	// generates a randomized subgraph per channel
-<<<<<<< HEAD
 	for _, myChannel := range myUniqueChannels {
-=======
-	for _, myChannel := range myChannels {
->>>>>>> 30c5ed6f
 		topicFanout, err := r.subsetChannel(ids, myChannel)
 		if err != nil {
 			return nil, fmt.Errorf("failed to derive list of peer nodes to connect for topic %s: %w", myChannel, err)
