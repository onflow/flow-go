--- conflicted
+++ resolved
@@ -25,12 +25,7 @@
 	received chan struct{}    // used as an indicator on reception of messages for testing
 	echomsg  string           // used as a fix string to be included in the reply echos
 	seen     map[string]int   // used to track the seen events
-<<<<<<< HEAD
-	echo     bool             // used to indicate whether to echo or not
-
-=======
 	echo     bool             // used to enable or disable echoing back the recvd message
->>>>>>> b947eb6d
 }
 
 func NewEchoEngine(t *testing.T, net module.Network, cap int, engineID uint8, echo bool) *EchoEngine {
