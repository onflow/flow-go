--- conflicted
+++ resolved
@@ -115,24 +115,20 @@
 func getRoles(channel network.Channel, msgTypeCode uint8) (flow.RoleList, flow.RoleList, error) {
 	// echo messages can be sent by anyone
 	if msgTypeCode == cborcodec.CodeEcho {
-<<<<<<< HEAD
 		return flow.Roles(), flow.RoleList{}, nil
-=======
-		return flow.Roles(), nil
 	}
 
 	// cluster channels have a dynamic channel name
 	if msgTypeCode == cborcodec.CodeClusterBlockProposal ||
 		msgTypeCode == cborcodec.CodeClusterBlockVote ||
 		msgTypeCode == cborcodec.CodeClusterBlockResponse {
-		return channels.ClusterChannelRoles(channel), nil
+		return channels.ClusterChannelRoles(channel), nil, nil
 	}
 
 	// check if msg is cluster sync request. The sync request message is used on
 	// sync-cluster prefixed channels as well as the SyncCommittee channel.
 	if msgTypeCode == cborcodec.CodeSyncRequest && channels.IsClusterChannel(channel) {
-		return channels.ClusterChannelRoles(channel), nil
->>>>>>> e4cf8d94
+		return channels.ClusterChannelRoles(channel), nil, nil
 	}
 
 	// get message type codes for all messages communicated on the channel
