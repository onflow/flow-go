--- conflicted
+++ resolved
@@ -14,9 +14,6 @@
 // Codec represents a CBOR codec for our network.
 type Codec struct{}
 
-<<<<<<< HEAD
-// NewCodec creates a new CBOR codec.
-=======
 // NewCodec returns a new cbor Codec with the provided EncMode and DecMode.
 // If either is nil, the default cbor EncMode/DecMode will be used.
 //
@@ -25,7 +22,6 @@
 // to RESOURCE EXHAUSTION ATTACKS, where a byzantine sender could include garbage data in the
 // encoding, which would not be noticed by the recipient because the garbage data is dropped
 // at the decoding step - yet, it consumes the recipient's networking bandwidth.
->>>>>>> 31082a07
 func NewCodec() *Codec {
 	c := &Codec{}
 	return c
@@ -39,11 +35,7 @@
 
 // NewDecoder creates a new CBOR decoder with the given underlying reader.
 func (c *Codec) NewDecoder(r io.Reader) network.Decoder {
-<<<<<<< HEAD
-	dec := cborcodec.NetworkDecMode.NewDecoder(r)
-=======
 	dec := cborcodec.DefaultDecMode.NewDecoder(r)
->>>>>>> 31082a07
 	return &Decoder{dec: dec}
 }
 
@@ -114,11 +106,7 @@
 
 	// unmarshal the payload
 	//bs2 := binstat.EnterTimeVal(fmt.Sprintf("%s%s%s:%d", binstat.BinNet, ":wire>4(cbor)", what, code), int64(len(data))) // e.g. ~3net:wire>4(cbor)CodeEntityRequest:23
-<<<<<<< HEAD
-	err = cborcodec.NetworkDecMode.Unmarshal(data[1:], msgInterface) // all but first byte
-=======
 	err = cborcodec.DefaultDecMode.Unmarshal(data[1:], msgInterface) // all but first byte
->>>>>>> 31082a07
 	//binstat.Leave(bs2)
 	if err != nil {
 		return nil, codec.NewMsgUnmarshalErr(data[0], what, err)
