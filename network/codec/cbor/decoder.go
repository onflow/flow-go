--- conflicted
+++ resolved
@@ -41,11 +41,7 @@
 
 	// unmarshal the payload
 	//bs2 := binstat.EnterTimeVal(fmt.Sprintf("%s%s%s:%d", binstat.BinNet, ":strm>2(cbor)", what, code), int64(len(data))) // e.g. ~3net:strm>2(cbor)CodeEntityRequest:23
-<<<<<<< HEAD
-	err = cborcodec.NetworkDecMode.Unmarshal(data[1:], msgInterface) // all but first byte
-=======
 	err = cborcodec.DefaultDecMode.Unmarshal(data[1:], msgInterface) // all but first byte
->>>>>>> 31082a07
 	//binstat.Leave(bs2)
 	if err != nil {
 		return nil, codec.NewMsgUnmarshalErr(data[0], what, err)
