--- conflicted
+++ resolved
@@ -158,11 +158,8 @@
 		scoringRegistryDecayRateDecrement,
 		rpcMessageMaxSampleSize,
 		rpcMessageErrorThreshold,
-<<<<<<< HEAD
 		scoringRegistryStartupSilenceDuration,
-=======
 		scoringRegistryDecayAdjustInterval,
->>>>>>> ba534d91
 	}
 
 	for _, scope := range []string{systemScope, transientScope, protocolScope, peerScope, peerProtocolScope} {
