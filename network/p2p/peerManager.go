--- conflicted
+++ resolved
@@ -84,11 +84,8 @@
 
 // Ready kicks off the ambient periodic connection updates.
 func (pm *PeerManager) Ready() <-chan struct{} {
-<<<<<<< HEAD
-=======
 	pm.unit.Launch(pm.updateLoop)
 
->>>>>>> 662885b8
 	// makes sure that peer update request is invoked once before returning
 	pm.RequestPeerUpdate()
 
@@ -98,11 +95,6 @@
 	// potentially expensive operation across the network
 	delay := time.Duration(mrand.Int63n(pm.peerUpdateInterval.Nanoseconds()))
 	pm.unit.LaunchPeriodically(pm.RequestPeerUpdate, pm.peerUpdateInterval, delay)
-<<<<<<< HEAD
-
-	pm.unit.Launch(pm.updateLoop)
-=======
->>>>>>> 662885b8
 
 	return pm.unit.Ready()
 }
