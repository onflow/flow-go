--- conflicted
+++ resolved
@@ -640,11 +640,7 @@
 		WithLibP2PPingEnabled(),
 		WithLibP2PConnectionManager(connManager),
 	}
-<<<<<<< HEAD
-	nodeOptions := []NodeOption {
-=======
 	nodeOptions := []NodeOption{
->>>>>>> 6fa88fd7
 		WithConnectionManager(connManager),
 		WithPingService(rootBlockID, pingInfoProvider),
 	}
