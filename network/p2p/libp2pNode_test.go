--- conflicted
+++ resolved
@@ -188,7 +188,7 @@
 
 	id2 := identities[1]
 
-	flowProtocolID := FlowProtocolID(rootBlockID)
+	flowProtocolID := generateFlowProtocolID(rootBlockID)
 	// Assert that there is no outbound stream to the target yet
 	require.Equal(suite.T(), 0, CountStream(nodes[0].host, nodes[1].host.ID(), flowProtocolID, network.DirOutbound))
 
@@ -261,17 +261,10 @@
 	//
 	//2. machines where a timeout does NOT occur on the first connection attempt - this is on CI machines and some local dev machines without a firewall / too many other processes.
 	//   In this case, there will be maxConnectAttempt (3) connection attempts on the first CreateStream() call and maxConnectAttempt (3) attempts on the second CreateStream() call.
-<<<<<<< HEAD
 
 	// make two separate stream creation attempt and assert that no connection back off happened
 	for i := 0; i < 2; i++ {
 
-=======
-
-	// make two separate stream creation attempt and assert that no connection back off happened
-	for i := 0; i < 2; i++ {
-
->>>>>>> 1c7eea98
 		// limit the maximum amount of time to wait for a connection to be established by using a context that times out
 		ctx, cancel := context.WithTimeout(context.Background(), maxTimeToWait)
 
@@ -286,6 +279,7 @@
 
 // TestOneToOneComm sends a message from node 1 to node 2 and then from node 2 to node 1
 func (suite *LibP2PNodeTestSuite) TestOneToOneComm() {
+
 	count := 2
 	ch := make(chan string, count)
 
@@ -539,7 +533,7 @@
 			require.NoError(suite.T(), err)
 		}(s)
 		// wait for stream to be closed
-		unittest.RequireReturnsBefore(suite.T(), wg.Wait, 1*time.Second, "could not close stream")
+		wg.Wait()
 
 		// wait for the message to be received
 		unittest.RequireReturnsBefore(suite.T(),
@@ -721,10 +715,6 @@
 		SetPingInfoProvider(pingInfoProvider).
 		SetResolver(resolver).
 		SetTopicValidation(false).
-<<<<<<< HEAD
-		SetStreamCompressor(WithGzipCompression).
-=======
->>>>>>> 1c7eea98
 		SetLogger(log)
 
 	if allowList {
