--- conflicted
+++ resolved
@@ -163,11 +163,7 @@
 	return "", "", fmt.Errorf("ip address or hostname not found")
 }
 
-<<<<<<< HEAD
-func FlowProtocolID(rootBlockID flow.Identifier) protocol.ID {
-=======
 func generateFlowProtocolID(rootBlockID flow.Identifier) protocol.ID {
->>>>>>> 1c7eea98
 	return protocol.ID(FlowLibP2POneToOneProtocolIDPrefix + rootBlockID.String())
 }
 
