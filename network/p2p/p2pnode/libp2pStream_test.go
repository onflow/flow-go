--- conflicted
+++ resolved
@@ -449,14 +449,11 @@
 	p2pfixtures.StartNodes(t, signalerCtx, nodes, 100*time.Millisecond)
 	defer p2pfixtures.StopNodes(t, nodes, cancel, 100*time.Millisecond)
 
-<<<<<<< HEAD
 	p2pfixtures.EnsureMessageExchangeOverUnicast(t, ctx, nodes, flow.IdentityList{&id1, &id2}, []chan string{inbound1, inbound2}, func() string {
 		msg := "this is an intentionally long MESSAGE to be bigger than buffer size of most of stream compressors"
 		require.Greater(t, len(msg), 10, "we must stress test with longer than 10 bytes messages")
 		return fmt.Sprintf("%s %d \n", msg, time.Now().UnixNano()) // add timestamp to make sure we don't send the same message twice
 	})
-=======
-	testUnicastOverStreamRoundTrip(t, ctx, id1, node1, id2, node2, ch)
 }
 
 // testUnicastOverStreamRoundTrip checks node1 and node2 can create stream between each other and push unicast messages
@@ -520,7 +517,6 @@
 	case <-time.After(3 * time.Second):
 		require.Fail(t, "message not received")
 	}
->>>>>>> c2a415a9
 }
 
 // TestCreateStreamTimeoutWithUnresponsiveNode tests that the CreateStream call does not block longer than the
