package p2pnode

import (
	"context"
	"fmt"

	pubsub "github.com/libp2p/go-libp2p-pubsub"
	"github.com/libp2p/go-libp2p/core/host"
	"github.com/libp2p/go-libp2p/core/peer"
	"github.com/rs/zerolog"

	"github.com/onflow/flow-go/model/flow"
	"github.com/onflow/flow-go/module/component"
	"github.com/onflow/flow-go/module/irrecoverable"
	"github.com/onflow/flow-go/network/p2p"
	"github.com/onflow/flow-go/network/p2p/utils"
	"github.com/onflow/flow-go/utils/logging"
)

// GossipSubAdapter is a wrapper around the libp2p GossipSub implementation
// that implements the PubSubAdapter interface for the Flow network.
type GossipSubAdapter struct {
	component.Component
	gossipSub *pubsub.PubSub
<<<<<<< HEAD
	// topicScoreParamFunc is a function that returns the topic score params for a given topic.
	// If no function is provided the node will join the topic with no scoring params. As the
	// node will not be able to score other peers in the topic, it may be vulnerable to routing
	// attacks on the topic that may also affect the overall function of the node.
	// It is not recommended to use this adapter without a topicScoreParamFunc. Also in mature
	// implementations of the Flow network, the topicScoreParamFunc must be a required parameter.
	topicScoreParamFunc func(topic *pubsub.Topic) *pubsub.TopicScoreParams
	logger              zerolog.Logger
	peerScoreExposer    p2p.PeerScoreExposer
=======
	logger    zerolog.Logger
	// clusterChangeConsumer is a callback that is invoked when the set of active clusters of collection nodes changes.
	// This callback is implemented by the rpc inspector suite of the GossipSubAdapter, and consumes the cluster changes
	// to update the rpc inspector state of the recent topics (i.e., channels).
	clusterChangeConsumer p2p.CollectionClusterChangesConsumer
>>>>>>> 487981d2
}

var _ p2p.PubSubAdapter = (*GossipSubAdapter)(nil)

func NewGossipSubAdapter(ctx context.Context, logger zerolog.Logger, h host.Host, cfg p2p.PubSubAdapterConfig, clusterChangeConsumer p2p.CollectionClusterChangesConsumer) (p2p.PubSubAdapter, error) {
	gossipSubConfig, ok := cfg.(*GossipSubAdapterConfig)
	if !ok {
		return nil, fmt.Errorf("invalid gossipsub config type: %T", cfg)
	}

	gossipSub, err := pubsub.NewGossipSub(ctx, h, gossipSubConfig.Build()...)
	if err != nil {
		return nil, err
	}

	builder := component.NewComponentManagerBuilder()

	a := &GossipSubAdapter{
<<<<<<< HEAD
		gossipSub: gossipSub,
		logger:    logger.With().Str("component", "gossipsub-adapter").Logger(),
	}

	topicScoreParamFunc, ok := gossipSubConfig.TopicScoreParamFunc()
	if ok {
		a.topicScoreParamFunc = topicScoreParamFunc
	} else {
		a.logger.Warn().Msg("no topic score param func provided")
=======
		gossipSub:             gossipSub,
		logger:                logger,
		clusterChangeConsumer: clusterChangeConsumer,
>>>>>>> 487981d2
	}

	if scoreTracer := gossipSubConfig.ScoreTracer(); scoreTracer != nil {
		builder.AddWorker(func(ctx irrecoverable.SignalerContext, ready component.ReadyFunc) {
			ready()
			a.logger.Debug().Str("component", "gossipsub_score_tracer").Msg("starting score tracer")
			scoreTracer.Start(ctx)
			a.logger.Debug().Str("component", "gossipsub_score_tracer").Msg("score tracer started")

			<-scoreTracer.Done()
			a.logger.Debug().Str("component", "gossipsub_score_tracer").Msg("score tracer stopped")
		})
		a.peerScoreExposer = scoreTracer
	}

	if tracer := gossipSubConfig.PubSubTracer(); tracer != nil {
		builder.AddWorker(func(ctx irrecoverable.SignalerContext, ready component.ReadyFunc) {
			ready()
			a.logger.Debug().Str("component", "gossipsub_tracer").Msg("starting tracer")
			tracer.Start(ctx)
			a.logger.Debug().Str("component", "gossipsub_tracer").Msg("tracer started")

			<-tracer.Done()
			a.logger.Debug().Str("component", "gossipsub_tracer").Msg("tracer stopped")
		})
	}

	if inspectorSuite := gossipSubConfig.InspectorSuiteComponent(); inspectorSuite != nil {
		builder.AddWorker(func(ctx irrecoverable.SignalerContext, ready component.ReadyFunc) {
			a.logger.Debug().Str("component", "gossipsub_inspector_suite").Msg("starting inspector suite")
			inspectorSuite.Start(ctx)
			a.logger.Debug().Str("component", "gossipsub_inspector_suite").Msg("inspector suite started")

			select {
			case <-ctx.Done():
				a.logger.Debug().Str("component", "gossipsub_inspector_suite").Msg("inspector suite context done")
			case <-inspectorSuite.Ready():
				ready()
				a.logger.Debug().Str("component", "gossipsub_inspector_suite").Msg("inspector suite ready")
			}

			<-inspectorSuite.Done()
			a.logger.Debug().Str("component", "gossipsub_inspector_suite").Msg("inspector suite stopped")
		})
	}

	a.Component = builder.Build()

	return a, nil
}

func (g *GossipSubAdapter) RegisterTopicValidator(topic string, topicValidator p2p.TopicValidatorFunc) error {
	// wrap the topic validator function into a libp2p topic validator function.
	var v pubsub.ValidatorEx = func(ctx context.Context, from peer.ID, message *pubsub.Message) pubsub.ValidationResult {
		switch result := topicValidator(ctx, from, message); result {
		case p2p.ValidationAccept:
			return pubsub.ValidationAccept
		case p2p.ValidationIgnore:
			return pubsub.ValidationIgnore
		case p2p.ValidationReject:
			return pubsub.ValidationReject
		default:
			// should never happen, indicates a bug in the topic validator
			g.logger.Fatal().Msgf("invalid validation result: %v", result)
		}
		// should never happen, indicates a bug in the topic validator, but we need to return something
		g.logger.Warn().
			Bool(logging.KeySuspicious, true).
			Msg("invalid validation result, returning reject")
		return pubsub.ValidationReject
	}

	return g.gossipSub.RegisterTopicValidator(topic, v, pubsub.WithValidatorInline(true))
}

func (g *GossipSubAdapter) UnregisterTopicValidator(topic string) error {
	return g.gossipSub.UnregisterTopicValidator(topic)
}

func (g *GossipSubAdapter) Join(topic string) (p2p.Topic, error) {
	t, err := g.gossipSub.Join(topic)
	if err != nil {
		return nil, fmt.Errorf("could not join topic %s: %w", topic, err)
	}

	if g.topicScoreParamFunc != nil {
		topicParams := g.topicScoreParamFunc(t)
		err = t.SetScoreParams(topicParams)
		if err != nil {
			return nil, fmt.Errorf("could not set score params for topic %s: %w", topic, err)
		}
		topicParamsLogger := utils.TopicScoreParamsLogger(g.logger, topic, topicParams)
		topicParamsLogger.Info().Msg("joined topic with score params set")
	} else {
		g.logger.Warn().
			Str("topic", topic).
			Msg("joining topic without score params, this is not recommended from a security perspective")
	}
	return NewGossipSubTopic(t), nil
}

func (g *GossipSubAdapter) GetTopics() []string {
	return g.gossipSub.GetTopics()
}

func (g *GossipSubAdapter) ListPeers(topic string) []peer.ID {
	return g.gossipSub.ListPeers(topic)
}

<<<<<<< HEAD
// PeerScoreExposer returns the peer score exposer for the gossipsub adapter. The exposer is a read-only interface
// for querying peer scores and returns the local scoring table of the underlying gossipsub node.
// The exposer is only available if the gossipsub adapter was configured with a score tracer.
// If the gossipsub adapter was not configured with a score tracer, the exposer will be nil.
// Args:
//
//	None.
//
// Returns:
//
//	The peer score exposer for the gossipsub adapter.
func (g *GossipSubAdapter) PeerScoreExposer() p2p.PeerScoreExposer {
	return g.peerScoreExposer
=======
// ActiveClustersChanged is called when the active clusters of collection nodes changes.
// GossipSubAdapter implements this method to forward the call to the clusterChangeConsumer (rpc inspector),
// which will then update the cluster state of the rpc inspector.
// Args:
// - lst: the list of active clusters
// Returns:
// - void
func (g *GossipSubAdapter) ActiveClustersChanged(lst flow.ChainIDList) {
	g.clusterChangeConsumer.ActiveClustersChanged(lst)
>>>>>>> 487981d2
}<|MERGE_RESOLUTION|>--- conflicted
+++ resolved
@@ -22,7 +22,6 @@
 type GossipSubAdapter struct {
 	component.Component
 	gossipSub *pubsub.PubSub
-<<<<<<< HEAD
 	// topicScoreParamFunc is a function that returns the topic score params for a given topic.
 	// If no function is provided the node will join the topic with no scoring params. As the
 	// node will not be able to score other peers in the topic, it may be vulnerable to routing
@@ -32,13 +31,10 @@
 	topicScoreParamFunc func(topic *pubsub.Topic) *pubsub.TopicScoreParams
 	logger              zerolog.Logger
 	peerScoreExposer    p2p.PeerScoreExposer
-=======
-	logger    zerolog.Logger
 	// clusterChangeConsumer is a callback that is invoked when the set of active clusters of collection nodes changes.
 	// This callback is implemented by the rpc inspector suite of the GossipSubAdapter, and consumes the cluster changes
 	// to update the rpc inspector state of the recent topics (i.e., channels).
 	clusterChangeConsumer p2p.CollectionClusterChangesConsumer
->>>>>>> 487981d2
 }
 
 var _ p2p.PubSubAdapter = (*GossipSubAdapter)(nil)
@@ -57,9 +53,9 @@
 	builder := component.NewComponentManagerBuilder()
 
 	a := &GossipSubAdapter{
-<<<<<<< HEAD
 		gossipSub: gossipSub,
 		logger:    logger.With().Str("component", "gossipsub-adapter").Logger(),
+		clusterChangeConsumer: clusterChangeConsumer,
 	}
 
 	topicScoreParamFunc, ok := gossipSubConfig.TopicScoreParamFunc()
@@ -67,11 +63,6 @@
 		a.topicScoreParamFunc = topicScoreParamFunc
 	} else {
 		a.logger.Warn().Msg("no topic score param func provided")
-=======
-		gossipSub:             gossipSub,
-		logger:                logger,
-		clusterChangeConsumer: clusterChangeConsumer,
->>>>>>> 487981d2
 	}
 
 	if scoreTracer := gossipSubConfig.ScoreTracer(); scoreTracer != nil {
@@ -181,7 +172,6 @@
 	return g.gossipSub.ListPeers(topic)
 }
 
-<<<<<<< HEAD
 // PeerScoreExposer returns the peer score exposer for the gossipsub adapter. The exposer is a read-only interface
 // for querying peer scores and returns the local scoring table of the underlying gossipsub node.
 // The exposer is only available if the gossipsub adapter was configured with a score tracer.
@@ -195,7 +185,8 @@
 //	The peer score exposer for the gossipsub adapter.
 func (g *GossipSubAdapter) PeerScoreExposer() p2p.PeerScoreExposer {
 	return g.peerScoreExposer
-=======
+}
+
 // ActiveClustersChanged is called when the active clusters of collection nodes changes.
 // GossipSubAdapter implements this method to forward the call to the clusterChangeConsumer (rpc inspector),
 // which will then update the cluster state of the rpc inspector.
@@ -205,5 +196,4 @@
 // - void
 func (g *GossipSubAdapter) ActiveClustersChanged(lst flow.ChainIDList) {
 	g.clusterChangeConsumer.ActiveClustersChanged(lst)
->>>>>>> 487981d2
 }