--- conflicted
+++ resolved
@@ -51,18 +51,6 @@
 type Node struct {
 	component.Component
 	sync.RWMutex
-<<<<<<< HEAD
-	uniMgr           *unicast.Manager
-	host             host.Host // reference to the libp2p host (https://godoc.org/github.com/libp2p/go-libp2p/core/host)
-	pubSub           p2p.PubSubAdapter
-	logger           zerolog.Logger                      // used to provide logging
-	topics           map[channels.Topic]p2p.Topic        // map of a topic string to an actual topic instance
-	subs             map[channels.Topic]p2p.Subscription // map of a topic string to an actual subscription
-	routing          routing.Routing
-	pCache           *ProtocolPeerCache
-	peerManager      *connection.PeerManager
-	peerScoreExposer p2p.PeerScoreExposer
-=======
 	uniMgr      p2p.UnicastManager
 	host        host.Host // reference to the libp2p host (https://godoc.org/github.com/libp2p/go-libp2p/core/host)
 	pubSub      p2p.PubSubAdapter
@@ -72,7 +60,7 @@
 	routing     routing.Routing
 	pCache      *ProtocolPeerCache
 	peerManager *connection.PeerManager
->>>>>>> 2ebeb5d6
+	peerScoreExposer p2p.PeerScoreExposer
 }
 
 // NewNode creates a new libp2p node and sets its parameters.
