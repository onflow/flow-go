// Package p2pnode encapsulates the libp2p library
package p2pnode

import (
	"context"
	"errors"
	"fmt"
	"sync"
	"time"

	"github.com/hashicorp/go-multierror"
	dht "github.com/libp2p/go-libp2p-kad-dht"
	kbucket "github.com/libp2p/go-libp2p-kbucket"
	"github.com/libp2p/go-libp2p/core/host"
	libp2pnet "github.com/libp2p/go-libp2p/core/network"
	"github.com/libp2p/go-libp2p/core/peer"
	"github.com/libp2p/go-libp2p/core/protocol"
	"github.com/libp2p/go-libp2p/core/routing"
	"github.com/rs/zerolog"

	"github.com/onflow/flow-go/module/component"
	"github.com/onflow/flow-go/module/irrecoverable"
	flownet "github.com/onflow/flow-go/network"
	"github.com/onflow/flow-go/network/channels"
	"github.com/onflow/flow-go/network/internal/p2putils"
	"github.com/onflow/flow-go/network/p2p"
	"github.com/onflow/flow-go/network/p2p/p2pnode/internal"
	"github.com/onflow/flow-go/network/p2p/unicast/protocols"
	"github.com/onflow/flow-go/utils/logging"
)

const (
	_ = iota
	_ = 1 << (10 * iota)
	mb
)

const (
	// MaxConnectAttempt is the maximum number of attempts to be made to connect to a remote node for 1-1 direct communication
	MaxConnectAttempt = 3

	// DefaultMaxPubSubMsgSize defines the maximum message size in publish and multicast modes
	DefaultMaxPubSubMsgSize = 5 * mb // 5 mb

	// timeout for FindPeer queries to the routing system
	// TODO: is this a sensible value?
	findPeerQueryTimeout = 10 * time.Second
)

var _ p2p.LibP2PNode = (*Node)(nil)

// Node is a wrapper around the LibP2P host.
type Node struct {
	component.Component
	sync.RWMutex
<<<<<<< HEAD
	uniMgr      p2p.UnicastManager
	host        host.Host // reference to the libp2p host (https://godoc.org/github.com/libp2p/go-libp2p/core/host)
	pubSub      p2p.PubSubAdapter
	logger      zerolog.Logger                      // used to provide logging
	topics      map[channels.Topic]p2p.Topic        // map of a topic string to an actual topic instance
	subs        map[channels.Topic]p2p.Subscription // map of a topic string to an actual subscription
	routing     routing.Routing
	pCache      p2p.ProtocolPeerCache
	peerManager p2p.PeerManager
=======
	uniMgr           p2p.UnicastManager
	host             host.Host // reference to the libp2p host (https://godoc.org/github.com/libp2p/go-libp2p/core/host)
	pubSub           p2p.PubSubAdapter
	logger           zerolog.Logger                      // used to provide logging
	topics           map[channels.Topic]p2p.Topic        // map of a topic string to an actual topic instance
	subs             map[channels.Topic]p2p.Subscription // map of a topic string to an actual subscription
	routing          routing.Routing
	pCache           p2p.ProtocolPeerCache
	peerManager      p2p.PeerManager
	peerScoreExposer p2p.PeerScoreExposer
	// Cache of temporary disallow-listed peers, when a peer is disallow-listed, the connections to that peer
	// are closed and further connections are not allowed till the peer is removed from the disallow-list.
	disallowListedCache p2p.DisallowListCache
>>>>>>> 3ff44760
}

// NewNode creates a new libp2p node and sets its parameters.
func NewNode(
	logger zerolog.Logger,
	host host.Host,
	pCache p2p.ProtocolPeerCache,
	peerManager p2p.PeerManager,
	disallowLstCacheCfg *p2p.DisallowListCacheConfig,
) *Node {
	lg := logger.With().Str("component", "libp2p-node").Logger()
	return &Node{
		host:        host,
		logger:      lg,
		topics:      make(map[channels.Topic]p2p.Topic),
		subs:        make(map[channels.Topic]p2p.Subscription),
		pCache:      pCache,
		peerManager: peerManager,
		disallowListedCache: internal.NewDisallowListCache(
			disallowLstCacheCfg.MaxSize,
			logger.With().Str("module", "disallow-list-cache").Logger(),
			disallowLstCacheCfg.Metrics),
	}
}

var _ p2p.LibP2PNode = (*Node)(nil)

func (n *Node) Start(ctx irrecoverable.SignalerContext) {
	n.Component.Start(ctx)
}

// Stop terminates the libp2p node.
// All errors returned from this function can be considered benign.
func (n *Node) Stop() error {
	var result error

	n.logger.Debug().Msg("unsubscribing from all topics")
	for t := range n.topics {
		err := n.UnSubscribe(t)
		// context cancelled errors are expected while unsubscribing from topics during shutdown
		if err != nil && !errors.Is(err, context.Canceled) {
			result = multierror.Append(result, err)
		}
	}

	n.logger.Debug().Msg("stopping libp2p node")
	if err := n.host.Close(); err != nil {
		result = multierror.Append(result, err)
	}

	n.logger.Debug().Msg("closing peer store")
	// to prevent peerstore routine leak (https://github.com/libp2p/go-libp2p/issues/718)
	if err := n.host.Peerstore().Close(); err != nil {
		n.logger.Debug().Err(err).Msg("closing peer store")
		result = multierror.Append(result, err)
	}

	if result != nil {
		return result
	}

	addrs := len(n.host.Network().ListenAddresses())
	ticker := time.NewTicker(time.Millisecond * 2)
	defer ticker.Stop()
	timeout := time.After(time.Second)
	for addrs > 0 {
		// wait for all listen addresses to have been removed
		select {
		case <-timeout:
			n.logger.Error().Int("port", addrs).Msg("listen addresses still open")
			return nil
		case <-ticker.C:
			addrs = len(n.host.Network().ListenAddresses())
		}
	}

	n.logger.Debug().Msg("libp2p node stopped successfully")

	return nil
}

// AddPeer adds a peer to this node by adding it to this node's peerstore and connecting to it.
// All errors returned from this function can be considered benign.
func (n *Node) AddPeer(ctx context.Context, peerInfo peer.AddrInfo) error {
	return n.host.Connect(ctx, peerInfo)
}

// RemovePeer closes the connection with the peer.
// All errors returned from this function can be considered benign.
func (n *Node) RemovePeer(peerID peer.ID) error {
	err := n.host.Network().ClosePeer(peerID)
	if err != nil {
		return fmt.Errorf("failed to remove peer %s: %w", peerID, err)
	}
	// logging with suspicious level as we only expect to disconnect from a peer if it is not part of the
	// protocol state.
	n.logger.Warn().
		Str("peer_id", peerID.String()).
		Bool(logging.KeySuspicious, true).
		Msg("disconnected from peer")

	return nil
}

// GetPeersForProtocol returns slice peer IDs for the specified protocol ID.
func (n *Node) GetPeersForProtocol(pid protocol.ID) peer.IDSlice {
	pMap := n.pCache.GetPeers(pid)
	peers := make(peer.IDSlice, 0, len(pMap))
	for p := range pMap {
		peers = append(peers, p)
	}
	return peers
}

// CreateStream returns an existing stream connected to the peer if it exists, or creates a new stream with it.
// All errors returned from this function can be considered benign.
func (n *Node) CreateStream(ctx context.Context, peerID peer.ID) (libp2pnet.Stream, error) {
	lg := n.logger.With().Str("peer_id", peerID.String()).Logger()

	// If we do not currently have any addresses for the given peer, stream creation will almost
	// certainly fail. If this Node was configured with a routing system, we can try to use it to
	// look up the address of the peer.
	if len(n.host.Peerstore().Addrs(peerID)) == 0 && n.routing != nil {
		lg.Info().Msg("address not found in peer store, searching for peer in routing system")

		var err error
		func() {
			timedCtx, cancel := context.WithTimeout(ctx, findPeerQueryTimeout)
			defer cancel()
			// try to find the peer using the routing system
			_, err = n.routing.FindPeer(timedCtx, peerID)
		}()

		if err != nil {
			lg.Warn().Err(err).Msg("address not found in both peer store and routing system")
		} else {
			lg.Debug().Msg("address not found in peer store, but found in routing system search")
		}
	}

	stream, dialAddrs, err := n.uniMgr.CreateStream(ctx, peerID, MaxConnectAttempt)
	if err != nil {
		return nil, flownet.NewPeerUnreachableError(fmt.Errorf("could not create stream (peer_id: %s, dialing address(s): %v): %w", peerID,
			dialAddrs, err))
	}

	lg.Info().
		Str("networking_protocol_id", string(stream.Protocol())).
		Str("dial_address", fmt.Sprintf("%v", dialAddrs)).
		Msg("stream successfully created to remote peer")
	return stream, nil
}

// GetIPPort returns the IP and Port the libp2p node is listening on.
// All errors returned from this function can be considered benign.
func (n *Node) GetIPPort() (string, string, error) {
	return p2putils.IPPortFromMultiAddress(n.host.Network().ListenAddresses()...)
}

// RoutingTable returns the node routing table
func (n *Node) RoutingTable() *kbucket.RoutingTable {
	return n.routing.(*dht.IpfsDHT).RoutingTable()
}

// ListPeers returns list of peer IDs for peers subscribed to the topic.
func (n *Node) ListPeers(topic string) []peer.ID {
	return n.pubSub.ListPeers(topic)
}

// Subscribe subscribes the node to the given topic and returns the subscription
// All errors returned from this function can be considered benign.
func (n *Node) Subscribe(topic channels.Topic, topicValidator p2p.TopicValidatorFunc) (p2p.Subscription, error) {
	n.Lock()
	defer n.Unlock()

	// Check if the topic has been already created and is in the cache
	n.pubSub.GetTopics()
	tp, found := n.topics[topic]
	var err error
	if !found {
		if err := n.pubSub.RegisterTopicValidator(topic.String(), topicValidator); err != nil {
			n.logger.Err(err).Str("topic", topic.String()).Msg("failed to register topic validator, aborting subscription")
			return nil, fmt.Errorf("failed to register topic validator: %w", err)
		}

		tp, err = n.pubSub.Join(topic.String())
		if err != nil {
			if err := n.pubSub.UnregisterTopicValidator(topic.String()); err != nil {
				n.logger.Err(err).Str("topic", topic.String()).Msg("failed to unregister topic validator")
			}

			return nil, fmt.Errorf("could not join topic (%s): %w", topic, err)
		}

		n.topics[topic] = tp
	}

	// Create a new subscription
	s, err := tp.Subscribe()
	if err != nil {
		return s, fmt.Errorf("could not subscribe to topic (%s): %w", topic, err)
	}

	// Add the subscription to the cache
	n.subs[topic] = s

	n.logger.Debug().
		Str("topic", topic.String()).
		Msg("subscribed to topic")
	return s, err
}

// UnSubscribe cancels the subscriber and closes the topic.
// All errors returned from this function can be considered benign.
func (n *Node) UnSubscribe(topic channels.Topic) error {
	n.Lock()
	defer n.Unlock()
	// Remove the Subscriber from the cache
	if s, found := n.subs[topic]; found {
		s.Cancel()
		n.subs[topic] = nil
		delete(n.subs, topic)
	}

	tp, found := n.topics[topic]
	if !found {
		err := fmt.Errorf("could not find topic (%s)", topic)
		return err
	}

	if err := n.pubSub.UnregisterTopicValidator(topic.String()); err != nil {
		n.logger.Err(err).Str("topic", topic.String()).Msg("failed to unregister topic validator")
	}

	// attempt to close the topic
	err := tp.Close()
	if err != nil {
		err = fmt.Errorf("could not close topic (%s): %w", topic, err)
		return err
	}
	n.topics[topic] = nil
	delete(n.topics, topic)

	n.logger.Debug().
		Str("topic", topic.String()).
		Msg("unsubscribed from topic")
	return err
}

// Publish publishes the given payload on the topic.
// All errors returned from this function can be considered benign.
func (n *Node) Publish(ctx context.Context, topic channels.Topic, data []byte) error {
	ps, found := n.topics[topic]
	if !found {
		return fmt.Errorf("could not find topic (%s)", topic)
	}
	err := ps.Publish(ctx, data)
	if err != nil {
		return fmt.Errorf("could not publish to topic (%s): %w", topic, err)
	}
	return nil
}

// HasSubscription returns true if the node currently has an active subscription to the topic.
func (n *Node) HasSubscription(topic channels.Topic) bool {
	n.RLock()
	defer n.RUnlock()
	_, ok := n.subs[topic]
	return ok
}

// Host returns pointer to host object of node.
func (n *Node) Host() host.Host {
	return n.host
}

// WithDefaultUnicastProtocol overrides the default handler of the unicast manager and registers all preferred protocols.
func (n *Node) WithDefaultUnicastProtocol(defaultHandler libp2pnet.StreamHandler, preferred []protocols.ProtocolName) error {
	n.uniMgr.WithDefaultHandler(defaultHandler)
	for _, p := range preferred {
		err := n.uniMgr.Register(p)
		if err != nil {
			return fmt.Errorf("could not register unicast protocls: %w", err)
		}
	}

	return nil
}

// WithPeersProvider sets the PeersProvider for the peer manager.
// If a peer manager factory is set, this method will set the peer manager's PeersProvider.
func (n *Node) WithPeersProvider(peersProvider p2p.PeersProvider) {
	// TODO: chore: we should not allow overriding the peers provider if one is already set.
	if n.peerManager != nil {
		n.peerManager.SetPeersProvider(
			func() peer.IDSlice {
				authorizedPeersIds := peersProvider()
				allowListedPeerIds := peer.IDSlice{} // subset of authorizedPeersIds that are not disallowed
				for _, peerId := range authorizedPeersIds {
					// exclude the disallowed peers from the authorized peers list
					causes, disallowListed := n.disallowListedCache.IsDisallowListed(peerId)
					if disallowListed {
						n.logger.Warn().
							Str("peer_id", peerId.String()).
							Str("causes", fmt.Sprintf("%v", causes)).
							Msg("peer is disallowed for a cause, removing from authorized peers of peer manager")

						// exclude the peer from the authorized peers list
						continue
					}
					allowListedPeerIds = append(allowListedPeerIds, peerId)
				}

				return allowListedPeerIds
			})
	}
}

// PeerManagerComponent returns the component interface of the peer manager.
func (n *Node) PeerManagerComponent() component.Component {
	return n.peerManager
}

// RequestPeerUpdate requests an update to the peer connections of this node using the peer manager.
func (n *Node) RequestPeerUpdate() {
	if n.peerManager != nil {
		n.peerManager.RequestPeerUpdate()
	}
}

// IsConnected returns true if address is a direct peer of this node else false.
// Peers are considered not connected if the underlying libp2p host reports the
// peers as not connected and there are no connections in the connection list.
// error returns:
//   - network.ErrIllegalConnectionState if the underlying libp2p host reports connectedness as NotConnected but the connections list
//     to the peer is not empty. This would normally indicate a bug within libp2p. Although the network.ErrIllegalConnectionState a bug in libp2p there is a small chance that this error will be returned due
//     to a race condition between the time we check Connectedness and ConnsToPeer. There is a chance that a connection could be established
//     after we check Connectedness but right before we check ConnsToPeer.
func (n *Node) IsConnected(peerID peer.ID) (bool, error) {
	isConnected := n.host.Network().Connectedness(peerID)
	numOfConns := len(n.host.Network().ConnsToPeer(peerID))
	if isConnected == libp2pnet.NotConnected && numOfConns > 0 {
		return true, flownet.NewConnectionStatusErr(peerID, numOfConns)
	}
	return isConnected == libp2pnet.Connected && numOfConns > 0, nil
}

// SetRouting sets the node's routing implementation.
// SetRouting may be called at most once.
func (n *Node) SetRouting(r routing.Routing) {
	if n.routing != nil {
		n.logger.Fatal().Msg("routing already set")
	}

	n.routing = r
}

// Routing returns the node's routing implementation.
func (n *Node) Routing() routing.Routing {
	return n.routing
}

// PeerScoreExposer returns the node's peer score exposer implementation.
// If the node's peer score exposer has not been set, the second return value will be false.
func (n *Node) PeerScoreExposer() p2p.PeerScoreExposer {
	return n.pubSub.PeerScoreExposer()
}

// SetPubSub sets the node's pubsub implementation.
// SetPubSub may be called at most once.
func (n *Node) SetPubSub(ps p2p.PubSubAdapter) {
	if n.pubSub != nil {
		n.logger.Fatal().Msg("pubSub already set")
	}

	n.pubSub = ps
}

// SetComponentManager sets the component manager for the node.
// SetComponentManager may be called at most once.
func (n *Node) SetComponentManager(cm *component.ComponentManager) {
	if n.Component != nil {
		n.logger.Fatal().Msg("component already set")
	}

	n.Component = cm
}

// SetUnicastManager sets the unicast manager for the node.
// SetUnicastManager may be called at most once.
func (n *Node) SetUnicastManager(uniMgr p2p.UnicastManager) {
	if n.uniMgr != nil {
		n.logger.Fatal().Msg("unicast manager already set")
	}
	n.uniMgr = uniMgr
}

// OnDisallowListNotification is called when a new disallow list update notification is distributed.
// Any error on consuming event must handle internally.
// The implementation must be concurrency safe.
// Args:
//
//	id: peer ID of the peer being disallow-listed.
//	cause: cause of the peer being disallow-listed (only this cause is added to the peer's disallow-listed causes).
//
// Returns:
//
//	none
func (n *Node) OnDisallowListNotification(peerId peer.ID, cause flownet.DisallowListedCause) {
	causes, err := n.disallowListedCache.DisallowFor(peerId, cause)
	if err != nil {
		// returned error is fatal.
		n.logger.Fatal().Err(err).Str("peer_id", peerId.String()).Msg("failed to add peer to disallow list")
	}

	// TODO: this code should further be refactored to also log the Flow id.
	n.logger.Warn().
		Str("peer_id", peerId.String()).
		Str("notification_cause", cause.String()).
		Str("causes", fmt.Sprintf("%v", causes)).
		Msg("peer added to disallow list cache")
}

// OnAllowListNotification is called when a new allow list update notification is distributed.
// Any error on consuming event must handle internally.
// The implementation must be concurrency safe.
// Args:
//
//	id: peer ID of the peer being allow-listed.
//	cause: cause of the peer being allow-listed (only this cause is removed from the peer's disallow-listed causes).
//
// Returns:
//
//	none
func (n *Node) OnAllowListNotification(peerId peer.ID, cause flownet.DisallowListedCause) {
	remainingCauses := n.disallowListedCache.AllowFor(peerId, cause)

	n.logger.Info().
		Str("peer_id", peerId.String()).
		Str("causes", fmt.Sprintf("%v", cause)).
		Str("remaining_causes", fmt.Sprintf("%v", remainingCauses)).
		Msg("peer is allow-listed for cause")
}

// IsDisallowListed determines whether the given peer is disallow-listed for any reason.
// Args:
// - peerID: the peer to check.
// Returns:
// - []network.DisallowListedCause: the list of causes for which the given peer is disallow-listed. If the peer is not disallow-listed for any reason,
// a nil slice is returned.
// - bool: true if the peer is disallow-listed for any reason, false otherwise.
func (n *Node) IsDisallowListed(peerId peer.ID) ([]flownet.DisallowListedCause, bool) {
	return n.disallowListedCache.IsDisallowListed(peerId)
}<|MERGE_RESOLUTION|>--- conflicted
+++ resolved
@@ -53,7 +53,6 @@
 type Node struct {
 	component.Component
 	sync.RWMutex
-<<<<<<< HEAD
 	uniMgr      p2p.UnicastManager
 	host        host.Host // reference to the libp2p host (https://godoc.org/github.com/libp2p/go-libp2p/core/host)
 	pubSub      p2p.PubSubAdapter
@@ -63,21 +62,9 @@
 	routing     routing.Routing
 	pCache      p2p.ProtocolPeerCache
 	peerManager p2p.PeerManager
-=======
-	uniMgr           p2p.UnicastManager
-	host             host.Host // reference to the libp2p host (https://godoc.org/github.com/libp2p/go-libp2p/core/host)
-	pubSub           p2p.PubSubAdapter
-	logger           zerolog.Logger                      // used to provide logging
-	topics           map[channels.Topic]p2p.Topic        // map of a topic string to an actual topic instance
-	subs             map[channels.Topic]p2p.Subscription // map of a topic string to an actual subscription
-	routing          routing.Routing
-	pCache           p2p.ProtocolPeerCache
-	peerManager      p2p.PeerManager
-	peerScoreExposer p2p.PeerScoreExposer
 	// Cache of temporary disallow-listed peers, when a peer is disallow-listed, the connections to that peer
 	// are closed and further connections are not allowed till the peer is removed from the disallow-list.
 	disallowListedCache p2p.DisallowListCache
->>>>>>> 3ff44760
 }
 
 // NewNode creates a new libp2p node and sets its parameters.
