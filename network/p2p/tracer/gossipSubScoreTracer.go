--- conflicted
+++ resolved
@@ -213,26 +213,17 @@
 
 	var lg zerolog.Logger
 
-	lg = g.logger.With().
-		Str("peer_id", peerID.String()).
-		Float64("overall_score", snapshot.Score).
-		Float64("app_specific_score", snapshot.AppSpecificScore).
-		Float64("ip_colocation_factor", snapshot.IPColocationFactor).
-		Float64("behaviour_penalty", snapshot.BehaviourPenalty).Logger()
-
 	identity, valid := g.idProvider.ByPeerID(peerID)
 	if !valid {
-		lg = lg.With().
+		lg = g.logger.With().
 			Str("flow_id", "unknown").
 			Str("role", "unknown").Logger()
 	} else {
-		lg = lg.With().
+		lg = g.logger.With().
 			Hex("flow_id", logging.ID(identity.NodeID)).
 			Str("role", identity.Role.String()).Logger()
 	}
 
-<<<<<<< HEAD
-=======
 	lg = lg.With().
 		Str("peer_id", peerID.String()).
 		Float64("overall_score", snapshot.Score).
@@ -240,7 +231,6 @@
 		Float64("ip_colocation_factor", snapshot.IPColocationFactor).
 		Float64("behaviour_penalty", snapshot.BehaviourPenalty).Logger()
 
->>>>>>> 7fd96440
 	g.collector.OnOverallPeerScoreUpdated(snapshot.Score)
 	g.collector.OnAppSpecificScoreUpdated(snapshot.AppSpecificScore)
 	g.collector.OnIPColocationFactorUpdated(snapshot.IPColocationFactor)
