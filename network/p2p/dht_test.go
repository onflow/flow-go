--- conflicted
+++ resolved
@@ -241,11 +241,7 @@
 		resolver := dns.NewResolver(noopMetrics)
 
 		n, err := NewDefaultLibP2PNodeBuilder(flow.Identifier{}, "0.0.0.0:0", key).
-<<<<<<< HEAD
-			SetRootBlockID(rootBlockId).
-=======
 			SetSporkID(sporkID).
->>>>>>> 28012525
 			SetConnectionManager(connManager).
 			SetDHTOptions(AsServer(dhtServer)).
 			SetPingInfoProvider(pingInfoProvider).
