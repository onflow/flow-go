--- conflicted
+++ resolved
@@ -105,22 +105,10 @@
 			DebugSampler: throttledSampler,
 		})
 
-	penaltyValues := GossipSubCtrlMsgPenaltyValue{
-		Graft:                                 cfg.params.GossipsubScorePenalties.Graft,
-		Prune:                                 cfg.params.GossipsubScorePenalties.Prune,
-		IHave:                                 cfg.params.GossipsubScorePenalties.IHave,
-		IWant:                                 cfg.params.GossipsubScorePenalties.IWant,
-		RpcPublishMessage:                     cfg.params.GossipsubScorePenalties.Publish,
-		ClusterPrefixedPenaltyReductionFactor: cfg.params.GossipsubScorePenalties.ClusterPrefixedReductionFactor,
-	}
 	validator := NewSubscriptionValidator(cfg.logger, provider)
 	scoreRegistry, err := NewGossipSubAppSpecificScoreRegistry(&GossipSubAppSpecificScoreRegistryConfig{
 		Logger:                  logger,
-<<<<<<< HEAD
-		Penalty:                 penaltyValues,
-=======
 		Penalty:                 GossipSubCtrlMsgPenaltyValues(cfg.params.ScoringRegistryParameters.MisbehaviourPenalties),
->>>>>>> 458695ca
 		Validator:               validator,
 		Init:                    InitAppScoreRecordStateFunc(cfg.params.ScoringRegistryParameters.MaximumSpamPenaltyDecayFactor),
 		IdProvider:              cfg.provider,
