--- conflicted
+++ resolved
@@ -47,31 +47,20 @@
 	defaultMemoryLimitRatio     = 0.2 // flow default
 	defaultFileDescriptorsRatio = 0.5 // libp2p default
 
-<<<<<<< HEAD
 	// DefaultPeerScoringEnabled is the default value for enabling peer scoring.
 	defaultPeerScoringEnabled = true // enable peer scoring by default on node builder
 
 	// DefaultMeshTracerLoggingInterval is the default interval at which the mesh tracer logs the mesh
-=======
-	// defaultPeerScoringEnabled is the default value for enabling peer scoring.
-	// peer scoring is enabled by default.
-	defaultPeerScoringEnabled = true
-
-	// defaultMeshTracerLoggingInterval is the default interval at which the mesh tracer logs the mesh
->>>>>>> 2ebeb5d6
 	// topology. This is used for debugging and forensics purposes.
 	// Note that we purposefully choose this logging interval high enough to avoid spamming the logs. Moreover, the
 	// mesh updates will be logged individually and separately. The logging interval is only used to log the mesh
 	// topology as a whole specially when there are no updates to the mesh topology for a long time.
 	defaultMeshTracerLoggingInterval = 1 * time.Minute
-<<<<<<< HEAD
 
 	// defaultGossipSubScoreTracerInterval is the default interval at which the gossipsub score tracer logs the peer scores.
 	// This is used for debugging and forensics purposes.
 	// Note that we purposefully choose this logging interval high enough to avoid spamming the logs.
 	defaultGossipSubScoreTracerInterval = 1 * time.Minute
-=======
->>>>>>> 2ebeb5d6
 )
 
 // DefaultGossipSubConfig returns the default configuration for the gossipsub protocol.
@@ -79,10 +68,7 @@
 	return &GossipSubConfig{
 		PeerScoring:          defaultPeerScoringEnabled,
 		LocalMeshLogInterval: defaultMeshTracerLoggingInterval,
-<<<<<<< HEAD
 		ScoreTracerInterval:  defaultGossipSubScoreTracerInterval,
-=======
->>>>>>> 2ebeb5d6
 	}
 }
 
@@ -105,14 +91,8 @@
 	metrics module.NetworkMetrics,
 	resolver madns.BasicResolver,
 	role string,
-<<<<<<< HEAD
-	onInterceptPeerDialFilters, onInterceptSecuredFilters []p2p.PeerFilter,
-	connectionPruning bool,
-	updateInterval time.Duration,
-=======
 	connGaterCfg *ConnectionGaterConfig,
 	peerManagerCfg *PeerManagerConfig,
->>>>>>> 2ebeb5d6
 	gossipCfg *GossipSubConfig,
 	rCfg *ResourceManagerConfig,
 	uniCfg *UnicastConfig,
@@ -126,15 +106,8 @@
 			metrics,
 			resolver,
 			role,
-<<<<<<< HEAD
-			onInterceptPeerDialFilters,
-			onInterceptSecuredFilters,
-			connectionPruning,
-			updateInterval,
-=======
 			connGaterCfg,
 			peerManagerCfg,
->>>>>>> 2ebeb5d6
 			gossipCfg,
 			rCfg,
 			uniCfg)
@@ -161,10 +134,7 @@
 	SetStreamCreationRetryInterval(createStreamRetryInterval time.Duration) NodeBuilder
 	SetRateLimiterDistributor(consumer p2p.UnicastRateLimiterDistributor) NodeBuilder
 	SetGossipSubTracer(tracer p2p.PubSubTracer) NodeBuilder
-<<<<<<< HEAD
 	SetGossipSubScoreTracerInterval(interval time.Duration) NodeBuilder
-=======
->>>>>>> 2ebeb5d6
 	Build() (p2p.LibP2PNode, error)
 }
 
@@ -180,11 +150,8 @@
 type GossipSubConfig struct {
 	// LocalMeshLogInterval is the interval at which the local mesh is logged.
 	LocalMeshLogInterval time.Duration
-<<<<<<< HEAD
 	// ScoreTracerInterval is the interval at which the score tracer logs the peer scores.
 	ScoreTracerInterval time.Duration
-=======
->>>>>>> 2ebeb5d6
 	// PeerScoring is whether to enable GossipSub peer scoring.
 	PeerScoring bool
 }
@@ -197,7 +164,6 @@
 }
 
 type LibP2PNodeBuilder struct {
-<<<<<<< HEAD
 	sporkID                      flow.Identifier
 	addr                         string
 	networkKey                   fcrypto.PrivateKey
@@ -214,23 +180,6 @@
 	gossipSubConfigFunc          GossipSubAdapterConfigFunc
 	gossipSubPeerScoring         bool          // whether to enable gossipsub peer scoring
 	gossipSubScoreTracerInterval time.Duration // the interval at which the gossipsub score tracer logs the peer scores.
-=======
-	sporkID              flow.Identifier
-	addr                 string
-	networkKey           fcrypto.PrivateKey
-	logger               zerolog.Logger
-	metrics              module.LibP2PMetrics
-	basicResolver        madns.BasicResolver
-	subscriptionFilter   pubsub.SubscriptionFilter
-	resourceManager      network.ResourceManager
-	resourceManagerCfg   *ResourceManagerConfig
-	connManager          connmgr.ConnManager
-	connGater            connmgr.ConnectionGater
-	idProvider           module.IdentityProvider
-	gossipSubFactory     GossipSubFactoryFunc
-	gossipSubConfigFunc  GossipSubAdapterConfigFunc
-	gossipSubPeerScoring bool // whether to enable gossipsub peer scoring
->>>>>>> 2ebeb5d6
 
 	// gossipSubTracer is a callback interface that is called by the gossipsub implementation upon
 	// certain events. Currently, we use it to log and observe the local mesh of the node.
@@ -349,13 +298,13 @@
 	return builder
 }
 
-<<<<<<< HEAD
+func (builder *LibP2PNodeBuilder) SetStreamCreationRetryInterval(createStreamRetryInterval time.Duration) NodeBuilder {
+	builder.createStreamRetryInterval = createStreamRetryInterval
+	return builder
+}
+
 func (builder *LibP2PNodeBuilder) SetGossipSubScoreTracerInterval(interval time.Duration) NodeBuilder {
 	builder.gossipSubScoreTracerInterval = interval
-=======
-func (builder *LibP2PNodeBuilder) SetStreamCreationRetryInterval(createStreamRetryInterval time.Duration) NodeBuilder {
-	builder.createStreamRetryInterval = createStreamRetryInterval
->>>>>>> 2ebeb5d6
 	return builder
 }
 
@@ -461,33 +410,6 @@
 				ctx.Throw(fmt.Errorf("could not create routing system: %w", err))
 			}
 			node.SetRouting(rsys)
-
-<<<<<<< HEAD
-			gossipSubConfigs := builder.gossipSubConfigFunc(&p2p.BasePubSubAdapterConfig{
-				MaxMessageSize: p2pnode.DefaultMaxPubSubMsgSize,
-			})
-			gossipSubConfigs.WithMessageIdFunction(utils.MessageID)
-			gossipSubConfigs.WithRoutingDiscovery(rsys)
-			if builder.subscriptionFilter != nil {
-				gossipSubConfigs.WithSubscriptionFilter(builder.subscriptionFilter)
-			}
-
-			var scoreOpt *scoring.ScoreOption
-			if builder.gossipSubPeerScoring {
-				scoreOpt = scoring.NewScoreOption(builder.logger, builder.idProvider, builder.peerScoringParameterOptions...)
-				gossipSubConfigs.WithScoreOption(scoreOpt)
-			}
-
-			// The app-specific rpc inspector is a hook into the pubsub that is invoked upon receiving any incoming RPC.
-			gossipSubMetrics := p2pnode.NewGossipSubControlMessageMetrics(builder.metrics, builder.logger)
-			gossipSubConfigs.WithAppSpecificRpcInspector(func(from peer.ID, rpc *pubsub.RPC) error {
-				gossipSubMetrics.ObserveRPC(from, rpc)
-				return nil
-			})
-
-			if builder.gossipSubTracer != nil {
-				gossipSubConfigs.WithTracer(builder.gossipSubTracer)
-			}
 
 			if builder.gossipSubScoreTracerInterval > 0 {
 				scoreTracer := tracer.NewGossipSubScoreTracer(
@@ -500,12 +422,7 @@
 				builder.logger.Debug().Msg("starting gossipsub score tracer")
 				scoreTracer.Start(ctx)
 			}
-
-			// builds GossipSub with the given factory
-			gossipSub, err := builder.gossipSubFactory(ctx, builder.logger, h, gossipSubConfigs)
-=======
 			gossipSub, err := builder.buildGossipSub(ctx, rsys, h)
->>>>>>> 2ebeb5d6
 			if err != nil {
 				ctx.Throw(fmt.Errorf("could not create gossipsub: %w", err))
 			}
@@ -528,21 +445,12 @@
 			ready()
 			return
 		}
-<<<<<<< HEAD
 
 		builder.logger.Debug().Msg("starting libp2p tracer")
 		builder.gossipSubTracer.Start(ctx)
 		ready()
 	})
 
-=======
-
-		builder.logger.Debug().Msg("starting libp2p tracer")
-		builder.gossipSubTracer.Start(ctx)
-		ready()
-	})
-
->>>>>>> 2ebeb5d6
 	node.SetComponentManager(cm.Build())
 
 	return node, nil
@@ -621,14 +529,8 @@
 	metrics module.LibP2PMetrics,
 	resolver madns.BasicResolver,
 	role string,
-<<<<<<< HEAD
-	onInterceptPeerDialFilters, onInterceptSecuredFilters []p2p.PeerFilter,
-	connectionPruning bool,
-	updateInterval time.Duration,
-=======
 	connGaterCfg *ConnectionGaterConfig,
 	peerManagerCfg *PeerManagerConfig,
->>>>>>> 2ebeb5d6
 	gossipCfg *GossipSubConfig,
 	rCfg *ResourceManagerConfig,
 	uniCfg *UnicastConfig) (NodeBuilder, error) {
@@ -665,10 +567,7 @@
 
 	meshTracer := tracer.NewGossipSubMeshTracer(log, metrics, idProvider, gossipCfg.LocalMeshLogInterval)
 	builder.SetGossipSubTracer(meshTracer)
-<<<<<<< HEAD
 	builder.SetGossipSubScoreTracerInterval(gossipCfg.ScoreTracerInterval)
-=======
->>>>>>> 2ebeb5d6
 
 	if role != "ghost" {
 		r, _ := flow.ParseRole(role)
