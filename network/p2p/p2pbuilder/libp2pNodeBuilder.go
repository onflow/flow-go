--- conflicted
+++ resolved
@@ -282,10 +282,6 @@
 				gossipSubConfigs.WithScoreOption(scoreOpt)
 			}
 
-<<<<<<< HEAD
-			// builds GossipSub with the given factory
-			gossipSub, err := builder.gossipSubFactory(ctx, builder.logger, h, gossipSubConfigs)
-=======
 			gossipSubMetrics := p2pnode.NewGossipSubControlMessageMetrics(builder.metrics, builder.logger)
 
 			// The app-specific rpc inspector is a hook into the pubsub that is invoked upon receiving any incoming RPC.
@@ -295,7 +291,8 @@
 			}))
 
 			pubSub, err := pubsub.NewGossipSub(ctx, h, psOpts...)
->>>>>>> 51d22c6d
+			// builds GossipSub with the given factory
+			gossipSub, err := builder.gossipSubFactory(ctx, builder.logger, h, gossipSubConfigs)
 			if err != nil {
 				ctx.Throw(fmt.Errorf("could not create gossipsub: %w", err))
 			}
