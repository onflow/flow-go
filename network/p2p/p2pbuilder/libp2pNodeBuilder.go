package p2pbuilder

import (
	"context"
	"errors"
	"fmt"
	"net"
	"time"

	"github.com/libp2p/go-libp2p"
	pubsub "github.com/libp2p/go-libp2p-pubsub"
	"github.com/libp2p/go-libp2p/config"
	"github.com/libp2p/go-libp2p/core/connmgr"
	"github.com/libp2p/go-libp2p/core/host"
	"github.com/libp2p/go-libp2p/core/network"
	"github.com/libp2p/go-libp2p/core/routing"
	"github.com/libp2p/go-libp2p/core/transport"
	rcmgr "github.com/libp2p/go-libp2p/p2p/host/resource-manager"
	"github.com/libp2p/go-libp2p/p2p/transport/tcp"
	"github.com/multiformats/go-multiaddr"
	madns "github.com/multiformats/go-multiaddr-dns"
	"github.com/rs/zerolog"

	fcrypto "github.com/onflow/flow-go/crypto"
	"github.com/onflow/flow-go/model/flow"
	"github.com/onflow/flow-go/module"
	"github.com/onflow/flow-go/module/component"
	"github.com/onflow/flow-go/module/irrecoverable"
	flownet "github.com/onflow/flow-go/network"
	"github.com/onflow/flow-go/network/netconf"
	"github.com/onflow/flow-go/network/p2p"
	"github.com/onflow/flow-go/network/p2p/connection"
	"github.com/onflow/flow-go/network/p2p/dht"
	"github.com/onflow/flow-go/network/p2p/keyutils"
	p2pconfig "github.com/onflow/flow-go/network/p2p/p2pbuilder/config"
	gossipsubbuilder "github.com/onflow/flow-go/network/p2p/p2pbuilder/gossipsub"
	"github.com/onflow/flow-go/network/p2p/p2pconf"
	"github.com/onflow/flow-go/network/p2p/p2pnode"
	"github.com/onflow/flow-go/network/p2p/subscription"
	"github.com/onflow/flow-go/network/p2p/tracer"
	"github.com/onflow/flow-go/network/p2p/unicast"
	"github.com/onflow/flow-go/network/p2p/unicast/protocols"
	"github.com/onflow/flow-go/network/p2p/unicast/stream"
	"github.com/onflow/flow-go/network/p2p/utils"
)

type GossipSubFactoryFunc func(context.Context, zerolog.Logger, host.Host, p2p.PubSubAdapterConfig) (p2p.PubSubAdapter, error)
type CreateNodeFunc func(logger zerolog.Logger,
	host host.Host,
	pCache *p2pnode.ProtocolPeerCache,
	peerManager *connection.PeerManager) p2p.LibP2PNode
type GossipSubAdapterConfigFunc func(*p2p.BasePubSubAdapterConfig) p2p.PubSubAdapterConfig

type LibP2PNodeBuilder struct {
	gossipSubBuilder p2p.GossipSubBuilder
	sporkId          flow.Identifier
	address          string
	networkKey       fcrypto.PrivateKey
	logger           zerolog.Logger
	metrics          module.LibP2PMetrics
	basicResolver    madns.BasicResolver

	resourceManager           network.ResourceManager
	resourceManagerCfg        *p2pconf.ResourceManagerConfig
	connManager               connmgr.ConnManager
	connGater                 p2p.ConnectionGater
	routingFactory            func(context.Context, host.Host) (routing.Routing, error)
	peerManagerConfig         *p2pconfig.PeerManagerConfig
	createNode                p2p.CreateNodeFunc
	createStreamRetryInterval time.Duration
	rateLimiterDistributor    p2p.UnicastRateLimiterDistributor
	gossipSubTracer           p2p.PubSubTracer
	disallowListCacheCfg      *p2p.DisallowListCacheConfig
}

func NewNodeBuilder(
	logger zerolog.Logger,
	metricsConfig *p2pconfig.MetricsConfig,
	networkingType flownet.NetworkingType,
	address string,
	networkKey fcrypto.PrivateKey,
<<<<<<< HEAD
	sporkID flow.Identifier,
	rCfg *netconf.ResourceManagerConfig,
	peerManagerConfig *p2pconfig.PeerManagerConfig,
=======
	sporkId flow.Identifier,
	idProvider module.IdentityProvider,
	rCfg *p2pconf.ResourceManagerConfig,
	rpcInspectorCfg *p2pconf.GossipSubRPCInspectorsConfig,
>>>>>>> 487981d2
	disallowListCacheCfg *p2p.DisallowListCacheConfig) *LibP2PNodeBuilder {
	return &LibP2PNodeBuilder{
		logger:               logger,
		sporkId:              sporkId,
		address:              address,
		networkKey:           networkKey,
		createNode:           DefaultCreateNodeFunc,
		metrics:              metricsConfig.Metrics,
		resourceManagerCfg:   rCfg,
		disallowListCacheCfg: disallowListCacheCfg,
<<<<<<< HEAD
		peerManagerConfig:    peerManagerConfig,
=======
		gossipSubBuilder: gossipsubbuilder.NewGossipSubBuilder(
			logger,
			metricsConfig,
			networkingType,
			sporkId,
			idProvider,
			rpcInspectorCfg),
>>>>>>> 487981d2
	}
}

var _ p2p.NodeBuilder = &LibP2PNodeBuilder{}

// SetBasicResolver sets the DNS resolver for the node.
func (builder *LibP2PNodeBuilder) SetBasicResolver(br madns.BasicResolver) p2p.NodeBuilder {
	builder.basicResolver = br
	return builder
}

// SetSubscriptionFilter sets the pubsub subscription filter for the node.
func (builder *LibP2PNodeBuilder) SetSubscriptionFilter(filter pubsub.SubscriptionFilter) p2p.NodeBuilder {
	builder.gossipSubBuilder.SetSubscriptionFilter(filter)
	return builder
}

// SetResourceManager sets the resource manager for the node.
func (builder *LibP2PNodeBuilder) SetResourceManager(manager network.ResourceManager) p2p.NodeBuilder {
	builder.resourceManager = manager
	return builder
}

// SetConnectionManager sets the connection manager for the node.
func (builder *LibP2PNodeBuilder) SetConnectionManager(manager connmgr.ConnManager) p2p.NodeBuilder {
	builder.connManager = manager
	return builder
}

// SetConnectionGater sets the connection gater for the node.
func (builder *LibP2PNodeBuilder) SetConnectionGater(gater p2p.ConnectionGater) p2p.NodeBuilder {
	builder.connGater = gater
	return builder
}

// SetRoutingSystem sets the routing system factory function.
func (builder *LibP2PNodeBuilder) SetRoutingSystem(f func(context.Context, host.Host) (routing.Routing, error)) p2p.NodeBuilder {
	builder.routingFactory = f
	return builder
}

func (builder *LibP2PNodeBuilder) SetGossipSubFactory(gf p2p.GossipSubFactoryFunc, cf p2p.GossipSubAdapterConfigFunc) p2p.NodeBuilder {
	builder.gossipSubBuilder.SetGossipSubFactory(gf)
	builder.gossipSubBuilder.SetGossipSubConfigFunc(cf)
	return builder
}

// EnableGossipSubPeerScoring enables peer scoring for the GossipSub pubsub system.
// Arguments:
// - *PeerScoringConfig: the peer scoring configuration for the GossipSub pubsub system. If nil, the default configuration is used.
func (builder *LibP2PNodeBuilder) EnableGossipSubPeerScoring(config *p2p.PeerScoringConfig) p2p.NodeBuilder {
	builder.gossipSubBuilder.SetGossipSubPeerScoring(true)
	if config != nil {
		if config.AppSpecificScoreParams != nil {
			builder.gossipSubBuilder.SetAppSpecificScoreParams(config.AppSpecificScoreParams)
		}
		if config.TopicScoreParams != nil {
			for topic, params := range config.TopicScoreParams {
				builder.gossipSubBuilder.SetTopicScoreParams(topic, params)
			}
		}
	}

	return builder
}

func (builder *LibP2PNodeBuilder) SetGossipSubTracer(tracer p2p.PubSubTracer) p2p.NodeBuilder {
	builder.gossipSubBuilder.SetGossipSubTracer(tracer)
	builder.gossipSubTracer = tracer
	return builder
}

func (builder *LibP2PNodeBuilder) SetCreateNode(f p2p.CreateNodeFunc) p2p.NodeBuilder {
	builder.createNode = f
	return builder
}

func (builder *LibP2PNodeBuilder) SetRateLimiterDistributor(distributor p2p.UnicastRateLimiterDistributor) p2p.NodeBuilder {
	builder.rateLimiterDistributor = distributor
	return builder
}

func (builder *LibP2PNodeBuilder) SetStreamCreationRetryInterval(createStreamRetryInterval time.Duration) p2p.NodeBuilder {
	builder.createStreamRetryInterval = createStreamRetryInterval
	return builder
}

func (builder *LibP2PNodeBuilder) SetGossipSubScoreTracerInterval(interval time.Duration) p2p.NodeBuilder {
	builder.gossipSubBuilder.SetGossipSubScoreTracerInterval(interval)
	return builder
}

func (builder *LibP2PNodeBuilder) OverrideDefaultRpcInspectorSuiteFactory(factory p2p.GossipSubRpcInspectorSuiteFactoryFunc) p2p.NodeBuilder {
	builder.gossipSubBuilder.OverrideDefaultRpcInspectorSuiteFactory(factory)
	return builder
}

// buildRouting creates a new routing system factory for a libp2p node using the provided host.
// It returns the newly created routing system and any errors encountered during its creation.
//
// Arguments:
// - ctx: a context.Context object used to manage the lifecycle of the node.
// - h: a libp2p host.Host object used to initialize the routing system.
//
// Returns:
// - routing.Routing: a routing system for the libp2p node.
// - error: if an error occurs during the creation of the routing system, it is returned. Otherwise, nil is returned.
// Note that on happy path, the returned error is nil. Any non-nil error indicates that the routing system could not be created
// and is non-recoverable. In case of an error the node should be stopped.
func (builder *LibP2PNodeBuilder) buildRouting(ctx context.Context, h host.Host) (routing.Routing, error) {
	routingSystem, err := builder.routingFactory(ctx, h)
	if err != nil {
		return nil, fmt.Errorf("could not create libp2p node routing system: %w", err)
	}
	return routingSystem, nil
}

// Build creates a new libp2p node using the configured options.
func (builder *LibP2PNodeBuilder) Build() (p2p.LibP2PNode, error) {
	if builder.routingFactory == nil {
		return nil, errors.New("routing system factory is not set")
	}

	var opts []libp2p.Option

	if builder.basicResolver != nil {
		resolver, err := madns.NewResolver(madns.WithDefaultResolver(builder.basicResolver))

		if err != nil {
			return nil, fmt.Errorf("could not create resolver: %w", err)
		}

		opts = append(opts, libp2p.MultiaddrResolver(resolver))
	}

	if builder.resourceManager != nil {
		opts = append(opts, libp2p.ResourceManager(builder.resourceManager))
		builder.logger.Warn().
			Msg("libp2p resource manager is overridden by the node builder, metrics may not be available")
	} else {
		// setting up default resource manager, by hooking in the resource manager metrics reporter.
		limits := rcmgr.DefaultLimits

		libp2p.SetDefaultServiceLimits(&limits)

		mem, err := allowedMemory(builder.resourceManagerCfg.MemoryLimitRatio)
		if err != nil {
			return nil, fmt.Errorf("could not get allowed memory: %w", err)
		}
		fd, err := allowedFileDescriptors(builder.resourceManagerCfg.FileDescriptorsRatio)
		if err != nil {
			return nil, fmt.Errorf("could not get allowed file descriptors: %w", err)
		}
		limits.PeerBaseLimit.ConnsInbound = builder.resourceManagerCfg.PeerBaseLimitConnsInbound
		l := limits.Scale(mem, fd)
		mgr, err := rcmgr.NewResourceManager(rcmgr.NewFixedLimiter(l), rcmgr.WithMetrics(builder.metrics))
		if err != nil {
			return nil, fmt.Errorf("could not create libp2p resource manager: %w", err)
		}
		builder.logger.Info().
			Str("key", keyResourceManagerLimit).
			Int64("allowed_memory", mem).
			Int("allowed_file_descriptors", fd).
			Msg("allowed memory and file descriptors are fetched from the system")
		newLimitConfigLogger(builder.logger).logResourceManagerLimits(l)

		opts = append(opts, libp2p.ResourceManager(mgr))
		builder.logger.Info().Msg("libp2p resource manager is set to default with metrics")
	}

	if builder.connManager != nil {
		opts = append(opts, libp2p.ConnectionManager(builder.connManager))
	}

	if builder.connGater != nil {
		opts = append(opts, libp2p.ConnectionGater(builder.connGater))
	}

	h, err := DefaultLibP2PHost(builder.address, builder.networkKey, opts...)
	if err != nil {
		return nil, err
	}
	builder.gossipSubBuilder.SetHost(h)

	pCache, err := p2pnode.NewProtocolPeerCache(builder.logger, h)
	if err != nil {
		return nil, err
	}

	var peerManager p2p.PeerManager
	if builder.peerManagerConfig.UpdateInterval > 0 {
		connector, err := builder.peerManagerConfig.ConnectorFactory(h)
		if err != nil {
			return nil, fmt.Errorf("failed to create libp2p connector: %w", err)
		}
		peerUpdater, err := connection.NewPeerUpdater(&connection.PeerUpdaterConfig{
			PruneConnections: builder.peerManagerConfig.ConnectionPruning,
			Logger:           builder.logger,
			Host:             connection.NewConnectorHost(h),
			Connector:        connector,
		})
		if err != nil {
			return nil, fmt.Errorf("failed to create libp2p connector: %w", err)
		}

		peerManager = connection.NewPeerManager(builder.logger, builder.peerManagerConfig.UpdateInterval, peerUpdater)

		if builder.rateLimiterDistributor != nil {
			builder.rateLimiterDistributor.AddConsumer(peerManager)
		}
	}

	node := builder.createNode(builder.logger, h, pCache, peerManager, builder.disallowListCacheCfg)

	if builder.connGater != nil {
		builder.connGater.SetDisallowListOracle(node)
	}

	unicastManager := unicast.NewUnicastManager(builder.logger,
		stream.NewLibP2PStreamFactory(h),
		builder.sporkId,
		builder.createStreamRetryInterval,
		node,
		builder.metrics)
	node.SetUnicastManager(unicastManager)

	cm := component.NewComponentManagerBuilder().
		AddWorker(func(ctx irrecoverable.SignalerContext, ready component.ReadyFunc) {
			// routing system is created here, because it needs to be created during the node startup.
			routingSystem, err := builder.buildRouting(ctx, h)
			if err != nil {
				ctx.Throw(fmt.Errorf("could not create routing system: %w", err))
			}
			node.SetRouting(routingSystem)
			builder.gossipSubBuilder.SetRoutingSystem(routingSystem)

			// gossipsub is created here, because it needs to be created during the node startup.
			gossipSub, scoreTracer, err := builder.gossipSubBuilder.Build(ctx)
			if err != nil {
				ctx.Throw(fmt.Errorf("could not create gossipsub: %w", err))
			}
			if scoreTracer != nil {
				node.SetPeerScoreExposer(scoreTracer)
			}
			node.SetPubSub(gossipSub)
			gossipSub.Start(ctx)
			ready()

			<-gossipSub.Done()
		}).
		AddWorker(func(ctx irrecoverable.SignalerContext, ready component.ReadyFunc) {
			// encapsulates shutdown logic for the libp2p node.
			ready()
			<-ctx.Done()
			// we wait till the context is done, and then we stop the libp2p node.

			err = node.Stop()
			if err != nil {
				// ignore context cancellation errors
				if !errors.Is(err, context.Canceled) && !errors.Is(err, context.DeadlineExceeded) {
					ctx.Throw(fmt.Errorf("could not stop libp2p node: %w", err))
				}
			}
		})

	node.SetComponentManager(cm.Build())

	return node, nil
}

// DefaultLibP2PHost returns a libp2p host initialized to listen on the given address and using the given private key and
// customized with options
func DefaultLibP2PHost(address string, key fcrypto.PrivateKey, options ...config.Option) (host.Host, error) {
	defaultOptions, err := defaultLibP2POptions(address, key)
	if err != nil {
		return nil, err
	}

	allOptions := append(defaultOptions, options...)

	// create the libp2p host
	libP2PHost, err := libp2p.New(allOptions...)
	if err != nil {
		return nil, fmt.Errorf("could not create libp2p host: %w", err)
	}

	return libP2PHost, nil
}

// defaultLibP2POptions creates and returns the standard LibP2P host options that are used for the Flow Libp2p network
func defaultLibP2POptions(address string, key fcrypto.PrivateKey) ([]config.Option, error) {

	libp2pKey, err := keyutils.LibP2PPrivKeyFromFlow(key)
	if err != nil {
		return nil, fmt.Errorf("could not generate libp2p key: %w", err)
	}

	ip, port, err := net.SplitHostPort(address)
	if err != nil {
		return nil, fmt.Errorf("could not split node address %s:%w", address, err)
	}

	sourceMultiAddr, err := multiaddr.NewMultiaddr(utils.MultiAddressStr(ip, port))
	if err != nil {
		return nil, fmt.Errorf("failed to translate Flow address to Libp2p multiaddress: %w", err)
	}

	// create a transport which disables port reuse and web socket.
	// Port reuse enables listening and dialing from the same TCP port (https://github.com/libp2p/go-reuseport)
	// While this sounds great, it intermittently causes a 'broken pipe' error
	// as the 1-k discovery process and the 1-1 messaging both sometimes attempt to open connection to the same target
	// As of now there is no requirement of client sockets to be a well-known port, so disabling port reuse all together.
	t := libp2p.Transport(func(u transport.Upgrader) (*tcp.TcpTransport, error) {
		return tcp.NewTCPTransport(u, nil, tcp.DisableReuseport())
	})

	// gather all the options for the libp2p node
	options := []config.Option{
		libp2p.ListenAddrs(sourceMultiAddr), // set the listen address
		libp2p.Identity(libp2pKey),          // pass in the networking key
		t,                                   // set the transport
	}

	return options, nil
}

// DefaultCreateNodeFunc returns new libP2P node.
func DefaultCreateNodeFunc(logger zerolog.Logger,
	host host.Host,
	pCache p2p.ProtocolPeerCache,
	peerManager p2p.PeerManager,
	disallowListCacheCfg *p2p.DisallowListCacheConfig) p2p.LibP2PNode {
	return p2pnode.NewNode(logger, host, pCache, peerManager, disallowListCacheCfg)
}

// DefaultNodeBuilder returns a node builder.
func DefaultNodeBuilder(
	logger zerolog.Logger,
	address string,
	networkingType flownet.NetworkingType,
	flowKey fcrypto.PrivateKey,
	sporkId flow.Identifier,
	idProvider module.IdentityProvider,
	metricsCfg *p2pconfig.MetricsConfig,
	resolver madns.BasicResolver,
	role string,
	connGaterCfg *p2pconfig.ConnectionGaterConfig,
	peerManagerCfg *p2pconfig.PeerManagerConfig,
	gossipCfg *p2pconf.GossipSubConfig,
	rpcInspectorCfg *p2pconf.GossipSubRPCInspectorsConfig,
	rCfg *p2pconf.ResourceManagerConfig,
	uniCfg *p2pconfig.UnicastConfig,
	connMgrConfig *netconf.ConnectionManagerConfig,
	disallowListCacheCfg *p2p.DisallowListCacheConfig) (p2p.NodeBuilder, error) {

	connManager, err := connection.NewConnManager(logger, metricsCfg.Metrics, connMgrConfig)
	if err != nil {
		return nil, fmt.Errorf("could not create connection manager: %w", err)
	}

	// set the default connection gater peer filters for both InterceptPeerDial and InterceptSecured callbacks
	peerFilter := notEjectedPeerFilter(idProvider)
	peerFilters := []p2p.PeerFilter{peerFilter}

	connGater := connection.NewConnGater(logger,
		idProvider,
		connection.WithOnInterceptPeerDialFilters(append(peerFilters, connGaterCfg.InterceptPeerDialFilters...)),
		connection.WithOnInterceptSecuredFilters(append(peerFilters, connGaterCfg.InterceptSecuredFilters...)))

<<<<<<< HEAD
	builder := NewNodeBuilder(log, metricsCfg.Metrics, address, flowKey, sporkId, rCfg, peerManagerCfg, disallowListCacheCfg).
=======
	builder := NewNodeBuilder(
		logger,
		metricsCfg,
		networkingType,
		address,
		flowKey,
		sporkId,
		idProvider,
		rCfg,
		rpcInspectorCfg,
		disallowListCacheCfg).
>>>>>>> 487981d2
		SetBasicResolver(resolver).
		SetConnectionManager(connManager).
		SetConnectionGater(connGater).
		SetRoutingSystem(func(ctx context.Context, host host.Host) (routing.Routing, error) {
			return dht.NewDHT(ctx, host, protocols.FlowDHTProtocolID(sporkId), logger, metricsCfg.Metrics, dht.AsServer())
		}).
		SetStreamCreationRetryInterval(uniCfg.StreamRetryInterval).
		SetCreateNode(DefaultCreateNodeFunc).
		SetRateLimiterDistributor(uniCfg.RateLimiterDistributor)

	if gossipCfg.PeerScoring {
		// currently, we only enable peer scoring with default parameters. So, we set the score parameters to nil.
		builder.EnableGossipSubPeerScoring(nil)
	}

	meshTracer := tracer.NewGossipSubMeshTracer(logger, metricsCfg.Metrics, idProvider, gossipCfg.LocalMeshLogInterval)
	builder.SetGossipSubTracer(meshTracer)
	builder.SetGossipSubScoreTracerInterval(gossipCfg.ScoreTracerInterval)

	if role != "ghost" {
		r, _ := flow.ParseRole(role)
		builder.SetSubscriptionFilter(subscription.NewRoleBasedFilter(r, idProvider))
	}

	return builder, nil
}<|MERGE_RESOLUTION|>--- conflicted
+++ resolved
@@ -79,16 +79,11 @@
 	networkingType flownet.NetworkingType,
 	address string,
 	networkKey fcrypto.PrivateKey,
-<<<<<<< HEAD
-	sporkID flow.Identifier,
-	rCfg *netconf.ResourceManagerConfig,
-	peerManagerConfig *p2pconfig.PeerManagerConfig,
-=======
 	sporkId flow.Identifier,
 	idProvider module.IdentityProvider,
 	rCfg *p2pconf.ResourceManagerConfig,
 	rpcInspectorCfg *p2pconf.GossipSubRPCInspectorsConfig,
->>>>>>> 487981d2
+	peerManagerConfig *p2pconfig.PeerManagerConfig,
 	disallowListCacheCfg *p2p.DisallowListCacheConfig) *LibP2PNodeBuilder {
 	return &LibP2PNodeBuilder{
 		logger:               logger,
@@ -99,9 +94,6 @@
 		metrics:              metricsConfig.Metrics,
 		resourceManagerCfg:   rCfg,
 		disallowListCacheCfg: disallowListCacheCfg,
-<<<<<<< HEAD
-		peerManagerConfig:    peerManagerConfig,
-=======
 		gossipSubBuilder: gossipsubbuilder.NewGossipSubBuilder(
 			logger,
 			metricsConfig,
@@ -109,7 +101,7 @@
 			sporkId,
 			idProvider,
 			rpcInspectorCfg),
->>>>>>> 487981d2
+		peerManagerConfig:    peerManagerConfig,
 	}
 }
 
@@ -479,9 +471,6 @@
 		connection.WithOnInterceptPeerDialFilters(append(peerFilters, connGaterCfg.InterceptPeerDialFilters...)),
 		connection.WithOnInterceptSecuredFilters(append(peerFilters, connGaterCfg.InterceptSecuredFilters...)))
 
-<<<<<<< HEAD
-	builder := NewNodeBuilder(log, metricsCfg.Metrics, address, flowKey, sporkId, rCfg, peerManagerCfg, disallowListCacheCfg).
-=======
 	builder := NewNodeBuilder(
 		logger,
 		metricsCfg,
@@ -493,7 +482,6 @@
 		rCfg,
 		rpcInspectorCfg,
 		disallowListCacheCfg).
->>>>>>> 487981d2
 		SetBasicResolver(resolver).
 		SetConnectionManager(connManager).
 		SetConnectionGater(connGater).
