--- conflicted
+++ resolved
@@ -26,21 +26,14 @@
 	"github.com/onflow/flow-go/crypto/hash"
 	"github.com/onflow/flow-go/model/flow"
 	"github.com/onflow/flow-go/module"
-<<<<<<< HEAD
 	"github.com/onflow/flow-go/module/component"
-	"github.com/onflow/flow-go/module/id"
 	"github.com/onflow/flow-go/module/irrecoverable"
-=======
->>>>>>> 6163d103
 	"github.com/onflow/flow-go/network/p2p"
 	"github.com/onflow/flow-go/network/p2p/connection"
 	"github.com/onflow/flow-go/network/p2p/dht"
 	"github.com/onflow/flow-go/network/p2p/keyutils"
 	"github.com/onflow/flow-go/network/p2p/p2pnode"
-<<<<<<< HEAD
-=======
 	"github.com/onflow/flow-go/network/p2p/scoring"
->>>>>>> 6163d103
 	"github.com/onflow/flow-go/network/p2p/subscription"
 	"github.com/onflow/flow-go/network/p2p/unicast"
 	"github.com/onflow/flow-go/network/p2p/utils"
@@ -88,17 +81,12 @@
 					metrics,
 					dht.AsServer(),
 				)
-<<<<<<< HEAD
 			}).
-			SetPubSub(pubsub.NewGossipSub).
 			SetPeerManagerOptions(connectionPruning, updateInterval)
-=======
-			})
 
 		if peerScoringEnabled {
 			builder.EnableGossipSubPeerScoring(idProvider)
 		}
->>>>>>> 6163d103
 
 		if role != "ghost" {
 			r, _ := flow.ParseRole(role)
@@ -123,8 +111,7 @@
 	SetConnectionManager(connmgr.ConnManager) NodeBuilder
 	SetConnectionGater(connmgr.ConnectionGater) NodeBuilder
 	SetRoutingSystem(func(context.Context, host.Host) (routing.Routing, error)) NodeBuilder
-<<<<<<< HEAD
-	SetPubSub(func(context.Context, host.Host, ...pubsub.Option) (*pubsub.PubSub, error)) NodeBuilder
+	EnableGossipSubPeerScoring(module.IdentityProvider) NodeBuilder
 	SetPeerManagerOptions(connectionPruning bool, updateInterval time.Duration) NodeBuilder
 	Build() (*p2pnode.Node, error)
 }
@@ -139,29 +126,11 @@
 	resourceManager           network.ResourceManager
 	connManager               connmgr.ConnManager
 	connGater                 connmgr.ConnectionGater
+	idProvider                module.IdentityProvider
+	gossipSubPeerScoring      bool // whether to enable gossipsub peer scoring
 	routingFactory            func(context.Context, host.Host) (routing.Routing, error)
-	pubsubFactory             func(context.Context, host.Host, ...pubsub.Option) (*pubsub.PubSub, error)
 	peerManagerEnablePruning  bool
 	peerManagerUpdateInterval time.Duration
-=======
-	EnableGossipSubPeerScoring(module.IdentityProvider) NodeBuilder
-	Build(context.Context) (*p2pnode.Node, error)
-}
-
-type LibP2PNodeBuilder struct {
-	sporkID              flow.Identifier
-	addr                 string
-	networkKey           fcrypto.PrivateKey
-	logger               zerolog.Logger
-	basicResolver        madns.BasicResolver
-	subscriptionFilter   pubsub.SubscriptionFilter
-	resourceManager      network.ResourceManager
-	connManager          connmgr.ConnManager
-	connGater            connmgr.ConnectionGater
-	idProvider           module.IdentityProvider
-	gossipSubPeerScoring bool // whether to enable gossipsub peer scoring
-	routingFactory       func(context.Context, host.Host) (routing.Routing, error)
->>>>>>> 6163d103
 }
 
 func NewNodeBuilder(
@@ -214,15 +183,9 @@
 	return builder
 }
 
-<<<<<<< HEAD
-// SetPubSub sets the pubsub factory function.
-func (builder *LibP2PNodeBuilder) SetPubSub(f func(context.Context, host.Host, ...pubsub.Option) (*pubsub.PubSub, error)) NodeBuilder {
-	builder.pubsubFactory = f
-=======
 func (builder *LibP2PNodeBuilder) EnableGossipSubPeerScoring(provider module.IdentityProvider) NodeBuilder {
 	builder.gossipSubPeerScoring = true
 	builder.idProvider = provider
->>>>>>> 6163d103
 	return builder
 }
 
@@ -263,47 +226,38 @@
 		opts = append(opts, libp2p.ConnectionGater(builder.connGater))
 	}
 
-<<<<<<< HEAD
-	host, err := DefaultLibP2PHost(builder.addr, builder.networkKey, opts...)
-
-=======
-	h, err := DefaultLibP2PHost(ctx, builder.addr, builder.networkKey, opts...)
->>>>>>> 6163d103
+	h, err := DefaultLibP2PHost(builder.addr, builder.networkKey, opts...)
+
 	if err != nil {
 		return nil, err
 	}
 
-<<<<<<< HEAD
-	pCache, err := p2pnode.NewProtocolPeerCache(builder.logger, host)
-=======
-	rsys, err := builder.routingFactory(ctx, h)
->>>>>>> 6163d103
+	pCache, err := p2pnode.NewProtocolPeerCache(builder.logger, h)
 	if err != nil {
 		return nil, err
 	}
 
 	unicastManager := unicast.NewUnicastManager(
 		builder.logger,
-		unicast.NewLibP2PStreamFactory(host),
+		unicast.NewLibP2PStreamFactory(h),
 		builder.sporkID,
 	)
 
 	var peerManager *connection.PeerManager
 	if builder.peerManagerUpdateInterval > 0 {
-		connector, err := connection.NewLibp2pConnector(builder.logger, host, builder.peerManagerEnablePruning)
+		connector, err := connection.NewLibp2pConnector(builder.logger, h, builder.peerManagerEnablePruning)
 		if err != nil {
 			return nil, fmt.Errorf("failed to create libp2p connector: %w", err)
 		}
 
-<<<<<<< HEAD
 		peerManager = connection.NewPeerManager(builder.logger, builder.peerManagerUpdateInterval, connector)
 	}
 
-	node := p2pnode.NewNode(builder.logger, host, pCache, unicastManager, peerManager)
+	node := p2pnode.NewNode(builder.logger, h, pCache, unicastManager, peerManager)
 
 	cm := component.NewComponentManagerBuilder().
 		AddWorker(func(ctx irrecoverable.SignalerContext, ready component.ReadyFunc) {
-			rsys, err := builder.routingFactory(ctx, host)
+			rsys, err := builder.routingFactory(ctx, h)
 			if err != nil {
 				ctx.Throw(fmt.Errorf("could not create libp2p node routing: %w", err))
 			}
@@ -320,9 +274,18 @@
 				psOpts = append(psOpts, pubsub.WithSubscriptionFilter(builder.subscriptionFilter))
 			}
 
-			pubSub, err := builder.pubsubFactory(ctx, host, psOpts...)
+			var scoreOpt *scoring.ScoreOption
+			if builder.gossipSubPeerScoring {
+				scoreOpt = scoring.NewScoreOption(builder.logger, builder.idProvider)
+				psOpts = append(psOpts, scoreOpt.BuildFlowPubSubScoreOption())
+			}
+
+			pubSub, err := pubsub.NewGossipSub(ctx, h, psOpts...)
 			if err != nil {
-				ctx.Throw(fmt.Errorf("could not create libp2p node pubsub: %w", err))
+				ctx.Throw(fmt.Errorf("could not create gossipsub: %w", err))
+			}
+			if scoreOpt != nil {
+				scoreOpt.SetSubscriptionProvider(scoring.NewSubscriptionProvider(builder.logger, pubSub))
 			}
 
 			node.SetPubSub(pubSub)
@@ -343,33 +306,6 @@
 	node.Component = cm
 
 	return node, nil
-=======
-	var scoreOpt *scoring.ScoreOption
-	if builder.gossipSubPeerScoring {
-		scoreOpt = scoring.NewScoreOption(builder.logger, builder.idProvider)
-		psOpts = append(psOpts, scoreOpt.BuildFlowPubSubScoreOption())
-	}
-
-	pubSub, err := pubsub.NewGossipSub(ctx, h, psOpts...)
-	if err != nil {
-		return nil, fmt.Errorf("could not create gossipsub: %w", err)
-	}
-	if scoreOpt != nil {
-		scoreOpt.SetSubscriptionProvider(scoring.NewSubscriptionProvider(builder.logger, pubSub))
-	}
-
-	pCache, err := p2pnode.NewProtocolPeerCache(builder.logger, h)
-	if err != nil {
-		return nil, err
-	}
-
-	n := p2pnode.NewNode(builder.logger, h, pubSub, rsys, pCache, unicast.NewUnicastManager(
-		builder.logger,
-		unicast.NewLibP2PStreamFactory(h),
-		builder.sporkID,
-	))
-	return n, nil
->>>>>>> 6163d103
 }
 
 // DefaultLibP2PHost returns a libp2p host initialized to listen on the given address and using the given private key and
