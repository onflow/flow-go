--- conflicted
+++ resolved
@@ -86,15 +86,9 @@
 	metrics module.NetworkMetrics,
 	resolver madns.BasicResolver,
 	role string,
-<<<<<<< HEAD
-	onInterceptPeerDialFilters, onInterceptSecuredFilters []p2p.PeerFilter,
-	connectionPruning bool,
-	updateInterval time.Duration,
-	gossipCfg *GossipSubConfig,
-=======
 	connGaterCfg *ConnectionGaterConfig,
 	peerManagerCfg *PeerManagerConfig,
->>>>>>> 26729eaf
+	gossipCfg *GossipSubConfig,
 	rCfg *ResourceManagerConfig,
 	uniCfg *UnicastConfig,
 ) LibP2PFactoryFunc {
@@ -107,17 +101,10 @@
 			metrics,
 			resolver,
 			role,
-<<<<<<< HEAD
-			onInterceptPeerDialFilters,
-			onInterceptSecuredFilters,
-			connectionPruning,
-			updateInterval,
-			gossipCfg,
-=======
 			peerScoringEnabled,
 			connGaterCfg,
 			peerManagerCfg,
->>>>>>> 26729eaf
+			gossipCfg,
 			rCfg,
 			uniCfg)
 
@@ -518,16 +505,10 @@
 	metrics module.LibP2PMetrics,
 	resolver madns.BasicResolver,
 	role string,
-<<<<<<< HEAD
-	onInterceptPeerDialFilters, onInterceptSecuredFilters []p2p.PeerFilter,
-	connectionPruning bool,
-	updateInterval time.Duration,
-	gossipCfg *GossipSubConfig,
-=======
 	peerScoringEnabled bool,
 	connGaterCfg *ConnectionGaterConfig,
 	peerManagerCfg *PeerManagerConfig,
->>>>>>> 26729eaf
+	gossipCfg *GossipSubConfig,
 	rCfg *ResourceManagerConfig,
 	uniCfg *UnicastConfig) (NodeBuilder, error) {
 
