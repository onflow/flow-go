--- conflicted
+++ resolved
@@ -111,29 +111,9 @@
 	SetConnectionManager(connmgr.ConnManager) NodeBuilder
 	SetConnectionGater(connmgr.ConnectionGater) NodeBuilder
 	SetRoutingSystem(func(context.Context, host.Host) (routing.Routing, error)) NodeBuilder
-<<<<<<< HEAD
+	Build() (*p2pnode.Node, error)
+	SetPeerManagerOptions(connectionPruning bool, updateInterval time.Duration) NodeBuilder
 	EnableGossipSubPeerScoring(module.IdentityProvider, ...scoring.PeerScoreParamsOption) NodeBuilder
-	Build(context.Context) (*p2pnode.Node, error)
-}
-
-type LibP2PNodeBuilder struct {
-	sporkID                     flow.Identifier
-	addr                        string
-	networkKey                  fcrypto.PrivateKey
-	logger                      zerolog.Logger
-	basicResolver               madns.BasicResolver
-	subscriptionFilter          pubsub.SubscriptionFilter
-	resourceManager             network.ResourceManager
-	connManager                 connmgr.ConnManager
-	connGater                   connmgr.ConnectionGater
-	idProvider                  module.IdentityProvider
-	gossipSubPeerScoring        bool // whether to enable gossipsub peer scoring
-	routingFactory              func(context.Context, host.Host) (routing.Routing, error)
-	peerScoringParameterOptions []scoring.PeerScoreParamsOption
-=======
-	EnableGossipSubPeerScoring(module.IdentityProvider) NodeBuilder
-	SetPeerManagerOptions(connectionPruning bool, updateInterval time.Duration) NodeBuilder
-	Build() (*p2pnode.Node, error)
 }
 
 type LibP2PNodeBuilder struct {
@@ -151,7 +131,7 @@
 	routingFactory            func(context.Context, host.Host) (routing.Routing, error)
 	peerManagerEnablePruning  bool
 	peerManagerUpdateInterval time.Duration
->>>>>>> 4cd3c838
+	peerScoringParameterOptions []scoring.PeerScoreParamsOption
 }
 
 func NewNodeBuilder(
@@ -254,33 +234,6 @@
 		return nil, err
 	}
 
-<<<<<<< HEAD
-	psOpts := append(
-		DefaultPubsubOptions(p2pnode.DefaultMaxPubSubMsgSize),
-		pubsub.WithDiscovery(discoveryRouting.NewRoutingDiscovery(rsys)),
-		pubsub.WithMessageIdFn(DefaultMessageIDFunction),
-	)
-
-	if builder.subscriptionFilter != nil {
-		psOpts = append(psOpts, pubsub.WithSubscriptionFilter(builder.subscriptionFilter))
-	}
-
-	var scoreOpt *scoring.ScoreOption
-	if builder.gossipSubPeerScoring {
-		scoreOpt = scoring.NewScoreOption(builder.logger, builder.idProvider, builder.peerScoringParameterOptions...)
-		psOpts = append(psOpts, scoreOpt.BuildFlowPubSubScoreOption())
-	}
-
-	pubSub, err := pubsub.NewGossipSub(ctx, h, psOpts...)
-	if err != nil {
-		return nil, fmt.Errorf("could not create gossipsub: %w", err)
-	}
-	if scoreOpt != nil {
-		scoreOpt.SetSubscriptionProvider(scoring.NewSubscriptionProvider(builder.logger, pubSub))
-	}
-
-=======
->>>>>>> 4cd3c838
 	pCache, err := p2pnode.NewProtocolPeerCache(builder.logger, h)
 	if err != nil {
 		return nil, err
@@ -300,6 +253,10 @@
 		}
 
 		peerManager = connection.NewPeerManager(builder.logger, builder.peerManagerUpdateInterval, connector)
+	var scoreOpt *scoring.ScoreOption
+	if builder.gossipSubPeerScoring {
+		scoreOpt = scoring.NewScoreOption(builder.logger, builder.idProvider, builder.peerScoringParameterOptions...)
+		psOpts = append(psOpts, scoreOpt.BuildFlowPubSubScoreOption())
 	}
 
 	node := p2pnode.NewNode(builder.logger, h, pCache, unicastManager, peerManager)
