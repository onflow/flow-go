package dns

import (
	"fmt"
	"net"
	"time"

	"github.com/onflow/flow-go/module/mempool"
)

// DefaultTimeToLive is the default duration a dns result is cached.
const (
	// DefaultTimeToLive is the default duration a dns result is cached.
	DefaultTimeToLive = 5 * time.Minute
	DefaultCacheSize  = 10e3
	cacheEntryExists  = true
	cacheEntryFresh   = true // TTL yet has not reached
)

// ipResolutionResult encapsulates result of resolving an ip address within dns cache.
type ipResolutionResult struct {
	addresses []net.IPAddr
	exists    bool // determines whether the domain exists in the cache.
	fresh     bool // determines whether the domain cache is fresh, i.e., TTL has not yet reached.
	locked    bool // determines whether the domain record is currently being resolved by another thread.
}

// txtResolutionResult encapsulates result of resolving a txt record within dns cache.
type txtResolutionResult struct {
	records []string
	exists  bool // determines whether the domain exists in the cache.
	fresh   bool // determines whether the domain cache is fresh, i.e., TTL has not yet reached.
	locked  bool // determines whether the domain record is currently being resolved by another thread.
}

// cache is a ttl-based cache for dns entries
type cache struct {
	ttl    time.Duration // time-to-live for cache entry
	dCache mempool.DNSCache
	logger zerolog.Logger
}

<<<<<<< HEAD
func newCache(dnsCache mempool.DNSCache) *cache {
	return &cache{
		ttl:    DefaultTimeToLive,
		dCache: dnsCache,
=======
func newCache(logger zerolog.Logger, dnsCache mempool.DNSCache) *cache {
	return &cache{
		ttl:    DefaultTimeToLive,
		dCache: dnsCache,
		logger: logger.With().Str("component", "dns-cache").Logger(),
>>>>>>> 9652b94c
	}
}

// resolveIPCache resolves the domain through the cache if it is available.
func (c *cache) resolveIPCache(domain string) *ipResolutionResult {
	record, ok := c.dCache.GetDomainIp(domain)
	currentTimeStamp := runtimeNano()
	if !ok {
		// does not exist
		return &ipResolutionResult{
			addresses: nil,
			exists:    !cacheEntryExists,
			fresh:     !cacheEntryFresh,
			locked:    false,
		}
	}
	c.logger.Trace().
		Str("domain", domain).
		Str("address", fmt.Sprintf("%v", record.Addresses)).
		Int64("record_timestamp", record.Timestamp).
		Int64("current_timestamp", currentTimeStamp).
		Bool("record_locked", record.Locked).
		Msg("dns record retrieved")

	if time.Duration(currentTimeStamp-record.Timestamp) > c.ttl {
		// exists but fresh
		return &ipResolutionResult{
			addresses: record.Addresses,
			exists:    cacheEntryExists,
			fresh:     !cacheEntryFresh,
			locked:    record.Locked,
		}
	}

	// exists and fresh
	return &ipResolutionResult{
		addresses: record.Addresses,
		exists:    cacheEntryExists,
		fresh:     cacheEntryFresh,
		locked:    record.Locked,
	}
}

// resolveIPCache resolves the txt through the cache if it is available.
func (c *cache) resolveTXTCache(txt string) *txtResolutionResult {
	record, ok := c.dCache.GetTxtRecord(txt)
	currentTimeStamp := runtimeNano()
	if !ok {
		// does not exist
		return &txtResolutionResult{
			records: nil,
			exists:  !cacheEntryExists,
			fresh:   !cacheEntryFresh,
			locked:  false,
		}
	}
	c.logger.Trace().
		Str("txt", txt).
		Str("address", fmt.Sprintf("%v", record.Records)).
		Int64("record_timestamp", record.Timestamp).
		Int64("current_timestamp", currentTimeStamp).
		Bool("record_locked", record.Locked).
		Msg("dns record retrieved")

	if time.Duration(currentTimeStamp-record.Timestamp) > c.ttl {
		// exists but fresh
		return &txtResolutionResult{
			records: record.Records,
			exists:  cacheEntryExists,
			fresh:   !cacheEntryFresh,
			locked:  record.Locked,
		}
	}

	// exists and fresh
	return &txtResolutionResult{
		records: record.Records,
		exists:  cacheEntryExists,
		fresh:   cacheEntryFresh,
		locked:  record.Locked,
	}
}

// updateIPCache updates the cache entry for the domain.
func (c *cache) updateIPCache(domain string, addr []net.IPAddr) {
	lg := c.logger.With().
		Str("domain", domain).
		Str("address", fmt.Sprintf("%v", addr)).Logger()

	timestamp := runtimeNano()

	err := c.dCache.UpdateIPDomain(domain, addr, runtimeNano())
	if err != nil {
		lg.Error().Err(err).Msg("could not update ip record")
		return
	}

	ipSize, txtSize := c.dCache.Size()
	lg.Trace().
		Int64("timestamp", timestamp).
		Uint("ip_size", ipSize).
		Uint("txt_size", txtSize).
		Msg("dns cache updated")
}

// updateTXTCache updates the cache entry for the txt record.
func (c *cache) updateTXTCache(txt string, record []string) {
	lg := c.logger.With().
		Str("txt", txt).
		Strs("record", record).Logger()

	timestamp := runtimeNano()
	err := c.dCache.UpdateTxtRecord(txt, record, runtimeNano())
	if err != nil {
		lg.Error().Err(err).Msg("could not update txt record")
		return
	}

	ipSize, txtSize := c.dCache.Size()
	lg.Trace().
		Int64("timestamp", timestamp).
		Uint("ip_size", ipSize).
		Uint("txt_size", txtSize).
		Msg("dns cache updated")
}

// shouldResolveIP returns true if there is no other concurrent attempt ongoing for resolving the domain.
func (c *cache) shouldResolveIP(domain string) bool {
	lg := c.logger.With().
		Str("domain", domain).Logger()

	locked, err := c.dCache.LockIPDomain(domain)
	if err != nil {
		lg.Error().Err(err).Msg("cannot lock ip domain")
		return false
	}

	lg.Trace().Bool("locked", locked).Msg("attempt on locking ip domain")
	return locked
}

// shouldResolveTxt returns true if there is no other concurrent attempt ongoing for resolving the txt.
func (c *cache) shouldResolveTXT(txt string) bool {
	lg := c.logger.With().
		Str("txt", txt).Logger()

	locked, err := c.dCache.LockTxtRecord(txt)
	if err != nil {
		lg.Error().Err(err).Msg("cannot lock txt domain")
		return false
	}

	lg.Trace().Bool("locked", locked).Msg("attempt on locking txt domain")
	return locked
}

// invalidateIPCacheEntry atomically invalidates ip cache entry. Boolean variable determines whether invalidation
// is successful.
func (c *cache) invalidateIPCacheEntry(domain string) bool {
	return c.dCache.RemoveIp(domain)
}

// invalidateTXTCacheEntry atomically invalidates txt cache entry. Boolean variable determines whether invalidation
// is successful.
func (c *cache) invalidateTXTCacheEntry(txt string) bool {
	return c.dCache.RemoveTxt(txt)
}<|MERGE_RESOLUTION|>--- conflicted
+++ resolved
@@ -4,6 +4,8 @@
 	"fmt"
 	"net"
 	"time"
+
+	"github.com/rs/zerolog"
 
 	"github.com/onflow/flow-go/module/mempool"
 )
@@ -40,18 +42,11 @@
 	logger zerolog.Logger
 }
 
-<<<<<<< HEAD
-func newCache(dnsCache mempool.DNSCache) *cache {
-	return &cache{
-		ttl:    DefaultTimeToLive,
-		dCache: dnsCache,
-=======
 func newCache(logger zerolog.Logger, dnsCache mempool.DNSCache) *cache {
 	return &cache{
 		ttl:    DefaultTimeToLive,
 		dCache: dnsCache,
 		logger: logger.With().Str("component", "dns-cache").Logger(),
->>>>>>> 9652b94c
 	}
 }
 
