--- conflicted
+++ resolved
@@ -84,8 +84,6 @@
 		collector:      collector,
 		processingIPs:  map[string]struct{}{},
 		processingTXTs: map[string]struct{}{},
-<<<<<<< HEAD
-=======
 		ipRequests:     make(chan *lookupIPRequest, ipAddrLookupQueueSize),
 		txtRequests:    make(chan *lookupTXTRequest, txtLookupQueueSize),
 	}
@@ -98,7 +96,6 @@
 
 	for i := 0; i < numTxtLookupWorkers; i++ {
 		cm.AddWorker(resolver.processTxtLookups)
->>>>>>> 1985ef76
 	}
 
 	resolver.cm = cm.Build()
@@ -111,8 +108,6 @@
 	return resolver
 }
 
-<<<<<<< HEAD
-=======
 func (r *Resolver) processIPAddrLookups(ctx irrecoverable.SignalerContext, ready component.ReadyFunc) {
 	ready()
 
@@ -155,7 +150,6 @@
 	}
 }
 
->>>>>>> 1985ef76
 // LookupIPAddr implements BasicResolver interface for libp2p for looking up ip addresses through resolver.
 func (r *Resolver) LookupIPAddr(ctx context.Context, domain string) ([]net.IPAddr, error) {
 	started := runtimeNano()
@@ -179,27 +173,12 @@
 		return r.lookupResolverForIPAddr(ctx, domain)
 	}
 
-<<<<<<< HEAD
-	if !fresh && r.shouldResolveIP(domain) {
-		go func() {
-			_, err := r.lookupResolverForIPAddr(ctx, domain)
-			if err != nil {
-				// invalidates cached entry when hits error on resolving.
-				invalidated := r.c.invalidateIPCacheEntry(domain)
-				if invalidated {
-					r.collector.OnDNSCacheInvalidated()
-				}
-			}
-			r.doneResolvingIP(domain)
-		}()
-=======
 	if !fresh && r.shouldResolveIP(domain) && !util.CheckClosed(r.cm.ShutdownSignal()) {
 		select {
 		case r.ipRequests <- &lookupIPRequest{domain}:
 		default:
 			r.logger.Warn().Str("domain", domain).Msg("IP lookup request queue is full, dropping request")
 		}
->>>>>>> 1985ef76
 	}
 
 	r.collector.OnDNSCacheHit()
@@ -242,27 +221,12 @@
 		return r.lookupResolverForTXTAddr(ctx, txt)
 	}
 
-<<<<<<< HEAD
-	if !fresh && r.shouldResolveTXT(txt) {
-		go func() {
-			defer r.doneResolvingTXT(txt)
-			_, err := r.lookupResolverForTXTAddr(ctx, txt)
-			if err != nil {
-				// invalidates cached entry when hits error on resolving.
-				invalidated := r.c.invalidateTXTCacheEntry(txt)
-				if invalidated {
-					r.collector.OnDNSCacheInvalidated()
-				}
-			}
-		}()
-=======
 	if !fresh && r.shouldResolveTXT(txt) && !util.CheckClosed(r.cm.ShutdownSignal()) {
 		select {
 		case r.txtRequests <- &lookupTXTRequest{txt}:
 		default:
 			r.logger.Warn().Str("txt", txt).Msg("TXT lookup request queue is full, dropping request")
 		}
->>>>>>> 1985ef76
 	}
 
 	r.collector.OnDNSCacheHit()
