package dns

import (
	"context"
	"net"
	"time"
	_ "unsafe" // for linking runtimeNano

	madns "github.com/multiformats/go-multiaddr-dns"
	"github.com/rs/zerolog"

	"github.com/onflow/flow-go/module"
	"github.com/onflow/flow-go/module/component"
	"github.com/onflow/flow-go/module/irrecoverable"
	"github.com/onflow/flow-go/module/mempool"
	"github.com/onflow/flow-go/module/util"
)

//go:linkname runtimeNano runtime.nanotime
func runtimeNano() int64

// Resolver is a cache-based dns resolver for libp2p.
// - DNS cache implementation notes:
//   - Generic / possibly expected functionality NOT implemented:
//     - Caches domains for TTL seconds as given by upstream DNS resolver, e.g. [1].
//     - Possibly pre-expire cached domains so no connection time resolve delay.
//   - Actual / pragmatic functionality implemented below:
//     - Caches domains for global (not individual domain record TTL) TTL seconds.
//     - Cached IP is returned even if cached entry expired; so no connection time resolve delay.
//     - Detecting expired cached domain triggers async DNS lookup to refresh cached entry.
// [1] https://en.wikipedia.org/wiki/Name_server#Caching_name_server
type Resolver struct {
	c              *cache
	res            madns.BasicResolver // underlying resolver
	collector      module.ResolverMetrics
	processingIPs  map[string]struct{} // ongoing ip lookups through underlying resolver
	processingTXTs map[string]struct{} // ongoing txt lookups through underlying resolver
	ipRequests     chan *lookupIPRequest
	txtRequests    chan *lookupTXTRequest
	logger         zerolog.Logger
	component.Component
	cm *component.ComponentManager
}

type lookupIPRequest struct {
	domain string
}

type lookupTXTRequest struct {
	txt string
}

// optFunc is the option function for Resolver.
type optFunc func(resolver *Resolver)

// WithBasicResolver is an option function for setting the basic resolver of this Resolver.
func WithBasicResolver(basic madns.BasicResolver) optFunc {
	return func(resolver *Resolver) {
		resolver.res = basic
	}
}

// WithTTL is an option function for setting the time to live for cache entries.
func WithTTL(ttl time.Duration) optFunc {
	return func(resolver *Resolver) {
		resolver.c.ttl = ttl
	}
}

const (
	numIPAddrLookupWorkers = 16
	numTxtLookupWorkers    = 16
	ipAddrLookupQueueSize  = 64
	txtLookupQueueSize     = 64
)

// NewResolver is the factory function for creating an instance of this resolver.
func NewResolver(logger zerolog.Logger, collector module.ResolverMetrics, dnsCache mempool.DNSCache, opts ...optFunc) *Resolver {
	resolver := &Resolver{
<<<<<<< HEAD
		logger:         logger.With().Str("component", "dns-resolver").Logger(),
		res:            madns.DefaultResolver,
		c:              newCache(dnsCache),
		collector:      collector,
		processingIPs:  map[string]struct{}{},
		processingTXTs: map[string]struct{}{},
		ipRequests:     make(chan *lookupIPRequest, ipAddrLookupQueueSize),
		txtRequests:    make(chan *lookupTXTRequest, txtLookupQueueSize),
=======
		logger:      logger.With().Str("component", "dns-resolver").Logger(),
		res:         madns.DefaultResolver,
		c:           newCache(logger, dnsCache),
		collector:   collector,
		ipRequests:  make(chan *lookupIPRequest, ipAddrLookupQueueSize),
		txtRequests: make(chan *lookupTXTRequest, txtLookupQueueSize),
>>>>>>> 9652b94c
	}

	cm := component.NewComponentManagerBuilder()

	for i := 0; i < numIPAddrLookupWorkers; i++ {
		cm.AddWorker(resolver.processIPAddrLookups)
	}

	for i := 0; i < numTxtLookupWorkers; i++ {
		cm.AddWorker(resolver.processTxtLookups)
	}

	resolver.cm = cm.Build()
	resolver.Component = resolver.cm

	for _, opt := range opts {
		opt(resolver)
	}

	return resolver
}

func (r *Resolver) processIPAddrLookups(ctx irrecoverable.SignalerContext, ready component.ReadyFunc) {
	ready()

	r.logger.Trace().Msg("processing ip worker started")

	for {
		select {
		case req := <-r.ipRequests:
			lg := r.logger.With().Str("domain", req.domain).Logger()
			lg.Trace().Msg("ip domain request picked for resolving")
			_, err := r.lookupResolverForIPAddr(ctx, req.domain)
			if err != nil {
				// invalidates cached entry when hits error on resolving.
				invalidated := r.c.invalidateIPCacheEntry(req.domain)
				if invalidated {
					r.collector.OnDNSCacheInvalidated()
				}
				lg.Error().Err(err).Msg("resolving ip address faced an error")
			}
			lg.Trace().Msg("ip domain resolved successfully")
		case <-ctx.Done():
			r.logger.Trace().Msg("processing ip worker terminated")
			return
		}
	}
}

func (r *Resolver) processTxtLookups(ctx irrecoverable.SignalerContext, ready component.ReadyFunc) {
	ready()
	r.logger.Trace().Msg("processing txt worker started")

	for {
		select {
		case req := <-r.txtRequests:
			lg := r.logger.With().Str("domain", req.txt).Logger()
			lg.Trace().Msg("txt domain picked for resolving")
			_, err := r.lookupResolverForTXTRecord(ctx, req.txt)
			if err != nil {
				// invalidates cached entry when hits error on resolving.
				invalidated := r.c.invalidateTXTCacheEntry(req.txt)
				if invalidated {
					r.collector.OnDNSCacheInvalidated()
				}
				lg.Error().Err(err).Msg("resolving txt domain faced an error")
			}
			lg.Trace().Msg("txt domain resolved successfully")
		case <-ctx.Done():
			r.logger.Trace().Msg("processing txt worker terminated")
			return
		}
	}
}

// LookupIPAddr implements BasicResolver interface for libp2p for looking up ip addresses through resolver.
func (r *Resolver) LookupIPAddr(ctx context.Context, domain string) ([]net.IPAddr, error) {
	started := runtimeNano()

	addr, err := r.lookupIPAddr(ctx, domain)

	r.collector.DNSLookupDuration(
		time.Duration(runtimeNano() - started))
	return addr, err
}

// lookupIPAddr encapsulates the logic of resolving an ip address through cache.
// If domain exists on cache it is resolved through the cache.
// An expired domain on cache is still addressed through the cache, however, a request is fired up asynchronously
// through the underlying basic resolver to resolve it from the network.
func (r *Resolver) lookupIPAddr(ctx context.Context, domain string) ([]net.IPAddr, error) {
	result := r.c.resolveIPCache(domain)

	lg := r.logger.With().
		Str("domain", domain).
		Bool("cache_hit", result.exists).
		Bool("cache_fresh", result.fresh).
		Bool("locked_for_resolving", result.locked).Logger()

	lg.Trace().Msg("ip lookup request arrived")

	if !result.exists {
		r.collector.OnDNSCacheMiss()
		return r.lookupResolverForIPAddr(ctx, domain)
	}

	if !result.fresh && result.locked {
		lg.Trace().Msg("ip expired, but a resolving is in progress, returning expired one for now")
		return result.addresses, nil
	}

	if !result.fresh && r.c.shouldResolveIP(domain) && !util.CheckClosed(r.cm.ShutdownSignal()) {
		select {
		case r.ipRequests <- &lookupIPRequest{domain}:
			lg.Trace().Msg("ip lookup request queued for resolving")
		default:
			lg.Warn().Msg("ip lookup request queue is full, dropping request")
			r.collector.OnDNSLookupRequestDropped()
		}
	}

	r.collector.OnDNSCacheHit()
	return result.addresses, nil
}

// lookupResolverForIPAddr queries the underlying resolver for the domain and updates the cache if query is successful.
func (r *Resolver) lookupResolverForIPAddr(ctx context.Context, domain string) ([]net.IPAddr, error) {
	addr, err := r.res.LookupIPAddr(ctx, domain)
	if err != nil {
		return nil, err
	}

	r.c.updateIPCache(domain, addr) // updates cache
	r.logger.Info().Str("ip_domain", domain).Msg("domain updated in cache")
	return addr, nil
}

// LookupTXT implements BasicResolver interface for libp2p.
// If txt exists on cache it is resolved through the cache.
// An expired txt on cache is still addressed through the cache, however, a request is fired up asynchronously
// through the underlying basic resolver to resolve it from the network.
func (r *Resolver) LookupTXT(ctx context.Context, txt string) ([]string, error) {

	started := runtimeNano()

	addr, err := r.lookupTXT(ctx, txt)

	r.collector.DNSLookupDuration(
		time.Duration(runtimeNano() - started))
	return addr, err
}

// lookupIPAddr encapsulates the logic of resolving a txt through cache.
func (r *Resolver) lookupTXT(ctx context.Context, txt string) ([]string, error) {
	result := r.c.resolveTXTCache(txt)

	lg := r.logger.With().
		Str("txt", txt).
		Bool("cache_hit", result.exists).
		Bool("cache_fresh", result.fresh).
		Bool("locked_for_resolving", result.locked).Logger()

	lg.Trace().Msg("txt lookup request arrived")

	if !result.exists {
		r.collector.OnDNSCacheMiss()
		return r.lookupResolverForTXTRecord(ctx, txt)
	}

	if !result.fresh && result.locked {
		lg.Trace().Msg("txt expired, but a resolving is in progress, returning expired one for now")
		return result.records, nil
	}

	if !result.fresh && r.c.shouldResolveTXT(txt) && !util.CheckClosed(r.cm.ShutdownSignal()) {
		select {
		case r.txtRequests <- &lookupTXTRequest{txt}:
			lg.Trace().Msg("ip lookup request queued for resolving")
		default:
			lg.Warn().Msg("txt lookup request queue is full, dropping request")
			r.collector.OnDNSLookupRequestDropped()
		}
	}

	r.collector.OnDNSCacheHit()
	return result.records, nil
}

// lookupResolverForTXTRecord queries the underlying resolver for the domain and updates the cache if query is successful.
func (r *Resolver) lookupResolverForTXTRecord(ctx context.Context, txt string) ([]string, error) {
	addr, err := r.res.LookupTXT(ctx, txt)
	if err != nil {
		return nil, err
	}

	r.c.updateTXTCache(txt, addr) // updates cache
	r.logger.Info().Str("txt_domain", txt).Msg("domain updated in cache")
	return addr, nil
}<|MERGE_RESOLUTION|>--- conflicted
+++ resolved
@@ -30,14 +30,12 @@
 //     - Detecting expired cached domain triggers async DNS lookup to refresh cached entry.
 // [1] https://en.wikipedia.org/wiki/Name_server#Caching_name_server
 type Resolver struct {
-	c              *cache
-	res            madns.BasicResolver // underlying resolver
-	collector      module.ResolverMetrics
-	processingIPs  map[string]struct{} // ongoing ip lookups through underlying resolver
-	processingTXTs map[string]struct{} // ongoing txt lookups through underlying resolver
-	ipRequests     chan *lookupIPRequest
-	txtRequests    chan *lookupTXTRequest
-	logger         zerolog.Logger
+	c           *cache
+	res         madns.BasicResolver // underlying resolver
+	collector   module.ResolverMetrics
+	ipRequests  chan *lookupIPRequest
+	txtRequests chan *lookupTXTRequest
+	logger      zerolog.Logger
 	component.Component
 	cm *component.ComponentManager
 }
@@ -77,23 +75,12 @@
 // NewResolver is the factory function for creating an instance of this resolver.
 func NewResolver(logger zerolog.Logger, collector module.ResolverMetrics, dnsCache mempool.DNSCache, opts ...optFunc) *Resolver {
 	resolver := &Resolver{
-<<<<<<< HEAD
-		logger:         logger.With().Str("component", "dns-resolver").Logger(),
-		res:            madns.DefaultResolver,
-		c:              newCache(dnsCache),
-		collector:      collector,
-		processingIPs:  map[string]struct{}{},
-		processingTXTs: map[string]struct{}{},
-		ipRequests:     make(chan *lookupIPRequest, ipAddrLookupQueueSize),
-		txtRequests:    make(chan *lookupTXTRequest, txtLookupQueueSize),
-=======
 		logger:      logger.With().Str("component", "dns-resolver").Logger(),
 		res:         madns.DefaultResolver,
 		c:           newCache(logger, dnsCache),
 		collector:   collector,
 		ipRequests:  make(chan *lookupIPRequest, ipAddrLookupQueueSize),
 		txtRequests: make(chan *lookupTXTRequest, txtLookupQueueSize),
->>>>>>> 9652b94c
 	}
 
 	cm := component.NewComponentManagerBuilder()
