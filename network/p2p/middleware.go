--- conflicted
+++ resolved
@@ -557,18 +557,12 @@
 	} else {
 		// for channels used by the staked nodes, add the topic validator to filter out messages from non-staked nodes
 		validators = append(validators,
-<<<<<<< HEAD
-			// NOTE: The AuthorizedSenderValidator will assert the sender is a staked node
-			psValidator.AuthorizedSenderValidator(m.log, channel, m.ov.Identity),
-		)
-=======
 			psValidator.AuthorizedSenderValidator(m.log, channel, m.ov.Identity),
 		)
 
 		// NOTE: For non-public channels the libP2P node topic validator will reject
 		// messages from unstaked nodes.
 		peerFilter = m.isStakedPeerFilter()
->>>>>>> 9652b94c
 	}
 
 	s, err := m.libP2PNode.Subscribe(topic, m.codec, peerFilter, validators...)
