package validation

import (
	"fmt"
	"time"

	"github.com/go-playground/validator/v10"
	"github.com/hashicorp/go-multierror"
	pubsub "github.com/libp2p/go-libp2p-pubsub"
	pubsub_pb "github.com/libp2p/go-libp2p-pubsub/pb"
	"github.com/libp2p/go-libp2p/core/peer"
	"github.com/rs/zerolog"

	"github.com/onflow/flow-go/engine/common/worker"
	"github.com/onflow/flow-go/model/flow"
	"github.com/onflow/flow-go/module"
	"github.com/onflow/flow-go/module/component"
	"github.com/onflow/flow-go/module/irrecoverable"
	"github.com/onflow/flow-go/module/mempool/queue"
	"github.com/onflow/flow-go/module/metrics"
	"github.com/onflow/flow-go/network"
	"github.com/onflow/flow-go/network/channels"
	"github.com/onflow/flow-go/network/p2p"
	"github.com/onflow/flow-go/network/p2p/inspector/internal/cache"
	p2pmsg "github.com/onflow/flow-go/network/p2p/message"
	"github.com/onflow/flow-go/network/p2p/p2pconf"
	"github.com/onflow/flow-go/network/p2p/p2plogging"
	"github.com/onflow/flow-go/state/protocol"
	"github.com/onflow/flow-go/state/protocol/events"
	"github.com/onflow/flow-go/utils/logging"
	flowrand "github.com/onflow/flow-go/utils/rand"
)

// ControlMsgValidationInspector RPC message inspector that inspects control messages and performs some validation on them,
// when some validation rule is broken feedback is given via the Peer scoring notifier.
type ControlMsgValidationInspector struct {
	component.Component
	events.Noop
	ctx     irrecoverable.SignalerContext
	logger  zerolog.Logger
	sporkID flow.Identifier
	metrics module.GossipSubRpcValidationInspectorMetrics
	// config control message validation configurations.
	config *p2pconf.GossipSubRPCValidationInspectorConfigs
	// distributor used to disseminate invalid RPC message notifications.
	distributor p2p.GossipSubInspectorNotifDistributor
	// workerPool queue that stores *InspectRPCRequest that will be processed by component workers.
	workerPool *worker.Pool[*InspectRPCRequest]
	// tracker is a map that associates the hash of a peer's ID with the
	// number of cluster-prefix topic control messages received from that peer. It helps in tracking
	// and managing the rate of incoming control messages from each peer, ensuring that the system
	// stays performant and resilient against potential spam or abuse.
	// The counter is incremented in the following scenarios:
	// 1. The cluster prefix topic is received while the inspector waits for the cluster IDs provider to be set (this can happen during the startup or epoch transitions).
	// 2. The node sends a cluster prefix topic where the cluster prefix does not match any of the active cluster IDs.
	// In such cases, the inspector will allow a configured number of these messages from the corresponding peer.
	tracker    *cache.ClusterPrefixedMessagesReceivedTracker
	idProvider module.IdentityProvider
	rpcTracker p2p.RpcControlTracking
	// networkingType indicates public or private network, rpc publish messages are inspected for unstaked senders when running the private network.
	networkingType network.NetworkingType
	// topicOracle callback used to retrieve the current subscribed topics of the libp2p node.
	topicOracle func() []string
}

type InspectorParams struct {
	// Logger the logger used by the inspector.
	Logger zerolog.Logger `validate:"required"`
	// SporkID the current spork ID.
	SporkID flow.Identifier `validate:"required"`
	// Config inspector configuration.
	Config *p2pconf.GossipSubRPCValidationInspectorConfigs `validate:"required"`
	// Distributor gossipsub inspector notification distributor.
	Distributor p2p.GossipSubInspectorNotifDistributor `validate:"required"`
	// HeroCacheMetricsFactory the metrics factory.
	HeroCacheMetricsFactory metrics.HeroCacheMetricsFactory `validate:"required"`
	// IdProvider identity provider is used to get the flow identifier for a peer.
	IdProvider module.IdentityProvider `validate:"required"`
	// InspectorMetrics metrics for the validation inspector.
	InspectorMetrics module.GossipSubRpcValidationInspectorMetrics `validate:"required"`
	// RpcTracker tracker used to track iHave RPC's sent and last size.
	RpcTracker p2p.RpcControlTracking `validate:"required"`
	// NetworkingType the networking type of the node.
	NetworkingType network.NetworkingType `validate:"required"`
}

var _ component.Component = (*ControlMsgValidationInspector)(nil)
var _ p2p.GossipSubMsgValidationRpcInspector = (*ControlMsgValidationInspector)(nil)
var _ protocol.Consumer = (*ControlMsgValidationInspector)(nil)

// NewControlMsgValidationInspector returns new ControlMsgValidationInspector
// Args:
//   - *InspectorParams: params used to create the inspector.
//
// Returns:
//   - *ControlMsgValidationInspector: a new control message validation inspector.
//   - error: an error if there is any error while creating the inspector. All errors are irrecoverable and unexpected.
func NewControlMsgValidationInspector(params *InspectorParams) (*ControlMsgValidationInspector, error) {
	err := validator.New().Struct(params)
	if err != nil {
		return nil, fmt.Errorf("inspector params validation failed: %w", err)
	}
	lg := params.Logger.With().Str("component", "gossip_sub_rpc_validation_inspector").Logger()

	inspectMsgQueueCacheCollector := metrics.GossipSubRPCInspectorQueueMetricFactory(params.HeroCacheMetricsFactory, params.NetworkingType)
	clusterPrefixedCacheCollector := metrics.GossipSubRPCInspectorClusterPrefixedCacheMetricFactory(params.HeroCacheMetricsFactory, params.NetworkingType)

	clusterPrefixedTracker, err := cache.NewClusterPrefixedMessagesReceivedTracker(params.Logger, params.Config.ClusterPrefixedControlMsgsReceivedCacheSize, clusterPrefixedCacheCollector, params.Config.ClusterPrefixedControlMsgsReceivedCacheDecay)
	if err != nil {
		return nil, fmt.Errorf("failed to create cluster prefix topics received tracker")
	}

	if params.Config.RpcMessageMaxSampleSize < params.Config.RpcMessageErrorThreshold {
		return nil, fmt.Errorf("rpc message max sample size must be greater than or equal to rpc message error threshold, got %d and %d respectively", params.Config.RpcMessageMaxSampleSize, params.Config.RpcMessageErrorThreshold)
	}

	c := &ControlMsgValidationInspector{
		logger:         lg,
		sporkID:        params.SporkID,
		config:         params.Config,
		distributor:    params.Distributor,
		tracker:        clusterPrefixedTracker,
		rpcTracker:     params.RpcTracker,
		idProvider:     params.IdProvider,
		metrics:        params.InspectorMetrics,
		networkingType: params.NetworkingType,
	}

	store := queue.NewHeroStore(params.Config.CacheSize, params.Logger, inspectMsgQueueCacheCollector)

	pool := worker.NewWorkerPoolBuilder[*InspectRPCRequest](lg, store, c.processInspectRPCReq).Build()

	c.workerPool = pool

	builder := component.NewComponentManagerBuilder()
	builder.AddWorker(func(ctx irrecoverable.SignalerContext, ready component.ReadyFunc) {
		c.ctx = ctx
		c.distributor.Start(ctx)
		select {
		case <-ctx.Done():
		case <-c.distributor.Ready():
			ready()
		}
		<-c.distributor.Done()
	})
	for i := 0; i < c.config.NumberOfWorkers; i++ {
		builder.AddWorker(pool.WorkerLogic())
	}
	c.Component = builder.Build()
	return c, nil
}

func (c *ControlMsgValidationInspector) Start(parent irrecoverable.SignalerContext) {
	if c.topicOracle == nil {
		parent.Throw(fmt.Errorf("control message validation inspector topic oracle not set"))
	}
	c.Component.Start(parent)
}

// Name returns the name of the rpc inspector.
func (c *ControlMsgValidationInspector) Name() string {
	return rpcInspectorComponentName
}

// ActiveClustersChanged consumes cluster ID update protocol events.
func (c *ControlMsgValidationInspector) ActiveClustersChanged(clusterIDList flow.ChainIDList) {
	c.tracker.StoreActiveClusterIds(clusterIDList)
}

// SetTopicOracle Sets the topic oracle. The topic oracle is used to determine the list of topics that the node is subscribed to.
// If an oracle is not set, the node will not be able to determine the list of topics that the node is subscribed to.
// This func is expected to be called once and will return an error on all subsequent calls.
// All errors returned from this func are considered irrecoverable.
func (c *ControlMsgValidationInspector) SetTopicOracle(topicOracle func() []string) error {
	if c.topicOracle != nil {
		return fmt.Errorf("topic oracle already set")
	}
	c.topicOracle = topicOracle
	return nil
}

// Inspect is called by gossipsub upon reception of a rpc from a remote  node.
// It creates a new InspectRPCRequest for the RPC to be inspected async by the worker pool.
// Args:
//   - from: the sender.
//   - rpc: the control message RPC.
//
// Returns:
//   - error: if a new inspect rpc request cannot be created, all errors returned are considered irrecoverable.
func (c *ControlMsgValidationInspector) Inspect(from peer.ID, rpc *pubsub.RPC) error {
	c.truncateRPC(from, rpc)
	// queue further async inspection
	req, err := NewInspectRPCRequest(from, rpc)
	if err != nil {
		c.logger.Error().
			Err(err).
			Bool(logging.KeyNetworkingSecurity, true).
			Str("peer_id", p2plogging.PeerId(from)).
			Msg("failed to get inspect RPC request")
		return fmt.Errorf("failed to get inspect RPC request: %w", err)
	}
	c.workerPool.Submit(req)
	return nil
}

// processInspectRPCReq func used by component workers to perform further inspection of RPC control messages that will validate ensure all control message
// types are valid in the RPC.
// Args:
//   - req: the inspect rpc request.
//
// Returns:
//   - error: no error is expected to be returned from this func as they are logged and distributed in invalid control message notifications.
func (c *ControlMsgValidationInspector) processInspectRPCReq(req *InspectRPCRequest) error {
	c.metrics.AsyncProcessingStarted()
	start := time.Now()
	defer func() {
		c.metrics.AsyncProcessingFinished(time.Since(start))
	}()

	activeClusterIDS := c.tracker.GetActiveClusterIds()
	for _, ctrlMsgType := range p2pmsg.ControlMessageTypes() {
		switch ctrlMsgType {
		case p2pmsg.CtrlMsgGraft:
			err, isClusterPrefixed := c.inspectGraftMessages(req.Peer, req.rpc.GetControl().GetGraft(), activeClusterIDS)
			if err != nil {
<<<<<<< HEAD
				c.logAndDistributeAsyncInspectErrs(req, p2pmsg.CtrlMsgGraft, err, isClusterPrefixed)
=======
				c.logAndDistributeAsyncInspectErrs(req, p2pmsg.CtrlMsgGraft, err, 1)
>>>>>>> 9c88e318
				return nil
			}
		case p2pmsg.CtrlMsgPrune:
			err, isClusterPrefixed := c.inspectPruneMessages(req.Peer, req.rpc.GetControl().GetPrune(), activeClusterIDS)
			if err != nil {
<<<<<<< HEAD
				c.logAndDistributeAsyncInspectErrs(req, p2pmsg.CtrlMsgPrune, err, isClusterPrefixed)
=======
				c.logAndDistributeAsyncInspectErrs(req, p2pmsg.CtrlMsgPrune, err, 1)
>>>>>>> 9c88e318
				return nil
			}
		case p2pmsg.CtrlMsgIWant:
			err := c.inspectIWantMessages(req.Peer, req.rpc.GetControl().GetIwant())
			if err != nil {
<<<<<<< HEAD
				c.logAndDistributeAsyncInspectErrs(req, p2pmsg.CtrlMsgIWant, err, false)
=======
				c.logAndDistributeAsyncInspectErrs(req, p2pmsg.CtrlMsgIWant, err, 1)
>>>>>>> 9c88e318
				return nil
			}
		case p2pmsg.CtrlMsgIHave:
			err, isClusterPrefixed := c.inspectIHaveMessages(req.Peer, req.rpc.GetControl().GetIhave(), activeClusterIDS)
			if err != nil {
<<<<<<< HEAD
				c.logAndDistributeAsyncInspectErrs(req, p2pmsg.CtrlMsgIHave, err, isClusterPrefixed)
=======
				c.logAndDistributeAsyncInspectErrs(req, p2pmsg.CtrlMsgIHave, err, 1)
>>>>>>> 9c88e318
				return nil
			}
		}
	}

	// inspect rpc publish messages after all control message validation has passed
	err, errCount := c.inspectRpcPublishMessages(req.Peer, req.rpc.GetPublish(), activeClusterIDS)
	if err != nil {
		c.logAndDistributeAsyncInspectErrs(req, p2pmsg.RpcPublishMessage, err, errCount)
		return nil
	}

	return nil
}

// checkPubsubMessageSender checks the sender of the sender of pubsub message to ensure they are not unstaked, or ejected.
// This check is only required on private networks.
// Args:
//   - message: the pubsub message.
//
// Returns:
//   - error: if the peer ID cannot be created from bytes, sender is unknown or the identity is ejected.
//
// All errors returned from this function can be considered benign.
func (c *ControlMsgValidationInspector) checkPubsubMessageSender(message *pubsub_pb.Message) error {
	pid, err := peer.IDFromBytes(message.GetFrom())
	if err != nil {
		return fmt.Errorf("failed to get peer ID from bytes: %w", err)
	}
	if id, ok := c.idProvider.ByPeerID(pid); !ok {
		return fmt.Errorf("received rpc publish message from unstaked peer: %s", pid)
	} else if id.Ejected {
		return fmt.Errorf("received rpc publish message from ejected peer: %s", pid)
	}

	return nil
}

// inspectGraftMessages performs topic validation on all grafts in the control message using the provided validateTopic func while tracking duplicates.
// Args:
// - from: peer ID of the sender.
// - grafts: the list of grafts to inspect.
// - activeClusterIDS: the list of active cluster ids.
// Returns:
// - DuplicateTopicErr: if there are any duplicate topics in the list of grafts
<<<<<<< HEAD
// - error: if any error occurs while sampling or validating topics, all returned errors are benign and should not cause the node to crash.
// - bool: true if an error is returned and the topic that failed validation was a cluster prefixed topic, false otherwise.
func (c *ControlMsgValidationInspector) inspectGraftMessages(from peer.ID, grafts []*pubsub_pb.ControlGraft, activeClusterIDS flow.ChainIDList) (error, bool) {
=======
func (c *ControlMsgValidationInspector) inspectGraftMessages(from peer.ID, grafts []*pubsub_pb.ControlGraft, activeClusterIDS flow.ChainIDList) error {
>>>>>>> 9c88e318
	tracker := make(duplicateStrTracker)
	for _, graft := range grafts {
		topic := channels.Topic(graft.GetTopicID())
		if tracker.isDuplicate(topic.String()) {
			return NewDuplicateTopicErr(topic.String(), p2pmsg.CtrlMsgGraft), false
		}
		tracker.set(topic.String())
		err, isClusterPrefixed := c.validateTopic(from, topic, activeClusterIDS)
		if err != nil {
			return err, isClusterPrefixed
		}
	}
	return nil, false
}

// inspectPruneMessages performs topic validation on all prunes in the control message using the provided validateTopic func while tracking duplicates.
// Args:
// - from: peer ID of the sender.
// - prunes: the list of iHaves to inspect.
// - activeClusterIDS: the list of active cluster ids.
// Returns:
//   - DuplicateTopicErr: if there are any duplicate topics found in the list of iHaves
//     or any duplicate message ids found inside a single iHave.
//   - error: if any error occurs while sampling or validating topics, all returned errors are benign and should not cause the node to crash.
// 	 - bool: true if an error is returned and the topic that failed validation was a cluster prefixed topic, false otherwise.
func (c *ControlMsgValidationInspector) inspectPruneMessages(from peer.ID, prunes []*pubsub_pb.ControlPrune, activeClusterIDS flow.ChainIDList) (error, bool) {
	tracker := make(duplicateStrTracker)
	for _, prune := range prunes {
		topic := channels.Topic(prune.GetTopicID())
		if tracker.isDuplicate(topic.String()) {
			return NewDuplicateTopicErr(topic.String(), p2pmsg.CtrlMsgPrune), false
		}
		tracker.set(topic.String())
		err, isClusterPrefixed := c.validateTopic(from, topic, activeClusterIDS)
		if err != nil {
			return err, isClusterPrefixed
		}
	}
	return nil, false
}

// inspectIHaveMessages performs topic validation on all ihaves in the control message using the provided validateTopic func while tracking duplicates.
// Args:
// - from: peer ID of the sender.
// - iHaves: the list of iHaves to inspect.
// - activeClusterIDS: the list of active cluster ids.
// Returns:
//   - DuplicateTopicErr: if there are any duplicate topics found in the list of iHaves
//     or any duplicate message ids found inside a single iHave.
//   - error: if any error occurs while sampling or validating topics, all returned errors are benign and should not cause the node to crash.
//   - bool: true if an error is returned and the topic that failed validation was a cluster prefixed topic, false otherwise.
func (c *ControlMsgValidationInspector) inspectIHaveMessages(from peer.ID, ihaves []*pubsub_pb.ControlIHave, activeClusterIDS flow.ChainIDList) (error, bool) {
	if len(ihaves) == 0 {
		return nil, false
	}
	lg := c.logger.With().
		Str("peer_id", p2plogging.PeerId(from)).
		Int("sample_size", len(ihaves)).
		Int("max_sample_size", c.config.IHaveRPCInspectionConfig.MaxSampleSize).
		Logger()
	duplicateTopicTracker := make(duplicateStrTracker)
	duplicateMessageIDTracker := make(duplicateStrTracker)
	totalMessageIds := 0
	for _, ihave := range ihaves {
		messageIds := ihave.GetMessageIDs()
		topic := ihave.GetTopicID()
		if duplicateTopicTracker.isDuplicate(topic) {
			return NewDuplicateTopicErr(topic, p2pmsg.CtrlMsgIHave), false
		}
		duplicateTopicTracker.set(topic)
		err, isClusterPrefixed := c.validateTopic(from, channels.Topic(topic), activeClusterIDS)
		if err != nil {
			return err, isClusterPrefixed
		}

		for _, messageID := range messageIds {
			if duplicateMessageIDTracker.isDuplicate(messageID) {
				return NewDuplicateTopicErr(messageID, p2pmsg.CtrlMsgIHave), false
			}
			duplicateMessageIDTracker.set(messageID)
		}
	}
	lg.Debug().
		Int("total_message_ids", totalMessageIds).
		Msg("ihave control message validation complete")
	return nil, false
}

// inspectIWantMessages inspects RPC iWant control messages. This func will sample the iWants and perform validation on each iWant in the sample.
// Ensuring that the following are true:
// - Each iWant corresponds to an iHave that was sent.
// - Each topic in the iWant sample is a valid topic.
// If the number of iWants that do not have a corresponding iHave exceed the configured threshold an error is returned.
// Args:
// - from: peer ID of the sender.
// - iWant: the list of iWant control messages.
// Returns:
// - DuplicateTopicErr: if there are any duplicate message ids found in any of the iWants.
// - IWantCacheMissThresholdErr: if the rate of cache misses exceeds the configured allowed threshold.
func (c *ControlMsgValidationInspector) inspectIWantMessages(from peer.ID, iWants []*pubsub_pb.ControlIWant) error {
	if len(iWants) == 0 {
		return nil
	}
	lastHighest := c.rpcTracker.LastHighestIHaveRPCSize()
	lg := c.logger.With().
		Str("peer_id", p2plogging.PeerId(from)).
		Uint("max_sample_size", c.config.IWantRPCInspectionConfig.MaxSampleSize).
		Int64("last_highest_ihave_rpc_size", lastHighest).
		Logger()
	sampleSize := uint(len(iWants))
	tracker := make(duplicateStrTracker)
	cacheMisses := 0
	allowedCacheMissesThreshold := float64(sampleSize) * c.config.IWantRPCInspectionConfig.CacheMissThreshold
	duplicates := 0
	allowedDuplicatesThreshold := float64(sampleSize) * c.config.IWantRPCInspectionConfig.DuplicateMsgIDThreshold
	checkCacheMisses := len(iWants) >= c.config.IWantRPCInspectionConfig.CacheMissCheckSize
	lg = lg.With().
		Uint("iwant_sample_size", sampleSize).
		Float64("allowed_cache_misses_threshold", allowedCacheMissesThreshold).
		Float64("allowed_duplicates_threshold", allowedDuplicatesThreshold).Logger()

	lg.Trace().Msg("validating sample of message ids from iwant control message")

	totalMessageIds := 0
	for _, iWant := range iWants {
		messageIds := iWant.GetMessageIDs()
		messageIDCount := uint(len(messageIds))
		for _, messageID := range messageIds {
			// check duplicate allowed threshold
			if tracker.isDuplicate(messageID) {
				duplicates++
				if float64(duplicates) > allowedDuplicatesThreshold {
					return NewIWantDuplicateMsgIDThresholdErr(duplicates, messageIDCount, c.config.IWantRPCInspectionConfig.DuplicateMsgIDThreshold)
				}
			}
			// check cache miss threshold
			if !c.rpcTracker.WasIHaveRPCSent(messageID) {
				cacheMisses++
				if checkCacheMisses {
					if float64(cacheMisses) > allowedCacheMissesThreshold {
						return NewIWantCacheMissThresholdErr(cacheMisses, messageIDCount, c.config.IWantRPCInspectionConfig.CacheMissThreshold)
					}
				}
			}
			tracker.set(messageID)
			totalMessageIds++
		}
	}

	lg.Debug().
		Int("total_message_ids", totalMessageIds).
		Int("cache_misses", cacheMisses).
		Int("duplicates", duplicates).
		Msg("iwant control message validation complete")

	return nil
}

// inspectRpcPublishMessages inspects a sample of the RPC gossip messages and performs topic validation that ensures the following:
// - Topics are known flow topics.
// - Topics are valid flow topics.
// - Topics are in the nodes subscribe topics list.
// If more than half the topics in the sample contain invalid topics an error will be returned.
// Args:
// - from: peer ID of the sender.
// - messages: rpc publish messages.
// - activeClusterIDS: the list of active cluster ids.
// Returns:
// - InvalidRpcPublishMessagesErr: if the amount of invalid messages exceeds the configured RPCMessageErrorThreshold.
// - int: the number of invalid pubsub messages
func (c *ControlMsgValidationInspector) inspectRpcPublishMessages(from peer.ID, messages []*pubsub_pb.Message, activeClusterIDS flow.ChainIDList) (error, uint64) {
	totalMessages := len(messages)
	if totalMessages == 0 {
		return nil, 0
	}
	sampleSize := c.config.RpcMessageMaxSampleSize
	if sampleSize > totalMessages {
		sampleSize = totalMessages
	}
	c.performSample(p2pmsg.RpcPublishMessage, uint(totalMessages), uint(sampleSize), func(i, j uint) {
		messages[i], messages[j] = messages[j], messages[i]
	})

	subscribedTopics := c.topicOracle()
	hasSubscription := func(topic string) bool {
		for _, subscribedTopic := range subscribedTopics {
			if topic == subscribedTopic {
				return true
			}
		}
		return false
	}
	var errs *multierror.Error
	for _, message := range messages[:sampleSize] {
		if c.networkingType == network.PrivateNetwork {
			err := c.checkPubsubMessageSender(message)
			if err != nil {
				errs = multierror.Append(errs, err)
				continue
			}
		}
		topic := channels.Topic(message.GetTopic())
		err := c.validateTopic(from, topic, activeClusterIDS)
		if err != nil {
			// we can skip checking for subscription of topic that failed validation and continue
			errs = multierror.Append(errs, err)
			continue
		}

		if !hasSubscription(topic.String()) {
			errs = multierror.Append(errs, fmt.Errorf("subscription for topic %s not found", topic))
		}
	}

	// return an error when we exceed the error threshold
	if errs != nil && errs.Len() > c.config.RpcMessageErrorThreshold {
		return NewInvalidRpcPublishMessagesErr(errs.ErrorOrNil(), errs.Len()), uint64(errs.Len())
	}

	return nil, 0
}

// truncateRPC truncates the RPC by truncating each control message type using the configured max sample size values.
// Args:
// - from: peer ID of the sender.
// - rpc: the pubsub RPC.
func (c *ControlMsgValidationInspector) truncateRPC(from peer.ID, rpc *pubsub.RPC) {
	for _, ctlMsgType := range p2pmsg.ControlMessageTypes() {
		switch ctlMsgType {
		case p2pmsg.CtrlMsgGraft:
			c.truncateGraftMessages(rpc)
		case p2pmsg.CtrlMsgPrune:
			c.truncatePruneMessages(rpc)
		case p2pmsg.CtrlMsgIHave:
			c.truncateIHaveMessages(rpc)
		case p2pmsg.CtrlMsgIWant:
			c.truncateIWantMessages(from, rpc)
		default:
			// sanity check this should never happen
			c.logAndThrowError(fmt.Errorf("unknown control message type encountered during RPC truncation"))
		}
	}
}

// truncateGraftMessages truncates the Graft control messages in the RPC. If the total number of Grafts in the RPC exceeds the configured
// GraftPruneMessageMaxSampleSize the list of Grafts will be truncated.
// Args:
//   - rpc: the rpc message to truncate.
func (c *ControlMsgValidationInspector) truncateGraftMessages(rpc *pubsub.RPC) {
	grafts := rpc.GetControl().GetGraft()
	totalGrafts := len(grafts)
	if totalGrafts == 0 {
		return
	}
	sampleSize := c.config.GraftPruneMessageMaxSampleSize
	if sampleSize > totalGrafts {
		sampleSize = totalGrafts
	}
	c.performSample(p2pmsg.CtrlMsgGraft, uint(totalGrafts), uint(sampleSize), func(i, j uint) {
		grafts[i], grafts[j] = grafts[j], grafts[i]
	})
	rpc.Control.Graft = grafts[:sampleSize]
}

// truncatePruneMessages truncates the Prune control messages in the RPC. If the total number of Prunes in the RPC exceeds the configured
// GraftPruneMessageMaxSampleSize the list of Prunes will be truncated.
// Args:
//   - rpc: the rpc message to truncate.
func (c *ControlMsgValidationInspector) truncatePruneMessages(rpc *pubsub.RPC) {
	prunes := rpc.GetControl().GetPrune()
	totalPrunes := len(prunes)
	if totalPrunes == 0 {
		return
	}
	sampleSize := c.config.GraftPruneMessageMaxSampleSize
	if sampleSize > totalPrunes {
		sampleSize = totalPrunes
	}
	c.performSample(p2pmsg.CtrlMsgPrune, uint(totalPrunes), uint(sampleSize), func(i, j uint) {
		prunes[i], prunes[j] = prunes[j], prunes[i]
	})
	rpc.Control.Prune = prunes[:sampleSize]
}

// truncateIHaveMessages truncates the iHaves control messages in the RPC. If the total number of iHaves in the RPC exceeds the configured
// MaxSampleSize the list of iHaves will be truncated.
// Args:
//   - rpc: the rpc message to truncate.
func (c *ControlMsgValidationInspector) truncateIHaveMessages(rpc *pubsub.RPC) {
	ihaves := rpc.GetControl().GetIhave()
	totalIHaves := len(ihaves)
	if totalIHaves == 0 {
		return
	}
	sampleSize := c.config.IHaveRPCInspectionConfig.MaxSampleSize
	if sampleSize > totalIHaves {
		sampleSize = totalIHaves
	}

	c.performSample(p2pmsg.CtrlMsgIHave, uint(totalIHaves), uint(sampleSize), func(i, j uint) {
		ihaves[i], ihaves[j] = ihaves[j], ihaves[i]
	})
	rpc.Control.Ihave = ihaves[:sampleSize]
	c.truncateIHaveMessageIds(rpc)
}

// truncateIHaveMessageIds truncates the message ids for each iHave control message in the RPC. If the total number of message ids in a single iHave exceeds the configured
// MaxMessageIDSampleSize the list of message ids will be truncated. Before message ids are truncated the iHave control messages should have been truncated themselves.
// Args:
//   - rpc: the rpc message to truncate.
func (c *ControlMsgValidationInspector) truncateIHaveMessageIds(rpc *pubsub.RPC) {
	for _, ihave := range rpc.GetControl().GetIhave() {
		messageIDs := ihave.GetMessageIDs()
		totalMessageIDs := len(messageIDs)
		if totalMessageIDs == 0 {
			return
		}
		sampleSize := c.config.IHaveRPCInspectionConfig.MaxMessageIDSampleSize
		if sampleSize > totalMessageIDs {
			sampleSize = totalMessageIDs
		}
		c.performSample(p2pmsg.CtrlMsgIHave, uint(totalMessageIDs), uint(sampleSize), func(i, j uint) {
			messageIDs[i], messageIDs[j] = messageIDs[j], messageIDs[i]
		})
		ihave.MessageIDs = messageIDs[:sampleSize]
	}
}

// truncateIWantMessages truncates the iWant control messages in the RPC. If the total number of iWants in the RPC exceeds the configured
// MaxSampleSize the list of iWants will be truncated.
// Args:
//   - rpc: the rpc message to truncate.
func (c *ControlMsgValidationInspector) truncateIWantMessages(from peer.ID, rpc *pubsub.RPC) {
	iWants := rpc.GetControl().GetIwant()
	totalIWants := uint(len(iWants))
	if totalIWants == 0 {
		return
	}
	sampleSize := c.config.IWantRPCInspectionConfig.MaxSampleSize
	if sampleSize > totalIWants {
		sampleSize = totalIWants
	}
	c.performSample(p2pmsg.CtrlMsgIWant, totalIWants, sampleSize, func(i, j uint) {
		iWants[i], iWants[j] = iWants[j], iWants[i]
	})
	rpc.Control.Iwant = iWants[:sampleSize]
	c.truncateIWantMessageIds(from, rpc)
}

// truncateIWantMessageIds truncates the message ids for each iWant control message in the RPC. If the total number of message ids in a single iWant exceeds the configured
// MaxMessageIDSampleSize the list of message ids will be truncated. Before message ids are truncated the iWant control messages should have been truncated themselves.
// Args:
//   - rpc: the rpc message to truncate.
func (c *ControlMsgValidationInspector) truncateIWantMessageIds(from peer.ID, rpc *pubsub.RPC) {
	lastHighest := c.rpcTracker.LastHighestIHaveRPCSize()
	lg := c.logger.With().
		Str("peer_id", p2plogging.PeerId(from)).
		Uint("max_sample_size", c.config.IWantRPCInspectionConfig.MaxSampleSize).
		Int64("last_highest_ihave_rpc_size", lastHighest).
		Logger()

	sampleSize := int(10 * lastHighest)
	if sampleSize == 0 || sampleSize > c.config.IWantRPCInspectionConfig.MaxMessageIDSampleSize {
		// invalid or 0 sample size is suspicious
		lg.Warn().Str(logging.KeySuspicious, "true").Msg("zero or invalid sample size, using default max sample size")
		sampleSize = c.config.IWantRPCInspectionConfig.MaxMessageIDSampleSize
	}
	for _, iWant := range rpc.GetControl().GetIwant() {
		messageIDs := iWant.GetMessageIDs()
		totalMessageIDs := len(messageIDs)
		if totalMessageIDs == 0 {
			return
		}
		if sampleSize > totalMessageIDs {
			sampleSize = totalMessageIDs
		}
		c.performSample(p2pmsg.CtrlMsgIWant, uint(totalMessageIDs), uint(sampleSize), func(i, j uint) {
			messageIDs[i], messageIDs[j] = messageIDs[j], messageIDs[i]
		})
		iWant.MessageIDs = messageIDs[:sampleSize]
	}
}

// performSample performs sampling on the specified control message that will randomize
// the items in the control message slice up to index sampleSize-1. Any error encountered during sampling is considered
// irrecoverable and will cause the node to crash.
func (c *ControlMsgValidationInspector) performSample(ctrlMsg p2pmsg.ControlMessageType, totalSize, sampleSize uint, swap func(i, j uint)) {
	err := flowrand.Samples(totalSize, sampleSize, swap)
	if err != nil {
		c.logAndThrowError(fmt.Errorf("failed to get random sample of %s control messages: %w", ctrlMsg, err))
	}
}

// validateTopic ensures the topic is a valid flow topic/channel.
// Expected error returns during normal operations:
//   - channels.InvalidTopicErr: if topic is invalid.
//   - ErrActiveClusterIdsNotSet: if the cluster ID provider is not set.
//   - channels.UnknownClusterIDErr: if the topic contains a cluster ID prefix that is not in the active cluster IDs list.
//
// This func returns an exception in case of unexpected bug or state corruption if cluster prefixed topic validation
// fails due to unexpected error returned when getting the active cluster IDS.
func (c *ControlMsgValidationInspector) validateTopic(from peer.ID, topic channels.Topic, activeClusterIds flow.ChainIDList) (error, bool) {
	channel, ok := channels.ChannelFromTopic(topic)
	if !ok {
		return channels.NewInvalidTopicErr(topic, fmt.Errorf("failed to get channel from topic")), false
	}

	// handle cluster prefixed topics
	if channels.IsClusterChannel(channel) {
		return c.validateClusterPrefixedTopic(from, topic, activeClusterIds), true
	}

	// non cluster prefixed topic validation
	err := channels.IsValidNonClusterFlowTopic(topic, c.sporkID)
	if err != nil {
		return err, false
	}
	return nil, false
}

// validateClusterPrefixedTopic validates cluster prefixed topics.
// Expected error returns during normal operations:
//   - ErrActiveClusterIdsNotSet: if the cluster ID provider is not set.
//   - channels.InvalidTopicErr: if topic is invalid.
//   - channels.UnknownClusterIDErr: if the topic contains a cluster ID prefix that is not in the active cluster IDs list.
//
// In the case where an ErrActiveClusterIdsNotSet or UnknownClusterIDErr is encountered and the cluster prefixed topic received
// tracker for the peer is less than or equal to the configured ClusterPrefixHardThreshold an error will only be logged and not returned.
// At the point where the hard threshold is crossed the error will be returned and the sender will start to be penalized.
// Any errors encountered while incrementing or loading the cluster prefixed control message gauge for a peer will result in an irrecoverable error being thrown, these
// errors are unexpected and irrecoverable indicating a bug.
func (c *ControlMsgValidationInspector) validateClusterPrefixedTopic(from peer.ID, topic channels.Topic, activeClusterIds flow.ChainIDList) error {
	lg := c.logger.With().
		Str("from", p2plogging.PeerId(from)).
		Logger()
	// reject messages from unstaked nodes for cluster prefixed topics
	nodeID, err := c.getFlowIdentifier(from)
	if err != nil {
		return err
	}

	if len(activeClusterIds) == 0 {
		// cluster IDs have not been updated yet
		_, incErr := c.tracker.Inc(nodeID)
		if incErr != nil {
			// irrecoverable error encountered
			c.logAndThrowError(fmt.Errorf("error encountered while incrementing the cluster prefixed control message gauge %s: %w", nodeID, err))
		}

		// if the amount of messages received is below our hard threshold log the error and return nil.
		if c.checkClusterPrefixHardThreshold(nodeID) {
			lg.Warn().
				Err(err).
				Str("topic", topic.String()).
				Msg("failed to validate cluster prefixed control message with cluster pre-fixed topic active cluster ids not set")
			return nil
		}

		return NewActiveClusterIdsNotSetErr(topic)
	}

	err = channels.IsValidFlowClusterTopic(topic, activeClusterIds)
	if err != nil {
		if channels.IsUnknownClusterIDErr(err) {
			// unknown cluster ID error could indicate that a node has fallen
			// behind and needs to catchup increment to topics received cache.
			_, incErr := c.tracker.Inc(nodeID)
			if incErr != nil {
				c.logAndThrowError(fmt.Errorf("error encountered while incrementing the cluster prefixed control message gauge %s: %w", nodeID, err))
			}
			// if the amount of messages received is below our hard threshold log the error and return nil.
			if c.checkClusterPrefixHardThreshold(nodeID) {
				lg.Warn().
					Err(err).
					Str("topic", topic.String()).
					Msg("processing unknown cluster prefixed topic received below cluster prefixed discard threshold peer may be behind in the protocol")
				return nil
			}
		}
		return err
	}

	return nil
}

// getFlowIdentifier returns the flow identity identifier for a peer.
// Args:
//   - peerID: the peer id of the sender.
//
// The returned error indicates that the peer is un-staked.
func (c *ControlMsgValidationInspector) getFlowIdentifier(peerID peer.ID) (flow.Identifier, error) {
	id, ok := c.idProvider.ByPeerID(peerID)
	if !ok {
		return flow.ZeroID, NewUnstakedPeerErr(fmt.Errorf("failed to get flow identity for peer: %s", peerID))
	}
	return id.ID(), nil
}

// checkClusterPrefixHardThreshold returns true if the cluster prefix received tracker count is less than
// the configured ClusterPrefixHardThreshold, false otherwise.
// If any error is encountered while loading from the tracker this func will throw an error on the signaler context, these errors
// are unexpected and irrecoverable indicating a bug.
func (c *ControlMsgValidationInspector) checkClusterPrefixHardThreshold(nodeID flow.Identifier) bool {
	gauge, err := c.tracker.Load(nodeID)
	if err != nil {
		// irrecoverable error encountered
		c.logAndThrowError(fmt.Errorf("cluster prefixed control message gauge during hard threshold check failed for node %s: %w", nodeID, err))
	}
	return gauge <= c.config.ClusterPrefixHardThreshold
}

// logAndDistributeErr logs the provided error and attempts to disseminate an invalid control message validation notification for the error.
<<<<<<< HEAD
func (c *ControlMsgValidationInspector) logAndDistributeAsyncInspectErrs(req *InspectRPCRequest, ctlMsgType p2pmsg.ControlMessageType, err error, isClusterPrefixed bool) {
=======
// Args:
//   - req: inspect rpc request that failed validation.
//   - ctlMsgType: the control message type of the rpc message that caused the error.
//   - err: the error that occurred.
//   - count: the number of occurrences of the error.
func (c *ControlMsgValidationInspector) logAndDistributeAsyncInspectErrs(req *InspectRPCRequest, ctlMsgType p2pmsg.ControlMessageType, err error, count uint64) {
>>>>>>> 9c88e318
	lg := c.logger.With().
		Err(err).
		Str("control_message_type", ctlMsgType.String()).
		Bool(logging.KeySuspicious, true).
		Bool(logging.KeyNetworkingSecurity, true).
		Uint64("error_count", count).
		Str("peer_id", p2plogging.PeerId(req.Peer)).
		Logger()

	switch {
	case IsErrActiveClusterIDsNotSet(err):
		lg.Warn().Msg("active cluster ids not set")
	case IsErrUnstakedPeer(err):
		lg.Warn().Msg("control message received from unstaked peer")
	default:
<<<<<<< HEAD
		err = c.distributor.Distribute(p2p.NewInvalidControlMessageNotification(req.Peer, ctlMsgType, err, isClusterPrefixed))
		if err != nil {
=======
		distErr := c.distributor.Distribute(p2p.NewInvalidControlMessageNotification(req.Peer, ctlMsgType, err, count))
		if distErr != nil {
>>>>>>> 9c88e318
			lg.Error().
				Err(distErr).
				Msg("failed to distribute invalid control message notification")
		}
		lg.Error().Msg("rpc control message async inspection failed")
	}
}

// logAndThrowError logs and throws irrecoverable errors on the context.
// Args:
//
//	err: the error encountered.
func (c *ControlMsgValidationInspector) logAndThrowError(err error) {
	c.logger.Error().
		Err(err).
		Bool(logging.KeySuspicious, true).
		Bool(logging.KeyNetworkingSecurity, true).
		Msg("unexpected irrecoverable error encountered")
	c.ctx.Throw(err)
}<|MERGE_RESOLUTION|>--- conflicted
+++ resolved
@@ -223,41 +223,25 @@
 		case p2pmsg.CtrlMsgGraft:
 			err, isClusterPrefixed := c.inspectGraftMessages(req.Peer, req.rpc.GetControl().GetGraft(), activeClusterIDS)
 			if err != nil {
-<<<<<<< HEAD
-				c.logAndDistributeAsyncInspectErrs(req, p2pmsg.CtrlMsgGraft, err, isClusterPrefixed)
-=======
-				c.logAndDistributeAsyncInspectErrs(req, p2pmsg.CtrlMsgGraft, err, 1)
->>>>>>> 9c88e318
+				c.logAndDistributeAsyncInspectErrs(req, p2pmsg.CtrlMsgGraft, err, 1, isClusterPrefixed)
 				return nil
 			}
 		case p2pmsg.CtrlMsgPrune:
 			err, isClusterPrefixed := c.inspectPruneMessages(req.Peer, req.rpc.GetControl().GetPrune(), activeClusterIDS)
 			if err != nil {
-<<<<<<< HEAD
-				c.logAndDistributeAsyncInspectErrs(req, p2pmsg.CtrlMsgPrune, err, isClusterPrefixed)
-=======
-				c.logAndDistributeAsyncInspectErrs(req, p2pmsg.CtrlMsgPrune, err, 1)
->>>>>>> 9c88e318
+				c.logAndDistributeAsyncInspectErrs(req, p2pmsg.CtrlMsgPrune, err, 1, isClusterPrefixed)
 				return nil
 			}
 		case p2pmsg.CtrlMsgIWant:
 			err := c.inspectIWantMessages(req.Peer, req.rpc.GetControl().GetIwant())
 			if err != nil {
-<<<<<<< HEAD
-				c.logAndDistributeAsyncInspectErrs(req, p2pmsg.CtrlMsgIWant, err, false)
-=======
-				c.logAndDistributeAsyncInspectErrs(req, p2pmsg.CtrlMsgIWant, err, 1)
->>>>>>> 9c88e318
+				c.logAndDistributeAsyncInspectErrs(req, p2pmsg.CtrlMsgIWant, err, 1, false)
 				return nil
 			}
 		case p2pmsg.CtrlMsgIHave:
 			err, isClusterPrefixed := c.inspectIHaveMessages(req.Peer, req.rpc.GetControl().GetIhave(), activeClusterIDS)
 			if err != nil {
-<<<<<<< HEAD
-				c.logAndDistributeAsyncInspectErrs(req, p2pmsg.CtrlMsgIHave, err, isClusterPrefixed)
-=======
-				c.logAndDistributeAsyncInspectErrs(req, p2pmsg.CtrlMsgIHave, err, 1)
->>>>>>> 9c88e318
+				c.logAndDistributeAsyncInspectErrs(req, p2pmsg.CtrlMsgIHave, err, 1, isClusterPrefixed)
 				return nil
 			}
 		}
@@ -266,7 +250,7 @@
 	// inspect rpc publish messages after all control message validation has passed
 	err, errCount := c.inspectRpcPublishMessages(req.Peer, req.rpc.GetPublish(), activeClusterIDS)
 	if err != nil {
-		c.logAndDistributeAsyncInspectErrs(req, p2pmsg.RpcPublishMessage, err, errCount)
+		c.logAndDistributeAsyncInspectErrs(req, p2pmsg.RpcPublishMessage, err, errCount, false)
 		return nil
 	}
 
@@ -303,13 +287,9 @@
 // - activeClusterIDS: the list of active cluster ids.
 // Returns:
 // - DuplicateTopicErr: if there are any duplicate topics in the list of grafts
-<<<<<<< HEAD
 // - error: if any error occurs while sampling or validating topics, all returned errors are benign and should not cause the node to crash.
 // - bool: true if an error is returned and the topic that failed validation was a cluster prefixed topic, false otherwise.
 func (c *ControlMsgValidationInspector) inspectGraftMessages(from peer.ID, grafts []*pubsub_pb.ControlGraft, activeClusterIDS flow.ChainIDList) (error, bool) {
-=======
-func (c *ControlMsgValidationInspector) inspectGraftMessages(from peer.ID, grafts []*pubsub_pb.ControlGraft, activeClusterIDS flow.ChainIDList) error {
->>>>>>> 9c88e318
 	tracker := make(duplicateStrTracker)
 	for _, graft := range grafts {
 		topic := channels.Topic(graft.GetTopicID())
@@ -334,7 +314,7 @@
 //   - DuplicateTopicErr: if there are any duplicate topics found in the list of iHaves
 //     or any duplicate message ids found inside a single iHave.
 //   - error: if any error occurs while sampling or validating topics, all returned errors are benign and should not cause the node to crash.
-// 	 - bool: true if an error is returned and the topic that failed validation was a cluster prefixed topic, false otherwise.
+//   - bool: true if an error is returned and the topic that failed validation was a cluster prefixed topic, false otherwise.
 func (c *ControlMsgValidationInspector) inspectPruneMessages(from peer.ID, prunes []*pubsub_pb.ControlPrune, activeClusterIDS flow.ChainIDList) (error, bool) {
 	tracker := make(duplicateStrTracker)
 	for _, prune := range prunes {
@@ -512,7 +492,10 @@
 			}
 		}
 		topic := channels.Topic(message.GetTopic())
-		err := c.validateTopic(from, topic, activeClusterIDS)
+		// The boolean value returned when validating a topic, indicating whether the topic is cluster-prefixed or not, is intentionally ignored.
+		// This is because we have already set a threshold for errors allowed on publish messages. Reducing the penalty further based on
+		// cluster prefix status is unnecessary when the error threshold is exceeded.
+		err, _ := c.validateTopic(from, topic, activeClusterIDS)
 		if err != nil {
 			// we can skip checking for subscription of topic that failed validation and continue
 			errs = multierror.Append(errs, err)
@@ -822,16 +805,13 @@
 }
 
 // logAndDistributeErr logs the provided error and attempts to disseminate an invalid control message validation notification for the error.
-<<<<<<< HEAD
-func (c *ControlMsgValidationInspector) logAndDistributeAsyncInspectErrs(req *InspectRPCRequest, ctlMsgType p2pmsg.ControlMessageType, err error, isClusterPrefixed bool) {
-=======
 // Args:
 //   - req: inspect rpc request that failed validation.
 //   - ctlMsgType: the control message type of the rpc message that caused the error.
 //   - err: the error that occurred.
 //   - count: the number of occurrences of the error.
-func (c *ControlMsgValidationInspector) logAndDistributeAsyncInspectErrs(req *InspectRPCRequest, ctlMsgType p2pmsg.ControlMessageType, err error, count uint64) {
->>>>>>> 9c88e318
+//   - isClusterPrefixed: indicates if the errors occurred on a cluster prefixed topic.
+func (c *ControlMsgValidationInspector) logAndDistributeAsyncInspectErrs(req *InspectRPCRequest, ctlMsgType p2pmsg.ControlMessageType, err error, count uint64, isClusterPrefixed bool) {
 	lg := c.logger.With().
 		Err(err).
 		Str("control_message_type", ctlMsgType.String()).
@@ -847,13 +827,8 @@
 	case IsErrUnstakedPeer(err):
 		lg.Warn().Msg("control message received from unstaked peer")
 	default:
-<<<<<<< HEAD
-		err = c.distributor.Distribute(p2p.NewInvalidControlMessageNotification(req.Peer, ctlMsgType, err, isClusterPrefixed))
-		if err != nil {
-=======
-		distErr := c.distributor.Distribute(p2p.NewInvalidControlMessageNotification(req.Peer, ctlMsgType, err, count))
+		distErr := c.distributor.Distribute(p2p.NewInvalidControlMessageNotification(req.Peer, ctlMsgType, err, count, isClusterPrefixed))
 		if distErr != nil {
->>>>>>> 9c88e318
 			lg.Error().
 				Err(distErr).
 				Msg("failed to distribute invalid control message notification")
