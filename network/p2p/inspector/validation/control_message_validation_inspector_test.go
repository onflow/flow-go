--- conflicted
+++ resolved
@@ -300,15 +300,11 @@
 
 // TestControlMessageInspection_ValidRpc ensures inspector does not disseminate invalid control message notifications for a valid RPC.
 func TestControlMessageInspection_ValidRpc(t *testing.T) {
-<<<<<<< HEAD
-	inspector, signalerCtx, cancel, consumer, rpcTracker, sporkID, idProvider, topicProviderOracle := inspectorFixture(t)
-=======
-	logCounter := atomic.NewInt64(0)
-	logger := hookedLogger(logCounter, zerolog.TraceLevel, worker.QueuedItemProcessedLog)
-	inspector, signalerCtx, cancel, consumer, rpcTracker, sporkID, _, topicProviderOracle := inspectorFixture(t, func(params *validation.InspectorParams) {
-		params.Logger = logger
-	})
->>>>>>> 0766584d
+	logCounter := atomic.NewInt64(0)
+	logger := hookedLogger(logCounter, zerolog.TraceLevel, worker.QueuedItemProcessedLog)
+	inspector, signalerCtx, cancel, consumer, rpcTracker, sporkID, idProvider, topicProviderOracle := inspectorFixture(t, func(params *validation.InspectorParams) {
+		params.Logger = logger
+	})
 	defer consumer.AssertNotCalled(t, "OnInvalidControlMessageNotification")
 
 	topics := []string{
@@ -364,15 +360,10 @@
 	c, err := config.DefaultConfig()
 	require.NoError(t, err)
 	cfg := &c.NetworkConfig.GossipSub.RpcInspector.Validation
-<<<<<<< HEAD
+	logCounter := atomic.NewInt64(0)
+	logger := hookedLogger(logCounter, zerolog.TraceLevel, worker.QueuedItemProcessedLog)
 	inspector, signalerCtx, cancel, consumer, rpcTracker, sporkID, idProvider, topicProviderOracle := inspectorFixture(t, func(params *validation.InspectorParams) {
-		params.Config = cfg
-=======
-	logCounter := atomic.NewInt64(0)
-	logger := hookedLogger(logCounter, zerolog.TraceLevel, worker.QueuedItemProcessedLog)
-	inspector, signalerCtx, cancel, consumer, rpcTracker, sporkID, _, topicProviderOracle := inspectorFixture(t, func(params *validation.InspectorParams) {
-		params.Logger = logger
->>>>>>> 0766584d
+		params.Logger = logger
 	})
 
 	var unknownTopicGrafts []*pubsub_pb.ControlGraft
@@ -416,13 +407,9 @@
 	c, err := config.DefaultConfig()
 	require.NoError(t, err)
 	cfg := &c.NetworkConfig.GossipSub.RpcInspector.Validation
-<<<<<<< HEAD
+	logCounter := atomic.NewInt64(0)
+	logger := hookedLogger(logCounter, zerolog.TraceLevel, worker.QueuedItemProcessedLog)
 	inspector, signalerCtx, cancel, consumer, rpcTracker, sporkID, idProvider, topicProviderOracle := inspectorFixture(t, func(params *validation.InspectorParams) {
-=======
-	logCounter := atomic.NewInt64(0)
-	logger := hookedLogger(logCounter, zerolog.TraceLevel, worker.QueuedItemProcessedLog)
-	inspector, signalerCtx, cancel, consumer, rpcTracker, sporkID, _, topicProviderOracle := inspectorFixture(t, func(params *validation.InspectorParams) {
->>>>>>> 0766584d
 		params.Config = cfg
 		params.Logger = logger
 	})
@@ -468,15 +455,11 @@
 // TestGraftInspection_DuplicateTopicIds_BelowThreshold ensures inspector does not disseminate invalid control message notifications
 // for a valid RPC with duplicate graft topic ids below the threshold.
 func TestGraftInspection_DuplicateTopicIds_BelowThreshold(t *testing.T) {
-<<<<<<< HEAD
-	inspector, signalerCtx, cancel, consumer, rpcTracker, sporkID, idProvider, topicProviderOracle := inspectorFixture(t)
-=======
-	logCounter := atomic.NewInt64(0)
-	logger := hookedLogger(logCounter, zerolog.TraceLevel, worker.QueuedItemProcessedLog)
-	inspector, signalerCtx, cancel, consumer, rpcTracker, sporkID, _, topicProviderOracle := inspectorFixture(t, func(params *validation.InspectorParams) {
-		params.Logger = logger
-	})
->>>>>>> 0766584d
+	logCounter := atomic.NewInt64(0)
+	logger := hookedLogger(logCounter, zerolog.TraceLevel, worker.QueuedItemProcessedLog)
+	inspector, signalerCtx, cancel, consumer, rpcTracker, sporkID, idProvider, topicProviderOracle := inspectorFixture(t, func(params *validation.InspectorParams) {
+		params.Logger = logger
+	})
 	duplicateTopic := fmt.Sprintf("%s/%s", channels.TestNetworkChannel, sporkID)
 	// avoid unknown topics errors
 	topicProviderOracle.UpdateTopics([]string{duplicateTopic})
@@ -505,15 +488,11 @@
 }
 
 func TestGraftInspection_DuplicateTopicIds_AboveThreshold(t *testing.T) {
-<<<<<<< HEAD
-	inspector, signalerCtx, cancel, consumer, rpcTracker, sporkID, idProvider, topicProviderOracle := inspectorFixture(t)
-=======
-	logCounter := atomic.NewInt64(0)
-	logger := hookedLogger(logCounter, zerolog.TraceLevel, worker.QueuedItemProcessedLog)
-	inspector, signalerCtx, cancel, consumer, rpcTracker, sporkID, _, topicProviderOracle := inspectorFixture(t, func(params *validation.InspectorParams) {
-		params.Logger = logger
-	})
->>>>>>> 0766584d
+	logCounter := atomic.NewInt64(0)
+	logger := hookedLogger(logCounter, zerolog.TraceLevel, worker.QueuedItemProcessedLog)
+	inspector, signalerCtx, cancel, consumer, rpcTracker, sporkID, idProvider, topicProviderOracle := inspectorFixture(t, func(params *validation.InspectorParams) {
+		params.Logger = logger
+	})
 	duplicateTopic := fmt.Sprintf("%s/%s", channels.TestNetworkChannel, sporkID)
 	// avoid unknown topics errors
 	topicProviderOracle.UpdateTopics([]string{duplicateTopic})
@@ -646,15 +625,11 @@
 // TestPruneInspection_DuplicateTopicIds_AboveThreshold ensures inspector disseminates an invalid control message notification for
 // prune messages when the number of duplicate topic ids is above the threshold.
 func TestPruneInspection_DuplicateTopicIds_AboveThreshold(t *testing.T) {
-<<<<<<< HEAD
-	inspector, signalerCtx, cancel, consumer, rpcTracker, sporkID, idProvider, topicProviderOracle := inspectorFixture(t)
-=======
-	logCounter := atomic.NewInt64(0)
-	logger := hookedLogger(logCounter, zerolog.TraceLevel, worker.QueuedItemProcessedLog)
-	inspector, signalerCtx, cancel, consumer, rpcTracker, sporkID, _, topicProviderOracle := inspectorFixture(t, func(params *validation.InspectorParams) {
-		params.Logger = logger
-	})
->>>>>>> 0766584d
+	logCounter := atomic.NewInt64(0)
+	logger := hookedLogger(logCounter, zerolog.TraceLevel, worker.QueuedItemProcessedLog)
+	inspector, signalerCtx, cancel, consumer, rpcTracker, sporkID, idProvider, topicProviderOracle := inspectorFixture(t, func(params *validation.InspectorParams) {
+		params.Logger = logger
+	})
 	duplicateTopic := fmt.Sprintf("%s/%s", channels.TestNetworkChannel, sporkID)
 	// avoid unknown topics errors
 	topicProviderOracle.UpdateTopics([]string{duplicateTopic})
@@ -692,17 +667,12 @@
 
 // TestPruneInspection_DuplicateTopicIds_BelowThreshold ensures inspector does not disseminate invalid control message notifications
 // for a valid RPC with duplicate prune topic ids below the threshold.
-<<<<<<< HEAD
-func TestPruneInspection_DuplicateTopicIds_BelowThreshold(t *testing.T) {
-	inspector, signalerCtx, cancel, consumer, rpcTracker, sporkID, idProvider, topicProviderOracle := inspectorFixture(t)
-=======
 func TestPrueInspection_DuplicateTopicIds_BelowThreshold(t *testing.T) {
 	logCounter := atomic.NewInt64(0)
 	logger := hookedLogger(logCounter, zerolog.TraceLevel, worker.QueuedItemProcessedLog)
-	inspector, signalerCtx, cancel, consumer, rpcTracker, sporkID, _, topicProviderOracle := inspectorFixture(t, func(params *validation.InspectorParams) {
-		params.Logger = logger
-	})
->>>>>>> 0766584d
+	inspector, signalerCtx, cancel, consumer, rpcTracker, sporkID, idProvider, topicProviderOracle := inspectorFixture(t, func(params *validation.InspectorParams) {
+		params.Logger = logger
+	})
 	duplicateTopic := fmt.Sprintf("%s/%s", channels.TestNetworkChannel, sporkID)
 	// avoid unknown topics errors
 	topicProviderOracle.UpdateTopics([]string{duplicateTopic})
@@ -737,13 +707,9 @@
 	c, err := config.DefaultConfig()
 	require.NoError(t, err)
 	cfg := &c.NetworkConfig.GossipSub.RpcInspector.Validation
-<<<<<<< HEAD
+	logCounter := atomic.NewInt64(0)
+	logger := hookedLogger(logCounter, zerolog.TraceLevel, worker.QueuedItemProcessedLog)
 	inspector, signalerCtx, cancel, consumer, rpcTracker, sporkID, idProvider, topicProviderOracle := inspectorFixture(t, func(params *validation.InspectorParams) {
-=======
-	logCounter := atomic.NewInt64(0)
-	logger := hookedLogger(logCounter, zerolog.TraceLevel, worker.QueuedItemProcessedLog)
-	inspector, signalerCtx, cancel, consumer, rpcTracker, sporkID, _, topicProviderOracle := inspectorFixture(t, func(params *validation.InspectorParams) {
->>>>>>> 0766584d
 		params.Config = cfg
 		params.Logger = logger
 	})
@@ -791,13 +757,9 @@
 	c, err := config.DefaultConfig()
 	require.NoError(t, err)
 	cfg := &c.NetworkConfig.GossipSub.RpcInspector.Validation
-<<<<<<< HEAD
+	logCounter := atomic.NewInt64(0)
+	logger := hookedLogger(logCounter, zerolog.TraceLevel, worker.QueuedItemProcessedLog)
 	inspector, signalerCtx, cancel, consumer, rpcTracker, sporkID, idProvider, topicProviderOracle := inspectorFixture(t, func(params *validation.InspectorParams) {
-=======
-	logCounter := atomic.NewInt64(0)
-	logger := hookedLogger(logCounter, zerolog.TraceLevel, worker.QueuedItemProcessedLog)
-	inspector, signalerCtx, cancel, consumer, rpcTracker, sporkID, _, topicProviderOracle := inspectorFixture(t, func(params *validation.InspectorParams) {
->>>>>>> 0766584d
 		params.Config = cfg
 		params.Logger = logger
 	})
@@ -843,15 +805,11 @@
 // TestIHaveInspection_DuplicateTopicIds_BelowThreshold ensures inspector does not disseminate an invalid control message notification for
 // iHave messages when duplicate topic ids are below allowed threshold.
 func TestIHaveInspection_DuplicateTopicIds_BelowThreshold(t *testing.T) {
-<<<<<<< HEAD
-	inspector, signalerCtx, cancel, consumer, rpcTracker, sporkID, idProvider, topicProviderOracle := inspectorFixture(t)
-=======
-	logCounter := atomic.NewInt64(0)
-	logger := hookedLogger(logCounter, zerolog.TraceLevel, worker.QueuedItemProcessedLog)
-	inspector, signalerCtx, cancel, consumer, rpcTracker, sporkID, _, topicProviderOracle := inspectorFixture(t, func(params *validation.InspectorParams) {
-		params.Logger = logger
-	})
->>>>>>> 0766584d
+	logCounter := atomic.NewInt64(0)
+	logger := hookedLogger(logCounter, zerolog.TraceLevel, worker.QueuedItemProcessedLog)
+	inspector, signalerCtx, cancel, consumer, rpcTracker, sporkID, idProvider, topicProviderOracle := inspectorFixture(t, func(params *validation.InspectorParams) {
+		params.Logger = logger
+	})
 	validTopic := fmt.Sprintf("%s/%s", channels.PushBlocks.String(), sporkID)
 	// avoid unknown topics errors
 	topicProviderOracle.UpdateTopics([]string{validTopic})
@@ -886,15 +844,11 @@
 // TestIHaveInspection_DuplicateTopicIds_AboveThreshold ensures inspector disseminate an invalid control message notification for
 // iHave messages when duplicate topic ids are above allowed threshold.
 func TestIHaveInspection_DuplicateTopicIds_AboveThreshold(t *testing.T) {
-<<<<<<< HEAD
-	inspector, signalerCtx, cancel, consumer, rpcTracker, sporkID, idProvider, topicProviderOracle := inspectorFixture(t)
-=======
-	logCounter := atomic.NewInt64(0)
-	logger := hookedLogger(logCounter, zerolog.TraceLevel, worker.QueuedItemProcessedLog)
-	inspector, signalerCtx, cancel, consumer, rpcTracker, sporkID, _, topicProviderOracle := inspectorFixture(t, func(params *validation.InspectorParams) {
-		params.Logger = logger
-	})
->>>>>>> 0766584d
+	logCounter := atomic.NewInt64(0)
+	logger := hookedLogger(logCounter, zerolog.TraceLevel, worker.QueuedItemProcessedLog)
+	inspector, signalerCtx, cancel, consumer, rpcTracker, sporkID, idProvider, topicProviderOracle := inspectorFixture(t, func(params *validation.InspectorParams) {
+		params.Logger = logger
+	})
 	validTopic := fmt.Sprintf("%s/%s", channels.PushBlocks.String(), sporkID)
 	// avoid unknown topics errors
 	topicProviderOracle.UpdateTopics([]string{validTopic})
@@ -931,15 +885,11 @@
 // TestIHaveInspection_DuplicateMessageIds_BelowThreshold ensures inspector does not disseminate an invalid control message notification for
 // iHave messages when duplicate message ids are below allowed threshold.
 func TestIHaveInspection_DuplicateMessageIds_BelowThreshold(t *testing.T) {
-<<<<<<< HEAD
-	inspector, signalerCtx, cancel, consumer, rpcTracker, sporkID, idProvider, topicProviderOracle := inspectorFixture(t)
-=======
-	logCounter := atomic.NewInt64(0)
-	logger := hookedLogger(logCounter, zerolog.TraceLevel, worker.QueuedItemProcessedLog)
-	inspector, signalerCtx, cancel, consumer, rpcTracker, sporkID, _, topicProviderOracle := inspectorFixture(t, func(params *validation.InspectorParams) {
-		params.Logger = logger
-	})
->>>>>>> 0766584d
+	logCounter := atomic.NewInt64(0)
+	logger := hookedLogger(logCounter, zerolog.TraceLevel, worker.QueuedItemProcessedLog)
+	inspector, signalerCtx, cancel, consumer, rpcTracker, sporkID, idProvider, topicProviderOracle := inspectorFixture(t, func(params *validation.InspectorParams) {
+		params.Logger = logger
+	})
 	validTopic := fmt.Sprintf("%s/%s", channels.PushBlocks.String(), sporkID)
 	// avoid unknown topics errors
 	topicProviderOracle.UpdateTopics([]string{validTopic})
@@ -974,15 +924,11 @@
 // TestIHaveInspection_DuplicateMessageIds_AboveThreshold ensures inspector disseminates an invalid control message notification for
 // iHave messages when duplicate message ids are above allowed threshold.
 func TestIHaveInspection_DuplicateMessageIds_AboveThreshold(t *testing.T) {
-<<<<<<< HEAD
-	inspector, signalerCtx, cancel, consumer, rpcTracker, sporkID, idProvider, topicProviderOracle := inspectorFixture(t)
-=======
-	logCounter := atomic.NewInt64(0)
-	logger := hookedLogger(logCounter, zerolog.TraceLevel, worker.QueuedItemProcessedLog)
-	inspector, signalerCtx, cancel, consumer, rpcTracker, sporkID, _, topicProviderOracle := inspectorFixture(t, func(params *validation.InspectorParams) {
-		params.Logger = logger
-	})
->>>>>>> 0766584d
+	logCounter := atomic.NewInt64(0)
+	logger := hookedLogger(logCounter, zerolog.TraceLevel, worker.QueuedItemProcessedLog)
+	inspector, signalerCtx, cancel, consumer, rpcTracker, sporkID, idProvider, topicProviderOracle := inspectorFixture(t, func(params *validation.InspectorParams) {
+		params.Logger = logger
+	})
 	validTopic := fmt.Sprintf("%s/%s", channels.PushBlocks.String(), sporkID)
 	// avoid unknown topics errors
 	topicProviderOracle.UpdateTopics([]string{validTopic})
@@ -1018,15 +964,11 @@
 // TestIWantInspection_DuplicateMessageIds_BelowThreshold ensures inspector does not disseminate an invalid control message notification for
 // iWant messages when duplicate message ids are below allowed threshold.
 func TestIWantInspection_DuplicateMessageIds_BelowThreshold(t *testing.T) {
-<<<<<<< HEAD
-	inspector, signalerCtx, cancel, consumer, rpcTracker, _, idProvider, _ := inspectorFixture(t)
-=======
-	logCounter := atomic.NewInt64(0)
-	logger := hookedLogger(logCounter, zerolog.TraceLevel, worker.QueuedItemProcessedLog)
-	inspector, signalerCtx, cancel, consumer, rpcTracker, _, _, _ := inspectorFixture(t, func(params *validation.InspectorParams) {
-		params.Logger = logger
-	})
->>>>>>> 0766584d
+	logCounter := atomic.NewInt64(0)
+	logger := hookedLogger(logCounter, zerolog.TraceLevel, worker.QueuedItemProcessedLog)
+	inspector, signalerCtx, cancel, consumer, rpcTracker, _, idProvider, _ := inspectorFixture(t, func(params *validation.InspectorParams) {
+		params.Logger = logger
+	})
 	// oracle must be set even though iWant messages do not have topic IDs
 	duplicateMsgID := unittest.IdentifierFixture()
 	duplicates := flow.IdentifierList{}
@@ -1065,15 +1007,11 @@
 
 // TestIWantInspection_DuplicateMessageIds_AboveThreshold ensures inspector disseminates invalid control message notifications for iWant messages when duplicate message ids exceeds allowed threshold.
 func TestIWantInspection_DuplicateMessageIds_AboveThreshold(t *testing.T) {
-<<<<<<< HEAD
-	inspector, signalerCtx, cancel, consumer, rpcTracker, _, idProvider, _ := inspectorFixture(t)
-=======
-	logCounter := atomic.NewInt64(0)
-	logger := hookedLogger(logCounter, zerolog.TraceLevel, worker.QueuedItemProcessedLog)
-	inspector, signalerCtx, cancel, consumer, rpcTracker, _, _, _ := inspectorFixture(t, func(params *validation.InspectorParams) {
-		params.Logger = logger
-	})
->>>>>>> 0766584d
+	logCounter := atomic.NewInt64(0)
+	logger := hookedLogger(logCounter, zerolog.TraceLevel, worker.QueuedItemProcessedLog)
+	inspector, signalerCtx, cancel, consumer, rpcTracker, _, idProvider, _ := inspectorFixture(t, func(params *validation.InspectorParams) {
+		params.Logger = logger
+	})
 	// oracle must be set even though iWant messages do not have topic IDs
 	duplicateMsgID := unittest.IdentifierFixture()
 	duplicates := flow.IdentifierList{}
@@ -1112,13 +1050,9 @@
 
 // TestIWantInspection_CacheMiss_AboveThreshold ensures inspector disseminates invalid control message notifications for iWant messages when cache misses exceeds allowed threshold.
 func TestIWantInspection_CacheMiss_AboveThreshold(t *testing.T) {
-<<<<<<< HEAD
+	logCounter := atomic.NewInt64(0)
+	logger := hookedLogger(logCounter, zerolog.TraceLevel, worker.QueuedItemProcessedLog)
 	inspector, signalerCtx, cancel, consumer, rpcTracker, _, idProvider, _ := inspectorFixture(t, func(params *validation.InspectorParams) {
-=======
-	logCounter := atomic.NewInt64(0)
-	logger := hookedLogger(logCounter, zerolog.TraceLevel, worker.QueuedItemProcessedLog)
-	inspector, signalerCtx, cancel, consumer, rpcTracker, _, _, _ := inspectorFixture(t, func(params *validation.InspectorParams) {
->>>>>>> 0766584d
 		// set high cache miss threshold to ensure we only disseminate notification when it is exceeded
 		params.Config.IWant.CacheMissThreshold = 900
 		params.Logger = logger
@@ -1164,13 +1098,9 @@
 }
 
 func TestIWantInspection_CacheMiss_BelowThreshold(t *testing.T) {
-<<<<<<< HEAD
+	logCounter := atomic.NewInt64(0)
+	logger := hookedLogger(logCounter, zerolog.TraceLevel, worker.QueuedItemProcessedLog)
 	inspector, signalerCtx, cancel, consumer, rpcTracker, _, idProvider, _ := inspectorFixture(t, func(params *validation.InspectorParams) {
-=======
-	logCounter := atomic.NewInt64(0)
-	logger := hookedLogger(logCounter, zerolog.TraceLevel, worker.QueuedItemProcessedLog)
-	inspector, signalerCtx, cancel, consumer, rpcTracker, _, _, _ := inspectorFixture(t, func(params *validation.InspectorParams) {
->>>>>>> 0766584d
 		// set high cache miss threshold to ensure that we do not disseminate notification in this test
 		params.Config.IWant.CacheMissThreshold = 99
 		params.Logger = logger
@@ -1328,15 +1258,11 @@
 
 // TestRpcInspectionDeactivatedOnPublicNetwork ensures inspector does not inspect RPCs on public networks.
 func TestRpcInspectionDeactivatedOnPublicNetwork(t *testing.T) {
-<<<<<<< HEAD
+	logCounter := atomic.NewInt64(0)
+	logger := hookedLogger(logCounter, zerolog.TraceLevel, worker.QueuedItemProcessedLog)
 	inspector, signalerCtx, cancel, _, rpcTracker, sporkID, idProvider, topicProviderOracle := inspectorFixture(t, func(params *validation.InspectorParams) {
+		params.Logger = logger
 		params.NetworkingType = network.PublicNetwork
-=======
-	logCounter := atomic.NewInt64(0)
-	logger := hookedLogger(logCounter, zerolog.TraceLevel, worker.QueuedItemProcessedLog)
-	inspector, signalerCtx, cancel, _, rpcTracker, sporkID, idProvider, topicProviderOracle := inspectorFixture(t, func(params *validation.InspectorParams) {
-		params.Logger = logger
->>>>>>> 0766584d
 	})
 	from := unittest.PeerIdFixture(t)
 	defer idProvider.AssertNotCalled(t, "ByPeerID", from)
@@ -1351,6 +1277,27 @@
 	require.Eventually(t, func() bool {
 		return logCounter.Load() == 1
 	}, time.Second, 500*time.Millisecond)
+	cancel()
+	unittest.RequireCloseBefore(t, inspector.Done(), 5*time.Second, "inspector did not stop")
+}
+
+// TestInspection_Unstaked_Peer ensures inspector disseminates invalid control message notifications for rpc's from unstaked peers when running private network.
+func TestInspection_Unstaked_Peer(t *testing.T) {
+	inspector, signalerCtx, cancel, consumer, rpcTracker, sporkID, idProvider, topicProviderOracle := inspectorFixture(t, func(params *validation.InspectorParams) {
+		// override the inspector and params, run the inspector in private mode
+		params.NetworkingType = network.PrivateNetwork
+	})
+	unstakedPeer := unittest.PeerIdFixture(t)
+	topic := fmt.Sprintf("%s/%s", channels.TestNetworkChannel, sporkID)
+	topicProviderOracle.UpdateTopics([]string{topic})
+	idProvider.On("ByPeerID", unstakedPeer).Return(nil, false).Once()
+	checkNotification := checkNotificationFunc(t, unstakedPeer, p2pmsg.CtrlMsgGraft, validation.IsErrUnstakedPeer, p2p.CtrlMsgNonClusterTopicType)
+	rpcTracker.On("LastHighestIHaveRPCSize").Return(int64(100)).Maybe()
+	consumer.On("OnInvalidControlMessageNotification", mock.AnythingOfType("*p2p.InvCtrlMsgNotif")).Return(nil).Once().Run(checkNotification)
+	inspector.Start(signalerCtx)
+	unittest.RequireComponentsReadyBefore(t, 1*time.Second, inspector)
+
+	require.Error(t, inspector.Inspect(unstakedPeer, unittest.P2PRPCFixture()))
 	cancel()
 	unittest.RequireCloseBefore(t, inspector.Done(), 5*time.Second, "inspector did not stop")
 }
@@ -1434,7 +1381,7 @@
 		inspector, signalerCtx, cancel, consumer, rpcTracker, sporkID, idProvider, topicProviderOracle := inspectorFixture(t, func(params *validation.InspectorParams) {
 			params.Logger = logger
 		})
-		defer consumer.AssertNotCalled(t, "Distribute")
+		defer consumer.AssertNotCalled(t, "OnInvalidControlMessageNotification")
 		clusterID := flow.ChainID(unittest.IdentifierFixture().String())
 		clusterPrefixedTopic := channels.Topic(fmt.Sprintf("%s/%s", channels.SyncCluster(clusterID), sporkID)).String()
 		topicProviderOracle.UpdateTopics([]string{clusterPrefixedTopic})
@@ -1481,35 +1428,6 @@
 		unittest.RequireCloseBefore(t, inspector.Done(), 5*time.Second, "inspector did not stop")
 	})
 
-<<<<<<< HEAD
-=======
-	t.Run("validateClusterPrefixedTopic should return an error when sender is unstaked", func(t *testing.T) {
-		logCounter := atomic.NewInt64(0)
-		logger := hookedLogger(logCounter, zerolog.TraceLevel, worker.QueuedItemProcessedLog)
-
-		inspector, signalerCtx, cancel, consumer, rpcTracker, sporkID, idProvider, topicProviderOracle := inspectorFixture(t, func(params *validation.InspectorParams) {
-			params.Logger = logger
-		})
-		defer consumer.AssertNotCalled(t, "Distribute")
-		clusterID := flow.ChainID(unittest.IdentifierFixture().String())
-		clusterPrefixedTopic := channels.Topic(fmt.Sprintf("%s/%s", channels.SyncCluster(clusterID), sporkID)).String()
-		topicProviderOracle.UpdateTopics([]string{clusterPrefixedTopic})
-		from := unittest.PeerIdFixture(t)
-		idProvider.On("ByPeerID", from).Return(nil, false).Once()
-		inspectMsgRpc := unittest.P2PRPCFixture(unittest.WithGrafts(unittest.P2PRPCGraftFixture(&clusterPrefixedTopic)))
-		inspector.ActiveClustersChanged(flow.ChainIDList{flow.ChainID(unittest.IdentifierFixture().String())})
-		inspector.Start(signalerCtx)
-		unittest.RequireComponentsReadyBefore(t, 1*time.Second, inspector)
-		rpcTracker.On("LastHighestIHaveRPCSize").Return(int64(100)).Maybe()
-		require.NoError(t, inspector.Inspect(from, inspectMsgRpc))
-		require.Eventually(t, func() bool {
-			return logCounter.Load() == 1
-		}, time.Second, 500*time.Millisecond)
-		cancel()
-		unittest.RequireCloseBefore(t, inspector.Done(), 5*time.Second, "inspector did not stop")
-	})
-
->>>>>>> 0766584d
 	t.Run("validateClusterPrefixedTopic should return error if cluster prefixed hard threshold exceeded for unknown cluster ids", func(t *testing.T) {
 		logCounter := atomic.NewInt64(0)
 		logger := hookedLogger(logCounter, zerolog.TraceLevel, worker.QueuedItemProcessedLog)
@@ -1552,7 +1470,7 @@
 	inspector, signalerCtx, cancel, consumer, rpcTracker, sporkID, idProvider, _ := inspectorFixture(t, func(params *validation.InspectorParams) {
 		params.Logger = logger
 	})
-	defer consumer.AssertNotCalled(t, "Distribute")
+	defer consumer.AssertNotCalled(t, "OnInvalidControlMessageNotification")
 	identity := unittest.IdentityFixture()
 	idProvider.On("ByPeerID", mock.AnythingOfType("peer.ID")).Return(identity, true).Times(5)
 	activeClusterIds := make(flow.ChainIDList, 0)
@@ -1583,13 +1501,8 @@
 	t.Run("should not perform truncation when disabled is set to true", func(t *testing.T) {
 		numOfMsgs := 5000
 		logCounter := atomic.NewInt64(0)
-<<<<<<< HEAD
-		logger := hookedLogger(logCounter, zerolog.TraceLevel, expectedLogStrs)
+		logger := hookedLogger(logCounter, zerolog.TraceLevel, validation.RPCTruncationDisabledWarning, worker.QueuedItemProcessedLog)
 		inspector, signalerCtx, cancel, consumer, rpcTracker, _, idProvider, _ := inspectorFixture(t, func(params *validation.InspectorParams) {
-=======
-		logger := hookedLogger(logCounter, zerolog.TraceLevel, validation.RPCTruncationDisabledWarning, worker.QueuedItemProcessedLog)
-		inspector, signalerCtx, cancel, consumer, rpcTracker, _, _, _ := inspectorFixture(t, func(params *validation.InspectorParams) {
->>>>>>> 0766584d
 			params.Config.GraftPrune.MessageCountThreshold = numOfMsgs
 			params.Logger = logger
 			// disable truncation for all control message types
@@ -1641,13 +1554,8 @@
 			worker.QueuedItemProcessedLog,
 		}
 		logCounter := atomic.NewInt64(0)
-<<<<<<< HEAD
-		logger := hookedLogger(logCounter, zerolog.TraceLevel, expectedLogStrs)
+		logger := hookedLogger(logCounter, zerolog.TraceLevel, expectedLogStrs...)
 		inspector, signalerCtx, cancel, consumer, rpcTracker, _, idProvider, _ := inspectorFixture(t, func(params *validation.InspectorParams) {
-=======
-		logger := hookedLogger(logCounter, zerolog.TraceLevel, expectedLogStrs...)
-		inspector, signalerCtx, cancel, consumer, rpcTracker, _, _, _ := inspectorFixture(t, func(params *validation.InspectorParams) {
->>>>>>> 0766584d
 			params.Config.GraftPrune.MessageCountThreshold = numOfMsgs
 			params.Logger = logger
 			// disable truncation for all control message types individually
@@ -1790,13 +1698,8 @@
 			worker.QueuedItemProcessedLog,
 		}
 		logCounter := atomic.NewInt64(0)
-<<<<<<< HEAD
-		logger := hookedLogger(logCounter, zerolog.TraceLevel, expectedLogStrs)
+		logger := hookedLogger(logCounter, zerolog.TraceLevel, expectedLogStrs...)
 		inspector, signalerCtx, cancel, consumer, rpcTracker, _, idProvider, _ := inspectorFixture(t, func(params *validation.InspectorParams) {
-=======
-		logger := hookedLogger(logCounter, zerolog.TraceLevel, expectedLogStrs...)
-		inspector, signalerCtx, cancel, consumer, rpcTracker, _, _, _ := inspectorFixture(t, func(params *validation.InspectorParams) {
->>>>>>> 0766584d
 			params.Config.GraftPrune.MessageCountThreshold = numOfMsgs
 			params.Logger = logger
 			// disable inspection for all control message types individually
