--- conflicted
+++ resolved
@@ -34,11 +34,7 @@
 	p2pdht "github.com/onflow/flow-go/network/p2p/dht"
 	"github.com/onflow/flow-go/network/p2p/p2pbuilder"
 	p2pconfig "github.com/onflow/flow-go/network/p2p/p2pbuilder/config"
-<<<<<<< HEAD
-	inspectorbuilder "github.com/onflow/flow-go/network/p2p/p2pbuilder/inspector"
-=======
 	"github.com/onflow/flow-go/network/p2p/p2pconf"
->>>>>>> 487981d2
 	"github.com/onflow/flow-go/network/p2p/unicast"
 	"github.com/onflow/flow-go/network/p2p/unicast/protocols"
 	"github.com/onflow/flow-go/network/p2p/utils"
@@ -68,36 +64,11 @@
 	require.NoError(t, err)
 
 	logger := unittest.Logger().Level(zerolog.WarnLevel)
-<<<<<<< HEAD
-
-	rpcInspectorSuite, err := inspectorbuilder.NewGossipSubInspectorBuilder(logger, sporkID, &defaultFlowConfig.NetworkConfig.GossipSubConfig.GossipSubRPCInspectorsConfig, idProvider, metrics.NewNoopCollector()).
-		Build()
-	require.NoError(t, err)
-
 	require.NotNil(t, idProvider)
 	connectionGater := NewConnectionGater(idProvider, func(p peer.ID) error {
 		return nil
 	})
 	require.NotNil(t, connectionGater)
-
-	parameters := &NodeFixtureParameters{
-		HandlerFunc: func(stream network.Stream) {
-
-		},
-		Unicasts:                         nil,
-		Key:                              NetworkingKeyFixtures(t),
-		Address:                          unittest.DefaultAddress,
-		Logger:                           logger,
-		IdProvider:                       idProvider,
-		Role:                             flow.RoleCollection,
-		CreateStreamRetryDelay:           unicast.DefaultRetryDelay,
-		Metrics:                          metrics.NewNoopCollector(),
-		ResourceManager:                  &network.NullResourceManager{}, // overrides default
-		GossipSubPeerScoreTracerInterval: 0,                              // disabled by default
-		GossipSubRPCInspector:            rpcInspectorSuite,
-		PeerManagerConfig:                PeerManagerConfigFixture(), // disabled by default
-		ConnGater:                        connectionGater,
-=======
 	parameters := &NodeFixtureParameters{
 		NetworkingType:         flownet.PrivateNetwork,
 		HandlerFunc:            func(network.Stream) {},
@@ -107,14 +78,16 @@
 		Logger:                 logger,
 		Role:                   flow.RoleCollection,
 		CreateStreamRetryDelay: unicast.DefaultRetryDelay,
+		IdProvider:                       idProvider,
 		MetricsCfg: &p2pconfig.MetricsConfig{
 			HeroCacheFactory: metrics.NewNoopHeroCacheMetricsFactory(),
 			Metrics:          metrics.NewNoopCollector(),
 		},
 		ResourceManager:                  testutils.NewResourceManager(t),
 		GossipSubPeerScoreTracerInterval: 0, // disabled by default
+		ConnGater:                        connectionGater,
+		PeerManagerConfig:                PeerManagerConfigFixture(), // disabled by default
 		GossipSubRPCInspectorCfg:         &defaultFlowConfig.NetworkConfig.GossipSubRPCInspectorsConfig,
->>>>>>> 487981d2
 	}
 
 	for _, opt := range opts {
@@ -140,11 +113,8 @@
 		sporkID,
 		parameters.IdProvider,
 		&defaultFlowConfig.NetworkConfig.ResourceManagerConfig,
-<<<<<<< HEAD
 		parameters.PeerManagerConfig,
-=======
 		parameters.GossipSubRPCInspectorCfg,
->>>>>>> 487981d2
 		&p2p.DisallowListCacheConfig{
 			MaxSize: uint32(1000),
 			Metrics: metrics.NewNoopCollector(),
@@ -219,8 +189,8 @@
 type NodeFixtureParameterOption func(*NodeFixtureParameters)
 
 type NodeFixtureParameters struct {
-<<<<<<< HEAD
 	HandlerFunc                      network.StreamHandler
+	NetworkingType                    flownet.NetworkingType
 	Unicasts                         []protocols.ProtocolName
 	Key                              crypto.PrivateKey
 	Address                          string
@@ -236,13 +206,14 @@
 	ConnManager                      connmgr.ConnManager
 	GossipSubFactory                 p2p.GossipSubFactoryFunc
 	GossipSubConfig                  p2p.GossipSubAdapterConfigFunc
-	Metrics                          module.LibP2PMetrics
+	MetricsCfg                        *p2pconfig.MetricsConfig
 	ResourceManager                  network.ResourceManager
 	PubSubTracer                     p2p.PubSubTracer
 	GossipSubPeerScoreTracerInterval time.Duration // intervals at which the peer score is updated and logged.
 	CreateStreamRetryDelay           time.Duration
-	GossipSubRPCInspector            p2p.GossipSubInspectorSuite
 	UnicastRateLimitDistributor      p2p.UnicastRateLimiterDistributor
+	GossipSubRpcInspectorSuiteFactory p2p.GossipSubRpcInspectorSuiteFactoryFunc
+	GossipSubRPCInspectorCfg          *p2pconf.GossipSubRPCInspectorsConfig
 }
 
 func WithUnicastRateLimitDistributor(distributor p2p.UnicastRateLimiterDistributor) NodeFixtureParameterOption {
@@ -251,35 +222,6 @@
 	}
 }
 
-func WithGossipSubRpcInspectorSuite(inspectorSuite p2p.GossipSubInspectorSuite) NodeFixtureParameterOption {
-=======
-	HandlerFunc                       network.StreamHandler
-	NetworkingType                    flownet.NetworkingType
-	Unicasts                          []protocols.ProtocolName
-	Key                               crypto.PrivateKey
-	Address                           string
-	DhtOptions                        []dht.Option
-	Role                              flow.Role
-	Logger                            zerolog.Logger
-	PeerScoringEnabled                bool
-	IdProvider                        module.IdentityProvider
-	PeerScoreConfig                   *p2p.PeerScoringConfig
-	ConnectionPruning                 bool              // peer manager parameter
-	UpdateInterval                    time.Duration     // peer manager parameter
-	PeerProvider                      p2p.PeersProvider // peer manager parameter
-	ConnGater                         p2p.ConnectionGater
-	ConnManager                       connmgr.ConnManager
-	GossipSubFactory                  p2p.GossipSubFactoryFunc
-	GossipSubConfig                   p2p.GossipSubAdapterConfigFunc
-	MetricsCfg                        *p2pconfig.MetricsConfig
-	ResourceManager                   network.ResourceManager
-	PubSubTracer                      p2p.PubSubTracer
-	GossipSubPeerScoreTracerInterval  time.Duration // intervals at which the peer score is updated and logged.
-	CreateStreamRetryDelay            time.Duration
-	GossipSubRPCInspectorCfg          *p2pconf.GossipSubRPCInspectorsConfig
-	GossipSubRpcInspectorSuiteFactory p2p.GossipSubRpcInspectorSuiteFactoryFunc
-}
-
 func OverrideGossipSubRpcInspectorSuiteFactory(factory p2p.GossipSubRpcInspectorSuiteFactoryFunc) NodeFixtureParameterOption {
 	return func(p *NodeFixtureParameters) {
 		p.GossipSubRpcInspectorSuiteFactory = factory
@@ -287,7 +229,6 @@
 }
 
 func OverrideGossipSubRpcInspectorConfig(cfg *p2pconf.GossipSubRPCInspectorsConfig) NodeFixtureParameterOption {
->>>>>>> 487981d2
 	return func(p *NodeFixtureParameters) {
 		p.GossipSubRPCInspectorCfg = cfg
 	}
