package p2ptest

import (
	"bufio"
	"context"
	"crypto/rand"
	"testing"
	"time"

	dht "github.com/libp2p/go-libp2p-kad-dht"
	"github.com/libp2p/go-libp2p/core/connmgr"
	"github.com/libp2p/go-libp2p/core/host"
	"github.com/libp2p/go-libp2p/core/network"
	"github.com/libp2p/go-libp2p/core/peer"
	"github.com/libp2p/go-libp2p/core/protocol"
	"github.com/libp2p/go-libp2p/core/routing"
	mh "github.com/multiformats/go-multihash"
	"github.com/rs/zerolog"
	"github.com/stretchr/testify/require"

	"github.com/onflow/flow-go/crypto"
	"github.com/onflow/flow-go/model/flow"
	"github.com/onflow/flow-go/module"
	"github.com/onflow/flow-go/module/irrecoverable"
	"github.com/onflow/flow-go/module/metrics"
	"github.com/onflow/flow-go/network/channels"
	"github.com/onflow/flow-go/network/internal/p2pfixtures"
	"github.com/onflow/flow-go/network/internal/testutils"
	"github.com/onflow/flow-go/network/p2p"
	"github.com/onflow/flow-go/network/p2p/connection"
	p2pdht "github.com/onflow/flow-go/network/p2p/dht"
	"github.com/onflow/flow-go/network/p2p/inspector/validation"
	"github.com/onflow/flow-go/network/p2p/p2pbuilder"
	"github.com/onflow/flow-go/network/p2p/unicast"
	"github.com/onflow/flow-go/network/p2p/unicast/protocols"
	"github.com/onflow/flow-go/network/p2p/utils"
	validator "github.com/onflow/flow-go/network/validator/pubsub"
	"github.com/onflow/flow-go/utils/logging"
	"github.com/onflow/flow-go/utils/unittest"
)

// NetworkingKeyFixtures is a test helper that generates a ECDSA flow key pair.
func NetworkingKeyFixtures(t *testing.T) crypto.PrivateKey {
	seed := unittest.SeedFixture(48)
	key, err := crypto.GeneratePrivateKey(crypto.ECDSASecp256k1, seed)
	require.NoError(t, err)
	return key
}

// NodeFixture is a test fixture that creates a single libp2p node with the given key, spork id, and options.
// It returns the node and its identity.
func NodeFixture(
	t *testing.T,
	sporkID flow.Identifier,
	dhtPrefix string,
	opts ...NodeFixtureParameterOption,
) (p2p.LibP2PNode, flow.Identity) {
	// default parameters
	parameters := &NodeFixtureParameters{
<<<<<<< HEAD
		HandlerFunc:                           func(network.Stream) {},
		Unicasts:                              nil,
		Key:                                   NetworkingKeyFixtures(t),
		Address:                               unittest.DefaultAddress,
		Logger:                                unittest.Logger().Level(zerolog.DebugLevel),
		Role:                                  flow.RoleCollection,
		Metrics:                               metrics.NewNoopCollector(),
		ResourceManager:                       testutils.NewResourceManager(t),
		GossipSubRPCValidationInspectorConfig: p2pbuilder.DefaultRPCValidationConfig(),
		CreateStreamRetryDelay:                unicast.DefaultRetryDelay,
=======
		HandlerFunc:                      func(network.Stream) {},
		Unicasts:                         nil,
		Key:                              NetworkingKeyFixtures(t),
		Address:                          unittest.DefaultAddress,
		Logger:                           unittest.Logger().Level(zerolog.ErrorLevel),
		Role:                             flow.RoleCollection,
		CreateStreamRetryDelay:           unicast.DefaultRetryDelay,
		Metrics:                          metrics.NewNoopCollector(),
		ResourceManager:                  testutils.NewResourceManager(t),
		GossipSubPeerScoreTracerInterval: 0, // disabled by default
>>>>>>> 63661419
	}

	for _, opt := range opts {
		opt(parameters)
	}

	identity := unittest.IdentityFixture(
		unittest.WithNetworkingKey(parameters.Key.PublicKey()),
		unittest.WithAddress(parameters.Address),
		unittest.WithRole(parameters.Role))

	logger := parameters.Logger.With().Hex("node_id", logging.ID(identity.NodeID)).Logger()

	connManager, err := connection.NewConnManager(logger, parameters.Metrics, connection.DefaultConnManagerConfig())
	require.NoError(t, err)

	builder := p2pbuilder.NewNodeBuilder(
		logger,
		parameters.Metrics,
		parameters.Address,
		parameters.Key,
		sporkID,
		p2pbuilder.DefaultResourceManagerConfig()).
		SetConnectionManager(connManager).
		SetRoutingSystem(func(c context.Context, h host.Host) (routing.Routing, error) {
			return p2pdht.NewDHT(c, h,
				protocol.ID(protocols.FlowDHTProtocolIDPrefix+sporkID.String()+"/"+dhtPrefix),
				logger,
				parameters.Metrics,
				parameters.DhtOptions...,
			)
		}).
		SetCreateNode(p2pbuilder.DefaultCreateNodeFunc).
		SetRPCValidationInspectorConfig(parameters.GossipSubRPCValidationInspectorConfig).
		SetResourceManager(parameters.ResourceManager).
		SetStreamCreationRetryInterval(parameters.CreateStreamRetryDelay)

	if parameters.ResourceManager != nil {
		builder.SetResourceManager(parameters.ResourceManager)
	}

	if parameters.ConnGater != nil {
		builder.SetConnectionGater(parameters.ConnGater)
	}

	if parameters.PeerScoringEnabled {
		builder.EnableGossipSubPeerScoring(parameters.IdProvider, parameters.PeerScoreConfig)
	}

	if parameters.UpdateInterval != 0 {
		require.NotNil(t, parameters.PeerProvider)
		builder.SetPeerManagerOptions(parameters.ConnectionPruning, parameters.UpdateInterval)
	}

	if parameters.GossipSubFactory != nil && parameters.GossipSubConfig != nil {
		builder.SetGossipSubFactory(parameters.GossipSubFactory, parameters.GossipSubConfig)
	}

	if parameters.ConnManager != nil {
		builder.SetConnectionManager(parameters.ConnManager)
	}

	if parameters.PubSubTracer != nil {
		builder.SetGossipSubTracer(parameters.PubSubTracer)
	}

	builder.SetGossipSubScoreTracerInterval(parameters.GossipSubPeerScoreTracerInterval)

	n, err := builder.Build()
	require.NoError(t, err)

	err = n.WithDefaultUnicastProtocol(parameters.HandlerFunc, parameters.Unicasts)
	require.NoError(t, err)

	// get the actual IP and port that have been assigned by the subsystem
	ip, port, err := n.GetIPPort()
	require.NoError(t, err)
	identity.Address = ip + ":" + port

	if parameters.PeerProvider != nil {
		n.WithPeersProvider(parameters.PeerProvider)
	}

	return n, *identity
}

type NodeFixtureParameterOption func(*NodeFixtureParameters)

type NodeFixtureParameters struct {
<<<<<<< HEAD
	HandlerFunc                           network.StreamHandler
	Unicasts                              []protocols.ProtocolName
	Key                                   crypto.PrivateKey
	Address                               string
	DhtOptions                            []dht.Option
	Role                                  flow.Role
	Logger                                zerolog.Logger
	PeerScoringEnabled                    bool
	IdProvider                            module.IdentityProvider
	AppSpecificScore                      func(peer.ID) float64 // overrides GossipSub scoring for sake of testing.
	ConnectionPruning                     bool                  // peer manager parameter
	UpdateInterval                        time.Duration         // peer manager parameter
	PeerProvider                          p2p.PeersProvider     // peer manager parameter
	ConnGater                             connmgr.ConnectionGater
	ConnManager                           connmgr.ConnManager
	GossipSubFactory                      p2pbuilder.GossipSubFactoryFunc
	GossipSubConfig                       p2pbuilder.GossipSubAdapterConfigFunc
	Metrics                               module.LibP2PMetrics
	ResourceManager                       network.ResourceManager
	GossipSubRPCValidationInspectorConfig *validation.ControlMsgValidationInspectorConfig
	CreateStreamRetryDelay                time.Duration
	PubSubTracer                          p2p.PubSubTracer
=======
	HandlerFunc                      network.StreamHandler
	Unicasts                         []protocols.ProtocolName
	Key                              crypto.PrivateKey
	Address                          string
	DhtOptions                       []dht.Option
	Role                             flow.Role
	Logger                           zerolog.Logger
	PeerScoringEnabled               bool
	IdProvider                       module.IdentityProvider
	PeerScoreConfig                  *p2p.PeerScoringConfig
	ConnectionPruning                bool              // peer manager parameter
	UpdateInterval                   time.Duration     // peer manager parameter
	PeerProvider                     p2p.PeersProvider // peer manager parameter
	ConnGater                        connmgr.ConnectionGater
	ConnManager                      connmgr.ConnManager
	GossipSubFactory                 p2p.GossipSubFactoryFunc
	GossipSubConfig                  p2p.GossipSubAdapterConfigFunc
	Metrics                          module.LibP2PMetrics
	ResourceManager                  network.ResourceManager
	PubSubTracer                     p2p.PubSubTracer
	GossipSubPeerScoreTracerInterval time.Duration // intervals at which the peer score is updated and logged.
	CreateStreamRetryDelay           time.Duration
>>>>>>> 63661419
}

func WithCreateStreamRetryDelay(delay time.Duration) NodeFixtureParameterOption {
	return func(p *NodeFixtureParameters) {
		p.CreateStreamRetryDelay = delay
	}
}

func WithPeerScoringEnabled(idProvider module.IdentityProvider) NodeFixtureParameterOption {
	return func(p *NodeFixtureParameters) {
		p.PeerScoringEnabled = true
		p.IdProvider = idProvider
	}
}

func WithGossipSubTracer(tracer p2p.PubSubTracer) NodeFixtureParameterOption {
	return func(p *NodeFixtureParameters) {
		p.PubSubTracer = tracer
	}
}

func WithDefaultStreamHandler(handler network.StreamHandler) NodeFixtureParameterOption {
	return func(p *NodeFixtureParameters) {
		p.HandlerFunc = handler
	}
}

func WithPeerManagerEnabled(connectionPruning bool, updateInterval time.Duration, peerProvider p2p.PeersProvider) NodeFixtureParameterOption {
	return func(p *NodeFixtureParameters) {
		p.ConnectionPruning = connectionPruning
		p.UpdateInterval = updateInterval
		p.PeerProvider = peerProvider
	}
}

func WithPreferredUnicasts(unicasts []protocols.ProtocolName) NodeFixtureParameterOption {
	return func(p *NodeFixtureParameters) {
		p.Unicasts = unicasts
	}
}

func WithNetworkingPrivateKey(key crypto.PrivateKey) NodeFixtureParameterOption {
	return func(p *NodeFixtureParameters) {
		p.Key = key
	}
}

func WithNetworkingAddress(address string) NodeFixtureParameterOption {
	return func(p *NodeFixtureParameters) {
		p.Address = address
	}
}

func WithDHTOptions(opts ...dht.Option) NodeFixtureParameterOption {
	return func(p *NodeFixtureParameters) {
		p.DhtOptions = opts
	}
}

func WithConnectionGater(connGater connmgr.ConnectionGater) NodeFixtureParameterOption {
	return func(p *NodeFixtureParameters) {
		p.ConnGater = connGater
	}
}

func WithConnectionManager(connManager connmgr.ConnManager) NodeFixtureParameterOption {
	return func(p *NodeFixtureParameters) {
		p.ConnManager = connManager
	}
}

func WithRole(role flow.Role) NodeFixtureParameterOption {
	return func(p *NodeFixtureParameters) {
		p.Role = role
	}
}

func WithPeerScoreParamsOption(cfg *p2p.PeerScoringConfig) NodeFixtureParameterOption {
	return func(p *NodeFixtureParameters) {
		p.PeerScoreConfig = cfg
	}
}

func WithLogger(logger zerolog.Logger) NodeFixtureParameterOption {
	return func(p *NodeFixtureParameters) {
		p.Logger = logger
	}
}

func WithMetricsCollector(metrics module.NetworkMetrics) NodeFixtureParameterOption {
	return func(p *NodeFixtureParameters) {
		p.Metrics = metrics
	}
}

func WithPeerScoreTracerInterval(interval time.Duration) NodeFixtureParameterOption {
	return func(p *NodeFixtureParameters) {
		p.GossipSubPeerScoreTracerInterval = interval
	}
}

// WithDefaultResourceManager sets the resource manager to nil, which will cause the node to use the default resource manager.
// Otherwise, it uses the resource manager provided by the test (the infinite resource manager).
func WithDefaultResourceManager() NodeFixtureParameterOption {
	return func(p *NodeFixtureParameters) {
		p.ResourceManager = nil
	}
}

// NodesFixture is a test fixture that creates a number of libp2p nodes with the given callback function for stream handling.
// It returns the nodes and their identities.
func NodesFixture(t *testing.T, sporkID flow.Identifier, dhtPrefix string, count int, opts ...NodeFixtureParameterOption) ([]p2p.LibP2PNode,
	flow.IdentityList) {
	var nodes []p2p.LibP2PNode

	// creating nodes
	var identities flow.IdentityList
	for i := 0; i < count; i++ {
		// create a node on localhost with a random port assigned by the OS
		node, identity := NodeFixture(t, sporkID, dhtPrefix, opts...)
		nodes = append(nodes, node)
		identities = append(identities, &identity)
	}

	return nodes, identities
}

// StartNodes start all nodes in the input slice using the provided context, timing out if nodes are
// not all Ready() before duration expires
func StartNodes(t *testing.T, ctx irrecoverable.SignalerContext, nodes []p2p.LibP2PNode, timeout time.Duration) {
	rdas := make([]module.ReadyDoneAware, 0, len(nodes))
	for _, node := range nodes {
		node.Start(ctx)
		rdas = append(rdas, node)

		if peerManager := node.PeerManagerComponent(); peerManager != nil {
			// we need to start the peer manager post the node startup (if such component exists).
			peerManager.Start(ctx)
			rdas = append(rdas, peerManager)
		}
	}
	unittest.RequireComponentsReadyBefore(t, timeout, rdas...)
}

// StartNode start a single node using the provided context, timing out if nodes are not all Ready()
// before duration expires
func StartNode(t *testing.T, ctx irrecoverable.SignalerContext, node p2p.LibP2PNode, timeout time.Duration) {
	node.Start(ctx)
	unittest.RequireComponentsReadyBefore(t, timeout, node)
}

// StopNodes stops all nodes in the input slice using the provided cancel func, timing out if nodes are
// not all Done() before duration expires
func StopNodes(t *testing.T, nodes []p2p.LibP2PNode, cancel context.CancelFunc, timeout time.Duration) {
	cancel()
	for _, node := range nodes {
		unittest.RequireComponentsDoneBefore(t, timeout, node)
	}
}

// StopNode stops a single node using the provided cancel func, timing out if nodes are not all Done()
// before duration expires
func StopNode(t *testing.T, node p2p.LibP2PNode, cancel context.CancelFunc, timeout time.Duration) {
	cancel()
	unittest.RequireComponentsDoneBefore(t, timeout, node)
}

// StreamHandlerFixture returns a stream handler that writes the received message to the given channel.
func StreamHandlerFixture(t *testing.T) (func(s network.Stream), chan string) {
	ch := make(chan string, 1) // channel to receive messages

	return func(s network.Stream) {
		rw := bufio.NewReadWriter(bufio.NewReader(s), bufio.NewWriter(s))
		str, err := rw.ReadString('\n')
		require.NoError(t, err)
		ch <- str
	}, ch
}

// LetNodesDiscoverEachOther connects all nodes to each other on the pubsub mesh.
func LetNodesDiscoverEachOther(t *testing.T, ctx context.Context, nodes []p2p.LibP2PNode, ids flow.IdentityList) {
	for _, node := range nodes {
		for i, other := range nodes {
			if node == other {
				continue
			}
			otherPInfo, err := utils.PeerAddressInfo(*ids[i])
			require.NoError(t, err)
			require.NoError(t, node.AddPeer(ctx, otherPInfo))
		}
	}
}

// EnsureConnected ensures that the given nodes are connected to each other.
// It fails the test if any of the nodes is not connected to any other node.
func EnsureConnected(t *testing.T, ctx context.Context, nodes []p2p.LibP2PNode) {
	for _, node := range nodes {
		for _, other := range nodes {
			if node == other {
				continue
			}
			require.NoError(t, node.Host().Connect(ctx, other.Host().Peerstore().PeerInfo(other.Host().ID())))
			require.Equal(t, node.Host().Network().Connectedness(other.Host().ID()), network.Connected)
		}
	}
}

// EnsureStreamCreationInBothDirections ensure that between each pair of nodes in the given list, a stream is created in both directions.
func EnsureStreamCreationInBothDirections(t *testing.T, ctx context.Context, nodes []p2p.LibP2PNode) {
	for _, this := range nodes {
		for _, other := range nodes {
			if this == other {
				continue
			}
			// stream creation should pass without error
			s, err := this.CreateStream(ctx, other.Host().ID())
			require.NoError(t, err)
			require.NotNil(t, s)
		}
	}
}

// EnsurePubsubMessageExchange ensures that the given connected nodes exchange the given message on the given channel through pubsub.
// Note: EnsureConnected() must be called to connect all nodes before calling this function.
func EnsurePubsubMessageExchange(t *testing.T, ctx context.Context, nodes []p2p.LibP2PNode, messageFactory func() (interface{}, channels.Topic)) {
	_, topic := messageFactory()

	subs := make([]p2p.Subscription, len(nodes))
	for i, node := range nodes {
		ps, err := node.Subscribe(
			topic,
			validator.TopicValidator(
				unittest.Logger(),
				unittest.AllowAllPeerFilter()))
		require.NoError(t, err)
		subs[i] = ps
	}

	// let subscriptions propagate
	time.Sleep(1 * time.Second)

	channel, ok := channels.ChannelFromTopic(topic)
	require.True(t, ok)

	for _, node := range nodes {
		// creates a unique message to be published by the node
		msg, _ := messageFactory()
		data := p2pfixtures.MustEncodeEvent(t, msg, channel)
		require.NoError(t, node.Publish(ctx, topic, data))

		// wait for the message to be received by all nodes
		ctx, cancel := context.WithTimeout(ctx, 5*time.Second)
		p2pfixtures.SubsMustReceiveMessage(t, ctx, data, subs)
		cancel()
	}
}

// PeerIdFixture returns a random peer ID for testing.
// peer ID is the identifier of a node on the libp2p network.
func PeerIdFixture(t *testing.T) peer.ID {
	buf := make([]byte, 16)
	n, err := rand.Read(buf)
	require.NoError(t, err)
	require.Equal(t, 16, n)
	h, err := mh.Sum(buf, mh.SHA2_256, -1)
	require.NoError(t, err)

	return peer.ID(h)
}<|MERGE_RESOLUTION|>--- conflicted
+++ resolved
@@ -57,29 +57,17 @@
 ) (p2p.LibP2PNode, flow.Identity) {
 	// default parameters
 	parameters := &NodeFixtureParameters{
-<<<<<<< HEAD
 		HandlerFunc:                           func(network.Stream) {},
 		Unicasts:                              nil,
 		Key:                                   NetworkingKeyFixtures(t),
 		Address:                               unittest.DefaultAddress,
-		Logger:                                unittest.Logger().Level(zerolog.DebugLevel),
+		Logger:                                unittest.Logger().Level(zerolog.ErrorLevel),
 		Role:                                  flow.RoleCollection,
+		CreateStreamRetryDelay:                unicast.DefaultRetryDelay,
 		Metrics:                               metrics.NewNoopCollector(),
 		ResourceManager:                       testutils.NewResourceManager(t),
+		GossipSubPeerScoreTracerInterval:      0, // disabled by default
 		GossipSubRPCValidationInspectorConfig: p2pbuilder.DefaultRPCValidationConfig(),
-		CreateStreamRetryDelay:                unicast.DefaultRetryDelay,
-=======
-		HandlerFunc:                      func(network.Stream) {},
-		Unicasts:                         nil,
-		Key:                              NetworkingKeyFixtures(t),
-		Address:                          unittest.DefaultAddress,
-		Logger:                           unittest.Logger().Level(zerolog.ErrorLevel),
-		Role:                             flow.RoleCollection,
-		CreateStreamRetryDelay:           unicast.DefaultRetryDelay,
-		Metrics:                          metrics.NewNoopCollector(),
-		ResourceManager:                  testutils.NewResourceManager(t),
-		GossipSubPeerScoreTracerInterval: 0, // disabled by default
->>>>>>> 63661419
 	}
 
 	for _, opt := range opts {
@@ -169,7 +157,6 @@
 type NodeFixtureParameterOption func(*NodeFixtureParameters)
 
 type NodeFixtureParameters struct {
-<<<<<<< HEAD
 	HandlerFunc                           network.StreamHandler
 	Unicasts                              []protocols.ProtocolName
 	Key                                   crypto.PrivateKey
@@ -179,43 +166,20 @@
 	Logger                                zerolog.Logger
 	PeerScoringEnabled                    bool
 	IdProvider                            module.IdentityProvider
-	AppSpecificScore                      func(peer.ID) float64 // overrides GossipSub scoring for sake of testing.
-	ConnectionPruning                     bool                  // peer manager parameter
-	UpdateInterval                        time.Duration         // peer manager parameter
-	PeerProvider                          p2p.PeersProvider     // peer manager parameter
+	PeerScoreConfig                       *p2p.PeerScoringConfig
+	ConnectionPruning                     bool              // peer manager parameter
+	UpdateInterval                        time.Duration     // peer manager parameter
+	PeerProvider                          p2p.PeersProvider // peer manager parameter
 	ConnGater                             connmgr.ConnectionGater
 	ConnManager                           connmgr.ConnManager
-	GossipSubFactory                      p2pbuilder.GossipSubFactoryFunc
-	GossipSubConfig                       p2pbuilder.GossipSubAdapterConfigFunc
+	GossipSubFactory                      p2p.GossipSubFactoryFunc
+	GossipSubConfig                       p2p.GossipSubAdapterConfigFunc
 	Metrics                               module.LibP2PMetrics
 	ResourceManager                       network.ResourceManager
+	PubSubTracer                          p2p.PubSubTracer
+	GossipSubPeerScoreTracerInterval      time.Duration // intervals at which the peer score is updated and logged.
+	CreateStreamRetryDelay                time.Duration
 	GossipSubRPCValidationInspectorConfig *validation.ControlMsgValidationInspectorConfig
-	CreateStreamRetryDelay                time.Duration
-	PubSubTracer                          p2p.PubSubTracer
-=======
-	HandlerFunc                      network.StreamHandler
-	Unicasts                         []protocols.ProtocolName
-	Key                              crypto.PrivateKey
-	Address                          string
-	DhtOptions                       []dht.Option
-	Role                             flow.Role
-	Logger                           zerolog.Logger
-	PeerScoringEnabled               bool
-	IdProvider                       module.IdentityProvider
-	PeerScoreConfig                  *p2p.PeerScoringConfig
-	ConnectionPruning                bool              // peer manager parameter
-	UpdateInterval                   time.Duration     // peer manager parameter
-	PeerProvider                     p2p.PeersProvider // peer manager parameter
-	ConnGater                        connmgr.ConnectionGater
-	ConnManager                      connmgr.ConnManager
-	GossipSubFactory                 p2p.GossipSubFactoryFunc
-	GossipSubConfig                  p2p.GossipSubAdapterConfigFunc
-	Metrics                          module.LibP2PMetrics
-	ResourceManager                  network.ResourceManager
-	PubSubTracer                     p2p.PubSubTracer
-	GossipSubPeerScoreTracerInterval time.Duration // intervals at which the peer score is updated and logged.
-	CreateStreamRetryDelay           time.Duration
->>>>>>> 63661419
 }
 
 func WithCreateStreamRetryDelay(delay time.Duration) NodeFixtureParameterOption {
