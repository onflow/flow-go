--- conflicted
+++ resolved
@@ -18,16 +18,14 @@
 	"github.com/onflow/flow-go/network/queue"
 )
 
+const DefaultCacheSize = 10e6
+
 type identifierFilter func(ids ...flow.Identifier) ([]flow.Identifier, error)
 
-<<<<<<< HEAD
-const DefaultCacheSize = 10e6
-=======
 type ReadyDoneAwareNetwork interface {
 	module.Network
 	module.ReadyDoneAware
 }
->>>>>>> 20969da4
 
 // Network represents the overlay network of our peer-to-peer network, including
 // the protocols for handshakes, authentication, gossiping and heartbeats.
