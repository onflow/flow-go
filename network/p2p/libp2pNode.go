--- conflicted
+++ resolved
@@ -36,10 +36,7 @@
 	"github.com/onflow/flow-go/network/message"
 	"github.com/onflow/flow-go/network/p2p/dns"
 	"github.com/onflow/flow-go/network/p2p/keyutils"
-<<<<<<< HEAD
-=======
 	validator "github.com/onflow/flow-go/network/validator/pubsub"
->>>>>>> 662885b8
 	"github.com/onflow/flow-go/utils/logging"
 )
 
@@ -69,13 +66,6 @@
 	me flow.Identifier,
 	address string,
 	flowKey fcrypto.PrivateKey,
-<<<<<<< HEAD
-	rootBlockID string,
-	maxPubSubMsgSize int,
-	metrics module.NetworkMetrics,
-	pingInfoProvider PingInfoProvider,
-	dnsResolverTTL time.Duration) (LibP2PFactoryFunc, error) {
-=======
 	rootBlockID flow.Identifier,
 	chainID flow.ChainID,
 	idProvider id.IdentityProvider,
@@ -84,17 +74,11 @@
 	pingInfoProvider PingInfoProvider,
 	dnsResolverTTL time.Duration,
 	role string) (LibP2PFactoryFunc, error) {
->>>>>>> 662885b8
 
 	connManager := NewConnManager(log, metrics)
 
 	connGater := NewConnGater(log)
 
-<<<<<<< HEAD
-	resolver, err := dns.NewResolver(metrics, dns.WithTTL(dnsResolverTTL))
-	if err != nil {
-		return nil, fmt.Errorf("could not create dns resolver: %w", err)
-=======
 	resolver := dns.NewResolver(metrics, dns.WithTTL(dnsResolverTTL))
 
 	psOpts := DefaultPubsubOptions(maxPubSubMsgSize)
@@ -105,7 +89,6 @@
 				h.ID(), rootBlockID, idProvider,
 			)), nil
 		})
->>>>>>> 662885b8
 	}
 
 	return func() (*Node, error) {
@@ -128,10 +111,7 @@
 	SetPubsubOptions(...PubsubOption) NodeBuilder
 	SetPingInfoProvider(PingInfoProvider) NodeBuilder
 	SetDHTOptions(...dht.Option) NodeBuilder
-<<<<<<< HEAD
-=======
 	SetTopicValidation(bool) NodeBuilder
->>>>>>> 662885b8
 	SetLogger(zerolog.Logger) NodeBuilder
 	SetResolver(*dns.Resolver) NodeBuilder
 	Build(context.Context) (*Node, error)
@@ -149,10 +129,7 @@
 	hostMaker        func(context.Context, ...config.Option) (host.Host, error)
 	pubSubOpts       []PubsubOption
 	dhtOpts          []dht.Option
-<<<<<<< HEAD
-=======
 	topicValidation  bool
->>>>>>> 662885b8
 }
 
 func NewDefaultLibP2PNodeBuilder(id flow.Identifier, address string, flowKey fcrypto.PrivateKey) NodeBuilder {
@@ -173,10 +150,6 @@
 	return builder
 }
 
-<<<<<<< HEAD
-func (builder *DefaultLibP2PNodeBuilder) SetRootBlockID(rootBlockId string) NodeBuilder {
-	builder.rootBlockID = rootBlockId
-=======
 func (builder *DefaultLibP2PNodeBuilder) SetTopicValidation(enabled bool) NodeBuilder {
 	builder.topicValidation = enabled
 	return builder
@@ -184,7 +157,6 @@
 
 func (builder *DefaultLibP2PNodeBuilder) SetRootBlockID(rootBlockId flow.Identifier) NodeBuilder {
 	builder.rootBlockID = &rootBlockId
->>>>>>> 662885b8
 	return builder
 }
 
@@ -336,10 +308,7 @@
 	pingService          *PingService
 	connMgr              TagLessConnManager
 	dht                  *dht.IpfsDHT
-<<<<<<< HEAD
-=======
 	topicValidation      bool
->>>>>>> 662885b8
 }
 
 // Stop terminates the libp2p node.
@@ -540,33 +509,19 @@
 // Subscribe subscribes the node to the given topic and returns the subscription
 // Currently only one subscriber is allowed per topic.
 // NOTE: A node will receive its own published messages.
-<<<<<<< HEAD
-func (n *Node) Subscribe(ctx context.Context, topic flownet.Topic, validators ...pubsub.ValidatorEx) (*pubsub.Subscription, error) {
-=======
 func (n *Node) Subscribe(ctx context.Context, topic flownet.Topic, validators ...validator.MessageValidator) (*pubsub.Subscription, error) {
->>>>>>> 662885b8
 	n.Lock()
 	defer n.Unlock()
-
-	if len(validators) > 1 {
-		return nil, errors.New("only one topic validator is allowed")
-	}
 
 	// Check if the topic has been already created and is in the cache
 	n.pubSub.GetTopics()
 	tp, found := n.topics[topic]
 	var err error
 	if !found {
-<<<<<<< HEAD
-		if len(validators) > 0 {
-			if err := n.pubSub.RegisterTopicValidator(
-				topic.String(), validators[0], pubsub.WithValidatorInline(true),
-=======
 		if n.topicValidation {
 			topic_validator := validator.TopicValidator(validators...)
 			if err := n.pubSub.RegisterTopicValidator(
 				topic.String(), topic_validator, pubsub.WithValidatorInline(true),
->>>>>>> 662885b8
 			); err != nil {
 				n.logger.Err(err).Str("topic", topic.String()).Msg("failed to register topic validator, aborting subscription")
 				return nil, fmt.Errorf("failed to register topic validator: %w", err)
@@ -575,19 +530,12 @@
 
 		tp, err = n.pubSub.Join(topic.String())
 		if err != nil {
-<<<<<<< HEAD
-			if len(validators) > 0 {
-=======
 			if n.topicValidation {
->>>>>>> 662885b8
 				if err := n.pubSub.UnregisterTopicValidator(topic.String()); err != nil {
 					n.logger.Err(err).Str("topic", topic.String()).Msg("failed to unregister topic validator")
 				}
 			}
-<<<<<<< HEAD
-=======
-
->>>>>>> 662885b8
+
 			return nil, fmt.Errorf("could not join topic (%s): %w", topic, err)
 		}
 
@@ -627,15 +575,10 @@
 		return err
 	}
 
-<<<<<<< HEAD
-	if err := n.pubSub.UnregisterTopicValidator(topic.String()); err != nil {
-		n.logger.Err(err).Str("topic", topic.String()).Msg("failed to unregister topic validator")
-=======
 	if n.topicValidation {
 		if err := n.pubSub.UnregisterTopicValidator(topic.String()); err != nil {
 			n.logger.Err(err).Str("topic", topic.String()).Msg("failed to unregister topic validator")
 		}
->>>>>>> 662885b8
 	}
 
 	// attempt to close the topic
