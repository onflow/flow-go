--- conflicted
+++ resolved
@@ -39,8 +39,6 @@
 	findPeerQueryTimeout = 10 * time.Second
 )
 
-<<<<<<< HEAD
-=======
 // LibP2PFactoryFunc is a factory function type for generating libp2p Node instances.
 type LibP2PFactoryFunc func(context.Context) (*Node, error)
 
@@ -321,7 +319,6 @@
 	return node, nil
 }
 
->>>>>>> 28012525
 // Node is a wrapper around the LibP2P host.
 type Node struct {
 	sync.Mutex
