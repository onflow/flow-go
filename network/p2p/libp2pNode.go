// Package libp2p encapsulates the libp2p library
package p2p

import (
	"context"
	"errors"
	"fmt"
	"math/rand"
	"net"
	"strings"
	"sync"
	"time"

	"github.com/hashicorp/go-multierror"
	"github.com/libp2p/go-libp2p"
	"github.com/libp2p/go-libp2p-core/crypto"
	"github.com/libp2p/go-libp2p-core/host"
	libp2pnet "github.com/libp2p/go-libp2p-core/network"
	"github.com/libp2p/go-libp2p-core/peer"
	"github.com/libp2p/go-libp2p-core/protocol"
	pubsub "github.com/libp2p/go-libp2p-pubsub"
	swarm "github.com/libp2p/go-libp2p-swarm"
	tptu "github.com/libp2p/go-libp2p-transport-upgrader"
	"github.com/libp2p/go-libp2p/config"
	"github.com/libp2p/go-libp2p/p2p/protocol/ping"
	"github.com/libp2p/go-tcp-transport"
	"github.com/multiformats/go-multiaddr"
	"github.com/rs/zerolog"

	fcrypto "github.com/onflow/flow-go/crypto"
	"github.com/onflow/flow-go/model/flow"
	"github.com/onflow/flow-go/module"
	flownet "github.com/onflow/flow-go/network"
	"github.com/onflow/flow-go/utils/logging"
)

const (
	// A unique Libp2p protocol ID prefix for Flow (https://docs.libp2p.io/concepts/protocols/)
	// All nodes communicate with each other using this protocol id suffixed with the id of the root block
	FlowLibP2PProtocolIDPrefix = "/flow/push/"

	// Maximum time to wait for a ping reply from a remote node
	PingTimeoutSecs = time.Second * 4
)

// maximum number of attempts to be made to connect to a remote node for 1-1 direct communication
const maxConnectAttempt = 3

// LibP2PFactoryFunc is a factory function type for generating libp2p Node instances.
type LibP2PFactoryFunc func() (*Node, error)

// DefaultLibP2PNodeFactory is a factory function that receives a middleware instance and generates a libp2p Node by invoking its factory with
// proper parameters.
func DefaultLibP2PNodeFactory(log zerolog.Logger, me flow.Identifier, address string, flowKey fcrypto.PrivateKey, rootBlockID string,
	maxPubSubMsgSize int, metrics module.NetworkMetrics) (LibP2PFactoryFunc, error) {
	// create PubSub options for libp2p to use
	psOptions := []pubsub.Option{
		// skip message signing
		pubsub.WithMessageSigning(false),
		// skip message signature
		pubsub.WithStrictSignatureVerification(false),
		// set max message size limit for 1-k PubSub messaging
		pubsub.WithMaxMessageSize(maxPubSubMsgSize),
	}

	return func() (*Node, error) {
		return NewLibP2PNode(log, me, address, NewConnManager(log, metrics), flowKey, true, rootBlockID, psOptions...)
	}, nil
}

// Node is a wrapper around LibP2P host.
type Node struct {
	sync.Mutex
	connGater            *connGater                      // used to provide white listing
	host                 host.Host                       // reference to the libp2p host (https://godoc.org/github.com/libp2p/go-libp2p-core/host)
	pubSub               *pubsub.PubSub                  // reference to the libp2p PubSub component
	cancel               context.CancelFunc              // used to cancel context of host
	logger               zerolog.Logger                  // used to provide logging
	topics               map[string]*pubsub.Topic        // map of a topic string to an actual topic instance
	subs                 map[string]*pubsub.Subscription // map of a topic string to an actual subscription
	id                   flow.Identifier                 // used to represent id of flow node running this instance of libP2P node
	flowLibP2PProtocolID protocol.ID                     // the unique protocol ID
}

func NewLibP2PNode(logger zerolog.Logger,
	id flow.Identifier,
	address string,
	conMgr ConnManager,
	key fcrypto.PrivateKey,
	allowList bool,
	rootBlockID string,
	psOption ...pubsub.Option) (*Node, error) {

	libp2pKey, err := privKey(key)
	if err != nil {
		return nil, fmt.Errorf("could not generate libp2p key: %w", err)
	}

	flowLibP2PProtocolID := generateProtocolID(rootBlockID)

	ctx, cancel := context.WithCancel(context.Background())

	libP2PHost, connGater, pubSub, err := bootstrapLibP2PHost(ctx,
		logger,
		address,
		conMgr,
		libp2pKey,
		allowList,
		psOption...)

	if err != nil {
		cancel()
		return nil, fmt.Errorf("could not bootstrap libp2p host: %w", err)
	}

	n := &Node{
		connGater:            connGater,
		host:                 libP2PHost,
		pubSub:               pubSub,
		cancel:               cancel,
		logger:               logger,
		topics:               make(map[string]*pubsub.Topic),
		subs:                 make(map[string]*pubsub.Subscription),
		id:                   id,
		flowLibP2PProtocolID: flowLibP2PProtocolID,
	}

	ip, port, err := n.GetIPPort()
	if err != nil {
		return nil, fmt.Errorf("failed to find IP and port on which the node was started: %w", err)
	}

	n.logger.Debug().
		Hex("node_id", logging.ID(id)).
		Str("address", fmt.Sprintf("%s:%s", ip, port)).
		Msg("libp2p node started successfully")

	return n, nil
}

// Stop stops the libp2p node.
func (n *Node) Stop() (chan struct{}, error) {
	var result error
	done := make(chan struct{})
	n.logger.Debug().
		Hex("node_id", logging.ID(n.id)).
		Msg("unsubscribing from all topics")
	for t := range n.topics {
		if err := n.UnSubscribe(t); err != nil {
			result = multierror.Append(result, err)
		}
	}

	n.logger.Debug().
		Hex("node_id", logging.ID(n.id)).
		Msg("stopping libp2p node")
	if err := n.host.Close(); err != nil {
		result = multierror.Append(result, err)
	}

	n.logger.Debug().
		Hex("node_id", logging.ID(n.id)).
		Msg("closing peer store")
	// to prevent peerstore routine leak (https://github.com/libp2p/go-libp2p/issues/718)
	if err := n.host.Peerstore().Close(); err != nil {
		n.logger.Debug().
			Hex("node_id", logging.ID(n.id)).
			Err(err).Msg("closing peer store")
		result = multierror.Append(result, err)
	}
	n.cancel()

	if result != nil {
		close(done)
		return done, result
	}

	go func(done chan struct{}) {
		defer close(done)
		addrs := len(n.host.Network().ListenAddresses())
		ticker := time.NewTicker(time.Millisecond * 2)
		defer ticker.Stop()
		timeout := time.After(time.Second)
		for addrs > 0 {
			// wait for all listen addresses to have been removed
			select {
			case <-timeout:
				n.logger.Error().Int("port", addrs).Msg("listen addresses still open")
				return
			case <-ticker.C:
				addrs = len(n.host.Network().ListenAddresses())
			}
		}
		n.logger.Debug().
			Hex("node_id", logging.ID(n.id)).
			Msg("libp2p node stopped successfully")
	}(done)

	return done, nil
}

// AddPeer adds a peer to this node by adding it to this node's peerstore and connecting to it
func (n *Node) AddPeer(ctx context.Context, identity flow.Identity) error {
	pInfo, err := PeerAddressInfo(identity)
	if err != nil {
		return fmt.Errorf("failed to add peer %s: %w", identity.String(), err)
	}

	err = n.host.Connect(ctx, pInfo)
	if err != nil {
		return err
	}

	return nil
}

// RemovePeer closes the connection with the identity.
func (n *Node) RemovePeer(ctx context.Context, identity flow.Identity) error {
	pInfo, err := PeerAddressInfo(identity)
	if err != nil {
		return fmt.Errorf("failed to remove peer %x: %w", identity, err)
	}

	err = n.host.Network().ClosePeer(pInfo.ID)
	if err != nil {
		return fmt.Errorf("failed to remove peer %s: %w", identity, err)
	}
	return nil
}

// CreateStream returns an existing stream connected to identity, if it exists or adds one to identity as a peer and creates a new stream with it.
func (n *Node) CreateStream(ctx context.Context, identity flow.Identity) (libp2pnet.Stream, error) {
	// Open libp2p Stream with the remote peer (will use an existing TCP connection underneath if it exists)
	stream, err := n.tryCreateNewStream(ctx, identity, maxConnectAttempt)
	if err != nil {
		return nil, flownet.NewPeerUnreachableError(fmt.Errorf("could not create stream (node_id: %s, address: %s): %w", identity.NodeID.String(),
			identity.Address, err))
	}
	return stream, nil
}

// tryCreateNewStream makes at most maxAttempts to create a stream with the identity.
// This was put in as a fix for #2416. PubSub and 1-1 communication compete with each other when trying to connect to
// remote nodes and once in a while NewStream returns an error 'both yamux endpoints are clients'
func (n *Node) tryCreateNewStream(ctx context.Context, identity flow.Identity, maxAttempts int) (libp2pnet.Stream, error) {
	_, _, key, err := networkingInfo(identity)
	if err != nil {
		return nil, fmt.Errorf("could not get translate identity to networking info %s: %w", identity.NodeID.String(), err)
	}

	peerID, err := peer.IDFromPublicKey(key)
	if err != nil {
		return nil, fmt.Errorf("could not get peer ID: %w", err)
	}

	var errs error
	var s libp2pnet.Stream
	var retries = 0
	for ; retries < maxAttempts; retries++ {
		select {
		case <-ctx.Done():
			return nil, fmt.Errorf("context done before stream could be created (retry attempt: %d", retries)
		default:
		}

		// remove the peer from the peer store if present
		n.host.Peerstore().ClearAddrs(peerID)

		// cancel the dial back off (if any), since we want to connect immediately
		network := n.host.Network()
		if swm, ok := network.(*swarm.Swarm); ok {
			swm.Backoff().Clear(peerID)
		}

		// if this is a retry attempt, wait for some time before retrying
		if retries > 0 {
			// choose a random interval between 0 and 5 ms to retry
			r := rand.Intn(5)
			time.Sleep(time.Duration(r) * time.Millisecond)
		}

		err = n.AddPeer(ctx, identity)
		if err != nil {

			// if the connection was rejected due to invalid node id, skip the re-attempt
			if strings.Contains(err.Error(), "failed to negotiate security protocol") {
				return s, fmt.Errorf("invalid node id: %w", err)
			}

			// if the connection was rejected due to allowlisting, skip the re-attempt
			if errors.Is(err, swarm.ErrGaterDisallowedConnection) {
				return s, fmt.Errorf("target node is not on the approved list of nodes: %w", err)
			}

			errs = multierror.Append(errs, err)
			continue
		}

		s, err = n.host.NewStream(ctx, peerID, n.flowLibP2PProtocolID)
		if err != nil {
			errs = multierror.Append(errs, err)
			continue
		}

		break
	}
	if retries == maxAttempts {
		return s, errs
	}
	return s, nil
}

// GetIPPort returns the IP and Port the libp2p node is listening on.
func (n *Node) GetIPPort() (string, string, error) {
	return IPPortFromMultiAddress(n.host.Network().ListenAddresses()...)
}

// Subscribe subscribes the node to the given topic and returns the subscription
// Currently only one subscriber is allowed per topic.
// NOTE: A node will receive its own published messages.
func (n *Node) Subscribe(ctx context.Context, topic string) (*pubsub.Subscription, error) {
	n.Lock()
	defer n.Unlock()

	// Check if the topic has been already created and is in the cache
	n.pubSub.GetTopics()
	tp, found := n.topics[topic]
	var err error
	if !found {
		tp, err = n.pubSub.Join(topic)
		if err != nil {
			return nil, fmt.Errorf("could not join topic (%s): %w", topic, err)
		}
		n.topics[topic] = tp
	}

	// Create a new subscription
	s, err := tp.Subscribe()
	if err != nil {
		return s, fmt.Errorf("could not subscribe to topic (%s): %w", topic, err)
	}

	// Add the subscription to the cache
	n.subs[topic] = s

	n.logger.Debug().
		Hex("node_id", logging.ID(n.id)).
		Str("topic", topic).
		Msg("subscribed to topic")
	return s, err
}

// UnSubscribe cancels the subscriber and closes the topic.
func (n *Node) UnSubscribe(topic string) error {
	n.Lock()
	defer n.Unlock()
	// Remove the Subscriber from the cache
	if s, found := n.subs[topic]; found {
		s.Cancel()
		n.subs[topic] = nil
		delete(n.subs, topic)
	}

	tp, found := n.topics[topic]
	if !found {
		err := fmt.Errorf("could not find topic (%s)", topic)
		return err
	}

	// attempt to close the topic
	err := tp.Close()
	if err != nil {
		err = fmt.Errorf("could not close topic (%s): %w", topic, err)
		return err
	}
	n.topics[topic] = nil
	delete(n.topics, topic)

	n.logger.Debug().
		Hex("node_id", logging.ID(n.id)).
		Str("topic", topic).
		Msg("unsubscribed from topic")
	return err
}

// Publish publishes the given payload on the topic
func (n *Node) Publish(ctx context.Context, topic string, data []byte) error {
	ps, found := n.topics[topic]
	if !found {
		return fmt.Errorf("could not find topic (%s)", topic)
	}
	err := ps.Publish(ctx, data)
	if err != nil {
		return fmt.Errorf("could not publish top topic (%s): %w", topic, err)
	}
	return nil
}

// Ping pings a remote node and returns the time it took to ping the remote node if successful or the error
func (n *Node) Ping(ctx context.Context, identity flow.Identity) (time.Duration, error) {

	pingError := func(err error) (time.Duration, error) {
		return -1, fmt.Errorf("failed to ping %s (%s): %w", identity.NodeID.String(), identity.Address, err)
	}

	// convert the target node address to libp2p peer info
	targetInfo, err := PeerAddressInfo(identity)
	if err != nil {
		return pingError(err)
	}

	// connect to the target node
	err = n.host.Connect(ctx, targetInfo)
	if err != nil {
		return pingError(err)
	}

	// create a cancellable ping context
	pctx, cancel := context.WithCancel(context.Background())
	defer cancel()

	// ping the target
	resultChan := ping.Ping(pctx, n.host, targetInfo.ID)

	// read the result channel
	select {
	case res := <-resultChan:
		if res.Error != nil {
			return pingError(err)
		}
		return res.RTT, nil
	case <-time.After(PingTimeoutSecs):
		return pingError(fmt.Errorf("timed out after %d seconds", PingTimeoutSecs))
	}
}

// UpdateAllowList allows the peer allow list to be updated.
func (n *Node) UpdateAllowList(identities flow.IdentityList) error {
	// generates peer address information for all identities
<<<<<<< HEAD
	whiteList := make([]peer.AddrInfo, len(identities))
	var err error
	for i, identity := range identities {
		whiteList[i], err = PeerAddressInfo(*identity)
=======
	allowlist := make([]peer.AddrInfo, len(identities))
	var err error
	for i, identity := range identities {
		allowlist[i], err = PeerAddressInfo(*identity)
>>>>>>> 5deff480
		if err != nil {
			return fmt.Errorf("could not generate address info: %w", err)
		}
	}

<<<<<<< HEAD
	n.connGater.update(whiteList)
=======
	n.connGater.update(allowlist)
>>>>>>> 5deff480
	return nil
}

// Host returns pointer to host object of node.
func (n *Node) Host() host.Host {
	return n.host
}

// SetStreamHandler sets the stream handler of libp2p host of the node.
func (n *Node) SetStreamHandler(handler libp2pnet.StreamHandler) {
	n.host.SetStreamHandler(n.flowLibP2PProtocolID, handler)
}

// IsConnected returns true is address is a direct peer of this node else false
func (n *Node) IsConnected(identity flow.Identity) (bool, error) {
	pInfo, err := PeerAddressInfo(identity)
	if err != nil {
		return false, err
	}
	// query libp2p for connectedness status of this peer
	isConnected := n.host.Network().Connectedness(pInfo.ID) == libp2pnet.Connected
	return isConnected, nil
}

// bootstrapLibP2PHost creates and starts a libp2p host as well as a pubsub component for it, and returns all in a
// libP2PHostWrapper.
// In case `allowList` is true, it also creates and embeds a connection gater in the returned libP2PHostWrapper, which
// whitelists the `allowListAddres` nodes.
func bootstrapLibP2PHost(ctx context.Context,
	logger zerolog.Logger,
	address string,
	conMgr ConnManager,
	key crypto.PrivKey,
	allowList bool,
	psOption ...pubsub.Option) (host.Host, *connGater, *pubsub.PubSub, error) {

	var connGater *connGater

	ip, port, err := net.SplitHostPort(address)
	if err != nil {
		return nil, nil, nil, fmt.Errorf("could not split node address %s:%w", address, err)
	}

	sourceMultiAddr, err := multiaddr.NewMultiaddr(MultiAddressStr(ip, port))
	if err != nil {
		return nil, nil, nil, fmt.Errorf("failed to translate Flow address to Libp2p multiaddress: %w", err)
	}

	// create a transport which disables port reuse and web socket.
	// Port reuse enables listening and dialing from the same TCP port (https://github.com/libp2p/go-reuseport)
	// While this sounds great, it intermittently causes a 'broken pipe' error
	// as the 1-k discovery process and the 1-1 messaging both sometimes attempt to open connection to the same target
	// As of now there is no requirement of client sockets to be a well-known port, so disabling port reuse all together.
	transport := libp2p.Transport(func(u *tptu.Upgrader) *tcp.TcpTransport {
		tpt := tcp.NewTCPTransport(u)
		tpt.DisableReuseport = true
		return tpt
	})

	// gather all the options for the libp2p node
	options := []config.Option{
		libp2p.ListenAddrs(sourceMultiAddr), // set the listen address
		libp2p.Identity(key),                // pass in the networking key
		libp2p.ConnectionManager(conMgr),    // set the connection manager
		transport,                           // set the protocol
		libp2p.Ping(true),                   // enable ping
	}

	// if allowlisting is enabled, create a connection gator with allowListAddrs
	if allowList {
		// create a connection gater
		connGater = newConnGater(logger)

		// provide the connection gater as an option to libp2p
		options = append(options, libp2p.ConnectionGater(connGater))
	}

	// create the libp2p host
	libP2PHost, err := libp2p.New(ctx, options...)
	if err != nil {
		return nil, nil, nil, fmt.Errorf("could not create libp2p host: %w", err)
	}

	// Creating a new PubSub instance of the type GossipSub with psOption
	ps, err := pubsub.NewGossipSub(ctx, libP2PHost, psOption...)
	if err != nil {
		return nil, nil, nil, fmt.Errorf("could not create libp2p pubsub: %w", err)
	}

	return libP2PHost, connGater, ps, nil
}<|MERGE_RESOLUTION|>--- conflicted
+++ resolved
@@ -437,27 +437,16 @@
 // UpdateAllowList allows the peer allow list to be updated.
 func (n *Node) UpdateAllowList(identities flow.IdentityList) error {
 	// generates peer address information for all identities
-<<<<<<< HEAD
-	whiteList := make([]peer.AddrInfo, len(identities))
-	var err error
-	for i, identity := range identities {
-		whiteList[i], err = PeerAddressInfo(*identity)
-=======
 	allowlist := make([]peer.AddrInfo, len(identities))
 	var err error
 	for i, identity := range identities {
 		allowlist[i], err = PeerAddressInfo(*identity)
->>>>>>> 5deff480
 		if err != nil {
 			return fmt.Errorf("could not generate address info: %w", err)
 		}
 	}
 
-<<<<<<< HEAD
-	n.connGater.update(whiteList)
-=======
 	n.connGater.update(allowlist)
->>>>>>> 5deff480
 	return nil
 }
 
