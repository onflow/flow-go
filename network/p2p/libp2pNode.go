--- conflicted
+++ resolved
@@ -54,31 +54,13 @@
 	connManager := NewConnManager(log, metrics)
 
 	connGater := NewConnGater(log)
-<<<<<<< HEAD
-=======
-
-	// create PubSub options for libp2p to use
-	psOptions := []pubsub.Option{
-		// skip message signing
-		pubsub.WithMessageSigning(false),
-		// skip message signature
-		pubsub.WithStrictSignatureVerification(false),
-		// set max message size limit for 1-k PubSub messaging
-		pubsub.WithMaxMessageSize(maxPubSubMsgSize),
-		// no discovery
-	}
->>>>>>> 4334fb4a
 
 	return func() (*Node, error) {
 		return NewDefaultLibP2PNodeBuilder(me, address, flowKey).
 			SetRootBlockID(rootBlockID).
 			SetConnectionGater(connGater).
 			SetConnectionManager(connManager).
-<<<<<<< HEAD
 			SetPubsubOptions(DefaultPubsubOptions(maxPubSubMsgSize)...).
-=======
-			SetPubsubOptions(psOptions...).
->>>>>>> 4334fb4a
 			SetPingInfoProvider(pingInfoProvider).
 			SetLogger(log).
 			Build(ctx)
@@ -87,15 +69,9 @@
 
 type NodeBuilder interface {
 	SetRootBlockID(string) NodeBuilder
-<<<<<<< HEAD
-	SetConnectionManager(*ConnManager) NodeBuilder
+	SetConnectionManager(TagLessConnManager) NodeBuilder
 	SetConnectionGater(*ConnGater) NodeBuilder
 	SetPubsubOptions(...PubsubOption) NodeBuilder
-=======
-	SetConnectionManager(TagLessConnManager) NodeBuilder
-	SetConnectionGater(*ConnGater) NodeBuilder
-	SetPubsubOptions(...pubsub.Option) NodeBuilder
->>>>>>> 4334fb4a
 	SetPingInfoProvider(PingInfoProvider) NodeBuilder
 	SetLogger(zerolog.Logger) NodeBuilder
 	Build(context.Context) (*Node, error)
@@ -106,19 +82,11 @@
 	rootBlockID      string
 	logger           zerolog.Logger
 	connGater        *ConnGater
-<<<<<<< HEAD
-	connMngr         *ConnManager
+	connMngr         TagLessConnManager
 	pingInfoProvider PingInfoProvider
 	pubSubMaker      func(context.Context, host.Host, ...pubsub.Option) (*pubsub.PubSub, error)
 	hostMaker        func(context.Context, ...config.Option) (host.Host, error)
 	pubSubOpts       []PubsubOption
-=======
-	connMngr         TagLessConnManager
-	pingInfoProvider PingInfoProvider
-	pubSubMaker      func(context.Context, host.Host, ...pubsub.Option) (*pubsub.PubSub, error)
-	hostMaker        func(context.Context, ...config.Option) (host.Host, error)
-	pubSubOpts       []pubsub.Option
->>>>>>> 4334fb4a
 }
 
 func NewDefaultLibP2PNodeBuilder(id flow.Identifier, address string, flowKey fcrypto.PrivateKey) NodeBuilder {
@@ -130,8 +98,6 @@
 		hostMaker: func(ctx context.Context, opts ...config.Option) (host.Host, error) {
 			return DefaultLibP2PHost(ctx, address, flowKey, opts...)
 		},
-<<<<<<< HEAD
-=======
 	}
 }
 
@@ -150,7 +116,7 @@
 	return builder
 }
 
-func (builder *DefaultLibP2PNodeBuilder) SetPubsubOptions(opts ...pubsub.Option) NodeBuilder {
+func (builder *DefaultLibP2PNodeBuilder) SetPubsubOptions(opts ...PubsubOption) NodeBuilder {
 	builder.pubSubOpts = opts
 	return builder
 }
@@ -179,55 +145,6 @@
 
 	if builder.pubSubMaker == nil {
 		return nil, errors.New("unable to create libp2p pubsub: factory function not provided")
->>>>>>> 4334fb4a
-	}
-}
-
-<<<<<<< HEAD
-func (builder *DefaultLibP2PNodeBuilder) SetRootBlockID(rootBlockId string) NodeBuilder {
-	builder.rootBlockID = rootBlockId
-	return builder
-}
-
-func (builder *DefaultLibP2PNodeBuilder) SetConnectionManager(connMngr *ConnManager) NodeBuilder {
-	builder.connMngr = connMngr
-	return builder
-}
-
-func (builder *DefaultLibP2PNodeBuilder) SetConnectionGater(connGater *ConnGater) NodeBuilder {
-	builder.connGater = connGater
-	return builder
-}
-
-func (builder *DefaultLibP2PNodeBuilder) SetPubsubOptions(opts ...PubsubOption) NodeBuilder {
-	builder.pubSubOpts = opts
-	return builder
-}
-
-func (builder *DefaultLibP2PNodeBuilder) SetPingInfoProvider(pingInfoProvider PingInfoProvider) NodeBuilder {
-	builder.pingInfoProvider = pingInfoProvider
-	return builder
-}
-
-func (builder *DefaultLibP2PNodeBuilder) SetLogger(logger zerolog.Logger) NodeBuilder {
-	builder.logger = logger
-	return builder
-}
-
-func (builder *DefaultLibP2PNodeBuilder) Build(ctx context.Context) (*Node, error) {
-	node := &Node{
-		id:     builder.id,
-		topics: make(map[flownet.Topic]*pubsub.Topic),
-		subs:   make(map[flownet.Topic]*pubsub.Subscription),
-		logger: builder.logger,
-	}
-
-	if builder.hostMaker == nil {
-		return nil, errors.New("unable to create libp2p host: factory function not provided")
-	}
-
-	if builder.pubSubMaker == nil {
-		return nil, errors.New("unable to create libp2p pubsub: factory function not provided")
 	}
 
 	if builder.rootBlockID == "" {
@@ -247,25 +164,11 @@
 		node.connMgr = builder.connMngr
 	}
 
-=======
 	if builder.rootBlockID == "" {
 		return nil, errors.New("root block ID must be provided")
 	}
 	node.flowLibP2PProtocolID = generateFlowProtocolID(builder.rootBlockID)
 
-	var opts []config.Option
-
-	if builder.connGater != nil {
-		opts = append(opts, libp2p.ConnectionGater(builder.connGater))
-		node.connGater = builder.connGater
-	}
-
-	if builder.connMngr != nil {
-		opts = append(opts, libp2p.ConnectionManager(builder.connMngr))
-		node.connMgr = builder.connMngr
-	}
-
->>>>>>> 4334fb4a
 	if builder.pingInfoProvider != nil {
 		opts = append(opts, libp2p.Ping(true))
 	}
@@ -281,7 +184,6 @@
 		pingService := NewPingService(libp2pHost, pingLibP2PProtocolID, builder.pingInfoProvider, node.logger)
 		node.pingService = pingService
 	}
-<<<<<<< HEAD
 
 	var libp2pPSOptions []pubsub.Option
 	// generate the libp2p Pubsub options from the given context and host
@@ -294,10 +196,6 @@
 	}
 
 	ps, err := builder.pubSubMaker(ctx, libp2pHost, libp2pPSOptions...)
-=======
-
-	ps, err := builder.pubSubMaker(ctx, libp2pHost, builder.pubSubOpts...)
->>>>>>> 4334fb4a
 	if err != nil {
 		return nil, err
 	}
@@ -328,11 +226,7 @@
 	id                   flow.Identifier                        // used to represent id of flow node running this instance of libP2P node
 	flowLibP2PProtocolID protocol.ID                            // the unique protocol ID
 	pingService          *PingService
-<<<<<<< HEAD
-	connMgr              *ConnManager
-=======
 	connMgr              TagLessConnManager
->>>>>>> 4334fb4a
 }
 
 // Stop stops the libp2p node.
@@ -688,7 +582,6 @@
 	if err != nil {
 		return nil, err
 	}
-<<<<<<< HEAD
 
 	allOptions := append(defaultOptions, options...)
 
@@ -698,17 +591,6 @@
 		return nil, fmt.Errorf("could not create libp2p host: %w", err)
 	}
 
-=======
-
-	allOptions := append(defaultOptions, options...)
-
-	// create the libp2p host
-	libP2PHost, err := libp2p.New(ctx, allOptions...)
-	if err != nil {
-		return nil, fmt.Errorf("could not create libp2p host: %w", err)
-	}
-
->>>>>>> 4334fb4a
 	return libP2PHost, nil
 }
 
@@ -750,7 +632,6 @@
 
 	return options, nil
 }
-<<<<<<< HEAD
 
 // DefaultPubSub returns initializes and returns a GossipSub object for the given libp2p host and options
 func DefaultPubSub(ctx context.Context, host host.Host, psOption ...pubsub.Option) (*pubsub.PubSub, error) {
@@ -790,15 +671,4 @@
 		}
 		return pubsub.WithDiscovery(dhtDiscovery), nil
 	}
-=======
-
-// DefaultPubSub returns initializes and returns a GossipSub object for the given libp2p host and options
-func DefaultPubSub(ctx context.Context, host host.Host, psOption ...pubsub.Option) (*pubsub.PubSub, error) {
-	// Creating a new PubSub instance of the type GossipSub with psOption
-	pubSub, err := pubsub.NewGossipSub(ctx, host, psOption...)
-	if err != nil {
-		return nil, fmt.Errorf("could not create libp2p gossipsub: %w", err)
-	}
-	return pubSub, nil
->>>>>>> 4334fb4a
 }