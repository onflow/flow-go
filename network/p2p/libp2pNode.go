--- conflicted
+++ resolved
@@ -81,13 +81,7 @@
 // Start starts a libp2p node on the given address.
 func (n *Node) Start(ctx context.Context,
 	nodeAddress NodeAddress,
-<<<<<<< HEAD
 	handler network.StreamHandler,
-=======
-	logger zerolog.Logger,
-	key crypto.PrivKey,
-	handler libp2pnet.StreamHandler,
->>>>>>> 1305edd9
 	rootBlockID string,
 	allowList bool,
 	allowListAddrs []NodeAddress,
