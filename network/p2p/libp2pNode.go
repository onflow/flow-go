// Package libp2p encapsulates the libp2p library
package p2p

import (
	"context"
	"errors"
	"fmt"
	"math/rand"
	"net"
	"strings"
	"sync"
	"time"

	"github.com/hashicorp/go-multierror"
	"github.com/libp2p/go-libp2p"
	"github.com/libp2p/go-libp2p-core/crypto"
	"github.com/libp2p/go-libp2p-core/host"
	libp2pnet "github.com/libp2p/go-libp2p-core/network"
	"github.com/libp2p/go-libp2p-core/peer"
	"github.com/libp2p/go-libp2p-core/protocol"
	pubsub "github.com/libp2p/go-libp2p-pubsub"
	swarm "github.com/libp2p/go-libp2p-swarm"
	tptu "github.com/libp2p/go-libp2p-transport-upgrader"
	"github.com/libp2p/go-libp2p/config"
	"github.com/libp2p/go-libp2p/p2p/protocol/ping"
	"github.com/libp2p/go-tcp-transport"
	"github.com/multiformats/go-multiaddr"
	"github.com/rs/zerolog"

	fcrypto "github.com/onflow/flow-go/crypto"
	"github.com/onflow/flow-go/model/flow"
	"github.com/onflow/flow-go/module"
	flownet "github.com/onflow/flow-go/network"
	"github.com/onflow/flow-go/utils/logging"
)

const (
	// A unique Libp2p protocol ID prefix for Flow (https://docs.libp2p.io/concepts/protocols/)
	// All nodes communicate with each other using this protocol id suffixed with the id of the root block
	FlowLibP2PProtocolIDPrefix = "/flow/push/"

	// Maximum time to wait for a ping reply from a remote node
	PingTimeoutSecs = time.Second * 4
)

// maximum number of attempts to be made to connect to a remote node for 1-1 direct communication
const maxConnectAttempt = 3

// LibP2PFactoryFunc is a factory function type for generating libp2p Node instances.
type LibP2PFactoryFunc func() (*Node, error)

// DefaultLibP2PNodeFactory is a factory function that receives a middleware instance and generates a libp2p Node by invoking its factory with
// proper parameters.
func DefaultLibP2PNodeFactory(log zerolog.Logger, me flow.Identifier, address string, flowKey fcrypto.PrivateKey, rootBlockID string,
	maxPubSubMsgSize int, metrics module.NetworkMetrics) (LibP2PFactoryFunc, error) {
	// create PubSub options for libp2p to use
	psOptions := []pubsub.Option{
		// skip message signing
		pubsub.WithMessageSigning(false),
		// skip message signature
		pubsub.WithStrictSignatureVerification(false),
		// set max message size limit for 1-k PubSub messaging
		pubsub.WithMaxMessageSize(maxPubSubMsgSize),
	}

<<<<<<< HEAD
	return func() (*Node, error) {
		return NewLibP2PNode(log, me, address, NewConnManager(log, metrics), flowKey, true, rootBlockID, psOptions...)
	}, nil
=======
	ip, port, err := net.SplitHostPort(address)
	if err != nil {
		return nil, fmt.Errorf("failed to create middleware: %w", err)
	}

	// creates libp2p host and node
	nodeAddress := NodeAddress{Name: me.String(), IP: ip, Port: port}

	return func() (*Node, error) {
		return NewLibP2PNode(log, nodeAddress, NewConnManager(log, metrics), flowKey, true, rootBlockID, psOptions...)
	}, nil
}

// NodeAddress is used to define a libp2p node
type NodeAddress struct {
	// Name is the friendly node Name e.g. "node1" (not to be confused with the libp2p node id)
	Name   string
	IP     string
	Port   string
	PubKey crypto.PubKey
>>>>>>> 2d656474
}

// Node is a wrapper around LibP2P host.
type Node struct {
	sync.Mutex
	connGater            *connGater                      // used to provide white listing
	host                 host.Host                       // reference to the libp2p host (https://godoc.org/github.com/libp2p/go-libp2p-core/host)
	pubSub               *pubsub.PubSub                  // reference to the libp2p PubSub component
	cancel               context.CancelFunc              // used to cancel context of host
	logger               zerolog.Logger                  // used to provide logging
	topics               map[string]*pubsub.Topic        // map of a topic string to an actual topic instance
	subs                 map[string]*pubsub.Subscription // map of a topic string to an actual subscription
	name                 string                          // used as a mnemonic name to represent this node
	flowLibP2PProtocolID protocol.ID                     // the unique protocol ID
}

func NewLibP2PNode(logger zerolog.Logger,
<<<<<<< HEAD
	id flow.Identifier,
	address string,
=======
	nodeAddress NodeAddress,
>>>>>>> 2d656474
	conMgr ConnManager,
	key fcrypto.PrivateKey,
	allowList bool,
	rootBlockID string,
	psOption ...pubsub.Option) (*Node, error) {

	libp2pKey, err := privKey(key)
	if err != nil {
		return nil, fmt.Errorf("could not generate libp2p key: %w", err)
	}

	flowLibP2PProtocolID := generateProtocolID(rootBlockID)

	ctx, cancel := context.WithCancel(context.Background())

	libP2PHost, connGater, pubSub, err := bootstrapLibP2PHost(ctx,
		logger,
<<<<<<< HEAD
		address,
=======
		nodeAddress,
>>>>>>> 2d656474
		conMgr,
		libp2pKey,
		allowList,
		psOption...)

	if err != nil {
		cancel()
		return nil, fmt.Errorf("could not bootstrap libp2p host: %w", err)
	}

	n := &Node{
		connGater:            connGater,
		host:                 libP2PHost,
		pubSub:               pubSub,
		cancel:               cancel,
		logger:               logger,
		topics:               make(map[string]*pubsub.Topic),
		subs:                 make(map[string]*pubsub.Subscription),
<<<<<<< HEAD
		name:                 id.String(),
=======
		name:                 nodeAddress.Name,
>>>>>>> 2d656474
		flowLibP2PProtocolID: flowLibP2PProtocolID,
	}

	ip, port, err := n.GetIPPort()
	if err != nil {
		return nil, fmt.Errorf("failed to find IP and port on which the node was started: %w", err)
	}

	n.logger.Debug().
<<<<<<< HEAD
		Hex("node_id", logging.ID(id)).
=======
		Str("name", nodeAddress.Name).
>>>>>>> 2d656474
		Str("address", fmt.Sprintf("%s:%s", ip, port)).
		Msg("libp2p node started successfully")

	return n, nil
}

// Stop stops the libp2p node.
func (n *Node) Stop() (chan struct{}, error) {
	var result error
	done := make(chan struct{})
	n.logger.Debug().Str("name", n.name).Msg("unsubscribing from all topics")
	for t := range n.topics {
		if err := n.UnSubscribe(t); err != nil {
			result = multierror.Append(result, err)
		}
	}

	n.logger.Debug().Str("name", n.name).Msg("stopping libp2p node")
	if err := n.host.Close(); err != nil {
		result = multierror.Append(result, err)
	}

	n.logger.Debug().Str("name", n.name).Msg("closing peer store")
	// to prevent peerstore routine leak (https://github.com/libp2p/go-libp2p/issues/718)
	if err := n.host.Peerstore().Close(); err != nil {
		n.logger.Debug().Str("name", n.name).Err(err).Msg("closing peer store")
		result = multierror.Append(result, err)
	}
	n.cancel()

	if result != nil {
		close(done)
		return done, result
	}

	go func(done chan struct{}) {
		defer close(done)
		addrs := len(n.host.Network().ListenAddresses())
		ticker := time.NewTicker(time.Millisecond * 2)
		defer ticker.Stop()
		timeout := time.After(time.Second)
		for addrs > 0 {
			// wait for all listen addresses to have been removed
			select {
			case <-timeout:
				n.logger.Error().Int("port", addrs).Msg("listen addresses still open")
				return
			case <-ticker.C:
				addrs = len(n.host.Network().ListenAddresses())
			}
		}
		n.logger.Debug().Str("name", n.name).Msg("libp2p node stopped successfully")
	}(done)

	return done, nil
}

// AddPeer adds a peer to this node by adding it to this node's peerstore and connecting to it
func (n *Node) AddPeer(ctx context.Context, identity flow.Identity) error {
	pInfo, err := PeerAddressInfo(identity)
	if err != nil {
		return fmt.Errorf("failed to add peer %x: %w", identity.NodeID, err)
	}

	err = n.host.Connect(ctx, pInfo)
	if err != nil {
		return err
	}

	return nil
}

// RemovePeer closes the connection with the identity.
func (n *Node) RemovePeer(ctx context.Context, identity flow.Identity) error {
	pInfo, err := PeerAddressInfo(identity)
	if err != nil {
		return fmt.Errorf("failed to remove peer %x: %w", identity, err)
	}

	err = n.host.Network().ClosePeer(pInfo.ID)
	if err != nil {
		return fmt.Errorf("failed to remove peer %s: %w", identity, err)
	}
	return nil
}

// CreateStream returns an existing stream connected to identity, if it exists or adds one to identity as a peer and creates a new stream with it.
func (n *Node) CreateStream(ctx context.Context, identity flow.Identity) (libp2pnet.Stream, error) {
	// Open libp2p Stream with the remote peer (will use an existing TCP connection underneath if it exists)
	stream, err := n.tryCreateNewStream(ctx, identity, maxConnectAttempt)
	if err != nil {
		return nil, flownet.NewPeerUnreachableError(fmt.Errorf("could not create stream (name: %s, address: %s): %w", identity.NodeID.String(),
			identity.Address, err))
	}
	return stream, nil
}

// tryCreateNewStream makes at most maxAttempts to create a stream with the target peer
// This was put in as a fix for #2416. PubSub and 1-1 communication compete with each other when trying to connect to
// remote nodes and once in a while NewStream returns an error 'both yamux endpoints are clients'
func (n *Node) tryCreateNewStream(ctx context.Context, identity flow.Identity, maxAttempts int) (libp2pnet.Stream, error) {
	_, _, key, err := networkingInfo(identity)
	if err != nil {
		return nil, fmt.Errorf("could not get translate identity to networking info %s: %w", identity.NodeID.String(), err)
	}

	peerID, err := peer.IDFromPublicKey(key)
	if err != nil {
		return nil, fmt.Errorf("could not get peer ID: %w", err)
	}

	var errs error
	var s libp2pnet.Stream
	var retries = 0
	for ; retries < maxAttempts; retries++ {
		select {
		case <-ctx.Done():
			return nil, fmt.Errorf("context done before stream could be created (retry attempt: %d", retries)
		default:
		}

		// remove the peer from the peer store if present
<<<<<<< HEAD
		n.host.Peerstore().ClearAddrs(peerID)
=======
		n.host.Peerstore().ClearAddrs(targetID)
>>>>>>> 2d656474

		// cancel the dial back off (if any), since we want to connect immediately
		network := n.host.Network()
		if swm, ok := network.(*swarm.Swarm); ok {
			swm.Backoff().Clear(peerID)
		}

		// if this is a retry attempt, wait for some time before retrying
		if retries > 0 {
			// choose a random interval between 0 and 5 ms to retry
			r := rand.Intn(5)
			time.Sleep(time.Duration(r) * time.Millisecond)
		}

		err = n.AddPeer(ctx, identity)
		if err != nil {

			// if the connection was rejected due to invalid node id, skip the re-attempt
			if strings.Contains(err.Error(), "failed to negotiate security protocol") {
				return s, fmt.Errorf("invalid node id: %w", err)
			}

			// if the connection was rejected due to allowlisting, skip the re-attempt
			if errors.Is(err, swarm.ErrGaterDisallowedConnection) {
				return s, fmt.Errorf("target node is not on the approved list of nodes: %w", err)
			}

			errs = multierror.Append(errs, err)
			continue
		}

<<<<<<< HEAD
		s, err = n.host.NewStream(ctx, peerID, n.flowLibP2PProtocolID)
=======
		s, err = n.host.NewStream(ctx, targetID, n.flowLibP2PProtocolID)
>>>>>>> 2d656474
		if err != nil {
			errs = multierror.Append(errs, err)
			continue
		}

		break
	}
	if retries == maxAttempts {
		return s, errs
	}
	return s, nil
}

// PeerAddressInfo generates the libp2p peer.AddrInfo for an identity given its node address
func PeerAddressInfo(identity flow.Identity) (peer.AddrInfo, error) {
	ip, port, key, err := networkingInfo(identity)
	if err != nil {
		return peer.AddrInfo{}, fmt.Errorf("failed to convert flow Identity %s to network address and key: %w", identity.NodeID.String(), err)
	}

	addr := Multiaddress(ip, port)
	maddr, err := multiaddr.NewMultiaddr(addr)
	if err != nil {
		return peer.AddrInfo{}, err
	}

	id, err := peer.IDFromPublicKey(key)
	if err != nil {
		return peer.AddrInfo{}, fmt.Errorf("could not extract libp2p id from key:%w", err)
	}
	pInfo := peer.AddrInfo{ID: id, Addrs: []multiaddr.Multiaddr{maddr}}
	return pInfo, err
}

func GetPeerInfos(identities flow.IdentityList) ([]peer.AddrInfo, error) {
	peerInfos := make([]peer.AddrInfo, len(identities))
	var err error
	for i, identity := range identities {
		peerInfos[i], err = PeerAddressInfo(*identity)
		if err != nil {
			return nil, fmt.Errorf("could not generate address info: %w", err)
		}
	}
	return peerInfos, err
}

// GetIPPort returns the IP and Port the libp2p node is listening on.
func (n *Node) GetIPPort() (string, string, error) {
	return IPPortFromMultiAddress(n.host.Network().ListenAddresses()...)
}

// Subscribe subscribes the node to the given topic and returns the subscription
// Currently only one subscriber is allowed per topic.
// NOTE: A node will receive its own published messages.
func (n *Node) Subscribe(ctx context.Context, topic string) (*pubsub.Subscription, error) {
	n.Lock()
	defer n.Unlock()

	// Check if the topic has been already created and is in the cache
	n.pubSub.GetTopics()
	tp, found := n.topics[topic]
	var err error
	if !found {
		tp, err = n.pubSub.Join(topic)
		if err != nil {
			return nil, fmt.Errorf("could not join topic (%s): %w", topic, err)
		}
		n.topics[topic] = tp
	}

	// Create a new subscription
	s, err := tp.Subscribe()
	if err != nil {
		return s, fmt.Errorf("could not subscribe to topic (%s): %w", topic, err)
	}

	// Add the subscription to the cache
	n.subs[topic] = s

	n.logger.Debug().Str("topic", topic).Str("name", n.name).Msg("subscribed to topic")
	return s, err
}

// UnSubscribe cancels the subscriber and closes the topic.
func (n *Node) UnSubscribe(topic string) error {
	n.Lock()
	defer n.Unlock()
	// Remove the Subscriber from the cache
	if s, found := n.subs[topic]; found {
		s.Cancel()
		n.subs[topic] = nil
		delete(n.subs, topic)
	}

	tp, found := n.topics[topic]
	if !found {
		err := fmt.Errorf("could not find topic (%s)", topic)
		return err
	}

	// attempt to close the topic
	err := tp.Close()
	if err != nil {
		err = fmt.Errorf("could not close topic (%s): %w", topic, err)
		return err
	}
	n.topics[topic] = nil
	delete(n.topics, topic)

	n.logger.Debug().Str("topic", topic).Str("name", n.name).Msg("unsubscribed from topic")
	return err
}

// Publish publishes the given payload on the topic
func (n *Node) Publish(ctx context.Context, topic string, data []byte) error {
	ps, found := n.topics[topic]
	if !found {
		return fmt.Errorf("could not find topic (%s)", topic)
	}
	err := ps.Publish(ctx, data)
	if err != nil {
		return fmt.Errorf("could not publish top topic (%s): %w", topic, err)
	}
	return nil
}

// Ping pings a remote node and returns the time it took to ping the remote node if successful or the error
func (n *Node) Ping(ctx context.Context, identity flow.Identity) (time.Duration, error) {

	pingError := func(err error) (time.Duration, error) {
		return -1, fmt.Errorf("failed to ping %x (%s): %w", identity.NodeID, identity.Address, err)
	}

	// convert the target node address to libp2p peer info
	targetInfo, err := PeerAddressInfo(identity)
	if err != nil {
		return pingError(err)
	}

	// connect to the target node
	err = n.host.Connect(ctx, targetInfo)
	if err != nil {
		return pingError(err)
	}

	// create a cancellable ping context
	pctx, cancel := context.WithCancel(context.Background())
	defer cancel()

	// ping the target
	resultChan := ping.Ping(pctx, n.host, targetInfo.ID)

	// read the result channel
	select {
	case res := <-resultChan:
		if res.Error != nil {
			return pingError(err)
		}
		return res.RTT, nil
	case <-time.After(PingTimeoutSecs):
		return pingError(fmt.Errorf("timed out after %d seconds", PingTimeoutSecs))
	}
}

// Multiaddress receives a node ip and port and returns
// its corresponding Libp2p Multiaddress in string format
// in current implementation IP part of the node address is
// either an IP or a dns4
// https://docs.libp2p.io/concepts/addressing/
func Multiaddress(ip, port string) string {
	parsedIP := net.ParseIP(ip)
	if parsedIP != nil {
		// returns parsed ip version of the multi-address
		return fmt.Sprintf("/ip4/%s/tcp/%s", ip, port)
	}
	// could not parse it as an IP address and returns the dns version of the
	// multi-address
	return fmt.Sprintf("/dns4/%s/tcp/%s", ip, port)
}

// IPPortFromMultiAddress returns the IP/hostname and the port for the given multi-addresses
// associated with a libp2p host
func IPPortFromMultiAddress(addrs ...multiaddr.Multiaddr) (string, string, error) {

	var ipOrHostname, port string
	var err error

	for _, a := range addrs {
		// try and get the dns4 hostname
		ipOrHostname, err = a.ValueForProtocol(multiaddr.P_DNS4)
		if err != nil {
			// if dns4 hostname is not found, try and get the IP address
			ipOrHostname, err = a.ValueForProtocol(multiaddr.P_IP4)
			if err != nil {
				continue // this may not be a TCP IP multiaddress
			}
		}

		// if either IP address or hostname is found, look for the port number
		port, err = a.ValueForProtocol(multiaddr.P_TCP)
		if err != nil {
			// an IPv4 or DNS4 based multiaddress should have a port number
			return "", "", err
		}

		//there should only be one valid IPv4 address
		return ipOrHostname, port, nil
	}
	return "", "", fmt.Errorf("ip address or hostname not found")
}

// UpdateAllowList allows the peer allow list to be updated
func (n *Node) UpdateAllowList(identities flow.IdentityList) error {
	whilelistPInfos, err := GetPeerInfos(identities)
	if err != nil {
		return fmt.Errorf("failed to create approved list of peers: %w", err)
	}
	n.connGater.update(whilelistPInfos)
	return nil
}

// Host returns pointer to host object of node.
func (n *Node) Host() host.Host {
	return n.host
}

// SetStreamHandler sets the stream handler of libp2p host of the node.
func (n *Node) SetStreamHandler(handler libp2pnet.StreamHandler) {
	n.host.SetStreamHandler(n.flowLibP2PProtocolID, handler)
}

// IsConnected returns true is address is a direct peer of this node else false
func (n *Node) IsConnected(identity flow.Identity) (bool, error) {
	pInfo, err := PeerAddressInfo(identity)
	if err != nil {
		return false, err
	}
	// query libp2p for connectedness status of this peer
	isConnected := n.host.Network().Connectedness(pInfo.ID) == libp2pnet.Connected
	return isConnected, nil
}

func generateProtocolID(rootBlockID string) protocol.ID {
	return protocol.ID(FlowLibP2PProtocolIDPrefix + rootBlockID)
}

// bootstrapLibP2PHost creates and starts a libp2p host as well as a pubsub component for it, and returns all in a
// libP2PHostWrapper.
// In case `allowList` is true, it also creates and embeds a connection gater in the returned libP2PHostWrapper, which
// whitelists the `allowListAddres` nodes.
func bootstrapLibP2PHost(ctx context.Context,
	logger zerolog.Logger,
<<<<<<< HEAD
	address string,
=======
	nodeAddress NodeAddress,
>>>>>>> 2d656474
	conMgr ConnManager,
	key crypto.PrivKey,
	allowList bool,
	psOption ...pubsub.Option) (host.Host, *connGater, *pubsub.PubSub, error) {

	var connGater *connGater

<<<<<<< HEAD
	ip, port, err := net.SplitHostPort(address)
	if err != nil {
		return nil, nil, nil, fmt.Errorf("could not split node address %s:%w", address, err)
	}

	sourceMultiAddr, err := multiaddr.NewMultiaddr(Multiaddress(ip, port))
=======
	sourceMultiAddr, err := multiaddr.NewMultiaddr(MultiaddressStr(nodeAddress))
>>>>>>> 2d656474
	if err != nil {
		return nil, nil, nil, fmt.Errorf("failed to translate Flow address to Libp2p multiaddress: %w", err)
	}

	// create a transport which disables port reuse and web socket.
	// Port reuse enables listening and dialing from the same TCP port (https://github.com/libp2p/go-reuseport)
	// While this sounds great, it intermittently causes a 'broken pipe' error
	// as the 1-k discovery process and the 1-1 messaging both sometimes attempt to open connection to the same target
	// As of now there is no requirement of client sockets to be a well-known port, so disabling port reuse all together.
	transport := libp2p.Transport(func(u *tptu.Upgrader) *tcp.TcpTransport {
		tpt := tcp.NewTCPTransport(u)
		tpt.DisableReuseport = true
		return tpt
	})

	// gather all the options for the libp2p node
	options := []config.Option{
		libp2p.ListenAddrs(sourceMultiAddr), // set the listen address
		libp2p.Identity(key),                // pass in the networking key
		libp2p.ConnectionManager(conMgr),    // set the connection manager
		transport,                           // set the protocol
		libp2p.Ping(true),                   // enable ping
	}

	// if allowlisting is enabled, create a connection gator with allowListAddrs
	if allowList {
		// create a connection gater
		connGater = newConnGater(logger)

		// provide the connection gater as an option to libp2p
		options = append(options, libp2p.ConnectionGater(connGater))
	}

	// create the libp2p host
	libP2PHost, err := libp2p.New(ctx, options...)
	if err != nil {
		return nil, nil, nil, fmt.Errorf("could not create libp2p host: %w", err)
	}

	// Creating a new PubSub instance of the type GossipSub with psOption
	ps, err := pubsub.NewGossipSub(ctx, libP2PHost, psOption...)
	if err != nil {
		return nil, nil, nil, fmt.Errorf("could not create libp2p pubsub: %w", err)
	}

	return libP2PHost, connGater, ps, nil
}<|MERGE_RESOLUTION|>--- conflicted
+++ resolved
@@ -63,11 +63,6 @@
 		pubsub.WithMaxMessageSize(maxPubSubMsgSize),
 	}
 
-<<<<<<< HEAD
-	return func() (*Node, error) {
-		return NewLibP2PNode(log, me, address, NewConnManager(log, metrics), flowKey, true, rootBlockID, psOptions...)
-	}, nil
-=======
 	ip, port, err := net.SplitHostPort(address)
 	if err != nil {
 		return nil, fmt.Errorf("failed to create middleware: %w", err)
@@ -88,7 +83,6 @@
 	IP     string
 	Port   string
 	PubKey crypto.PubKey
->>>>>>> 2d656474
 }
 
 // Node is a wrapper around LibP2P host.
@@ -106,12 +100,8 @@
 }
 
 func NewLibP2PNode(logger zerolog.Logger,
-<<<<<<< HEAD
 	id flow.Identifier,
 	address string,
-=======
-	nodeAddress NodeAddress,
->>>>>>> 2d656474
 	conMgr ConnManager,
 	key fcrypto.PrivateKey,
 	allowList bool,
@@ -129,11 +119,7 @@
 
 	libP2PHost, connGater, pubSub, err := bootstrapLibP2PHost(ctx,
 		logger,
-<<<<<<< HEAD
 		address,
-=======
-		nodeAddress,
->>>>>>> 2d656474
 		conMgr,
 		libp2pKey,
 		allowList,
@@ -152,11 +138,7 @@
 		logger:               logger,
 		topics:               make(map[string]*pubsub.Topic),
 		subs:                 make(map[string]*pubsub.Subscription),
-<<<<<<< HEAD
 		name:                 id.String(),
-=======
-		name:                 nodeAddress.Name,
->>>>>>> 2d656474
 		flowLibP2PProtocolID: flowLibP2PProtocolID,
 	}
 
@@ -166,11 +148,7 @@
 	}
 
 	n.logger.Debug().
-<<<<<<< HEAD
 		Hex("node_id", logging.ID(id)).
-=======
-		Str("name", nodeAddress.Name).
->>>>>>> 2d656474
 		Str("address", fmt.Sprintf("%s:%s", ip, port)).
 		Msg("libp2p node started successfully")
 
@@ -293,11 +271,7 @@
 		}
 
 		// remove the peer from the peer store if present
-<<<<<<< HEAD
 		n.host.Peerstore().ClearAddrs(peerID)
-=======
-		n.host.Peerstore().ClearAddrs(targetID)
->>>>>>> 2d656474
 
 		// cancel the dial back off (if any), since we want to connect immediately
 		network := n.host.Network()
@@ -329,11 +303,7 @@
 			continue
 		}
 
-<<<<<<< HEAD
 		s, err = n.host.NewStream(ctx, peerID, n.flowLibP2PProtocolID)
-=======
-		s, err = n.host.NewStream(ctx, targetID, n.flowLibP2PProtocolID)
->>>>>>> 2d656474
 		if err != nil {
 			errs = multierror.Append(errs, err)
 			continue
@@ -586,11 +556,7 @@
 // whitelists the `allowListAddres` nodes.
 func bootstrapLibP2PHost(ctx context.Context,
 	logger zerolog.Logger,
-<<<<<<< HEAD
 	address string,
-=======
-	nodeAddress NodeAddress,
->>>>>>> 2d656474
 	conMgr ConnManager,
 	key crypto.PrivKey,
 	allowList bool,
@@ -598,16 +564,12 @@
 
 	var connGater *connGater
 
-<<<<<<< HEAD
 	ip, port, err := net.SplitHostPort(address)
 	if err != nil {
 		return nil, nil, nil, fmt.Errorf("could not split node address %s:%w", address, err)
 	}
 
 	sourceMultiAddr, err := multiaddr.NewMultiaddr(Multiaddress(ip, port))
-=======
-	sourceMultiAddr, err := multiaddr.NewMultiaddr(MultiaddressStr(nodeAddress))
->>>>>>> 2d656474
 	if err != nil {
 		return nil, nil, nil, fmt.Errorf("failed to translate Flow address to Libp2p multiaddress: %w", err)
 	}
