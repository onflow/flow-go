--- conflicted
+++ resolved
@@ -140,11 +140,7 @@
 // This func uses the publish callback to continually publish messages to the subscription, this ensures that the subscription indeed stops receiving the messages.
 func SubMustEventuallyStopReceivingAnyMessage(t *testing.T, ctx context.Context, sub p2p.Subscription, publish func(t *testing.T)) {
 	done := make(chan struct{})
-<<<<<<< HEAD
-	ticker := time.NewTicker(500 * time.Second)
-=======
 	ticker := time.NewTicker(500 * time.Millisecond)
->>>>>>> 63b71969
 	defer func() {
 		close(done)
 		ticker.Stop()
