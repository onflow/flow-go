--- conflicted
+++ resolved
@@ -300,7 +300,10 @@
 	// update the addresses
 	m.mws[0].UpdateNodeAddresses()
 
-<<<<<<< HEAD
+	// send 6 unicast messages, 5 should be allowed and the 6th should be rate limited
+	for i := 0; i < 6; i++ {
+		msg, _, _ := messageutils.CreateMessage(m.T(), m.ids[0].NodeID, newId.NodeID, testChannel, fmt.Sprintf("hello-%d", i))
+		err := m.mws[0].SendDirect(msg, newId.NodeID)
 	// for the duration of a simulated second we will send 6 messages. The 6th message will be
 	// rate limited.
 	start := testtime.Now()
@@ -321,12 +324,6 @@
 		require.NoError(m.T(), err)
 		err = m.mws[0].SendDirect(msg)
 
-=======
-	// send 6 unicast messages, 5 should be allowed and the 6th should be rate limited
-	for i := 0; i < 6; i++ {
-		msg, _, _ := messageutils.CreateMessage(m.T(), m.ids[0].NodeID, newId.NodeID, testChannel, fmt.Sprintf("hello-%d", i))
-		err := m.mws[0].SendDirect(msg, newId.NodeID)
->>>>>>> 484120b2
 		require.NoError(m.T(), err)
 	}
 
