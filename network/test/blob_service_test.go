package test

import (
	"context"
	"fmt"
	"os"
	"testing"
	"time"

	"github.com/ipfs/go-cid"
	"github.com/ipfs/go-datastore"
	"github.com/ipfs/go-datastore/sync"
	blockstore "github.com/ipfs/go-ipfs-blockstore"
	"github.com/rs/zerolog"
	"github.com/stretchr/testify/suite"
	"go.uber.org/atomic"

	"github.com/onflow/flow-go/utils/unittest"

	"github.com/onflow/flow-go/model/flow"
	"github.com/onflow/flow-go/module/blobs"
	"github.com/onflow/flow-go/module/util"
	"github.com/onflow/flow-go/network"
	"github.com/onflow/flow-go/network/p2p"
	"github.com/onflow/flow-go/network/topology"
)

// conditionalTopology is a topology that behaves like the underlying topology when the condition is true,
// otherwise returns an empty identity list.
type conditionalTopology struct {
	top       network.Topology
	condition func() bool
}

var _ network.Topology = (*conditionalTopology)(nil)

func (t *conditionalTopology) GenerateFanout(ids flow.IdentityList, channels network.ChannelList) (flow.IdentityList, error) {
	if t.condition() {
		return t.top.GenerateFanout(ids, channels)
	} else {
		return flow.IdentityList{}, nil
	}
}

type BlobServiceTestSuite struct {
	suite.Suite

	cancel       context.CancelFunc
	networks     []network.Network
	blobServices []network.BlobService
	datastores   []datastore.Batching
	blobCids     []cid.Cid
	numNodes     int
}

func TestBlobService(t *testing.T) {
	t.Parallel()
	suite.Run(t, new(BlobServiceTestSuite))
}

func (suite *BlobServiceTestSuite) putBlob(ds datastore.Batching, blob blobs.Blob) {
	ctx, cancel := context.WithTimeout(context.Background(), time.Second)
	defer cancel()
	suite.Require().NoError(blockstore.NewBlockstore(ds).Put(ctx, blob))
}

func (suite *BlobServiceTestSuite) SetupTest() {
	suite.numNodes = 3

	logger := zerolog.New(os.Stdout)

	// Bitswap listens to connect events but doesn't iterate over existing connections, and fixing this without
	// race conditions is tricky given the way the code is architected. As a result, libP2P hosts must first listen
	// on Bitswap before connecting to each other, otherwise their Bitswap requests may never reach each other.
	// See https://github.com/ipfs/go-bitswap/issues/525 for more details.
	topologyActive := atomic.NewBool(false)
	tops := make([]network.Topology, suite.numNodes)
	for i := 0; i < suite.numNodes; i++ {
		tops[i] = &conditionalTopology{topology.NewFullyConnectedTopology(), topologyActive.Load}
	}

	ctx, cancel := context.WithCancel(context.Background())
	suite.cancel = cancel

	ids, mws, networks, _ := GenerateIDsMiddlewaresNetworks(
		ctx,
		suite.T(),
		suite.numNodes,
		logger,
		tops,
<<<<<<< HEAD
=======
		unittest.NetworkCodec(),
>>>>>>> 9652b94c
		WithDHT("blob_service_test", p2p.AsServer()),
		WithPeerManagerOpts(p2p.WithInterval(time.Second)),
	)
	suite.networks = networks

	blobExchangeChannel := network.Channel("blob-exchange")

	for i, net := range networks {
		ds := sync.MutexWrap(datastore.NewMapDatastore())
		suite.datastores = append(suite.datastores, ds)
		blob := blobs.NewBlob([]byte(fmt.Sprintf("foo%v", i)))
		suite.blobCids = append(suite.blobCids, blob.Cid())
		suite.putBlob(ds, blob)
		blobService, err := net.RegisterBlobService(blobExchangeChannel, ds)
		suite.Require().NoError(err)
		<-blobService.Ready()
		suite.blobServices = append(suite.blobServices, blobService)
	}

	// let nodes connect to each other only after they are all listening on Bitswap
	topologyActive.Store(true)
	suite.Require().Eventually(func() bool {
		for i, mw := range mws {
			for j := i + 1; j < suite.numNodes; j++ {
				connected, err := mw.IsConnected(ids[j].NodeID)
				suite.Require().NoError(err)
				if !connected {
					return false
				}
			}
		}
		return true
	}, 3*time.Second, 100*time.Millisecond)
}

func (suite *BlobServiceTestSuite) TearDownTest() {
	suite.cancel()

	netDoneChans := make([]<-chan struct{}, len(suite.networks))
	for i, net := range suite.networks {
		netDoneChans[i] = net.Done()
	}
	<-util.AllClosed(netDoneChans...)

	suite.networks = nil
	suite.cancel = nil
	suite.blobServices = nil
	suite.datastores = nil
	suite.blobCids = nil
}

func (suite *BlobServiceTestSuite) TestGetBlobs() {
	for i, bex := range suite.blobServices {
		// check that we can get all other blobs
		var blobsToGet []cid.Cid
		unreceivedBlobs := make(map[cid.Cid]struct{})
		for j, blobCid := range suite.blobCids {
			if j != i {
				blobsToGet = append(blobsToGet, blobCid)
				unreceivedBlobs[blobCid] = struct{}{}
			}
		}

		ctx, cancel := context.WithTimeout(context.Background(), 5*time.Second)
		defer cancel()

		blobs := bex.GetBlobs(ctx, blobsToGet)

		for blob := range blobs {
			delete(unreceivedBlobs, blob.Cid())
		}

		for c := range unreceivedBlobs {
			suite.T().Errorf("Blob %v not received by node %v", c, i)
		}
	}
}

func (suite *BlobServiceTestSuite) TestGetBlobsWithSession() {
	for i, bex := range suite.blobServices {
		// check that we can get all other blobs in a single session
		blobsToGet := make(map[cid.Cid]struct{})
		for j, blobCid := range suite.blobCids {
			if j != i {
				blobsToGet[blobCid] = struct{}{}
			}
		}
		ctx, cancel := context.WithTimeout(context.Background(), 5*time.Second)
		defer cancel()
		session := bex.GetSession(ctx)
		for blobCid := range blobsToGet {
			_, err := session.GetBlob(ctx, blobCid)
			suite.Assert().NoError(err)
		}
	}
}

func (suite *BlobServiceTestSuite) TestHas() {
	var blobChans []<-chan blobs.Blob
	unreceivedBlobs := make([]map[cid.Cid]struct{}, len(suite.blobServices))
	for i, bex := range suite.blobServices {
		unreceivedBlobs[i] = make(map[cid.Cid]struct{})
		// check that peers are notified when we have a new blob
		var blobsToGet []cid.Cid
		for j := 0; j < suite.numNodes; j++ {
			if j != i {
				blob := blobs.NewBlob([]byte(fmt.Sprintf("bar%v", i)))
				blobsToGet = append(blobsToGet, blob.Cid())
				unreceivedBlobs[i][blob.Cid()] = struct{}{}
			}
		}

		ctx, cancel := context.WithTimeout(context.Background(), 5*time.Second)
		defer cancel()

		blobs := bex.GetBlobs(ctx, blobsToGet)
		blobChans = append(blobChans, blobs)
	}

	// check that blobs are not received until Has is called by the server
	suite.Require().Never(func() bool {
		for _, blobChan := range blobChans {
			select {
			case _, ok := <-blobChan:
				if ok {
					return true
				}
			default:
			}
		}
		return false
	}, time.Second, 100*time.Millisecond)

	for i, bex := range suite.blobServices {
		ctx, cancel := context.WithTimeout(context.Background(), 5*time.Second)
		defer cancel()

		err := bex.AddBlob(ctx, blobs.NewBlob([]byte(fmt.Sprintf("bar%v", i))))
		suite.Require().NoError(err)
	}

	for i, blobs := range blobChans {
		for blob := range blobs {
			delete(unreceivedBlobs[i], blob.Cid())
		}
		for c := range unreceivedBlobs[i] {
			suite.T().Errorf("blob %v not received by node %v", c, i)
		}
	}
}<|MERGE_RESOLUTION|>--- conflicted
+++ resolved
@@ -88,10 +88,7 @@
 		suite.numNodes,
 		logger,
 		tops,
-<<<<<<< HEAD
-=======
 		unittest.NetworkCodec(),
->>>>>>> 9652b94c
 		WithDHT("blob_service_test", p2p.AsServer()),
 		WithPeerManagerOpts(p2p.WithInterval(time.Second)),
 	)
