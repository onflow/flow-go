package test

import (
	"context"
	"fmt"
	"math/rand"
	"os"
	"strconv"
	"strings"
	"sync"
	"testing"
	"time"

	"github.com/ipfs/go-log"
	pubsub "github.com/libp2p/go-libp2p-pubsub"
	"github.com/rs/zerolog"
	"github.com/stretchr/testify/assert"
	"github.com/stretchr/testify/require"
	"github.com/stretchr/testify/suite"

	"github.com/onflow/flow-go/model/flow"
	"github.com/onflow/flow-go/model/flow/filter"
	"github.com/onflow/flow-go/model/libp2p/message"
	"github.com/onflow/flow-go/module/observable"
	"github.com/onflow/flow-go/network"
	"github.com/onflow/flow-go/network/p2p"
	"github.com/onflow/flow-go/utils/unittest"
)

// MeshEngineTestSuite evaluates the message delivery functionality for the overlay
// of engines over a complete graph
type MeshEngineTestSuite struct {
	suite.Suite
	ConduitWrapper                   // used as a wrapper around conduit methods
	nets           []network.Network // used to keep track of the networks
	ids            flow.IdentityList // used to keep track of the identifiers associated with networks
	obs            chan string       // used to keep track of Protect events tagged by pubsub messages
	cancel         context.CancelFunc
}

// TestMeshNetTestSuite runs all tests in this test suit
func TestMeshNetTestSuite(t *testing.T) {
	suite.Run(t, new(MeshEngineTestSuite))
}

// SetupTest is executed prior to each test in this test suit
// it creates and initializes a set of network instances
func (suite *MeshEngineTestSuite) SetupTest() {
	// defines total number of nodes in our network (minimum 3 needed to use 1-k messaging)
	const count = 10
	logger := zerolog.New(os.Stderr).Level(zerolog.ErrorLevel)
	log.SetAllLoggers(log.LevelError)

	// set up a channel to receive pubsub tags from connManagers of the nodes
	var obs []observable.Observable
	peerChannel := make(chan string)
	ob := tagsObserver{
		tags: peerChannel,
		log:  logger,
	}

	ctx, cancel := context.WithCancel(context.Background())
	suite.cancel = cancel

	suite.ids, _, suite.nets, obs = GenerateIDsMiddlewaresNetworks(
		ctx,
		suite.T(),
		count,
		logger,
		nil,
<<<<<<< HEAD
=======
		unittest.NetworkCodec(),
>>>>>>> 9652b94c
		WithIdentityOpts(unittest.WithAllRoles()),
	)

	for _, observableConnMgr := range obs {
		observableConnMgr.Subscribe(&ob)
	}
	suite.obs = peerChannel
}

// TearDownTest closes the networks within a specified timeout
func (suite *MeshEngineTestSuite) TearDownTest() {
	suite.cancel()
	stopNetworks(suite.T(), suite.nets, 3*time.Second)
}

// TestAllToAll_Publish evaluates the network of mesh engines against allToAllScenario scenario.
// Network instances during this test use their Publish method to disseminate messages.
func (suite *MeshEngineTestSuite) TestAllToAll_Publish() {
	suite.allToAllScenario(suite.Publish)
}

// TestAllToAll_Multicast evaluates the network of mesh engines against allToAllScenario scenario.
// Network instances during this test use their Multicast method to disseminate messages.
func (suite *MeshEngineTestSuite) TestAllToAll_Multicast() {
	suite.allToAllScenario(suite.Multicast)
}

// TestAllToAll_Unicast evaluates the network of mesh engines against allToAllScenario scenario.
// Network instances during this test use their Unicast method to disseminate messages.
func (suite *MeshEngineTestSuite) TestAllToAll_Unicast() {
	suite.allToAllScenario(suite.Unicast)
}

// TestTargetedValidators_Unicast tests if only the intended recipients in a 1-k messaging actually receive the message.
// The messages are disseminated through the Unicast method of conduits.
func (suite *MeshEngineTestSuite) TestTargetedValidators_Unicast() {
	suite.targetValidatorScenario(suite.Unicast)
}

// TestTargetedValidators_Multicast tests if only the intended recipients in a 1-k messaging actually receive the
//message.
// The messages are disseminated through the Multicast method of conduits.
func (suite *MeshEngineTestSuite) TestTargetedValidators_Multicast() {
	suite.targetValidatorScenario(suite.Multicast)
}

// TestTargetedValidators_Publish tests if only the intended recipients in a 1-k messaging actually receive the message.
// The messages are disseminated through the Multicast method of conduits.
func (suite *MeshEngineTestSuite) TestTargetedValidators_Publish() {
	suite.targetValidatorScenario(suite.Publish)
}

// TestMaxMessageSize_Unicast evaluates the messageSizeScenario scenario using
// the Unicast method of conduits.
func (suite *MeshEngineTestSuite) TestMaxMessageSize_Unicast() {
	suite.messageSizeScenario(suite.Unicast, p2p.DefaultMaxUnicastMsgSize)
}

// TestMaxMessageSize_Multicast evaluates the messageSizeScenario scenario using
// the Multicast method of conduits.
func (suite *MeshEngineTestSuite) TestMaxMessageSize_Multicast() {
	suite.messageSizeScenario(suite.Multicast, p2p.DefaultMaxPubSubMsgSize)
}

// TestMaxMessageSize_Publish evaluates the messageSizeScenario scenario using the
// Publish method of conduits.
func (suite *MeshEngineTestSuite) TestMaxMessageSize_Publish() {
	suite.messageSizeScenario(suite.Publish, p2p.DefaultMaxPubSubMsgSize)
}

// TestUnregister_Publish tests that an engine cannot send any message using Publish
// or receive any messages after the conduit is closed
func (suite *MeshEngineTestSuite) TestUnregister_Publish() {
	suite.conduitCloseScenario(suite.Publish)
}

// TestUnregister_Publish tests that an engine cannot send any message using Multicast
// or receive any messages after the conduit is closed
func (suite *MeshEngineTestSuite) TestUnregister_Multicast() {
	suite.conduitCloseScenario(suite.Multicast)
}

// TestUnregister_Publish tests that an engine cannot send any message using Unicast
// or receive any messages after the conduit is closed
func (suite *MeshEngineTestSuite) TestUnregister_Unicast() {
	suite.conduitCloseScenario(suite.Unicast)
}

// allToAllScenario creates a complete mesh of the engines
// each engine x then sends a "hello from node x" to other engines
// it evaluates the correctness of message delivery as well as content of the message
func (suite *MeshEngineTestSuite) allToAllScenario(send ConduitSendWrapperFunc) {
	// allows nodes to find each other in case of Mulitcast and Publish
	optionalSleep(send)

	// creating engines
	count := len(suite.nets)
	engs := make([]*MeshEngine, 0)
	wg := sync.WaitGroup{}

	// logs[i][j] keeps the message that node i sends to node j
	logs := make(map[int][]string)
	for i := range suite.nets {
		eng := NewMeshEngine(suite.Suite.T(), suite.nets[i], count-1, network.TestNetworkChannel)
		engs = append(engs, eng)
		logs[i] = make([]string, 0)
	}

	// allow nodes to heartbeat and discover each other
	// each node will register ~D protect messages, where D is the default out-degree
	for i := 0; i < pubsub.GossipSubD*count; i++ {
		select {
		case <-suite.obs:
		case <-time.After(8 * time.Second):
			assert.FailNow(suite.T(), "could not receive pubsub tag indicating mesh formed")
		}
	}

	// Each node broadcasting a message to all others
	for i := range suite.nets {
		event := &message.TestMessage{
			Text: fmt.Sprintf("hello from node %v", i),
		}

		// others keeps the identifier of all nodes except ith node
		others := suite.ids.Filter(filter.Not(filter.HasNodeID(suite.ids[i].NodeID))).NodeIDs()
		require.NoError(suite.Suite.T(), send(event, engs[i].con, others...))
		wg.Add(count - 1)
	}

	// fires a goroutine for each engine that listens to incoming messages
	for i := range suite.nets {
		go func(e *MeshEngine) {
			for x := 0; x < count-1; x++ {
				<-e.received
				wg.Done()
			}
		}(engs[i])
	}

	unittest.AssertReturnsBefore(suite.Suite.T(), wg.Wait, 30*time.Second)

	// evaluates that all messages are received
	for index, e := range engs {
		// confirms the number of received messages at each node
		if len(e.event) != (count - 1) {
			assert.Fail(suite.Suite.T(),
				fmt.Sprintf("Message reception mismatch at node %v. Expected: %v, Got: %v", index, count-1, len(e.event)))
		}

		for i := 0; i < count-1; i++ {
			assertChannelReceived(suite.T(), e, network.TestNetworkChannel)
		}

		// extracts failed messages
		receivedIndices, err := extractSenderID(count, e.event, "hello from node")
		require.NoError(suite.Suite.T(), err)

		for j := 0; j < count; j++ {
			// evaluates self-gossip
			if j == index {
				assert.False(suite.Suite.T(), (receivedIndices)[index], fmt.Sprintf("self gossiped for node %v detected", index))
			}
			// evaluates content
			if !(receivedIndices)[j] {
				assert.False(suite.Suite.T(), (receivedIndices)[index],
					fmt.Sprintf("Message not found in node #%v's messages. Expected: Message from node %v. Got: No message", index, j))
			}
		}
	}
}

// targetValidatorScenario sends a single message from last node to the first half of the nodes
// based on identifiers list.
// It then verifies that only the intended recipients receive the message.
// Message dissemination is done using the send wrapper of conduit.
func (suite *MeshEngineTestSuite) targetValidatorScenario(send ConduitSendWrapperFunc) {
	// creating engines
	count := len(suite.nets)
	engs := make([]*MeshEngine, 0)
	wg := sync.WaitGroup{}

	for i := range suite.nets {
		eng := NewMeshEngine(suite.Suite.T(), suite.nets[i], count-1, network.TestNetworkChannel)
		engs = append(engs, eng)
	}

	// allow nodes to heartbeat and discover each other
	// each node will register ~D protect messages, where D is the default out-degree
	for i := 0; i < pubsub.GossipSubD*count; i++ {
		select {
		case <-suite.obs:
		case <-time.After(2 * time.Second):
			assert.FailNow(suite.T(), "could not receive pubsub tag indicating mesh formed")
		}
	}

	// choose half of the nodes as target
	allIds := suite.ids.NodeIDs()
	var targets []flow.Identifier
	// create a target list of half of the nodes
	for i := 0; i < len(allIds)/2; i++ {
		targets = append(targets, allIds[i])
	}

	// node 0 broadcasting a message to all targets
	event := &message.TestMessage{
		Text: "hello from node 0",
	}
	require.NoError(suite.Suite.T(), send(event, engs[len(engs)-1].con, targets...))

	// fires a goroutine for all engines to listens for the incoming message
	for i := 0; i < len(allIds)/2; i++ {
		wg.Add(1)
		go func(e *MeshEngine) {
			<-e.received
			wg.Done()
		}(engs[i])
	}

	unittest.AssertReturnsBefore(suite.T(), wg.Wait, 10*time.Second)

	// evaluates that all messages are received
	for index, e := range engs {
		if index < len(engs)/2 {
			assert.Len(suite.Suite.T(), e.event, 1, fmt.Sprintf("message not received %v", index))
			assertChannelReceived(suite.T(), e, network.TestNetworkChannel)
		} else {
			assert.Len(suite.Suite.T(), e.event, 0, fmt.Sprintf("message received when none was expected %v", index))
		}
	}
}

// messageSizeScenario provides a scenario to check if a message of maximum permissible size can be sent
//successfully.
// It broadcasts a message from the first node to all the nodes in the identifiers list using send wrapper function.
func (suite *MeshEngineTestSuite) messageSizeScenario(send ConduitSendWrapperFunc, size uint) {
	// creating engines
	count := len(suite.nets)
	engs := make([]*MeshEngine, 0)
	wg := sync.WaitGroup{}

	for i := range suite.nets {
		eng := NewMeshEngine(suite.Suite.T(), suite.nets[i], count-1, network.TestNetworkChannel)
		engs = append(engs, eng)
	}

	// allow nodes to heartbeat and discover each other
	// each node will register ~D protect messages per mesh setup, where D is the default out-degree
	for i := 0; i < pubsub.GossipSubD*count; i++ {
		select {
		case <-suite.obs:
		case <-time.After(8 * time.Second):
			assert.FailNow(suite.T(), "could not receive pubsub tag indicating mesh formed")
		}
	}
	// others keeps the identifier of all nodes except node that is sender.
	others := suite.ids.Filter(filter.Not(filter.HasNodeID(suite.ids[0].NodeID))).NodeIDs()

	// generates and sends an event of custom size to the network
	payload := networkPayloadFixture(suite.T(), size)
	event := &message.TestMessage{
		Text: string(payload),
	}

	require.NoError(suite.T(), send(event, engs[0].con, others...))

	// fires a goroutine for all engines (except sender) to listen for the incoming message
	for _, eng := range engs[1:] {
		wg.Add(1)
		go func(e *MeshEngine) {
			<-e.received
			wg.Done()
		}(eng)
	}

	unittest.AssertReturnsBefore(suite.Suite.T(), wg.Wait, 30*time.Second)

	// evaluates that all messages are received
	for index, e := range engs[1:] {
		assert.Len(suite.Suite.T(), e.event, 1, "message not received by engine %d", index+1)
		assertChannelReceived(suite.T(), e, network.TestNetworkChannel)
	}
}

// conduitCloseScenario tests after a Conduit is closed, an engine cannot send or receive a message for that channel.
func (suite *MeshEngineTestSuite) conduitCloseScenario(send ConduitSendWrapperFunc) {

	optionalSleep(send)

	// creating engines
	count := len(suite.nets)
	engs := make([]*MeshEngine, 0)
	wg := sync.WaitGroup{}

	for i := range suite.nets {
		eng := NewMeshEngine(suite.Suite.T(), suite.nets[i], count-1, network.TestNetworkChannel)
		engs = append(engs, eng)
	}

	// allow nodes to heartbeat and discover each other
	// each node will register ~D protect messages, where D is the default out-degree
	for i := 0; i < pubsub.GossipSubD*count; i++ {
		select {
		case <-suite.obs:
		case <-time.After(2 * time.Second):
			assert.FailNow(suite.T(), "could not receive pubsub tag indicating mesh formed")
		}
	}

	// unregister a random engine from the test topic by calling close on it's conduit
	unregisterIndex := rand.Intn(count)
	err := engs[unregisterIndex].con.Close()
	assert.NoError(suite.T(), err)

	// waits enough for peer manager to unsubscribe the node from the topic
	// while libp2p is unsubscribing the node, the topology gets unstable
	// and connections to the node may be refused (although very unlikely).
	time.Sleep(2 * time.Second)

	// each node attempts to broadcast a message to all others
	for i := range suite.nets {
		event := &message.TestMessage{
			Text: fmt.Sprintf("hello from node %v", i),
		}

		// others keeps the identifier of all nodes except ith node
		others := suite.ids.Filter(filter.Not(filter.HasNodeID(suite.ids[i].NodeID))).NodeIDs()

		if i == unregisterIndex {
			// assert that unsubscribed engine cannot publish on that topic
			require.Error(suite.Suite.T(), send(event, engs[i].con, others...))
			continue
		}

		require.NoError(suite.Suite.T(), send(event, engs[i].con, others...))
	}

	// fire a goroutine to listen for incoming messages for each engine except for the one which unregistered
	for i := range suite.nets {
		if i == unregisterIndex {
			continue
		}
		wg.Add(1)
		go func(e *MeshEngine) {
			expectedMsgCnt := count - 2 // count less self and unsubscribed engine
			for x := 0; x < expectedMsgCnt; x++ {
				<-e.received
			}
			wg.Done()
		}(engs[i])
	}

	// assert every one except the unsubscribed engine received the message
	unittest.AssertReturnsBefore(suite.Suite.T(), wg.Wait, 2*time.Second)

	// assert that the unregistered engine did not receive the message
	unregisteredEng := engs[unregisterIndex]
	assert.Emptyf(suite.T(), unregisteredEng.received, "unregistered engine received the topic message")
}

// assertChannelReceived asserts that the given channel was received on the given engine
func assertChannelReceived(t *testing.T, e *MeshEngine, channel network.Channel) {
	unittest.AssertReturnsBefore(t, func() {
		assert.Equal(t, channel, <-e.channel)
	}, 100*time.Millisecond)
}

// extractSenderID returns a bool array with the index i true if there is a message from node i in the provided messages.
// enginesNum is the number of engines
// events is the channel of received events
// expectedMsgTxt is the common prefix among all the messages that we expect to receive, for example
// we expect to receive "hello from node x" in this test, and then expectedMsgTxt is "hello form node"
func extractSenderID(enginesNum int, events chan interface{}, expectedMsgTxt string) ([]bool, error) {
	indices := make([]bool, enginesNum)
	expectedMsgSize := len(expectedMsgTxt)
	for i := 0; i < enginesNum-1; i++ {
		var event interface{}
		select {
		case event = <-events:
		default:
			continue
		}
		echo := event.(*message.TestMessage)
		msg := echo.Text
		if len(msg) < expectedMsgSize {
			return nil, fmt.Errorf("invalid message format")
		}
		senderIndex := msg[expectedMsgSize:]
		senderIndex = strings.TrimLeft(senderIndex, " ")
		nodeID, err := strconv.Atoi(senderIndex)
		if err != nil {
			return nil, fmt.Errorf("could not extract the node id from: %v", msg)
		}

		if indices[nodeID] {
			return nil, fmt.Errorf("duplicate message reception: %v", msg)
		}

		if msg == fmt.Sprintf("%s %v", expectedMsgTxt, nodeID) {
			indices[nodeID] = true
		}
	}
	return indices, nil
}<|MERGE_RESOLUTION|>--- conflicted
+++ resolved
@@ -68,10 +68,7 @@
 		count,
 		logger,
 		nil,
-<<<<<<< HEAD
-=======
 		unittest.NetworkCodec(),
->>>>>>> 9652b94c
 		WithIdentityOpts(unittest.WithAllRoles()),
 	)
 
