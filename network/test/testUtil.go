package test

import (
	"context"
	"fmt"
	"reflect"
	"runtime"
	"strings"
	"sync"
	"testing"
	"time"

	"github.com/libp2p/go-libp2p-core/peer"
	"github.com/rs/zerolog"
	"github.com/stretchr/testify/require"

	"github.com/onflow/flow-go/crypto"
	"github.com/onflow/flow-go/engine"
	"github.com/onflow/flow-go/model/flow"
	"github.com/onflow/flow-go/model/flow/filter"
	"github.com/onflow/flow-go/model/libp2p/message"
	"github.com/onflow/flow-go/module"
	"github.com/onflow/flow-go/module/id"
	"github.com/onflow/flow-go/module/irrecoverable"
	"github.com/onflow/flow-go/module/metrics"
	"github.com/onflow/flow-go/module/mock"
	"github.com/onflow/flow-go/module/observable"
	"github.com/onflow/flow-go/module/util"
	"github.com/onflow/flow-go/network"
	"github.com/onflow/flow-go/network/codec/cbor"
	"github.com/onflow/flow-go/network/mocknetwork"
	"github.com/onflow/flow-go/network/p2p"
	"github.com/onflow/flow-go/network/p2p/dns"
	"github.com/onflow/flow-go/network/topology"
	"github.com/onflow/flow-go/state/protocol"
	"github.com/onflow/flow-go/utils/unittest"
)

var rootBlockID = unittest.IdentifierFixture()

const DryRun = true

type PeerTag struct {
	peer peer.ID
	tag  string
}

type TagWatchingConnManager struct {
	*p2p.ConnManager
	observers map[observable.Observer]struct{}
	obsLock   sync.RWMutex
}

func (cwcm *TagWatchingConnManager) Subscribe(observer observable.Observer) {
	cwcm.obsLock.Lock()
	defer cwcm.obsLock.Unlock()
	var void struct{}
	cwcm.observers[observer] = void
}

func (cwcm *TagWatchingConnManager) Unsubscribe(observer observable.Observer) {
	cwcm.obsLock.Lock()
	defer cwcm.obsLock.Unlock()
	delete(cwcm.observers, observer)
}

func (cwcm *TagWatchingConnManager) Protect(id peer.ID, tag string) {
	cwcm.obsLock.RLock()
	defer cwcm.obsLock.RUnlock()
	cwcm.ConnManager.Protect(id, tag)
	for obs := range cwcm.observers {
		go obs.OnNext(PeerTag{peer: id, tag: tag})
	}
}

func (cwcm *TagWatchingConnManager) Unprotect(id peer.ID, tag string) bool {
	cwcm.obsLock.RLock()
	defer cwcm.obsLock.RUnlock()
	res := cwcm.ConnManager.Unprotect(id, tag)
	for obs := range cwcm.observers {
		go obs.OnNext(PeerTag{peer: id, tag: tag})
	}
	return res
}

func NewTagWatchingConnManager(log zerolog.Logger, idProvider id.IdentityProvider, metrics module.NetworkMetrics) *TagWatchingConnManager {
	cm := p2p.NewConnManager(log, metrics)
	return &TagWatchingConnManager{
		ConnManager: cm,
		observers:   make(map[observable.Observer]struct{}),
		obsLock:     sync.RWMutex{},
	}
}

// GenerateIDs is a test helper that generate flow identities with a valid port and libp2p nodes.
// If `dryRunMode` is set to true, it returns an empty slice instead of libp2p nodes, assuming that slice is never going
// to get used.
func GenerateIDs(t *testing.T, logger zerolog.Logger, n int, dryRunMode, connGating bool, opts ...func(*flow.Identity)) (flow.IdentityList, []*p2p.Node, []observable.Observable) {
	libP2PNodes := make([]*p2p.Node, n)
	tagObservables := make([]observable.Observable, n)

	identities := unittest.IdentityListFixture(n, opts...)

	idProvider := id.NewFixedIdentityProvider(identities)

	// generates keys and address for the node
	for i, id := range identities {
		// generate key
		key, err := generateNetworkingKey(id.NodeID)
		require.NoError(t, err)
		port := "0"

		if !dryRunMode {
			libP2PNodes[i], tagObservables[i] = generateLibP2PNode(t, logger, *id, key, connGating, idProvider)

			_, port, err = libP2PNodes[i].GetIPPort()
			require.NoError(t, err)
		}

		identities[i].Address = fmt.Sprintf("0.0.0.0:%s", port)
		identities[i].NetworkPubKey = key.PublicKey()
	}

	return identities, libP2PNodes, tagObservables
}

// GenerateMiddlewares creates and initializes middleware instances for all the identities
func GenerateMiddlewares(t *testing.T, logger zerolog.Logger, identities flow.IdentityList, libP2PNodes []*p2p.Node, enablePeerManagementAndConnectionGating bool) ([]*p2p.Middleware, []*UpdatableIDProvider) {
	metrics := metrics.NewNoopCollector()
	mws := make([]*p2p.Middleware, len(identities))
	idProviders := make([]*UpdatableIDProvider, len(identities))

	for i, id := range identities {
		// casts libP2PNode instance to a local variable to avoid closure
		node := libP2PNodes[i]

		// libp2p node factory for this instance of middleware
		factory := func(ctx context.Context) (*p2p.Node, error) {
			return node, nil
		}

		idProviders[i] = NewUpdatableIDProvider(identities)

		peerManagerFactory := p2p.PeerManagerFactory(nil)

		// creating middleware of nodes
		mws[i] = p2p.NewMiddleware(logger,
			factory,
			id.NodeID,
			metrics,
			rootBlockID,
			p2p.DefaultUnicastTimeout,
			enablePeerManagementAndConnectionGating,
			p2p.NewIdentityProviderIDTranslator(idProviders[i]),
<<<<<<< HEAD
=======
			p2p.WithIdentifierProvider(
				idProviders[i],
			),
>>>>>>> 1c7eea98
			p2p.WithPeerManager(peerManagerFactory),
		)
	}
	return mws, idProviders
}

// GenerateNetworks generates the network for the given middlewares
func GenerateNetworks(t *testing.T,
	log zerolog.Logger,
	ids flow.IdentityList,
	mws []*p2p.Middleware,
	csize int,
	tops []network.Topology,
	sms []network.SubscriptionManager,
	dryRunMode bool) ([]*p2p.Network, context.CancelFunc) {
	count := len(ids)
	nets := make([]*p2p.Network, 0)
	metrics := metrics.NewNoopCollector()

	// checks if necessary to generate topology managers
	if tops == nil {
		// nil topology managers means generating default ones

		// creates default topology
		//
		// mocks state for collector nodes topology
		// considers only a single cluster as higher cluster numbers are tested
		// in collectionTopology_test
		state, _ := topology.MockStateForCollectionNodes(t,
			ids.Filter(filter.HasRole(flow.RoleCollection)), 1)
		// creates topology instances for the nodes based on their roles
		tops = GenerateTopologies(t, state, ids, log)
	}

	for i := 0; i < count; i++ {

		// creates and mocks me
		me := &mock.Local{}
		me.On("NodeID").Return(ids[i].NodeID)
		me.On("NotMeFilter").Return(filter.Not(filter.HasNodeID(me.NodeID())))
		me.On("Address").Return(ids[i].Address)

		// create the network
		net, err := p2p.NewNetwork(
			log,
			cbor.NewCodec(),
			me,
			func() (network.Middleware, error) { return mws[i], nil },
			csize,
			tops[i],
			sms[i],
			metrics,
			id.NewFixedIdentityProvider(ids),
		)
		require.NoError(t, err)

		nets = append(nets, net)
	}

	ctx, cancel := context.WithCancel(context.Background())
	netCtx, errChan := irrecoverable.WithSignaler(ctx)

	// if dryrun then don't actually start the network
	if !dryRunMode {
		go func() {
			select {
			case err := <-errChan:
				t.Error("networks encountered fatal error", err)
			case <-ctx.Done():
				return
			}
		}()

		for _, net := range nets {
			net.Start(netCtx)
			<-net.Ready()
		}
	}
	return nets, cancel
}

// GenerateIDsAndMiddlewares returns nodeIDs, middlewares, and observables which can be subscirbed to in order to witness protect events from pubsub
func GenerateIDsAndMiddlewares(t *testing.T,
	n int,
	dryRunMode bool,
	logger zerolog.Logger, opts ...func(*flow.Identity)) (flow.IdentityList, []*p2p.Middleware, []observable.Observable, []*UpdatableIDProvider) {

	ids, libP2PNodes, protectObservables := GenerateIDs(t, logger, n, dryRunMode, true, opts...)
	mws, providers := GenerateMiddlewares(t, logger, ids, libP2PNodes, true)
	return ids, mws, protectObservables, providers
}

func GenerateIDsMiddlewaresNetworks(t *testing.T,
	n int,
	log zerolog.Logger,
	csize int,
	tops []network.Topology,
	dryRun bool, opts ...func(*flow.Identity)) (flow.IdentityList, []*p2p.Middleware, []*p2p.Network, []observable.Observable, context.CancelFunc) {

	ids, mws, observables, _ := GenerateIDsAndMiddlewares(t, n, dryRun, log, opts...)
	sms := GenerateSubscriptionManagers(t, mws)
	networks, netCancel := GenerateNetworks(t, log, ids, mws, csize, tops, sms, dryRun)
	return ids, mws, networks, observables, netCancel
}

// GenerateEngines generates MeshEngines for the given networks
func GenerateEngines(t *testing.T, nets []*p2p.Network) []*MeshEngine {
	count := len(nets)
	engs := make([]*MeshEngine, count)
	for i, n := range nets {
		eng := NewMeshEngine(t, n, 100, engine.TestNetwork)
		engs[i] = eng
	}
	return engs
}

// generateLibP2PNode generates a `LibP2PNode` on localhost using a port assigned by the OS
func generateLibP2PNode(t *testing.T,
	logger zerolog.Logger,
	id flow.Identity,
	key crypto.PrivateKey,
	connGating bool,
	idProvider id.IdentityProvider,
) (*p2p.Node, observable.Observable) {

	noopMetrics := metrics.NewNoopCollector()

	pingInfoProvider := new(mocknetwork.PingInfoProvider)
	pingInfoProvider.On("SoftwareVersion").Return("test")
	pingInfoProvider.On("SealedBlockHeight").Return(uint64(1000))

	ctx := context.TODO()
	var connGater *p2p.ConnGater = nil
	if connGating {
		connGater = p2p.NewConnGater(logger)
	}
	// Inject some logic to be able to observe connections of this node
	connManager := NewTagWatchingConnManager(logger, idProvider, noopMetrics)

	// dns resolver
	resolver := dns.NewResolver(noopMetrics)

	libP2PNode, err := p2p.NewDefaultLibP2PNodeBuilder(id.NodeID, "0.0.0.0:0", key).
		SetRootBlockID(rootBlockID).
		SetConnectionGater(connGater).
		SetConnectionManager(connManager).
		SetPubsubOptions(p2p.DefaultPubsubOptions(p2p.DefaultMaxPubSubMsgSize)...).
		SetPingInfoProvider(pingInfoProvider).
		SetResolver(resolver).
		SetLogger(logger).
		SetStreamCompressor(p2p.WithGzipCompression).
		Build(ctx)
	require.NoError(t, err)

	return libP2PNode, connManager
}

// OptionalSleep introduces a sleep to allow nodes to heartbeat and discover each other (only needed when using PubSub)
func optionalSleep(send ConduitSendWrapperFunc) {
	sendFuncName := runtime.FuncForPC(reflect.ValueOf(send).Pointer()).Name()
	if strings.Contains(sendFuncName, "Multicast") || strings.Contains(sendFuncName, "Publish") {
		time.Sleep(2 * time.Second)
	}
}

// generateNetworkingKey generates a Flow ECDSA key using the given seed
func generateNetworkingKey(s flow.Identifier) (crypto.PrivateKey, error) {
	seed := make([]byte, crypto.KeyGenSeedMinLenECDSASecp256k1)
	copy(seed, s[:])
	return crypto.GeneratePrivateKey(crypto.ECDSASecp256k1, seed)
}

// CreateTopologies is a test helper on receiving an identity list, creates a topology per identity
// and returns the slice of topologies.
func GenerateTopologies(t *testing.T, state protocol.State, identities flow.IdentityList, logger zerolog.Logger) []network.Topology {
	tops := make([]network.Topology, 0)
	for _, id := range identities {
		var top network.Topology
		var err error

		top, err = topology.NewTopicBasedTopology(id.NodeID, logger, state)
		require.NoError(t, err)

		tops = append(tops, top)
	}
	return tops
}

// GenerateSubscriptionManagers creates and returns a ChannelSubscriptionManager for each middleware object.
func GenerateSubscriptionManagers(t *testing.T, mws []*p2p.Middleware) []network.SubscriptionManager {
	require.NotEmpty(t, mws)

	sms := make([]network.SubscriptionManager, len(mws))
	for i, mw := range mws {
		sms[i] = p2p.NewChannelSubscriptionManager(mw)
	}
	return sms
}

// stopNetworks stops network instances in parallel and fails the test if they could not be stopped within the
// duration.
func stopNetworks(t *testing.T, nets []*p2p.Network, duration time.Duration) {

	// casts nets instances into ReadyDoneAware components
	comps := make([]module.ReadyDoneAware, 0, len(nets))
	for _, net := range nets {
		comps = append(comps, net)
	}

	unittest.RequireCloseBefore(t, util.AllDone(comps...), duration,
		"could not stop the networks")
}

// networkPayloadFixture creates a blob of random bytes with the given size (in bytes) and returns it.
// The primary goal of utilizing this helper function is to apply stress tests on the network layer by
// sending large messages to transmit.
func networkPayloadFixture(t *testing.T, size uint) []byte {
	// reserves 1000 bytes for the message headers, encoding overhead, and libp2p message overhead.
	overhead := 1000
	require.Greater(t, int(size), overhead, "could not generate message below size threshold")
	emptyEvent := &message.TestMessage{
		Text: "",
	}

	// encodes the message
	codec := cbor.NewCodec()
	empty, err := codec.Encode(emptyEvent)
	require.NoError(t, err)

	// max possible payload size
	payloadSize := int(size) - overhead - len(empty)
	payload := make([]byte, payloadSize)

	// populates payload with random bytes
	for i := range payload {
		payload[i] = 'a' // a utf-8 char that translates to 1-byte when converted to a string
	}

	event := emptyEvent
	event.Text = string(payload)
	// encode event the way the network would encode it to get the size of the message
	// just to do the size check
	encodedEvent, err := codec.Encode(event)
	require.NoError(t, err)

	require.InDelta(t, len(encodedEvent), int(size), float64(overhead))

	return payload
}<|MERGE_RESOLUTION|>--- conflicted
+++ resolved
@@ -152,12 +152,9 @@
 			p2p.DefaultUnicastTimeout,
 			enablePeerManagementAndConnectionGating,
 			p2p.NewIdentityProviderIDTranslator(idProviders[i]),
-<<<<<<< HEAD
-=======
 			p2p.WithIdentifierProvider(
 				idProviders[i],
 			),
->>>>>>> 1c7eea98
 			p2p.WithPeerManager(peerManagerFactory),
 		)
 	}
@@ -308,7 +305,6 @@
 		SetPingInfoProvider(pingInfoProvider).
 		SetResolver(resolver).
 		SetLogger(logger).
-		SetStreamCompressor(p2p.WithGzipCompression).
 		Build(ctx)
 	require.NoError(t, err)
 
