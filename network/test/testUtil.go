package test

import (
	"context"
	"fmt"
	"reflect"
	"runtime"
	"strings"
	"sync"
	"testing"
	"time"

	"github.com/libp2p/go-libp2p-core/host"
	"github.com/libp2p/go-libp2p-core/peer"
	pc "github.com/libp2p/go-libp2p-core/protocol"
	"github.com/libp2p/go-libp2p-core/routing"
	dht "github.com/libp2p/go-libp2p-kad-dht"
	pubsub "github.com/libp2p/go-libp2p-pubsub"
	"github.com/rs/zerolog"
	"github.com/stretchr/testify/require"

	"github.com/onflow/flow-go/crypto"

	"github.com/onflow/flow-go/model/flow"
	"github.com/onflow/flow-go/model/flow/filter"
	"github.com/onflow/flow-go/model/libp2p/message"
	"github.com/onflow/flow-go/module"
	"github.com/onflow/flow-go/module/id"
	"github.com/onflow/flow-go/module/irrecoverable"
	"github.com/onflow/flow-go/module/metrics"
	"github.com/onflow/flow-go/module/mock"
	"github.com/onflow/flow-go/module/observable"
	"github.com/onflow/flow-go/module/util"
	"github.com/onflow/flow-go/network"
	netcache "github.com/onflow/flow-go/network/cache"
	"github.com/onflow/flow-go/network/channels"
	"github.com/onflow/flow-go/network/codec/cbor"
	"github.com/onflow/flow-go/network/p2p"
	"github.com/onflow/flow-go/network/p2p/unicast"
	"github.com/onflow/flow-go/utils/unittest"
)

var sporkID = unittest.IdentifierFixture()

type PeerTag struct {
	peer peer.ID
	tag  string
}

type TagWatchingConnManager struct {
	*p2p.ConnManager
	observers map[observable.Observer]struct{}
	obsLock   sync.RWMutex
}

func (cwcm *TagWatchingConnManager) Subscribe(observer observable.Observer) {
	cwcm.obsLock.Lock()
	defer cwcm.obsLock.Unlock()
	var void struct{}
	cwcm.observers[observer] = void
}

func (cwcm *TagWatchingConnManager) Unsubscribe(observer observable.Observer) {
	cwcm.obsLock.Lock()
	defer cwcm.obsLock.Unlock()
	delete(cwcm.observers, observer)
}

func (cwcm *TagWatchingConnManager) Protect(id peer.ID, tag string) {
	cwcm.obsLock.RLock()
	defer cwcm.obsLock.RUnlock()
	cwcm.ConnManager.Protect(id, tag)
	for obs := range cwcm.observers {
		go obs.OnNext(PeerTag{peer: id, tag: tag})
	}
}

func (cwcm *TagWatchingConnManager) Unprotect(id peer.ID, tag string) bool {
	cwcm.obsLock.RLock()
	defer cwcm.obsLock.RUnlock()
	res := cwcm.ConnManager.Unprotect(id, tag)
	for obs := range cwcm.observers {
		go obs.OnNext(PeerTag{peer: id, tag: tag})
	}
	return res
}

func NewTagWatchingConnManager(log zerolog.Logger, idProvider id.IdentityProvider, metrics module.NetworkMetrics) *TagWatchingConnManager {
	cm := p2p.NewConnManager(log, metrics)
	return &TagWatchingConnManager{
		ConnManager: cm,
		observers:   make(map[observable.Observer]struct{}),
		obsLock:     sync.RWMutex{},
	}
}

// GenerateIDs is a test helper that generate flow identities with a valid port and libp2p nodes.
func GenerateIDs(
	t *testing.T,
	logger zerolog.Logger,
	n int,
	opts ...func(*optsConfig),
) (flow.IdentityList, []*p2p.Node, []observable.Observable) {
	libP2PNodes := make([]*p2p.Node, n)
	tagObservables := make([]observable.Observable, n)

	o := &optsConfig{peerUpdateInterval: p2p.DefaultPeerUpdateInterval}
	for _, opt := range opts {
		opt(o)
	}

	identities := unittest.IdentityListFixture(n, unittest.WithAllRoles())

	for _, identity := range identities {
		for _, idOpt := range o.idOpts {
			idOpt(identity)
		}
	}

	idProvider := id.NewFixedIdentityProvider(identities)

	// generates keys and address for the node
	for i, id := range identities {
		// generate key
		key, err := generateNetworkingKey(id.NodeID)
		require.NoError(t, err)

		var opts []nodeBuilderOption

		opts = append(opts, withDHT(o.dhtPrefix, o.dhtOpts...))

		libP2PNodes[i], tagObservables[i] = generateLibP2PNode(t, logger, *id, key, o.connectionGating, idProvider, opts...)

		_, port, err := libP2PNodes[i].GetIPPort()
		require.NoError(t, err)

		identities[i].Address = fmt.Sprintf("0.0.0.0:%s", port)
		identities[i].NetworkPubKey = key.PublicKey()
	}

	return identities, libP2PNodes, tagObservables
}

// GenerateMiddlewares creates and initializes middleware instances for all the identities
func GenerateMiddlewares(t *testing.T, logger zerolog.Logger, identities flow.IdentityList, libP2PNodes []*p2p.Node, codec network.Codec, opts ...func(*optsConfig)) ([]network.Middleware, []*UpdatableIDProvider) {
	metrics := metrics.NewNoopCollector()
	mws := make([]network.Middleware, len(identities))
	idProviders := make([]*UpdatableIDProvider, len(identities))

	o := &optsConfig{peerUpdateInterval: p2p.DefaultPeerUpdateInterval}
	for _, opt := range opts {
		opt(o)
	}

	total := len(identities)
	for i := 0; i < total; i++ {
		// casts libP2PNode instance to a local variable to avoid closure
		node := libP2PNodes[i]
		nodeId := identities[i].NodeID

		// libp2p node factory for this instance of middleware
		factory := func(ctx context.Context) (*p2p.Node, error) {
			return node, nil
		}

		idProviders[i] = NewUpdatableIDProvider(identities)

		peerManagerFactory := p2p.PeerManagerFactory(p2p.ConnectionPruningEnabled, o.peerUpdateInterval)

		// creating middleware of nodes
		mws[i] = p2p.NewMiddleware(logger,
			factory,
			nodeId,
			metrics,
			sporkID,
			p2p.DefaultUnicastTimeout,
			p2p.NewIdentityProviderIDTranslator(idProviders[i]),
			codec,
			p2p.WithPeerManager(peerManagerFactory),
		)
	}
	return mws, idProviders
}

// GenerateNetworks generates the network for the given middlewares
func GenerateNetworks(
	ctx context.Context,
	t *testing.T,
	log zerolog.Logger,
	ids flow.IdentityList,
	mws []network.Middleware,
	sms []network.SubscriptionManager,
) []network.Network {
	count := len(ids)
	nets := make([]network.Network, 0)

	for i := 0; i < count; i++ {

		// creates and mocks me
		me := &mock.Local{}
		me.On("NodeID").Return(ids[i].NodeID)
		me.On("NotMeFilter").Return(filter.Not(filter.HasNodeID(me.NodeID())))
		me.On("Address").Return(ids[i].Address)

		receiveCache := netcache.NewHeroReceiveCache(p2p.DefaultReceiveCacheSize,
			log,
			metrics.NewNoopCollector())

		// create the network
<<<<<<< HEAD
		net, err := p2p.NewNetwork(
			log,
			unittest.NetworkCodec(),
			me,
			func() (network.Middleware, error) { return mws[i], nil },
			unittest.NetworkTopology(),
			sms[i],
			metrics.NewNoopCollector(),
			id.NewFixedIdentityProvider(ids),
			receiveCache,
		)
=======
		net, err := p2p.NewNetwork(&p2p.NetworkParameters{
			Logger:              log,
			Codec:               cbor.NewCodec(),
			Me:                  me,
			MiddlewareFactory:   func() (network.Middleware, error) { return mws[i], nil },
			Topology:            tops[i],
			SubscriptionManager: sms[i],
			Metrics:             metrics.NewNoopCollector(),
			IdentityProvider:    id.NewFixedIdentityProvider(ids),
			ReceiveCache:        receiveCache,
		})
>>>>>>> cd726b03
		require.NoError(t, err)

		nets = append(nets, net)
	}

	netCtx, errChan := irrecoverable.WithSignaler(ctx)

	go func() {
		select {
		case err := <-errChan:
			t.Error("networks encountered fatal error", err)
		case <-ctx.Done():
			return
		}
	}()

	for _, net := range nets {
		net.Start(netCtx)
		<-net.Ready()
	}

	return nets
}

// GenerateIDsAndMiddlewares returns nodeIDs, middlewares, and observables which can be subscirbed to in order to witness protect events from pubsub
func GenerateIDsAndMiddlewares(t *testing.T,
	n int,
	logger zerolog.Logger,
	codec network.Codec,
	opts ...func(*optsConfig),
) (flow.IdentityList, []network.Middleware, []observable.Observable, []*UpdatableIDProvider) {

	ids, libP2PNodes, protectObservables := GenerateIDs(t, logger, n, opts...)
	mws, providers := GenerateMiddlewares(t, logger, ids, libP2PNodes, codec, opts...)
	return ids, mws, protectObservables, providers
}

type optsConfig struct {
	idOpts             []func(*flow.Identity)
	dhtPrefix          string
	dhtOpts            []dht.Option
	peerUpdateInterval time.Duration
	connectionGating   bool
}

func WithIdentityOpts(idOpts ...func(*flow.Identity)) func(*optsConfig) {
	return func(o *optsConfig) {
		o.idOpts = idOpts
	}
}

func WithDHT(prefix string, dhtOpts ...dht.Option) func(*optsConfig) {
	return func(o *optsConfig) {
		o.dhtPrefix = prefix
		o.dhtOpts = dhtOpts
	}
}

func WithPeerUpdateInterval(interval time.Duration) func(*optsConfig) {
	return func(o *optsConfig) {
		o.peerUpdateInterval = interval
	}
}

func GenerateIDsMiddlewaresNetworks(
	ctx context.Context,
	t *testing.T,
	n int,
	log zerolog.Logger,
	codec network.Codec,
	opts ...func(*optsConfig),
) (flow.IdentityList, []network.Middleware, []network.Network, []observable.Observable) {
	ids, mws, observables, _ := GenerateIDsAndMiddlewares(t, n, log, codec, opts...)
	sms := GenerateSubscriptionManagers(t, mws)
	networks := GenerateNetworks(ctx, t, log, ids, mws, sms)
	return ids, mws, networks, observables
}

// GenerateEngines generates MeshEngines for the given networks
func GenerateEngines(t *testing.T, nets []network.Network) []*MeshEngine {
	count := len(nets)
	engs := make([]*MeshEngine, count)
	for i, n := range nets {
		eng := NewMeshEngine(t, n, 100, channels.TestNetworkChannel)
		engs[i] = eng
	}
	return engs
}

type nodeBuilderOption func(p2p.NodeBuilder)

func withDHT(prefix string, dhtOpts ...dht.Option) nodeBuilderOption {
	return func(nb p2p.NodeBuilder) {
		nb.SetRoutingSystem(func(c context.Context, h host.Host) (routing.Routing, error) {
			return p2p.NewDHT(c, h,
				pc.ID(unicast.FlowDHTProtocolIDPrefix+prefix),
				zerolog.Nop(),
				metrics.NewNoopCollector(),
				dhtOpts...)
		})
	}
}

// generateLibP2PNode generates a `LibP2PNode` on localhost using a port assigned by the OS
func generateLibP2PNode(
	t *testing.T,
	logger zerolog.Logger,
	id flow.Identity,
	key crypto.PrivateKey,
	connGating bool,
	idProvider id.IdentityProvider,
	opts ...nodeBuilderOption,
) (*p2p.Node, observable.Observable) {

	noopMetrics := metrics.NewNoopCollector()

	ctx := context.TODO()

	// Inject some logic to be able to observe connections of this node
	connManager := NewTagWatchingConnManager(logger, idProvider, noopMetrics)

	builder := p2p.NewNodeBuilder(logger, "0.0.0.0:0", key, sporkID).
		SetConnectionManager(connManager).
		SetPubSub(pubsub.NewGossipSub)

	for _, opt := range opts {
		opt(builder)
	}

	libP2PNode, err := builder.Build(ctx)
	require.NoError(t, err)

	return libP2PNode, connManager
}

// OptionalSleep introduces a sleep to allow nodes to heartbeat and discover each other (only needed when using PubSub)
func optionalSleep(send ConduitSendWrapperFunc) {
	sendFuncName := runtime.FuncForPC(reflect.ValueOf(send).Pointer()).Name()
	if strings.Contains(sendFuncName, "Multicast") || strings.Contains(sendFuncName, "Publish") {
		time.Sleep(2 * time.Second)
	}
}

// generateNetworkingKey generates a Flow ECDSA key using the given seed
func generateNetworkingKey(s flow.Identifier) (crypto.PrivateKey, error) {
	seed := make([]byte, crypto.KeyGenSeedMinLenECDSASecp256k1)
	copy(seed, s[:])
	return crypto.GeneratePrivateKey(crypto.ECDSASecp256k1, seed)
}

// GenerateSubscriptionManagers creates and returns a ChannelSubscriptionManager for each middleware object.
func GenerateSubscriptionManagers(t *testing.T, mws []network.Middleware) []network.SubscriptionManager {
	require.NotEmpty(t, mws)

	sms := make([]network.SubscriptionManager, len(mws))
	for i, mw := range mws {
		sms[i] = p2p.NewChannelSubscriptionManager(mw)
	}
	return sms
}

// stopNetworks stops network instances in parallel and fails the test if they could not be stopped within the
// duration.
func stopNetworks(t *testing.T, nets []network.Network, duration time.Duration) {

	// casts nets instances into ReadyDoneAware components
	comps := make([]module.ReadyDoneAware, 0, len(nets))
	for _, net := range nets {
		comps = append(comps, net)
	}

	unittest.RequireCloseBefore(t, util.AllDone(comps...), duration,
		"could not stop the networks")
}

// networkPayloadFixture creates a blob of random bytes with the given size (in bytes) and returns it.
// The primary goal of utilizing this helper function is to apply stress tests on the network layer by
// sending large messages to transmit.
func networkPayloadFixture(t *testing.T, size uint) []byte {
	// reserves 1000 bytes for the message headers, encoding overhead, and libp2p message overhead.
	overhead := 1000
	require.Greater(t, int(size), overhead, "could not generate message below size threshold")
	emptyEvent := &message.TestMessage{
		Text: "",
	}

	// encodes the message
	codec := cbor.NewCodec()
	empty, err := codec.Encode(emptyEvent)
	require.NoError(t, err)

	// max possible payload size
	payloadSize := int(size) - overhead - len(empty)
	payload := make([]byte, payloadSize)

	// populates payload with random bytes
	for i := range payload {
		payload[i] = 'a' // a utf-8 char that translates to 1-byte when converted to a string
	}

	event := emptyEvent
	event.Text = string(payload)
	// encode event the way the network would encode it to get the size of the message
	// just to do the size check
	encodedEvent, err := codec.Encode(event)
	require.NoError(t, err)

	require.InDelta(t, len(encodedEvent), int(size), float64(overhead))

	return payload
}<|MERGE_RESOLUTION|>--- conflicted
+++ resolved
@@ -207,19 +207,6 @@
 			metrics.NewNoopCollector())
 
 		// create the network
-<<<<<<< HEAD
-		net, err := p2p.NewNetwork(
-			log,
-			unittest.NetworkCodec(),
-			me,
-			func() (network.Middleware, error) { return mws[i], nil },
-			unittest.NetworkTopology(),
-			sms[i],
-			metrics.NewNoopCollector(),
-			id.NewFixedIdentityProvider(ids),
-			receiveCache,
-		)
-=======
 		net, err := p2p.NewNetwork(&p2p.NetworkParameters{
 			Logger:              log,
 			Codec:               cbor.NewCodec(),
@@ -231,7 +218,6 @@
 			IdentityProvider:    id.NewFixedIdentityProvider(ids),
 			ReceiveCache:        receiveCache,
 		})
->>>>>>> cd726b03
 		require.NoError(t, err)
 
 		nets = append(nets, net)
