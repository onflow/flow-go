--- conflicted
+++ resolved
@@ -111,11 +111,7 @@
 		port := "0"
 
 		if !dryRunMode {
-<<<<<<< HEAD
-			libP2PNodes[i], tagObservables[i] = generateLibP2PNode(t, logger, *id, key, connGating, idProvider)
-=======
 			libP2PNodes[i], tagObservables[i] = generateLibP2PNode(t, logger, *id, key, idProvider, connGating)
->>>>>>> 4fa43f43
 
 			_, port, err = libP2PNodes[i].GetIPPort()
 			require.NoError(t, err)
@@ -266,7 +262,6 @@
 	logger zerolog.Logger,
 	id flow.Identity,
 	key crypto.PrivateKey,
-	connGating bool,
 	idProvider idModule.IdentityProvider,
 	connGating bool,
 ) (*p2p.Node, observable.Observable) {
