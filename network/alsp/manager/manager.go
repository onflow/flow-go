--- conflicted
+++ resolved
@@ -26,7 +26,6 @@
 const (
 	// defaultMisbehaviorReportManagerWorkers is the default number of workers in the worker pool.
 	defaultMisbehaviorReportManagerWorkers = 2
-	FatalMsgNegativePositivePenalty        = "penalty value is positive, expected negative %f"
 )
 
 var (
@@ -103,13 +102,10 @@
 	// NetworkType is the type of the network it is used to determine whether the ALSP module is utilized in the
 	// public (unstaked) or private (staked) network.
 	NetworkType network.NetworkingType
-<<<<<<< HEAD
 	// HeartBeatInterval is the interval between the heartbeats. Heartbeat is a recurring event that is used to
 	// apply recurring actions, e.g., decay the penalty of the misbehaving nodes.
 	HeartBeatInterval time.Duration
-=======
 	Opts        []MisbehaviorReportManagerOption
->>>>>>> 1bab2bea
 }
 
 // validate validates the MisbehaviorReportManagerConfig instance. It returns an error if the config is invalid.
