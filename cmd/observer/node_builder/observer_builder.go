--- conflicted
+++ resolved
@@ -1558,17 +1558,10 @@
 				return nil, fmt.Errorf("could not parse event query mode: %w", err)
 			}
 
-<<<<<<< HEAD
-				// use the events index for events if enabled and the node is configured to use it for
-				// regular event queries
-				fetchFromLocalStorage := builder.executionDataIndexingEnabled &&
-					eventQueryMode != query_mode.IndexQueryModeExecutionNodesOnly
-=======
 			// use the events index for events if enabled and the node is configured to use it for
 			// regular event queries
-			useIndex := builder.executionDataIndexingEnabled &&
+			fetchFromLocalStorage := builder.executionDataIndexingEnabled &&
 				eventQueryMode != query_mode.IndexQueryModeExecutionNodesOnly
->>>>>>> 73a3ce18
 
 			executionDataTracker := subscriptiontracker.NewExecutionDataTracker(
 				builder.Logger,
@@ -1578,7 +1571,7 @@
 				broadcaster,
 				highestAvailableHeight,
 				builder.EventsIndex,
-				useIndex,
+				fetchFromLocalStorage,
 			)
 
 			builder.stateStreamBackend, err = statestreambackend.New(
@@ -1590,54 +1583,22 @@
 				builder.ExecutionDataStore,
 				executionDataStoreCache,
 				builder.RegistersAsyncStore,
-				builder.EventsIndex,
-				useIndex,
+				fetchFromLocalStorage,
 				int(builder.stateStreamConf.RegisterIDsRequestLimit),
 				subscription.NewSubscriptionHandler(
 					builder.Logger,
 					broadcaster,
-<<<<<<< HEAD
-					highestAvailableHeight,
-					builder.EventsIndex,
-					fetchFromLocalStorage,
-				)
-
-				builder.stateStreamBackend, err = statestreambackend.New(
-					node.Logger,
-					node.State,
-					node.Storage.Headers,
-					node.Storage.Seals,
-					node.Storage.Results,
-					builder.ExecutionDataStore,
-					executionDataStoreCache,
-					builder.RegistersAsyncStore,
-					fetchFromLocalStorage,
-					int(builder.stateStreamConf.RegisterIDsRequestLimit),
-					subscription.NewSubscriptionHandler(
-						builder.Logger,
-						broadcaster,
-						builder.stateStreamConf.ClientSendTimeout,
-						builder.stateStreamConf.ResponseLimit,
-						builder.stateStreamConf.ClientSendBufferSize,
-					),
-					executionDataTracker,
-					nil, //TODO: add later
-					nil,
-				)
-				if err != nil {
-					return nil, fmt.Errorf("could not create state stream backend: %w", err)
-				}
-=======
 					builder.stateStreamConf.ClientSendTimeout,
 					builder.stateStreamConf.ResponseLimit,
 					builder.stateStreamConf.ClientSendBufferSize,
 				),
 				executionDataTracker,
+				nil, //TODO(illia): add later
+				nil,
 			)
 			if err != nil {
 				return nil, fmt.Errorf("could not create state stream backend: %w", err)
 			}
->>>>>>> 73a3ce18
 
 			stateStreamEng, err := statestreambackend.NewEng(
 				node.Logger,
@@ -2005,53 +1966,6 @@
 			return nil, fmt.Errorf("could not parse transaction result query mode: %w", err)
 		}
 
-<<<<<<< HEAD
-			// TODO: use real objects instead of mocks once they're implemented
-			snapshot := osyncsnapshot.NewSnapshotMock(
-				builder.events,
-				nil,
-				nil,
-				builder.lightTransactionResults,
-				nil,
-				nil,
-			)
-			execStateCache := execution_state.NewExecutionStateCacheMock(snapshot)
-
-			backendParams := backend.Params{
-				State:                node.State,
-				Blocks:               node.Storage.Blocks,
-				Headers:              node.Storage.Headers,
-				Collections:          node.Storage.Collections,
-				Transactions:         node.Storage.Transactions,
-				ExecutionReceipts:    node.Storage.Receipts,
-				ExecutionResults:     node.Storage.Results,
-				ChainID:              node.RootChainID,
-				AccessMetrics:        accessMetrics,
-				ConnFactory:          connFactory,
-				RetryEnabled:         false,
-				MaxHeightRange:       backendConfig.MaxHeightRange,
-				Log:                  node.Logger,
-				SnapshotHistoryLimit: backend.DefaultSnapshotHistoryLimit,
-				Communicator:         node_communicator.NewNodeCommunicator(backendConfig.CircuitBreakerConfig.Enabled),
-				BlockTracker:         blockTracker,
-				ScriptExecutionMode:  scriptExecMode,
-				EventQueryMode:       eventQueryMode,
-				TxResultQueryMode:    txResultQueryMode,
-				SubscriptionHandler: subscription.NewSubscriptionHandler(
-					builder.Logger,
-					broadcaster,
-					builder.stateStreamConf.ClientSendTimeout,
-					builder.stateStreamConf.ResponseLimit,
-					builder.stateStreamConf.ClientSendBufferSize,
-				),
-				IndexReporter:               indexReporter,
-				VersionControl:              builder.VersionControl,
-				ExecNodeIdentitiesProvider:  execNodeIdentitiesProvider,
-				ExecutionResultInfoProvider: execResultInfoProvider,
-				ExecutionStateCache:         execStateCache,
-				OperatorCriteria:            optimistic_sync.DefaultCriteria,
-			}
-=======
 		execNodeIdentitiesProvider := commonrpc.NewExecutionNodeIdentitiesProvider(
 			node.Logger,
 			node.State,
@@ -2059,7 +1973,6 @@
 			preferredENIdentifiers,
 			fixedENIdentifiers,
 		)
->>>>>>> 73a3ce18
 
 		execNodeSelector := execution_result.NewExecutionNodeSelector(
 			preferredENIdentifiers,
