--- conflicted
+++ resolved
@@ -1559,15 +1559,13 @@
 				return nil, err
 			}
 
-<<<<<<< HEAD
+			if builder.stopControlEnabled {
+				builder.StopControl.RegisterHeightRecorder(builder.ExecutionIndexer)
+			}
+
 			// add indexer into ReadyDoneAware dependency passed to pruner. This allows the register db pruner
 			// to wait for the indexer to be ready before starting.
 			indexerDependable.Init(builder.ExecutionIndexer)
-=======
-			if builder.stopControlEnabled {
-				builder.StopControl.RegisterHeightRecorder(builder.ExecutionIndexer)
-			}
->>>>>>> 2a443de8
 
 			return builder.ExecutionIndexer, nil
 		}, builder.IndexerDependencies).
