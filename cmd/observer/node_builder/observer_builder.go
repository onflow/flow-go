--- conflicted
+++ resolved
@@ -1271,6 +1271,10 @@
 			builder.events = store.NewEvents(node.Metrics.Cache, node.ProtocolDB)
 			return nil
 		}).
+		Module("async register store", func(node *cmd.NodeConfig) error {
+			builder.RegistersAsyncStore = execution.NewRegistersAsyncStore()
+			return nil
+		}).
 		Module("execution state cache", func(node *cmd.NodeConfig) error {
 			// TODO: use real objects instead of mocks once they're implemented
 			snapshot := osyncsnapshot.NewSnapshotMock(
@@ -1279,7 +1283,7 @@
 				builder.Storage.Transactions,
 				builder.lightTransactionResults,
 				nil,
-				nil,
+				builder.RegistersAsyncStore,
 				executionDataStoreCache,
 			)
 			builder.executionStateCache = execution_state.NewExecutionStateCacheMock(snapshot)
@@ -1453,8 +1457,7 @@
 
 			pdb, err := pstorage.OpenRegisterPebbleDB(
 				node.Logger.With().Str("pebbledb", "registers").Logger(),
-				builder.registersDBPath,
-			)
+				builder.registersDBPath)
 			if err != nil {
 				return nil, fmt.Errorf("could not open registers db: %w", err)
 			}
@@ -1494,13 +1497,7 @@
 				}
 
 				rootHash := ledger.RootHash(builder.RootSeal.FinalState)
-				bootstrap, err := pstorage.NewRegisterBootstrap(
-					pdb,
-					checkpointFile,
-					checkpointHeight,
-					rootHash,
-					builder.Logger,
-				)
+				bootstrap, err := pstorage.NewRegisterBootstrap(pdb, checkpointFile, checkpointHeight, rootHash, builder.Logger)
 				if err != nil {
 					return nil, fmt.Errorf("could not create registers bootstrap: %w", err)
 				}
@@ -1877,10 +1874,6 @@
 
 		return nil
 	})
-	builder.Module("async register store", func(node *cmd.NodeConfig) error {
-		builder.RegistersAsyncStore = execution.NewRegistersAsyncStore()
-		return nil
-	})
 	builder.Module("reporter", func(node *cmd.NodeConfig) error {
 		builder.Reporter = index.NewReporter()
 		return nil
@@ -2032,7 +2025,6 @@
 			fixedENIdentifiers,
 		)
 
-<<<<<<< HEAD
 		queryDerivedChainData, err := builder.buildQueryDerivedChainData()
 		if err != nil {
 			return nil, fmt.Errorf("could not create query derived chain data: %w", err)
@@ -2052,41 +2044,6 @@
 			builder.VersionControl,
 		)
 
-		requiredENIdentifiers, err := flow.IdentifierListFromHex(builder.executionResultRequiredExecutors)
-		if err != nil {
-			return nil, fmt.Errorf("failed to convert node id string to Flow Identifier for required EN list: %w", err)
-		}
-		operatorCriteria := optimistic_sync.Criteria{
-			AgreeingExecutorsCount: builder.executionResultAgreeingExecutorsCount,
-			RequiredExecutors:      requiredENIdentifiers,
-		}
-
-		execNodeSelector := execution_result.NewExecutionNodeSelector(
-			preferredENIdentifiers,
-			fixedENIdentifiers,
-		)
-
-		execResultInfoProvider := execution_result.NewExecutionResultInfoProvider(
-			node.Logger,
-			node.State,
-			node.Storage.Receipts,
-			execNodeSelector,
-			operatorCriteria,
-		)
-
-		// TODO: use real objects instead of mocks once they're implemented
-		snapshot := osyncsnapshot.NewSnapshotMock(
-			builder.events,
-			nil,
-			nil,
-			builder.lightTransactionResults,
-			nil,
-			builder.RegistersAsyncStore,
-		)
-		execStateCache := execution_state.NewExecutionStateCacheMock(snapshot)
-
-=======
->>>>>>> 379ae591
 		backendParams := backend.Params{
 			State:                node.State,
 			Blocks:               node.Storage.Blocks,
