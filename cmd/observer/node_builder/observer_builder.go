package node_builder

import (
	"context"
	"encoding/hex"
	"encoding/json"
	"errors"
	"fmt"
	"math"
	"os"
	"path"
	"path/filepath"
	"strings"
	"time"

	"github.com/ipfs/boxo/bitswap"
	"github.com/ipfs/go-cid"
	"github.com/ipfs/go-datastore"
	badgerds "github.com/ipfs/go-ds-badger2"
	"github.com/libp2p/go-libp2p/core/peer"
	"github.com/onflow/crypto"
	"github.com/rs/zerolog"
	"github.com/spf13/pflag"
	"google.golang.org/grpc/credentials"

	"github.com/onflow/flow-go/admin/commands"
	stateSyncCommands "github.com/onflow/flow-go/admin/commands/state_synchronization"
	"github.com/onflow/flow-go/cmd"
	"github.com/onflow/flow-go/cmd/build"
	"github.com/onflow/flow-go/consensus"
	"github.com/onflow/flow-go/consensus/hotstuff"
	"github.com/onflow/flow-go/consensus/hotstuff/committees"
	"github.com/onflow/flow-go/consensus/hotstuff/notifications"
	"github.com/onflow/flow-go/consensus/hotstuff/notifications/pubsub"
	hotsignature "github.com/onflow/flow-go/consensus/hotstuff/signature"
	hotstuffvalidator "github.com/onflow/flow-go/consensus/hotstuff/validator"
	"github.com/onflow/flow-go/consensus/hotstuff/verification"
	recovery "github.com/onflow/flow-go/consensus/recovery/protocol"
	"github.com/onflow/flow-go/engine"
	"github.com/onflow/flow-go/engine/access/apiproxy"
	"github.com/onflow/flow-go/engine/access/index"
	"github.com/onflow/flow-go/engine/access/rest"
	restapiproxy "github.com/onflow/flow-go/engine/access/rest/apiproxy"
	commonrest "github.com/onflow/flow-go/engine/access/rest/common"
	"github.com/onflow/flow-go/engine/access/rest/router"
	"github.com/onflow/flow-go/engine/access/rest/websockets"
	"github.com/onflow/flow-go/engine/access/rpc"
	"github.com/onflow/flow-go/engine/access/rpc/backend"
	"github.com/onflow/flow-go/engine/access/rpc/backend/events"
	"github.com/onflow/flow-go/engine/access/rpc/backend/node_communicator"
	"github.com/onflow/flow-go/engine/access/rpc/backend/query_mode"
	rpcConnection "github.com/onflow/flow-go/engine/access/rpc/connection"
	"github.com/onflow/flow-go/engine/access/state_stream"
	statestreambackend "github.com/onflow/flow-go/engine/access/state_stream/backend"
	"github.com/onflow/flow-go/engine/access/subscription"
	subscriptiontracker "github.com/onflow/flow-go/engine/access/subscription/tracker"
	"github.com/onflow/flow-go/engine/common/follower"
	commonrpc "github.com/onflow/flow-go/engine/common/rpc"
	"github.com/onflow/flow-go/engine/common/stop"
	synceng "github.com/onflow/flow-go/engine/common/synchronization"
	"github.com/onflow/flow-go/engine/common/version"
	"github.com/onflow/flow-go/engine/execution/computation"
	"github.com/onflow/flow-go/engine/execution/computation/query"
	"github.com/onflow/flow-go/fvm/storage/derived"
	"github.com/onflow/flow-go/ledger"
	"github.com/onflow/flow-go/ledger/complete/wal"
	"github.com/onflow/flow-go/model/bootstrap"
	"github.com/onflow/flow-go/model/encodable"
	"github.com/onflow/flow-go/model/flow"
	"github.com/onflow/flow-go/model/flow/filter"
	"github.com/onflow/flow-go/module"
	"github.com/onflow/flow-go/module/blobs"
	"github.com/onflow/flow-go/module/chainsync"
	"github.com/onflow/flow-go/module/execution"
	"github.com/onflow/flow-go/module/executiondatasync/execution_data"
	execdatacache "github.com/onflow/flow-go/module/executiondatasync/execution_data/cache"
	"github.com/onflow/flow-go/module/executiondatasync/optimistic_sync"
	"github.com/onflow/flow-go/module/executiondatasync/optimistic_sync/execution_result"
	"github.com/onflow/flow-go/module/executiondatasync/optimistic_sync/execution_state"
	osyncsnapshot "github.com/onflow/flow-go/module/executiondatasync/optimistic_sync/snapshot"
	"github.com/onflow/flow-go/module/executiondatasync/pruner"
	edstorage "github.com/onflow/flow-go/module/executiondatasync/storage"
	"github.com/onflow/flow-go/module/executiondatasync/tracker"
	finalizer "github.com/onflow/flow-go/module/finalizer/consensus"
	"github.com/onflow/flow-go/module/grpcserver"
	"github.com/onflow/flow-go/module/id"
	"github.com/onflow/flow-go/module/local"
	"github.com/onflow/flow-go/module/mempool/herocache"
	"github.com/onflow/flow-go/module/mempool/stdmap"
	"github.com/onflow/flow-go/module/metrics"
	"github.com/onflow/flow-go/module/state_synchronization"
	"github.com/onflow/flow-go/module/state_synchronization/indexer"
	edrequester "github.com/onflow/flow-go/module/state_synchronization/requester"
	consensus_follower "github.com/onflow/flow-go/module/upstream"
	"github.com/onflow/flow-go/network"
	alspmgr "github.com/onflow/flow-go/network/alsp/manager"
	netcache "github.com/onflow/flow-go/network/cache"
	"github.com/onflow/flow-go/network/channels"
	"github.com/onflow/flow-go/network/converter"
	"github.com/onflow/flow-go/network/p2p"
	"github.com/onflow/flow-go/network/p2p/blob"
	"github.com/onflow/flow-go/network/p2p/cache"
	"github.com/onflow/flow-go/network/p2p/conduit"
	"github.com/onflow/flow-go/network/p2p/keyutils"
	p2plogging "github.com/onflow/flow-go/network/p2p/logging"
	"github.com/onflow/flow-go/network/p2p/translator"
	"github.com/onflow/flow-go/network/p2p/unicast/protocols"
	"github.com/onflow/flow-go/network/slashing"
	"github.com/onflow/flow-go/network/underlay"
	"github.com/onflow/flow-go/network/validator"
	stateprotocol "github.com/onflow/flow-go/state/protocol"
	badgerState "github.com/onflow/flow-go/state/protocol/badger"
	"github.com/onflow/flow-go/state/protocol/blocktimer"
	"github.com/onflow/flow-go/state/protocol/events/gadgets"
	"github.com/onflow/flow-go/storage"
	bstorage "github.com/onflow/flow-go/storage/badger"
	"github.com/onflow/flow-go/storage/operation/badgerimpl"
	pstorage "github.com/onflow/flow-go/storage/pebble"
	"github.com/onflow/flow-go/storage/store"
	"github.com/onflow/flow-go/utils/grpcutils"
	"github.com/onflow/flow-go/utils/io"
)

// ObserverBuilder extends cmd.NodeBuilder and declares additional functions needed to bootstrap an Access node
// These functions are shared by observer builders.
// The Staked network allows the access nodes to communicate among themselves, while the public network allows the
// observers and an Access node to communicate.
//
//                                 public network                           private network
//  +------------------------+
//  | observer 1             |<--------------------------|
//  +------------------------+                           v
//  +------------------------+                         +----------------------+              +------------------------+
//  | observer 2             |<----------------------->| Access Node (staked) |<------------>| All other staked Nodes |
//  +------------------------+                         +----------------------+              +------------------------+
//  +------------------------+                           ^
//  | observer 3             |<--------------------------|
//  +------------------------+

// ObserverServiceConfig defines all the user defined parameters required to bootstrap an access node
// For a node running as a standalone process, the config fields will be populated from the command line params,
// while for a node running as a library, the config fields are expected to be initialized by the caller.
type ObserverServiceConfig struct {
	observerNetworkingKeyPath            string
	bootstrapIdentities                  flow.IdentitySkeletonList // the identity list of bootstrap peers the node uses to discover other nodes
	apiRatelimits                        map[string]int
	apiBurstlimits                       map[string]int
	rpcConf                              rpc.Config
	rpcMetricsEnabled                    bool
	registersDBPath                      string
	checkpointFile                       string
	apiTimeout                           time.Duration
	stateStreamConf                      statestreambackend.Config
	stateStreamFilterConf                map[string]int
	upstreamNodeAddresses                []string
	upstreamNodePublicKeys               []string
	upstreamIdentities                   flow.IdentitySkeletonList // the identity list of upstream peers the node uses to forward API requests to
	scriptExecutorConfig                 query.QueryConfig
	logTxTimeToFinalized                 bool
	logTxTimeToExecuted                  bool
	logTxTimeToFinalizedExecuted         bool
	logTxTimeToSealed                    bool
	executionDataSyncEnabled             bool
	executionDataIndexingEnabled         bool
	executionDataDBMode                  string
	executionDataPrunerHeightRangeTarget uint64
	executionDataPrunerThreshold         uint64
	executionDataPruningInterval         time.Duration
	localServiceAPIEnabled               bool
	versionControlEnabled                bool
	stopControlEnabled                   bool
	executionDataDir                     string
	executionDataStartHeight             uint64
	executionDataConfig                  edrequester.ExecutionDataConfig
	scriptExecMinBlock                   uint64
	scriptExecMaxBlock                   uint64
	registerCacheType                    string
	registerCacheSize                    uint
	programCacheSize                     uint
	registerDBPruneThreshold             uint64
}

// DefaultObserverServiceConfig defines all the default values for the ObserverServiceConfig
func DefaultObserverServiceConfig() *ObserverServiceConfig {
	homedir, _ := os.UserHomeDir()
	return &ObserverServiceConfig{
		rpcConf: rpc.Config{
			UnsecureGRPCListenAddr: "0.0.0.0:9000",
			SecureGRPCListenAddr:   "0.0.0.0:9001",
			HTTPListenAddr:         "0.0.0.0:8000",
			CollectionAddr:         "",
			HistoricalAccessAddrs:  "",
			BackendConfig: backend.Config{
				CollectionClientTimeout:   3 * time.Second,
				ExecutionClientTimeout:    3 * time.Second,
				ConnectionPoolSize:        backend.DefaultConnectionPoolSize,
				MaxHeightRange:            events.DefaultMaxHeightRange,
				PreferredExecutionNodeIDs: nil,
				FixedExecutionNodeIDs:     nil,
				ScriptExecutionMode:       query_mode.IndexQueryModeExecutionNodesOnly.String(), // default to ENs only for now
				EventQueryMode:            query_mode.IndexQueryModeExecutionNodesOnly.String(), // default to ENs only for now
				TxResultQueryMode:         query_mode.IndexQueryModeExecutionNodesOnly.String(), // default to ENs only for now
			},
			RestConfig: rest.Config{
				ListenAddress:  "",
				WriteTimeout:   rest.DefaultWriteTimeout,
				ReadTimeout:    rest.DefaultReadTimeout,
				IdleTimeout:    rest.DefaultIdleTimeout,
				MaxRequestSize: commonrest.DefaultMaxRequestSize,
			},
			MaxMsgSize:                grpcutils.DefaultMaxMsgSize,
			CompressorName:            grpcutils.NoCompressor,
			WebSocketConfig:           websockets.NewDefaultWebsocketConfig(),
			EnableWebSocketsStreamAPI: true,
		},
		stateStreamConf: statestreambackend.Config{
			MaxExecutionDataMsgSize: grpcutils.DefaultMaxMsgSize,
			ExecutionDataCacheSize:  subscription.DefaultCacheSize,
			ClientSendTimeout:       subscription.DefaultSendTimeout,
			ClientSendBufferSize:    subscription.DefaultSendBufferSize,
			MaxGlobalStreams:        subscription.DefaultMaxGlobalStreams,
			EventFilterConfig:       state_stream.DefaultEventFilterConfig,
			ResponseLimit:           subscription.DefaultResponseLimit,
			HeartbeatInterval:       subscription.DefaultHeartbeatInterval,
			RegisterIDsRequestLimit: state_stream.DefaultRegisterIDsRequestLimit,
			OperatorCriteria:        optimistic_sync.DefaultCriteria,
		},
		stateStreamFilterConf:                nil,
		rpcMetricsEnabled:                    false,
		apiRatelimits:                        nil,
		apiBurstlimits:                       nil,
		observerNetworkingKeyPath:            cmd.NotSet,
		apiTimeout:                           3 * time.Second,
		upstreamNodeAddresses:                []string{},
		upstreamNodePublicKeys:               []string{},
		registersDBPath:                      filepath.Join(homedir, ".flow", "execution_state"),
		checkpointFile:                       cmd.NotSet,
		scriptExecutorConfig:                 query.NewDefaultConfig(),
		logTxTimeToFinalized:                 false,
		logTxTimeToExecuted:                  false,
		logTxTimeToFinalizedExecuted:         false,
		logTxTimeToSealed:                    false,
		executionDataSyncEnabled:             false,
		executionDataIndexingEnabled:         false,
		executionDataDBMode:                  execution_data.ExecutionDataDBModeBadger.String(),
		executionDataPrunerHeightRangeTarget: 0,
		executionDataPrunerThreshold:         pruner.DefaultThreshold,
		executionDataPruningInterval:         pruner.DefaultPruningInterval,
		localServiceAPIEnabled:               false,
		versionControlEnabled:                true,
		stopControlEnabled:                   false,
		executionDataDir:                     filepath.Join(homedir, ".flow", "execution_data"),
		executionDataStartHeight:             0,
		executionDataConfig: edrequester.ExecutionDataConfig{
			InitialBlockHeight: 0,
			MaxSearchAhead:     edrequester.DefaultMaxSearchAhead,
			FetchTimeout:       edrequester.DefaultFetchTimeout,
			MaxFetchTimeout:    edrequester.DefaultMaxFetchTimeout,
			RetryDelay:         edrequester.DefaultRetryDelay,
			MaxRetryDelay:      edrequester.DefaultMaxRetryDelay,
		},
		scriptExecMinBlock:       0,
		scriptExecMaxBlock:       math.MaxUint64,
		registerCacheType:        pstorage.CacheTypeTwoQueue.String(),
		registerCacheSize:        0,
		programCacheSize:         0,
		registerDBPruneThreshold: pruner.DefaultThreshold,
	}
}

// ObserverServiceBuilder provides the common functionality needed to bootstrap a Flow observer service
// It is composed of the FlowNodeBuilder, the ObserverServiceConfig and contains all the components and modules needed for the observers
type ObserverServiceBuilder struct {
	*cmd.FlowNodeBuilder
	*ObserverServiceConfig

	// components

	LibP2PNode           p2p.LibP2PNode
	FollowerState        stateprotocol.FollowerState
	SyncCore             *chainsync.Core
	RpcEng               *rpc.Engine
	TransactionTimings   *stdmap.TransactionTimings
	FollowerDistributor  *pubsub.FollowerDistributor
	Committee            hotstuff.DynamicCommittee
	Finalized            *flow.Header
	Pending              []*flow.ProposalHeader
	FollowerCore         module.HotStuffFollower
	ExecutionIndexer     *indexer.Indexer
	ExecutionIndexerCore *indexer.IndexerCore
	TxResultsIndex       *index.TransactionResultsIndex
	IndexerDependencies  *cmd.DependencyList
	VersionControl       *version.VersionControl
	StopControl          *stop.StopControl

	ExecutionDataDownloader   execution_data.Downloader
	ExecutionDataRequester    state_synchronization.ExecutionDataRequester
	ExecutionDataStore        execution_data.ExecutionDataStore
	ExecutionDataBlobstore    blobs.Blobstore
	ExecutionDataPruner       *pruner.Pruner
	ExecutionDatastoreManager edstorage.DatastoreManager
	ExecutionDataTracker      tracker.Storage

	RegistersAsyncStore *execution.RegistersAsyncStore
	Reporter            *index.Reporter
	EventsIndex         *index.EventsIndex
	ScriptExecutor      *backend.ScriptExecutor

	// storage
	events                  storage.Events
	lightTransactionResults storage.LightTransactionResults

	// available until after the network has started. Hence, a factory function that needs to be called just before
	// creating the sync engine
	SyncEngineParticipantsProviderFactory func() module.IdentifierProvider

	// engines
	FollowerEng    *follower.ComplianceEngine
	SyncEng        *synceng.Engine
	StateStreamEng *statestreambackend.Engine

	// Public network
	peerID peer.ID

	TransactionMetrics *metrics.TransactionCollector
	RestMetrics        *metrics.RestCollector
	AccessMetrics      module.AccessMetrics

	// grpc servers
	secureGrpcServer      *grpcserver.GrpcServer
	unsecureGrpcServer    *grpcserver.GrpcServer
	stateStreamGrpcServer *grpcserver.GrpcServer

	stateStreamBackend *statestreambackend.StateStreamBackend
}

// deriveBootstrapPeerIdentities derives the Flow Identity of the bootstrap peers from the parameters.
// These are the identities of the observers also acting as the DHT bootstrap server
func (builder *ObserverServiceBuilder) deriveBootstrapPeerIdentities() error {
	// if bootstrap identities already provided (as part of alternate initialization as a library the skip reading command
	// line params)
	if builder.bootstrapIdentities != nil {
		return nil
	}

	ids, err := builder.DeriveBootstrapPeerIdentities()
	if err != nil {
		return fmt.Errorf("failed to derive bootstrap peer identities: %w", err)
	}

	builder.bootstrapIdentities = ids

	return nil
}

// deriveBootstrapPeerIdentities derives the Flow Identity of the bootstrap peers from the parameters.
// These are the identities of the observers also acting as the DHT bootstrap server
func (builder *ObserverServiceBuilder) deriveUpstreamIdentities() error {
	// if bootstrap identities already provided (as part of alternate initialization as a library the skip reading command
	// line params)
	if builder.upstreamIdentities != nil {
		return nil
	}

	// BootstrapIdentities converts the bootstrap node addresses and keys to a Flow Identity list where
	// each Flow Identity is initialized with the passed address, the networking key
	// and the Node ID set to ZeroID, role set to Access, 0 stake and no staking key.
	addresses := builder.upstreamNodeAddresses
	keys := builder.upstreamNodePublicKeys
	if len(addresses) != len(keys) {
		return fmt.Errorf("number of addresses and keys provided for the boostrap nodes don't match")
	}

	ids := make(flow.IdentitySkeletonList, len(addresses))
	for i, address := range addresses {
		key := keys[i]

		// json unmarshaller needs a quotes before and after the string
		// the pflags.StringSliceVar does not retain quotes for the command line arg even if escaped with \"
		// hence this additional check to ensure the key is indeed quoted
		if !strings.HasPrefix(key, "\"") {
			key = fmt.Sprintf("\"%s\"", key)
		}

		// create the identity of the peer by setting only the relevant fields
		ids[i] = &flow.IdentitySkeleton{
			NodeID:        flow.ZeroID, // the NodeID is the hash of the staking key and for the public network it does not apply
			Address:       address,
			Role:          flow.RoleAccess, // the upstream node has to be an access node
			NetworkPubKey: nil,
		}

		// networking public key
		var networkKey encodable.NetworkPubKey
		err := json.Unmarshal([]byte(key), &networkKey)
		if err == nil {
			ids[i].NetworkPubKey = networkKey
		}
	}

	builder.upstreamIdentities = ids

	return nil
}

func (builder *ObserverServiceBuilder) buildFollowerState() *ObserverServiceBuilder {
	builder.Module(
		"mutable follower state", func(node *cmd.NodeConfig) error {
			// For now, we only support state implementations from package badger.
			// If we ever support different implementations, the following can be replaced by a type-aware factory
			state, ok := node.State.(*badgerState.State)
			if !ok {
				return fmt.Errorf(
					"only implementations of type badger.State are currently supported but read-only state has type %T",
					node.State,
				)
			}

			followerState, err := badgerState.NewFollowerState(
				node.Logger,
				node.Tracer,
				node.ProtocolEvents,
				state,
				node.Storage.Index,
				node.Storage.Payloads,
				blocktimer.DefaultBlockTimer,
			)
			builder.FollowerState = followerState

			return err
		},
	)

	return builder
}

func (builder *ObserverServiceBuilder) buildSyncCore() *ObserverServiceBuilder {
	builder.Module(
		"sync core", func(node *cmd.NodeConfig) error {
			syncCore, err := chainsync.New(
				node.Logger,
				node.SyncCoreConfig,
				metrics.NewChainSyncCollector(node.RootChainID),
				node.RootChainID,
			)
			builder.SyncCore = syncCore

			return err
		},
	)

	return builder
}

func (builder *ObserverServiceBuilder) buildCommittee() *ObserverServiceBuilder {
	builder.Component(
		"committee", func(node *cmd.NodeConfig) (module.ReadyDoneAware, error) {
			// initialize consensus committee's membership state
			// This committee state is for the HotStuff follower, which follows the MAIN CONSENSUS committee
			// Note: node.Me.NodeID() is not part of the consensus committee
			committee, err := committees.NewConsensusCommittee(node.State, node.Me.NodeID())
			node.ProtocolEvents.AddConsumer(committee)
			builder.Committee = committee

			return committee, err
		},
	)

	return builder
}

func (builder *ObserverServiceBuilder) buildLatestHeader() *ObserverServiceBuilder {
	builder.Module(
		"latest header", func(node *cmd.NodeConfig) error {
			finalized, pending, err := recovery.FindLatest(node.State, node.Storage.Headers)
			builder.Finalized, builder.Pending = finalized, pending

			return err
		},
	)

	return builder
}

func (builder *ObserverServiceBuilder) buildFollowerCore() *ObserverServiceBuilder {
	builder.Component(
		"follower core", func(node *cmd.NodeConfig) (module.ReadyDoneAware, error) {
			// create a finalizer that will handle updating the protocol
			// state when the follower detects newly finalized blocks
			final := finalizer.NewFinalizer(
				node.DB,
				node.Storage.Headers,
				builder.FollowerState,
				node.Tracer,
			)

			followerCore, err := consensus.NewFollower(
				node.Logger,
				node.Metrics.Mempool,
				node.Storage.Headers,
				final,
				builder.FollowerDistributor,
				node.FinalizedRootBlock.ToHeader(),
				node.RootQC,
				builder.Finalized,
				builder.Pending,
			)
			if err != nil {
				return nil, fmt.Errorf("could not initialize follower core: %w", err)
			}
			builder.FollowerCore = followerCore

			return builder.FollowerCore, nil
		},
	)

	return builder
}

func (builder *ObserverServiceBuilder) buildFollowerEngine() *ObserverServiceBuilder {
	builder.Component(
		"follower engine", func(node *cmd.NodeConfig) (module.ReadyDoneAware, error) {
			var heroCacheCollector module.HeroCacheMetrics = metrics.NewNoopCollector()
			if node.HeroCacheMetricsEnable {
				heroCacheCollector = metrics.FollowerCacheMetrics(node.MetricsRegisterer)
			}
			packer := hotsignature.NewConsensusSigDataPacker(builder.Committee)
			verifier := verification.NewCombinedVerifier(
				builder.Committee,
				packer,
			) // verifier for HotStuff signature constructs (QCs, TCs, votes)
			val := hotstuffvalidator.New(builder.Committee, verifier)

			core, err := follower.NewComplianceCore(
				node.Logger,
				node.Metrics.Mempool,
				heroCacheCollector,
				builder.FollowerDistributor,
				builder.FollowerState,
				builder.FollowerCore,
				val,
				builder.SyncCore,
				node.Tracer,
			)
			if err != nil {
				return nil, fmt.Errorf("could not create follower core: %w", err)
			}

			builder.FollowerEng, err = follower.NewComplianceLayer(
				node.Logger,
				node.EngineRegistry,
				node.Me,
				node.Metrics.Engine,
				node.Storage.Headers,
				builder.Finalized,
				core,
				builder.ComplianceConfig,
				follower.WithChannel(channels.PublicReceiveBlocks),
			)
			if err != nil {
				return nil, fmt.Errorf("could not create follower engine: %w", err)
			}
			builder.FollowerDistributor.
				AddOnBlockFinalizedConsumer(builder.FollowerEng.OnFinalizedBlock)

			return builder.FollowerEng, nil
		},
	)

	return builder
}

func (builder *ObserverServiceBuilder) buildSyncEngine() *ObserverServiceBuilder {
	builder.Component(
		"sync engine", func(node *cmd.NodeConfig) (module.ReadyDoneAware, error) {
			spamConfig, err := synceng.NewSpamDetectionConfig()
			if err != nil {
				return nil, fmt.Errorf("could not initialize spam detection config: %w", err)
			}

			sync, err := synceng.New(
				node.Logger,
				node.Metrics.Engine,
				node.EngineRegistry,
				node.Me,
				node.State,
				node.Storage.Blocks,
				builder.FollowerEng,
				builder.SyncCore,
				builder.SyncEngineParticipantsProviderFactory(),
				spamConfig,
			)
			if err != nil {
				return nil, fmt.Errorf("could not create synchronization engine: %w", err)
			}
			builder.SyncEng = sync
			builder.FollowerDistributor.AddFinalizationConsumer(sync)

			return builder.SyncEng, nil
		},
	)

	return builder
}

func (builder *ObserverServiceBuilder) BuildConsensusFollower() cmd.NodeBuilder {
	builder.
		buildFollowerState().
		buildSyncCore().
		buildCommittee().
		buildLatestHeader().
		buildFollowerCore().
		buildFollowerEngine().
		buildSyncEngine()

	return builder
}

type Option func(*ObserverServiceConfig)

func NewFlowObserverServiceBuilder(opts ...Option) *ObserverServiceBuilder {
	config := DefaultObserverServiceConfig()
	for _, opt := range opts {
		opt(config)
	}
	anb := &ObserverServiceBuilder{
		ObserverServiceConfig: config,
		FlowNodeBuilder:       cmd.FlowNode("observer"),
		FollowerDistributor:   pubsub.NewFollowerDistributor(),
		IndexerDependencies:   cmd.NewDependencyList(),
	}
	anb.FollowerDistributor.AddProposalViolationConsumer(notifications.NewSlashingViolationsConsumer(anb.Logger))
	// the observer gets a version of the root snapshot file that does not contain any node addresses
	// hence skip all the root snapshot validations that involved an identity address
	anb.FlowNodeBuilder.SkipNwAddressBasedValidations = true
	return anb
}

func (builder *ObserverServiceBuilder) ParseFlags() error {
	builder.BaseFlags()

	builder.extraFlags()

	return builder.ParseAndPrintFlags()
}

func (builder *ObserverServiceBuilder) extraFlags() {
	builder.ExtraFlags(
		func(flags *pflag.FlagSet) {
			defaultConfig := DefaultObserverServiceConfig()

			flags.StringVarP(
				&builder.rpcConf.UnsecureGRPCListenAddr,
				"rpc-addr",
				"r",
				defaultConfig.rpcConf.UnsecureGRPCListenAddr,
				"the address the unsecured gRPC server listens on",
			)
			flags.StringVar(
				&builder.rpcConf.SecureGRPCListenAddr,
				"secure-rpc-addr",
				defaultConfig.rpcConf.SecureGRPCListenAddr,
				"the address the secure gRPC server listens on",
			)
			flags.StringVarP(
				&builder.rpcConf.HTTPListenAddr,
				"http-addr",
				"h",
				defaultConfig.rpcConf.HTTPListenAddr,
				"the address the http proxy server listens on",
			)
			flags.StringVar(
				&builder.rpcConf.RestConfig.ListenAddress,
				"rest-addr",
				defaultConfig.rpcConf.RestConfig.ListenAddress,
				"the address the REST server listens on (if empty the REST server will not be started)",
			)
			flags.DurationVar(
				&builder.rpcConf.RestConfig.WriteTimeout,
				"rest-write-timeout",
				defaultConfig.rpcConf.RestConfig.WriteTimeout,
				"timeout to use when writing REST response",
			)
			flags.DurationVar(
				&builder.rpcConf.RestConfig.ReadTimeout,
				"rest-read-timeout",
				defaultConfig.rpcConf.RestConfig.ReadTimeout,
				"timeout to use when reading REST request headers",
			)
			flags.DurationVar(
				&builder.rpcConf.RestConfig.IdleTimeout,
				"rest-idle-timeout",
				defaultConfig.rpcConf.RestConfig.IdleTimeout,
				"idle timeout for REST connections",
			)
			flags.Int64Var(
				&builder.rpcConf.RestConfig.MaxRequestSize,
				"rest-max-request-size",
				defaultConfig.rpcConf.RestConfig.MaxRequestSize,
				"the maximum request size in bytes for payload sent over REST server",
			)
			flags.UintVar(
				&builder.rpcConf.MaxMsgSize,
				"rpc-max-message-size",
				defaultConfig.rpcConf.MaxMsgSize,
				"the maximum message size in bytes for messages sent or received over grpc",
			)
			flags.UintVar(
				&builder.rpcConf.BackendConfig.ConnectionPoolSize,
				"connection-pool-size",
				defaultConfig.rpcConf.BackendConfig.ConnectionPoolSize,
				"maximum number of connections allowed in the connection pool, size of 0 disables the connection pooling, and anything less than the default size will be overridden to use the default size",
			)
			flags.UintVar(
				&builder.rpcConf.BackendConfig.MaxHeightRange,
				"rpc-max-height-range",
				defaultConfig.rpcConf.BackendConfig.MaxHeightRange,
				"maximum size for height range requests",
			)
			flags.StringToIntVar(
				&builder.apiRatelimits,
				"api-rate-limits",
				defaultConfig.apiRatelimits,
				"per second rate limits for Access API methods e.g. Ping=300,GetTransaction=500 etc.",
			)
			flags.StringToIntVar(
				&builder.apiBurstlimits,
				"api-burst-limits",
				defaultConfig.apiBurstlimits,
				"burst limits for Access API methods e.g. Ping=100,GetTransaction=100 etc.",
			)
			flags.StringVar(
				&builder.observerNetworkingKeyPath,
				"observer-networking-key-path",
				defaultConfig.observerNetworkingKeyPath,
				"path to the networking key for observer",
			)
			flags.DurationVar(
				&builder.apiTimeout,
				"upstream-api-timeout",
				defaultConfig.apiTimeout,
				"tcp timeout for Flow API gRPC sockets to upstrem nodes",
			)
			flags.StringSliceVar(
				&builder.upstreamNodeAddresses,
				"upstream-node-addresses",
				defaultConfig.upstreamNodeAddresses,
				"the gRPC network addresses of the upstream access node. e.g. access-001.mainnet.flow.org:9000,access-002.mainnet.flow.org:9000",
			)
			flags.StringSliceVar(
				&builder.upstreamNodePublicKeys,
				"upstream-node-public-keys",
				defaultConfig.upstreamNodePublicKeys,
				"the networking public key of the upstream access node (in the same order as the upstream node addresses) e.g. \"d57a5e9c5.....\",\"44ded42d....\"",
			)

			flags.BoolVar(
				&builder.logTxTimeToFinalized,
				"log-tx-time-to-finalized",
				defaultConfig.logTxTimeToFinalized,
				"log transaction time to finalized",
			)
			flags.BoolVar(
				&builder.logTxTimeToExecuted,
				"log-tx-time-to-executed",
				defaultConfig.logTxTimeToExecuted,
				"log transaction time to executed",
			)
			flags.BoolVar(
				&builder.logTxTimeToFinalizedExecuted,
				"log-tx-time-to-finalized-executed",
				defaultConfig.logTxTimeToFinalizedExecuted,
				"log transaction time to finalized and executed",
			)
			flags.BoolVar(
				&builder.logTxTimeToSealed,
				"log-tx-time-to-sealed",
				defaultConfig.logTxTimeToSealed,
				"log transaction time to sealed",
			)
			flags.BoolVar(
				&builder.rpcMetricsEnabled,
				"rpc-metrics-enabled",
				defaultConfig.rpcMetricsEnabled,
				"whether to enable the rpc metrics",
			)
			flags.BoolVar(
				&builder.executionDataIndexingEnabled,
				"execution-data-indexing-enabled",
				defaultConfig.executionDataIndexingEnabled,
				"whether to enable the execution data indexing",
			)
			flags.BoolVar(
				&builder.versionControlEnabled,
				"version-control-enabled",
				defaultConfig.versionControlEnabled,
				"whether to enable the version control feature. Default value is true",
			)
			flags.BoolVar(
				&builder.stopControlEnabled,
				"stop-control-enabled",
				defaultConfig.stopControlEnabled,
				"whether to enable the stop control feature. Default value is false",
			)
			flags.BoolVar(
				&builder.localServiceAPIEnabled,
				"local-service-api-enabled",
				defaultConfig.localServiceAPIEnabled,
				"whether to use local indexed data for api queries",
			)
			flags.StringVar(
				&builder.registersDBPath,
				"execution-state-dir",
				defaultConfig.registersDBPath,
				"directory to use for execution-state database",
			)
			flags.StringVar(
				&builder.checkpointFile,
				"execution-state-checkpoint",
				defaultConfig.checkpointFile,
				"execution-state checkpoint file",
			)
			flags.StringVar(
				&builder.executionDataDBMode,
				"execution-data-db",
				defaultConfig.executionDataDBMode,
				"[experimental] the DB type for execution datastore. One of [badger, pebble]",
			)

			// Execution data pruner
			flags.Uint64Var(
				&builder.executionDataPrunerHeightRangeTarget,
				"execution-data-height-range-target",
				defaultConfig.executionDataPrunerHeightRangeTarget,
				"number of blocks of Execution Data to keep on disk. older data is pruned",
			)
			flags.Uint64Var(
				&builder.executionDataPrunerThreshold,
				"execution-data-height-range-threshold",
				defaultConfig.executionDataPrunerThreshold,
				"number of unpruned blocks of Execution Data beyond the height range target to allow before pruning",
			)
			flags.DurationVar(
				&builder.executionDataPruningInterval,
				"execution-data-pruning-interval",
				defaultConfig.executionDataPruningInterval,
				"duration after which the pruner tries to prune execution data. The default value is 10 minutes",
			)

			// ExecutionDataRequester config
			flags.BoolVar(
				&builder.executionDataSyncEnabled,
				"execution-data-sync-enabled",
				defaultConfig.executionDataSyncEnabled,
				"whether to enable the execution data sync protocol",
			)
			flags.StringVar(
				&builder.executionDataDir,
				"execution-data-dir",
				defaultConfig.executionDataDir,
				"directory to use for Execution Data database",
			)
			flags.Uint64Var(
				&builder.executionDataStartHeight,
				"execution-data-start-height",
				defaultConfig.executionDataStartHeight,
				"height of first block to sync execution data from when starting with an empty Execution Data database",
			)
			flags.Uint64Var(
				&builder.executionDataConfig.MaxSearchAhead,
				"execution-data-max-search-ahead",
				defaultConfig.executionDataConfig.MaxSearchAhead,
				"max number of heights to search ahead of the lowest outstanding execution data height",
			)
			flags.DurationVar(
				&builder.executionDataConfig.FetchTimeout,
				"execution-data-fetch-timeout",
				defaultConfig.executionDataConfig.FetchTimeout,
				"initial timeout to use when fetching execution data from the network. timeout increases using an incremental backoff until execution-data-max-fetch-timeout. e.g. 30s",
			)
			flags.DurationVar(
				&builder.executionDataConfig.MaxFetchTimeout,
				"execution-data-max-fetch-timeout",
				defaultConfig.executionDataConfig.MaxFetchTimeout,
				"maximum timeout to use when fetching execution data from the network e.g. 300s",
			)
			flags.DurationVar(
				&builder.executionDataConfig.RetryDelay,
				"execution-data-retry-delay",
				defaultConfig.executionDataConfig.RetryDelay,
				"initial delay for exponential backoff when fetching execution data fails e.g. 10s",
			)
			flags.DurationVar(
				&builder.executionDataConfig.MaxRetryDelay,
				"execution-data-max-retry-delay",
				defaultConfig.executionDataConfig.MaxRetryDelay,
				"maximum delay for exponential backoff when fetching execution data fails e.g. 5m",
			)

			// Streaming API
			flags.StringVar(
				&builder.stateStreamConf.ListenAddr,
				"state-stream-addr",
				defaultConfig.stateStreamConf.ListenAddr,
				"the address the state stream server listens on (if empty the server will not be started)",
			)
			flags.Uint32Var(
				&builder.stateStreamConf.ExecutionDataCacheSize,
				"execution-data-cache-size",
				defaultConfig.stateStreamConf.ExecutionDataCacheSize,
				"block execution data cache size",
			)
			flags.Uint32Var(
				&builder.stateStreamConf.MaxGlobalStreams,
				"state-stream-global-max-streams", defaultConfig.stateStreamConf.MaxGlobalStreams,
				"global maximum number of concurrent streams",
			)
			flags.UintVar(
				&builder.stateStreamConf.MaxExecutionDataMsgSize,
				"state-stream-max-message-size",
				defaultConfig.stateStreamConf.MaxExecutionDataMsgSize,
				"maximum size for a gRPC message containing block execution data",
			)
			flags.StringToIntVar(
				&builder.stateStreamFilterConf,
				"state-stream-event-filter-limits",
				defaultConfig.stateStreamFilterConf,
				"event filter limits for ExecutionData SubscribeEvents API e.g. EventTypes=100,Addresses=100,Contracts=100 etc.",
			)
			flags.DurationVar(
				&builder.stateStreamConf.ClientSendTimeout,
				"state-stream-send-timeout",
				defaultConfig.stateStreamConf.ClientSendTimeout,
				"maximum wait before timing out while sending a response to a streaming client e.g. 30s",
			)
			flags.UintVar(
				&builder.stateStreamConf.ClientSendBufferSize,
				"state-stream-send-buffer-size",
				defaultConfig.stateStreamConf.ClientSendBufferSize,
				"maximum number of responses to buffer within a stream",
			)
			flags.Float64Var(
				&builder.stateStreamConf.ResponseLimit,
				"state-stream-response-limit",
				defaultConfig.stateStreamConf.ResponseLimit,
				"max number of responses per second to send over streaming endpoints. this helps manage resources consumed by each client querying data not in the cache e.g. 3 or 0.5. 0 means no limit",
			)
			flags.Uint64Var(
				&builder.stateStreamConf.HeartbeatInterval,
				"state-stream-heartbeat-interval",
				defaultConfig.stateStreamConf.HeartbeatInterval,
				"default interval in blocks at which heartbeat messages should be sent. applied when client did not specify a value.",
			)
			flags.Uint32Var(
				&builder.stateStreamConf.RegisterIDsRequestLimit,
				"state-stream-max-register-values",
				defaultConfig.stateStreamConf.RegisterIDsRequestLimit,
				"maximum number of register ids to include in a single request to the GetRegisters endpoint",
			)
			flags.StringVar(
				&builder.rpcConf.BackendConfig.EventQueryMode,
				"event-query-mode",
				defaultConfig.rpcConf.BackendConfig.EventQueryMode,
				"mode to use when querying events. one of [local-only, execution-nodes-only(default), failover]",
			)
			flags.Uint64Var(
				&builder.scriptExecMinBlock,
				"script-execution-min-height",
				defaultConfig.scriptExecMinBlock,
				"lowest block height to allow for script execution. default: no limit",
			)
			flags.Uint64Var(
				&builder.scriptExecMaxBlock,
				"script-execution-max-height",
				defaultConfig.scriptExecMaxBlock,
				"highest block height to allow for script execution. default: no limit",
			)

			flags.StringVar(
				&builder.registerCacheType,
				"register-cache-type",
				defaultConfig.registerCacheType,
				"type of backend cache to use for registers (lru, arc, 2q)",
			)
			flags.UintVar(
				&builder.registerCacheSize,
				"register-cache-size",
				defaultConfig.registerCacheSize,
				"number of registers to cache for script execution. default: 0 (no cache)",
			)
			flags.UintVar(
				&builder.programCacheSize,
				"program-cache-size",
				defaultConfig.programCacheSize,
				"[experimental] number of blocks to cache for cadence programs. use 0 to disable cache. default: 0. Note: this is an experimental feature and may cause nodes to become unstable under certain workloads. Use with caution.",
			)

			// Register DB Pruning
			flags.Uint64Var(
				&builder.registerDBPruneThreshold,
				"registerdb-pruning-threshold",
				defaultConfig.registerDBPruneThreshold,
				fmt.Sprintf(
					"specifies the number of blocks below the latest stored block height to keep in register db. default: %d",
					defaultConfig.registerDBPruneThreshold,
				),
			)

			// websockets config
			flags.DurationVar(
				&builder.rpcConf.WebSocketConfig.InactivityTimeout,
				"websocket-inactivity-timeout",
				defaultConfig.rpcConf.WebSocketConfig.InactivityTimeout,
				"the duration a WebSocket connection can remain open without any active subscriptions before being automatically closed",
			)
			flags.Uint64Var(
				&builder.rpcConf.WebSocketConfig.MaxSubscriptionsPerConnection,
				"websocket-max-subscriptions-per-connection",
				defaultConfig.rpcConf.WebSocketConfig.MaxSubscriptionsPerConnection,
				"the maximum number of active WebSocket subscriptions allowed per connection",
			)
			flags.Float64Var(
				&builder.rpcConf.WebSocketConfig.MaxResponsesPerSecond,
				"websocket-max-responses-per-second",
				defaultConfig.rpcConf.WebSocketConfig.MaxResponsesPerSecond,
				fmt.Sprintf(
					"the maximum number of responses that can be sent to a single client per second. Default: %f. if set to 0, no limit is applied to the number of responses per second.",
					defaultConfig.rpcConf.WebSocketConfig.MaxResponsesPerSecond,
				),
			)
			flags.BoolVar(
				&builder.rpcConf.EnableWebSocketsStreamAPI,
				"websockets-stream-api-enabled",
				defaultConfig.rpcConf.EnableWebSocketsStreamAPI,
				"whether to enable the WebSockets Stream API.",
			)
		},
	).ValidateFlags(
		func() error {
			if builder.executionDataSyncEnabled {
				if builder.executionDataConfig.FetchTimeout <= 0 {
					return errors.New("execution-data-fetch-timeout must be greater than 0")
				}
				if builder.executionDataConfig.MaxFetchTimeout < builder.executionDataConfig.FetchTimeout {
					return errors.New("execution-data-max-fetch-timeout must be greater than execution-data-fetch-timeout")
				}
				if builder.executionDataConfig.RetryDelay <= 0 {
					return errors.New("execution-data-retry-delay must be greater than 0")
				}
				if builder.executionDataConfig.MaxRetryDelay < builder.executionDataConfig.RetryDelay {
					return errors.New("execution-data-max-retry-delay must be greater than or equal to execution-data-retry-delay")
				}
				if builder.executionDataConfig.MaxSearchAhead == 0 {
					return errors.New("execution-data-max-search-ahead must be greater than 0")
				}
			}
			if builder.stateStreamConf.ListenAddr != "" {
				if builder.stateStreamConf.ExecutionDataCacheSize == 0 {
					return errors.New("execution-data-cache-size must be greater than 0")
				}
				if builder.stateStreamConf.ClientSendBufferSize == 0 {
					return errors.New("state-stream-send-buffer-size must be greater than 0")
				}
				if len(builder.stateStreamFilterConf) > 4 {
					return errors.New("state-stream-event-filter-limits must have at most 4 keys (EventTypes, Addresses, Contracts, AccountAddresses)")
				}
				for key, value := range builder.stateStreamFilterConf {
					switch key {
					case "EventTypes", "Addresses", "Contracts", "AccountAddresses":
						if value <= 0 {
							return fmt.Errorf(
								"state-stream-event-filter-limits %s must be greater than 0",
								key,
							)
						}
					default:
						return errors.New("state-stream-event-filter-limits may only contain the keys EventTypes, Addresses, Contracts, AccountAddresses")
					}
				}
				if builder.stateStreamConf.ResponseLimit < 0 {
					return errors.New("state-stream-response-limit must be greater than or equal to 0")
				}
				if builder.stateStreamConf.RegisterIDsRequestLimit <= 0 {
					return errors.New("state-stream-max-register-values must be greater than 0")
				}
			}

			if builder.rpcConf.RestConfig.MaxRequestSize <= 0 {
				return errors.New("rest-max-request-size must be greater than 0")
			}

			return nil
		},
	)
}

func publicNetworkMsgValidators(
	log zerolog.Logger,
	idProvider module.IdentityProvider,
	selfID flow.Identifier,
) []network.MessageValidator {
	return []network.MessageValidator{
		// filter out messages sent by this node itself
		validator.ValidateNotSender(selfID),
		validator.NewAnyValidator(
			// message should be either from a valid staked node
			validator.NewOriginValidator(
				id.NewIdentityFilterIdentifierProvider(
					filter.IsValidCurrentEpochParticipant,
					idProvider,
				),
			),
			// or the message should be specifically targeted for this node
			validator.ValidateTarget(log, selfID),
		),
	}
}

func (builder *ObserverServiceBuilder) initNodeInfo() error {
	// use the networking key that was loaded from the configured file
	networkingKey, err := loadNetworkingKey(builder.observerNetworkingKeyPath)
	if err != nil {
		return fmt.Errorf("could not load networking private key: %w", err)
	}

	pubKey, err := keyutils.LibP2PPublicKeyFromFlow(networkingKey.PublicKey())
	if err != nil {
		return fmt.Errorf("could not load networking public key: %w", err)
	}

	builder.peerID, err = peer.IDFromPublicKey(pubKey)
	if err != nil {
		return fmt.Errorf("could not get peer ID from public key: %w", err)
	}

	builder.NodeID, err = translator.NewPublicNetworkIDTranslator().GetFlowID(builder.peerID)
	if err != nil {
		return fmt.Errorf("could not get flow node ID: %w", err)
	}

	builder.NodeConfig.NetworkKey = networkingKey // copy the key to NodeConfig
	builder.NodeConfig.StakingKey = nil           // no staking key for the observer

	return nil
}

func (builder *ObserverServiceBuilder) InitIDProviders() {
	builder.Module(
		"id providers", func(node *cmd.NodeConfig) error {
			idCache, err := cache.NewProtocolStateIDCache(
				node.Logger,
				node.State,
				builder.ProtocolEvents,
			)
			if err != nil {
				return fmt.Errorf("could not initialize ProtocolStateIDCache: %w", err)
			}
			builder.IDTranslator = translator.NewHierarchicalIDTranslator(
				idCache,
				translator.NewPublicNetworkIDTranslator(),
			)

			// The following wrapper allows to black-list byzantine nodes via an admin command:
			// the wrapper overrides the 'Ejected' flag of disallow-listed nodes to true
			builder.IdentityProvider, err = cache.NewNodeDisallowListWrapper(
				idCache,
				node.ProtocolDB,
				func() network.DisallowListNotificationConsumer {
					return builder.NetworkUnderlay
				},
			)
			if err != nil {
				return fmt.Errorf("could not initialize NodeDisallowListWrapper: %w", err)
			}

			// use the default identifier provider
			builder.SyncEngineParticipantsProviderFactory = func() module.IdentifierProvider {
				return id.NewCustomIdentifierProvider(
					func() flow.IdentifierList {
						pids := builder.LibP2PNode.GetPeersForProtocol(protocols.FlowProtocolID(builder.SporkID))
						result := make(flow.IdentifierList, 0, len(pids))

						for _, pid := range pids {
							// exclude own Identifier
							if pid == builder.peerID {
								continue
							}

							if flowID, err := builder.IDTranslator.GetFlowID(pid); err != nil {
								// TODO: this is an instance of "log error and continue with best effort" anti-pattern
								builder.Logger.Debug().Str(
									"peer",
									p2plogging.PeerId(pid),
								).Msg("failed to translate to Flow ID")
							} else {
								result = append(result, flowID)
							}
						}

						return result
					},
				)
			}

			return nil
		},
	)
}

func (builder *ObserverServiceBuilder) Initialize() error {
	if err := builder.deriveBootstrapPeerIdentities(); err != nil {
		return err
	}

	if err := builder.deriveUpstreamIdentities(); err != nil {
		return err
	}

	if err := builder.validateParams(); err != nil {
		return err
	}

	if err := builder.initNodeInfo(); err != nil {
		return err
	}

	builder.InitIDProviders()

	builder.enqueuePublicNetworkInit()

	builder.enqueueConnectWithStakedAN()

	if builder.BaseConfig.MetricsEnabled {
		builder.EnqueueMetricsServerInit()
		if err := builder.RegisterBadgerMetrics(); err != nil {
			return err
		}
	}

	builder.PreInit(builder.initObserverLocal())

	return nil
}

func (builder *ObserverServiceBuilder) validateParams() error {
	if builder.BaseConfig.BindAddr == cmd.NotSet || builder.BaseConfig.BindAddr == "" {
		return errors.New("bind address not specified")
	}
	if builder.ObserverServiceConfig.observerNetworkingKeyPath == cmd.NotSet {
		return errors.New("networking key not provided")
	}
	if len(builder.bootstrapIdentities) > 0 {
		return nil
	}
	if len(builder.BootstrapNodeAddresses) == 0 {
		return errors.New("no bootstrap node address provided")
	}
	if len(builder.BootstrapNodeAddresses) != len(builder.BootstrapNodePublicKeys) {
		return errors.New("number of bootstrap node addresses and public keys should match")
	}
	if len(builder.upstreamNodePublicKeys) > 0 && len(builder.upstreamNodeAddresses) != len(builder.upstreamNodePublicKeys) {
		return errors.New("number of upstream node addresses and public keys must match if public keys given")
	}
	return nil
}

// initObserverLocal initializes the observer's ID, network key and network address
// Currently, it reads a node-info.priv.json like any other node.
// TODO: read the node ID from the special bootstrap files
func (builder *ObserverServiceBuilder) initObserverLocal() func(node *cmd.NodeConfig) error {
	return func(node *cmd.NodeConfig) error {
		// for an observer, set the identity here explicitly since it will not be found in the protocol state
		self := flow.IdentitySkeleton{
			NodeID:        node.NodeID,
			NetworkPubKey: node.NetworkKey.PublicKey(),
			StakingPubKey: nil,             // no staking key needed for the observer
			Role:          flow.RoleAccess, // observer can only run as an access node
			Address:       builder.BindAddr,
		}

		var err error
		node.Me, err = local.NewNoKey(self)
		if err != nil {
			return fmt.Errorf("could not initialize local: %w", err)
		}
		return nil
	}
}

// Build enqueues the sync engine and the follower engine for the observer.
// Currently, the observer only runs the follower engine.
func (builder *ObserverServiceBuilder) Build() (cmd.Node, error) {
	builder.BuildConsensusFollower()

	if builder.executionDataSyncEnabled {
		builder.BuildExecutionSyncComponents()
	}

	builder.enqueueRPCServer()
	return builder.FlowNodeBuilder.Build()
}

func (builder *ObserverServiceBuilder) BuildExecutionSyncComponents() *ObserverServiceBuilder {
	var ds datastore.Batching
	var bs network.BlobService
	var processedBlockHeight storage.ConsumerProgressInitializer
	var processedNotifications storage.ConsumerProgressInitializer
	var publicBsDependable *module.ProxiedReadyDoneAware
	var execDataDistributor *edrequester.ExecutionDataDistributor
	var execDataCacheBackend *herocache.BlockExecutionData
	var executionDataStoreCache *execdatacache.ExecutionDataCache
	var executionDataDBMode execution_data.ExecutionDataDBMode

	// setup dependency chain to ensure indexer starts after the requester
	requesterDependable := module.NewProxiedReadyDoneAware()
	builder.IndexerDependencies.Add(requesterDependable)

	executionDataPrunerEnabled := builder.executionDataPrunerHeightRangeTarget != 0

	builder.
		AdminCommand(
			"read-execution-data", func(config *cmd.NodeConfig) commands.AdminCommand {
				return stateSyncCommands.NewReadExecutionDataCommand(builder.ExecutionDataStore)
			},
		).
		Module(
			"execution data datastore and blobstore", func(node *cmd.NodeConfig) error {
				datastoreDir := filepath.Join(builder.executionDataDir, "blobstore")
				err := os.MkdirAll(datastoreDir, 0700)
				if err != nil {
					return err
				}

				executionDataDBMode, err = execution_data.ParseExecutionDataDBMode(builder.executionDataDBMode)
				if err != nil {
					return fmt.Errorf("could not parse execution data DB mode: %w", err)
				}

				if executionDataDBMode == execution_data.ExecutionDataDBModePebble {
					builder.ExecutionDatastoreManager, err = edstorage.NewPebbleDatastoreManager(
						node.Logger.With().Str("pebbledb", "endata").Logger(),
						datastoreDir, nil,
					)
					if err != nil {
						return fmt.Errorf(
							"could not create PebbleDatastoreManager for execution data: %w",
							err,
						)
					}
				} else {
					builder.ExecutionDatastoreManager, err = edstorage.NewBadgerDatastoreManager(
						datastoreDir,
						&badgerds.DefaultOptions,
					)
					if err != nil {
						return fmt.Errorf(
							"could not create BadgerDatastoreManager for execution data: %w",
							err,
						)
					}
				}
				ds = builder.ExecutionDatastoreManager.Datastore()

				builder.ShutdownFunc(
					func() error {
						if err := builder.ExecutionDatastoreManager.Close(); err != nil {
							return fmt.Errorf("could not close execution data datastore: %w", err)
						}
						return nil
					},
				)

				return nil
			},
		).
		Module(
			"processed block height consumer progress", func(node *cmd.NodeConfig) error {
				// Note: progress is stored in the datastore's DB since that is where the jobqueue
				// writes execution data to.
				db := builder.ExecutionDatastoreManager.DB()

				processedBlockHeight = store.NewConsumerProgress(
					db,
					module.ConsumeProgressExecutionDataRequesterBlockHeight,
				)
				return nil
			},
		).
		Module(
			"processed notifications consumer progress", func(node *cmd.NodeConfig) error {
				// Note: progress is stored in the datastore's DB since that is where the jobqueue
				// writes execution data to.
				db := builder.ExecutionDatastoreManager.DB()

				processedNotifications = store.NewConsumerProgress(
					db,
					module.ConsumeProgressExecutionDataRequesterNotification,
				)
				return nil
			},
		).
		Module(
			"blobservice peer manager dependencies", func(node *cmd.NodeConfig) error {
				publicBsDependable = module.NewProxiedReadyDoneAware()
				builder.PeerManagerDependencies.Add(publicBsDependable)
				return nil
			},
		).
		Module(
			"execution datastore", func(node *cmd.NodeConfig) error {
				builder.ExecutionDataBlobstore = blobs.NewBlobstore(ds)
				builder.ExecutionDataStore = execution_data.NewExecutionDataStore(
					builder.ExecutionDataBlobstore,
					execution_data.DefaultSerializer,
				)
				return nil
			},
		).
		Module(
			"execution data cache", func(node *cmd.NodeConfig) error {
				var heroCacheCollector module.HeroCacheMetrics = metrics.NewNoopCollector()
				if builder.HeroCacheMetricsEnable {
					heroCacheCollector = metrics.AccessNodeExecutionDataCacheMetrics(builder.MetricsRegisterer)
				}

				execDataCacheBackend = herocache.NewBlockExecutionData(
					builder.stateStreamConf.ExecutionDataCacheSize,
					builder.Logger,
					heroCacheCollector,
				)

				// Execution Data cache that uses a blobstore as the backend (instead of a downloader)
				// This ensures that it simply returns a not found error if the blob doesn't exist
				// instead of attempting to download it from the network.
				executionDataStoreCache = execdatacache.NewExecutionDataCache(
					builder.ExecutionDataStore,
					builder.Storage.Headers,
					builder.Storage.Seals,
					builder.Storage.Results,
					execDataCacheBackend,
				)

				return nil
			},
		).
		Component(
			"public execution data service",
			func(node *cmd.NodeConfig) (module.ReadyDoneAware, error) {
				opts := []network.BlobServiceOption{
					blob.WithBitswapOptions(
						bitswap.WithTracer(
							blob.NewTracer(
								node.Logger.With().Str(
									"public_blob_service",
									channels.PublicExecutionDataService.String(),
								).Logger(),
							),
						),
					),
				}

				var err error
				bs, err = node.EngineRegistry.RegisterBlobService(
					channels.PublicExecutionDataService,
					ds,
					opts...,
				)
				if err != nil {
					return nil, fmt.Errorf("could not register blob service: %w", err)
				}

				// add blobservice into ReadyDoneAware dependency passed to peer manager
				// this starts the blob service and configures peer manager to wait for the blobservice
				// to be ready before starting
				publicBsDependable.Init(bs)

				var downloaderOpts []execution_data.DownloaderOption

				if executionDataPrunerEnabled {
					sealed, err := node.State.Sealed().Head()
					if err != nil {
						return nil, fmt.Errorf("cannot get the sealed block: %w", err)
					}

					trackerDir := filepath.Join(builder.executionDataDir, "tracker")
					builder.ExecutionDataTracker, err = tracker.OpenStorage(
						trackerDir,
						sealed.Height,
						node.Logger,
						tracker.WithPruneCallback(
							func(c cid.Cid) error {
								// TODO: use a proper context here
								return builder.ExecutionDataBlobstore.DeleteBlob(context.TODO(), c)
							},
						),
					)
					if err != nil {
						return nil, fmt.Errorf("failed to create execution data tracker: %w", err)
					}

					downloaderOpts = []execution_data.DownloaderOption{
						execution_data.WithExecutionDataTracker(
							builder.ExecutionDataTracker,
							node.Storage.Headers,
						),
					}
				}

				builder.ExecutionDataDownloader = execution_data.NewDownloader(
					bs,
					downloaderOpts...,
				)

				return builder.ExecutionDataDownloader, nil
			},
		).
		Component(
			"execution data requester", func(node *cmd.NodeConfig) (module.ReadyDoneAware, error) {
				// Validation of the start block height needs to be done after loading state
				if builder.executionDataStartHeight > 0 {
					if builder.executionDataStartHeight <= builder.FinalizedRootBlock.Height {
						return nil, fmt.Errorf(
							"execution data start block height (%d) must be greater than the root block height (%d)",
							builder.executionDataStartHeight, builder.FinalizedRootBlock.Height,
						)
					}

					latestSeal, err := builder.State.Sealed().Head()
					if err != nil {
						return nil, fmt.Errorf("failed to get latest sealed height")
					}

					// Note: since the root block of a spork is also sealed in the root protocol state, the
					// latest sealed height is always equal to the root block height. That means that at the
					// very beginning of a spork, this check will always fail. Operators should not specify
					// an InitialBlockHeight when starting from the beginning of a spork.
					if builder.executionDataStartHeight > latestSeal.Height {
						return nil, fmt.Errorf(
							"execution data start block height (%d) must be less than or equal to the latest sealed block height (%d)",
							builder.executionDataStartHeight, latestSeal.Height,
						)
					}

					// executionDataStartHeight is provided as the first block to sync, but the
					// requester expects the initial last processed height, which is the first height - 1
					builder.executionDataConfig.InitialBlockHeight = builder.executionDataStartHeight - 1
				} else {
					builder.executionDataConfig.InitialBlockHeight = builder.SealedRootBlock.Height
				}

				execDataDistributor = edrequester.NewExecutionDataDistributor()

				// Execution Data cache with a downloader as the backend. This is used by the requester
				// to download and cache execution data for each block. It shares a cache backend instance
				// with the datastore implementation.
				executionDataCache := execdatacache.NewExecutionDataCache(
					builder.ExecutionDataDownloader,
					builder.Storage.Headers,
					builder.Storage.Seals,
					builder.Storage.Results,
					execDataCacheBackend,
				)

				r, err := edrequester.New(
					builder.Logger,
					metrics.NewExecutionDataRequesterCollector(),
					builder.ExecutionDataDownloader,
					executionDataCache,
					processedBlockHeight,
					processedNotifications,
					builder.State,
					builder.Storage.Headers,
					builder.executionDataConfig,
					execDataDistributor,
				)
				if err != nil {
					return nil, fmt.Errorf("failed to create execution data requester: %w", err)
				}
				builder.ExecutionDataRequester = r

				builder.FollowerDistributor.AddOnBlockFinalizedConsumer(builder.ExecutionDataRequester.OnBlockFinalized)

				// add requester into ReadyDoneAware dependency passed to indexer. This allows the indexer
				// to wait for the requester to be ready before starting.
				requesterDependable.Init(builder.ExecutionDataRequester)

				return builder.ExecutionDataRequester, nil
			},
		).
		Component(
			"execution data pruner", func(node *cmd.NodeConfig) (module.ReadyDoneAware, error) {
				if !executionDataPrunerEnabled {
					return &module.NoopReadyDoneAware{}, nil
				}

				var prunerMetrics module.ExecutionDataPrunerMetrics = metrics.NewNoopCollector()
				if node.MetricsEnabled {
					prunerMetrics = metrics.NewExecutionDataPrunerCollector()
				}

				var err error
				builder.ExecutionDataPruner, err = pruner.NewPruner(
					node.Logger,
					prunerMetrics,
					builder.ExecutionDataTracker,
					pruner.WithPruneCallback(
						func(ctx context.Context) error {
							return builder.ExecutionDatastoreManager.CollectGarbage(ctx)
						},
					),
					pruner.WithHeightRangeTarget(builder.executionDataPrunerHeightRangeTarget),
					pruner.WithThreshold(builder.executionDataPrunerThreshold),
					pruner.WithPruningInterval(builder.executionDataPruningInterval),
				)
				if err != nil {
					return nil, fmt.Errorf("failed to create execution data pruner: %w", err)
				}

				builder.ExecutionDataPruner.RegisterHeightRecorder(builder.ExecutionDataDownloader)

				return builder.ExecutionDataPruner, nil
			},
		)
	if builder.executionDataIndexingEnabled {
		var indexedBlockHeight storage.ConsumerProgressInitializer

		builder.Module(
			"indexed block height consumer progress", func(node *cmd.NodeConfig) error {
				// Note: progress is stored in the MAIN db since that is where indexed execution data is stored.
				indexedBlockHeight = store.NewConsumerProgress(
					badgerimpl.ToDB(builder.DB),
					module.ConsumeProgressExecutionDataIndexerBlockHeight,
				)
				return nil
			},
		).Module(
			"transaction results storage", func(node *cmd.NodeConfig) error {
				builder.lightTransactionResults = store.NewLightTransactionResults(
					node.Metrics.Cache,
					node.ProtocolDB,
					bstorage.DefaultCacheSize,
				)
				return nil
			},
		).DependableComponent(
			"execution data indexer", func(node *cmd.NodeConfig) (module.ReadyDoneAware, error) {
				// Note: using a DependableComponent here to ensure that the indexer does not block
				// other components from starting while bootstrapping the register db since it may
				// take hours to complete.

				pdb, err := pstorage.OpenRegisterPebbleDB(
					node.Logger.With().Str("pebbledb", "registers").Logger(),
					builder.registersDBPath,
				)
				if err != nil {
					return nil, fmt.Errorf("could not open registers db: %w", err)
				}
				builder.ShutdownFunc(
					func() error {
						return pdb.Close()
					},
				)

				bootstrapped, err := pstorage.IsBootstrapped(pdb)
				if err != nil {
					return nil, fmt.Errorf(
						"could not check if registers db is bootstrapped: %w",
						err,
					)
				}

				if !bootstrapped {
					checkpointFile := builder.checkpointFile
					if checkpointFile == cmd.NotSet {
						checkpointFile = path.Join(
							builder.BootstrapDir,
							bootstrap.PathRootCheckpoint,
						)
					}

					// currently, the checkpoint must be from the root block.
					// read the root hash from the provided checkpoint and verify it matches the
					// state commitment from the root snapshot.
					err := wal.CheckpointHasRootHash(
						node.Logger,
						"", // checkpoint file already full path
						checkpointFile,
						ledger.RootHash(node.RootSeal.FinalState),
					)
					if err != nil {
						return nil, fmt.Errorf("could not verify checkpoint file: %w", err)
					}

					checkpointHeight := builder.SealedRootBlock.Height

					if builder.SealedRootBlock.ID() != builder.RootSeal.BlockID {
						return nil, fmt.Errorf(
							"mismatching sealed root block and root seal: %v != %v",
							builder.SealedRootBlock.ID(), builder.RootSeal.BlockID,
						)
					}

					rootHash := ledger.RootHash(builder.RootSeal.FinalState)
					bootstrap, err := pstorage.NewRegisterBootstrap(
						pdb,
						checkpointFile,
						checkpointHeight,
						rootHash,
						builder.Logger,
					)
					if err != nil {
						return nil, fmt.Errorf("could not create registers bootstrap: %w", err)
					}

					// TODO: find a way to hook a context up to this to allow a graceful shutdown
					workerCount := 10
					err = bootstrap.IndexCheckpointFile(context.Background(), workerCount)
					if err != nil {
						return nil, fmt.Errorf("could not load checkpoint file: %w", err)
					}
				}

				registers, err := pstorage.NewRegisters(pdb, builder.registerDBPruneThreshold)
				if err != nil {
					return nil, fmt.Errorf("could not create registers storage: %w", err)
				}

				if builder.registerCacheSize > 0 {
					cacheType, err := pstorage.ParseCacheType(builder.registerCacheType)
					if err != nil {
						return nil, fmt.Errorf("could not parse register cache type: %w", err)
					}
					cacheMetrics := metrics.NewCacheCollector(builder.RootChainID)
					registersCache, err := pstorage.NewRegistersCache(
						registers,
						cacheType,
						builder.registerCacheSize,
						cacheMetrics,
					)
					if err != nil {
						return nil, fmt.Errorf("could not create registers cache: %w", err)
					}
					builder.Storage.RegisterIndex = registersCache
				} else {
					builder.Storage.RegisterIndex = registers
				}

				indexerDerivedChainData, queryDerivedChainData, err := builder.buildDerivedChainData()
				if err != nil {
					return nil, fmt.Errorf("could not create derived chain data: %w", err)
				}

				var collectionExecutedMetric module.CollectionExecutedMetric = metrics.NewNoopCollector()
				indexerCore, err := indexer.New(
					builder.Logger,
					metrics.NewExecutionStateIndexerCollector(),
					builder.ProtocolDB,
					builder.Storage.RegisterIndex,
					builder.Storage.Headers,
					builder.events,
					builder.Storage.Collections,
					builder.Storage.Transactions,
					builder.lightTransactionResults,
					builder.RootChainID.Chain(),
					indexerDerivedChainData,
					collectionExecutedMetric,
				)
				if err != nil {
					return nil, err
				}
				builder.ExecutionIndexerCore = indexerCore

				// execution state worker uses a jobqueue to process new execution data and indexes it by using the indexer.
				builder.ExecutionIndexer, err = indexer.NewIndexer(
					builder.Logger,
					registers.FirstHeight(),
					registers,
					indexerCore,
					executionDataStoreCache,
					builder.ExecutionDataRequester.HighestConsecutiveHeight,
					indexedBlockHeight,
				)
				if err != nil {
					return nil, err
				}

				if executionDataPrunerEnabled {
					builder.ExecutionDataPruner.RegisterHeightRecorder(builder.ExecutionIndexer)
				}

				// setup requester to notify indexer when new execution data is received
				execDataDistributor.AddOnExecutionDataReceivedConsumer(builder.ExecutionIndexer.OnExecutionData)

				err = builder.Reporter.Initialize(builder.ExecutionIndexer)
				if err != nil {
					return nil, err
				}

				// create script execution module, this depends on the indexer being initialized and the
				// having the register storage bootstrapped
				scripts := execution.NewScripts(
					builder.Logger,
					metrics.NewExecutionCollector(builder.Tracer),
					builder.RootChainID,
					computation.NewProtocolStateWrapper(builder.State),
					builder.Storage.Headers,
					builder.ExecutionIndexerCore.RegisterValue,
					builder.scriptExecutorConfig,
					queryDerivedChainData,
					builder.programCacheSize > 0,
				)

				err = builder.ScriptExecutor.Initialize(
					builder.ExecutionIndexer,
					scripts,
					builder.VersionControl,
				)
				if err != nil {
					return nil, err
				}

				err = builder.RegistersAsyncStore.Initialize(registers)
				if err != nil {
					return nil, err
				}

				if builder.stopControlEnabled {
					builder.StopControl.RegisterHeightRecorder(builder.ExecutionIndexer)
				}

				return builder.ExecutionIndexer, nil
			}, builder.IndexerDependencies,
		)
	}

	if builder.stateStreamConf.ListenAddr != "" {
		builder.Component(
			"exec state stream engine", func(node *cmd.NodeConfig) (module.ReadyDoneAware, error) {
				for key, value := range builder.stateStreamFilterConf {
					switch key {
					case "EventTypes":
						builder.stateStreamConf.MaxEventTypes = value
					case "Addresses":
						builder.stateStreamConf.MaxAddresses = value
					case "Contracts":
						builder.stateStreamConf.MaxContracts = value
					case "AccountAddresses":
						builder.stateStreamConf.MaxAccountAddress = value
					}
				}
				builder.stateStreamConf.RpcMetricsEnabled = builder.rpcMetricsEnabled

				highestAvailableHeight, err := builder.ExecutionDataRequester.HighestConsecutiveHeight()
				if err != nil {
					return nil, fmt.Errorf("could not get highest consecutive height: %w", err)
				}
				broadcaster := engine.NewBroadcaster()

<<<<<<< HEAD
			// use the events index for events if enabled and the node is configured to use it for
			// regular event queries
			fetchFromLocalStorage := builder.executionDataIndexingEnabled &&
				eventQueryMode != query_mode.IndexQueryModeExecutionNodesOnly

			executionDataTracker := subscriptiontracker.NewExecutionDataTracker(
				builder.Logger,
				node.State,
				builder.executionDataConfig.InitialBlockHeight,
				node.Storage.Headers,
				broadcaster,
				highestAvailableHeight,
				builder.EventsIndex,
				fetchFromLocalStorage,
			)

			builder.stateStreamBackend, err = statestreambackend.New(
				node.Logger,
				node.State,
				node.Storage.Headers,
				node.Storage.Seals,
				node.Storage.Results,
				builder.ExecutionDataStore,
				executionDataStoreCache,
				builder.RegistersAsyncStore,
				fetchFromLocalStorage,
				int(builder.stateStreamConf.RegisterIDsRequestLimit),
				subscription.NewSubscriptionHandler(
=======
				eventQueryMode, err := query_mode.ParseIndexQueryMode(builder.rpcConf.BackendConfig.EventQueryMode)
				if err != nil {
					return nil, fmt.Errorf("could not parse event query mode: %w", err)
				}

				// use the events index for events if enabled and the node is configured to use it for
				// regular event queries
				useIndex := builder.executionDataIndexingEnabled &&
					eventQueryMode != query_mode.IndexQueryModeExecutionNodesOnly

				executionDataTracker := subscriptiontracker.NewExecutionDataTracker(
>>>>>>> 1f1ef231
					builder.Logger,
					node.State,
					builder.executionDataConfig.InitialBlockHeight,
					node.Storage.Headers,
					broadcaster,
<<<<<<< HEAD
					builder.stateStreamConf.ClientSendTimeout,
					builder.stateStreamConf.ResponseLimit,
					builder.stateStreamConf.ClientSendBufferSize,
				),
				executionDataTracker,
				nil, //TODO: add later
				nil, //TODO: add later
			)
			if err != nil {
				return nil, fmt.Errorf("could not create state stream backend: %w", err)
			}
=======
					highestAvailableHeight,
					builder.EventsIndex,
					useIndex,
				)
>>>>>>> 1f1ef231

				builder.stateStreamBackend, err = statestreambackend.New(
					node.Logger,
					node.State,
					node.Storage.Headers,
					node.Storage.Seals,
					node.Storage.Results,
					builder.ExecutionDataStore,
					executionDataStoreCache,
					builder.RegistersAsyncStore,
					builder.EventsIndex,
					useIndex,
					int(builder.stateStreamConf.RegisterIDsRequestLimit),
					subscription.NewSubscriptionHandler(
						builder.Logger,
						broadcaster,
						builder.stateStreamConf.ClientSendTimeout,
						builder.stateStreamConf.ResponseLimit,
						builder.stateStreamConf.ClientSendBufferSize,
					),
					executionDataTracker,
				)
				if err != nil {
					return nil, fmt.Errorf("could not create state stream backend: %w", err)
				}

				stateStreamEng, err := statestreambackend.NewEng(
					node.Logger,
					builder.stateStreamConf,
					executionDataStoreCache,
					node.Storage.Headers,
					node.RootChainID,
					builder.stateStreamGrpcServer,
					builder.stateStreamBackend,
				)
				if err != nil {
					return nil, fmt.Errorf("could not create state stream engine: %w", err)
				}
				builder.StateStreamEng = stateStreamEng

				// setup requester to notify ExecutionDataTracker when new execution data is received
				execDataDistributor.AddOnExecutionDataReceivedConsumer(builder.stateStreamBackend.OnExecutionData)

				return builder.StateStreamEng, nil
			},
		)
	}
	return builder
}

// buildDerivedChainData creates the derived chain data for the indexer and the query engine
// If program caching is disabled, the function will return nil for the indexer cache, and a
// derived chain data object for the query engine cache.
func (builder *ObserverServiceBuilder) buildDerivedChainData() (
	indexerCache *derived.DerivedChainData,
	queryCache *derived.DerivedChainData,
	err error,
) {
	cacheSize := builder.programCacheSize

	// the underlying cache requires size > 0. no data will be written so 1 is fine.
	if cacheSize == 0 {
		cacheSize = 1
	}

	derivedChainData, err := derived.NewDerivedChainData(cacheSize)
	if err != nil {
		return nil, nil, err
	}

	// writes are done by the indexer. using a nil value effectively disables writes to the cache.
	if builder.programCacheSize == 0 {
		return nil, derivedChainData, nil
	}

	return derivedChainData, derivedChainData, nil
}

// enqueuePublicNetworkInit enqueues the observer network component initialized for the observer
func (builder *ObserverServiceBuilder) enqueuePublicNetworkInit() {
	var publicLibp2pNode p2p.LibP2PNode
	builder.
		Component(
			"public libp2p node", func(node *cmd.NodeConfig) (module.ReadyDoneAware, error) {
				var err error
				publicLibp2pNode, err = builder.BuildPublicLibp2pNode(
					builder.BaseConfig.BindAddr,
					builder.bootstrapIdentities,
				)
				if err != nil {
					return nil, fmt.Errorf("could not build public libp2p node: %w", err)
				}

				builder.LibP2PNode = publicLibp2pNode

				return publicLibp2pNode, nil
			},
		).
		Component(
			"public network", func(node *cmd.NodeConfig) (module.ReadyDoneAware, error) {
				receiveCache := netcache.NewHeroReceiveCache(
					builder.FlowConfig.NetworkConfig.NetworkReceivedMessageCacheSize,
					builder.Logger,
					metrics.NetworkReceiveCacheMetricsFactory(
						builder.HeroCacheMetricsFactory(),
						network.PublicNetwork,
					),
				)

				err := node.Metrics.Mempool.Register(
					metrics.PrependPublicPrefix(metrics.ResourceNetworkingReceiveCache),
					receiveCache.Size,
				)
				if err != nil {
					return nil, fmt.Errorf(
						"could not register networking receive cache metric: %w",
						err,
					)
				}

				net, err := underlay.NewNetwork(
					&underlay.NetworkConfig{
						Logger: builder.Logger.With().Str(
							"component",
							"public-network",
						).Logger(),
						Codec:                 builder.CodecFactory(),
						Me:                    builder.Me,
						Topology:              nil, // topology is nil since it is managed by libp2p; //TODO: can we set empty topology?
						Libp2pNode:            publicLibp2pNode,
						Metrics:               builder.Metrics.Network,
						BitSwapMetrics:        builder.Metrics.Bitswap,
						IdentityProvider:      builder.IdentityProvider,
						ReceiveCache:          receiveCache,
						ConduitFactory:        conduit.NewDefaultConduitFactory(),
						SporkId:               builder.SporkID,
						UnicastMessageTimeout: underlay.DefaultUnicastTimeout,
						IdentityTranslator:    builder.IDTranslator,
						AlspCfg: &alspmgr.MisbehaviorReportManagerConfig{
							Logger:                  builder.Logger,
							SpamRecordCacheSize:     builder.FlowConfig.NetworkConfig.AlspConfig.SpamRecordCacheSize,
							SpamReportQueueSize:     builder.FlowConfig.NetworkConfig.AlspConfig.SpamReportQueueSize,
							DisablePenalty:          builder.FlowConfig.NetworkConfig.AlspConfig.DisablePenalty,
							HeartBeatInterval:       builder.FlowConfig.NetworkConfig.AlspConfig.HearBeatInterval,
							AlspMetrics:             builder.Metrics.Network,
							HeroCacheMetricsFactory: builder.HeroCacheMetricsFactory(),
							NetworkType:             network.PublicNetwork,
						},
						SlashingViolationConsumerFactory: func(adapter network.ConduitAdapter) network.ViolationsConsumer {
							return slashing.NewSlashingViolationsConsumer(
								builder.Logger,
								builder.Metrics.Network,
								adapter,
							)
						},
					},
					underlay.WithMessageValidators(
						publicNetworkMsgValidators(
							node.Logger,
							node.IdentityProvider,
							node.NodeID,
						)...,
					),
				)
				if err != nil {
					return nil, fmt.Errorf("could not initialize network: %w", err)
				}

				builder.NetworkUnderlay = net
				builder.EngineRegistry = converter.NewNetwork(
					net,
					channels.SyncCommittee,
					channels.PublicSyncCommittee,
				)

				builder.Logger.Info().Msgf("network will run on address: %s", builder.BindAddr)

				idEvents := gadgets.NewIdentityDeltas(builder.NetworkUnderlay.UpdateNodeAddresses)
				builder.ProtocolEvents.AddConsumer(idEvents)

				return builder.EngineRegistry, nil
			},
		)
}

// enqueueConnectWithStakedAN enqueues the upstream connector component which connects the libp2p host of the observer
// service with the AN.
// Currently, there is an issue with LibP2P stopping advertisements of subscribed topics if no peers are connected
// (https://github.com/libp2p/go-libp2p-pubsub/issues/442). This means that an observer could end up not being
// discovered by other observers if it subscribes to a topic before connecting to the AN. Hence, the need
// of an explicit connect to the AN before the node attempts to subscribe to topics.
func (builder *ObserverServiceBuilder) enqueueConnectWithStakedAN() {
	builder.Component(
		"upstream connector", func(_ *cmd.NodeConfig) (module.ReadyDoneAware, error) {
			return consensus_follower.NewUpstreamConnector(
				builder.bootstrapIdentities,
				builder.LibP2PNode,
				builder.Logger,
			), nil
		},
	)
}

func (builder *ObserverServiceBuilder) enqueueRPCServer() {
	builder.Module(
		"transaction metrics", func(node *cmd.NodeConfig) error {
			builder.TransactionTimings = stdmap.NewTransactionTimings(1500 * 300) // assume 1500 TPS * 300 seconds
			builder.TransactionMetrics = metrics.NewTransactionCollector(
				node.Logger,
				builder.TransactionTimings,
				builder.logTxTimeToFinalized,
				builder.logTxTimeToExecuted,
				builder.logTxTimeToFinalizedExecuted,
				builder.logTxTimeToSealed,
			)
			return nil
		},
	)
	builder.Module(
		"rest metrics", func(node *cmd.NodeConfig) error {
			m, err := metrics.NewRestCollector(router.URLToRoute, node.MetricsRegisterer)
			if err != nil {
				return err
			}
			builder.RestMetrics = m
			return nil
		},
	)
	builder.Module(
		"access metrics", func(node *cmd.NodeConfig) error {
			builder.AccessMetrics = metrics.NewAccessCollector(
				metrics.WithTransactionMetrics(builder.TransactionMetrics),
				metrics.WithBackendScriptsMetrics(builder.TransactionMetrics),
				metrics.WithRestMetrics(builder.RestMetrics),
			)
			return nil
		},
	)
	builder.Module(
		"server certificate", func(node *cmd.NodeConfig) error {
			// generate the server certificate that will be served by the GRPC server
			x509Certificate, err := grpcutils.X509Certificate(node.NetworkKey)
			if err != nil {
				return err
			}
			tlsConfig := grpcutils.DefaultServerTLSConfig(x509Certificate)
			builder.rpcConf.TransportCredentials = credentials.NewTLS(tlsConfig)
			return nil
		},
	)
	builder.Module(
		"creating grpc servers", func(node *cmd.NodeConfig) error {
			builder.secureGrpcServer = grpcserver.NewGrpcServerBuilder(
				node.Logger,
				builder.rpcConf.SecureGRPCListenAddr,
				builder.rpcConf.MaxMsgSize,
				builder.rpcMetricsEnabled,
				builder.apiRatelimits,
				builder.apiBurstlimits,
				grpcserver.WithTransportCredentials(builder.rpcConf.TransportCredentials),
			).Build()

			builder.stateStreamGrpcServer = grpcserver.NewGrpcServerBuilder(
				node.Logger,
				builder.stateStreamConf.ListenAddr,
				builder.stateStreamConf.MaxExecutionDataMsgSize,
				builder.rpcMetricsEnabled,
				builder.apiRatelimits,
				builder.apiBurstlimits,
				grpcserver.WithStreamInterceptor(),
			).Build()

			if builder.rpcConf.UnsecureGRPCListenAddr != builder.stateStreamConf.ListenAddr {
				builder.unsecureGrpcServer = grpcserver.NewGrpcServerBuilder(
					node.Logger,
					builder.rpcConf.UnsecureGRPCListenAddr,
					builder.rpcConf.MaxMsgSize,
					builder.rpcMetricsEnabled,
					builder.apiRatelimits,
					builder.apiBurstlimits,
				).Build()
			} else {
				builder.unsecureGrpcServer = builder.stateStreamGrpcServer
			}

			return nil
		},
	)
	builder.Module(
		"async register store", func(node *cmd.NodeConfig) error {
			builder.RegistersAsyncStore = execution.NewRegistersAsyncStore()
			return nil
		},
	)
	builder.Module(
		"events storage", func(node *cmd.NodeConfig) error {
			builder.events = store.NewEvents(node.Metrics.Cache, node.ProtocolDB)
			return nil
		},
	)
	builder.Module(
		"reporter", func(node *cmd.NodeConfig) error {
			builder.Reporter = index.NewReporter()
			return nil
		},
	)
	builder.Module(
		"events index", func(node *cmd.NodeConfig) error {
			builder.EventsIndex = index.NewEventsIndex(builder.Reporter, builder.events)
			return nil
		},
	)
	builder.Module(
		"transaction result index", func(node *cmd.NodeConfig) error {
			builder.TxResultsIndex = index.NewTransactionResultsIndex(
				builder.Reporter,
				builder.lightTransactionResults,
			)
			return nil
		},
	)
	builder.Module(
		"script executor", func(node *cmd.NodeConfig) error {
			builder.ScriptExecutor = backend.NewScriptExecutor(
				builder.Logger,
				builder.scriptExecMinBlock,
				builder.scriptExecMaxBlock,
			)
			return nil
		},
	)

	versionControlDependable := module.NewProxiedReadyDoneAware()
	builder.IndexerDependencies.Add(versionControlDependable)
	stopControlDependable := module.NewProxiedReadyDoneAware()
	builder.IndexerDependencies.Add(stopControlDependable)

	builder.Component(
		"version control", func(node *cmd.NodeConfig) (module.ReadyDoneAware, error) {
			if !builder.versionControlEnabled {
				noop := &module.NoopReadyDoneAware{}
				versionControlDependable.Init(noop)
				return noop, nil
			}

			nodeVersion, err := build.Semver()
			if err != nil {
				return nil, fmt.Errorf(
					"could not load node version for version control. "+
						"version (%s) is not semver compliant: %w. Make sure a valid semantic version is provided in the VERSION environment variable",
					build.Version(),
					err,
				)
			}

			versionControl, err := version.NewVersionControl(
				builder.Logger,
				node.Storage.VersionBeacons,
				nodeVersion,
				builder.SealedRootBlock.Height,
				builder.LastFinalizedHeader.Height,
			)
			if err != nil {
				return nil, fmt.Errorf("could not create version control: %w", err)
			}

			// VersionControl needs to consume BlockFinalized events.
			node.ProtocolEvents.AddConsumer(versionControl)

			builder.VersionControl = versionControl
			versionControlDependable.Init(builder.VersionControl)

			return versionControl, nil
		},
	)
	builder.Component(
		"stop control", func(node *cmd.NodeConfig) (module.ReadyDoneAware, error) {
			if !builder.stopControlEnabled {
				noop := &module.NoopReadyDoneAware{}
				stopControlDependable.Init(noop)
				return noop, nil
			}

			stopControl := stop.NewStopControl(
				builder.Logger,
			)

			builder.VersionControl.AddVersionUpdatesConsumer(stopControl.OnVersionUpdate)

			builder.StopControl = stopControl
			stopControlDependable.Init(builder.StopControl)

			return stopControl, nil
		},
	)

	builder.Component(
		"RPC engine", func(node *cmd.NodeConfig) (module.ReadyDoneAware, error) {
			accessMetrics := builder.AccessMetrics
			config := builder.rpcConf
			backendConfig := config.BackendConfig
			cacheSize := int(backendConfig.ConnectionPoolSize)

			var connBackendCache *rpcConnection.Cache
			var err error
			if cacheSize > 0 {
				connBackendCache, err = rpcConnection.NewCache(
					node.Logger,
					accessMetrics,
					cacheSize,
				)
				if err != nil {
					return nil, fmt.Errorf("could not initialize connection cache: %w", err)
				}
			}

			connFactory := &rpcConnection.ConnectionFactoryImpl{
				CollectionGRPCPort:        0,
				ExecutionGRPCPort:         0,
				CollectionNodeGRPCTimeout: builder.apiTimeout,
				ExecutionNodeGRPCTimeout:  builder.apiTimeout,
				AccessMetrics:             accessMetrics,
				Log:                       node.Logger,
				Manager: rpcConnection.NewManager(
					node.Logger,
					accessMetrics,
					connBackendCache,
					config.MaxMsgSize,
					backendConfig.CircuitBreakerConfig,
					config.CompressorName,
				),
			}

			broadcaster := engine.NewBroadcaster()
			// create BlockTracker that will track for new blocks (finalized and sealed) and
			// handles block-related operations.
			blockTracker, err := subscriptiontracker.NewBlockTracker(
				node.State,
				builder.FinalizedRootBlock.Height,
				node.Storage.Headers,
				broadcaster,
			)
			if err != nil {
				return nil, fmt.Errorf("failed to initialize block tracker: %w", err)
			}

			// If execution data syncing and indexing is disabled, pass nil indexReporter
			var indexReporter state_synchronization.IndexReporter
			if builder.executionDataSyncEnabled && builder.executionDataIndexingEnabled {
				indexReporter = builder.Reporter
			}

			preferredENIdentifiers, err := flow.IdentifierListFromHex(backendConfig.PreferredExecutionNodeIDs)
			if err != nil {
				return nil, fmt.Errorf(
					"failed to convert node id string to Flow Identifier for preferred EN map: %w",
					err,
				)
			}

			fixedENIdentifiers, err := flow.IdentifierListFromHex(backendConfig.FixedExecutionNodeIDs)
			if err != nil {
				return nil, fmt.Errorf(
					"failed to convert node id string to Flow Identifier for fixed EN map: %w",
					err,
				)
			}

			scriptExecMode, err := query_mode.ParseIndexQueryMode(config.BackendConfig.ScriptExecutionMode)
			if err != nil {
				return nil, fmt.Errorf("could not parse script execution mode: %w", err)
			}

			eventQueryMode, err := query_mode.ParseIndexQueryMode(config.BackendConfig.EventQueryMode)
			if err != nil {
				return nil, fmt.Errorf("could not parse event query mode: %w", err)
			}

			txResultQueryMode, err := query_mode.ParseIndexQueryMode(config.BackendConfig.TxResultQueryMode)
			if err != nil {
				return nil, fmt.Errorf("could not parse transaction result query mode: %w", err)
			}

			execNodeIdentitiesProvider := commonrpc.NewExecutionNodeIdentitiesProvider(
				node.Logger,
				node.State,
				node.Storage.Receipts,
				preferredENIdentifiers,
				fixedENIdentifiers,
			)

			execNodeSelector := execution_result.NewExecutionNodeSelector(
				preferredENIdentifiers,
				fixedENIdentifiers,
			)

			execResultInfoProvider, err := execution_result.NewExecutionResultInfoProvider(
				node.Logger,
				node.State,
				node.Storage.Headers,
				node.Storage.Receipts,
				execNodeSelector,
				optimistic_sync.DefaultCriteria,
			)
			if err != nil {
				return nil, fmt.Errorf("failed to create execution result provider: %w", err)
			}

			// TODO: use real objects instead of mocks once they're implemented
			snapshot := osyncsnapshot.NewSnapshotMock(builder.events)
			execStateCache := execution_state.NewExecutionStateCacheMock(snapshot)

			backendParams := backend.Params{
				State:                node.State,
				Blocks:               node.Storage.Blocks,
				Headers:              node.Storage.Headers,
				Collections:          node.Storage.Collections,
				Transactions:         node.Storage.Transactions,
				ExecutionReceipts:    node.Storage.Receipts,
				ExecutionResults:     node.Storage.Results,
				ChainID:              node.RootChainID,
				AccessMetrics:        accessMetrics,
				ConnFactory:          connFactory,
				RetryEnabled:         false,
				MaxHeightRange:       backendConfig.MaxHeightRange,
				Log:                  node.Logger,
				SnapshotHistoryLimit: backend.DefaultSnapshotHistoryLimit,
				Communicator:         node_communicator.NewNodeCommunicator(backendConfig.CircuitBreakerConfig.Enabled),
				BlockTracker:         blockTracker,
				ScriptExecutionMode:  scriptExecMode,
				EventQueryMode:       eventQueryMode,
				TxResultQueryMode:    txResultQueryMode,
				SubscriptionHandler: subscription.NewSubscriptionHandler(
					builder.Logger,
					broadcaster,
					builder.stateStreamConf.ClientSendTimeout,
					builder.stateStreamConf.ResponseLimit,
					builder.stateStreamConf.ClientSendBufferSize,
				),
				IndexReporter:               indexReporter,
				VersionControl:              builder.VersionControl,
				ExecNodeIdentitiesProvider:  execNodeIdentitiesProvider,
				ExecutionResultInfoProvider: execResultInfoProvider,
				ExecutionStateCache:         execStateCache,
				OperatorCriteria:            optimistic_sync.DefaultCriteria,
			}

			if builder.localServiceAPIEnabled {
				backendParams.ScriptExecutionMode = query_mode.IndexQueryModeLocalOnly
				backendParams.EventQueryMode = query_mode.IndexQueryModeLocalOnly
				backendParams.TxResultsIndex = builder.TxResultsIndex
				backendParams.EventsIndex = builder.EventsIndex
				backendParams.ScriptExecutor = builder.ScriptExecutor
			}

			accessBackend, err := backend.New(backendParams)
			if err != nil {
				return nil, fmt.Errorf("could not initialize backend: %w", err)
			}

			observerCollector := metrics.NewObserverCollector()
			restHandler, err := restapiproxy.NewRestProxyHandler(
				accessBackend,
				builder.upstreamIdentities,
				connFactory,
				builder.Logger,
				observerCollector,
				node.RootChainID.Chain(),
			)
			if err != nil {
				return nil, err
			}

			engineBuilder, err := rpc.NewBuilder(
				node.Logger,
				node.State,
				config,
				node.RootChainID,
				accessMetrics,
				builder.rpcMetricsEnabled,
				builder.Me,
				accessBackend,
				restHandler,
				builder.secureGrpcServer,
				builder.unsecureGrpcServer,
				builder.stateStreamBackend,
				builder.stateStreamConf,
				indexReporter,
			)
			if err != nil {
				return nil, err
			}

			// upstream access node forwarder
			forwarder, err := apiproxy.NewFlowAccessAPIForwarder(
				builder.upstreamIdentities,
				connFactory,
			)
			if err != nil {
				return nil, err
			}

			rpcHandler := apiproxy.NewFlowAccessAPIRouter(
				apiproxy.Params{
					Log:      builder.Logger,
					Metrics:  observerCollector,
					Upstream: forwarder,
					Local:    engineBuilder.DefaultHandler(hotsignature.NewBlockSignerDecoder(builder.Committee)),
					UseIndex: builder.localServiceAPIEnabled,
				},
			)

			// build the rpc engine
			builder.RpcEng, err = engineBuilder.
				WithRpcHandler(rpcHandler).
				WithLegacy().
				Build()
			if err != nil {
				return nil, err
			}
			builder.FollowerDistributor.AddOnBlockFinalizedConsumer(builder.RpcEng.OnFinalizedBlock)
			return builder.RpcEng, nil
		},
	)

	// build secure grpc server
	builder.Component(
		"secure grpc server", func(node *cmd.NodeConfig) (module.ReadyDoneAware, error) {
			return builder.secureGrpcServer, nil
		},
	)

	builder.Component(
		"state stream unsecure grpc server",
		func(node *cmd.NodeConfig) (module.ReadyDoneAware, error) {
			return builder.stateStreamGrpcServer, nil
		},
	)

	if builder.rpcConf.UnsecureGRPCListenAddr != builder.stateStreamConf.ListenAddr {
		builder.Component(
			"unsecure grpc server", func(node *cmd.NodeConfig) (module.ReadyDoneAware, error) {
				return builder.unsecureGrpcServer, nil
			},
		)
	}
}

func loadNetworkingKey(path string) (crypto.PrivateKey, error) {
	data, err := io.ReadFile(path)
	if err != nil {
		return nil, fmt.Errorf("could not read networking key (path=%s): %w", path, err)
	}

	keyBytes, err := hex.DecodeString(strings.Trim(string(data), "\n "))
	if err != nil {
		return nil, fmt.Errorf("could not hex decode networking key (path=%s): %w", path, err)
	}

	networkingKey, err := crypto.DecodePrivateKey(crypto.ECDSASecp256k1, keyBytes)
	if err != nil {
		return nil, fmt.Errorf("could not decode networking key (path=%s): %w", path, err)
	}

	return networkingKey, nil
}<|MERGE_RESOLUTION|>--- conflicted
+++ resolved
@@ -1856,10 +1856,14 @@
 				}
 				broadcaster := engine.NewBroadcaster()
 
-<<<<<<< HEAD
+				eventQueryMode, err := query_mode.ParseIndexQueryMode(builder.rpcConf.BackendConfig.EventQueryMode)
+				if err != nil {
+					return nil, fmt.Errorf("could not parse event query mode: %w", err)
+				}
+
 			// use the events index for events if enabled and the node is configured to use it for
 			// regular event queries
-			fetchFromLocalStorage := builder.executionDataIndexingEnabled &&
+				fetchFromLocalStorage := builder.executionDataIndexingEnabled &&
 				eventQueryMode != query_mode.IndexQueryModeExecutionNodesOnly
 
 			executionDataTracker := subscriptiontracker.NewExecutionDataTracker(
@@ -1885,67 +1889,19 @@
 				fetchFromLocalStorage,
 				int(builder.stateStreamConf.RegisterIDsRequestLimit),
 				subscription.NewSubscriptionHandler(
-=======
-				eventQueryMode, err := query_mode.ParseIndexQueryMode(builder.rpcConf.BackendConfig.EventQueryMode)
-				if err != nil {
-					return nil, fmt.Errorf("could not parse event query mode: %w", err)
-				}
-
-				// use the events index for events if enabled and the node is configured to use it for
-				// regular event queries
-				useIndex := builder.executionDataIndexingEnabled &&
-					eventQueryMode != query_mode.IndexQueryModeExecutionNodesOnly
-
-				executionDataTracker := subscriptiontracker.NewExecutionDataTracker(
->>>>>>> 1f1ef231
 					builder.Logger,
-					node.State,
-					builder.executionDataConfig.InitialBlockHeight,
-					node.Storage.Headers,
 					broadcaster,
-<<<<<<< HEAD
 					builder.stateStreamConf.ClientSendTimeout,
 					builder.stateStreamConf.ResponseLimit,
 					builder.stateStreamConf.ClientSendBufferSize,
 				),
 				executionDataTracker,
 				nil, //TODO: add later
-				nil, //TODO: add later
+				nil,
 			)
 			if err != nil {
 				return nil, fmt.Errorf("could not create state stream backend: %w", err)
 			}
-=======
-					highestAvailableHeight,
-					builder.EventsIndex,
-					useIndex,
-				)
->>>>>>> 1f1ef231
-
-				builder.stateStreamBackend, err = statestreambackend.New(
-					node.Logger,
-					node.State,
-					node.Storage.Headers,
-					node.Storage.Seals,
-					node.Storage.Results,
-					builder.ExecutionDataStore,
-					executionDataStoreCache,
-					builder.RegistersAsyncStore,
-					builder.EventsIndex,
-					useIndex,
-					int(builder.stateStreamConf.RegisterIDsRequestLimit),
-					subscription.NewSubscriptionHandler(
-						builder.Logger,
-						broadcaster,
-						builder.stateStreamConf.ClientSendTimeout,
-						builder.stateStreamConf.ResponseLimit,
-						builder.stateStreamConf.ClientSendBufferSize,
-					),
-					executionDataTracker,
-				)
-				if err != nil {
-					return nil, fmt.Errorf("could not create state stream backend: %w", err)
-				}
 
 				stateStreamEng, err := statestreambackend.NewEng(
 					node.Logger,
