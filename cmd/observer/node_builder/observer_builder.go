--- conflicted
+++ resolved
@@ -1126,6 +1126,14 @@
 			return fmt.Errorf("failed to convert node id string to Flow Identifier for fixed EN map: %w", err)
 		}
 
+		requiredENIdentifiers, err := flow.IdentifierListFromHex(builder.executionResultRequiredExecutors)
+		if err != nil {
+			return fmt.Errorf("failed to convert node id string to Flow Identifier for required EN list: %w", err)
+		}
+		operatorCriteria := optimistic_sync.Criteria{
+			AgreeingExecutorsCount: builder.executionResultAgreeingExecutorsCount,
+			RequiredExecutors:      requiredENIdentifiers,
+		}
 		execNodeSelector := execution_result.NewExecutionNodeSelector(
 			preferredENIdentifiers,
 			fixedENIdentifiers,
@@ -1136,7 +1144,7 @@
 			node.State,
 			node.Storage.Receipts,
 			execNodeSelector,
-			optimistic_sync.DefaultCriteria,
+			operatorCriteria,
 		)
 
 		return nil
@@ -2042,42 +2050,6 @@
 			fixedENIdentifiers,
 		)
 
-<<<<<<< HEAD
-=======
-		requiredENIdentifiers, err := flow.IdentifierListFromHex(builder.executionResultRequiredExecutors)
-		if err != nil {
-			return nil, fmt.Errorf("failed to convert node id string to Flow Identifier for required EN list: %w", err)
-		}
-		operatorCriteria := optimistic_sync.Criteria{
-			AgreeingExecutorsCount: builder.executionResultAgreeingExecutorsCount,
-			RequiredExecutors:      requiredENIdentifiers,
-		}
-
-		execNodeSelector := execution_result.NewExecutionNodeSelector(
-			preferredENIdentifiers,
-			fixedENIdentifiers,
-		)
-
-		execResultInfoProvider := execution_result.NewExecutionResultInfoProvider(
-			node.Logger,
-			node.State,
-			node.Storage.Receipts,
-			execNodeSelector,
-			operatorCriteria,
-		)
-
-		// TODO: use real objects instead of mocks once they're implemented
-		snapshot := osyncsnapshot.NewSnapshotMock(
-			builder.events,
-			nil,
-			nil,
-			builder.lightTransactionResults,
-			nil,
-			nil,
-		)
-		execStateCache := execution_state.NewExecutionStateCacheMock(snapshot)
-
->>>>>>> a0145af3
 		backendParams := backend.Params{
 			State:                node.State,
 			Blocks:               node.Storage.Blocks,
@@ -2109,14 +2081,8 @@
 			VersionControl:              builder.VersionControl,
 			ExecNodeIdentitiesProvider:  execNodeIdentitiesProvider,
 			MaxScriptAndArgumentSize:    config.BackendConfig.AccessConfig.MaxRequestMsgSize,
-<<<<<<< HEAD
 			ExecutionResultInfoProvider: builder.executionResultInfoProvider,
 			ExecutionStateCache:         builder.executionStateCache,
-			OperatorCriteria:            optimistic_sync.DefaultCriteria,
-=======
-			ExecutionResultInfoProvider: execResultInfoProvider,
-			ExecutionStateCache:         execStateCache,
->>>>>>> a0145af3
 		}
 
 		if builder.localServiceAPIEnabled {
