package node_builder

import (
	"context"
	"encoding/hex"
	"encoding/json"
	"errors"
	"fmt"
	"os"
	"path"
	"path/filepath"
	"strings"
	"time"

	badger "github.com/ipfs/go-ds-badger2"
	dht "github.com/libp2p/go-libp2p-kad-dht"
	"github.com/libp2p/go-libp2p/core/host"
	"github.com/libp2p/go-libp2p/core/peer"
	"github.com/libp2p/go-libp2p/core/routing"
	"github.com/onflow/crypto"
	"github.com/onflow/flow-go/ledger"
	"github.com/onflow/flow-go/ledger/complete/wal"
	"github.com/onflow/flow-go/model/bootstrap"
	pStorage "github.com/onflow/flow-go/storage/pebble"
	"github.com/onflow/go-bitswap"
	"github.com/rs/zerolog"
	"github.com/spf13/pflag"
	"google.golang.org/grpc/credentials"

	"github.com/onflow/flow-go/admin/commands"
	stateSyncCommands "github.com/onflow/flow-go/admin/commands/state_synchronization"
	"github.com/onflow/flow-go/cmd"
	"github.com/onflow/flow-go/consensus"
	"github.com/onflow/flow-go/consensus/hotstuff"
	"github.com/onflow/flow-go/consensus/hotstuff/committees"
	"github.com/onflow/flow-go/consensus/hotstuff/notifications"
	"github.com/onflow/flow-go/consensus/hotstuff/notifications/pubsub"
	hotsignature "github.com/onflow/flow-go/consensus/hotstuff/signature"
	hotstuffvalidator "github.com/onflow/flow-go/consensus/hotstuff/validator"
	"github.com/onflow/flow-go/consensus/hotstuff/verification"
	recovery "github.com/onflow/flow-go/consensus/recovery/protocol"
	"github.com/onflow/flow-go/engine"
	"github.com/onflow/flow-go/engine/access/apiproxy"
	"github.com/onflow/flow-go/engine/access/ingestion"
	"github.com/onflow/flow-go/engine/access/rest"
	restapiproxy "github.com/onflow/flow-go/engine/access/rest/apiproxy"
	"github.com/onflow/flow-go/engine/access/rest/routes"
	"github.com/onflow/flow-go/engine/access/rpc"
	"github.com/onflow/flow-go/engine/access/rpc/backend"
	rpcConnection "github.com/onflow/flow-go/engine/access/rpc/connection"
	"github.com/onflow/flow-go/engine/access/state_stream"
	statestreambackend "github.com/onflow/flow-go/engine/access/state_stream/backend"
	"github.com/onflow/flow-go/engine/common/follower"
	synceng "github.com/onflow/flow-go/engine/common/synchronization"
	"github.com/onflow/flow-go/engine/execution/computation/query"
	"github.com/onflow/flow-go/engine/protocol"
	"github.com/onflow/flow-go/ledger"
	"github.com/onflow/flow-go/ledger/complete/wal"
	"github.com/onflow/flow-go/model/bootstrap"
	"github.com/onflow/flow-go/model/encodable"
	"github.com/onflow/flow-go/model/flow"
	"github.com/onflow/flow-go/model/flow/filter"
	"github.com/onflow/flow-go/module"
	"github.com/onflow/flow-go/module/blobs"
	"github.com/onflow/flow-go/module/chainsync"
	"github.com/onflow/flow-go/module/execution"
	"github.com/onflow/flow-go/module/executiondatasync/execution_data"
	execdatacache "github.com/onflow/flow-go/module/executiondatasync/execution_data/cache"
	finalizer "github.com/onflow/flow-go/module/finalizer/consensus"
	"github.com/onflow/flow-go/module/grpcserver"
	"github.com/onflow/flow-go/module/id"
	"github.com/onflow/flow-go/module/local"
	"github.com/onflow/flow-go/module/mempool/herocache"
	"github.com/onflow/flow-go/module/metrics"
	"github.com/onflow/flow-go/module/state_synchronization"
	"github.com/onflow/flow-go/module/state_synchronization/indexer"
	edrequester "github.com/onflow/flow-go/module/state_synchronization/requester"
	consensus_follower "github.com/onflow/flow-go/module/upstream"
	"github.com/onflow/flow-go/network"
	alspmgr "github.com/onflow/flow-go/network/alsp/manager"
	netcache "github.com/onflow/flow-go/network/cache"
	"github.com/onflow/flow-go/network/channels"
	"github.com/onflow/flow-go/network/converter"
	"github.com/onflow/flow-go/network/p2p"
	"github.com/onflow/flow-go/network/p2p/blob"
	p2pbuilder "github.com/onflow/flow-go/network/p2p/builder"
	p2pbuilderconfig "github.com/onflow/flow-go/network/p2p/builder/config"
	"github.com/onflow/flow-go/network/p2p/cache"
	"github.com/onflow/flow-go/network/p2p/conduit"
	p2pdht "github.com/onflow/flow-go/network/p2p/dht"
	"github.com/onflow/flow-go/network/p2p/keyutils"
	p2plogging "github.com/onflow/flow-go/network/p2p/logging"
	"github.com/onflow/flow-go/network/p2p/subscription"
	"github.com/onflow/flow-go/network/p2p/translator"
	"github.com/onflow/flow-go/network/p2p/unicast/protocols"
	"github.com/onflow/flow-go/network/p2p/utils"
	"github.com/onflow/flow-go/network/slashing"
	"github.com/onflow/flow-go/network/underlay"
	"github.com/onflow/flow-go/network/validator"
	stateprotocol "github.com/onflow/flow-go/state/protocol"
	badgerState "github.com/onflow/flow-go/state/protocol/badger"
	"github.com/onflow/flow-go/state/protocol/blocktimer"
	"github.com/onflow/flow-go/state/protocol/events/gadgets"
	"github.com/onflow/flow-go/storage"
	bstorage "github.com/onflow/flow-go/storage/badger"
	pStorage "github.com/onflow/flow-go/storage/pebble"
	"github.com/onflow/flow-go/utils/grpcutils"
	"github.com/onflow/flow-go/utils/io"
	"github.com/onflow/flow-go/utils/logging"
)

// ObserverBuilder extends cmd.NodeBuilder and declares additional functions needed to bootstrap an Access node
// These functions are shared by observer builders.
// The Staked network allows the access nodes to communicate among themselves, while the public network allows the
// observers and an Access node to communicate.
//
//                                 public network                           private network
//  +------------------------+
//  | observer 1             |<--------------------------|
//  +------------------------+                           v
//  +------------------------+                         +----------------------+              +------------------------+
//  | observer 2             |<----------------------->| Access Node (staked) |<------------>| All other staked Nodes |
//  +------------------------+                         +----------------------+              +------------------------+
//  +------------------------+                           ^
//  | observer 3             |<--------------------------|
//  +------------------------+

// ObserverServiceConfig defines all the user defined parameters required to bootstrap an access node
// For a node running as a standalone process, the config fields will be populated from the command line params,
// while for a node running as a library, the config fields are expected to be initialized by the caller.
type ObserverServiceConfig struct {
	bootstrapNodeAddresses       []string
	bootstrapNodePublicKeys      []string
	observerNetworkingKeyPath    string
<<<<<<< HEAD
	bootstrapIdentities          flow.IdentityList // the identity list of bootstrap peers the node uses to discover other nodes
=======
	bootstrapIdentities          flow.IdentitySkeletonList // the identity list of bootstrap peers the node uses to discover other nodes
>>>>>>> abaf8e22
	apiRatelimits                map[string]int
	apiBurstlimits               map[string]int
	rpcConf                      rpc.Config
	rpcMetricsEnabled            bool
	registersDBPath              string
	checkpointFile               string
	apiTimeout                   time.Duration
<<<<<<< HEAD
	stateStreamConf              statestreambackend.Config
	stateStreamFilterConf        map[string]int
	upstreamNodeAddresses        []string
	upstreamNodePublicKeys       []string
	upstreamIdentities           flow.IdentityList // the identity list of upstream peers the node uses to forward API requests to
=======
	upstreamNodeAddresses        []string
	upstreamNodePublicKeys       []string
	upstreamIdentities           flow.IdentitySkeletonList // the identity list of upstream peers the node uses to forward API requests to
>>>>>>> abaf8e22
	scriptExecutorConfig         query.QueryConfig
	executionDataSyncEnabled     bool
	executionDataIndexingEnabled bool
	executionDataDir             string
	executionDataStartHeight     uint64
	executionDataConfig          edrequester.ExecutionDataConfig
<<<<<<< HEAD
=======
	executionDataCacheSize       uint32 // TODO: remove it when state stream is added
>>>>>>> abaf8e22
}

// DefaultObserverServiceConfig defines all the default values for the ObserverServiceConfig
func DefaultObserverServiceConfig() *ObserverServiceConfig {
	homedir, _ := os.UserHomeDir()
	return &ObserverServiceConfig{
		rpcConf: rpc.Config{
			UnsecureGRPCListenAddr: "0.0.0.0:9000",
			SecureGRPCListenAddr:   "0.0.0.0:9001",
			HTTPListenAddr:         "0.0.0.0:8000",
			CollectionAddr:         "",
			HistoricalAccessAddrs:  "",
			BackendConfig: backend.Config{
				CollectionClientTimeout:   3 * time.Second,
				ExecutionClientTimeout:    3 * time.Second,
				ConnectionPoolSize:        backend.DefaultConnectionPoolSize,
				MaxHeightRange:            backend.DefaultMaxHeightRange,
				PreferredExecutionNodeIDs: nil,
				FixedExecutionNodeIDs:     nil,
			},
			RestConfig: rest.Config{
				ListenAddress: "",
				WriteTimeout:  rest.DefaultWriteTimeout,
				ReadTimeout:   rest.DefaultReadTimeout,
				IdleTimeout:   rest.DefaultIdleTimeout,
			},
			MaxMsgSize:     grpcutils.DefaultMaxMsgSize,
			CompressorName: grpcutils.NoCompressor,
		},
<<<<<<< HEAD
		stateStreamConf: statestreambackend.Config{
			MaxExecutionDataMsgSize: grpcutils.DefaultMaxMsgSize,
			ExecutionDataCacheSize:  state_stream.DefaultCacheSize,
			ClientSendTimeout:       state_stream.DefaultSendTimeout,
			ClientSendBufferSize:    state_stream.DefaultSendBufferSize,
			MaxGlobalStreams:        state_stream.DefaultMaxGlobalStreams,
			EventFilterConfig:       state_stream.DefaultEventFilterConfig,
			ResponseLimit:           state_stream.DefaultResponseLimit,
			HeartbeatInterval:       state_stream.DefaultHeartbeatInterval,
			RegisterIDsRequestLimit: state_stream.DefaultRegisterIDsRequestLimit,
		},
		stateStreamFilterConf:        nil,
=======
>>>>>>> abaf8e22
		rpcMetricsEnabled:            false,
		apiRatelimits:                nil,
		apiBurstlimits:               nil,
		bootstrapNodeAddresses:       []string{},
		bootstrapNodePublicKeys:      []string{},
		observerNetworkingKeyPath:    cmd.NotSet,
		apiTimeout:                   3 * time.Second,
		upstreamNodeAddresses:        []string{},
		upstreamNodePublicKeys:       []string{},
		registersDBPath:              filepath.Join(homedir, ".flow", "execution_state"),
		checkpointFile:               cmd.NotSet,
		scriptExecutorConfig:         query.NewDefaultConfig(),
		executionDataSyncEnabled:     false,
		executionDataIndexingEnabled: false,
		executionDataDir:             filepath.Join(homedir, ".flow", "execution_data"),
		executionDataStartHeight:     0,
		executionDataConfig: edrequester.ExecutionDataConfig{
			InitialBlockHeight: 0,
			MaxSearchAhead:     edrequester.DefaultMaxSearchAhead,
			FetchTimeout:       edrequester.DefaultFetchTimeout,
			MaxFetchTimeout:    edrequester.DefaultMaxFetchTimeout,
			RetryDelay:         edrequester.DefaultRetryDelay,
			MaxRetryDelay:      edrequester.DefaultMaxRetryDelay,
		},
	}
}

// ObserverServiceBuilder provides the common functionality needed to bootstrap a Flow observer service
// It is composed of the FlowNodeBuilder, the ObserverServiceConfig and contains all the components and modules needed for the observers
type ObserverServiceBuilder struct {
	*cmd.FlowNodeBuilder
	*ObserverServiceConfig

	// components
<<<<<<< HEAD
	LibP2PNode              p2p.LibP2PNode
	FollowerState           stateprotocol.FollowerState
	SyncCore                *chainsync.Core
	RpcEng                  *rpc.Engine
	FollowerDistributor     *pubsub.FollowerDistributor
	Committee               hotstuff.DynamicCommittee
	Finalized               *flow.Header
	Pending                 []*flow.Header
	FollowerCore            module.HotStuffFollower
	ExecutionDataRequester  state_synchronization.ExecutionDataRequester
	ExecutionIndexer        *indexer.Indexer
	ExecutionIndexerCore    *indexer.IndexerCore
	RegistersAsyncStore     *execution.RegistersAsyncStore
	IndexerDependencies     *cmd.DependencyList
	ExecutionDataDownloader execution_data.Downloader
	ExecutionDataStore      execution_data.ExecutionDataStore
=======
	LibP2PNode             p2p.LibP2PNode
	FollowerState          stateprotocol.FollowerState
	SyncCore               *chainsync.Core
	RpcEng                 *rpc.Engine
	FollowerDistributor    *pubsub.FollowerDistributor
	Committee              hotstuff.DynamicCommittee
	Finalized              *flow.Header
	Pending                []*flow.Header
	FollowerCore           module.HotStuffFollower
	ExecutionDataRequester state_synchronization.ExecutionDataRequester
	ExecutionIndexer       *indexer.Indexer
	ExecutionIndexerCore   *indexer.IndexerCore
	IndexerDependencies    *cmd.DependencyList
>>>>>>> abaf8e22

	// available until after the network has started. Hence, a factory function that needs to be called just before
	// creating the sync engine
	SyncEngineParticipantsProviderFactory func() module.IdentifierProvider

	// engines
	FollowerEng    *follower.ComplianceEngine
	SyncEng        *synceng.Engine
	StateStreamEng *statestreambackend.Engine

	// Public network
	peerID peer.ID

	RestMetrics   *metrics.RestCollector
	AccessMetrics module.AccessMetrics

	// grpc servers
	secureGrpcServer      *grpcserver.GrpcServer
	unsecureGrpcServer    *grpcserver.GrpcServer
	stateStreamGrpcServer *grpcserver.GrpcServer

<<<<<<< HEAD
	stateStreamBackend *statestreambackend.StateStreamBackend
=======
	ExecutionDataDownloader execution_data.Downloader
	ExecutionDataStore      execution_data.ExecutionDataStore
>>>>>>> abaf8e22
}

// deriveBootstrapPeerIdentities derives the Flow Identity of the bootstrap peers from the parameters.
// These are the identities of the observers also acting as the DHT bootstrap server
func (builder *ObserverServiceBuilder) deriveBootstrapPeerIdentities() error {
	// if bootstrap identities already provided (as part of alternate initialization as a library the skip reading command
	// line params)
	if builder.bootstrapIdentities != nil {
		return nil
	}

	ids, err := BootstrapIdentities(builder.bootstrapNodeAddresses, builder.bootstrapNodePublicKeys)
	if err != nil {
		return fmt.Errorf("failed to derive bootstrap peer identities: %w", err)
	}

	builder.bootstrapIdentities = ids

	return nil
}

// deriveBootstrapPeerIdentities derives the Flow Identity of the bootstrap peers from the parameters.
// These are the identities of the observers also acting as the DHT bootstrap server
func (builder *ObserverServiceBuilder) deriveUpstreamIdentities() error {
	// if bootstrap identities already provided (as part of alternate initialization as a library the skip reading command
	// line params)
	if builder.upstreamIdentities != nil {
		return nil
	}

	// BootstrapIdentities converts the bootstrap node addresses and keys to a Flow Identity list where
	// each Flow Identity is initialized with the passed address, the networking key
	// and the Node ID set to ZeroID, role set to Access, 0 stake and no staking key.
	addresses := builder.upstreamNodeAddresses
	keys := builder.upstreamNodePublicKeys
	if len(addresses) != len(keys) {
		return fmt.Errorf("number of addresses and keys provided for the boostrap nodes don't match")
	}

	ids := make(flow.IdentitySkeletonList, len(addresses))
	for i, address := range addresses {
		key := keys[i]

		// json unmarshaller needs a quotes before and after the string
		// the pflags.StringSliceVar does not retain quotes for the command line arg even if escaped with \"
		// hence this additional check to ensure the key is indeed quoted
		if !strings.HasPrefix(key, "\"") {
			key = fmt.Sprintf("\"%s\"", key)
		}

		// create the identity of the peer by setting only the relevant fields
		ids[i] = &flow.IdentitySkeleton{
			NodeID:        flow.ZeroID, // the NodeID is the hash of the staking key and for the public network it does not apply
			Address:       address,
			Role:          flow.RoleAccess, // the upstream node has to be an access node
			NetworkPubKey: nil,
		}

		// networking public key
		var networkKey encodable.NetworkPubKey
		err := json.Unmarshal([]byte(key), &networkKey)
		if err == nil {
			ids[i].NetworkPubKey = networkKey
		}
	}

	builder.upstreamIdentities = ids

	return nil
}

func (builder *ObserverServiceBuilder) buildFollowerState() *ObserverServiceBuilder {
	builder.Module("mutable follower state", func(node *cmd.NodeConfig) error {
		// For now, we only support state implementations from package badger.
		// If we ever support different implementations, the following can be replaced by a type-aware factory
		state, ok := node.State.(*badgerState.State)
		if !ok {
			return fmt.Errorf("only implementations of type badger.State are currently supported but read-only state has type %T", node.State)
		}

		followerState, err := badgerState.NewFollowerState(
			node.Logger,
			node.Tracer,
			node.ProtocolEvents,
			state,
			node.Storage.Index,
			node.Storage.Payloads,
			blocktimer.DefaultBlockTimer,
		)
		builder.FollowerState = followerState

		return err
	})

	return builder
}

func (builder *ObserverServiceBuilder) buildSyncCore() *ObserverServiceBuilder {
	builder.Module("sync core", func(node *cmd.NodeConfig) error {
		syncCore, err := chainsync.New(node.Logger, node.SyncCoreConfig, metrics.NewChainSyncCollector(node.RootChainID), node.RootChainID)
		builder.SyncCore = syncCore

		return err
	})

	return builder
}

func (builder *ObserverServiceBuilder) buildCommittee() *ObserverServiceBuilder {
	builder.Component("committee", func(node *cmd.NodeConfig) (module.ReadyDoneAware, error) {
		// initialize consensus committee's membership state
		// This committee state is for the HotStuff follower, which follows the MAIN CONSENSUS committee
		// Note: node.Me.NodeID() is not part of the consensus committee
		committee, err := committees.NewConsensusCommittee(node.State, node.Me.NodeID())
		node.ProtocolEvents.AddConsumer(committee)
		builder.Committee = committee

		return committee, err
	})

	return builder
}

func (builder *ObserverServiceBuilder) buildLatestHeader() *ObserverServiceBuilder {
	builder.Module("latest header", func(node *cmd.NodeConfig) error {
		finalized, pending, err := recovery.FindLatest(node.State, node.Storage.Headers)
		builder.Finalized, builder.Pending = finalized, pending

		return err
	})

	return builder
}

func (builder *ObserverServiceBuilder) buildFollowerCore() *ObserverServiceBuilder {
	builder.Component("follower core", func(node *cmd.NodeConfig) (module.ReadyDoneAware, error) {
		// create a finalizer that will handle updating the protocol
		// state when the follower detects newly finalized blocks
		final := finalizer.NewFinalizer(node.DB, node.Storage.Headers, builder.FollowerState, node.Tracer)

		followerCore, err := consensus.NewFollower(
			node.Logger,
			node.Metrics.Mempool,
			node.Storage.Headers,
			final,
			builder.FollowerDistributor,
			node.FinalizedRootBlock.Header,
			node.RootQC,
			builder.Finalized,
			builder.Pending,
		)
		if err != nil {
			return nil, fmt.Errorf("could not initialize follower core: %w", err)
		}
		builder.FollowerCore = followerCore

		return builder.FollowerCore, nil
	})

	return builder
}

func (builder *ObserverServiceBuilder) buildFollowerEngine() *ObserverServiceBuilder {
	builder.Component("follower engine", func(node *cmd.NodeConfig) (module.ReadyDoneAware, error) {
		var heroCacheCollector module.HeroCacheMetrics = metrics.NewNoopCollector()
		if node.HeroCacheMetricsEnable {
			heroCacheCollector = metrics.FollowerCacheMetrics(node.MetricsRegisterer)
		}
		packer := hotsignature.NewConsensusSigDataPacker(builder.Committee)
		verifier := verification.NewCombinedVerifier(builder.Committee, packer) // verifier for HotStuff signature constructs (QCs, TCs, votes)
		val := hotstuffvalidator.New(builder.Committee, verifier)

		core, err := follower.NewComplianceCore(
			node.Logger,
			node.Metrics.Mempool,
			heroCacheCollector,
			builder.FollowerDistributor,
			builder.FollowerState,
			builder.FollowerCore,
			val,
			builder.SyncCore,
			node.Tracer,
		)
		if err != nil {
			return nil, fmt.Errorf("could not create follower core: %w", err)
		}

		builder.FollowerEng, err = follower.NewComplianceLayer(
			node.Logger,
			node.EngineRegistry,
			node.Me,
			node.Metrics.Engine,
			node.Storage.Headers,
			builder.Finalized,
			core,
			builder.ComplianceConfig,
			follower.WithChannel(channels.PublicReceiveBlocks),
		)
		if err != nil {
			return nil, fmt.Errorf("could not create follower engine: %w", err)
		}
		builder.FollowerDistributor.AddOnBlockFinalizedConsumer(builder.FollowerEng.OnFinalizedBlock)

		return builder.FollowerEng, nil
	})

	return builder
}

func (builder *ObserverServiceBuilder) buildSyncEngine() *ObserverServiceBuilder {
	builder.Component("sync engine", func(node *cmd.NodeConfig) (module.ReadyDoneAware, error) {
		spamConfig, err := synceng.NewSpamDetectionConfig()
		if err != nil {
			return nil, fmt.Errorf("could not initialize spam detection config: %w", err)
		}

		sync, err := synceng.New(
			node.Logger,
			node.Metrics.Engine,
			node.EngineRegistry,
			node.Me,
			node.State,
			node.Storage.Blocks,
			builder.FollowerEng,
			builder.SyncCore,
			builder.SyncEngineParticipantsProviderFactory(),
			spamConfig,
		)
		if err != nil {
			return nil, fmt.Errorf("could not create synchronization engine: %w", err)
		}
		builder.SyncEng = sync
		builder.FollowerDistributor.AddFinalizationConsumer(sync)

		return builder.SyncEng, nil
	})

	return builder
}

func (builder *ObserverServiceBuilder) BuildConsensusFollower() cmd.NodeBuilder {
	builder.
		buildFollowerState().
		buildSyncCore().
		buildCommittee().
		buildLatestHeader().
		buildFollowerCore().
		buildFollowerEngine().
		buildSyncEngine()

	return builder
}

type Option func(*ObserverServiceConfig)

func NewFlowObserverServiceBuilder(opts ...Option) *ObserverServiceBuilder {
	config := DefaultObserverServiceConfig()
	for _, opt := range opts {
		opt(config)
	}
	anb := &ObserverServiceBuilder{
		ObserverServiceConfig: config,
		FlowNodeBuilder:       cmd.FlowNode("observer"),
		FollowerDistributor:   pubsub.NewFollowerDistributor(),
		IndexerDependencies:   cmd.NewDependencyList(),
	}
	anb.FollowerDistributor.AddProposalViolationConsumer(notifications.NewSlashingViolationsConsumer(anb.Logger))
	// the observer gets a version of the root snapshot file that does not contain any node addresses
	// hence skip all the root snapshot validations that involved an identity address
	anb.FlowNodeBuilder.SkipNwAddressBasedValidations = true
	return anb
}

func (builder *ObserverServiceBuilder) ParseFlags() error {

	builder.BaseFlags()

	builder.extraFlags()

	return builder.ParseAndPrintFlags()
}

func (builder *ObserverServiceBuilder) extraFlags() {
	builder.ExtraFlags(func(flags *pflag.FlagSet) {
		defaultConfig := DefaultObserverServiceConfig()

		flags.StringVarP(&builder.rpcConf.UnsecureGRPCListenAddr,
			"rpc-addr",
			"r",
			defaultConfig.rpcConf.UnsecureGRPCListenAddr,
			"the address the unsecured gRPC server listens on")
		flags.StringVar(&builder.rpcConf.SecureGRPCListenAddr,
			"secure-rpc-addr",
			defaultConfig.rpcConf.SecureGRPCListenAddr,
			"the address the secure gRPC server listens on")
		flags.StringVarP(&builder.rpcConf.HTTPListenAddr, "http-addr", "h", defaultConfig.rpcConf.HTTPListenAddr, "the address the http proxy server listens on")
		flags.StringVar(&builder.rpcConf.RestConfig.ListenAddress,
			"rest-addr",
			defaultConfig.rpcConf.RestConfig.ListenAddress,
			"the address the REST server listens on (if empty the REST server will not be started)")
		flags.DurationVar(&builder.rpcConf.RestConfig.WriteTimeout,
			"rest-write-timeout",
			defaultConfig.rpcConf.RestConfig.WriteTimeout,
			"timeout to use when writing REST response")
		flags.DurationVar(&builder.rpcConf.RestConfig.ReadTimeout,
			"rest-read-timeout",
			defaultConfig.rpcConf.RestConfig.ReadTimeout,
			"timeout to use when reading REST request headers")
		flags.DurationVar(&builder.rpcConf.RestConfig.IdleTimeout, "rest-idle-timeout", defaultConfig.rpcConf.RestConfig.IdleTimeout, "idle timeout for REST connections")
		flags.UintVar(&builder.rpcConf.MaxMsgSize,
			"rpc-max-message-size",
			defaultConfig.rpcConf.MaxMsgSize,
			"the maximum message size in bytes for messages sent or received over grpc")
		flags.UintVar(&builder.rpcConf.BackendConfig.ConnectionPoolSize,
			"connection-pool-size",
			defaultConfig.rpcConf.BackendConfig.ConnectionPoolSize,
			"maximum number of connections allowed in the connection pool, size of 0 disables the connection pooling, and anything less than the default size will be overridden to use the default size")
		flags.UintVar(&builder.rpcConf.BackendConfig.MaxHeightRange,
			"rpc-max-height-range",
			defaultConfig.rpcConf.BackendConfig.MaxHeightRange,
			"maximum size for height range requests")
		flags.StringToIntVar(&builder.apiRatelimits,
			"api-rate-limits",
			defaultConfig.apiRatelimits,
			"per second rate limits for Access API methods e.g. Ping=300,GetTransaction=500 etc.")
		flags.StringToIntVar(&builder.apiBurstlimits,
			"api-burst-limits",
			defaultConfig.apiBurstlimits,
			"burst limits for Access API methods e.g. Ping=100,GetTransaction=100 etc.")
		flags.StringVar(&builder.observerNetworkingKeyPath,
			"observer-networking-key-path",
			defaultConfig.observerNetworkingKeyPath,
			"path to the networking key for observer")
		flags.StringSliceVar(&builder.bootstrapNodeAddresses,
			"bootstrap-node-addresses",
			defaultConfig.bootstrapNodeAddresses,
			"the network addresses of the bootstrap access node if this is an observer e.g. access-001.mainnet.flow.org:9653,access-002.mainnet.flow.org:9653")
		flags.StringSliceVar(&builder.bootstrapNodePublicKeys,
			"bootstrap-node-public-keys",
			defaultConfig.bootstrapNodePublicKeys,
			"the networking public key of the bootstrap access node if this is an observer (in the same order as the bootstrap node addresses) e.g. \"d57a5e9c5.....\",\"44ded42d....\"")
		flags.DurationVar(&builder.apiTimeout, "upstream-api-timeout", defaultConfig.apiTimeout, "tcp timeout for Flow API gRPC sockets to upstrem nodes")
		flags.StringSliceVar(&builder.upstreamNodeAddresses,
			"upstream-node-addresses",
			defaultConfig.upstreamNodeAddresses,
			"the gRPC network addresses of the upstream access node. e.g. access-001.mainnet.flow.org:9000,access-002.mainnet.flow.org:9000")
		flags.StringSliceVar(&builder.upstreamNodePublicKeys,
			"upstream-node-public-keys",
			defaultConfig.upstreamNodePublicKeys,
			"the networking public key of the upstream access node (in the same order as the upstream node addresses) e.g. \"d57a5e9c5.....\",\"44ded42d....\"")
		flags.BoolVar(&builder.rpcMetricsEnabled, "rpc-metrics-enabled", defaultConfig.rpcMetricsEnabled, "whether to enable the rpc metrics")
		flags.BoolVar(&builder.executionDataIndexingEnabled,
			"execution-data-indexing-enabled",
			defaultConfig.executionDataIndexingEnabled,
			"whether to enable the execution data indexing")

		// ExecutionDataRequester config
		flags.BoolVar(&builder.executionDataSyncEnabled,
			"execution-data-sync-enabled",
			defaultConfig.executionDataSyncEnabled,
			"whether to enable the execution data sync protocol")
		flags.StringVar(&builder.executionDataDir,
			"execution-data-dir",
			defaultConfig.executionDataDir,
			"directory to use for Execution Data database")
		flags.Uint64Var(&builder.executionDataStartHeight,
			"execution-data-start-height",
			defaultConfig.executionDataStartHeight,
			"height of first block to sync execution data from when starting with an empty Execution Data database")
		flags.Uint64Var(&builder.executionDataConfig.MaxSearchAhead,
			"execution-data-max-search-ahead",
			defaultConfig.executionDataConfig.MaxSearchAhead,
			"max number of heights to search ahead of the lowest outstanding execution data height")
		flags.DurationVar(&builder.executionDataConfig.FetchTimeout,
			"execution-data-fetch-timeout",
			defaultConfig.executionDataConfig.FetchTimeout,
			"initial timeout to use when fetching execution data from the network. timeout increases using an incremental backoff until execution-data-max-fetch-timeout. e.g. 30s")
		flags.DurationVar(&builder.executionDataConfig.MaxFetchTimeout,
			"execution-data-max-fetch-timeout",
			defaultConfig.executionDataConfig.MaxFetchTimeout,
			"maximum timeout to use when fetching execution data from the network e.g. 300s")
		flags.DurationVar(&builder.executionDataConfig.RetryDelay,
			"execution-data-retry-delay",
			defaultConfig.executionDataConfig.RetryDelay,
			"initial delay for exponential backoff when fetching execution data fails e.g. 10s")
		flags.DurationVar(&builder.executionDataConfig.MaxRetryDelay,
			"execution-data-max-retry-delay",
			defaultConfig.executionDataConfig.MaxRetryDelay,
			"maximum delay for exponential backoff when fetching execution data fails e.g. 5m")
<<<<<<< HEAD

		// Streaming API
		flags.StringVar(&builder.stateStreamConf.ListenAddr,
			"state-stream-addr",
			defaultConfig.stateStreamConf.ListenAddr,
			"the address the state stream server listens on (if empty the server will not be started)")
		flags.Uint32Var(&builder.stateStreamConf.ExecutionDataCacheSize, "execution-data-cache-size", defaultConfig.stateStreamConf.ExecutionDataCacheSize, "block execution data cache size")
		flags.Uint32Var(&builder.stateStreamConf.MaxGlobalStreams, "state-stream-global-max-streams", defaultConfig.stateStreamConf.MaxGlobalStreams, "global maximum number of concurrent streams")
		flags.UintVar(&builder.stateStreamConf.MaxExecutionDataMsgSize,
			"state-stream-max-message-size",
			defaultConfig.stateStreamConf.MaxExecutionDataMsgSize,
			"maximum size for a gRPC message containing block execution data")
		flags.StringToIntVar(&builder.stateStreamFilterConf,
			"state-stream-event-filter-limits",
			defaultConfig.stateStreamFilterConf,
			"event filter limits for ExecutionData SubscribeEvents API e.g. EventTypes=100,Addresses=100,Contracts=100 etc.")
		flags.DurationVar(&builder.stateStreamConf.ClientSendTimeout,
			"state-stream-send-timeout",
			defaultConfig.stateStreamConf.ClientSendTimeout,
			"maximum wait before timing out while sending a response to a streaming client e.g. 30s")
		flags.UintVar(&builder.stateStreamConf.ClientSendBufferSize,
			"state-stream-send-buffer-size",
			defaultConfig.stateStreamConf.ClientSendBufferSize,
			"maximum number of responses to buffer within a stream")
		flags.Float64Var(&builder.stateStreamConf.ResponseLimit,
			"state-stream-response-limit",
			defaultConfig.stateStreamConf.ResponseLimit,
			"max number of responses per second to send over streaming endpoints. this helps manage resources consumed by each client querying data not in the cache e.g. 3 or 0.5. 0 means no limit")
		flags.Uint64Var(&builder.stateStreamConf.HeartbeatInterval,
			"state-stream-heartbeat-interval",
			defaultConfig.stateStreamConf.HeartbeatInterval,
			"default interval in blocks at which heartbeat messages should be sent. applied when client did not specify a value.")
		flags.Uint32Var(&builder.stateStreamConf.RegisterIDsRequestLimit,
			"state-stream-max-register-values",
			defaultConfig.stateStreamConf.RegisterIDsRequestLimit,
			"maximum number of register ids to include in a single request to the GetRegisters endpoint")
=======
		flags.Uint32Var(&builder.executionDataCacheSize,
			"execution-data-cache-size",
			defaultConfig.executionDataCacheSize,
			"block execution data cache size")
>>>>>>> abaf8e22
	}).ValidateFlags(func() error {
		if builder.executionDataSyncEnabled {
			if builder.executionDataConfig.FetchTimeout <= 0 {
				return errors.New("execution-data-fetch-timeout must be greater than 0")
			}
			if builder.executionDataConfig.MaxFetchTimeout < builder.executionDataConfig.FetchTimeout {
				return errors.New("execution-data-max-fetch-timeout must be greater than execution-data-fetch-timeout")
			}
			if builder.executionDataConfig.RetryDelay <= 0 {
				return errors.New("execution-data-retry-delay must be greater than 0")
			}
			if builder.executionDataConfig.MaxRetryDelay < builder.executionDataConfig.RetryDelay {
				return errors.New("execution-data-max-retry-delay must be greater than or equal to execution-data-retry-delay")
			}
			if builder.executionDataConfig.MaxSearchAhead == 0 {
				return errors.New("execution-data-max-search-ahead must be greater than 0")
			}
		}
		if builder.stateStreamConf.ListenAddr != "" {
			if builder.stateStreamConf.ExecutionDataCacheSize == 0 {
				return errors.New("execution-data-cache-size must be greater than 0")
			}
			if builder.stateStreamConf.ClientSendBufferSize == 0 {
				return errors.New("state-stream-send-buffer-size must be greater than 0")
			}
			if len(builder.stateStreamFilterConf) > 3 {
				return errors.New("state-stream-event-filter-limits must have at most 3 keys (EventTypes, Addresses, Contracts)")
			}
			for key, value := range builder.stateStreamFilterConf {
				switch key {
				case "EventTypes", "Addresses", "Contracts":
					if value <= 0 {
						return fmt.Errorf("state-stream-event-filter-limits %s must be greater than 0", key)
					}
				default:
					return errors.New("state-stream-event-filter-limits may only contain the keys EventTypes, Addresses, Contracts")
				}
			}
			if builder.stateStreamConf.ResponseLimit < 0 {
				return errors.New("state-stream-response-limit must be greater than or equal to 0")
			}
			if builder.stateStreamConf.RegisterIDsRequestLimit <= 0 {
				return errors.New("state-stream-max-register-values must be greater than 0")
			}
		}

		return nil
	})
}

func publicNetworkMsgValidators(log zerolog.Logger, idProvider module.IdentityProvider, selfID flow.Identifier) []network.MessageValidator {
	return []network.MessageValidator{
		// filter out messages sent by this node itself
		validator.ValidateNotSender(selfID),
		validator.NewAnyValidator(
			// message should be either from a valid staked node
			validator.NewOriginValidator(
				id.NewIdentityFilterIdentifierProvider(filter.IsValidCurrentEpochParticipant, idProvider),
			),
			// or the message should be specifically targeted for this node
			validator.ValidateTarget(log, selfID),
		),
	}
}

// BootstrapIdentities converts the bootstrap node addresses and keys to a Flow Identity list where
// each Flow Identity is initialized with the passed address, the networking key
// and the Node ID set to ZeroID, role set to Access, 0 stake and no staking key.
func BootstrapIdentities(addresses []string, keys []string) (flow.IdentitySkeletonList, error) {
	if len(addresses) != len(keys) {
		return nil, fmt.Errorf("number of addresses and keys provided for the boostrap nodes don't match")
	}

	ids := make(flow.IdentitySkeletonList, len(addresses))
	for i, address := range addresses {
		bytes, err := hex.DecodeString(keys[i])
		if err != nil {
			return nil, fmt.Errorf("failed to decode secured GRPC server public key hex %w", err)
		}

		publicFlowNetworkingKey, err := crypto.DecodePublicKey(crypto.ECDSAP256, bytes)
		if err != nil {
			return nil, fmt.Errorf("failed to get public flow networking key could not decode public key bytes %w", err)
		}

		// create the identity of the peer by setting only the relevant fields
		ids[i] = &flow.IdentitySkeleton{
			NodeID:        flow.ZeroID, // the NodeID is the hash of the staking key and for the public network it does not apply
			Address:       address,
			Role:          flow.RoleAccess, // the upstream node has to be an access node
			NetworkPubKey: publicFlowNetworkingKey,
		}
	}
	return ids, nil
}

func (builder *ObserverServiceBuilder) initNodeInfo() error {
	// use the networking key that was loaded from the configured file
	networkingKey, err := loadNetworkingKey(builder.observerNetworkingKeyPath)
	if err != nil {
		return fmt.Errorf("could not load networking private key: %w", err)
	}

	pubKey, err := keyutils.LibP2PPublicKeyFromFlow(networkingKey.PublicKey())
	if err != nil {
		return fmt.Errorf("could not load networking public key: %w", err)
	}

	builder.peerID, err = peer.IDFromPublicKey(pubKey)
	if err != nil {
		return fmt.Errorf("could not get peer ID from public key: %w", err)
	}

	builder.NodeID, err = translator.NewPublicNetworkIDTranslator().GetFlowID(builder.peerID)
	if err != nil {
		return fmt.Errorf("could not get flow node ID: %w", err)
	}

	builder.NodeConfig.NetworkKey = networkingKey // copy the key to NodeConfig
	builder.NodeConfig.StakingKey = nil           // no staking key for the observer

	return nil
}

func (builder *ObserverServiceBuilder) InitIDProviders() {
	builder.Module("id providers", func(node *cmd.NodeConfig) error {
		idCache, err := cache.NewProtocolStateIDCache(node.Logger, node.State, builder.ProtocolEvents)
		if err != nil {
			return fmt.Errorf("could not initialize ProtocolStateIDCache: %w", err)
		}
		builder.IDTranslator = translator.NewHierarchicalIDTranslator(idCache, translator.NewPublicNetworkIDTranslator())

		// The following wrapper allows to black-list byzantine nodes via an admin command:
		// the wrapper overrides the 'Ejected' flag of disallow-listed nodes to true
		builder.IdentityProvider, err = cache.NewNodeDisallowListWrapper(idCache, node.DB, func() network.DisallowListNotificationConsumer {
			return builder.NetworkUnderlay
		})
		if err != nil {
			return fmt.Errorf("could not initialize NodeBlockListWrapper: %w", err)
		}

		// use the default identifier provider
		builder.SyncEngineParticipantsProviderFactory = func() module.IdentifierProvider {
			return id.NewCustomIdentifierProvider(func() flow.IdentifierList {
				pids := builder.LibP2PNode.GetPeersForProtocol(protocols.FlowProtocolID(builder.SporkID))
				result := make(flow.IdentifierList, 0, len(pids))

				for _, pid := range pids {
					// exclude own Identifier
					if pid == builder.peerID {
						continue
					}

					if flowID, err := builder.IDTranslator.GetFlowID(pid); err != nil {
						// TODO: this is an instance of "log error and continue with best effort" anti-pattern
						builder.Logger.Err(err).Str("peer", p2plogging.PeerId(pid)).Msg("failed to translate to Flow ID")
					} else {
						result = append(result, flowID)
					}
				}

				return result
			})
		}

		return nil
	})
}

func (builder *ObserverServiceBuilder) Initialize() error {
	if err := builder.deriveBootstrapPeerIdentities(); err != nil {
		return err
	}

	if err := builder.deriveUpstreamIdentities(); err != nil {
		return err
	}

	if err := builder.validateParams(); err != nil {
		return err
	}

	if err := builder.initNodeInfo(); err != nil {
		return err
	}

	builder.InitIDProviders()

	builder.enqueuePublicNetworkInit()

	builder.enqueueConnectWithStakedAN()

	if builder.executionDataSyncEnabled {
		builder.BuildExecutionSyncComponents()
	}
	builder.enqueueRPCServer()

	if builder.BaseConfig.MetricsEnabled {
		builder.EnqueueMetricsServerInit()
		if err := builder.RegisterBadgerMetrics(); err != nil {
			return err
		}
	}

	builder.PreInit(builder.initObserverLocal())

	return nil
}

func (builder *ObserverServiceBuilder) validateParams() error {
	if builder.BaseConfig.BindAddr == cmd.NotSet || builder.BaseConfig.BindAddr == "" {
		return errors.New("bind address not specified")
	}
	if builder.ObserverServiceConfig.observerNetworkingKeyPath == cmd.NotSet {
		return errors.New("networking key not provided")
	}
	if len(builder.bootstrapIdentities) > 0 {
		return nil
	}
	if len(builder.bootstrapNodeAddresses) == 0 {
		return errors.New("no bootstrap node address provided")
	}
	if len(builder.bootstrapNodeAddresses) != len(builder.bootstrapNodePublicKeys) {
		return errors.New("number of bootstrap node addresses and public keys should match")
	}
	if len(builder.upstreamNodePublicKeys) > 0 && len(builder.upstreamNodeAddresses) != len(builder.upstreamNodePublicKeys) {
		return errors.New("number of upstream node addresses and public keys must match if public keys given")
	}
	return nil
}

// initPublicLibp2pNode creates a libp2p node for the observer service in the public (unstaked) network.
// The factory function is later passed into the initMiddleware function to eventually instantiate the p2p.LibP2PNode instance
// The LibP2P host is created with the following options:
// * DHT as client and seeded with the given bootstrap peers
// * The specified bind address as the listen address
// * The passed in private key as the libp2p key
// * No connection gater
// * No connection manager
// * No peer manager
// * Default libp2p pubsub options.
// Args:
// - networkKey: the private key to use for the libp2p node
// Returns:
// - p2p.LibP2PNode: the libp2p node
// - error: if any error occurs. Any error returned is considered irrecoverable.
func (builder *ObserverServiceBuilder) initPublicLibp2pNode(networkKey crypto.PrivateKey) (p2p.LibP2PNode, error) {
	var pis []peer.AddrInfo

	for _, b := range builder.bootstrapIdentities {
		pi, err := utils.PeerAddressInfo(*b)
		if err != nil {
			return nil, fmt.Errorf("could not extract peer address info from bootstrap identity %v: %w", b, err)
		}

		pis = append(pis, pi)
	}

	node, err := p2pbuilder.NewNodeBuilder(
		builder.Logger,
		&builder.FlowConfig.NetworkConfig.GossipSub,
		&p2pbuilderconfig.MetricsConfig{
			HeroCacheFactory: builder.HeroCacheMetricsFactory(),
			Metrics:          builder.Metrics.Network,
		},
		network.PublicNetwork,
		builder.BaseConfig.BindAddr,
		networkKey,
		builder.SporkID,
		builder.IdentityProvider,
		&builder.FlowConfig.NetworkConfig.ResourceManager,
		p2pbuilderconfig.PeerManagerDisableConfig(), // disable peer manager for observer node.
		&p2p.DisallowListCacheConfig{
			MaxSize: builder.FlowConfig.NetworkConfig.DisallowListNotificationCacheSize,
			Metrics: metrics.DisallowListCacheMetricsFactory(builder.HeroCacheMetricsFactory(), network.PublicNetwork),
		},
		&p2pbuilderconfig.UnicastConfig{
			Unicast: builder.FlowConfig.NetworkConfig.Unicast,
		}).
		SetSubscriptionFilter(
			subscription.NewRoleBasedFilter(
				subscription.UnstakedRole, builder.IdentityProvider,
			),
		).
		SetRoutingSystem(func(ctx context.Context, h host.Host) (routing.Routing, error) {
			return p2pdht.NewDHT(ctx, h, protocols.FlowPublicDHTProtocolID(builder.SporkID),
				builder.Logger,
				builder.Metrics.Network,
				p2pdht.AsClient(),
				dht.BootstrapPeers(pis...),
			)
		}).
		Build()

	if err != nil {
		return nil, fmt.Errorf("could not initialize libp2p node for observer: %w", err)
	}

	builder.LibP2PNode = node

	return builder.LibP2PNode, nil
}

// initObserverLocal initializes the observer's ID, network key and network address
// Currently, it reads a node-info.priv.json like any other node.
// TODO: read the node ID from the special bootstrap files
func (builder *ObserverServiceBuilder) initObserverLocal() func(node *cmd.NodeConfig) error {
	return func(node *cmd.NodeConfig) error {
		// for an observer, set the identity here explicitly since it will not be found in the protocol state
		self := flow.IdentitySkeleton{
			NodeID:        node.NodeID,
			NetworkPubKey: node.NetworkKey.PublicKey(),
			StakingPubKey: nil,             // no staking key needed for the observer
			Role:          flow.RoleAccess, // observer can only run as an access node
			Address:       builder.BindAddr,
		}

		var err error
		node.Me, err = local.NewNoKey(self)
		if err != nil {
			return fmt.Errorf("could not initialize local: %w", err)
		}
		return nil
	}
}

// Build enqueues the sync engine and the follower engine for the observer.
// Currently, the observer only runs the follower engine.
func (builder *ObserverServiceBuilder) Build() (cmd.Node, error) {
	builder.BuildConsensusFollower()
	return builder.FlowNodeBuilder.Build()
}

func (builder *ObserverServiceBuilder) BuildExecutionSyncComponents() *ObserverServiceBuilder {
	var ds *badger.Datastore
	var bs network.BlobService
	var processedBlockHeight storage.ConsumerProgress
	var processedNotifications storage.ConsumerProgress
	var publicBsDependable *module.ProxiedReadyDoneAware
	var execDataDistributor *edrequester.ExecutionDataDistributor
	var execDataCacheBackend *herocache.BlockExecutionData
	var executionDataStoreCache *execdatacache.ExecutionDataCache

	// setup dependency chain to ensure indexer starts after the requester
	requesterDependable := module.NewProxiedReadyDoneAware()
	builder.IndexerDependencies.Add(requesterDependable)

	builder.
		AdminCommand("read-execution-data", func(config *cmd.NodeConfig) commands.AdminCommand {
			return stateSyncCommands.NewReadExecutionDataCommand(builder.ExecutionDataStore)
		}).
		Module("execution data datastore and blobstore", func(node *cmd.NodeConfig) error {
			datastoreDir := filepath.Join(builder.executionDataDir, "blobstore")
			err := os.MkdirAll(datastoreDir, 0700)
			if err != nil {
				return err
			}

			ds, err = badger.NewDatastore(datastoreDir, &badger.DefaultOptions)
			if err != nil {
				return err
			}

			builder.ShutdownFunc(func() error {
				if err := ds.Close(); err != nil {
					return fmt.Errorf("could not close execution data datastore: %w", err)
				}
				return nil
			})

			return nil
		}).
		Module("processed block height consumer progress", func(node *cmd.NodeConfig) error {
			// Note: progress is stored in the datastore's DB since that is where the jobqueue
			// writes execution data to.
			processedBlockHeight = bstorage.NewConsumerProgress(ds.DB, module.ConsumeProgressExecutionDataRequesterBlockHeight)
			return nil
		}).
		Module("processed notifications consumer progress", func(node *cmd.NodeConfig) error {
			// Note: progress is stored in the datastore's DB since that is where the jobqueue
			// writes execution data to.
			processedNotifications = bstorage.NewConsumerProgress(ds.DB, module.ConsumeProgressExecutionDataRequesterNotification)
			return nil
		}).
		Module("blobservice peer manager dependencies", func(node *cmd.NodeConfig) error {
			publicBsDependable = module.NewProxiedReadyDoneAware()
			builder.PeerManagerDependencies.Add(publicBsDependable)
			return nil
		}).
		Module("execution datastore", func(node *cmd.NodeConfig) error {
			blobstore := blobs.NewBlobstore(ds)
			builder.ExecutionDataStore = execution_data.NewExecutionDataStore(blobstore, execution_data.DefaultSerializer)
			return nil
		}).
		Module("execution data cache", func(node *cmd.NodeConfig) error {
			var heroCacheCollector module.HeroCacheMetrics = metrics.NewNoopCollector()
			if builder.HeroCacheMetricsEnable {
				heroCacheCollector = metrics.AccessNodeExecutionDataCacheMetrics(builder.MetricsRegisterer)
			}

			execDataCacheBackend = herocache.NewBlockExecutionData(builder.stateStreamConf.ExecutionDataCacheSize, builder.Logger, heroCacheCollector)

			// Execution Data cache that uses a blobstore as the backend (instead of a downloader)
			// This ensures that it simply returns a not found error if the blob doesn't exist
			// instead of attempting to download it from the network.
			executionDataStoreCache = execdatacache.NewExecutionDataCache(
				builder.ExecutionDataStore,
				builder.Storage.Headers,
				builder.Storage.Seals,
				builder.Storage.Results,
				execDataCacheBackend,
			)

			// Execution Data cache that uses a blobstore as the backend (instead of a downloader)
			// This ensures that it simply returns a not found error if the blob doesn't exist
			// instead of attempting to download it from the network.
			executionDataStoreCache = execdatacache.NewExecutionDataCache(
				builder.ExecutionDataStore,
				builder.Storage.Headers,
				builder.Storage.Seals,
				builder.Storage.Results,
				execDataCacheBackend,
			)

			return nil
		}).
		Component("public execution data service", func(node *cmd.NodeConfig) (module.ReadyDoneAware, error) {
			opts := []network.BlobServiceOption{
				blob.WithBitswapOptions(
					bitswap.WithTracer(
						blob.NewTracer(node.Logger.With().Str("public_blob_service", channels.PublicExecutionDataService.String()).Logger()),
					),
				),
			}

			var err error
			bs, err = node.EngineRegistry.RegisterBlobService(channels.PublicExecutionDataService, ds, opts...)
			if err != nil {
				return nil, fmt.Errorf("could not register blob service: %w", err)
			}

			// add blobservice into ReadyDoneAware dependency passed to peer manager
			// this starts the blob service and configures peer manager to wait for the blobservice
			// to be ready before starting
			publicBsDependable.Init(bs)

			builder.ExecutionDataDownloader = execution_data.NewDownloader(bs)

			return builder.ExecutionDataDownloader, nil
		}).
		Component("execution data requester", func(node *cmd.NodeConfig) (module.ReadyDoneAware, error) {
			// Validation of the start block height needs to be done after loading state
			if builder.executionDataStartHeight > 0 {
				if builder.executionDataStartHeight <= builder.FinalizedRootBlock.Header.Height {
					return nil, fmt.Errorf(
						"execution data start block height (%d) must be greater than the root block height (%d)",
						builder.executionDataStartHeight, builder.FinalizedRootBlock.Header.Height)
				}

				latestSeal, err := builder.State.Sealed().Head()
				if err != nil {
					return nil, fmt.Errorf("failed to get latest sealed height")
				}

				// Note: since the root block of a spork is also sealed in the root protocol state, the
				// latest sealed height is always equal to the root block height. That means that at the
				// very beginning of a spork, this check will always fail. Operators should not specify
				// an InitialBlockHeight when starting from the beginning of a spork.
				if builder.executionDataStartHeight > latestSeal.Height {
					return nil, fmt.Errorf(
						"execution data start block height (%d) must be less than or equal to the latest sealed block height (%d)",
						builder.executionDataStartHeight, latestSeal.Height)
				}

				// executionDataStartHeight is provided as the first block to sync, but the
				// requester expects the initial last processed height, which is the first height - 1
				builder.executionDataConfig.InitialBlockHeight = builder.executionDataStartHeight - 1
			} else {
				builder.executionDataConfig.InitialBlockHeight = builder.FinalizedRootBlock.Header.Height
			}

			execDataDistributor = edrequester.NewExecutionDataDistributor()

			// Execution Data cache with a downloader as the backend. This is used by the requester
			// to download and cache execution data for each block. It shares a cache backend instance
			// with the datastore implementation.
			executionDataCache := execdatacache.NewExecutionDataCache(
				builder.ExecutionDataDownloader,
				builder.Storage.Headers,
				builder.Storage.Seals,
				builder.Storage.Results,
				execDataCacheBackend,
			)

			r, err := edrequester.New(
				builder.Logger,
				metrics.NewExecutionDataRequesterCollector(),
				builder.ExecutionDataDownloader,
				executionDataCache,
				processedBlockHeight,
				processedNotifications,
				builder.State,
				builder.Storage.Headers,
				builder.executionDataConfig,
				execDataDistributor,
			)
			if err != nil {
				return nil, fmt.Errorf("failed to create execution data requester: %w", err)
			}
			builder.ExecutionDataRequester = r

			builder.FollowerDistributor.AddOnBlockFinalizedConsumer(builder.ExecutionDataRequester.OnBlockFinalized)

			// add requester into ReadyDoneAware dependency passed to indexer. This allows the indexer
			// to wait for the requester to be ready before starting.
			requesterDependable.Init(builder.ExecutionDataRequester)

			return builder.ExecutionDataRequester, nil
		})

	if builder.executionDataIndexingEnabled {
		var indexedBlockHeight storage.ConsumerProgress

		builder.Module("indexed block height consumer progress", func(node *cmd.NodeConfig) error {
			// Note: progress is stored in the MAIN db since that is where indexed execution data is stored.
			indexedBlockHeight = bstorage.NewConsumerProgress(builder.DB, module.ConsumeProgressExecutionDataIndexerBlockHeight)
			return nil
		}).Module("transaction results storage", func(node *cmd.NodeConfig) error {
			builder.Storage.LightTransactionResults = bstorage.NewLightTransactionResults(node.Metrics.Cache, node.DB, bstorage.DefaultCacheSize)
			return nil
		}).DependableComponent("execution data indexer", func(node *cmd.NodeConfig) (module.ReadyDoneAware, error) {
			// Note: using a DependableComponent here to ensure that the indexer does not block
			// other components from starting while bootstrapping the register db since it may
			// take hours to complete.
<<<<<<< HEAD
=======

>>>>>>> abaf8e22
			pdb, err := pStorage.OpenRegisterPebbleDB(builder.registersDBPath)
			if err != nil {
				return nil, fmt.Errorf("could not open registers db: %w", err)
			}
			builder.ShutdownFunc(func() error {
				return pdb.Close()
			})

			bootstrapped, err := pStorage.IsBootstrapped(pdb)
			if err != nil {
				return nil, fmt.Errorf("could not check if registers db is bootstrapped: %w", err)
			}

			if !bootstrapped {
				checkpointFile := builder.checkpointFile
				if checkpointFile == cmd.NotSet {
					checkpointFile = path.Join(builder.BootstrapDir, bootstrap.PathRootCheckpoint)
				}

				// currently, the checkpoint must be from the root block.
				// read the root hash from the provided checkpoint and verify it matches the
				// state commitment from the root snapshot.
				err := wal.CheckpointHasRootHash(
					node.Logger,
					"", // checkpoint file already full path
					checkpointFile,
					ledger.RootHash(node.RootSeal.FinalState),
				)
				if err != nil {
					return nil, fmt.Errorf("could not verify checkpoint file: %w", err)
				}

				checkpointHeight := builder.SealedRootBlock.Header.Height

				if builder.SealedRootBlock.ID() != builder.RootSeal.BlockID {
					return nil, fmt.Errorf("mismatching sealed root block and root seal: %v != %v",
						builder.SealedRootBlock.ID(), builder.RootSeal.BlockID)
				}

				rootHash := ledger.RootHash(builder.RootSeal.FinalState)
				bootstrap, err := pStorage.NewRegisterBootstrap(pdb, checkpointFile, checkpointHeight, rootHash, builder.Logger)
				if err != nil {
					return nil, fmt.Errorf("could not create registers bootstrap: %w", err)
				}
<<<<<<< HEAD
=======

>>>>>>> abaf8e22
				// TODO: find a way to hook a context up to this to allow a graceful shutdown
				workerCount := 10
				err = bootstrap.IndexCheckpointFile(context.Background(), workerCount)
				if err != nil {
					return nil, fmt.Errorf("could not load checkpoint file: %w", err)
				}
			}

			registers, err := pStorage.NewRegisters(pdb)
			if err != nil {
				return nil, fmt.Errorf("could not create registers storage: %w", err)
			}

			builder.Storage.RegisterIndex = registers

			indexerCore, err := indexer.New(
				builder.Logger,
				metrics.NewExecutionStateIndexerCollector(),
				builder.DB,
				builder.Storage.RegisterIndex,
				builder.Storage.Headers,
				builder.Storage.Events,
				builder.Storage.LightTransactionResults,
<<<<<<< HEAD
				func(_ flow.Identifier, entity flow.Entity) {
					collections := builder.Storage.Collections
					transactions := builder.Storage.Transactions
					logger := builder.Logger
					indexerCollectionHandler(entity, collections, transactions, logger)
				},
=======
				builder.onCollection,
>>>>>>> abaf8e22
			)
			if err != nil {
				return nil, err
			}
			builder.ExecutionIndexerCore = indexerCore

			// execution state worker uses a jobqueue to process new execution data and indexes it by using the indexer.
			builder.ExecutionIndexer, err = indexer.NewIndexer(
				builder.Logger,
				registers.FirstHeight(),
				registers,
				indexerCore,
				executionDataStoreCache,
				builder.ExecutionDataRequester.HighestConsecutiveHeight,
				indexedBlockHeight,
			)
			if err != nil {
				return nil, err
			}
<<<<<<< HEAD
			err = builder.RegistersAsyncStore.InitDataAvailable(registers)
			if err != nil {
				return nil, err
			}
=======

>>>>>>> abaf8e22
			// setup requester to notify indexer when new execution data is received
			execDataDistributor.AddOnExecutionDataReceivedConsumer(builder.ExecutionIndexer.OnExecutionData)

			return builder.ExecutionIndexer, nil
		}, builder.IndexerDependencies)
	}

<<<<<<< HEAD
	if builder.stateStreamConf.ListenAddr != "" {
		builder.Component("exec state stream engine", func(node *cmd.NodeConfig) (module.ReadyDoneAware, error) {
			for key, value := range builder.stateStreamFilterConf {
				switch key {
				case "EventTypes":
					builder.stateStreamConf.MaxEventTypes = value
				case "Addresses":
					builder.stateStreamConf.MaxAddresses = value
				case "Contracts":
					builder.stateStreamConf.MaxContracts = value
				}
			}
			builder.stateStreamConf.RpcMetricsEnabled = builder.rpcMetricsEnabled

			highestAvailableHeight, err := builder.ExecutionDataRequester.HighestConsecutiveHeight()
			if err != nil {
				return nil, fmt.Errorf("could not get highest consecutive height: %w", err)
			}
			broadcaster := engine.NewBroadcaster()

			eventQueryMode, err := backend.ParseIndexQueryMode(builder.rpcConf.BackendConfig.EventQueryMode)
			if err != nil {
				return nil, fmt.Errorf("could not parse event query mode: %w", err)
			}

			// use the events index for events if enabled and the node is configured to use it for
			// regular event queries
			useIndex := builder.executionDataIndexingEnabled &&
				eventQueryMode != backend.IndexQueryModeExecutionNodesOnly

			builder.stateStreamBackend, err = statestreambackend.New(
				node.Logger,
				builder.stateStreamConf,
				node.State,
				node.Storage.Headers,
				node.Storage.Events,
				node.Storage.Seals,
				node.Storage.Results,
				builder.ExecutionDataStore,
				executionDataStoreCache,
				broadcaster,
				builder.executionDataConfig.InitialBlockHeight,
				highestAvailableHeight,
				builder.RegistersAsyncStore,
				useIndex,
			)
			if err != nil {
				return nil, fmt.Errorf("could not create state stream backend: %w", err)
			}

			stateStreamEng, err := statestreambackend.NewEng(
				node.Logger,
				builder.stateStreamConf,
				executionDataStoreCache,
				node.Storage.Headers,
				node.RootChainID,
				builder.stateStreamGrpcServer,
				builder.stateStreamBackend,
				broadcaster,
			)
			if err != nil {
				return nil, fmt.Errorf("could not create state stream engine: %w", err)
			}
			builder.StateStreamEng = stateStreamEng

			execDataDistributor.AddOnExecutionDataReceivedConsumer(builder.StateStreamEng.OnExecutionData)

			return builder.StateStreamEng, nil
		})
	}
=======
>>>>>>> abaf8e22
	return builder
}

func (builder *ObserverServiceBuilder) onCollection(_ flow.Identifier, entity flow.Entity) {
	collections := builder.Storage.Collections
	transactions := builder.Storage.Transactions
	logger := builder.Logger

	err := ingestion.HandleCollection(entity, collections, transactions, logger, nil)

	if err != nil {
		logger.Error().Err(err).Msg("could not handle collection")
		return
	}
}

// enqueuePublicNetworkInit enqueues the observer network component initialized for the observer
func (builder *ObserverServiceBuilder) enqueuePublicNetworkInit() {
	var publicLibp2pNode p2p.LibP2PNode
	builder.
		Component("public libp2p node", func(node *cmd.NodeConfig) (module.ReadyDoneAware, error) {
			var err error
			publicLibp2pNode, err = builder.initPublicLibp2pNode(node.NetworkKey)
			if err != nil {
				return nil, fmt.Errorf("could not create public libp2p node: %w", err)
			}

			return publicLibp2pNode, nil
		}).
		Component("public network", func(node *cmd.NodeConfig) (module.ReadyDoneAware, error) {
			receiveCache := netcache.NewHeroReceiveCache(builder.FlowConfig.NetworkConfig.NetworkReceivedMessageCacheSize,
				builder.Logger,
				metrics.NetworkReceiveCacheMetricsFactory(builder.HeroCacheMetricsFactory(), network.PublicNetwork))

			err := node.Metrics.Mempool.Register(metrics.PrependPublicPrefix(metrics.ResourceNetworkingReceiveCache), receiveCache.Size)
			if err != nil {
				return nil, fmt.Errorf("could not register networking receive cache metric: %w", err)
			}

			net, err := underlay.NewNetwork(&underlay.NetworkConfig{
				Logger:                builder.Logger.With().Str("component", "public-network").Logger(),
				Codec:                 builder.CodecFactory(),
				Me:                    builder.Me,
				Topology:              nil, // topology is nil since it is managed by libp2p; //TODO: can we set empty topology?
				Libp2pNode:            publicLibp2pNode,
				Metrics:               builder.Metrics.Network,
				BitSwapMetrics:        builder.Metrics.Bitswap,
				IdentityProvider:      builder.IdentityProvider,
				ReceiveCache:          receiveCache,
				ConduitFactory:        conduit.NewDefaultConduitFactory(),
				SporkId:               builder.SporkID,
				UnicastMessageTimeout: underlay.DefaultUnicastTimeout,
				IdentityTranslator:    builder.IDTranslator,
				AlspCfg: &alspmgr.MisbehaviorReportManagerConfig{
					Logger:                  builder.Logger,
					SpamRecordCacheSize:     builder.FlowConfig.NetworkConfig.AlspConfig.SpamRecordCacheSize,
					SpamReportQueueSize:     builder.FlowConfig.NetworkConfig.AlspConfig.SpamReportQueueSize,
					DisablePenalty:          builder.FlowConfig.NetworkConfig.AlspConfig.DisablePenalty,
					HeartBeatInterval:       builder.FlowConfig.NetworkConfig.AlspConfig.HearBeatInterval,
					AlspMetrics:             builder.Metrics.Network,
					HeroCacheMetricsFactory: builder.HeroCacheMetricsFactory(),
					NetworkType:             network.PublicNetwork,
				},
				SlashingViolationConsumerFactory: func(adapter network.ConduitAdapter) network.ViolationsConsumer {
					return slashing.NewSlashingViolationsConsumer(builder.Logger, builder.Metrics.Network, adapter)
				},
			}, underlay.WithMessageValidators(publicNetworkMsgValidators(node.Logger, node.IdentityProvider, node.NodeID)...))
			if err != nil {
				return nil, fmt.Errorf("could not initialize network: %w", err)
			}

			builder.NetworkUnderlay = net
			builder.EngineRegistry = converter.NewNetwork(net, channels.SyncCommittee, channels.PublicSyncCommittee)

			builder.Logger.Info().Msgf("network will run on address: %s", builder.BindAddr)

			idEvents := gadgets.NewIdentityDeltas(builder.NetworkUnderlay.UpdateNodeAddresses)
			builder.ProtocolEvents.AddConsumer(idEvents)

			return builder.EngineRegistry, nil
		})
}

// enqueueConnectWithStakedAN enqueues the upstream connector component which connects the libp2p host of the observer
// service with the AN.
// Currently, there is an issue with LibP2P stopping advertisements of subscribed topics if no peers are connected
// (https://github.com/libp2p/go-libp2p-pubsub/issues/442). This means that an observer could end up not being
// discovered by other observers if it subscribes to a topic before connecting to the AN. Hence, the need
// of an explicit connect to the AN before the node attempts to subscribe to topics.
func (builder *ObserverServiceBuilder) enqueueConnectWithStakedAN() {
	builder.Component("upstream connector", func(_ *cmd.NodeConfig) (module.ReadyDoneAware, error) {
		return consensus_follower.NewUpstreamConnector(builder.bootstrapIdentities, builder.LibP2PNode, builder.Logger), nil
	})
}

func (builder *ObserverServiceBuilder) enqueueRPCServer() {
	builder.Module("rest metrics", func(node *cmd.NodeConfig) error {
		m, err := metrics.NewRestCollector(routes.URLToRoute, node.MetricsRegisterer)
		if err != nil {
			return err
		}
		builder.RestMetrics = m
		return nil
	})
	builder.Module("access metrics", func(node *cmd.NodeConfig) error {
		builder.AccessMetrics = metrics.NewAccessCollector(
			metrics.WithRestMetrics(builder.RestMetrics),
		)
		return nil
	})
	builder.Module("server certificate", func(node *cmd.NodeConfig) error {
		// generate the server certificate that will be served by the GRPC server
		x509Certificate, err := grpcutils.X509Certificate(node.NetworkKey)
		if err != nil {
			return err
		}
		tlsConfig := grpcutils.DefaultServerTLSConfig(x509Certificate)
		builder.rpcConf.TransportCredentials = credentials.NewTLS(tlsConfig)
		return nil
	})
	builder.Module("creating grpc servers", func(node *cmd.NodeConfig) error {
		builder.secureGrpcServer = grpcserver.NewGrpcServerBuilder(node.Logger,
			builder.rpcConf.SecureGRPCListenAddr,
			builder.rpcConf.MaxMsgSize,
			builder.rpcMetricsEnabled,
			builder.apiRatelimits,
			builder.apiBurstlimits,
			grpcserver.WithTransportCredentials(builder.rpcConf.TransportCredentials)).Build()

<<<<<<< HEAD
		builder.stateStreamGrpcServer = grpcserver.NewGrpcServerBuilder(
			node.Logger,
			builder.stateStreamConf.ListenAddr,
			builder.stateStreamConf.MaxExecutionDataMsgSize,
			builder.rpcMetricsEnabled,
			builder.apiRatelimits,
			builder.apiBurstlimits,
			grpcserver.WithStreamInterceptor()).Build()

		if builder.rpcConf.UnsecureGRPCListenAddr != builder.stateStreamConf.ListenAddr {
			builder.unsecureGrpcServer = grpcserver.NewGrpcServerBuilder(node.Logger,
				builder.rpcConf.UnsecureGRPCListenAddr,
				builder.rpcConf.MaxMsgSize,
				builder.rpcMetricsEnabled,
				builder.apiRatelimits,
				builder.apiBurstlimits).Build()
		} else {
			builder.unsecureGrpcServer = builder.stateStreamGrpcServer
		}

		return nil
	})
	builder.Module("async register store", func(node *cmd.NodeConfig) error {
		builder.RegistersAsyncStore = execution.NewRegistersAsyncStore()
		return nil
	})
=======
		builder.unsecureGrpcServer = grpcserver.NewGrpcServerBuilder(node.Logger,
			builder.rpcConf.UnsecureGRPCListenAddr,
			builder.rpcConf.MaxMsgSize,
			builder.rpcMetricsEnabled,
			builder.apiRatelimits,
			builder.apiBurstlimits).Build()

		return nil
	})

>>>>>>> abaf8e22
	builder.Module("events storage", func(node *cmd.NodeConfig) error {
		builder.Storage.Events = bstorage.NewEvents(node.Metrics.Cache, node.DB)
		return nil
	})
	builder.Component("RPC engine", func(node *cmd.NodeConfig) (module.ReadyDoneAware, error) {
		accessMetrics := builder.AccessMetrics
		config := builder.rpcConf
		backendConfig := config.BackendConfig
		cacheSize := int(backendConfig.ConnectionPoolSize)

		var connBackendCache *rpcConnection.Cache
		if cacheSize > 0 {
			backendCache, err := backend.NewCache(node.Logger, accessMetrics, cacheSize)
			if err != nil {
				return nil, fmt.Errorf("could not initialize backend cache: %w", err)
			}
			connBackendCache = rpcConnection.NewCache(backendCache, cacheSize)
		}

		connFactory := &rpcConnection.ConnectionFactoryImpl{
			CollectionGRPCPort:        0,
			ExecutionGRPCPort:         0,
			CollectionNodeGRPCTimeout: builder.apiTimeout,
			ExecutionNodeGRPCTimeout:  builder.apiTimeout,
			AccessMetrics:             accessMetrics,
			Log:                       node.Logger,
			Manager: rpcConnection.NewManager(
				connBackendCache,
				node.Logger,
				accessMetrics,
				config.MaxMsgSize,
				backendConfig.CircuitBreakerConfig,
				config.CompressorName,
			),
		}

		accessBackend, err := backend.New(backend.Params{
			State:                     node.State,
			Blocks:                    node.Storage.Blocks,
			Headers:                   node.Storage.Headers,
			Collections:               node.Storage.Collections,
			Transactions:              node.Storage.Transactions,
			ExecutionReceipts:         node.Storage.Receipts,
			ExecutionResults:          node.Storage.Results,
			ChainID:                   node.RootChainID,
			AccessMetrics:             accessMetrics,
			ConnFactory:               connFactory,
			RetryEnabled:              false,
			MaxHeightRange:            backendConfig.MaxHeightRange,
			PreferredExecutionNodeIDs: backendConfig.PreferredExecutionNodeIDs,
			FixedExecutionNodeIDs:     backendConfig.FixedExecutionNodeIDs,
			Log:                       node.Logger,
			SnapshotHistoryLimit:      backend.DefaultSnapshotHistoryLimit,
			Communicator:              backend.NewNodeCommunicator(backendConfig.CircuitBreakerConfig.Enabled),
		})
		if err != nil {
			return nil, fmt.Errorf("could not initialize backend: %w", err)
		}

		observerCollector := metrics.NewObserverCollector()
		restHandler, err := restapiproxy.NewRestProxyHandler(
			accessBackend,
			builder.upstreamIdentities,
			connFactory,
			builder.Logger,
			observerCollector,
			node.RootChainID.Chain())
		if err != nil {
			return nil, err
		}

		engineBuilder, err := rpc.NewBuilder(
			node.Logger,
			node.State,
			config,
			node.RootChainID,
			accessMetrics,
			builder.rpcMetricsEnabled,
			builder.Me,
			accessBackend,
			restHandler,
			builder.secureGrpcServer,
			builder.unsecureGrpcServer,
			builder.stateStreamBackend,
			builder.stateStreamConf,
		)
		if err != nil {
			return nil, err
		}

		// upstream access node forwarder
		forwarder, err := apiproxy.NewFlowAccessAPIForwarder(builder.upstreamIdentities, connFactory)
		if err != nil {
			return nil, err
		}

		rpcHandler := &apiproxy.FlowAccessAPIRouter{
			Logger:   builder.Logger,
			Metrics:  observerCollector,
			Upstream: forwarder,
			Observer: protocol.NewHandler(protocol.New(
				node.State,
				node.Storage.Blocks,
				node.Storage.Headers,
				backend.NewNetworkAPI(
					node.State,
					node.RootChainID,
					node.Storage.Headers,
					backend.DefaultSnapshotHistoryLimit,
				),
			)),
		}

		// build the rpc engine
		builder.RpcEng, err = engineBuilder.
			WithRpcHandler(rpcHandler).
			WithLegacy().
			Build()
		if err != nil {
			return nil, err
		}
		builder.FollowerDistributor.AddOnBlockFinalizedConsumer(builder.RpcEng.OnFinalizedBlock)
		return builder.RpcEng, nil
	})

	// build secure grpc server
	builder.Component("secure grpc server", func(node *cmd.NodeConfig) (module.ReadyDoneAware, error) {
		return builder.secureGrpcServer, nil
	})

	builder.Component("state stream unsecure grpc server", func(node *cmd.NodeConfig) (module.ReadyDoneAware, error) {
		return builder.stateStreamGrpcServer, nil
	})

	if builder.rpcConf.UnsecureGRPCListenAddr != builder.stateStreamConf.ListenAddr {
		builder.Component("unsecure grpc server", func(node *cmd.NodeConfig) (module.ReadyDoneAware, error) {
			return builder.unsecureGrpcServer, nil
		})
	}
}

func indexerCollectionHandler(entity flow.Entity, collections storage.Collections,
	transactions storage.Transactions,
	logger zerolog.Logger) {

	// convert the entity to a strictly typed collection
	collection, ok := entity.(*flow.Collection)
	if !ok {
		logger.Error().Msgf("invalid entity type (%T)", entity)
		return
	}

	light := collection.Light()

	// FIX: we can't index guarantees here, as we might have more than one block
	// with the same collection as long as it is not finalized

	// store the light collection (collection minus the transaction body - those are stored separately)
	// and add transaction ids as index
	err := collections.StoreLightAndIndexByTransaction(&light)
	if err != nil {
		// ignore collection if already seen
		if errors.Is(err, storage.ErrAlreadyExists) {
			logger.Error().
				Hex("collection_id", logging.Entity(light)).
				Msg("collection is already seen")
			return
		}
		return
	}

	// now store each of the transaction body
	for _, tx := range collection.Transactions {
		err := transactions.Store(tx)
		if err != nil {
			logger.Error().Err(err).Msg(fmt.Sprintf("could not store transaction (%x)", tx.ID()))
			return
		}
	}
}

func loadNetworkingKey(path string) (crypto.PrivateKey, error) {
	data, err := io.ReadFile(path)
	if err != nil {
		return nil, fmt.Errorf("could not read networking key (path=%s): %w", path, err)
	}

	keyBytes, err := hex.DecodeString(strings.Trim(string(data), "\n "))
	if err != nil {
		return nil, fmt.Errorf("could not hex decode networking key (path=%s): %w", path, err)
	}

	networkingKey, err := crypto.DecodePrivateKey(crypto.ECDSASecp256k1, keyBytes)
	if err != nil {
		return nil, fmt.Errorf("could not decode networking key (path=%s): %w", path, err)
	}

	return networkingKey, nil
}<|MERGE_RESOLUTION|>--- conflicted
+++ resolved
@@ -18,14 +18,15 @@
 	"github.com/libp2p/go-libp2p/core/peer"
 	"github.com/libp2p/go-libp2p/core/routing"
 	"github.com/onflow/crypto"
+	"github.com/onflow/go-bitswap"
+	"github.com/rs/zerolog"
+	"github.com/spf13/pflag"
+	"google.golang.org/grpc/credentials"
+
 	"github.com/onflow/flow-go/ledger"
 	"github.com/onflow/flow-go/ledger/complete/wal"
 	"github.com/onflow/flow-go/model/bootstrap"
 	pStorage "github.com/onflow/flow-go/storage/pebble"
-	"github.com/onflow/go-bitswap"
-	"github.com/rs/zerolog"
-	"github.com/spf13/pflag"
-	"google.golang.org/grpc/credentials"
 
 	"github.com/onflow/flow-go/admin/commands"
 	stateSyncCommands "github.com/onflow/flow-go/admin/commands/state_synchronization"
@@ -54,9 +55,6 @@
 	synceng "github.com/onflow/flow-go/engine/common/synchronization"
 	"github.com/onflow/flow-go/engine/execution/computation/query"
 	"github.com/onflow/flow-go/engine/protocol"
-	"github.com/onflow/flow-go/ledger"
-	"github.com/onflow/flow-go/ledger/complete/wal"
-	"github.com/onflow/flow-go/model/bootstrap"
 	"github.com/onflow/flow-go/model/encodable"
 	"github.com/onflow/flow-go/model/flow"
 	"github.com/onflow/flow-go/model/flow/filter"
@@ -103,10 +101,8 @@
 	"github.com/onflow/flow-go/state/protocol/events/gadgets"
 	"github.com/onflow/flow-go/storage"
 	bstorage "github.com/onflow/flow-go/storage/badger"
-	pStorage "github.com/onflow/flow-go/storage/pebble"
 	"github.com/onflow/flow-go/utils/grpcutils"
 	"github.com/onflow/flow-go/utils/io"
-	"github.com/onflow/flow-go/utils/logging"
 )
 
 // ObserverBuilder extends cmd.NodeBuilder and declares additional functions needed to bootstrap an Access node
@@ -132,11 +128,7 @@
 	bootstrapNodeAddresses       []string
 	bootstrapNodePublicKeys      []string
 	observerNetworkingKeyPath    string
-<<<<<<< HEAD
-	bootstrapIdentities          flow.IdentityList // the identity list of bootstrap peers the node uses to discover other nodes
-=======
 	bootstrapIdentities          flow.IdentitySkeletonList // the identity list of bootstrap peers the node uses to discover other nodes
->>>>>>> abaf8e22
 	apiRatelimits                map[string]int
 	apiBurstlimits               map[string]int
 	rpcConf                      rpc.Config
@@ -144,27 +136,17 @@
 	registersDBPath              string
 	checkpointFile               string
 	apiTimeout                   time.Duration
-<<<<<<< HEAD
 	stateStreamConf              statestreambackend.Config
 	stateStreamFilterConf        map[string]int
 	upstreamNodeAddresses        []string
 	upstreamNodePublicKeys       []string
-	upstreamIdentities           flow.IdentityList // the identity list of upstream peers the node uses to forward API requests to
-=======
-	upstreamNodeAddresses        []string
-	upstreamNodePublicKeys       []string
 	upstreamIdentities           flow.IdentitySkeletonList // the identity list of upstream peers the node uses to forward API requests to
->>>>>>> abaf8e22
 	scriptExecutorConfig         query.QueryConfig
 	executionDataSyncEnabled     bool
 	executionDataIndexingEnabled bool
 	executionDataDir             string
 	executionDataStartHeight     uint64
 	executionDataConfig          edrequester.ExecutionDataConfig
-<<<<<<< HEAD
-=======
-	executionDataCacheSize       uint32 // TODO: remove it when state stream is added
->>>>>>> abaf8e22
 }
 
 // DefaultObserverServiceConfig defines all the default values for the ObserverServiceConfig
@@ -194,7 +176,6 @@
 			MaxMsgSize:     grpcutils.DefaultMaxMsgSize,
 			CompressorName: grpcutils.NoCompressor,
 		},
-<<<<<<< HEAD
 		stateStreamConf: statestreambackend.Config{
 			MaxExecutionDataMsgSize: grpcutils.DefaultMaxMsgSize,
 			ExecutionDataCacheSize:  state_stream.DefaultCacheSize,
@@ -207,8 +188,6 @@
 			RegisterIDsRequestLimit: state_stream.DefaultRegisterIDsRequestLimit,
 		},
 		stateStreamFilterConf:        nil,
-=======
->>>>>>> abaf8e22
 		rpcMetricsEnabled:            false,
 		apiRatelimits:                nil,
 		apiBurstlimits:               nil,
@@ -243,38 +222,26 @@
 	*ObserverServiceConfig
 
 	// components
-<<<<<<< HEAD
-	LibP2PNode              p2p.LibP2PNode
-	FollowerState           stateprotocol.FollowerState
-	SyncCore                *chainsync.Core
-	RpcEng                  *rpc.Engine
-	FollowerDistributor     *pubsub.FollowerDistributor
-	Committee               hotstuff.DynamicCommittee
-	Finalized               *flow.Header
-	Pending                 []*flow.Header
-	FollowerCore            module.HotStuffFollower
+
+	LibP2PNode           p2p.LibP2PNode
+	FollowerState        stateprotocol.FollowerState
+	SyncCore             *chainsync.Core
+	RpcEng               *rpc.Engine
+	FollowerDistributor  *pubsub.FollowerDistributor
+	Committee            hotstuff.DynamicCommittee
+	Finalized            *flow.Header
+	Pending              []*flow.Header
+	FollowerCore         module.HotStuffFollower
+	ExecutionIndexer     *indexer.Indexer
+	ExecutionIndexerCore *indexer.IndexerCore
+	IndexerDependencies  *cmd.DependencyList
+
+	ExecutionDataDownloader execution_data.Downloader
 	ExecutionDataRequester  state_synchronization.ExecutionDataRequester
-	ExecutionIndexer        *indexer.Indexer
-	ExecutionIndexerCore    *indexer.IndexerCore
-	RegistersAsyncStore     *execution.RegistersAsyncStore
-	IndexerDependencies     *cmd.DependencyList
-	ExecutionDataDownloader execution_data.Downloader
 	ExecutionDataStore      execution_data.ExecutionDataStore
-=======
-	LibP2PNode             p2p.LibP2PNode
-	FollowerState          stateprotocol.FollowerState
-	SyncCore               *chainsync.Core
-	RpcEng                 *rpc.Engine
-	FollowerDistributor    *pubsub.FollowerDistributor
-	Committee              hotstuff.DynamicCommittee
-	Finalized              *flow.Header
-	Pending                []*flow.Header
-	FollowerCore           module.HotStuffFollower
-	ExecutionDataRequester state_synchronization.ExecutionDataRequester
-	ExecutionIndexer       *indexer.Indexer
-	ExecutionIndexerCore   *indexer.IndexerCore
-	IndexerDependencies    *cmd.DependencyList
->>>>>>> abaf8e22
+
+	RegistersAsyncStore *execution.RegistersAsyncStore
+	EventsIndex         *backend.EventsIndex
 
 	// available until after the network has started. Hence, a factory function that needs to be called just before
 	// creating the sync engine
@@ -296,12 +263,7 @@
 	unsecureGrpcServer    *grpcserver.GrpcServer
 	stateStreamGrpcServer *grpcserver.GrpcServer
 
-<<<<<<< HEAD
 	stateStreamBackend *statestreambackend.StateStreamBackend
-=======
-	ExecutionDataDownloader execution_data.Downloader
-	ExecutionDataStore      execution_data.ExecutionDataStore
->>>>>>> abaf8e22
 }
 
 // deriveBootstrapPeerIdentities derives the Flow Identity of the bootstrap peers from the parameters.
@@ -691,7 +653,6 @@
 			"execution-data-max-retry-delay",
 			defaultConfig.executionDataConfig.MaxRetryDelay,
 			"maximum delay for exponential backoff when fetching execution data fails e.g. 5m")
-<<<<<<< HEAD
 
 		// Streaming API
 		flags.StringVar(&builder.stateStreamConf.ListenAddr,
@@ -728,12 +689,6 @@
 			"state-stream-max-register-values",
 			defaultConfig.stateStreamConf.RegisterIDsRequestLimit,
 			"maximum number of register ids to include in a single request to the GetRegisters endpoint")
-=======
-		flags.Uint32Var(&builder.executionDataCacheSize,
-			"execution-data-cache-size",
-			defaultConfig.executionDataCacheSize,
-			"block execution data cache size")
->>>>>>> abaf8e22
 	}).ValidateFlags(func() error {
 		if builder.executionDataSyncEnabled {
 			if builder.executionDataConfig.FetchTimeout <= 0 {
@@ -1147,17 +1102,6 @@
 				execDataCacheBackend,
 			)
 
-			// Execution Data cache that uses a blobstore as the backend (instead of a downloader)
-			// This ensures that it simply returns a not found error if the blob doesn't exist
-			// instead of attempting to download it from the network.
-			executionDataStoreCache = execdatacache.NewExecutionDataCache(
-				builder.ExecutionDataStore,
-				builder.Storage.Headers,
-				builder.Storage.Seals,
-				builder.Storage.Results,
-				execDataCacheBackend,
-			)
-
 			return nil
 		}).
 		Component("public execution data service", func(node *cmd.NodeConfig) (module.ReadyDoneAware, error) {
@@ -1268,10 +1212,6 @@
 			// Note: using a DependableComponent here to ensure that the indexer does not block
 			// other components from starting while bootstrapping the register db since it may
 			// take hours to complete.
-<<<<<<< HEAD
-=======
-
->>>>>>> abaf8e22
 			pdb, err := pStorage.OpenRegisterPebbleDB(builder.registersDBPath)
 			if err != nil {
 				return nil, fmt.Errorf("could not open registers db: %w", err)
@@ -1316,10 +1256,6 @@
 				if err != nil {
 					return nil, fmt.Errorf("could not create registers bootstrap: %w", err)
 				}
-<<<<<<< HEAD
-=======
-
->>>>>>> abaf8e22
 				// TODO: find a way to hook a context up to this to allow a graceful shutdown
 				workerCount := 10
 				err = bootstrap.IndexCheckpointFile(context.Background(), workerCount)
@@ -1343,16 +1279,7 @@
 				builder.Storage.Headers,
 				builder.Storage.Events,
 				builder.Storage.LightTransactionResults,
-<<<<<<< HEAD
-				func(_ flow.Identifier, entity flow.Entity) {
-					collections := builder.Storage.Collections
-					transactions := builder.Storage.Transactions
-					logger := builder.Logger
-					indexerCollectionHandler(entity, collections, transactions, logger)
-				},
-=======
 				builder.onCollection,
->>>>>>> abaf8e22
 			)
 			if err != nil {
 				return nil, err
@@ -1372,22 +1299,23 @@
 			if err != nil {
 				return nil, err
 			}
-<<<<<<< HEAD
-			err = builder.RegistersAsyncStore.InitDataAvailable(registers)
-			if err != nil {
-				return nil, err
-			}
-=======
-
->>>>>>> abaf8e22
 			// setup requester to notify indexer when new execution data is received
 			execDataDistributor.AddOnExecutionDataReceivedConsumer(builder.ExecutionIndexer.OnExecutionData)
 
+			err = builder.EventsIndex.Initialize(builder.ExecutionIndexer)
+			if err != nil {
+				return nil, err
+			}
+
+			err = builder.RegistersAsyncStore.Initialize(registers)
+			if err != nil {
+				return nil, err
+			}
+
 			return builder.ExecutionIndexer, nil
 		}, builder.IndexerDependencies)
 	}
 
-<<<<<<< HEAD
 	if builder.stateStreamConf.ListenAddr != "" {
 		builder.Component("exec state stream engine", func(node *cmd.NodeConfig) (module.ReadyDoneAware, error) {
 			for key, value := range builder.stateStreamFilterConf {
@@ -1423,7 +1351,6 @@
 				builder.stateStreamConf,
 				node.State,
 				node.Storage.Headers,
-				node.Storage.Events,
 				node.Storage.Seals,
 				node.Storage.Results,
 				builder.ExecutionDataStore,
@@ -1432,6 +1359,7 @@
 				builder.executionDataConfig.InitialBlockHeight,
 				highestAvailableHeight,
 				builder.RegistersAsyncStore,
+				builder.EventsIndex,
 				useIndex,
 			)
 			if err != nil {
@@ -1458,8 +1386,6 @@
 			return builder.StateStreamEng, nil
 		})
 	}
-=======
->>>>>>> abaf8e22
 	return builder
 }
 
@@ -1589,7 +1515,6 @@
 			builder.apiBurstlimits,
 			grpcserver.WithTransportCredentials(builder.rpcConf.TransportCredentials)).Build()
 
-<<<<<<< HEAD
 		builder.stateStreamGrpcServer = grpcserver.NewGrpcServerBuilder(
 			node.Logger,
 			builder.stateStreamConf.ListenAddr,
@@ -1616,20 +1541,12 @@
 		builder.RegistersAsyncStore = execution.NewRegistersAsyncStore()
 		return nil
 	})
-=======
-		builder.unsecureGrpcServer = grpcserver.NewGrpcServerBuilder(node.Logger,
-			builder.rpcConf.UnsecureGRPCListenAddr,
-			builder.rpcConf.MaxMsgSize,
-			builder.rpcMetricsEnabled,
-			builder.apiRatelimits,
-			builder.apiBurstlimits).Build()
-
-		return nil
-	})
-
->>>>>>> abaf8e22
 	builder.Module("events storage", func(node *cmd.NodeConfig) error {
 		builder.Storage.Events = bstorage.NewEvents(node.Metrics.Cache, node.DB)
+		return nil
+	})
+	builder.Module("events index", func(node *cmd.NodeConfig) error {
+		builder.EventsIndex = backend.NewEventsIndex(builder.Storage.Events)
 		return nil
 	})
 	builder.Component("RPC engine", func(node *cmd.NodeConfig) (module.ReadyDoneAware, error) {
@@ -1769,46 +1686,6 @@
 	}
 }
 
-func indexerCollectionHandler(entity flow.Entity, collections storage.Collections,
-	transactions storage.Transactions,
-	logger zerolog.Logger) {
-
-	// convert the entity to a strictly typed collection
-	collection, ok := entity.(*flow.Collection)
-	if !ok {
-		logger.Error().Msgf("invalid entity type (%T)", entity)
-		return
-	}
-
-	light := collection.Light()
-
-	// FIX: we can't index guarantees here, as we might have more than one block
-	// with the same collection as long as it is not finalized
-
-	// store the light collection (collection minus the transaction body - those are stored separately)
-	// and add transaction ids as index
-	err := collections.StoreLightAndIndexByTransaction(&light)
-	if err != nil {
-		// ignore collection if already seen
-		if errors.Is(err, storage.ErrAlreadyExists) {
-			logger.Error().
-				Hex("collection_id", logging.Entity(light)).
-				Msg("collection is already seen")
-			return
-		}
-		return
-	}
-
-	// now store each of the transaction body
-	for _, tx := range collection.Transactions {
-		err := transactions.Store(tx)
-		if err != nil {
-			logger.Error().Err(err).Msg(fmt.Sprintf("could not store transaction (%x)", tx.ID()))
-			return
-		}
-	}
-}
-
 func loadNetworkingKey(path string) (crypto.PrivateKey, error) {
 	data, err := io.ReadFile(path)
 	if err != nil {
