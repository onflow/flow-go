package node_builder

import (
	"context"
	"encoding/hex"
	"encoding/json"
	"errors"
	"fmt"
	"os"
	"path/filepath"
	"strings"
	"time"

	badger "github.com/ipfs/go-ds-badger2"
	dht "github.com/libp2p/go-libp2p-kad-dht"
	"github.com/libp2p/go-libp2p/core/host"
	"github.com/libp2p/go-libp2p/core/peer"
	"github.com/libp2p/go-libp2p/core/routing"
	"github.com/onflow/go-bitswap"
	"github.com/rs/zerolog"
	"github.com/spf13/pflag"

	"github.com/onflow/flow-go/cmd"
	"github.com/onflow/flow-go/consensus"
	"github.com/onflow/flow-go/consensus/hotstuff"
	"github.com/onflow/flow-go/consensus/hotstuff/committees"
	"github.com/onflow/flow-go/consensus/hotstuff/notifications/pubsub"
	hotsignature "github.com/onflow/flow-go/consensus/hotstuff/signature"
	"github.com/onflow/flow-go/consensus/hotstuff/verification"
	recovery "github.com/onflow/flow-go/consensus/recovery/protocol"
	"github.com/onflow/flow-go/crypto"
	"github.com/onflow/flow-go/engine/access/apiproxy"
	"github.com/onflow/flow-go/engine/access/rpc"
	"github.com/onflow/flow-go/engine/access/rpc/backend"
	"github.com/onflow/flow-go/engine/common/follower"
	followereng "github.com/onflow/flow-go/engine/common/follower"
	synceng "github.com/onflow/flow-go/engine/common/synchronization"
	"github.com/onflow/flow-go/engine/protocol"
	"github.com/onflow/flow-go/model/encodable"
	"github.com/onflow/flow-go/model/flow"
	"github.com/onflow/flow-go/model/flow/filter"
	"github.com/onflow/flow-go/module"
	"github.com/onflow/flow-go/module/buffer"
	"github.com/onflow/flow-go/module/chainsync"
	"github.com/onflow/flow-go/module/compliance"
	"github.com/onflow/flow-go/module/executiondatasync/execution_data"
	finalizer "github.com/onflow/flow-go/module/finalizer/consensus"
	"github.com/onflow/flow-go/module/id"
	"github.com/onflow/flow-go/module/local"
	"github.com/onflow/flow-go/module/metrics"
	"github.com/onflow/flow-go/module/state_synchronization"
	edrequester "github.com/onflow/flow-go/module/state_synchronization/requester"
	consensus_follower "github.com/onflow/flow-go/module/upstream"
	"github.com/onflow/flow-go/network"
	netcache "github.com/onflow/flow-go/network/cache"
	"github.com/onflow/flow-go/network/channels"
	cborcodec "github.com/onflow/flow-go/network/codec/cbor"
	"github.com/onflow/flow-go/network/converter"
	"github.com/onflow/flow-go/network/p2p"
	"github.com/onflow/flow-go/network/p2p/blob"
	"github.com/onflow/flow-go/network/p2p/cache"
	p2pdht "github.com/onflow/flow-go/network/p2p/dht"
	"github.com/onflow/flow-go/network/p2p/keyutils"
	"github.com/onflow/flow-go/network/p2p/middleware"
	"github.com/onflow/flow-go/network/p2p/p2pbuilder"
	"github.com/onflow/flow-go/network/p2p/subscription"
	"github.com/onflow/flow-go/network/p2p/translator"
	"github.com/onflow/flow-go/network/p2p/unicast"
	"github.com/onflow/flow-go/network/p2p/utils"
	"github.com/onflow/flow-go/network/slashing"
	"github.com/onflow/flow-go/network/validator"
	stateprotocol "github.com/onflow/flow-go/state/protocol"
	badgerState "github.com/onflow/flow-go/state/protocol/badger"
	"github.com/onflow/flow-go/state/protocol/blocktimer"
	"github.com/onflow/flow-go/state/protocol/events/gadgets"
	"github.com/onflow/flow-go/storage"
	bstorage "github.com/onflow/flow-go/storage/badger"
	"github.com/onflow/flow-go/utils/io"
)

// ObserverBuilder extends cmd.NodeBuilder and declares additional functions needed to bootstrap an Access node
// These functions are shared by observer builders.
// The Staked network allows the access nodes to communicate among themselves, while the public network allows the
// observers and an Access node to communicate.
//
//                                 public network                           private network
//  +------------------------+
//  | observer 1             |<--------------------------|
//  +------------------------+                           v
//  +------------------------+                         +----------------------+              +------------------------+
//  | observer 2             |<----------------------->| Access Node (staked) |<------------>| All other staked Nodes |
//  +------------------------+                         +----------------------+              +------------------------+
//  +------------------------+                           ^
//  | observer 3             |<--------------------------|
//  +------------------------+

// ObserverServiceConfig defines all the user defined parameters required to bootstrap an access node
// For a node running as a standalone process, the config fields will be populated from the command line params,
// while for a node running as a library, the config fields are expected to be initialized by the caller.
type ObserverServiceConfig struct {
	bootstrapNodeAddresses    []string
	bootstrapNodePublicKeys   []string
	observerNetworkingKeyPath string
	bootstrapIdentities       flow.IdentityList // the identity list of bootstrap peers the node uses to discover other nodes
	apiRatelimits             map[string]int
	apiBurstlimits            map[string]int
	rpcConf                   rpc.Config
	rpcMetricsEnabled         bool
	executionDataSyncEnabled  bool
	executionDataDir          string
	executionDataStartHeight  uint64
	executionDataConfig       edrequester.ExecutionDataConfig
	apiTimeout                time.Duration
	upstreamNodeAddresses     []string
	upstreamNodePublicKeys    []string
	upstreamIdentities        flow.IdentityList // the identity list of upstream peers the node uses to forward API requests to
}

// DefaultObserverServiceConfig defines all the default values for the ObserverServiceConfig
func DefaultObserverServiceConfig() *ObserverServiceConfig {
	homedir, _ := os.UserHomeDir()
	return &ObserverServiceConfig{
		rpcConf: rpc.Config{
			UnsecureGRPCListenAddr:    "0.0.0.0:9000",
			SecureGRPCListenAddr:      "0.0.0.0:9001",
			HTTPListenAddr:            "0.0.0.0:8000",
			RESTListenAddr:            "",
			CollectionAddr:            "",
			HistoricalAccessAddrs:     "",
			CollectionClientTimeout:   3 * time.Second,
			ExecutionClientTimeout:    3 * time.Second,
			MaxHeightRange:            backend.DefaultMaxHeightRange,
			PreferredExecutionNodeIDs: nil,
			FixedExecutionNodeIDs:     nil,
		},
		rpcMetricsEnabled:         false,
		apiRatelimits:             nil,
		apiBurstlimits:            nil,
		bootstrapNodeAddresses:    []string{},
		bootstrapNodePublicKeys:   []string{},
		observerNetworkingKeyPath: cmd.NotSet,
		executionDataSyncEnabled:  false,
		executionDataDir:          filepath.Join(homedir, ".flow", "execution_data"),
		executionDataStartHeight:  0,
		executionDataConfig: edrequester.ExecutionDataConfig{
			InitialBlockHeight: 0,
			MaxSearchAhead:     edrequester.DefaultMaxSearchAhead,
			FetchTimeout:       edrequester.DefaultFetchTimeout,
			RetryDelay:         edrequester.DefaultRetryDelay,
			MaxRetryDelay:      edrequester.DefaultMaxRetryDelay,
		},
		apiTimeout:             3 * time.Second,
		upstreamNodeAddresses:  []string{},
		upstreamNodePublicKeys: []string{},
	}
}

// ObserverServiceBuilder provides the common functionality needed to bootstrap a Flow observer service
// It is composed of the FlowNodeBuilder, the ObserverServiceConfig and contains all the components and modules needed for the observers
type ObserverServiceBuilder struct {
	*cmd.FlowNodeBuilder
	*ObserverServiceConfig

	// components
	LibP2PNode              p2p.LibP2PNode
	FollowerState           stateprotocol.MutableState
	SyncCore                *chainsync.Core
	RpcEng                  *rpc.Engine
	FinalizationDistributor *pubsub.FinalizationDistributor
	FinalizedHeader         *synceng.FinalizedHeaderCache
	Committee               hotstuff.Committee
	Finalized               *flow.Header
	Pending                 []*flow.Header
	FollowerCore            module.HotStuffFollower
	ExecutionDataDownloader execution_data.Downloader
	ExecutionDataRequester  state_synchronization.ExecutionDataRequester // for the observer, the sync engine participants provider is the libp2p peer store which is not
	// available until after the network has started. Hence, a factory function that needs to be called just before
	// creating the sync engine
	SyncEngineParticipantsProviderFactory func() module.IdentifierProvider

	// engines
	FollowerEng *followereng.Engine
	SyncEng     *synceng.Engine

	// Public network
	peerID peer.ID
}

// deriveBootstrapPeerIdentities derives the Flow Identity of the bootstrap peers from the parameters.
// These are the identities of the observers also acting as the DHT bootstrap server
func (builder *ObserverServiceBuilder) deriveBootstrapPeerIdentities() error {
	// if bootstrap identities already provided (as part of alternate initialization as a library the skip reading command
	// line params)
	if builder.bootstrapIdentities != nil {
		return nil
	}

	ids, err := BootstrapIdentities(builder.bootstrapNodeAddresses, builder.bootstrapNodePublicKeys)
	if err != nil {
		return fmt.Errorf("failed to derive bootstrap peer identities: %w", err)
	}

	builder.bootstrapIdentities = ids

	return nil
}

// deriveBootstrapPeerIdentities derives the Flow Identity of the bootstrap peers from the parameters.
// These are the identities of the observers also acting as the DHT bootstrap server
func (builder *ObserverServiceBuilder) deriveUpstreamIdentities() error {
	// if bootstrap identities already provided (as part of alternate initialization as a library the skip reading command
	// line params)
	if builder.upstreamIdentities != nil {
		return nil
	}

	// BootstrapIdentities converts the bootstrap node addresses and keys to a Flow Identity list where
	// each Flow Identity is initialized with the passed address, the networking key
	// and the Node ID set to ZeroID, role set to Access, 0 stake and no staking key.
	addresses := builder.upstreamNodeAddresses
	keys := builder.upstreamNodePublicKeys
	if len(addresses) != len(keys) {
		return fmt.Errorf("number of addresses and keys provided for the boostrap nodes don't match")
	}

	ids := make([]*flow.Identity, len(addresses))
	for i, address := range addresses {
		key := keys[i]

		// json unmarshaller needs a quotes before and after the string
		// the pflags.StringSliceVar does not retain quotes for the command line arg even if escaped with \"
		// hence this additional check to ensure the key is indeed quoted
		if !strings.HasPrefix(key, "\"") {
			key = fmt.Sprintf("\"%s\"", key)
		}

		// create the identity of the peer by setting only the relevant fields
		ids[i] = &flow.Identity{
			NodeID:        flow.ZeroID, // the NodeID is the hash of the staking key and for the public network it does not apply
			Address:       address,
			Role:          flow.RoleAccess, // the upstream node has to be an access node
			NetworkPubKey: nil,
		}

		// networking public key
		var networkKey encodable.NetworkPubKey
		err := json.Unmarshal([]byte(key), &networkKey)
		if err == nil {
			ids[i].NetworkPubKey = networkKey
		}
	}

	builder.upstreamIdentities = ids

	return nil
}

func (builder *ObserverServiceBuilder) buildFollowerState() *ObserverServiceBuilder {
	builder.Module("mutable follower state", func(node *cmd.NodeConfig) error {
		// For now, we only support state implementations from package badger.
		// If we ever support different implementations, the following can be replaced by a type-aware factory
		state, ok := node.State.(*badgerState.State)
		if !ok {
			return fmt.Errorf("only implementations of type badger.State are currently supported but read-only state has type %T", node.State)
		}

		followerState, err := badgerState.NewFollowerState(
			state,
			node.Storage.Index,
			node.Storage.Payloads,
			node.Tracer,
			node.ProtocolEvents,
			blocktimer.DefaultBlockTimer,
		)
		builder.FollowerState = followerState

		return err
	})

	return builder
}

func (builder *ObserverServiceBuilder) buildSyncCore() *ObserverServiceBuilder {
	builder.Module("sync core", func(node *cmd.NodeConfig) error {
		syncCore, err := chainsync.New(node.Logger, node.SyncCoreConfig, metrics.NewChainSyncCollector())
		builder.SyncCore = syncCore

		return err
	})

	return builder
}

func (builder *ObserverServiceBuilder) buildCommittee() *ObserverServiceBuilder {
	builder.Module("committee", func(node *cmd.NodeConfig) error {
		// initialize consensus committee's membership state
		// This committee state is for the HotStuff follower, which follows the MAIN CONSENSUS Committee
		// Note: node.Me.NodeID() is not part of the consensus committee
		committee, err := committees.NewConsensusCommittee(node.State, node.Me.NodeID())
		builder.Committee = committee

		return err
	})

	return builder
}

func (builder *ObserverServiceBuilder) buildLatestHeader() *ObserverServiceBuilder {
	builder.Module("latest header", func(node *cmd.NodeConfig) error {
		finalized, pending, err := recovery.FindLatest(node.State, node.Storage.Headers)
		builder.Finalized, builder.Pending = finalized, pending

		return err
	})

	return builder
}

func (builder *ObserverServiceBuilder) buildFollowerCore() *ObserverServiceBuilder {
	builder.Component("follower core", func(node *cmd.NodeConfig) (module.ReadyDoneAware, error) {
		// create a finalizer that will handle updating the protocol
		// state when the follower detects newly finalized blocks
		final := finalizer.NewFinalizer(node.DB, node.Storage.Headers, builder.FollowerState, node.Tracer)

		packer := hotsignature.NewConsensusSigDataPacker(builder.Committee)
		// initialize the verifier for the protocol consensus
		verifier := verification.NewCombinedVerifier(builder.Committee, packer)

		followerCore, err := consensus.NewFollower(
			node.Logger,
			builder.Committee,
			node.Storage.Headers,
			final,
			verifier,
			builder.FinalizationDistributor,
			node.RootBlock.Header,
			node.RootQC,
			builder.Finalized,
			builder.Pending,
		)
		if err != nil {
			return nil, fmt.Errorf("could not initialize follower core: %w", err)
		}
		builder.FollowerCore = followerCore

		return builder.FollowerCore, nil
	})

	return builder
}

func (builder *ObserverServiceBuilder) buildFollowerEngine() *ObserverServiceBuilder {
	builder.Component("follower engine", func(node *cmd.NodeConfig) (module.ReadyDoneAware, error) {
		// initialize cleaner for DB
		cleaner := bstorage.NewCleaner(node.Logger, node.DB, builder.Metrics.CleanCollector, flow.DefaultValueLogGCFrequency)
		conCache := buffer.NewPendingBlocks()

		followerEng, err := follower.New(
			node.Logger,
			node.Network,
			node.Me,
			node.Metrics.Engine,
			node.Metrics.Mempool,
			cleaner,
			node.Storage.Headers,
			node.Storage.Payloads,
			builder.FollowerState,
			conCache,
			builder.FollowerCore,
			builder.SyncCore,
			node.Tracer,
			follower.WithComplianceOptions(compliance.WithSkipNewProposalsThreshold(builder.ComplianceConfig.SkipNewProposalsThreshold)),
			follower.WithChannel(channels.PublicReceiveBlocks),
		)
		if err != nil {
			return nil, fmt.Errorf("could not create follower engine: %w", err)
		}
		builder.FollowerEng = followerEng

		return builder.FollowerEng, nil
	})

	return builder
}

func (builder *ObserverServiceBuilder) buildFinalizedHeader() *ObserverServiceBuilder {
	builder.Component("finalized snapshot", func(node *cmd.NodeConfig) (module.ReadyDoneAware, error) {
		finalizedHeader, err := synceng.NewFinalizedHeaderCache(node.Logger, node.State, builder.FinalizationDistributor)
		if err != nil {
			return nil, fmt.Errorf("could not create finalized snapshot cache: %w", err)
		}
		builder.FinalizedHeader = finalizedHeader

		return builder.FinalizedHeader, nil
	})

	return builder
}

func (builder *ObserverServiceBuilder) buildSyncEngine() *ObserverServiceBuilder {
	builder.Component("sync engine", func(node *cmd.NodeConfig) (module.ReadyDoneAware, error) {
		sync, err := synceng.New(
			node.Logger,
			node.Metrics.Engine,
			node.Network,
			node.Me,
			node.Storage.Blocks,
			builder.FollowerEng,
			builder.SyncCore,
			builder.FinalizedHeader,
			builder.SyncEngineParticipantsProviderFactory(),
		)
		if err != nil {
			return nil, fmt.Errorf("could not create synchronization engine: %w", err)
		}
		builder.SyncEng = sync

		return builder.SyncEng, nil
	})

	return builder
}

func (builder *ObserverServiceBuilder) BuildConsensusFollower() cmd.NodeBuilder {
	builder.
		buildFollowerState().
		buildSyncCore().
		buildCommittee().
		buildLatestHeader().
		buildFollowerCore().
		buildFollowerEngine().
		buildFinalizedHeader().
		buildSyncEngine()

	return builder
}

func (builder *ObserverServiceBuilder) BuildExecutionDataRequester() *ObserverServiceBuilder {
	var ds *badger.Datastore
	var bs network.BlobService
	var processedBlockHeight storage.ConsumerProgress
	var processedNotifications storage.ConsumerProgress

	builder.
		Module("execution data datastore and blobstore", func(node *cmd.NodeConfig) error {
			err := os.MkdirAll(builder.executionDataDir, 0700)
			if err != nil {
				return err
			}

			ds, err = badger.NewDatastore(builder.executionDataDir, &badger.DefaultOptions)
			if err != nil {
				return err
			}

			builder.ShutdownFunc(func() error {
				if err := ds.Close(); err != nil {
					return fmt.Errorf("could not close execution data datastore: %w", err)
				}
				return nil
			})

			return nil
		}).
		Module("processed block height consumer progress", func(node *cmd.NodeConfig) error {
			// uses the datastore's DB
			processedBlockHeight = bstorage.NewConsumerProgress(ds.DB, module.ConsumeProgressExecutionDataRequesterBlockHeight)
			return nil
		}).
		Module("processed notifications consumer progress", func(node *cmd.NodeConfig) error {
			// uses the datastore's DB
			processedNotifications = bstorage.NewConsumerProgress(ds.DB, module.ConsumeProgressExecutionDataRequesterNotification)
			return nil
		}).
		Component("execution data service", func(node *cmd.NodeConfig) (module.ReadyDoneAware, error) {
			var err error
			bs, err = node.Network.RegisterBlobService(channels.ExecutionDataService, ds,
				blob.WithBitswapOptions(
					bitswap.WithTracer(
						blob.NewTracer(node.Logger.With().Str("blob_service", channels.ExecutionDataService.String()).Logger()),
					),
				),
			)
			if err != nil {
				return nil, fmt.Errorf("could not register blob service: %w", err)
			}

			builder.ExecutionDataDownloader = execution_data.NewDownloader(bs)

			return builder.ExecutionDataDownloader, nil
		}).
		Component("execution data requester", func(node *cmd.NodeConfig) (module.ReadyDoneAware, error) {
			// Validation of the start block height needs to be done after loading state
			if builder.executionDataStartHeight > 0 {
				if builder.executionDataStartHeight <= builder.RootBlock.Header.Height {
					return nil, fmt.Errorf(
						"execution data start block height (%d) must be greater than the root block height (%d)",
						builder.executionDataStartHeight, builder.RootBlock.Header.Height)
				}

				latestSeal, err := builder.State.Sealed().Head()
				if err != nil {
					return nil, fmt.Errorf("failed to get latest sealed height")
				}

				// Note: since the root block of a spork is also sealed in the root protocol state, the
				// latest sealed height is always equal to the root block height. That means that at the
				// very beginning of a spork, this check will always fail. Operators should not specify
				// an InitialBlockHeight when starting from the beginning of a spork.
				if builder.executionDataStartHeight > latestSeal.Height {
					return nil, fmt.Errorf(
						"execution data start block height (%d) must be less than or equal to the latest sealed block height (%d)",
						builder.executionDataStartHeight, latestSeal.Height)
				}

				// executionDataStartHeight is provided as the first block to sync, but the
				// requester expects the initial last processed height, which is the first height - 1
				builder.executionDataConfig.InitialBlockHeight = builder.executionDataStartHeight - 1
			} else {
				builder.executionDataConfig.InitialBlockHeight = builder.RootBlock.Header.Height
			}

			builder.ExecutionDataRequester = edrequester.New(
				builder.Logger,
				metrics.NewExecutionDataRequesterCollector(),
				builder.ExecutionDataDownloader,
				processedBlockHeight,
				processedNotifications,
				builder.State,
				builder.Storage.Headers,
				builder.Storage.Results,
				builder.Storage.Seals,
				builder.executionDataConfig,
			)

			builder.FinalizationDistributor.AddOnBlockFinalizedConsumer(builder.ExecutionDataRequester.OnBlockFinalized)

			return builder.ExecutionDataRequester, nil
		})

	return builder
}

type Option func(*ObserverServiceConfig)

func NewFlowObserverServiceBuilder(opts ...Option) *ObserverServiceBuilder {
	config := DefaultObserverServiceConfig()
	for _, opt := range opts {
		opt(config)
	}
	anb := &ObserverServiceBuilder{
		ObserverServiceConfig:   config,
		FlowNodeBuilder:         cmd.FlowNode(flow.RoleAccess.String()),
		FinalizationDistributor: pubsub.NewFinalizationDistributor(),
	}
	// the observer gets a version of the root snapshot file that does not contain any node addresses
	// hence skip all the root snapshot validations that involved an identity address
	anb.FlowNodeBuilder.SkipNwAddressBasedValidations = true
	return anb
}

func (builder *ObserverServiceBuilder) ParseFlags() error {

	builder.BaseFlags()

	builder.extraFlags()

	return builder.ParseAndPrintFlags()
}

func (builder *ObserverServiceBuilder) extraFlags() {
	builder.ExtraFlags(func(flags *pflag.FlagSet) {
		defaultConfig := DefaultObserverServiceConfig()

		flags.StringVarP(&builder.rpcConf.UnsecureGRPCListenAddr, "rpc-addr", "r", defaultConfig.rpcConf.UnsecureGRPCListenAddr, "the address the unsecured gRPC server listens on")
		flags.StringVar(&builder.rpcConf.SecureGRPCListenAddr, "secure-rpc-addr", defaultConfig.rpcConf.SecureGRPCListenAddr, "the address the secure gRPC server listens on")
		flags.StringVarP(&builder.rpcConf.HTTPListenAddr, "http-addr", "h", defaultConfig.rpcConf.HTTPListenAddr, "the address the http proxy server listens on")
		flags.StringVar(&builder.rpcConf.RESTListenAddr, "rest-addr", defaultConfig.rpcConf.RESTListenAddr, "the address the REST server listens on (if empty the REST server will not be started)")
		flags.UintVar(&builder.rpcConf.MaxHeightRange, "rpc-max-height-range", defaultConfig.rpcConf.MaxHeightRange, "maximum size for height range requests")
		flags.StringToIntVar(&builder.apiRatelimits, "api-rate-limits", defaultConfig.apiRatelimits, "per second rate limits for Access API methods e.g. Ping=300,GetTransaction=500 etc.")
		flags.StringToIntVar(&builder.apiBurstlimits, "api-burst-limits", defaultConfig.apiBurstlimits, "burst limits for Access API methods e.g. Ping=100,GetTransaction=100 etc.")
		flags.StringVar(&builder.observerNetworkingKeyPath, "observer-networking-key-path", defaultConfig.observerNetworkingKeyPath, "path to the networking key for observer")
		flags.StringSliceVar(&builder.bootstrapNodeAddresses, "bootstrap-node-addresses", defaultConfig.bootstrapNodeAddresses, "the network addresses of the bootstrap access node if this is an observer e.g. access-001.mainnet.flow.org:9653,access-002.mainnet.flow.org:9653")
		flags.StringSliceVar(&builder.bootstrapNodePublicKeys, "bootstrap-node-public-keys", defaultConfig.bootstrapNodePublicKeys, "the networking public key of the bootstrap access node if this is an observer (in the same order as the bootstrap node addresses) e.g. \"d57a5e9c5.....\",\"44ded42d....\"")
		flags.DurationVar(&builder.apiTimeout, "upstream-api-timeout", defaultConfig.apiTimeout, "tcp timeout for Flow API gRPC sockets to upstrem nodes")
		flags.StringSliceVar(&builder.upstreamNodeAddresses, "upstream-node-addresses", defaultConfig.upstreamNodeAddresses, "the gRPC network addresses of the upstream access node. e.g. access-001.mainnet.flow.org:9000,access-002.mainnet.flow.org:9000")
		flags.StringSliceVar(&builder.upstreamNodePublicKeys, "upstream-node-public-keys", defaultConfig.upstreamNodePublicKeys, "the networking public key of the upstream access node (in the same order as the upstream node addresses) e.g. \"d57a5e9c5.....\",\"44ded42d....\"")
		flags.BoolVar(&builder.rpcMetricsEnabled, "rpc-metrics-enabled", defaultConfig.rpcMetricsEnabled, "whether to enable the rpc metrics")

		// ExecutionDataRequester config
		flags.BoolVar(&builder.executionDataSyncEnabled, "execution-data-sync-enabled", defaultConfig.executionDataSyncEnabled, "whether to enable the execution data sync protocol")
		flags.StringVar(&builder.executionDataDir, "execution-data-dir", defaultConfig.executionDataDir, "directory to use for Execution Data database")
		flags.Uint64Var(&builder.executionDataStartHeight, "execution-data-start-height", defaultConfig.executionDataStartHeight, "height of first block to sync execution data from when starting with an empty Execution Data database")
		flags.Uint64Var(&builder.executionDataConfig.MaxSearchAhead, "execution-data-max-search-ahead", defaultConfig.executionDataConfig.MaxSearchAhead, "max number of heights to search ahead of the lowest outstanding execution data height")
		flags.DurationVar(&builder.executionDataConfig.FetchTimeout, "execution-data-fetch-timeout", defaultConfig.executionDataConfig.FetchTimeout, "timeout to use when fetching execution data from the network e.g. 300s")
		flags.DurationVar(&builder.executionDataConfig.RetryDelay, "execution-data-retry-delay", defaultConfig.executionDataConfig.RetryDelay, "initial delay for exponential backoff when fetching execution data fails e.g. 10s")
		flags.DurationVar(&builder.executionDataConfig.MaxRetryDelay, "execution-data-max-retry-delay", defaultConfig.executionDataConfig.MaxRetryDelay, "maximum delay for exponential backoff when fetching execution data fails e.g. 5m")
	}).ValidateFlags(func() error {
		if builder.executionDataSyncEnabled {
			if builder.executionDataConfig.FetchTimeout <= 0 {
				return errors.New("execution-data-fetch-timeout must be greater than 0")
			}
			if builder.executionDataConfig.RetryDelay <= 0 {
				return errors.New("execution-data-retry-delay must be greater than 0")
			}
			if builder.executionDataConfig.MaxRetryDelay < builder.executionDataConfig.RetryDelay {
				return errors.New("execution-data-max-retry-delay must be greater than or equal to execution-data-retry-delay")
			}
			if builder.executionDataConfig.MaxSearchAhead == 0 {
				return errors.New("execution-data-max-search-ahead must be greater than 0")
			}
		}
		return nil
	})
}

// initNetwork creates the network.Network implementation with the given metrics, middleware, initial list of network
// participants and topology used to choose peers from the list of participants. The list of participants can later be
// updated by calling network.SetIDs.
func (builder *ObserverServiceBuilder) initNetwork(nodeID module.Local,
	networkMetrics module.NetworkMetrics,
	middleware network.Middleware,
	topology network.Topology,
	receiveCache *netcache.ReceiveCache,
) (*p2p.Network, error) {

	// creates network instance
	net, err := p2p.NewNetwork(&p2p.NetworkParameters{
		Logger:              builder.Logger,
		Codec:               cborcodec.NewCodec(),
		Me:                  nodeID,
		MiddlewareFactory:   func() (network.Middleware, error) { return builder.Middleware, nil },
		Topology:            topology,
		SubscriptionManager: subscription.NewChannelSubscriptionManager(middleware),
		Metrics:             networkMetrics,
		IdentityProvider:    builder.IdentityProvider,
		ReceiveCache:        receiveCache,
	})
	if err != nil {
		return nil, fmt.Errorf("could not initialize network: %w", err)
	}

	return net, nil
}

func publicNetworkMsgValidators(log zerolog.Logger, idProvider module.IdentityProvider, selfID flow.Identifier) []network.MessageValidator {
	return []network.MessageValidator{
		// filter out messages sent by this node itself
		validator.ValidateNotSender(selfID),
		validator.NewAnyValidator(
			// message should be either from a valid staked node
			validator.NewOriginValidator(
				id.NewIdentityFilterIdentifierProvider(filter.IsValidCurrentEpochParticipant, idProvider),
			),
			// or the message should be specifically targeted for this node
			validator.ValidateTarget(log, selfID),
		),
	}
}

// BootstrapIdentities converts the bootstrap node addresses and keys to a Flow Identity list where
// each Flow Identity is initialized with the passed address, the networking key
// and the Node ID set to ZeroID, role set to Access, 0 stake and no staking key.
func BootstrapIdentities(addresses []string, keys []string) (flow.IdentityList, error) {
	if len(addresses) != len(keys) {
		return nil, fmt.Errorf("number of addresses and keys provided for the boostrap nodes don't match")
	}

	ids := make([]*flow.Identity, len(addresses))
	for i, address := range addresses {
		bytes, err := hex.DecodeString(keys[i])
		if err != nil {
			return nil, fmt.Errorf("failed to decode secured GRPC server public key hex %w", err)
		}

		publicFlowNetworkingKey, err := crypto.DecodePublicKey(crypto.ECDSAP256, bytes)
		if err != nil {
			return nil, fmt.Errorf("failed to get public flow networking key could not decode public key bytes %w", err)
		}

		// create the identity of the peer by setting only the relevant fields
		ids[i] = &flow.Identity{
			NodeID:        flow.ZeroID, // the NodeID is the hash of the staking key and for the public network it does not apply
			Address:       address,
			Role:          flow.RoleAccess, // the upstream node has to be an access node
			NetworkPubKey: publicFlowNetworkingKey,
		}
	}
	return ids, nil
}

func (builder *ObserverServiceBuilder) initNodeInfo() error {
	// use the networking key that was loaded from the configured file
	networkingKey, err := loadNetworkingKey(builder.observerNetworkingKeyPath)
	if err != nil {
		return fmt.Errorf("could not load networking private key: %w", err)
	}

	pubKey, err := keyutils.LibP2PPublicKeyFromFlow(networkingKey.PublicKey())
	if err != nil {
		return fmt.Errorf("could not load networking public key: %w", err)
	}

	builder.peerID, err = peer.IDFromPublicKey(pubKey)
	if err != nil {
		return fmt.Errorf("could not get peer ID from public key: %w", err)
	}

	builder.NodeID, err = translator.NewPublicNetworkIDTranslator().GetFlowID(builder.peerID)
	if err != nil {
		return fmt.Errorf("could not get flow node ID: %w", err)
	}

	builder.NodeConfig.NetworkKey = networkingKey // copy the key to NodeConfig
	builder.NodeConfig.StakingKey = nil           // no staking key for the observer

	return nil
}

func (builder *ObserverServiceBuilder) InitIDProviders() {
	builder.Module("id providers", func(node *cmd.NodeConfig) error {
		idCache, err := cache.NewProtocolStateIDCache(node.Logger, node.State, builder.ProtocolEvents)
		if err != nil {
			return fmt.Errorf("could not initialize ProtocolStateIDCache: %w", err)
		}
		builder.IDTranslator = translator.NewHierarchicalIDTranslator(idCache, translator.NewPublicNetworkIDTranslator())

		// The following wrapper allows to black-list byzantine nodes via an admin command:
		// the wrapper overrides the 'Ejected' flag of blocked nodes to true
		builder.IdentityProvider, err = cache.NewNodeBlocklistWrapper(idCache, node.DB)
		if err != nil {
			return fmt.Errorf("could not initialize NodeBlocklistWrapper: %w", err)
		}

		// use the default identifier provider
		builder.SyncEngineParticipantsProviderFactory = func() module.IdentifierProvider {
			return id.NewCustomIdentifierProvider(func() flow.IdentifierList {
				pids := builder.LibP2PNode.GetPeersForProtocol(unicast.FlowProtocolID(builder.SporkID))
				result := make(flow.IdentifierList, 0, len(pids))

				for _, pid := range pids {
					// exclude own Identifier
					if pid == builder.peerID {
						continue
					}

					if flowID, err := builder.IDTranslator.GetFlowID(pid); err != nil {
						// TODO: this is an instance of "log error and continue with best effort" anti-pattern
						builder.Logger.Err(err).Str("peer", pid.String()).Msg("failed to translate to Flow ID")
					} else {
						result = append(result, flowID)
					}
				}

				return result
			})
		}

		return nil
	})
}

func (builder *ObserverServiceBuilder) Initialize() error {
	if err := builder.deriveBootstrapPeerIdentities(); err != nil {
		return err
	}

	if err := builder.deriveUpstreamIdentities(); err != nil {
		return err
	}

	if err := builder.validateParams(); err != nil {
		return err
	}

	if err := builder.initNodeInfo(); err != nil {
		return err
	}

	builder.InitIDProviders()

	builder.enqueuePublicNetworkInit()

	builder.enqueueConnectWithStakedAN()

	builder.enqueueRPCServer()

	if builder.BaseConfig.MetricsEnabled {
		builder.EnqueueMetricsServerInit()
		if err := builder.RegisterBadgerMetrics(); err != nil {
			return err
		}
	}

	builder.PreInit(builder.initObserverLocal())

	return nil
}

func (builder *ObserverServiceBuilder) validateParams() error {
	if builder.BaseConfig.BindAddr == cmd.NotSet || builder.BaseConfig.BindAddr == "" {
		return errors.New("bind address not specified")
	}
	if builder.ObserverServiceConfig.observerNetworkingKeyPath == cmd.NotSet {
		return errors.New("networking key not provided")
	}
	if len(builder.bootstrapIdentities) > 0 {
		return nil
	}
	if len(builder.bootstrapNodeAddresses) == 0 {
		return errors.New("no bootstrap node address provided")
	}
	if len(builder.bootstrapNodeAddresses) != len(builder.bootstrapNodePublicKeys) {
		return errors.New("number of bootstrap node addresses and public keys should match")
	}
	if len(builder.upstreamNodePublicKeys) > 0 && len(builder.upstreamNodeAddresses) != len(builder.upstreamNodePublicKeys) {
		return errors.New("number of upstream node addresses and public keys must match if public keys given")
	}
	return nil
}

// initLibP2PFactory creates the LibP2P factory function for the given node ID and network key for the observer.
// The factory function is later passed into the initMiddleware function to eventually instantiate the p2p.LibP2PNode instance
// The LibP2P host is created with the following options:
// * DHT as client and seeded with the given bootstrap peers
// * The specified bind address as the listen address
// * The passed in private key as the libp2p key
// * No connection gater
// * No connection manager
// * No peer manager
// * Default libp2p pubsub options
func (builder *ObserverServiceBuilder) initLibP2PFactory(networkKey crypto.PrivateKey) p2pbuilder.LibP2PFactoryFunc {
	return func() (p2p.LibP2PNode, error) {
		var pis []peer.AddrInfo

		for _, b := range builder.bootstrapIdentities {
			pi, err := utils.PeerAddressInfo(*b)

			if err != nil {
				return nil, fmt.Errorf("could not extract peer address info from bootstrap identity %v: %w", b, err)
			}

			pis = append(pis, pi)
		}

<<<<<<< HEAD
		node, err := p2pbuilder.NewNodeBuilder(builder.Logger, builder.Metrics.Network, builder.BaseConfig.BindAddr, networkKey, builder.SporkID).
=======
		node, err := p2pbuilder.NewNodeBuilder(
			builder.Logger,
			builder.Metrics.Network,
			builder.BaseConfig.BindAddr,
			networkKey,
			builder.SporkID).
>>>>>>> 8c8390c6
			SetSubscriptionFilter(
				subscription.NewRoleBasedFilter(
					subscription.UnstakedRole, builder.IdentityProvider,
				),
			).
			SetRoutingSystem(func(ctx context.Context, h host.Host) (routing.Routing, error) {
				return p2pdht.NewDHT(ctx, h, unicast.FlowPublicDHTProtocolID(builder.SporkID),
					builder.Logger,
					builder.Metrics.Network,
					p2pdht.AsClient(),
					dht.BootstrapPeers(pis...),
				)
			}).
			Build()

		if err != nil {
			return nil, err
		}

		builder.LibP2PNode = node

		return builder.LibP2PNode, nil
	}
}

// initObserverLocal initializes the observer's ID, network key and network address
// Currently, it reads a node-info.priv.json like any other node.
// TODO: read the node ID from the special bootstrap files
func (builder *ObserverServiceBuilder) initObserverLocal() func(node *cmd.NodeConfig) error {
	return func(node *cmd.NodeConfig) error {
		// for an observer, set the identity here explicitly since it will not be found in the protocol state
		self := &flow.Identity{
			NodeID:        node.NodeID,
			NetworkPubKey: node.NetworkKey.PublicKey(),
			StakingPubKey: nil,             // no staking key needed for the observer
			Role:          flow.RoleAccess, // observer can only run as an access node
			Address:       builder.BindAddr,
		}

		var err error
		node.Me, err = local.NewNoKey(self)
		if err != nil {
			return fmt.Errorf("could not initialize local: %w", err)
		}
		return nil
	}
}

// Build enqueues the sync engine and the follower engine for the observer.
// Currently, the observer only runs the follower engine.
func (builder *ObserverServiceBuilder) Build() (cmd.Node, error) {
	builder.BuildConsensusFollower()
	if builder.executionDataSyncEnabled {
		builder.BuildExecutionDataRequester()
	}
	return builder.FlowNodeBuilder.Build()
}

// enqueuePublicNetworkInit enqueues the observer network component initialized for the observer
func (builder *ObserverServiceBuilder) enqueuePublicNetworkInit() {
	var libp2pNode p2p.LibP2PNode
	builder.
		Component("public libp2p node", func(node *cmd.NodeConfig) (module.ReadyDoneAware, error) {
			libP2PFactory := builder.initLibP2PFactory(node.NetworkKey)

			var err error
			libp2pNode, err = libP2PFactory()
			if err != nil {
				return nil, fmt.Errorf("could not create public libp2p node: %w", err)
			}

			return libp2pNode, nil
		}).
		Component("public network", func(node *cmd.NodeConfig) (module.ReadyDoneAware, error) {
			var heroCacheCollector module.HeroCacheMetrics = metrics.NewNoopCollector()
			if builder.HeroCacheMetricsEnable {
				heroCacheCollector = metrics.NetworkReceiveCacheMetricsFactory(builder.MetricsRegisterer)
			}
			receiveCache := netcache.NewHeroReceiveCache(builder.NetworkReceivedMessageCacheSize,
				builder.Logger,
				heroCacheCollector)

			err := node.Metrics.Mempool.Register(metrics.ResourceNetworkingReceiveCache, receiveCache.Size)
			if err != nil {
				return nil, fmt.Errorf("could not register networking receive cache metric: %w", err)
			}

			msgValidators := publicNetworkMsgValidators(node.Logger, node.IdentityProvider, node.NodeID)

			builder.initMiddleware(node.NodeID, node.Metrics.Network, libp2pNode, msgValidators...)

			// topology is nil since it is automatically managed by libp2p
			net, err := builder.initNetwork(builder.Me, builder.Metrics.Network, builder.Middleware, nil, receiveCache)
			if err != nil {
				return nil, err
			}

			builder.Network = converter.NewNetwork(net, channels.SyncCommittee, channels.PublicSyncCommittee)

			builder.Logger.Info().Msgf("network will run on address: %s", builder.BindAddr)

			idEvents := gadgets.NewIdentityDeltas(builder.Middleware.UpdateNodeAddresses)
			builder.ProtocolEvents.AddConsumer(idEvents)

			return builder.Network, nil
		})
}

// enqueueConnectWithStakedAN enqueues the upstream connector component which connects the libp2p host of the observer
// service with the AN.
// Currently, there is an issue with LibP2P stopping advertisements of subscribed topics if no peers are connected
// (https://github.com/libp2p/go-libp2p-pubsub/issues/442). This means that an observer could end up not being
// discovered by other observers if it subscribes to a topic before connecting to the AN. Hence, the need
// of an explicit connect to the AN before the node attempts to subscribe to topics.
func (builder *ObserverServiceBuilder) enqueueConnectWithStakedAN() {
	builder.Component("upstream connector", func(_ *cmd.NodeConfig) (module.ReadyDoneAware, error) {
		return consensus_follower.NewUpstreamConnector(builder.bootstrapIdentities, builder.LibP2PNode, builder.Logger), nil
	})
}

func (builder *ObserverServiceBuilder) enqueueRPCServer() {
	builder.Component("RPC engine", func(node *cmd.NodeConfig) (module.ReadyDoneAware, error) {
		engineBuilder, err := rpc.NewBuilder(
			node.Logger,
			node.State,
			builder.rpcConf,
			nil,
			nil,
			node.Storage.Blocks,
			node.Storage.Headers,
			node.Storage.Collections,
			node.Storage.Transactions,
			node.Storage.Receipts,
			node.Storage.Results,
			node.RootChainID,
			nil,
			nil,
			0,
			0,
			false,
			builder.rpcMetricsEnabled,
			builder.apiRatelimits,
			builder.apiBurstlimits,
		)
		if err != nil {
			return nil, err
		}

		// upstream access node forwarder
		forwarder, err := apiproxy.NewFlowAccessAPIForwarder(builder.upstreamIdentities, builder.apiTimeout)
		if err != nil {
			return nil, err
		}

		proxy := &apiproxy.FlowAccessAPIRouter{
			Logger:   builder.Logger,
			Metrics:  metrics.NewObserverCollector(),
			Upstream: forwarder,
			Observer: protocol.NewHandler(protocol.New(
				node.State,
				node.Storage.Blocks,
				node.Storage.Headers,
				backend.NewNetworkAPI(node.State, node.RootChainID, backend.DefaultSnapshotHistoryLimit),
			)),
		}

		// build the rpc engine
		builder.RpcEng, err = engineBuilder.
			WithNewHandler(proxy).
			WithLegacy().
			Build()
		if err != nil {
			return nil, err
		}
		return builder.RpcEng, nil
	})
}

// initMiddleware creates the network.Middleware implementation with the libp2p factory function, metrics, peer update
// interval, and validators. The network.Middleware is then passed into the initNetwork function.
func (builder *ObserverServiceBuilder) initMiddleware(nodeID flow.Identifier,
	networkMetrics module.NetworkMetrics,
	libp2pNode p2p.LibP2PNode,
	validators ...network.MessageValidator) network.Middleware {
	slashingViolationsConsumer := slashing.NewSlashingViolationsConsumer(builder.Logger, builder.Metrics.Network)
	builder.Middleware = middleware.NewMiddleware(
		builder.Logger,
		libp2pNode,
		nodeID,
		networkMetrics,
		builder.Metrics.Bitswap,
		builder.SporkID,
		middleware.DefaultUnicastTimeout,
		builder.IDTranslator,
		builder.CodecFactory(),
		slashingViolationsConsumer,
		middleware.WithMessageValidators(validators...),
		// use default identifier provider
	)

	return builder.Middleware
}

func loadNetworkingKey(path string) (crypto.PrivateKey, error) {
	data, err := io.ReadFile(path)
	if err != nil {
		return nil, fmt.Errorf("could not read networking key (path=%s): %w", path, err)
	}

	keyBytes, err := hex.DecodeString(strings.Trim(string(data), "\n "))
	if err != nil {
		return nil, fmt.Errorf("could not hex decode networking key (path=%s): %w", path, err)
	}

	networkingKey, err := crypto.DecodePrivateKey(crypto.ECDSASecp256k1, keyBytes)
	if err != nil {
		return nil, fmt.Errorf("could not decode networking key (path=%s): %w", path, err)
	}

	return networkingKey, nil
}<|MERGE_RESOLUTION|>--- conflicted
+++ resolved
@@ -843,16 +843,7 @@
 			pis = append(pis, pi)
 		}
 
-<<<<<<< HEAD
 		node, err := p2pbuilder.NewNodeBuilder(builder.Logger, builder.Metrics.Network, builder.BaseConfig.BindAddr, networkKey, builder.SporkID).
-=======
-		node, err := p2pbuilder.NewNodeBuilder(
-			builder.Logger,
-			builder.Metrics.Network,
-			builder.BaseConfig.BindAddr,
-			networkKey,
-			builder.SporkID).
->>>>>>> 8c8390c6
 			SetSubscriptionFilter(
 				subscription.NewRoleBasedFilter(
 					subscription.UnstakedRole, builder.IdentityProvider,
