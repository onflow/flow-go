--- conflicted
+++ resolved
@@ -886,13 +886,9 @@
 					dht.BootstrapPeers(pis...),
 				)
 			}).
-<<<<<<< HEAD
+			SetStreamCreationRetryInterval(builder.UnicastCreateStreamRetryDelay).
 			SetGossipSubTracer(meshTracer).
 			SetGossipSubScoreTracerInterval(builder.GossipSubConfig.ScoreTracerInterval).
-=======
-			SetStreamCreationRetryInterval(builder.UnicastCreateStreamRetryDelay).
-			SetGossipSubTracer(meshTracer).
->>>>>>> 2ebeb5d6
 			Build()
 
 		if err != nil {
