package node_builder

import (
	"context"
	"encoding/hex"
	"encoding/json"
	"errors"
	"fmt"
	"math"
	"os"
	"path"
	"path/filepath"
	"strings"
	"time"

	"github.com/ipfs/boxo/bitswap"
	"github.com/ipfs/go-cid"
	"github.com/ipfs/go-datastore"
	"github.com/libp2p/go-libp2p/core/peer"
	"github.com/onflow/crypto"
	"github.com/rs/zerolog"
	"github.com/spf13/pflag"
	"google.golang.org/grpc/credentials"

	"github.com/onflow/flow-go/admin/commands"
	stateSyncCommands "github.com/onflow/flow-go/admin/commands/state_synchronization"
	"github.com/onflow/flow-go/cmd"
	"github.com/onflow/flow-go/cmd/build"
	"github.com/onflow/flow-go/consensus"
	"github.com/onflow/flow-go/consensus/hotstuff"
	"github.com/onflow/flow-go/consensus/hotstuff/committees"
	"github.com/onflow/flow-go/consensus/hotstuff/notifications"
	"github.com/onflow/flow-go/consensus/hotstuff/notifications/pubsub"
	hotsignature "github.com/onflow/flow-go/consensus/hotstuff/signature"
	hotstuffvalidator "github.com/onflow/flow-go/consensus/hotstuff/validator"
	"github.com/onflow/flow-go/consensus/hotstuff/verification"
	recovery "github.com/onflow/flow-go/consensus/recovery/protocol"
	"github.com/onflow/flow-go/engine"
	"github.com/onflow/flow-go/engine/access/apiproxy"
	"github.com/onflow/flow-go/engine/access/index"
	"github.com/onflow/flow-go/engine/access/rest"
	restapiproxy "github.com/onflow/flow-go/engine/access/rest/apiproxy"
	"github.com/onflow/flow-go/engine/access/rest/router"
	"github.com/onflow/flow-go/engine/access/rest/websockets"
	"github.com/onflow/flow-go/engine/access/rpc"
	"github.com/onflow/flow-go/engine/access/rpc/backend"
	"github.com/onflow/flow-go/engine/access/rpc/backend/events"
	"github.com/onflow/flow-go/engine/access/rpc/backend/node_communicator"
	"github.com/onflow/flow-go/engine/access/rpc/backend/query_mode"
	rpcConnection "github.com/onflow/flow-go/engine/access/rpc/connection"
	"github.com/onflow/flow-go/engine/access/state_stream"
	statestreambackend "github.com/onflow/flow-go/engine/access/state_stream/backend"
	"github.com/onflow/flow-go/engine/access/subscription"
	subscriptiontracker "github.com/onflow/flow-go/engine/access/subscription/tracker"
	"github.com/onflow/flow-go/engine/common/follower"
	commonrpc "github.com/onflow/flow-go/engine/common/rpc"
	"github.com/onflow/flow-go/engine/common/stop"
	synceng "github.com/onflow/flow-go/engine/common/synchronization"
	"github.com/onflow/flow-go/engine/common/version"
	"github.com/onflow/flow-go/engine/execution/computation"
	"github.com/onflow/flow-go/engine/execution/computation/query"
	"github.com/onflow/flow-go/fvm/storage/derived"
	"github.com/onflow/flow-go/ledger"
	"github.com/onflow/flow-go/ledger/complete/wal"
	"github.com/onflow/flow-go/model/bootstrap"
	"github.com/onflow/flow-go/model/encodable"
	"github.com/onflow/flow-go/model/flow"
	"github.com/onflow/flow-go/model/flow/filter"
	"github.com/onflow/flow-go/module"
	"github.com/onflow/flow-go/module/blobs"
	"github.com/onflow/flow-go/module/chainsync"
	"github.com/onflow/flow-go/module/execution"
	"github.com/onflow/flow-go/module/executiondatasync/execution_data"
	execdatacache "github.com/onflow/flow-go/module/executiondatasync/execution_data/cache"
	"github.com/onflow/flow-go/module/executiondatasync/optimistic_sync"
	"github.com/onflow/flow-go/module/executiondatasync/optimistic_sync/execution_result"
	"github.com/onflow/flow-go/module/executiondatasync/optimistic_sync/execution_state"
	osyncsnapshot "github.com/onflow/flow-go/module/executiondatasync/optimistic_sync/snapshot"
	"github.com/onflow/flow-go/module/executiondatasync/pruner"
	edstorage "github.com/onflow/flow-go/module/executiondatasync/storage"
	"github.com/onflow/flow-go/module/executiondatasync/tracker"
	finalizer "github.com/onflow/flow-go/module/finalizer/consensus"
	"github.com/onflow/flow-go/module/grpcserver"
	"github.com/onflow/flow-go/module/id"
	"github.com/onflow/flow-go/module/local"
	"github.com/onflow/flow-go/module/mempool/herocache"
	"github.com/onflow/flow-go/module/mempool/stdmap"
	"github.com/onflow/flow-go/module/metrics"
	"github.com/onflow/flow-go/module/state_synchronization"
	"github.com/onflow/flow-go/module/state_synchronization/indexer"
	edrequester "github.com/onflow/flow-go/module/state_synchronization/requester"
	consensus_follower "github.com/onflow/flow-go/module/upstream"
	"github.com/onflow/flow-go/network"
	alspmgr "github.com/onflow/flow-go/network/alsp/manager"
	netcache "github.com/onflow/flow-go/network/cache"
	"github.com/onflow/flow-go/network/channels"
	"github.com/onflow/flow-go/network/converter"
	"github.com/onflow/flow-go/network/p2p"
	"github.com/onflow/flow-go/network/p2p/blob"
	"github.com/onflow/flow-go/network/p2p/cache"
	"github.com/onflow/flow-go/network/p2p/conduit"
	"github.com/onflow/flow-go/network/p2p/keyutils"
	p2plogging "github.com/onflow/flow-go/network/p2p/logging"
	"github.com/onflow/flow-go/network/p2p/translator"
	"github.com/onflow/flow-go/network/p2p/unicast/protocols"
	"github.com/onflow/flow-go/network/slashing"
	"github.com/onflow/flow-go/network/underlay"
	"github.com/onflow/flow-go/network/validator"
	stateprotocol "github.com/onflow/flow-go/state/protocol"
	badgerState "github.com/onflow/flow-go/state/protocol/badger"
	"github.com/onflow/flow-go/state/protocol/blocktimer"
	"github.com/onflow/flow-go/state/protocol/events/gadgets"
	"github.com/onflow/flow-go/storage"
	bstorage "github.com/onflow/flow-go/storage/badger"
	pstorage "github.com/onflow/flow-go/storage/pebble"
	"github.com/onflow/flow-go/storage/store"
	"github.com/onflow/flow-go/utils/grpcutils"
	"github.com/onflow/flow-go/utils/io"
)

// ObserverBuilder extends cmd.NodeBuilder and declares additional functions needed to bootstrap an Access node
// These functions are shared by observer builders.
// The Staked network allows the access nodes to communicate among themselves, while the public network allows the
// observers and an Access node to communicate.
//
//                                 public network                           private network
//  +------------------------+
//  | observer 1             |<--------------------------|
//  +------------------------+                           v
//  +------------------------+                         +----------------------+              +------------------------+
//  | observer 2             |<----------------------->| Access Node (staked) |<------------>| All other staked Nodes |
//  +------------------------+                         +----------------------+              +------------------------+
//  +------------------------+                           ^
//  | observer 3             |<--------------------------|
//  +------------------------+

// ObserverServiceConfig defines all the user defined parameters required to bootstrap an access node
// For a node running as a standalone process, the config fields will be populated from the command line params,
// while for a node running as a library, the config fields are expected to be initialized by the caller.
type ObserverServiceConfig struct {
	observerNetworkingKeyPath             string
	bootstrapIdentities                   flow.IdentitySkeletonList // the identity list of bootstrap peers the node uses to discover other nodes
	apiRatelimits                         map[string]int
	apiBurstlimits                        map[string]int
	rpcConf                               rpc.Config
	rpcMetricsEnabled                     bool
	registersDBPath                       string
	checkpointFile                        string
	stateStreamConf                       statestreambackend.Config
	stateStreamFilterConf                 map[string]int
	upstreamNodeAddresses                 []string
	upstreamNodePublicKeys                []string
	upstreamIdentities                    flow.IdentitySkeletonList // the identity list of upstream peers the node uses to forward API requests to
	scriptExecutorConfig                  query.QueryConfig
	logTxTimeToFinalized                  bool
	logTxTimeToExecuted                   bool
	logTxTimeToFinalizedExecuted          bool
	logTxTimeToSealed                     bool
	executionDataSyncEnabled              bool
	executionDataIndexingEnabled          bool
	executionDataDBMode                   string
	executionDataPrunerHeightRangeTarget  uint64
	executionDataPrunerThreshold          uint64
	executionDataPruningInterval          time.Duration
	localServiceAPIEnabled                bool
	versionControlEnabled                 bool
	stopControlEnabled                    bool
	executionDataDir                      string
	executionDataStartHeight              uint64
	executionDataConfig                   edrequester.ExecutionDataConfig
	scriptExecMinBlock                    uint64
	scriptExecMaxBlock                    uint64
	registerCacheType                     string
	registerCacheSize                     uint
	programCacheSize                      uint
	registerDBPruneThreshold              uint64
	executionResultAgreeingExecutorsCount uint
	executionResultRequiredExecutors      []string
}

// DefaultObserverServiceConfig defines all the default values for the ObserverServiceConfig
func DefaultObserverServiceConfig() *ObserverServiceConfig {
	homedir, _ := os.UserHomeDir()
	return &ObserverServiceConfig{
		rpcConf: rpc.Config{
			UnsecureGRPCListenAddr: "0.0.0.0:9000",
			SecureGRPCListenAddr:   "0.0.0.0:9001",
			HTTPListenAddr:         "0.0.0.0:8000",
			CollectionAddr:         "",
			HistoricalAccessAddrs:  "",
			BackendConfig: backend.Config{
				AccessConfig:              rpcConnection.DefaultAccessConfig(),
				CollectionConfig:          rpcConnection.DefaultCollectionConfig(), // unused on observers
				ExecutionConfig:           rpcConnection.DefaultExecutionConfig(),  // unused on observers
				ConnectionPoolSize:        backend.DefaultConnectionPoolSize,
				MaxHeightRange:            events.DefaultMaxHeightRange,
				PreferredExecutionNodeIDs: nil,
				FixedExecutionNodeIDs:     nil,
				ScriptExecutionMode:       query_mode.IndexQueryModeExecutionNodesOnly.String(), // default to ENs only for now
				EventQueryMode:            query_mode.IndexQueryModeExecutionNodesOnly.String(), // default to ENs only for now
				TxResultQueryMode:         query_mode.IndexQueryModeExecutionNodesOnly.String(), // default to ENs only for now
			},
			RestConfig: rest.Config{
				ListenAddress:   "",
				WriteTimeout:    rest.DefaultWriteTimeout,
				ReadTimeout:     rest.DefaultReadTimeout,
				IdleTimeout:     rest.DefaultIdleTimeout,
				MaxRequestSize:  commonrpc.DefaultAccessMaxRequestSize,
				MaxResponseSize: commonrpc.DefaultAccessMaxResponseSize,
			},
			DeprecatedMaxMsgSize:      0,
			CompressorName:            grpcutils.NoCompressor,
			WebSocketConfig:           websockets.NewDefaultWebsocketConfig(),
			EnableWebSocketsStreamAPI: true,
		},
		stateStreamConf: statestreambackend.Config{
			MaxExecutionDataMsgSize: commonrpc.DefaultAccessMaxResponseSize,
			ExecutionDataCacheSize:  subscription.DefaultCacheSize,
			ClientSendTimeout:       subscription.DefaultSendTimeout,
			ClientSendBufferSize:    subscription.DefaultSendBufferSize,
			MaxGlobalStreams:        subscription.DefaultMaxGlobalStreams,
			EventFilterConfig:       state_stream.DefaultEventFilterConfig,
			ResponseLimit:           subscription.DefaultResponseLimit,
			HeartbeatInterval:       subscription.DefaultHeartbeatInterval,
			RegisterIDsRequestLimit: state_stream.DefaultRegisterIDsRequestLimit,
		},
		stateStreamFilterConf:                nil,
		rpcMetricsEnabled:                    false,
		apiRatelimits:                        nil,
		apiBurstlimits:                       nil,
		observerNetworkingKeyPath:            cmd.NotSet,
		upstreamNodeAddresses:                []string{},
		upstreamNodePublicKeys:               []string{},
		registersDBPath:                      filepath.Join(homedir, ".flow", "execution_state"),
		checkpointFile:                       cmd.NotSet,
		scriptExecutorConfig:                 query.NewDefaultConfig(),
		logTxTimeToFinalized:                 false,
		logTxTimeToExecuted:                  false,
		logTxTimeToFinalizedExecuted:         false,
		logTxTimeToSealed:                    false,
		executionDataSyncEnabled:             false,
		executionDataIndexingEnabled:         false,
		executionDataDBMode:                  execution_data.ExecutionDataDBModePebble.String(),
		executionDataPrunerHeightRangeTarget: 0,
		executionDataPrunerThreshold:         pruner.DefaultThreshold,
		executionDataPruningInterval:         pruner.DefaultPruningInterval,
		localServiceAPIEnabled:               false,
		versionControlEnabled:                true,
		stopControlEnabled:                   false,
		executionDataDir:                     filepath.Join(homedir, ".flow", "execution_data"),
		executionDataStartHeight:             0,
		executionDataConfig: edrequester.ExecutionDataConfig{
			InitialBlockHeight: 0,
			MaxSearchAhead:     edrequester.DefaultMaxSearchAhead,
			FetchTimeout:       edrequester.DefaultFetchTimeout,
			MaxFetchTimeout:    edrequester.DefaultMaxFetchTimeout,
			RetryDelay:         edrequester.DefaultRetryDelay,
			MaxRetryDelay:      edrequester.DefaultMaxRetryDelay,
		},
		scriptExecMinBlock:                    0,
		scriptExecMaxBlock:                    math.MaxUint64,
		registerCacheType:                     pstorage.CacheTypeTwoQueue.String(),
		registerCacheSize:                     0,
		programCacheSize:                      0,
		registerDBPruneThreshold:              pruner.DefaultThreshold,
		executionResultAgreeingExecutorsCount: optimistic_sync.DefaultCriteria.AgreeingExecutorsCount,
		executionResultRequiredExecutors:      optimistic_sync.DefaultCriteria.RequiredExecutors.Strings(),
	}
}

// ObserverServiceBuilder provides the common functionality needed to bootstrap a Flow observer service
// It is composed of the FlowNodeBuilder, the ObserverServiceConfig and contains all the components and modules needed for the observers
type ObserverServiceBuilder struct {
	*cmd.FlowNodeBuilder
	*ObserverServiceConfig

	// components

	LibP2PNode           p2p.LibP2PNode
	FollowerState        stateprotocol.FollowerState
	SyncCore             *chainsync.Core
	RpcEng               *rpc.Engine
	TransactionTimings   *stdmap.TransactionTimings
	FollowerDistributor  *pubsub.FollowerDistributor
	Committee            hotstuff.DynamicCommittee
	Finalized            *flow.Header
	Pending              []*flow.ProposalHeader
	FollowerCore         module.HotStuffFollower
	ExecutionIndexer     *indexer.Indexer
	ExecutionIndexerCore *indexer.IndexerCore
	TxResultsIndex       *index.TransactionResultsIndex
	IndexerDependencies  *cmd.DependencyList
	VersionControl       *version.VersionControl
	StopControl          *stop.StopControl

	ExecutionDataDownloader   execution_data.Downloader
	ExecutionDataRequester    state_synchronization.ExecutionDataRequester
	ExecutionDataStore        execution_data.ExecutionDataStore
	ExecutionDataBlobstore    blobs.Blobstore
	ExecutionDataPruner       *pruner.Pruner
	ExecutionDatastoreManager edstorage.DatastoreManager
	ExecutionDataTracker      tracker.Storage

	RegistersAsyncStore *execution.RegistersAsyncStore
	Reporter            *index.Reporter
	EventsIndex         *index.EventsIndex
	ScriptExecutor      *execution.Scripts

	// storage
	events                  storage.Events
	lightTransactionResults storage.LightTransactionResults

	// available until after the network has started. Hence, a factory function that needs to be called just before
	// creating the sync engine
	SyncEngineParticipantsProviderFactory func() module.IdentifierProvider

	// engines
	FollowerEng    *follower.ComplianceEngine
	SyncEng        *synceng.Engine
	StateStreamEng *statestreambackend.Engine

	// Public network
	peerID peer.ID

	TransactionMetrics *metrics.TransactionCollector
	RestMetrics        *metrics.RestCollector
	AccessMetrics      module.AccessMetrics

	// grpc servers
	secureGrpcServer      *grpcserver.GrpcServer
	unsecureGrpcServer    *grpcserver.GrpcServer
	stateStreamGrpcServer *grpcserver.GrpcServer

	stateStreamBackend *statestreambackend.StateStreamBackend
}

// deriveBootstrapPeerIdentities derives the Flow Identity of the bootstrap peers from the parameters.
// These are the identities of the observers also acting as the DHT bootstrap server
func (builder *ObserverServiceBuilder) deriveBootstrapPeerIdentities() error {
	// if bootstrap identities already provided (as part of alternate initialization as a library the skip reading command
	// line params)
	if builder.bootstrapIdentities != nil {
		return nil
	}

	ids, err := builder.DeriveBootstrapPeerIdentities()
	if err != nil {
		return fmt.Errorf("failed to derive bootstrap peer identities: %w", err)
	}

	builder.bootstrapIdentities = ids

	return nil
}

// deriveBootstrapPeerIdentities derives the Flow Identity of the bootstrap peers from the parameters.
// These are the identities of the observers also acting as the DHT bootstrap server
func (builder *ObserverServiceBuilder) deriveUpstreamIdentities() error {
	// if bootstrap identities already provided (as part of alternate initialization as a library the skip reading command
	// line params)
	if builder.upstreamIdentities != nil {
		return nil
	}

	// BootstrapIdentities converts the bootstrap node addresses and keys to a Flow Identity list where
	// each Flow Identity is initialized with the passed address, the networking key
	// and the Node ID set to ZeroID, role set to Access, 0 stake and no staking key.
	addresses := builder.upstreamNodeAddresses
	keys := builder.upstreamNodePublicKeys
	if len(addresses) != len(keys) {
		return fmt.Errorf("number of addresses and keys provided for the boostrap nodes don't match")
	}

	ids := make(flow.IdentitySkeletonList, len(addresses))
	for i, address := range addresses {
		key := keys[i]

		// json unmarshaller needs a quotes before and after the string
		// the pflags.StringSliceVar does not retain quotes for the command line arg even if escaped with \"
		// hence this additional check to ensure the key is indeed quoted
		if !strings.HasPrefix(key, "\"") {
			key = fmt.Sprintf("\"%s\"", key)
		}

		// create the identity of the peer by setting only the relevant fields
		ids[i] = &flow.IdentitySkeleton{
			NodeID:        flow.ZeroID, // the NodeID is the hash of the staking key and for the public network it does not apply
			Address:       address,
			Role:          flow.RoleAccess, // the upstream node has to be an access node
			NetworkPubKey: nil,
		}

		// networking public key
		var networkKey encodable.NetworkPubKey
		err := json.Unmarshal([]byte(key), &networkKey)
		if err == nil {
			ids[i].NetworkPubKey = networkKey
		}
	}

	builder.upstreamIdentities = ids

	return nil
}

func (builder *ObserverServiceBuilder) buildFollowerState() *ObserverServiceBuilder {
	builder.Module("mutable follower state", func(node *cmd.NodeConfig) error {
		// For now, we only support state implementations from package badger.
		// If we ever support different implementations, the following can be replaced by a type-aware factory
		state, ok := node.State.(*badgerState.State)
		if !ok {
			return fmt.Errorf("only implementations of type badger.State are currently supported but read-only state has type %T", node.State)
		}

		followerState, err := badgerState.NewFollowerState(
			node.Logger,
			node.Tracer,
			node.ProtocolEvents,
			state,
			node.Storage.Index,
			node.Storage.Payloads,
			blocktimer.DefaultBlockTimer,
		)
		builder.FollowerState = followerState

		return err
	})

	return builder
}

func (builder *ObserverServiceBuilder) buildSyncCore() *ObserverServiceBuilder {
	builder.Module("sync core", func(node *cmd.NodeConfig) error {
		syncCore, err := chainsync.New(node.Logger, node.SyncCoreConfig, metrics.NewChainSyncCollector(node.RootChainID), node.RootChainID)
		builder.SyncCore = syncCore

		return err
	})

	return builder
}

func (builder *ObserverServiceBuilder) buildCommittee() *ObserverServiceBuilder {
	builder.Component("committee", func(node *cmd.NodeConfig) (module.ReadyDoneAware, error) {
		// initialize consensus committee's membership state
		// This committee state is for the HotStuff follower, which follows the MAIN CONSENSUS committee
		// Note: node.Me.NodeID() is not part of the consensus committee
		committee, err := committees.NewConsensusCommittee(node.State, node.Me.NodeID())
		node.ProtocolEvents.AddConsumer(committee)
		builder.Committee = committee

		return committee, err
	})

	return builder
}

func (builder *ObserverServiceBuilder) buildLatestHeader() *ObserverServiceBuilder {
	builder.Module("latest header", func(node *cmd.NodeConfig) error {
		finalized, pending, err := recovery.FindLatest(node.State, node.Storage.Headers)
		builder.Finalized, builder.Pending = finalized, pending

		return err
	})

	return builder
}

func (builder *ObserverServiceBuilder) buildFollowerCore() *ObserverServiceBuilder {
	builder.Component("follower core", func(node *cmd.NodeConfig) (module.ReadyDoneAware, error) {
		// create a finalizer that will handle updating the protocol
		// state when the follower detects newly finalized blocks
		final := finalizer.NewFinalizer(node.ProtocolDB.Reader(), node.Storage.Headers, builder.FollowerState, node.Tracer)

		followerCore, err := consensus.NewFollower(
			node.Logger,
			node.Metrics.Mempool,
			node.Storage.Headers,
			final,
			builder.FollowerDistributor,
			node.FinalizedRootBlock.ToHeader(),
			node.RootQC,
			builder.Finalized,
			builder.Pending,
		)
		if err != nil {
			return nil, fmt.Errorf("could not initialize follower core: %w", err)
		}
		builder.FollowerCore = followerCore

		return builder.FollowerCore, nil
	})

	return builder
}

func (builder *ObserverServiceBuilder) buildFollowerEngine() *ObserverServiceBuilder {
	builder.Component("follower engine", func(node *cmd.NodeConfig) (module.ReadyDoneAware, error) {
		var heroCacheCollector module.HeroCacheMetrics = metrics.NewNoopCollector()
		if node.HeroCacheMetricsEnable {
			heroCacheCollector = metrics.FollowerCacheMetrics(node.MetricsRegisterer)
		}
		packer := hotsignature.NewConsensusSigDataPacker(builder.Committee)
		verifier := verification.NewCombinedVerifier(builder.Committee, packer) // verifier for HotStuff signature constructs (QCs, TCs, votes)
		val := hotstuffvalidator.New(builder.Committee, verifier)

		core, err := follower.NewComplianceCore(
			node.Logger,
			node.Metrics.Mempool,
			heroCacheCollector,
			builder.FollowerDistributor,
			builder.FollowerState,
			builder.FollowerCore,
			val,
			builder.SyncCore,
			node.Tracer,
		)
		if err != nil {
			return nil, fmt.Errorf("could not create follower core: %w", err)
		}

		builder.FollowerEng, err = follower.NewComplianceLayer(
			node.Logger,
			node.EngineRegistry,
			node.Me,
			node.Metrics.Engine,
			node.Storage.Headers,
			builder.Finalized,
			core,
			builder.ComplianceConfig,
			follower.WithChannel(channels.PublicReceiveBlocks),
		)
		if err != nil {
			return nil, fmt.Errorf("could not create follower engine: %w", err)
		}
		builder.FollowerDistributor.
			AddOnBlockFinalizedConsumer(builder.FollowerEng.OnFinalizedBlock)

		return builder.FollowerEng, nil
	})

	return builder
}

func (builder *ObserverServiceBuilder) buildSyncEngine() *ObserverServiceBuilder {
	builder.Component("sync engine", func(node *cmd.NodeConfig) (module.ReadyDoneAware, error) {
		spamConfig, err := synceng.NewSpamDetectionConfig()
		if err != nil {
			return nil, fmt.Errorf("could not initialize spam detection config: %w", err)
		}

		sync, err := synceng.New(
			node.Logger,
			node.Metrics.Engine,
			node.EngineRegistry,
			node.Me,
			node.State,
			node.Storage.Blocks,
			builder.FollowerEng,
			builder.SyncCore,
			builder.SyncEngineParticipantsProviderFactory(),
			spamConfig,
		)
		if err != nil {
			return nil, fmt.Errorf("could not create synchronization engine: %w", err)
		}
		builder.SyncEng = sync
		builder.FollowerDistributor.AddFinalizationConsumer(sync)

		return builder.SyncEng, nil
	})

	return builder
}

func (builder *ObserverServiceBuilder) BuildConsensusFollower() cmd.NodeBuilder {
	builder.
		buildFollowerState().
		buildSyncCore().
		buildCommittee().
		buildLatestHeader().
		buildFollowerCore().
		buildFollowerEngine().
		buildSyncEngine()

	return builder
}

type Option func(*ObserverServiceConfig)

func NewFlowObserverServiceBuilder(opts ...Option) *ObserverServiceBuilder {
	config := DefaultObserverServiceConfig()
	for _, opt := range opts {
		opt(config)
	}
	anb := &ObserverServiceBuilder{
		ObserverServiceConfig: config,
		FlowNodeBuilder:       cmd.FlowNode("observer"),
		FollowerDistributor:   pubsub.NewFollowerDistributor(),
		IndexerDependencies:   cmd.NewDependencyList(),
	}
	anb.FollowerDistributor.AddProposalViolationConsumer(notifications.NewSlashingViolationsConsumer(anb.Logger))
	// the observer gets a version of the root snapshot file that does not contain any node addresses
	// hence skip all the root snapshot validations that involved an identity address
	anb.FlowNodeBuilder.SkipNwAddressBasedValidations = true
	return anb
}

func (builder *ObserverServiceBuilder) ParseFlags() error {
	builder.BaseFlags()

	builder.extraFlags()

	return builder.ParseAndPrintFlags()
}

func (builder *ObserverServiceBuilder) extraFlags() {
	builder.ExtraFlags(func(flags *pflag.FlagSet) {
		defaultConfig := DefaultObserverServiceConfig()

		flags.StringVarP(&builder.rpcConf.UnsecureGRPCListenAddr,
			"rpc-addr",
			"r",
			defaultConfig.rpcConf.UnsecureGRPCListenAddr,
			"the address the unsecured gRPC server listens on")
		flags.StringVar(&builder.rpcConf.SecureGRPCListenAddr,
			"secure-rpc-addr",
			defaultConfig.rpcConf.SecureGRPCListenAddr,
			"the address the secure gRPC server listens on")
		flags.StringVarP(&builder.rpcConf.HTTPListenAddr, "http-addr", "h", defaultConfig.rpcConf.HTTPListenAddr, "the address the http proxy server listens on")
		flags.StringVar(&builder.rpcConf.RestConfig.ListenAddress,
			"rest-addr",
			defaultConfig.rpcConf.RestConfig.ListenAddress,
			"the address the REST server listens on (if empty the REST server will not be started)")
		flags.DurationVar(&builder.rpcConf.RestConfig.WriteTimeout,
			"rest-write-timeout",
			defaultConfig.rpcConf.RestConfig.WriteTimeout,
			"timeout to use when writing REST response")
		flags.DurationVar(&builder.rpcConf.RestConfig.ReadTimeout,
			"rest-read-timeout",
			defaultConfig.rpcConf.RestConfig.ReadTimeout,
			"timeout to use when reading REST request headers")
		flags.DurationVar(&builder.rpcConf.RestConfig.IdleTimeout, "rest-idle-timeout", defaultConfig.rpcConf.RestConfig.IdleTimeout, "idle timeout for REST connections")
		flags.Int64Var(&builder.rpcConf.RestConfig.MaxRequestSize,
			"rest-max-request-size",
			defaultConfig.rpcConf.RestConfig.MaxRequestSize,
			"the maximum request size in bytes for payload sent over REST server")
		flags.Int64Var(&builder.rpcConf.RestConfig.MaxResponseSize,
			"rest-max-response-size",
			defaultConfig.rpcConf.RestConfig.MaxResponseSize,
			"the maximum response size in bytes for payload sent from REST server")
		flags.UintVar(&builder.rpcConf.DeprecatedMaxMsgSize,
			"rpc-max-message-size",
			defaultConfig.rpcConf.DeprecatedMaxMsgSize,
			"[deprecated] the maximum message size in bytes for messages sent or received over grpc")
		flags.UintVar(&builder.rpcConf.BackendConfig.AccessConfig.MaxRequestMsgSize,
			"rpc-max-request-message-size",
			defaultConfig.rpcConf.BackendConfig.AccessConfig.MaxRequestMsgSize,
			"the maximum request message size in bytes for request messages received over grpc by the server")
		flags.UintVar(&builder.rpcConf.BackendConfig.AccessConfig.MaxResponseMsgSize,
			"rpc-max-response-message-size",
			defaultConfig.rpcConf.BackendConfig.AccessConfig.MaxResponseMsgSize,
			"the maximum message size in bytes for response messages sent over grpc by the server")
		flags.UintVar(&builder.rpcConf.BackendConfig.ConnectionPoolSize,
			"connection-pool-size",
			defaultConfig.rpcConf.BackendConfig.ConnectionPoolSize,
			"maximum number of connections allowed in the connection pool, size of 0 disables the connection pooling, and anything less than the default size will be overridden to use the default size")
		flags.UintVar(&builder.rpcConf.BackendConfig.MaxHeightRange,
			"rpc-max-height-range",
			defaultConfig.rpcConf.BackendConfig.MaxHeightRange,
			"maximum size for height range requests")
		flags.StringToIntVar(&builder.apiRatelimits,
			"api-rate-limits",
			defaultConfig.apiRatelimits,
			"per second rate limits for Access API methods e.g. Ping=300,GetTransaction=500 etc.")
		flags.StringToIntVar(&builder.apiBurstlimits,
			"api-burst-limits",
			defaultConfig.apiBurstlimits,
			"burst limits for Access API methods e.g. Ping=100,GetTransaction=100 etc.")
		flags.StringVar(&builder.observerNetworkingKeyPath,
			"observer-networking-key-path",
			defaultConfig.observerNetworkingKeyPath,
			"path to the networking key for observer")
		flags.DurationVar(&builder.rpcConf.BackendConfig.AccessConfig.Timeout,
			"upstream-api-timeout",
			defaultConfig.rpcConf.BackendConfig.AccessConfig.Timeout,
			"tcp timeout for Flow API gRPC sockets to upstrem nodes")
		flags.StringSliceVar(&builder.upstreamNodeAddresses,
			"upstream-node-addresses",
			defaultConfig.upstreamNodeAddresses,
			"the gRPC network addresses of the upstream access node. e.g. access-001.mainnet.flow.org:9000,access-002.mainnet.flow.org:9000")
		flags.StringSliceVar(&builder.upstreamNodePublicKeys,
			"upstream-node-public-keys",
			defaultConfig.upstreamNodePublicKeys,
			"the networking public key of the upstream access node (in the same order as the upstream node addresses) e.g. \"d57a5e9c5.....\",\"44ded42d....\"")

		flags.BoolVar(&builder.logTxTimeToFinalized, "log-tx-time-to-finalized", defaultConfig.logTxTimeToFinalized, "log transaction time to finalized")
		flags.BoolVar(&builder.logTxTimeToExecuted, "log-tx-time-to-executed", defaultConfig.logTxTimeToExecuted, "log transaction time to executed")
		flags.BoolVar(&builder.logTxTimeToFinalizedExecuted,
			"log-tx-time-to-finalized-executed",
			defaultConfig.logTxTimeToFinalizedExecuted,
			"log transaction time to finalized and executed")
		flags.BoolVar(&builder.logTxTimeToSealed,
			"log-tx-time-to-sealed",
			defaultConfig.logTxTimeToSealed,
			"log transaction time to sealed")
		flags.BoolVar(&builder.rpcMetricsEnabled, "rpc-metrics-enabled", defaultConfig.rpcMetricsEnabled, "whether to enable the rpc metrics")
		flags.BoolVar(&builder.executionDataIndexingEnabled,
			"execution-data-indexing-enabled",
			defaultConfig.executionDataIndexingEnabled,
			"whether to enable the execution data indexing")
		flags.BoolVar(&builder.versionControlEnabled,
			"version-control-enabled",
			defaultConfig.versionControlEnabled,
			"whether to enable the version control feature. Default value is true")
		flags.BoolVar(&builder.stopControlEnabled,
			"stop-control-enabled",
			defaultConfig.stopControlEnabled,
			"whether to enable the stop control feature. Default value is false")
		flags.BoolVar(&builder.localServiceAPIEnabled, "local-service-api-enabled", defaultConfig.localServiceAPIEnabled, "whether to use local indexed data for api queries")
		flags.StringVar(&builder.registersDBPath, "execution-state-dir", defaultConfig.registersDBPath, "directory to use for execution-state database")
		flags.StringVar(&builder.checkpointFile, "execution-state-checkpoint", defaultConfig.checkpointFile, "execution-state checkpoint file")
		flags.StringVar(&builder.executionDataDBMode,
			"execution-data-db",
			defaultConfig.executionDataDBMode,
			"[experimental] the DB type for execution datastore. One of [badger, pebble]")

		// Execution data pruner
		flags.Uint64Var(&builder.executionDataPrunerHeightRangeTarget,
			"execution-data-height-range-target",
			defaultConfig.executionDataPrunerHeightRangeTarget,
			"number of blocks of Execution Data to keep on disk. older data is pruned")
		flags.Uint64Var(&builder.executionDataPrunerThreshold,
			"execution-data-height-range-threshold",
			defaultConfig.executionDataPrunerThreshold,
			"number of unpruned blocks of Execution Data beyond the height range target to allow before pruning")
		flags.DurationVar(&builder.executionDataPruningInterval,
			"execution-data-pruning-interval",
			defaultConfig.executionDataPruningInterval,
			"duration after which the pruner tries to prune execution data. The default value is 10 minutes")

		// ExecutionDataRequester config
		flags.BoolVar(&builder.executionDataSyncEnabled,
			"execution-data-sync-enabled",
			defaultConfig.executionDataSyncEnabled,
			"whether to enable the execution data sync protocol")
		flags.StringVar(&builder.executionDataDir,
			"execution-data-dir",
			defaultConfig.executionDataDir,
			"directory to use for Execution Data database")
		flags.Uint64Var(&builder.executionDataStartHeight,
			"execution-data-start-height",
			defaultConfig.executionDataStartHeight,
			"height of first block to sync execution data from when starting with an empty Execution Data database")
		flags.Uint64Var(&builder.executionDataConfig.MaxSearchAhead,
			"execution-data-max-search-ahead",
			defaultConfig.executionDataConfig.MaxSearchAhead,
			"max number of heights to search ahead of the lowest outstanding execution data height")
		flags.DurationVar(&builder.executionDataConfig.FetchTimeout,
			"execution-data-fetch-timeout",
			defaultConfig.executionDataConfig.FetchTimeout,
			"initial timeout to use when fetching execution data from the network. timeout increases using an incremental backoff until execution-data-max-fetch-timeout. e.g. 30s")
		flags.DurationVar(&builder.executionDataConfig.MaxFetchTimeout,
			"execution-data-max-fetch-timeout",
			defaultConfig.executionDataConfig.MaxFetchTimeout,
			"maximum timeout to use when fetching execution data from the network e.g. 300s")
		flags.DurationVar(&builder.executionDataConfig.RetryDelay,
			"execution-data-retry-delay",
			defaultConfig.executionDataConfig.RetryDelay,
			"initial delay for exponential backoff when fetching execution data fails e.g. 10s")
		flags.DurationVar(&builder.executionDataConfig.MaxRetryDelay,
			"execution-data-max-retry-delay",
			defaultConfig.executionDataConfig.MaxRetryDelay,
			"maximum delay for exponential backoff when fetching execution data fails e.g. 5m")

		// Streaming API
		flags.StringVar(&builder.stateStreamConf.ListenAddr,
			"state-stream-addr",
			defaultConfig.stateStreamConf.ListenAddr,
			"the address the state stream server listens on (if empty the server will not be started)")
		flags.Uint32Var(&builder.stateStreamConf.ExecutionDataCacheSize,
			"execution-data-cache-size",
			defaultConfig.stateStreamConf.ExecutionDataCacheSize,
			"block execution data cache size")
		flags.Uint32Var(&builder.stateStreamConf.MaxGlobalStreams,
			"state-stream-global-max-streams", defaultConfig.stateStreamConf.MaxGlobalStreams,
			"global maximum number of concurrent streams")
		flags.UintVar(&builder.stateStreamConf.MaxExecutionDataMsgSize,
			"state-stream-max-message-size",
			defaultConfig.stateStreamConf.MaxExecutionDataMsgSize,
			"maximum size for a gRPC message containing block execution data")
		flags.StringToIntVar(&builder.stateStreamFilterConf,
			"state-stream-event-filter-limits",
			defaultConfig.stateStreamFilterConf,
			"event filter limits for ExecutionData SubscribeEvents API e.g. EventTypes=100,Addresses=100,Contracts=100 etc.")
		flags.DurationVar(&builder.stateStreamConf.ClientSendTimeout,
			"state-stream-send-timeout",
			defaultConfig.stateStreamConf.ClientSendTimeout,
			"maximum wait before timing out while sending a response to a streaming client e.g. 30s")
		flags.UintVar(&builder.stateStreamConf.ClientSendBufferSize,
			"state-stream-send-buffer-size",
			defaultConfig.stateStreamConf.ClientSendBufferSize,
			"maximum number of responses to buffer within a stream")
		flags.Float64Var(&builder.stateStreamConf.ResponseLimit,
			"state-stream-response-limit",
			defaultConfig.stateStreamConf.ResponseLimit,
			"max number of responses per second to send over streaming endpoints. this helps manage resources consumed by each client querying data not in the cache e.g. 3 or 0.5. 0 means no limit")
		flags.Uint64Var(&builder.stateStreamConf.HeartbeatInterval,
			"state-stream-heartbeat-interval",
			defaultConfig.stateStreamConf.HeartbeatInterval,
			"default interval in blocks at which heartbeat messages should be sent. applied when client did not specify a value.")
		flags.Uint32Var(&builder.stateStreamConf.RegisterIDsRequestLimit,
			"state-stream-max-register-values",
			defaultConfig.stateStreamConf.RegisterIDsRequestLimit,
			"maximum number of register ids to include in a single request to the GetRegisters endpoint")
		flags.StringVar(&builder.rpcConf.BackendConfig.EventQueryMode,
			"event-query-mode",
			defaultConfig.rpcConf.BackendConfig.EventQueryMode,
			"mode to use when querying events. one of [local-only, execution-nodes-only(default), failover]")
		flags.Uint64Var(&builder.scriptExecMinBlock,
			"script-execution-min-height",
			defaultConfig.scriptExecMinBlock,
			"lowest block height to allow for script execution. default: no limit")
		flags.Uint64Var(&builder.scriptExecMaxBlock,
			"script-execution-max-height",
			defaultConfig.scriptExecMaxBlock,
			"highest block height to allow for script execution. default: no limit")

		flags.StringVar(&builder.registerCacheType,
			"register-cache-type",
			defaultConfig.registerCacheType,
			"type of backend cache to use for registers (lru, arc, 2q)")
		flags.UintVar(&builder.registerCacheSize,
			"register-cache-size",
			defaultConfig.registerCacheSize,
			"number of registers to cache for script execution. default: 0 (no cache)")
		flags.UintVar(&builder.programCacheSize,
			"program-cache-size",
			defaultConfig.programCacheSize,
			"[experimental] number of blocks to cache for cadence programs. use 0 to disable cache. default: 0. Note: this is an experimental feature and may cause nodes to become unstable under certain workloads. Use with caution.")

		// Register DB Pruning
		flags.Uint64Var(&builder.registerDBPruneThreshold,
			"registerdb-pruning-threshold",
			defaultConfig.registerDBPruneThreshold,
			fmt.Sprintf("specifies the number of blocks below the latest stored block height to keep in register db. default: %d", defaultConfig.registerDBPruneThreshold))

		// websockets config
		flags.DurationVar(
			&builder.rpcConf.WebSocketConfig.InactivityTimeout,
			"websocket-inactivity-timeout",
			defaultConfig.rpcConf.WebSocketConfig.InactivityTimeout,
			"the duration a WebSocket connection can remain open without any active subscriptions before being automatically closed",
		)
		flags.Uint64Var(
			&builder.rpcConf.WebSocketConfig.MaxSubscriptionsPerConnection,
			"websocket-max-subscriptions-per-connection",
			defaultConfig.rpcConf.WebSocketConfig.MaxSubscriptionsPerConnection,
			"the maximum number of active WebSocket subscriptions allowed per connection",
		)
		flags.Float64Var(
			&builder.rpcConf.WebSocketConfig.MaxResponsesPerSecond,
			"websocket-max-responses-per-second",
			defaultConfig.rpcConf.WebSocketConfig.MaxResponsesPerSecond,
			fmt.Sprintf("the maximum number of responses that can be sent to a single client per second. Default: %f. if set to 0, no limit is applied to the number of responses per second.", defaultConfig.rpcConf.WebSocketConfig.MaxResponsesPerSecond),
		)
		flags.BoolVar(
			&builder.rpcConf.EnableWebSocketsStreamAPI,
			"websockets-stream-api-enabled",
			defaultConfig.rpcConf.EnableWebSocketsStreamAPI,
			"whether to enable the WebSockets Stream API.",
		)
		flags.UintVar(&builder.executionResultAgreeingExecutorsCount,
			"execution-result-agreeing-executors-count",
			defaultConfig.executionResultAgreeingExecutorsCount,
			"minimum number of execution receipts with the same result required for execution result queries")
		flags.StringSliceVar(&builder.executionResultRequiredExecutors,
			"execution-result-required-executors",
			defaultConfig.executionResultRequiredExecutors,
			"comma separated list of execution node IDs, one of which must have produced the execution result")
	}).ValidateFlags(func() error {
		if builder.executionDataSyncEnabled {
			if builder.executionDataConfig.FetchTimeout <= 0 {
				return errors.New("execution-data-fetch-timeout must be greater than 0")
			}
			if builder.executionDataConfig.MaxFetchTimeout < builder.executionDataConfig.FetchTimeout {
				return errors.New("execution-data-max-fetch-timeout must be greater than execution-data-fetch-timeout")
			}
			if builder.executionDataConfig.RetryDelay <= 0 {
				return errors.New("execution-data-retry-delay must be greater than 0")
			}
			if builder.executionDataConfig.MaxRetryDelay < builder.executionDataConfig.RetryDelay {
				return errors.New("execution-data-max-retry-delay must be greater than or equal to execution-data-retry-delay")
			}
			if builder.executionDataConfig.MaxSearchAhead == 0 {
				return errors.New("execution-data-max-search-ahead must be greater than 0")
			}
		}
		if builder.stateStreamConf.ListenAddr != "" {
			if builder.stateStreamConf.ExecutionDataCacheSize == 0 {
				return errors.New("execution-data-cache-size must be greater than 0")
			}
			if builder.stateStreamConf.ClientSendBufferSize == 0 {
				return errors.New("state-stream-send-buffer-size must be greater than 0")
			}
			if len(builder.stateStreamFilterConf) > 4 {
				return errors.New("state-stream-event-filter-limits must have at most 4 keys (EventTypes, Addresses, Contracts, AccountAddresses)")
			}
			for key, value := range builder.stateStreamFilterConf {
				switch key {
				case "EventTypes", "Addresses", "Contracts", "AccountAddresses":
					if value <= 0 {
						return fmt.Errorf("state-stream-event-filter-limits %s must be greater than 0", key)
					}
				default:
					return errors.New("state-stream-event-filter-limits may only contain the keys EventTypes, Addresses, Contracts, AccountAddresses")
				}
			}
			if builder.stateStreamConf.ResponseLimit < 0 {
				return errors.New("state-stream-response-limit must be greater than or equal to 0")
			}
			if builder.stateStreamConf.RegisterIDsRequestLimit <= 0 {
				return errors.New("state-stream-max-register-values must be greater than 0")
			}
		}

		if builder.rpcConf.RestConfig.MaxRequestSize <= 0 {
			return errors.New("rest-max-request-size must be greater than 0")
		}

		if builder.executionResultAgreeingExecutorsCount <= 0 {
			return errors.New("execution-result-agreeing-executors-count must be greater than 0")
		}

		return nil
	})
}

func publicNetworkMsgValidators(log zerolog.Logger, idProvider module.IdentityProvider, selfID flow.Identifier) []network.MessageValidator {
	return []network.MessageValidator{
		// filter out messages sent by this node itself
		validator.ValidateNotSender(selfID),
		validator.NewAnyValidator(
			// message should be either from a valid staked node
			validator.NewOriginValidator(
				id.NewIdentityFilterIdentifierProvider(filter.IsValidCurrentEpochParticipant, idProvider),
			),
			// or the message should be specifically targeted for this node
			validator.ValidateTarget(log, selfID),
		),
	}
}

func (builder *ObserverServiceBuilder) initNodeInfo() error {
	// use the networking key that was loaded from the configured file
	networkingKey, err := loadNetworkingKey(builder.observerNetworkingKeyPath)
	if err != nil {
		return fmt.Errorf("could not load networking private key: %w", err)
	}

	pubKey, err := keyutils.LibP2PPublicKeyFromFlow(networkingKey.PublicKey())
	if err != nil {
		return fmt.Errorf("could not load networking public key: %w", err)
	}

	builder.peerID, err = peer.IDFromPublicKey(pubKey)
	if err != nil {
		return fmt.Errorf("could not get peer ID from public key: %w", err)
	}

	builder.NodeID, err = translator.NewPublicNetworkIDTranslator().GetFlowID(builder.peerID)
	if err != nil {
		return fmt.Errorf("could not get flow node ID: %w", err)
	}

	builder.NodeConfig.NetworkKey = networkingKey // copy the key to NodeConfig
	builder.NodeConfig.StakingKey = nil           // no staking key for the observer

	return nil
}

func (builder *ObserverServiceBuilder) InitIDProviders() {
	builder.Module("id providers", func(node *cmd.NodeConfig) error {
		idCache, err := cache.NewProtocolStateIDCache(node.Logger, node.State, builder.ProtocolEvents)
		if err != nil {
			return fmt.Errorf("could not initialize ProtocolStateIDCache: %w", err)
		}
		builder.IDTranslator = translator.NewHierarchicalIDTranslator(idCache, translator.NewPublicNetworkIDTranslator())

		// The following wrapper allows to black-list byzantine nodes via an admin command:
		// the wrapper overrides the 'Ejected' flag of disallow-listed nodes to true
		builder.IdentityProvider, err = cache.NewNodeDisallowListWrapper(
			idCache,
			node.ProtocolDB,
			func() network.DisallowListNotificationConsumer {
				return builder.NetworkUnderlay
			},
		)
		if err != nil {
			return fmt.Errorf("could not initialize NodeDisallowListWrapper: %w", err)
		}

		// use the default identifier provider
		builder.SyncEngineParticipantsProviderFactory = func() module.IdentifierProvider {
			return id.NewCustomIdentifierProvider(func() flow.IdentifierList {
				pids := builder.LibP2PNode.GetPeersForProtocol(protocols.FlowProtocolID(builder.SporkID))
				result := make(flow.IdentifierList, 0, len(pids))

				for _, pid := range pids {
					// exclude own Identifier
					if pid == builder.peerID {
						continue
					}

					if flowID, err := builder.IDTranslator.GetFlowID(pid); err != nil {
						// TODO: this is an instance of "log error and continue with best effort" anti-pattern
						builder.Logger.Debug().Str("peer", p2plogging.PeerId(pid)).Msg("failed to translate to Flow ID")
					} else {
						result = append(result, flowID)
					}
				}

				return result
			})
		}

		return nil
	})
}

func (builder *ObserverServiceBuilder) Initialize() error {
	if err := builder.deriveBootstrapPeerIdentities(); err != nil {
		return err
	}

	if err := builder.deriveUpstreamIdentities(); err != nil {
		return err
	}

	if err := builder.validateParams(); err != nil {
		return err
	}

	if err := builder.initNodeInfo(); err != nil {
		return err
	}

	builder.InitIDProviders()

	builder.enqueuePublicNetworkInit()

	builder.enqueueConnectWithStakedAN()

	if builder.BaseConfig.MetricsEnabled {
		builder.EnqueueMetricsServerInit()
		if err := builder.RegisterBadgerMetrics(); err != nil {
			return err
		}
	}

	builder.PreInit(builder.initObserverLocal())

	return nil
}

func (builder *ObserverServiceBuilder) validateParams() error {
	if builder.BaseConfig.BindAddr == cmd.NotSet || builder.BaseConfig.BindAddr == "" {
		return errors.New("bind address not specified")
	}
	if builder.ObserverServiceConfig.observerNetworkingKeyPath == cmd.NotSet {
		return errors.New("networking key not provided")
	}
	if len(builder.bootstrapIdentities) > 0 {
		return nil
	}
	if len(builder.BootstrapNodeAddresses) == 0 {
		return errors.New("no bootstrap node address provided")
	}
	if len(builder.BootstrapNodeAddresses) != len(builder.BootstrapNodePublicKeys) {
		return errors.New("number of bootstrap node addresses and public keys should match")
	}
	if len(builder.upstreamNodePublicKeys) > 0 && len(builder.upstreamNodeAddresses) != len(builder.upstreamNodePublicKeys) {
		return errors.New("number of upstream node addresses and public keys must match if public keys given")
	}
	return nil
}

// initObserverLocal initializes the observer's ID, network key and network address
// Currently, it reads a node-info.priv.json like any other node.
// TODO: read the node ID from the special bootstrap files
func (builder *ObserverServiceBuilder) initObserverLocal() func(node *cmd.NodeConfig) error {
	return func(node *cmd.NodeConfig) error {
		// for an observer, set the identity here explicitly since it will not be found in the protocol state
		self := flow.IdentitySkeleton{
			NodeID:        node.NodeID,
			NetworkPubKey: node.NetworkKey.PublicKey(),
			StakingPubKey: nil,             // no staking key needed for the observer
			Role:          flow.RoleAccess, // observer can only run as an access node
			Address:       builder.BindAddr,
		}

		var err error
		node.Me, err = local.NewNoKey(self)
		if err != nil {
			return fmt.Errorf("could not initialize local: %w", err)
		}
		return nil
	}
}

// Build enqueues the sync engine and the follower engine for the observer.
// Currently, the observer only runs the follower engine.
func (builder *ObserverServiceBuilder) Build() (cmd.Node, error) {
	builder.BuildConsensusFollower()

	if builder.executionDataSyncEnabled {
		builder.BuildExecutionSyncComponents()
	}

	builder.enqueueRPCServer()
	return builder.FlowNodeBuilder.Build()
}

func (builder *ObserverServiceBuilder) BuildExecutionSyncComponents() *ObserverServiceBuilder {
	var ds datastore.Batching
	var bs network.BlobService
	var processedBlockHeight storage.ConsumerProgressInitializer
	var processedNotifications storage.ConsumerProgressInitializer
	var publicBsDependable *module.ProxiedReadyDoneAware
	var execDataDistributor *edrequester.ExecutionDataDistributor
	var execDataCacheBackend *herocache.BlockExecutionData
	var executionDataStoreCache *execdatacache.ExecutionDataCache
	var executionDataDBMode execution_data.ExecutionDataDBMode

	// setup dependency chain to ensure indexer starts after the requester
	requesterDependable := module.NewProxiedReadyDoneAware()
	builder.IndexerDependencies.Add(requesterDependable)

	executionDataPrunerEnabled := builder.executionDataPrunerHeightRangeTarget != 0

	builder.
		AdminCommand("read-execution-data", func(config *cmd.NodeConfig) commands.AdminCommand {
			return stateSyncCommands.NewReadExecutionDataCommand(builder.ExecutionDataStore)
		}).
		Module("execution data datastore and blobstore", func(node *cmd.NodeConfig) error {
			datastoreDir := filepath.Join(builder.executionDataDir, "blobstore")
			err := os.MkdirAll(datastoreDir, 0700)
			if err != nil {
				return err
			}

			executionDataDBMode, err = execution_data.ParseExecutionDataDBMode(builder.executionDataDBMode)
			if err != nil {
				return fmt.Errorf("could not parse execution data DB mode: %w", err)
			}

			if executionDataDBMode == execution_data.ExecutionDataDBModePebble {
				builder.ExecutionDatastoreManager, err = edstorage.NewPebbleDatastoreManager(
					node.Logger.With().Str("pebbledb", "endata").Logger(),
					datastoreDir, nil)
				if err != nil {
					return fmt.Errorf("could not create PebbleDatastoreManager for execution data: %w", err)
				}
			} else {
				return fmt.Errorf("datastore with badger has been deprecated, please use pebble instead")
			}
			ds = builder.ExecutionDatastoreManager.Datastore()

			builder.ShutdownFunc(func() error {
				if err := builder.ExecutionDatastoreManager.Close(); err != nil {
					return fmt.Errorf("could not close execution data datastore: %w", err)
				}
				return nil
			})

			return nil
		}).
		Module("processed block height consumer progress", func(node *cmd.NodeConfig) error {
			// Note: progress is stored in the datastore's DB since that is where the jobqueue
			// writes execution data to.
			db := builder.ExecutionDatastoreManager.DB()

			processedBlockHeight = store.NewConsumerProgress(db, module.ConsumeProgressExecutionDataRequesterBlockHeight)
			return nil
		}).
		Module("processed notifications consumer progress", func(node *cmd.NodeConfig) error {
			// Note: progress is stored in the datastore's DB since that is where the jobqueue
			// writes execution data to.
			db := builder.ExecutionDatastoreManager.DB()

			processedNotifications = store.NewConsumerProgress(db, module.ConsumeProgressExecutionDataRequesterNotification)
			return nil
		}).
		Module("blobservice peer manager dependencies", func(node *cmd.NodeConfig) error {
			publicBsDependable = module.NewProxiedReadyDoneAware()
			builder.PeerManagerDependencies.Add(publicBsDependable)
			return nil
		}).
		Module("execution datastore", func(node *cmd.NodeConfig) error {
			builder.ExecutionDataBlobstore = blobs.NewBlobstore(ds)
			builder.ExecutionDataStore = execution_data.NewExecutionDataStore(builder.ExecutionDataBlobstore, execution_data.DefaultSerializer)
			return nil
		}).
		Module("execution data cache", func(node *cmd.NodeConfig) error {
			var heroCacheCollector module.HeroCacheMetrics = metrics.NewNoopCollector()
			if builder.HeroCacheMetricsEnable {
				heroCacheCollector = metrics.AccessNodeExecutionDataCacheMetrics(builder.MetricsRegisterer)
			}

			execDataCacheBackend = herocache.NewBlockExecutionData(builder.stateStreamConf.ExecutionDataCacheSize, builder.Logger, heroCacheCollector)

			// Execution Data cache that uses a blobstore as the backend (instead of a downloader)
			// This ensures that it simply returns a not found error if the blob doesn't exist
			// instead of attempting to download it from the network.
			executionDataStoreCache = execdatacache.NewExecutionDataCache(
				builder.ExecutionDataStore,
				builder.Storage.Headers,
				builder.Storage.Seals,
				builder.Storage.Results,
				execDataCacheBackend,
			)

			return nil
		}).
		Component("public execution data service", func(node *cmd.NodeConfig) (module.ReadyDoneAware, error) {
			opts := []network.BlobServiceOption{
				blob.WithBitswapOptions(
					bitswap.WithTracer(
						blob.NewTracer(node.Logger.With().Str("public_blob_service", channels.PublicExecutionDataService.String()).Logger()),
					),
				),
			}

			var err error
			bs, err = node.EngineRegistry.RegisterBlobService(channels.PublicExecutionDataService, ds, opts...)
			if err != nil {
				return nil, fmt.Errorf("could not register blob service: %w", err)
			}

			// add blobservice into ReadyDoneAware dependency passed to peer manager
			// this starts the blob service and configures peer manager to wait for the blobservice
			// to be ready before starting
			publicBsDependable.Init(bs)

			var downloaderOpts []execution_data.DownloaderOption

			if executionDataPrunerEnabled {
				sealed, err := node.State.Sealed().Head()
				if err != nil {
					return nil, fmt.Errorf("cannot get the sealed block: %w", err)
				}

				trackerDir := filepath.Join(builder.executionDataDir, "tracker")
				builder.ExecutionDataTracker, err = tracker.OpenStorage(
					trackerDir,
					sealed.Height,
					node.Logger,
					tracker.WithPruneCallback(func(c cid.Cid) error {
						// TODO: use a proper context here
						return builder.ExecutionDataBlobstore.DeleteBlob(context.TODO(), c)
					}),
				)
				if err != nil {
					return nil, fmt.Errorf("failed to create execution data tracker: %w", err)
				}

				downloaderOpts = []execution_data.DownloaderOption{
					execution_data.WithExecutionDataTracker(builder.ExecutionDataTracker, node.Storage.Headers),
				}
			}

			builder.ExecutionDataDownloader = execution_data.NewDownloader(bs, downloaderOpts...)

			return builder.ExecutionDataDownloader, nil
		}).
		Component("execution data requester", func(node *cmd.NodeConfig) (module.ReadyDoneAware, error) {
			// Validation of the start block height needs to be done after loading state
			if builder.executionDataStartHeight > 0 {
				if builder.executionDataStartHeight <= builder.FinalizedRootBlock.Height {
					return nil, fmt.Errorf(
						"execution data start block height (%d) must be greater than the root block height (%d)",
						builder.executionDataStartHeight, builder.FinalizedRootBlock.Height)
				}

				latestSeal, err := builder.State.Sealed().Head()
				if err != nil {
					return nil, fmt.Errorf("failed to get latest sealed height")
				}

				// Note: since the root block of a spork is also sealed in the root protocol state, the
				// latest sealed height is always equal to the root block height. That means that at the
				// very beginning of a spork, this check will always fail. Operators should not specify
				// an InitialBlockHeight when starting from the beginning of a spork.
				if builder.executionDataStartHeight > latestSeal.Height {
					return nil, fmt.Errorf(
						"execution data start block height (%d) must be less than or equal to the latest sealed block height (%d)",
						builder.executionDataStartHeight, latestSeal.Height)
				}

				// executionDataStartHeight is provided as the first block to sync, but the
				// requester expects the initial last processed height, which is the first height - 1
				builder.executionDataConfig.InitialBlockHeight = builder.executionDataStartHeight - 1
			} else {
				builder.executionDataConfig.InitialBlockHeight = builder.SealedRootBlock.Height
			}

			execDataDistributor = edrequester.NewExecutionDataDistributor()

			// Execution Data cache with a downloader as the backend. This is used by the requester
			// to download and cache execution data for each block. It shares a cache backend instance
			// with the datastore implementation.
			executionDataCache := execdatacache.NewExecutionDataCache(
				builder.ExecutionDataDownloader,
				builder.Storage.Headers,
				builder.Storage.Seals,
				builder.Storage.Results,
				execDataCacheBackend,
			)

			r, err := edrequester.New(
				builder.Logger,
				metrics.NewExecutionDataRequesterCollector(),
				builder.ExecutionDataDownloader,
				executionDataCache,
				processedBlockHeight,
				processedNotifications,
				builder.State,
				builder.Storage.Headers,
				builder.executionDataConfig,
				execDataDistributor,
			)
			if err != nil {
				return nil, fmt.Errorf("failed to create execution data requester: %w", err)
			}
			builder.ExecutionDataRequester = r

			builder.FollowerDistributor.AddOnBlockFinalizedConsumer(builder.ExecutionDataRequester.OnBlockFinalized)

			// add requester into ReadyDoneAware dependency passed to indexer. This allows the indexer
			// to wait for the requester to be ready before starting.
			requesterDependable.Init(builder.ExecutionDataRequester)

			return builder.ExecutionDataRequester, nil
		}).
		Component("execution data pruner", func(node *cmd.NodeConfig) (module.ReadyDoneAware, error) {
			if !executionDataPrunerEnabled {
				return &module.NoopReadyDoneAware{}, nil
			}

			var prunerMetrics module.ExecutionDataPrunerMetrics = metrics.NewNoopCollector()
			if node.MetricsEnabled {
				prunerMetrics = metrics.NewExecutionDataPrunerCollector()
			}

			var err error
			builder.ExecutionDataPruner, err = pruner.NewPruner(
				node.Logger,
				prunerMetrics,
				builder.ExecutionDataTracker,
				pruner.WithPruneCallback(func(ctx context.Context) error {
					return builder.ExecutionDatastoreManager.CollectGarbage(ctx)
				}),
				pruner.WithHeightRangeTarget(builder.executionDataPrunerHeightRangeTarget),
				pruner.WithThreshold(builder.executionDataPrunerThreshold),
				pruner.WithPruningInterval(builder.executionDataPruningInterval),
			)
			if err != nil {
				return nil, fmt.Errorf("failed to create execution data pruner: %w", err)
			}

			builder.ExecutionDataPruner.RegisterHeightRecorder(builder.ExecutionDataDownloader)

			return builder.ExecutionDataPruner, nil
		})
	if builder.executionDataIndexingEnabled {
		var indexedBlockHeight storage.ConsumerProgressInitializer

		builder.Module("indexed block height consumer progress", func(node *cmd.NodeConfig) error {
			// Note: progress is stored in the MAIN db since that is where indexed execution data is stored.
			indexedBlockHeight = store.NewConsumerProgress(builder.ProtocolDB, module.ConsumeProgressExecutionDataIndexerBlockHeight)
			return nil
		}).Module("transaction results storage", func(node *cmd.NodeConfig) error {
			builder.lightTransactionResults = store.NewLightTransactionResults(node.Metrics.Cache, node.ProtocolDB, bstorage.DefaultCacheSize)
			return nil
		}).DependableComponent("execution data indexer", func(node *cmd.NodeConfig) (module.ReadyDoneAware, error) {
			// Note: using a DependableComponent here to ensure that the indexer does not block
			// other components from starting while bootstrapping the register db since it may
			// take hours to complete.

			pdb, err := pstorage.OpenRegisterPebbleDB(
				node.Logger.With().Str("pebbledb", "registers").Logger(),
				builder.registersDBPath,
			)
			if err != nil {
				return nil, fmt.Errorf("could not open registers db: %w", err)
			}
			builder.ShutdownFunc(
				func() error {
					return pdb.Close()
				},
			)

			bootstrapped, err := pstorage.IsBootstrapped(pdb)
			if err != nil {
				return nil, fmt.Errorf(
					"could not check if registers db is bootstrapped: %w",
					err,
				)
			}

			if !bootstrapped {
				checkpointFile := builder.checkpointFile
				if checkpointFile == cmd.NotSet {
					checkpointFile = path.Join(
						builder.BootstrapDir,
						bootstrap.PathRootCheckpoint,
					)
				}

				// currently, the checkpoint must be from the root block.
				// read the root hash from the provided checkpoint and verify it matches the
				// state commitment from the root snapshot.
				err := wal.CheckpointHasRootHash(
					node.Logger,
					"", // checkpoint file already full path
					checkpointFile,
					ledger.RootHash(node.RootSeal.FinalState),
				)
				if err != nil {
					return nil, fmt.Errorf("could not verify checkpoint file: %w", err)
				}

				checkpointHeight := builder.SealedRootBlock.Height

				if builder.SealedRootBlock.ID() != builder.RootSeal.BlockID {
					return nil, fmt.Errorf(
						"mismatching sealed root block and root seal: %v != %v",
						builder.SealedRootBlock.ID(), builder.RootSeal.BlockID,
					)
				}

				rootHash := ledger.RootHash(builder.RootSeal.FinalState)
				bootstrap, err := pstorage.NewRegisterBootstrap(
					pdb,
					checkpointFile,
					checkpointHeight,
					rootHash,
					builder.Logger,
				)
				if err != nil {
					return nil, fmt.Errorf("could not create registers bootstrap: %w", err)
				}

				// TODO: find a way to hook a context up to this to allow a graceful shutdown
				workerCount := 10
				err = bootstrap.IndexCheckpointFile(context.Background(), workerCount)
				if err != nil {
					return nil, fmt.Errorf("could not load checkpoint file: %w", err)
				}
			}

			registers, err := pstorage.NewRegisters(pdb, builder.registerDBPruneThreshold)
			if err != nil {
				return nil, fmt.Errorf("could not create registers storage: %w", err)
			}

			if builder.registerCacheSize > 0 {
				cacheType, err := pstorage.ParseCacheType(builder.registerCacheType)
				if err != nil {
					return nil, fmt.Errorf("could not parse register cache type: %w", err)
				}
				cacheMetrics := metrics.NewCacheCollector(builder.RootChainID)
				registersCache, err := pstorage.NewRegistersCache(
					registers,
					cacheType,
					builder.registerCacheSize,
					cacheMetrics,
				)
				if err != nil {
					return nil, fmt.Errorf("could not create registers cache: %w", err)
				}
				builder.Storage.RegisterIndex = registersCache
			} else {
				builder.Storage.RegisterIndex = registers
			}

			var indexerDerivedChainData *derived.DerivedChainData
			if builder.programCacheSize > 0 {
				var err error
				indexerDerivedChainData, err = builder.buildQueryDerivedChainData()
				if err != nil {
					return nil, fmt.Errorf("could not create indexer derived chain data: %w", err)
				}
			}

			var collectionExecutedMetric module.CollectionExecutedMetric = metrics.NewNoopCollector()
			indexerCore, err := indexer.New(
				builder.Logger,
				metrics.NewExecutionStateIndexerCollector(),
				builder.ProtocolDB,
				builder.Storage.RegisterIndex,
				builder.Storage.Headers,
				builder.events,
				builder.Storage.Collections,
				builder.Storage.Transactions,
				builder.lightTransactionResults,
				builder.RootChainID.Chain(),
				indexerDerivedChainData,
				collectionExecutedMetric,
				node.StorageLockMgr,
			)
			if err != nil {
				return nil, err
			}
			builder.ExecutionIndexerCore = indexerCore

			// execution state worker uses a jobqueue to process new execution data and indexes it by using the indexer.
			builder.ExecutionIndexer, err = indexer.NewIndexer(
				builder.Logger,
				builder.Storage.RegisterIndex,
				indexerCore,
				executionDataStoreCache,
				builder.ExecutionDataRequester.HighestConsecutiveHeight,
				indexedBlockHeight,
			)
			if err != nil {
				return nil, err
			}

			if executionDataPrunerEnabled {
				builder.ExecutionDataPruner.RegisterHeightRecorder(builder.ExecutionIndexer)
			}

			// setup requester to notify indexer when new execution data is received
			execDataDistributor.AddOnExecutionDataReceivedConsumer(builder.ExecutionIndexer.OnExecutionData)

			err = builder.Reporter.Initialize(builder.ExecutionIndexer)
			if err != nil {
				return nil, err
			}

			registerSnapshotReader := pstorage.NewRegisterSnapshotReader(builder.Storage.RegisterIndex)

			err = builder.RegistersAsyncStore.Initialize(registerSnapshotReader)
			if err != nil {
				return nil, err
			}

			if builder.stopControlEnabled {
				builder.StopControl.RegisterHeightRecorder(builder.ExecutionIndexer)
			}

			return builder.ExecutionIndexer, nil
		}, builder.IndexerDependencies)
	}

	if builder.stateStreamConf.ListenAddr != "" {
		builder.Component("exec state stream engine", func(node *cmd.NodeConfig) (module.ReadyDoneAware, error) {
			for key, value := range builder.stateStreamFilterConf {
				switch key {
				case "EventTypes":
					builder.stateStreamConf.MaxEventTypes = value
				case "Addresses":
					builder.stateStreamConf.MaxAddresses = value
				case "Contracts":
					builder.stateStreamConf.MaxContracts = value
				case "AccountAddresses":
					builder.stateStreamConf.MaxAccountAddress = value
				}
			}
			builder.stateStreamConf.RpcMetricsEnabled = builder.rpcMetricsEnabled

			highestAvailableHeight, err := builder.ExecutionDataRequester.HighestConsecutiveHeight()
			if err != nil {
				return nil, fmt.Errorf("could not get highest consecutive height: %w", err)
			}
			broadcaster := engine.NewBroadcaster()

			eventQueryMode, err := query_mode.ParseIndexQueryMode(builder.rpcConf.BackendConfig.EventQueryMode)
			if err != nil {
				return nil, fmt.Errorf("could not parse event query mode: %w", err)
			}

			// use the events index for events if enabled and the node is configured to use it for
			// regular event queries
			useIndex := builder.executionDataIndexingEnabled &&
				eventQueryMode != query_mode.IndexQueryModeExecutionNodesOnly

			executionDataTracker := subscriptiontracker.NewExecutionDataTracker(
				builder.Logger,
				node.State,
				builder.executionDataConfig.InitialBlockHeight,
				node.Storage.Headers,
				broadcaster,
				highestAvailableHeight,
				builder.EventsIndex,
				useIndex,
			)

			builder.stateStreamBackend, err = statestreambackend.New(
				node.Logger,
				node.State,
				node.Storage.Headers,
				node.Storage.Seals,
				node.Storage.Results,
				builder.ExecutionDataStore,
				executionDataStoreCache,
				builder.RegistersAsyncStore,
				builder.EventsIndex,
				useIndex,
				int(builder.stateStreamConf.RegisterIDsRequestLimit),
				subscription.NewSubscriptionHandler(
					builder.Logger,
					broadcaster,
					builder.stateStreamConf.ClientSendTimeout,
					builder.stateStreamConf.ResponseLimit,
					builder.stateStreamConf.ClientSendBufferSize,
				),
				executionDataTracker,
			)
			if err != nil {
				return nil, fmt.Errorf("could not create state stream backend: %w", err)
			}

			stateStreamEng, err := statestreambackend.NewEng(
				node.Logger,
				builder.stateStreamConf,
				executionDataStoreCache,
				node.Storage.Headers,
				node.RootChainID,
				builder.stateStreamGrpcServer,
				builder.stateStreamBackend,
			)
			if err != nil {
				return nil, fmt.Errorf("could not create state stream engine: %w", err)
			}
			builder.StateStreamEng = stateStreamEng

			// setup requester to notify ExecutionDataTracker when new execution data is received
			execDataDistributor.AddOnExecutionDataReceivedConsumer(builder.stateStreamBackend.OnExecutionData)

			return builder.StateStreamEng, nil
		})
	}
	return builder
}

// buildQueryDerivedChainData creates the derived chain data for the query engine.
// If program caching is disabled, the function will return a derived chain data object for the query engine cache.
func (builder *ObserverServiceBuilder) buildQueryDerivedChainData() (
	queryCache *derived.DerivedChainData,
	err error,
) {
	cacheSize := builder.programCacheSize

	// the underlying cache requires size > 0. no data will be written so 1 is fine.
	if cacheSize == 0 {
		cacheSize = 1
	}

	derivedChainData, err := derived.NewDerivedChainData(cacheSize)
	if err != nil {
		return nil, err
	}

	return derivedChainData, nil
}

// enqueuePublicNetworkInit enqueues the observer network component initialized for the observer
func (builder *ObserverServiceBuilder) enqueuePublicNetworkInit() {
	var publicLibp2pNode p2p.LibP2PNode
	builder.
		Component("public libp2p node", func(node *cmd.NodeConfig) (module.ReadyDoneAware, error) {
			var err error
			publicLibp2pNode, err = builder.BuildPublicLibp2pNode(builder.BaseConfig.BindAddr, builder.bootstrapIdentities)
			if err != nil {
				return nil, fmt.Errorf("could not build public libp2p node: %w", err)
			}

			builder.LibP2PNode = publicLibp2pNode

			return publicLibp2pNode, nil
		}).
		Component("public network", func(node *cmd.NodeConfig) (module.ReadyDoneAware, error) {
			receiveCache := netcache.NewHeroReceiveCache(builder.FlowConfig.NetworkConfig.NetworkReceivedMessageCacheSize,
				builder.Logger,
				metrics.NetworkReceiveCacheMetricsFactory(builder.HeroCacheMetricsFactory(), network.PublicNetwork))

			err := node.Metrics.Mempool.Register(metrics.PrependPublicPrefix(metrics.ResourceNetworkingReceiveCache), receiveCache.Size)
			if err != nil {
				return nil, fmt.Errorf("could not register networking receive cache metric: %w", err)
			}

			net, err := underlay.NewNetwork(&underlay.NetworkConfig{
				Logger:                builder.Logger.With().Str("component", "public-network").Logger(),
				Codec:                 builder.CodecFactory(),
				Me:                    builder.Me,
				Topology:              nil, // topology is nil since it is managed by libp2p; //TODO: can we set empty topology?
				Libp2pNode:            publicLibp2pNode,
				Metrics:               builder.Metrics.Network,
				BitSwapMetrics:        builder.Metrics.Bitswap,
				IdentityProvider:      builder.IdentityProvider,
				ReceiveCache:          receiveCache,
				ConduitFactory:        conduit.NewDefaultConduitFactory(),
				SporkId:               builder.SporkID,
				UnicastMessageTimeout: underlay.DefaultUnicastTimeout,
				IdentityTranslator:    builder.IDTranslator,
				AlspCfg: &alspmgr.MisbehaviorReportManagerConfig{
					Logger:                  builder.Logger,
					SpamRecordCacheSize:     builder.FlowConfig.NetworkConfig.AlspConfig.SpamRecordCacheSize,
					SpamReportQueueSize:     builder.FlowConfig.NetworkConfig.AlspConfig.SpamReportQueueSize,
					DisablePenalty:          builder.FlowConfig.NetworkConfig.AlspConfig.DisablePenalty,
					HeartBeatInterval:       builder.FlowConfig.NetworkConfig.AlspConfig.HearBeatInterval,
					AlspMetrics:             builder.Metrics.Network,
					HeroCacheMetricsFactory: builder.HeroCacheMetricsFactory(),
					NetworkType:             network.PublicNetwork,
				},
				SlashingViolationConsumerFactory: func(adapter network.ConduitAdapter) network.ViolationsConsumer {
					return slashing.NewSlashingViolationsConsumer(builder.Logger, builder.Metrics.Network, adapter)
				},
			}, underlay.WithMessageValidators(publicNetworkMsgValidators(node.Logger, node.IdentityProvider, node.NodeID)...))
			if err != nil {
				return nil, fmt.Errorf("could not initialize network: %w", err)
			}

			builder.NetworkUnderlay = net
			builder.EngineRegistry = converter.NewNetwork(net, channels.SyncCommittee, channels.PublicSyncCommittee)

			builder.Logger.Info().Msgf("network will run on address: %s", builder.BindAddr)

			idEvents := gadgets.NewIdentityDeltas(builder.NetworkUnderlay.UpdateNodeAddresses)
			builder.ProtocolEvents.AddConsumer(idEvents)

			return builder.EngineRegistry, nil
		})
}

// enqueueConnectWithStakedAN enqueues the upstream connector component which connects the libp2p host of the observer
// service with the AN.
// Currently, there is an issue with LibP2P stopping advertisements of subscribed topics if no peers are connected
// (https://github.com/libp2p/go-libp2p-pubsub/issues/442). This means that an observer could end up not being
// discovered by other observers if it subscribes to a topic before connecting to the AN. Hence, the need
// of an explicit connect to the AN before the node attempts to subscribe to topics.
func (builder *ObserverServiceBuilder) enqueueConnectWithStakedAN() {
	builder.Component("upstream connector", func(_ *cmd.NodeConfig) (module.ReadyDoneAware, error) {
		return consensus_follower.NewUpstreamConnector(builder.bootstrapIdentities, builder.LibP2PNode, builder.Logger), nil
	})
}

func (builder *ObserverServiceBuilder) enqueueRPCServer() {
	builder.Module("transaction metrics", func(node *cmd.NodeConfig) error {
		builder.TransactionTimings = stdmap.NewTransactionTimings(1500 * 300) // assume 1500 TPS * 300 seconds
		builder.TransactionMetrics = metrics.NewTransactionCollector(
			node.Logger,
			builder.TransactionTimings,
			builder.logTxTimeToFinalized,
			builder.logTxTimeToExecuted,
			builder.logTxTimeToFinalizedExecuted,
			builder.logTxTimeToSealed,
		)
		return nil
	})
	builder.Module("rest metrics", func(node *cmd.NodeConfig) error {
		m, err := metrics.NewRestCollector(router.URLToRoute, node.MetricsRegisterer)
		if err != nil {
			return err
		}
		builder.RestMetrics = m
		return nil
	})
	builder.Module("access metrics", func(node *cmd.NodeConfig) error {
		builder.AccessMetrics = metrics.NewAccessCollector(
			metrics.WithTransactionMetrics(builder.TransactionMetrics),
			metrics.WithBackendScriptsMetrics(builder.TransactionMetrics),
			metrics.WithRestMetrics(builder.RestMetrics),
		)
		return nil
	})
	builder.Module("server certificate", func(node *cmd.NodeConfig) error {
		// generate the server certificate that will be served by the GRPC server
		x509Certificate, err := grpcutils.X509Certificate(node.NetworkKey)
		if err != nil {
			return err
		}
		tlsConfig := grpcutils.DefaultServerTLSConfig(x509Certificate)
		builder.rpcConf.TransportCredentials = credentials.NewTLS(tlsConfig)
		return nil
	})
	builder.Module("creating grpc servers", func(node *cmd.NodeConfig) error {
		if builder.rpcConf.DeprecatedMaxMsgSize != 0 {
			node.Logger.Warn().Msg("A deprecated flag was specified (--rpc-max-message-size). Use --rpc-max-request-message-size and --rpc-max-response-message-size instead. This flag will be removed in a future release.")
			builder.rpcConf.BackendConfig.AccessConfig.MaxRequestMsgSize = builder.rpcConf.DeprecatedMaxMsgSize
			builder.rpcConf.BackendConfig.AccessConfig.MaxResponseMsgSize = builder.rpcConf.DeprecatedMaxMsgSize
		}

		builder.secureGrpcServer = grpcserver.NewGrpcServerBuilder(node.Logger,
			builder.rpcConf.SecureGRPCListenAddr,
			builder.rpcConf.BackendConfig.AccessConfig.MaxRequestMsgSize,
			builder.rpcConf.BackendConfig.AccessConfig.MaxResponseMsgSize,
			builder.rpcMetricsEnabled,
			builder.apiRatelimits,
			builder.apiBurstlimits,
			grpcserver.WithTransportCredentials(builder.rpcConf.TransportCredentials)).Build()

		builder.stateStreamGrpcServer = grpcserver.NewGrpcServerBuilder(
			node.Logger,
			builder.stateStreamConf.ListenAddr,
			builder.rpcConf.BackendConfig.AccessConfig.MaxRequestMsgSize,
			builder.stateStreamConf.MaxExecutionDataMsgSize,
			builder.rpcMetricsEnabled,
			builder.apiRatelimits,
			builder.apiBurstlimits,
			grpcserver.WithStreamInterceptor()).Build()

		if builder.rpcConf.UnsecureGRPCListenAddr != builder.stateStreamConf.ListenAddr {
			builder.unsecureGrpcServer = grpcserver.NewGrpcServerBuilder(node.Logger,
				builder.rpcConf.UnsecureGRPCListenAddr,
				builder.rpcConf.BackendConfig.AccessConfig.MaxRequestMsgSize,
				builder.rpcConf.BackendConfig.AccessConfig.MaxResponseMsgSize,
				builder.rpcMetricsEnabled,
				builder.apiRatelimits,
				builder.apiBurstlimits).Build()
		} else {
			builder.unsecureGrpcServer = builder.stateStreamGrpcServer
		}

		return nil
	})
	builder.Module("async register store", func(node *cmd.NodeConfig) error {
		builder.RegistersAsyncStore = execution.NewRegistersAsyncStore()
		return nil
	})
	builder.Module("events storage", func(node *cmd.NodeConfig) error {
		builder.events = store.NewEvents(node.Metrics.Cache, node.ProtocolDB)
		return nil
	})
	builder.Module("reporter", func(node *cmd.NodeConfig) error {
		builder.Reporter = index.NewReporter()
		return nil
	})
	builder.Module("events index", func(node *cmd.NodeConfig) error {
		builder.EventsIndex = index.NewEventsIndex(builder.Reporter, builder.events)
		return nil
	})
	builder.Module("transaction result index", func(node *cmd.NodeConfig) error {
		builder.TxResultsIndex = index.NewTransactionResultsIndex(builder.Reporter, builder.lightTransactionResults)
		return nil
	})

	versionControlDependable := module.NewProxiedReadyDoneAware()
	builder.IndexerDependencies.Add(versionControlDependable)
	stopControlDependable := module.NewProxiedReadyDoneAware()
	builder.IndexerDependencies.Add(stopControlDependable)

	builder.Component("version control", func(node *cmd.NodeConfig) (module.ReadyDoneAware, error) {
		if !builder.versionControlEnabled {
			noop := &module.NoopReadyDoneAware{}
			versionControlDependable.Init(noop)
			return noop, nil
		}

		nodeVersion, err := build.Semver()
		if err != nil {
			return nil, fmt.Errorf("could not load node version for version control. "+
				"version (%s) is not semver compliant: %w. Make sure a valid semantic version is provided in the VERSION environment variable", build.Version(), err)
		}

		versionControl, err := version.NewVersionControl(
			builder.Logger,
			node.Storage.VersionBeacons,
			nodeVersion,
			builder.SealedRootBlock.Height,
			builder.LastFinalizedHeader.Height,
		)
		if err != nil {
			return nil, fmt.Errorf("could not create version control: %w", err)
		}

		// VersionControl needs to consume BlockFinalized events.
		node.ProtocolEvents.AddConsumer(versionControl)

		builder.VersionControl = versionControl
		versionControlDependable.Init(builder.VersionControl)

		return versionControl, nil
	})
	builder.Component("stop control", func(node *cmd.NodeConfig) (module.ReadyDoneAware, error) {
		if !builder.stopControlEnabled {
			noop := &module.NoopReadyDoneAware{}
			stopControlDependable.Init(noop)
			return noop, nil
		}

		stopControl := stop.NewStopControl(
			builder.Logger,
		)

		builder.VersionControl.AddVersionUpdatesConsumer(stopControl.OnVersionUpdate)

		builder.StopControl = stopControl
		stopControlDependable.Init(builder.StopControl)

		return stopControl, nil
	})

	builder.Component("RPC engine", func(node *cmd.NodeConfig) (module.ReadyDoneAware, error) {
		accessMetrics := builder.AccessMetrics
		config := builder.rpcConf
		backendConfig := config.BackendConfig
		cacheSize := int(backendConfig.ConnectionPoolSize)

		var connBackendCache *rpcConnection.Cache
		var err error
		if cacheSize > 0 {
			connBackendCache, err = rpcConnection.NewCache(node.Logger, accessMetrics, cacheSize)
			if err != nil {
				return nil, fmt.Errorf("could not initialize connection cache: %w", err)
			}
		}

		connFactory := &rpcConnection.ConnectionFactoryImpl{
			AccessConfig:     backendConfig.AccessConfig,
			CollectionConfig: backendConfig.CollectionConfig,
			ExecutionConfig:  backendConfig.ExecutionConfig,
			AccessMetrics:    accessMetrics,
			Log:              node.Logger,
			Manager: rpcConnection.NewManager(
				node.Logger,
				accessMetrics,
				connBackendCache,
				backendConfig.CircuitBreakerConfig,
				config.CompressorName,
			),
		}

		broadcaster := engine.NewBroadcaster()
		// create BlockTracker that will track for new blocks (finalized and sealed) and
		// handles block-related operations.
		blockTracker, err := subscriptiontracker.NewBlockTracker(
			node.State,
			builder.SealedRootBlock.Height,
			node.Storage.Headers,
			broadcaster,
		)
		if err != nil {
			return nil, fmt.Errorf("failed to initialize block tracker: %w", err)
		}

		// If execution data syncing and indexing is disabled, pass nil indexReporter
		var indexReporter state_synchronization.IndexReporter
		if builder.executionDataSyncEnabled && builder.executionDataIndexingEnabled {
			indexReporter = builder.Reporter
		}

		preferredENIdentifiers, err := flow.IdentifierListFromHex(backendConfig.PreferredExecutionNodeIDs)
		if err != nil {
			return nil, fmt.Errorf("failed to convert node id string to Flow Identifier for preferred EN map: %w", err)
		}

		fixedENIdentifiers, err := flow.IdentifierListFromHex(backendConfig.FixedExecutionNodeIDs)
		if err != nil {
			return nil, fmt.Errorf("failed to convert node id string to Flow Identifier for fixed EN map: %w", err)
		}

		scriptExecMode, err := query_mode.ParseIndexQueryMode(config.BackendConfig.ScriptExecutionMode)
		if err != nil {
			return nil, fmt.Errorf("could not parse script execution mode: %w", err)
		}

		eventQueryMode, err := query_mode.ParseIndexQueryMode(config.BackendConfig.EventQueryMode)
		if err != nil {
			return nil, fmt.Errorf("could not parse event query mode: %w", err)
		}

		txResultQueryMode, err := query_mode.ParseIndexQueryMode(config.BackendConfig.TxResultQueryMode)
		if err != nil {
			return nil, fmt.Errorf("could not parse transaction result query mode: %w", err)
		}

		execNodeIdentitiesProvider := commonrpc.NewExecutionNodeIdentitiesProvider(
			node.Logger,
			node.State,
			node.Storage.Receipts,
			preferredENIdentifiers,
			fixedENIdentifiers,
		)

<<<<<<< HEAD
		queryDerivedChainData, err := builder.buildQueryDerivedChainData()
		if err != nil {
			return nil, fmt.Errorf("could not create query derived chain data: %w", err)
		}

		builder.ScriptExecutor = execution.NewScripts(
			builder.Logger,
			metrics.NewExecutionCollector(builder.Tracer),
			builder.RootChainID,
			computation.NewProtocolStateWrapper(builder.State),
			builder.Storage.Headers,
			builder.scriptExecutorConfig,
			queryDerivedChainData,
			builder.programCacheSize > 0,
			builder.scriptExecMinBlock,
			builder.scriptExecMaxBlock,
			builder.VersionControl,
		)
=======
		requiredENIdentifiers, err := flow.IdentifierListFromHex(builder.executionResultRequiredExecutors)
		if err != nil {
			return nil, fmt.Errorf("failed to convert node id string to Flow Identifier for required EN list: %w", err)
		}
		operatorCriteria := optimistic_sync.Criteria{
			AgreeingExecutorsCount: builder.executionResultAgreeingExecutorsCount,
			RequiredExecutors:      requiredENIdentifiers,
		}
>>>>>>> a0145af3

		execNodeSelector := execution_result.NewExecutionNodeSelector(
			preferredENIdentifiers,
			fixedENIdentifiers,
		)

		execResultInfoProvider := execution_result.NewExecutionResultInfoProvider(
			node.Logger,
			node.State,
			node.Storage.Receipts,
			execNodeSelector,
			operatorCriteria,
		)

		// TODO: use real objects instead of mocks once they're implemented
		snapshot := osyncsnapshot.NewSnapshotMock(
			builder.events,
			nil,
			nil,
			builder.lightTransactionResults,
			nil,
			builder.RegistersAsyncStore,
		)
		execStateCache := execution_state.NewExecutionStateCacheMock(snapshot)

		backendParams := backend.Params{
			State:                node.State,
			Blocks:               node.Storage.Blocks,
			Headers:              node.Storage.Headers,
			Collections:          node.Storage.Collections,
			Transactions:         node.Storage.Transactions,
			ExecutionReceipts:    node.Storage.Receipts,
			ExecutionResults:     node.Storage.Results,
			RegistersAsyncStore:  builder.RegistersAsyncStore,
			ChainID:              node.RootChainID,
			AccessMetrics:        accessMetrics,
			ConnFactory:          connFactory,
			RetryEnabled:         false,
			MaxHeightRange:       backendConfig.MaxHeightRange,
			Log:                  node.Logger,
			SnapshotHistoryLimit: backend.DefaultSnapshotHistoryLimit,
			Communicator:         node_communicator.NewNodeCommunicator(backendConfig.CircuitBreakerConfig.Enabled),
			BlockTracker:         blockTracker,
			ScriptExecutionMode:  scriptExecMode,
			EventQueryMode:       eventQueryMode,
			TxResultQueryMode:    txResultQueryMode,
			SubscriptionHandler: subscription.NewSubscriptionHandler(
				builder.Logger,
				broadcaster,
				builder.stateStreamConf.ClientSendTimeout,
				builder.stateStreamConf.ResponseLimit,
				builder.stateStreamConf.ClientSendBufferSize,
			),
			IndexReporter:               indexReporter,
			VersionControl:              builder.VersionControl,
			ExecNodeIdentitiesProvider:  execNodeIdentitiesProvider,
			MaxScriptAndArgumentSize:    config.BackendConfig.AccessConfig.MaxRequestMsgSize,
			ExecutionResultInfoProvider: execResultInfoProvider,
			ExecutionStateCache:         execStateCache,
		}

		if builder.localServiceAPIEnabled {
			backendParams.ScriptExecutionMode = query_mode.IndexQueryModeLocalOnly
			backendParams.EventQueryMode = query_mode.IndexQueryModeLocalOnly
			backendParams.TxResultsIndex = builder.TxResultsIndex
			backendParams.EventsIndex = builder.EventsIndex
			backendParams.ScriptExecutor = builder.ScriptExecutor
		}

		accessBackend, err := backend.New(backendParams)
		if err != nil {
			return nil, fmt.Errorf("could not initialize backend: %w", err)
		}

		observerCollector := metrics.NewObserverCollector()
		restHandler, err := restapiproxy.NewRestProxyHandler(
			accessBackend,
			builder.upstreamIdentities,
			connFactory,
			builder.Logger,
			observerCollector,
			node.RootChainID.Chain())
		if err != nil {
			return nil, err
		}

		engineBuilder, err := rpc.NewBuilder(
			node.Logger,
			node.State,
			config,
			node.RootChainID,
			accessMetrics,
			builder.rpcMetricsEnabled,
			builder.Me,
			accessBackend,
			restHandler,
			builder.secureGrpcServer,
			builder.unsecureGrpcServer,
			builder.stateStreamBackend,
			builder.stateStreamConf,
			indexReporter,
		)
		if err != nil {
			return nil, err
		}

		// upstream access node forwarder
		forwarder, err := apiproxy.NewFlowAccessAPIForwarder(builder.upstreamIdentities, connFactory)
		if err != nil {
			return nil, err
		}

		rpcHandler := apiproxy.NewFlowAccessAPIRouter(apiproxy.Params{
			Log:      builder.Logger,
			Metrics:  observerCollector,
			Upstream: forwarder,
			Local:    engineBuilder.DefaultHandler(hotsignature.NewBlockSignerDecoder(builder.Committee)),
			UseIndex: builder.localServiceAPIEnabled,
		})

		// build the rpc engine
		builder.RpcEng, err = engineBuilder.
			WithRpcHandler(rpcHandler).
			WithLegacy().
			Build()
		if err != nil {
			return nil, err
		}
		builder.FollowerDistributor.AddOnBlockFinalizedConsumer(builder.RpcEng.OnFinalizedBlock)
		return builder.RpcEng, nil
	})

	// build secure grpc server
	builder.Component("secure grpc server", func(node *cmd.NodeConfig) (module.ReadyDoneAware, error) {
		return builder.secureGrpcServer, nil
	})

	builder.Component("state stream unsecure grpc server", func(node *cmd.NodeConfig) (module.ReadyDoneAware, error) {
		return builder.stateStreamGrpcServer, nil
	})

	if builder.rpcConf.UnsecureGRPCListenAddr != builder.stateStreamConf.ListenAddr {
		builder.Component("unsecure grpc server", func(node *cmd.NodeConfig) (module.ReadyDoneAware, error) {
			return builder.unsecureGrpcServer, nil
		})
	}
}

func loadNetworkingKey(path string) (crypto.PrivateKey, error) {
	data, err := io.ReadFile(path)
	if err != nil {
		return nil, fmt.Errorf("could not read networking key (path=%s): %w", path, err)
	}

	keyBytes, err := hex.DecodeString(strings.Trim(string(data), "\n "))
	if err != nil {
		return nil, fmt.Errorf("could not hex decode networking key (path=%s): %w", path, err)
	}

	networkingKey, err := crypto.DecodePrivateKey(crypto.ECDSASecp256k1, keyBytes)
	if err != nil {
		return nil, fmt.Errorf("could not decode networking key (path=%s): %w", path, err)
	}

	return networkingKey, nil
}<|MERGE_RESOLUTION|>--- conflicted
+++ resolved
@@ -1394,27 +1394,19 @@
 			if err != nil {
 				return nil, fmt.Errorf("could not open registers db: %w", err)
 			}
-			builder.ShutdownFunc(
-				func() error {
-					return pdb.Close()
-				},
-			)
+			builder.ShutdownFunc(func() error {
+				return pdb.Close()
+			})
 
 			bootstrapped, err := pstorage.IsBootstrapped(pdb)
 			if err != nil {
-				return nil, fmt.Errorf(
-					"could not check if registers db is bootstrapped: %w",
-					err,
-				)
+				return nil, fmt.Errorf("could not check if registers db is bootstrapped: %w", err)
 			}
 
 			if !bootstrapped {
 				checkpointFile := builder.checkpointFile
 				if checkpointFile == cmd.NotSet {
-					checkpointFile = path.Join(
-						builder.BootstrapDir,
-						bootstrap.PathRootCheckpoint,
-					)
+					checkpointFile = path.Join(builder.BootstrapDir, bootstrap.PathRootCheckpoint)
 				}
 
 				// currently, the checkpoint must be from the root block.
@@ -1433,10 +1425,8 @@
 				checkpointHeight := builder.SealedRootBlock.Height
 
 				if builder.SealedRootBlock.ID() != builder.RootSeal.BlockID {
-					return nil, fmt.Errorf(
-						"mismatching sealed root block and root seal: %v != %v",
-						builder.SealedRootBlock.ID(), builder.RootSeal.BlockID,
-					)
+					return nil, fmt.Errorf("mismatching sealed root block and root seal: %v != %v",
+						builder.SealedRootBlock.ID(), builder.RootSeal.BlockID)
 				}
 
 				rootHash := ledger.RootHash(builder.RootSeal.FinalState)
@@ -1470,12 +1460,7 @@
 					return nil, fmt.Errorf("could not parse register cache type: %w", err)
 				}
 				cacheMetrics := metrics.NewCacheCollector(builder.RootChainID)
-				registersCache, err := pstorage.NewRegistersCache(
-					registers,
-					cacheType,
-					builder.registerCacheSize,
-					cacheMetrics,
-				)
+				registersCache, err := pstorage.NewRegistersCache(registers, cacheType, builder.registerCacheSize, cacheMetrics)
 				if err != nil {
 					return nil, fmt.Errorf("could not create registers cache: %w", err)
 				}
@@ -1985,7 +1970,6 @@
 			fixedENIdentifiers,
 		)
 
-<<<<<<< HEAD
 		queryDerivedChainData, err := builder.buildQueryDerivedChainData()
 		if err != nil {
 			return nil, fmt.Errorf("could not create query derived chain data: %w", err)
@@ -2004,7 +1988,7 @@
 			builder.scriptExecMaxBlock,
 			builder.VersionControl,
 		)
-=======
+
 		requiredENIdentifiers, err := flow.IdentifierListFromHex(builder.executionResultRequiredExecutors)
 		if err != nil {
 			return nil, fmt.Errorf("failed to convert node id string to Flow Identifier for required EN list: %w", err)
@@ -2013,7 +1997,6 @@
 			AgreeingExecutorsCount: builder.executionResultAgreeingExecutorsCount,
 			RequiredExecutors:      requiredENIdentifiers,
 		}
->>>>>>> a0145af3
 
 		execNodeSelector := execution_result.NewExecutionNodeSelector(
 			preferredENIdentifiers,
