--- conflicted
+++ resolved
@@ -1227,17 +1227,13 @@
 				fixedENIdentifiers,
 			)
 
-			builder.executionResultInfoProvider, err = execution_result.NewExecutionResultInfoProvider(
+			builder.executionResultInfoProvider = execution_result.NewExecutionResultInfoProvider(
 				node.Logger,
 				node.State,
-				node.Storage.Headers,
 				node.Storage.Receipts,
 				execNodeSelector,
 				optimistic_sync.DefaultCriteria,
 			)
-			if err != nil {
-				return fmt.Errorf("failed to create execution result provider: %w", err)
-			}
 
 			// TODO: use real objects instead of mocks once they're implemented
 			snapshot := osyncsnapshot.NewSnapshotMock(
@@ -2021,33 +2017,6 @@
 			fixedENIdentifiers,
 		)
 
-<<<<<<< HEAD
-=======
-		execNodeSelector := execution_result.NewExecutionNodeSelector(
-			preferredENIdentifiers,
-			fixedENIdentifiers,
-		)
-
-		execResultInfoProvider := execution_result.NewExecutionResultInfoProvider(
-			node.Logger,
-			node.State,
-			node.Storage.Receipts,
-			execNodeSelector,
-			optimistic_sync.DefaultCriteria,
-		)
-
-		// TODO: use real objects instead of mocks once they're implemented
-		snapshot := osyncsnapshot.NewSnapshotMock(
-			builder.events,
-			nil,
-			nil,
-			builder.lightTransactionResults,
-			nil,
-			nil,
-		)
-		execStateCache := execution_state.NewExecutionStateCacheMock(snapshot)
-
->>>>>>> 1761c9b9
 		backendParams := backend.Params{
 			State:                node.State,
 			Blocks:               node.Storage.Blocks,
