--- conflicted
+++ resolved
@@ -52,12 +52,12 @@
 func main() {
 
 	var (
-<<<<<<< HEAD
 		txLimit                           uint
 		maxCollectionSize                 uint
 		maxCollectionByteSize             uint64
 		maxCollectionTotalGas             uint64
 		builderExpiryBuffer               uint
+		builderPayerRateLimitDryRun       bool
 		builderPayerRateLimit             float64
 		builderUnlimitedPayers            []string
 		hotstuffMinTimeout                time.Duration
@@ -66,23 +66,6 @@
 		blockRateDelay                    time.Duration
 		startupTimeString                 string
 		startupTime                       time.Time
-=======
-		txLimit                       uint
-		maxCollectionSize             uint
-		maxCollectionByteSize         uint64
-		maxCollectionTotalGas         uint64
-		builderExpiryBuffer           uint
-		builderPayerRateLimitDryRun   bool
-		builderPayerRateLimit         float64
-		builderUnlimitedPayers        []string
-		hotstuffTimeout               time.Duration
-		hotstuffMinTimeout            time.Duration
-		hotstuffTimeoutIncreaseFactor float64
-		hotstuffTimeoutDecreaseFactor float64
-		blockRateDelay                time.Duration
-		startupTimeString             string
-		startupTime                   time.Time
->>>>>>> b4c2fccc
 
 		mainConsensusCommittee  *committees.Consensus
 		followerState           protocol.MutableState
