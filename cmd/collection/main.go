--- conflicted
+++ resolved
@@ -52,7 +52,6 @@
 func main() {
 
 	var (
-<<<<<<< HEAD
 		txLimit                       uint
 		maxCollectionSize             uint
 		maxCollectionByteSize         uint64
@@ -69,24 +68,6 @@
 		startupTime                   time.Time
 
 		mainConsensusCommittee  *committees.Consensus
-=======
-		txLimit                                uint
-		maxCollectionSize                      uint
-		maxCollectionByteSize                  uint64
-		maxCollectionTotalGas                  uint64
-		builderExpiryBuffer                    uint
-		builderPayerRateLimit                  float64
-		builderUnlimitedPayers                 []string
-		hotstuffTimeout                        time.Duration
-		hotstuffMinTimeout                     time.Duration
-		hotstuffTimeoutIncreaseFactor          float64
-		hotstuffTimeoutDecreaseFactor          float64
-		hotstuffTimeoutVoteAggregationFraction float64
-		blockRateDelay                         time.Duration
-		startupTimeString                      string
-		startupTime                            time.Time
-
->>>>>>> 9652b94c
 		followerState           protocol.MutableState
 		ingestConf              = ingest.DefaultConfig()
 		rpcConf                 rpc.Config
@@ -226,11 +207,7 @@
 			return nil
 		}).
 		Module("main chain sync core", func(node *cmd.NodeConfig) error {
-<<<<<<< HEAD
-			mainChainSyncCore, err = synchronization.New(node.Logger, node.SyncCoreConfig)
-=======
 			mainChainSyncCore, err = synchronization.New(node.Logger, node.SyncCoreConfig, metrics.NewChainSyncCollector())
->>>>>>> 9652b94c
 			return err
 		}).
 		Module("machine account config", func(node *cmd.NodeConfig) error {
