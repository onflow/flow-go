// (c) 2019 Dapper Labs - ALL RIGHTS RESERVED

package main

import (
	"encoding/json"
	"errors"
	"fmt"
	"path/filepath"
	"time"

	"github.com/onflow/flow-go/cmd/util/cmd/common"

	"github.com/spf13/pflag"

	"github.com/onflow/flow-go-sdk/client"
	"github.com/onflow/flow-go-sdk/crypto"

	"github.com/onflow/flow-go/cmd"
	"github.com/onflow/flow-go/consensus"
	"github.com/onflow/flow-go/consensus/hotstuff"
	"github.com/onflow/flow-go/consensus/hotstuff/blockproducer"
	"github.com/onflow/flow-go/consensus/hotstuff/committees"
	"github.com/onflow/flow-go/consensus/hotstuff/notifications/pubsub"
	"github.com/onflow/flow-go/consensus/hotstuff/pacemaker/timeout"
	"github.com/onflow/flow-go/consensus/hotstuff/persister"
	"github.com/onflow/flow-go/consensus/hotstuff/verification"
	recovery "github.com/onflow/flow-go/consensus/recovery/protocol"
	"github.com/onflow/flow-go/engine"
	"github.com/onflow/flow-go/engine/common/requester"
	synceng "github.com/onflow/flow-go/engine/common/synchronization"
	"github.com/onflow/flow-go/engine/consensus/approvals/tracker"
	"github.com/onflow/flow-go/engine/consensus/compliance"
	dkgeng "github.com/onflow/flow-go/engine/consensus/dkg"
	"github.com/onflow/flow-go/engine/consensus/ingestion"
	"github.com/onflow/flow-go/engine/consensus/matching"
	"github.com/onflow/flow-go/engine/consensus/provider"
	"github.com/onflow/flow-go/engine/consensus/sealing"
	"github.com/onflow/flow-go/fvm/systemcontracts"
	"github.com/onflow/flow-go/model/bootstrap"
	"github.com/onflow/flow-go/model/dkg"
	dkgmodel "github.com/onflow/flow-go/model/dkg"
	"github.com/onflow/flow-go/model/encodable"
	"github.com/onflow/flow-go/model/encoding"
	"github.com/onflow/flow-go/model/flow"
	"github.com/onflow/flow-go/model/flow/filter"
	"github.com/onflow/flow-go/module"
	"github.com/onflow/flow-go/module/buffer"
	builder "github.com/onflow/flow-go/module/builder/consensus"
	chmodule "github.com/onflow/flow-go/module/chunks"
	dkgmodule "github.com/onflow/flow-go/module/dkg"
	"github.com/onflow/flow-go/module/epochs"
	finalizer "github.com/onflow/flow-go/module/finalizer/consensus"
	"github.com/onflow/flow-go/module/mempool"
	consensusMempools "github.com/onflow/flow-go/module/mempool/consensus"
	"github.com/onflow/flow-go/module/mempool/stdmap"
	"github.com/onflow/flow-go/module/metrics"
	"github.com/onflow/flow-go/module/signature"
	"github.com/onflow/flow-go/module/synchronization"
	"github.com/onflow/flow-go/module/validation"
	"github.com/onflow/flow-go/state/protocol"
	badgerState "github.com/onflow/flow-go/state/protocol/badger"
	"github.com/onflow/flow-go/state/protocol/blocktimer"
	"github.com/onflow/flow-go/state/protocol/events/gadgets"
	"github.com/onflow/flow-go/storage"
	bstorage "github.com/onflow/flow-go/storage/badger"
	"github.com/onflow/flow-go/utils/io"
)

func main() {

	var (
		guaranteeLimit                         uint
		resultLimit                            uint
		approvalLimit                          uint
		sealLimit                              uint
		pendingReceiptsLimit                   uint
		minInterval                            time.Duration
		maxInterval                            time.Duration
		maxSealPerBlock                        uint
		maxGuaranteePerBlock                   uint
		hotstuffTimeout                        time.Duration
		hotstuffMinTimeout                     time.Duration
		hotstuffTimeoutIncreaseFactor          float64
		hotstuffTimeoutDecreaseFactor          float64
		hotstuffTimeoutVoteAggregationFraction float64
		blockRateDelay                         time.Duration
		chunkAlpha                             uint
		requiredApprovalsForSealVerification   uint
		requiredApprovalsForSealConstruction   uint
		emergencySealing                       bool
		dkgControllerConfig                    dkgmodule.ControllerConfig
		startupTimeString                      string
		startupTime                            time.Time

		// DKG contract client
		machineAccountInfo *bootstrap.NodeMachineAccountInfo
<<<<<<< HEAD
		flowClientConfigs  []*common.FlowClientConfig
=======
		flowClientOpts     []*common.FlowClientConfig
>>>>>>> ffce01d8
		insecureAccessAPI  bool
		accessNodeIDS      []string

		err                     error
		mutableState            protocol.MutableState
		privateDKGData          *dkgmodel.DKGParticipantPriv
		guarantees              mempool.Guarantees
		receipts                mempool.ExecutionTree
		seals                   mempool.IncorporatedResultSeals
		pendingReceipts         mempool.PendingReceipts
		prov                    *provider.Engine
		receiptRequester        *requester.Engine
		syncCore                *synchronization.Core
		comp                    *compliance.Engine
		conMetrics              module.ConsensusMetrics
		mainMetrics             module.HotstuffMetrics
		receiptValidator        module.ReceiptValidator
		chunkAssigner           *chmodule.ChunkAssigner
		finalizationDistributor *pubsub.FinalizationDistributor
		dkgBrokerTunnel         *dkgmodule.BrokerTunnel
		blockTimer              protocol.BlockTimer
		finalizedHeader         *synceng.FinalizedHeaderCache
		dkgKeyStore             *bstorage.DKGKeys
	)

	nodeBuilder := cmd.FlowNode(flow.RoleConsensus.String())
	nodeBuilder.ExtraFlags(func(flags *pflag.FlagSet) {
		flags.UintVar(&guaranteeLimit, "guarantee-limit", 1000, "maximum number of guarantees in the memory pool")
		flags.UintVar(&resultLimit, "result-limit", 10000, "maximum number of execution results in the memory pool")
		flags.UintVar(&approvalLimit, "approval-limit", 1000, "maximum number of result approvals in the memory pool")
		// the default value is able to buffer as many seals as would be generated over ~12 hours. In case it
		// ever gets full, the node will simply crash instead of employing complex ejection logic.
		flags.UintVar(&sealLimit, "seal-limit", 44200, "maximum number of block seals in the memory pool")
		flags.UintVar(&pendingReceiptsLimit, "pending-receipts-limit", 10000, "maximum number of pending receipts in the mempool")
		flags.DurationVar(&minInterval, "min-interval", time.Millisecond, "the minimum amount of time between two blocks")
		flags.DurationVar(&maxInterval, "max-interval", 90*time.Second, "the maximum amount of time between two blocks")
		flags.UintVar(&maxSealPerBlock, "max-seal-per-block", 100, "the maximum number of seals to be included in a block")
		flags.UintVar(&maxGuaranteePerBlock, "max-guarantee-per-block", 100, "the maximum number of collection guarantees to be included in a block")
		flags.DurationVar(&hotstuffTimeout, "hotstuff-timeout", 60*time.Second, "the initial timeout for the hotstuff pacemaker")
		flags.DurationVar(&hotstuffMinTimeout, "hotstuff-min-timeout", 2500*time.Millisecond, "the lower timeout bound for the hotstuff pacemaker")
		flags.Float64Var(&hotstuffTimeoutIncreaseFactor, "hotstuff-timeout-increase-factor", timeout.DefaultConfig.TimeoutIncrease, "multiplicative increase of timeout value in case of time out event")
		flags.Float64Var(&hotstuffTimeoutDecreaseFactor, "hotstuff-timeout-decrease-factor", timeout.DefaultConfig.TimeoutDecrease, "multiplicative decrease of timeout value in case of progress")
		flags.Float64Var(&hotstuffTimeoutVoteAggregationFraction, "hotstuff-timeout-vote-aggregation-fraction", 0.6, "additional fraction of replica timeout that the primary will wait for votes")
		flags.DurationVar(&blockRateDelay, "block-rate-delay", 500*time.Millisecond, "the delay to broadcast block proposal in order to control block production rate")
		flags.UintVar(&chunkAlpha, "chunk-alpha", chmodule.DefaultChunkAssignmentAlpha, "number of verifiers that should be assigned to each chunk")
		flags.UintVar(&requiredApprovalsForSealVerification, "required-verification-seal-approvals", validation.DefaultRequiredApprovalsForSealValidation, "minimum number of approvals that are required to verify a seal")
		flags.UintVar(&requiredApprovalsForSealConstruction, "required-construction-seal-approvals", sealing.DefaultRequiredApprovalsForSealConstruction, "minimum number of approvals that are required to construct a seal")
		flags.BoolVar(&emergencySealing, "emergency-sealing-active", sealing.DefaultEmergencySealingActive, "(de)activation of emergency sealing")
		flags.BoolVar(&insecureAccessAPI, "insecure-access-api", false, "required if insecure GRPC connection should be used")
<<<<<<< HEAD
		flags.StringSliceVar(&accessNodeIDS, "access-node-ids", []string{}, fmt.Sprintf("array of access node IDs sorted in priority order where the first ID in this array will get the first connection attempt and each subsequent ID after serves as a fallback. Minimum length %d. Use '*' for all IDs in protocol state.", common.DefaultAccessNodeIDSMinimum))
=======
		flags.StringSliceVar(&accessNodeIDS, "access-node-ids", []string{}, fmt.Sprintf("array of access node ID's sorted in priority order where the first ID in this array will get the first connection attempt and each subsequent ID after serves as a fallback. minimum length %d", common.DefaultAccessNodeIDSMinimum))
>>>>>>> ffce01d8
		flags.DurationVar(&dkgControllerConfig.BaseStartDelay, "dkg-controller-base-start-delay", dkgmodule.DefaultBaseStartDelay, "used to define the range for jitter prior to DKG start (eg. 500µs) - the base value is scaled quadratically with the # of DKG participants")
		flags.DurationVar(&dkgControllerConfig.BaseHandleFirstBroadcastDelay, "dkg-controller-base-handle-first-broadcast-delay", dkgmodule.DefaultBaseHandleFirstBroadcastDelay, "used to define the range for jitter prior to DKG handling the first broadcast messages (eg. 50ms) - the base value is scaled quadratically with the # of DKG participants")
		flags.DurationVar(&dkgControllerConfig.HandleSubsequentBroadcastDelay, "dkg-controller-handle-subsequent-broadcast-delay", dkgmodule.DefaultHandleSubsequentBroadcastDelay, "used to define the constant delay introduced prior to DKG handling subsequent broadcast messages (eg. 2s)")
		flags.StringVar(&startupTimeString, "hotstuff-startup-time", cmd.NotSet, "specifies date and time (in ISO 8601 format) after which the consensus participant may enter the first view (e.g 1996-04-24T15:04:05-07:00)")
	}).ValidateFlags(func() error {
		nodeBuilder.Logger.Info().Str("startup_time_str", startupTimeString).Msg("got startup_time_str")
		if startupTimeString != cmd.NotSet {
			t, err := time.Parse(time.RFC3339, startupTimeString)
			if err != nil {
				return fmt.Errorf("invalid start-time value: %w", err)
			}
			startupTime = t
			nodeBuilder.Logger.Info().Time("startup_time", startupTime).Msg("got startup_time")
		}
		return nil
	})

	if err = nodeBuilder.Initialize(); err != nil {
		nodeBuilder.Logger.Fatal().Err(err).Send()
	}

	nodeBuilder.
		Module("consensus node metrics", func(builder cmd.NodeBuilder, node *cmd.NodeConfig) error {
			conMetrics = metrics.NewConsensusCollector(node.Tracer, node.MetricsRegisterer)
			return nil
		}).
		Module("dkg key storage", func(builder cmd.NodeBuilder, node *cmd.NodeConfig) error {
			dkgKeyStore, err = bstorage.NewDKGKeys(node.Metrics.Cache, node.SecretsDB)
			return err
		}).
		Module("mutable follower state", func(builder cmd.NodeBuilder, node *cmd.NodeConfig) error {
			// For now, we only support state implementations from package badger.
			// If we ever support different implementations, the following can be replaced by a type-aware factory
			state, ok := node.State.(*badgerState.State)
			if !ok {
				return fmt.Errorf("only implementations of type badger.State are currently supported but read-only state has type %T", node.State)
			}

			// We need to ensure `requiredApprovalsForSealVerification <= requiredApprovalsForSealConstruction <= chunkAlpha`
			if requiredApprovalsForSealVerification > requiredApprovalsForSealConstruction {
				return fmt.Errorf("invalid consensus parameters: requiredApprovalsForSealVerification > requiredApprovalsForSealConstruction")
			}
			if requiredApprovalsForSealConstruction > chunkAlpha {
				return fmt.Errorf("invalid consensus parameters: requiredApprovalsForSealConstruction > chunkAlpha")
			}

			chunkAssigner, err = chmodule.NewChunkAssigner(chunkAlpha, node.State)
			if err != nil {
				return fmt.Errorf("could not instantiate assignment algorithm for chunk verification: %w", err)
			}

			receiptValidator = validation.NewReceiptValidator(
				node.State,
				node.Storage.Headers,
				node.Storage.Index,
				node.Storage.Results,
				node.Storage.Seals,
				signature.NewAggregationVerifier(encoding.ExecutionReceiptTag))

			resultApprovalSigVerifier := signature.NewAggregationVerifier(encoding.ResultApprovalTag)

			sealValidator, err := validation.NewSealValidator(
				node.State,
				node.Storage.Headers,
				node.Storage.Index,
				node.Storage.Results,
				node.Storage.Seals,
				chunkAssigner,
				resultApprovalSigVerifier,
				requiredApprovalsForSealConstruction,
				requiredApprovalsForSealVerification,
				conMetrics)
			if err != nil {
				return fmt.Errorf("could not instantiate seal validator: %w", err)
			}

			blockTimer, err = blocktimer.NewBlockTimer(minInterval, maxInterval)
			if err != nil {
				return err
			}

			mutableState, err = badgerState.NewFullConsensusState(
				state,
				node.Storage.Index,
				node.Storage.Payloads,
				node.Tracer,
				node.ProtocolEvents,
				blockTimer,
				receiptValidator,
				sealValidator)
			return err
		}).
		Module("random beacon key", func(builder cmd.NodeBuilder, node *cmd.NodeConfig) error {
			// If this node was a participant in a spork, their DKG key for the
			// first epoch was generated during the bootstrapping process and is
			// specified in a private bootstrapping file. We load their key and
			// store it in the db for the initial post-spork epoch for use going
			// forward.
			// If this node was not a participant in a spork, they joined at an
			// epoch boundary, so they have no DKG file (they will generate
			// their first DKG private key through the procedure run during the
			// current epoch setup phase), and we do not need to insert a key at
			// startup.

			// if the node is not part of the current epoch identities, we do
			// not need to load the key
			epoch := node.State.AtBlockID(node.RootBlock.ID()).Epochs().Current()
			initialIdentities, err := epoch.InitialIdentities()
			if err != nil {
				return err
			}
			if _, ok := initialIdentities.ByNodeID(node.NodeID); !ok {
				node.Logger.Info().Msg("node joined at epoch boundary, not reading DKG file")
				return nil
			}

			// otherwise, load and save the key in DB for the current epoch (wrt
			// root block)
			privateDKGData, err = loadDKGPrivateData(node.BaseConfig.BootstrapDir, node.NodeID)
			if err != nil {
				return err
			}
			epochCounter, err := epoch.Counter()
			if err != nil {
				return err
			}
			err = dkgKeyStore.InsertMyDKGPrivateInfo(epochCounter, privateDKGData)
			if err != nil && !errors.Is(err, storage.ErrAlreadyExists) {
				return err
			}

			// Given an epoch, checkEpochKey returns an error if we are a
			// participant in the epoch and we don't have the corresponding DKG
			// key in the database.
			checkEpochKey := func(protocol.Epoch) error {
				identities, err := epoch.InitialIdentities()
				if err != nil {
					return err
				}
				if _, ok := identities.ByNodeID(node.NodeID); ok {
					counter, err := epoch.Counter()
					if err != nil {
						return err
					}
					_, err = dkgKeyStore.RetrieveMyDKGPrivateInfo(counter)
					if err != nil {
						return err
					}
				}
				return nil
			}

			// if we are a member of the current epoch, make sure we have the
			// DKG key
			currentEpoch := node.State.Final().Epochs().Current()
			err = checkEpochKey(currentEpoch)
			if err != nil {
				return fmt.Errorf("a random beacon that we are a participant in is currently in use and we don't have our key share for it: %w", err)
			}

			// if we participated in the DKG protocol for the next epoch, and we
			// are in EpochCommitted phase, make sure we have saved the
			// resulting DKG key
			phase, err := node.State.Final().Phase()
			if err != nil {
				return err
			}
			if phase == flow.EpochPhaseCommitted {
				nextEpoch := node.State.Final().Epochs().Next()
				err = checkEpochKey(nextEpoch)
				if err != nil {
					return fmt.Errorf("a random beacon DKG protocol that we were a participant in completed and we didn't store our key share for it: %w", err)
				}
			}

			return nil
		}).
		Module("collection guarantees mempool", func(builder cmd.NodeBuilder, node *cmd.NodeConfig) error {
			guarantees, err = stdmap.NewGuarantees(guaranteeLimit)
			return err
		}).
		Module("execution receipts mempool", func(builder cmd.NodeBuilder, node *cmd.NodeConfig) error {
			receipts = consensusMempools.NewExecutionTree()
			// registers size method of backend for metrics
			err = node.Metrics.Mempool.Register(metrics.ResourceReceipt, receipts.Size)
			if err != nil {
				return fmt.Errorf("could not register backend metric: %w", err)
			}
			return nil
		}).
		Module("block seals mempool", func(builder cmd.NodeBuilder, node *cmd.NodeConfig) error {
			// use a custom ejector so we don't eject seals that would break
			// the chain of seals
			seals, err = consensusMempools.NewExecStateForkSuppressor(consensusMempools.LogForkAndCrash(node.Logger), node.DB, node.Logger, sealLimit)
			if err != nil {
				return fmt.Errorf("failed to wrap seals mempool into ExecStateForkSuppressor: %w", err)
			}
			err = node.Metrics.Mempool.Register(metrics.ResourcePendingIncorporatedSeal, seals.Size)
			return nil
		}).
		Module("pending receipts mempool", func(builder cmd.NodeBuilder, node *cmd.NodeConfig) error {
			pendingReceipts = stdmap.NewPendingReceipts(node.Storage.Headers, pendingReceiptsLimit)
			return nil
		}).
		Module("hotstuff main metrics", func(builder cmd.NodeBuilder, node *cmd.NodeConfig) error {
			mainMetrics = metrics.NewHotstuffCollector(node.RootChainID)
			return nil
		}).
		Module("sync core", func(builder cmd.NodeBuilder, node *cmd.NodeConfig) error {
			syncCore, err = synchronization.New(node.Logger, synchronization.DefaultConfig())
			return err
		}).
		Module("finalization distributor", func(builder cmd.NodeBuilder, node *cmd.NodeConfig) error {
			finalizationDistributor = pubsub.NewFinalizationDistributor()
			return nil
		}).
		Module("machine account config", func(builder cmd.NodeBuilder, node *cmd.NodeConfig) error {
			machineAccountInfo, err = cmd.LoadNodeMachineAccountInfoFile(node.BootstrapDir, node.NodeID)
			return err
		}).
		Module("sdk client connection options", func(builder cmd.NodeBuilder, node *cmd.NodeConfig) error {
<<<<<<< HEAD
			anIDS, err := common.ValidateAccessNodeIDSFlag(accessNodeIDS, node.RootChainID, node.State.Sealed())
			if err != nil {
				return fmt.Errorf("failed to validate flag --access-node-ids %w", err)
			}

			flowClientConfigs, err = common.FlowClientConfigs(anIDS, insecureAccessAPI, node.State.Sealed())
			if err != nil {
				return fmt.Errorf("failed to prepare flow client connection configs for each access node id %w", err)
=======
			if len(accessNodeIDS) < common.DefaultAccessNodeIDSMinimum {
				return fmt.Errorf("invalid flag --access-node-ids atleast %d IDs must be provided", common.DefaultAccessNodeIDSMinimum)
			}

			flowClientOpts, err = common.FlowClientConfigs(accessNodeIDS, insecureAccessAPI, node.State.Sealed())
			if err != nil {
				return fmt.Errorf("failed to prepare flow client connection options for each access node id %w", err)
>>>>>>> ffce01d8
			}

			return nil
		}).
		Component("machine account config validator", func(builder cmd.NodeBuilder, node *cmd.NodeConfig) (module.ReadyDoneAware, error) {
			//@TODO use fallback logic for flowClient similar to DKG/QC contract clients
<<<<<<< HEAD
			flowClient, err := common.FlowClient(flowClientConfigs[0])
			if err != nil {
				return nil, fmt.Errorf("failed to get flow client connection option for access node (0): %s %w", flowClientConfigs[0].AccessAddress, err)
=======
			flowClient, err := common.FlowClient(flowClientOpts[0])
			if err != nil {
				return nil, fmt.Errorf("failed to get flow client connection option for access node (0): %s %w", flowClientOpts[0].AccessAddress, err)
>>>>>>> ffce01d8
			}

			validator, err := epochs.NewMachineAccountConfigValidator(
				node.Logger,
				flowClient,
				flow.RoleCollection,
				*machineAccountInfo,
			)
			return validator, err
		}).
		Component("sealing engine", func(builder cmd.NodeBuilder, node *cmd.NodeConfig) (module.ReadyDoneAware, error) {

			resultApprovalSigVerifier := signature.NewAggregationVerifier(encoding.ResultApprovalTag)
			sealingTracker := tracker.NewSealingTracker(node.Logger, node.Storage.Headers, node.Storage.Receipts, seals)

			config := sealing.DefaultConfig()
			config.EmergencySealingActive = emergencySealing
			config.RequiredApprovalsForSealConstruction = requiredApprovalsForSealConstruction

			e, err := sealing.NewEngine(
				node.Logger,
				node.Tracer,
				conMetrics,
				node.Metrics.Engine,
				node.Metrics.Mempool,
				sealingTracker,
				node.Network,
				node.Me,
				node.Storage.Headers,
				node.Storage.Payloads,
				node.Storage.Results,
				node.Storage.Index,
				node.State,
				node.Storage.Seals,
				chunkAssigner,
				resultApprovalSigVerifier,
				seals,
				config,
			)

			// subscribe for finalization events from hotstuff
			finalizationDistributor.AddOnBlockFinalizedConsumer(e.OnFinalizedBlock)
			finalizationDistributor.AddOnBlockIncorporatedConsumer(e.OnBlockIncorporated)

			return e, err
		}).
		Component("matching engine", func(builder cmd.NodeBuilder, node *cmd.NodeConfig) (module.ReadyDoneAware, error) {
			receiptRequester, err = requester.New(
				node.Logger,
				node.Metrics.Engine,
				node.Network,
				node.Me,
				node.State,
				engine.RequestReceiptsByBlockID,
				filter.HasRole(flow.RoleExecution),
				func() flow.Entity { return &flow.ExecutionReceipt{} },
				requester.WithRetryInitial(2*time.Second),
				requester.WithRetryMaximum(30*time.Second),
			)
			if err != nil {
				return nil, err
			}

			core := matching.NewCore(
				node.Logger,
				node.Tracer,
				conMetrics,
				node.Metrics.Mempool,
				node.State,
				node.Storage.Headers,
				node.Storage.Receipts,
				receipts,
				pendingReceipts,
				seals,
				receiptValidator,
				receiptRequester,
				matching.DefaultConfig(),
			)

			e, err := matching.NewEngine(
				node.Logger,
				node.Network,
				node.Me,
				node.Metrics.Engine,
				node.Metrics.Mempool,
				node.State,
				node.Storage.Receipts,
				node.Storage.Index,
				core,
			)
			if err != nil {
				return nil, err
			}

			// subscribe engine to inputs from other node-internal components
			receiptRequester.WithHandle(e.HandleReceipt)
			finalizationDistributor.AddOnBlockFinalizedConsumer(e.OnFinalizedBlock)
			finalizationDistributor.AddOnBlockIncorporatedConsumer(e.OnBlockIncorporated)

			return e, err
		}).
		Component("provider engine", func(builder cmd.NodeBuilder, node *cmd.NodeConfig) (module.ReadyDoneAware, error) {
			prov, err = provider.New(
				node.Logger,
				node.Metrics.Engine,
				node.Tracer,
				node.Network,
				node.State,
				node.Me,
			)
			return prov, err
		}).
		Component("ingestion engine", func(builder cmd.NodeBuilder, node *cmd.NodeConfig) (module.ReadyDoneAware, error) {
			ing, err := ingestion.New(
				node.Logger,
				node.Tracer,
				node.Metrics.Engine,
				conMetrics,
				node.Metrics.Mempool,
				node.Network,
				node.State,
				node.Storage.Headers,
				node.Me,
				guarantees,
			)
			return ing, err
		}).
		Component("consensus components", func(nodebuilder cmd.NodeBuilder, node *cmd.NodeConfig) (module.ReadyDoneAware, error) {

			// TODO: we should probably find a way to initialize mutually dependent engines separately

			// initialize the entity database accessors
			cleaner := bstorage.NewCleaner(node.Logger, node.DB, node.Metrics.CleanCollector, flow.DefaultValueLogGCFrequency)

			// initialize the pending blocks cache
			proposals := buffer.NewPendingBlocks()

			core, err := compliance.NewCore(node.Logger,
				node.Metrics.Engine,
				node.Tracer,
				node.Metrics.Mempool,
				node.Metrics.Compliance,
				cleaner,
				node.Storage.Headers,
				node.Storage.Payloads,
				mutableState,
				proposals,
				syncCore)
			if err != nil {
				return nil, fmt.Errorf("could not initialize compliance core: %w", err)
			}

			// initialize the compliance engine
			comp, err = compliance.NewEngine(node.Logger, node.Network, node.Me, prov, core)
			if err != nil {
				return nil, fmt.Errorf("could not initialize compliance engine: %w", err)
			}

			// initialize the block builder
			var build module.Builder
			build, err = builder.NewBuilder(
				node.Metrics.Mempool,
				node.DB,
				mutableState,
				node.Storage.Headers,
				node.Storage.Seals,
				node.Storage.Index,
				node.Storage.Blocks,
				node.Storage.Results,
				node.Storage.Receipts,
				guarantees,
				consensusMempools.NewIncorporatedResultSeals(seals, node.Storage.Receipts),
				receipts,
				node.Tracer,
				builder.WithBlockTimer(blockTimer),
				builder.WithMaxSealCount(maxSealPerBlock),
				builder.WithMaxGuaranteeCount(maxGuaranteePerBlock),
			)
			if err != nil {
				return nil, fmt.Errorf("could not initialized block builder: %w", err)
			}

			build = blockproducer.NewMetricsWrapper(build, mainMetrics) // wrapper for measuring time spent building block payload component

			// initialize the block finalizer
			finalize := finalizer.NewFinalizer(
				node.DB,
				node.Storage.Headers,
				mutableState,
				node.Tracer,
				finalizer.WithCleanup(finalizer.CleanupMempools(
					node.Metrics.Mempool,
					conMetrics,
					node.Storage.Payloads,
					guarantees,
					seals,
				)),
			)

			// initialize the aggregating signature module for staking signatures
			staking := signature.NewAggregationProvider(encoding.ConsensusVoteTag, node.Me)

			// initialize the verifier used to verify threshold signatures
			thresholdVerifier := signature.NewThresholdVerifier(encoding.RandomBeaconTag)

			// initialize the simple merger to combine staking & beacon signatures
			merger := signature.NewCombiner(encodable.ConsensusVoteSigLen, encodable.RandomBeaconSigLen)

			// initialize Main consensus committee's state
			var committee hotstuff.Committee
			committee, err = committees.NewConsensusCommittee(node.State, node.Me.NodeID())
			if err != nil {
				return nil, fmt.Errorf("could not create Committee state for main consensus: %w", err)
			}
			committee = committees.NewMetricsWrapper(committee, mainMetrics) // wrapper for measuring time spent determining consensus committee relations

			epochLookup := epochs.NewEpochLookup(node.State)

			thresholdSignerStore := signature.NewEpochAwareSignerStore(epochLookup, dkgKeyStore)

			// initialize the combined signer for hotstuff
			var signer hotstuff.SignerVerifier
			signer = verification.NewCombinedSigner(
				committee,
				staking,
				thresholdVerifier,
				merger,
				thresholdSignerStore,
				node.NodeID,
			)
			signer = verification.NewMetricsWrapper(signer, mainMetrics) // wrapper for measuring time spent with crypto-related operations

			// initialize a logging notifier for hotstuff
			notifier := createNotifier(
				node.Logger,
				mainMetrics,
				node.Tracer,
				node.Storage.Index,
				node.RootChainID,
			)

			notifier.AddConsumer(finalizationDistributor)

			// initialize the persister
			persist := persister.New(node.DB, node.RootChainID)

			// query the last finalized block and pending blocks for recovery
			finalized, pending, err := recovery.FindLatest(node.State, node.Storage.Headers)
			if err != nil {
				return nil, fmt.Errorf("could not find latest finalized block and pending blocks: %w", err)
			}

			opts := []consensus.Option{
				consensus.WithInitialTimeout(hotstuffTimeout),
				consensus.WithMinTimeout(hotstuffMinTimeout),
				consensus.WithVoteAggregationTimeoutFraction(hotstuffTimeoutVoteAggregationFraction),
				consensus.WithTimeoutIncreaseFactor(hotstuffTimeoutIncreaseFactor),
				consensus.WithTimeoutDecreaseFactor(hotstuffTimeoutDecreaseFactor),
				consensus.WithBlockRateDelay(blockRateDelay),
			}

			if !startupTime.IsZero() {
				opts = append(opts, consensus.WithStartupTime(startupTime))
			}

			// initialize hotstuff consensus algorithm
			hot, err := consensus.NewParticipant(
				node.Logger,
				notifier,
				mainMetrics,
				node.Storage.Headers,
				committee,
				build,
				finalize,
				persist,
				signer,
				comp,
				node.RootBlock.Header,
				node.RootQC,
				finalized,
				pending,
				opts...,
			)
			if err != nil {
				return nil, fmt.Errorf("could not initialize hotstuff engine: %w", err)
			}

			comp = comp.WithConsensus(hot)
			return comp, nil
		}).
		Component("finalized snapshot", func(builder cmd.NodeBuilder, node *cmd.NodeConfig) (module.ReadyDoneAware, error) {
			finalizedHeader, err = synceng.NewFinalizedHeaderCache(node.Logger, node.State, finalizationDistributor)
			if err != nil {
				return nil, fmt.Errorf("could not create finalized snapshot cache: %w", err)
			}

			return finalizedHeader, nil
		}).
		Component("sync engine", func(builder cmd.NodeBuilder, node *cmd.NodeConfig) (module.ReadyDoneAware, error) {
			sync, err := synceng.New(
				node.Logger,
				node.Metrics.Engine,
				node.Network,
				node.Me,
				node.Storage.Blocks,
				comp,
				syncCore,
				finalizedHeader,
				node.SyncEngineIdentifierProvider,
			)
			if err != nil {
				return nil, fmt.Errorf("could not initialize synchronization engine: %w", err)
			}

			return sync, nil
		}).
		Component("receipt requester engine", func(builder cmd.NodeBuilder, node *cmd.NodeConfig) (module.ReadyDoneAware, error) {
			// created with sealing engine
			return receiptRequester, nil
		}).
		Component("DKG messaging engine", func(builder cmd.NodeBuilder, node *cmd.NodeConfig) (module.ReadyDoneAware, error) {

			// brokerTunnel is used to forward messages between the DKG
			// messaging engine and the DKG broker/controller
			dkgBrokerTunnel = dkgmodule.NewBrokerTunnel()

			// messagingEngine is a network engine that is used by nodes to
			// exchange private DKG messages
			messagingEngine, err := dkgeng.NewMessagingEngine(
				node.Logger,
				node.Network,
				node.Me,
				dkgBrokerTunnel,
			)
			if err != nil {
				return nil, fmt.Errorf("could not initialize DKG messaging engine: %w", err)
			}

			return messagingEngine, nil
		}).
		Component("DKG reactor engine", func(builder cmd.NodeBuilder, node *cmd.NodeConfig) (module.ReadyDoneAware, error) {
			// the viewsObserver is used by the reactor engine to subscribe to
			// new views being finalized
			viewsObserver := gadgets.NewViews()
			node.ProtocolEvents.AddConsumer(viewsObserver)

			// construct DKG contract client
<<<<<<< HEAD
			dkgContractClients, err := createDKGContractClients(node, machineAccountInfo, flowClientConfigs)
=======
			dkgContractClients, err := createDKGContractClients(node, machineAccountInfo, flowClientOpts)
>>>>>>> ffce01d8
			if err != nil {
				return nil, fmt.Errorf("could not create dkg contract client %w", err)
			}

			// the reactor engine reacts to new views being finalized and drives the
			// DKG protocol
			reactorEngine := dkgeng.NewReactorEngine(
				node.Logger,
				node.Me,
				node.State,
				dkgKeyStore,
				dkgmodule.NewControllerFactory(
					node.Logger,
					node.Me,
					dkgContractClients,
					dkgBrokerTunnel,
					dkgControllerConfig,
				),
				viewsObserver,
			)

			// reactorEngine consumes the EpochSetupPhaseStarted event
			node.ProtocolEvents.AddConsumer(reactorEngine)

			return reactorEngine, nil
		}).
		Run()
}

func loadDKGPrivateData(dir string, myID flow.Identifier) (*dkg.DKGParticipantPriv, error) {
	path := fmt.Sprintf(bootstrap.PathRandomBeaconPriv, myID)
	data, err := io.ReadFile(filepath.Join(dir, path))
	if err != nil {
		return nil, err
	}

	var priv dkg.DKGParticipantPriv
	err = json.Unmarshal(data, &priv)
	if err != nil {
		return nil, err
	}
	return &priv, nil
}

// createDKGContractClient creates an dkgContractClient
func createDKGContractClient(node *cmd.NodeConfig, machineAccountInfo *bootstrap.NodeMachineAccountInfo, flowClient *client.Client) (module.DKGContractClient, error) {
	var dkgClient module.DKGContractClient

	contracts, err := systemcontracts.SystemContractsForChain(node.RootChainID)
	if err != nil {
		return nil, err
	}
	dkgContractAddress := contracts.DKG.Address.Hex()

	// construct signer from private key
	sk, err := crypto.DecodePrivateKey(machineAccountInfo.SigningAlgorithm, machineAccountInfo.EncodedPrivateKey)
	if err != nil {
		return nil, fmt.Errorf("could not decode private key from hex: %w", err)
	}
	txSigner := crypto.NewInMemorySigner(sk, machineAccountInfo.HashAlgorithm)

	// create actual dkg contract client, all flags and machine account info file found
	dkgClient = dkgmodule.NewClient(
		node.Logger,
		flowClient,
		txSigner,
		dkgContractAddress,
		machineAccountInfo.Address,
		machineAccountInfo.KeyIndex,
	)

	return dkgClient, nil
}

// createDKGContractClients creates an array dkgContractClient that is sorted by retry fallback priority
func createDKGContractClients(node *cmd.NodeConfig, machineAccountInfo *bootstrap.NodeMachineAccountInfo, flowClientOpts []*common.FlowClientConfig) ([]module.DKGContractClient, error) {
	dkgClients := make([]module.DKGContractClient, 0)

	for _, opt := range flowClientOpts {
		flowClient, err := common.FlowClient(opt)
		if err != nil {
			return nil, fmt.Errorf("failed to create flow client for dkg contract client with options: %s %w", flowClientOpts, err)
		}

		node.Logger.Info().Msgf("created dkg contract client with opts: %s", opt.String())
		dkgClient, err := createDKGContractClient(node, machineAccountInfo, flowClient)
		if err != nil {
			return nil, fmt.Errorf("failed to create dkg contract client with flow client options: %s %w", flowClientOpts, err)
		}

		dkgClients = append(dkgClients, dkgClient)
	}

	return dkgClients, nil
}<|MERGE_RESOLUTION|>--- conflicted
+++ resolved
@@ -95,11 +95,7 @@
 
 		// DKG contract client
 		machineAccountInfo *bootstrap.NodeMachineAccountInfo
-<<<<<<< HEAD
-		flowClientConfigs  []*common.FlowClientConfig
-=======
 		flowClientOpts     []*common.FlowClientConfig
->>>>>>> ffce01d8
 		insecureAccessAPI  bool
 		accessNodeIDS      []string
 
@@ -149,11 +145,7 @@
 		flags.UintVar(&requiredApprovalsForSealConstruction, "required-construction-seal-approvals", sealing.DefaultRequiredApprovalsForSealConstruction, "minimum number of approvals that are required to construct a seal")
 		flags.BoolVar(&emergencySealing, "emergency-sealing-active", sealing.DefaultEmergencySealingActive, "(de)activation of emergency sealing")
 		flags.BoolVar(&insecureAccessAPI, "insecure-access-api", false, "required if insecure GRPC connection should be used")
-<<<<<<< HEAD
-		flags.StringSliceVar(&accessNodeIDS, "access-node-ids", []string{}, fmt.Sprintf("array of access node IDs sorted in priority order where the first ID in this array will get the first connection attempt and each subsequent ID after serves as a fallback. Minimum length %d. Use '*' for all IDs in protocol state.", common.DefaultAccessNodeIDSMinimum))
-=======
 		flags.StringSliceVar(&accessNodeIDS, "access-node-ids", []string{}, fmt.Sprintf("array of access node ID's sorted in priority order where the first ID in this array will get the first connection attempt and each subsequent ID after serves as a fallback. minimum length %d", common.DefaultAccessNodeIDSMinimum))
->>>>>>> ffce01d8
 		flags.DurationVar(&dkgControllerConfig.BaseStartDelay, "dkg-controller-base-start-delay", dkgmodule.DefaultBaseStartDelay, "used to define the range for jitter prior to DKG start (eg. 500µs) - the base value is scaled quadratically with the # of DKG participants")
 		flags.DurationVar(&dkgControllerConfig.BaseHandleFirstBroadcastDelay, "dkg-controller-base-handle-first-broadcast-delay", dkgmodule.DefaultBaseHandleFirstBroadcastDelay, "used to define the range for jitter prior to DKG handling the first broadcast messages (eg. 50ms) - the base value is scaled quadratically with the # of DKG participants")
 		flags.DurationVar(&dkgControllerConfig.HandleSubsequentBroadcastDelay, "dkg-controller-handle-subsequent-broadcast-delay", dkgmodule.DefaultHandleSubsequentBroadcastDelay, "used to define the constant delay introduced prior to DKG handling subsequent broadcast messages (eg. 2s)")
@@ -375,16 +367,6 @@
 			return err
 		}).
 		Module("sdk client connection options", func(builder cmd.NodeBuilder, node *cmd.NodeConfig) error {
-<<<<<<< HEAD
-			anIDS, err := common.ValidateAccessNodeIDSFlag(accessNodeIDS, node.RootChainID, node.State.Sealed())
-			if err != nil {
-				return fmt.Errorf("failed to validate flag --access-node-ids %w", err)
-			}
-
-			flowClientConfigs, err = common.FlowClientConfigs(anIDS, insecureAccessAPI, node.State.Sealed())
-			if err != nil {
-				return fmt.Errorf("failed to prepare flow client connection configs for each access node id %w", err)
-=======
 			if len(accessNodeIDS) < common.DefaultAccessNodeIDSMinimum {
 				return fmt.Errorf("invalid flag --access-node-ids atleast %d IDs must be provided", common.DefaultAccessNodeIDSMinimum)
 			}
@@ -392,22 +374,15 @@
 			flowClientOpts, err = common.FlowClientConfigs(accessNodeIDS, insecureAccessAPI, node.State.Sealed())
 			if err != nil {
 				return fmt.Errorf("failed to prepare flow client connection options for each access node id %w", err)
->>>>>>> ffce01d8
 			}
 
 			return nil
 		}).
 		Component("machine account config validator", func(builder cmd.NodeBuilder, node *cmd.NodeConfig) (module.ReadyDoneAware, error) {
 			//@TODO use fallback logic for flowClient similar to DKG/QC contract clients
-<<<<<<< HEAD
-			flowClient, err := common.FlowClient(flowClientConfigs[0])
-			if err != nil {
-				return nil, fmt.Errorf("failed to get flow client connection option for access node (0): %s %w", flowClientConfigs[0].AccessAddress, err)
-=======
 			flowClient, err := common.FlowClient(flowClientOpts[0])
 			if err != nil {
 				return nil, fmt.Errorf("failed to get flow client connection option for access node (0): %s %w", flowClientOpts[0].AccessAddress, err)
->>>>>>> ffce01d8
 			}
 
 			validator, err := epochs.NewMachineAccountConfigValidator(
@@ -755,11 +730,7 @@
 			node.ProtocolEvents.AddConsumer(viewsObserver)
 
 			// construct DKG contract client
-<<<<<<< HEAD
-			dkgContractClients, err := createDKGContractClients(node, machineAccountInfo, flowClientConfigs)
-=======
 			dkgContractClients, err := createDKGContractClients(node, machineAccountInfo, flowClientOpts)
->>>>>>> ffce01d8
 			if err != nil {
 				return nil, fmt.Errorf("could not create dkg contract client %w", err)
 			}
