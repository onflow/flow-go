--- conflicted
+++ resolved
@@ -115,12 +115,8 @@
 		dkgBrokerTunnel         *dkgmodule.BrokerTunnel
 		blockTimer              protocol.BlockTimer
 		finalizedHeader         *synceng.FinalizedHeaderCache
-<<<<<<< HEAD
-		dkgKeyStore             *bstorage.DKGKeys
+		dkgKeyStore             *bstorage.BeaconPrivateKeys
 		dkgStateStore           *bstorage.DKGState
-=======
-		dkgKeyStore             *bstorage.BeaconPrivateKeys
->>>>>>> c5ee8b7b
 	)
 
 	nodeBuilder := cmd.FlowNode(flow.RoleConsensus.String())
