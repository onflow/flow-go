// (c) 2019 Dapper Labs - ALL RIGHTS RESERVED

package main

import (
	"encoding/json"
	"fmt"
	"path/filepath"
	"time"

	"github.com/spf13/pflag"

	"github.com/onflow/flow-go/cmd"
	"github.com/onflow/flow-go/consensus"
	"github.com/onflow/flow-go/consensus/hotstuff"
	"github.com/onflow/flow-go/consensus/hotstuff/blockproducer"
	"github.com/onflow/flow-go/consensus/hotstuff/committees"
	"github.com/onflow/flow-go/consensus/hotstuff/pacemaker/timeout"
	"github.com/onflow/flow-go/consensus/hotstuff/persister"
	"github.com/onflow/flow-go/consensus/hotstuff/verification"
	recovery "github.com/onflow/flow-go/consensus/recovery/protocol"
	"github.com/onflow/flow-go/engine"
	"github.com/onflow/flow-go/engine/common/requester"
	synceng "github.com/onflow/flow-go/engine/common/synchronization"
	"github.com/onflow/flow-go/engine/consensus/compliance"
	"github.com/onflow/flow-go/engine/consensus/ingestion"
	"github.com/onflow/flow-go/engine/consensus/matching"
	"github.com/onflow/flow-go/engine/consensus/provider"
	"github.com/onflow/flow-go/model/bootstrap"
	"github.com/onflow/flow-go/model/encoding"
	"github.com/onflow/flow-go/model/flow"
	"github.com/onflow/flow-go/model/flow/filter"
	"github.com/onflow/flow-go/module"
	"github.com/onflow/flow-go/module/buffer"
	builder "github.com/onflow/flow-go/module/builder/consensus"
	chmodule "github.com/onflow/flow-go/module/chunks"
	finalizer "github.com/onflow/flow-go/module/finalizer/consensus"
	"github.com/onflow/flow-go/module/mempool"
	consensusMempools "github.com/onflow/flow-go/module/mempool/consensus"
	"github.com/onflow/flow-go/module/mempool/ejectors"
	"github.com/onflow/flow-go/module/mempool/stdmap"
	"github.com/onflow/flow-go/module/metrics"
	"github.com/onflow/flow-go/module/signature"
	"github.com/onflow/flow-go/module/synchronization"
	"github.com/onflow/flow-go/module/validation"
	"github.com/onflow/flow-go/state/protocol"
	badgerState "github.com/onflow/flow-go/state/protocol/badger"
	bstorage "github.com/onflow/flow-go/storage/badger"
	"github.com/onflow/flow-go/utils/io"
)

func main() {

	var (
		guaranteeLimit                         uint
		resultLimit                            uint
		approvalLimit                          uint
		sealLimit                              uint
<<<<<<< HEAD
		pendingReceiptsLimit                   uint
=======
		pendngReceiptsLimit                    uint
>>>>>>> 42562108
		minInterval                            time.Duration
		maxInterval                            time.Duration
		maxSealPerBlock                        uint
		maxGuaranteePerBlock                   uint
		hotstuffTimeout                        time.Duration
		hotstuffMinTimeout                     time.Duration
		hotstuffTimeoutIncreaseFactor          float64
		hotstuffTimeoutDecreaseFactor          float64
		hotstuffTimeoutVoteAggregationFraction float64
		blockRateDelay                         time.Duration
		chunkAlpha                             uint
		requiredApprovalsForSealVerification   uint
		requiredApprovalsForSealConstruction   uint
		emergencySealing                       bool

<<<<<<< HEAD
		err              error
		mutableState     protocol.MutableState
		privateDKGData   *bootstrap.DKGParticipantPriv
		guarantees       mempool.Guarantees
		results          mempool.IncorporatedResults
		receipts         mempool.ExecutionTree
		approvals        mempool.Approvals
		seals            mempool.IncorporatedResultSeals
		pendingReceipts  mempool.PendingReceipts
		prov             *provider.Engine
		receiptRequester *requester.Engine
		syncCore         *synchronization.Core
		comp             *compliance.Engine
		match            *matching.Engine
		conMetrics       module.ConsensusMetrics
		mainMetrics      module.HotstuffMetrics
		receiptValidator module.ReceiptValidator
		chunkAssigner    *chmodule.ChunkAssigner
=======
		err               error
		mutableState      protocol.MutableState
		privateDKGData    *bootstrap.DKGParticipantPriv
		guarantees        mempool.Guarantees
		results           mempool.IncorporatedResults
		receipts          mempool.ExecutionTree
		approvals         mempool.Approvals
		seals             mempool.IncorporatedResultSeals
		pendingReceipts   mempool.PendingReceipts
		prov              *provider.Engine
		receiptRequester  *requester.Engine
		syncCore          *synchronization.Core
		comp              *compliance.Engine
		conMetrics        module.ConsensusMetrics
		mainMetrics       module.HotstuffMetrics
		receiptValidator  module.ReceiptValidator
		approvalValidator module.ApprovalValidator
		chunkAssigner     *chmodule.ChunkAssigner
>>>>>>> 42562108
	)

	cmd.FlowNode(flow.RoleConsensus.String()).
		ExtraFlags(func(flags *pflag.FlagSet) {
			flags.UintVar(&guaranteeLimit, "guarantee-limit", 1000, "maximum number of guarantees in the memory pool")
			flags.UintVar(&resultLimit, "result-limit", 10000, "maximum number of execution results in the memory pool")
			flags.UintVar(&approvalLimit, "approval-limit", 1000, "maximum number of result approvals in the memory pool")
			flags.UintVar(&sealLimit, "seal-limit", 10000, "maximum number of block seals in the memory pool")
<<<<<<< HEAD
			flags.UintVar(&pendingReceiptsLimit, "pending-receipts-limit", 10000, "maximum number of pending receipts in the mempool")
=======
			flags.UintVar(&pendngReceiptsLimit, "pending-receipts-limit", 10000, "maximum number of pending receipts in the mempool")
>>>>>>> 42562108
			flags.DurationVar(&minInterval, "min-interval", time.Millisecond, "the minimum amount of time between two blocks")
			flags.DurationVar(&maxInterval, "max-interval", 90*time.Second, "the maximum amount of time between two blocks")
			flags.UintVar(&maxSealPerBlock, "max-seal-per-block", 100, "the maximum number of seals to be included in a block")
			flags.UintVar(&maxGuaranteePerBlock, "max-guarantee-per-block", 100, "the maximum number of collection guarantees to be included in a block")
			flags.DurationVar(&hotstuffTimeout, "hotstuff-timeout", 60*time.Second, "the initial timeout for the hotstuff pacemaker")
			flags.DurationVar(&hotstuffMinTimeout, "hotstuff-min-timeout", 2500*time.Millisecond, "the lower timeout bound for the hotstuff pacemaker")
			flags.Float64Var(&hotstuffTimeoutIncreaseFactor, "hotstuff-timeout-increase-factor", timeout.DefaultConfig.TimeoutIncrease, "multiplicative increase of timeout value in case of time out event")
			flags.Float64Var(&hotstuffTimeoutDecreaseFactor, "hotstuff-timeout-decrease-factor", timeout.DefaultConfig.TimeoutDecrease, "multiplicative decrease of timeout value in case of progress")
			flags.Float64Var(&hotstuffTimeoutVoteAggregationFraction, "hotstuff-timeout-vote-aggregation-fraction", 0.6, "additional fraction of replica timeout that the primary will wait for votes")
			flags.DurationVar(&blockRateDelay, "block-rate-delay", 500*time.Millisecond, "the delay to broadcast block proposal in order to control block production rate")
			flags.UintVar(&chunkAlpha, "chunk-alpha", chmodule.DefaultChunkAssignmentAlpha, "number of verifiers that should be assigned to each chunk")
			flags.UintVar(&requiredApprovalsForSealVerification, "required-verification-seal-approvals", validation.DefaultRequiredApprovalsForSealValidation, "minimum number of approvals that are required to verify a seal")
			flags.UintVar(&requiredApprovalsForSealConstruction, "required-construction-seal-approvals", matching.DefaultRequiredApprovalsForSealConstruction, "minimum number of approvals that are required to construct a seal")
			flags.BoolVar(&emergencySealing, "emergency-sealing-active", matching.DefaultEmergencySealingActive, "(de)activation of emergency sealing")
		}).
		Module("consensus node metrics", func(node *cmd.FlowNodeBuilder) error {
			conMetrics = metrics.NewConsensusCollector(node.Tracer, node.MetricsRegisterer)
			return nil
		}).
		Module("mutable follower state", func(node *cmd.FlowNodeBuilder) error {
			// For now, we only support state implementations from package badger.
			// If we ever support different implementations, the following can be replaced by a type-aware factory
			state, ok := node.State.(*badgerState.State)
			if !ok {
				return fmt.Errorf("only implementations of type badger.State are currenlty supported but read-only state has type %T", node.State)
			}

			// We need to ensure `requiredApprovalsForSealVerification <= requiredApprovalsForSealConstruction <= chunkAlpha`
			if requiredApprovalsForSealVerification > requiredApprovalsForSealConstruction {
				return fmt.Errorf("invalid consensus parameters: requiredApprovalsForSealVerification > requiredApprovalsForSealConstruction")
			}
			if requiredApprovalsForSealConstruction > chunkAlpha {
				return fmt.Errorf("invalid consensus parameters: requiredApprovalsForSealConstruction > chunkAlpha")
			}

			chunkAssigner, err = chmodule.NewChunkAssigner(chunkAlpha, node.State)
			if err != nil {
				return fmt.Errorf("could not instantiate assignment algorithm for chunk verification: %w", err)
			}

			receiptValidator = validation.NewReceiptValidator(
				node.State,
				node.Storage.Index,
				node.Storage.Results,
				signature.NewAggregationVerifier(encoding.ExecutionReceiptTag))

			resultApprovalSigVerifier := signature.NewAggregationVerifier(encoding.ResultApprovalTag)

			approvalValidator = validation.NewApprovalValidator(
				node.State,
				resultApprovalSigVerifier)

			sealValidator := validation.NewSealValidator(
				node.State,
				node.Storage.Headers,
				node.Storage.Payloads,
				node.Storage.Seals,
				chunkAssigner,
				resultApprovalSigVerifier,
				requiredApprovalsForSealVerification,
				conMetrics)

			mutableState, err = badgerState.NewFullConsensusState(
				state,
				node.Storage.Index,
				node.Storage.Payloads,
				node.Tracer,
				node.ProtocolEvents,
				receiptValidator,
				sealValidator)
			return err
		}).
		Module("random beacon key", func(node *cmd.FlowNodeBuilder) error {
			privateDKGData, err = loadDKGPrivateData(node.BaseConfig.BootstrapDir, node.NodeID)
			return err
		}).
		Module("collection guarantees mempool", func(node *cmd.FlowNodeBuilder) error {
			guarantees, err = stdmap.NewGuarantees(guaranteeLimit)
			return err
		}).
		Module("execution results mempool", func(node *cmd.FlowNodeBuilder) error {
			results, err = stdmap.NewIncorporatedResults(resultLimit)
			return err
		}).
		Module("execution receipts mempool", func(node *cmd.FlowNodeBuilder) error {
			receipts = consensusMempools.NewExecutionTree()
			// registers size method of backend for metrics
			err = node.Metrics.Mempool.Register(metrics.ResourceReceipt, receipts.Size)
			if err != nil {
				return fmt.Errorf("could not register backend metric: %w", err)
			}
			return nil
		}).
		Module("result approvals mempool", func(node *cmd.FlowNodeBuilder) error {
			approvals, err = stdmap.NewApprovals(approvalLimit)
			return err
		}).
		Module("block seals mempool", func(node *cmd.FlowNodeBuilder) error {
			// use a custom ejector so we don't eject seals that would break
			// the chain of seals
			ejector := ejectors.NewLatestIncorporatedResultSeal(node.Storage.Headers)
			resultSeals := stdmap.NewIncorporatedResultSeals(stdmap.WithLimit(sealLimit), stdmap.WithEject(ejector.Eject))
			seals, err = consensusMempools.NewExecStateForkSuppressor(consensusMempools.LogForkAndCrash(node.Logger), resultSeals, node.DB, node.Logger)
			if err != nil {
				return fmt.Errorf("failed to wrap seals mempool into ExecStateForkSuppressor: %w", err)
			}
			return nil
		}).
		Module("pending receipts mempool", func(node *cmd.FlowNodeBuilder) error {
<<<<<<< HEAD
			pendingReceipts = stdmap.NewPendingReceipts(pendingReceiptsLimit)
=======
			pendingReceipts = stdmap.NewPendingReceipts(pendngReceiptsLimit)
>>>>>>> 42562108
			return nil
		}).
		Module("hotstuff main metrics", func(node *cmd.FlowNodeBuilder) error {
			mainMetrics = metrics.NewHotstuffCollector(node.RootChainID)
			return nil
		}).
		Module("sync core", func(node *cmd.FlowNodeBuilder) error {
			syncCore, err = synchronization.New(node.Logger, synchronization.DefaultConfig())
			return err
		}).
		Component("matching engine", func(node *cmd.FlowNodeBuilder) (module.ReadyDoneAware, error) {

			receiptRequester, err = requester.New(
				node.Logger,
				node.Metrics.Engine,
				node.Network,
				node.Me,
				node.State,
				engine.RequestReceiptsByBlockID,
				filter.HasRole(flow.RoleExecution),
				func() flow.Entity { return &flow.ExecutionReceipt{} },
				// requester.WithBatchThreshold(100),
			)
			if err != nil {
				return nil, err
			}

<<<<<<< HEAD
			match, err = matching.New(
=======
			match, err := matching.NewEngine(
>>>>>>> 42562108
				node.Logger,
				node.Metrics.Engine,
				node.Tracer,
				node.Metrics.Mempool,
				conMetrics,
				node.Network,
				node.State,
				node.Me,
				receiptRequester,
				node.Storage.Receipts,
				node.Storage.Headers,
				node.Storage.Index,
				node.Storage.Payloads,
				results,
				receipts,
				approvals,
				seals,
				pendingReceipts,
				chunkAssigner,
				receiptValidator,
				approvalValidator,
				requiredApprovalsForSealConstruction,
				emergencySealing,
			)

			receiptRequester.WithHandle(match.HandleReceipt)

			return match, err
		}).
		Component("provider engine", func(node *cmd.FlowNodeBuilder) (module.ReadyDoneAware, error) {
			prov, err = provider.New(
				node.Logger,
				node.Metrics.Engine,
				node.Tracer,
				node.Network,
				node.State,
				node.Me,
			)
			return prov, err
		}).
		Component("ingestion engine", func(node *cmd.FlowNodeBuilder) (module.ReadyDoneAware, error) {
			ing, err := ingestion.New(
				node.Logger,
				node.Tracer,
				node.Metrics.Engine,
				conMetrics,
				node.Metrics.Mempool,
				node.Network,
				node.State,
				node.Storage.Headers,
				node.Me,
				guarantees,
			)
			return ing, err
		}).
		Component("consensus components", func(node *cmd.FlowNodeBuilder) (module.ReadyDoneAware, error) {

			// TODO: we should probably find a way to initialize mutually dependent engines separately

			// initialize the entity database accessors
			cleaner := bstorage.NewCleaner(node.Logger, node.DB, metrics.NewCleanerCollector(), flow.DefaultValueLogGCFrequency)

			// initialize the pending blocks cache
			proposals := buffer.NewPendingBlocks()

			// initialize the compliance engine
			comp, err = compliance.New(
				node.Logger,
				node.Metrics.Engine,
				node.Tracer,
				node.Metrics.Mempool,
				conMetrics,
				node.Network,
				node.Me,
				cleaner,
				node.Storage.Headers,
				node.Storage.Payloads,
				mutableState,
				prov,
				proposals,
				syncCore,
			)
			if err != nil {
				return nil, fmt.Errorf("could not initialize compliance engine: %w", err)
			}

			// initialize the block builder
			var build module.Builder
			build = builder.NewBuilder(
				node.Metrics.Mempool,
				node.DB,
				mutableState,
				node.Storage.Headers,
				node.Storage.Seals,
				node.Storage.Index,
				node.Storage.Blocks,
				node.Storage.Results,
				guarantees,
				seals,
				receipts,
				node.Tracer,
				builder.WithMinInterval(minInterval),
				builder.WithMaxInterval(maxInterval),
				builder.WithMaxSealCount(maxSealPerBlock),
				builder.WithMaxGuaranteeCount(maxGuaranteePerBlock),
			)
			build = blockproducer.NewMetricsWrapper(build, mainMetrics) // wrapper for measuring time spent building block payload component

			// initialize the block finalizer
			finalize := finalizer.NewFinalizer(
				node.DB,
				node.Storage.Headers,
				mutableState,
				finalizer.WithCleanup(finalizer.CleanupMempools(
					node.Metrics.Mempool,
					conMetrics,
					node.Storage.Payloads,
					guarantees,
					seals,
				)),
			)

			// initialize the aggregating signature module for staking signatures
			staking := signature.NewAggregationProvider(encoding.ConsensusVoteTag, node.Me)

			// initialize the threshold signature module for random beacon signatures
			beacon := signature.NewThresholdProvider(encoding.RandomBeaconTag, privateDKGData.RandomBeaconPrivKey)

			// initialize the simple merger to combine staking & beacon signatures
			merger := signature.NewCombiner()

			// initialize Main consensus committee's state
			var committee hotstuff.Committee
			committee, err = committees.NewConsensusCommittee(node.State, node.Me.NodeID())
			if err != nil {
				return nil, fmt.Errorf("could not create Committee state for main consensus: %w", err)
			}
			committee = committees.NewMetricsWrapper(committee, mainMetrics) // wrapper for measuring time spent determining consensus committee relations

			// initialize the combined signer for hotstuff
			var signer hotstuff.SignerVerifier
			signer = verification.NewCombinedSigner(
				committee,
				staking,
				beacon,
				merger,
				node.NodeID,
			)
			signer = verification.NewMetricsWrapper(signer, mainMetrics) // wrapper for measuring time spent with crypto-related operations

			// initialize the indexer to add index for receipts by the executed block id.
			// so that receipts can be found by block id.
			indexer := matching.NewIndexer(node.Logger, node.Storage.Receipts, node.Storage.Payloads)

			// initialize a logging notifier for hotstuff
			notifier := createNotifier(
				node.Logger,
				mainMetrics,
				node.Tracer,
				node.Storage.Index,
				node.RootChainID,
<<<<<<< HEAD
				match,
=======
				indexer,
>>>>>>> 42562108
			)
			// make compliance engine as a FinalizationConsumer
			// initialize the persister
			persist := persister.New(node.DB, node.RootChainID)

			// query the last finalized block and pending blocks for recovery
			finalized, pending, err := recovery.FindLatest(node.State, node.Storage.Headers)
			if err != nil {
				return nil, fmt.Errorf("could not find latest finalized block and pending blocks: %w", err)
			}

			// initialize hotstuff consensus algorithm
			hot, err := consensus.NewParticipant(
				node.Logger,
				notifier,
				mainMetrics,
				node.Storage.Headers,
				committee,
				build,
				finalize,
				persist,
				signer,
				comp,
				node.RootBlock.Header,
				node.RootQC,
				finalized,
				pending,
				consensus.WithInitialTimeout(hotstuffTimeout),
				consensus.WithMinTimeout(hotstuffMinTimeout),
				consensus.WithVoteAggregationTimeoutFraction(hotstuffTimeoutVoteAggregationFraction),
				consensus.WithTimeoutIncreaseFactor(hotstuffTimeoutIncreaseFactor),
				consensus.WithTimeoutDecreaseFactor(hotstuffTimeoutDecreaseFactor),
				consensus.WithBlockRateDelay(blockRateDelay),
			)
			if err != nil {
				return nil, fmt.Errorf("could not initialize hotstuff engine: %w", err)
			}

			comp = comp.WithConsensus(hot)
			return comp, nil
		}).
		Component("sync engine", func(node *cmd.FlowNodeBuilder) (module.ReadyDoneAware, error) {
			sync, err := synceng.New(
				node.Logger,
				node.Metrics.Engine,
				node.Network,
				node.Me,
				node.State,
				node.Storage.Blocks,
				comp,
				syncCore,
			)
			if err != nil {
				return nil, fmt.Errorf("could not initialize synchronization engine: %w", err)
			}

			return sync, nil
		}).
		Component("receipt requester engine", func(node *cmd.FlowNodeBuilder) (module.ReadyDoneAware, error) {
			// created with matching engine
			return receiptRequester, nil
		}).
		Run()
}

func loadDKGPrivateData(dir string, myID flow.Identifier) (*bootstrap.DKGParticipantPriv, error) {
	path := fmt.Sprintf(bootstrap.PathRandomBeaconPriv, myID)
	data, err := io.ReadFile(filepath.Join(dir, path))
	if err != nil {
		return nil, err
	}

	var priv bootstrap.DKGParticipantPriv
	err = json.Unmarshal(data, &priv)
	if err != nil {
		return nil, err
	}
	return &priv, nil
}<|MERGE_RESOLUTION|>--- conflicted
+++ resolved
@@ -56,11 +56,7 @@
 		resultLimit                            uint
 		approvalLimit                          uint
 		sealLimit                              uint
-<<<<<<< HEAD
-		pendingReceiptsLimit                   uint
-=======
 		pendngReceiptsLimit                    uint
->>>>>>> 42562108
 		minInterval                            time.Duration
 		maxInterval                            time.Duration
 		maxSealPerBlock                        uint
@@ -76,26 +72,6 @@
 		requiredApprovalsForSealConstruction   uint
 		emergencySealing                       bool
 
-<<<<<<< HEAD
-		err              error
-		mutableState     protocol.MutableState
-		privateDKGData   *bootstrap.DKGParticipantPriv
-		guarantees       mempool.Guarantees
-		results          mempool.IncorporatedResults
-		receipts         mempool.ExecutionTree
-		approvals        mempool.Approvals
-		seals            mempool.IncorporatedResultSeals
-		pendingReceipts  mempool.PendingReceipts
-		prov             *provider.Engine
-		receiptRequester *requester.Engine
-		syncCore         *synchronization.Core
-		comp             *compliance.Engine
-		match            *matching.Engine
-		conMetrics       module.ConsensusMetrics
-		mainMetrics      module.HotstuffMetrics
-		receiptValidator module.ReceiptValidator
-		chunkAssigner    *chmodule.ChunkAssigner
-=======
 		err               error
 		mutableState      protocol.MutableState
 		privateDKGData    *bootstrap.DKGParticipantPriv
@@ -114,7 +90,6 @@
 		receiptValidator  module.ReceiptValidator
 		approvalValidator module.ApprovalValidator
 		chunkAssigner     *chmodule.ChunkAssigner
->>>>>>> 42562108
 	)
 
 	cmd.FlowNode(flow.RoleConsensus.String()).
@@ -123,11 +98,7 @@
 			flags.UintVar(&resultLimit, "result-limit", 10000, "maximum number of execution results in the memory pool")
 			flags.UintVar(&approvalLimit, "approval-limit", 1000, "maximum number of result approvals in the memory pool")
 			flags.UintVar(&sealLimit, "seal-limit", 10000, "maximum number of block seals in the memory pool")
-<<<<<<< HEAD
-			flags.UintVar(&pendingReceiptsLimit, "pending-receipts-limit", 10000, "maximum number of pending receipts in the mempool")
-=======
 			flags.UintVar(&pendngReceiptsLimit, "pending-receipts-limit", 10000, "maximum number of pending receipts in the mempool")
->>>>>>> 42562108
 			flags.DurationVar(&minInterval, "min-interval", time.Millisecond, "the minimum amount of time between two blocks")
 			flags.DurationVar(&maxInterval, "max-interval", 90*time.Second, "the maximum amount of time between two blocks")
 			flags.UintVar(&maxSealPerBlock, "max-seal-per-block", 100, "the maximum number of seals to be included in a block")
@@ -237,11 +208,7 @@
 			return nil
 		}).
 		Module("pending receipts mempool", func(node *cmd.FlowNodeBuilder) error {
-<<<<<<< HEAD
-			pendingReceipts = stdmap.NewPendingReceipts(pendingReceiptsLimit)
-=======
 			pendingReceipts = stdmap.NewPendingReceipts(pendngReceiptsLimit)
->>>>>>> 42562108
 			return nil
 		}).
 		Module("hotstuff main metrics", func(node *cmd.FlowNodeBuilder) error {
@@ -269,11 +236,7 @@
 				return nil, err
 			}
 
-<<<<<<< HEAD
-			match, err = matching.New(
-=======
 			match, err := matching.NewEngine(
->>>>>>> 42562108
 				node.Logger,
 				node.Metrics.Engine,
 				node.Tracer,
@@ -435,11 +398,7 @@
 				node.Tracer,
 				node.Storage.Index,
 				node.RootChainID,
-<<<<<<< HEAD
-				match,
-=======
 				indexer,
->>>>>>> 42562108
 			)
 			// make compliance engine as a FinalizationConsumer
 			// initialize the persister
