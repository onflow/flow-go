// (c) 2019 Dapper Labs - ALL RIGHTS RESERVED

package main

import (
	"encoding/json"
	"errors"
	"fmt"
	"path/filepath"
	"time"

	"github.com/onflow/flow-go/cmd/util/cmd/common"

	"github.com/spf13/pflag"

	"github.com/onflow/flow-go-sdk/client"
	"github.com/onflow/flow-go-sdk/crypto"

	"github.com/onflow/flow-go/cmd"
	"github.com/onflow/flow-go/consensus"
	"github.com/onflow/flow-go/consensus/hotstuff"
	"github.com/onflow/flow-go/consensus/hotstuff/blockproducer"
	"github.com/onflow/flow-go/consensus/hotstuff/committees"
	"github.com/onflow/flow-go/consensus/hotstuff/notifications/pubsub"
	"github.com/onflow/flow-go/consensus/hotstuff/pacemaker/timeout"
	"github.com/onflow/flow-go/consensus/hotstuff/persister"
	"github.com/onflow/flow-go/consensus/hotstuff/verification"
	recovery "github.com/onflow/flow-go/consensus/recovery/protocol"
	"github.com/onflow/flow-go/engine"
	"github.com/onflow/flow-go/engine/common/requester"
	synceng "github.com/onflow/flow-go/engine/common/synchronization"
	"github.com/onflow/flow-go/engine/consensus/approvals/tracker"
	"github.com/onflow/flow-go/engine/consensus/compliance"
	dkgeng "github.com/onflow/flow-go/engine/consensus/dkg"
	"github.com/onflow/flow-go/engine/consensus/ingestion"
	"github.com/onflow/flow-go/engine/consensus/matching"
	"github.com/onflow/flow-go/engine/consensus/provider"
	"github.com/onflow/flow-go/engine/consensus/sealing"
	"github.com/onflow/flow-go/fvm/systemcontracts"
	"github.com/onflow/flow-go/model/bootstrap"
	"github.com/onflow/flow-go/model/dkg"
	dkgmodel "github.com/onflow/flow-go/model/dkg"
	"github.com/onflow/flow-go/model/encodable"
	"github.com/onflow/flow-go/model/encoding"
	"github.com/onflow/flow-go/model/flow"
	"github.com/onflow/flow-go/model/flow/filter"
	"github.com/onflow/flow-go/module"
	"github.com/onflow/flow-go/module/buffer"
	builder "github.com/onflow/flow-go/module/builder/consensus"
	chmodule "github.com/onflow/flow-go/module/chunks"
	dkgmodule "github.com/onflow/flow-go/module/dkg"
	"github.com/onflow/flow-go/module/epochs"
	finalizer "github.com/onflow/flow-go/module/finalizer/consensus"
	"github.com/onflow/flow-go/module/mempool"
	consensusMempools "github.com/onflow/flow-go/module/mempool/consensus"
	"github.com/onflow/flow-go/module/mempool/stdmap"
	"github.com/onflow/flow-go/module/metrics"
	"github.com/onflow/flow-go/module/signature"
	"github.com/onflow/flow-go/module/synchronization"
	"github.com/onflow/flow-go/module/validation"
	"github.com/onflow/flow-go/state/protocol"
	badgerState "github.com/onflow/flow-go/state/protocol/badger"
	"github.com/onflow/flow-go/state/protocol/blocktimer"
	"github.com/onflow/flow-go/state/protocol/events/gadgets"
	"github.com/onflow/flow-go/storage"
	bstorage "github.com/onflow/flow-go/storage/badger"
	"github.com/onflow/flow-go/utils/io"
)

func main() {

	var (
		guaranteeLimit                         uint
		resultLimit                            uint
		approvalLimit                          uint
		sealLimit                              uint
		pendingReceiptsLimit                   uint
		minInterval                            time.Duration
		maxInterval                            time.Duration
		maxSealPerBlock                        uint
		maxGuaranteePerBlock                   uint
		hotstuffTimeout                        time.Duration
		hotstuffMinTimeout                     time.Duration
		hotstuffTimeoutIncreaseFactor          float64
		hotstuffTimeoutDecreaseFactor          float64
		hotstuffTimeoutVoteAggregationFraction float64
		blockRateDelay                         time.Duration
		chunkAlpha                             uint
		requiredApprovalsForSealVerification   uint
		requiredApprovalsForSealConstruction   uint
		emergencySealing                       bool
<<<<<<< HEAD

		// DKG contract client
		accessAddress      string
		secureAccessNodeID string
		insecureAccessAPI  bool
=======
		dkgControllerConfig                    dkgmodule.ControllerConfig
		startupTimeString                      string
		startupTime                            time.Time

		// DKG contract client
		machineAccountInfo *bootstrap.NodeMachineAccountInfo
		flowClientOpts     []*common.FlowClientConfig
		insecureAccessAPI  bool
		accessNodeIDS      []string
>>>>>>> 662885b8

		err                     error
		mutableState            protocol.MutableState
		privateDKGData          *dkgmodel.DKGParticipantPriv
		guarantees              mempool.Guarantees
		receipts                mempool.ExecutionTree
		seals                   mempool.IncorporatedResultSeals
		pendingReceipts         mempool.PendingReceipts
		prov                    *provider.Engine
		receiptRequester        *requester.Engine
		syncCore                *synchronization.Core
		comp                    *compliance.Engine
		conMetrics              module.ConsensusMetrics
		mainMetrics             module.HotstuffMetrics
		receiptValidator        module.ReceiptValidator
		chunkAssigner           *chmodule.ChunkAssigner
		finalizationDistributor *pubsub.FinalizationDistributor
		dkgBrokerTunnel         *dkgmodule.BrokerTunnel
		blockTimer              protocol.BlockTimer
		finalizedHeader         *synceng.FinalizedHeaderCache
		dkgKeyStore             *bstorage.DKGKeys
	)

<<<<<<< HEAD
	cmd.FlowNode(flow.RoleConsensus.String()).
		ExtraFlags(func(flags *pflag.FlagSet) {
			flags.UintVar(&guaranteeLimit, "guarantee-limit", 1000, "maximum number of guarantees in the memory pool")
			flags.UintVar(&resultLimit, "result-limit", 10000, "maximum number of execution results in the memory pool")
			flags.UintVar(&approvalLimit, "approval-limit", 1000, "maximum number of result approvals in the memory pool")
			// the default value is able to buffer as many seals as would be generated over ~12 hours. In case it
			// ever gets full, the node will simply crash instead of employing complex ejection logic.
			flags.UintVar(&sealLimit, "seal-limit", 44200, "maximum number of block seals in the memory pool")
			flags.UintVar(&pendingReceiptsLimit, "pending-receipts-limit", 10000, "maximum number of pending receipts in the mempool")
			flags.DurationVar(&minInterval, "min-interval", time.Millisecond, "the minimum amount of time between two blocks")
			flags.DurationVar(&maxInterval, "max-interval", 90*time.Second, "the maximum amount of time between two blocks")
			flags.UintVar(&maxSealPerBlock, "max-seal-per-block", 100, "the maximum number of seals to be included in a block")
			flags.UintVar(&maxGuaranteePerBlock, "max-guarantee-per-block", 100, "the maximum number of collection guarantees to be included in a block")
			flags.DurationVar(&hotstuffTimeout, "hotstuff-timeout", 60*time.Second, "the initial timeout for the hotstuff pacemaker")
			flags.DurationVar(&hotstuffMinTimeout, "hotstuff-min-timeout", 2500*time.Millisecond, "the lower timeout bound for the hotstuff pacemaker")
			flags.Float64Var(&hotstuffTimeoutIncreaseFactor, "hotstuff-timeout-increase-factor", timeout.DefaultConfig.TimeoutIncrease, "multiplicative increase of timeout value in case of time out event")
			flags.Float64Var(&hotstuffTimeoutDecreaseFactor, "hotstuff-timeout-decrease-factor", timeout.DefaultConfig.TimeoutDecrease, "multiplicative decrease of timeout value in case of progress")
			flags.Float64Var(&hotstuffTimeoutVoteAggregationFraction, "hotstuff-timeout-vote-aggregation-fraction", 0.6, "additional fraction of replica timeout that the primary will wait for votes")
			flags.DurationVar(&blockRateDelay, "block-rate-delay", 500*time.Millisecond, "the delay to broadcast block proposal in order to control block production rate")
			flags.UintVar(&chunkAlpha, "chunk-alpha", chmodule.DefaultChunkAssignmentAlpha, "number of verifiers that should be assigned to each chunk")
			flags.UintVar(&requiredApprovalsForSealVerification, "required-verification-seal-approvals", validation.DefaultRequiredApprovalsForSealValidation, "minimum number of approvals that are required to verify a seal")
			flags.UintVar(&requiredApprovalsForSealConstruction, "required-construction-seal-approvals", sealing.DefaultRequiredApprovalsForSealConstruction, "minimum number of approvals that are required to construct a seal")
			flags.BoolVar(&emergencySealing, "emergency-sealing-active", sealing.DefaultEmergencySealingActive, "(de)activation of emergency sealing")
			flags.StringVar(&accessAddress, "access-address", "", "the address of an access node")
			flags.StringVar(&secureAccessNodeID, "secure-access-node-id", "", "the node ID of the secure access GRPC server")
			flags.BoolVar(&insecureAccessAPI, "insecure-access-api", true, "required if insecure GRPC connection should be used")
		}).
		Initialize().
=======
	nodeBuilder := cmd.FlowNode(flow.RoleConsensus.String())
	nodeBuilder.ExtraFlags(func(flags *pflag.FlagSet) {
		flags.UintVar(&guaranteeLimit, "guarantee-limit", 1000, "maximum number of guarantees in the memory pool")
		flags.UintVar(&resultLimit, "result-limit", 10000, "maximum number of execution results in the memory pool")
		flags.UintVar(&approvalLimit, "approval-limit", 1000, "maximum number of result approvals in the memory pool")
		// the default value is able to buffer as many seals as would be generated over ~12 hours. In case it
		// ever gets full, the node will simply crash instead of employing complex ejection logic.
		flags.UintVar(&sealLimit, "seal-limit", 44200, "maximum number of block seals in the memory pool")
		flags.UintVar(&pendingReceiptsLimit, "pending-receipts-limit", 10000, "maximum number of pending receipts in the mempool")
		flags.DurationVar(&minInterval, "min-interval", time.Millisecond, "the minimum amount of time between two blocks")
		flags.DurationVar(&maxInterval, "max-interval", 90*time.Second, "the maximum amount of time between two blocks")
		flags.UintVar(&maxSealPerBlock, "max-seal-per-block", 100, "the maximum number of seals to be included in a block")
		flags.UintVar(&maxGuaranteePerBlock, "max-guarantee-per-block", 100, "the maximum number of collection guarantees to be included in a block")
		flags.DurationVar(&hotstuffTimeout, "hotstuff-timeout", 60*time.Second, "the initial timeout for the hotstuff pacemaker")
		flags.DurationVar(&hotstuffMinTimeout, "hotstuff-min-timeout", 2500*time.Millisecond, "the lower timeout bound for the hotstuff pacemaker")
		flags.Float64Var(&hotstuffTimeoutIncreaseFactor, "hotstuff-timeout-increase-factor", timeout.DefaultConfig.TimeoutIncrease, "multiplicative increase of timeout value in case of time out event")
		flags.Float64Var(&hotstuffTimeoutDecreaseFactor, "hotstuff-timeout-decrease-factor", timeout.DefaultConfig.TimeoutDecrease, "multiplicative decrease of timeout value in case of progress")
		flags.Float64Var(&hotstuffTimeoutVoteAggregationFraction, "hotstuff-timeout-vote-aggregation-fraction", 0.6, "additional fraction of replica timeout that the primary will wait for votes")
		flags.DurationVar(&blockRateDelay, "block-rate-delay", 500*time.Millisecond, "the delay to broadcast block proposal in order to control block production rate")
		flags.UintVar(&chunkAlpha, "chunk-alpha", chmodule.DefaultChunkAssignmentAlpha, "number of verifiers that should be assigned to each chunk")
		flags.UintVar(&requiredApprovalsForSealVerification, "required-verification-seal-approvals", validation.DefaultRequiredApprovalsForSealValidation, "minimum number of approvals that are required to verify a seal")
		flags.UintVar(&requiredApprovalsForSealConstruction, "required-construction-seal-approvals", sealing.DefaultRequiredApprovalsForSealConstruction, "minimum number of approvals that are required to construct a seal")
		flags.BoolVar(&emergencySealing, "emergency-sealing-active", sealing.DefaultEmergencySealingActive, "(de)activation of emergency sealing")
		flags.BoolVar(&insecureAccessAPI, "insecure-access-api", false, "required if insecure GRPC connection should be used")
		flags.StringSliceVar(&accessNodeIDS, "access-node-ids", []string{}, fmt.Sprintf("array of access node ID's sorted in priority order where the first ID in this array will get the first connection attempt and each subsequent ID after serves as a fallback. minimum length %d", common.DefaultAccessNodeIDSMinimum))
		flags.DurationVar(&dkgControllerConfig.BaseStartDelay, "dkg-controller-base-start-delay", dkgmodule.DefaultBaseStartDelay, "used to define the range for jitter prior to DKG start (eg. 500µs) - the base value is scaled quadratically with the # of DKG participants")
		flags.DurationVar(&dkgControllerConfig.BaseHandleFirstBroadcastDelay, "dkg-controller-base-handle-first-broadcast-delay", dkgmodule.DefaultBaseHandleFirstBroadcastDelay, "used to define the range for jitter prior to DKG handling the first broadcast messages (eg. 50ms) - the base value is scaled quadratically with the # of DKG participants")
		flags.DurationVar(&dkgControllerConfig.HandleSubsequentBroadcastDelay, "dkg-controller-handle-subsequent-broadcast-delay", dkgmodule.DefaultHandleSubsequentBroadcastDelay, "used to define the constant delay introduced prior to DKG handling subsequent broadcast messages (eg. 2s)")
		flags.StringVar(&startupTimeString, "hotstuff-startup-time", cmd.NotSet, "specifies date and time (in ISO 8601 format) after which the consensus participant may enter the first view (e.g 1996-04-24T15:04:05-07:00)")
	}).ValidateFlags(func() error {
		nodeBuilder.Logger.Info().Str("startup_time_str", startupTimeString).Msg("got startup_time_str")
		if startupTimeString != cmd.NotSet {
			t, err := time.Parse(time.RFC3339, startupTimeString)
			if err != nil {
				return fmt.Errorf("invalid start-time value: %w", err)
			}
			startupTime = t
			nodeBuilder.Logger.Info().Time("startup_time", startupTime).Msg("got startup_time")
		}
		return nil
	})

	if err = nodeBuilder.Initialize(); err != nil {
		nodeBuilder.Logger.Fatal().Err(err).Send()
	}

	nodeBuilder.
>>>>>>> 662885b8
		Module("consensus node metrics", func(builder cmd.NodeBuilder, node *cmd.NodeConfig) error {
			conMetrics = metrics.NewConsensusCollector(node.Tracer, node.MetricsRegisterer)
			return nil
		}).
		Module("dkg key storage", func(builder cmd.NodeBuilder, node *cmd.NodeConfig) error {
			dkgKeyStore, err = bstorage.NewDKGKeys(node.Metrics.Cache, node.SecretsDB)
			return err
		}).
		Module("mutable follower state", func(builder cmd.NodeBuilder, node *cmd.NodeConfig) error {
			// For now, we only support state implementations from package badger.
			// If we ever support different implementations, the following can be replaced by a type-aware factory
			state, ok := node.State.(*badgerState.State)
			if !ok {
				return fmt.Errorf("only implementations of type badger.State are currently supported but read-only state has type %T", node.State)
			}

			// We need to ensure `requiredApprovalsForSealVerification <= requiredApprovalsForSealConstruction <= chunkAlpha`
			if requiredApprovalsForSealVerification > requiredApprovalsForSealConstruction {
				return fmt.Errorf("invalid consensus parameters: requiredApprovalsForSealVerification > requiredApprovalsForSealConstruction")
			}
			if requiredApprovalsForSealConstruction > chunkAlpha {
				return fmt.Errorf("invalid consensus parameters: requiredApprovalsForSealConstruction > chunkAlpha")
			}

			chunkAssigner, err = chmodule.NewChunkAssigner(chunkAlpha, node.State)
			if err != nil {
				return fmt.Errorf("could not instantiate assignment algorithm for chunk verification: %w", err)
			}

			receiptValidator = validation.NewReceiptValidator(
				node.State,
				node.Storage.Headers,
				node.Storage.Index,
				node.Storage.Results,
				node.Storage.Seals,
				signature.NewAggregationVerifier(encoding.ExecutionReceiptTag))

			resultApprovalSigVerifier := signature.NewAggregationVerifier(encoding.ResultApprovalTag)

			sealValidator, err := validation.NewSealValidator(
				node.State,
				node.Storage.Headers,
				node.Storage.Index,
				node.Storage.Results,
				node.Storage.Seals,
				chunkAssigner,
				resultApprovalSigVerifier,
				requiredApprovalsForSealConstruction,
				requiredApprovalsForSealVerification,
				conMetrics)
			if err != nil {
				return fmt.Errorf("could not instantiate seal validator: %w", err)
			}

			blockTimer, err = blocktimer.NewBlockTimer(minInterval, maxInterval)
			if err != nil {
				return err
			}

			mutableState, err = badgerState.NewFullConsensusState(
				state,
				node.Storage.Index,
				node.Storage.Payloads,
				node.Tracer,
				node.ProtocolEvents,
				blockTimer,
				receiptValidator,
				sealValidator)
			return err
		}).
		Module("random beacon key", func(builder cmd.NodeBuilder, node *cmd.NodeConfig) error {
			// If this node was a participant in a spork, their DKG key for the
			// first epoch was generated during the bootstrapping process and is
			// specified in a private bootstrapping file. We load their key and
			// store it in the db for the initial post-spork epoch for use going
			// forward.
			// If this node was not a participant in a spork, they joined at an
			// epoch boundary, so they have no DKG file (they will generate
			// their first DKG private key through the procedure run during the
			// current epoch setup phase), and we do not need to insert a key at
			// startup.

			// if the node is not part of the current epoch identities, we do
			// not need to load the key
			epoch := node.State.AtBlockID(node.RootBlock.ID()).Epochs().Current()
			initialIdentities, err := epoch.InitialIdentities()
			if err != nil {
				return err
			}
			if _, ok := initialIdentities.ByNodeID(node.NodeID); !ok {
				node.Logger.Info().Msg("node joined at epoch boundary, not reading DKG file")
				return nil
			}

			// otherwise, load and save the key in DB for the current epoch (wrt
			// root block)
			privateDKGData, err = loadDKGPrivateData(node.BaseConfig.BootstrapDir, node.NodeID)
			if err != nil {
				return err
			}
			epochCounter, err := epoch.Counter()
			if err != nil {
				return err
			}
			err = dkgKeyStore.InsertMyDKGPrivateInfo(epochCounter, privateDKGData)
			if err != nil && !errors.Is(err, storage.ErrAlreadyExists) {
				return err
			}

			// Given an epoch, checkEpochKey returns an error if we are a
			// participant in the epoch and we don't have the corresponding DKG
			// key in the database.
			checkEpochKey := func(protocol.Epoch) error {
				identities, err := epoch.InitialIdentities()
				if err != nil {
					return err
				}
				if _, ok := identities.ByNodeID(node.NodeID); ok {
					counter, err := epoch.Counter()
					if err != nil {
						return err
					}
					_, err = dkgKeyStore.RetrieveMyDKGPrivateInfo(counter)
					if err != nil {
						return err
					}
				}
				return nil
			}

			// if we are a member of the current epoch, make sure we have the
			// DKG key
			currentEpoch := node.State.Final().Epochs().Current()
			err = checkEpochKey(currentEpoch)
			if err != nil {
				return fmt.Errorf("a random beacon that we are a participant in is currently in use and we don't have our key share for it: %w", err)
			}

			// if we participated in the DKG protocol for the next epoch, and we
			// are in EpochCommitted phase, make sure we have saved the
			// resulting DKG key
			phase, err := node.State.Final().Phase()
			if err != nil {
				return err
			}
			if phase == flow.EpochPhaseCommitted {
				nextEpoch := node.State.Final().Epochs().Next()
				err = checkEpochKey(nextEpoch)
				if err != nil {
					return fmt.Errorf("a random beacon DKG protocol that we were a participant in completed and we didn't store our key share for it: %w", err)
				}
			}

			return nil
		}).
		Module("collection guarantees mempool", func(builder cmd.NodeBuilder, node *cmd.NodeConfig) error {
			guarantees, err = stdmap.NewGuarantees(guaranteeLimit)
			return err
		}).
		Module("execution receipts mempool", func(builder cmd.NodeBuilder, node *cmd.NodeConfig) error {
			receipts = consensusMempools.NewExecutionTree()
			// registers size method of backend for metrics
			err = node.Metrics.Mempool.Register(metrics.ResourceReceipt, receipts.Size)
			if err != nil {
				return fmt.Errorf("could not register backend metric: %w", err)
			}
			return nil
		}).
		Module("block seals mempool", func(builder cmd.NodeBuilder, node *cmd.NodeConfig) error {
			// use a custom ejector so we don't eject seals that would break
			// the chain of seals
			seals, err = consensusMempools.NewExecStateForkSuppressor(consensusMempools.LogForkAndCrash(node.Logger), node.DB, node.Logger, sealLimit)
			if err != nil {
				return fmt.Errorf("failed to wrap seals mempool into ExecStateForkSuppressor: %w", err)
			}
			err = node.Metrics.Mempool.Register(metrics.ResourcePendingIncorporatedSeal, seals.Size)
			return nil
		}).
		Module("pending receipts mempool", func(builder cmd.NodeBuilder, node *cmd.NodeConfig) error {
			pendingReceipts = stdmap.NewPendingReceipts(node.Storage.Headers, pendingReceiptsLimit)
			return nil
		}).
		Module("hotstuff main metrics", func(builder cmd.NodeBuilder, node *cmd.NodeConfig) error {
			mainMetrics = metrics.NewHotstuffCollector(node.RootChainID)
			return nil
		}).
		Module("sync core", func(builder cmd.NodeBuilder, node *cmd.NodeConfig) error {
			syncCore, err = synchronization.New(node.Logger, synchronization.DefaultConfig())
			return err
		}).
		Module("finalization distributor", func(builder cmd.NodeBuilder, node *cmd.NodeConfig) error {
			finalizationDistributor = pubsub.NewFinalizationDistributor()
			return nil
		}).
		Module("machine account config", func(builder cmd.NodeBuilder, node *cmd.NodeConfig) error {
			machineAccountInfo, err = cmd.LoadNodeMachineAccountInfoFile(node.BootstrapDir, node.NodeID)
			return err
		}).
		Module("sdk client connection options", func(builder cmd.NodeBuilder, node *cmd.NodeConfig) error {
			if len(accessNodeIDS) < common.DefaultAccessNodeIDSMinimum {
				return fmt.Errorf("invalid flag --access-node-ids atleast %d IDs must be provided", common.DefaultAccessNodeIDSMinimum)
			}

			flowClientOpts, err = common.FlowClientConfigs(accessNodeIDS, insecureAccessAPI, node.State.Sealed())
			if err != nil {
				return fmt.Errorf("failed to prepare flow client connection options for each access node id %w", err)
			}

			return nil
		}).
		Component("machine account config validator", func(builder cmd.NodeBuilder, node *cmd.NodeConfig) (module.ReadyDoneAware, error) {
			//@TODO use fallback logic for flowClient similar to DKG/QC contract clients
			flowClient, err := common.FlowClient(flowClientOpts[0])
			if err != nil {
				return nil, fmt.Errorf("failed to get flow client connection option for access node (0): %s %w", flowClientOpts[0].AccessAddress, err)
			}

			validator, err := epochs.NewMachineAccountConfigValidator(
				node.Logger,
				flowClient,
				flow.RoleCollection,
				*machineAccountInfo,
			)
			return validator, err
		}).
		Component("sealing engine", func(builder cmd.NodeBuilder, node *cmd.NodeConfig) (module.ReadyDoneAware, error) {

			resultApprovalSigVerifier := signature.NewAggregationVerifier(encoding.ResultApprovalTag)
			sealingTracker := tracker.NewSealingTracker(node.Logger, node.Storage.Headers, node.Storage.Receipts, seals)

			config := sealing.DefaultConfig()
			config.EmergencySealingActive = emergencySealing
			config.RequiredApprovalsForSealConstruction = requiredApprovalsForSealConstruction

			e, err := sealing.NewEngine(
				node.Logger,
				node.Tracer,
				conMetrics,
				node.Metrics.Engine,
				node.Metrics.Mempool,
				sealingTracker,
				node.Network,
				node.Me,
				node.Storage.Headers,
				node.Storage.Payloads,
				node.Storage.Results,
				node.Storage.Index,
				node.State,
				node.Storage.Seals,
				chunkAssigner,
				resultApprovalSigVerifier,
				seals,
				config,
			)

			// subscribe for finalization events from hotstuff
			finalizationDistributor.AddOnBlockFinalizedConsumer(e.OnFinalizedBlock)
			finalizationDistributor.AddOnBlockIncorporatedConsumer(e.OnBlockIncorporated)

			return e, err
		}).
		Component("matching engine", func(builder cmd.NodeBuilder, node *cmd.NodeConfig) (module.ReadyDoneAware, error) {
			receiptRequester, err = requester.New(
				node.Logger,
				node.Metrics.Engine,
				node.Network,
				node.Me,
				node.State,
				engine.RequestReceiptsByBlockID,
				filter.HasRole(flow.RoleExecution),
				func() flow.Entity { return &flow.ExecutionReceipt{} },
				requester.WithRetryInitial(2*time.Second),
				requester.WithRetryMaximum(30*time.Second),
			)
			if err != nil {
				return nil, err
			}

			core := matching.NewCore(
				node.Logger,
				node.Tracer,
				conMetrics,
				node.Metrics.Mempool,
				node.State,
				node.Storage.Headers,
				node.Storage.Receipts,
				receipts,
				pendingReceipts,
				seals,
				receiptValidator,
				receiptRequester,
				matching.DefaultConfig(),
			)

			e, err := matching.NewEngine(
				node.Logger,
				node.Network,
				node.Me,
				node.Metrics.Engine,
				node.Metrics.Mempool,
				node.State,
				node.Storage.Receipts,
				node.Storage.Index,
				core,
			)
			if err != nil {
				return nil, err
			}

			// subscribe engine to inputs from other node-internal components
			receiptRequester.WithHandle(e.HandleReceipt)
			finalizationDistributor.AddOnBlockFinalizedConsumer(e.OnFinalizedBlock)
			finalizationDistributor.AddOnBlockIncorporatedConsumer(e.OnBlockIncorporated)

			return e, err
		}).
		Component("provider engine", func(builder cmd.NodeBuilder, node *cmd.NodeConfig) (module.ReadyDoneAware, error) {
			prov, err = provider.New(
				node.Logger,
				node.Metrics.Engine,
				node.Tracer,
				node.Network,
				node.State,
				node.Me,
			)
			return prov, err
		}).
		Component("ingestion engine", func(builder cmd.NodeBuilder, node *cmd.NodeConfig) (module.ReadyDoneAware, error) {
			ing, err := ingestion.New(
				node.Logger,
				node.Tracer,
				node.Metrics.Engine,
				conMetrics,
				node.Metrics.Mempool,
				node.Network,
				node.State,
				node.Storage.Headers,
				node.Me,
				guarantees,
			)
			return ing, err
		}).
		Component("consensus components", func(nodebuilder cmd.NodeBuilder, node *cmd.NodeConfig) (module.ReadyDoneAware, error) {

			// TODO: we should probably find a way to initialize mutually dependent engines separately

			// initialize the entity database accessors
			cleaner := bstorage.NewCleaner(node.Logger, node.DB, node.Metrics.CleanCollector, flow.DefaultValueLogGCFrequency)

			// initialize the pending blocks cache
			proposals := buffer.NewPendingBlocks()

			core, err := compliance.NewCore(node.Logger,
				node.Metrics.Engine,
				node.Tracer,
				node.Metrics.Mempool,
				node.Metrics.Compliance,
				cleaner,
				node.Storage.Headers,
				node.Storage.Payloads,
				mutableState,
				proposals,
				syncCore)
			if err != nil {
				return nil, fmt.Errorf("could not initialize compliance core: %w", err)
			}

			// initialize the compliance engine
			comp, err = compliance.NewEngine(node.Logger, node.Network, node.Me, prov, core)
			if err != nil {
				return nil, fmt.Errorf("could not initialize compliance engine: %w", err)
			}

			// initialize the block builder
			var build module.Builder
			build, err = builder.NewBuilder(
				node.Metrics.Mempool,
				node.DB,
				mutableState,
				node.Storage.Headers,
				node.Storage.Seals,
				node.Storage.Index,
				node.Storage.Blocks,
				node.Storage.Results,
				node.Storage.Receipts,
				guarantees,
				consensusMempools.NewIncorporatedResultSeals(seals, node.Storage.Receipts),
				receipts,
				node.Tracer,
				builder.WithBlockTimer(blockTimer),
				builder.WithMaxSealCount(maxSealPerBlock),
				builder.WithMaxGuaranteeCount(maxGuaranteePerBlock),
			)
			if err != nil {
				return nil, fmt.Errorf("could not initialized block builder: %w", err)
			}

			build = blockproducer.NewMetricsWrapper(build, mainMetrics) // wrapper for measuring time spent building block payload component

			// initialize the block finalizer
			finalize := finalizer.NewFinalizer(
				node.DB,
				node.Storage.Headers,
				mutableState,
				node.Tracer,
				finalizer.WithCleanup(finalizer.CleanupMempools(
					node.Metrics.Mempool,
					conMetrics,
					node.Storage.Payloads,
					guarantees,
					seals,
				)),
			)

			// initialize the aggregating signature module for staking signatures
			staking := signature.NewAggregationProvider(encoding.ConsensusVoteTag, node.Me)

			// initialize the verifier used to verify threshold signatures
			thresholdVerifier := signature.NewThresholdVerifier(encoding.RandomBeaconTag)

			// initialize the simple merger to combine staking & beacon signatures
			merger := signature.NewCombiner(encodable.ConsensusVoteSigLen, encodable.RandomBeaconSigLen)

			// initialize Main consensus committee's state
			var committee hotstuff.Committee
			committee, err = committees.NewConsensusCommittee(node.State, node.Me.NodeID())
			if err != nil {
				return nil, fmt.Errorf("could not create Committee state for main consensus: %w", err)
			}
			committee = committees.NewMetricsWrapper(committee, mainMetrics) // wrapper for measuring time spent determining consensus committee relations

			epochLookup := epochs.NewEpochLookup(node.State)

			thresholdSignerStore := signature.NewEpochAwareSignerStore(epochLookup, dkgKeyStore)

			// initialize the combined signer for hotstuff
			var signer hotstuff.SignerVerifier
			signer = verification.NewCombinedSigner(
				committee,
				staking,
				thresholdVerifier,
				merger,
				thresholdSignerStore,
				node.NodeID,
			)
			signer = verification.NewMetricsWrapper(signer, mainMetrics) // wrapper for measuring time spent with crypto-related operations

			// initialize a logging notifier for hotstuff
			notifier := createNotifier(
				node.Logger,
				mainMetrics,
				node.Tracer,
				node.Storage.Index,
				node.RootChainID,
			)

			notifier.AddConsumer(finalizationDistributor)

			// initialize the persister
			persist := persister.New(node.DB, node.RootChainID)

			// query the last finalized block and pending blocks for recovery
			finalized, pending, err := recovery.FindLatest(node.State, node.Storage.Headers)
			if err != nil {
				return nil, fmt.Errorf("could not find latest finalized block and pending blocks: %w", err)
			}

			opts := []consensus.Option{
				consensus.WithInitialTimeout(hotstuffTimeout),
				consensus.WithMinTimeout(hotstuffMinTimeout),
				consensus.WithVoteAggregationTimeoutFraction(hotstuffTimeoutVoteAggregationFraction),
				consensus.WithTimeoutIncreaseFactor(hotstuffTimeoutIncreaseFactor),
				consensus.WithTimeoutDecreaseFactor(hotstuffTimeoutDecreaseFactor),
				consensus.WithBlockRateDelay(blockRateDelay),
			}

			if !startupTime.IsZero() {
				opts = append(opts, consensus.WithStartupTime(startupTime))
			}

			// initialize hotstuff consensus algorithm
			hot, err := consensus.NewParticipant(
				node.Logger,
				notifier,
				mainMetrics,
				node.Storage.Headers,
				committee,
				build,
				finalize,
				persist,
				signer,
				comp,
				node.RootBlock.Header,
				node.RootQC,
				finalized,
				pending,
				opts...,
			)
			if err != nil {
				return nil, fmt.Errorf("could not initialize hotstuff engine: %w", err)
			}

			comp = comp.WithConsensus(hot)
			return comp, nil
		}).
		Component("finalized snapshot", func(builder cmd.NodeBuilder, node *cmd.NodeConfig) (module.ReadyDoneAware, error) {
			finalizedHeader, err = synceng.NewFinalizedHeaderCache(node.Logger, node.State, finalizationDistributor)
			if err != nil {
				return nil, fmt.Errorf("could not create finalized snapshot cache: %w", err)
			}

			return finalizedHeader, nil
		}).
		Component("sync engine", func(builder cmd.NodeBuilder, node *cmd.NodeConfig) (module.ReadyDoneAware, error) {
			sync, err := synceng.New(
				node.Logger,
				node.Metrics.Engine,
				node.Network,
				node.Me,
				node.Storage.Blocks,
				comp,
				syncCore,
				finalizedHeader,
				node.SyncEngineIdentifierProvider,
			)
			if err != nil {
				return nil, fmt.Errorf("could not initialize synchronization engine: %w", err)
			}

			return sync, nil
		}).
		Component("receipt requester engine", func(builder cmd.NodeBuilder, node *cmd.NodeConfig) (module.ReadyDoneAware, error) {
			// created with sealing engine
			return receiptRequester, nil
		}).
		Component("DKG messaging engine", func(builder cmd.NodeBuilder, node *cmd.NodeConfig) (module.ReadyDoneAware, error) {

			// brokerTunnel is used to forward messages between the DKG
			// messaging engine and the DKG broker/controller
			dkgBrokerTunnel = dkgmodule.NewBrokerTunnel()

			// messagingEngine is a network engine that is used by nodes to
			// exchange private DKG messages
			messagingEngine, err := dkgeng.NewMessagingEngine(
				node.Logger,
				node.Network,
				node.Me,
				dkgBrokerTunnel,
			)
			if err != nil {
				return nil, fmt.Errorf("could not initialize DKG messaging engine: %w", err)
			}

			return messagingEngine, nil
		}).
		Component("DKG reactor engine", func(builder cmd.NodeBuilder, node *cmd.NodeConfig) (module.ReadyDoneAware, error) {
			// the viewsObserver is used by the reactor engine to subscribe to
			// new views being finalized
			viewsObserver := gadgets.NewViews()
			node.ProtocolEvents.AddConsumer(viewsObserver)

<<<<<<< HEAD
			// keyDB is used to store the private key resulting from the node's
			// participation in the DKG run
			keyDB := badger.NewDKGKeys(node.Metrics.Cache, node.DB)

			// create flow client with correct GRPC configuration for QC contract client
			var flowClient *client.Client
			if insecureAccessAPI {
				flowClient, err = common.InsecureFlowClient(accessAddress)
				if err != nil {
					return nil, err
				}
			} else {
				if secureAccessNodeID == "" {
					return nil, fmt.Errorf("invalid flag --secure-access-node-id required")
				}

				nodeID, err := flow.HexStringToIdentifier(secureAccessNodeID)
				if err != nil {
					return nil, fmt.Errorf("could not get flow identifer from secured access node id: %s", secureAccessNodeID)
				}

				identities, err := node.State.Sealed().Identities(filter.HasNodeID(nodeID))
				if err != nil {
					return nil, fmt.Errorf("could not get identity of secure access node: %s", secureAccessNodeID)
				}

				if len(identities) < 1 {
					return nil, fmt.Errorf("could not find identity of secure access node: %s", secureAccessNodeID)
				}

				flowClient, err = common.SecureFlowClient(accessAddress, identities[0].NetworkPubKey.String()[2:])
				if err != nil {
					return nil, err
				}
			}

			// construct DKG contract client
			dkgContractClient, err := createDKGContractClient(node, accessAddress, flowClient)
=======
			// construct DKG contract client
			dkgContractClients, err := createDKGContractClients(node, machineAccountInfo, flowClientOpts)
>>>>>>> 662885b8
			if err != nil {
				return nil, fmt.Errorf("could not create dkg contract client %w", err)
			}

			// the reactor engine reacts to new views being finalized and drives the
			// DKG protocol
			reactorEngine := dkgeng.NewReactorEngine(
				node.Logger,
				node.Me,
				node.State,
				dkgKeyStore,
				dkgmodule.NewControllerFactory(
					node.Logger,
					node.Me,
					dkgContractClients,
					dkgBrokerTunnel,
					dkgControllerConfig,
				),
				viewsObserver,
			)

			// reactorEngine consumes the EpochSetupPhaseStarted event
			node.ProtocolEvents.AddConsumer(reactorEngine)

			return reactorEngine, nil
		}).
		Run()
}

func loadDKGPrivateData(dir string, myID flow.Identifier) (*dkg.DKGParticipantPriv, error) {
	path := fmt.Sprintf(bootstrap.PathRandomBeaconPriv, myID)
	data, err := io.ReadFile(filepath.Join(dir, path))
	if err != nil {
		return nil, err
	}

	var priv dkg.DKGParticipantPriv
	err = json.Unmarshal(data, &priv)
	if err != nil {
		return nil, err
	}
	return &priv, nil
}

<<<<<<< HEAD
// createDKGContractClient creates a DKG contract client
func createDKGContractClient(node *cmd.NodeConfig, accessAddress string, flowClient *client.Client) (module.DKGContractClient, error) {

=======
// createDKGContractClient creates an dkgContractClient
func createDKGContractClient(node *cmd.NodeConfig, machineAccountInfo *bootstrap.NodeMachineAccountInfo, flowClient *client.Client) (module.DKGContractClient, error) {
>>>>>>> 662885b8
	var dkgClient module.DKGContractClient

	contracts, err := systemcontracts.SystemContractsForChain(node.RootChainID)
	if err != nil {
		return nil, err
	}
	dkgContractAddress := contracts.DKG.Address.Hex()

<<<<<<< HEAD
	// if not valid return a mock dkg contract client
	if valid := cmd.IsValidNodeMachineAccountConfig(node, accessAddress); !valid {
		return nil, fmt.Errorf("could not validate node machine account config")
	}

	// attempt to read NodeMachineAccountInfo
	info, err := cmd.LoadNodeMachineAccountInfoFile(node.BaseConfig.BootstrapDir, node.Me.NodeID())
	if err != nil {
		return nil, fmt.Errorf("could not load node machine account info file: %w", err)
	}

=======
>>>>>>> 662885b8
	// construct signer from private key
	sk, err := crypto.DecodePrivateKey(machineAccountInfo.SigningAlgorithm, machineAccountInfo.EncodedPrivateKey)
	if err != nil {
		return nil, fmt.Errorf("could not decode private key from hex: %w", err)
	}
<<<<<<< HEAD
	txSigner := crypto.NewInMemorySigner(sk, info.HashAlgorithm)
=======
	txSigner := crypto.NewInMemorySigner(sk, machineAccountInfo.HashAlgorithm)
>>>>>>> 662885b8

	// create actual dkg contract client, all flags and machine account info file found
	dkgClient = dkgmodule.NewClient(
		node.Logger,
		flowClient,
		txSigner,
		dkgContractAddress,
		machineAccountInfo.Address,
		machineAccountInfo.KeyIndex,
	)

	return dkgClient, nil
}

// createDKGContractClients creates an array dkgContractClient that is sorted by retry fallback priority
func createDKGContractClients(node *cmd.NodeConfig, machineAccountInfo *bootstrap.NodeMachineAccountInfo, flowClientOpts []*common.FlowClientConfig) ([]module.DKGContractClient, error) {
	dkgClients := make([]module.DKGContractClient, 0)

	for _, opt := range flowClientOpts {
		flowClient, err := common.FlowClient(opt)
		if err != nil {
			return nil, fmt.Errorf("failed to create flow client for dkg contract client with options: %s %w", flowClientOpts, err)
		}

		node.Logger.Info().Msgf("created dkg contract client with opts: %s", opt.String())
		dkgClient, err := createDKGContractClient(node, machineAccountInfo, flowClient)
		if err != nil {
			return nil, fmt.Errorf("failed to create dkg contract client with flow client options: %s %w", flowClientOpts, err)
		}

		dkgClients = append(dkgClients, dkgClient)
	}

	return dkgClients, nil
}<|MERGE_RESOLUTION|>--- conflicted
+++ resolved
@@ -89,13 +89,6 @@
 		requiredApprovalsForSealVerification   uint
 		requiredApprovalsForSealConstruction   uint
 		emergencySealing                       bool
-<<<<<<< HEAD
-
-		// DKG contract client
-		accessAddress      string
-		secureAccessNodeID string
-		insecureAccessAPI  bool
-=======
 		dkgControllerConfig                    dkgmodule.ControllerConfig
 		startupTimeString                      string
 		startupTime                            time.Time
@@ -105,7 +98,6 @@
 		flowClientOpts     []*common.FlowClientConfig
 		insecureAccessAPI  bool
 		accessNodeIDS      []string
->>>>>>> 662885b8
 
 		err                     error
 		mutableState            protocol.MutableState
@@ -129,36 +121,6 @@
 		dkgKeyStore             *bstorage.DKGKeys
 	)
 
-<<<<<<< HEAD
-	cmd.FlowNode(flow.RoleConsensus.String()).
-		ExtraFlags(func(flags *pflag.FlagSet) {
-			flags.UintVar(&guaranteeLimit, "guarantee-limit", 1000, "maximum number of guarantees in the memory pool")
-			flags.UintVar(&resultLimit, "result-limit", 10000, "maximum number of execution results in the memory pool")
-			flags.UintVar(&approvalLimit, "approval-limit", 1000, "maximum number of result approvals in the memory pool")
-			// the default value is able to buffer as many seals as would be generated over ~12 hours. In case it
-			// ever gets full, the node will simply crash instead of employing complex ejection logic.
-			flags.UintVar(&sealLimit, "seal-limit", 44200, "maximum number of block seals in the memory pool")
-			flags.UintVar(&pendingReceiptsLimit, "pending-receipts-limit", 10000, "maximum number of pending receipts in the mempool")
-			flags.DurationVar(&minInterval, "min-interval", time.Millisecond, "the minimum amount of time between two blocks")
-			flags.DurationVar(&maxInterval, "max-interval", 90*time.Second, "the maximum amount of time between two blocks")
-			flags.UintVar(&maxSealPerBlock, "max-seal-per-block", 100, "the maximum number of seals to be included in a block")
-			flags.UintVar(&maxGuaranteePerBlock, "max-guarantee-per-block", 100, "the maximum number of collection guarantees to be included in a block")
-			flags.DurationVar(&hotstuffTimeout, "hotstuff-timeout", 60*time.Second, "the initial timeout for the hotstuff pacemaker")
-			flags.DurationVar(&hotstuffMinTimeout, "hotstuff-min-timeout", 2500*time.Millisecond, "the lower timeout bound for the hotstuff pacemaker")
-			flags.Float64Var(&hotstuffTimeoutIncreaseFactor, "hotstuff-timeout-increase-factor", timeout.DefaultConfig.TimeoutIncrease, "multiplicative increase of timeout value in case of time out event")
-			flags.Float64Var(&hotstuffTimeoutDecreaseFactor, "hotstuff-timeout-decrease-factor", timeout.DefaultConfig.TimeoutDecrease, "multiplicative decrease of timeout value in case of progress")
-			flags.Float64Var(&hotstuffTimeoutVoteAggregationFraction, "hotstuff-timeout-vote-aggregation-fraction", 0.6, "additional fraction of replica timeout that the primary will wait for votes")
-			flags.DurationVar(&blockRateDelay, "block-rate-delay", 500*time.Millisecond, "the delay to broadcast block proposal in order to control block production rate")
-			flags.UintVar(&chunkAlpha, "chunk-alpha", chmodule.DefaultChunkAssignmentAlpha, "number of verifiers that should be assigned to each chunk")
-			flags.UintVar(&requiredApprovalsForSealVerification, "required-verification-seal-approvals", validation.DefaultRequiredApprovalsForSealValidation, "minimum number of approvals that are required to verify a seal")
-			flags.UintVar(&requiredApprovalsForSealConstruction, "required-construction-seal-approvals", sealing.DefaultRequiredApprovalsForSealConstruction, "minimum number of approvals that are required to construct a seal")
-			flags.BoolVar(&emergencySealing, "emergency-sealing-active", sealing.DefaultEmergencySealingActive, "(de)activation of emergency sealing")
-			flags.StringVar(&accessAddress, "access-address", "", "the address of an access node")
-			flags.StringVar(&secureAccessNodeID, "secure-access-node-id", "", "the node ID of the secure access GRPC server")
-			flags.BoolVar(&insecureAccessAPI, "insecure-access-api", true, "required if insecure GRPC connection should be used")
-		}).
-		Initialize().
-=======
 	nodeBuilder := cmd.FlowNode(flow.RoleConsensus.String())
 	nodeBuilder.ExtraFlags(func(flags *pflag.FlagSet) {
 		flags.UintVar(&guaranteeLimit, "guarantee-limit", 1000, "maximum number of guarantees in the memory pool")
@@ -206,7 +168,6 @@
 	}
 
 	nodeBuilder.
->>>>>>> 662885b8
 		Module("consensus node metrics", func(builder cmd.NodeBuilder, node *cmd.NodeConfig) error {
 			conMetrics = metrics.NewConsensusCollector(node.Tracer, node.MetricsRegisterer)
 			return nil
@@ -768,49 +729,8 @@
 			viewsObserver := gadgets.NewViews()
 			node.ProtocolEvents.AddConsumer(viewsObserver)
 
-<<<<<<< HEAD
-			// keyDB is used to store the private key resulting from the node's
-			// participation in the DKG run
-			keyDB := badger.NewDKGKeys(node.Metrics.Cache, node.DB)
-
-			// create flow client with correct GRPC configuration for QC contract client
-			var flowClient *client.Client
-			if insecureAccessAPI {
-				flowClient, err = common.InsecureFlowClient(accessAddress)
-				if err != nil {
-					return nil, err
-				}
-			} else {
-				if secureAccessNodeID == "" {
-					return nil, fmt.Errorf("invalid flag --secure-access-node-id required")
-				}
-
-				nodeID, err := flow.HexStringToIdentifier(secureAccessNodeID)
-				if err != nil {
-					return nil, fmt.Errorf("could not get flow identifer from secured access node id: %s", secureAccessNodeID)
-				}
-
-				identities, err := node.State.Sealed().Identities(filter.HasNodeID(nodeID))
-				if err != nil {
-					return nil, fmt.Errorf("could not get identity of secure access node: %s", secureAccessNodeID)
-				}
-
-				if len(identities) < 1 {
-					return nil, fmt.Errorf("could not find identity of secure access node: %s", secureAccessNodeID)
-				}
-
-				flowClient, err = common.SecureFlowClient(accessAddress, identities[0].NetworkPubKey.String()[2:])
-				if err != nil {
-					return nil, err
-				}
-			}
-
-			// construct DKG contract client
-			dkgContractClient, err := createDKGContractClient(node, accessAddress, flowClient)
-=======
 			// construct DKG contract client
 			dkgContractClients, err := createDKGContractClients(node, machineAccountInfo, flowClientOpts)
->>>>>>> 662885b8
 			if err != nil {
 				return nil, fmt.Errorf("could not create dkg contract client %w", err)
 			}
@@ -855,14 +775,8 @@
 	return &priv, nil
 }
 
-<<<<<<< HEAD
-// createDKGContractClient creates a DKG contract client
-func createDKGContractClient(node *cmd.NodeConfig, accessAddress string, flowClient *client.Client) (module.DKGContractClient, error) {
-
-=======
 // createDKGContractClient creates an dkgContractClient
 func createDKGContractClient(node *cmd.NodeConfig, machineAccountInfo *bootstrap.NodeMachineAccountInfo, flowClient *client.Client) (module.DKGContractClient, error) {
->>>>>>> 662885b8
 	var dkgClient module.DKGContractClient
 
 	contracts, err := systemcontracts.SystemContractsForChain(node.RootChainID)
@@ -871,30 +785,12 @@
 	}
 	dkgContractAddress := contracts.DKG.Address.Hex()
 
-<<<<<<< HEAD
-	// if not valid return a mock dkg contract client
-	if valid := cmd.IsValidNodeMachineAccountConfig(node, accessAddress); !valid {
-		return nil, fmt.Errorf("could not validate node machine account config")
-	}
-
-	// attempt to read NodeMachineAccountInfo
-	info, err := cmd.LoadNodeMachineAccountInfoFile(node.BaseConfig.BootstrapDir, node.Me.NodeID())
-	if err != nil {
-		return nil, fmt.Errorf("could not load node machine account info file: %w", err)
-	}
-
-=======
->>>>>>> 662885b8
 	// construct signer from private key
 	sk, err := crypto.DecodePrivateKey(machineAccountInfo.SigningAlgorithm, machineAccountInfo.EncodedPrivateKey)
 	if err != nil {
 		return nil, fmt.Errorf("could not decode private key from hex: %w", err)
 	}
-<<<<<<< HEAD
-	txSigner := crypto.NewInMemorySigner(sk, info.HashAlgorithm)
-=======
 	txSigner := crypto.NewInMemorySigner(sk, machineAccountInfo.HashAlgorithm)
->>>>>>> 662885b8
 
 	// create actual dkg contract client, all flags and machine account info file found
 	dkgClient = dkgmodule.NewClient(
