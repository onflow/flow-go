--- conflicted
+++ resolved
@@ -762,10 +762,6 @@
 			var build module.Builder
 			build, err = builder.NewBuilder(
 				node.Metrics.Mempool,
-<<<<<<< HEAD
-				node.ProtocolDB,
-=======
->>>>>>> 10c4472d
 				mutableState,
 				node.Storage.Headers,
 				node.Storage.Seals,
