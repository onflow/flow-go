--- conflicted
+++ resolved
@@ -22,20 +22,12 @@
 const (
 	// Index of each field in the cadence NodeInfo as it corresponds to cadence.Struct.Fields
 	// fields not needed are left out.
-<<<<<<< HEAD
-	idField = iota
-	roleField
-	networkingAddressField
-	networkingKeyField
-	stakingKeyField
-	stakingKePOPyField
-=======
 	idField                = "id"
 	roleField              = "role"
 	networkingAddressField = "networkingAddress"
 	networkingKeyField     = "networkingKey"
 	stakingKeyField        = "stakingKey"
->>>>>>> 957437f6
+	stakingKePOPyField     = "stakingKeyPoP"
 )
 
 const (
