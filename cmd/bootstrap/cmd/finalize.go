--- conflicted
+++ resolved
@@ -9,26 +9,19 @@
 
 	"github.com/onflow/cadence"
 
+	"github.com/spf13/cobra"
+
+	"github.com/onflow/flow-go/cmd"
 	"github.com/onflow/flow-go/cmd/bootstrap/run"
-	"github.com/onflow/flow-go/fvm"
-	"github.com/onflow/flow-go/module/epochs"
-	"github.com/onflow/flow-go/state/protocol"
-
-	"github.com/spf13/cobra"
-
-	"github.com/onflow/flow-go/cmd"
 	"github.com/onflow/flow-go/cmd/bootstrap/utils"
 	hotstuff "github.com/onflow/flow-go/consensus/hotstuff/model"
+	"github.com/onflow/flow-go/fvm"
 	model "github.com/onflow/flow-go/model/bootstrap"
 	"github.com/onflow/flow-go/model/dkg"
 	"github.com/onflow/flow-go/model/encodable"
 	"github.com/onflow/flow-go/model/flow"
-<<<<<<< HEAD
-	"github.com/onflow/flow-go/model/flow/order"
-=======
 	"github.com/onflow/flow-go/module/epochs"
 	"github.com/onflow/flow-go/state/protocol"
->>>>>>> 38484ebe
 	"github.com/onflow/flow-go/state/protocol/badger"
 	"github.com/onflow/flow-go/state/protocol/inmem"
 	"github.com/onflow/flow-go/utils/io"
@@ -137,11 +130,7 @@
 	log.Info().Msg("")
 
 	// create flow.IdentityList representation of participant set
-<<<<<<< HEAD
-	participants := model.ToIdentityList(stakingNodes).Sort(order.Canonical[flow.Identity])
-=======
-	participants := model.ToIdentityList(stakingNodes).Sort(flow.Canonical)
->>>>>>> 38484ebe
+	participants := model.ToIdentityList(stakingNodes).Sort(flow.Canonical[flow.Identity])
 
 	log.Info().Msg("reading root block data")
 	block := readRootBlock()
@@ -463,11 +452,7 @@
 	}
 
 	// sort nodes using the canonical ordering
-<<<<<<< HEAD
-	nodes = model.Sort(nodes, order.Canonical[flow.Identity])
-=======
-	nodes = model.Sort(nodes, flow.Canonical)
->>>>>>> 38484ebe
+	nodes = model.Sort(nodes, flow.Canonical[flow.Identity])
 
 	return nodes
 }
@@ -604,36 +589,5 @@
 		log.Fatal().Err(err).Msg("unable to generate execution state")
 	}
 	log.Info().Msg("")
-<<<<<<< HEAD
-	return
-=======
 	return commit
-}
-
-// validateEpochConfig validates configuration of the epoch commitment deadline.
-func validateEpochConfig() error {
-	chainID := parseChainID(flagRootChain)
-	dkgFinalView := flagNumViewsInStakingAuction + flagNumViewsInDKGPhase*3 // 3 DKG phases
-	epochCommitDeadline := flagNumViewsInEpoch - flagEpochCommitSafetyThreshold
-
-	defaultSafetyThreshold, err := protocol.DefaultEpochCommitSafetyThreshold(chainID)
-	if err != nil {
-		return fmt.Errorf("could not get default epoch commit safety threshold: %w", err)
-	}
-
-	// sanity check: the safety threshold is >= the default for the chain
-	if flagEpochCommitSafetyThreshold < defaultSafetyThreshold {
-		return fmt.Errorf("potentially unsafe epoch config: epoch commit safety threshold smaller than expected (%d < %d)", flagEpochCommitSafetyThreshold, defaultSafetyThreshold)
-	}
-	// sanity check: epoch commitment deadline cannot be before the DKG end
-	if epochCommitDeadline <= dkgFinalView {
-		return fmt.Errorf("invalid epoch config: the epoch commitment deadline (%d) is before the DKG final view (%d)", epochCommitDeadline, dkgFinalView)
-	}
-	// sanity check: the difference between DKG end and safety threshold is also >= the default safety threshold
-	if epochCommitDeadline-dkgFinalView < defaultSafetyThreshold {
-		return fmt.Errorf("potentially unsafe epoch config: time between DKG end and epoch commitment deadline is smaller than expected (%d-%d < %d)",
-			epochCommitDeadline, dkgFinalView, defaultSafetyThreshold)
-	}
-	return nil
->>>>>>> 38484ebe
 }