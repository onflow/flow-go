package cmd

import (
	"crypto/rand"
	"encoding/json"
	"fmt"
	"io/ioutil"
	"os"
	"path/filepath"

	"github.com/onflow/flow-go/crypto"
	model "github.com/onflow/flow-go/model/bootstrap"
	"github.com/onflow/flow-go/model/flow"
	"github.com/onflow/flow-go/utils/io"
)

func generateRandomSeeds(n int) [][]byte {
	seeds := make([][]byte, 0, n)
	for i := 0; i < n; i++ {
		seeds = append(seeds, generateRandomSeed())
	}
	return seeds
}

func generateRandomSeed() []byte {
	seed := make([]byte, randomSeedBytes)
	if n, err := rand.Read(seed); err != nil || n != randomSeedBytes {
		log.Fatal().Err(err).Msg("cannot generate random seeds")
	}
	return seed
}

func readJSON(path string, target interface{}) {
	dat, err := io.ReadFile(path)
	if err != nil {
		log.Fatal().Err(err).Msg("cannot read json")
	}
	err = json.Unmarshal(dat, target)
	if err != nil {
		log.Fatal().Err(err).Msg("cannot unmarshal json in file")
	}
}

func writeJSON(path string, data interface{}) {
	bz, err := json.MarshalIndent(data, "", "  ")
	if err != nil {
		log.Fatal().Err(err).Msg("cannot marshal json")
	}

	writeText(path, bz)
}

func writeText(path string, data []byte) {
	path = filepath.Join(flagOutdir, path)

	err := os.MkdirAll(filepath.Dir(path), 0755)
	if err != nil {
		log.Fatal().Err(err).Msg("could not create output dir")
	}

	err = ioutil.WriteFile(path, data, 0644)
	if err != nil {
		log.Fatal().Err(err).Msg("could not write file")
	}

	log.Info().Msgf("wrote file %v", path)
}

func pubKeyToString(key crypto.PublicKey) string {
	return fmt.Sprintf("%x", key.Encode())
}

func filesInDir(dir string) ([]string, error) {
	var files []string
	err := filepath.Walk(dir, func(path string, info os.FileInfo, err error) error {
		if !info.IsDir() {
			files = append(files, path)
		}
		return nil
	})
	return files, err
}

<<<<<<< HEAD
=======
// pathExists
func pathExists(path string) (bool, error) {
	_, err := os.Stat(path)
	if err == nil {
		return true, nil
	}
	if os.IsNotExist(err) {
		return false, nil
	}
	return false, err
}

>>>>>>> 621b87fa
func nodeCountByRole(nodes []model.NodeInfo) map[flow.Role]uint16 {
	roleCounts := map[flow.Role]uint16{
		flow.RoleCollection:   0,
		flow.RoleConsensus:    0,
		flow.RoleExecution:    0,
		flow.RoleVerification: 0,
		flow.RoleAccess:       0,
	}
	for _, node := range nodes {
		roleCounts[node.Role] = roleCounts[node.Role] + 1
	}

	return roleCounts
}<|MERGE_RESOLUTION|>--- conflicted
+++ resolved
@@ -81,8 +81,6 @@
 	return files, err
 }
 
-<<<<<<< HEAD
-=======
 // pathExists
 func pathExists(path string) (bool, error) {
 	_, err := os.Stat(path)
@@ -95,7 +93,6 @@
 	return false, err
 }
 
->>>>>>> 621b87fa
 func nodeCountByRole(nodes []model.NodeInfo) map[flow.Role]uint16 {
 	roleCounts := map[flow.Role]uint16{
 		flow.RoleCollection:   0,
