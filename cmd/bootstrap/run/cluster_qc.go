package run

import (
	"fmt"

	"github.com/rs/zerolog"

	"github.com/onflow/flow-go/consensus/hotstuff"
	"github.com/onflow/flow-go/consensus/hotstuff/committees"
	"github.com/onflow/flow-go/consensus/hotstuff/model"
	"github.com/onflow/flow-go/consensus/hotstuff/validator"
	"github.com/onflow/flow-go/consensus/hotstuff/verification"
	"github.com/onflow/flow-go/consensus/hotstuff/votecollector"
	"github.com/onflow/flow-go/model/bootstrap"
	"github.com/onflow/flow-go/model/cluster"
	"github.com/onflow/flow-go/model/flow"
	"github.com/onflow/flow-go/module/local"
)

// GenerateClusterRootQC creates votes and generates a QC based on participant data
func GenerateClusterRootQC(signers []bootstrap.NodeInfo, allCommitteeMembers flow.IdentitySkeletonList, clusterBlock *cluster.Block) (*flow.QuorumCertificate, error) {
	if !allCommitteeMembers.Sorted(order.Canonical[flow.IdentitySkeleton]) {
		return nil, fmt.Errorf("can't create root cluster QC: committee members are not sorted in canonical order")
	}
	clusterRootBlock := model.GenesisBlockFromFlow(clusterBlock.Header)

	// STEP 1: create votes for cluster root block
	votes, err := createRootBlockVotes(signers, clusterRootBlock)
	if err != nil {
		return nil, err
	}

	// STEP 1.5: patch committee to include dynamic identities. This is a temporary measure until bootstrapping is refactored.
	// We need a Committee for creating the cluster's root QC and the Committee requires dynamic identities to be instantiated.
	// The clustering for root block contain only static identities, since there no state transitions have happened yet.
	dynamicCommitteeMembers := make(flow.IdentityList, 0, len(allCommitteeMembers))
	for _, participant := range allCommitteeMembers {
		dynamicCommitteeMembers = append(dynamicCommitteeMembers, &flow.Identity{
			IdentitySkeleton: *participant,
			DynamicIdentity: flow.DynamicIdentity{
				EpochParticipationStatus: flow.EpochParticipationStatusActive,
			},
		})
	}

	// STEP 2: create VoteProcessor
<<<<<<< HEAD
	committee, err := committees.NewStaticCommittee(dynamicCommitteeMembers, flow.Identifier{}, nil, nil)
=======
	ordered := allCommitteeMembers.Sort(flow.Canonical)
	committee, err := committees.NewStaticCommittee(ordered, flow.Identifier{}, nil, nil)
>>>>>>> 38484ebe
	if err != nil {
		return nil, err
	}
	var createdQC *flow.QuorumCertificate
	processor, err := votecollector.NewBootstrapStakingVoteProcessor(zerolog.Logger{}, committee, clusterRootBlock, func(qc *flow.QuorumCertificate) {
		createdQC = qc
	})
	if err != nil {
		return nil, fmt.Errorf("could not create cluster's StakingVoteProcessor: %w", err)
	}

	// STEP 3: feed the votes into the vote processor to create QC
	for _, vote := range votes {
		err := processor.Process(vote)
		if err != nil {
			return nil, fmt.Errorf("could not process vote: %w", err)
		}
	}
	if createdQC == nil {
		return nil, fmt.Errorf("not enough votes to create qc for bootstrapping")
	}

	// STEP 4: validate constructed QC
	val, err := createClusterValidator(committee)
	if err != nil {
		return nil, fmt.Errorf("could not create cluster validator: %w", err)
	}
	err = val.ValidateQC(createdQC)

	return createdQC, err
}

// createClusterValidator creates validator for cluster consensus
func createClusterValidator(committee hotstuff.DynamicCommittee) (hotstuff.Validator, error) {
	verifier := verification.NewStakingVerifier()

	hotstuffValidator := validator.New(committee, verifier)
	return hotstuffValidator, nil
}

// createRootBlockVotes generates a vote for the rootBlock from each participant
func createRootBlockVotes(participants []bootstrap.NodeInfo, rootBlock *model.Block) ([]*model.Vote, error) {
	votes := make([]*model.Vote, 0, len(participants))
	for _, participant := range participants {
		// create the participant's local identity
		keys, err := participant.PrivateKeys()
		if err != nil {
			return nil, fmt.Errorf("could not retrieve private keys for participant: %w", err)
		}
		me, err := local.New(participant.Identity().IdentitySkeleton, keys.StakingKey)
		if err != nil {
			return nil, err
		}

		// generate root block vote
		vote, err := verification.NewStakingSigner(me).CreateVote(rootBlock)
		if err != nil {
			return nil, fmt.Errorf("could not create cluster vote for participant %v: %w", me.NodeID(), err)
		}
		votes = append(votes, vote)
	}
	return votes, nil
}<|MERGE_RESOLUTION|>--- conflicted
+++ resolved
@@ -19,7 +19,7 @@
 
 // GenerateClusterRootQC creates votes and generates a QC based on participant data
 func GenerateClusterRootQC(signers []bootstrap.NodeInfo, allCommitteeMembers flow.IdentitySkeletonList, clusterBlock *cluster.Block) (*flow.QuorumCertificate, error) {
-	if !allCommitteeMembers.Sorted(order.Canonical[flow.IdentitySkeleton]) {
+	if !allCommitteeMembers.Sorted(flow.Canonical[flow.IdentitySkeleton]) {
 		return nil, fmt.Errorf("can't create root cluster QC: committee members are not sorted in canonical order")
 	}
 	clusterRootBlock := model.GenesisBlockFromFlow(clusterBlock.Header)
@@ -44,12 +44,7 @@
 	}
 
 	// STEP 2: create VoteProcessor
-<<<<<<< HEAD
 	committee, err := committees.NewStaticCommittee(dynamicCommitteeMembers, flow.Identifier{}, nil, nil)
-=======
-	ordered := allCommitteeMembers.Sort(flow.Canonical)
-	committee, err := committees.NewStaticCommittee(ordered, flow.Identifier{}, nil, nil)
->>>>>>> 38484ebe
 	if err != nil {
 		return nil, err
 	}
