--- conflicted
+++ resolved
@@ -36,17 +36,7 @@
 
 	logger := zerolog.New(os.Stdout)
 
-<<<<<<< HEAD
-	eds := state_synchronization.NewExecutionDataService(
-		cbor.NewCodec(),
-		compressor.NewLz4Compressor(),
-		bs,
-		metrics.NewNoopCollector(),
-		logger,
-	)
-=======
 	eds := execution_data.NewExecutionDataStore(bs, execution_data.DefaultSerializer)
->>>>>>> 138e1c32
 
 	b, err := hex.DecodeString(flagID)
 	if err != nil {
