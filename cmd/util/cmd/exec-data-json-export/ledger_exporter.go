--- conflicted
+++ resolved
@@ -35,7 +35,6 @@
 		return fmt.Errorf("failed to decode hex code of state: %w", err)
 	}
 
-<<<<<<< HEAD
 	path := filepath.Join(outputPath, hex.EncodeToString(state)+".trie.jsonl")
 
 	fi, err := os.Create(path)
@@ -47,14 +46,11 @@
 	writer := bufio.NewWriter(fi)
 	defer writer.Flush()
 
-	err = led.DumpTrieAsJSON(state, writer)
-=======
 	state, err := ledger.ToState(stateBytes)
 	if err != nil {
 		return fmt.Errorf("cannot use the input state: %w", err)
 	}
-	err = led.DumpTrieAsJSON(state, outputPath)
->>>>>>> 77379d58
+	err = led.DumpTrieAsJSON(state, writer)
 	if err != nil {
 		return fmt.Errorf("cannot dump trie as json: %w", err)
 	}
