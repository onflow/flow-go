package checkpoint_collect_stats

import (
	"cmp"
	"encoding/hex"
	"math"
	"slices"
	"strings"
	"sync"

<<<<<<< HEAD
=======
	"github.com/montanaflynn/stats"
	"github.com/onflow/cadence/common"
>>>>>>> a7d9a7ff
	"github.com/pkg/profile"
	"github.com/rs/zerolog"
	"github.com/rs/zerolog/log"
	"github.com/spf13/cobra"
	"go.uber.org/atomic"

	"github.com/onflow/atree"

	"github.com/onflow/flow-go/cmd/util/ledger/reporters"
	"github.com/onflow/flow-go/cmd/util/ledger/util"
	"github.com/onflow/flow-go/fvm/evm/emulator/state"
	"github.com/onflow/flow-go/fvm/evm/handler"
	"github.com/onflow/flow-go/ledger"
	"github.com/onflow/flow-go/ledger/common/pathfinder"
	"github.com/onflow/flow-go/ledger/complete"
	"github.com/onflow/flow-go/ledger/complete/mtrie/trie"
	"github.com/onflow/flow-go/ledger/complete/wal"
	"github.com/onflow/flow-go/model/flow"
	"github.com/onflow/flow-go/module/metrics"
	"github.com/onflow/flow-go/utils/debug"
)

var (
	flagCheckpointDir   string
	flagStateCommitment string
	flagPayloads        string
	flagOutputDir       string
	flagChain           string
	flagTopN            int
	flagMemProfile      bool
)

const (
	ledgerStatsReportName  = "ledger-stats"
	accountStatsReportName = "account-stats"
)

const (
	// NOTE: this constant is defined in github.com/onflow/cadence/runtime/storage.go
	// Use this contant directly from cadence runtime package after dependency is updated.
	AccountStorageKey = "stored"
)

const (
	domainTypePrefix         = "domain "
	payloadChannelBufferSize = 100_000
	initialAccountMapSize    = 5_000_000
)

const (
	// EVM register keys from fvm/evm/handler/blockHashList.go
	blockHashListMetaKey         = "BlockHashListMeta"
	blockHashListBucketKeyPrefix = "BlockHashListBucket"
)

// percentiles are Tukey's seven-number summary (without
// the 0 and 100 because min and max are always included).
var percentiles = []float64{12.5, 25.0, 50.0, 75.0, 87.5}

var Cmd = &cobra.Command{
	Use:   "checkpoint-collect-stats",
	Short: "collects stats on tries stored in a checkpoint, or payloads from a payloads file",
	Long: `checkpoint-collect-stats collects stats on tries stored in a checkpoint, or payloads from a payloads file.
Two kinds of input data are supported:
- checkpoint file(s) ("--checkpoint-dir" with optional "--state-commitment"), or
- payloads file ("--payload-filename")`,
	Run: run,
}

func init() {
	Cmd.Flags().StringVar(&flagCheckpointDir, "checkpoint-dir", "",
		"Directory to load checkpoint files from")

	// state-commitment is optional.
	// When provided, this program only gathers stats on trie with matching state commitment.
	Cmd.Flags().StringVar(&flagStateCommitment, "state-commitment", "",
		"Trie state commitment")

	Cmd.Flags().StringVar(&flagPayloads, "payload-filename", "",
		"Payloads file name to load payloads from")

	Cmd.Flags().StringVar(&flagOutputDir, "output-dir", "",
		"Directory to write checkpoint stats to")
	_ = Cmd.MarkFlagRequired("output-dir")

	Cmd.Flags().IntVar(&flagTopN, "top-n", 10,
		"number of largest payloads or accounts to report")

	Cmd.Flags().StringVar(&flagChain, "chain", "", "Chain name")
	_ = Cmd.MarkFlagRequired("chain")

	Cmd.Flags().BoolVar(&flagMemProfile, "mem-profile", false,
		"Enable memory profiling")
}

type LedgerStats struct {
	LedgerStats  *complete.LedgerStats `json:",omitempty"`
	PayloadStats *PayloadStats
}

type PayloadStats struct {
	TotalPayloadCount     uint64                 `json:"total_payload_count"`
	TotalPayloadSize      uint64                 `json:"total_payload_size"`
	TotalPayloadValueSize uint64                 `json:"total_payload_value_size"`
	StatsByTypes          []RegisterStatsByTypes `json:"stats_by_types"`
	TopN                  []PayloadInfo          `json:"largest_payloads"`
}

type RegisterStatsByTypes struct {
	Type string `json:"type"`
	stats
	SubTypes []RegisterStatsByTypes `json:"subtypes,omitempty"`
}

type PayloadInfo struct {
	Address string `json:"address"`
	Key     string `json:"key"`
	Type    string `json:"type"`
	Size    uint64 `json:"size"`
}

type sizesByType map[string][]float64

func run(*cobra.Command, []string) {

	if flagPayloads == "" && flagCheckpointDir == "" {
		log.Fatal().Msg("Either --payload-filename or --checkpoint-dir must be provided")
	}
	if flagPayloads != "" && flagCheckpointDir != "" {
		log.Fatal().Msg("Only one of --payload-filename or --checkpoint-dir must be provided")
	}
	if flagCheckpointDir == "" && flagStateCommitment != "" {
		log.Fatal().Msg("--checkpont-dir must be provided when --state-commitment is provided")
	}

	chainID := flow.ChainID(flagChain)
	// Validate chain ID
	_ = chainID.Chain()

	if flagMemProfile {
		defer profile.Start(profile.MemProfile).Stop()
	}

	payloadChannel := make(chan *ledger.Payload, payloadChannelBufferSize)

	ledgerStatsChannel := make(chan *complete.LedgerStats, 1)

	// Load execution state and retrieve payloads async
	go getPayloadsAsync(payloadChannel, ledgerStatsChannel)

	var totalPayloadCount, totalPayloadSize, totalPayloadValueSize uint64

	largestPayloads := util.NewTopN[PayloadInfo](
		flagTopN,
		func(a, b PayloadInfo) bool {
			return a.Size < b.Size
		},
	)

	valueSizesByType := make(sizesByType, 0)

	accounts := make(map[string]*AccountInfo, initialAccountMapSize)

	// Process payloads until payloadChannel is closed
	for p := range payloadChannel {
		key, err := p.Key()
		if err != nil {
			log.Fatal().Err(err).Msg("cannot load a key")
		}

		address := key.KeyParts[0].Value

		size := p.Size()
		value := p.Value()
		valueSize := value.Size()

		// Update total payload size and count
		totalPayloadSize += uint64(size)
		totalPayloadValueSize += uint64(valueSize)
		totalPayloadCount++

		// Update payload sizes by type
		typ := getRegisterType(key)
		valueSizesByType[typ] = append(valueSizesByType[typ], float64(valueSize))

		// Update top N largest payloads
		_, _ = largestPayloads.Add(
			PayloadInfo{
				Address: hex.EncodeToString(address),
				Key:     hex.EncodeToString(key.KeyParts[1].Value),
				Type:    typ,
				Size:    uint64(valueSize),
			})

		// Update accounts
		account, exist := accounts[string(address)]
		if !exist {
			account = &AccountInfo{
				Address: hex.EncodeToString(address),
			}
			accounts[string(address)] = account
		}
		account.PayloadCount++
		account.PayloadSize += uint64(size)

		// Update account format
		if isAccountRegister(key) {
			if account.Format == accountFormatV1 {
				log.Error().Msgf("found account register while domain register exists for %x", address)
			} else {
				account.Format = accountFormatV2
			}
		} else if isDomainRegister(key) {
			if account.Format == accountFormatV2 {
				log.Error().Msgf("found domain register while account register exists for %x", address)
			} else {
				account.Format = accountFormatV1
			}
		}
	}

	// At this point, all payload are processed.

	ledgerStats := <-ledgerStatsChannel

	var wg sync.WaitGroup
	wg.Add(2)

	// Collect and write ledger stats
	go func() {
		defer wg.Done()

		statsByTypes := getRegisterStats(valueSizesByType)

		// Sort top N largest payloads by payload size in descending order
		slices.SortFunc(largestPayloads.Tree, func(a, b PayloadInfo) int {
			return cmp.Compare(b.Size, a.Size)
		})

		stats := &LedgerStats{
			LedgerStats: ledgerStats,
			PayloadStats: &PayloadStats{
				TotalPayloadCount:     totalPayloadCount,
				TotalPayloadSize:      totalPayloadSize,
				TotalPayloadValueSize: totalPayloadValueSize,
				StatsByTypes:          statsByTypes,
				TopN:                  largestPayloads.Tree,
			},
		}

		writeStats(ledgerStatsReportName, stats)
	}()

	// Collect and write account stats
	go func() {
		defer wg.Done()

		acctStats := getAccountStatus(chainID, accounts)

		writeStats(accountStatsReportName, acctStats)
	}()

	wg.Wait()
}

func getPayloadsAsync(
	payloadChannel chan<- *ledger.Payload,
	ledgerStatsChannel chan<- *complete.LedgerStats,
) {
	defer close(payloadChannel)
	defer close(ledgerStatsChannel)

	payloadCallback := func(payload *ledger.Payload) {
		payloadChannel <- payload
	}

	useCheckpointFile := flagPayloads == ""

	if useCheckpointFile {
		ledgerStatsChannel <- getPayloadStatsFromCheckpoint(payloadCallback)
	} else {
		getPayloadStatsFromPayloadFile(payloadCallback)
	}
}

func getPayloadStatsFromPayloadFile(payloadCallBack func(payload *ledger.Payload)) {
	memAllocBefore := debug.GetHeapAllocsBytes()
	log.Info().Msgf("loading payloads from %v", flagPayloads)

	_, payloads, err := util.ReadPayloadFile(log.Logger, flagPayloads)
	if err != nil {
		log.Fatal().Err(err).Msg("failed to read payloads")
	}

	memAllocAfter := debug.GetHeapAllocsBytes()
	log.Info().Msgf("%d payloads are loaded, mem usage: %d", len(payloads), memAllocAfter-memAllocBefore)

	for _, p := range payloads {
		payloadCallBack(p)
	}
}

func getPayloadStatsFromCheckpoint(payloadCallBack func(payload *ledger.Payload)) *complete.LedgerStats {
	memAllocBefore := debug.GetHeapAllocsBytes()
	log.Info().Msgf("loading checkpoint(s) from %v", flagCheckpointDir)

	diskWal, err := wal.NewDiskWAL(zerolog.Nop(), nil, &metrics.NoopCollector{}, flagCheckpointDir, complete.DefaultCacheSize, pathfinder.PathByteSize, wal.SegmentSize)
	if err != nil {
		log.Fatal().Err(err).Msg("cannot create WAL")
	}
	led, err := complete.NewLedger(diskWal, complete.DefaultCacheSize, &metrics.NoopCollector{}, log.Logger, 0)
	if err != nil {
		log.Fatal().Err(err).Msg("cannot create ledger from write-a-head logs and checkpoints")
	}
	compactor, err := complete.NewCompactor(led, diskWal, zerolog.Nop(), complete.DefaultCacheSize, math.MaxInt, 1, atomic.NewBool(false), &metrics.NoopCollector{})
	if err != nil {
		log.Fatal().Err(err).Msg("cannot create compactor")
	}
	<-compactor.Ready()
	defer func() {
		<-led.Done()
		<-compactor.Done()
	}()

	memAllocAfter := debug.GetHeapAllocsBytes()
	log.Info().Msgf("the checkpoint is loaded, mem usage: %d", memAllocAfter-memAllocBefore)

	var tries []*trie.MTrie

	if flagStateCommitment != "" {
		stateCommitment := util.ParseStateCommitment(flagStateCommitment)

		t, err := led.FindTrieByStateCommit(stateCommitment)
		if err != nil {
			log.Fatal().Err(err).Msgf("failed to find trie with state commitment %x", stateCommitment)
		}
		if t == nil {
			log.Fatal().Msgf("no trie with state commitment %x", stateCommitment)
		}

		tries = append(tries, t)
	} else {
		ts, err := led.Tries()
		if err != nil {
			log.Fatal().Err(err).Msg("failed to get tries")
		}

		tries = append(tries, ts...)
	}

	log.Info().Msgf("collecting stats on %d tries", len(tries))

	ledgerStats, err := complete.CollectStats(tries, payloadCallBack)
	if err != nil {
		log.Fatal().Err(err).Msg("failed to collect stats")
	}

	return ledgerStats
}

<<<<<<< HEAD
func getRegisterStats(valueSizesByType sizesByType) []RegisterStatsByTypes {
	domainStats := make([]RegisterStatsByTypes, 0, len(util.StorageMapDomains))
=======
func getTypeStats(t string, values []float64) RegisterStatsByTypes {
	sum, err := stats.Sum(values)
	if err != nil {
		log.Fatal().Err(err).Msg("cannot compute the sum of values")
	}

	min, err := stats.Min(values)
	if err != nil {
		log.Fatal().Err(err).Msg("cannot compute the min of values")
	}

	percentile25, err := stats.Percentile(values, 25)
	if err != nil {
		log.Fatal().Err(err).Msg("cannot compute the 25th percentile of values")
	}

	median, err := stats.Median(values)
	if err != nil {
		log.Fatal().Err(err).Msg("cannot compute the median of values")
	}

	percentile75, err := stats.Percentile(values, 75)
	if err != nil {
		log.Fatal().Err(err).Msg("cannot compute the 75th percentile of values")
	}

	percentile95, err := stats.Percentile(values, 95)
	if err != nil {
		log.Fatal().Err(err).Msg("cannot compute the 95th percentile of values")
	}

	percentile99, err := stats.Percentile(values, 99)
	if err != nil {
		log.Fatal().Err(err).Msg("cannot compute the 99th percentile of values")
	}

	max, err := stats.Max(values)
	if err != nil {
		log.Fatal().Err(err).Msg("cannot compute the max of values")
	}

	return RegisterStatsByTypes{
		Type:                    t,
		Counts:                  uint64(len(values)),
		ValueSizeTotal:          sum,
		ValueSizeMin:            min,
		ValueSize25thPercentile: percentile25,
		ValueSizeMedian:         median,
		ValueSize75thPercentile: percentile75,
		ValueSize95thPercentile: percentile95,
		ValueSize99thPercentile: percentile99,
		ValueSizeMax:            max,
	}
}

func getStats(valueSizesByType sizesByType) []RegisterStatsByTypes {
	domainStats := make([]RegisterStatsByTypes, 0, len(common.AllStorageDomains))
>>>>>>> a7d9a7ff
	var allDomainSizes []float64

	statsByTypes := make([]RegisterStatsByTypes, 0, len(valueSizesByType))
	for t, values := range valueSizesByType {

		stats := RegisterStatsByTypes{
			Type:  t,
			stats: getValueStats(values, percentiles),
		}

		if isDomainType(t) {
			domainStats = append(domainStats, stats)
			allDomainSizes = append(allDomainSizes, values...)
		} else {
			statsByTypes = append(statsByTypes, stats)
		}
	}

	allDomainStats := RegisterStatsByTypes{
		Type:     "domain",
		stats:    getValueStats(allDomainSizes, percentiles),
		SubTypes: domainStats,
	}

	statsByTypes = append(statsByTypes, allDomainStats)

	// Sort domain stats by payload count in descending order
	slices.SortFunc(allDomainStats.SubTypes, func(a, b RegisterStatsByTypes) int {
		return cmp.Compare(b.Count, a.Count)
	})

	// Sort stats by payload count in descending order
	slices.SortFunc(statsByTypes, func(a, b RegisterStatsByTypes) int {
		return cmp.Compare(b.Count, a.Count)
	})

	return statsByTypes
}

func writeStats(reportName string, stats interface{}) {
	rw := reporters.NewReportFileWriterFactory(flagOutputDir, log.Logger).
		ReportWriter(reportName)
	defer rw.Close()

	rw.Write(stats)
}

func isDomainType(typ string) bool {
	return strings.HasPrefix(typ, domainTypePrefix)
}

func isDomainRegister(key ledger.Key) bool {
	k := key.KeyParts[1].Value
	kstr := string(k)
	return slices.Contains(util.StorageMapDomains, kstr)
}

func isAccountRegister(key ledger.Key) bool {
	k := key.KeyParts[1].Value
	kstr := string(k)
	return kstr == AccountStorageKey
}

func getRegisterType(key ledger.Key) string {
	k := key.KeyParts[1].Value
	kstr := string(k)

	if atree.LedgerKeyIsSlabKey(kstr) {
		return "atree slab"
	}

	_, isDomain := common.AllStorageDomainsByIdentifier[kstr]
	if isDomain {
		return domainTypePrefix + kstr
	}

	switch kstr {
	case AccountStorageKey:
		return "account"
	case flow.ContractNamesKey:
		return "contract names"
	case flow.AccountStatusKey:
		return "account status"
	case flow.AddressStateKey:
		return "address generator state"
	case state.AccountsStorageIDKey:
		return "account storage ID"
	case state.CodesStorageIDKey:
		return "code storage ID"
	case handler.BlockStoreLatestBlockKey:
		return "latest block"
	case handler.BlockStoreLatestBlockProposalKey:
		return "latest block proposal"
	}

	// other fvm registers
	if kstr == "uuid" || strings.HasPrefix(kstr, "uuid_") {
		return "uuid generator state"
	}
	if strings.HasPrefix(kstr, "public_key_") {
		return "public key"
	}
	if strings.HasPrefix(kstr, flow.CodeKeyPrefix) {
		return "contract content"
	}

	// other evm registers
	if strings.HasPrefix(kstr, blockHashListBucketKeyPrefix) {
		return "block hash list bucket"
	}
	if strings.HasPrefix(kstr, blockHashListMetaKey) {
		return "block hash list meta"
	}

	log.Warn().Msgf("unknown payload key: %s", kstr)

	return "others"
}<|MERGE_RESOLUTION|>--- conflicted
+++ resolved
@@ -8,11 +8,7 @@
 	"strings"
 	"sync"
 
-<<<<<<< HEAD
-=======
-	"github.com/montanaflynn/stats"
 	"github.com/onflow/cadence/common"
->>>>>>> a7d9a7ff
 	"github.com/pkg/profile"
 	"github.com/rs/zerolog"
 	"github.com/rs/zerolog/log"
@@ -373,68 +369,8 @@
 	return ledgerStats
 }
 
-<<<<<<< HEAD
 func getRegisterStats(valueSizesByType sizesByType) []RegisterStatsByTypes {
-	domainStats := make([]RegisterStatsByTypes, 0, len(util.StorageMapDomains))
-=======
-func getTypeStats(t string, values []float64) RegisterStatsByTypes {
-	sum, err := stats.Sum(values)
-	if err != nil {
-		log.Fatal().Err(err).Msg("cannot compute the sum of values")
-	}
-
-	min, err := stats.Min(values)
-	if err != nil {
-		log.Fatal().Err(err).Msg("cannot compute the min of values")
-	}
-
-	percentile25, err := stats.Percentile(values, 25)
-	if err != nil {
-		log.Fatal().Err(err).Msg("cannot compute the 25th percentile of values")
-	}
-
-	median, err := stats.Median(values)
-	if err != nil {
-		log.Fatal().Err(err).Msg("cannot compute the median of values")
-	}
-
-	percentile75, err := stats.Percentile(values, 75)
-	if err != nil {
-		log.Fatal().Err(err).Msg("cannot compute the 75th percentile of values")
-	}
-
-	percentile95, err := stats.Percentile(values, 95)
-	if err != nil {
-		log.Fatal().Err(err).Msg("cannot compute the 95th percentile of values")
-	}
-
-	percentile99, err := stats.Percentile(values, 99)
-	if err != nil {
-		log.Fatal().Err(err).Msg("cannot compute the 99th percentile of values")
-	}
-
-	max, err := stats.Max(values)
-	if err != nil {
-		log.Fatal().Err(err).Msg("cannot compute the max of values")
-	}
-
-	return RegisterStatsByTypes{
-		Type:                    t,
-		Counts:                  uint64(len(values)),
-		ValueSizeTotal:          sum,
-		ValueSizeMin:            min,
-		ValueSize25thPercentile: percentile25,
-		ValueSizeMedian:         median,
-		ValueSize75thPercentile: percentile75,
-		ValueSize95thPercentile: percentile95,
-		ValueSize99thPercentile: percentile99,
-		ValueSizeMax:            max,
-	}
-}
-
-func getStats(valueSizesByType sizesByType) []RegisterStatsByTypes {
 	domainStats := make([]RegisterStatsByTypes, 0, len(common.AllStorageDomains))
->>>>>>> a7d9a7ff
 	var allDomainSizes []float64
 
 	statsByTypes := make([]RegisterStatsByTypes, 0, len(valueSizesByType))
@@ -489,7 +425,12 @@
 func isDomainRegister(key ledger.Key) bool {
 	k := key.KeyParts[1].Value
 	kstr := string(k)
-	return slices.Contains(util.StorageMapDomains, kstr)
+	for _, storageDomain := range common.AllStorageDomains {
+		if storageDomain.Identifier() == kstr {
+			return true
+		}
+	}
+	return false
 }
 
 func isAccountRegister(key ledger.Key) bool {
