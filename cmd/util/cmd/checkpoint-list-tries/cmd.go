package checkpoint_list_tries

import (
	"fmt"

	"github.com/rs/zerolog/log"
	"github.com/spf13/cobra"

	"github.com/onflow/flow-go/ledger/complete/wal"
)

var (
	flagCheckpoint string
)

var Cmd = &cobra.Command{
	Use:   "checkpoint-list-tries",
	Short: "Lists tries (root hashes, base64 encoded) of tries stored in a checkpoint",
	Run:   run,
}

func init() {

	Cmd.Flags().StringVar(&flagCheckpoint, "checkpoint", "",
		"checkpoint file to read")
	_ = Cmd.MarkFlagRequired("checkpoint")
}

func run(*cobra.Command, []string) {

<<<<<<< HEAD
=======
	log.Info().Msgf("loading checkpoint %v", flagCheckpoint)
>>>>>>> 9652b94c
	tries, err := wal.LoadCheckpoint(flagCheckpoint, &log.Logger)
	if err != nil {
		log.Fatal().Err(err).Msg("error while loading checkpoint")
	}
	log.Info().Msgf("checkpoint loaded, total tries: %v", len(tries))

	for _, trie := range tries {
		fmt.Printf("trie root hash: %s\n", trie.RootHash())
	}
}<|MERGE_RESOLUTION|>--- conflicted
+++ resolved
@@ -28,10 +28,7 @@
 
 func run(*cobra.Command, []string) {
 
-<<<<<<< HEAD
-=======
 	log.Info().Msgf("loading checkpoint %v", flagCheckpoint)
->>>>>>> 9652b94c
 	tries, err := wal.LoadCheckpoint(flagCheckpoint, &log.Logger)
 	if err != nil {
 		log.Fatal().Err(err).Msg("error while loading checkpoint")
