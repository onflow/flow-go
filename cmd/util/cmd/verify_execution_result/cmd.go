--- conflicted
+++ resolved
@@ -14,7 +14,6 @@
 )
 
 var (
-<<<<<<< HEAD
 	flagLastK                         uint64
 	flagDatadir                       string
 	flagChunkDataPackDir              string
@@ -25,17 +24,6 @@
 	flagTransactionFeesDisabled       bool
 	flagVMScriptExecutionEnabled      bool
 	flagVMTransactionExecutionEnabled bool
-=======
-	flagLastK                     uint64
-	flagDatadir                   string
-	flagChunkDataPackDir          string
-	flagChain                     string
-	flagFromTo                    string
-	flagWorkerCount               uint // number of workers to verify the blocks concurrently
-	flagStopOnMismatch            bool
-	flagtransactionFeesDisabled   bool
-	flagScheduledCallbacksEnabled bool
->>>>>>> 781ebf57
 )
 
 // # verify the last 100 sealed blocks
@@ -71,8 +59,9 @@
 
 	Cmd.Flags().BoolVar(&flagStopOnMismatch, "stop_on_mismatch", false, "stop verification on first mismatch")
 
-<<<<<<< HEAD
-	Cmd.Flags().BoolVar(&flagTransactionFeesDisabled, "fees_disabled", false, "disable transaction fees")
+  Cmd.Flags().BoolVar(&flagTransactionFeesDisabled, "fees_disabled", false, "disable transaction fees")
+
+  Cmd.Flags().BoolVar(&flagScheduledCallbacksEnabled, "scheduled_callbacks_enabled", false, "enable scheduled callbacks")
 
 	Cmd.Flags().BoolVar(
 		&flagVMScriptExecutionEnabled,
@@ -87,11 +76,6 @@
 		false,
 		"enable transaction execution with VM",
 	)
-=======
-	Cmd.Flags().BoolVar(&flagtransactionFeesDisabled, "fees_disabled", false, "disable transaction fees")
-
-	Cmd.Flags().BoolVar(&flagScheduledCallbacksEnabled, "scheduled_callbacks_enabled", false, "enable scheduled callbacks")
->>>>>>> 781ebf57
 }
 
 func run(*cobra.Command, []string) {
@@ -120,8 +104,8 @@
 		}
 
 		lg.Info().Msgf("verifying range from %d to %d", from, to)
-<<<<<<< HEAD
-		err = verifier.VerifyRange(
+
+    err = verifier.VerifyRange(
 			from,
 			to,
 			chainID,
@@ -130,12 +114,10 @@
 			flagWorkerCount,
 			flagStopOnMismatch,
 			flagTransactionFeesDisabled,
+      flagScheduledCallbacksEnabled,
 			flagVMScriptExecutionEnabled,
 			flagVMTransactionExecutionEnabled,
 		)
-=======
-		err = verifier.VerifyRange(lockManager, from, to, chainID, flagDatadir, flagChunkDataPackDir, flagWorkerCount, flagStopOnMismatch, flagtransactionFeesDisabled, flagScheduledCallbacksEnabled)
->>>>>>> 781ebf57
 		if err != nil {
 			lg.Fatal().Err(err).Msgf("could not verify range from %d to %d", from, to)
 		}
@@ -143,7 +125,6 @@
 
 	} else {
 		lg.Info().Msgf("verifying last %d sealed blocks", flagLastK)
-<<<<<<< HEAD
 		err := verifier.VerifyLastKHeight(
 			flagLastK,
 			chainID,
@@ -152,12 +133,10 @@
 			flagWorkerCount,
 			flagStopOnMismatch,
 			flagTransactionFeesDisabled,
+      flagScheduledCallbacksEnabled,
 			flagVMScriptExecutionEnabled,
 			flagVMTransactionExecutionEnabled,
 		)
-=======
-		err := verifier.VerifyLastKHeight(lockManager, flagLastK, chainID, flagDatadir, flagChunkDataPackDir, flagWorkerCount, flagStopOnMismatch, flagtransactionFeesDisabled, flagScheduledCallbacksEnabled)
->>>>>>> 781ebf57
 		if err != nil {
 			lg.Fatal().Err(err).Msg("could not verify last k height")
 		}
