--- conflicted
+++ resolved
@@ -79,12 +79,8 @@
 	if err != nil {
 		return fmt.Errorf("cannot create ledger from write-a-head logs and checkpoints: %w", err)
 	}
-<<<<<<< HEAD
 
-	var state flow.StateCommitment
-=======
 	var state ledger.State
->>>>>>> 77379d58
 	// if no target state provided export the most recent state
 	if len(targetstate) == 0 {
 		state, err = led.MostRecentTouchedState()
@@ -96,10 +92,11 @@
 		if err != nil {
 			return fmt.Errorf("failed to decode hex code of state: %w", err)
 		}
-<<<<<<< HEAD
-		state = st
-	}
-
+     state, err = ledger.ToState(st)
+      if err != nil {
+        return fmt.Errorf("failed to convert bytes to state: %w", err)
+      }
+  }
 	filename := hex.EncodeToString(state) + ".trie.jsonl"
 	if flagGzip {
 		filename += ".gz"
@@ -120,14 +117,8 @@
 		gzipWriter := gzip.NewWriter(fileWriter)
 		defer gzipWriter.Close()
 		writer = gzipWriter
-=======
-		state, err = ledger.ToState(st)
-		if err != nil {
-			return fmt.Errorf("failed to convert bytes to state: %w", err)
-		}
->>>>>>> 77379d58
 	}
-
+    
 	err = led.DumpTrieAsJSON(state, writer)
 	if err != nil {
 		return fmt.Errorf("cannot dump trie as json: %w", err)
