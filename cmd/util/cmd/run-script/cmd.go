--- conflicted
+++ resolved
@@ -22,6 +22,7 @@
 	"github.com/onflow/flow-go/ledger"
 	accessmodel "github.com/onflow/flow-go/model/access"
 	"github.com/onflow/flow-go/model/flow"
+	"github.com/onflow/flow-go/module/executiondatasync/optimistic_sync"
 	"github.com/onflow/flow-go/module/irrecoverable"
 	"github.com/onflow/flow-go/module/metrics"
 	modutil "github.com/onflow/flow-go/module/util"
@@ -273,157 +274,9 @@
 		script,
 		arguments,
 	)
-<<<<<<< HEAD
-=======
 	if err != nil {
 		return nil, nil, err
 	}
 
 	return value, nil, err
-}
-
-func (*api) ExecuteScriptAtBlockHeight(
-	_ context.Context,
-	_ uint64,
-	_ []byte,
-	_ [][]byte,
-	_ optimistic_sync.Criteria,
-) ([]byte, *accessmodel.ExecutorMetadata, error) {
-	return nil, nil, errors.New("unimplemented")
-}
-
-func (*api) ExecuteScriptAtBlockID(
-	_ context.Context,
-	_ flow.Identifier,
-	_ []byte,
-	_ [][]byte,
-	_ optimistic_sync.Criteria,
-) ([]byte, *accessmodel.ExecutorMetadata, error) {
-	return nil, nil, errors.New("unimplemented")
-}
-
-func (a *api) GetEventsForHeightRange(
-	_ context.Context,
-	_ string,
-	_, _ uint64,
-	_ entities.EventEncodingVersion,
-	_ optimistic_sync.Criteria,
-) ([]flow.BlockEvents, *accessmodel.ExecutorMetadata, error) {
-	return nil, nil, errors.New("unimplemented")
-}
-
-func (a *api) GetEventsForBlockIDs(
-	_ context.Context,
-	_ string,
-	_ []flow.Identifier,
-	_ entities.EventEncodingVersion,
-	_ optimistic_sync.Criteria,
-) ([]flow.BlockEvents, *accessmodel.ExecutorMetadata, error) {
-	return nil, nil, errors.New("unimplemented")
-}
-
-func (*api) GetLatestProtocolStateSnapshot(_ context.Context) ([]byte, error) {
-	return nil, errors.New("unimplemented")
-}
-
-func (*api) GetProtocolStateSnapshotByBlockID(_ context.Context, _ flow.Identifier) ([]byte, error) {
-	return nil, errors.New("unimplemented")
-}
-
-func (*api) GetProtocolStateSnapshotByHeight(_ context.Context, _ uint64) ([]byte, error) {
-	return nil, errors.New("unimplemented")
-}
-
-func (*api) GetExecutionResultForBlockID(_ context.Context, _ flow.Identifier) (*flow.ExecutionResult, error) {
-	return nil, errors.New("unimplemented")
-}
-
-func (*api) GetExecutionResultByID(_ context.Context, _ flow.Identifier) (*flow.ExecutionResult, error) {
-	return nil, errors.New("unimplemented")
-}
-
-func (*api) SubscribeBlocksFromStartBlockID(
-	_ context.Context,
-	_ flow.Identifier,
-	_ flow.BlockStatus,
-) subscription.Subscription {
-	return nil
-}
-
-func (*api) SubscribeBlocksFromStartHeight(
-	_ context.Context,
-	_ uint64,
-	_ flow.BlockStatus,
-) subscription.Subscription {
-	return nil
-}
-
-func (*api) SubscribeBlocksFromLatest(
-	_ context.Context,
-	_ flow.BlockStatus,
-) subscription.Subscription {
-	return nil
-}
-
-func (*api) SubscribeBlockHeadersFromStartBlockID(
-	_ context.Context,
-	_ flow.Identifier,
-	_ flow.BlockStatus,
-) subscription.Subscription {
-	return nil
-}
-
-func (*api) SubscribeBlockHeadersFromStartHeight(
-	_ context.Context,
-	_ uint64,
-	_ flow.BlockStatus,
-) subscription.Subscription {
-	return nil
-}
-
-func (*api) SubscribeBlockHeadersFromLatest(
-	_ context.Context,
-	_ flow.BlockStatus,
-) subscription.Subscription {
-	return nil
-}
-
-func (*api) SubscribeBlockDigestsFromStartBlockID(
-	_ context.Context,
-	_ flow.Identifier,
-	_ flow.BlockStatus,
-) subscription.Subscription {
-	return nil
-}
-
-func (*api) SubscribeBlockDigestsFromStartHeight(
-	_ context.Context,
-	_ uint64,
-	_ flow.BlockStatus,
-) subscription.Subscription {
-	return nil
-}
-
-func (*api) SubscribeBlockDigestsFromLatest(
-	_ context.Context,
-	_ flow.BlockStatus,
-) subscription.Subscription {
-	return nil
-}
-
-func (a *api) SubscribeTransactionStatuses(
-	_ context.Context,
-	_ flow.Identifier,
-	_ entities.EventEncodingVersion,
-) subscription.Subscription {
-	return subscription.NewFailedSubscription(ErrNotImplemented, "failed to call SubscribeTransactionStatuses")
-}
-
-func (a *api) SendAndSubscribeTransactionStatuses(
-	_ context.Context,
-	_ *flow.TransactionBody,
-	_ entities.EventEncodingVersion,
-) subscription.Subscription {
-	return subscription.NewFailedSubscription(ErrNotImplemented, "failed to call SendAndSubscribeTransactionStatuses")
->>>>>>> 3cef577f
 }