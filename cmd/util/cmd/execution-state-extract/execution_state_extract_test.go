package extract

import (
	"crypto/rand"
	"encoding/hex"
	"math"
	"path/filepath"
	"strings"
	"testing"

	"github.com/rs/zerolog"
	"github.com/stretchr/testify/require"
	"go.uber.org/atomic"

	runtimeCommon "github.com/onflow/cadence/common"

	"github.com/onflow/flow-go/cmd/util/ledger/util"
	"github.com/onflow/flow-go/ledger"
	"github.com/onflow/flow-go/ledger/common/pathfinder"
	"github.com/onflow/flow-go/ledger/complete"
	"github.com/onflow/flow-go/ledger/complete/wal"
	"github.com/onflow/flow-go/model/flow"
	"github.com/onflow/flow-go/module/metrics"
	"github.com/onflow/flow-go/storage/store"
	"github.com/onflow/flow-go/utils/unittest"

	"github.com/onflow/flow-go/storage/operation/pebbleimpl"
)

type keyPair struct {
	key   ledger.Key
	value ledger.Value
}

func TestExtractExecutionState(t *testing.T) {
	metr := &metrics.NoopCollector{}

	t.Run("missing block->state commitment mapping", func(t *testing.T) {

		withDirs(t, func(datadir, execdir, outdir string) {
<<<<<<< HEAD
			db, err := common.InitStorage(datadir)
			require.NoError(t, err)
			commits := store.NewCommits(metr, db)
=======
			// Initialize a proper Badger database instead of using empty directory
			db := unittest.PebbleDB(t, datadir)
			defer db.Close()

			// Convert to storage.DB interface
			storageDB := pebbleimpl.ToDB(db)
			commits := store.NewCommits(metr, storageDB)
>>>>>>> 09af6ddf

			_, err = commits.ByBlockID(unittest.IdentifierFixture())
			require.Error(t, err)
		})
	})

	t.Run("retrieves block->state mapping", func(t *testing.T) {

		withDirs(t, func(datadir, execdir, outdir string) {
<<<<<<< HEAD
			db, err := common.InitStorage(datadir)
			require.NoError(t, err)
			commits := store.NewCommits(metr, db)
=======
			// Initialize a proper Badger database instead of using empty directory
			db := unittest.PebbleDB(t, datadir)
			defer db.Close()

			// Convert to storage.DB interface
			storageDB := pebbleimpl.ToDB(db)
			commits := store.NewCommits(metr, storageDB)
>>>>>>> 09af6ddf

			blockID := unittest.IdentifierFixture()
			stateCommitment := unittest.StateCommitmentFixture()

			err = commits.Store(blockID, stateCommitment)
			require.NoError(t, err)

			retrievedStateCommitment, err := commits.ByBlockID(blockID)
			require.NoError(t, err)
			require.Equal(t, stateCommitment, retrievedStateCommitment)
		})
	})

	t.Run("empty WAL doesn't find anything", func(t *testing.T) {
		withDirs(t, func(datadir, execdir, outdir string) {
			extractor := newExecutionStateExtractor(zerolog.Nop(), execdir, unittest.StateCommitmentFixture())

			partialState, payloads, err := extractor.extract()
			require.Error(t, err)
			require.False(t, partialState)
			require.Equal(t, 0, len(payloads))
		})
	})

	t.Run("happy path", func(t *testing.T) {

		withDirs(t, func(datadir, execdir, _ string) {

			const (
				checkpointDistance = math.MaxInt // A large number to prevent checkpoint creation.
				checkpointsToKeep  = 1
			)

<<<<<<< HEAD
			db, err := common.InitStorage(datadir)
			require.NoError(t, err)
			commits := store.NewCommits(metr, db)
=======
			// Initialize a proper Badger database instead of using empty directory
			db := unittest.PebbleDB(t, datadir)
			defer db.Close()

			// Convert to storage.DB interface
			storageDB := pebbleimpl.ToDB(db)
			commits := store.NewCommits(metr, storageDB)
>>>>>>> 09af6ddf

			// generate some oldLedger data
			size := 10

			diskWal, err := wal.NewDiskWAL(zerolog.Nop(), nil, metrics.NewNoopCollector(), execdir, size, pathfinder.PathByteSize, wal.SegmentSize)
			require.NoError(t, err)
			f, err := complete.NewLedger(diskWal, size*10, metr, zerolog.Nop(), complete.DefaultPathFinderVersion)
			require.NoError(t, err)
			compactor, err := complete.NewCompactor(f, diskWal, zerolog.Nop(), uint(size), checkpointDistance, checkpointsToKeep, atomic.NewBool(false), &metrics.NoopCollector{})
			require.NoError(t, err)
			<-compactor.Ready()

			var stateCommitment = f.InitialState()

			// saved data after updates
			keysValuesByCommit := make(map[string]map[string]keyPair)
			commitsByBlocks := make(map[flow.Identifier]ledger.State)
			blocksInOrder := make([]flow.Identifier, size)

			for i := 0; i < size; i++ {
				keys, values := getSampleKeyValues(i)

				update, err := ledger.NewUpdate(stateCommitment, keys, values)
				require.NoError(t, err)

				stateCommitment, _, err = f.Set(update)
				// stateCommitment, err = f.UpdateRegisters(keys, values, stateCommitment)
				require.NoError(t, err)

				// generate random block and map it to state commitment
				blockID := unittest.IdentifierFixture()
				err = commits.Store(blockID, flow.StateCommitment(stateCommitment))
				require.NoError(t, err)

				data := make(map[string]keyPair, len(keys))
				for j, key := range keys {
					data[key.String()] = keyPair{
						key:   key,
						value: values[j],
					}
				}
				keysValuesByCommit[stateCommitment.String()] = data
				commitsByBlocks[blockID] = stateCommitment
				blocksInOrder[i] = blockID
			}

			// wait for the ledger and compactor to finish
			<-f.Done()
			<-compactor.Done()

			// extract the execution state
			extractor := newExecutionStateExtractor(zerolog.Nop(), execdir, flow.StateCommitment(stateCommitment))

			partialState, payloads, err := extractor.extract()
			require.NoError(t, err)
			require.False(t, partialState)
			// Calculate expected number of payloads based on getSampleKeyValues logic
			expectedPayloads := 2 + 4 + 2 + (7 * 10) // cases 0, 1, 2, and 7 default cases
			require.Equal(t, expectedPayloads, len(payloads))

			// verify the payloads
			for _, payload := range payloads {
				key, err := payload.Key()
				require.NoError(t, err)

				// Look for the key in all state commitments
				found := false
				for _, commitData := range keysValuesByCommit {
					if kv, exist := commitData[key.String()]; exist {
						require.Equal(t, kv.value, payload.Value())
						found = true
						break
					}
				}
				require.True(t, found, "key %s not found in any state commitment", key.String())
			}
		})
	})
}

// TestExtractPayloadsFromExecutionState tests state extraction with checkpoint as input and payload as output.
func TestExtractPayloadsFromExecutionState(t *testing.T) {
	metr := &metrics.NoopCollector{}

	const payloadFileName = "root.payload"

	t.Run("all payloads", func(t *testing.T) {
		withDirs(t, func(_, execdir, outdir string) {

			const (
				checkpointDistance = math.MaxInt // A large number to prevent checkpoint creation.
				checkpointsToKeep  = 1
			)

			outputPayloadFileName := filepath.Join(outdir, payloadFileName)

			size := 10

			diskWal, err := wal.NewDiskWAL(zerolog.Nop(), nil, metrics.NewNoopCollector(), execdir, size, pathfinder.PathByteSize, wal.SegmentSize)
			require.NoError(t, err)
			f, err := complete.NewLedger(diskWal, size*10, metr, zerolog.Nop(), complete.DefaultPathFinderVersion)
			require.NoError(t, err)
			compactor, err := complete.NewCompactor(f, diskWal, zerolog.Nop(), uint(size), checkpointDistance, checkpointsToKeep, atomic.NewBool(false), &metrics.NoopCollector{})
			require.NoError(t, err)
			<-compactor.Ready()

			var stateCommitment = f.InitialState()

			// Save generated data after updates
			keysValues := make(map[string]keyPair)

			for i := 0; i < size; i++ {
				keys, values := getSampleKeyValues(i)

				update, err := ledger.NewUpdate(stateCommitment, keys, values)
				require.NoError(t, err)

				stateCommitment, _, err = f.Set(update)
				require.NoError(t, err)

				for j, key := range keys {
					keysValues[key.String()] = keyPair{
						key:   key,
						value: values[j],
					}
				}
			}

			<-f.Done()
			<-compactor.Done()

			tries, err := f.Tries()
			require.NoError(t, err)

			err = wal.StoreCheckpointV6SingleThread(tries, execdir, "checkpoint.00000001", zerolog.Nop())
			require.NoError(t, err)

			// Export all payloads
			Cmd.SetArgs([]string{
				"--execution-state-dir", execdir,
				"--output-dir", outdir,
				"--state-commitment", hex.EncodeToString(stateCommitment[:]),
				"--no-migration",
				"--no-report",
				"--output-payload-filename", outputPayloadFileName,
				"--chain", flow.Emulator.Chain().String()})

			err = Cmd.Execute()
			require.NoError(t, err)

			// Verify exported payloads.
			partialState, payloadsFromFile, err := util.ReadPayloadFile(zerolog.Nop(), outputPayloadFileName)
			require.NoError(t, err)
			require.Equal(t, len(keysValues), len(payloadsFromFile))
			require.False(t, partialState)

			for _, payloadFromFile := range payloadsFromFile {
				k, err := payloadFromFile.Key()
				require.NoError(t, err)

				kv, exist := keysValues[k.String()]
				require.True(t, exist)
				require.Equal(t, kv.value, payloadFromFile.Value())
			}
		})
	})

	t.Run("some payloads", func(t *testing.T) {
		withDirs(t, func(_, execdir, outdir string) {
			const (
				checkpointDistance = math.MaxInt // A large number to prevent checkpoint creation.
				checkpointsToKeep  = 1
			)

			outputPayloadFileName := filepath.Join(outdir, payloadFileName)

			size := 10

			diskWal, err := wal.NewDiskWAL(zerolog.Nop(), nil, metrics.NewNoopCollector(), execdir, size, pathfinder.PathByteSize, wal.SegmentSize)
			require.NoError(t, err)
			f, err := complete.NewLedger(diskWal, size*10, metr, zerolog.Nop(), complete.DefaultPathFinderVersion)
			require.NoError(t, err)
			compactor, err := complete.NewCompactor(f, diskWal, zerolog.Nop(), uint(size), checkpointDistance, checkpointsToKeep, atomic.NewBool(false), &metrics.NoopCollector{})
			require.NoError(t, err)
			<-compactor.Ready()

			var stateCommitment = f.InitialState()

			// Save generated data after updates
			keysValues := make(map[string]keyPair)

			for i := 0; i < size; i++ {
				keys, values := getSampleKeyValues(i)

				update, err := ledger.NewUpdate(stateCommitment, keys, values)
				require.NoError(t, err)

				stateCommitment, _, err = f.Set(update)
				require.NoError(t, err)

				for j, key := range keys {
					keysValues[key.String()] = keyPair{
						key:   key,
						value: values[j],
					}
				}
			}

			<-f.Done()
			<-compactor.Done()

			tries, err := f.Tries()
			require.NoError(t, err)

			err = wal.StoreCheckpointV6SingleThread(tries, execdir, "checkpoint.00000001", zerolog.Nop())
			require.NoError(t, err)

			const selectedAddressCount = 10
			selectedAddresses := make(map[string]struct{})
			selectedKeysValues := make(map[string]keyPair)
			for k, kv := range keysValues {
				owner := kv.key.KeyParts[0].Value
				if len(owner) != runtimeCommon.AddressLength {
					continue
				}

				address, err := runtimeCommon.BytesToAddress(owner)
				require.NoError(t, err)

				if len(selectedAddresses) < selectedAddressCount {
					selectedAddresses[address.Hex()] = struct{}{}
				}

				if _, exist := selectedAddresses[address.Hex()]; exist {
					selectedKeysValues[k] = kv
				}
			}

			addresses := make([]string, 0, len(selectedAddresses))
			for address := range selectedAddresses {
				addresses = append(addresses, address)
			}

			// Export selected payloads
			Cmd.SetArgs([]string{
				"--execution-state-dir", execdir,
				"--output-dir", outdir,
				"--state-commitment", hex.EncodeToString(stateCommitment[:]),
				"--no-migration",
				"--no-report",
				"--output-payload-filename", outputPayloadFileName,
				"--extract-payloads-by-address", strings.Join(addresses, ","),
				"--chain", flow.Emulator.Chain().String()})

			err = Cmd.Execute()
			require.NoError(t, err)

			// Verify exported payloads.
			partialState, payloadsFromFile, err := util.ReadPayloadFile(zerolog.Nop(), outputPayloadFileName)
			require.NoError(t, err)
			require.True(t, partialState)

			nonGlobalPayloads := make([]*ledger.Payload, 0, len(selectedKeysValues))
			for _, payloadFromFile := range payloadsFromFile {
				key, err := payloadFromFile.Key()
				require.NoError(t, err)

				owner := key.KeyParts[0].Value
				if len(owner) > 0 {
					nonGlobalPayloads = append(nonGlobalPayloads, payloadFromFile)
				}
			}

			require.Equal(t, len(selectedKeysValues), len(nonGlobalPayloads))

			for _, payloadFromFile := range nonGlobalPayloads {
				k, err := payloadFromFile.Key()
				require.NoError(t, err)

				kv, exist := selectedKeysValues[k.String()]
				require.True(t, exist)
				require.Equal(t, kv.value, payloadFromFile.Value())
			}
		})
	})
}

// TestExtractStateFromPayloads tests state extraction with payload as input.
func TestExtractStateFromPayloads(t *testing.T) {

	const payloadFileName = "root.payload"

	t.Run("create checkpoint", func(t *testing.T) {
		withDirs(t, func(_, execdir, outdir string) {
			size := 10

			inputPayloadFileName := filepath.Join(execdir, payloadFileName)

			// Generate some data
			keysValues := make(map[string]keyPair)
			var payloads []*ledger.Payload

			for i := 0; i < size; i++ {
				keys, values := getSampleKeyValues(i)

				for j, key := range keys {
					keysValues[key.String()] = keyPair{
						key:   key,
						value: values[j],
					}

					payloads = append(payloads, ledger.NewPayload(key, values[j]))
				}
			}

			numOfPayloadWritten, err := util.CreatePayloadFile(
				zerolog.Nop(),
				inputPayloadFileName,
				payloads,
				nil,
				false,
			)
			require.NoError(t, err)
			require.Equal(t, len(payloads), numOfPayloadWritten)

			// Export checkpoint file
			Cmd.SetArgs([]string{
				"--execution-state-dir", execdir,
				"--output-dir", outdir,
				"--no-migration",
				"--no-report",
				"--state-commitment", "",
				"--input-payload-filename", inputPayloadFileName,
				"--output-payload-filename", "",
				"--extract-payloads-by-address", "",
				"--chain", flow.Emulator.Chain().String()})

			err = Cmd.Execute()
			require.NoError(t, err)

			tries, err := wal.OpenAndReadCheckpointV6(outdir, "root.checkpoint", zerolog.Nop())
			require.NoError(t, err)
			require.Equal(t, 1, len(tries))

			// Verify exported checkpoint
			payloadsFromFile := tries[0].AllPayloads()
			require.NoError(t, err)
			require.Equal(t, len(keysValues), len(payloadsFromFile))

			for _, payloadFromFile := range payloadsFromFile {
				k, err := payloadFromFile.Key()
				require.NoError(t, err)

				kv, exist := keysValues[k.String()]
				require.True(t, exist)

				require.Equal(t, kv.value, payloadFromFile.Value())
			}
		})

	})

	t.Run("create payloads", func(t *testing.T) {
		withDirs(t, func(_, execdir, outdir string) {
			inputPayloadFileName := filepath.Join(execdir, payloadFileName)
			outputPayloadFileName := filepath.Join(outdir, "selected.payload")

			size := 10

			// Generate some data
			keysValues := make(map[string]keyPair)
			var payloads []*ledger.Payload

			for i := 0; i < size; i++ {
				keys, values := getSampleKeyValues(i)

				for j, key := range keys {
					keysValues[key.String()] = keyPair{
						key:   key,
						value: values[j],
					}

					payloads = append(payloads, ledger.NewPayload(key, values[j]))
				}
			}

			numOfPayloadWritten, err := util.CreatePayloadFile(
				zerolog.Nop(),
				inputPayloadFileName,
				payloads,
				nil,
				false,
			)
			require.NoError(t, err)
			require.Equal(t, len(payloads), numOfPayloadWritten)

			// Export all payloads
			Cmd.SetArgs([]string{
				"--execution-state-dir", execdir,
				"--output-dir", outdir,
				"--no-migration",
				"--no-report",
				"--state-commitment", "",
				"--input-payload-filename", inputPayloadFileName,
				"--output-payload-filename", outputPayloadFileName,
				"--extract-payloads-by-address", "",
				"--chain", flow.Emulator.Chain().String()})

			err = Cmd.Execute()
			require.NoError(t, err)

			// Verify exported payloads.
			partialState, payloadsFromFile, err := util.ReadPayloadFile(zerolog.Nop(), outputPayloadFileName)
			require.NoError(t, err)
			require.Equal(t, len(keysValues), len(payloadsFromFile))
			require.False(t, partialState)

			for _, payloadFromFile := range payloadsFromFile {
				k, err := payloadFromFile.Key()
				require.NoError(t, err)

				kv, exist := keysValues[k.String()]
				require.True(t, exist)

				require.Equal(t, kv.value, payloadFromFile.Value())
			}
		})
	})

	t.Run("input is partial state", func(t *testing.T) {
		withDirs(t, func(_, execdir, outdir string) {
			size := 10

			inputPayloadFileName := filepath.Join(execdir, payloadFileName)
			outputPayloadFileName := filepath.Join(outdir, "selected.payload")

			// Generate some data
			keysValues := make(map[string]keyPair)
			var payloads []*ledger.Payload

			for i := 0; i < size; i++ {
				keys, values := getSampleKeyValues(i)

				for j, key := range keys {
					keysValues[key.String()] = keyPair{
						key:   key,
						value: values[j],
					}

					payloads = append(payloads, ledger.NewPayload(key, values[j]))
				}
			}

			// Create input payload file that represents partial state
			numOfPayloadWritten, err := util.CreatePayloadFile(
				zerolog.Nop(),
				inputPayloadFileName,
				payloads,
				nil,
				true,
			)
			require.NoError(t, err)
			require.Equal(t, len(payloads), numOfPayloadWritten)

			// Since input payload file is partial state, --allow-partial-state-from-payload-file must be specified.
			Cmd.SetArgs([]string{
				"--execution-state-dir", execdir,
				"--output-dir", outdir,
				"--no-migration",
				"--no-report",
				"--state-commitment", "",
				"--input-payload-filename", inputPayloadFileName,
				"--output-payload-filename", outputPayloadFileName,
				"--extract-payloads-by-address", "",
				"--allow-partial-state-from-payload-file",
				"--chain", flow.Emulator.Chain().String()})

			err = Cmd.Execute()
			require.NoError(t, err)

			// Verify exported payloads.
			partialState, payloadsFromFile, err := util.ReadPayloadFile(zerolog.Nop(), outputPayloadFileName)
			require.NoError(t, err)
			require.Equal(t, len(keysValues), len(payloadsFromFile))
			require.True(t, partialState)

			for _, payloadFromFile := range payloadsFromFile {
				k, err := payloadFromFile.Key()
				require.NoError(t, err)

				kv, exist := keysValues[k.String()]
				require.True(t, exist)

				require.Equal(t, kv.value, payloadFromFile.Value())
			}
		})
	})
}

func getSampleKeyValues(i int) ([]ledger.Key, []ledger.Value) {
	switch i {
	case 0:
		return []ledger.Key{getKey("", "uuid"), getKey("", "account_address_state")},
			[]ledger.Value{[]byte{'1'}, []byte{'A'}}
	case 1:
		return []ledger.Key{getKey("ADDRESS", "public_key_count"),
				getKey("ADDRESS", "public_key_0"),
				getKey("ADDRESS", "exists"),
				getKey("ADDRESS", "storage_used")},
			[]ledger.Value{[]byte{1}, []byte("PUBLICKEYXYZ"), []byte{1}, []byte{100}}
	case 2:
		// TODO change the contract_names to CBOR encoding
		return []ledger.Key{getKey("ADDRESS", "contract_names"), getKey("ADDRESS", "code.mycontract")},
			[]ledger.Value{[]byte("mycontract"), []byte("CONTRACT Content")}
	default:
		keys := make([]ledger.Key, 0)
		values := make([]ledger.Value, 0)
		for j := 0; j < 10; j++ {
			// address := make([]byte, 32)
			address := make([]byte, 8)
			_, err := rand.Read(address)
			if err != nil {
				panic(err)
			}
			keys = append(keys, getKey(string(address), "test"))
			values = append(values, getRandomCadenceValue())
		}
		return keys, values
	}
}

func getKey(owner, key string) ledger.Key {
	return ledger.Key{KeyParts: []ledger.KeyPart{
		{Type: uint16(0), Value: []byte(owner)},
		{Type: uint16(2), Value: []byte(key)},
	},
	}
}

func getRandomCadenceValue() ledger.Value {

	randomPart := make([]byte, 10)
	_, err := rand.Read(randomPart)
	if err != nil {
		panic(err)
	}
	valueBytes := []byte{
		// magic prefix
		0x0, 0xca, 0xde, 0x0, 0x4,
		// tag
		0xd8, 132,
		// array, 5 items follow
		0x85,

		// tag
		0xd8, 193,
		// UTF-8 string, length 4
		0x64,
		// t, e, s, t
		0x74, 0x65, 0x73, 0x74,

		// nil
		0xf6,

		// positive integer 1
		0x1,

		// array, 0 items follow
		0x80,

		// UTF-8 string, length 10
		0x6a,
		0x54, 0x65, 0x73, 0x74, 0x53, 0x74, 0x72, 0x75, 0x63, 0x74,
	}

	valueBytes = append(valueBytes, randomPart...)
	return ledger.Value(valueBytes)
}

func withDirs(t *testing.T, f func(datadir, execdir, outdir string)) {
	unittest.RunWithTempDir(t, func(datadir string) {
		unittest.RunWithTempDir(t, func(exeDir string) {
			unittest.RunWithTempDir(t, func(outDir string) {
				f(datadir, exeDir, outDir)
			})
		})
	})
}<|MERGE_RESOLUTION|>--- conflicted
+++ resolved
@@ -38,11 +38,6 @@
 	t.Run("missing block->state commitment mapping", func(t *testing.T) {
 
 		withDirs(t, func(datadir, execdir, outdir string) {
-<<<<<<< HEAD
-			db, err := common.InitStorage(datadir)
-			require.NoError(t, err)
-			commits := store.NewCommits(metr, db)
-=======
 			// Initialize a proper Badger database instead of using empty directory
 			db := unittest.PebbleDB(t, datadir)
 			defer db.Close()
@@ -50,9 +45,8 @@
 			// Convert to storage.DB interface
 			storageDB := pebbleimpl.ToDB(db)
 			commits := store.NewCommits(metr, storageDB)
->>>>>>> 09af6ddf
-
-			_, err = commits.ByBlockID(unittest.IdentifierFixture())
+
+			_, err := commits.ByBlockID(unittest.IdentifierFixture())
 			require.Error(t, err)
 		})
 	})
@@ -60,11 +54,6 @@
 	t.Run("retrieves block->state mapping", func(t *testing.T) {
 
 		withDirs(t, func(datadir, execdir, outdir string) {
-<<<<<<< HEAD
-			db, err := common.InitStorage(datadir)
-			require.NoError(t, err)
-			commits := store.NewCommits(metr, db)
-=======
 			// Initialize a proper Badger database instead of using empty directory
 			db := unittest.PebbleDB(t, datadir)
 			defer db.Close()
@@ -72,12 +61,11 @@
 			// Convert to storage.DB interface
 			storageDB := pebbleimpl.ToDB(db)
 			commits := store.NewCommits(metr, storageDB)
->>>>>>> 09af6ddf
 
 			blockID := unittest.IdentifierFixture()
 			stateCommitment := unittest.StateCommitmentFixture()
 
-			err = commits.Store(blockID, stateCommitment)
+			err := commits.Store(blockID, stateCommitment)
 			require.NoError(t, err)
 
 			retrievedStateCommitment, err := commits.ByBlockID(blockID)
@@ -106,11 +94,6 @@
 				checkpointsToKeep  = 1
 			)
 
-<<<<<<< HEAD
-			db, err := common.InitStorage(datadir)
-			require.NoError(t, err)
-			commits := store.NewCommits(metr, db)
-=======
 			// Initialize a proper Badger database instead of using empty directory
 			db := unittest.PebbleDB(t, datadir)
 			defer db.Close()
@@ -118,7 +101,6 @@
 			// Convert to storage.DB interface
 			storageDB := pebbleimpl.ToDB(db)
 			commits := store.NewCommits(metr, storageDB)
->>>>>>> 09af6ddf
 
 			// generate some oldLedger data
 			size := 10
