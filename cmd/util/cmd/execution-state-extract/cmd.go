--- conflicted
+++ resolved
@@ -97,11 +97,7 @@
 		if err != nil {
 			log.Fatal().Err(err).Msg("invalid state commitment length")
 		}
-<<<<<<< HEAD
-	} else {
-=======
 	} else if !flagNoMigration {
->>>>>>> 06aa4643
 		// read state commitment from root checkpoint
 
 		f, err := os.Open(path.Join(flagExecutionStateDir, bootstrap.FilenameWALRootCheckpoint))
@@ -129,13 +125,8 @@
 		log.Logger,
 		!flagNoMigration,
 		!flagNoReport,
-<<<<<<< HEAD
-	)
-
-=======
 		flagCleanupStorage,
 	)
->>>>>>> 06aa4643
 	if err != nil {
 		log.Fatal().Err(err).Msgf("error extracting the execution state: %s", err.Error())
 	}
