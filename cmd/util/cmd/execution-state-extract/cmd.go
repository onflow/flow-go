package extract

import (
	"encoding/binary"
	"encoding/hex"
	"fmt"
	"os"
	"path"

	"github.com/rs/zerolog/log"
	"github.com/spf13/cobra"

	"github.com/onflow/flow-go/cmd/util/cmd/common"
<<<<<<< HEAD
	"github.com/onflow/flow-go/ledger/common/hash"
=======
>>>>>>> 9652b94c
	"github.com/onflow/flow-go/ledger/complete/wal"
	"github.com/onflow/flow-go/model/bootstrap"
	"github.com/onflow/flow-go/model/flow"
	"github.com/onflow/flow-go/module/metrics"
	"github.com/onflow/flow-go/storage/badger"
)

var (
	flagExecutionStateDir string
	flagOutputDir         string
	flagBlockHash         string
	flagStateCommitment   string
	flagDatadir           string
	flagChain             string
	flagNoMigration       bool
	flagNoReport          bool
)

func getChain(chainName string) (chain flow.Chain, err error) {
	defer func() {
		if r := recover(); r != nil {
			err = fmt.Errorf("invalid chain: %s", r)
		}
	}()
	chain = flow.ChainID(chainName).Chain()
	return
}

var Cmd = &cobra.Command{
	Use:   "execution-state-extract",
	Short: "Reads WAL files and generates the checkpoint containing state commitment for given block hash",
	Run:   run,
}

func init() {
	Cmd.Flags().StringVar(&flagExecutionStateDir, "execution-state-dir", "",
		"Execution Node state dir (where WAL logs are written")
	_ = Cmd.MarkFlagRequired("execution-state-dir")

	Cmd.Flags().StringVar(&flagOutputDir, "output-dir", "",
		"Directory to write new Execution State to")
	_ = Cmd.MarkFlagRequired("output-dir")

	Cmd.Flags().StringVar(&flagChain, "chain", "", "Chain name")
	_ = Cmd.MarkFlagRequired("chain")

	Cmd.Flags().StringVar(&flagStateCommitment, "state-commitment", "",
		"state commitment (hex-encoded, 64 characters)")

	Cmd.Flags().StringVar(&flagBlockHash, "block-hash", "",
		"Block hash (hex-encoded, 64 characters)")

	Cmd.Flags().StringVar(&flagDatadir, "datadir", "",
		"directory that stores the protocol state")

	Cmd.Flags().BoolVar(&flagNoMigration, "no-migration", false,
		"don't migrate the state")

	Cmd.Flags().BoolVar(&flagNoReport, "no-report", false,
		"don't report the state")
}

func run(*cobra.Command, []string) {
	var stateCommitment flow.StateCommitment

	if len(flagBlockHash) > 0 && len(flagStateCommitment) > 0 {
		log.Fatal().Msg("cannot run the command with both block hash and state commitment as inputs, only one of them should be provided")
		return
	}

	if len(flagBlockHash) > 0 {
		blockID, err := flow.HexStringToIdentifier(flagBlockHash)
		if err != nil {
			log.Fatal().Err(err).Msg("malformed block hash")
		}

		db := common.InitStorage(flagDatadir)
		defer db.Close()

		cache := &metrics.NoopCollector{}
		commits := badger.NewCommits(cache, db)

		stateCommitment, err = getStateCommitment(commits, blockID)
		if err != nil {
			log.Fatal().Err(err).Msg("cannot get state commitment for block")
		}
	}

	if len(flagStateCommitment) > 0 {
		var err error
		stateCommitmentBytes, err := hex.DecodeString(flagStateCommitment)
		if err != nil {
			log.Fatal().Err(err).Msg("cannot get decode the state commitment")
		}
		stateCommitment, err = flow.ToStateCommitment(stateCommitmentBytes)
		if err != nil {
			log.Fatal().Err(err).Msg("invalid state commitment length")
		}
	}

	if len(flagBlockHash) == 0 && len(flagStateCommitment) == 0 {
		// read state commitment from root checkpoint

		f, err := os.Open(path.Join(flagExecutionStateDir, bootstrap.FilenameWALRootCheckpoint))
		if err != nil {
			log.Fatal().Err(err).Msg("invalid root checkpoint")
		}
<<<<<<< HEAD

		const (
			encMagicSize     = 2
			encVersionSize   = 2
			crcLength        = 4
			encNodeCountSize = 8
			encTrieCountSize = 2
			headerSize       = encMagicSize + encVersionSize
		)

		// read checkpoint version
		header := make([]byte, headerSize)
		n, err := f.Read(header)
		if err != nil || n != headerSize {
			log.Fatal().Err(err).Msg("failed to read version from root checkpoint")
		}

		magic := binary.BigEndian.Uint16(header)
		version := binary.BigEndian.Uint16(header[encMagicSize:])

		if magic != wal.MagicBytes {
			log.Fatal().Err(err).Msg("invalid magic bytes in root checkpoint")
		}

		if version <= 3 {
			_, err = f.Seek(-(hash.HashLen + crcLength), 2 /* relative from end */)
			if err != nil {
				log.Fatal().Err(err).Msg("invalid root checkpoint")
			}
		} else {
			_, err = f.Seek(-(hash.HashLen + encNodeCountSize + encTrieCountSize + crcLength), 2 /* relative from end */)
			if err != nil {
				log.Fatal().Err(err).Msg("invalid root checkpoint")
			}
		}

		n, err = f.Read(stateCommitment[:])
		if err != nil || n != hash.HashLen {
			log.Fatal().Err(err).Msg("failed to read state commitment from root checkpoint")
=======
		defer f.Close()

		rootHash, err := wal.ReadLastTrieRootHashFromCheckpoint(f)
		if err != nil {
			log.Fatal().Err(err).Msgf("failed to read last root hash in root checkpoint: %s", err.Error())
		}

		stateCommitment, err = flow.ToStateCommitment(rootHash[:])
		if err != nil {
			log.Fatal().Err(err).Msg("failed to convert state commitment from last root hash in root checkpoint")
>>>>>>> 9652b94c
		}
	}

	log.Info().Msgf("Block state commitment: %s", hex.EncodeToString(stateCommitment[:]))

	chain, err := getChain(flagChain)
	if err != nil {
		log.Fatal().Err(err).Msgf("invalid chain name")
	}

	err = extractExecutionState(
		flagExecutionStateDir,
		stateCommitment,
		flagOutputDir,
		log.Logger,
		chain,
		!flagNoMigration,
		!flagNoReport,
	)

	if err != nil {
		log.Fatal().Err(err).Msgf("error extracting the execution state: %s", err.Error())
	}
}<|MERGE_RESOLUTION|>--- conflicted
+++ resolved
@@ -1,7 +1,6 @@
 package extract
 
 import (
-	"encoding/binary"
 	"encoding/hex"
 	"fmt"
 	"os"
@@ -11,10 +10,6 @@
 	"github.com/spf13/cobra"
 
 	"github.com/onflow/flow-go/cmd/util/cmd/common"
-<<<<<<< HEAD
-	"github.com/onflow/flow-go/ledger/common/hash"
-=======
->>>>>>> 9652b94c
 	"github.com/onflow/flow-go/ledger/complete/wal"
 	"github.com/onflow/flow-go/model/bootstrap"
 	"github.com/onflow/flow-go/model/flow"
@@ -122,47 +117,6 @@
 		if err != nil {
 			log.Fatal().Err(err).Msg("invalid root checkpoint")
 		}
-<<<<<<< HEAD
-
-		const (
-			encMagicSize     = 2
-			encVersionSize   = 2
-			crcLength        = 4
-			encNodeCountSize = 8
-			encTrieCountSize = 2
-			headerSize       = encMagicSize + encVersionSize
-		)
-
-		// read checkpoint version
-		header := make([]byte, headerSize)
-		n, err := f.Read(header)
-		if err != nil || n != headerSize {
-			log.Fatal().Err(err).Msg("failed to read version from root checkpoint")
-		}
-
-		magic := binary.BigEndian.Uint16(header)
-		version := binary.BigEndian.Uint16(header[encMagicSize:])
-
-		if magic != wal.MagicBytes {
-			log.Fatal().Err(err).Msg("invalid magic bytes in root checkpoint")
-		}
-
-		if version <= 3 {
-			_, err = f.Seek(-(hash.HashLen + crcLength), 2 /* relative from end */)
-			if err != nil {
-				log.Fatal().Err(err).Msg("invalid root checkpoint")
-			}
-		} else {
-			_, err = f.Seek(-(hash.HashLen + encNodeCountSize + encTrieCountSize + crcLength), 2 /* relative from end */)
-			if err != nil {
-				log.Fatal().Err(err).Msg("invalid root checkpoint")
-			}
-		}
-
-		n, err = f.Read(stateCommitment[:])
-		if err != nil || n != hash.HashLen {
-			log.Fatal().Err(err).Msg("failed to read state commitment from root checkpoint")
-=======
 		defer f.Close()
 
 		rootHash, err := wal.ReadLastTrieRootHashFromCheckpoint(f)
@@ -173,7 +127,6 @@
 		stateCommitment, err = flow.ToStateCommitment(rootHash[:])
 		if err != nil {
 			log.Fatal().Err(err).Msg("failed to convert state commitment from last root hash in root checkpoint")
->>>>>>> 9652b94c
 		}
 	}
 
