--- conflicted
+++ resolved
@@ -21,13 +21,9 @@
 func extractExecutionState(dir string, targetHash flow.StateCommitment, outputDir string, log zerolog.Logger) error {
 
 	led, err := complete.NewLedger(dir, 1000, &metrics.NoopCollector{}, log, nil, complete.DefaultPathFinderVersion)
-<<<<<<< HEAD
-
-=======
 	if err != nil {
 		return fmt.Errorf("cannot create ledger from write-a-head logs and checkpoints: %w", err)
 	}
->>>>>>> f096cd6a
 	filePath := path.Join(outputDir, "root.checkpoint")
 
 	newState, err := led.ExportCheckpointAt(targetHash,
@@ -36,11 +32,7 @@
 		complete.DefaultPathFinderVersion,
 		filePath)
 	if err != nil {
-<<<<<<< HEAD
-		return fmt.Errorf("cannot create WAL: %w", err)
-=======
 		return fmt.Errorf("cannot generate the output checkpoint: %w", err)
->>>>>>> f096cd6a
 	}
 	log.Info().Msg("New state commitment for the exported state is :" + newState.String())
 	return nil
