--- conflicted
+++ resolved
@@ -486,16 +486,7 @@
 				log,
 				opts.NWorker,
 				[]migrators.AccountBasedMigration{
-<<<<<<< HEAD
-					migrators.NewAddKeyMigration(
-						opts.ChainID,
-						key,
-						rwf,
-					),
-					&migrators.AccountUsageMigration{},
-=======
 					migrators.NewAccountUsageMigration(rwf),
->>>>>>> 1dd0921e
 				},
 			),
 		},
