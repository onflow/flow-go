--- conflicted
+++ resolved
@@ -68,16 +68,12 @@
 			OutputDir: outputDir,
 		}
 
-<<<<<<< HEAD
 		accountStatusMigration := mgr.AccountStatusMigration{
 			Logger: log,
 		}
 
 		migrations = []ledger.Migration{
 			accountStatusMigration.Migrate,
-=======
-		migrations = []ledger.Migration{
->>>>>>> dec09e73
 			storageUsedUpdateMigration.Migrate,
 			mgr.PruneMigration,
 		}
