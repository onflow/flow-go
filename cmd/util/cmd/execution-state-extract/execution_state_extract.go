--- conflicted
+++ resolved
@@ -93,15 +93,11 @@
 				Chain: chain,
 				RWF:   reportFileWriterFactory,
 			},
-<<<<<<< HEAD
 			reporters.NewFungibleTokenTracker(log, reportFileWriterFactory, chain, []string{reporters.FlowTokenTypeID(chain)}),
-=======
-			"newFungibleTokenTracker": reporters.NewFungibleTokenTracker(log, reportFileWriterFactory, chain, []string{reporters.FlowTokenTypeID(chain)}),
-			"atree": &reporters.AtreeReporter{
+      &reporters.AtreeReporter{
 				Log: log,
 				RWF: reportFileWriterFactory,
 			},
->>>>>>> 86ef4201
 		}
 	}
 
