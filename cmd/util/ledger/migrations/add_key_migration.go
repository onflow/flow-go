package migrations

import (
	"context"
	"fmt"

	"github.com/rs/zerolog"

	"github.com/onflow/cadence/common"
	"github.com/onflow/crypto/hash"

	"github.com/onflow/flow-go-sdk/crypto"

	"github.com/onflow/flow-go/cmd/util/ledger/reporters"
	"github.com/onflow/flow-go/cmd/util/ledger/util/registers"
	"github.com/onflow/flow-go/fvm"
	"github.com/onflow/flow-go/fvm/systemcontracts"
	"github.com/onflow/flow-go/model/flow"
)

// This migration is not safe to run on actual networks.
// It is used for getting control over system accounts so that they can be tested
// in a copied environment. When we need to do this it is best to create a branch
<<<<<<< HEAD
// where this variable is set to true, and use that temporary branc to run migrations.
const IAmSureIWantToRunThisMigration = true
=======
// where this variable is set to true, and use that temporary branch to run migrations.
const IAmSureIWantToRunThisMigration = false
>>>>>>> 85464a96

// The list of mainnet node addresses might need updating. Please check it and then set this to true.
const IHaveCheckedTheMainnetNodeAddressesForCorrectness = false

// AddKeyMigration adds a new key to the core contracts accounts
type AddKeyMigration struct {
	log zerolog.Logger

	accountsToAddKeyTo map[common.Address]AddKeyMigrationAccountPublicKeyData
	chainID            flow.ChainID

	reporter reporters.ReportWriter
}

var _ AccountBasedMigration = (*AddKeyMigration)(nil)

func NewAddKeyMigration(
	chainID flow.ChainID,
	key crypto.PublicKey,
	rwf reporters.ReportWriterFactory,
) *AddKeyMigration {
	if !IAmSureIWantToRunThisMigration {
		panic("Cannot run AddKeyMigration migration")
	}

	// this is a mainnet only migration
	if chainID != flow.Mainnet {
		panic("AddKeyMigration migration only works on mainnet")
	}

	addresses := make(map[common.Address]AddKeyMigrationAccountPublicKeyData)
	sc := systemcontracts.SystemContractsForChain(chainID).All()

	for _, sc := range sc {
		addresses[common.Address(sc.Address)] = AddKeyMigrationAccountPublicKeyData{
			PublicKey: key,
			HashAlgo:  hash.SHA3_256,
		}
	}

	// add key to node accounts
	for _, nodeAddress := range mainnetNodeAddresses() {

		address, err := common.HexToAddress(nodeAddress)
		if err != nil {
			// should never happen
			panic(fmt.Errorf("invalid node address %s: %w", nodeAddress, err))
		}

		addresses[address] = AddKeyMigrationAccountPublicKeyData{
			PublicKey: key,
			HashAlgo:  hash.SHA3_256,
		}
	}

	return &AddKeyMigration{
		accountsToAddKeyTo: addresses,
		chainID:            chainID,
		reporter:           rwf.ReportWriter("add-key-migration"),
	}
}

type AddKeyMigrationAccountPublicKeyData struct {
	PublicKey crypto.PublicKey
	HashAlgo  hash.HashingAlgorithm
}

func (m *AddKeyMigration) InitMigration(
	log zerolog.Logger,
	_ *registers.ByAccount,
	_ int,
) error {
	m.log = log.With().Str("component", "AddKeyMigration").Logger()
	return nil
}

func (m *AddKeyMigration) Close() error {
	return nil
}

func (m *AddKeyMigration) MigrateAccount(
	_ context.Context,
	address common.Address,
	accountRegisters *registers.AccountRegisters,
) error {
	if !IAmSureIWantToRunThisMigration {
		panic("Cannot run AddKeyMigration migration")
	}

	keyData, ok := m.accountsToAddKeyTo[address]
	if !ok {
		return nil
	}

	// Create all the runtime components we need for the migration
	migrationRuntime, err := NewInterpreterMigrationRuntime(
		accountRegisters,
		m.chainID,
		InterpreterMigrationRuntimeConfig{},
	)

	if err != nil {
		return err
	}

	account, err := migrationRuntime.Accounts.Get(flow.ConvertAddress(address))
	if err != nil {
		return fmt.Errorf("could not find account at address %s", address)
	}
	if len(account.Keys) == 0 {
		// this is unexpected,
		// all core contract accounts should have at least one key
		m.log.Warn().
			Str("address", address.String()).
			Msg("account has no keys")
	}

	key := flow.AccountPublicKey{
		PublicKey: keyData.PublicKey,
		SignAlgo:  keyData.PublicKey.Algorithm(),
		HashAlgo:  keyData.HashAlgo,
		Weight:    fvm.AccountKeyWeightThreshold,
	}

	flowAddress := flow.ConvertAddress(address)

	keyIndex, err := migrationRuntime.Accounts.GetPublicKeyCount(flowAddress)
	if err != nil {
		return fmt.Errorf("failed to get public key count: %w", err)
	}

	err = migrationRuntime.Accounts.AppendPublicKey(flowAddress, key)
	if err != nil {
		return fmt.Errorf("failed to append public key: %w", err)
	}

	// Finalize the transaction
	result, err := migrationRuntime.TransactionState.FinalizeMainTransaction()
	if err != nil {
		return fmt.Errorf("failed to finalize main transaction: %w", err)
	}

	// Merge the changes into the registers
	expectedAddresses := map[flow.Address]struct{}{
		flow.Address(address): {},
	}

	err = registers.ApplyChanges(
		accountRegisters,
		result.WriteSet,
		expectedAddresses,
		m.log,
	)
	if err != nil {
		return fmt.Errorf("failed to apply register changes: %w", err)
	}

	m.reporter.Write(keyAddedReport{
		Address: address.Hex(),
		Index:   keyIndex,
		Key:     key.PublicKey.String(),
	})

	return nil

}

type keyAddedReport struct {
	Address string `json:"address"`
	Index   uint32 `json:"index"`
	Key     string `json:"key"`
}

func mainnetNodeAddresses() []string {
	if !IHaveCheckedTheMainnetNodeAddressesForCorrectness {
		panic("please check that the addresses are correct then uncomment this line")
	}

	return []string{
		"731fff3c92213443", // "access-001.mainnet24.nodes.onflow.org:3569",
		"812c23d21adf3efd", // "access-002.mainnet24.nodes.onflow.org:3569",
		"8a06114bd65a40d4", // "access-003.mainnet24.nodes.onflow.org:3569",
		"7835cda55ea44a6a", // "access-004.mainnet24.nodes.onflow.org:3569",
		"05c726db6e2c35b5", // "access-005.mainnet24.nodes.onflow.org:3569",
		"00523f97886d672f", // "access-006.mainnet24.nodes.onflow.org:3569",
		"dfa97677e212fe54", // "access-007.mainnet24.nodes.onflow.org:3569",
		"decc3024db84c4f2", // "access-008.mainnet24.nodes.onflow.org:3569",
		"334b37c675df7ea8", // "access-009.mainnet24.nodes.onflow.org:3569",
		"f4e71586ea8c469e", // "access-010.mainnet24.nodes.onflow.org:3569",
		"8f930807301b124e", // "collection-001.mainnet24.nodes.onflow.org:3569",
		"7da0d4e9b8e518f0", // "collection-002.mainnet24.nodes.onflow.org:3569",
		"60de8343ed646cb8", // "collection-003.mainnet24.nodes.onflow.org:3569",
		"1644512674297fcc", // "collection-004.mainnet24.nodes.onflow.org:3569",
		"e4778dc8fcd77572", // "collection-005.mainnet24.nodes.onflow.org:3569",
		"ef5dbf5130520b5b", // "collection-006.mainnet24.nodes.onflow.org:3569",
		"1d6e63bfb8ac01e5", // "collection-007.mainnet24.nodes.onflow.org:3569",
		"eac8a61dd61359c1", // "collection-008.mainnet24.nodes.onflow.org:3569",
		"18fb7af35eed537f", // "collection-009.mainnet24.nodes.onflow.org:3569",
		"13d1486a92682d56", // "collection-010.mainnet24.nodes.onflow.org:3569",
		"e1e294841a9627e8", // "collection-011.mainnet24.nodes.onflow.org:3569",
		"e8022abba5379d6d", // "collection-012.mainnet24.nodes.onflow.org:3569",
		"1a31f6552dc997d3", // "collection-013.mainnet24.nodes.onflow.org:3569",
		"111bc4cce14ce9fa", // "collection-014.mainnet24.nodes.onflow.org:3569",
		"074fa1ff7848e39b", // "collection-015.mainnet24.nodes.onflow.org:3569",
		"f0e9645d16f7bbbf", // "collection-016.mainnet24.nodes.onflow.org:3569",
		"02dab8b39e09b101", // "collection-017.mainnet24.nodes.onflow.org:3569",
		"09f08a2a528ccf28", // "collection-018.mainnet24.nodes.onflow.org:3569",
		"fbc356c4da72c596", // "collection-019.mainnet24.nodes.onflow.org:3569",
		"0d00d5358d5ba714", // "collection-020.mainnet24.nodes.onflow.org:3569",
		"ff3309db05a5adaa", // "collection-021.mainnet24.nodes.onflow.org:3569",
		"f4193b42c920d383", // "collection-022.mainnet24.nodes.onflow.org:3569",
		"062ae7ac41ded93d", // "collection-023.mainnet24.nodes.onflow.org:3569",
		"f18c220e2f618119", // "collection-024.mainnet24.nodes.onflow.org:3569",
		"03bffee0a79f8ba7", // "collection-025.mainnet24.nodes.onflow.org:3569",
		"0895cc796b1af58e", // "collection-026.mainnet24.nodes.onflow.org:3569",
		"faa61097e3e4ff30", // "collection-027.mainnet24.nodes.onflow.org:3569",
		"f346aea85c4545b5", // "collection-028.mainnet24.nodes.onflow.org:3569",
		"01757246d4bb4f0b", // "collection-029.mainnet24.nodes.onflow.org:3569",
		"0a5f40df183e3122", // "collection-030.mainnet24.nodes.onflow.org:3569",
		"f86c9c3190c03b9c", // "collection-031.mainnet24.nodes.onflow.org:3569",
		"0fca5993fe7f63b8", // "collection-032.mainnet24.nodes.onflow.org:3569",
		"fdf9857d76816906", // "collection-033.mainnet24.nodes.onflow.org:3569",
		"f6d3b7e4ba04172f", // "collection-034.mainnet24.nodes.onflow.org:3569",
		"04e06b0a32fa1d91", // "collection-035.mainnet24.nodes.onflow.org:3569",
		"0db2761c119413f5", // "collection-036.mainnet24.nodes.onflow.org:3569",
		"ff81aaf2996a194b", // "collection-037.mainnet24.nodes.onflow.org:3569",
		"f4ab986b55ef6762", // "collection-038.mainnet24.nodes.onflow.org:3569",
		"06984485dd116ddc", // "collection-039.mainnet24.nodes.onflow.org:3569",
		"f13e8127b3ae35f8", // "collection-040.mainnet24.nodes.onflow.org:3569",
		"030d5dc93b503f46", // "collection-041.mainnet24.nodes.onflow.org:3569",
		"08276f50f7d5416f", // "collection-042.mainnet24.nodes.onflow.org:3569",
		"fa14b3be7f2b4bd1", // "collection-043.mainnet24.nodes.onflow.org:3569",
		"f3f40d81c08af154", // "collection-044.mainnet24.nodes.onflow.org:3569",
		"01c7d16f4874fbea", // "collection-045.mainnet24.nodes.onflow.org:3569",
		"0aede3f684f185c3", // "collection-046.mainnet24.nodes.onflow.org:3569",
		"f8de3f180c0f8f7d", // "collection-047.mainnet24.nodes.onflow.org:3569",
		"0f78faba62b0d759", // "collection-048.mainnet24.nodes.onflow.org:3569",
		"fd4b2654ea4edde7", // "collection-049.mainnet24.nodes.onflow.org:3569",
		"f66114cd26cba3ce", // "collection-050.mainnet24.nodes.onflow.org:3569",
		"0452c823ae35a970", // "collection-051.mainnet24.nodes.onflow.org:3569",
		"f2914bd2f91ccbf2", // "collection-052.mainnet24.nodes.onflow.org:3569",
		"00a2973c71e2c14c", // "collection-053.mainnet24.nodes.onflow.org:3569",
		"0b88a5a5bd67bf65", // "collection-054.mainnet24.nodes.onflow.org:3569",
		"ea7a05344adced20", // "collection-055.mainnet24.nodes.onflow.org:3569",
		"1849d9dac222e79e", // "collection-056.mainnet24.nodes.onflow.org:3569",
		"1363eb430ea799b7", // "collection-057.mainnet24.nodes.onflow.org:3569",
		"e15037ad86599309", // "collection-058.mainnet24.nodes.onflow.org:3569",
		"e8b0899239f8298c", // "collection-059.mainnet24.nodes.onflow.org:3569",
		"1a83557cb1062332", // "collection-060.mainnet24.nodes.onflow.org:3569",
		"11a967e57d835d1b", // "collection-061.mainnet24.nodes.onflow.org:3569",
		"e39abb0bf57d57a5", // "collection-062.mainnet24.nodes.onflow.org:3569",
		"143c7ea99bc20f81", // "collection-063.mainnet24.nodes.onflow.org:3569",
		"e60fa247133c053f", // "collection-064.mainnet24.nodes.onflow.org:3569",
		"ed2590dedfb97b16", // "collection-065.mainnet24.nodes.onflow.org:3569",
		"1f164c30574771a8", // "collection-066.mainnet24.nodes.onflow.org:3569",
		"5668f9ec131bd35f", // "collection-067.mainnet24.nodes.onflow.org:3569",
		"a45b25029be5d9e1", // "collection-068.mainnet24.nodes.onflow.org:3569",
		"af71179b5760a7c8", // "collection-069.mainnet24.nodes.onflow.org:3569",
		"5d42cb75df9ead76", // "collection-070.mainnet24.nodes.onflow.org:3569",
		"aae40ed7b121f552", // "collection-071.mainnet24.nodes.onflow.org:3569",
		"58d7d23939dfffec", // "collection-072.mainnet24.nodes.onflow.org:3569",
		"53fde0a0f55a81c5", // "collection-073.mainnet24.nodes.onflow.org:3569",
		"a1ce3c4e7da48b7b", // "collection-074.mainnet24.nodes.onflow.org:3569",
		"a82e8271c20531fe", // "collection-075.mainnet24.nodes.onflow.org:3569",
		"5a1d5e9f4afb3b40", // "collection-076.mainnet24.nodes.onflow.org:3569",
		"51376c06867e4569", // "collection-077.mainnet24.nodes.onflow.org:3569",
		"a304b0e80e804fd7", // "collection-078.mainnet24.nodes.onflow.org:3569",
		"54a2754a603f17f3", // "collection-079.mainnet24.nodes.onflow.org:3569",
		"a691a9a4e8c11d4d", // "collection-080.mainnet24.nodes.onflow.org:3569",
		"adbb9b3d24446364", // "collection-081.mainnet24.nodes.onflow.org:3569",
		"5f8847d3acba69da", // "collection-082.mainnet24.nodes.onflow.org:3569",
		"a94bc422fb930b58", // "collection-083.mainnet24.nodes.onflow.org:3569",
		"5b7818cc736d01e6", // "collection-084.mainnet24.nodes.onflow.org:3569",
		"50522a55bfe87fcf", // "collection-085.mainnet24.nodes.onflow.org:3569",
		"a261f6bb37167571", // "collection-086.mainnet24.nodes.onflow.org:3569",
		"55c7331959a92d55", // "collection-087.mainnet24.nodes.onflow.org:3569",
		"a7f4eff7d15727eb", // "collection-088.mainnet24.nodes.onflow.org:3569",
		"acdedd6e1dd259c2", // "collection-089.mainnet24.nodes.onflow.org:3569",
		"5eed0180952c537c", // "collection-090.mainnet24.nodes.onflow.org:3569",
		"570dbfbf2a8de9f9", // "collection-091.mainnet24.nodes.onflow.org:3569",
		"a53e6351a273e347", // "collection-092.mainnet24.nodes.onflow.org:3569",
		"ae1451c86ef69d6e", // "collection-093.mainnet24.nodes.onflow.org:3569",
		"5c278d26e60897d0", // "collection-094.mainnet24.nodes.onflow.org:3569",
		"4fe6f159994dcf2b", // "collection-095.mainnet24.nodes.onflow.org:3569",
		"bdd52db711b3c595", // "collection-096.mainnet24.nodes.onflow.org:3569",
		"b6ff1f2edd36bbbc", // "consensus-001.mainnet24.nodes.onflow.org:3569",
		"44ccc3c055c8b102", // "consensus-002.mainnet24.nodes.onflow.org:3569",
		"4d9eded676a6bf66", // "consensus-003.mainnet24.nodes.onflow.org:3569",
		"bfad0238fe58b5d8", // "consensus-004.mainnet24.nodes.onflow.org:3569",
		"b48730a132ddcbf1", // "consensus-005.mainnet24.nodes.onflow.org:3569",
		"46b4ec4fba23c14f", // "consensus-006.mainnet24.nodes.onflow.org:3569",
		"b11229edd49c996b", // "consensus-007.mainnet24.nodes.onflow.org:3569",
		"ac6c7e47811ded23", // "consensus-008.mainnet24.nodes.onflow.org:3569",
		"5e5fa2a909e3e79d", // "consensus-009.mainnet24.nodes.onflow.org:3569",
		"57bf1c96b6425d18", // "consensus-010.mainnet24.nodes.onflow.org:3569",
		"a58cc0783ebc57a6", // "consensus-011.mainnet24.nodes.onflow.org:3569",
		"aea6f2e1f239298f", // "consensus-012.mainnet24.nodes.onflow.org:3569",
		"5c952e0f7ac72331", // "consensus-013.mainnet24.nodes.onflow.org:3569",
		"ab33ebad14787b15", // "consensus-014.mainnet24.nodes.onflow.org:3569",
		"590037439c8671ab", // "consensus-015.mainnet24.nodes.onflow.org:3569",
		"522a05da50030f82", // "consensus-016.mainnet24.nodes.onflow.org:3569",
		"447e60e9c90705e3", // "consensus-017.mainnet24.nodes.onflow.org:3569",
		"b2bde3189e2e6761", // "consensus-018.mainnet24.nodes.onflow.org:3569",
		"408e3ff616d06ddf", // "consensus-019.mainnet24.nodes.onflow.org:3569",
		"4ba40d6fda5513f6", // "consensus-020.mainnet24.nodes.onflow.org:3569",
		"b997d18152ab1948", // "consensus-021.mainnet24.nodes.onflow.org:3569",
		"4e3114233c14416c", // "consensus-022.mainnet24.nodes.onflow.org:3569",
		"bc02c8cdb4ea4bd2", // "consensus-023.mainnet24.nodes.onflow.org:3569",
		"b728fa54786f35fb", // "consensus-024.mainnet24.nodes.onflow.org:3569",
		"451b26baf0913f45", // "consensus-025.mainnet24.nodes.onflow.org:3569",
		"4cfb98854f3085c0", // "consensus-026.mainnet24.nodes.onflow.org:3569",
		"bec8446bc7ce8f7e", // "consensus-027.mainnet24.nodes.onflow.org:3569",
		"b5e276f20b4bf157", // "consensus-028.mainnet24.nodes.onflow.org:3569",
		"47d1aa1c83b5fbe9", // "consensus-029.mainnet24.nodes.onflow.org:3569",
		"b0776fbeed0aa3cd", // "consensus-030.mainnet24.nodes.onflow.org:3569",
		"4244b35065f4a973", // "consensus-031.mainnet24.nodes.onflow.org:3569",
		"496e81c9a971d75a", // "consensus-032.mainnet24.nodes.onflow.org:3569",
		"bb5d5d27218fdde4", // "consensus-033.mainnet24.nodes.onflow.org:3569",
		"cdc78f42b8c2ce90", // "consensus-034.mainnet24.nodes.onflow.org:3569",
		"3ff453ac303cc42e", // "consensus-035.mainnet24.nodes.onflow.org:3569",
		"34de6135fcb9ba07", // "consensus-036.mainnet24.nodes.onflow.org:3569",
		"c6edbddb7447b0b9", // "consensus-037.mainnet24.nodes.onflow.org:3569",
		"314b78791af8e89d", // "consensus-038.mainnet24.nodes.onflow.org:3569",
		"c378a4979206e223", // "consensus-039.mainnet24.nodes.onflow.org:3569",
		"c852960e5e839c0a", // "consensus-040.mainnet24.nodes.onflow.org:3569",
		"01fb1c432a2fed81", // "execution-001.mainnet24.nodes.onflow.org:3569",
		"17af7970b32be7e0", // "execution-002.mainnet24.nodes.onflow.org:3569",
		"e009bcd2dd94bfc4", // "execution-003.mainnet24.nodes.onflow.org:3569",
		"123a603c556ab57a", // "execution-004.mainnet24.nodes.onflow.org:3569",
		"88cc9deda57e8478", // "verification-001.mainnet24.nodes.onflow.org:3569",
		"191052a599efcb53", // "verification-002.mainnet24.nodes.onflow.org:3569",
		"eb238e4b1111c1ed", // "verification-003.mainnet24.nodes.onflow.org:3569",
		"e271935d327fcf89", // "verification-004.mainnet24.nodes.onflow.org:3569",
		"10424fb3ba81c537", // "verification-005.mainnet24.nodes.onflow.org:3569",
		"1b687d2a7604bb1e", // "verification-006.mainnet24.nodes.onflow.org:3569",
		"e95ba1c4fefab1a0", // "verification-007.mainnet24.nodes.onflow.org:3569",
		"1efd64669045e984", // "verification-008.mainnet24.nodes.onflow.org:3569",
		"ecceb88818bbe33a", // "verification-009.mainnet24.nodes.onflow.org:3569",
		"e7e48a11d43e9d13", // "verification-010.mainnet24.nodes.onflow.org:3569",
		"15d756ff5cc097ad", // "verification-011.mainnet24.nodes.onflow.org:3569",
		"1c37e8c0e3612d28", // "verification-012.mainnet24.nodes.onflow.org:3569",
		"ee04342e6b9f2796", // "verification-013.mainnet24.nodes.onflow.org:3569",
		"e52e06b7a71a59bf", // "verification-014.mainnet24.nodes.onflow.org:3569",
		"171dda592fe45301", // "verification-015.mainnet24.nodes.onflow.org:3569",
		"e0bb1ffb415b0b25", // "verification-016.mainnet24.nodes.onflow.org:3569",
		"1288c315c9a5019b", // "verification-017.mainnet24.nodes.onflow.org:3569",
		"19a2f18c05207fb2", // "verification-018.mainnet24.nodes.onflow.org:3569",
		"eb912d628dde750c", // "verification-019.mainnet24.nodes.onflow.org:3569",
		"1d52ae93daf7178e", // "verification-020.mainnet24.nodes.onflow.org:3569",
		"ef61727d52091d30", // "verification-021.mainnet24.nodes.onflow.org:3569",
		"e44b40e49e8c6319", // "verification-022.mainnet24.nodes.onflow.org:3569",
		"16789c0a167269a7", // "verification-023.mainnet24.nodes.onflow.org:3569",
		"e1de59a878cd3183", // "verification-024.mainnet24.nodes.onflow.org:3569",
		"13ed8546f0333b3d", // "verification-025.mainnet24.nodes.onflow.org:3569",
		"18c7b7df3cb64514", // "verification-026.mainnet24.nodes.onflow.org:3569",
		"eaf46b31b4484faa", // "verification-027.mainnet24.nodes.onflow.org:3569",
		"e314d50e0be9f52f", // "verification-028.mainnet24.nodes.onflow.org:3569",
		"112709e08317ff91", // "verification-029.mainnet24.nodes.onflow.org:3569",
		"1a0d3b794f9281b8", // "verification-030.mainnet24.nodes.onflow.org:3569",
		"e83ee797c76c8b06", // "verification-031.mainnet24.nodes.onflow.org:3569",
		"1f982235a9d3d322", // "verification-032.mainnet24.nodes.onflow.org:3569",
		"edabfedb212dd99c", // "verification-033.mainnet24.nodes.onflow.org:3569",
		"e681cc42eda8a7b5", // "verification-034.mainnet24.nodes.onflow.org:3569",
		"14b210ac6556ad0b", // "verification-035.mainnet24.nodes.onflow.org:3569",
		"6228c2c9fc1bbe7f", // "verification-036.mainnet24.nodes.onflow.org:3569",
		"901b1e2774e5b4c1", // "verification-037.mainnet24.nodes.onflow.org:3569",
		"9b312cbeb860cae8", // "verification-038.mainnet24.nodes.onflow.org:3569",
		"6902f050309ec056", // "verification-039.mainnet24.nodes.onflow.org:3569",
		"9ea435f25e219872", // "verification-040.mainnet24.nodes.onflow.org:3569",
		"6c97e91cd6df92cc", // "verification-041.mainnet24.nodes.onflow.org:3569",
		"71e9beb6835ee684", // "verification-042.mainnet24.nodes.onflow.org:3569",
		"780900893cff5c01", // "verification-043.mainnet24.nodes.onflow.org:3569",
		"8a3adc67b40156bf", // "verification-044.mainnet24.nodes.onflow.org:3569",
		"65775723697e2849", // "verification-045.mainnet24.nodes.onflow.org:3569",
		"97448bcde18022f7", // "verification-046.mainnet24.nodes.onflow.org:3569",
		"60e24e6f8f3f7ad3", // "verification-047.mainnet24.nodes.onflow.org:3569",
		"92d1928107c1706d", // "verification-048.mainnet24.nodes.onflow.org:3569",
		"99fba018cb440e44", // "verification-049.mainnet24.nodes.onflow.org:3569",
		"6bc87cf643ba04fa", // "verification-050.mainnet24.nodes.onflow.org:3569",
	}
}<|MERGE_RESOLUTION|>--- conflicted
+++ resolved
@@ -21,13 +21,7 @@
 // This migration is not safe to run on actual networks.
 // It is used for getting control over system accounts so that they can be tested
 // in a copied environment. When we need to do this it is best to create a branch
-<<<<<<< HEAD
-// where this variable is set to true, and use that temporary branc to run migrations.
 const IAmSureIWantToRunThisMigration = true
-=======
-// where this variable is set to true, and use that temporary branch to run migrations.
-const IAmSureIWantToRunThisMigration = false
->>>>>>> 85464a96
 
 // The list of mainnet node addresses might need updating. Please check it and then set this to true.
 const IHaveCheckedTheMainnetNodeAddressesForCorrectness = false
