--- conflicted
+++ resolved
@@ -965,11 +965,7 @@
 
 		switch err := r.(type) {
 		case newInter.TypeLoadingError:
-<<<<<<< HEAD
-			_, _ = c.migration.reportFile.WriteString(
-=======
 			_, er := c.migration.reportFile.WriteString(
->>>>>>> 43c777fb
 				fmt.Sprintf(
 					"skipped migrating value: missing static type: %s, owner: %s\n",
 					err.TypeID,
@@ -980,11 +976,7 @@
 				panic(err)
 			}
 		case newInter.ContainerMutationError:
-<<<<<<< HEAD
-			_, _ = c.migration.reportFile.WriteString(
-=======
 			_, er := c.migration.reportFile.WriteString(
->>>>>>> 43c777fb
 				fmt.Sprintf(
 					"skipped migrating value: %s, owner: %s\n",
 					err.Error(),
@@ -996,11 +988,7 @@
 			}
 		case runtime.Error:
 			if parsingCheckingErr, ok := err.Unwrap().(*runtime.ParsingCheckingError); ok {
-<<<<<<< HEAD
-				_, _ = c.migration.reportFile.WriteString(
-=======
 				_, er := c.migration.reportFile.WriteString(
->>>>>>> 43c777fb
 					fmt.Sprintf(
 						"skipped migrating value: broken contract type: %s, cause: %s\n",
 						parsingCheckingErr.Location,
@@ -1011,11 +999,7 @@
 					panic(err)
 				}
 			} else {
-<<<<<<< HEAD
-				_, _ = c.migration.reportFile.WriteString(
-=======
 				_, er := c.migration.reportFile.WriteString(
->>>>>>> 43c777fb
 					fmt.Sprintf(
 						"skipped migrating value: cause: %s\n",
 						err.Error(),
@@ -1026,11 +1010,7 @@
 				}
 			}
 		case newInter.Error:
-<<<<<<< HEAD
-			_, _ = c.migration.reportFile.WriteString(
-=======
 			_, er := c.migration.reportFile.WriteString(
->>>>>>> 43c777fb
 				fmt.Sprintf(
 					"skipped migrating value: cause: %s\n",
 					err.Error(),
