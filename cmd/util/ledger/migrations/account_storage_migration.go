package migrations

import (
	"fmt"

	"github.com/onflow/cadence/runtime"
	"github.com/onflow/cadence/runtime/common"
	"github.com/onflow/cadence/runtime/interpreter"
	"github.com/rs/zerolog"

<<<<<<< HEAD
	"github.com/onflow/flow-go/cmd/util/ledger/util"
	"github.com/onflow/flow-go/cmd/util/ledger/util/snapshot"
=======
>>>>>>> ace0ac8d
	"github.com/onflow/flow-go/ledger"
	"github.com/onflow/flow-go/model/flow"
)

func NewAccountStorageMigration(
	address common.Address,
	log zerolog.Logger,
	chainID flow.ChainID,
	migrate func(*runtime.Storage, *interpreter.Interpreter) error,
) ledger.Migration {
	return func(payloads []*ledger.Payload) ([]*ledger.Payload, error) {

		migrationRuntime, err := NewMigratorRuntime(
			payloads,
<<<<<<< HEAD
			util.RuntimeInterfaceConfig{},
			snapshot.SmallChangeSetSnapshot,
=======
			chainID,
			MigratorRuntimeConfig{},
>>>>>>> ace0ac8d
		)
		if err != nil {
			return nil, fmt.Errorf("failed to create migrator runtime: %w", err)
		}

		storage := migrationRuntime.Storage
		inter := migrationRuntime.Interpreter

		err = migrate(storage, inter)
		if err != nil {
			return nil, fmt.Errorf("failed to migrate storage: %w", err)
		}

		err = storage.Commit(inter, false)
		if err != nil {
			return nil, fmt.Errorf("failed to commit changes: %w", err)
		}

		err = storage.CheckHealth()
		if err != nil {
			log.Err(err).Msg("storage health check failed")
		}

		// finalize the transaction
		result, err := migrationRuntime.TransactionState.FinalizeMainTransaction()
		if err != nil {
			return nil, fmt.Errorf("failed to finalize main transaction: %w", err)
		}

		// Merge the changes to the original payloads.
		expectedAddresses := map[flow.Address]struct{}{
			flow.Address(address): {},
		}

		newPayloads, err := migrationRuntime.Snapshot.ApplyChangesAndGetNewPayloads(
			result.WriteSet,
			expectedAddresses,
			log,
		)
		if err != nil {
			return nil, fmt.Errorf("failed to merge register changes: %w", err)
		}

		return newPayloads, nil
	}
}<|MERGE_RESOLUTION|>--- conflicted
+++ resolved
@@ -8,11 +8,7 @@
 	"github.com/onflow/cadence/runtime/interpreter"
 	"github.com/rs/zerolog"
 
-<<<<<<< HEAD
-	"github.com/onflow/flow-go/cmd/util/ledger/util"
 	"github.com/onflow/flow-go/cmd/util/ledger/util/snapshot"
-=======
->>>>>>> ace0ac8d
 	"github.com/onflow/flow-go/ledger"
 	"github.com/onflow/flow-go/model/flow"
 )
@@ -27,13 +23,9 @@
 
 		migrationRuntime, err := NewMigratorRuntime(
 			payloads,
-<<<<<<< HEAD
-			util.RuntimeInterfaceConfig{},
-			snapshot.SmallChangeSetSnapshot,
-=======
 			chainID,
 			MigratorRuntimeConfig{},
->>>>>>> ace0ac8d
+			snapshot.SmallChangeSetSnapshot,
 		)
 		if err != nil {
 			return nil, fmt.Errorf("failed to create migrator runtime: %w", err)
