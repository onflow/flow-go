package util

import (
	"errors"
	"fmt"

<<<<<<< HEAD
	"github.com/onflow/cadence/runtime/ast"
	"go.opentelemetry.io/otel/attribute"

	"github.com/onflow/atree"
	"github.com/onflow/cadence"
=======
>>>>>>> 09712a47
	"github.com/onflow/cadence/runtime"
	"github.com/onflow/cadence/runtime/common"
	"github.com/onflow/cadence/runtime/interpreter"

	"github.com/onflow/flow-go/fvm/storage/derived"
	"github.com/onflow/flow-go/fvm/storage/state"
	"github.com/onflow/flow-go/model/flow"
)

type GetContractCodeFunc func(location common.AddressLocation) ([]byte, error)

type GetContractNamesFunc func(address flow.Address) ([]string, error)

type GetOrLoadProgramFunc func(
	location runtime.Location,
	load func() (*interpreter.Program, error),
) (
	*interpreter.Program,
	error,
)

type GerOrLoadProgramListenerFunc func(
	location runtime.Location,
	program *interpreter.Program,
	err error,
)

// MigrationRuntimeInterface is a runtime interface that can be used in migrations.
// It only allows parsing and checking of contracts.
type MigrationRuntimeInterface struct {
	runtime.EmptyRuntimeInterface
	GetContractCodeFunc          GetContractCodeFunc
	GetContractNamesFunc         GetContractNamesFunc
	GetOrLoadProgramFunc         GetOrLoadProgramFunc
	GetOrLoadProgramListenerFunc GerOrLoadProgramListenerFunc
}

var _ runtime.Interface = &MigrationRuntimeInterface{}

func NewMigrationRuntimeInterface(
	getCodeFunc GetContractCodeFunc,
	getContractNamesFunc GetContractNamesFunc,
	getOrLoadProgramFunc GetOrLoadProgramFunc,
	getOrLoadProgramListenerFunc GerOrLoadProgramListenerFunc,
) *MigrationRuntimeInterface {
	return &MigrationRuntimeInterface{
		GetContractCodeFunc:          getCodeFunc,
		GetContractNamesFunc:         getContractNamesFunc,
		GetOrLoadProgramFunc:         getOrLoadProgramFunc,
		GetOrLoadProgramListenerFunc: getOrLoadProgramListenerFunc,
	}
}

var _ runtime.Interface = &MigrationRuntimeInterface{}

func (m *MigrationRuntimeInterface) ResolveLocation(
	identifiers []runtime.Identifier,
	location runtime.Location,
) ([]runtime.ResolvedLocation, error) {

	addressLocation, isAddress := location.(common.AddressLocation)

	// if the location is not an address location, e.g. an identifier location (`import Crypto`),
	// then return a single resolved location which declares all identifiers.
	if !isAddress {
		return []runtime.ResolvedLocation{
			{
				Location:    location,
				Identifiers: identifiers,
			},
		}, nil
	}

	// if the location is an address,
	// and no specific identifiers where requested in the import statement,
	// then fetch all identifiers at this address
	if len(identifiers) == 0 {
		address := flow.Address(addressLocation.Address)

		getContractNames := m.GetContractNamesFunc
		if getContractNames == nil {
			return nil, errors.New("GetContractNamesFunc missing")
		}

		contractNames, err := getContractNames(address)
		if err != nil {
			return nil, fmt.Errorf("ResolveLocation failed: %w", err)
		}

		// if there are no contractNames deployed,
		// then return no resolved locations
		if len(contractNames) == 0 {
			return nil, nil
		}

		identifiers = make([]runtime.Identifier, len(contractNames))

		for i := range identifiers {
			identifiers[i] = runtime.Identifier{
				Identifier: contractNames[i],
			}
		}
	}

	// return one resolved location per identifier.
	// each resolved location is an address contract location
	resolvedLocations := make([]runtime.ResolvedLocation, len(identifiers))
	for i := range resolvedLocations {
		identifier := identifiers[i]
		resolvedLocations[i] = runtime.ResolvedLocation{
			Location: common.AddressLocation{
				Address: addressLocation.Address,
				Name:    identifier.Identifier,
			},
			Identifiers: []runtime.Identifier{identifier},
		}
	}

	return resolvedLocations, nil
}

func (m *MigrationRuntimeInterface) GetCode(location runtime.Location) ([]byte, error) {
	contractLocation, ok := location.(common.AddressLocation)
	if !ok {
		return nil, fmt.Errorf("GetCode failed: expected AddressLocation, got %T", location)
	}

	return m.GetAccountContractCode(contractLocation)
}

func (m *MigrationRuntimeInterface) GetAccountContractCode(
	location common.AddressLocation,
) (code []byte, err error) {
	getContractCode := m.GetContractCodeFunc
	if getContractCode == nil {
		return nil, fmt.Errorf("GetCodeFunc missing")
	}

	return getContractCode(location)
}

func (m *MigrationRuntimeInterface) GetOrLoadProgram(
	location runtime.Location,
	load func() (*interpreter.Program, error),
) (
	program *interpreter.Program,
	err error,
) {
	getOrLoadProgram := m.GetOrLoadProgramFunc
	if getOrLoadProgram == nil {
		return nil, errors.New("GetOrLoadProgramFunc missing")
	}

	listener := m.GetOrLoadProgramListenerFunc
	if listener != nil {
		defer func() {
			listener(location, program, err)
		}()
	}

	return getOrLoadProgram(location, load)
}

<<<<<<< HEAD
func (m *MigrationRuntimeInterface) MeterMemory(_ common.MemoryUsage) error {
	return nil
}

func (m *MigrationRuntimeInterface) MeterComputation(_ common.ComputationKind, _ uint) error {
	return nil
}

func (m *MigrationRuntimeInterface) RecoverProgram(_ *ast.Program, _ common.Location) (*ast.Program, error) {
	return nil, nil
}

func (m *MigrationRuntimeInterface) GetValue(_, _ []byte) (value []byte, err error) {
	panic("unexpected GetValue call")
}

func (m *MigrationRuntimeInterface) SetValue(_, _, _ []byte) (err error) {
	panic("unexpected SetValue call")
}

func (m *MigrationRuntimeInterface) CreateAccount(_ runtime.Address) (address runtime.Address, err error) {
	panic("unexpected CreateAccount call")
}

func (m *MigrationRuntimeInterface) AddEncodedAccountKey(_ runtime.Address, _ []byte) error {
	panic("unexpected AddEncodedAccountKey call")
}

func (m *MigrationRuntimeInterface) RevokeEncodedAccountKey(_ runtime.Address, _ int) (publicKey []byte, err error) {
	panic("unexpected RevokeEncodedAccountKey call")
}

func (m *MigrationRuntimeInterface) AddAccountKey(
	_ runtime.Address,
	_ *runtime.PublicKey,
	_ runtime.HashAlgorithm,
	_ int,
) (*runtime.AccountKey, error) {
	panic("unexpected AddAccountKey call")
}

func (m *MigrationRuntimeInterface) GetAccountKey(_ runtime.Address, _ uint32) (*runtime.AccountKey, error) {
	panic("unexpected GetAccountKey call")
}

func (m *MigrationRuntimeInterface) RevokeAccountKey(_ runtime.Address, _ uint32) (*runtime.AccountKey, error) {
	panic("unexpected RevokeAccountKey call")
}

func (m *MigrationRuntimeInterface) UpdateAccountContractCode(_ common.AddressLocation, _ []byte) (err error) {
	panic("unexpected UpdateAccountContractCode call")
}

func (m *MigrationRuntimeInterface) RemoveAccountContractCode(common.AddressLocation) (err error) {
	panic("unexpected RemoveAccountContractCode call")
}

func (m *MigrationRuntimeInterface) GetSigningAccounts() ([]runtime.Address, error) {
	panic("unexpected GetSigningAccounts call")
}

func (m *MigrationRuntimeInterface) ProgramLog(_ string) error {
	panic("unexpected ProgramLog call")
}

func (m *MigrationRuntimeInterface) EmitEvent(_ cadence.Event) error {
	panic("unexpected EmitEvent call")
}

func (m *MigrationRuntimeInterface) ValueExists(_, _ []byte) (exists bool, err error) {
	panic("unexpected ValueExists call")
}

func (m *MigrationRuntimeInterface) GenerateUUID() (uint64, error) {
	panic("unexpected GenerateUUID call")
}

func (m *MigrationRuntimeInterface) GetComputationLimit() uint64 {
	panic("unexpected GetComputationLimit call")
}

func (m *MigrationRuntimeInterface) SetComputationUsed(_ uint64) error {
	panic("unexpected SetComputationUsed call")
}

func (m *MigrationRuntimeInterface) DecodeArgument(_ []byte, _ cadence.Type) (cadence.Value, error) {
	panic("unexpected DecodeArgument call")
}

func (m *MigrationRuntimeInterface) GetCurrentBlockHeight() (uint64, error) {
	panic("unexpected GetCurrentBlockHeight call")
}

func (m *MigrationRuntimeInterface) GetBlockAtHeight(_ uint64) (block runtime.Block, exists bool, err error) {
	panic("unexpected GetBlockAtHeight call")
}

func (m *MigrationRuntimeInterface) ReadRandom([]byte) error {
	panic("unexpected ReadRandom call")
}

func (m *MigrationRuntimeInterface) VerifySignature(
	_ []byte,
	_ string,
	_ []byte,
	_ []byte,
	_ runtime.SignatureAlgorithm,
	_ runtime.HashAlgorithm,
) (bool, error) {
	panic("unexpected VerifySignature call")
}

func (m *MigrationRuntimeInterface) Hash(_ []byte, _ string, _ runtime.HashAlgorithm) ([]byte, error) {
	panic("unexpected Hash call")
}

func (m *MigrationRuntimeInterface) GetAccountBalance(_ common.Address) (value uint64, err error) {
	panic("unexpected GetAccountBalance call")
}

func (m *MigrationRuntimeInterface) GetAccountAvailableBalance(_ common.Address) (value uint64, err error) {
	panic("unexpected GetAccountAvailableBalance call")
}

func (m *MigrationRuntimeInterface) GetStorageUsed(_ runtime.Address) (value uint64, err error) {
	panic("unexpected GetStorageUsed call")
}

func (m *MigrationRuntimeInterface) GetStorageCapacity(_ runtime.Address) (value uint64, err error) {
	panic("unexpected GetStorageCapacity call")
}

func (m *MigrationRuntimeInterface) ImplementationDebugLog(_ string) error {
	panic("unexpected ImplementationDebugLog call")
}

func (m *MigrationRuntimeInterface) ValidatePublicKey(_ *runtime.PublicKey) error {
	panic("unexpected ValidatePublicKey call")
}

func (m *MigrationRuntimeInterface) GetAccountContractNames(_ runtime.Address) ([]string, error) {
	panic("unexpected GetAccountContractNames call")
}

func (m *MigrationRuntimeInterface) AllocateSlabIndex(_ []byte) (atree.SlabIndex, error) {
	panic("unexpected AllocateSlabIndex call")
}

func (m *MigrationRuntimeInterface) ComputationUsed() (uint64, error) {
	panic("unexpected ComputationUsed call")
}

func (m *MigrationRuntimeInterface) MemoryUsed() (uint64, error) {
	panic("unexpected MemoryUsed call")
}

func (m *MigrationRuntimeInterface) InteractionUsed() (uint64, error) {
	panic("unexpected InteractionUsed call")
}

func (m *MigrationRuntimeInterface) SetInterpreterSharedState(_ *interpreter.SharedState) {
	panic("unexpected SetInterpreterSharedState call")
}

func (m *MigrationRuntimeInterface) GetInterpreterSharedState() *interpreter.SharedState {
	panic("unexpected GetInterpreterSharedState call")
}

func (m *MigrationRuntimeInterface) AccountKeysCount(_ runtime.Address) (uint32, error) {
	panic("unexpected AccountKeysCount call")
}

func (m *MigrationRuntimeInterface) BLSVerifyPOP(_ *runtime.PublicKey, _ []byte) (bool, error) {
	panic("unexpected BLSVerifyPOP call")
}

func (m *MigrationRuntimeInterface) BLSAggregateSignatures(_ [][]byte) ([]byte, error) {
	panic("unexpected BLSAggregateSignatures call")
}

func (m *MigrationRuntimeInterface) BLSAggregatePublicKeys(_ []*runtime.PublicKey) (*runtime.PublicKey, error) {
	panic("unexpected BLSAggregatePublicKeys call")
}

func (m *MigrationRuntimeInterface) ResourceOwnerChanged(
	_ *interpreter.Interpreter,
	_ *interpreter.CompositeValue,
	_ common.Address,
	_ common.Address,
) {
	panic("unexpected ResourceOwnerChanged call")
}

func (m *MigrationRuntimeInterface) GenerateAccountID(_ common.Address) (uint64, error) {
	panic("unexpected GenerateAccountID call")
}

func (m *MigrationRuntimeInterface) RecordTrace(_ string, _ runtime.Location, _ time.Duration, _ []attribute.KeyValue) {
	panic("unexpected RecordTrace call")
}

=======
>>>>>>> 09712a47
type migrationTransactionPreparer struct {
	state.NestedTransactionPreparer
	derived.DerivedTransactionPreparer
}<|MERGE_RESOLUTION|>--- conflicted
+++ resolved
@@ -4,14 +4,6 @@
 	"errors"
 	"fmt"
 
-<<<<<<< HEAD
-	"github.com/onflow/cadence/runtime/ast"
-	"go.opentelemetry.io/otel/attribute"
-
-	"github.com/onflow/atree"
-	"github.com/onflow/cadence"
-=======
->>>>>>> 09712a47
 	"github.com/onflow/cadence/runtime"
 	"github.com/onflow/cadence/runtime/common"
 	"github.com/onflow/cadence/runtime/interpreter"
@@ -175,210 +167,6 @@
 	return getOrLoadProgram(location, load)
 }
 
-<<<<<<< HEAD
-func (m *MigrationRuntimeInterface) MeterMemory(_ common.MemoryUsage) error {
-	return nil
-}
-
-func (m *MigrationRuntimeInterface) MeterComputation(_ common.ComputationKind, _ uint) error {
-	return nil
-}
-
-func (m *MigrationRuntimeInterface) RecoverProgram(_ *ast.Program, _ common.Location) (*ast.Program, error) {
-	return nil, nil
-}
-
-func (m *MigrationRuntimeInterface) GetValue(_, _ []byte) (value []byte, err error) {
-	panic("unexpected GetValue call")
-}
-
-func (m *MigrationRuntimeInterface) SetValue(_, _, _ []byte) (err error) {
-	panic("unexpected SetValue call")
-}
-
-func (m *MigrationRuntimeInterface) CreateAccount(_ runtime.Address) (address runtime.Address, err error) {
-	panic("unexpected CreateAccount call")
-}
-
-func (m *MigrationRuntimeInterface) AddEncodedAccountKey(_ runtime.Address, _ []byte) error {
-	panic("unexpected AddEncodedAccountKey call")
-}
-
-func (m *MigrationRuntimeInterface) RevokeEncodedAccountKey(_ runtime.Address, _ int) (publicKey []byte, err error) {
-	panic("unexpected RevokeEncodedAccountKey call")
-}
-
-func (m *MigrationRuntimeInterface) AddAccountKey(
-	_ runtime.Address,
-	_ *runtime.PublicKey,
-	_ runtime.HashAlgorithm,
-	_ int,
-) (*runtime.AccountKey, error) {
-	panic("unexpected AddAccountKey call")
-}
-
-func (m *MigrationRuntimeInterface) GetAccountKey(_ runtime.Address, _ uint32) (*runtime.AccountKey, error) {
-	panic("unexpected GetAccountKey call")
-}
-
-func (m *MigrationRuntimeInterface) RevokeAccountKey(_ runtime.Address, _ uint32) (*runtime.AccountKey, error) {
-	panic("unexpected RevokeAccountKey call")
-}
-
-func (m *MigrationRuntimeInterface) UpdateAccountContractCode(_ common.AddressLocation, _ []byte) (err error) {
-	panic("unexpected UpdateAccountContractCode call")
-}
-
-func (m *MigrationRuntimeInterface) RemoveAccountContractCode(common.AddressLocation) (err error) {
-	panic("unexpected RemoveAccountContractCode call")
-}
-
-func (m *MigrationRuntimeInterface) GetSigningAccounts() ([]runtime.Address, error) {
-	panic("unexpected GetSigningAccounts call")
-}
-
-func (m *MigrationRuntimeInterface) ProgramLog(_ string) error {
-	panic("unexpected ProgramLog call")
-}
-
-func (m *MigrationRuntimeInterface) EmitEvent(_ cadence.Event) error {
-	panic("unexpected EmitEvent call")
-}
-
-func (m *MigrationRuntimeInterface) ValueExists(_, _ []byte) (exists bool, err error) {
-	panic("unexpected ValueExists call")
-}
-
-func (m *MigrationRuntimeInterface) GenerateUUID() (uint64, error) {
-	panic("unexpected GenerateUUID call")
-}
-
-func (m *MigrationRuntimeInterface) GetComputationLimit() uint64 {
-	panic("unexpected GetComputationLimit call")
-}
-
-func (m *MigrationRuntimeInterface) SetComputationUsed(_ uint64) error {
-	panic("unexpected SetComputationUsed call")
-}
-
-func (m *MigrationRuntimeInterface) DecodeArgument(_ []byte, _ cadence.Type) (cadence.Value, error) {
-	panic("unexpected DecodeArgument call")
-}
-
-func (m *MigrationRuntimeInterface) GetCurrentBlockHeight() (uint64, error) {
-	panic("unexpected GetCurrentBlockHeight call")
-}
-
-func (m *MigrationRuntimeInterface) GetBlockAtHeight(_ uint64) (block runtime.Block, exists bool, err error) {
-	panic("unexpected GetBlockAtHeight call")
-}
-
-func (m *MigrationRuntimeInterface) ReadRandom([]byte) error {
-	panic("unexpected ReadRandom call")
-}
-
-func (m *MigrationRuntimeInterface) VerifySignature(
-	_ []byte,
-	_ string,
-	_ []byte,
-	_ []byte,
-	_ runtime.SignatureAlgorithm,
-	_ runtime.HashAlgorithm,
-) (bool, error) {
-	panic("unexpected VerifySignature call")
-}
-
-func (m *MigrationRuntimeInterface) Hash(_ []byte, _ string, _ runtime.HashAlgorithm) ([]byte, error) {
-	panic("unexpected Hash call")
-}
-
-func (m *MigrationRuntimeInterface) GetAccountBalance(_ common.Address) (value uint64, err error) {
-	panic("unexpected GetAccountBalance call")
-}
-
-func (m *MigrationRuntimeInterface) GetAccountAvailableBalance(_ common.Address) (value uint64, err error) {
-	panic("unexpected GetAccountAvailableBalance call")
-}
-
-func (m *MigrationRuntimeInterface) GetStorageUsed(_ runtime.Address) (value uint64, err error) {
-	panic("unexpected GetStorageUsed call")
-}
-
-func (m *MigrationRuntimeInterface) GetStorageCapacity(_ runtime.Address) (value uint64, err error) {
-	panic("unexpected GetStorageCapacity call")
-}
-
-func (m *MigrationRuntimeInterface) ImplementationDebugLog(_ string) error {
-	panic("unexpected ImplementationDebugLog call")
-}
-
-func (m *MigrationRuntimeInterface) ValidatePublicKey(_ *runtime.PublicKey) error {
-	panic("unexpected ValidatePublicKey call")
-}
-
-func (m *MigrationRuntimeInterface) GetAccountContractNames(_ runtime.Address) ([]string, error) {
-	panic("unexpected GetAccountContractNames call")
-}
-
-func (m *MigrationRuntimeInterface) AllocateSlabIndex(_ []byte) (atree.SlabIndex, error) {
-	panic("unexpected AllocateSlabIndex call")
-}
-
-func (m *MigrationRuntimeInterface) ComputationUsed() (uint64, error) {
-	panic("unexpected ComputationUsed call")
-}
-
-func (m *MigrationRuntimeInterface) MemoryUsed() (uint64, error) {
-	panic("unexpected MemoryUsed call")
-}
-
-func (m *MigrationRuntimeInterface) InteractionUsed() (uint64, error) {
-	panic("unexpected InteractionUsed call")
-}
-
-func (m *MigrationRuntimeInterface) SetInterpreterSharedState(_ *interpreter.SharedState) {
-	panic("unexpected SetInterpreterSharedState call")
-}
-
-func (m *MigrationRuntimeInterface) GetInterpreterSharedState() *interpreter.SharedState {
-	panic("unexpected GetInterpreterSharedState call")
-}
-
-func (m *MigrationRuntimeInterface) AccountKeysCount(_ runtime.Address) (uint32, error) {
-	panic("unexpected AccountKeysCount call")
-}
-
-func (m *MigrationRuntimeInterface) BLSVerifyPOP(_ *runtime.PublicKey, _ []byte) (bool, error) {
-	panic("unexpected BLSVerifyPOP call")
-}
-
-func (m *MigrationRuntimeInterface) BLSAggregateSignatures(_ [][]byte) ([]byte, error) {
-	panic("unexpected BLSAggregateSignatures call")
-}
-
-func (m *MigrationRuntimeInterface) BLSAggregatePublicKeys(_ []*runtime.PublicKey) (*runtime.PublicKey, error) {
-	panic("unexpected BLSAggregatePublicKeys call")
-}
-
-func (m *MigrationRuntimeInterface) ResourceOwnerChanged(
-	_ *interpreter.Interpreter,
-	_ *interpreter.CompositeValue,
-	_ common.Address,
-	_ common.Address,
-) {
-	panic("unexpected ResourceOwnerChanged call")
-}
-
-func (m *MigrationRuntimeInterface) GenerateAccountID(_ common.Address) (uint64, error) {
-	panic("unexpected GenerateAccountID call")
-}
-
-func (m *MigrationRuntimeInterface) RecordTrace(_ string, _ runtime.Location, _ time.Duration, _ []attribute.KeyValue) {
-	panic("unexpected RecordTrace call")
-}
-
-=======
->>>>>>> 09712a47
 type migrationTransactionPreparer struct {
 	state.NestedTransactionPreparer
 	derived.DerivedTransactionPreparer
