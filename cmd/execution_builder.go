--- conflicted
+++ resolved
@@ -130,7 +130,6 @@
 
 	ingestionUnit *engine.Unit
 
-<<<<<<< HEAD
 	collector      *metrics.ExecutionCollector
 	executionState state.ExecutionState
 	followerState  protocol.FollowerState
@@ -147,21 +146,8 @@
 	myReceipts    storageerr.MyExecutionReceipts
 	commits       storageerr.Commits
 
-=======
-	collector              *metrics.ExecutionCollector
-	executionState         state.ExecutionState
-	followerState          protocol.FollowerState
-	committee              hotstuff.DynamicCommittee
-	ledgerStorage          *ledger.Ledger
-	registerStore          *storehouse.RegisterStore
-	events                 *storage.Events
-	serviceEvents          *storage.ServiceEvents
-	txResults              *storage.TransactionResults
-	results                *storage.ExecutionResults
-	myReceipts             *storage.MyExecutionReceipts
 	chunkDataPackDB        *pebble.DB
 	chunkDataPacks         storageerr.ChunkDataPacks
->>>>>>> f7250f39
 	providerEngine         exeprovider.ProviderEngine
 	checkerEng             *checker.Engine
 	syncCore               *chainsync.Core
@@ -780,7 +766,6 @@
 	chunkDataPacks := store.NewChunkDataPacks(node.Metrics.Cache,
 		pebbleimpl.ToDB(chunkDataPackDB), node.Storage.Collections, exeNode.exeConf.chunkDataPackCacheSize)
 
-<<<<<<< HEAD
 	getLatestFinalized := func() (uint64, error) {
 		final, err := node.State.Final().Head()
 		if err != nil {
@@ -789,15 +774,8 @@
 
 		return final.Height, nil
 	}
-=======
 	exeNode.chunkDataPackDB = chunkDataPackDB
 	exeNode.chunkDataPacks = chunkDataPacks
-
-	// Needed for gRPC server, make sure to assign to main scoped vars
-	exeNode.events = storage.NewEvents(node.Metrics.Cache, node.DB)
-	exeNode.serviceEvents = storage.NewServiceEvents(node.Metrics.Cache, node.DB)
-	exeNode.txResults = storage.NewTransactionResults(node.Metrics.Cache, node.DB, exeNode.exeConf.transactionResultsCacheSize)
->>>>>>> f7250f39
 
 	exeNode.executionState = state.NewExecutionState(
 		exeNode.ledgerStorage,
