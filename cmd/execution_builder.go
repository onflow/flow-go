package cmd

import (
	"context"
	"fmt"
	"io"
	"os"
	"path/filepath"
	goruntime "runtime"
	"time"

	awsconfig "github.com/aws/aws-sdk-go-v2/config"
	"github.com/aws/aws-sdk-go-v2/service/s3"
	"github.com/ipfs/go-cid"
	badger "github.com/ipfs/go-ds-badger2"
	"github.com/onflow/cadence/runtime"
	"github.com/onflow/flow-core-contracts/lib/go/templates"
	"github.com/rs/zerolog"
	"github.com/shirou/gopsutil/v3/cpu"
	"github.com/shirou/gopsutil/v3/host"
	"github.com/shirou/gopsutil/v3/mem"
	"github.com/spf13/pflag"
	"go.uber.org/atomic"

	"github.com/onflow/flow-go/module/mempool"
	"github.com/onflow/flow-go/module/mempool/queue"

	"github.com/onflow/flow-go/admin/commands"
	executionCommands "github.com/onflow/flow-go/admin/commands/execution"
	stateSyncCommands "github.com/onflow/flow-go/admin/commands/state_synchronization"
	storageCommands "github.com/onflow/flow-go/admin/commands/storage"
	uploaderCommands "github.com/onflow/flow-go/admin/commands/uploader"
	"github.com/onflow/flow-go/consensus"
	"github.com/onflow/flow-go/consensus/hotstuff"
	"github.com/onflow/flow-go/consensus/hotstuff/committees"
	"github.com/onflow/flow-go/consensus/hotstuff/notifications/pubsub"
	"github.com/onflow/flow-go/consensus/hotstuff/signature"
	"github.com/onflow/flow-go/consensus/hotstuff/verification"
	recovery "github.com/onflow/flow-go/consensus/recovery/protocol"
	followereng "github.com/onflow/flow-go/engine/common/follower"
	"github.com/onflow/flow-go/engine/common/provider"
	"github.com/onflow/flow-go/engine/common/requester"
	"github.com/onflow/flow-go/engine/common/synchronization"
	"github.com/onflow/flow-go/engine/execution/checker"
	"github.com/onflow/flow-go/engine/execution/computation"
	"github.com/onflow/flow-go/engine/execution/computation/committer"
	"github.com/onflow/flow-go/engine/execution/computation/computer/uploader"
	"github.com/onflow/flow-go/engine/execution/ingestion"
	exeprovider "github.com/onflow/flow-go/engine/execution/provider"
	"github.com/onflow/flow-go/engine/execution/rpc"
	"github.com/onflow/flow-go/engine/execution/state"
	"github.com/onflow/flow-go/engine/execution/state/bootstrap"
	"github.com/onflow/flow-go/engine/execution/state/delta"
	"github.com/onflow/flow-go/fvm"
	"github.com/onflow/flow-go/fvm/programs"
	"github.com/onflow/flow-go/fvm/systemcontracts"
	"github.com/onflow/flow-go/ledger/common/pathfinder"
	ledger "github.com/onflow/flow-go/ledger/complete"
	"github.com/onflow/flow-go/ledger/complete/wal"
	bootstrapFilenames "github.com/onflow/flow-go/model/bootstrap"
	"github.com/onflow/flow-go/model/flow"
	"github.com/onflow/flow-go/model/flow/filter"
	"github.com/onflow/flow-go/module"
	"github.com/onflow/flow-go/module/blobs"
	"github.com/onflow/flow-go/module/buffer"
	"github.com/onflow/flow-go/module/chainsync"
	"github.com/onflow/flow-go/module/compliance"
	"github.com/onflow/flow-go/module/executiondatasync/execution_data"
	exedataprovider "github.com/onflow/flow-go/module/executiondatasync/provider"
	"github.com/onflow/flow-go/module/executiondatasync/pruner"
	"github.com/onflow/flow-go/module/executiondatasync/tracker"
	finalizer "github.com/onflow/flow-go/module/finalizer/consensus"
	"github.com/onflow/flow-go/module/metrics"
	"github.com/onflow/flow-go/network"
	"github.com/onflow/flow-go/network/channels"
	"github.com/onflow/flow-go/network/p2p"
	"github.com/onflow/flow-go/state/protocol"
	badgerState "github.com/onflow/flow-go/state/protocol/badger"
	"github.com/onflow/flow-go/state/protocol/blocktimer"
	storage "github.com/onflow/flow-go/storage/badger"
)

type ExecutionConfig struct {
	rpcConf                              rpc.Config
	triedir                              string
	executionDataDir                     string
	mTrieCacheSize                       uint32
	transactionResultsCacheSize          uint
	checkpointDistance                   uint
	checkpointsToKeep                    uint
	stateDeltasLimit                     uint
	cadenceExecutionCache                uint
	cadenceTracing                       bool
	chunkDataPackCacheSize               uint
	requestInterval                      time.Duration
	preferredExeNodeIDStr                string
	syncByBlocks                         bool
	syncFast                             bool
	syncThreshold                        int
	extensiveLog                         bool
	extensiveTracing                     bool
	pauseExecution                       bool
	scriptLogThreshold                   time.Duration
	scriptExecutionTimeLimit             time.Duration
	enableBlockDataUpload                bool
	gcpBucketName                        string
	s3BucketName                         string
	apiRatelimits                        map[string]int
	apiBurstlimits                       map[string]int
	executionDataPrunerHeightRangeTarget uint64
	executionDataPrunerThreshold         uint64
<<<<<<< HEAD
	chunkDataPackRequestsCacheSize       uint32
	chunkDataPackRequestWorkers          uint
=======
	blobstoreRateLimit                   int
	blobstoreBurstLimit                  int
>>>>>>> d8b69685
}

type ExecutionNodeBuilder struct {
	*FlowNodeBuilder
	exeConf *ExecutionConfig
}

func NewExecutionNodeBuilder(nodeBuilder *FlowNodeBuilder) *ExecutionNodeBuilder {
	return &ExecutionNodeBuilder{
		FlowNodeBuilder: nodeBuilder,
		exeConf:         &ExecutionConfig{},
	}
}

func (e *ExecutionNodeBuilder) LoadFlags() {
	e.FlowNodeBuilder.
		ExtraFlags(func(flags *pflag.FlagSet) {
			homedir, _ := os.UserHomeDir()
			datadir := filepath.Join(homedir, ".flow", "execution")

			flags.StringVarP(&e.exeConf.rpcConf.ListenAddr, "rpc-addr", "i", "localhost:9000", "the address the gRPC server listens on")
			flags.BoolVar(&e.exeConf.rpcConf.RpcMetricsEnabled, "rpc-metrics-enabled", false, "whether to enable the rpc metrics")
			flags.StringVar(&e.exeConf.triedir, "triedir", datadir, "directory to store the execution State")
			flags.StringVar(&e.exeConf.executionDataDir, "execution-data-dir", filepath.Join(homedir, ".flow", "execution_data"), "directory to use for storing Execution Data")
			flags.Uint32Var(&e.exeConf.mTrieCacheSize, "mtrie-cache-size", 500, "cache size for MTrie")
			flags.UintVar(&e.exeConf.checkpointDistance, "checkpoint-distance", 20, "number of WAL segments between checkpoints")
			flags.UintVar(&e.exeConf.checkpointsToKeep, "checkpoints-to-keep", 5, "number of recent checkpoints to keep (0 to keep all)")
			flags.UintVar(&e.exeConf.stateDeltasLimit, "state-deltas-limit", 100, "maximum number of state deltas in the memory pool")
			flags.UintVar(&e.exeConf.cadenceExecutionCache, "cadence-execution-cache", computation.DefaultProgramsCacheSize,
				"cache size for Cadence execution")
			flags.BoolVar(&e.exeConf.extensiveTracing, "extensive-tracing", false, "adds high-overhead tracing to execution")
			flags.BoolVar(&e.exeConf.cadenceTracing, "cadence-tracing", false, "enables cadence runtime level tracing")
			flags.UintVar(&e.exeConf.chunkDataPackCacheSize, "chdp-cache", storage.DefaultCacheSize, "cache size for storing actual chunk data packs")
			flags.Uint32Var(&e.exeConf.chunkDataPackRequestsCacheSize, "chdp-request-queue", mempool.DefaultChunkDataPackRequestQueueSize, "queue size for chunk data pack requests")
			flags.DurationVar(&e.exeConf.requestInterval, "request-interval", 60*time.Second, "the interval between requests for the requester engine")
			flags.DurationVar(&e.exeConf.scriptLogThreshold, "script-log-threshold", computation.DefaultScriptLogThreshold,
				"threshold for logging script execution")
			flags.DurationVar(&e.exeConf.scriptExecutionTimeLimit, "script-execution-time-limit", computation.DefaultScriptExecutionTimeLimit,
				"script execution time limit")
			flags.StringVar(&e.exeConf.preferredExeNodeIDStr, "preferred-exe-node-id", "", "node ID for preferred execution node used for state sync")
			flags.UintVar(&e.exeConf.transactionResultsCacheSize, "transaction-results-cache-size", 10000, "number of transaction results to be cached")
			flags.BoolVar(&e.exeConf.syncByBlocks, "sync-by-blocks", true, "deprecated, sync by blocks instead of execution state deltas")
			flags.BoolVar(&e.exeConf.syncFast, "sync-fast", false, "fast sync allows execution node to skip fetching collection during state syncing,"+
				" and rely on state syncing to catch up")
			flags.IntVar(&e.exeConf.syncThreshold, "sync-threshold", 100,
				"the maximum number of sealed and unexecuted blocks before triggering state syncing")
			flags.BoolVar(&e.exeConf.extensiveLog, "extensive-logging", false, "extensive logging logs tx contents and block headers")
			flags.UintVar(&e.exeConf.chunkDataPackRequestWorkers, "chunk-data-pack-workers", exeprovider.DefaultChunkDataPackRequestWorker, "number of workers to process chunk data pack requests")
			flags.BoolVar(&e.exeConf.pauseExecution, "pause-execution", false, "pause the execution. when set to true, no block will be executed, "+
				"but still be able to serve queries")
			flags.BoolVar(&e.exeConf.enableBlockDataUpload, "enable-blockdata-upload", false, "enable uploading block data to Cloud Bucket")
			flags.StringVar(&e.exeConf.gcpBucketName, "gcp-bucket-name", "", "GCP Bucket name for block data uploader")
			flags.StringVar(&e.exeConf.s3BucketName, "s3-bucket-name", "", "S3 Bucket name for block data uploader")
			flags.Uint64Var(&e.exeConf.executionDataPrunerHeightRangeTarget, "execution-data-height-range-target", 0, "target height range size used to limit the amount of Execution Data kept on disk")
			flags.Uint64Var(&e.exeConf.executionDataPrunerThreshold, "execution-data-height-range-threshold", 100_000, "height threshold used to trigger Execution Data pruning")
			flags.StringToIntVar(&e.exeConf.apiRatelimits, "api-rate-limits", map[string]int{}, "per second rate limits for GRPC API methods e.g. Ping=300,ExecuteScriptAtBlockID=500 etc. note limits apply globally to all clients.")
			flags.StringToIntVar(&e.exeConf.apiBurstlimits, "api-burst-limits", map[string]int{}, "burst limits for gRPC API methods e.g. Ping=100,ExecuteScriptAtBlockID=100 etc. note limits apply globally to all clients.")
			flags.IntVar(&e.exeConf.blobstoreRateLimit, "blobstore-rate-limit", 0, "per second outgoing rate limit for Execution Data blobstore")
			flags.IntVar(&e.exeConf.blobstoreBurstLimit, "blobstore-burst-limit", 0, "outgoing burst limit for Execution Data blobstore")
		}).
		ValidateFlags(func() error {
			if e.exeConf.enableBlockDataUpload {
				if e.exeConf.gcpBucketName == "" && e.exeConf.s3BucketName == "" {
					return fmt.Errorf("invalid flag. gcp-bucket-name or s3-bucket-name required when blockdata-uploader is enabled")
				}
			}
			return nil
		})
}

func (e *ExecutionNodeBuilder) LoadComponentsAndModules() {
	var (
		collector                     module.ExecutionMetrics
		executionState                state.ExecutionState
		followerState                 protocol.MutableState
		committee                     hotstuff.Committee
		ledgerStorage                 *ledger.Ledger
		events                        *storage.Events
		serviceEvents                 *storage.ServiceEvents
		txResults                     *storage.TransactionResults
		results                       *storage.ExecutionResults
		myReceipts                    *storage.MyExecutionReceipts
		providerEngine                *exeprovider.Engine
		checkerEng                    *checker.Engine
		syncCore                      *chainsync.Core
		pendingBlocks                 *buffer.PendingBlocks // used in follower engine
		deltas                        *ingestion.Deltas
		syncEngine                    *synchronization.Engine
		followerEng                   *followereng.Engine // to sync blocks from consensus nodes
		computationManager            *computation.Manager
		collectionRequester           *requester.Engine
		ingestionEng                  *ingestion.Engine
		finalizationDistributor       *pubsub.FinalizationDistributor
		finalizedHeader               *synchronization.FinalizedHeaderCache
		checkAuthorizedAtBlock        func(blockID flow.Identifier) (bool, error)
		diskWAL                       *wal.DiskWAL
		blockDataUploaders            []uploader.Uploader
		blockDataUploaderMaxRetry     uint64 = 5
		blockdataUploaderRetryTimeout        = 1 * time.Second
		executionDataStore            execution_data.ExecutionDataStore
		toTriggerCheckpoint           = atomic.NewBool(false) // create the checkpoint trigger to be controlled by admin tool, and listened by the compactor
		executionDataDatastore        *badger.Datastore
		executionDataPruner           *pruner.Pruner
		executionDataBlobstore        blobs.Blobstore
		executionDataTracker          tracker.Storage
	)

	e.FlowNodeBuilder.
		AdminCommand("read-execution-data", func(config *NodeConfig) commands.AdminCommand {
			return stateSyncCommands.NewReadExecutionDataCommand(executionDataStore)
		}).
		AdminCommand("trigger-checkpoint", func(config *NodeConfig) commands.AdminCommand {
			return executionCommands.NewTriggerCheckpointCommand(toTriggerCheckpoint)
		}).
		AdminCommand("set-uploader-enabled", func(config *NodeConfig) commands.AdminCommand {
			return uploaderCommands.NewToggleUploaderCommand()
		}).
		AdminCommand("get-transactions", func(conf *NodeConfig) commands.AdminCommand {
			return storageCommands.NewGetTransactionsCommand(conf.State, conf.Storage.Payloads, conf.Storage.Collections)
		}).
		Module("mutable follower state", func(node *NodeConfig) error {
			// For now, we only support state implementations from package badger.
			// If we ever support different implementations, the following can be replaced by a type-aware factory
			bState, ok := node.State.(*badgerState.State)
			if !ok {
				return fmt.Errorf("only implementations of type badger.State are currently supported but read-only state has type %T", node.State)
			}
			var err error
			followerState, err = badgerState.NewFollowerState(
				bState,
				node.Storage.Index,
				node.Storage.Payloads,
				node.Tracer,
				node.ProtocolEvents,
				blocktimer.DefaultBlockTimer,
			)
			return err
		}).
		Module("system specs", func(node *NodeConfig) error {
			sysInfoLogger := node.Logger.With().Str("system", "specs").Logger()
			err := logSysInfo(sysInfoLogger)
			if err != nil {
				sysInfoLogger.Error().Err(err)
			}
			return nil
		}).
		Module("execution metrics", func(node *NodeConfig) error {
			collector = metrics.NewExecutionCollector(node.Tracer)
			return nil
		}).
		Module("sync core", func(node *NodeConfig) error {
			var err error
			syncCore, err = chainsync.New(node.Logger, node.SyncCoreConfig, metrics.NewChainSyncCollector())
			return err
		}).
		Module("execution receipts storage", func(node *NodeConfig) error {
			results = storage.NewExecutionResults(node.Metrics.Cache, node.DB)
			myReceipts = storage.NewMyExecutionReceipts(node.Metrics.Cache, node.DB, node.Storage.Receipts.(*storage.ExecutionReceipts))
			return nil
		}).
		Module("pending block cache", func(node *NodeConfig) error {
			pendingBlocks = buffer.NewPendingBlocks() // for following main chain consensus
			return nil
		}).
		Component("GCP block data uploader", func(node *NodeConfig) (module.ReadyDoneAware, error) {
			if e.exeConf.enableBlockDataUpload && e.exeConf.gcpBucketName != "" {
				logger := node.Logger.With().Str("component_name", "gcp_block_data_uploader").Logger()
				gcpBucketUploader, err := uploader.NewGCPBucketUploader(
					context.Background(),
					e.exeConf.gcpBucketName,
					logger,
				)
				if err != nil {
					return nil, fmt.Errorf("cannot create GCP Bucket uploader: %w", err)
				}

				asyncUploader := uploader.NewAsyncUploader(
					gcpBucketUploader,
					blockdataUploaderRetryTimeout,
					blockDataUploaderMaxRetry,
					logger,
					collector,
				)

				blockDataUploaders = append(blockDataUploaders, asyncUploader)

				return asyncUploader, nil
			}

			// Since we don't have conditional component creation, we just use Noop one.
			// It's functions will be once per startup/shutdown - non-measurable performance penalty
			// blockDataUploader will stay nil and disable calling uploader at all
			return &module.NoopReadyDoneAware{}, nil
		}).
		Component("S3 block data uploader", func(node *NodeConfig) (module.ReadyDoneAware, error) {
			if e.exeConf.enableBlockDataUpload && e.exeConf.s3BucketName != "" {
				logger := node.Logger.With().Str("component_name", "s3_block_data_uploader").Logger()

				ctx := context.Background()
				config, err := awsconfig.LoadDefaultConfig(ctx)
				if err != nil {
					return nil, fmt.Errorf("failed to load AWS configuration: %w", err)
				}

				client := s3.NewFromConfig(config)
				s3Uploader := uploader.NewS3Uploader(
					ctx,
					client,
					e.exeConf.s3BucketName,
					logger,
				)
				asyncUploader := uploader.NewAsyncUploader(
					s3Uploader,
					blockdataUploaderRetryTimeout,
					blockDataUploaderMaxRetry,
					logger,
					collector,
				)
				blockDataUploaders = append(blockDataUploaders, asyncUploader)

				return asyncUploader, nil
			}

			// Since we don't have conditional component creation, we just use Noop one.
			// It's functions will be once per startup/shutdown - non-measurable performance penalty
			// blockDataUploader will stay nil and disable calling uploader at all
			return &module.NoopReadyDoneAware{}, nil
		}).
		Module("state deltas mempool", func(node *NodeConfig) error {
			var err error
			deltas, err = ingestion.NewDeltas(e.exeConf.stateDeltasLimit)
			return err
		}).
		Module("authorization checking function", func(node *NodeConfig) error {
			checkAuthorizedAtBlock = func(blockID flow.Identifier) (bool, error) {
				return protocol.IsNodeAuthorizedAt(node.State.AtBlockID(blockID), node.Me.NodeID())
			}
			return nil
		}).
		Module("execution data datastore", func(node *NodeConfig) error {
			datastoreDir := filepath.Join(e.exeConf.executionDataDir, "blobstore")
			err := os.MkdirAll(datastoreDir, 0700)
			if err != nil {
				return err
			}
			dsOpts := &badger.DefaultOptions
			ds, err := badger.NewDatastore(datastoreDir, dsOpts)
			if err != nil {
				return err
			}
			executionDataDatastore = ds
			e.FlowNodeBuilder.ShutdownFunc(ds.Close)
			return nil
		}).
		Module("execution data getter", func(node *NodeConfig) error {
			executionDataBlobstore = blobs.NewBlobstore(executionDataDatastore)
			executionDataStore = execution_data.NewExecutionDataStore(executionDataBlobstore, execution_data.DefaultSerializer)
			return nil
		}).
		Component("execution state ledger", func(node *NodeConfig) (module.ReadyDoneAware, error) {

			// check if the execution database already exists
			bootstrapper := bootstrap.NewBootstrapper(node.Logger)

			commit, bootstrapped, err := bootstrapper.IsBootstrapped(node.DB)
			if err != nil {
				return nil, fmt.Errorf("could not query database to know whether database has been bootstrapped: %w", err)
			}

			// if the execution database does not exist, then we need to bootstrap the execution database.
			if !bootstrapped {
				// when bootstrapping, the bootstrap folder must have a checkpoint file
				// we need to cover this file to the trie folder to restore the trie to restore the execution state.
				err = copyBootstrapState(node.BootstrapDir, e.exeConf.triedir)
				if err != nil {
					return nil, fmt.Errorf("could not load bootstrap state from checkpoint file: %w", err)
				}

				// TODO: check that the checkpoint file contains the root block's statecommit hash

				err = bootstrapper.BootstrapExecutionDatabase(node.DB, node.RootSeal.FinalState, node.RootBlock.Header)
				if err != nil {
					return nil, fmt.Errorf("could not bootstrap execution database: %w", err)
				}
			} else {
				// if execution database has been bootstrapped, then the root statecommit must equal to the one
				// in the bootstrap folder
				if commit != node.RootSeal.FinalState {
					return nil, fmt.Errorf("mismatching root statecommitment. database has state commitment: %x, "+
						"bootstap has statecommitment: %x",
						commit, node.RootSeal.FinalState)
				}
			}

			// DiskWal is a dependent component because we need to ensure
			// that all WAL updates are completed before closing opened WAL segment.
			diskWAL, err = wal.NewDiskWAL(node.Logger.With().Str("subcomponent", "wal").Logger(),
				node.MetricsRegisterer, collector, e.exeConf.triedir, int(e.exeConf.mTrieCacheSize), pathfinder.PathByteSize, wal.SegmentSize)
			if err != nil {
				return nil, fmt.Errorf("failed to initialize wal: %w", err)
			}

			ledgerStorage, err = ledger.NewLedger(diskWAL, int(e.exeConf.mTrieCacheSize), collector, node.Logger.With().Str("subcomponent",
				"ledger").Logger(), ledger.DefaultPathFinderVersion)
			return ledgerStorage, err
		}).
		Component("execution state ledger WAL compactor", func(node *NodeConfig) (module.ReadyDoneAware, error) {

			return ledger.NewCompactor(
				ledgerStorage,
				diskWAL,
				node.Logger.With().Str("subcomponent", "checkpointer").Logger(),
				uint(e.exeConf.mTrieCacheSize),
				e.exeConf.checkpointDistance,
				e.exeConf.checkpointsToKeep,
				toTriggerCheckpoint, // compactor will listen to the signal from admin tool for force triggering checkpointing
			)
		}).
		Component("execution data pruner", func(node *NodeConfig) (module.ReadyDoneAware, error) {
			sealed, err := node.State.Sealed().Head()
			if err != nil {
				return nil, fmt.Errorf("cannot get the sealed block: %w", err)
			}

			trackerDir := filepath.Join(e.exeConf.executionDataDir, "tracker")
			executionDataTracker, err = tracker.OpenStorage(
				trackerDir,
				sealed.Height,
				node.Logger,
				tracker.WithPruneCallback(func(c cid.Cid) error {
					// TODO: use a proper context here
					return executionDataBlobstore.DeleteBlob(context.TODO(), c)
				}),
			)
			if err != nil {
				return nil, err
			}

			// by default, pruning is disabled
			if e.exeConf.executionDataPrunerHeightRangeTarget == 0 {
				return &module.NoopReadyDoneAware{}, nil
			}

			var prunerMetrics module.ExecutionDataPrunerMetrics = metrics.NewNoopCollector()
			if node.MetricsEnabled {
				prunerMetrics = metrics.NewExecutionDataPrunerCollector()
			}

			executionDataPruner, err = pruner.NewPruner(
				node.Logger,
				prunerMetrics,
				executionDataTracker,
				pruner.WithPruneCallback(func(ctx context.Context) error {
					return executionDataDatastore.CollectGarbage(ctx)
				}),
				pruner.WithHeightRangeTarget(e.exeConf.executionDataPrunerHeightRangeTarget),
				pruner.WithThreshold(e.exeConf.executionDataPrunerThreshold),
			)
			return executionDataPruner, err
		}).
		Component("provider engine", func(node *NodeConfig) (module.ReadyDoneAware, error) {
			opts := []network.BlobServiceOption{}

			if e.exeConf.blobstoreRateLimit > 0 && e.exeConf.blobstoreBurstLimit > 0 {
				opts = append(opts, p2p.WithRateLimit(float64(e.exeConf.blobstoreRateLimit), e.exeConf.blobstoreBurstLimit))
			}

			bs, err := node.Network.RegisterBlobService(channels.ExecutionDataService, executionDataDatastore, opts...)
			if err != nil {
				return nil, fmt.Errorf("failed to register blob service: %w", err)
			}

			var providerMetrics module.ExecutionDataProviderMetrics = metrics.NewNoopCollector()
			if node.MetricsEnabled {
				providerMetrics = metrics.NewExecutionDataProviderCollector()
			}

			executionDataProvider := exedataprovider.NewProvider(
				node.Logger,
				providerMetrics,
				execution_data.DefaultSerializer,
				bs,
				executionDataTracker,
			)

			options := []runtime.Option{}
			if e.exeConf.cadenceTracing {
				options = append(options, runtime.WithTracingEnabled(true))
			}
			rt := fvm.NewInterpreterRuntime(options...)

			vm := fvm.NewVirtualMachine(rt)

			fvmOptions := append([]fvm.Option{}, node.FvmOptions...)
			if e.exeConf.extensiveTracing {
				fvmOptions = append(fvmOptions, fvm.WithExtensiveTracing())
			}
			vmCtx := fvm.NewContext(node.Logger, fvmOptions...)

			ledgerViewCommitter := committer.NewLedgerViewCommitter(ledgerStorage, node.Tracer)
			manager, err := computation.New(
				node.Logger,
				collector,
				node.Tracer,
				node.Me,
				node.State,
				vm,
				vmCtx,
				e.exeConf.cadenceExecutionCache,
				ledgerViewCommitter,
				e.exeConf.scriptLogThreshold,
				e.exeConf.scriptExecutionTimeLimit,
				blockDataUploaders,
				executionDataProvider,
			)
			if err != nil {
				return nil, err
			}
			computationManager = manager

			chunkDataPacks := storage.NewChunkDataPacks(node.Metrics.Cache, node.DB, node.Storage.Collections, e.exeConf.chunkDataPackCacheSize)
			stateCommitments := storage.NewCommits(node.Metrics.Cache, node.DB)

			// Needed for gRPC server, make sure to assign to main scoped vars
			events = storage.NewEvents(node.Metrics.Cache, node.DB)
			serviceEvents = storage.NewServiceEvents(node.Metrics.Cache, node.DB)
			txResults = storage.NewTransactionResults(node.Metrics.Cache, node.DB, e.exeConf.transactionResultsCacheSize)

			executionState = state.NewExecutionState(
				ledgerStorage,
				stateCommitments,
				node.Storage.Blocks,
				node.Storage.Headers,
				node.Storage.Collections,
				chunkDataPacks,
				results,
				myReceipts,
				events,
				serviceEvents,
				txResults,
				node.DB,
				node.Tracer,
			)

			var chunkDataPackRequestQueueMetrics module.HeroCacheMetrics = metrics.NewNoopCollector()
			if e.FlowNodeBuilder.HeroCacheMetricsEnable {
				chunkDataPackRequestQueueMetrics = metrics.ChunkDataPackRequestQueueMetricsFactory(e.FlowNodeBuilder.MetricsRegisterer)
			}
			chdpReqQueue := queue.NewChunkDataPackRequestQueue(e.exeConf.chunkDataPackRequestsCacheSize, node.Logger, chunkDataPackRequestQueueMetrics)
			providerEngine, err = exeprovider.New(
				node.Logger,
				node.Tracer,
				node.Network,
				node.State,
				executionState,
				collector,
				checkAuthorizedAtBlock,
				chdpReqQueue,
				e.exeConf.chunkDataPackRequestWorkers,
			)
			if err != nil {
				return nil, err
			}

			// Get latest executed block and a view at that block
			ctx := context.Background()
			_, blockID, err := executionState.GetHighestExecutedBlockID(ctx)
			if err != nil {
				return nil, fmt.Errorf("cannot get the latest executed block id: %w", err)
			}
			stateCommit, err := executionState.StateCommitmentByBlockID(ctx, blockID)
			if err != nil {
				return nil, fmt.Errorf("cannot get the state comitment at latest executed block id %s: %w", blockID.String(), err)
			}
			blockView := executionState.NewView(stateCommit)

			// Get the epoch counter from the smart contract at the last executed block.
			contractEpochCounter, err := getContractEpochCounter(vm, vmCtx, blockView)
			// Failing to fetch the epoch counter from the smart contract is a fatal error.
			if err != nil {
				return nil, fmt.Errorf("cannot get epoch counter from the smart contract at block %s: %w", blockID.String(), err)
			}

			// Get the epoch counter form the protocol state, at the same block.
			protocolStateEpochCounter, err := node.State.
				AtBlockID(blockID).
				Epochs().
				Current().
				Counter()
			// Failing to fetch the epoch counter from the protocol state is a fatal error.
			if err != nil {
				return nil, fmt.Errorf("cannot get epoch counter from the protocol state at block %s: %w", blockID.String(), err)
			}

			l := node.Logger.With().
				Str("component", "provider engine").
				Uint64("contractEpochCounter", contractEpochCounter).
				Uint64("protocolStateEpochCounter", protocolStateEpochCounter).
				Str("blockID", blockID.String()).
				Logger()

			if contractEpochCounter != protocolStateEpochCounter {
				// Do not error, because immediately following a spork they will be mismatching,
				// until the resetEpoch transaction is submitted.
				l.Warn().
					Msg("Epoch counter from the FlowEpoch smart contract and from the protocol state mismatch!")
			} else {
				l.Info().
					Msg("Epoch counter from the FlowEpoch smart contract and from the protocol state match.")
			}

			return providerEngine, nil
		}).
		Component("checker engine", func(node *NodeConfig) (module.ReadyDoneAware, error) {
			checkerEng = checker.New(
				node.Logger,
				node.State,
				executionState,
				node.Storage.Seals,
			)
			return checkerEng, nil
		}).
		Component("ingestion engine", func(node *NodeConfig) (module.ReadyDoneAware, error) {
			var err error
			collectionRequester, err = requester.New(node.Logger, node.Metrics.Engine, node.Network, node.Me, node.State,
				channels.RequestCollections,
				filter.Any,
				func() flow.Entity { return &flow.Collection{} },
				// we are manually triggering batches in execution, but lets still send off a batch once a minute, as a safety net for the sake of retries
				requester.WithBatchInterval(e.exeConf.requestInterval),
				// consistency of collection can be checked by checking hash, and hash comes from trusted source (blocks from consensus follower)
				// hence we not need to check origin
				requester.WithValidateStaking(false),
			)

			if err != nil {
				return nil, fmt.Errorf("could not create requester engine: %w", err)
			}

			preferredExeFilter := filter.Any
			preferredExeNodeID, err := flow.HexStringToIdentifier(e.exeConf.preferredExeNodeIDStr)
			if err == nil {
				node.Logger.Info().Hex("prefered_exe_node_id", preferredExeNodeID[:]).Msg("starting with preferred exe sync node")
				preferredExeFilter = filter.HasNodeID(preferredExeNodeID)
			} else if err != nil && e.exeConf.preferredExeNodeIDStr != "" {
				node.Logger.Debug().Str("prefered_exe_node_id_string", e.exeConf.preferredExeNodeIDStr).Msg("could not parse exe node id, starting WITHOUT preferred exe sync node")
			}

			ingestionEng, err = ingestion.New(
				node.Logger,
				node.Network,
				node.Me,
				collectionRequester,
				node.State,
				node.Storage.Blocks,
				node.Storage.Collections,
				events,
				serviceEvents,
				txResults,
				computationManager,
				providerEngine,
				executionState,
				collector,
				node.Tracer,
				e.exeConf.extensiveLog,
				preferredExeFilter,
				deltas,
				e.exeConf.syncThreshold,
				e.exeConf.syncFast,
				checkAuthorizedAtBlock,
				e.exeConf.pauseExecution,
				executionDataPruner,
			)

			// TODO: we should solve these mutual dependencies better
			// => https://github.com/dapperlabs/flow-go/issues/4360
			collectionRequester = collectionRequester.WithHandle(ingestionEng.OnCollection)

			node.ProtocolEvents.AddConsumer(ingestionEng)

			return ingestionEng, err
		}).
		Component("follower engine", func(node *NodeConfig) (module.ReadyDoneAware, error) {

			// initialize cleaner for DB
			cleaner := storage.NewCleaner(node.Logger, node.DB, node.Metrics.CleanCollector, flow.DefaultValueLogGCFrequency)

			// create a finalizer that handles updating the protocol
			// state when the follower detects newly finalized blocks
			final := finalizer.NewFinalizer(node.DB, node.Storage.Headers, followerState, node.Tracer)

			// initialize consensus committee's membership state
			// This committee state is for the HotStuff follower, which follows the MAIN CONSENSUS Committee
			// Note: node.Me.NodeID() is not part of the consensus committee
			var err error
			committee, err = committees.NewConsensusCommittee(node.State, node.Me.NodeID())
			if err != nil {
				return nil, fmt.Errorf("could not create Committee state for main consensus: %w", err)
			}

			packer := signature.NewConsensusSigDataPacker(committee)
			// initialize the verifier for the protocol consensus
			verifier := verification.NewCombinedVerifier(committee, packer)

			finalized, pending, err := recovery.FindLatest(node.State, node.Storage.Headers)
			if err != nil {
				return nil, fmt.Errorf("could not find latest finalized block and pending blocks to recover consensus follower: %w", err)
			}

			finalizationDistributor = pubsub.NewFinalizationDistributor()
			finalizationDistributor.AddConsumer(checkerEng)

			// creates a consensus follower with ingestEngine as the notifier
			// so that it gets notified upon each new finalized block
			followerCore, err := consensus.NewFollower(node.Logger, committee, node.Storage.Headers, final, verifier, finalizationDistributor, node.RootBlock.Header, node.RootQC, finalized, pending)
			if err != nil {
				return nil, fmt.Errorf("could not create follower core logic: %w", err)
			}

			followerEng, err = followereng.New(
				node.Logger,
				node.Network,
				node.Me,
				node.Metrics.Engine,
				node.Metrics.Mempool,
				cleaner,
				node.Storage.Headers,
				node.Storage.Payloads,
				followerState,
				pendingBlocks,
				followerCore,
				syncCore,
				node.Tracer,
				followereng.WithComplianceOptions(compliance.WithSkipNewProposalsThreshold(node.ComplianceConfig.SkipNewProposalsThreshold)),
			)
			if err != nil {
				return nil, fmt.Errorf("could not create follower engine: %w", err)
			}

			return followerEng, nil
		}).
		Component("collection requester engine", func(node *NodeConfig) (module.ReadyDoneAware, error) {
			// We initialize the requester engine inside the ingestion engine due to the mutual dependency. However, in
			// order for it to properly start and shut down, we should still return it as its own engine here, so it can
			// be handled by the scaffold.
			return collectionRequester, nil
		}).
		Component("receipt provider engine", func(node *NodeConfig) (module.ReadyDoneAware, error) {
			retrieve := func(blockID flow.Identifier) (flow.Entity, error) { return myReceipts.MyReceipt(blockID) }
			eng, err := provider.New(
				node.Logger,
				node.Metrics.Engine,
				node.Network,
				node.Me,
				node.State,
				channels.ProvideReceiptsByBlockID,
				filter.HasRole(flow.RoleConsensus),
				retrieve,
			)
			return eng, err
		}).
		Component("finalized snapshot", func(node *NodeConfig) (module.ReadyDoneAware, error) {
			var err error
			finalizedHeader, err = synchronization.NewFinalizedHeaderCache(node.Logger, node.State, finalizationDistributor)
			if err != nil {
				return nil, fmt.Errorf("could not create finalized snapshot cache: %w", err)
			}

			return finalizedHeader, nil
		}).
		Component("synchronization engine", func(node *NodeConfig) (module.ReadyDoneAware, error) {
			// initialize the synchronization engine
			var err error
			syncEngine, err = synchronization.New(
				node.Logger,
				node.Metrics.Engine,
				node.Network,
				node.Me,
				node.Storage.Blocks,
				followerEng,
				syncCore,
				finalizedHeader,
				node.SyncEngineIdentifierProvider,
			)
			if err != nil {
				return nil, fmt.Errorf("could not initialize synchronization engine: %w", err)
			}

			return syncEngine, nil
		}).
		Component("grpc server", func(node *NodeConfig) (module.ReadyDoneAware, error) {
			return rpc.New(
				node.Logger,
				e.exeConf.rpcConf,
				ingestionEng,
				node.Storage.Blocks,
				node.Storage.Headers,
				node.State,
				events,
				results,
				txResults,
				node.RootChainID,
				signature.NewBlockSignerDecoder(committee),
				e.exeConf.apiRatelimits,
				e.exeConf.apiBurstlimits,
			), nil
		})
}

// getContractEpochCounter Gets the epoch counters from the FlowEpoch smart contract from the view provided.
func getContractEpochCounter(vm *fvm.VirtualMachine, vmCtx fvm.Context, view *delta.View) (uint64, error) {
	// Get the address of the FlowEpoch smart contract
	sc, err := systemcontracts.SystemContractsForChain(vmCtx.Chain.ChainID())
	if err != nil {
		return 0, fmt.Errorf("could not get system contracts: %w", err)
	}
	address := sc.Epoch.Address

	// Generate the script to get the epoch counter from the FlowEpoch smart contract
	scriptCode := templates.GenerateGetCurrentEpochCounterScript(templates.Environment{
		EpochAddress: address.Hex(),
	})
	script := fvm.Script(scriptCode)

	// Create empty programs cache
	p := programs.NewEmptyPrograms()

	// execute the script
	err = vm.Run(vmCtx, script, view, p)
	if err != nil {
		return 0, fmt.Errorf("could not read epoch counter, internal error while executing script: %w", err)
	}
	if script.Err != nil {
		return 0, fmt.Errorf("could not read epoch counter, script error: %w", script.Err)
	}
	if script.Value == nil {
		return 0, fmt.Errorf("could not read epoch counter, script returned no value")
	}

	epochCounter := script.Value.ToGoValue().(uint64)
	return epochCounter, nil
}

// copy the checkpoint files from the bootstrap folder to the execution state folder
// Checkpoint file is required to restore the trie, and has to be placed in the execution
// state folder.
// There are two ways to generate a checkpoint file:
// 1) From a clean state.
// 		Refer to the code in the testcase: TestGenerateExecutionState
// 2) From a previous execution state
// 		This is often used when sporking the network.
//    Use the execution-state-extract util commandline to generate a checkpoint file from
// 		a previous checkpoint file
func copyBootstrapState(dir, trie string) error {
	filename := ""
	firstCheckpointFilename := "00000000"

	fileExists := func(fileName string) bool {
		_, err := os.Stat(filepath.Join(dir, bootstrapFilenames.DirnameExecutionState, fileName))
		return err == nil
	}

	// if there is a root checkpoint file, then copy that file over
	if fileExists(bootstrapFilenames.FilenameWALRootCheckpoint) {
		filename = bootstrapFilenames.FilenameWALRootCheckpoint
	} else if fileExists(firstCheckpointFilename) {
		// else if there is a checkpoint file, then copy that file over
		filename = firstCheckpointFilename
	} else {
		filePath := filepath.Join(dir, bootstrapFilenames.DirnameExecutionState, firstCheckpointFilename)

		// include absolute path of the missing file in the error message
		absPath, err := filepath.Abs(filePath)
		if err != nil {
			absPath = filePath
		}

		return fmt.Errorf("execution state file not found: %v", absPath)
	}

	// copy from the bootstrap folder to the execution state folder
	src := filepath.Join(dir, bootstrapFilenames.DirnameExecutionState, filename)
	dst := filepath.Join(trie, filename)

	in, err := os.Open(src)
	if err != nil {
		return err
	}
	defer in.Close()

	// It's possible that the trie dir does not yet exist. If not this will create the the required path
	err = os.MkdirAll(trie, 0700)
	if err != nil {
		return err
	}

	out, err := os.Create(dst)
	if err != nil {
		return err
	}
	defer out.Close()

	_, err = io.Copy(out, in)
	if err != nil {
		return err
	}

	fmt.Printf("copied bootstrap state file from: %v, to: %v\n", src, dst)

	return out.Close()
}

func logSysInfo(logger zerolog.Logger) error {

	vmem, err := mem.VirtualMemory()
	if err != nil {
		return fmt.Errorf("failed to get virtual memory: %w", err)
	}

	info, err := cpu.Info()
	if err != nil {
		return fmt.Errorf("failed to get cpu info: %w", err)
	}

	logicalCores, err := cpu.Counts(true)
	if err != nil {
		return fmt.Errorf("failed to get logical cores: %w", err)
	}

	physicalCores, err := cpu.Counts(false)
	if err != nil {
		return fmt.Errorf("failed to get physical cores: %w", err)
	}

	if len(info) == 0 {
		return fmt.Errorf("cpu info length is 0")
	}

	logger.Info().Msgf("CPU: ModelName=%s, MHz=%.0f, Family=%s, Model=%s, Stepping=%d, Microcode=%s, PhysicalCores=%d, LogicalCores=%d",
		info[0].ModelName, info[0].Mhz, info[0].Family, info[0].Model, info[0].Stepping, info[0].Microcode, physicalCores, logicalCores)

	logger.Info().Msgf("RAM: Total=%d, Free=%d", vmem.Total, vmem.Free)

	hostInfo, err := host.Info()
	if err != nil {
		return fmt.Errorf("failed to get platform info: %w", err)
	}
	logger.Info().Msgf("OS: OS=%s, Platform=%s, PlatformVersion=%s, KernelVersion=%s, Uptime: %d",
		hostInfo.OS, hostInfo.Platform, hostInfo.PlatformVersion, hostInfo.KernelVersion, hostInfo.Uptime)

	// goruntime.GOMAXPROCS(0) doesn't modify any settings.
	logger.Info().Msgf("GO: GoVersion=%s, GOMAXPROCS=%d, NumCPU=%d",
		goruntime.Version(), goruntime.GOMAXPROCS(0), goruntime.NumCPU())

	return nil
}<|MERGE_RESOLUTION|>--- conflicted
+++ resolved
@@ -109,13 +109,10 @@
 	apiBurstlimits                       map[string]int
 	executionDataPrunerHeightRangeTarget uint64
 	executionDataPrunerThreshold         uint64
-<<<<<<< HEAD
+	blobstoreRateLimit                   int
+	blobstoreBurstLimit                  int
 	chunkDataPackRequestsCacheSize       uint32
 	chunkDataPackRequestWorkers          uint
-=======
-	blobstoreRateLimit                   int
-	blobstoreBurstLimit                  int
->>>>>>> d8b69685
 }
 
 type ExecutionNodeBuilder struct {
