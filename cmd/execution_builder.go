--- conflicted
+++ resolved
@@ -724,10 +724,9 @@
 	return nil
 }
 
-<<<<<<< HEAD
 func (exeNode *ExecutionNode) MigrateLastSealedExecutedResultToPebble(node *NodeConfig) error {
 	// Migrate the last sealed executed
-	err := migration.MigrateLastSealedExecutedResultToPebble(node.badgerDB, node.pebbleDB, node.State)
+	err := migration.MigrateLastSealedExecutedResultToPebble(node.Logger, node.badgerDB, node.pebbleDB, node.State)
 	if err != nil {
 		return fmt.Errorf("could not migrate last sealed executed result to pebble: %w", err)
 	}
@@ -735,32 +734,6 @@
 	return nil
 }
 
-func OpenChunkDataPackDB(dbPath string, logger zerolog.Logger) (*badger.DB, error) {
-	log := sutil.NewLogger(logger)
-
-	opts := badger.
-		DefaultOptions(dbPath).
-		WithKeepL0InMemory(true).
-		WithLogger(log).
-
-		// the ValueLogFileSize option specifies how big the value of a
-		// key-value pair is allowed to be saved into badger.
-		// exceeding this limit, will fail with an error like this:
-		// could not store data: Value with size <xxxx> exceeded 1073741824 limit
-		// Maximum value size is 10G, needed by execution node
-		// TODO: finding a better max value for each node type
-		WithValueLogFileSize(256 << 23).
-		WithValueLogMaxEntries(100000) // Default is 1000000
-
-	db, err := badger.Open(opts)
-	if err != nil {
-		return nil, fmt.Errorf("could not open chunk data pack badger db at path %v: %w", dbPath, err)
-	}
-	return db, nil
-}
-
-=======
->>>>>>> 5fb21c81
 func (exeNode *ExecutionNode) LoadExecutionState(
 	node *NodeConfig,
 ) (
