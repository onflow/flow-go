package cmd

import (
	"context"
	"errors"
	"fmt"
	"os"
	"path"
	"path/filepath"
	goruntime "runtime"
	"strings"
	"time"

	awsconfig "github.com/aws/aws-sdk-go-v2/config"
	"github.com/aws/aws-sdk-go-v2/service/s3"
	"github.com/cockroachdb/pebble"
	"github.com/ipfs/boxo/bitswap"
	"github.com/ipfs/go-cid"
	badgerds "github.com/ipfs/go-ds-badger2"
	"github.com/onflow/cadence"
	"github.com/onflow/flow-core-contracts/lib/go/templates"
	"github.com/rs/zerolog"
	"github.com/rs/zerolog/log"
	"github.com/shirou/gopsutil/v3/cpu"
	"github.com/shirou/gopsutil/v3/host"
	"github.com/shirou/gopsutil/v3/mem"
	"go.uber.org/atomic"

	"github.com/onflow/flow-go/admin/commands"
	executionCommands "github.com/onflow/flow-go/admin/commands/execution"
	stateSyncCommands "github.com/onflow/flow-go/admin/commands/state_synchronization"
	storageCommands "github.com/onflow/flow-go/admin/commands/storage"
	uploaderCommands "github.com/onflow/flow-go/admin/commands/uploader"
	"github.com/onflow/flow-go/cmd/build"
	"github.com/onflow/flow-go/consensus"
	"github.com/onflow/flow-go/consensus/hotstuff"
	"github.com/onflow/flow-go/consensus/hotstuff/committees"
	"github.com/onflow/flow-go/consensus/hotstuff/notifications"
	"github.com/onflow/flow-go/consensus/hotstuff/notifications/pubsub"
	"github.com/onflow/flow-go/consensus/hotstuff/signature"
	"github.com/onflow/flow-go/consensus/hotstuff/validator"
	"github.com/onflow/flow-go/consensus/hotstuff/verification"
	recovery "github.com/onflow/flow-go/consensus/recovery/protocol"
	"github.com/onflow/flow-go/engine"
	followereng "github.com/onflow/flow-go/engine/common/follower"
	"github.com/onflow/flow-go/engine/common/provider"
	"github.com/onflow/flow-go/engine/common/requester"
	"github.com/onflow/flow-go/engine/common/synchronization"
	"github.com/onflow/flow-go/engine/execution/checker"
	"github.com/onflow/flow-go/engine/execution/computation"
	"github.com/onflow/flow-go/engine/execution/computation/committer"
	txmetrics "github.com/onflow/flow-go/engine/execution/computation/metrics"
	"github.com/onflow/flow-go/engine/execution/ingestion"
	"github.com/onflow/flow-go/engine/execution/ingestion/fetcher"
	"github.com/onflow/flow-go/engine/execution/ingestion/stop"
	"github.com/onflow/flow-go/engine/execution/ingestion/uploader"
	exeprovider "github.com/onflow/flow-go/engine/execution/provider"
	exepruner "github.com/onflow/flow-go/engine/execution/pruner"
	"github.com/onflow/flow-go/engine/execution/rpc"
	"github.com/onflow/flow-go/engine/execution/scripts"
	"github.com/onflow/flow-go/engine/execution/state"
	"github.com/onflow/flow-go/engine/execution/state/bootstrap"
	"github.com/onflow/flow-go/engine/execution/storehouse"
	"github.com/onflow/flow-go/fvm"
	"github.com/onflow/flow-go/fvm/storage/snapshot"
	"github.com/onflow/flow-go/fvm/systemcontracts"
	ledgerpkg "github.com/onflow/flow-go/ledger"
	"github.com/onflow/flow-go/ledger/common/pathfinder"
	ledger "github.com/onflow/flow-go/ledger/complete"
	"github.com/onflow/flow-go/ledger/complete/wal"
	bootstrapFilenames "github.com/onflow/flow-go/model/bootstrap"
	modelbootstrap "github.com/onflow/flow-go/model/bootstrap"
	"github.com/onflow/flow-go/model/flow"
	"github.com/onflow/flow-go/model/flow/filter"
	"github.com/onflow/flow-go/module"
	"github.com/onflow/flow-go/module/blobs"
	"github.com/onflow/flow-go/module/chainsync"
	"github.com/onflow/flow-go/module/executiondatasync/execution_data"
	exedataprovider "github.com/onflow/flow-go/module/executiondatasync/provider"
	"github.com/onflow/flow-go/module/executiondatasync/pruner"
	"github.com/onflow/flow-go/module/executiondatasync/tracker"
	"github.com/onflow/flow-go/module/finalizedreader"
	finalizer "github.com/onflow/flow-go/module/finalizer/consensus"
	"github.com/onflow/flow-go/module/mempool/queue"
	"github.com/onflow/flow-go/module/metrics"
	"github.com/onflow/flow-go/network"
	"github.com/onflow/flow-go/network/channels"
	"github.com/onflow/flow-go/network/p2p/blob"
	"github.com/onflow/flow-go/network/underlay"
	"github.com/onflow/flow-go/state/protocol"
	badgerState "github.com/onflow/flow-go/state/protocol/badger"
	"github.com/onflow/flow-go/state/protocol/blocktimer"
	storageerr "github.com/onflow/flow-go/storage"
	storage "github.com/onflow/flow-go/storage/badger"
	"github.com/onflow/flow-go/storage/operation"
	"github.com/onflow/flow-go/storage/operation/badgerimpl"
	"github.com/onflow/flow-go/storage/operation/pebbleimpl"
	storagepebble "github.com/onflow/flow-go/storage/pebble"
	"github.com/onflow/flow-go/storage/store"
)

const (
	blockDataUploaderMaxRetry     uint64 = 5
	blockdataUploaderRetryTimeout        = 1 * time.Second
)

type ExecutionNodeBuilder struct {
	*FlowNodeBuilder                  // the common configs as a node
	exeConf          *ExecutionConfig // the configs and flags specific for execution node
}

func NewExecutionNodeBuilder(nodeBuilder *FlowNodeBuilder) *ExecutionNodeBuilder {
	return &ExecutionNodeBuilder{
		FlowNodeBuilder: nodeBuilder,
		exeConf:         &ExecutionConfig{},
	}
}

func (builder *ExecutionNodeBuilder) LoadFlags() {
	builder.FlowNodeBuilder.
		ExtraFlags(builder.exeConf.SetupFlags).
		ValidateFlags(builder.exeConf.ValidateFlags)
}

// ExecutionNode contains the running modules and their loading code.
type ExecutionNode struct {
	builder *FlowNodeBuilder // This is needed for accessing the ShutdownFunc
	exeConf *ExecutionConfig

	ingestionUnit *engine.Unit

	collector      *metrics.ExecutionCollector
	executionState state.ExecutionState
	followerState  protocol.FollowerState
	committee      hotstuff.DynamicCommittee
	ledgerStorage  *ledger.Ledger
	registerStore  *storehouse.RegisterStore

	// storage
	events        storageerr.Events
	serviceEvents storageerr.ServiceEvents
	txResults     storageerr.TransactionResults
	results       storageerr.ExecutionResults
	receipts      storageerr.ExecutionReceipts
	myReceipts    storageerr.MyExecutionReceipts
	commits       storageerr.Commits

	chunkDataPackDB        *pebble.DB
	chunkDataPacks         storageerr.ChunkDataPacks
	collections            storageerr.Collections
	providerEngine         exeprovider.ProviderEngine
	checkerEng             *checker.Engine
	syncCore               *chainsync.Core
	syncEngine             *synchronization.Engine
	followerCore           *hotstuff.FollowerLoop        // follower hotstuff logic
	followerEng            *followereng.ComplianceEngine // to sync blocks from consensus nodes
	computationManager     *computation.Manager
	collectionRequester    ingestion.CollectionRequester
	scriptsEng             *scripts.Engine
	followerDistributor    *pubsub.FollowerDistributor
	checkAuthorizedAtBlock func(blockID flow.Identifier) (bool, error)
	diskWAL                *wal.DiskWAL
	blockDataUploader      *uploader.Manager
	executionDataStore     execution_data.ExecutionDataStore
	toTriggerCheckpoint    *atomic.Bool      // create the checkpoint trigger to be controlled by admin tool, and listened by the compactor
	stopControl            *stop.StopControl // stop the node at given block height
	executionDataDatastore *badgerds.Datastore
	executionDataPruner    *pruner.Pruner
	executionDataBlobstore blobs.Blobstore
	executionDataTracker   tracker.Storage
	blobService            network.BlobService
	blobserviceDependable  *module.ProxiedReadyDoneAware
	metricsProvider        txmetrics.TransactionExecutionMetricsProvider
}

func (builder *ExecutionNodeBuilder) LoadComponentsAndModules() {

	exeNode := &ExecutionNode{
		builder:             builder.FlowNodeBuilder,
		exeConf:             builder.exeConf,
		toTriggerCheckpoint: atomic.NewBool(false),
		ingestionUnit:       engine.NewUnit(),
	}

	builder.FlowNodeBuilder.
		AdminCommand("read-execution-data", func(config *NodeConfig) commands.AdminCommand {
			return stateSyncCommands.NewReadExecutionDataCommand(exeNode.executionDataStore)
		}).
		AdminCommand("trigger-checkpoint", func(config *NodeConfig) commands.AdminCommand {
			return executionCommands.NewTriggerCheckpointCommand(exeNode.toTriggerCheckpoint)
		}).
		AdminCommand("stop-at-height", func(config *NodeConfig) commands.AdminCommand {
			return executionCommands.NewStopAtHeightCommand(exeNode.stopControl)
		}).
		AdminCommand("set-uploader-enabled", func(config *NodeConfig) commands.AdminCommand {
			return uploaderCommands.NewToggleUploaderCommand(exeNode.blockDataUploader)
		}).
		AdminCommand("protocol-snapshot", func(conf *NodeConfig) commands.AdminCommand {
			return storageCommands.NewProtocolSnapshotCommand(
				conf.Logger,
				conf.State,
				conf.Storage.Headers,
				conf.Storage.Seals,
				exeNode.exeConf.triedir,
			)
		}).
		Module("load collections", exeNode.LoadCollections).
		Module("mutable follower state", exeNode.LoadMutableFollowerState).
		Module("system specs", exeNode.LoadSystemSpecs).
		Module("execution metrics", exeNode.LoadExecutionMetrics).
		Module("sync core", exeNode.LoadSyncCore).
		Module("execution storage", exeNode.LoadExecutionStorage).
		Module("follower distributor", exeNode.LoadFollowerDistributor).
		Module("authorization checking function", exeNode.LoadAuthorizationCheckingFunction).
		Module("execution data datastore", exeNode.LoadExecutionDataDatastore).
		Module("execution data getter", exeNode.LoadExecutionDataGetter).
		Module("blobservice peer manager dependencies", exeNode.LoadBlobservicePeerManagerDependencies).
		Module("bootstrap", exeNode.LoadBootstrapper).
		Module("register store", exeNode.LoadRegisterStore).
		AdminCommand("get-transactions", func(conf *NodeConfig) commands.AdminCommand {
			return storageCommands.NewGetTransactionsCommand(conf.State, conf.Storage.Payloads, exeNode.collections)
		}).
		Component("execution state ledger", exeNode.LoadExecutionStateLedger).

		// TODO: Modules should be able to depends on components
		// Because all modules are always bootstrapped first, before components,
		// its not possible to have a module depending on a Component.
		// This is the case for a StopControl which needs to query ExecutionState which needs execution state ledger.
		// I prefer to use dummy component now and keep the bootstrapping steps properly separated,
		// so it will be easier to follow and refactor later
		Component("execution state", exeNode.LoadExecutionState).
		// Load the admin tool when chunk data packs db are initialized in execution state
		AdminCommand("create-chunk-data-packs-checkpoint", func(config *NodeConfig) commands.AdminCommand {
			// by default checkpoints will be created under "/data/chunk_data_packs_checkpoints_dir"
			return storageCommands.NewChunksCheckpointCommand(exeNode.exeConf.chunkDataPackCheckpointsDir,
				exeNode.chunkDataPackDB)
		}).
		Component("stop control", exeNode.LoadStopControl).
		Component("execution state ledger WAL compactor", exeNode.LoadExecutionStateLedgerWALCompactor).
		// disable execution data pruner for now, since storehouse is going to need the execution data
		// for recovery,
		// TODO: will re-visit this once storehouse has implemented new WAL for checkpoint file of
		// payloadless trie.
		// Component("execution data pruner", exeNode.LoadExecutionDataPruner).
		Component("execution db pruner", exeNode.LoadExecutionDBPruner).
		Component("blob service", exeNode.LoadBlobService).
		Component("block data upload manager", exeNode.LoadBlockUploaderManager).
		Component("GCP block data uploader", exeNode.LoadGCPBlockDataUploader).
		Component("S3 block data uploader", exeNode.LoadS3BlockDataUploader).
		Component("transaction execution metrics", exeNode.LoadTransactionExecutionMetrics).
		Component("provider engine", exeNode.LoadProviderEngine).
		Component("checker engine", exeNode.LoadCheckerEngine).
		Component("ingestion engine", exeNode.LoadIngestionEngine).
		Component("scripts engine", exeNode.LoadScriptsEngine).
		Component("consensus committee", exeNode.LoadConsensusCommittee).
		Component("follower core", exeNode.LoadFollowerCore).
		Component("follower engine", exeNode.LoadFollowerEngine).
		Component("collection requester engine", exeNode.LoadCollectionRequesterEngine).
		Component("receipt provider engine", exeNode.LoadReceiptProviderEngine).
		Component("synchronization engine", exeNode.LoadSynchronizationEngine).
		Component("grpc server", exeNode.LoadGrpcServer)
}

func (exeNode *ExecutionNode) LoadCollections(node *NodeConfig) error {
	db := badgerimpl.ToDB(node.DB)
	transactions := store.NewTransactions(node.Metrics.Cache, db)
	exeNode.collections = store.NewCollections(db, transactions)
	return nil
}

func (exeNode *ExecutionNode) LoadMutableFollowerState(node *NodeConfig) error {
	// For now, we only support state implementations from package badger.
	// If we ever support different implementations, the following can be replaced by a type-aware factory
	bState, ok := node.State.(*badgerState.State)
	if !ok {
		return fmt.Errorf("only implementations of type badger.State are currently supported but read-only state has type %T", node.State)
	}
	var err error
	exeNode.followerState, err = badgerState.NewFollowerState(
		node.Logger,
		node.Tracer,
		node.ProtocolEvents,
		bState,
		node.Storage.Index,
		node.Storage.Payloads,
		blocktimer.DefaultBlockTimer,
	)
	return err
}

func (exeNode *ExecutionNode) LoadSystemSpecs(node *NodeConfig) error {
	sysInfoLogger := node.Logger.With().Str("system", "specs").Logger()
	err := logSysInfo(sysInfoLogger)
	if err != nil {
		sysInfoLogger.Error().Err(err)
	}
	return nil
}

func (exeNode *ExecutionNode) LoadExecutionMetrics(node *NodeConfig) error {
	exeNode.collector = metrics.NewExecutionCollector(node.Tracer)

	// report the highest executed block height as soon as possible
	// this is guaranteed to exist because LoadBootstrapper has inserted
	// the root block as executed block
	var blockID flow.Identifier
	reader := node.ProtocolDB.Reader()
	err := operation.RetrieveExecutedBlock(reader, &blockID)
	if err != nil {
		// database has not been bootstrapped yet
		if errors.Is(err, storageerr.ErrNotFound) {
			return nil
		}
		return fmt.Errorf("could not get highest executed block: %w", err)
	}

	executed, err := node.Storage.Headers.ByBlockID(blockID)
	if err != nil {
		return fmt.Errorf("could not get header by id: %v: %w", blockID, err)
	}

	exeNode.collector.ExecutionLastExecutedBlockHeight(executed.Height)
	return nil
}

func (exeNode *ExecutionNode) LoadSyncCore(node *NodeConfig) error {
	var err error
	exeNode.syncCore, err = chainsync.New(node.Logger, node.SyncCoreConfig, metrics.NewChainSyncCollector(node.RootChainID), node.RootChainID)
	return err
}

func (exeNode *ExecutionNode) LoadExecutionStorage(
	node *NodeConfig,
) error {
	db := node.ProtocolDB
	exeNode.commits = store.NewCommits(node.Metrics.Cache, db)
	exeNode.results = store.NewExecutionResults(node.Metrics.Cache, db)
	exeNode.receipts = store.NewExecutionReceipts(node.Metrics.Cache, db, exeNode.results, storage.DefaultCacheSize)
	exeNode.myReceipts = store.NewMyExecutionReceipts(node.Metrics.Cache, db, exeNode.receipts)

	// Needed for gRPC server, make sure to assign to main scoped vars
	exeNode.events = store.NewEvents(node.Metrics.Cache, db)
	exeNode.serviceEvents = store.NewServiceEvents(node.Metrics.Cache, db)
	exeNode.txResults = store.NewTransactionResults(node.Metrics.Cache, db, exeNode.exeConf.transactionResultsCacheSize)
	return nil
}

func (exeNode *ExecutionNode) LoadFollowerDistributor(node *NodeConfig) error {
	exeNode.followerDistributor = pubsub.NewFollowerDistributor()
	exeNode.followerDistributor.AddProposalViolationConsumer(notifications.NewSlashingViolationsConsumer(node.Logger))
	return nil
}

func (exeNode *ExecutionNode) LoadBlobService(
	node *NodeConfig,
) (
	module.ReadyDoneAware,
	error,
) {
	// build list of Access nodes that are allowed to request execution data from this node
	var allowedANs map[flow.Identifier]bool
	if exeNode.exeConf.executionDataAllowedPeers != "" {
		ids := strings.Split(exeNode.exeConf.executionDataAllowedPeers, ",")
		allowedANs = make(map[flow.Identifier]bool, len(ids))
		for _, idHex := range ids {
			anID, err := flow.HexStringToIdentifier(idHex)
			if err != nil {
				return nil, fmt.Errorf("invalid node ID %s: %w", idHex, err)
			}

			id, ok := exeNode.builder.IdentityProvider.ByNodeID(anID)
			if !ok {
				return nil, fmt.Errorf("allowed node ID %s is not in identity list", idHex)
			}

			if id.Role != flow.RoleAccess {
				return nil, fmt.Errorf("allowed node ID %s is not an access node", id.NodeID.String())
			}

			if id.IsEjected() {
				exeNode.builder.Logger.Warn().
					Str("node_id", idHex).
					Msg("removing Access Node from the set of nodes authorized to request Execution Data, because it is ejected")
				continue
			}

			allowedANs[anID] = true
		}
	}

	opts := []network.BlobServiceOption{
		blob.WithBitswapOptions(
			// Only allow block requests from staked ENs and ANs on the allowedANs list (if set)
			bitswap.WithPeerBlockRequestFilter(
				blob.AuthorizedRequester(allowedANs, exeNode.builder.IdentityProvider, exeNode.builder.Logger),
			),
			bitswap.WithTracer(
				blob.NewTracer(node.Logger.With().Str("blob_service", channels.ExecutionDataService.String()).Logger()),
			),
		),
	}

	if !node.BitswapReprovideEnabled {
		opts = append(opts, blob.WithReprovideInterval(-1))
	}

	if exeNode.exeConf.blobstoreRateLimit > 0 && exeNode.exeConf.blobstoreBurstLimit > 0 {
		opts = append(opts, blob.WithRateLimit(float64(exeNode.exeConf.blobstoreRateLimit), exeNode.exeConf.blobstoreBurstLimit))
	}

	edsChannel := channels.ExecutionDataService
	if node.ObserverMode {
		edsChannel = channels.PublicExecutionDataService
	}
	bs, err := node.EngineRegistry.RegisterBlobService(edsChannel, exeNode.executionDataDatastore, opts...)
	if err != nil {
		return nil, fmt.Errorf("failed to register blob service: %w", err)
	}
	exeNode.blobService = bs

	// add blobservice into ReadyDoneAware dependency passed to peer manager
	// this configures peer manager to wait for the blobservice to be ready before starting
	exeNode.blobserviceDependable.Init(bs)

	// blob service's lifecycle is managed by the network layer
	return &module.NoopReadyDoneAware{}, nil
}

func (exeNode *ExecutionNode) LoadBlockUploaderManager(
	node *NodeConfig,
) (
	module.ReadyDoneAware,
	error,
) {
	// blockDataUploader isn't a component, but needs to be initialized after the tracer, which is
	// a component.
	exeNode.blockDataUploader = uploader.NewManager(exeNode.builder.Tracer)
	return &module.NoopReadyDoneAware{}, nil
}

func (exeNode *ExecutionNode) LoadGCPBlockDataUploader(
	node *NodeConfig,
) (
	module.ReadyDoneAware,
	error,
) {
	// Since RetryableAsyncUploaderWrapper relies on executionDataService so we should create
	// it after execution data service is fully setup.
	if !exeNode.exeConf.enableBlockDataUpload || exeNode.exeConf.gcpBucketName == "" {
		// Since we don't have conditional component creation, we just use Noop one.
		// It's functions will be once per startup/shutdown - non-measurable performance penalty
		// blockDataUploader will stay nil and disable calling uploader at all
		return &module.NoopReadyDoneAware{}, nil
	}

	logger := node.Logger.With().Str("component_name", "gcp_block_data_uploader").Logger()
	gcpBucketUploader, err := uploader.NewGCPBucketUploader(
		context.Background(),
		exeNode.exeConf.gcpBucketName,
		logger,
	)
	if err != nil {
		return nil, fmt.Errorf("cannot create GCP Bucket uploader: %w", err)
	}

	asyncUploader := uploader.NewAsyncUploader(
		gcpBucketUploader,
		blockdataUploaderRetryTimeout,
		blockDataUploaderMaxRetry,
		logger,
		exeNode.collector,
	)

	// Setting up RetryableUploader for GCP uploader
	retryableUploader := uploader.NewBadgerRetryableUploaderWrapper(
		asyncUploader,
		node.Storage.Blocks,
<<<<<<< HEAD
		node.Storage.Commits,
		exeNode.collections,
=======
		exeNode.commits,
		node.Storage.Collections,
>>>>>>> 109b7e28
		exeNode.events,
		exeNode.results,
		exeNode.txResults,
		store.NewComputationResultUploadStatus(badgerimpl.ToDB(node.DB)),
		execution_data.NewDownloader(exeNode.blobService),
		exeNode.collector)
	if retryableUploader == nil {
		return nil, errors.New("failed to create ComputationResult upload status store")
	}

	exeNode.blockDataUploader.AddUploader(retryableUploader)

	return retryableUploader, nil
}

func (exeNode *ExecutionNode) LoadS3BlockDataUploader(
	node *NodeConfig,
) (
	module.ReadyDoneAware,
	error,
) {
	if !exeNode.exeConf.enableBlockDataUpload || exeNode.exeConf.s3BucketName == "" {
		// Since we don't have conditional component creation, we just use Noop one.
		// It's functions will be once per startup/shutdown - non-measurable performance penalty
		// blockDataUploader will stay nil and disable calling uploader at all
		return &module.NoopReadyDoneAware{}, nil
	}
	logger := node.Logger.With().Str("component_name", "s3_block_data_uploader").Logger()

	ctx := context.Background()
	config, err := awsconfig.LoadDefaultConfig(ctx)
	if err != nil {
		return nil, fmt.Errorf("failed to load AWS configuration: %w", err)
	}

	client := s3.NewFromConfig(config)
	s3Uploader := uploader.NewS3Uploader(
		ctx,
		client,
		exeNode.exeConf.s3BucketName,
		logger,
	)
	asyncUploader := uploader.NewAsyncUploader(
		s3Uploader,
		blockdataUploaderRetryTimeout,
		blockDataUploaderMaxRetry,
		logger,
		exeNode.collector,
	)

	// We are not enabling RetryableUploader for S3 uploader for now. When we need upload
	// retry for multiple uploaders, we will need to use different BadgerDB key prefix.
	exeNode.blockDataUploader.AddUploader(asyncUploader)

	return asyncUploader, nil
}

func (exeNode *ExecutionNode) LoadProviderEngine(
	node *NodeConfig,
) (
	module.ReadyDoneAware,
	error,
) {
	if exeNode.blobService == nil {
		return nil, errors.New("blob service is not initialized")
	}

	var providerMetrics module.ExecutionDataProviderMetrics = metrics.NewNoopCollector()
	if node.MetricsEnabled {
		providerMetrics = metrics.NewExecutionDataProviderCollector()
	}

	executionDataProvider := exedataprovider.NewProvider(
		node.Logger,
		providerMetrics,
		execution_data.DefaultSerializer,
		exeNode.blobService,
		exeNode.executionDataTracker,
	)

	// in case node.FvmOptions already set a logger, we don't want to override it
	opts := append([]fvm.Option{
		fvm.WithLogger(
			node.Logger.With().Str("module", "FVM").Logger(),
		)},
		node.FvmOptions...,
	)

	opts = append(opts, computation.DefaultFVMOptions(
		node.RootChainID,
		exeNode.exeConf.computationConfig.CadenceTracing,
		exeNode.exeConf.computationConfig.ExtensiveTracing)...)
	vmCtx := fvm.NewContext(opts...)

	var collector module.ExecutionMetrics
	collector = exeNode.collector
	if exeNode.exeConf.transactionExecutionMetricsEnabled {
		// inject the transaction execution metrics
		collector = exeNode.collector.WithTransactionCallback(
			func(dur time.Duration, stats module.TransactionExecutionResultStats, info module.TransactionExecutionResultInfo) {
				exeNode.metricsProvider.Collect(
					info.BlockID,
					info.BlockHeight,
					txmetrics.TransactionExecutionMetrics{
						TransactionID:          info.TransactionID,
						ExecutionTime:          dur,
						ExecutionEffortWeights: stats.ComputationIntensities,
					})
			})
	}

	ledgerViewCommitter := committer.NewLedgerViewCommitter(exeNode.ledgerStorage, node.Tracer)
	manager, err := computation.New(
		node.Logger,
		collector,
		node.Tracer,
		node.Me,
		computation.NewProtocolStateWrapper(node.State),
		vmCtx,
		ledgerViewCommitter,
		executionDataProvider,
		exeNode.exeConf.computationConfig,
	)
	if err != nil {
		return nil, err
	}
	exeNode.computationManager = manager

	if node.ObserverMode {
		exeNode.providerEngine = &exeprovider.NoopEngine{}
	} else {
		var chunkDataPackRequestQueueMetrics module.HeroCacheMetrics = metrics.NewNoopCollector()
		if node.HeroCacheMetricsEnable {
			chunkDataPackRequestQueueMetrics = metrics.ChunkDataPackRequestQueueMetricsFactory(node.MetricsRegisterer)
		}
		chdpReqQueue := queue.NewHeroStore(exeNode.exeConf.chunkDataPackRequestsCacheSize, node.Logger, chunkDataPackRequestQueueMetrics)
		exeNode.providerEngine, err = exeprovider.New(
			node.Logger,
			node.Tracer,
			node.EngineRegistry,
			node.State,
			exeNode.executionState,
			exeNode.collector,
			exeNode.checkAuthorizedAtBlock,
			chdpReqQueue,
			exeNode.exeConf.chunkDataPackRequestWorkers,
			exeNode.exeConf.chunkDataPackQueryTimeout,
			exeNode.exeConf.chunkDataPackDeliveryTimeout,
		)
		if err != nil {
			return nil, err
		}
	}

	// Get latest executed block and a view at that block
	ctx := context.Background()
	height, blockID, err := exeNode.executionState.GetLastExecutedBlockID(ctx)
	if err != nil {
		return nil, fmt.Errorf(
			"cannot get the latest executed block id at height %v: %w",
			height, err)
	}

	blockSnapshot, _, err := exeNode.executionState.CreateStorageSnapshot(blockID)
	if err != nil {
		tries, _ := exeNode.ledgerStorage.Tries()
		trieInfo := "empty"
		if len(tries) > 0 {
			trieInfo = fmt.Sprintf("length: %v, 1st: %v, last: %v", len(tries), tries[0].RootHash(), tries[len(tries)-1].RootHash())
		}

		return nil, fmt.Errorf("cannot create a storage snapshot at block %v at height %v, trie: %s: %w", blockID,
			height, trieInfo, err)
	}

	// Get the epoch counter from the smart contract at the last executed block.
	contractEpochCounter, err := getContractEpochCounter(
		exeNode.computationManager.VM(),
		vmCtx,
		blockSnapshot)
	// Failing to fetch the epoch counter from the smart contract is a fatal error.
	if err != nil {
		return nil, fmt.Errorf("cannot get epoch counter from the smart contract at block %s at height %v: %w",
			blockID.String(), height, err)
	}

	// Get the epoch counter from the protocol state, at the same block.
	// Failing to fetch the epoch, or counter for the epoch, from the protocol state is a fatal error.
	currentEpoch, err := node.State.AtBlockID(blockID).Epochs().Current()
	if err != nil {
		return nil, fmt.Errorf("could not get current epoch at block %s: %w", blockID.String(), err)
	}
	protocolStateEpochCounter := currentEpoch.Counter()

	l := node.Logger.With().
		Str("component", "provider engine").
		Uint64("contractEpochCounter", contractEpochCounter).
		Uint64("protocolStateEpochCounter", protocolStateEpochCounter).
		Str("blockID", blockID.String()).
		Uint64("height", height).
		Logger()

	if contractEpochCounter != protocolStateEpochCounter {
		// Do not error, because immediately following a spork they will be mismatching,
		// until the resetEpoch transaction is submitted.
		l.Warn().
			Msg("Epoch counter from the FlowEpoch smart contract and from the protocol state mismatch!")
	} else {
		l.Info().
			Msg("Epoch counter from the FlowEpoch smart contract and from the protocol state match.")
	}

	return exeNode.providerEngine, nil
}

func (exeNode *ExecutionNode) LoadAuthorizationCheckingFunction(
	node *NodeConfig,
) error {

	exeNode.checkAuthorizedAtBlock = func(blockID flow.Identifier) (bool, error) {
		return protocol.IsNodeAuthorizedAt(node.State.AtBlockID(blockID), node.Me.NodeID())
	}
	return nil
}

func (exeNode *ExecutionNode) LoadExecutionDataDatastore(
	node *NodeConfig,
) error {
	datastoreDir := filepath.Join(exeNode.exeConf.executionDataDir, "blobstore")
	err := os.MkdirAll(datastoreDir, 0700)
	if err != nil {
		return err
	}
	dsOpts := &badgerds.DefaultOptions
	ds, err := badgerds.NewDatastore(datastoreDir, dsOpts)
	if err != nil {
		return err
	}
	exeNode.executionDataDatastore = ds
	exeNode.builder.ShutdownFunc(ds.Close)
	return nil
}

func (exeNode *ExecutionNode) LoadBlobservicePeerManagerDependencies(node *NodeConfig) error {
	exeNode.blobserviceDependable = module.NewProxiedReadyDoneAware()
	exeNode.builder.PeerManagerDependencies.Add(exeNode.blobserviceDependable)
	return nil
}

func (exeNode *ExecutionNode) LoadExecutionDataGetter(node *NodeConfig) error {
	exeNode.executionDataBlobstore = blobs.NewBlobstore(exeNode.executionDataDatastore)
	exeNode.executionDataStore = execution_data.NewExecutionDataStore(exeNode.executionDataBlobstore, execution_data.DefaultSerializer)
	return nil
}

func (exeNode *ExecutionNode) LoadExecutionState(
	node *NodeConfig,
) (
	module.ReadyDoneAware,
	error,
) {

	chunkDataPackDB, err := storagepebble.OpenDefaultPebbleDB(
		node.Logger.With().Str("pebbledb", "cdp").Logger(),
		exeNode.exeConf.chunkDataPackDir,
	)
	if err != nil {
		return nil, fmt.Errorf("could not open chunk data pack database: %w", err)
	}

	exeNode.builder.ShutdownFunc(func() error {
		if err := chunkDataPackDB.Close(); err != nil {
			return fmt.Errorf("error closing chunk data pack database: %w", err)
		}
		return nil
	})
	chunkDataPacks := store.NewChunkDataPacks(node.Metrics.Cache,
		pebbleimpl.ToDB(chunkDataPackDB), exeNode.collections, exeNode.exeConf.chunkDataPackCacheSize)

	getLatestFinalized := func() (uint64, error) {
		final, err := node.State.Final().Head()
		if err != nil {
			return 0, err
		}

		return final.Height, nil
	}
	exeNode.chunkDataPackDB = chunkDataPackDB
	exeNode.chunkDataPacks = chunkDataPacks

	exeNode.executionState = state.NewExecutionState(
		exeNode.ledgerStorage,
		exeNode.commits,
		node.Storage.Blocks,
		node.Storage.Headers,
		chunkDataPacks,
		exeNode.results,
		exeNode.myReceipts,
		exeNode.events,
		exeNode.serviceEvents,
		exeNode.txResults,
		node.ProtocolDB,
		getLatestFinalized,
		node.Tracer,
		exeNode.registerStore,
		exeNode.exeConf.enableStorehouse,
	)

	height, _, err := exeNode.executionState.GetLastExecutedBlockID(context.Background())
	if err != nil {
		return nil, fmt.Errorf("could not get last executed block: %w", err)
	}

	log.Info().Msgf("execution state last executed block height: %v", height)
	exeNode.collector.ExecutionLastExecutedBlockHeight(height)

	return &module.NoopReadyDoneAware{}, nil
}

func (exeNode *ExecutionNode) LoadStopControl(
	node *NodeConfig,
) (
	module.ReadyDoneAware,
	error,
) {
	ver, err := build.Semver()
	if err != nil {
		err = fmt.Errorf("could not set semver version for stop control. "+
			"version %s is not semver compliant: %w", build.Version(), err)

		// The node would not know its own version. Without this the node would not know
		// how to reach to version boundaries.
		exeNode.builder.Logger.
			Err(err).
			Msg("error starting stop control")

		return nil, err
	}

	latestFinalizedBlock, err := node.State.Final().Head()
	if err != nil {
		return nil, fmt.Errorf("could not get latest finalized block: %w", err)
	}

	stopControl := stop.NewStopControl(
		exeNode.ingestionUnit,
		exeNode.exeConf.maxGracefulStopDuration,
		exeNode.builder.Logger,
		exeNode.executionState,
		node.Storage.Headers,
		node.Storage.VersionBeacons,
		ver,
		latestFinalizedBlock,
		// TODO: rename to exeNode.exeConf.executionStopped to make it more consistent
		exeNode.exeConf.pauseExecution,
		true,
	)
	// stopControl needs to consume BlockFinalized events.
	node.ProtocolEvents.AddConsumer(stopControl)

	exeNode.stopControl = stopControl

	return stopControl, nil
}

func (exeNode *ExecutionNode) LoadRegisterStore(
	node *NodeConfig,
) error {
	if !exeNode.exeConf.enableStorehouse {
		node.Logger.Info().Msg("register store disabled")
		return nil
	}

	node.Logger.Info().
		Str("pebble_db_path", exeNode.exeConf.registerDir).
		Msg("register store enabled")
	pebbledb, err := storagepebble.OpenRegisterPebbleDB(
		node.Logger.With().Str("pebbledb", "registers").Logger(),
		exeNode.exeConf.registerDir)

	if err != nil {
		return fmt.Errorf("could not create disk register store: %w", err)
	}

	// close pebble db on shut down
	exeNode.builder.ShutdownFunc(func() error {
		err := pebbledb.Close()
		if err != nil {
			return fmt.Errorf("could not close register store: %w", err)
		}
		return nil
	})

	bootstrapped, err := storagepebble.IsBootstrapped(pebbledb)
	if err != nil {
		return fmt.Errorf("could not check if registers db is bootstrapped: %w", err)
	}

	node.Logger.Info().Msgf("register store bootstrapped: %v", bootstrapped)

	if !bootstrapped {
		checkpointFile := path.Join(exeNode.exeConf.triedir, modelbootstrap.FilenameWALRootCheckpoint)
		sealedRoot := node.State.Params().SealedRoot()

		rootSeal := node.State.Params().Seal()

		if sealedRoot.ID() != rootSeal.BlockID {
			return fmt.Errorf("mismatching root seal and sealed root: %v != %v", sealedRoot.ID(), rootSeal.BlockID)
		}

		checkpointHeight := sealedRoot.Height
		rootHash := ledgerpkg.RootHash(rootSeal.FinalState)

		err = bootstrap.ImportRegistersFromCheckpoint(node.Logger, checkpointFile, checkpointHeight, rootHash, pebbledb, exeNode.exeConf.importCheckpointWorkerCount)
		if err != nil {
			return fmt.Errorf("could not import registers from checkpoint: %w", err)
		}
	}
	diskStore, err := storagepebble.NewRegisters(pebbledb, storagepebble.PruningDisabled)
	if err != nil {
		return fmt.Errorf("could not create registers storage: %w", err)
	}

	reader := finalizedreader.NewFinalizedReader(node.Storage.Headers, node.LastFinalizedHeader.Height)
	node.ProtocolEvents.AddConsumer(reader)
	notifier := storehouse.NewRegisterStoreMetrics(exeNode.collector)

	// report latest finalized and executed height as metrics
	notifier.OnFinalizedAndExecutedHeightUpdated(diskStore.LatestHeight())

	registerStore, err := storehouse.NewRegisterStore(
		diskStore,
		nil, // TODO: replace with real WAL
		reader,
		node.Logger,
		notifier,
	)
	if err != nil {
		return err
	}

	exeNode.registerStore = registerStore
	return nil
}

func (exeNode *ExecutionNode) LoadExecutionStateLedger(
	node *NodeConfig,
) (
	module.ReadyDoneAware,
	error,
) {
	// DiskWal is a dependent component because we need to ensure
	// that all WAL updates are completed before closing opened WAL segment.
	var err error
	exeNode.diskWAL, err = wal.NewDiskWAL(node.Logger.With().Str("subcomponent", "wal").Logger(),
		node.MetricsRegisterer, exeNode.collector, exeNode.exeConf.triedir, int(exeNode.exeConf.mTrieCacheSize), pathfinder.PathByteSize, wal.SegmentSize)
	if err != nil {
		return nil, fmt.Errorf("failed to initialize wal: %w", err)
	}

	exeNode.ledgerStorage, err = ledger.NewLedger(exeNode.diskWAL, int(exeNode.exeConf.mTrieCacheSize), exeNode.collector, node.Logger.With().Str("subcomponent",
		"ledger").Logger(), ledger.DefaultPathFinderVersion)
	return exeNode.ledgerStorage, err
}

func (exeNode *ExecutionNode) LoadExecutionStateLedgerWALCompactor(
	node *NodeConfig,
) (
	module.ReadyDoneAware,
	error,
) {
	return ledger.NewCompactor(
		exeNode.ledgerStorage,
		exeNode.diskWAL,
		node.Logger.With().Str("subcomponent", "checkpointer").Logger(),
		uint(exeNode.exeConf.mTrieCacheSize),
		exeNode.exeConf.checkpointDistance,
		exeNode.exeConf.checkpointsToKeep,
		exeNode.toTriggerCheckpoint, // compactor will listen to the signal from admin tool for force triggering checkpointing
		exeNode.collector,
	)
}

func (exeNode *ExecutionNode) LoadExecutionDataPruner(
	node *NodeConfig,
) (
	module.ReadyDoneAware,
	error,
) {
	sealed, err := node.State.Sealed().Head()
	if err != nil {
		return nil, fmt.Errorf("cannot get the sealed block: %w", err)
	}

	trackerDir := filepath.Join(exeNode.exeConf.executionDataDir, "tracker")
	exeNode.executionDataTracker, err = tracker.OpenStorage(
		trackerDir,
		sealed.Height,
		node.Logger,
		tracker.WithPruneCallback(func(c cid.Cid) error {
			// TODO: use a proper context here
			return exeNode.executionDataBlobstore.DeleteBlob(context.TODO(), c)
		}),
	)
	if err != nil {
		return nil, err
	}

	// by default, pruning is disabled
	if exeNode.exeConf.executionDataPrunerHeightRangeTarget == 0 {
		return &module.NoopReadyDoneAware{}, nil
	}

	var prunerMetrics module.ExecutionDataPrunerMetrics = metrics.NewNoopCollector()
	if node.MetricsEnabled {
		prunerMetrics = metrics.NewExecutionDataPrunerCollector()
	}

	exeNode.executionDataPruner, err = pruner.NewPruner(
		node.Logger,
		prunerMetrics,
		exeNode.executionDataTracker,
		pruner.WithPruneCallback(func(ctx context.Context) error {
			return exeNode.executionDataDatastore.CollectGarbage(ctx)
		}),
		pruner.WithHeightRangeTarget(exeNode.exeConf.executionDataPrunerHeightRangeTarget),
		pruner.WithThreshold(exeNode.exeConf.executionDataPrunerThreshold),
	)
	return exeNode.executionDataPruner, err
}

func (exeNode *ExecutionNode) LoadExecutionDBPruner(node *NodeConfig) (module.ReadyDoneAware, error) {
	cfg := exepruner.PruningConfig{
		Threshold:                 exeNode.exeConf.pruningConfigThreshold,
		BatchSize:                 exeNode.exeConf.pruningConfigBatchSize,
		SleepAfterEachBatchCommit: exeNode.exeConf.pruningConfigSleepAfterCommit,
		SleepAfterEachIteration:   exeNode.exeConf.pruningConfigSleepAfterIteration,
	}

	return exepruner.NewChunkDataPackPruningEngine(
		node.Logger,
		exeNode.collector,
		node.State,
		node.ProtocolDB,
		node.Storage.Headers,
		exeNode.chunkDataPacks,
		exeNode.results,
		exeNode.chunkDataPackDB,
		cfg,
	), nil
}

func (exeNode *ExecutionNode) LoadCheckerEngine(
	node *NodeConfig,
) (
	module.ReadyDoneAware,
	error,
) {
	if !exeNode.exeConf.enableChecker {
		node.Logger.Warn().Msgf("checker engine is disabled")
		return &module.NoopReadyDoneAware{}, nil
	}

	node.Logger.Info().Msgf("checker engine is enabled")

	core := checker.NewCore(
		node.Logger,
		node.State,
		exeNode.executionState,
	)
	exeNode.checkerEng = checker.NewEngine(core)
	return exeNode.checkerEng, nil
}

func (exeNode *ExecutionNode) LoadIngestionEngine(
	node *NodeConfig,
) (
	module.ReadyDoneAware,
	error,
) {
	var colFetcher ingestion.CollectionFetcher
	var err error

	if node.ObserverMode {
		anID, err := flow.HexStringToIdentifier(exeNode.exeConf.publicAccessID)
		if err != nil {
			return nil, fmt.Errorf("could not parse public access ID: %w", err)
		}

		anNode, ok := exeNode.builder.IdentityProvider.ByNodeID(anID)
		if !ok {
			return nil, fmt.Errorf("could not find public access node with ID %s", anID)
		}

		if anNode.Role != flow.RoleAccess {
			return nil, fmt.Errorf("public access node with ID %s is not an access node", anID)
		}

		if anNode.IsEjected() {
			return nil, fmt.Errorf("public access node with ID %s is ejected", anID)
		}

		accessFetcher, err := fetcher.NewAccessCollectionFetcher(node.Logger, anNode.Address, anNode.NetworkPubKey, anNode.NodeID, node.RootChainID.Chain())
		if err != nil {
			return nil, fmt.Errorf("could not create access collection fetcher: %w", err)
		}
		colFetcher = accessFetcher
		exeNode.collectionRequester = accessFetcher
	} else {
		reqEng, err := requester.New(node.Logger, node.Metrics.Engine, node.EngineRegistry, node.Me, node.State,
			channels.RequestCollections,
			filter.Any,
			func() flow.Entity { return &flow.Collection{} },
			// we are manually triggering batches in execution, but lets still send off a batch once a minute, as a safety net for the sake of retries
			requester.WithBatchInterval(exeNode.exeConf.requestInterval),
			// consistency of collection can be checked by checking hash, and hash comes from trusted source (blocks from consensus follower)
			// hence we not need to check origin
			requester.WithValidateStaking(false),
			// we have observed execution nodes occasionally fail to retrieve collections using this engine, which can cause temporary execution halts
			// setting a retry maximum of 10s results in a much faster recovery from these faults (default is 2m)
			requester.WithRetryMaximum(10*time.Second),
		)

		if err != nil {
			return nil, fmt.Errorf("could not create requester engine: %w", err)
		}

		colFetcher = fetcher.NewCollectionFetcher(node.Logger, reqEng, node.State, exeNode.exeConf.onflowOnlyLNs)
		exeNode.collectionRequester = reqEng
	}

	_, core, err := ingestion.NewMachine(
		node.Logger,
		node.ProtocolEvents,
		exeNode.collectionRequester,
		colFetcher,
		node.Storage.Headers,
		node.Storage.Blocks,
		exeNode.collections,
		exeNode.executionState,
		node.State,
		exeNode.collector,
		exeNode.computationManager,
		exeNode.providerEngine,
		exeNode.blockDataUploader,
		exeNode.stopControl,
	)

	return core, err
}

// create scripts engine for handling script execution
func (exeNode *ExecutionNode) LoadScriptsEngine(node *NodeConfig) (module.ReadyDoneAware, error) {

	exeNode.scriptsEng = scripts.New(
		node.Logger,
		exeNode.computationManager.QueryExecutor(),
		exeNode.executionState,
	)

	return exeNode.scriptsEng, nil
}

func (exeNode *ExecutionNode) LoadTransactionExecutionMetrics(
	node *NodeConfig,
) (module.ReadyDoneAware, error) {
	lastFinalizedHeader := node.LastFinalizedHeader

	metricsProvider := txmetrics.NewTransactionExecutionMetricsProvider(
		node.Logger,
		exeNode.executionState,
		node.Storage.Headers,
		lastFinalizedHeader.Height,
		exeNode.exeConf.transactionExecutionMetricsBufferSize,
	)

	node.ProtocolEvents.AddConsumer(metricsProvider)
	exeNode.metricsProvider = metricsProvider
	return metricsProvider, nil
}

func (exeNode *ExecutionNode) LoadConsensusCommittee(
	node *NodeConfig,
) (
	module.ReadyDoneAware,
	error,
) {
	// initialize consensus committee's membership state
	// This committee state is for the HotStuff follower, which follows the MAIN CONSENSUS Committee
	// Note: node.Me.NodeID() is not part of the consensus exeNode.committee
	committee, err := committees.NewConsensusCommittee(node.State, node.Me.NodeID())
	if err != nil {
		return nil, fmt.Errorf("could not create Committee state for main consensus: %w", err)
	}
	node.ProtocolEvents.AddConsumer(committee)
	exeNode.committee = committee

	return committee, nil
}

func (exeNode *ExecutionNode) LoadFollowerCore(
	node *NodeConfig,
) (
	module.ReadyDoneAware,
	error,
) {
	// create a finalizer that handles updating the protocol
	// state when the follower detects newly finalized blocks
	final := finalizer.NewFinalizer(node.DB, node.Storage.Headers, exeNode.followerState, node.Tracer)

	finalized, pending, err := recovery.FindLatest(node.State, node.Storage.Headers)
	if err != nil {
		return nil, fmt.Errorf("could not find latest finalized block and pending blocks to recover consensus follower: %w", err)
	}

	// creates a consensus follower with ingestEngine as the notifier
	// so that it gets notified upon each new finalized block
	exeNode.followerCore, err = consensus.NewFollower(
		node.Logger,
		node.Metrics.Mempool,
		node.Storage.Headers,
		final,
		exeNode.followerDistributor,
		node.FinalizedRootBlock.Header,
		node.RootQC,
		finalized,
		pending,
	)
	if err != nil {
		return nil, fmt.Errorf("could not create follower core logic: %w", err)
	}

	return exeNode.followerCore, nil
}

func (exeNode *ExecutionNode) LoadFollowerEngine(
	node *NodeConfig,
) (
	module.ReadyDoneAware,
	error,
) {
	packer := signature.NewConsensusSigDataPacker(exeNode.committee)
	// initialize the verifier for the protocol consensus
	verifier := verification.NewCombinedVerifier(exeNode.committee, packer)
	validator := validator.New(exeNode.committee, verifier)

	var heroCacheCollector module.HeroCacheMetrics = metrics.NewNoopCollector()
	if node.HeroCacheMetricsEnable {
		heroCacheCollector = metrics.FollowerCacheMetrics(node.MetricsRegisterer)
	}

	core, err := followereng.NewComplianceCore(
		node.Logger,
		node.Metrics.Mempool,
		heroCacheCollector,
		exeNode.followerDistributor,
		exeNode.followerState,
		exeNode.followerCore,
		validator,
		exeNode.syncCore,
		node.Tracer,
	)
	if err != nil {
		return nil, fmt.Errorf("could not create follower core: %w", err)
	}

	exeNode.followerEng, err = followereng.NewComplianceLayer(
		node.Logger,
		node.EngineRegistry,
		node.Me,
		node.Metrics.Engine,
		node.Storage.Headers,
		node.LastFinalizedHeader,
		core,
		node.ComplianceConfig,
	)
	if err != nil {
		return nil, fmt.Errorf("could not create follower engine: %w", err)
	}
	exeNode.followerDistributor.AddOnBlockFinalizedConsumer(exeNode.followerEng.OnFinalizedBlock)

	return exeNode.followerEng, nil
}

func (exeNode *ExecutionNode) LoadCollectionRequesterEngine(
	node *NodeConfig,
) (
	module.ReadyDoneAware,
	error,
) {
	// We initialize the requester engine inside the ingestion engine due to the mutual dependency. However, in
	// order for it to properly start and shut down, we should still return it as its own engine here, so it can
	// be handled by the scaffold.
	return exeNode.collectionRequester, nil
}

func (exeNode *ExecutionNode) LoadReceiptProviderEngine(
	node *NodeConfig,
) (
	module.ReadyDoneAware,
	error,
) {
	retrieve := func(blockID flow.Identifier) (flow.Entity, error) {
		return exeNode.myReceipts.MyReceipt(blockID)
	}

	var receiptRequestQueueMetric module.HeroCacheMetrics = metrics.NewNoopCollector()
	if node.HeroCacheMetricsEnable {
		receiptRequestQueueMetric = metrics.ReceiptRequestsQueueMetricFactory(node.MetricsRegisterer)
	}
	receiptRequestQueue := queue.NewHeroStore(exeNode.exeConf.receiptRequestsCacheSize, node.Logger, receiptRequestQueueMetric)

	engineRegister := node.EngineRegistry
	if node.ObserverMode {
		engineRegister = &underlay.NoopEngineRegister{}
	}
	eng, err := provider.New(
		node.Logger.With().Str("engine", "receipt_provider").Logger(),
		node.Metrics.Engine,
		engineRegister,
		node.Me,
		node.State,
		receiptRequestQueue,
		exeNode.exeConf.receiptRequestWorkers,
		channels.ProvideReceiptsByBlockID,
		filter.And(
			filter.IsValidCurrentEpochParticipantOrJoining,
			filter.HasRole[flow.Identity](flow.RoleConsensus),
		),
		retrieve,
	)
	return eng, err
}

func (exeNode *ExecutionNode) LoadSynchronizationEngine(
	node *NodeConfig,
) (
	module.ReadyDoneAware,
	error,
) {
	// initialize the synchronization engine
	spamConfig, err := synchronization.NewSpamDetectionConfig()
	if err != nil {
		return nil, fmt.Errorf("could not initialize spam detection config: %w", err)
	}

	exeNode.syncEngine, err = synchronization.New(
		node.Logger,
		node.Metrics.Engine,
		node.EngineRegistry,
		node.Me,
		node.State,
		node.Storage.Blocks,
		exeNode.followerEng,
		exeNode.syncCore,
		node.SyncEngineIdentifierProvider,
		spamConfig,
	)
	if err != nil {
		return nil, fmt.Errorf("could not initialize synchronization engine: %w", err)
	}
	exeNode.followerDistributor.AddFinalizationConsumer(exeNode.syncEngine)

	return exeNode.syncEngine, nil
}

func (exeNode *ExecutionNode) LoadGrpcServer(
	node *NodeConfig,
) (
	module.ReadyDoneAware,
	error,
) {
	return rpc.New(
		node.Logger,
		exeNode.exeConf.rpcConf,
		exeNode.scriptsEng,
		node.Storage.Headers,
		node.State,
		exeNode.events,
		exeNode.results,
		exeNode.txResults,
		exeNode.commits,
		exeNode.metricsProvider,
		node.RootChainID,
		signature.NewBlockSignerDecoder(exeNode.committee),
		exeNode.exeConf.apiRatelimits,
		exeNode.exeConf.apiBurstlimits,
	), nil
}

func (exeNode *ExecutionNode) LoadBootstrapper(node *NodeConfig) error {

	// check if the execution database already exists
	bootstrapper := bootstrap.NewBootstrapper(node.Logger)

	commit, bootstrapped, err := bootstrapper.IsBootstrapped(node.ProtocolDB)
	if err != nil {
		return fmt.Errorf("could not query database to know whether database has been bootstrapped: %w", err)
	}

	// if the execution database does not exist, then we need to bootstrap the execution database.
	if !bootstrapped {

		err := wal.CheckpointHasRootHash(
			node.Logger,
			path.Join(node.BootstrapDir, bootstrapFilenames.DirnameExecutionState),
			bootstrapFilenames.FilenameWALRootCheckpoint,
			ledgerpkg.RootHash(node.RootSeal.FinalState),
		)
		if err != nil {
			return err
		}

		// when bootstrapping, the bootstrap folder must have a checkpoint file
		// we need to cover this file to the trie folder to restore the trie to restore the execution state.
		err = copyBootstrapState(node.BootstrapDir, exeNode.exeConf.triedir)
		if err != nil {
			return fmt.Errorf("could not load bootstrap state from checkpoint file: %w", err)
		}

		err = bootstrapper.BootstrapExecutionDatabase(node.ProtocolDB, node.RootSeal)
		if err != nil {
			return fmt.Errorf("could not bootstrap execution database: %w", err)
		}
	} else {
		// if execution database has been bootstrapped, then the root statecommit must equal to the one
		// in the bootstrap folder
		if commit != node.RootSeal.FinalState {
			return fmt.Errorf("mismatching root statecommitment. database has state commitment: %x, "+
				"bootstap has statecommitment: %x",
				commit, node.RootSeal.FinalState)
		}
	}

	return nil
}

// getContractEpochCounter Gets the epoch counters from the FlowEpoch smart
// contract from the snapshot provided.
func getContractEpochCounter(
	vm fvm.VM,
	vmCtx fvm.Context,
	snapshot snapshot.StorageSnapshot,
) (
	uint64,
	error,
) {
	sc := systemcontracts.SystemContractsForChain(vmCtx.Chain.ChainID())

	// Generate the script to get the epoch counter from the FlowEpoch smart contract
	scriptCode := templates.GenerateGetCurrentEpochCounterScript(sc.AsTemplateEnv())
	script := fvm.Script(scriptCode)

	// execute the script
	_, output, err := vm.Run(vmCtx, script, snapshot)
	if err != nil {
		return 0, fmt.Errorf("could not read epoch counter, internal error while executing script: %w", err)
	}
	if output.Err != nil {
		return 0, fmt.Errorf("could not read epoch counter, script error: %w", output.Err)
	}
	if output.Value == nil {
		return 0, fmt.Errorf("could not read epoch counter, script returned no value")
	}

	epochCounter := output.Value.(cadence.UInt64)
	return uint64(epochCounter), nil
}

// copy the checkpoint files from the bootstrap folder to the execution state folder
// Checkpoint file is required to restore the trie, and has to be placed in the execution
// state folder.
// There are two ways to generate a checkpoint file:
//  1. From a clean state.
//     Refer to the code in the testcase: TestGenerateExecutionState
//  2. From a previous execution state
//     This is often used when sporking the network.
//     Use the execution-state-extract util commandline to generate a checkpoint file from
//     a previous checkpoint file
func copyBootstrapState(dir, trie string) error {
	filename := ""
	firstCheckpointFilename := "00000000"

	fileExists := func(fileName string) bool {
		_, err := os.Stat(filepath.Join(dir, bootstrapFilenames.DirnameExecutionState, fileName))
		return err == nil
	}

	// if there is a root checkpoint file, then copy that file over
	if fileExists(bootstrapFilenames.FilenameWALRootCheckpoint) {
		filename = bootstrapFilenames.FilenameWALRootCheckpoint
	} else if fileExists(firstCheckpointFilename) {
		// else if there is a checkpoint file, then copy that file over
		filename = firstCheckpointFilename
	} else {
		filePath := filepath.Join(dir, bootstrapFilenames.DirnameExecutionState, firstCheckpointFilename)

		// include absolute path of the missing file in the error message
		absPath, err := filepath.Abs(filePath)
		if err != nil {
			absPath = filePath
		}

		return fmt.Errorf("execution state file not found: %v", absPath)
	}

	// copy from the bootstrap folder to the execution state folder
	from, to := path.Join(dir, bootstrapFilenames.DirnameExecutionState), trie

	log.Info().Str("dir", dir).Str("trie", trie).
		Msgf("linking checkpoint file %v from directory: %v, to: %v", filename, from, to)

	copiedFiles, err := wal.SoftlinkCheckpointFile(filename, from, to)
	if err != nil {
		return fmt.Errorf("can not link checkpoint file %s, from %s to %s, %w",
			filename, from, to, err)
	}

	for _, newPath := range copiedFiles {
		fmt.Printf("linked root checkpoint file from directory: %v, to: %v\n", from, newPath)
	}

	return nil
}

func logSysInfo(logger zerolog.Logger) error {

	vmem, err := mem.VirtualMemory()
	if err != nil {
		return fmt.Errorf("failed to get virtual memory: %w", err)
	}

	info, err := cpu.Info()
	if err != nil {
		return fmt.Errorf("failed to get cpu info: %w", err)
	}

	logicalCores, err := cpu.Counts(true)
	if err != nil {
		return fmt.Errorf("failed to get logical cores: %w", err)
	}

	physicalCores, err := cpu.Counts(false)
	if err != nil {
		return fmt.Errorf("failed to get physical cores: %w", err)
	}

	if len(info) == 0 {
		return fmt.Errorf("cpu info length is 0")
	}

	logger.Info().Msgf("CPU: ModelName=%s, MHz=%.0f, Family=%s, Model=%s, Stepping=%d, Microcode=%s, PhysicalCores=%d, LogicalCores=%d",
		info[0].ModelName, info[0].Mhz, info[0].Family, info[0].Model, info[0].Stepping, info[0].Microcode, physicalCores, logicalCores)

	logger.Info().Msgf("RAM: Total=%d, Free=%d", vmem.Total, vmem.Free)

	hostInfo, err := host.Info()
	if err != nil {
		return fmt.Errorf("failed to get platform info: %w", err)
	}
	logger.Info().Msgf("OS: OS=%s, Platform=%s, PlatformVersion=%s, KernelVersion=%s, Uptime: %d",
		hostInfo.OS, hostInfo.Platform, hostInfo.PlatformVersion, hostInfo.KernelVersion, hostInfo.Uptime)

	// goruntime.GOMAXPROCS(0) doesn't modify any settings.
	logger.Info().Msgf("GO: GoVersion=%s, GOMAXPROCS=%d, NumCPU=%d",
		goruntime.Version(), goruntime.GOMAXPROCS(0), goruntime.NumCPU())

	return nil
}<|MERGE_RESOLUTION|>--- conflicted
+++ resolved
@@ -475,13 +475,8 @@
 	retryableUploader := uploader.NewBadgerRetryableUploaderWrapper(
 		asyncUploader,
 		node.Storage.Blocks,
-<<<<<<< HEAD
-		node.Storage.Commits,
+		exeNode.commits,
 		exeNode.collections,
-=======
-		exeNode.commits,
-		node.Storage.Collections,
->>>>>>> 109b7e28
 		exeNode.events,
 		exeNode.results,
 		exeNode.txResults,
