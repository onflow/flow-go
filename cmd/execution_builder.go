package cmd

import (
	"context"
	"errors"
	"fmt"
	"os"
	"path"
	"path/filepath"
	goruntime "runtime"
	"strings"
	"time"

	awsconfig "github.com/aws/aws-sdk-go-v2/config"
	"github.com/aws/aws-sdk-go-v2/service/s3"
	"github.com/cockroachdb/pebble"
	"github.com/ipfs/boxo/bitswap"
	"github.com/ipfs/go-cid"
	badgerds "github.com/ipfs/go-ds-badger2"
	"github.com/onflow/cadence"
	"github.com/onflow/flow-core-contracts/lib/go/templates"
	"github.com/rs/zerolog"
	"github.com/rs/zerolog/log"
	"github.com/shirou/gopsutil/v3/cpu"
	"github.com/shirou/gopsutil/v3/host"
	"github.com/shirou/gopsutil/v3/mem"
	"go.uber.org/atomic"

	"github.com/onflow/flow-go/admin/commands"
	executionCommands "github.com/onflow/flow-go/admin/commands/execution"
	stateSyncCommands "github.com/onflow/flow-go/admin/commands/state_synchronization"
	storageCommands "github.com/onflow/flow-go/admin/commands/storage"
	uploaderCommands "github.com/onflow/flow-go/admin/commands/uploader"
	"github.com/onflow/flow-go/cmd/build"
	"github.com/onflow/flow-go/consensus"
	"github.com/onflow/flow-go/consensus/hotstuff"
	"github.com/onflow/flow-go/consensus/hotstuff/committees"
	"github.com/onflow/flow-go/consensus/hotstuff/notifications"
	"github.com/onflow/flow-go/consensus/hotstuff/notifications/pubsub"
	"github.com/onflow/flow-go/consensus/hotstuff/signature"
	"github.com/onflow/flow-go/consensus/hotstuff/validator"
	"github.com/onflow/flow-go/consensus/hotstuff/verification"
	recovery "github.com/onflow/flow-go/consensus/recovery/protocol"
	"github.com/onflow/flow-go/engine"
	followereng "github.com/onflow/flow-go/engine/common/follower"
	"github.com/onflow/flow-go/engine/common/provider"
	"github.com/onflow/flow-go/engine/common/requester"
	"github.com/onflow/flow-go/engine/common/synchronization"
	"github.com/onflow/flow-go/engine/execution/checker"
	"github.com/onflow/flow-go/engine/execution/computation"
	"github.com/onflow/flow-go/engine/execution/computation/committer"
	txmetrics "github.com/onflow/flow-go/engine/execution/computation/metrics"
	"github.com/onflow/flow-go/engine/execution/ingestion"
	"github.com/onflow/flow-go/engine/execution/ingestion/fetcher"
	"github.com/onflow/flow-go/engine/execution/ingestion/stop"
	"github.com/onflow/flow-go/engine/execution/ingestion/uploader"
	"github.com/onflow/flow-go/engine/execution/migration"
	exeprovider "github.com/onflow/flow-go/engine/execution/provider"
	exepruner "github.com/onflow/flow-go/engine/execution/pruner"
	"github.com/onflow/flow-go/engine/execution/rpc"
	"github.com/onflow/flow-go/engine/execution/scripts"
	"github.com/onflow/flow-go/engine/execution/state"
	"github.com/onflow/flow-go/engine/execution/state/bootstrap"
	"github.com/onflow/flow-go/engine/execution/storehouse"
	"github.com/onflow/flow-go/fvm"
	"github.com/onflow/flow-go/fvm/storage/snapshot"
	"github.com/onflow/flow-go/fvm/systemcontracts"
	ledgerpkg "github.com/onflow/flow-go/ledger"
	"github.com/onflow/flow-go/ledger/common/pathfinder"
	ledger "github.com/onflow/flow-go/ledger/complete"
	"github.com/onflow/flow-go/ledger/complete/wal"
	bootstrapFilenames "github.com/onflow/flow-go/model/bootstrap"
	modelbootstrap "github.com/onflow/flow-go/model/bootstrap"
	"github.com/onflow/flow-go/model/flow"
	"github.com/onflow/flow-go/model/flow/filter"
	"github.com/onflow/flow-go/module"
	"github.com/onflow/flow-go/module/blobs"
	"github.com/onflow/flow-go/module/chainsync"
	"github.com/onflow/flow-go/module/executiondatasync/execution_data"
	exedataprovider "github.com/onflow/flow-go/module/executiondatasync/provider"
	"github.com/onflow/flow-go/module/executiondatasync/pruner"
	"github.com/onflow/flow-go/module/executiondatasync/tracker"
	"github.com/onflow/flow-go/module/finalizedreader"
	finalizer "github.com/onflow/flow-go/module/finalizer/consensus"
	"github.com/onflow/flow-go/module/mempool/queue"
	"github.com/onflow/flow-go/module/metrics"
	"github.com/onflow/flow-go/network"
	"github.com/onflow/flow-go/network/channels"
	"github.com/onflow/flow-go/network/p2p/blob"
	"github.com/onflow/flow-go/network/underlay"
	"github.com/onflow/flow-go/state/protocol"
	badgerState "github.com/onflow/flow-go/state/protocol/badger"
	"github.com/onflow/flow-go/state/protocol/blocktimer"
	storageerr "github.com/onflow/flow-go/storage"
	storage "github.com/onflow/flow-go/storage/badger"
	"github.com/onflow/flow-go/storage/dbops"
	"github.com/onflow/flow-go/storage/operation"
	"github.com/onflow/flow-go/storage/operation/badgerimpl"
	"github.com/onflow/flow-go/storage/operation/pebbleimpl"
	storagepebble "github.com/onflow/flow-go/storage/pebble"
	"github.com/onflow/flow-go/storage/store"
	"github.com/onflow/flow-go/storage/store/chained"
)

const (
	blockDataUploaderMaxRetry     uint64 = 5
	blockdataUploaderRetryTimeout        = 1 * time.Second
)

type ExecutionNodeBuilder struct {
	*FlowNodeBuilder                  // the common configs as a node
	exeConf          *ExecutionConfig // the configs and flags specific for execution node
}

func NewExecutionNodeBuilder(nodeBuilder *FlowNodeBuilder) *ExecutionNodeBuilder {
	return &ExecutionNodeBuilder{
		FlowNodeBuilder: nodeBuilder,
		exeConf:         &ExecutionConfig{},
	}
}

func (builder *ExecutionNodeBuilder) LoadFlags() {
	builder.FlowNodeBuilder.
		ExtraFlags(builder.exeConf.SetupFlags).
		ValidateFlags(builder.exeConf.ValidateFlags)
}

// ExecutionNode contains the running modules and their loading code.
type ExecutionNode struct {
	builder *FlowNodeBuilder // This is needed for accessing the ShutdownFunc
	exeConf *ExecutionConfig

	ingestionUnit *engine.Unit

	collector      *metrics.ExecutionCollector
	executionState state.ExecutionState
	followerState  protocol.FollowerState
	committee      hotstuff.DynamicCommittee
	ledgerStorage  *ledger.Ledger
	registerStore  *storehouse.RegisterStore

	// storage
<<<<<<< HEAD
	events        storageerr.Events
	serviceEvents storageerr.ServiceEvents
	txResults     storageerr.TransactionResults
	results       storageerr.ExecutionResults
	receipts      storageerr.ExecutionReceipts
	myReceipts    storageerr.MyExecutionReceipts
	commits       storageerr.Commits
	collections   storageerr.Collections
=======
	events          storageerr.Events
	eventsReader    storageerr.EventsReader
	serviceEvents   storageerr.ServiceEvents
	txResults       storageerr.TransactionResults
	txResultsReader storageerr.TransactionResultsReader
	results         storageerr.ExecutionResults
	resultsReader   storageerr.ExecutionResultsReader
	receipts        storageerr.ExecutionReceipts
	myReceipts      storageerr.MyExecutionReceipts
	commits         storageerr.Commits
	commitsReader   storageerr.CommitsReader
>>>>>>> 89dfb911

	chunkDataPackDB        *pebble.DB
	chunkDataPacks         storageerr.ChunkDataPacks
	providerEngine         exeprovider.ProviderEngine
	checkerEng             *checker.Engine
	syncCore               *chainsync.Core
	syncEngine             *synchronization.Engine
	followerCore           *hotstuff.FollowerLoop        // follower hotstuff logic
	followerEng            *followereng.ComplianceEngine // to sync blocks from consensus nodes
	computationManager     *computation.Manager
	collectionRequester    ingestion.CollectionRequester
	scriptsEng             *scripts.Engine
	followerDistributor    *pubsub.FollowerDistributor
	checkAuthorizedAtBlock func(blockID flow.Identifier) (bool, error)
	diskWAL                *wal.DiskWAL
	blockDataUploader      *uploader.Manager
	executionDataStore     execution_data.ExecutionDataStore
	toTriggerCheckpoint    *atomic.Bool      // create the checkpoint trigger to be controlled by admin tool, and listened by the compactor
	stopControl            *stop.StopControl // stop the node at given block height
	executionDataDatastore *badgerds.Datastore
	executionDataPruner    *pruner.Pruner
	executionDataBlobstore blobs.Blobstore
	executionDataTracker   tracker.Storage
	blobService            network.BlobService
	blobserviceDependable  *module.ProxiedReadyDoneAware
	metricsProvider        txmetrics.TransactionExecutionMetricsProvider
}

func (builder *ExecutionNodeBuilder) LoadComponentsAndModules() {

	exeNode := &ExecutionNode{
		builder:             builder.FlowNodeBuilder,
		exeConf:             builder.exeConf,
		toTriggerCheckpoint: atomic.NewBool(false),
		ingestionUnit:       engine.NewUnit(),
	}

	builder.FlowNodeBuilder.
		AdminCommand("read-execution-data", func(config *NodeConfig) commands.AdminCommand {
			return stateSyncCommands.NewReadExecutionDataCommand(exeNode.executionDataStore)
		}).
		AdminCommand("trigger-checkpoint", func(config *NodeConfig) commands.AdminCommand {
			return executionCommands.NewTriggerCheckpointCommand(exeNode.toTriggerCheckpoint)
		}).
		AdminCommand("stop-at-height", func(config *NodeConfig) commands.AdminCommand {
			return executionCommands.NewStopAtHeightCommand(exeNode.stopControl)
		}).
		AdminCommand("set-uploader-enabled", func(config *NodeConfig) commands.AdminCommand {
			return uploaderCommands.NewToggleUploaderCommand(exeNode.blockDataUploader)
		}).
		AdminCommand("protocol-snapshot", func(conf *NodeConfig) commands.AdminCommand {
			return storageCommands.NewProtocolSnapshotCommand(
				conf.Logger,
				conf.State,
				conf.Storage.Headers,
				conf.Storage.Seals,
				exeNode.exeConf.triedir,
			)
		}).
		Module("load collections", exeNode.LoadCollections).
		Module("mutable follower state", exeNode.LoadMutableFollowerState).
		Module("system specs", exeNode.LoadSystemSpecs).
		Module("execution metrics", exeNode.LoadExecutionMetrics).
		Module("sync core", exeNode.LoadSyncCore).
		Module("execution storage", exeNode.LoadExecutionStorage).
		Module("follower distributor", exeNode.LoadFollowerDistributor).
		Module("authorization checking function", exeNode.LoadAuthorizationCheckingFunction).
		Module("execution data datastore", exeNode.LoadExecutionDataDatastore).
		Module("execution data getter", exeNode.LoadExecutionDataGetter).
		Module("blobservice peer manager dependencies", exeNode.LoadBlobservicePeerManagerDependencies).
		Module("bootstrap", exeNode.LoadBootstrapper).
		Module("register store", exeNode.LoadRegisterStore).
		Module("migrate last executed block", exeNode.MigrateLastSealedExecutedResultToPebble).
		AdminCommand("get-transactions", func(conf *NodeConfig) commands.AdminCommand {
			return storageCommands.NewGetTransactionsCommand(conf.State, conf.Storage.Payloads, exeNode.collections)
		}).
		Component("execution state ledger", exeNode.LoadExecutionStateLedger).
		// TODO: Modules should be able to depends on components
		// Because all modules are always bootstrapped first, before components,
		// its not possible to have a module depending on a Component.
		// This is the case for a StopControl which needs to query ExecutionState which needs execution state ledger.
		// I prefer to use dummy component now and keep the bootstrapping steps properly separated,
		// so it will be easier to follow and refactor later
		Component("execution state", exeNode.LoadExecutionState).
		// Load the admin tool when chunk data packs db are initialized in execution state
		AdminCommand("create-chunk-data-packs-checkpoint", func(config *NodeConfig) commands.AdminCommand {
			// by default checkpoints will be created under "/data/chunk_data_packs_checkpoints_dir"
			return storageCommands.NewPebbleDBCheckpointCommand(exeNode.exeConf.chunkDataPackCheckpointsDir,
				"chunk_data_pack", exeNode.chunkDataPackDB)
		}).
		Component("stop control", exeNode.LoadStopControl).
		Component("execution state ledger WAL compactor", exeNode.LoadExecutionStateLedgerWALCompactor).
		// disable execution data pruner for now, since storehouse is going to need the execution data
		// for recovery,
		// TODO: will re-visit this once storehouse has implemented new WAL for checkpoint file of
		// payloadless trie.
		// Component("execution data pruner", exeNode.LoadExecutionDataPruner).
		Component("execution db pruner", exeNode.LoadExecutionDBPruner).
		Component("blob service", exeNode.LoadBlobService).
		Component("block data upload manager", exeNode.LoadBlockUploaderManager).
		Component("GCP block data uploader", exeNode.LoadGCPBlockDataUploader).
		Component("S3 block data uploader", exeNode.LoadS3BlockDataUploader).
		Component("transaction execution metrics", exeNode.LoadTransactionExecutionMetrics).
		Component("provider engine", exeNode.LoadProviderEngine).
		Component("checker engine", exeNode.LoadCheckerEngine).
		Component("ingestion engine", exeNode.LoadIngestionEngine).
		Component("scripts engine", exeNode.LoadScriptsEngine).
		Component("consensus committee", exeNode.LoadConsensusCommittee).
		Component("follower core", exeNode.LoadFollowerCore).
		Component("follower engine", exeNode.LoadFollowerEngine).
		Component("collection requester engine", exeNode.LoadCollectionRequesterEngine).
		Component("receipt provider engine", exeNode.LoadReceiptProviderEngine).
		Component("synchronization engine", exeNode.LoadSynchronizationEngine).
		Component("grpc server", exeNode.LoadGrpcServer)
}

func (exeNode *ExecutionNode) LoadCollections(node *NodeConfig) error {
	transactions := store.NewTransactions(node.Metrics.Cache, node.ProtocolDB)
	exeNode.collections = store.NewCollections(node.ProtocolDB, transactions)
	return nil
}

func (exeNode *ExecutionNode) LoadMutableFollowerState(node *NodeConfig) error {
	// For now, we only support state implementations from package badger.
	// If we ever support different implementations, the following can be replaced by a type-aware factory
	bState, ok := node.State.(*badgerState.State)
	if !ok {
		return fmt.Errorf("only implementations of type badger.State are currently supported but read-only state has type %T", node.State)
	}
	var err error
	exeNode.followerState, err = badgerState.NewFollowerState(
		node.Logger,
		node.Tracer,
		node.ProtocolEvents,
		bState,
		node.Storage.Index,
		node.Storage.Payloads,
		blocktimer.DefaultBlockTimer,
	)
	return err
}

func (exeNode *ExecutionNode) LoadSystemSpecs(node *NodeConfig) error {
	sysInfoLogger := node.Logger.With().Str("system", "specs").Logger()
	err := logSysInfo(sysInfoLogger)
	if err != nil {
		sysInfoLogger.Error().Err(err)
	}
	return nil
}

func (exeNode *ExecutionNode) LoadExecutionMetrics(node *NodeConfig) error {
	exeNode.collector = metrics.NewExecutionCollector(node.Tracer)

	// report the highest executed block height as soon as possible
	// this is guaranteed to exist because LoadBootstrapper has inserted
	// the root block as executed block
	var blockID flow.Identifier
	reader := node.ProtocolDB.Reader()
	err := operation.RetrieveExecutedBlock(reader, &blockID)
	if err != nil {
		// database has not been bootstrapped yet
		if errors.Is(err, storageerr.ErrNotFound) {
			return nil
		}
		return fmt.Errorf("could not get highest executed block: %w", err)
	}

	executed, err := node.Storage.Headers.ByBlockID(blockID)
	if err != nil {
		return fmt.Errorf("could not get header by id: %v: %w", blockID, err)
	}

	exeNode.collector.ExecutionLastExecutedBlockHeight(executed.Height)
	return nil
}

func (exeNode *ExecutionNode) LoadSyncCore(node *NodeConfig) error {
	var err error
	exeNode.syncCore, err = chainsync.New(node.Logger, node.SyncCoreConfig, metrics.NewChainSyncCollector(node.RootChainID), node.RootChainID)
	return err
}

func (exeNode *ExecutionNode) LoadExecutionStorage(
	node *NodeConfig,
) error {
	db := node.ProtocolDB

	exeNode.events = store.NewEvents(node.Metrics.Cache, db)
	exeNode.serviceEvents = store.NewServiceEvents(node.Metrics.Cache, db)
	exeNode.commits = store.NewCommits(node.Metrics.Cache, db)
	exeNode.results = store.NewExecutionResults(node.Metrics.Cache, db)
	exeNode.receipts = store.NewExecutionReceipts(node.Metrics.Cache, db, exeNode.results, storage.DefaultCacheSize)
	exeNode.myReceipts = store.NewMyExecutionReceipts(node.Metrics.Cache, db, exeNode.receipts)
	exeNode.txResults = store.NewTransactionResults(node.Metrics.Cache, db, exeNode.exeConf.transactionResultsCacheSize)

	if dbops.IsBadgerBased(node.dbops) {
		// if data are stored in badger, we can use the same storage for all data
		exeNode.eventsReader = exeNode.events
		exeNode.commitsReader = exeNode.commits
		exeNode.resultsReader = exeNode.results
		exeNode.txResultsReader = exeNode.txResults
	} else if dbops.IsPebbleBatch(node.dbops) {
		// when data are stored in pebble, we need to use chained storage to query data from
		// both pebble and badger
		// note the pebble storage is the first argument, and badger storage is the second, so
		// the data will be queried from pebble first, then badger
		badgerDB := badgerimpl.ToDB(node.DB)
		exeNode.eventsReader = chained.NewEvents(exeNode.events, store.NewEvents(node.Metrics.Cache, badgerDB))
		exeNode.commitsReader = chained.NewCommits(exeNode.commits, store.NewCommits(node.Metrics.Cache, badgerDB))
		exeNode.resultsReader = chained.NewExecutionResults(exeNode.results, store.NewExecutionResults(node.Metrics.Cache, badgerDB))
		exeNode.txResultsReader = chained.NewTransactionResults(exeNode.txResults, store.NewTransactionResults(node.Metrics.Cache, badgerDB, exeNode.exeConf.transactionResultsCacheSize))
	}
	return nil
}

func (exeNode *ExecutionNode) LoadFollowerDistributor(node *NodeConfig) error {
	exeNode.followerDistributor = pubsub.NewFollowerDistributor()
	exeNode.followerDistributor.AddProposalViolationConsumer(notifications.NewSlashingViolationsConsumer(node.Logger))
	return nil
}

func (exeNode *ExecutionNode) LoadBlobService(
	node *NodeConfig,
) (
	module.ReadyDoneAware,
	error,
) {
	// build list of Access nodes that are allowed to request execution data from this node
	var allowedANs map[flow.Identifier]bool
	if exeNode.exeConf.executionDataAllowedPeers != "" {
		ids := strings.Split(exeNode.exeConf.executionDataAllowedPeers, ",")
		allowedANs = make(map[flow.Identifier]bool, len(ids))
		for _, idHex := range ids {
			anID, err := flow.HexStringToIdentifier(idHex)
			if err != nil {
				return nil, fmt.Errorf("invalid node ID %s: %w", idHex, err)
			}

			id, ok := exeNode.builder.IdentityProvider.ByNodeID(anID)
			if !ok {
				return nil, fmt.Errorf("allowed node ID %s is not in identity list", idHex)
			}

			if id.Role != flow.RoleAccess {
				return nil, fmt.Errorf("allowed node ID %s is not an access node", id.NodeID.String())
			}

			if id.IsEjected() {
				exeNode.builder.Logger.Warn().
					Str("node_id", idHex).
					Msg("removing Access Node from the set of nodes authorized to request Execution Data, because it is ejected")
				continue
			}

			allowedANs[anID] = true
		}
	}

	opts := []network.BlobServiceOption{
		blob.WithBitswapOptions(
			// Only allow block requests from staked ENs and ANs on the allowedANs list (if set)
			bitswap.WithPeerBlockRequestFilter(
				blob.AuthorizedRequester(allowedANs, exeNode.builder.IdentityProvider, exeNode.builder.Logger),
			),
			bitswap.WithTracer(
				blob.NewTracer(node.Logger.With().Str("blob_service", channels.ExecutionDataService.String()).Logger()),
			),
		),
	}

	if !node.BitswapReprovideEnabled {
		opts = append(opts, blob.WithReprovideInterval(-1))
	}

	if exeNode.exeConf.blobstoreRateLimit > 0 && exeNode.exeConf.blobstoreBurstLimit > 0 {
		opts = append(opts, blob.WithRateLimit(float64(exeNode.exeConf.blobstoreRateLimit), exeNode.exeConf.blobstoreBurstLimit))
	}

	edsChannel := channels.ExecutionDataService
	if node.ObserverMode {
		edsChannel = channels.PublicExecutionDataService
	}
	bs, err := node.EngineRegistry.RegisterBlobService(edsChannel, exeNode.executionDataDatastore, opts...)
	if err != nil {
		return nil, fmt.Errorf("failed to register blob service: %w", err)
	}
	exeNode.blobService = bs

	// add blobservice into ReadyDoneAware dependency passed to peer manager
	// this configures peer manager to wait for the blobservice to be ready before starting
	exeNode.blobserviceDependable.Init(bs)

	// blob service's lifecycle is managed by the network layer
	return &module.NoopReadyDoneAware{}, nil
}

func (exeNode *ExecutionNode) LoadBlockUploaderManager(
	node *NodeConfig,
) (
	module.ReadyDoneAware,
	error,
) {
	// blockDataUploader isn't a component, but needs to be initialized after the tracer, which is
	// a component.
	exeNode.blockDataUploader = uploader.NewManager(exeNode.builder.Tracer)
	return &module.NoopReadyDoneAware{}, nil
}

func (exeNode *ExecutionNode) LoadGCPBlockDataUploader(
	node *NodeConfig,
) (
	module.ReadyDoneAware,
	error,
) {
	// Since RetryableAsyncUploaderWrapper relies on executionDataService so we should create
	// it after execution data service is fully setup.
	if !exeNode.exeConf.enableBlockDataUpload || exeNode.exeConf.gcpBucketName == "" {
		// Since we don't have conditional component creation, we just use Noop one.
		// It's functions will be once per startup/shutdown - non-measurable performance penalty
		// blockDataUploader will stay nil and disable calling uploader at all
		return &module.NoopReadyDoneAware{}, nil
	}

	logger := node.Logger.With().Str("component_name", "gcp_block_data_uploader").Logger()
	gcpBucketUploader, err := uploader.NewGCPBucketUploader(
		context.Background(),
		exeNode.exeConf.gcpBucketName,
		logger,
	)
	if err != nil {
		return nil, fmt.Errorf("cannot create GCP Bucket uploader: %w", err)
	}

	asyncUploader := uploader.NewAsyncUploader(
		gcpBucketUploader,
		blockdataUploaderRetryTimeout,
		blockDataUploaderMaxRetry,
		logger,
		exeNode.collector,
	)

	// Setting up RetryableUploader for GCP uploader
	// deprecated
	retryableUploader := uploader.NewBadgerRetryableUploaderWrapper(
		asyncUploader,
		node.Storage.Blocks,
		exeNode.commits,
		exeNode.collections,
		exeNode.events,
		exeNode.results,
		exeNode.txResults,
		store.NewComputationResultUploadStatus(node.ProtocolDB),
		execution_data.NewDownloader(exeNode.blobService),
		exeNode.collector)
	if retryableUploader == nil {
		return nil, errors.New("failed to create ComputationResult upload status store")
	}

	exeNode.blockDataUploader.AddUploader(retryableUploader)

	return retryableUploader, nil
}

func (exeNode *ExecutionNode) LoadS3BlockDataUploader(
	node *NodeConfig,
) (
	module.ReadyDoneAware,
	error,
) {
	if !exeNode.exeConf.enableBlockDataUpload || exeNode.exeConf.s3BucketName == "" {
		// Since we don't have conditional component creation, we just use Noop one.
		// It's functions will be once per startup/shutdown - non-measurable performance penalty
		// blockDataUploader will stay nil and disable calling uploader at all
		return &module.NoopReadyDoneAware{}, nil
	}
	logger := node.Logger.With().Str("component_name", "s3_block_data_uploader").Logger()

	ctx := context.Background()
	config, err := awsconfig.LoadDefaultConfig(ctx)
	if err != nil {
		return nil, fmt.Errorf("failed to load AWS configuration: %w", err)
	}

	client := s3.NewFromConfig(config)
	s3Uploader := uploader.NewS3Uploader(
		ctx,
		client,
		exeNode.exeConf.s3BucketName,
		logger,
	)
	asyncUploader := uploader.NewAsyncUploader(
		s3Uploader,
		blockdataUploaderRetryTimeout,
		blockDataUploaderMaxRetry,
		logger,
		exeNode.collector,
	)

	// We are not enabling RetryableUploader for S3 uploader for now. When we need upload
	// retry for multiple uploaders, we will need to use different BadgerDB key prefix.
	exeNode.blockDataUploader.AddUploader(asyncUploader)

	return asyncUploader, nil
}

func (exeNode *ExecutionNode) LoadProviderEngine(
	node *NodeConfig,
) (
	module.ReadyDoneAware,
	error,
) {
	if exeNode.blobService == nil {
		return nil, errors.New("blob service is not initialized")
	}

	var providerMetrics module.ExecutionDataProviderMetrics = metrics.NewNoopCollector()
	if node.MetricsEnabled {
		providerMetrics = metrics.NewExecutionDataProviderCollector()
	}

	executionDataProvider := exedataprovider.NewProvider(
		node.Logger,
		providerMetrics,
		execution_data.DefaultSerializer,
		exeNode.blobService,
		exeNode.executionDataTracker,
	)

	// in case node.FvmOptions already set a logger, we don't want to override it
	opts := append([]fvm.Option{
		fvm.WithLogger(
			node.Logger.With().Str("module", "FVM").Logger(),
		)},
		node.FvmOptions...,
	)

	opts = append(opts, computation.DefaultFVMOptions(
		node.RootChainID,
		exeNode.exeConf.computationConfig.CadenceTracing,
		exeNode.exeConf.computationConfig.ExtensiveTracing)...)
	vmCtx := fvm.NewContext(opts...)

	var collector module.ExecutionMetrics
	collector = exeNode.collector
	if exeNode.exeConf.transactionExecutionMetricsEnabled {
		// inject the transaction execution metrics
		collector = exeNode.collector.WithTransactionCallback(
			func(dur time.Duration, stats module.TransactionExecutionResultStats, info module.TransactionExecutionResultInfo) {
				exeNode.metricsProvider.Collect(
					info.BlockID,
					info.BlockHeight,
					txmetrics.TransactionExecutionMetrics{
						TransactionID:          info.TransactionID,
						ExecutionTime:          dur,
						ExecutionEffortWeights: stats.ComputationIntensities,
					})
			})
	}

	ledgerViewCommitter := committer.NewLedgerViewCommitter(exeNode.ledgerStorage, node.Tracer)
	manager, err := computation.New(
		node.Logger,
		collector,
		node.Tracer,
		node.Me,
		computation.NewProtocolStateWrapper(node.State),
		vmCtx,
		ledgerViewCommitter,
		executionDataProvider,
		exeNode.exeConf.computationConfig,
	)
	if err != nil {
		return nil, err
	}
	exeNode.computationManager = manager

	if node.ObserverMode {
		exeNode.providerEngine = &exeprovider.NoopEngine{}
	} else {
		var chunkDataPackRequestQueueMetrics module.HeroCacheMetrics = metrics.NewNoopCollector()
		if node.HeroCacheMetricsEnable {
			chunkDataPackRequestQueueMetrics = metrics.ChunkDataPackRequestQueueMetricsFactory(node.MetricsRegisterer)
		}
		chdpReqQueue := queue.NewHeroStore(exeNode.exeConf.chunkDataPackRequestsCacheSize, node.Logger, chunkDataPackRequestQueueMetrics)
		exeNode.providerEngine, err = exeprovider.New(
			node.Logger,
			node.Tracer,
			node.EngineRegistry,
			node.State,
			exeNode.executionState,
			exeNode.collector,
			exeNode.checkAuthorizedAtBlock,
			chdpReqQueue,
			exeNode.exeConf.chunkDataPackRequestWorkers,
			exeNode.exeConf.chunkDataPackQueryTimeout,
			exeNode.exeConf.chunkDataPackDeliveryTimeout,
		)
		if err != nil {
			return nil, err
		}
	}

	// Get latest executed block and a view at that block
	ctx := context.Background()
	height, blockID, err := exeNode.executionState.GetLastExecutedBlockID(ctx)
	if err != nil {
		return nil, fmt.Errorf(
			"cannot get the latest executed block id at height %v: %w",
			height, err)
	}

	blockSnapshot, _, err := exeNode.executionState.CreateStorageSnapshot(blockID)
	if err != nil {
		tries, _ := exeNode.ledgerStorage.Tries()
		trieInfo := "empty"
		if len(tries) > 0 {
			trieInfo = fmt.Sprintf("length: %v, 1st: %v, last: %v", len(tries), tries[0].RootHash(), tries[len(tries)-1].RootHash())
		}

		return nil, fmt.Errorf("cannot create a storage snapshot at block %v at height %v, trie: %s: %w", blockID,
			height, trieInfo, err)
	}

	// Get the epoch counter from the smart contract at the last executed block.
	contractEpochCounter, err := getContractEpochCounter(
		exeNode.computationManager.VM(),
		vmCtx,
		blockSnapshot)
	// Failing to fetch the epoch counter from the smart contract is a fatal error.
	if err != nil {
		return nil, fmt.Errorf("cannot get epoch counter from the smart contract at block %s at height %v: %w",
			blockID.String(), height, err)
	}

	// Get the epoch counter from the protocol state, at the same block.
	// Failing to fetch the epoch, or counter for the epoch, from the protocol state is a fatal error.
	currentEpoch, err := node.State.AtBlockID(blockID).Epochs().Current()
	if err != nil {
		return nil, fmt.Errorf("could not get current epoch at block %s: %w", blockID.String(), err)
	}
	protocolStateEpochCounter := currentEpoch.Counter()

	l := node.Logger.With().
		Str("component", "provider engine").
		Uint64("contractEpochCounter", contractEpochCounter).
		Uint64("protocolStateEpochCounter", protocolStateEpochCounter).
		Str("blockID", blockID.String()).
		Uint64("height", height).
		Logger()

	if contractEpochCounter != protocolStateEpochCounter {
		// Do not error, because immediately following a spork they will be mismatching,
		// until the resetEpoch transaction is submitted.
		l.Warn().
			Msg("Epoch counter from the FlowEpoch smart contract and from the protocol state mismatch!")
	} else {
		l.Info().
			Msg("Epoch counter from the FlowEpoch smart contract and from the protocol state match.")
	}

	return exeNode.providerEngine, nil
}

func (exeNode *ExecutionNode) LoadAuthorizationCheckingFunction(
	node *NodeConfig,
) error {

	exeNode.checkAuthorizedAtBlock = func(blockID flow.Identifier) (bool, error) {
		return protocol.IsNodeAuthorizedAt(node.State.AtBlockID(blockID), node.Me.NodeID())
	}
	return nil
}

func (exeNode *ExecutionNode) LoadExecutionDataDatastore(
	node *NodeConfig,
) error {
	datastoreDir := filepath.Join(exeNode.exeConf.executionDataDir, "blobstore")
	err := os.MkdirAll(datastoreDir, 0700)
	if err != nil {
		return err
	}
	dsOpts := &badgerds.DefaultOptions
	ds, err := badgerds.NewDatastore(datastoreDir, dsOpts)
	if err != nil {
		return err
	}
	exeNode.executionDataDatastore = ds
	exeNode.builder.ShutdownFunc(ds.Close)
	return nil
}

func (exeNode *ExecutionNode) LoadBlobservicePeerManagerDependencies(node *NodeConfig) error {
	exeNode.blobserviceDependable = module.NewProxiedReadyDoneAware()
	exeNode.builder.PeerManagerDependencies.Add(exeNode.blobserviceDependable)
	return nil
}

func (exeNode *ExecutionNode) LoadExecutionDataGetter(node *NodeConfig) error {
	exeNode.executionDataBlobstore = blobs.NewBlobstore(exeNode.executionDataDatastore)
	exeNode.executionDataStore = execution_data.NewExecutionDataStore(exeNode.executionDataBlobstore, execution_data.DefaultSerializer)
	return nil
}

func (exeNode *ExecutionNode) MigrateLastSealedExecutedResultToPebble(node *NodeConfig) error {
	// Migrate the last sealed executed
	err := migration.MigrateLastSealedExecutedResultToPebble(node.Logger, node.DB, node.PebbleDB, node.State, node.RootSeal)
	if err != nil {
		return fmt.Errorf("could not migrate last sealed executed result to pebble: %w", err)
	}

	return nil
}

func (exeNode *ExecutionNode) LoadExecutionState(
	node *NodeConfig,
) (
	module.ReadyDoneAware,
	error,
) {

	chunkDataPackDB, err := storagepebble.OpenDefaultPebbleDB(
		node.Logger.With().Str("pebbledb", "cdp").Logger(),
		exeNode.exeConf.chunkDataPackDir,
	)
	if err != nil {
		return nil, fmt.Errorf("could not open chunk data pack database: %w", err)
	}

	exeNode.builder.ShutdownFunc(func() error {
		if err := chunkDataPackDB.Close(); err != nil {
			return fmt.Errorf("error closing chunk data pack database: %w", err)
		}
		return nil
	})
	chunkDataPacks := store.NewChunkDataPacks(node.Metrics.Cache,
		pebbleimpl.ToDB(chunkDataPackDB), exeNode.collections, exeNode.exeConf.chunkDataPackCacheSize)

	getLatestFinalized := func() (uint64, error) {
		final, err := node.State.Final().Head()
		if err != nil {
			return 0, err
		}

		return final.Height, nil
	}
	exeNode.chunkDataPackDB = chunkDataPackDB
	exeNode.chunkDataPacks = chunkDataPacks

	// migrate execution data for last sealed and executed block

	exeNode.executionState = state.NewExecutionState(
		exeNode.ledgerStorage,
		exeNode.commits,
		node.Storage.Blocks,
		node.Storage.Headers,
		chunkDataPacks,
		exeNode.results,
		exeNode.myReceipts,
		exeNode.events,
		exeNode.serviceEvents,
		exeNode.txResults,
		node.ProtocolDB,
		getLatestFinalized,
		node.Tracer,
		exeNode.registerStore,
		exeNode.exeConf.enableStorehouse,
	)

	height, _, err := exeNode.executionState.GetLastExecutedBlockID(context.Background())
	if err != nil {
		return nil, fmt.Errorf("could not get last executed block: %w", err)
	}

	log.Info().Msgf("execution state last executed block height: %v", height)
	exeNode.collector.ExecutionLastExecutedBlockHeight(height)

	return &module.NoopReadyDoneAware{}, nil
}

func (exeNode *ExecutionNode) LoadStopControl(
	node *NodeConfig,
) (
	module.ReadyDoneAware,
	error,
) {
	ver, err := build.Semver()
	if err != nil {
		err = fmt.Errorf("could not set semver version for stop control. "+
			"version %s is not semver compliant: %w", build.Version(), err)

		// The node would not know its own version. Without this the node would not know
		// how to reach to version boundaries.
		exeNode.builder.Logger.
			Err(err).
			Msg("error starting stop control")

		return nil, err
	}

	latestFinalizedBlock, err := node.State.Final().Head()
	if err != nil {
		return nil, fmt.Errorf("could not get latest finalized block: %w", err)
	}

	stopControl := stop.NewStopControl(
		exeNode.ingestionUnit,
		exeNode.exeConf.maxGracefulStopDuration,
		exeNode.builder.Logger,
		exeNode.executionState,
		node.Storage.Headers,
		node.Storage.VersionBeacons,
		ver,
		latestFinalizedBlock,
		// TODO: rename to exeNode.exeConf.executionStopped to make it more consistent
		exeNode.exeConf.pauseExecution,
		true,
	)
	// stopControl needs to consume BlockFinalized events.
	node.ProtocolEvents.AddConsumer(stopControl)

	exeNode.stopControl = stopControl

	return stopControl, nil
}

func (exeNode *ExecutionNode) LoadRegisterStore(
	node *NodeConfig,
) error {
	if !exeNode.exeConf.enableStorehouse {
		node.Logger.Info().Msg("register store disabled")
		return nil
	}

	node.Logger.Info().
		Str("pebble_db_path", exeNode.exeConf.registerDir).
		Msg("register store enabled")
	pebbledb, err := storagepebble.OpenRegisterPebbleDB(
		node.Logger.With().Str("pebbledb", "registers").Logger(),
		exeNode.exeConf.registerDir)

	if err != nil {
		return fmt.Errorf("could not create disk register store: %w", err)
	}

	// close pebble db on shut down
	exeNode.builder.ShutdownFunc(func() error {
		err := pebbledb.Close()
		if err != nil {
			return fmt.Errorf("could not close register store: %w", err)
		}
		return nil
	})

	bootstrapped, err := storagepebble.IsBootstrapped(pebbledb)
	if err != nil {
		return fmt.Errorf("could not check if registers db is bootstrapped: %w", err)
	}

	node.Logger.Info().Msgf("register store bootstrapped: %v", bootstrapped)

	if !bootstrapped {
		checkpointFile := path.Join(exeNode.exeConf.triedir, modelbootstrap.FilenameWALRootCheckpoint)
		sealedRoot := node.State.Params().SealedRoot()

		rootSeal := node.State.Params().Seal()

		if sealedRoot.ID() != rootSeal.BlockID {
			return fmt.Errorf("mismatching root seal and sealed root: %v != %v", sealedRoot.ID(), rootSeal.BlockID)
		}

		checkpointHeight := sealedRoot.Height
		rootHash := ledgerpkg.RootHash(rootSeal.FinalState)

		err = bootstrap.ImportRegistersFromCheckpoint(node.Logger, checkpointFile, checkpointHeight, rootHash, pebbledb, exeNode.exeConf.importCheckpointWorkerCount)
		if err != nil {
			return fmt.Errorf("could not import registers from checkpoint: %w", err)
		}
	}
	diskStore, err := storagepebble.NewRegisters(pebbledb, storagepebble.PruningDisabled)
	if err != nil {
		return fmt.Errorf("could not create registers storage: %w", err)
	}

	reader := finalizedreader.NewFinalizedReader(node.Storage.Headers, node.LastFinalizedHeader.Height)
	node.ProtocolEvents.AddConsumer(reader)
	notifier := storehouse.NewRegisterStoreMetrics(exeNode.collector)

	// report latest finalized and executed height as metrics
	notifier.OnFinalizedAndExecutedHeightUpdated(diskStore.LatestHeight())

	registerStore, err := storehouse.NewRegisterStore(
		diskStore,
		nil, // TODO: replace with real WAL
		reader,
		node.Logger,
		notifier,
	)
	if err != nil {
		return err
	}

	exeNode.registerStore = registerStore
	return nil
}

func (exeNode *ExecutionNode) LoadExecutionStateLedger(
	node *NodeConfig,
) (
	module.ReadyDoneAware,
	error,
) {
	// DiskWal is a dependent component because we need to ensure
	// that all WAL updates are completed before closing opened WAL segment.
	var err error
	exeNode.diskWAL, err = wal.NewDiskWAL(node.Logger.With().Str("subcomponent", "wal").Logger(),
		node.MetricsRegisterer, exeNode.collector, exeNode.exeConf.triedir, int(exeNode.exeConf.mTrieCacheSize), pathfinder.PathByteSize, wal.SegmentSize)
	if err != nil {
		return nil, fmt.Errorf("failed to initialize wal: %w", err)
	}

	exeNode.ledgerStorage, err = ledger.NewLedger(exeNode.diskWAL, int(exeNode.exeConf.mTrieCacheSize), exeNode.collector, node.Logger.With().Str("subcomponent",
		"ledger").Logger(), ledger.DefaultPathFinderVersion)
	return exeNode.ledgerStorage, err
}

func (exeNode *ExecutionNode) LoadExecutionStateLedgerWALCompactor(
	node *NodeConfig,
) (
	module.ReadyDoneAware,
	error,
) {
	return ledger.NewCompactor(
		exeNode.ledgerStorage,
		exeNode.diskWAL,
		node.Logger.With().Str("subcomponent", "checkpointer").Logger(),
		uint(exeNode.exeConf.mTrieCacheSize),
		exeNode.exeConf.checkpointDistance,
		exeNode.exeConf.checkpointsToKeep,
		exeNode.toTriggerCheckpoint, // compactor will listen to the signal from admin tool for force triggering checkpointing
		exeNode.collector,
	)
}

func (exeNode *ExecutionNode) LoadExecutionDataPruner(
	node *NodeConfig,
) (
	module.ReadyDoneAware,
	error,
) {
	sealed, err := node.State.Sealed().Head()
	if err != nil {
		return nil, fmt.Errorf("cannot get the sealed block: %w", err)
	}

	trackerDir := filepath.Join(exeNode.exeConf.executionDataDir, "tracker")
	exeNode.executionDataTracker, err = tracker.OpenStorage(
		trackerDir,
		sealed.Height,
		node.Logger,
		tracker.WithPruneCallback(func(c cid.Cid) error {
			// TODO: use a proper context here
			return exeNode.executionDataBlobstore.DeleteBlob(context.TODO(), c)
		}),
	)
	if err != nil {
		return nil, err
	}

	// by default, pruning is disabled
	if exeNode.exeConf.executionDataPrunerHeightRangeTarget == 0 {
		return &module.NoopReadyDoneAware{}, nil
	}

	var prunerMetrics module.ExecutionDataPrunerMetrics = metrics.NewNoopCollector()
	if node.MetricsEnabled {
		prunerMetrics = metrics.NewExecutionDataPrunerCollector()
	}

	exeNode.executionDataPruner, err = pruner.NewPruner(
		node.Logger,
		prunerMetrics,
		exeNode.executionDataTracker,
		pruner.WithPruneCallback(func(ctx context.Context) error {
			return exeNode.executionDataDatastore.CollectGarbage(ctx)
		}),
		pruner.WithHeightRangeTarget(exeNode.exeConf.executionDataPrunerHeightRangeTarget),
		pruner.WithThreshold(exeNode.exeConf.executionDataPrunerThreshold),
	)
	return exeNode.executionDataPruner, err
}

func (exeNode *ExecutionNode) LoadExecutionDBPruner(node *NodeConfig) (module.ReadyDoneAware, error) {
	cfg := exepruner.PruningConfig{
		Threshold:                 exeNode.exeConf.pruningConfigThreshold,
		BatchSize:                 exeNode.exeConf.pruningConfigBatchSize,
		SleepAfterEachBatchCommit: exeNode.exeConf.pruningConfigSleepAfterCommit,
		SleepAfterEachIteration:   exeNode.exeConf.pruningConfigSleepAfterIteration,
	}

	return exepruner.NewChunkDataPackPruningEngine(
		node.Logger,
		exeNode.collector,
		node.State,
		node.ProtocolDB,
		node.Storage.Headers,
		exeNode.chunkDataPacks,
		exeNode.results,
		exeNode.chunkDataPackDB,
		cfg,
	), nil
}

func (exeNode *ExecutionNode) LoadCheckerEngine(
	node *NodeConfig,
) (
	module.ReadyDoneAware,
	error,
) {
	if !exeNode.exeConf.enableChecker {
		node.Logger.Warn().Msgf("checker engine is disabled")
		return &module.NoopReadyDoneAware{}, nil
	}

	node.Logger.Info().Msgf("checker engine is enabled")

	core := checker.NewCore(
		node.Logger,
		node.State,
		exeNode.executionState,
	)
	exeNode.checkerEng = checker.NewEngine(core)
	return exeNode.checkerEng, nil
}

func (exeNode *ExecutionNode) LoadIngestionEngine(
	node *NodeConfig,
) (
	module.ReadyDoneAware,
	error,
) {
	var colFetcher ingestion.CollectionFetcher
	var err error

	if node.ObserverMode {
		anID, err := flow.HexStringToIdentifier(exeNode.exeConf.publicAccessID)
		if err != nil {
			return nil, fmt.Errorf("could not parse public access ID: %w", err)
		}

		anNode, ok := exeNode.builder.IdentityProvider.ByNodeID(anID)
		if !ok {
			return nil, fmt.Errorf("could not find public access node with ID %s", anID)
		}

		if anNode.Role != flow.RoleAccess {
			return nil, fmt.Errorf("public access node with ID %s is not an access node", anID)
		}

		if anNode.IsEjected() {
			return nil, fmt.Errorf("public access node with ID %s is ejected", anID)
		}

		accessFetcher, err := fetcher.NewAccessCollectionFetcher(node.Logger, anNode.Address, anNode.NetworkPubKey, anNode.NodeID, node.RootChainID.Chain())
		if err != nil {
			return nil, fmt.Errorf("could not create access collection fetcher: %w", err)
		}
		colFetcher = accessFetcher
		exeNode.collectionRequester = accessFetcher
	} else {
		reqEng, err := requester.New(node.Logger, node.Metrics.Engine, node.EngineRegistry, node.Me, node.State,
			channels.RequestCollections,
			filter.Any,
			func() flow.Entity { return &flow.Collection{} },
			// we are manually triggering batches in execution, but lets still send off a batch once a minute, as a safety net for the sake of retries
			requester.WithBatchInterval(exeNode.exeConf.requestInterval),
			// consistency of collection can be checked by checking hash, and hash comes from trusted source (blocks from consensus follower)
			// hence we not need to check origin
			requester.WithValidateStaking(false),
			// we have observed execution nodes occasionally fail to retrieve collections using this engine, which can cause temporary execution halts
			// setting a retry maximum of 10s results in a much faster recovery from these faults (default is 2m)
			requester.WithRetryMaximum(10*time.Second),
		)

		if err != nil {
			return nil, fmt.Errorf("could not create requester engine: %w", err)
		}

		colFetcher = fetcher.NewCollectionFetcher(node.Logger, reqEng, node.State, exeNode.exeConf.onflowOnlyLNs)
		exeNode.collectionRequester = reqEng
	}

	_, core, err := ingestion.NewMachine(
		node.Logger,
		node.ProtocolEvents,
		exeNode.collectionRequester,
		colFetcher,
		node.Storage.Headers,
		node.Storage.Blocks,
		exeNode.collections,
		exeNode.executionState,
		node.State,
		exeNode.collector,
		exeNode.computationManager,
		exeNode.providerEngine,
		exeNode.blockDataUploader,
		exeNode.stopControl,
	)

	return core, err
}

// create scripts engine for handling script execution
func (exeNode *ExecutionNode) LoadScriptsEngine(node *NodeConfig) (module.ReadyDoneAware, error) {

	exeNode.scriptsEng = scripts.New(
		node.Logger,
		exeNode.computationManager.QueryExecutor(),
		exeNode.executionState,
	)

	return exeNode.scriptsEng, nil
}

func (exeNode *ExecutionNode) LoadTransactionExecutionMetrics(
	node *NodeConfig,
) (module.ReadyDoneAware, error) {
	lastFinalizedHeader := node.LastFinalizedHeader

	metricsProvider := txmetrics.NewTransactionExecutionMetricsProvider(
		node.Logger,
		exeNode.executionState,
		node.Storage.Headers,
		lastFinalizedHeader.Height,
		exeNode.exeConf.transactionExecutionMetricsBufferSize,
	)

	node.ProtocolEvents.AddConsumer(metricsProvider)
	exeNode.metricsProvider = metricsProvider
	return metricsProvider, nil
}

func (exeNode *ExecutionNode) LoadConsensusCommittee(
	node *NodeConfig,
) (
	module.ReadyDoneAware,
	error,
) {
	// initialize consensus committee's membership state
	// This committee state is for the HotStuff follower, which follows the MAIN CONSENSUS Committee
	// Note: node.Me.NodeID() is not part of the consensus exeNode.committee
	committee, err := committees.NewConsensusCommittee(node.State, node.Me.NodeID())
	if err != nil {
		return nil, fmt.Errorf("could not create Committee state for main consensus: %w", err)
	}
	node.ProtocolEvents.AddConsumer(committee)
	exeNode.committee = committee

	return committee, nil
}

func (exeNode *ExecutionNode) LoadFollowerCore(
	node *NodeConfig,
) (
	module.ReadyDoneAware,
	error,
) {
	// create a finalizer that handles updating the protocol
	// state when the follower detects newly finalized blocks
	final := finalizer.NewFinalizer(node.DB, node.Storage.Headers, exeNode.followerState, node.Tracer)

	finalized, pending, err := recovery.FindLatest(node.State, node.Storage.Headers)
	if err != nil {
		return nil, fmt.Errorf("could not find latest finalized block and pending blocks to recover consensus follower: %w", err)
	}

	// creates a consensus follower with ingestEngine as the notifier
	// so that it gets notified upon each new finalized block
	exeNode.followerCore, err = consensus.NewFollower(
		node.Logger,
		node.Metrics.Mempool,
		node.Storage.Headers,
		final,
		exeNode.followerDistributor,
		node.FinalizedRootBlock.Header,
		node.RootQC,
		finalized,
		pending,
	)
	if err != nil {
		return nil, fmt.Errorf("could not create follower core logic: %w", err)
	}

	return exeNode.followerCore, nil
}

func (exeNode *ExecutionNode) LoadFollowerEngine(
	node *NodeConfig,
) (
	module.ReadyDoneAware,
	error,
) {
	packer := signature.NewConsensusSigDataPacker(exeNode.committee)
	// initialize the verifier for the protocol consensus
	verifier := verification.NewCombinedVerifier(exeNode.committee, packer)
	validator := validator.New(exeNode.committee, verifier)

	var heroCacheCollector module.HeroCacheMetrics = metrics.NewNoopCollector()
	if node.HeroCacheMetricsEnable {
		heroCacheCollector = metrics.FollowerCacheMetrics(node.MetricsRegisterer)
	}

	core, err := followereng.NewComplianceCore(
		node.Logger,
		node.Metrics.Mempool,
		heroCacheCollector,
		exeNode.followerDistributor,
		exeNode.followerState,
		exeNode.followerCore,
		validator,
		exeNode.syncCore,
		node.Tracer,
	)
	if err != nil {
		return nil, fmt.Errorf("could not create follower core: %w", err)
	}

	exeNode.followerEng, err = followereng.NewComplianceLayer(
		node.Logger,
		node.EngineRegistry,
		node.Me,
		node.Metrics.Engine,
		node.Storage.Headers,
		node.LastFinalizedHeader,
		core,
		node.ComplianceConfig,
	)
	if err != nil {
		return nil, fmt.Errorf("could not create follower engine: %w", err)
	}
	exeNode.followerDistributor.AddOnBlockFinalizedConsumer(exeNode.followerEng.OnFinalizedBlock)

	return exeNode.followerEng, nil
}

func (exeNode *ExecutionNode) LoadCollectionRequesterEngine(
	node *NodeConfig,
) (
	module.ReadyDoneAware,
	error,
) {
	// We initialize the requester engine inside the ingestion engine due to the mutual dependency. However, in
	// order for it to properly start and shut down, we should still return it as its own engine here, so it can
	// be handled by the scaffold.
	return exeNode.collectionRequester, nil
}

func (exeNode *ExecutionNode) LoadReceiptProviderEngine(
	node *NodeConfig,
) (
	module.ReadyDoneAware,
	error,
) {
	retrieve := func(blockID flow.Identifier) (flow.Entity, error) {
		return exeNode.myReceipts.MyReceipt(blockID)
	}

	var receiptRequestQueueMetric module.HeroCacheMetrics = metrics.NewNoopCollector()
	if node.HeroCacheMetricsEnable {
		receiptRequestQueueMetric = metrics.ReceiptRequestsQueueMetricFactory(node.MetricsRegisterer)
	}
	receiptRequestQueue := queue.NewHeroStore(exeNode.exeConf.receiptRequestsCacheSize, node.Logger, receiptRequestQueueMetric)

	engineRegister := node.EngineRegistry
	if node.ObserverMode {
		engineRegister = &underlay.NoopEngineRegister{}
	}
	eng, err := provider.New(
		node.Logger.With().Str("engine", "receipt_provider").Logger(),
		node.Metrics.Engine,
		engineRegister,
		node.Me,
		node.State,
		receiptRequestQueue,
		exeNode.exeConf.receiptRequestWorkers,
		channels.ProvideReceiptsByBlockID,
		filter.And(
			filter.IsValidCurrentEpochParticipantOrJoining,
			filter.HasRole[flow.Identity](flow.RoleConsensus),
		),
		retrieve,
	)
	return eng, err
}

func (exeNode *ExecutionNode) LoadSynchronizationEngine(
	node *NodeConfig,
) (
	module.ReadyDoneAware,
	error,
) {
	// initialize the synchronization engine
	spamConfig, err := synchronization.NewSpamDetectionConfig()
	if err != nil {
		return nil, fmt.Errorf("could not initialize spam detection config: %w", err)
	}

	exeNode.syncEngine, err = synchronization.New(
		node.Logger,
		node.Metrics.Engine,
		node.EngineRegistry,
		node.Me,
		node.State,
		node.Storage.Blocks,
		exeNode.followerEng,
		exeNode.syncCore,
		node.SyncEngineIdentifierProvider,
		spamConfig,
	)
	if err != nil {
		return nil, fmt.Errorf("could not initialize synchronization engine: %w", err)
	}
	exeNode.followerDistributor.AddFinalizationConsumer(exeNode.syncEngine)

	return exeNode.syncEngine, nil
}

func (exeNode *ExecutionNode) LoadGrpcServer(
	node *NodeConfig,
) (
	module.ReadyDoneAware,
	error,
) {
	return rpc.New(
		node.Logger,
		exeNode.exeConf.rpcConf,
		exeNode.scriptsEng,
		node.Storage.Headers,
		node.State,
		exeNode.eventsReader,
		exeNode.resultsReader,
		exeNode.txResultsReader,
		exeNode.commitsReader,
		exeNode.metricsProvider,
		node.RootChainID,
		signature.NewBlockSignerDecoder(exeNode.committee),
		exeNode.exeConf.apiRatelimits,
		exeNode.exeConf.apiBurstlimits,
	), nil
}

func (exeNode *ExecutionNode) LoadBootstrapper(node *NodeConfig) error {

	// check if the execution database already exists
	bootstrapper := bootstrap.NewBootstrapper(node.Logger)

	// in order to support switching from badger to pebble in the middle of the spork,
	// we will check if the execution database has been bootstrapped by reading the state from badger db.
	// and if not, bootstrap both badger and pebble db.
	commit, bootstrapped, err := bootstrapper.IsBootstrapped(badgerimpl.ToDB(node.DB))
	if err != nil {
		return fmt.Errorf("could not query database to know whether database has been bootstrapped: %w", err)
	}

	// if the execution database does not exist, then we need to bootstrap the execution database.
	if !bootstrapped {

		err := wal.CheckpointHasRootHash(
			node.Logger,
			path.Join(node.BootstrapDir, bootstrapFilenames.DirnameExecutionState),
			bootstrapFilenames.FilenameWALRootCheckpoint,
			ledgerpkg.RootHash(node.RootSeal.FinalState),
		)
		if err != nil {
			return err
		}

		// when bootstrapping, the bootstrap folder must have a checkpoint file
		// we need to cover this file to the trie folder to restore the trie to restore the execution state.
		err = copyBootstrapState(node.BootstrapDir, exeNode.exeConf.triedir)
		if err != nil {
			return fmt.Errorf("could not load bootstrap state from checkpoint file: %w", err)
		}

		err = bootstrapper.BootstrapExecutionDatabase(badgerimpl.ToDB(node.DB), node.RootSeal)
		if err != nil {
			return fmt.Errorf("could not bootstrap execution database: %w", err)
		}

		err = bootstrapper.BootstrapExecutionDatabase(pebbleimpl.ToDB(node.PebbleDB), node.RootSeal)
		if err != nil {
			return fmt.Errorf("could not bootstrap execution database: %w", err)
		}
	} else {
		// if execution database has been bootstrapped, then the root statecommit must equal to the one
		// in the bootstrap folder
		if commit != node.RootSeal.FinalState {
			return fmt.Errorf("mismatching root statecommitment. database has state commitment: %x, "+
				"bootstap has statecommitment: %x",
				commit, node.RootSeal.FinalState)
		}
	}

	return nil
}

// getContractEpochCounter Gets the epoch counters from the FlowEpoch smart
// contract from the snapshot provided.
func getContractEpochCounter(
	vm fvm.VM,
	vmCtx fvm.Context,
	snapshot snapshot.StorageSnapshot,
) (
	uint64,
	error,
) {
	sc := systemcontracts.SystemContractsForChain(vmCtx.Chain.ChainID())

	// Generate the script to get the epoch counter from the FlowEpoch smart contract
	scriptCode := templates.GenerateGetCurrentEpochCounterScript(sc.AsTemplateEnv())
	script := fvm.Script(scriptCode)

	// execute the script
	_, output, err := vm.Run(vmCtx, script, snapshot)
	if err != nil {
		return 0, fmt.Errorf("could not read epoch counter, internal error while executing script: %w", err)
	}
	if output.Err != nil {
		return 0, fmt.Errorf("could not read epoch counter, script error: %w", output.Err)
	}
	if output.Value == nil {
		return 0, fmt.Errorf("could not read epoch counter, script returned no value")
	}

	epochCounter := output.Value.(cadence.UInt64)
	return uint64(epochCounter), nil
}

// copy the checkpoint files from the bootstrap folder to the execution state folder
// Checkpoint file is required to restore the trie, and has to be placed in the execution
// state folder.
// There are two ways to generate a checkpoint file:
//  1. From a clean state.
//     Refer to the code in the testcase: TestGenerateExecutionState
//  2. From a previous execution state
//     This is often used when sporking the network.
//     Use the execution-state-extract util commandline to generate a checkpoint file from
//     a previous checkpoint file
func copyBootstrapState(dir, trie string) error {
	filename := ""
	firstCheckpointFilename := "00000000"

	fileExists := func(fileName string) bool {
		_, err := os.Stat(filepath.Join(dir, bootstrapFilenames.DirnameExecutionState, fileName))
		return err == nil
	}

	// if there is a root checkpoint file, then copy that file over
	if fileExists(bootstrapFilenames.FilenameWALRootCheckpoint) {
		filename = bootstrapFilenames.FilenameWALRootCheckpoint
	} else if fileExists(firstCheckpointFilename) {
		// else if there is a checkpoint file, then copy that file over
		filename = firstCheckpointFilename
	} else {
		filePath := filepath.Join(dir, bootstrapFilenames.DirnameExecutionState, firstCheckpointFilename)

		// include absolute path of the missing file in the error message
		absPath, err := filepath.Abs(filePath)
		if err != nil {
			absPath = filePath
		}

		return fmt.Errorf("execution state file not found: %v", absPath)
	}

	// copy from the bootstrap folder to the execution state folder
	from, to := path.Join(dir, bootstrapFilenames.DirnameExecutionState), trie

	log.Info().Str("dir", dir).Str("trie", trie).
		Msgf("linking checkpoint file %v from directory: %v, to: %v", filename, from, to)

	copiedFiles, err := wal.SoftlinkCheckpointFile(filename, from, to)
	if err != nil {
		return fmt.Errorf("can not link checkpoint file %s, from %s to %s, %w",
			filename, from, to, err)
	}

	for _, newPath := range copiedFiles {
		fmt.Printf("linked root checkpoint file from directory: %v, to: %v\n", from, newPath)
	}

	return nil
}

func logSysInfo(logger zerolog.Logger) error {

	vmem, err := mem.VirtualMemory()
	if err != nil {
		return fmt.Errorf("failed to get virtual memory: %w", err)
	}

	info, err := cpu.Info()
	if err != nil {
		return fmt.Errorf("failed to get cpu info: %w", err)
	}

	logicalCores, err := cpu.Counts(true)
	if err != nil {
		return fmt.Errorf("failed to get logical cores: %w", err)
	}

	physicalCores, err := cpu.Counts(false)
	if err != nil {
		return fmt.Errorf("failed to get physical cores: %w", err)
	}

	if len(info) == 0 {
		return fmt.Errorf("cpu info length is 0")
	}

	logger.Info().Msgf("CPU: ModelName=%s, MHz=%.0f, Family=%s, Model=%s, Stepping=%d, Microcode=%s, PhysicalCores=%d, LogicalCores=%d",
		info[0].ModelName, info[0].Mhz, info[0].Family, info[0].Model, info[0].Stepping, info[0].Microcode, physicalCores, logicalCores)

	logger.Info().Msgf("RAM: Total=%d, Free=%d", vmem.Total, vmem.Free)

	hostInfo, err := host.Info()
	if err != nil {
		return fmt.Errorf("failed to get platform info: %w", err)
	}
	logger.Info().Msgf("OS: OS=%s, Platform=%s, PlatformVersion=%s, KernelVersion=%s, Uptime: %d",
		hostInfo.OS, hostInfo.Platform, hostInfo.PlatformVersion, hostInfo.KernelVersion, hostInfo.Uptime)

	// goruntime.GOMAXPROCS(0) doesn't modify any settings.
	logger.Info().Msgf("GO: GoVersion=%s, GOMAXPROCS=%d, NumCPU=%d",
		goruntime.Version(), goruntime.GOMAXPROCS(0), goruntime.NumCPU())

	return nil
}<|MERGE_RESOLUTION|>--- conflicted
+++ resolved
@@ -140,16 +140,6 @@
 	registerStore  *storehouse.RegisterStore
 
 	// storage
-<<<<<<< HEAD
-	events        storageerr.Events
-	serviceEvents storageerr.ServiceEvents
-	txResults     storageerr.TransactionResults
-	results       storageerr.ExecutionResults
-	receipts      storageerr.ExecutionReceipts
-	myReceipts    storageerr.MyExecutionReceipts
-	commits       storageerr.Commits
-	collections   storageerr.Collections
-=======
 	events          storageerr.Events
 	eventsReader    storageerr.EventsReader
 	serviceEvents   storageerr.ServiceEvents
@@ -161,7 +151,7 @@
 	myReceipts      storageerr.MyExecutionReceipts
 	commits         storageerr.Commits
 	commitsReader   storageerr.CommitsReader
->>>>>>> 89dfb911
+	collections     storageerr.Collections
 
 	chunkDataPackDB        *pebble.DB
 	chunkDataPacks         storageerr.ChunkDataPacks
