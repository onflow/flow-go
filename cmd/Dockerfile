# syntax = docker/dockerfile:experimental
# NOTE: Must be run in the context of the repo's root directory

<<<<<<< HEAD
FROM golang:1.18-bullseye AS build-setup
=======
FROM golang:1.19-bullseye AS build-setup
>>>>>>> 138e1c32

RUN apt-get update
RUN apt-get -y install cmake zip

## (2) Build the app binary
FROM build-setup AS build-env

# Build the app binary in /app
RUN mkdir /app
WORKDIR /app

ARG TARGET
ARG COMMIT
ARG VERSION

COPY . .

RUN --mount=type=cache,sharing=locked,target=/go/pkg/mod \
    --mount=type=cache,target=/root/.cache/go-build \
    make crypto_setup_gopath

FROM build-env as build-production
WORKDIR /app
ARG GOARCH=amd64
# Keep Go's build cache between builds.
# https://github.com/golang/go/issues/27719#issuecomment-514747274
RUN --mount=type=cache,sharing=locked,target=/go/pkg/mod \
    --mount=type=cache,target=/root/.cache/go-build \
    CGO_ENABLED=1 GOOS=linux go build --tags "relic,netgo" -ldflags "-extldflags -static \
    -X 'github.com/onflow/flow-go/cmd/build.commit=${COMMIT}' -X  'github.com/onflow/flow-go/cmd/build.semver=${VERSION}'" \
    -o ./app ${TARGET}

RUN chmod a+x /app/app

## (3) Add the statically linked binary to a distroless image
FROM gcr.io/distroless/base-debian11 as production

COPY --from=build-production /app/app /bin/app

ENTRYPOINT ["/bin/app"]


FROM build-env as build-debug
WORKDIR /app
ARG GOARCH=amd64
RUN --mount=type=ssh \
    --mount=type=cache,sharing=locked,target=/go/pkg/mod \
    --mount=type=cache,target=/root/.cache/go-build \
    CGO_ENABLED=1 GOOS=linux go build --tags "relic,netgo" -ldflags "-extldflags -static \
    -X 'github.com/onflow/flow-go/cmd/build.commit=${COMMIT}' -X  'github.com/onflow/flow-go/cmd/build.semver=${VERSION}'" \
    -gcflags="all=-N -l" -o ./app ${TARGET}

RUN chmod a+x /app/app

<<<<<<< HEAD
FROM golang:1.18-bullseye as debug
=======
FROM golang:1.19-bullseye as debug
>>>>>>> 138e1c32

RUN go install github.com/go-delve/delve/cmd/dlv@latest

COPY --from=build-debug /app/app /bin/app

ENTRYPOINT ["dlv", "--listen=:2345", "--headless=true", "--api-version=2", "--accept-multiclient", "exec", "/bin/app", "--"]

## (3) Add the statically linked binary to a distroless image
FROM gcr.io/distroless/base-debian11 as production-transit-nocgo

COPY --from=build-transit-production-nocgo /app/app /bin/app

ENTRYPOINT ["/bin/app"]<|MERGE_RESOLUTION|>--- conflicted
+++ resolved
@@ -1,11 +1,7 @@
 # syntax = docker/dockerfile:experimental
 # NOTE: Must be run in the context of the repo's root directory
 
-<<<<<<< HEAD
-FROM golang:1.18-bullseye AS build-setup
-=======
 FROM golang:1.19-bullseye AS build-setup
->>>>>>> 138e1c32
 
 RUN apt-get update
 RUN apt-get -y install cmake zip
@@ -60,11 +56,7 @@
 
 RUN chmod a+x /app/app
 
-<<<<<<< HEAD
-FROM golang:1.18-bullseye as debug
-=======
-FROM golang:1.19-bullseye as debug
->>>>>>> 138e1c32
+FROM golang:1.17-bullseye as debug
 
 RUN go install github.com/go-delve/delve/cmd/dlv@latest
 
