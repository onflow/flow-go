# syntax = docker/dockerfile:experimental
# NOTE: Must be run in the context of the repo's root directory

FROM golang:1.18-bullseye AS build-setup

RUN apt-get update
RUN apt-get -y install cmake zip

## (2) Build the app binary
FROM build-setup AS build-env

# add the pubkey of github.com to knownhosts, so ssh-agent doesn't bark
RUN mkdir -p /root/.ssh && ssh-keyscan -t rsa github.com >> /root/.ssh/known_hosts
RUN git config --global 'url.ssh://git@github.com/.insteadof' https://github.com/

# Build the app binary in /app
RUN mkdir /app
WORKDIR /app

ARG TARGET
ARG COMMIT
ARG VERSION

COPY . .

<<<<<<< HEAD
RUN --mount=type=ssh \
    --mount=type=cache,sharing=locked,target=/go/pkg/mod \
=======
RUN --mount=type=cache,sharing=locked,target=/go/pkg/mod \
>>>>>>> dbb3a7c8
    --mount=type=cache,target=/root/.cache/go-build \
    make crypto_setup_gopath

FROM build-env as build-production
WORKDIR /app
ARG GOARCH=amd64
# Keep Go's build cache between builds.
# https://github.com/golang/go/issues/27719#issuecomment-514747274
<<<<<<< HEAD
RUN --mount=type=ssh \
    --mount=type=cache,sharing=locked,target=/go/pkg/mod \
=======
RUN --mount=type=cache,sharing=locked,target=/go/pkg/mod \
>>>>>>> dbb3a7c8
    --mount=type=cache,target=/root/.cache/go-build \
    GO111MODULE=on CGO_ENABLED=1 GOOS=linux go build --tags "relic,netgo" -ldflags "-extldflags -static \
    -X 'github.com/onflow/flow-go/cmd/build.commit=${COMMIT}' -X  'github.com/onflow/flow-go/cmd/build.semver=${VERSION}'" \
    -o ./app ${TARGET}

RUN chmod a+x /app/app

## (3) Add the statically linked binary to a distroless image
FROM gcr.io/distroless/base-debian11 as production

COPY --from=build-production /app/app /bin/app

ENTRYPOINT ["/bin/app"]


FROM build-env as build-debug
WORKDIR /app
ARG GOARCH=amd64
RUN --mount=type=ssh \
    --mount=type=cache,sharing=locked,target=/go/pkg/mod \
    --mount=type=cache,target=/root/.cache/go-build \
    GO111MODULE=on CGO_ENABLED=1 GOOS=linux go build --tags "relic,netgo" -ldflags "-extldflags -static \
    -X 'github.com/onflow/flow-go/cmd/build.commit=${COMMIT}' -X  'github.com/onflow/flow-go/cmd/build.semver=${VERSION}'" \
    -gcflags="all=-N -l" -o ./app ${TARGET}

RUN chmod a+x /app/app

FROM golang:1.18-bullseye as debug

RUN go get -u github.com/go-delve/delve/cmd/dlv

COPY --from=build-debug /app/app /bin/app

ENTRYPOINT ["dlv", "--listen=:2345", "--headless=true", "--api-version=2", "--accept-multiclient", "exec", "/bin/app", "--"]

## (3) Add the statically linked binary to a distroless image
FROM gcr.io/distroless/base-debian11 as production-transit-nocgo

COPY --from=build-transit-production-nocgo /app/app /bin/app

ENTRYPOINT ["/bin/app"]<|MERGE_RESOLUTION|>--- conflicted
+++ resolved
@@ -23,12 +23,8 @@
 
 COPY . .
 
-<<<<<<< HEAD
 RUN --mount=type=ssh \
-    --mount=type=cache,sharing=locked,target=/go/pkg/mod \
-=======
 RUN --mount=type=cache,sharing=locked,target=/go/pkg/mod \
->>>>>>> dbb3a7c8
     --mount=type=cache,target=/root/.cache/go-build \
     make crypto_setup_gopath
 
@@ -37,12 +33,8 @@
 ARG GOARCH=amd64
 # Keep Go's build cache between builds.
 # https://github.com/golang/go/issues/27719#issuecomment-514747274
-<<<<<<< HEAD
 RUN --mount=type=ssh \
     --mount=type=cache,sharing=locked,target=/go/pkg/mod \
-=======
-RUN --mount=type=cache,sharing=locked,target=/go/pkg/mod \
->>>>>>> dbb3a7c8
     --mount=type=cache,target=/root/.cache/go-build \
     GO111MODULE=on CGO_ENABLED=1 GOOS=linux go build --tags "relic,netgo" -ldflags "-extldflags -static \
     -X 'github.com/onflow/flow-go/cmd/build.commit=${COMMIT}' -X  'github.com/onflow/flow-go/cmd/build.semver=${VERSION}'" \
