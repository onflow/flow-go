--- conflicted
+++ resolved
@@ -47,16 +47,11 @@
 # https://github.com/golang/go/issues/27719#issuecomment-514747274
 RUN --mount=type=cache,sharing=locked,target=/go/pkg/mod \
     --mount=type=cache,target=/root/.cache/go-build \
-<<<<<<< HEAD
-    --mount=type=secret,id=git_creds,dst=/root/.netrc \
-    CGO_ENABLED=1 GOOS=linux GOARCH=${GOARCH} CC="${CC}" CGO_FLAGS="${CGO_FLAG}" go build --tags "${TAGS}" -ldflags "-extldflags -static \
-=======
     --mount=type=secret,id=cadence_deploy_key \
     # We evaluate the SSH agent to safely pass in a key for cloning dependencies
     # We explicitly use ";" rather than && as we want to safely pass if it is unavailable
     eval `ssh-agent -s` && printf "%s\n" "$(cat /run/secrets/cadence_deploy_key)" | ssh-add - ; \
-    CGO_ENABLED=1 GOOS=linux CGO_FLAGS="${CGO_FLAG}" go build --tags "${TAGS}" -ldflags "-extldflags -static \
->>>>>>> 690a250b
+    CGO_ENABLED=1 GOOS=linux GOARCH=${GOARCH} CC="${CC}" CGO_FLAGS="${CGO_FLAG}" go build --tags "${TAGS}" -ldflags "-extldflags -static \
     -X 'github.com/onflow/flow-go/cmd/build.commit=${COMMIT}' -X  'github.com/onflow/flow-go/cmd/build.semver=${VERSION}'" \
     -o ./app ${TARGET}
 
@@ -74,15 +69,8 @@
 FROM build-env as build-debug
 WORKDIR /app
 ARG GOARCH=amd64
-<<<<<<< HEAD
 ARG CC=""
 ARG CGO_FLAG=""
-RUN --mount=type=ssh \
-    --mount=type=cache,sharing=locked,target=/go/pkg/mod \
-    --mount=type=cache,target=/root/.cache/go-build \
-    CGO_ENABLED=1 GOOS=linux GOARCH=${GOARCH} CC="${CC}" CGO_FLAGS="${CGO_FLAG}" go build --tags "netgo" -ldflags "-extldflags -static \
-=======
-
 RUN --mount=type=ssh \
     --mount=type=cache,sharing=locked,target=/go/pkg/mod \
     --mount=type=cache,target=/root/.cache/go-build \
@@ -90,8 +78,7 @@
     # We evaluate the SSH agent to safely pass in a key for cloning dependencies
     # We explicitly use ";" rather than && as we want to safely pass if it is unavailable
     eval `ssh-agent -s` && printf "%s\n" "$(cat /run/secrets/cadence_deploy_key)" | ssh-add - ; \
-    CGO_ENABLED=1 GOOS=linux CGO_FLAGS="${CGO_FLAG}" go build --tags "netgo" -ldflags "-extldflags -static \
->>>>>>> 690a250b
+    CGO_ENABLED=1 GOOS=linux GOARCH=${GOARCH} CC="${CC}" CGO_FLAGS="${CGO_FLAG}" go build --tags "netgo" -ldflags "-extldflags -static \
     -X 'github.com/onflow/flow-go/cmd/build.commit=${COMMIT}' -X  'github.com/onflow/flow-go/cmd/build.semver=${VERSION}'" \
     -gcflags="all=-N -l" -o ./app ${TARGET}
 
