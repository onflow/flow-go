package main

import (
	"fmt"
	"strings"
	"time"

	"github.com/onflow/flow/protobuf/go/flow/access"
	"github.com/spf13/pflag"
	"google.golang.org/grpc"
	"google.golang.org/grpc/credentials"

	"github.com/onflow/flow-go/cmd"
	"github.com/onflow/flow-go/consensus"
	"github.com/onflow/flow-go/consensus/hotstuff/committees"
	"github.com/onflow/flow-go/consensus/hotstuff/notifications/pubsub"
	"github.com/onflow/flow-go/consensus/hotstuff/verification"
	recovery "github.com/onflow/flow-go/consensus/recovery/protocol"
	"github.com/onflow/flow-go/engine"
	"github.com/onflow/flow-go/engine/access/ingestion"
	pingeng "github.com/onflow/flow-go/engine/access/ping"
	"github.com/onflow/flow-go/engine/access/rpc"
	"github.com/onflow/flow-go/engine/access/rpc/backend"
	followereng "github.com/onflow/flow-go/engine/common/follower"
	"github.com/onflow/flow-go/engine/common/requester"
	synceng "github.com/onflow/flow-go/engine/common/synchronization"
	"github.com/onflow/flow-go/model/encodable"
	"github.com/onflow/flow-go/model/encoding"
	"github.com/onflow/flow-go/model/flow"
	"github.com/onflow/flow-go/model/flow/filter"
	"github.com/onflow/flow-go/module"
	"github.com/onflow/flow-go/module/buffer"
	finalizer "github.com/onflow/flow-go/module/finalizer/consensus"
	"github.com/onflow/flow-go/module/mempool/stdmap"
	"github.com/onflow/flow-go/module/metrics"
	"github.com/onflow/flow-go/module/signature"
	"github.com/onflow/flow-go/module/synchronization"
	"github.com/onflow/flow-go/state/protocol"
	badgerState "github.com/onflow/flow-go/state/protocol/badger"
	"github.com/onflow/flow-go/state/protocol/blocktimer"
	storage "github.com/onflow/flow-go/storage/badger"
	grpcutils "github.com/onflow/flow-go/utils/grpc"
)

func main() {

	var (
		blockLimit                   uint
		collectionLimit              uint
		receiptLimit                 uint
		collectionGRPCPort           uint
		executionGRPCPort            uint
		pingEnabled                  bool
		nodeInfoFile                 string
		apiRatelimits                map[string]int
		apiBurstlimits               map[string]int
		followerState                protocol.MutableState
		ingestEng                    *ingestion.Engine
		requestEng                   *requester.Engine
		followerEng                  *followereng.Engine
		syncCore                     *synchronization.Core
		rpcConf                      rpc.Config
		rpcEng                       *rpc.Engine
		finalizationDistributor      *pubsub.FinalizationDistributor
		collectionRPC                access.AccessAPIClient
		executionNodeAddress         string // deprecated
		historicalAccessRPCs         []access.AccessAPIClient
		err                          error
		conCache                     *buffer.PendingBlocks // pending block cache for follower
		transactionTimings           *stdmap.TransactionTimings
		collectionsToMarkFinalized   *stdmap.Times
		collectionsToMarkExecuted    *stdmap.Times
		blocksToMarkExecuted         *stdmap.Times
		transactionMetrics           module.TransactionMetrics
		pingMetrics                  module.PingMetrics
		logTxTimeToFinalized         bool
		logTxTimeToExecuted          bool
		logTxTimeToFinalizedExecuted bool
		retryEnabled                 bool
		rpcMetricsEnabled            bool
	)

<<<<<<< HEAD
	anb := FlowAccessNode() // use the generic Access Node builder till it is determined if this is a staked AN or an unstaked AN

	anb.PrintBuildVersionDetails()

	anb.ExtraFlags(func(flags *pflag.FlagSet) {
		flags.UintVar(&receiptLimit, "receipt-limit", 1000, "maximum number of execution receipts in the memory pool")
		flags.UintVar(&collectionLimit, "collection-limit", 1000, "maximum number of collections in the memory pool")
		flags.UintVar(&blockLimit, "block-limit", 1000, "maximum number of result blocks in the memory pool")
		flags.UintVar(&collectionGRPCPort, "collection-ingress-port", 9000, "the grpc ingress port for all collection nodes")
		flags.UintVar(&executionGRPCPort, "execution-ingress-port", 9000, "the grpc ingress port for all execution nodes")
		flags.StringVarP(&rpcConf.GRPCListenAddr, "rpc-addr", "r", "localhost:9000", "the address the gRPC server listens on")
		flags.StringVarP(&rpcConf.HTTPListenAddr, "http-addr", "h", "localhost:8000", "the address the http proxy server listens on")
		flags.StringVarP(&rpcConf.CollectionAddr, "static-collection-ingress-addr", "", "", "the address (of the collection node) to send transactions to")
		flags.StringVarP(&executionNodeAddress, "script-addr", "s", "localhost:9000", "the address (of the execution node) forward the script to")
		flags.StringVarP(&rpcConf.HistoricalAccessAddrs, "historical-access-addr", "", "", "comma separated rpc addresses for historical access nodes")
		flags.DurationVar(&rpcConf.CollectionClientTimeout, "collection-client-timeout", 3*time.Second, "grpc client timeout for a collection node")
		flags.DurationVar(&rpcConf.ExecutionClientTimeout, "execution-client-timeout", 3*time.Second, "grpc client timeout for an execution node")
		flags.UintVar(&rpcConf.MaxHeightRange, "rpc-max-height-range", backend.DefaultMaxHeightRange, "maximum size for height range requests")
		flags.StringSliceVar(&rpcConf.PreferredExecutionNodeIDs, "preferred-execution-node-ids", nil, "comma separated list of execution nodes ids to choose from when making an upstream call e.g. b4a4dbdcd443d...,fb386a6a... etc.")
		flags.StringSliceVar(&rpcConf.FixedExecutionNodeIDs, "fixed-execution-node-ids", nil, "comma separated list of execution nodes ids to choose from when making an upstream call if no matching preferred execution id is found e.g. b4a4dbdcd443d...,fb386a6a... etc.")
		flags.BoolVar(&logTxTimeToFinalized, "log-tx-time-to-finalized", false, "log transaction time to finalized")
		flags.BoolVar(&logTxTimeToExecuted, "log-tx-time-to-executed", false, "log transaction time to executed")
		flags.BoolVar(&logTxTimeToFinalizedExecuted, "log-tx-time-to-finalized-executed", false, "log transaction time to finalized and executed")
		flags.BoolVar(&pingEnabled, "ping-enabled", false, "whether to enable the ping process that pings all other peers and report the connectivity to metrics")
		flags.BoolVar(&retryEnabled, "retry-enabled", false, "whether to enable the retry mechanism at the access node level")
		flags.BoolVar(&rpcMetricsEnabled, "rpc-metrics-enabled", false, "whether to enable the rpc metrics")
		flags.StringVarP(&nodeInfoFile, "node-info-file", "", "", "full path to a json file which provides more details about nodes when reporting its reachability metrics")
		flags.StringToIntVar(&apiRatelimits, "api-rate-limits", nil, "per second rate limits for Access API methods e.g. Ping=300,GetTransaction=500 etc.")
		flags.StringToIntVar(&apiBurstlimits, "api-burst-limits", nil, "burst limits for Access API methods e.g. Ping=100,GetTransaction=100 etc.")
		flags.BoolVar(&anb.staked, "staked", true, "whether this node is a staked access node or not")
		flags.StringVar(&anb.stakedAccessNodeIDHex, "staked-access-node-id", "", "the node ID of the upstream staked access node if this is an unstaked access node")
		flags.StringVar(&anb.unstakedNetworkBindAddr, "unstaked-bind-addr", cmd.NotSet, "address to bind on for the unstaked network")
	})

	// parse all the command line args
	anb.parseFlags()

	// choose a staked or an unstaked node builder based on anb.staked
	var nodeBuilder AccessNodeBuilder
	if anb.staked {
		nodeBuilder = StakedAccessNode(anb)
	} else {
		nodeBuilder = UnstakedAccessNode(anb)
	}

	nodeBuilder.
		Initialize().
		Module("mutable follower state", func(builder cmd.NodeBuilder, node *cmd.NodeConfig) error {
=======
	cmd.FlowNode(flow.RoleAccess.String()).
		ExtraFlags(func(flags *pflag.FlagSet) {
			flags.UintVar(&receiptLimit, "receipt-limit", 1000, "maximum number of execution receipts in the memory pool")
			flags.UintVar(&collectionLimit, "collection-limit", 1000, "maximum number of collections in the memory pool")
			flags.UintVar(&blockLimit, "block-limit", 1000, "maximum number of result blocks in the memory pool")
			flags.UintVar(&collectionGRPCPort, "collection-ingress-port", 9000, "the grpc ingress port for all collection nodes")
			flags.UintVar(&executionGRPCPort, "execution-ingress-port", 9000, "the grpc ingress port for all execution nodes")
			flags.StringVarP(&rpcConf.UnsecureGRPCListenAddr, "rpc-addr", "r", "localhost:9000", "the address the unsecured gRPC server listens on")
			flags.StringVar(&rpcConf.SecureGRPCListenAddr, "secure-rpc-addr", "localhost:9001", "the address the secure gRPC server listens on")
			flags.StringVarP(&rpcConf.HTTPListenAddr, "http-addr", "h", "localhost:8000", "the address the http proxy server listens on")
			flags.StringVarP(&rpcConf.CollectionAddr, "static-collection-ingress-addr", "", "", "the address (of the collection node) to send transactions to")
			flags.StringVarP(&executionNodeAddress, "script-addr", "s", "localhost:9000", "the address (of the execution node) forward the script to")
			flags.StringVarP(&rpcConf.HistoricalAccessAddrs, "historical-access-addr", "", "", "comma separated rpc addresses for historical access nodes")
			flags.DurationVar(&rpcConf.CollectionClientTimeout, "collection-client-timeout", 3*time.Second, "grpc client timeout for a collection node")
			flags.DurationVar(&rpcConf.ExecutionClientTimeout, "execution-client-timeout", 3*time.Second, "grpc client timeout for an execution node")
			flags.UintVar(&rpcConf.MaxHeightRange, "rpc-max-height-range", backend.DefaultMaxHeightRange, "maximum size for height range requests")
			flags.StringSliceVar(&rpcConf.PreferredExecutionNodeIDs, "preferred-execution-node-ids", nil, "comma separated list of execution nodes ids to choose from when making an upstream call e.g. b4a4dbdcd443d...,fb386a6a... etc.")
			flags.StringSliceVar(&rpcConf.FixedExecutionNodeIDs, "fixed-execution-node-ids", nil, "comma separated list of execution nodes ids to choose from when making an upstream call if no matching preferred execution id is found e.g. b4a4dbdcd443d...,fb386a6a... etc.")
			flags.BoolVar(&logTxTimeToFinalized, "log-tx-time-to-finalized", false, "log transaction time to finalized")
			flags.BoolVar(&logTxTimeToExecuted, "log-tx-time-to-executed", false, "log transaction time to executed")
			flags.BoolVar(&logTxTimeToFinalizedExecuted, "log-tx-time-to-finalized-executed", false, "log transaction time to finalized and executed")
			flags.BoolVar(&pingEnabled, "ping-enabled", false, "whether to enable the ping process that pings all other peers and report the connectivity to metrics")
			flags.BoolVar(&retryEnabled, "retry-enabled", false, "whether to enable the retry mechanism at the access node level")
			flags.BoolVar(&rpcMetricsEnabled, "rpc-metrics-enabled", false, "whether to enable the rpc metrics")
			flags.StringVarP(&nodeInfoFile, "node-info-file", "", "", "full path to a json file which provides more details about nodes when reporting its reachability metrics")
			flags.StringToIntVar(&apiRatelimits, "api-rate-limits", nil, "per second rate limits for Access API methods e.g. Ping=300,GetTransaction=500 etc.")
			flags.StringToIntVar(&apiBurstlimits, "api-burst-limits", nil, "burst limits for Access API methods e.g. Ping=100,GetTransaction=100 etc.")
		}).
		Module("mutable follower state", func(node *cmd.FlowNodeBuilder) error {
>>>>>>> 20969da4
			// For now, we only support state implementations from package badger.
			// If we ever support different implementations, the following can be replaced by a type-aware factory
			state, ok := node.State.(*badgerState.State)
			if !ok {
				return fmt.Errorf("only implementations of type badger.State are currenlty supported but read-only state has type %T", node.State)
			}
			followerState, err = badgerState.NewFollowerState(
				state,
				node.Storage.Index,
				node.Storage.Payloads,
				node.Tracer,
				node.ProtocolEvents,
				blocktimer.DefaultBlockTimer,
			)
			return err
		}).
		Module("collection node client", func(builder cmd.NodeBuilder, node *cmd.NodeConfig) error {
			// collection node address is optional (if not specified, collection nodes will be chosen at random)
			if strings.TrimSpace(rpcConf.CollectionAddr) == "" {
				node.Logger.Info().Msg("using a dynamic collection node address")
				return nil
			}

			node.Logger.Info().
				Str("collection_node", rpcConf.CollectionAddr).
				Msg("using the static collection node address")

			collectionRPCConn, err := grpc.Dial(
				rpcConf.CollectionAddr,
				grpc.WithDefaultCallOptions(grpc.MaxCallRecvMsgSize(grpcutils.DefaultMaxMsgSize)),
				grpc.WithInsecure(),
				backend.WithClientUnaryInterceptor(rpcConf.CollectionClientTimeout))
			if err != nil {
				return err
			}
			collectionRPC = access.NewAccessAPIClient(collectionRPCConn)
			return nil
		}).
		Module("historical access node clients", func(builder cmd.NodeBuilder, node *cmd.NodeConfig) error {
			addrs := strings.Split(rpcConf.HistoricalAccessAddrs, ",")
			for _, addr := range addrs {
				if strings.TrimSpace(addr) == "" {
					continue
				}
				node.Logger.Err(err).Msgf("Historical access node Addr: %s", addr)

				historicalAccessRPCConn, err := grpc.Dial(
					addr,
					grpc.WithDefaultCallOptions(grpc.MaxCallRecvMsgSize(grpcutils.DefaultMaxMsgSize)),
					grpc.WithInsecure())
				if err != nil {
					return err
				}
				historicalAccessRPCs = append(historicalAccessRPCs, access.NewAccessAPIClient(historicalAccessRPCConn))
			}
			return nil
		}).
		Module("block cache", func(builder cmd.NodeBuilder, node *cmd.NodeConfig) error {
			conCache = buffer.NewPendingBlocks()
			return nil
		}).
		Module("sync core", func(builder cmd.NodeBuilder, node *cmd.NodeConfig) error {
			syncCore, err = synchronization.New(node.Logger, synchronization.DefaultConfig())
			return err
		}).
		Module("transaction timing mempools", func(builder cmd.NodeBuilder, node *cmd.NodeConfig) error {
			transactionTimings, err = stdmap.NewTransactionTimings(1500 * 300) // assume 1500 TPS * 300 seconds
			if err != nil {
				return err
			}

			collectionsToMarkFinalized, err = stdmap.NewTimes(50 * 300) // assume 50 collection nodes * 300 seconds
			if err != nil {
				return err
			}

			collectionsToMarkExecuted, err = stdmap.NewTimes(50 * 300) // assume 50 collection nodes * 300 seconds
			if err != nil {
				return err
			}

			blocksToMarkExecuted, err = stdmap.NewTimes(1 * 300) // assume 1 block per second * 300 seconds
			return err
		}).
		Module("transaction metrics", func(builder cmd.NodeBuilder, node *cmd.NodeConfig) error {
			transactionMetrics = metrics.NewTransactionCollector(transactionTimings, node.Logger, logTxTimeToFinalized,
				logTxTimeToExecuted, logTxTimeToFinalizedExecuted)
			return nil
		}).
		Module("ping metrics", func(builder cmd.NodeBuilder, node *cmd.NodeConfig) error {
			pingMetrics = metrics.NewPingCollector()
			return nil
		}).
<<<<<<< HEAD
		Component("RPC engine", func(builder cmd.NodeBuilder, node *cmd.NodeConfig) (module.ReadyDoneAware, error) {
=======
		Module("server certificate", func(node *cmd.FlowNodeBuilder) error {
			// generate the server certificate that will be served by the GRPC server
			x509Certificate, err := grpcutils.X509Certificate(node.NetworkKey)
			if err != nil {
				return err
			}
			tlsConfig := grpcutils.DefaultServerTLSConfig(x509Certificate)
			rpcConf.TransportCredentials = credentials.NewTLS(tlsConfig)
			return nil
		}).
		Component("RPC engine", func(node *cmd.FlowNodeBuilder) (module.ReadyDoneAware, error) {

>>>>>>> 20969da4
			rpcEng = rpc.New(
				node.Logger,
				node.State,
				rpcConf,
				collectionRPC,
				historicalAccessRPCs,
				node.Storage.Blocks,
				node.Storage.Headers,
				node.Storage.Collections,
				node.Storage.Transactions,
				node.Storage.Receipts,
				node.RootChainID,
				transactionMetrics,
				collectionGRPCPort,
				executionGRPCPort,
				retryEnabled,
				rpcMetricsEnabled,
				apiRatelimits,
				apiBurstlimits,
			)
			return rpcEng, nil
		}).
		Component("ingestion engine", func(builder cmd.NodeBuilder, node *cmd.NodeConfig) (module.ReadyDoneAware, error) {
			requestEng, err = requester.New(
				node.Logger,
				node.Metrics.Engine,
				node.Network,
				node.Me,
				node.State,
				engine.RequestCollections,
				filter.HasRole(flow.RoleCollection),
				func() flow.Entity { return &flow.Collection{} },
			)
			if err != nil {
				return nil, fmt.Errorf("could not create requester engine: %w", err)
			}
			ingestEng, err = ingestion.New(node.Logger, node.Network, node.State, node.Me, requestEng, node.Storage.Blocks, node.Storage.Headers, node.Storage.Collections, node.Storage.Transactions, node.Storage.Receipts, transactionMetrics,
				collectionsToMarkFinalized, collectionsToMarkExecuted, blocksToMarkExecuted, rpcEng)
			requestEng.WithHandle(ingestEng.OnCollection)
			return ingestEng, err
		}).
		Component("requester engine", func(builder cmd.NodeBuilder, node *cmd.NodeConfig) (module.ReadyDoneAware, error) {
			// We initialize the requester engine inside the ingestion engine due to the mutual dependency. However, in
			// order for it to properly start and shut down, we should still return it as its own engine here, so it can
			// be handled by the scaffold.
			return requestEng, nil
		}).
		Component("follower engine", func(builder cmd.NodeBuilder, node *cmd.NodeConfig) (module.ReadyDoneAware, error) {

			// initialize cleaner for DB
			cleaner := storage.NewCleaner(node.Logger, node.DB, metrics.NewCleanerCollector(), flow.DefaultValueLogGCFrequency)

			// create a finalizer that will handle updating the protocol
			// state when the follower detects newly finalized blocks
			final := finalizer.NewFinalizer(node.DB, node.Storage.Headers, followerState)

			// initialize the staking & beacon verifiers, signature joiner
			staking := signature.NewAggregationVerifier(encoding.ConsensusVoteTag)
			beacon := signature.NewThresholdVerifier(encoding.RandomBeaconTag)
			merger := signature.NewCombiner(encodable.ConsensusVoteSigLen, encodable.RandomBeaconSigLen)

			// initialize consensus committee's membership state
			// This committee state is for the HotStuff follower, which follows the MAIN CONSENSUS Committee
			// Note: node.Me.NodeID() is not part of the consensus committee
			committee, err := committees.NewConsensusCommittee(node.State, node.Me.NodeID())
			if err != nil {
				return nil, fmt.Errorf("could not create Committee state for main consensus: %w", err)
			}

			// initialize the verifier for the protocol consensus
			verifier := verification.NewCombinedVerifier(committee, staking, beacon, merger)

			finalized, pending, err := recovery.FindLatest(node.State, node.Storage.Headers)
			if err != nil {
				return nil, fmt.Errorf("could not find latest finalized block and pending blocks to recover consensus follower: %w", err)
			}

			finalizationDistributor = pubsub.NewFinalizationDistributor()
			finalizationDistributor.AddConsumer(ingestEng)

			// creates a consensus follower with ingestEngine as the notifier
			// so that it gets notified upon each new finalized block
			followerCore, err := consensus.NewFollower(node.Logger, committee, node.Storage.Headers, final, verifier,
				finalizationDistributor, node.RootBlock.Header, node.RootQC, finalized, pending)
			if err != nil {
				return nil, fmt.Errorf("could not initialize follower core: %w", err)
			}

			followerEng, err = followereng.New(
				node.Logger,
				node.Network,
				node.Me,
				node.Metrics.Engine,
				node.Metrics.Mempool,
				cleaner,
				node.Storage.Headers,
				node.Storage.Payloads,
				followerState,
				conCache,
				followerCore,
				syncCore,
			)
			if err != nil {
				return nil, fmt.Errorf("could not create follower engine: %w", err)
			}

			return followerEng, nil
		}).
		Component("sync engine", func(builder cmd.NodeBuilder, node *cmd.NodeConfig) (module.ReadyDoneAware, error) {
			sync, err := synceng.New(
				node.Logger,
				node.Metrics.Engine,
				node.Network,
				node.Me,
				node.State,
				node.Storage.Blocks,
				followerEng,
				syncCore,
			)
			if err != nil {
				return nil, fmt.Errorf("could not create synchronization engine: %w", err)
			}

			finalizationDistributor.AddOnBlockFinalizedConsumer(sync.OnFinalizedBlock)

			return sync, nil
		})

	// the ping engine is only needed for the staked access node
	if nodeBuilder.IsStaked() {
		nodeBuilder.Component("ping engine", func(builder cmd.NodeBuilder, node *cmd.NodeConfig) (module.ReadyDoneAware, error) {
			ping, err := pingeng.New(
				node.Logger,
				node.State,
				node.Me,
				pingMetrics,
				pingEnabled,
				node.Middleware,
				nodeInfoFile,
			)
			if err != nil {
				return nil, fmt.Errorf("could not create ping engine: %w", err)
			}
			return ping, nil
		})
	}

	nodeBuilder.Run()
}<|MERGE_RESOLUTION|>--- conflicted
+++ resolved
@@ -80,7 +80,6 @@
 		rpcMetricsEnabled            bool
 	)
 
-<<<<<<< HEAD
 	anb := FlowAccessNode() // use the generic Access Node builder till it is determined if this is a staked AN or an unstaked AN
 
 	anb.PrintBuildVersionDetails()
@@ -91,7 +90,8 @@
 		flags.UintVar(&blockLimit, "block-limit", 1000, "maximum number of result blocks in the memory pool")
 		flags.UintVar(&collectionGRPCPort, "collection-ingress-port", 9000, "the grpc ingress port for all collection nodes")
 		flags.UintVar(&executionGRPCPort, "execution-ingress-port", 9000, "the grpc ingress port for all execution nodes")
-		flags.StringVarP(&rpcConf.GRPCListenAddr, "rpc-addr", "r", "localhost:9000", "the address the gRPC server listens on")
+		flags.StringVarP(&rpcConf.UnsecureGRPCListenAddr, "rpc-addr", "r", "localhost:9000", "the address the unsecured gRPC server listens on")
+		flags.StringVar(&rpcConf.SecureGRPCListenAddr, "secure-rpc-addr", "localhost:9001", "the address the secure gRPC server listens on")
 		flags.StringVarP(&rpcConf.HTTPListenAddr, "http-addr", "h", "localhost:8000", "the address the http proxy server listens on")
 		flags.StringVarP(&rpcConf.CollectionAddr, "static-collection-ingress-addr", "", "", "the address (of the collection node) to send transactions to")
 		flags.StringVarP(&executionNodeAddress, "script-addr", "s", "localhost:9000", "the address (of the execution node) forward the script to")
@@ -129,37 +129,6 @@
 	nodeBuilder.
 		Initialize().
 		Module("mutable follower state", func(builder cmd.NodeBuilder, node *cmd.NodeConfig) error {
-=======
-	cmd.FlowNode(flow.RoleAccess.String()).
-		ExtraFlags(func(flags *pflag.FlagSet) {
-			flags.UintVar(&receiptLimit, "receipt-limit", 1000, "maximum number of execution receipts in the memory pool")
-			flags.UintVar(&collectionLimit, "collection-limit", 1000, "maximum number of collections in the memory pool")
-			flags.UintVar(&blockLimit, "block-limit", 1000, "maximum number of result blocks in the memory pool")
-			flags.UintVar(&collectionGRPCPort, "collection-ingress-port", 9000, "the grpc ingress port for all collection nodes")
-			flags.UintVar(&executionGRPCPort, "execution-ingress-port", 9000, "the grpc ingress port for all execution nodes")
-			flags.StringVarP(&rpcConf.UnsecureGRPCListenAddr, "rpc-addr", "r", "localhost:9000", "the address the unsecured gRPC server listens on")
-			flags.StringVar(&rpcConf.SecureGRPCListenAddr, "secure-rpc-addr", "localhost:9001", "the address the secure gRPC server listens on")
-			flags.StringVarP(&rpcConf.HTTPListenAddr, "http-addr", "h", "localhost:8000", "the address the http proxy server listens on")
-			flags.StringVarP(&rpcConf.CollectionAddr, "static-collection-ingress-addr", "", "", "the address (of the collection node) to send transactions to")
-			flags.StringVarP(&executionNodeAddress, "script-addr", "s", "localhost:9000", "the address (of the execution node) forward the script to")
-			flags.StringVarP(&rpcConf.HistoricalAccessAddrs, "historical-access-addr", "", "", "comma separated rpc addresses for historical access nodes")
-			flags.DurationVar(&rpcConf.CollectionClientTimeout, "collection-client-timeout", 3*time.Second, "grpc client timeout for a collection node")
-			flags.DurationVar(&rpcConf.ExecutionClientTimeout, "execution-client-timeout", 3*time.Second, "grpc client timeout for an execution node")
-			flags.UintVar(&rpcConf.MaxHeightRange, "rpc-max-height-range", backend.DefaultMaxHeightRange, "maximum size for height range requests")
-			flags.StringSliceVar(&rpcConf.PreferredExecutionNodeIDs, "preferred-execution-node-ids", nil, "comma separated list of execution nodes ids to choose from when making an upstream call e.g. b4a4dbdcd443d...,fb386a6a... etc.")
-			flags.StringSliceVar(&rpcConf.FixedExecutionNodeIDs, "fixed-execution-node-ids", nil, "comma separated list of execution nodes ids to choose from when making an upstream call if no matching preferred execution id is found e.g. b4a4dbdcd443d...,fb386a6a... etc.")
-			flags.BoolVar(&logTxTimeToFinalized, "log-tx-time-to-finalized", false, "log transaction time to finalized")
-			flags.BoolVar(&logTxTimeToExecuted, "log-tx-time-to-executed", false, "log transaction time to executed")
-			flags.BoolVar(&logTxTimeToFinalizedExecuted, "log-tx-time-to-finalized-executed", false, "log transaction time to finalized and executed")
-			flags.BoolVar(&pingEnabled, "ping-enabled", false, "whether to enable the ping process that pings all other peers and report the connectivity to metrics")
-			flags.BoolVar(&retryEnabled, "retry-enabled", false, "whether to enable the retry mechanism at the access node level")
-			flags.BoolVar(&rpcMetricsEnabled, "rpc-metrics-enabled", false, "whether to enable the rpc metrics")
-			flags.StringVarP(&nodeInfoFile, "node-info-file", "", "", "full path to a json file which provides more details about nodes when reporting its reachability metrics")
-			flags.StringToIntVar(&apiRatelimits, "api-rate-limits", nil, "per second rate limits for Access API methods e.g. Ping=300,GetTransaction=500 etc.")
-			flags.StringToIntVar(&apiBurstlimits, "api-burst-limits", nil, "burst limits for Access API methods e.g. Ping=100,GetTransaction=100 etc.")
-		}).
-		Module("mutable follower state", func(node *cmd.FlowNodeBuilder) error {
->>>>>>> 20969da4
 			// For now, we only support state implementations from package badger.
 			// If we ever support different implementations, the following can be replaced by a type-aware factory
 			state, ok := node.State.(*badgerState.State)
@@ -253,10 +222,7 @@
 			pingMetrics = metrics.NewPingCollector()
 			return nil
 		}).
-<<<<<<< HEAD
-		Component("RPC engine", func(builder cmd.NodeBuilder, node *cmd.NodeConfig) (module.ReadyDoneAware, error) {
-=======
-		Module("server certificate", func(node *cmd.FlowNodeBuilder) error {
+		Module("server certificate", func(builder cmd.NodeBuilder, node *cmd.NodeConfig) error {
 			// generate the server certificate that will be served by the GRPC server
 			x509Certificate, err := grpcutils.X509Certificate(node.NetworkKey)
 			if err != nil {
@@ -266,9 +232,7 @@
 			rpcConf.TransportCredentials = credentials.NewTLS(tlsConfig)
 			return nil
 		}).
-		Component("RPC engine", func(node *cmd.FlowNodeBuilder) (module.ReadyDoneAware, error) {
-
->>>>>>> 20969da4
+		Component("RPC engine", func(builder cmd.NodeBuilder, node *cmd.NodeConfig) (module.ReadyDoneAware, error) {
 			rpcEng = rpc.New(
 				node.Logger,
 				node.State,
