--- conflicted
+++ resolved
@@ -5,15 +5,8 @@
 	"errors"
 	"fmt"
 
-<<<<<<< HEAD
-	"github.com/libp2p/go-libp2p-core/host"
 	"github.com/libp2p/go-libp2p-core/peer"
 	dht "github.com/libp2p/go-libp2p-kad-dht"
-	pubsub "github.com/libp2p/go-libp2p-pubsub"
-=======
-	"github.com/libp2p/go-libp2p-core/peer"
-	dht "github.com/libp2p/go-libp2p-kad-dht"
->>>>>>> 1c7eea98
 
 	"github.com/onflow/flow-go/cmd"
 	"github.com/onflow/flow-go/crypto"
@@ -33,7 +26,6 @@
 
 type UnstakedAccessNodeBuilder struct {
 	*FlowAccessNodeBuilder
-	peerID peer.ID
 }
 
 func NewUnstakedAccessNodeBuilder(anb *FlowAccessNodeBuilder) *UnstakedAccessNodeBuilder {
@@ -52,58 +44,6 @@
 	if err != nil {
 		return fmt.Errorf("could not load networking public key: %w", err)
 	}
-<<<<<<< HEAD
-
-	anb.peerID, err = peer.IDFromPublicKey(pubKey)
-	if err != nil {
-		return fmt.Errorf("could not get peer ID from public key: %w", err)
-	}
-
-	anb.NodeID, err = p2p.NewUnstakedNetworkIDTranslator().GetFlowID(anb.peerID)
-	if err != nil {
-		return fmt.Errorf("could not get flow node ID: %w", err)
-	}
-
-	anb.NodeConfig.NetworkKey = networkingKey // copy the key to NodeConfig
-	anb.NodeConfig.StakingKey = nil           // no staking key for the unstaked node
-
-	return nil
-}
-
-func (anb *UnstakedAccessNodeBuilder) InitIDProviders() {
-	anb.Module("id providers", func(builder cmd.NodeBuilder, node *cmd.NodeConfig) error {
-		idCache, err := p2p.NewProtocolStateIDCache(node.Logger, node.State, anb.ProtocolEvents)
-		if err != nil {
-			return err
-		}
-
-		anb.IdentityProvider = idCache
-
-		anb.IDTranslator = p2p.NewHierarchicalIDTranslator(idCache, p2p.NewUnstakedNetworkIDTranslator())
-
-		// use the default identifier provider
-		anb.SyncEngineParticipantsProviderFactory = func() id.IdentifierProvider {
-			return id.NewCustomIdentifierProvider(func() flow.IdentifierList {
-				var result flow.IdentifierList
-
-				pids := anb.LibP2PNode.GetPeersForProtocol(p2p.FlowProtocolID(anb.RootBlock.ID()))
-
-				for _, pid := range pids {
-					// exclude own Identifier
-					if pid == anb.peerID {
-						continue
-					}
-
-					if flowID, err := anb.IDTranslator.GetFlowID(pid); err != nil {
-						anb.Logger.Err(err).Str("peer", pid.Pretty()).Msg("failed to translate to Flow ID")
-					} else {
-						result = append(result, flowID)
-					}
-				}
-
-				return result
-			})
-=======
 
 	peerID, err := peer.IDFromPublicKey(pubKey)
 	if err != nil {
@@ -141,7 +81,6 @@
 				anb.Logger.Fatal().Msg("middleware was of unexpected type")
 			}
 			return middleware.IdentifierProvider()
->>>>>>> 1c7eea98
 		}
 
 		return nil
@@ -235,36 +174,7 @@
 
 	resolver := dns.NewResolver(builder.Metrics.Network, dns.WithTTL(builder.BaseConfig.DNSCacheTTL))
 
-<<<<<<< HEAD
-	var pis []peer.AddrInfo
-	for _, b := range builder.bootstrapIdentities {
-		pi, err := p2p.PeerAddressInfo(*b)
-		if err != nil {
-			return nil, fmt.Errorf("could not extract peer address info from bootstrap identity %v: %w", b, err)
-		}
-		pis = append(pis, pi)
-	}
-
-	psOpts := append(p2p.DefaultPubsubOptions(p2p.DefaultMaxPubSubMsgSize),
-		func(_ context.Context, h host.Host) (pubsub.Option, error) {
-			return pubsub.WithSubscriptionFilter(p2p.NewRoleBasedFilter(
-				h.ID(), builder.RootBlock.ID(), builder.IdentityProvider,
-			)), nil
-		},
-		// Note: using the WithDirectPeers option will automatically store these addresses
-		// as permanent addresses in the Peerstore and try to connect to them when the
-		// PubSubRouter starts up
-		p2p.PubSubOptionWrapper(pubsub.WithDirectPeers(pis)),
-	)
-
 	return func(ctx context.Context) (*p2p.Node, error) {
-		streamFactory, err := p2p.LibP2PStreamCompressorFactoryFunc(builder.BaseConfig.LibP2PStreamCompression)
-		if err != nil {
-			return nil, fmt.Errorf("could not convert stream factory: %w", err)
-		}
-=======
-	return func(ctx context.Context) (*p2p.Node, error) {
->>>>>>> 1c7eea98
 		libp2pNode, err := p2p.NewDefaultLibP2PNodeBuilder(nodeID, builder.BaseConfig.BindAddr, networkKey).
 			SetRootBlockID(builder.RootBlock.ID()).
 			SetConnectionManager(connManager).
@@ -273,11 +183,6 @@
 			SetDHTOptions(dhtOptions...).
 			SetLogger(builder.Logger).
 			SetResolver(resolver).
-<<<<<<< HEAD
-			SetPubsubOptions(psOpts...).
-			SetStreamCompressor(streamFactory).
-=======
->>>>>>> 1c7eea98
 			Build(ctx)
 		if err != nil {
 			return nil, err
@@ -327,7 +232,6 @@
 			if err != nil {
 				return err
 			}
-<<<<<<< HEAD
 
 			msgValidators := unstakedNetworkMsgValidators(node.Logger, node.IdentityProvider, unstakedNodeID)
 
@@ -347,27 +251,6 @@
 // enqueueUnstakedNetworkInit enqueues the unstaked network component initialized for the unstaked node
 func (anb *UnstakedAccessNodeBuilder) enqueueUnstakedNetworkInit() {
 
-=======
-
-			msgValidators := unstakedNetworkMsgValidators(node.Logger, node.IdentityProvider, unstakedNodeID)
-
-			anb.initMiddleware(unstakedNodeID, unstakedNetworkMetrics, libP2PFactory, msgValidators...)
-
-			return nil
-		})
-}
-
-// Build enqueues the sync engine and the follower engine for the unstaked access node.
-// Currently, the unstaked AN only runs the follower engine.
-func (anb *UnstakedAccessNodeBuilder) Build() AccessNodeBuilder {
-	anb.FlowAccessNodeBuilder.BuildConsensusFollower()
-	return anb
-}
-
-// enqueueUnstakedNetworkInit enqueues the unstaked network component initialized for the unstaked node
-func (anb *UnstakedAccessNodeBuilder) enqueueUnstakedNetworkInit() {
-
->>>>>>> 1c7eea98
 	anb.Component("unstaked network", func(_ cmd.NodeBuilder, node *cmd.NodeConfig) (module.ReadyDoneAware, error) {
 
 		// Network Metrics
