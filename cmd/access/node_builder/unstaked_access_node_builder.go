package node_builder

import (
	"context"
	"errors"
	"fmt"

	"github.com/libp2p/go-libp2p-core/host"
	"github.com/libp2p/go-libp2p-core/peer"
	"github.com/libp2p/go-libp2p-core/routing"
	dht "github.com/libp2p/go-libp2p-kad-dht"
	pubsub "github.com/libp2p/go-libp2p-pubsub"

	"github.com/onflow/flow-go/cmd"
	"github.com/onflow/flow-go/crypto"
	"github.com/onflow/flow-go/engine"
	"github.com/onflow/flow-go/model/flow"
	"github.com/onflow/flow-go/module"
	"github.com/onflow/flow-go/module/id"
	"github.com/onflow/flow-go/module/local"
	"github.com/onflow/flow-go/network"
	"github.com/onflow/flow-go/network/converter"
	"github.com/onflow/flow-go/network/p2p"
	"github.com/onflow/flow-go/network/p2p/keyutils"
	"github.com/onflow/flow-go/network/p2p/unicast"
	"github.com/onflow/flow-go/state/protocol/events/gadgets"
)

type UnstakedAccessNodeBuilder struct {
	*FlowAccessNodeBuilder
	peerID peer.ID
}

func NewUnstakedAccessNodeBuilder(builder *FlowAccessNodeBuilder) *UnstakedAccessNodeBuilder {
	// the unstaked access node gets a version of the root snapshot file that does not contain any node addresses
	// hence skip all the root snapshot validations that involved an identity address
	builder.SkipNwAddressBasedValidations = true
	return &UnstakedAccessNodeBuilder{
		FlowAccessNodeBuilder: builder,
	}
}

func (builder *UnstakedAccessNodeBuilder) initNodeInfo() error {
	// use the networking key that has been passed in the config
	networkingKey := builder.AccessNodeConfig.NetworkKey
	pubKey, err := keyutils.LibP2PPublicKeyFromFlow(networkingKey.PublicKey())
	if err != nil {
		return fmt.Errorf("could not load networking public key: %w", err)
	}

	builder.peerID, err = peer.IDFromPublicKey(pubKey)
	if err != nil {
		return fmt.Errorf("could not get peer ID from public key: %w", err)
	}

	builder.NodeID, err = p2p.NewUnstakedNetworkIDTranslator().GetFlowID(builder.peerID)
	if err != nil {
		return fmt.Errorf("could not get flow node ID: %w", err)
	}

	builder.NodeConfig.NetworkKey = networkingKey // copy the key to NodeConfig
	builder.NodeConfig.StakingKey = nil           // no staking key for the unstaked node

	return nil
}

func (builder *UnstakedAccessNodeBuilder) InitIDProviders() {
	builder.Module("id providers", func(node *cmd.NodeConfig) error {
		idCache, err := p2p.NewProtocolStateIDCache(node.Logger, node.State, builder.ProtocolEvents)
		if err != nil {
			return err
		}

		builder.IdentityProvider = idCache

		builder.IDTranslator = p2p.NewHierarchicalIDTranslator(idCache, p2p.NewUnstakedNetworkIDTranslator())

		// use the default identifier provider
		builder.SyncEngineParticipantsProviderFactory = func() id.IdentifierProvider {
			return id.NewCustomIdentifierProvider(func() flow.IdentifierList {
				var result flow.IdentifierList

				pids := builder.LibP2PNode.GetPeersForProtocol(unicast.FlowProtocolID(builder.RootBlock.ID()))

				for _, pid := range pids {
					// exclude own Identifier
					if pid == builder.peerID {
						continue
					}

					if flowID, err := builder.IDTranslator.GetFlowID(pid); err != nil {
						builder.Logger.Err(err).Str("peer", pid.Pretty()).Msg("failed to translate to Flow ID")
					} else {
						result = append(result, flowID)
					}
				}

				return result
			})
		}

		return nil
	})
}

func (builder *UnstakedAccessNodeBuilder) Initialize() error {
	if err := builder.deriveBootstrapPeerIdentities(); err != nil {
		return err
	}

	if err := builder.validateParams(); err != nil {
		return err
	}

	if err := builder.initNodeInfo(); err != nil {
		return err
	}

	builder.InitIDProviders()

	builder.enqueueMiddleware()

	builder.enqueueUnstakedNetworkInit()

	builder.enqueueConnectWithStakedAN()

	builder.PreInit(builder.initUnstakedLocal())

	return nil
}

func (builder *UnstakedAccessNodeBuilder) validateParams() error {
	if builder.BaseConfig.BindAddr == cmd.NotSet || builder.BaseConfig.BindAddr == "" {
		return errors.New("bind address not specified")
	}
	if builder.AccessNodeConfig.NetworkKey == nil {
		return errors.New("networking key not provided")
	}
	if len(builder.bootstrapIdentities) > 0 {
		return nil
	}
	if len(builder.bootstrapNodeAddresses) == 0 {
		return errors.New("no bootstrap node address provided")
	}
	if len(builder.bootstrapNodeAddresses) != len(builder.bootstrapNodePublicKeys) {
		return errors.New("number of bootstrap node addresses and public keys should match")
	}
	return nil
}

// initLibP2PFactory creates the LibP2P factory function for the given node ID and network key for the unstaked node.
// The factory function is later passed into the initMiddleware function to eventually instantiate the p2p.LibP2PNode instance
// The LibP2P host is created with the following options:
// 		DHT as client and seeded with the given bootstrap peers
// 		The specified bind address as the listen address
// 		The passed in private key as the libp2p key
//		No connection gater
// 		No connection manager
// 		Default libp2p pubsub options
func (builder *UnstakedAccessNodeBuilder) initLibP2PFactory(networkKey crypto.PrivateKey) p2p.LibP2PFactoryFunc {
<<<<<<< HEAD

	return func(ctx context.Context) (*p2p.Node, error) {
		resolver := dns.NewResolver(builder.Metrics.Network, dns.WithTTL(builder.BaseConfig.DNSCacheTTL))

=======
	return func(ctx context.Context) (*p2p.Node, error) {
>>>>>>> 1985ef76
		var pis []peer.AddrInfo

		for _, b := range builder.bootstrapIdentities {
			pi, err := p2p.PeerAddressInfo(*b)

			if err != nil {
				return nil, fmt.Errorf("could not extract peer address info from bootstrap identity %v: %w", b, err)
			}

			pis = append(pis, pi)
		}

		node, err := p2p.NewNodeBuilder(builder.Logger, builder.BaseConfig.BindAddr, networkKey, builder.SporkID).
<<<<<<< HEAD
			SetBasicResolver(resolver).
			SetSubscriptionFilter(
				p2p.NewRoleBasedFilter(
					0, builder.IdentityProvider,
=======
			SetSubscriptionFilter(
				p2p.NewRoleBasedFilter(
					p2p.UnstakedRole, builder.IdentityProvider,
>>>>>>> 1985ef76
				),
			).
			SetRoutingSystem(func(ctx context.Context, h host.Host) (routing.Routing, error) {
				return p2p.NewDHT(ctx, h, unicast.FlowPublicDHTProtocolID(builder.SporkID),
					p2p.AsServer(false),
					dht.BootstrapPeers(pis...),
				)
			}).
			SetPubSub(pubsub.NewGossipSub).
			Build(ctx)

		if err != nil {
			return nil, err
		}

		builder.LibP2PNode = node

		return builder.LibP2PNode, nil
	}
}

// initUnstakedLocal initializes the unstaked node ID, network key and network address
// Currently, it reads a node-info.priv.json like any other node.
// TODO: read the node ID from the special bootstrap files
func (builder *UnstakedAccessNodeBuilder) initUnstakedLocal() func(node *cmd.NodeConfig) error {
	return func(node *cmd.NodeConfig) error {
		// for an unstaked node, set the identity here explicitly since it will not be found in the protocol state
		self := &flow.Identity{
			NodeID:        node.NodeID,
			NetworkPubKey: node.NetworkKey.PublicKey(),
			StakingPubKey: nil,             // no staking key needed for the unstaked node
			Role:          flow.RoleAccess, // unstaked node can only run as an access node
			Address:       builder.BindAddr,
		}

		var err error
		node.Me, err = local.NewNoKey(self)
		if err != nil {
			return fmt.Errorf("could not initialize local: %w", err)
		}
		return nil
	}
}

// enqueueMiddleware enqueues the creation of the network middleware
// this needs to be done before sync engine participants module
func (builder *UnstakedAccessNodeBuilder) enqueueMiddleware() {
	builder.
		Module("network middleware", func(node *cmd.NodeConfig) error {

			// NodeID for the unstaked node on the unstaked network
			unstakedNodeID := node.NodeID

			// Networking key
			unstakedNetworkKey := node.NetworkKey

<<<<<<< HEAD
			// Network Metrics
			// for now we use the empty metrics NoopCollector till we have defined the new unstaked network metrics
			unstakedNetworkMetrics := metrics.NewNoopCollector()

			libP2PFactory := anb.initLibP2PFactory(unstakedNetworkKey)
=======
			libP2PFactory := builder.initLibP2PFactory(unstakedNetworkKey)
>>>>>>> 1985ef76

			msgValidators := unstakedNetworkMsgValidators(node.Logger, node.IdentityProvider, unstakedNodeID)

			builder.initMiddleware(unstakedNodeID, node.Metrics.Network, libP2PFactory, msgValidators...)

			return nil
		})
}

// Build enqueues the sync engine and the follower engine for the unstaked access node.
// Currently, the unstaked AN only runs the follower engine.
func (builder *UnstakedAccessNodeBuilder) Build() (cmd.Node, error) {
	builder.BuildConsensusFollower()
	return builder.FlowAccessNodeBuilder.Build()
}

// enqueueUnstakedNetworkInit enqueues the unstaked network component initialized for the unstaked node
func (builder *UnstakedAccessNodeBuilder) enqueueUnstakedNetworkInit() {

	builder.Component("unstaked network", func(node *cmd.NodeConfig) (module.ReadyDoneAware, error) {
		// topology is nil since its automatically managed by libp2p
		network, err := builder.initNetwork(builder.Me, builder.Metrics.Network, builder.Middleware, nil)
		if err != nil {
			return nil, err
		}

		builder.Network = converter.NewNetwork(network, engine.SyncCommittee, engine.PublicSyncCommittee)

		builder.Logger.Info().Msgf("network will run on address: %s", builder.BindAddr)

		idEvents := gadgets.NewIdentityDeltas(builder.Middleware.UpdateNodeAddresses)
		builder.ProtocolEvents.AddConsumer(idEvents)

		return builder.Network, nil
	})
}

// enqueueConnectWithStakedAN enqueues the upstream connector component which connects the libp2p host of the unstaked
// AN with the staked AN.
// Currently, there is an issue with LibP2P stopping advertisements of subscribed topics if no peers are connected
// (https://github.com/libp2p/go-libp2p-pubsub/issues/442). This means that an unstaked AN could end up not being
// discovered by other unstaked ANs if it subscribes to a topic before connecting to the staked AN. Hence, the need
// of an explicit connect to the staked AN before the node attempts to subscribe to topics.
func (builder *UnstakedAccessNodeBuilder) enqueueConnectWithStakedAN() {
	builder.Component("upstream connector", func(_ *cmd.NodeConfig) (module.ReadyDoneAware, error) {
		return newUpstreamConnector(builder.bootstrapIdentities, builder.LibP2PNode, builder.Logger), nil
	})
}

// initMiddleware creates the network.Middleware implementation with the libp2p factory function, metrics, peer update
// interval, and validators. The network.Middleware is then passed into the initNetwork function.
func (builder *UnstakedAccessNodeBuilder) initMiddleware(nodeID flow.Identifier,
	networkMetrics module.NetworkMetrics,
	factoryFunc p2p.LibP2PFactoryFunc,
	validators ...network.MessageValidator) network.Middleware {

	builder.Middleware = p2p.NewMiddleware(
		builder.Logger,
		factoryFunc,
		nodeID,
		networkMetrics,
		builder.SporkID,
		p2p.DefaultUnicastTimeout,
		builder.IDTranslator,
		p2p.WithMessageValidators(validators...),
		// no peer manager
		// use default identifier provider
	)

	return builder.Middleware
}<|MERGE_RESOLUTION|>--- conflicted
+++ resolved
@@ -158,14 +158,7 @@
 // 		No connection manager
 // 		Default libp2p pubsub options
 func (builder *UnstakedAccessNodeBuilder) initLibP2PFactory(networkKey crypto.PrivateKey) p2p.LibP2PFactoryFunc {
-<<<<<<< HEAD
-
 	return func(ctx context.Context) (*p2p.Node, error) {
-		resolver := dns.NewResolver(builder.Metrics.Network, dns.WithTTL(builder.BaseConfig.DNSCacheTTL))
-
-=======
-	return func(ctx context.Context) (*p2p.Node, error) {
->>>>>>> 1985ef76
 		var pis []peer.AddrInfo
 
 		for _, b := range builder.bootstrapIdentities {
@@ -179,16 +172,9 @@
 		}
 
 		node, err := p2p.NewNodeBuilder(builder.Logger, builder.BaseConfig.BindAddr, networkKey, builder.SporkID).
-<<<<<<< HEAD
-			SetBasicResolver(resolver).
-			SetSubscriptionFilter(
-				p2p.NewRoleBasedFilter(
-					0, builder.IdentityProvider,
-=======
 			SetSubscriptionFilter(
 				p2p.NewRoleBasedFilter(
 					p2p.UnstakedRole, builder.IdentityProvider,
->>>>>>> 1985ef76
 				),
 			).
 			SetRoutingSystem(func(ctx context.Context, h host.Host) (routing.Routing, error) {
@@ -245,15 +231,7 @@
 			// Networking key
 			unstakedNetworkKey := node.NetworkKey
 
-<<<<<<< HEAD
-			// Network Metrics
-			// for now we use the empty metrics NoopCollector till we have defined the new unstaked network metrics
-			unstakedNetworkMetrics := metrics.NewNoopCollector()
-
-			libP2PFactory := anb.initLibP2PFactory(unstakedNetworkKey)
-=======
 			libP2PFactory := builder.initLibP2PFactory(unstakedNetworkKey)
->>>>>>> 1985ef76
 
 			msgValidators := unstakedNetworkMsgValidators(node.Logger, node.IdentityProvider, unstakedNodeID)
 
