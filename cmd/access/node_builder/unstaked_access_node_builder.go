--- conflicted
+++ resolved
@@ -2,11 +2,8 @@
 
 import (
 	"context"
-<<<<<<< HEAD
-=======
 	"errors"
 	"fmt"
->>>>>>> aa91387f
 
 	"github.com/libp2p/go-libp2p-core/peer"
 	dht "github.com/libp2p/go-libp2p-kad-dht"
