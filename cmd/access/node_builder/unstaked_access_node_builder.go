package node_builder

import (
	"context"
	"fmt"

	"github.com/libp2p/go-libp2p-core/peer"
	dht "github.com/libp2p/go-libp2p-kad-dht"

	"github.com/onflow/flow-go/cmd"
	"github.com/onflow/flow-go/crypto"
	"github.com/onflow/flow-go/engine"
	"github.com/onflow/flow-go/model/flow"
	"github.com/onflow/flow-go/module"
	"github.com/onflow/flow-go/module/id"
	"github.com/onflow/flow-go/module/local"
	"github.com/onflow/flow-go/module/metrics"
	"github.com/onflow/flow-go/network"
	"github.com/onflow/flow-go/network/converter"
	"github.com/onflow/flow-go/network/p2p"
	"github.com/onflow/flow-go/network/p2p/dns"
	"github.com/onflow/flow-go/network/p2p/keyutils"
	"github.com/onflow/flow-go/state/protocol/events/gadgets"
)

type UnstakedAccessNodeBuilder struct {
	*FlowAccessNodeBuilder
}

func NewUnstakedAccessNodeBuilder(anb *FlowAccessNodeBuilder) *UnstakedAccessNodeBuilder {
	// the unstaked access node gets a version of the root snapshot file that does not contain any node addresses
	// hence skip all the root snapshot validations that involved an identity address
	anb.SkipNwAddressBasedValidations = true
	return &UnstakedAccessNodeBuilder{
		FlowAccessNodeBuilder: anb,
	}
}

func (anb *UnstakedAccessNodeBuilder) initNodeInfo() {
	// use the networking key that has been passed in the config
	networkingKey := anb.AccessNodeConfig.NetworkKey
	pubKey, err := keyutils.LibP2PPublicKeyFromFlow(networkingKey.PublicKey())
<<<<<<< HEAD
	anb.MustNot(err)
	peerID, err := peer.IDFromPublicKey(pubKey)
	anb.MustNot(err)
	anb.NodeID, err = p2p.NewUnstakedNetworkIDTranslator().GetFlowID(peerID)
	anb.MustNot(err)
=======
	anb.MustNot(err).Msg("could not load networking public key")
	peerID, err := peer.IDFromPublicKey(pubKey)
	anb.MustNot(err).Msg("could not get peer ID from public key")
	anb.NodeID, err = p2p.NewUnstakedNetworkIDTranslator().GetFlowID(peerID)
	anb.MustNot(err).Msg("could not get flow node ID")
>>>>>>> a7830376
	anb.NodeConfig.NetworkKey = networkingKey // copy the key to NodeConfig
	anb.NodeConfig.StakingKey = nil           // no staking key for the unstaked node
}

func (anb *UnstakedAccessNodeBuilder) InitIDProviders() {
	anb.Module("id providers", func(builder cmd.NodeBuilder, node *cmd.NodeConfig) error {
		idCache, err := p2p.NewProtocolStateIDCache(node.Logger, node.State, anb.ProtocolEvents)
		if err != nil {
			return err
		}

		anb.IdentityProvider = idCache

		anb.IDTranslator = p2p.NewHierarchicalIDTranslator(idCache, p2p.NewUnstakedNetworkIDTranslator())

		// use the default identifier provider
		anb.SyncEngineParticipantsProviderFactory = func() id.IdentifierProvider {

			// use the middleware that should have now been initialized
			middleware, ok := anb.Middleware.(*p2p.Middleware)
			if !ok {
				anb.Logger.Fatal().Msg("middleware was of unexpected type")
			}
			return middleware.IdentifierProvider()
		}

		return nil
	})
}

func (anb *UnstakedAccessNodeBuilder) Initialize() cmd.NodeBuilder {

	ctx, cancel := context.WithCancel(context.Background())
	anb.Cancel = cancel

	anb.deriveBootstrapPeerIdentities()

	anb.validateParams()

	anb.initNodeInfo()

	anb.InitIDProviders()

	anb.enqueueMiddleware(ctx)

	anb.enqueueUnstakedNetworkInit(ctx)

	anb.enqueueConnectWithStakedAN()

	anb.PreInit(anb.initUnstakedLocal())

	return anb
}

// deriveBootstrapPeerIdentities derives the Flow Identity of the bootstrap peers from the parameters.
// These are the identities of the staked and unstaked ANs also acting as the DHT bootstrap server
func (builder *FlowAccessNodeBuilder) deriveBootstrapPeerIdentities() {
	// if bootstrap identities already provided (as part of alternate initialization as a library the skip reading command
	// line params)
	if builder.bootstrapIdentities != nil {
		return
	}
	ids, err := BootstrapIdentities(builder.bootstrapNodeAddresses, builder.bootstrapNodePublicKeys)
<<<<<<< HEAD
	builder.MustNot(err)
=======
	builder.MustNot(err).Msg("failed to derive bootstrap peer identities")
>>>>>>> a7830376
	builder.bootstrapIdentities = ids
}

func (anb *UnstakedAccessNodeBuilder) validateParams() {
	if anb.BaseConfig.BindAddr == cmd.NotSet || anb.BaseConfig.BindAddr == "" {
		anb.Logger.Fatal().Msg("bind address not specified")
	}
	if anb.AccessNodeConfig.NetworkKey == nil {
		anb.Logger.Fatal().Msg("networking key not provided")
	}
	if len(anb.bootstrapIdentities) > 0 {
		return
	}
	if len(anb.bootstrapNodeAddresses) == 0 {
		anb.Logger.Fatal().Msg("no bootstrap node address provided")
	}
	if len(anb.bootstrapNodeAddresses) != len(anb.bootstrapNodePublicKeys) {
		anb.Logger.Fatal().Msg("number of bootstrap node addresses and public keys should match")
	}
}

// initLibP2PFactory creates the LibP2P factory function for the given node ID and network key for the unstaked node.
// The factory function is later passed into the initMiddleware function to eventually instantiate the p2p.LibP2PNode instance
// The LibP2P host is created with the following options:
// 		DHT as client and seeded with the given bootstrap peers
// 		The specified bind address as the listen address
// 		The passed in private key as the libp2p key
//		No connection gater
// 		No connection manager
// 		Default libp2p pubsub options
func (builder *UnstakedAccessNodeBuilder) initLibP2PFactory(ctx context.Context,
	nodeID flow.Identifier,
	networkKey crypto.PrivateKey) (p2p.LibP2PFactoryFunc, error) {

	// the unstaked nodes act as the DHT clients
	dhtOptions := []dht.Option{p2p.AsServer(false)}

	// seed the DHT with the boostrap identities
	bootstrapPeersOpt, err := p2p.WithBootstrapPeers(builder.bootstrapIdentities)
<<<<<<< HEAD
	builder.MustNot(err)
=======
	if err != nil {
		return nil, err
	}
>>>>>>> a7830376
	dhtOptions = append(dhtOptions, bootstrapPeersOpt)

	connManager := p2p.NewConnManager(builder.Logger, builder.Metrics.Network, p2p.TrackUnstakedConnections(builder.IdentityProvider))

	resolver, err := dns.NewResolver(builder.Metrics.Network, dns.WithTTL(builder.BaseConfig.DNSCacheTTL))
	if err != nil {
		return nil, fmt.Errorf("could not create dns resolver: %w", err)
	}

	return func() (*p2p.Node, error) {
		libp2pNode, err := p2p.NewDefaultLibP2PNodeBuilder(nodeID, builder.BaseConfig.BindAddr, networkKey).
			SetRootBlockID(builder.RootBlock.ID().String()).
			SetConnectionManager(connManager).
			// unlike the staked side of the network where currently all the node addresses are known upfront,
			// for the unstaked side of the network, the  nodes need to discover each other using DHT Discovery.
			SetDHTOptions(dhtOptions...).
			SetLogger(builder.Logger).
			SetResolver(resolver).
			Build(ctx)
		if err != nil {
			return nil, err
		}
		builder.LibP2PNode = libp2pNode
		return builder.LibP2PNode, nil
	}, nil
}

// initUnstakedLocal initializes the unstaked node ID, network key and network address
// Currently, it reads a node-info.priv.json like any other node.
// TODO: read the node ID from the special bootstrap files
func (anb *UnstakedAccessNodeBuilder) initUnstakedLocal() func(builder cmd.NodeBuilder, node *cmd.NodeConfig) {
	return func(_ cmd.NodeBuilder, node *cmd.NodeConfig) {
		// for an unstaked node, set the identity here explicitly since it will not be found in the protocol state
		self := &flow.Identity{
			NodeID:        node.NodeID,
			NetworkPubKey: node.NetworkKey.PublicKey(),
			StakingPubKey: nil,             // no staking key needed for the unstaked node
			Role:          flow.RoleAccess, // unstaked node can only run as an access node
			Address:       anb.BindAddr,
		}

		me, err := local.New(self, nil)
		anb.MustNot(err).Msg("could not initialize local")
		node.Me = me
	}
}

// enqueueMiddleware enqueues the creation of the network middleware
// this needs to be done before sync engine participants module
func (anb *UnstakedAccessNodeBuilder) enqueueMiddleware(ctx context.Context) {
	anb.
		Module("network middleware", func(_ cmd.NodeBuilder, node *cmd.NodeConfig) error {

			// NodeID for the unstaked node on the unstaked network
			unstakedNodeID := node.NodeID

			// Networking key
			unstakedNetworkKey := node.NetworkKey

			// Network Metrics
			// for now we use the empty metrics NoopCollector till we have defined the new unstaked network metrics
			unstakedNetworkMetrics := metrics.NewNoopCollector()

			libP2PFactory, err := anb.initLibP2PFactory(ctx, unstakedNodeID, unstakedNetworkKey)
<<<<<<< HEAD
			anb.MustNot(err)
=======
			if err != nil {
				return err
			}
>>>>>>> a7830376

			msgValidators := unstakedNetworkMsgValidators(node.Logger, node.IdentityProvider, unstakedNodeID)

			anb.initMiddleware(unstakedNodeID, unstakedNetworkMetrics, libP2PFactory, msgValidators...)

			return nil
		})
}

// Build enqueues the sync engine and the follower engine for the unstaked access node.
// Currently, the unstaked AN only runs the follower engine.
func (anb *UnstakedAccessNodeBuilder) Build() AccessNodeBuilder {
	anb.FlowAccessNodeBuilder.BuildConsensusFollower()
	return anb
}

// enqueueUnstakedNetworkInit enqueues the unstaked network component initialized for the unstaked node
func (anb *UnstakedAccessNodeBuilder) enqueueUnstakedNetworkInit(ctx context.Context) {

	anb.Component("unstaked network", func(_ cmd.NodeBuilder, node *cmd.NodeConfig) (module.ReadyDoneAware, error) {

		// Network Metrics
		// for now we use the empty metrics NoopCollector till we have defined the new unstaked network metrics
		unstakedNetworkMetrics := metrics.NewNoopCollector()

		// topology is nil since its automatically managed by libp2p
		network, err := anb.initNetwork(anb.Me, unstakedNetworkMetrics, anb.Middleware, nil)
<<<<<<< HEAD
		anb.MustNot(err)
=======
		if err != nil {
			return nil, err
		}
>>>>>>> a7830376

		anb.Network = converter.NewNetwork(network, engine.SyncCommittee, engine.UnstakedSyncCommittee)

		anb.Logger.Info().Msgf("network will run on address: %s", anb.BindAddr)

		idEvents := gadgets.NewIdentityDeltas(anb.Middleware.UpdateNodeAddresses)
		anb.ProtocolEvents.AddConsumer(idEvents)

<<<<<<< HEAD
		return anb.Network, err
=======
		return anb.Network, nil
>>>>>>> a7830376
	})
}

// enqueueConnectWithStakedAN enqueues the upstream connector component which connects the libp2p host of the unstaked
// AN with the staked AN.
// Currently, there is an issue with LibP2P stopping advertisements of subscribed topics if no peers are connected
// (https://github.com/libp2p/go-libp2p-pubsub/issues/442). This means that an unstaked AN could end up not being
// discovered by other unstaked ANs if it subscribes to a topic before connecting to the staked AN. Hence, the need
// of an explicit connect to the staked AN before the node attempts to subscribe to topics.
func (anb *UnstakedAccessNodeBuilder) enqueueConnectWithStakedAN() {
	anb.Component("upstream connector", func(_ cmd.NodeBuilder, _ *cmd.NodeConfig) (module.ReadyDoneAware, error) {
		return newUpstreamConnector(anb.bootstrapIdentities, anb.LibP2PNode, anb.Logger), nil
	})
}

// initMiddleware creates the network.Middleware implementation with the libp2p factory function, metrics, peer update
// interval, and validators. The network.Middleware is then passed into the initNetwork function.
func (anb *UnstakedAccessNodeBuilder) initMiddleware(nodeID flow.Identifier,
	networkMetrics module.NetworkMetrics,
	factoryFunc p2p.LibP2PFactoryFunc,
	validators ...network.MessageValidator) network.Middleware {

	anb.Middleware = p2p.NewMiddleware(
		anb.Logger,
		factoryFunc,
		nodeID,
		networkMetrics,
		anb.RootBlock.ID().String(),
		p2p.DefaultUnicastTimeout,
		false, // no connection gating for the unstaked nodes
		anb.IDTranslator,
		p2p.WithMessageValidators(validators...),
		// no peer manager
		// use default identifier provider
	)

	return anb.Middleware
}<|MERGE_RESOLUTION|>--- conflicted
+++ resolved
@@ -40,19 +40,11 @@
 	// use the networking key that has been passed in the config
 	networkingKey := anb.AccessNodeConfig.NetworkKey
 	pubKey, err := keyutils.LibP2PPublicKeyFromFlow(networkingKey.PublicKey())
-<<<<<<< HEAD
-	anb.MustNot(err)
-	peerID, err := peer.IDFromPublicKey(pubKey)
-	anb.MustNot(err)
-	anb.NodeID, err = p2p.NewUnstakedNetworkIDTranslator().GetFlowID(peerID)
-	anb.MustNot(err)
-=======
 	anb.MustNot(err).Msg("could not load networking public key")
 	peerID, err := peer.IDFromPublicKey(pubKey)
 	anb.MustNot(err).Msg("could not get peer ID from public key")
 	anb.NodeID, err = p2p.NewUnstakedNetworkIDTranslator().GetFlowID(peerID)
 	anb.MustNot(err).Msg("could not get flow node ID")
->>>>>>> a7830376
 	anb.NodeConfig.NetworkKey = networkingKey // copy the key to NodeConfig
 	anb.NodeConfig.StakingKey = nil           // no staking key for the unstaked node
 }
@@ -116,11 +108,7 @@
 		return
 	}
 	ids, err := BootstrapIdentities(builder.bootstrapNodeAddresses, builder.bootstrapNodePublicKeys)
-<<<<<<< HEAD
-	builder.MustNot(err)
-=======
 	builder.MustNot(err).Msg("failed to derive bootstrap peer identities")
->>>>>>> a7830376
 	builder.bootstrapIdentities = ids
 }
 
@@ -160,13 +148,9 @@
 
 	// seed the DHT with the boostrap identities
 	bootstrapPeersOpt, err := p2p.WithBootstrapPeers(builder.bootstrapIdentities)
-<<<<<<< HEAD
-	builder.MustNot(err)
-=======
 	if err != nil {
 		return nil, err
 	}
->>>>>>> a7830376
 	dhtOptions = append(dhtOptions, bootstrapPeersOpt)
 
 	connManager := p2p.NewConnManager(builder.Logger, builder.Metrics.Network, p2p.TrackUnstakedConnections(builder.IdentityProvider))
@@ -231,13 +215,9 @@
 			unstakedNetworkMetrics := metrics.NewNoopCollector()
 
 			libP2PFactory, err := anb.initLibP2PFactory(ctx, unstakedNodeID, unstakedNetworkKey)
-<<<<<<< HEAD
-			anb.MustNot(err)
-=======
 			if err != nil {
 				return err
 			}
->>>>>>> a7830376
 
 			msgValidators := unstakedNetworkMsgValidators(node.Logger, node.IdentityProvider, unstakedNodeID)
 
@@ -265,13 +245,9 @@
 
 		// topology is nil since its automatically managed by libp2p
 		network, err := anb.initNetwork(anb.Me, unstakedNetworkMetrics, anb.Middleware, nil)
-<<<<<<< HEAD
-		anb.MustNot(err)
-=======
 		if err != nil {
 			return nil, err
 		}
->>>>>>> a7830376
 
 		anb.Network = converter.NewNetwork(network, engine.SyncCommittee, engine.UnstakedSyncCommittee)
 
@@ -280,11 +256,7 @@
 		idEvents := gadgets.NewIdentityDeltas(anb.Middleware.UpdateNodeAddresses)
 		anb.ProtocolEvents.AddConsumer(idEvents)
 
-<<<<<<< HEAD
-		return anb.Network, err
-=======
 		return anb.Network, nil
->>>>>>> a7830376
 	})
 }
 
