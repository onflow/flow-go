--- conflicted
+++ resolved
@@ -182,10 +182,6 @@
 	storeTxResultErrorMessages           bool
 	stopControlEnabled                   bool
 	registerDBPruneThreshold             uint64
-<<<<<<< HEAD
-	scheduledTransactionsEnabled         bool
-=======
->>>>>>> 097f5214
 }
 
 type PublicNetworkConfig struct {
@@ -293,10 +289,6 @@
 		storeTxResultErrorMessages:           false,
 		stopControlEnabled:                   false,
 		registerDBPruneThreshold:             0,
-<<<<<<< HEAD
-		scheduledTransactionsEnabled:         fvm.DefaultScheduledTransactionsEnabled,
-=======
->>>>>>> 097f5214
 	}
 }
 
@@ -1329,13 +1321,6 @@
 			"stop-control-enabled",
 			defaultConfig.stopControlEnabled,
 			"whether to enable the stop control feature. Default value is false")
-<<<<<<< HEAD
-		flags.BoolVar(&builder.scheduledTransactionsEnabled,
-			"scheduled-transactions-enabled",
-			defaultConfig.scheduledTransactionsEnabled,
-			"whether to include scheduled transactions in system collections.")
-=======
->>>>>>> 097f5214
 		// ExecutionDataRequester config
 		flags.BoolVar(&builder.executionDataSyncEnabled,
 			"execution-data-sync-enabled",
@@ -2163,18 +2148,6 @@
 					builder.stateStreamConf.ResponseLimit,
 					builder.stateStreamConf.ClientSendBufferSize,
 				),
-<<<<<<< HEAD
-				EventsIndex:                  notNil(builder.EventsIndex),
-				TxResultQueryMode:            txResultQueryMode,
-				TxResultsIndex:               notNil(builder.TxResultsIndex),
-				LastFullBlockHeight:          lastFullBlockHeight,
-				IndexReporter:                indexReporter,
-				VersionControl:               notNil(builder.VersionControl),
-				ExecNodeIdentitiesProvider:   notNil(builder.ExecNodeIdentitiesProvider),
-				TxErrorMessageProvider:       notNil(builder.txResultErrorMessageProvider),
-				MaxScriptAndArgumentSize:     config.BackendConfig.AccessConfig.MaxRequestMsgSize,
-				ScheduledTransactionsEnabled: builder.scheduledTransactionsEnabled,
-=======
 				EventsIndex:                notNil(builder.EventsIndex),
 				TxResultQueryMode:          txResultQueryMode,
 				TxResultsIndex:             notNil(builder.TxResultsIndex),
@@ -2184,7 +2157,6 @@
 				ExecNodeIdentitiesProvider: notNil(builder.ExecNodeIdentitiesProvider),
 				TxErrorMessageProvider:     notNil(builder.txResultErrorMessageProvider),
 				MaxScriptAndArgumentSize:   config.BackendConfig.AccessConfig.MaxRequestMsgSize,
->>>>>>> 097f5214
 			})
 			if err != nil {
 				return nil, fmt.Errorf("could not initialize backend: %w", err)
