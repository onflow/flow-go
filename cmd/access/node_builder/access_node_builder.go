--- conflicted
+++ resolved
@@ -336,12 +336,8 @@
 	ExecutionDataCache           *execdatacache.ExecutionDataCache
 	ExecutionIndexer             *indexer.Indexer
 	ExecutionIndexerCore         *indexer.IndexerCore
-<<<<<<< HEAD
 	CollectionIndexer            *collections.Indexer
 	CollectionSyncer             *collections.Syncer
-	ScriptExecutor               *backend.ScriptExecutor
-=======
->>>>>>> 3cef577f
 	RegistersAsyncStore          *execution.RegistersAsyncStore
 	Reporter                     *index.Reporter
 	EventsIndex                  *index.EventsIndex
@@ -684,13 +680,8 @@
 				builder.transactions,
 				builder.lightTransactionResults,
 				builder.transactionResultErrorMessages,
-<<<<<<< HEAD
-				nil,
+				builder.RegistersAsyncStore,
 				notNil(builder.ExecutionDataCache),
-=======
-				builder.RegistersAsyncStore,
-				notNil(executionDataStoreCache),
->>>>>>> 3cef577f
 			)
 			builder.executionStateCache = execution_state.NewExecutionStateCacheMock(snapshot)
 
@@ -1007,16 +998,9 @@
 				// execution state worker uses a jobqueue to process new execution data and indexes it by using the indexer.
 				builder.ExecutionIndexer, err = indexer.NewIndexer(
 					builder.Logger,
-<<<<<<< HEAD
-					registers.FirstHeight(),
-					registers,
+					builder.Storage.RegisterIndex,
 					builder.ExecutionIndexerCore,
 					notNil(builder.ExecutionDataCache),
-=======
-					builder.Storage.RegisterIndex,
-					indexerCore,
-					executionDataStoreCache,
->>>>>>> 3cef577f
 					builder.ExecutionDataRequester.HighestConsecutiveHeight,
 					indexedBlockHeight,
 				)
@@ -1754,13 +1738,12 @@
 		builder.lightTransactionResults = store.NewLightTransactionResults(node.Metrics.Cache, node.ProtocolDB, bstorage.DefaultCacheSize)
 		return nil
 	})
-<<<<<<< HEAD
+	builder.Module("async register storage", func(node *cmd.NodeConfig) error {
+		builder.RegistersAsyncStore = execution.NewRegistersAsyncStore()
+		return nil
+	})
 	builder.Module("scheduled transactions storage", func(node *cmd.NodeConfig) error {
 		builder.scheduledTransactions = store.NewScheduledTransactions(node.Metrics.Cache, node.ProtocolDB, bstorage.DefaultCacheSize)
-=======
-	builder.Module("async register storage", func(node *cmd.NodeConfig) error {
-		builder.RegistersAsyncStore = execution.NewRegistersAsyncStore()
->>>>>>> 3cef577f
 		return nil
 	})
 
@@ -2230,11 +2213,8 @@
 				ExecutionResults:      node.Storage.Results,
 				Seals:                 node.Storage.Seals,
 				TxResultErrorMessages: builder.transactionResultErrorMessages, // might be nil
-<<<<<<< HEAD
 				ScheduledTransactions: builder.scheduledTransactions,          // might be nil
-=======
 				RegistersAsyncStore:   builder.RegistersAsyncStore,
->>>>>>> 3cef577f
 				ChainID:               node.RootChainID,
 				AccessMetrics:         notNil(builder.AccessMetrics),
 				ConnFactory:           connFactory,
