--- conflicted
+++ resolved
@@ -1797,17 +1797,27 @@
 			return fmt.Errorf("failed to convert node id string to Flow Identifier for fixed EN map: %w", err)
 		}
 
+		requiredENIdentifiers, err := flow.IdentifierListFromHex(builder.executionResultRequiredExecutors)
+		if err != nil {
+			return fmt.Errorf("failed to convert node id string to Flow Identifier for required EN list: %w", err)
+		}
+
 		execNodeSelector := execution_result.NewExecutionNodeSelector(
 			preferredENIdentifiers,
 			fixedENIdentifiers,
 		)
+
+		operatorCriteria := optimistic_sync.Criteria{
+			AgreeingExecutorsCount: builder.executionResultAgreeingExecutorsCount,
+			RequiredExecutors:      requiredENIdentifiers,
+		}
 
 		builder.executionResultInfoProvider = execution_result.NewExecutionResultInfoProvider(
 			node.Logger,
 			node.State,
 			node.Storage.Receipts,
 			execNodeSelector,
-			optimistic_sync.DefaultCriteria,
+			operatorCriteria,
 		)
 
 		return nil
@@ -2188,15 +2198,6 @@
 				return nil, fmt.Errorf("failed to convert node id string to Flow Identifier for fixed EN list: %w", err)
 			}
 
-			requiredENIdentifiers, err := flow.IdentifierListFromHex(builder.executionResultRequiredExecutors)
-			if err != nil {
-				return nil, fmt.Errorf("failed to convert node id string to Flow Identifier for required EN list: %w", err)
-			}
-			operatorCriteria := optimistic_sync.Criteria{
-				AgreeingExecutorsCount: builder.executionResultAgreeingExecutorsCount,
-				RequiredExecutors:      requiredENIdentifiers,
-			}
-
 			builder.ExecNodeIdentitiesProvider = commonrpc.NewExecutionNodeIdentitiesProvider(
 				node.Logger,
 				node.State,
@@ -2215,33 +2216,6 @@
 				notNil(builder.ExecNodeIdentitiesProvider),
 			)
 
-<<<<<<< HEAD
-=======
-			execNodeSelector := execution_result.NewExecutionNodeSelector(
-				preferredENIdentifiers,
-				fixedENIdentifiers,
-			)
-
-			execResultInfoProvider := execution_result.NewExecutionResultInfoProvider(
-				node.Logger,
-				node.State,
-				node.Storage.Receipts,
-				execNodeSelector,
-				operatorCriteria,
-			)
-
-			// TODO: use real objects instead of mocks once they're implemented
-			snapshot := osyncsnapshot.NewSnapshotMock(
-				builder.events,
-				builder.collections,
-				builder.transactions,
-				builder.lightTransactionResults,
-				builder.transactionResultErrorMessages,
-				nil,
-			)
-			execStateCache := execution_state.NewExecutionStateCacheMock(snapshot)
-
->>>>>>> a0145af3
 			builder.nodeBackend, err = backend.New(backend.Params{
 				State:                 node.State,
 				CollectionRPC:         builder.CollectionRPC, // might be nil
@@ -2282,14 +2256,8 @@
 				VersionControl:              notNil(builder.VersionControl),
 				ExecNodeIdentitiesProvider:  notNil(builder.ExecNodeIdentitiesProvider),
 				TxErrorMessageProvider:      notNil(builder.txResultErrorMessageProvider),
-<<<<<<< HEAD
 				ExecutionResultInfoProvider: notNil(builder.executionResultInfoProvider),
 				ExecutionStateCache:         builder.executionStateCache, // might be nil
-				OperatorCriteria:            optimistic_sync.DefaultCriteria,
-=======
-				ExecutionResultInfoProvider: execResultInfoProvider,
-				ExecutionStateCache:         execStateCache,
->>>>>>> a0145af3
 				MaxScriptAndArgumentSize:    config.BackendConfig.AccessConfig.MaxRequestMsgSize,
 				ScheduledCallbacksEnabled:   builder.scheduledCallbacksEnabled,
 			})
