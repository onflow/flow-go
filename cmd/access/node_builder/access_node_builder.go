package node_builder

import (
	"context"
	"errors"
	"fmt"
	"math"
	"os"
	"path"
	"path/filepath"
	"strings"
	"time"

	badger "github.com/ipfs/go-ds-badger2"
	"github.com/libp2p/go-libp2p/core/host"
	"github.com/libp2p/go-libp2p/core/routing"
	"github.com/onflow/crypto"
	"github.com/onflow/flow/protobuf/go/flow/access"
	"github.com/onflow/go-bitswap"
	"github.com/rs/zerolog"
	"github.com/spf13/pflag"
	"google.golang.org/grpc"
	"google.golang.org/grpc/credentials"
	"google.golang.org/grpc/credentials/insecure"

	"github.com/onflow/flow-go/admin/commands"
	stateSyncCommands "github.com/onflow/flow-go/admin/commands/state_synchronization"
	storageCommands "github.com/onflow/flow-go/admin/commands/storage"
	"github.com/onflow/flow-go/cmd"
	"github.com/onflow/flow-go/consensus"
	"github.com/onflow/flow-go/consensus/hotstuff"
	"github.com/onflow/flow-go/consensus/hotstuff/committees"
	"github.com/onflow/flow-go/consensus/hotstuff/notifications"
	consensuspubsub "github.com/onflow/flow-go/consensus/hotstuff/notifications/pubsub"
	"github.com/onflow/flow-go/consensus/hotstuff/signature"
	hotstuffvalidator "github.com/onflow/flow-go/consensus/hotstuff/validator"
	"github.com/onflow/flow-go/consensus/hotstuff/verification"
	recovery "github.com/onflow/flow-go/consensus/recovery/protocol"
	"github.com/onflow/flow-go/engine"
	"github.com/onflow/flow-go/engine/access/ingestion"
	pingeng "github.com/onflow/flow-go/engine/access/ping"
	"github.com/onflow/flow-go/engine/access/rest"
	"github.com/onflow/flow-go/engine/access/rest/routes"
	"github.com/onflow/flow-go/engine/access/rpc"
	"github.com/onflow/flow-go/engine/access/rpc/backend"
	rpcConnection "github.com/onflow/flow-go/engine/access/rpc/connection"
	"github.com/onflow/flow-go/engine/access/state_stream"
	statestreambackend "github.com/onflow/flow-go/engine/access/state_stream/backend"
	"github.com/onflow/flow-go/engine/access/subscription"
	followereng "github.com/onflow/flow-go/engine/common/follower"
	"github.com/onflow/flow-go/engine/common/requester"
	synceng "github.com/onflow/flow-go/engine/common/synchronization"
	"github.com/onflow/flow-go/engine/execution/computation/query"
	"github.com/onflow/flow-go/ledger"
	"github.com/onflow/flow-go/ledger/complete/wal"
	"github.com/onflow/flow-go/model/bootstrap"
	"github.com/onflow/flow-go/model/flow"
	"github.com/onflow/flow-go/model/flow/filter"
	"github.com/onflow/flow-go/module"
	"github.com/onflow/flow-go/module/blobs"
	"github.com/onflow/flow-go/module/chainsync"
	"github.com/onflow/flow-go/module/execution"
	"github.com/onflow/flow-go/module/executiondatasync/execution_data"
	execdatacache "github.com/onflow/flow-go/module/executiondatasync/execution_data/cache"
	finalizer "github.com/onflow/flow-go/module/finalizer/consensus"
	"github.com/onflow/flow-go/module/grpcserver"
	"github.com/onflow/flow-go/module/id"
	"github.com/onflow/flow-go/module/mempool/herocache"
	"github.com/onflow/flow-go/module/mempool/stdmap"
	"github.com/onflow/flow-go/module/metrics"
	"github.com/onflow/flow-go/module/metrics/unstaked"
	"github.com/onflow/flow-go/module/state_synchronization"
	"github.com/onflow/flow-go/module/state_synchronization/indexer"
	edrequester "github.com/onflow/flow-go/module/state_synchronization/requester"
	"github.com/onflow/flow-go/network"
	alspmgr "github.com/onflow/flow-go/network/alsp/manager"
	netcache "github.com/onflow/flow-go/network/cache"
	"github.com/onflow/flow-go/network/channels"
	cborcodec "github.com/onflow/flow-go/network/codec/cbor"
	"github.com/onflow/flow-go/network/p2p"
	"github.com/onflow/flow-go/network/p2p/blob"
	p2pbuilder "github.com/onflow/flow-go/network/p2p/builder"
	p2pbuilderconfig "github.com/onflow/flow-go/network/p2p/builder/config"
	"github.com/onflow/flow-go/network/p2p/cache"
	"github.com/onflow/flow-go/network/p2p/conduit"
	"github.com/onflow/flow-go/network/p2p/connection"
	"github.com/onflow/flow-go/network/p2p/dht"
	networkingsubscription "github.com/onflow/flow-go/network/p2p/subscription"
	"github.com/onflow/flow-go/network/p2p/translator"
	"github.com/onflow/flow-go/network/p2p/unicast/protocols"
	relaynet "github.com/onflow/flow-go/network/relay"
	"github.com/onflow/flow-go/network/slashing"
	"github.com/onflow/flow-go/network/topology"
	"github.com/onflow/flow-go/network/underlay"
	"github.com/onflow/flow-go/network/validator"
	"github.com/onflow/flow-go/state/protocol"
	badgerState "github.com/onflow/flow-go/state/protocol/badger"
	"github.com/onflow/flow-go/state/protocol/blocktimer"
	"github.com/onflow/flow-go/storage"
	bstorage "github.com/onflow/flow-go/storage/badger"
	pStorage "github.com/onflow/flow-go/storage/pebble"
	"github.com/onflow/flow-go/utils/grpcutils"
)

// AccessNodeBuilder extends cmd.NodeBuilder and declares additional functions needed to bootstrap an Access node.
// The private network allows the staked nodes to communicate among themselves, while the public network allows the
// Observers and an Access node to communicate.
//
//                                 public network                           private network
//  +------------------------+
//  | Observer             1 |<--------------------------|
//  +------------------------+                           v
//  +------------------------+                         +--------------------+                 +------------------------+
//  | Observer             2 |<----------------------->| Staked Access Node |<--------------->| All other staked Nodes |
//  +------------------------+                         +--------------------+                 +------------------------+
//  +------------------------+                           ^
//  | Observer             3 |<--------------------------|
//  +------------------------+

// AccessNodeConfig defines all the user defined parameters required to bootstrap an access node
// For a node running as a standalone process, the config fields will be populated from the command line params,
// while for a node running as a library, the config fields are expected to be initialized by the caller.
type AccessNodeConfig struct {
<<<<<<< HEAD
	supportsObserver             bool // True if this is an Access node that supports observers and consensus follower engines
	collectionGRPCPort           uint
	executionGRPCPort            uint
	pingEnabled                  bool
	nodeInfoFile                 string
	apiRatelimits                map[string]int
	apiBurstlimits               map[string]int
	rpcConf                      rpc.Config
	stateStreamConf              statestreambackend.Config
	stateStreamFilterConf        map[string]int
	ExecutionNodeAddress         string // deprecated
	HistoricalAccessRPCs         []access.AccessAPIClient
	logTxTimeToFinalized         bool
	logTxTimeToExecuted          bool
	logTxTimeToFinalizedExecuted bool
	retryEnabled                 bool
	rpcMetricsEnabled            bool
	executionDataSyncEnabled     bool
	executionDataDir             string
	executionDataStartHeight     uint64
	executionDataConfig          edrequester.ExecutionDataConfig
	PublicNetworkConfig          PublicNetworkConfig
	TxResultCacheSize            uint
	TxErrorMessagesCacheSize     uint
	executionDataIndexingEnabled bool
	registersDBPath              string
	checkpointFile               string
	scriptExecutorConfig         query.QueryConfig
	broadcaster                  *engine.Broadcaster
	scriptExecMinBlock           uint64
	scriptExecMaxBlock           uint64
=======
	supportsObserver                  bool // True if this is an Access node that supports observers and consensus follower engines
	collectionGRPCPort                uint
	executionGRPCPort                 uint
	pingEnabled                       bool
	nodeInfoFile                      string
	apiRatelimits                     map[string]int
	apiBurstlimits                    map[string]int
	rpcConf                           rpc.Config
	stateStreamConf                   statestreambackend.Config
	stateStreamFilterConf             map[string]int
	ExecutionNodeAddress              string // deprecated
	HistoricalAccessRPCs              []access.AccessAPIClient
	logTxTimeToFinalized              bool
	logTxTimeToExecuted               bool
	logTxTimeToFinalizedExecuted      bool
	retryEnabled                      bool
	rpcMetricsEnabled                 bool
	executionDataSyncEnabled          bool
	publicNetworkExecutionDataEnabled bool
	executionDataDir                  string
	executionDataStartHeight          uint64
	executionDataConfig               edrequester.ExecutionDataConfig
	PublicNetworkConfig               PublicNetworkConfig
	TxResultCacheSize                 uint
	TxErrorMessagesCacheSize          uint
	executionDataIndexingEnabled      bool
	registersDBPath                   string
	checkpointFile                    string
	scriptExecutorConfig              query.QueryConfig
	scriptExecMinBlock                uint64
	scriptExecMaxBlock                uint64
>>>>>>> 51202b7a
}

type PublicNetworkConfig struct {
	// NetworkKey crypto.PublicKey // TODO: do we need a different key for the public network?
	BindAddress string
	Network     network.EngineRegistry
	Metrics     module.NetworkMetrics
}

// DefaultAccessNodeConfig defines all the default values for the AccessNodeConfig
func DefaultAccessNodeConfig() *AccessNodeConfig {
	homedir, _ := os.UserHomeDir()
	return &AccessNodeConfig{
		supportsObserver:   false,
		collectionGRPCPort: 9000,
		executionGRPCPort:  9000,
		rpcConf: rpc.Config{
			UnsecureGRPCListenAddr: "0.0.0.0:9000",
			SecureGRPCListenAddr:   "0.0.0.0:9001",
			HTTPListenAddr:         "0.0.0.0:8000",
			CollectionAddr:         "",
			HistoricalAccessAddrs:  "",
			BackendConfig: backend.Config{
				CollectionClientTimeout:   3 * time.Second,
				ExecutionClientTimeout:    3 * time.Second,
				ConnectionPoolSize:        backend.DefaultConnectionPoolSize,
				MaxHeightRange:            backend.DefaultMaxHeightRange,
				PreferredExecutionNodeIDs: nil,
				FixedExecutionNodeIDs:     nil,
				CircuitBreakerConfig: rpcConnection.CircuitBreakerConfig{
					Enabled:        false,
					RestoreTimeout: 60 * time.Second,
					MaxFailures:    5,
					MaxRequests:    1,
				},
				ScriptExecutionMode: backend.IndexQueryModeExecutionNodesOnly.String(), // default to ENs only for now
				EventQueryMode:      backend.IndexQueryModeExecutionNodesOnly.String(), // default to ENs only for now
			},
			RestConfig: rest.Config{
				ListenAddress: "",
				WriteTimeout:  rest.DefaultWriteTimeout,
				ReadTimeout:   rest.DefaultReadTimeout,
				IdleTimeout:   rest.DefaultIdleTimeout,
			},
			MaxMsgSize:     grpcutils.DefaultMaxMsgSize,
			CompressorName: grpcutils.NoCompressor,
		},
		stateStreamConf: statestreambackend.Config{
			MaxExecutionDataMsgSize: grpcutils.DefaultMaxMsgSize,
			ExecutionDataCacheSize:  subscription.DefaultCacheSize,
			ClientSendTimeout:       subscription.DefaultSendTimeout,
			ClientSendBufferSize:    subscription.DefaultSendBufferSize,
			MaxGlobalStreams:        subscription.DefaultMaxGlobalStreams,
			EventFilterConfig:       state_stream.DefaultEventFilterConfig,
			RegisterIDsRequestLimit: state_stream.DefaultRegisterIDsRequestLimit,
			ResponseLimit:           subscription.DefaultResponseLimit,
			HeartbeatInterval:       subscription.DefaultHeartbeatInterval,
		},
		stateStreamFilterConf:        nil,
		ExecutionNodeAddress:         "localhost:9000",
		logTxTimeToFinalized:         false,
		logTxTimeToExecuted:          false,
		logTxTimeToFinalizedExecuted: false,
		pingEnabled:                  false,
		retryEnabled:                 false,
		rpcMetricsEnabled:            false,
		nodeInfoFile:                 "",
		apiRatelimits:                nil,
		apiBurstlimits:               nil,
		TxResultCacheSize:            0,
		TxErrorMessagesCacheSize:     1000,
		PublicNetworkConfig: PublicNetworkConfig{
			BindAddress: cmd.NotSet,
			Metrics:     metrics.NewNoopCollector(),
		},
		executionDataSyncEnabled:          true,
		publicNetworkExecutionDataEnabled: false,
		executionDataDir:                  filepath.Join(homedir, ".flow", "execution_data"),
		executionDataStartHeight:          0,
		executionDataConfig: edrequester.ExecutionDataConfig{
			InitialBlockHeight: 0,
			MaxSearchAhead:     edrequester.DefaultMaxSearchAhead,
			FetchTimeout:       edrequester.DefaultFetchTimeout,
			MaxFetchTimeout:    edrequester.DefaultMaxFetchTimeout,
			RetryDelay:         edrequester.DefaultRetryDelay,
			MaxRetryDelay:      edrequester.DefaultMaxRetryDelay,
		},
		executionDataIndexingEnabled: false,
		registersDBPath:              filepath.Join(homedir, ".flow", "execution_state"),
		checkpointFile:               cmd.NotSet,
		scriptExecutorConfig:         query.NewDefaultConfig(),
		broadcaster:                  nil,
		scriptExecMinBlock:           0,
		scriptExecMaxBlock:           math.MaxUint64,
	}
}

// FlowAccessNodeBuilder provides the common functionality needed to bootstrap a Flow access node
// It is composed of the FlowNodeBuilder, the AccessNodeConfig and contains all the components and modules needed for the
// access nodes
type FlowAccessNodeBuilder struct {
	*cmd.FlowNodeBuilder
	*AccessNodeConfig

	// components
	FollowerState              protocol.FollowerState
	SyncCore                   *chainsync.Core
	RpcEng                     *rpc.Engine
	FollowerDistributor        *consensuspubsub.FollowerDistributor
	CollectionRPC              access.AccessAPIClient
	TransactionTimings         *stdmap.TransactionTimings
	CollectionsToMarkFinalized *stdmap.Times
	CollectionsToMarkExecuted  *stdmap.Times
	BlocksToMarkExecuted       *stdmap.Times
	TransactionMetrics         *metrics.TransactionCollector
	RestMetrics                *metrics.RestCollector
	AccessMetrics              module.AccessMetrics
	PingMetrics                module.PingMetrics
	Committee                  hotstuff.DynamicCommittee
	Finalized                  *flow.Header // latest finalized block that the node knows of at startup time
	Pending                    []*flow.Header
	FollowerCore               module.HotStuffFollower
	Validator                  hotstuff.Validator
	ExecutionDataDownloader    execution_data.Downloader
	PublicBlobService          network.BlobService
	ExecutionDataRequester     state_synchronization.ExecutionDataRequester
	ExecutionDataStore         execution_data.ExecutionDataStore
	ExecutionDataCache         *execdatacache.ExecutionDataCache
	ExecutionIndexer           *indexer.Indexer
	ExecutionIndexerCore       *indexer.IndexerCore
	ScriptExecutor             *backend.ScriptExecutor
	RegistersAsyncStore        *execution.RegistersAsyncStore
	EventsIndex                *backend.EventsIndex
	IndexerDependencies        *cmd.DependencyList

	// The sync engine participants provider is the libp2p peer store for the access node
	// which is not available until after the network has started.
	// Hence, a factory function that needs to be called just before creating the sync engine
	SyncEngineParticipantsProviderFactory func() module.IdentifierProvider

	// engines
	IngestEng      *ingestion.Engine
	RequestEng     *requester.Engine
	FollowerEng    *followereng.ComplianceEngine
	SyncEng        *synceng.Engine
	StateStreamEng *statestreambackend.Engine

	// grpc servers
	secureGrpcServer      *grpcserver.GrpcServer
	unsecureGrpcServer    *grpcserver.GrpcServer
	stateStreamGrpcServer *grpcserver.GrpcServer

	stateStreamBackend *statestreambackend.StateStreamBackend
}

func (builder *FlowAccessNodeBuilder) buildFollowerState() *FlowAccessNodeBuilder {
	builder.Module("mutable follower state", func(node *cmd.NodeConfig) error {
		// For now, we only support state implementations from package badger.
		// If we ever support different implementations, the following can be replaced by a type-aware factory
		state, ok := node.State.(*badgerState.State)
		if !ok {
			return fmt.Errorf("only implementations of type badger.State are currently supported but read-only state has type %T", node.State)
		}

		followerState, err := badgerState.NewFollowerState(
			node.Logger,
			node.Tracer,
			node.ProtocolEvents,
			state,
			node.Storage.Index,
			node.Storage.Payloads,
			blocktimer.DefaultBlockTimer,
		)
		builder.FollowerState = followerState

		return err
	})

	return builder
}

func (builder *FlowAccessNodeBuilder) buildSyncCore() *FlowAccessNodeBuilder {
	builder.Module("sync core", func(node *cmd.NodeConfig) error {
		syncCore, err := chainsync.New(node.Logger, node.SyncCoreConfig, metrics.NewChainSyncCollector(node.RootChainID), node.RootChainID)
		builder.SyncCore = syncCore

		return err
	})

	return builder
}

func (builder *FlowAccessNodeBuilder) buildCommittee() *FlowAccessNodeBuilder {
	builder.Component("committee", func(node *cmd.NodeConfig) (module.ReadyDoneAware, error) {
		// initialize consensus committee's membership state
		// This committee state is for the HotStuff follower, which follows the MAIN CONSENSUS committee
		// Note: node.Me.NodeID() is not part of the consensus committee
		committee, err := committees.NewConsensusCommittee(node.State, node.Me.NodeID())
		node.ProtocolEvents.AddConsumer(committee)
		builder.Committee = committee

		return committee, err
	})

	return builder
}

func (builder *FlowAccessNodeBuilder) buildLatestHeader() *FlowAccessNodeBuilder {
	builder.Module("latest header", func(node *cmd.NodeConfig) error {
		finalized, pending, err := recovery.FindLatest(node.State, node.Storage.Headers)
		builder.Finalized, builder.Pending = finalized, pending

		return err
	})

	return builder
}

func (builder *FlowAccessNodeBuilder) buildFollowerCore() *FlowAccessNodeBuilder {
	builder.Component("follower core", func(node *cmd.NodeConfig) (module.ReadyDoneAware, error) {
		// create a finalizer that will handle updating the protocol
		// state when the follower detects newly finalized blocks
		final := finalizer.NewFinalizer(node.DB, node.Storage.Headers, builder.FollowerState, node.Tracer)

		packer := signature.NewConsensusSigDataPacker(builder.Committee)
		// initialize the verifier for the protocol consensus
		verifier := verification.NewCombinedVerifier(builder.Committee, packer)
		builder.Validator = hotstuffvalidator.New(builder.Committee, verifier)

		followerCore, err := consensus.NewFollower(
			node.Logger,
			node.Metrics.Mempool,
			node.Storage.Headers,
			final,
			builder.FollowerDistributor,
			node.FinalizedRootBlock.Header,
			node.RootQC,
			builder.Finalized,
			builder.Pending,
		)
		if err != nil {
			return nil, fmt.Errorf("could not initialize follower core: %w", err)
		}
		builder.FollowerCore = followerCore

		return builder.FollowerCore, nil
	})

	return builder
}

func (builder *FlowAccessNodeBuilder) buildFollowerEngine() *FlowAccessNodeBuilder {
	builder.Component("follower engine", func(node *cmd.NodeConfig) (module.ReadyDoneAware, error) {
		var heroCacheCollector module.HeroCacheMetrics = metrics.NewNoopCollector()
		if node.HeroCacheMetricsEnable {
			heroCacheCollector = metrics.FollowerCacheMetrics(node.MetricsRegisterer)
		}

		core, err := followereng.NewComplianceCore(
			node.Logger,
			node.Metrics.Mempool,
			heroCacheCollector,
			builder.FollowerDistributor,
			builder.FollowerState,
			builder.FollowerCore,
			builder.Validator,
			builder.SyncCore,
			node.Tracer,
		)
		if err != nil {
			return nil, fmt.Errorf("could not create follower core: %w", err)
		}

		builder.FollowerEng, err = followereng.NewComplianceLayer(
			node.Logger,
			node.EngineRegistry,
			node.Me,
			node.Metrics.Engine,
			node.Storage.Headers,
			builder.Finalized,
			core,
			node.ComplianceConfig,
		)
		if err != nil {
			return nil, fmt.Errorf("could not create follower engine: %w", err)
		}
		builder.FollowerDistributor.AddOnBlockFinalizedConsumer(builder.FollowerEng.OnFinalizedBlock)

		return builder.FollowerEng, nil
	})

	return builder
}

func (builder *FlowAccessNodeBuilder) buildSyncEngine() *FlowAccessNodeBuilder {
	builder.Component("sync engine", func(node *cmd.NodeConfig) (module.ReadyDoneAware, error) {
		spamConfig, err := synceng.NewSpamDetectionConfig()
		if err != nil {
			return nil, fmt.Errorf("could not initialize spam detection config: %w", err)
		}
		sync, err := synceng.New(
			node.Logger,
			node.Metrics.Engine,
			node.EngineRegistry,
			node.Me,
			node.State,
			node.Storage.Blocks,
			builder.FollowerEng,
			builder.SyncCore,
			builder.SyncEngineParticipantsProviderFactory(),
			spamConfig,
		)
		if err != nil {
			return nil, fmt.Errorf("could not create synchronization engine: %w", err)
		}
		builder.SyncEng = sync
		builder.FollowerDistributor.AddFinalizationConsumer(sync)

		return builder.SyncEng, nil
	})

	return builder
}

func (builder *FlowAccessNodeBuilder) BuildConsensusFollower() *FlowAccessNodeBuilder {
	builder.
		buildFollowerState().
		buildSyncCore().
		buildCommittee().
		buildLatestHeader().
		buildFollowerCore().
		buildFollowerEngine().
		buildSyncEngine()

	return builder
}

func (builder *FlowAccessNodeBuilder) BuildExecutionSyncComponents() *FlowAccessNodeBuilder {
	var ds *badger.Datastore
	var bs network.BlobService
	var processedBlockHeight storage.ConsumerProgress
	var processedNotifications storage.ConsumerProgress
	var bsDependable *module.ProxiedReadyDoneAware
	var execDataDistributor *edrequester.ExecutionDataDistributor
	var execDataCacheBackend *herocache.BlockExecutionData
	var executionDataStoreCache *execdatacache.ExecutionDataCache

	// setup dependency chain to ensure indexer starts after the requester
	requesterDependable := module.NewProxiedReadyDoneAware()
	builder.IndexerDependencies.Add(requesterDependable)

	builder.
		AdminCommand("read-execution-data", func(config *cmd.NodeConfig) commands.AdminCommand {
			return stateSyncCommands.NewReadExecutionDataCommand(builder.ExecutionDataStore)
		}).
		Module("execution data datastore and blobstore", func(node *cmd.NodeConfig) error {
			datastoreDir := filepath.Join(builder.executionDataDir, "blobstore")
			err := os.MkdirAll(datastoreDir, 0700)
			if err != nil {
				return err
			}

			ds, err = badger.NewDatastore(datastoreDir, &badger.DefaultOptions)
			if err != nil {
				return err
			}

			builder.ShutdownFunc(func() error {
				if err := ds.Close(); err != nil {
					return fmt.Errorf("could not close execution data datastore: %w", err)
				}
				return nil
			})

			return nil
		}).
		Module("processed block height consumer progress", func(node *cmd.NodeConfig) error {
			// Note: progress is stored in the datastore's DB since that is where the jobqueue
			// writes execution data to.
			processedBlockHeight = bstorage.NewConsumerProgress(ds.DB, module.ConsumeProgressExecutionDataRequesterBlockHeight)
			return nil
		}).
		Module("processed notifications consumer progress", func(node *cmd.NodeConfig) error {
			// Note: progress is stored in the datastore's DB since that is where the jobqueue
			// writes execution data to.
			processedNotifications = bstorage.NewConsumerProgress(ds.DB, module.ConsumeProgressExecutionDataRequesterNotification)
			return nil
		}).
		Module("blobservice peer manager dependencies", func(node *cmd.NodeConfig) error {
			bsDependable = module.NewProxiedReadyDoneAware()
			builder.PeerManagerDependencies.Add(bsDependable)
			return nil
		}).
		Module("execution datastore", func(node *cmd.NodeConfig) error {
			blobstore := blobs.NewBlobstore(ds)
			builder.ExecutionDataStore = execution_data.NewExecutionDataStore(blobstore, execution_data.DefaultSerializer)
			return nil
		}).
		Module("execution data cache", func(node *cmd.NodeConfig) error {
			var heroCacheCollector module.HeroCacheMetrics = metrics.NewNoopCollector()
			if builder.HeroCacheMetricsEnable {
				heroCacheCollector = metrics.AccessNodeExecutionDataCacheMetrics(builder.MetricsRegisterer)
			}

			execDataCacheBackend = herocache.NewBlockExecutionData(builder.stateStreamConf.ExecutionDataCacheSize, builder.Logger, heroCacheCollector)

			// Execution Data cache that uses a blobstore as the backend (instead of a downloader)
			// This ensures that it simply returns a not found error if the blob doesn't exist
			// instead of attempting to download it from the network.
			executionDataStoreCache = execdatacache.NewExecutionDataCache(
				builder.ExecutionDataStore,
				builder.Storage.Headers,
				builder.Storage.Seals,
				builder.Storage.Results,
				execDataCacheBackend,
			)

			return nil
		}).
		Component("execution data service", func(node *cmd.NodeConfig) (module.ReadyDoneAware, error) {
			opts := []network.BlobServiceOption{
				blob.WithBitswapOptions(
					// Only allow block requests from staked ENs and ANs
					bitswap.WithPeerBlockRequestFilter(
						blob.AuthorizedRequester(nil, builder.IdentityProvider, builder.Logger),
					),
					bitswap.WithTracer(
						blob.NewTracer(node.Logger.With().Str("blob_service", channels.ExecutionDataService.String()).Logger()),
					),
				),
			}

			var err error
			bs, err = node.EngineRegistry.RegisterBlobService(channels.ExecutionDataService, ds, opts...)
			if err != nil {
				return nil, fmt.Errorf("could not register blob service: %w", err)
			}

			// add blobservice into ReadyDoneAware dependency passed to peer manager
			// this starts the blob service and configures peer manager to wait for the blobservice
			// to be ready before starting
			bsDependable.Init(bs)

			builder.ExecutionDataDownloader = execution_data.NewDownloader(bs)

			return builder.ExecutionDataDownloader, nil
		}).
		Component("execution data requester", func(node *cmd.NodeConfig) (module.ReadyDoneAware, error) {
			// Validation of the start block height needs to be done after loading state
			if builder.executionDataStartHeight > 0 {
				if builder.executionDataStartHeight <= builder.FinalizedRootBlock.Header.Height {
					return nil, fmt.Errorf(
						"execution data start block height (%d) must be greater than the root block height (%d)",
						builder.executionDataStartHeight, builder.FinalizedRootBlock.Header.Height)
				}

				latestSeal, err := builder.State.Sealed().Head()
				if err != nil {
					return nil, fmt.Errorf("failed to get latest sealed height")
				}

				// Note: since the root block of a spork is also sealed in the root protocol state, the
				// latest sealed height is always equal to the root block height. That means that at the
				// very beginning of a spork, this check will always fail. Operators should not specify
				// an InitialBlockHeight when starting from the beginning of a spork.
				if builder.executionDataStartHeight > latestSeal.Height {
					return nil, fmt.Errorf(
						"execution data start block height (%d) must be less than or equal to the latest sealed block height (%d)",
						builder.executionDataStartHeight, latestSeal.Height)
				}

				// executionDataStartHeight is provided as the first block to sync, but the
				// requester expects the initial last processed height, which is the first height - 1
				builder.executionDataConfig.InitialBlockHeight = builder.executionDataStartHeight - 1
			} else {
				builder.executionDataConfig.InitialBlockHeight = builder.FinalizedRootBlock.Header.Height
			}

			execDataDistributor = edrequester.NewExecutionDataDistributor()

			// Execution Data cache with a downloader as the backend. This is used by the requester
			// to download and cache execution data for each block. It shares a cache backend instance
			// with the datastore implementation.
			executionDataCache := execdatacache.NewExecutionDataCache(
				builder.ExecutionDataDownloader,
				builder.Storage.Headers,
				builder.Storage.Seals,
				builder.Storage.Results,
				execDataCacheBackend,
			)

			r, err := edrequester.New(
				builder.Logger,
				metrics.NewExecutionDataRequesterCollector(),
				builder.ExecutionDataDownloader,
				executionDataCache,
				processedBlockHeight,
				processedNotifications,
				builder.State,
				builder.Storage.Headers,
				builder.executionDataConfig,
				execDataDistributor,
			)
			if err != nil {
				return nil, fmt.Errorf("failed to create execution data requester: %w", err)
			}
			builder.ExecutionDataRequester = r

			builder.FollowerDistributor.AddOnBlockFinalizedConsumer(builder.ExecutionDataRequester.OnBlockFinalized)

			// add requester into ReadyDoneAware dependency passed to indexer. This allows the indexer
			// to wait for the requester to be ready before starting.
			requesterDependable.Init(builder.ExecutionDataRequester)

			return builder.ExecutionDataRequester, nil
		})

	if builder.publicNetworkExecutionDataEnabled {
		builder.Component("public network execution data service", func(node *cmd.NodeConfig) (module.ReadyDoneAware, error) {
			opts := []network.BlobServiceOption{
				blob.WithBitswapOptions(
					bitswap.WithTracer(
						blob.NewTracer(node.Logger.With().Str("public_blob_service", channels.PublicExecutionDataService.String()).Logger()),
					),
				),
			}

			net := builder.AccessNodeConfig.PublicNetworkConfig.Network

			var err error
			builder.PublicBlobService, err = net.RegisterBlobService(channels.PublicExecutionDataService, ds, opts...)
			if err != nil {
				return nil, fmt.Errorf("could not register blob service: %w", err)
			}

			return builder.PublicBlobService, nil
		})
	}

	if builder.executionDataIndexingEnabled {
		var indexedBlockHeight storage.ConsumerProgress

		builder.
			AdminCommand("execute-script", func(config *cmd.NodeConfig) commands.AdminCommand {
				return stateSyncCommands.NewExecuteScriptCommand(builder.ScriptExecutor)
			}).
			Module("indexed block height consumer progress", func(node *cmd.NodeConfig) error {
				// Note: progress is stored in the MAIN db since that is where indexed execution data is stored.
				indexedBlockHeight = bstorage.NewConsumerProgress(builder.DB, module.ConsumeProgressExecutionDataIndexerBlockHeight)
				return nil
			}).
			Module("transaction results storage", func(node *cmd.NodeConfig) error {
				builder.Storage.LightTransactionResults = bstorage.NewLightTransactionResults(node.Metrics.Cache, node.DB, bstorage.DefaultCacheSize)
				return nil
			}).
			DependableComponent("execution data indexer", func(node *cmd.NodeConfig) (module.ReadyDoneAware, error) {
				// Note: using a DependableComponent here to ensure that the indexer does not block
				// other components from starting while bootstrapping the register db since it may
				// take hours to complete.

				pdb, err := pStorage.OpenRegisterPebbleDB(builder.registersDBPath)
				if err != nil {
					return nil, fmt.Errorf("could not open registers db: %w", err)
				}
				builder.ShutdownFunc(func() error {
					return pdb.Close()
				})

				bootstrapped, err := pStorage.IsBootstrapped(pdb)
				if err != nil {
					return nil, fmt.Errorf("could not check if registers db is bootstrapped: %w", err)
				}

				if !bootstrapped {
					checkpointFile := builder.checkpointFile
					if checkpointFile == cmd.NotSet {
						checkpointFile = path.Join(builder.BootstrapDir, bootstrap.PathRootCheckpoint)
					}

					// currently, the checkpoint must be from the root block.
					// read the root hash from the provided checkpoint and verify it matches the
					// state commitment from the root snapshot.
					err := wal.CheckpointHasRootHash(
						node.Logger,
						"", // checkpoint file already full path
						checkpointFile,
						ledger.RootHash(node.RootSeal.FinalState),
					)
					if err != nil {
						return nil, fmt.Errorf("could not verify checkpoint file: %w", err)
					}

					checkpointHeight := builder.SealedRootBlock.Header.Height

					if builder.SealedRootBlock.ID() != builder.RootSeal.BlockID {
						return nil, fmt.Errorf("mismatching sealed root block and root seal: %v != %v",
							builder.SealedRootBlock.ID(), builder.RootSeal.BlockID)
					}

					rootHash := ledger.RootHash(builder.RootSeal.FinalState)
					bootstrap, err := pStorage.NewRegisterBootstrap(pdb, checkpointFile, checkpointHeight, rootHash, builder.Logger)
					if err != nil {
						return nil, fmt.Errorf("could not create registers bootstrap: %w", err)
					}

					// TODO: find a way to hook a context up to this to allow a graceful shutdown
					workerCount := 10
					err = bootstrap.IndexCheckpointFile(context.Background(), workerCount)
					if err != nil {
						return nil, fmt.Errorf("could not load checkpoint file: %w", err)
					}
				}

				registers, err := pStorage.NewRegisters(pdb)
				if err != nil {
					return nil, fmt.Errorf("could not create registers storage: %w", err)
				}

				builder.Storage.RegisterIndex = registers

				indexerCore, err := indexer.New(
					builder.Logger,
					metrics.NewExecutionStateIndexerCollector(),
					builder.DB,
					builder.Storage.RegisterIndex,
					builder.Storage.Headers,
					builder.Storage.Events,
					builder.Storage.LightTransactionResults,
					builder.IngestEng.OnCollection,
				)
				if err != nil {
					return nil, err
				}
				builder.ExecutionIndexerCore = indexerCore

				// execution state worker uses a jobqueue to process new execution data and indexes it by using the indexer.
				builder.ExecutionIndexer, err = indexer.NewIndexer(
					builder.Logger,
					registers.FirstHeight(),
					registers,
					indexerCore,
					executionDataStoreCache,
					builder.ExecutionDataRequester.HighestConsecutiveHeight,
					indexedBlockHeight,
				)
				if err != nil {
					return nil, err
				}

				// setup requester to notify indexer when new execution data is received
				execDataDistributor.AddOnExecutionDataReceivedConsumer(builder.ExecutionIndexer.OnExecutionData)

				// create script execution module, this depends on the indexer being initialized and the
				// having the register storage bootstrapped
				scripts, err := execution.NewScripts(
					builder.Logger,
					metrics.NewExecutionCollector(builder.Tracer),
					builder.RootChainID,
					query.NewProtocolStateWrapper(builder.State),
					builder.Storage.Headers,
					builder.ExecutionIndexerCore.RegisterValue,
					builder.scriptExecutorConfig,
				)
				if err != nil {
					return nil, err
				}

				err = builder.ScriptExecutor.Initialize(builder.ExecutionIndexer, scripts)
				if err != nil {
					return nil, err
				}

				err = builder.EventsIndex.Initialize(builder.ExecutionIndexer)
				if err != nil {
					return nil, err
				}

				err = builder.RegistersAsyncStore.Initialize(registers)
				if err != nil {
					return nil, err
				}

				return builder.ExecutionIndexer, nil
			}, builder.IndexerDependencies)
	}

	if builder.stateStreamConf.ListenAddr != "" {
		builder.Component("exec state stream engine", func(node *cmd.NodeConfig) (module.ReadyDoneAware, error) {
			for key, value := range builder.stateStreamFilterConf {
				switch key {
				case "EventTypes":
					builder.stateStreamConf.MaxEventTypes = value
				case "Addresses":
					builder.stateStreamConf.MaxAddresses = value
				case "Contracts":
					builder.stateStreamConf.MaxContracts = value
				}
			}
			builder.stateStreamConf.RpcMetricsEnabled = builder.rpcMetricsEnabled

			highestAvailableHeight, err := builder.ExecutionDataRequester.HighestConsecutiveHeight()
			if err != nil {
				return nil, fmt.Errorf("could not get highest consecutive height: %w", err)
			}
			builder.broadcaster = engine.NewBroadcaster()

			eventQueryMode, err := backend.ParseIndexQueryMode(builder.rpcConf.BackendConfig.EventQueryMode)
			if err != nil {
				return nil, fmt.Errorf("could not parse event query mode: %w", err)
			}

			// use the events index for events if enabled and the node is configured to use it for
			// regular event queries
			useIndex := builder.executionDataIndexingEnabled &&
				eventQueryMode != backend.IndexQueryModeExecutionNodesOnly

			builder.stateStreamBackend, err = statestreambackend.New(
				node.Logger,
				builder.stateStreamConf,
				node.State,
				node.Storage.Headers,
				node.Storage.Seals,
				node.Storage.Results,
				builder.ExecutionDataStore,
				executionDataStoreCache,
				builder.broadcaster,
				builder.executionDataConfig.InitialBlockHeight,
				highestAvailableHeight,
				builder.RegistersAsyncStore,
				builder.EventsIndex,
				useIndex,
			)
			if err != nil {
				return nil, fmt.Errorf("could not create state stream backend: %w", err)
			}

			stateStreamEng, err := statestreambackend.NewEng(
				node.Logger,
				builder.stateStreamConf,
				executionDataStoreCache,
				node.Storage.Headers,
				node.RootChainID,
				builder.stateStreamGrpcServer,
				builder.stateStreamBackend,
				builder.broadcaster,
			)
			if err != nil {
				return nil, fmt.Errorf("could not create state stream engine: %w", err)
			}
			builder.StateStreamEng = stateStreamEng

			execDataDistributor.AddOnExecutionDataReceivedConsumer(builder.StateStreamEng.OnExecutionData)

			return builder.StateStreamEng, nil
		})
	}

	return builder
}

func FlowAccessNode(nodeBuilder *cmd.FlowNodeBuilder) *FlowAccessNodeBuilder {
	dist := consensuspubsub.NewFollowerDistributor()
	dist.AddProposalViolationConsumer(notifications.NewSlashingViolationsConsumer(nodeBuilder.Logger))
	return &FlowAccessNodeBuilder{
		AccessNodeConfig:    DefaultAccessNodeConfig(),
		FlowNodeBuilder:     nodeBuilder,
		FollowerDistributor: dist,
		IndexerDependencies: cmd.NewDependencyList(),
	}
}

func (builder *FlowAccessNodeBuilder) ParseFlags() error {

	builder.BaseFlags()

	builder.extraFlags()

	return builder.ParseAndPrintFlags()
}

func (builder *FlowAccessNodeBuilder) extraFlags() {
	builder.ExtraFlags(func(flags *pflag.FlagSet) {
		defaultConfig := DefaultAccessNodeConfig()

		flags.UintVar(&builder.collectionGRPCPort, "collection-ingress-port", defaultConfig.collectionGRPCPort, "the grpc ingress port for all collection nodes")
		flags.UintVar(&builder.executionGRPCPort, "execution-ingress-port", defaultConfig.executionGRPCPort, "the grpc ingress port for all execution nodes")
		flags.StringVarP(&builder.rpcConf.UnsecureGRPCListenAddr,
			"rpc-addr",
			"r",
			defaultConfig.rpcConf.UnsecureGRPCListenAddr,
			"the address the unsecured gRPC server listens on")
		flags.StringVar(&builder.rpcConf.SecureGRPCListenAddr,
			"secure-rpc-addr",
			defaultConfig.rpcConf.SecureGRPCListenAddr,
			"the address the secure gRPC server listens on")
		flags.StringVar(&builder.stateStreamConf.ListenAddr,
			"state-stream-addr",
			defaultConfig.stateStreamConf.ListenAddr,
			"the address the state stream server listens on (if empty the server will not be started)")
		flags.StringVarP(&builder.rpcConf.HTTPListenAddr, "http-addr", "h", defaultConfig.rpcConf.HTTPListenAddr, "the address the http proxy server listens on")
		flags.StringVar(&builder.rpcConf.RestConfig.ListenAddress,
			"rest-addr",
			defaultConfig.rpcConf.RestConfig.ListenAddress,
			"the address the REST server listens on (if empty the REST server will not be started)")
		flags.DurationVar(&builder.rpcConf.RestConfig.WriteTimeout,
			"rest-write-timeout",
			defaultConfig.rpcConf.RestConfig.WriteTimeout,
			"timeout to use when writing REST response")
		flags.DurationVar(&builder.rpcConf.RestConfig.ReadTimeout,
			"rest-read-timeout",
			defaultConfig.rpcConf.RestConfig.ReadTimeout,
			"timeout to use when reading REST request headers")
		flags.DurationVar(&builder.rpcConf.RestConfig.IdleTimeout, "rest-idle-timeout", defaultConfig.rpcConf.RestConfig.IdleTimeout, "idle timeout for REST connections")
		flags.StringVarP(&builder.rpcConf.CollectionAddr,
			"static-collection-ingress-addr",
			"",
			defaultConfig.rpcConf.CollectionAddr,
			"the address (of the collection node) to send transactions to")
		flags.StringVarP(&builder.ExecutionNodeAddress,
			"script-addr",
			"s",
			defaultConfig.ExecutionNodeAddress,
			"the address (of the execution node) forward the script to")
		flags.StringVarP(&builder.rpcConf.HistoricalAccessAddrs,
			"historical-access-addr",
			"",
			defaultConfig.rpcConf.HistoricalAccessAddrs,
			"comma separated rpc addresses for historical access nodes")
		flags.DurationVar(&builder.rpcConf.BackendConfig.CollectionClientTimeout,
			"collection-client-timeout",
			defaultConfig.rpcConf.BackendConfig.CollectionClientTimeout,
			"grpc client timeout for a collection node")
		flags.DurationVar(&builder.rpcConf.BackendConfig.ExecutionClientTimeout,
			"execution-client-timeout",
			defaultConfig.rpcConf.BackendConfig.ExecutionClientTimeout,
			"grpc client timeout for an execution node")
		flags.UintVar(&builder.rpcConf.BackendConfig.ConnectionPoolSize,
			"connection-pool-size",
			defaultConfig.rpcConf.BackendConfig.ConnectionPoolSize,
			"maximum number of connections allowed in the connection pool, size of 0 disables the connection pooling, and anything less than the default size will be overridden to use the default size")
		flags.UintVar(&builder.rpcConf.MaxMsgSize,
			"rpc-max-message-size",
			grpcutils.DefaultMaxMsgSize,
			"the maximum message size in bytes for messages sent or received over grpc")
		flags.UintVar(&builder.rpcConf.BackendConfig.MaxHeightRange,
			"rpc-max-height-range",
			defaultConfig.rpcConf.BackendConfig.MaxHeightRange,
			"maximum size for height range requests")
		flags.StringSliceVar(&builder.rpcConf.BackendConfig.PreferredExecutionNodeIDs,
			"preferred-execution-node-ids",
			defaultConfig.rpcConf.BackendConfig.PreferredExecutionNodeIDs,
			"comma separated list of execution nodes ids to choose from when making an upstream call e.g. b4a4dbdcd443d...,fb386a6a... etc.")
		flags.StringSliceVar(&builder.rpcConf.BackendConfig.FixedExecutionNodeIDs,
			"fixed-execution-node-ids",
			defaultConfig.rpcConf.BackendConfig.FixedExecutionNodeIDs,
			"comma separated list of execution nodes ids to choose from when making an upstream call if no matching preferred execution id is found e.g. b4a4dbdcd443d...,fb386a6a... etc.")
		flags.StringVar(&builder.rpcConf.CompressorName,
			"grpc-compressor",
			defaultConfig.rpcConf.CompressorName,
			"name of grpc compressor that will be used for requests to other nodes. One of (gzip, snappy, deflate)")
		flags.BoolVar(&builder.logTxTimeToFinalized, "log-tx-time-to-finalized", defaultConfig.logTxTimeToFinalized, "log transaction time to finalized")
		flags.BoolVar(&builder.logTxTimeToExecuted, "log-tx-time-to-executed", defaultConfig.logTxTimeToExecuted, "log transaction time to executed")
		flags.BoolVar(&builder.logTxTimeToFinalizedExecuted,
			"log-tx-time-to-finalized-executed",
			defaultConfig.logTxTimeToFinalizedExecuted,
			"log transaction time to finalized and executed")
		flags.BoolVar(&builder.pingEnabled,
			"ping-enabled",
			defaultConfig.pingEnabled,
			"whether to enable the ping process that pings all other peers and report the connectivity to metrics")
		flags.BoolVar(&builder.retryEnabled, "retry-enabled", defaultConfig.retryEnabled, "whether to enable the retry mechanism at the access node level")
		flags.BoolVar(&builder.rpcMetricsEnabled, "rpc-metrics-enabled", defaultConfig.rpcMetricsEnabled, "whether to enable the rpc metrics")
		flags.UintVar(&builder.TxResultCacheSize, "transaction-result-cache-size", defaultConfig.TxResultCacheSize, "transaction result cache size.(Disabled by default i.e 0)")
		flags.UintVar(&builder.TxErrorMessagesCacheSize, "transaction-error-messages-cache-size", defaultConfig.TxErrorMessagesCacheSize, "transaction error messages cache size.(By default 1000)")
		flags.StringVarP(&builder.nodeInfoFile,
			"node-info-file",
			"",
			defaultConfig.nodeInfoFile,
			"full path to a json file which provides more details about nodes when reporting its reachability metrics")
		flags.StringToIntVar(&builder.apiRatelimits, "api-rate-limits", defaultConfig.apiRatelimits, "per second rate limits for Access API methods e.g. Ping=300,GetTransaction=500 etc.")
		flags.StringToIntVar(&builder.apiBurstlimits, "api-burst-limits", defaultConfig.apiBurstlimits, "burst limits for Access API methods e.g. Ping=100,GetTransaction=100 etc.")
		flags.BoolVar(&builder.supportsObserver, "supports-observer", defaultConfig.supportsObserver, "true if this staked access node supports observer or follower connections")
		flags.StringVar(&builder.PublicNetworkConfig.BindAddress, "public-network-address", defaultConfig.PublicNetworkConfig.BindAddress, "staked access node's public network bind address")
		flags.BoolVar(&builder.rpcConf.BackendConfig.CircuitBreakerConfig.Enabled,
			"circuit-breaker-enabled",
			defaultConfig.rpcConf.BackendConfig.CircuitBreakerConfig.Enabled,
			"specifies whether the circuit breaker is enabled for collection and execution API clients.")
		flags.DurationVar(&builder.rpcConf.BackendConfig.CircuitBreakerConfig.RestoreTimeout,
			"circuit-breaker-restore-timeout",
			defaultConfig.rpcConf.BackendConfig.CircuitBreakerConfig.RestoreTimeout,
			"duration after which the circuit breaker will restore the connection to the client after closing it due to failures. Default value is 60s")
		flags.Uint32Var(&builder.rpcConf.BackendConfig.CircuitBreakerConfig.MaxFailures,
			"circuit-breaker-max-failures",
			defaultConfig.rpcConf.BackendConfig.CircuitBreakerConfig.MaxFailures,
			"maximum number of failed calls to the client that will cause the circuit breaker to close the connection. Default value is 5")
		flags.Uint32Var(&builder.rpcConf.BackendConfig.CircuitBreakerConfig.MaxRequests,
			"circuit-breaker-max-requests",
			defaultConfig.rpcConf.BackendConfig.CircuitBreakerConfig.MaxRequests,
			"maximum number of requests to check if connection restored after timeout. Default value is 1")
		// ExecutionDataRequester config
		flags.BoolVar(&builder.executionDataSyncEnabled,
			"execution-data-sync-enabled",
			defaultConfig.executionDataSyncEnabled,
			"whether to enable the execution data sync protocol")
		flags.BoolVar(&builder.publicNetworkExecutionDataEnabled,
			"public-network-execution-data-sync-enabled",
			defaultConfig.publicNetworkExecutionDataEnabled,
			"[experimental] whether to enable the execution data sync protocol on public network")
		flags.StringVar(&builder.executionDataDir, "execution-data-dir", defaultConfig.executionDataDir, "directory to use for Execution Data database")
		flags.Uint64Var(&builder.executionDataStartHeight,
			"execution-data-start-height",
			defaultConfig.executionDataStartHeight,
			"height of first block to sync execution data from when starting with an empty Execution Data database")
		flags.Uint64Var(&builder.executionDataConfig.MaxSearchAhead,
			"execution-data-max-search-ahead",
			defaultConfig.executionDataConfig.MaxSearchAhead,
			"max number of heights to search ahead of the lowest outstanding execution data height")
		flags.DurationVar(&builder.executionDataConfig.FetchTimeout,
			"execution-data-fetch-timeout",
			defaultConfig.executionDataConfig.FetchTimeout,
			"initial timeout to use when fetching execution data from the network. timeout increases using an incremental backoff until execution-data-max-fetch-timeout. e.g. 30s")
		flags.DurationVar(&builder.executionDataConfig.MaxFetchTimeout,
			"execution-data-max-fetch-timeout",
			defaultConfig.executionDataConfig.MaxFetchTimeout,
			"maximum timeout to use when fetching execution data from the network e.g. 300s")
		flags.DurationVar(&builder.executionDataConfig.RetryDelay,
			"execution-data-retry-delay",
			defaultConfig.executionDataConfig.RetryDelay,
			"initial delay for exponential backoff when fetching execution data fails e.g. 10s")
		flags.DurationVar(&builder.executionDataConfig.MaxRetryDelay,
			"execution-data-max-retry-delay",
			defaultConfig.executionDataConfig.MaxRetryDelay,
			"maximum delay for exponential backoff when fetching execution data fails e.g. 5m")

		// Execution State Streaming API
		flags.Uint32Var(&builder.stateStreamConf.ExecutionDataCacheSize, "execution-data-cache-size", defaultConfig.stateStreamConf.ExecutionDataCacheSize, "block execution data cache size")
		flags.Uint32Var(&builder.stateStreamConf.MaxGlobalStreams, "state-stream-global-max-streams", defaultConfig.stateStreamConf.MaxGlobalStreams, "global maximum number of concurrent streams")
		flags.UintVar(&builder.stateStreamConf.MaxExecutionDataMsgSize,
			"state-stream-max-message-size",
			defaultConfig.stateStreamConf.MaxExecutionDataMsgSize,
			"maximum size for a gRPC message containing block execution data")
		flags.StringToIntVar(&builder.stateStreamFilterConf,
			"state-stream-event-filter-limits",
			defaultConfig.stateStreamFilterConf,
			"event filter limits for ExecutionData SubscribeEvents API e.g. EventTypes=100,Addresses=100,Contracts=100 etc.")
		flags.DurationVar(&builder.stateStreamConf.ClientSendTimeout,
			"state-stream-send-timeout",
			defaultConfig.stateStreamConf.ClientSendTimeout,
			"maximum wait before timing out while sending a response to a streaming client e.g. 30s")
		flags.UintVar(&builder.stateStreamConf.ClientSendBufferSize,
			"state-stream-send-buffer-size",
			defaultConfig.stateStreamConf.ClientSendBufferSize,
			"maximum number of responses to buffer within a stream")
		flags.Float64Var(&builder.stateStreamConf.ResponseLimit,
			"state-stream-response-limit",
			defaultConfig.stateStreamConf.ResponseLimit,
			"max number of responses per second to send over streaming endpoints. this helps manage resources consumed by each client querying data not in the cache e.g. 3 or 0.5. 0 means no limit")
		flags.Uint64Var(&builder.stateStreamConf.HeartbeatInterval,
			"state-stream-heartbeat-interval",
			defaultConfig.stateStreamConf.HeartbeatInterval,
			"default interval in blocks at which heartbeat messages should be sent. applied when client did not specify a value.")
		flags.Uint32Var(&builder.stateStreamConf.RegisterIDsRequestLimit,
			"state-stream-max-register-values",
			defaultConfig.stateStreamConf.RegisterIDsRequestLimit,
			"maximum number of register ids to include in a single request to the GetRegisters endpoint")

		// Execution Data Indexer
		flags.BoolVar(&builder.executionDataIndexingEnabled,
			"execution-data-indexing-enabled",
			defaultConfig.executionDataIndexingEnabled,
			"whether to enable the execution data indexing")
		flags.StringVar(&builder.registersDBPath, "execution-state-dir", defaultConfig.registersDBPath, "directory to use for execution-state database")
		flags.StringVar(&builder.checkpointFile, "execution-state-checkpoint", defaultConfig.checkpointFile, "execution-state checkpoint file")

		flags.StringVar(&builder.rpcConf.BackendConfig.EventQueryMode,
			"event-query-mode",
			defaultConfig.rpcConf.BackendConfig.EventQueryMode,
			"mode to use when querying events. one of [local-only, execution-nodes-only(default), failover]")

		// Script Execution
		flags.StringVar(&builder.rpcConf.BackendConfig.ScriptExecutionMode,
			"script-execution-mode",
			defaultConfig.rpcConf.BackendConfig.ScriptExecutionMode,
			"mode to use when executing scripts. one of (local-only, execution-nodes-only, failover, compare)")
		flags.Uint64Var(&builder.scriptExecutorConfig.ComputationLimit,
			"script-execution-computation-limit",
			defaultConfig.scriptExecutorConfig.ComputationLimit,
			"maximum number of computation units a locally executed script can use. default: 100000")
		flags.IntVar(&builder.scriptExecutorConfig.MaxErrorMessageSize,
			"script-execution-max-error-length",
			defaultConfig.scriptExecutorConfig.MaxErrorMessageSize,
			"maximum number characters to include in error message strings. additional characters are truncated. default: 1000")
		flags.DurationVar(&builder.scriptExecutorConfig.LogTimeThreshold,
			"script-execution-log-time-threshold",
			defaultConfig.scriptExecutorConfig.LogTimeThreshold,
			"emit a log for any scripts that take over this threshold. default: 1s")
		flags.DurationVar(&builder.scriptExecutorConfig.ExecutionTimeLimit,
			"script-execution-timeout",
			defaultConfig.scriptExecutorConfig.ExecutionTimeLimit,
			"timeout value for locally executed scripts. default: 10s")
		flags.Uint64Var(&builder.scriptExecMinBlock,
			"script-execution-min-height",
			defaultConfig.scriptExecMinBlock,
			"lowest block height to allow for script execution. default: no limit")
		flags.Uint64Var(&builder.scriptExecMaxBlock,
			"script-execution-max-height",
			defaultConfig.scriptExecMaxBlock,
			"highest block height to allow for script execution. default: no limit")

	}).ValidateFlags(func() error {
		if builder.supportsObserver && (builder.PublicNetworkConfig.BindAddress == cmd.NotSet || builder.PublicNetworkConfig.BindAddress == "") {
			return errors.New("public-network-address must be set if supports-observer is true")
		}
		if builder.executionDataSyncEnabled {
			if builder.executionDataConfig.FetchTimeout <= 0 {
				return errors.New("execution-data-fetch-timeout must be greater than 0")
			}
			if builder.executionDataConfig.MaxFetchTimeout < builder.executionDataConfig.FetchTimeout {
				return errors.New("execution-data-max-fetch-timeout must be greater than execution-data-fetch-timeout")
			}
			if builder.executionDataConfig.RetryDelay <= 0 {
				return errors.New("execution-data-retry-delay must be greater than 0")
			}
			if builder.executionDataConfig.MaxRetryDelay < builder.executionDataConfig.RetryDelay {
				return errors.New("execution-data-max-retry-delay must be greater than or equal to execution-data-retry-delay")
			}
			if builder.executionDataConfig.MaxSearchAhead == 0 {
				return errors.New("execution-data-max-search-ahead must be greater than 0")
			}
		}
		if builder.stateStreamConf.ListenAddr != "" {
			if builder.stateStreamConf.ExecutionDataCacheSize == 0 {
				return errors.New("execution-data-cache-size must be greater than 0")
			}
			if builder.stateStreamConf.ClientSendBufferSize == 0 {
				return errors.New("state-stream-send-buffer-size must be greater than 0")
			}
			if len(builder.stateStreamFilterConf) > 3 {
				return errors.New("state-stream-event-filter-limits must have at most 3 keys (EventTypes, Addresses, Contracts)")
			}
			for key, value := range builder.stateStreamFilterConf {
				switch key {
				case "EventTypes", "Addresses", "Contracts":
					if value <= 0 {
						return fmt.Errorf("state-stream-event-filter-limits %s must be greater than 0", key)
					}
				default:
					return errors.New("state-stream-event-filter-limits may only contain the keys EventTypes, Addresses, Contracts")
				}
			}
			if builder.stateStreamConf.ResponseLimit < 0 {
				return errors.New("state-stream-response-limit must be greater than or equal to 0")
			}
			if builder.stateStreamConf.RegisterIDsRequestLimit <= 0 {
				return errors.New("state-stream-max-register-values must be greater than 0")
			}
		}
		if builder.rpcConf.BackendConfig.CircuitBreakerConfig.Enabled {
			if builder.rpcConf.BackendConfig.CircuitBreakerConfig.MaxFailures == 0 {
				return errors.New("circuit-breaker-max-failures must be greater than 0")
			}
			if builder.rpcConf.BackendConfig.CircuitBreakerConfig.MaxRequests == 0 {
				return errors.New("circuit-breaker-max-requests must be greater than 0")
			}
			if builder.rpcConf.BackendConfig.CircuitBreakerConfig.RestoreTimeout <= 0 {
				return errors.New("circuit-breaker-restore-timeout must be greater than 0")
			}
		}
		if builder.TxErrorMessagesCacheSize == 0 {
			return errors.New("transaction-error-messages-cache-size must be greater than 0")
		}

		return nil
	})
}

func publicNetworkMsgValidators(log zerolog.Logger, idProvider module.IdentityProvider, selfID flow.Identifier) []network.MessageValidator {
	return []network.MessageValidator{
		// filter out messages sent by this node itself
		validator.ValidateNotSender(selfID),
		validator.NewAnyValidator(
			// message should be either from a valid staked node
			validator.NewOriginValidator(
				id.NewIdentityFilterIdentifierProvider(filter.IsValidCurrentEpochParticipant, idProvider),
			),
			// or the message should be specifically targeted for this node
			validator.ValidateTarget(log, selfID),
		),
	}
}

func (builder *FlowAccessNodeBuilder) InitIDProviders() {
	builder.Module("id providers", func(node *cmd.NodeConfig) error {
		idCache, err := cache.NewProtocolStateIDCache(node.Logger, node.State, node.ProtocolEvents)
		if err != nil {
			return fmt.Errorf("could not initialize ProtocolStateIDCache: %w", err)
		}
		builder.IDTranslator = translator.NewHierarchicalIDTranslator(idCache, translator.NewPublicNetworkIDTranslator())

		// The following wrapper allows to disallow-list byzantine nodes via an admin command:
		// the wrapper overrides the 'Ejected' flag of disallow-listed nodes to true
		disallowListWrapper, err := cache.NewNodeDisallowListWrapper(idCache, node.DB, func() network.DisallowListNotificationConsumer {
			return builder.NetworkUnderlay
		})
		if err != nil {
			return fmt.Errorf("could not initialize NodeBlockListWrapper: %w", err)
		}
		builder.IdentityProvider = disallowListWrapper

		// register the wrapper for dynamic configuration via admin command
		err = node.ConfigManager.RegisterIdentifierListConfig("network-id-provider-blocklist",
			disallowListWrapper.GetDisallowList, disallowListWrapper.Update)
		if err != nil {
			return fmt.Errorf("failed to register disallow-list wrapper with config manager: %w", err)
		}

		builder.SyncEngineParticipantsProviderFactory = func() module.IdentifierProvider {
			return id.NewIdentityFilterIdentifierProvider(
				filter.And(
					filter.HasRole[flow.Identity](flow.RoleConsensus),
					filter.Not(filter.HasNodeID[flow.Identity](node.Me.NodeID())),
					underlay.NotEjectedFilter,
				),
				builder.IdentityProvider,
			)
		}
		return nil
	})
}

func (builder *FlowAccessNodeBuilder) Initialize() error {
	builder.InitIDProviders()

	builder.EnqueueResolver()

	// enqueue the regular network
	builder.EnqueueNetworkInit()

	builder.AdminCommand("get-transactions", func(conf *cmd.NodeConfig) commands.AdminCommand {
		return storageCommands.NewGetTransactionsCommand(conf.State, conf.Storage.Payloads, conf.Storage.Collections)
	})

	// if this is an access node that supports public followers, enqueue the public network
	if builder.supportsObserver {
		builder.enqueuePublicNetworkInit()
		builder.enqueueRelayNetwork()
	}

	builder.EnqueuePingService()

	builder.EnqueueMetricsServerInit()

	if err := builder.RegisterBadgerMetrics(); err != nil {
		return err
	}

	builder.EnqueueTracer()
	builder.PreInit(cmd.DynamicStartPreInit)
	builder.ValidateRootSnapshot(badgerState.ValidRootSnapshotContainsEntityExpiryRange)

	return nil
}

func (builder *FlowAccessNodeBuilder) enqueueRelayNetwork() {
	builder.Component("relay network", func(node *cmd.NodeConfig) (module.ReadyDoneAware, error) {
		relayNet := relaynet.NewRelayNetwork(
			node.EngineRegistry,
			builder.AccessNodeConfig.PublicNetworkConfig.Network,
			node.Logger,
			map[channels.Channel]channels.Channel{
				channels.ReceiveBlocks: channels.PublicReceiveBlocks,
			},
		)
		node.EngineRegistry = relayNet
		return relayNet, nil
	})
}

func (builder *FlowAccessNodeBuilder) Build() (cmd.Node, error) {
	if builder.executionDataSyncEnabled {
		builder.BuildExecutionSyncComponents()
	}

	ingestionDependable := module.NewProxiedReadyDoneAware()
	builder.IndexerDependencies.Add(ingestionDependable)

	builder.
		BuildConsensusFollower().
		Module("collection node client", func(node *cmd.NodeConfig) error {
			// collection node address is optional (if not specified, collection nodes will be chosen at random)
			if strings.TrimSpace(builder.rpcConf.CollectionAddr) == "" {
				node.Logger.Info().Msg("using a dynamic collection node address")
				return nil
			}

			node.Logger.Info().
				Str("collection_node", builder.rpcConf.CollectionAddr).
				Msg("using the static collection node address")

			collectionRPCConn, err := grpc.Dial(
				builder.rpcConf.CollectionAddr,
				grpc.WithDefaultCallOptions(grpc.MaxCallRecvMsgSize(int(builder.rpcConf.MaxMsgSize))),
				grpc.WithTransportCredentials(insecure.NewCredentials()),
				rpcConnection.WithClientTimeoutOption(builder.rpcConf.BackendConfig.CollectionClientTimeout))
			if err != nil {
				return err
			}
			builder.CollectionRPC = access.NewAccessAPIClient(collectionRPCConn)
			return nil
		}).
		Module("historical access node clients", func(node *cmd.NodeConfig) error {
			addrs := strings.Split(builder.rpcConf.HistoricalAccessAddrs, ",")
			for _, addr := range addrs {
				if strings.TrimSpace(addr) == "" {
					continue
				}
				node.Logger.Info().Str("access_nodes", addr).Msg("historical access node addresses")

				historicalAccessRPCConn, err := grpc.Dial(
					addr,
					grpc.WithDefaultCallOptions(grpc.MaxCallRecvMsgSize(int(builder.rpcConf.MaxMsgSize))),
					grpc.WithTransportCredentials(insecure.NewCredentials()))
				if err != nil {
					return err
				}
				builder.HistoricalAccessRPCs = append(builder.HistoricalAccessRPCs, access.NewAccessAPIClient(historicalAccessRPCConn))
			}
			return nil
		}).
		Module("transaction timing mempools", func(node *cmd.NodeConfig) error {
			var err error
			builder.TransactionTimings, err = stdmap.NewTransactionTimings(1500 * 300) // assume 1500 TPS * 300 seconds
			if err != nil {
				return err
			}

			builder.CollectionsToMarkFinalized, err = stdmap.NewTimes(50 * 300) // assume 50 collection nodes * 300 seconds
			if err != nil {
				return err
			}

			builder.CollectionsToMarkExecuted, err = stdmap.NewTimes(50 * 300) // assume 50 collection nodes * 300 seconds
			if err != nil {
				return err
			}

			builder.BlocksToMarkExecuted, err = stdmap.NewTimes(1 * 300) // assume 1 block per second * 300 seconds
			return err
		}).
		Module("transaction metrics", func(node *cmd.NodeConfig) error {
			builder.TransactionMetrics = metrics.NewTransactionCollector(
				node.Logger,
				builder.TransactionTimings,
				builder.logTxTimeToFinalized,
				builder.logTxTimeToExecuted,
				builder.logTxTimeToFinalizedExecuted,
			)
			return nil
		}).
		Module("rest metrics", func(node *cmd.NodeConfig) error {
			m, err := metrics.NewRestCollector(routes.URLToRoute, node.MetricsRegisterer)
			if err != nil {
				return err
			}
			builder.RestMetrics = m
			return nil
		}).
		Module("access metrics", func(node *cmd.NodeConfig) error {
			builder.AccessMetrics = metrics.NewAccessCollector(
				metrics.WithTransactionMetrics(builder.TransactionMetrics),
				metrics.WithBackendScriptsMetrics(builder.TransactionMetrics),
				metrics.WithRestMetrics(builder.RestMetrics),
			)
			return nil
		}).
		Module("ping metrics", func(node *cmd.NodeConfig) error {
			builder.PingMetrics = metrics.NewPingCollector()
			return nil
		}).
		Module("server certificate", func(node *cmd.NodeConfig) error {
			// generate the server certificate that will be served by the GRPC server
			x509Certificate, err := grpcutils.X509Certificate(node.NetworkKey)
			if err != nil {
				return err
			}
			tlsConfig := grpcutils.DefaultServerTLSConfig(x509Certificate)
			builder.rpcConf.TransportCredentials = credentials.NewTLS(tlsConfig)
			return nil
		}).
		Module("creating grpc servers", func(node *cmd.NodeConfig) error {
			builder.secureGrpcServer = grpcserver.NewGrpcServerBuilder(
				node.Logger,
				builder.rpcConf.SecureGRPCListenAddr,
				builder.rpcConf.MaxMsgSize,
				builder.rpcMetricsEnabled,
				builder.apiRatelimits,
				builder.apiBurstlimits,
				grpcserver.WithTransportCredentials(builder.rpcConf.TransportCredentials)).Build()

			builder.stateStreamGrpcServer = grpcserver.NewGrpcServerBuilder(
				node.Logger,
				builder.stateStreamConf.ListenAddr,
				builder.stateStreamConf.MaxExecutionDataMsgSize,
				builder.rpcMetricsEnabled,
				builder.apiRatelimits,
				builder.apiBurstlimits,
				grpcserver.WithStreamInterceptor()).Build()

			if builder.rpcConf.UnsecureGRPCListenAddr != builder.stateStreamConf.ListenAddr {
				builder.unsecureGrpcServer = grpcserver.NewGrpcServerBuilder(node.Logger,
					builder.rpcConf.UnsecureGRPCListenAddr,
					builder.rpcConf.MaxMsgSize,
					builder.rpcMetricsEnabled,
					builder.apiRatelimits,
					builder.apiBurstlimits).Build()
			} else {
				builder.unsecureGrpcServer = builder.stateStreamGrpcServer
			}

			return nil
		}).
		Module("backend script executor", func(node *cmd.NodeConfig) error {
			builder.ScriptExecutor = backend.NewScriptExecutor(builder.Logger, builder.scriptExecMinBlock, builder.scriptExecMaxBlock)
			return nil
		}).
		Module("async register store", func(node *cmd.NodeConfig) error {
			builder.RegistersAsyncStore = execution.NewRegistersAsyncStore()
			return nil
		}).
		Module("events storage", func(node *cmd.NodeConfig) error {
			builder.Storage.Events = bstorage.NewEvents(node.Metrics.Cache, node.DB)
			return nil
		}).
		Module("events index", func(node *cmd.NodeConfig) error {
			builder.EventsIndex = backend.NewEventsIndex(builder.Storage.Events)
			return nil
		}).
		Component("RPC engine", func(node *cmd.NodeConfig) (module.ReadyDoneAware, error) {
			config := builder.rpcConf
			backendConfig := config.BackendConfig
			accessMetrics := builder.AccessMetrics
			cacheSize := int(backendConfig.ConnectionPoolSize)

			var connBackendCache *rpcConnection.Cache
			if cacheSize > 0 {
				backendCache, err := backend.NewCache(node.Logger, accessMetrics, cacheSize)
				if err != nil {
					return nil, fmt.Errorf("could not initialize backend cache: %w", err)
				}
				connBackendCache = rpcConnection.NewCache(backendCache, cacheSize)
			}

			connFactory := &rpcConnection.ConnectionFactoryImpl{
				CollectionGRPCPort:        builder.collectionGRPCPort,
				ExecutionGRPCPort:         builder.executionGRPCPort,
				CollectionNodeGRPCTimeout: backendConfig.CollectionClientTimeout,
				ExecutionNodeGRPCTimeout:  backendConfig.ExecutionClientTimeout,
				AccessMetrics:             accessMetrics,
				Log:                       node.Logger,
				Manager: rpcConnection.NewManager(
					connBackendCache,
					node.Logger,
					accessMetrics,
					config.MaxMsgSize,
					backendConfig.CircuitBreakerConfig,
					config.CompressorName,
				),
			}

			scriptExecMode, err := backend.ParseIndexQueryMode(config.BackendConfig.ScriptExecutionMode)
			if err != nil {
				return nil, fmt.Errorf("could not parse script execution mode: %w", err)
			}

			highestAvailableHeight, err := builder.ExecutionDataRequester.HighestConsecutiveHeight()
			if err != nil {
				return nil, fmt.Errorf("could not get highest consecutive height: %w", err)
			}

			eventQueryMode, err := backend.ParseIndexQueryMode(config.BackendConfig.EventQueryMode)
			if err != nil {
				return nil, fmt.Errorf("could not parse script execution mode: %w", err)
			}
			if eventQueryMode == backend.IndexQueryModeCompare {
				return nil, fmt.Errorf("event query mode 'compare' is not supported")
			}

			nodeBackend, err := backend.New(backend.Params{
				State:                     node.State,
				CollectionRPC:             builder.CollectionRPC,
				HistoricalAccessNodes:     builder.HistoricalAccessRPCs,
				Blocks:                    node.Storage.Blocks,
				Headers:                   node.Storage.Headers,
				Collections:               node.Storage.Collections,
				Transactions:              node.Storage.Transactions,
				ExecutionReceipts:         node.Storage.Receipts,
				ExecutionResults:          node.Storage.Results,
				ChainID:                   node.RootChainID,
				AccessMetrics:             builder.AccessMetrics,
				ConnFactory:               connFactory,
				RetryEnabled:              builder.retryEnabled,
				MaxHeightRange:            backendConfig.MaxHeightRange,
				PreferredExecutionNodeIDs: backendConfig.PreferredExecutionNodeIDs,
				FixedExecutionNodeIDs:     backendConfig.FixedExecutionNodeIDs,
				Log:                       node.Logger,
				SnapshotHistoryLimit:      backend.DefaultSnapshotHistoryLimit,
				Communicator:              backend.NewNodeCommunicator(backendConfig.CircuitBreakerConfig.Enabled),
				TxResultCacheSize:         builder.TxResultCacheSize,
				TxErrorMessagesCacheSize:  builder.TxErrorMessagesCacheSize,
				ScriptExecutor:            builder.ScriptExecutor,
				ScriptExecutionMode:       scriptExecMode,
				EventQueryMode:            eventQueryMode,
<<<<<<< HEAD

				SubscriptionParams: backend.SubscriptionParams{
					Broadcaster:            builder.broadcaster,
					SendTimeout:            builder.stateStreamConf.ClientSendTimeout,
					ResponseLimit:          builder.stateStreamConf.ResponseLimit,
					SendBufferSize:         int(builder.stateStreamConf.ClientSendBufferSize),
					RootHeight:             builder.executionDataConfig.InitialBlockHeight,
					HighestAvailableHeight: highestAvailableHeight,
				},
=======
				EventsIndex:               builder.EventsIndex,
>>>>>>> 51202b7a
			})
			if err != nil {
				return nil, fmt.Errorf("could not initialize backend: %w", err)
			}

			engineBuilder, err := rpc.NewBuilder(
				node.Logger,
				node.State,
				config,
				node.RootChainID,
				builder.AccessMetrics,
				builder.rpcMetricsEnabled,
				builder.Me,
				nodeBackend,
				nodeBackend,
				builder.secureGrpcServer,
				builder.unsecureGrpcServer,
				builder.stateStreamBackend,
				builder.stateStreamConf,
			)
			if err != nil {
				return nil, err
			}

			builder.RpcEng, err = engineBuilder.
				WithLegacy().
				WithBlockSignerDecoder(signature.NewBlockSignerDecoder(builder.Committee)).
				Build()
			if err != nil {
				return nil, err
			}
			builder.FollowerDistributor.AddOnBlockFinalizedConsumer(builder.RpcEng.OnFinalizedBlock)

			return builder.RpcEng, nil
		}).
		Component("ingestion engine", func(node *cmd.NodeConfig) (module.ReadyDoneAware, error) {
			var err error

			builder.RequestEng, err = requester.New(
				node.Logger,
				node.Metrics.Engine,
				node.EngineRegistry,
				node.Me,
				node.State,
				channels.RequestCollections,
				filter.HasRole[flow.Identity](flow.RoleCollection),
				func() flow.Entity { return &flow.Collection{} },
			)
			if err != nil {
				return nil, fmt.Errorf("could not create requester engine: %w", err)
			}

			builder.IngestEng, err = ingestion.New(
				node.Logger,
				node.EngineRegistry,
				node.State,
				node.Me,
				builder.RequestEng,
				node.Storage.Blocks,
				node.Storage.Headers,
				node.Storage.Collections,
				node.Storage.Transactions,
				node.Storage.Results,
				node.Storage.Receipts,
				builder.AccessMetrics,
				builder.CollectionsToMarkFinalized,
				builder.CollectionsToMarkExecuted,
				builder.BlocksToMarkExecuted,
			)
			if err != nil {
				return nil, err
			}
			ingestionDependable.Init(builder.IngestEng)
			builder.RequestEng.WithHandle(builder.IngestEng.OnCollection)
			builder.FollowerDistributor.AddOnBlockFinalizedConsumer(builder.IngestEng.OnFinalizedBlock)

			return builder.IngestEng, nil
		}).
		Component("requester engine", func(node *cmd.NodeConfig) (module.ReadyDoneAware, error) {
			// We initialize the requester engine inside the ingestion engine due to the mutual dependency. However, in
			// order for it to properly start and shut down, we should still return it as its own engine here, so it can
			// be handled by the scaffold.
			return builder.RequestEng, nil
		})

	if builder.supportsObserver {
		builder.Component("public sync request handler", func(node *cmd.NodeConfig) (module.ReadyDoneAware, error) {
			syncRequestHandler, err := synceng.NewRequestHandlerEngine(
				node.Logger.With().Bool("public", true).Logger(),
				unstaked.NewUnstakedEngineCollector(node.Metrics.Engine),
				builder.AccessNodeConfig.PublicNetworkConfig.Network,
				node.Me,
				node.State,
				node.Storage.Blocks,
				builder.SyncCore,
			)
			if err != nil {
				return nil, fmt.Errorf("could not create public sync request handler: %w", err)
			}
			builder.FollowerDistributor.AddFinalizationConsumer(syncRequestHandler)

			return syncRequestHandler, nil
		})
	}

	builder.Component("secure grpc server", func(node *cmd.NodeConfig) (module.ReadyDoneAware, error) {
		return builder.secureGrpcServer, nil
	})

	builder.Component("state stream unsecure grpc server", func(node *cmd.NodeConfig) (module.ReadyDoneAware, error) {
		return builder.stateStreamGrpcServer, nil
	})

	if builder.rpcConf.UnsecureGRPCListenAddr != builder.stateStreamConf.ListenAddr {
		builder.Component("unsecure grpc server", func(node *cmd.NodeConfig) (module.ReadyDoneAware, error) {
			return builder.unsecureGrpcServer, nil
		})
	}

	builder.Component("ping engine", func(node *cmd.NodeConfig) (module.ReadyDoneAware, error) {
		ping, err := pingeng.New(
			node.Logger,
			node.IdentityProvider,
			node.IDTranslator,
			node.Me,
			builder.PingMetrics,
			builder.pingEnabled,
			builder.nodeInfoFile,
			node.PingService,
		)

		if err != nil {
			return nil, fmt.Errorf("could not create ping engine: %w", err)
		}

		return ping, nil
	})

	return builder.FlowNodeBuilder.Build()
}

// enqueuePublicNetworkInit enqueues the public network component initialized for the staked node
func (builder *FlowAccessNodeBuilder) enqueuePublicNetworkInit() {
	var publicLibp2pNode p2p.LibP2PNode
	builder.
		Module("public network metrics", func(node *cmd.NodeConfig) error {
			builder.PublicNetworkConfig.Metrics = metrics.NewNetworkCollector(builder.Logger, metrics.WithNetworkPrefix("public"))
			return nil
		}).
		Component("public libp2p node", func(node *cmd.NodeConfig) (module.ReadyDoneAware, error) {
			var err error
			publicLibp2pNode, err = builder.initPublicLibp2pNode(
				builder.NodeConfig.NetworkKey,
				builder.PublicNetworkConfig.BindAddress,
				builder.PublicNetworkConfig.Metrics)
			if err != nil {
				return nil, fmt.Errorf("could not create public libp2p node: %w", err)
			}

			return publicLibp2pNode, nil
		}).
		Component("public network", func(node *cmd.NodeConfig) (module.ReadyDoneAware, error) {
			msgValidators := publicNetworkMsgValidators(node.Logger.With().Bool("public", true).Logger(), node.IdentityProvider, builder.NodeID)
			receiveCache := netcache.NewHeroReceiveCache(builder.FlowConfig.NetworkConfig.NetworkReceivedMessageCacheSize,
				builder.Logger,
				metrics.NetworkReceiveCacheMetricsFactory(builder.HeroCacheMetricsFactory(), network.PublicNetwork))

			err := node.Metrics.Mempool.Register(metrics.PrependPublicPrefix(metrics.ResourceNetworkingReceiveCache), receiveCache.Size)
			if err != nil {
				return nil, fmt.Errorf("could not register networking receive cache metric: %w", err)
			}

			net, err := underlay.NewNetwork(&underlay.NetworkConfig{
				Logger:                builder.Logger.With().Str("module", "public-network").Logger(),
				Libp2pNode:            publicLibp2pNode,
				Codec:                 cborcodec.NewCodec(),
				Me:                    builder.Me,
				Topology:              topology.EmptyTopology{}, // topology returns empty list since peers are not known upfront
				Metrics:               builder.PublicNetworkConfig.Metrics,
				BitSwapMetrics:        builder.Metrics.Bitswap,
				IdentityProvider:      builder.IdentityProvider,
				ReceiveCache:          receiveCache,
				ConduitFactory:        conduit.NewDefaultConduitFactory(),
				SporkId:               builder.SporkID,
				UnicastMessageTimeout: underlay.DefaultUnicastTimeout,
				IdentityTranslator:    builder.IDTranslator,
				AlspCfg: &alspmgr.MisbehaviorReportManagerConfig{
					Logger:                  builder.Logger,
					SpamRecordCacheSize:     builder.FlowConfig.NetworkConfig.AlspConfig.SpamRecordCacheSize,
					SpamReportQueueSize:     builder.FlowConfig.NetworkConfig.AlspConfig.SpamReportQueueSize,
					DisablePenalty:          builder.FlowConfig.NetworkConfig.AlspConfig.DisablePenalty,
					HeartBeatInterval:       builder.FlowConfig.NetworkConfig.AlspConfig.HearBeatInterval,
					AlspMetrics:             builder.Metrics.Network,
					NetworkType:             network.PublicNetwork,
					HeroCacheMetricsFactory: builder.HeroCacheMetricsFactory(),
				},
				SlashingViolationConsumerFactory: func(adapter network.ConduitAdapter) network.ViolationsConsumer {
					return slashing.NewSlashingViolationsConsumer(builder.Logger, builder.Metrics.Network, adapter)
				},
			}, underlay.WithMessageValidators(msgValidators...))
			if err != nil {
				return nil, fmt.Errorf("could not initialize network: %w", err)
			}

			builder.NetworkUnderlay = net
			builder.AccessNodeConfig.PublicNetworkConfig.Network = net

			node.Logger.Info().Msgf("network will run on address: %s", builder.PublicNetworkConfig.BindAddress)
			return net, nil
		}).
		Component("public peer manager", func(node *cmd.NodeConfig) (module.ReadyDoneAware, error) {
			return publicLibp2pNode.PeerManagerComponent(), nil
		})
}

// initPublicLibp2pNode initializes the public libp2p node for the public (unstaked) network.
// The LibP2P host is created with the following options:
//   - DHT as server
//   - The address from the node config or the specified bind address as the listen address
//   - The passed in private key as the libp2p key
//   - No connection gater
//   - Default Flow libp2p pubsub options
//
// Args:
//   - networkKey: The private key to use for the libp2p node
//
// - bindAddress: The address to bind the libp2p node to.
// - networkMetrics: The metrics collector for the network
// Returns:
// - The libp2p node instance for the public network.
// - Any error encountered during initialization. Any error should be considered fatal.
func (builder *FlowAccessNodeBuilder) initPublicLibp2pNode(networkKey crypto.PrivateKey, bindAddress string, networkMetrics module.LibP2PMetrics) (p2p.LibP2PNode,
	error) {
	connManager, err := connection.NewConnManager(builder.Logger, networkMetrics, &builder.FlowConfig.NetworkConfig.ConnectionManager)
	if err != nil {
		return nil, fmt.Errorf("could not create connection manager: %w", err)
	}
	libp2pNode, err := p2pbuilder.NewNodeBuilder(builder.Logger, &builder.FlowConfig.NetworkConfig.GossipSub, &p2pbuilderconfig.MetricsConfig{
		HeroCacheFactory: builder.HeroCacheMetricsFactory(),
		Metrics:          networkMetrics,
	},
		network.PublicNetwork,
		bindAddress,
		networkKey,
		builder.SporkID,
		builder.IdentityProvider,
		&builder.FlowConfig.NetworkConfig.ResourceManager,
		&p2pbuilderconfig.PeerManagerConfig{
			// TODO: eventually, we need pruning enabled even on public network. However, it needs a modified version of
			// the peer manager that also operate on the public identities.
			ConnectionPruning: connection.PruningDisabled,
			UpdateInterval:    builder.FlowConfig.NetworkConfig.PeerUpdateInterval,
			ConnectorFactory:  connection.DefaultLibp2pBackoffConnectorFactory(),
		},
		&p2p.DisallowListCacheConfig{
			MaxSize: builder.FlowConfig.NetworkConfig.DisallowListNotificationCacheSize,
			Metrics: metrics.DisallowListCacheMetricsFactory(builder.HeroCacheMetricsFactory(), network.PublicNetwork),
		},
		&p2pbuilderconfig.UnicastConfig{
			Unicast: builder.FlowConfig.NetworkConfig.Unicast,
		}).
		SetBasicResolver(builder.Resolver).
		SetSubscriptionFilter(networkingsubscription.NewRoleBasedFilter(flow.RoleAccess, builder.IdentityProvider)).
		SetConnectionManager(connManager).
		SetRoutingSystem(func(ctx context.Context, h host.Host) (routing.Routing, error) {
			return dht.NewDHT(ctx, h, protocols.FlowPublicDHTProtocolID(builder.SporkID), builder.Logger, networkMetrics, dht.AsServer())
		}).
		Build()

	if err != nil {
		return nil, fmt.Errorf("could not build libp2p node for staked access node: %w", err)
	}

	return libp2pNode, nil
}<|MERGE_RESOLUTION|>--- conflicted
+++ resolved
@@ -47,6 +47,7 @@
 	"github.com/onflow/flow-go/engine/access/state_stream"
 	statestreambackend "github.com/onflow/flow-go/engine/access/state_stream/backend"
 	"github.com/onflow/flow-go/engine/access/subscription"
+	"github.com/onflow/flow-go/engine/access/subscription/index"
 	followereng "github.com/onflow/flow-go/engine/common/follower"
 	"github.com/onflow/flow-go/engine/common/requester"
 	synceng "github.com/onflow/flow-go/engine/common/synchronization"
@@ -121,39 +122,6 @@
 // For a node running as a standalone process, the config fields will be populated from the command line params,
 // while for a node running as a library, the config fields are expected to be initialized by the caller.
 type AccessNodeConfig struct {
-<<<<<<< HEAD
-	supportsObserver             bool // True if this is an Access node that supports observers and consensus follower engines
-	collectionGRPCPort           uint
-	executionGRPCPort            uint
-	pingEnabled                  bool
-	nodeInfoFile                 string
-	apiRatelimits                map[string]int
-	apiBurstlimits               map[string]int
-	rpcConf                      rpc.Config
-	stateStreamConf              statestreambackend.Config
-	stateStreamFilterConf        map[string]int
-	ExecutionNodeAddress         string // deprecated
-	HistoricalAccessRPCs         []access.AccessAPIClient
-	logTxTimeToFinalized         bool
-	logTxTimeToExecuted          bool
-	logTxTimeToFinalizedExecuted bool
-	retryEnabled                 bool
-	rpcMetricsEnabled            bool
-	executionDataSyncEnabled     bool
-	executionDataDir             string
-	executionDataStartHeight     uint64
-	executionDataConfig          edrequester.ExecutionDataConfig
-	PublicNetworkConfig          PublicNetworkConfig
-	TxResultCacheSize            uint
-	TxErrorMessagesCacheSize     uint
-	executionDataIndexingEnabled bool
-	registersDBPath              string
-	checkpointFile               string
-	scriptExecutorConfig         query.QueryConfig
-	broadcaster                  *engine.Broadcaster
-	scriptExecMinBlock           uint64
-	scriptExecMaxBlock           uint64
-=======
 	supportsObserver                  bool // True if this is an Access node that supports observers and consensus follower engines
 	collectionGRPCPort                uint
 	executionGRPCPort                 uint
@@ -185,7 +153,7 @@
 	scriptExecutorConfig              query.QueryConfig
 	scriptExecMinBlock                uint64
 	scriptExecMaxBlock                uint64
->>>>>>> 51202b7a
+	broadcaster                       *engine.Broadcaster
 }
 
 type PublicNetworkConfig struct {
@@ -318,7 +286,7 @@
 	ExecutionIndexerCore       *indexer.IndexerCore
 	ScriptExecutor             *backend.ScriptExecutor
 	RegistersAsyncStore        *execution.RegistersAsyncStore
-	EventsIndex                *backend.EventsIndex
+	EventsIndex                *index.EventsIndex
 	IndexerDependencies        *cmd.DependencyList
 
 	// The sync engine participants provider is the libp2p peer store for the access node
@@ -1520,7 +1488,7 @@
 			return nil
 		}).
 		Module("events index", func(node *cmd.NodeConfig) error {
-			builder.EventsIndex = backend.NewEventsIndex(builder.Storage.Events)
+			builder.EventsIndex = index.NewEventsIndex(builder.Storage.Events)
 			return nil
 		}).
 		Component("RPC engine", func(node *cmd.NodeConfig) (module.ReadyDoneAware, error) {
@@ -1572,6 +1540,11 @@
 			if eventQueryMode == backend.IndexQueryModeCompare {
 				return nil, fmt.Errorf("event query mode 'compare' is not supported")
 			}
+
+			// use the events index for events if enabled and the node is configured to use it for
+			// regular event queries
+			useIndex := builder.executionDataIndexingEnabled &&
+				eventQueryMode != backend.IndexQueryModeExecutionNodesOnly
 
 			nodeBackend, err := backend.New(backend.Params{
 				State:                     node.State,
@@ -1598,8 +1571,6 @@
 				ScriptExecutor:            builder.ScriptExecutor,
 				ScriptExecutionMode:       scriptExecMode,
 				EventQueryMode:            eventQueryMode,
-<<<<<<< HEAD
-
 				SubscriptionParams: backend.SubscriptionParams{
 					Broadcaster:            builder.broadcaster,
 					SendTimeout:            builder.stateStreamConf.ClientSendTimeout,
@@ -1608,9 +1579,8 @@
 					RootHeight:             builder.executionDataConfig.InitialBlockHeight,
 					HighestAvailableHeight: highestAvailableHeight,
 				},
-=======
-				EventsIndex:               builder.EventsIndex,
->>>>>>> 51202b7a
+				UseIndex:    useIndex,
+				EventsIndex: builder.EventsIndex,
 			})
 			if err != nil {
 				return nil, fmt.Errorf("could not initialize backend: %w", err)
