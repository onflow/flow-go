--- conflicted
+++ resolved
@@ -1050,6 +1050,12 @@
 			}
 			builder.stateStreamConf.RpcMetricsEnabled = builder.rpcMetricsEnabled
 
+			highestAvailableHeight, err := builder.ExecutionDataRequester.HighestConsecutiveHeight()
+			if err != nil {
+				return nil, fmt.Errorf("could not get highest consecutive height: %w", err)
+			}
+			broadcaster := engine.NewBroadcaster()
+
 			eventQueryMode, err := query_mode.ParseIndexQueryMode(builder.rpcConf.BackendConfig.EventQueryMode)
 			if err != nil {
 				return nil, fmt.Errorf("could not parse event query mode: %w", err)
@@ -1060,11 +1066,6 @@
 			useIndex := builder.executionDataIndexingEnabled &&
 				eventQueryMode != query_mode.IndexQueryModeExecutionNodesOnly
 
-			highestAvailableHeight, err := builder.ExecutionDataRequester.HighestConsecutiveHeight()
-			if err != nil {
-				return nil, fmt.Errorf("could not get highest consecutive height: %w", err)
-			}
-			broadcaster := engine.NewBroadcaster()
 			executionDataTracker := subscriptiontracker.NewExecutionDataTracker(
 				builder.Logger,
 				node.State,
@@ -1079,12 +1080,6 @@
 				node.State,
 				node.Storage.Headers,
 				node.Storage.Seals,
-<<<<<<< HEAD
-=======
-				node.Storage.Results,
-				builder.ExecutionDataStore,
-				notNil(builder.ExecutionDataCache),
->>>>>>> 920dc129
 				builder.RegistersAsyncStore,
 				builder.EventsIndex,
 				useIndex,
