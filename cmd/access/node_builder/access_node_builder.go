package node_builder

import (
	"context"
	"errors"
	"fmt"
	"math"
	"os"
	"path"
	"path/filepath"
	"strings"
	"time"

	"github.com/ipfs/boxo/bitswap"
	"github.com/ipfs/go-cid"
	badger "github.com/ipfs/go-ds-badger2"
	"github.com/libp2p/go-libp2p/core/host"
	"github.com/libp2p/go-libp2p/core/routing"
	"github.com/onflow/crypto"
	"github.com/onflow/flow/protobuf/go/flow/access"
	"github.com/rs/zerolog"
	"github.com/spf13/pflag"
	"google.golang.org/grpc"
	"google.golang.org/grpc/credentials"
	"google.golang.org/grpc/credentials/insecure"

	"github.com/onflow/flow-go/admin/commands"
	stateSyncCommands "github.com/onflow/flow-go/admin/commands/state_synchronization"
	storageCommands "github.com/onflow/flow-go/admin/commands/storage"
	"github.com/onflow/flow-go/cmd"
	"github.com/onflow/flow-go/cmd/build"
	"github.com/onflow/flow-go/consensus"
	"github.com/onflow/flow-go/consensus/hotstuff"
	"github.com/onflow/flow-go/consensus/hotstuff/committees"
	"github.com/onflow/flow-go/consensus/hotstuff/notifications"
	consensuspubsub "github.com/onflow/flow-go/consensus/hotstuff/notifications/pubsub"
	"github.com/onflow/flow-go/consensus/hotstuff/signature"
	hotstuffvalidator "github.com/onflow/flow-go/consensus/hotstuff/validator"
	"github.com/onflow/flow-go/consensus/hotstuff/verification"
	recovery "github.com/onflow/flow-go/consensus/recovery/protocol"
	"github.com/onflow/flow-go/engine"
	"github.com/onflow/flow-go/engine/access/index"
	"github.com/onflow/flow-go/engine/access/ingestion"
	pingeng "github.com/onflow/flow-go/engine/access/ping"
	"github.com/onflow/flow-go/engine/access/rest"
	"github.com/onflow/flow-go/engine/access/rest/routes"
	"github.com/onflow/flow-go/engine/access/rpc"
	"github.com/onflow/flow-go/engine/access/rpc/backend"
	rpcConnection "github.com/onflow/flow-go/engine/access/rpc/connection"
	"github.com/onflow/flow-go/engine/access/state_stream"
	statestreambackend "github.com/onflow/flow-go/engine/access/state_stream/backend"
	"github.com/onflow/flow-go/engine/access/subscription"
	followereng "github.com/onflow/flow-go/engine/common/follower"
	"github.com/onflow/flow-go/engine/common/requester"
	synceng "github.com/onflow/flow-go/engine/common/synchronization"
	"github.com/onflow/flow-go/engine/common/version"
	"github.com/onflow/flow-go/engine/execution/computation/query"
	"github.com/onflow/flow-go/fvm/storage/derived"
	"github.com/onflow/flow-go/ledger"
	"github.com/onflow/flow-go/ledger/complete/wal"
	"github.com/onflow/flow-go/model/bootstrap"
	"github.com/onflow/flow-go/model/flow"
	"github.com/onflow/flow-go/model/flow/filter"
	"github.com/onflow/flow-go/module"
	"github.com/onflow/flow-go/module/blobs"
	"github.com/onflow/flow-go/module/chainsync"
	"github.com/onflow/flow-go/module/counters"
	"github.com/onflow/flow-go/module/execution"
	"github.com/onflow/flow-go/module/executiondatasync/execution_data"
	execdatacache "github.com/onflow/flow-go/module/executiondatasync/execution_data/cache"
	"github.com/onflow/flow-go/module/executiondatasync/pruner"
	"github.com/onflow/flow-go/module/executiondatasync/tracker"
	finalizer "github.com/onflow/flow-go/module/finalizer/consensus"
	"github.com/onflow/flow-go/module/grpcserver"
	"github.com/onflow/flow-go/module/id"
	"github.com/onflow/flow-go/module/mempool/herocache"
	"github.com/onflow/flow-go/module/mempool/stdmap"
	"github.com/onflow/flow-go/module/metrics"
	"github.com/onflow/flow-go/module/metrics/unstaked"
	"github.com/onflow/flow-go/module/state_synchronization"
	"github.com/onflow/flow-go/module/state_synchronization/indexer"
	edrequester "github.com/onflow/flow-go/module/state_synchronization/requester"
	"github.com/onflow/flow-go/network"
	alspmgr "github.com/onflow/flow-go/network/alsp/manager"
	netcache "github.com/onflow/flow-go/network/cache"
	"github.com/onflow/flow-go/network/channels"
	cborcodec "github.com/onflow/flow-go/network/codec/cbor"
	"github.com/onflow/flow-go/network/p2p"
	"github.com/onflow/flow-go/network/p2p/blob"
	p2pbuilder "github.com/onflow/flow-go/network/p2p/builder"
	p2pbuilderconfig "github.com/onflow/flow-go/network/p2p/builder/config"
	"github.com/onflow/flow-go/network/p2p/cache"
	"github.com/onflow/flow-go/network/p2p/conduit"
	"github.com/onflow/flow-go/network/p2p/connection"
	"github.com/onflow/flow-go/network/p2p/dht"
	networkingsubscription "github.com/onflow/flow-go/network/p2p/subscription"
	"github.com/onflow/flow-go/network/p2p/translator"
	"github.com/onflow/flow-go/network/p2p/unicast/protocols"
	relaynet "github.com/onflow/flow-go/network/relay"
	"github.com/onflow/flow-go/network/slashing"
	"github.com/onflow/flow-go/network/topology"
	"github.com/onflow/flow-go/network/underlay"
	"github.com/onflow/flow-go/network/validator"
	"github.com/onflow/flow-go/state/protocol"
	badgerState "github.com/onflow/flow-go/state/protocol/badger"
	"github.com/onflow/flow-go/state/protocol/blocktimer"
	"github.com/onflow/flow-go/storage"
	bstorage "github.com/onflow/flow-go/storage/badger"
	pStorage "github.com/onflow/flow-go/storage/pebble"
	"github.com/onflow/flow-go/utils/grpcutils"
)

// AccessNodeBuilder extends cmd.NodeBuilder and declares additional functions needed to bootstrap an Access node.
// The private network allows the staked nodes to communicate among themselves, while the public network allows the
// Observers and an Access node to communicate.
//
//                                 public network                           private network
//  +------------------------+
//  | Observer             1 |<--------------------------|
//  +------------------------+                           v
//  +------------------------+                         +--------------------+                 +------------------------+
//  | Observer             2 |<----------------------->| Staked Access Node |<--------------->| All other staked Nodes |
//  +------------------------+                         +--------------------+                 +------------------------+
//  +------------------------+                           ^
//  | Observer             3 |<--------------------------|
//  +------------------------+

// AccessNodeConfig defines all the user defined parameters required to bootstrap an access node
// For a node running as a standalone process, the config fields will be populated from the command line params,
// while for a node running as a library, the config fields are expected to be initialized by the caller.
type AccessNodeConfig struct {
	supportsObserver                     bool // True if this is an Access node that supports observers and consensus follower engines
	collectionGRPCPort                   uint
	executionGRPCPort                    uint
	pingEnabled                          bool
	nodeInfoFile                         string
	apiRatelimits                        map[string]int
	apiBurstlimits                       map[string]int
	rpcConf                              rpc.Config
	stateStreamConf                      statestreambackend.Config
	stateStreamFilterConf                map[string]int
	ExecutionNodeAddress                 string // deprecated
	HistoricalAccessRPCs                 []access.AccessAPIClient
	logTxTimeToFinalized                 bool
	logTxTimeToExecuted                  bool
	logTxTimeToFinalizedExecuted         bool
	retryEnabled                         bool
	rpcMetricsEnabled                    bool
	executionDataSyncEnabled             bool
	publicNetworkExecutionDataEnabled    bool
	executionDataPrunerHeightRangeTarget uint64
	executionDataPrunerThreshold         uint64
	executionDataDir                     string
	executionDataStartHeight             uint64
	executionDataConfig                  edrequester.ExecutionDataConfig
	PublicNetworkConfig                  PublicNetworkConfig
	TxResultCacheSize                    uint
	TxErrorMessagesCacheSize             uint
	executionDataIndexingEnabled         bool
	registersDBPath                      string
	checkpointFile                       string
	scriptExecutorConfig                 query.QueryConfig
	scriptExecMinBlock                   uint64
	scriptExecMaxBlock                   uint64
	registerCacheType                    string
	registerCacheSize                    uint
	programCacheSize                     uint
<<<<<<< HEAD
	versionControlEnabled                bool
=======
	checkPayerBalance                    bool
>>>>>>> 58de2f7f
}

type PublicNetworkConfig struct {
	// NetworkKey crypto.PublicKey // TODO: do we need a different key for the public network?
	BindAddress string
	Network     network.EngineRegistry
	Metrics     module.NetworkMetrics
}

// DefaultAccessNodeConfig defines all the default values for the AccessNodeConfig
func DefaultAccessNodeConfig() *AccessNodeConfig {
	homedir, _ := os.UserHomeDir()
	return &AccessNodeConfig{
		supportsObserver:   false,
		collectionGRPCPort: 9000,
		executionGRPCPort:  9000,
		rpcConf: rpc.Config{
			UnsecureGRPCListenAddr: "0.0.0.0:9000",
			SecureGRPCListenAddr:   "0.0.0.0:9001",
			HTTPListenAddr:         "0.0.0.0:8000",
			CollectionAddr:         "",
			HistoricalAccessAddrs:  "",
			BackendConfig: backend.Config{
				CollectionClientTimeout:   3 * time.Second,
				ExecutionClientTimeout:    3 * time.Second,
				ConnectionPoolSize:        backend.DefaultConnectionPoolSize,
				MaxHeightRange:            backend.DefaultMaxHeightRange,
				PreferredExecutionNodeIDs: nil,
				FixedExecutionNodeIDs:     nil,
				CircuitBreakerConfig: rpcConnection.CircuitBreakerConfig{
					Enabled:        false,
					RestoreTimeout: 60 * time.Second,
					MaxFailures:    5,
					MaxRequests:    1,
				},
				ScriptExecutionMode: backend.IndexQueryModeExecutionNodesOnly.String(), // default to ENs only for now
				EventQueryMode:      backend.IndexQueryModeExecutionNodesOnly.String(), // default to ENs only for now
				TxResultQueryMode:   backend.IndexQueryModeExecutionNodesOnly.String(), // default to ENs only for now
			},
			RestConfig: rest.Config{
				ListenAddress: "",
				WriteTimeout:  rest.DefaultWriteTimeout,
				ReadTimeout:   rest.DefaultReadTimeout,
				IdleTimeout:   rest.DefaultIdleTimeout,
			},
			MaxMsgSize:     grpcutils.DefaultMaxMsgSize,
			CompressorName: grpcutils.NoCompressor,
		},
		stateStreamConf: statestreambackend.Config{
			MaxExecutionDataMsgSize: grpcutils.DefaultMaxMsgSize,
			ExecutionDataCacheSize:  subscription.DefaultCacheSize,
			ClientSendTimeout:       subscription.DefaultSendTimeout,
			ClientSendBufferSize:    subscription.DefaultSendBufferSize,
			MaxGlobalStreams:        subscription.DefaultMaxGlobalStreams,
			EventFilterConfig:       state_stream.DefaultEventFilterConfig,
			RegisterIDsRequestLimit: state_stream.DefaultRegisterIDsRequestLimit,
			ResponseLimit:           subscription.DefaultResponseLimit,
			HeartbeatInterval:       subscription.DefaultHeartbeatInterval,
		},
		stateStreamFilterConf:        nil,
		ExecutionNodeAddress:         "localhost:9000",
		logTxTimeToFinalized:         false,
		logTxTimeToExecuted:          false,
		logTxTimeToFinalizedExecuted: false,
		pingEnabled:                  false,
		retryEnabled:                 false,
		rpcMetricsEnabled:            false,
		nodeInfoFile:                 "",
		apiRatelimits:                nil,
		apiBurstlimits:               nil,
		TxResultCacheSize:            0,
		TxErrorMessagesCacheSize:     1000,
		PublicNetworkConfig: PublicNetworkConfig{
			BindAddress: cmd.NotSet,
			Metrics:     metrics.NewNoopCollector(),
		},
		executionDataSyncEnabled:          true,
		publicNetworkExecutionDataEnabled: false,
		executionDataDir:                  filepath.Join(homedir, ".flow", "execution_data"),
		executionDataStartHeight:          0,
		executionDataConfig: edrequester.ExecutionDataConfig{
			InitialBlockHeight: 0,
			MaxSearchAhead:     edrequester.DefaultMaxSearchAhead,
			FetchTimeout:       edrequester.DefaultFetchTimeout,
			MaxFetchTimeout:    edrequester.DefaultMaxFetchTimeout,
			RetryDelay:         edrequester.DefaultRetryDelay,
			MaxRetryDelay:      edrequester.DefaultMaxRetryDelay,
		},
		executionDataIndexingEnabled:         false,
		executionDataPrunerHeightRangeTarget: 0,
		executionDataPrunerThreshold:         100_000,
		registersDBPath:                      filepath.Join(homedir, ".flow", "execution_state"),
		checkpointFile:                       cmd.NotSet,
		scriptExecutorConfig:                 query.NewDefaultConfig(),
		scriptExecMinBlock:                   0,
		scriptExecMaxBlock:                   math.MaxUint64,
		registerCacheType:                    pStorage.CacheTypeTwoQueue.String(),
		registerCacheSize:                    0,
		programCacheSize:                     0,
<<<<<<< HEAD
		versionControlEnabled:                true,
=======
		checkPayerBalance:                    false,
>>>>>>> 58de2f7f
	}
}

// FlowAccessNodeBuilder provides the common functionality needed to bootstrap a Flow access node
// It is composed of the FlowNodeBuilder, the AccessNodeConfig and contains all the components and modules needed for the
// access nodes
type FlowAccessNodeBuilder struct {
	*cmd.FlowNodeBuilder
	*AccessNodeConfig

	// components
	FollowerState              protocol.FollowerState
	SyncCore                   *chainsync.Core
	RpcEng                     *rpc.Engine
	FollowerDistributor        *consensuspubsub.FollowerDistributor
	CollectionRPC              access.AccessAPIClient
	TransactionTimings         *stdmap.TransactionTimings
	CollectionsToMarkFinalized *stdmap.Times
	CollectionsToMarkExecuted  *stdmap.Times
	BlocksToMarkExecuted       *stdmap.Times
	TransactionMetrics         *metrics.TransactionCollector
	RestMetrics                *metrics.RestCollector
	AccessMetrics              module.AccessMetrics
	PingMetrics                module.PingMetrics
	Committee                  hotstuff.DynamicCommittee
	Finalized                  *flow.Header // latest finalized block that the node knows of at startup time
	Pending                    []*flow.Header
	FollowerCore               module.HotStuffFollower
	Validator                  hotstuff.Validator
	ExecutionDataDownloader    execution_data.Downloader
	PublicBlobService          network.BlobService
	ExecutionDataRequester     state_synchronization.ExecutionDataRequester
	ExecutionDataStore         execution_data.ExecutionDataStore
	ExecutionDataBlobstore     blobs.Blobstore
	ExecutionDataCache         *execdatacache.ExecutionDataCache
	ExecutionIndexer           *indexer.Indexer
	ExecutionIndexerCore       *indexer.IndexerCore
	ScriptExecutor             *backend.ScriptExecutor
	RegistersAsyncStore        *execution.RegistersAsyncStore
	Reporter                   *index.Reporter
	EventsIndex                *index.EventsIndex
	TxResultsIndex             *index.TransactionResultsIndex
	IndexerDependencies        *cmd.DependencyList
	collectionExecutedMetric   module.CollectionExecutedMetric
	ExecutionDataPruner        *pruner.Pruner
	ExecutionDataDatastore     *badger.Datastore
	ExecutionDataTracker       tracker.Storage
	versionControl             *version.VersionControl

	// The sync engine participants provider is the libp2p peer store for the access node
	// which is not available until after the network has started.
	// Hence, a factory function that needs to be called just before creating the sync engine
	SyncEngineParticipantsProviderFactory func() module.IdentifierProvider

	// engines
	IngestEng      *ingestion.Engine
	RequestEng     *requester.Engine
	FollowerEng    *followereng.ComplianceEngine
	SyncEng        *synceng.Engine
	StateStreamEng *statestreambackend.Engine

	// grpc servers
	secureGrpcServer      *grpcserver.GrpcServer
	unsecureGrpcServer    *grpcserver.GrpcServer
	stateStreamGrpcServer *grpcserver.GrpcServer

	stateStreamBackend *statestreambackend.StateStreamBackend
}

func (builder *FlowAccessNodeBuilder) buildFollowerState() *FlowAccessNodeBuilder {
	builder.Module("mutable follower state", func(node *cmd.NodeConfig) error {
		// For now, we only support state implementations from package badger.
		// If we ever support different implementations, the following can be replaced by a type-aware factory
		state, ok := node.State.(*badgerState.State)
		if !ok {
			return fmt.Errorf("only implementations of type badger.State are currently supported but read-only state has type %T", node.State)
		}

		followerState, err := badgerState.NewFollowerState(
			node.Logger,
			node.Tracer,
			node.ProtocolEvents,
			state,
			node.Storage.Index,
			node.Storage.Payloads,
			blocktimer.DefaultBlockTimer,
		)
		builder.FollowerState = followerState

		return err
	})

	return builder
}

func (builder *FlowAccessNodeBuilder) buildSyncCore() *FlowAccessNodeBuilder {
	builder.Module("sync core", func(node *cmd.NodeConfig) error {
		syncCore, err := chainsync.New(node.Logger, node.SyncCoreConfig, metrics.NewChainSyncCollector(node.RootChainID), node.RootChainID)
		builder.SyncCore = syncCore

		return err
	})

	return builder
}

func (builder *FlowAccessNodeBuilder) buildCommittee() *FlowAccessNodeBuilder {
	builder.Component("committee", func(node *cmd.NodeConfig) (module.ReadyDoneAware, error) {
		// initialize consensus committee's membership state
		// This committee state is for the HotStuff follower, which follows the MAIN CONSENSUS committee
		// Note: node.Me.NodeID() is not part of the consensus committee
		committee, err := committees.NewConsensusCommittee(node.State, node.Me.NodeID())
		node.ProtocolEvents.AddConsumer(committee)
		builder.Committee = committee

		return committee, err
	})

	return builder
}

func (builder *FlowAccessNodeBuilder) buildLatestHeader() *FlowAccessNodeBuilder {
	builder.Module("latest header", func(node *cmd.NodeConfig) error {
		finalized, pending, err := recovery.FindLatest(node.State, node.Storage.Headers)
		builder.Finalized, builder.Pending = finalized, pending

		return err
	})

	return builder
}

func (builder *FlowAccessNodeBuilder) buildFollowerCore() *FlowAccessNodeBuilder {
	builder.Component("follower core", func(node *cmd.NodeConfig) (module.ReadyDoneAware, error) {
		// create a finalizer that will handle updating the protocol
		// state when the follower detects newly finalized blocks
		final := finalizer.NewFinalizer(node.DB, node.Storage.Headers, builder.FollowerState, node.Tracer)

		packer := signature.NewConsensusSigDataPacker(builder.Committee)
		// initialize the verifier for the protocol consensus
		verifier := verification.NewCombinedVerifier(builder.Committee, packer)
		builder.Validator = hotstuffvalidator.New(builder.Committee, verifier)

		followerCore, err := consensus.NewFollower(
			node.Logger,
			node.Metrics.Mempool,
			node.Storage.Headers,
			final,
			builder.FollowerDistributor,
			node.FinalizedRootBlock.Header,
			node.RootQC,
			builder.Finalized,
			builder.Pending,
		)
		if err != nil {
			return nil, fmt.Errorf("could not initialize follower core: %w", err)
		}
		builder.FollowerCore = followerCore

		return builder.FollowerCore, nil
	})

	return builder
}

func (builder *FlowAccessNodeBuilder) buildFollowerEngine() *FlowAccessNodeBuilder {
	builder.Component("follower engine", func(node *cmd.NodeConfig) (module.ReadyDoneAware, error) {
		var heroCacheCollector module.HeroCacheMetrics = metrics.NewNoopCollector()
		if node.HeroCacheMetricsEnable {
			heroCacheCollector = metrics.FollowerCacheMetrics(node.MetricsRegisterer)
		}

		core, err := followereng.NewComplianceCore(
			node.Logger,
			node.Metrics.Mempool,
			heroCacheCollector,
			builder.FollowerDistributor,
			builder.FollowerState,
			builder.FollowerCore,
			builder.Validator,
			builder.SyncCore,
			node.Tracer,
		)
		if err != nil {
			return nil, fmt.Errorf("could not create follower core: %w", err)
		}

		builder.FollowerEng, err = followereng.NewComplianceLayer(
			node.Logger,
			node.EngineRegistry,
			node.Me,
			node.Metrics.Engine,
			node.Storage.Headers,
			builder.Finalized,
			core,
			node.ComplianceConfig,
		)
		if err != nil {
			return nil, fmt.Errorf("could not create follower engine: %w", err)
		}
		builder.FollowerDistributor.AddOnBlockFinalizedConsumer(builder.FollowerEng.OnFinalizedBlock)

		return builder.FollowerEng, nil
	})

	return builder
}

func (builder *FlowAccessNodeBuilder) buildSyncEngine() *FlowAccessNodeBuilder {
	builder.Component("sync engine", func(node *cmd.NodeConfig) (module.ReadyDoneAware, error) {
		spamConfig, err := synceng.NewSpamDetectionConfig()
		if err != nil {
			return nil, fmt.Errorf("could not initialize spam detection config: %w", err)
		}
		sync, err := synceng.New(
			node.Logger,
			node.Metrics.Engine,
			node.EngineRegistry,
			node.Me,
			node.State,
			node.Storage.Blocks,
			builder.FollowerEng,
			builder.SyncCore,
			builder.SyncEngineParticipantsProviderFactory(),
			spamConfig,
		)
		if err != nil {
			return nil, fmt.Errorf("could not create synchronization engine: %w", err)
		}
		builder.SyncEng = sync
		builder.FollowerDistributor.AddFinalizationConsumer(sync)

		return builder.SyncEng, nil
	})

	return builder
}

func (builder *FlowAccessNodeBuilder) BuildConsensusFollower() *FlowAccessNodeBuilder {
	builder.
		buildFollowerState().
		buildSyncCore().
		buildCommittee().
		buildLatestHeader().
		buildFollowerCore().
		buildFollowerEngine().
		buildSyncEngine()

	return builder
}

func (builder *FlowAccessNodeBuilder) BuildExecutionSyncComponents() *FlowAccessNodeBuilder {
	var bs network.BlobService
	var processedBlockHeight storage.ConsumerProgress
	var processedNotifications storage.ConsumerProgress
	var bsDependable *module.ProxiedReadyDoneAware
	var execDataDistributor *edrequester.ExecutionDataDistributor
	var execDataCacheBackend *herocache.BlockExecutionData
	var executionDataStoreCache *execdatacache.ExecutionDataCache

	// setup dependency chain to ensure indexer starts after the requester
	requesterDependable := module.NewProxiedReadyDoneAware()
	builder.IndexerDependencies.Add(requesterDependable)

	builder.
		AdminCommand("read-execution-data", func(config *cmd.NodeConfig) commands.AdminCommand {
			return stateSyncCommands.NewReadExecutionDataCommand(builder.ExecutionDataStore)
		}).
		Module("execution data datastore and blobstore", func(node *cmd.NodeConfig) error {
			datastoreDir := filepath.Join(builder.executionDataDir, "blobstore")
			err := os.MkdirAll(datastoreDir, 0700)
			if err != nil {
				return err
			}

			builder.ExecutionDataDatastore, err = badger.NewDatastore(datastoreDir, &badger.DefaultOptions)
			if err != nil {
				return err
			}
			builder.ShutdownFunc(func() error {
				if err := builder.ExecutionDataDatastore.Close(); err != nil {
					return fmt.Errorf("could not close execution data datastore: %w", err)
				}
				return nil
			})

			return nil
		}).
		Module("processed block height consumer progress", func(node *cmd.NodeConfig) error {
			// Note: progress is stored in the datastore's DB since that is where the jobqueue
			// writes execution data to.
			processedBlockHeight = bstorage.NewConsumerProgress(builder.ExecutionDataDatastore.DB, module.ConsumeProgressExecutionDataRequesterBlockHeight)
			return nil
		}).
		Module("processed notifications consumer progress", func(node *cmd.NodeConfig) error {
			// Note: progress is stored in the datastore's DB since that is where the jobqueue
			// writes execution data to.
			processedNotifications = bstorage.NewConsumerProgress(builder.ExecutionDataDatastore.DB, module.ConsumeProgressExecutionDataRequesterNotification)
			return nil
		}).
		Module("blobservice peer manager dependencies", func(node *cmd.NodeConfig) error {
			bsDependable = module.NewProxiedReadyDoneAware()
			builder.PeerManagerDependencies.Add(bsDependable)
			return nil
		}).
		Module("execution datastore", func(node *cmd.NodeConfig) error {
			builder.ExecutionDataBlobstore = blobs.NewBlobstore(builder.ExecutionDataDatastore)
			builder.ExecutionDataStore = execution_data.NewExecutionDataStore(builder.ExecutionDataBlobstore, execution_data.DefaultSerializer)
			return nil
		}).
		Module("execution data cache", func(node *cmd.NodeConfig) error {
			var heroCacheCollector module.HeroCacheMetrics = metrics.NewNoopCollector()
			if builder.HeroCacheMetricsEnable {
				heroCacheCollector = metrics.AccessNodeExecutionDataCacheMetrics(builder.MetricsRegisterer)
			}

			execDataCacheBackend = herocache.NewBlockExecutionData(builder.stateStreamConf.ExecutionDataCacheSize, builder.Logger, heroCacheCollector)

			// Execution Data cache that uses a blobstore as the backend (instead of a downloader)
			// This ensures that it simply returns a not found error if the blob doesn't exist
			// instead of attempting to download it from the network.
			executionDataStoreCache = execdatacache.NewExecutionDataCache(
				builder.ExecutionDataStore,
				builder.Storage.Headers,
				builder.Storage.Seals,
				builder.Storage.Results,
				execDataCacheBackend,
			)

			return nil
		}).
		Component("execution data service", func(node *cmd.NodeConfig) (module.ReadyDoneAware, error) {
			opts := []network.BlobServiceOption{
				blob.WithBitswapOptions(
					// Only allow block requests from staked ENs and ANs
					bitswap.WithPeerBlockRequestFilter(
						blob.AuthorizedRequester(nil, builder.IdentityProvider, builder.Logger),
					),
					bitswap.WithTracer(
						blob.NewTracer(node.Logger.With().Str("blob_service", channels.ExecutionDataService.String()).Logger()),
					),
				),
			}

			if !builder.BitswapReprovideEnabled {
				opts = append(opts, blob.WithReprovideInterval(-1))
			}

			var err error
			bs, err = node.EngineRegistry.RegisterBlobService(channels.ExecutionDataService, builder.ExecutionDataDatastore, opts...)
			if err != nil {
				return nil, fmt.Errorf("could not register blob service: %w", err)
			}

			// add blobservice into ReadyDoneAware dependency passed to peer manager
			// this starts the blob service and configures peer manager to wait for the blobservice
			// to be ready before starting
			bsDependable.Init(bs)

			var downloaderOpts []execution_data.DownloaderOption

			if builder.executionDataPrunerHeightRangeTarget != 0 {
				sealed, err := node.State.Sealed().Head()
				if err != nil {
					return nil, fmt.Errorf("cannot get the sealed block: %w", err)
				}

				trackerDir := filepath.Join(builder.executionDataDir, "tracker")
				builder.ExecutionDataTracker, err = tracker.OpenStorage(
					trackerDir,
					sealed.Height,
					node.Logger,
					tracker.WithPruneCallback(func(c cid.Cid) error {
						// TODO: use a proper context here
						return builder.ExecutionDataBlobstore.DeleteBlob(context.TODO(), c)
					}),
				)
				if err != nil {
					return nil, fmt.Errorf("failed to create execution data tracker: %w", err)
				}

				downloaderOpts = []execution_data.DownloaderOption{
					execution_data.WithExecutionDataTracker(builder.ExecutionDataTracker, node.Storage.Headers),
				}
			}

			builder.ExecutionDataDownloader = execution_data.NewDownloader(bs, downloaderOpts...)
			return builder.ExecutionDataDownloader, nil
		}).
		Component("execution data requester", func(node *cmd.NodeConfig) (module.ReadyDoneAware, error) {
			// Validation of the start block height needs to be done after loading state
			if builder.executionDataStartHeight > 0 {
				if builder.executionDataStartHeight <= builder.FinalizedRootBlock.Header.Height {
					return nil, fmt.Errorf(
						"execution data start block height (%d) must be greater than the root block height (%d)",
						builder.executionDataStartHeight, builder.FinalizedRootBlock.Header.Height)
				}

				latestSeal, err := builder.State.Sealed().Head()
				if err != nil {
					return nil, fmt.Errorf("failed to get latest sealed height")
				}

				// Note: since the root block of a spork is also sealed in the root protocol state, the
				// latest sealed height is always equal to the root block height. That means that at the
				// very beginning of a spork, this check will always fail. Operators should not specify
				// an InitialBlockHeight when starting from the beginning of a spork.
				if builder.executionDataStartHeight > latestSeal.Height {
					return nil, fmt.Errorf(
						"execution data start block height (%d) must be less than or equal to the latest sealed block height (%d)",
						builder.executionDataStartHeight, latestSeal.Height)
				}

				// executionDataStartHeight is provided as the first block to sync, but the
				// requester expects the initial last processed height, which is the first height - 1
				builder.executionDataConfig.InitialBlockHeight = builder.executionDataStartHeight - 1
			} else {
				builder.executionDataConfig.InitialBlockHeight = builder.SealedRootBlock.Header.Height
			}

			execDataDistributor = edrequester.NewExecutionDataDistributor()

			// Execution Data cache with a downloader as the backend. This is used by the requester
			// to download and cache execution data for each block. It shares a cache backend instance
			// with the datastore implementation.
			executionDataCache := execdatacache.NewExecutionDataCache(
				builder.ExecutionDataDownloader,
				builder.Storage.Headers,
				builder.Storage.Seals,
				builder.Storage.Results,
				execDataCacheBackend,
			)

			r, err := edrequester.New(
				builder.Logger,
				metrics.NewExecutionDataRequesterCollector(),
				builder.ExecutionDataDownloader,
				executionDataCache,
				processedBlockHeight,
				processedNotifications,
				builder.State,
				builder.Storage.Headers,
				builder.executionDataConfig,
				execDataDistributor,
			)
			if err != nil {
				return nil, fmt.Errorf("failed to create execution data requester: %w", err)
			}
			builder.ExecutionDataRequester = r

			builder.FollowerDistributor.AddOnBlockFinalizedConsumer(builder.ExecutionDataRequester.OnBlockFinalized)

			// add requester into ReadyDoneAware dependency passed to indexer. This allows the indexer
			// to wait for the requester to be ready before starting.
			requesterDependable.Init(builder.ExecutionDataRequester)

			return builder.ExecutionDataRequester, nil
		}).
		Component("execution data pruner", func(node *cmd.NodeConfig) (module.ReadyDoneAware, error) {
			if builder.executionDataPrunerHeightRangeTarget == 0 {
				return &module.NoopReadyDoneAware{}, nil
			}

			execDataDistributor.AddOnExecutionDataReceivedConsumer(func(data *execution_data.BlockExecutionDataEntity) {
				header, err := node.Storage.Headers.ByBlockID(data.BlockID)
				if err != nil {
					// if the execution data is available, the block must be locally finalized
					node.Logger.Fatal().Err(err).Msg("failed to get header for execution data")
				}

				if builder.ExecutionDataPruner != nil {
					err = builder.ExecutionDataTracker.SetFulfilledHeight(header.Height)
					if err != nil {
						node.Logger.Fatal().Err(err).Msg("failed to set fulfilled height")
					}

					builder.ExecutionDataPruner.NotifyFulfilledHeight(header.Height)
				}
			})

			var prunerMetrics module.ExecutionDataPrunerMetrics = metrics.NewNoopCollector()
			if node.MetricsEnabled {
				prunerMetrics = metrics.NewExecutionDataPrunerCollector()
			}

			var err error
			builder.ExecutionDataPruner, err = pruner.NewPruner(
				node.Logger,
				prunerMetrics,
				builder.ExecutionDataTracker,
				pruner.WithPruneCallback(func(ctx context.Context) error {
					return builder.ExecutionDataDatastore.CollectGarbage(ctx)
				}),
				pruner.WithHeightRangeTarget(builder.executionDataPrunerHeightRangeTarget),
				pruner.WithThreshold(builder.executionDataPrunerThreshold),
			)
			if err != nil {
				return nil, fmt.Errorf("failed to create execution data pruner: %w", err)
			}

			return builder.ExecutionDataPruner, nil
		})

	if builder.publicNetworkExecutionDataEnabled {
		var publicBsDependable *module.ProxiedReadyDoneAware

		builder.Module("public blobservice peer manager dependencies", func(node *cmd.NodeConfig) error {
			publicBsDependable = module.NewProxiedReadyDoneAware()
			builder.PeerManagerDependencies.Add(publicBsDependable)
			return nil
		})
		builder.Component("public network execution data service", func(node *cmd.NodeConfig) (module.ReadyDoneAware, error) {
			opts := []network.BlobServiceOption{
				blob.WithBitswapOptions(
					bitswap.WithTracer(
						blob.NewTracer(node.Logger.With().Str("public_blob_service", channels.PublicExecutionDataService.String()).Logger()),
					),
				),
				blob.WithParentBlobService(bs),
			}

			net := builder.AccessNodeConfig.PublicNetworkConfig.Network

			var err error
			builder.PublicBlobService, err = net.RegisterBlobService(channels.PublicExecutionDataService, builder.ExecutionDataDatastore, opts...)
			if err != nil {
				return nil, fmt.Errorf("could not register blob service: %w", err)
			}

			// add blobservice into ReadyDoneAware dependency passed to peer manager
			// this starts the blob service and configures peer manager to wait for the blobservice
			// to be ready before starting
			publicBsDependable.Init(builder.PublicBlobService)
			return &module.NoopReadyDoneAware{}, nil
		})
	}

	if builder.executionDataIndexingEnabled {
		var indexedBlockHeight storage.ConsumerProgress

		builder.
			AdminCommand("execute-script", func(config *cmd.NodeConfig) commands.AdminCommand {
				return stateSyncCommands.NewExecuteScriptCommand(builder.ScriptExecutor)
			}).
			Module("indexed block height consumer progress", func(node *cmd.NodeConfig) error {
				// Note: progress is stored in the MAIN db since that is where indexed execution data is stored.
				indexedBlockHeight = bstorage.NewConsumerProgress(builder.DB, module.ConsumeProgressExecutionDataIndexerBlockHeight)
				return nil
			}).
			Module("transaction results storage", func(node *cmd.NodeConfig) error {
				builder.Storage.LightTransactionResults = bstorage.NewLightTransactionResults(node.Metrics.Cache, node.DB, bstorage.DefaultCacheSize)
				return nil
			}).
			DependableComponent("execution data indexer", func(node *cmd.NodeConfig) (module.ReadyDoneAware, error) {
				// Note: using a DependableComponent here to ensure that the indexer does not block
				// other components from starting while bootstrapping the register db since it may
				// take hours to complete.

				pdb, err := pStorage.OpenRegisterPebbleDB(builder.registersDBPath)
				if err != nil {
					return nil, fmt.Errorf("could not open registers db: %w", err)
				}
				builder.ShutdownFunc(func() error {
					return pdb.Close()
				})

				bootstrapped, err := pStorage.IsBootstrapped(pdb)
				if err != nil {
					return nil, fmt.Errorf("could not check if registers db is bootstrapped: %w", err)
				}

				if !bootstrapped {
					checkpointFile := builder.checkpointFile
					if checkpointFile == cmd.NotSet {
						checkpointFile = path.Join(builder.BootstrapDir, bootstrap.PathRootCheckpoint)
					}

					// currently, the checkpoint must be from the root block.
					// read the root hash from the provided checkpoint and verify it matches the
					// state commitment from the root snapshot.
					err := wal.CheckpointHasRootHash(
						node.Logger,
						"", // checkpoint file already full path
						checkpointFile,
						ledger.RootHash(node.RootSeal.FinalState),
					)
					if err != nil {
						return nil, fmt.Errorf("could not verify checkpoint file: %w", err)
					}

					checkpointHeight := builder.SealedRootBlock.Header.Height

					if builder.SealedRootBlock.ID() != builder.RootSeal.BlockID {
						return nil, fmt.Errorf("mismatching sealed root block and root seal: %v != %v",
							builder.SealedRootBlock.ID(), builder.RootSeal.BlockID)
					}

					rootHash := ledger.RootHash(builder.RootSeal.FinalState)
					bootstrap, err := pStorage.NewRegisterBootstrap(pdb, checkpointFile, checkpointHeight, rootHash, builder.Logger)
					if err != nil {
						return nil, fmt.Errorf("could not create registers bootstrap: %w", err)
					}

					// TODO: find a way to hook a context up to this to allow a graceful shutdown
					workerCount := 10
					err = bootstrap.IndexCheckpointFile(context.Background(), workerCount)
					if err != nil {
						return nil, fmt.Errorf("could not load checkpoint file: %w", err)
					}
				}

				registers, err := pStorage.NewRegisters(pdb)
				if err != nil {
					return nil, fmt.Errorf("could not create registers storage: %w", err)
				}

				if builder.registerCacheSize > 0 {
					cacheType, err := pStorage.ParseCacheType(builder.registerCacheType)
					if err != nil {
						return nil, fmt.Errorf("could not parse register cache type: %w", err)
					}
					cacheMetrics := metrics.NewCacheCollector(builder.RootChainID)
					registersCache, err := pStorage.NewRegistersCache(registers, cacheType, builder.registerCacheSize, cacheMetrics)
					if err != nil {
						return nil, fmt.Errorf("could not create registers cache: %w", err)
					}
					builder.Storage.RegisterIndex = registersCache
				} else {
					builder.Storage.RegisterIndex = registers
				}

				indexerDerivedChainData, queryDerivedChainData, err := builder.buildDerivedChainData()
				if err != nil {
					return nil, fmt.Errorf("could not create derived chain data: %w", err)
				}

				indexerCore, err := indexer.New(
					builder.Logger,
					metrics.NewExecutionStateIndexerCollector(),
					builder.DB,
					builder.Storage.RegisterIndex,
					builder.Storage.Headers,
					builder.Storage.Events,
					builder.Storage.Collections,
					builder.Storage.Transactions,
					builder.Storage.LightTransactionResults,
					builder.RootChainID.Chain(),
					indexerDerivedChainData,
					builder.collectionExecutedMetric,
				)
				if err != nil {
					return nil, err
				}
				builder.ExecutionIndexerCore = indexerCore

				// execution state worker uses a jobqueue to process new execution data and indexes it by using the indexer.
				builder.ExecutionIndexer, err = indexer.NewIndexer(
					builder.Logger,
					registers.FirstHeight(),
					registers,
					indexerCore,
					executionDataStoreCache,
					builder.ExecutionDataRequester.HighestConsecutiveHeight,
					indexedBlockHeight,
				)
				if err != nil {
					return nil, err
				}

				// setup requester to notify indexer when new execution data is received
				execDataDistributor.AddOnExecutionDataReceivedConsumer(builder.ExecutionIndexer.OnExecutionData)

				// create script execution module, this depends on the indexer being initialized and the
				// having the register storage bootstrapped
				scripts := execution.NewScripts(
					builder.Logger,
					metrics.NewExecutionCollector(builder.Tracer),
					builder.RootChainID,
					query.NewProtocolStateWrapper(builder.State),
					builder.Storage.Headers,
					builder.ExecutionIndexerCore.RegisterValue,
					builder.scriptExecutorConfig,
					queryDerivedChainData,
					builder.programCacheSize > 0,
				)

				err = builder.ScriptExecutor.Initialize(builder.ExecutionIndexer, scripts)
				if err != nil {
					return nil, err
				}

				err = builder.Reporter.Initialize(builder.ExecutionIndexer)
				if err != nil {
					return nil, err
				}

				err = builder.RegistersAsyncStore.Initialize(registers)
				if err != nil {
					return nil, err
				}

				return builder.ExecutionIndexer, nil
			}, builder.IndexerDependencies)
	}

	if builder.stateStreamConf.ListenAddr != "" {
		builder.Component("exec state stream engine", func(node *cmd.NodeConfig) (module.ReadyDoneAware, error) {
			for key, value := range builder.stateStreamFilterConf {
				switch key {
				case "EventTypes":
					builder.stateStreamConf.MaxEventTypes = value
				case "Addresses":
					builder.stateStreamConf.MaxAddresses = value
				case "Contracts":
					builder.stateStreamConf.MaxContracts = value
				case "AccountAddresses":
					builder.stateStreamConf.MaxAccountAddress = value
				}
			}
			builder.stateStreamConf.RpcMetricsEnabled = builder.rpcMetricsEnabled

			highestAvailableHeight, err := builder.ExecutionDataRequester.HighestConsecutiveHeight()
			if err != nil {
				return nil, fmt.Errorf("could not get highest consecutive height: %w", err)
			}
			broadcaster := engine.NewBroadcaster()

			eventQueryMode, err := backend.ParseIndexQueryMode(builder.rpcConf.BackendConfig.EventQueryMode)
			if err != nil {
				return nil, fmt.Errorf("could not parse event query mode: %w", err)
			}

			// use the events index for events if enabled and the node is configured to use it for
			// regular event queries
			useIndex := builder.executionDataIndexingEnabled &&
				eventQueryMode != backend.IndexQueryModeExecutionNodesOnly

			executionDataTracker := subscription.NewExecutionDataTracker(
				builder.Logger,
				node.State,
				builder.executionDataConfig.InitialBlockHeight,
				node.Storage.Headers,
				broadcaster,
				highestAvailableHeight,
				builder.EventsIndex,
				useIndex,
			)

			builder.stateStreamBackend, err = statestreambackend.New(
				node.Logger,
				node.State,
				node.Storage.Headers,
				node.Storage.Seals,
				node.Storage.Results,
				builder.ExecutionDataStore,
				executionDataStoreCache,
				builder.RegistersAsyncStore,
				builder.EventsIndex,
				useIndex,
				int(builder.stateStreamConf.RegisterIDsRequestLimit),
				subscription.NewSubscriptionHandler(
					builder.Logger,
					broadcaster,
					builder.stateStreamConf.ClientSendTimeout,
					builder.stateStreamConf.ResponseLimit,
					builder.stateStreamConf.ClientSendBufferSize,
				),
				executionDataTracker,
			)
			if err != nil {
				return nil, fmt.Errorf("could not create state stream backend: %w", err)
			}

			stateStreamEng, err := statestreambackend.NewEng(
				node.Logger,
				builder.stateStreamConf,
				executionDataStoreCache,
				node.Storage.Headers,
				node.RootChainID,
				builder.stateStreamGrpcServer,
				builder.stateStreamBackend,
			)
			if err != nil {
				return nil, fmt.Errorf("could not create state stream engine: %w", err)
			}
			builder.StateStreamEng = stateStreamEng

			// setup requester to notify ExecutionDataTracker when new execution data is received
			execDataDistributor.AddOnExecutionDataReceivedConsumer(builder.stateStreamBackend.OnExecutionData)

			return builder.StateStreamEng, nil
		})
	}

	return builder
}

// buildDerivedChainData creates the derived chain data for the indexer and the query engine
// If program caching is disabled, the function will return nil for the indexer cache, and a
// derived chain data object for the query engine cache.
func (builder *FlowAccessNodeBuilder) buildDerivedChainData() (
	indexerCache *derived.DerivedChainData,
	queryCache *derived.DerivedChainData,
	err error,
) {
	cacheSize := builder.programCacheSize

	// the underlying cache requires size > 0. no data will be written so 1 is fine.
	if cacheSize == 0 {
		cacheSize = 1
	}

	derivedChainData, err := derived.NewDerivedChainData(cacheSize)
	if err != nil {
		return nil, nil, err
	}

	// writes are done by the indexer. using a nil value effectively disables writes to the cache.
	if builder.programCacheSize == 0 {
		return nil, derivedChainData, nil
	}

	return derivedChainData, derivedChainData, nil
}

func FlowAccessNode(nodeBuilder *cmd.FlowNodeBuilder) *FlowAccessNodeBuilder {
	dist := consensuspubsub.NewFollowerDistributor()
	dist.AddProposalViolationConsumer(notifications.NewSlashingViolationsConsumer(nodeBuilder.Logger))
	return &FlowAccessNodeBuilder{
		AccessNodeConfig:    DefaultAccessNodeConfig(),
		FlowNodeBuilder:     nodeBuilder,
		FollowerDistributor: dist,
		IndexerDependencies: cmd.NewDependencyList(),
	}
}

func (builder *FlowAccessNodeBuilder) ParseFlags() error {
	builder.BaseFlags()

	builder.extraFlags()

	return builder.ParseAndPrintFlags()
}

func (builder *FlowAccessNodeBuilder) extraFlags() {
	builder.ExtraFlags(func(flags *pflag.FlagSet) {
		defaultConfig := DefaultAccessNodeConfig()

		flags.UintVar(&builder.collectionGRPCPort, "collection-ingress-port", defaultConfig.collectionGRPCPort, "the grpc ingress port for all collection nodes")
		flags.UintVar(&builder.executionGRPCPort, "execution-ingress-port", defaultConfig.executionGRPCPort, "the grpc ingress port for all execution nodes")
		flags.StringVarP(&builder.rpcConf.UnsecureGRPCListenAddr,
			"rpc-addr",
			"r",
			defaultConfig.rpcConf.UnsecureGRPCListenAddr,
			"the address the unsecured gRPC server listens on")
		flags.StringVar(&builder.rpcConf.SecureGRPCListenAddr,
			"secure-rpc-addr",
			defaultConfig.rpcConf.SecureGRPCListenAddr,
			"the address the secure gRPC server listens on")
		flags.StringVar(&builder.stateStreamConf.ListenAddr,
			"state-stream-addr",
			defaultConfig.stateStreamConf.ListenAddr,
			"the address the state stream server listens on (if empty the server will not be started)")
		flags.StringVarP(&builder.rpcConf.HTTPListenAddr, "http-addr", "h", defaultConfig.rpcConf.HTTPListenAddr, "the address the http proxy server listens on")
		flags.StringVar(&builder.rpcConf.RestConfig.ListenAddress,
			"rest-addr",
			defaultConfig.rpcConf.RestConfig.ListenAddress,
			"the address the REST server listens on (if empty the REST server will not be started)")
		flags.DurationVar(&builder.rpcConf.RestConfig.WriteTimeout,
			"rest-write-timeout",
			defaultConfig.rpcConf.RestConfig.WriteTimeout,
			"timeout to use when writing REST response")
		flags.DurationVar(&builder.rpcConf.RestConfig.ReadTimeout,
			"rest-read-timeout",
			defaultConfig.rpcConf.RestConfig.ReadTimeout,
			"timeout to use when reading REST request headers")
		flags.DurationVar(&builder.rpcConf.RestConfig.IdleTimeout, "rest-idle-timeout", defaultConfig.rpcConf.RestConfig.IdleTimeout, "idle timeout for REST connections")
		flags.StringVarP(&builder.rpcConf.CollectionAddr,
			"static-collection-ingress-addr",
			"",
			defaultConfig.rpcConf.CollectionAddr,
			"the address (of the collection node) to send transactions to")
		flags.StringVarP(&builder.ExecutionNodeAddress,
			"script-addr",
			"s",
			defaultConfig.ExecutionNodeAddress,
			"the address (of the execution node) forward the script to")
		flags.StringVarP(&builder.rpcConf.HistoricalAccessAddrs,
			"historical-access-addr",
			"",
			defaultConfig.rpcConf.HistoricalAccessAddrs,
			"comma separated rpc addresses for historical access nodes")
		flags.DurationVar(&builder.rpcConf.BackendConfig.CollectionClientTimeout,
			"collection-client-timeout",
			defaultConfig.rpcConf.BackendConfig.CollectionClientTimeout,
			"grpc client timeout for a collection node")
		flags.DurationVar(&builder.rpcConf.BackendConfig.ExecutionClientTimeout,
			"execution-client-timeout",
			defaultConfig.rpcConf.BackendConfig.ExecutionClientTimeout,
			"grpc client timeout for an execution node")
		flags.UintVar(&builder.rpcConf.BackendConfig.ConnectionPoolSize,
			"connection-pool-size",
			defaultConfig.rpcConf.BackendConfig.ConnectionPoolSize,
			"maximum number of connections allowed in the connection pool, size of 0 disables the connection pooling, and anything less than the default size will be overridden to use the default size")
		flags.UintVar(&builder.rpcConf.MaxMsgSize,
			"rpc-max-message-size",
			grpcutils.DefaultMaxMsgSize,
			"the maximum message size in bytes for messages sent or received over grpc")
		flags.UintVar(&builder.rpcConf.BackendConfig.MaxHeightRange,
			"rpc-max-height-range",
			defaultConfig.rpcConf.BackendConfig.MaxHeightRange,
			"maximum size for height range requests")
		flags.StringSliceVar(&builder.rpcConf.BackendConfig.PreferredExecutionNodeIDs,
			"preferred-execution-node-ids",
			defaultConfig.rpcConf.BackendConfig.PreferredExecutionNodeIDs,
			"comma separated list of execution nodes ids to choose from when making an upstream call e.g. b4a4dbdcd443d...,fb386a6a... etc.")
		flags.StringSliceVar(&builder.rpcConf.BackendConfig.FixedExecutionNodeIDs,
			"fixed-execution-node-ids",
			defaultConfig.rpcConf.BackendConfig.FixedExecutionNodeIDs,
			"comma separated list of execution nodes ids to choose from when making an upstream call if no matching preferred execution id is found e.g. b4a4dbdcd443d...,fb386a6a... etc.")
		flags.StringVar(&builder.rpcConf.CompressorName,
			"grpc-compressor",
			defaultConfig.rpcConf.CompressorName,
			"name of grpc compressor that will be used for requests to other nodes. One of (gzip, snappy, deflate)")
		flags.BoolVar(&builder.logTxTimeToFinalized, "log-tx-time-to-finalized", defaultConfig.logTxTimeToFinalized, "log transaction time to finalized")
		flags.BoolVar(&builder.logTxTimeToExecuted, "log-tx-time-to-executed", defaultConfig.logTxTimeToExecuted, "log transaction time to executed")
		flags.BoolVar(&builder.logTxTimeToFinalizedExecuted,
			"log-tx-time-to-finalized-executed",
			defaultConfig.logTxTimeToFinalizedExecuted,
			"log transaction time to finalized and executed")
		flags.BoolVar(&builder.pingEnabled,
			"ping-enabled",
			defaultConfig.pingEnabled,
			"whether to enable the ping process that pings all other peers and report the connectivity to metrics")
		flags.BoolVar(&builder.retryEnabled, "retry-enabled", defaultConfig.retryEnabled, "whether to enable the retry mechanism at the access node level")
		flags.BoolVar(&builder.rpcMetricsEnabled, "rpc-metrics-enabled", defaultConfig.rpcMetricsEnabled, "whether to enable the rpc metrics")
		flags.UintVar(&builder.TxResultCacheSize, "transaction-result-cache-size", defaultConfig.TxResultCacheSize, "transaction result cache size.(Disabled by default i.e 0)")
		flags.UintVar(&builder.TxErrorMessagesCacheSize, "transaction-error-messages-cache-size", defaultConfig.TxErrorMessagesCacheSize, "transaction error messages cache size.(By default 1000)")
		flags.StringVarP(&builder.nodeInfoFile,
			"node-info-file",
			"",
			defaultConfig.nodeInfoFile,
			"full path to a json file which provides more details about nodes when reporting its reachability metrics")
		flags.StringToIntVar(&builder.apiRatelimits, "api-rate-limits", defaultConfig.apiRatelimits, "per second rate limits for Access API methods e.g. Ping=300,GetTransaction=500 etc.")
		flags.StringToIntVar(&builder.apiBurstlimits, "api-burst-limits", defaultConfig.apiBurstlimits, "burst limits for Access API methods e.g. Ping=100,GetTransaction=100 etc.")
		flags.BoolVar(&builder.supportsObserver, "supports-observer", defaultConfig.supportsObserver, "true if this staked access node supports observer or follower connections")
		flags.StringVar(&builder.PublicNetworkConfig.BindAddress, "public-network-address", defaultConfig.PublicNetworkConfig.BindAddress, "staked access node's public network bind address")
		flags.BoolVar(&builder.rpcConf.BackendConfig.CircuitBreakerConfig.Enabled,
			"circuit-breaker-enabled",
			defaultConfig.rpcConf.BackendConfig.CircuitBreakerConfig.Enabled,
			"specifies whether the circuit breaker is enabled for collection and execution API clients.")
		flags.DurationVar(&builder.rpcConf.BackendConfig.CircuitBreakerConfig.RestoreTimeout,
			"circuit-breaker-restore-timeout",
			defaultConfig.rpcConf.BackendConfig.CircuitBreakerConfig.RestoreTimeout,
			"duration after which the circuit breaker will restore the connection to the client after closing it due to failures. Default value is 60s")
		flags.Uint32Var(&builder.rpcConf.BackendConfig.CircuitBreakerConfig.MaxFailures,
			"circuit-breaker-max-failures",
			defaultConfig.rpcConf.BackendConfig.CircuitBreakerConfig.MaxFailures,
			"maximum number of failed calls to the client that will cause the circuit breaker to close the connection. Default value is 5")
		flags.Uint32Var(&builder.rpcConf.BackendConfig.CircuitBreakerConfig.MaxRequests,
			"circuit-breaker-max-requests",
			defaultConfig.rpcConf.BackendConfig.CircuitBreakerConfig.MaxRequests,
			"maximum number of requests to check if connection restored after timeout. Default value is 1")
		flags.BoolVar(&builder.versionControlEnabled,
			"version-control-enabled",
			defaultConfig.versionControlEnabled,
			"whether to enable the version control feature. Default value is true")
		// ExecutionDataRequester config
		flags.BoolVar(&builder.executionDataSyncEnabled,
			"execution-data-sync-enabled",
			defaultConfig.executionDataSyncEnabled,
			"whether to enable the execution data sync protocol")
		flags.BoolVar(&builder.publicNetworkExecutionDataEnabled,
			"public-network-execution-data-sync-enabled",
			defaultConfig.publicNetworkExecutionDataEnabled,
			"[experimental] whether to enable the execution data sync protocol on public network")
		flags.StringVar(&builder.executionDataDir, "execution-data-dir", defaultConfig.executionDataDir, "directory to use for Execution Data database")
		flags.Uint64Var(&builder.executionDataStartHeight,
			"execution-data-start-height",
			defaultConfig.executionDataStartHeight,
			"height of first block to sync execution data from when starting with an empty Execution Data database")
		flags.Uint64Var(&builder.executionDataConfig.MaxSearchAhead,
			"execution-data-max-search-ahead",
			defaultConfig.executionDataConfig.MaxSearchAhead,
			"max number of heights to search ahead of the lowest outstanding execution data height")
		flags.DurationVar(&builder.executionDataConfig.FetchTimeout,
			"execution-data-fetch-timeout",
			defaultConfig.executionDataConfig.FetchTimeout,
			"initial timeout to use when fetching execution data from the network. timeout increases using an incremental backoff until execution-data-max-fetch-timeout. e.g. 30s")
		flags.DurationVar(&builder.executionDataConfig.MaxFetchTimeout,
			"execution-data-max-fetch-timeout",
			defaultConfig.executionDataConfig.MaxFetchTimeout,
			"maximum timeout to use when fetching execution data from the network e.g. 300s")
		flags.DurationVar(&builder.executionDataConfig.RetryDelay,
			"execution-data-retry-delay",
			defaultConfig.executionDataConfig.RetryDelay,
			"initial delay for exponential backoff when fetching execution data fails e.g. 10s")
		flags.DurationVar(&builder.executionDataConfig.MaxRetryDelay,
			"execution-data-max-retry-delay",
			defaultConfig.executionDataConfig.MaxRetryDelay,
			"maximum delay for exponential backoff when fetching execution data fails e.g. 5m")
		flags.Uint64Var(&builder.executionDataPrunerHeightRangeTarget,
			"execution-data-height-range-target",
			defaultConfig.executionDataPrunerHeightRangeTarget,
			"number of blocks of Execution Data to keep on disk. older data is pruned")
		flags.Uint64Var(&builder.executionDataPrunerThreshold,
			"execution-data-height-range-threshold",
			defaultConfig.executionDataPrunerThreshold,
			"number of unpruned blocks of Execution Data beyond the height range target to allow before pruning")

		// Execution State Streaming API
		flags.Uint32Var(&builder.stateStreamConf.ExecutionDataCacheSize, "execution-data-cache-size", defaultConfig.stateStreamConf.ExecutionDataCacheSize, "block execution data cache size")
		flags.Uint32Var(&builder.stateStreamConf.MaxGlobalStreams, "state-stream-global-max-streams", defaultConfig.stateStreamConf.MaxGlobalStreams, "global maximum number of concurrent streams")
		flags.UintVar(&builder.stateStreamConf.MaxExecutionDataMsgSize,
			"state-stream-max-message-size",
			defaultConfig.stateStreamConf.MaxExecutionDataMsgSize,
			"maximum size for a gRPC message containing block execution data")
		flags.StringToIntVar(&builder.stateStreamFilterConf,
			"state-stream-event-filter-limits",
			defaultConfig.stateStreamFilterConf,
			"event filter limits for ExecutionData SubscribeEvents API e.g. EventTypes=100,Addresses=100,Contracts=100 etc.")
		flags.DurationVar(&builder.stateStreamConf.ClientSendTimeout,
			"state-stream-send-timeout",
			defaultConfig.stateStreamConf.ClientSendTimeout,
			"maximum wait before timing out while sending a response to a streaming client e.g. 30s")
		flags.UintVar(&builder.stateStreamConf.ClientSendBufferSize,
			"state-stream-send-buffer-size",
			defaultConfig.stateStreamConf.ClientSendBufferSize,
			"maximum number of responses to buffer within a stream")
		flags.Float64Var(&builder.stateStreamConf.ResponseLimit,
			"state-stream-response-limit",
			defaultConfig.stateStreamConf.ResponseLimit,
			"max number of responses per second to send over streaming endpoints. this helps manage resources consumed by each client querying data not in the cache e.g. 3 or 0.5. 0 means no limit")
		flags.Uint64Var(&builder.stateStreamConf.HeartbeatInterval,
			"state-stream-heartbeat-interval",
			defaultConfig.stateStreamConf.HeartbeatInterval,
			"default interval in blocks at which heartbeat messages should be sent. applied when client did not specify a value.")
		flags.Uint32Var(&builder.stateStreamConf.RegisterIDsRequestLimit,
			"state-stream-max-register-values",
			defaultConfig.stateStreamConf.RegisterIDsRequestLimit,
			"maximum number of register ids to include in a single request to the GetRegisters endpoint")

		// Execution Data Indexer
		flags.BoolVar(&builder.executionDataIndexingEnabled,
			"execution-data-indexing-enabled",
			defaultConfig.executionDataIndexingEnabled,
			"whether to enable the execution data indexing")
		flags.StringVar(&builder.registersDBPath, "execution-state-dir", defaultConfig.registersDBPath, "directory to use for execution-state database")
		flags.StringVar(&builder.checkpointFile, "execution-state-checkpoint", defaultConfig.checkpointFile, "execution-state checkpoint file")

		flags.StringVar(&builder.rpcConf.BackendConfig.EventQueryMode,
			"event-query-mode",
			defaultConfig.rpcConf.BackendConfig.EventQueryMode,
			"mode to use when querying events. one of [local-only, execution-nodes-only(default), failover]")

		flags.StringVar(&builder.rpcConf.BackendConfig.TxResultQueryMode,
			"tx-result-query-mode",
			defaultConfig.rpcConf.BackendConfig.TxResultQueryMode,
			"mode to use when querying transaction results. one of [local-only, execution-nodes-only(default), failover]")

		// Script Execution
		flags.StringVar(&builder.rpcConf.BackendConfig.ScriptExecutionMode,
			"script-execution-mode",
			defaultConfig.rpcConf.BackendConfig.ScriptExecutionMode,
			"mode to use when executing scripts. one of (local-only, execution-nodes-only, failover, compare)")
		flags.Uint64Var(&builder.scriptExecutorConfig.ComputationLimit,
			"script-execution-computation-limit",
			defaultConfig.scriptExecutorConfig.ComputationLimit,
			"maximum number of computation units a locally executed script can use. default: 100000")
		flags.IntVar(&builder.scriptExecutorConfig.MaxErrorMessageSize,
			"script-execution-max-error-length",
			defaultConfig.scriptExecutorConfig.MaxErrorMessageSize,
			"maximum number characters to include in error message strings. additional characters are truncated. default: 1000")
		flags.DurationVar(&builder.scriptExecutorConfig.LogTimeThreshold,
			"script-execution-log-time-threshold",
			defaultConfig.scriptExecutorConfig.LogTimeThreshold,
			"emit a log for any scripts that take over this threshold. default: 1s")
		flags.DurationVar(&builder.scriptExecutorConfig.ExecutionTimeLimit,
			"script-execution-timeout",
			defaultConfig.scriptExecutorConfig.ExecutionTimeLimit,
			"timeout value for locally executed scripts. default: 10s")
		flags.Uint64Var(&builder.scriptExecMinBlock,
			"script-execution-min-height",
			defaultConfig.scriptExecMinBlock,
			"lowest block height to allow for script execution. default: no limit")
		flags.Uint64Var(&builder.scriptExecMaxBlock,
			"script-execution-max-height",
			defaultConfig.scriptExecMaxBlock,
			"highest block height to allow for script execution. default: no limit")
		flags.StringVar(&builder.registerCacheType,
			"register-cache-type",
			defaultConfig.registerCacheType,
			"type of backend cache to use for registers (lru, arc, 2q)")
		flags.UintVar(&builder.registerCacheSize,
			"register-cache-size",
			defaultConfig.registerCacheSize,
			"number of registers to cache for script execution. default: 0 (no cache)")
		flags.UintVar(&builder.programCacheSize,
			"program-cache-size",
			defaultConfig.programCacheSize,
			"[experimental] number of blocks to cache for cadence programs. use 0 to disable cache. default: 0. Note: this is an experimental feature and may cause nodes to become unstable under certain workloads. Use with caution.")
		flags.BoolVar(&builder.checkPayerBalance,
			"check-payer-balance",
			defaultConfig.checkPayerBalance,
			"checks that a transaction payer has sufficient balance to pay fees before submitting it to collection nodes")
	}).ValidateFlags(func() error {
		if builder.supportsObserver && (builder.PublicNetworkConfig.BindAddress == cmd.NotSet || builder.PublicNetworkConfig.BindAddress == "") {
			return errors.New("public-network-address must be set if supports-observer is true")
		}
		if builder.executionDataSyncEnabled {
			if builder.executionDataConfig.FetchTimeout <= 0 {
				return errors.New("execution-data-fetch-timeout must be greater than 0")
			}
			if builder.executionDataConfig.MaxFetchTimeout < builder.executionDataConfig.FetchTimeout {
				return errors.New("execution-data-max-fetch-timeout must be greater than execution-data-fetch-timeout")
			}
			if builder.executionDataConfig.RetryDelay <= 0 {
				return errors.New("execution-data-retry-delay must be greater than 0")
			}
			if builder.executionDataConfig.MaxRetryDelay < builder.executionDataConfig.RetryDelay {
				return errors.New("execution-data-max-retry-delay must be greater than or equal to execution-data-retry-delay")
			}
			if builder.executionDataConfig.MaxSearchAhead == 0 {
				return errors.New("execution-data-max-search-ahead must be greater than 0")
			}
		}
		if builder.stateStreamConf.ListenAddr != "" {
			if builder.stateStreamConf.ExecutionDataCacheSize == 0 {
				return errors.New("execution-data-cache-size must be greater than 0")
			}
			if builder.stateStreamConf.ClientSendBufferSize == 0 {
				return errors.New("state-stream-send-buffer-size must be greater than 0")
			}
			if len(builder.stateStreamFilterConf) > 4 {
				return errors.New("state-stream-event-filter-limits must have at most 3 keys (EventTypes, Addresses, Contracts, AccountAddresses)")
			}
			for key, value := range builder.stateStreamFilterConf {
				switch key {
				case "EventTypes", "Addresses", "Contracts", "AccountAddresses":
					if value <= 0 {
						return fmt.Errorf("state-stream-event-filter-limits %s must be greater than 0", key)
					}
				default:
					return errors.New("state-stream-event-filter-limits may only contain the keys EventTypes, Addresses, Contracts, AccountAddresses")
				}
			}
			if builder.stateStreamConf.ResponseLimit < 0 {
				return errors.New("state-stream-response-limit must be greater than or equal to 0")
			}
			if builder.stateStreamConf.RegisterIDsRequestLimit <= 0 {
				return errors.New("state-stream-max-register-values must be greater than 0")
			}
		}
		if builder.rpcConf.BackendConfig.CircuitBreakerConfig.Enabled {
			if builder.rpcConf.BackendConfig.CircuitBreakerConfig.MaxFailures == 0 {
				return errors.New("circuit-breaker-max-failures must be greater than 0")
			}
			if builder.rpcConf.BackendConfig.CircuitBreakerConfig.MaxRequests == 0 {
				return errors.New("circuit-breaker-max-requests must be greater than 0")
			}
			if builder.rpcConf.BackendConfig.CircuitBreakerConfig.RestoreTimeout <= 0 {
				return errors.New("circuit-breaker-restore-timeout must be greater than 0")
			}
		}
		if builder.TxErrorMessagesCacheSize == 0 {
			return errors.New("transaction-error-messages-cache-size must be greater than 0")
		}

		if builder.checkPayerBalance && !builder.executionDataIndexingEnabled {
			return errors.New("execution-data-indexing-enabled must be set if check-payer-balance is enabled")
		}

		return nil
	})
}

func publicNetworkMsgValidators(log zerolog.Logger, idProvider module.IdentityProvider, selfID flow.Identifier) []network.MessageValidator {
	return []network.MessageValidator{
		// filter out messages sent by this node itself
		validator.ValidateNotSender(selfID),
		validator.NewAnyValidator(
			// message should be either from a valid staked node
			validator.NewOriginValidator(
				id.NewIdentityFilterIdentifierProvider(filter.IsValidCurrentEpochParticipant, idProvider),
			),
			// or the message should be specifically targeted for this node
			validator.ValidateTarget(log, selfID),
		),
	}
}

func (builder *FlowAccessNodeBuilder) InitIDProviders() {
	builder.Module("id providers", func(node *cmd.NodeConfig) error {
		idCache, err := cache.NewProtocolStateIDCache(node.Logger, node.State, node.ProtocolEvents)
		if err != nil {
			return fmt.Errorf("could not initialize ProtocolStateIDCache: %w", err)
		}
		builder.IDTranslator = translator.NewHierarchicalIDTranslator(idCache, translator.NewPublicNetworkIDTranslator())

		// The following wrapper allows to disallow-list byzantine nodes via an admin command:
		// the wrapper overrides the 'Ejected' flag of disallow-listed nodes to true
		disallowListWrapper, err := cache.NewNodeDisallowListWrapper(idCache, node.DB, func() network.DisallowListNotificationConsumer {
			return builder.NetworkUnderlay
		})
		if err != nil {
			return fmt.Errorf("could not initialize NodeBlockListWrapper: %w", err)
		}
		builder.IdentityProvider = disallowListWrapper

		// register the wrapper for dynamic configuration via admin command
		err = node.ConfigManager.RegisterIdentifierListConfig("network-id-provider-blocklist",
			disallowListWrapper.GetDisallowList, disallowListWrapper.Update)
		if err != nil {
			return fmt.Errorf("failed to register disallow-list wrapper with config manager: %w", err)
		}

		builder.SyncEngineParticipantsProviderFactory = func() module.IdentifierProvider {
			return id.NewIdentityFilterIdentifierProvider(
				filter.And(
					filter.HasRole[flow.Identity](flow.RoleConsensus),
					filter.Not(filter.HasNodeID[flow.Identity](node.Me.NodeID())),
					filter.NotEjectedFilter,
				),
				builder.IdentityProvider,
			)
		}
		return nil
	})
}

func (builder *FlowAccessNodeBuilder) Initialize() error {
	builder.InitIDProviders()

	builder.EnqueueResolver()

	// enqueue the regular network
	builder.EnqueueNetworkInit()

	builder.AdminCommand("get-transactions", func(conf *cmd.NodeConfig) commands.AdminCommand {
		return storageCommands.NewGetTransactionsCommand(conf.State, conf.Storage.Payloads, conf.Storage.Collections)
	})

	// if this is an access node that supports public followers, enqueue the public network
	if builder.supportsObserver {
		builder.enqueuePublicNetworkInit()
		builder.enqueueRelayNetwork()
	}

	builder.EnqueuePingService()

	builder.EnqueueMetricsServerInit()

	if err := builder.RegisterBadgerMetrics(); err != nil {
		return err
	}

	builder.EnqueueTracer()
	builder.PreInit(cmd.DynamicStartPreInit)
	builder.ValidateRootSnapshot(badgerState.ValidRootSnapshotContainsEntityExpiryRange)

	return nil
}

func (builder *FlowAccessNodeBuilder) enqueueRelayNetwork() {
	builder.Component("relay network", func(node *cmd.NodeConfig) (module.ReadyDoneAware, error) {
		relayNet := relaynet.NewRelayNetwork(
			node.EngineRegistry,
			builder.AccessNodeConfig.PublicNetworkConfig.Network,
			node.Logger,
			map[channels.Channel]channels.Channel{
				channels.ReceiveBlocks: channels.PublicReceiveBlocks,
			},
		)
		node.EngineRegistry = relayNet
		return relayNet, nil
	})
}

func (builder *FlowAccessNodeBuilder) Build() (cmd.Node, error) {
	var processedBlockHeight storage.ConsumerProgress

	if builder.executionDataSyncEnabled {
		builder.BuildExecutionSyncComponents()
	}

	ingestionDependable := module.NewProxiedReadyDoneAware()
	builder.IndexerDependencies.Add(ingestionDependable)
	var lastFullBlockHeight *counters.PersistentStrictMonotonicCounter

	builder.
		BuildConsensusFollower().
		Module("collection node client", func(node *cmd.NodeConfig) error {
			// collection node address is optional (if not specified, collection nodes will be chosen at random)
			if strings.TrimSpace(builder.rpcConf.CollectionAddr) == "" {
				node.Logger.Info().Msg("using a dynamic collection node address")
				return nil
			}

			node.Logger.Info().
				Str("collection_node", builder.rpcConf.CollectionAddr).
				Msg("using the static collection node address")

			collectionRPCConn, err := grpc.Dial(
				builder.rpcConf.CollectionAddr,
				grpc.WithDefaultCallOptions(grpc.MaxCallRecvMsgSize(int(builder.rpcConf.MaxMsgSize))),
				grpc.WithTransportCredentials(insecure.NewCredentials()),
				rpcConnection.WithClientTimeoutOption(builder.rpcConf.BackendConfig.CollectionClientTimeout))
			if err != nil {
				return err
			}
			builder.CollectionRPC = access.NewAccessAPIClient(collectionRPCConn)
			return nil
		}).
		Module("historical access node clients", func(node *cmd.NodeConfig) error {
			addrs := strings.Split(builder.rpcConf.HistoricalAccessAddrs, ",")
			for _, addr := range addrs {
				if strings.TrimSpace(addr) == "" {
					continue
				}
				node.Logger.Info().Str("access_nodes", addr).Msg("historical access node addresses")

				historicalAccessRPCConn, err := grpc.Dial(
					addr,
					grpc.WithDefaultCallOptions(grpc.MaxCallRecvMsgSize(int(builder.rpcConf.MaxMsgSize))),
					grpc.WithTransportCredentials(insecure.NewCredentials()))
				if err != nil {
					return err
				}
				builder.HistoricalAccessRPCs = append(builder.HistoricalAccessRPCs, access.NewAccessAPIClient(historicalAccessRPCConn))
			}
			return nil
		}).
		Module("transaction timing mempools", func(node *cmd.NodeConfig) error {
			var err error
			builder.TransactionTimings, err = stdmap.NewTransactionTimings(1500 * 300) // assume 1500 TPS * 300 seconds
			if err != nil {
				return err
			}

			builder.CollectionsToMarkFinalized, err = stdmap.NewTimes(50 * 300) // assume 50 collection nodes * 300 seconds
			if err != nil {
				return err
			}

			builder.CollectionsToMarkExecuted, err = stdmap.NewTimes(50 * 300) // assume 50 collection nodes * 300 seconds
			if err != nil {
				return err
			}

			builder.BlocksToMarkExecuted, err = stdmap.NewTimes(1 * 300) // assume 1 block per second * 300 seconds

			return err
		}).
		Module("transaction metrics", func(node *cmd.NodeConfig) error {
			builder.TransactionMetrics = metrics.NewTransactionCollector(
				node.Logger,
				builder.TransactionTimings,
				builder.logTxTimeToFinalized,
				builder.logTxTimeToExecuted,
				builder.logTxTimeToFinalizedExecuted,
			)
			return nil
		}).
		Module("rest metrics", func(node *cmd.NodeConfig) error {
			m, err := metrics.NewRestCollector(routes.URLToRoute, node.MetricsRegisterer)
			if err != nil {
				return err
			}
			builder.RestMetrics = m
			return nil
		}).
		Module("access metrics", func(node *cmd.NodeConfig) error {
			builder.AccessMetrics = metrics.NewAccessCollector(
				metrics.WithTransactionMetrics(builder.TransactionMetrics),
				metrics.WithBackendScriptsMetrics(builder.TransactionMetrics),
				metrics.WithRestMetrics(builder.RestMetrics),
			)
			return nil
		}).
		Module("collection metrics", func(node *cmd.NodeConfig) error {
			var err error
			builder.collectionExecutedMetric, err = indexer.NewCollectionExecutedMetricImpl(
				builder.Logger,
				builder.AccessMetrics,
				builder.CollectionsToMarkFinalized,
				builder.CollectionsToMarkExecuted,
				builder.BlocksToMarkExecuted,
				builder.Storage.Collections,
				builder.Storage.Blocks,
			)
			if err != nil {
				return err
			}

			return nil
		}).
		Module("ping metrics", func(node *cmd.NodeConfig) error {
			builder.PingMetrics = metrics.NewPingCollector()
			return nil
		}).
		Module("server certificate", func(node *cmd.NodeConfig) error {
			// generate the server certificate that will be served by the GRPC server
			x509Certificate, err := grpcutils.X509Certificate(node.NetworkKey)
			if err != nil {
				return err
			}
			tlsConfig := grpcutils.DefaultServerTLSConfig(x509Certificate)
			builder.rpcConf.TransportCredentials = credentials.NewTLS(tlsConfig)
			return nil
		}).
		Module("creating grpc servers", func(node *cmd.NodeConfig) error {
			builder.secureGrpcServer = grpcserver.NewGrpcServerBuilder(
				node.Logger,
				builder.rpcConf.SecureGRPCListenAddr,
				builder.rpcConf.MaxMsgSize,
				builder.rpcMetricsEnabled,
				builder.apiRatelimits,
				builder.apiBurstlimits,
				grpcserver.WithTransportCredentials(builder.rpcConf.TransportCredentials)).Build()

			builder.stateStreamGrpcServer = grpcserver.NewGrpcServerBuilder(
				node.Logger,
				builder.stateStreamConf.ListenAddr,
				builder.stateStreamConf.MaxExecutionDataMsgSize,
				builder.rpcMetricsEnabled,
				builder.apiRatelimits,
				builder.apiBurstlimits,
				grpcserver.WithStreamInterceptor()).Build()

			if builder.rpcConf.UnsecureGRPCListenAddr != builder.stateStreamConf.ListenAddr {
				builder.unsecureGrpcServer = grpcserver.NewGrpcServerBuilder(node.Logger,
					builder.rpcConf.UnsecureGRPCListenAddr,
					builder.rpcConf.MaxMsgSize,
					builder.rpcMetricsEnabled,
					builder.apiRatelimits,
					builder.apiBurstlimits).Build()
			} else {
				builder.unsecureGrpcServer = builder.stateStreamGrpcServer
			}

			return nil
		}).
		Module("backend script executor", func(node *cmd.NodeConfig) error {
			builder.ScriptExecutor = backend.NewScriptExecutor(builder.Logger, builder.scriptExecMinBlock, builder.scriptExecMaxBlock)
			return nil
		}).
		Module("async register store", func(node *cmd.NodeConfig) error {
			builder.RegistersAsyncStore = execution.NewRegistersAsyncStore()
			return nil
		}).
		Module("events storage", func(node *cmd.NodeConfig) error {
			builder.Storage.Events = bstorage.NewEvents(node.Metrics.Cache, node.DB)
			return nil
		}).
		Module("reporter", func(node *cmd.NodeConfig) error {
			builder.Reporter = index.NewReporter()
			return nil
		}).
		Module("events index", func(node *cmd.NodeConfig) error {
			builder.EventsIndex = index.NewEventsIndex(builder.Reporter, builder.Storage.Events)
			return nil
		}).
		Module("transaction result index", func(node *cmd.NodeConfig) error {
			builder.TxResultsIndex = index.NewTransactionResultsIndex(builder.Reporter, builder.Storage.LightTransactionResults)
			return nil
		}).
		Module("processed block height consumer progress", func(node *cmd.NodeConfig) error {
			processedBlockHeight = bstorage.NewConsumerProgress(builder.DB, module.ConsumeProgressIngestionEngineBlockHeight)
			return nil
		}).
		Module("processed last full block height monotonic consumer progress", func(node *cmd.NodeConfig) error {
			rootBlockHeight := node.State.Params().FinalizedRoot().Height

			var err error
			lastFullBlockHeight, err = counters.NewPersistentStrictMonotonicCounter(
				bstorage.NewConsumerProgress(builder.DB, module.ConsumeProgressLastFullBlockHeight),
				rootBlockHeight,
			)
			if err != nil {
				return fmt.Errorf("failed to initialize monotonic consumer progress: %w", err)
			}

			return nil
		}).
		Component("RPC engine", func(node *cmd.NodeConfig) (module.ReadyDoneAware, error) {
			config := builder.rpcConf
			backendConfig := config.BackendConfig
			accessMetrics := builder.AccessMetrics
			cacheSize := int(backendConfig.ConnectionPoolSize)

			var connBackendCache *rpcConnection.Cache
			var err error
			if cacheSize > 0 {
				connBackendCache, err = rpcConnection.NewCache(node.Logger, accessMetrics, cacheSize)
				if err != nil {
					return nil, fmt.Errorf("could not initialize connection cache: %w", err)
				}
			}

			connFactory := &rpcConnection.ConnectionFactoryImpl{
				CollectionGRPCPort:        builder.collectionGRPCPort,
				ExecutionGRPCPort:         builder.executionGRPCPort,
				CollectionNodeGRPCTimeout: backendConfig.CollectionClientTimeout,
				ExecutionNodeGRPCTimeout:  backendConfig.ExecutionClientTimeout,
				AccessMetrics:             accessMetrics,
				Log:                       node.Logger,
				Manager: rpcConnection.NewManager(
					node.Logger,
					accessMetrics,
					connBackendCache,
					config.MaxMsgSize,
					backendConfig.CircuitBreakerConfig,
					config.CompressorName,
				),
			}

			scriptExecMode, err := backend.ParseIndexQueryMode(config.BackendConfig.ScriptExecutionMode)
			if err != nil {
				return nil, fmt.Errorf("could not parse script execution mode: %w", err)
			}

			eventQueryMode, err := backend.ParseIndexQueryMode(config.BackendConfig.EventQueryMode)
			if err != nil {
				return nil, fmt.Errorf("could not parse event query mode: %w", err)
			}
			if eventQueryMode == backend.IndexQueryModeCompare {
				return nil, fmt.Errorf("event query mode 'compare' is not supported")
			}

			broadcaster := engine.NewBroadcaster()
			// create BlockTracker that will track for new blocks (finalized and sealed) and
			// handles block-related operations.
			blockTracker, err := subscription.NewBlockTracker(
				node.State,
				builder.FinalizedRootBlock.Header.Height,
				node.Storage.Headers,
				broadcaster,
			)
			if err != nil {
				return nil, fmt.Errorf("failed to initialize block tracker: %w", err)
			}
			txResultQueryMode, err := backend.ParseIndexQueryMode(config.BackendConfig.TxResultQueryMode)
			if err != nil {
				return nil, fmt.Errorf("could not parse transaction result query mode: %w", err)
			}
			if txResultQueryMode == backend.IndexQueryModeCompare {
				return nil, fmt.Errorf("transaction result query mode 'compare' is not supported")
			}

			nodeBackend, err := backend.New(backend.Params{
				State:                     node.State,
				CollectionRPC:             builder.CollectionRPC,
				HistoricalAccessNodes:     builder.HistoricalAccessRPCs,
				Blocks:                    node.Storage.Blocks,
				Headers:                   node.Storage.Headers,
				Collections:               node.Storage.Collections,
				Transactions:              node.Storage.Transactions,
				ExecutionReceipts:         node.Storage.Receipts,
				ExecutionResults:          node.Storage.Results,
				ChainID:                   node.RootChainID,
				AccessMetrics:             builder.AccessMetrics,
				ConnFactory:               connFactory,
				RetryEnabled:              builder.retryEnabled,
				MaxHeightRange:            backendConfig.MaxHeightRange,
				PreferredExecutionNodeIDs: backendConfig.PreferredExecutionNodeIDs,
				FixedExecutionNodeIDs:     backendConfig.FixedExecutionNodeIDs,
				Log:                       node.Logger,
				SnapshotHistoryLimit:      backend.DefaultSnapshotHistoryLimit,
				Communicator:              backend.NewNodeCommunicator(backendConfig.CircuitBreakerConfig.Enabled),
				TxResultCacheSize:         builder.TxResultCacheSize,
				TxErrorMessagesCacheSize:  builder.TxErrorMessagesCacheSize,
				ScriptExecutor:            builder.ScriptExecutor,
				ScriptExecutionMode:       scriptExecMode,
				CheckPayerBalance:         builder.checkPayerBalance,
				EventQueryMode:            eventQueryMode,
				BlockTracker:              blockTracker,
				SubscriptionHandler: subscription.NewSubscriptionHandler(
					builder.Logger,
					broadcaster,
					builder.stateStreamConf.ClientSendTimeout,
					builder.stateStreamConf.ResponseLimit,
					builder.stateStreamConf.ClientSendBufferSize,
				),
				EventsIndex:         builder.EventsIndex,
				TxResultQueryMode:   txResultQueryMode,
				TxResultsIndex:      builder.TxResultsIndex,
				LastFullBlockHeight: lastFullBlockHeight,
			})
			if err != nil {
				return nil, fmt.Errorf("could not initialize backend: %w", err)
			}

			// If execution data syncing and indexing is disabled, pass nil indexReporter
			var indexReporter state_synchronization.IndexReporter
			if builder.executionDataSyncEnabled && builder.executionDataIndexingEnabled {
				indexReporter = builder.Reporter
			}

			engineBuilder, err := rpc.NewBuilder(
				node.Logger,
				node.State,
				config,
				node.RootChainID,
				builder.AccessMetrics,
				builder.rpcMetricsEnabled,
				builder.Me,
				nodeBackend,
				nodeBackend,
				builder.secureGrpcServer,
				builder.unsecureGrpcServer,
				builder.stateStreamBackend,
				builder.stateStreamConf,
				indexReporter,
			)
			if err != nil {
				return nil, err
			}

			builder.RpcEng, err = engineBuilder.
				WithLegacy().
				WithBlockSignerDecoder(signature.NewBlockSignerDecoder(builder.Committee)).
				Build()
			if err != nil {
				return nil, err
			}
			builder.FollowerDistributor.AddOnBlockFinalizedConsumer(builder.RpcEng.OnFinalizedBlock)

			return builder.RpcEng, nil
		}).
		Component("ingestion engine", func(node *cmd.NodeConfig) (module.ReadyDoneAware, error) {
			var err error

			builder.RequestEng, err = requester.New(
				node.Logger,
				node.Metrics.Engine,
				node.EngineRegistry,
				node.Me,
				node.State,
				channels.RequestCollections,
				filter.HasRole[flow.Identity](flow.RoleCollection),
				func() flow.Entity { return &flow.Collection{} },
			)
			if err != nil {
				return nil, fmt.Errorf("could not create requester engine: %w", err)
			}

			builder.IngestEng, err = ingestion.New(
				node.Logger,
				node.EngineRegistry,
				node.State,
				node.Me,
				builder.RequestEng,
				node.Storage.Blocks,
				node.Storage.Headers,
				node.Storage.Collections,
				node.Storage.Transactions,
				node.Storage.Results,
				node.Storage.Receipts,
				builder.collectionExecutedMetric,
				processedBlockHeight,
				lastFullBlockHeight,
			)
			if err != nil {
				return nil, err
			}
			ingestionDependable.Init(builder.IngestEng)
			builder.RequestEng.WithHandle(builder.IngestEng.OnCollection)
			builder.FollowerDistributor.AddOnBlockFinalizedConsumer(builder.IngestEng.OnFinalizedBlock)

			return builder.IngestEng, nil
		}).
		Component("requester engine", func(node *cmd.NodeConfig) (module.ReadyDoneAware, error) {
			// We initialize the requester engine inside the ingestion engine due to the mutual dependency. However, in
			// order for it to properly start and shut down, we should still return it as its own engine here, so it can
			// be handled by the scaffold.
			return builder.RequestEng, nil
		})

	if builder.versionControlEnabled {
		builder.Component("version control", func(node *cmd.NodeConfig) (module.ReadyDoneAware, error) {
			nodeVersion, err := build.Semver()
			if err != nil {
				return nil, fmt.Errorf("could not load node version for version control. "+
					"version (%s) is not semver compliant: %w. Make sure a valid semantic version is provided in the VERSION environment variable", build.Version(), err)
			}

			versionControl, err := version.NewVersionControl(
				builder.Logger,
				node.Storage.VersionBeacons,
				nodeVersion,
				builder.SealedRootBlock.Header.Height,
				builder.LastFinalizedHeader.Height,
			)
			if err != nil {
				return nil, fmt.Errorf("could not create version control: %w", err)
			}

			// VersionControl needs to consume BlockFinalized events.
			node.ProtocolEvents.AddConsumer(versionControl)

			builder.versionControl = versionControl

			return versionControl, nil
		})
	}

	if builder.supportsObserver {
		builder.Component("public sync request handler", func(node *cmd.NodeConfig) (module.ReadyDoneAware, error) {
			syncRequestHandler, err := synceng.NewRequestHandlerEngine(
				node.Logger.With().Bool("public", true).Logger(),
				unstaked.NewUnstakedEngineCollector(node.Metrics.Engine),
				builder.AccessNodeConfig.PublicNetworkConfig.Network,
				node.Me,
				node.State,
				node.Storage.Blocks,
				builder.SyncCore,
			)
			if err != nil {
				return nil, fmt.Errorf("could not create public sync request handler: %w", err)
			}
			builder.FollowerDistributor.AddFinalizationConsumer(syncRequestHandler)

			return syncRequestHandler, nil
		})
	}

	builder.Component("secure grpc server", func(node *cmd.NodeConfig) (module.ReadyDoneAware, error) {
		return builder.secureGrpcServer, nil
	})

	builder.Component("state stream unsecure grpc server", func(node *cmd.NodeConfig) (module.ReadyDoneAware, error) {
		return builder.stateStreamGrpcServer, nil
	})

	if builder.rpcConf.UnsecureGRPCListenAddr != builder.stateStreamConf.ListenAddr {
		builder.Component("unsecure grpc server", func(node *cmd.NodeConfig) (module.ReadyDoneAware, error) {
			return builder.unsecureGrpcServer, nil
		})
	}

	if builder.pingEnabled {
		builder.Component("ping engine", func(node *cmd.NodeConfig) (module.ReadyDoneAware, error) {
			ping, err := pingeng.New(
				node.Logger,
				node.IdentityProvider,
				node.IDTranslator,
				node.Me,
				builder.PingMetrics,
				builder.nodeInfoFile,
				node.PingService,
			)
			if err != nil {
				return nil, fmt.Errorf("could not create ping engine: %w", err)
			}

			return ping, nil
		})
	}

	return builder.FlowNodeBuilder.Build()
}

// enqueuePublicNetworkInit enqueues the public network component initialized for the staked node
func (builder *FlowAccessNodeBuilder) enqueuePublicNetworkInit() {
	var publicLibp2pNode p2p.LibP2PNode
	builder.
		Module("public network metrics", func(node *cmd.NodeConfig) error {
			builder.PublicNetworkConfig.Metrics = metrics.NewNetworkCollector(builder.Logger, metrics.WithNetworkPrefix("public"))
			return nil
		}).
		Component("public libp2p node", func(node *cmd.NodeConfig) (module.ReadyDoneAware, error) {
			var err error
			publicLibp2pNode, err = builder.initPublicLibp2pNode(
				builder.NodeConfig.NetworkKey,
				builder.PublicNetworkConfig.BindAddress,
				builder.PublicNetworkConfig.Metrics)
			if err != nil {
				return nil, fmt.Errorf("could not create public libp2p node: %w", err)
			}

			return publicLibp2pNode, nil
		}).
		Component("public network", func(node *cmd.NodeConfig) (module.ReadyDoneAware, error) {
			msgValidators := publicNetworkMsgValidators(node.Logger.With().Bool("public", true).Logger(), node.IdentityProvider, builder.NodeID)
			receiveCache := netcache.NewHeroReceiveCache(builder.FlowConfig.NetworkConfig.NetworkReceivedMessageCacheSize,
				builder.Logger,
				metrics.NetworkReceiveCacheMetricsFactory(builder.HeroCacheMetricsFactory(), network.PublicNetwork))

			err := node.Metrics.Mempool.Register(metrics.PrependPublicPrefix(metrics.ResourceNetworkingReceiveCache), receiveCache.Size)
			if err != nil {
				return nil, fmt.Errorf("could not register networking receive cache metric: %w", err)
			}

			net, err := underlay.NewNetwork(&underlay.NetworkConfig{
				Logger:                builder.Logger.With().Str("module", "public-network").Logger(),
				Libp2pNode:            publicLibp2pNode,
				Codec:                 cborcodec.NewCodec(),
				Me:                    builder.Me,
				Topology:              topology.EmptyTopology{}, // topology returns empty list since peers are not known upfront
				Metrics:               builder.PublicNetworkConfig.Metrics,
				BitSwapMetrics:        builder.Metrics.Bitswap,
				IdentityProvider:      builder.IdentityProvider,
				ReceiveCache:          receiveCache,
				ConduitFactory:        conduit.NewDefaultConduitFactory(),
				SporkId:               builder.SporkID,
				UnicastMessageTimeout: underlay.DefaultUnicastTimeout,
				IdentityTranslator:    builder.IDTranslator,
				AlspCfg: &alspmgr.MisbehaviorReportManagerConfig{
					Logger:                  builder.Logger,
					SpamRecordCacheSize:     builder.FlowConfig.NetworkConfig.AlspConfig.SpamRecordCacheSize,
					SpamReportQueueSize:     builder.FlowConfig.NetworkConfig.AlspConfig.SpamReportQueueSize,
					DisablePenalty:          builder.FlowConfig.NetworkConfig.AlspConfig.DisablePenalty,
					HeartBeatInterval:       builder.FlowConfig.NetworkConfig.AlspConfig.HearBeatInterval,
					AlspMetrics:             builder.Metrics.Network,
					NetworkType:             network.PublicNetwork,
					HeroCacheMetricsFactory: builder.HeroCacheMetricsFactory(),
				},
				SlashingViolationConsumerFactory: func(adapter network.ConduitAdapter) network.ViolationsConsumer {
					return slashing.NewSlashingViolationsConsumer(builder.Logger, builder.Metrics.Network, adapter)
				},
			}, underlay.WithMessageValidators(msgValidators...))
			if err != nil {
				return nil, fmt.Errorf("could not initialize network: %w", err)
			}

			builder.NetworkUnderlay = net
			builder.AccessNodeConfig.PublicNetworkConfig.Network = net

			node.Logger.Info().Msgf("network will run on address: %s", builder.PublicNetworkConfig.BindAddress)
			return net, nil
		}).
		Component("public peer manager", func(node *cmd.NodeConfig) (module.ReadyDoneAware, error) {
			return publicLibp2pNode.PeerManagerComponent(), nil
		})
}

// initPublicLibp2pNode initializes the public libp2p node for the public (unstaked) network.
// The LibP2P host is created with the following options:
//   - DHT as server
//   - The address from the node config or the specified bind address as the listen address
//   - The passed in private key as the libp2p key
//   - No connection gater
//   - Default Flow libp2p pubsub options
//
// Args:
//   - networkKey: The private key to use for the libp2p node
//
// - bindAddress: The address to bind the libp2p node to.
// - networkMetrics: The metrics collector for the network
// Returns:
// - The libp2p node instance for the public network.
// - Any error encountered during initialization. Any error should be considered fatal.
func (builder *FlowAccessNodeBuilder) initPublicLibp2pNode(networkKey crypto.PrivateKey, bindAddress string, networkMetrics module.LibP2PMetrics) (p2p.LibP2PNode,
	error,
) {
	connManager, err := connection.NewConnManager(builder.Logger, networkMetrics, &builder.FlowConfig.NetworkConfig.ConnectionManager)
	if err != nil {
		return nil, fmt.Errorf("could not create connection manager: %w", err)
	}
	libp2pNode, err := p2pbuilder.NewNodeBuilder(builder.Logger, &builder.FlowConfig.NetworkConfig.GossipSub, &p2pbuilderconfig.MetricsConfig{
		HeroCacheFactory: builder.HeroCacheMetricsFactory(),
		Metrics:          networkMetrics,
	},
		network.PublicNetwork,
		bindAddress,
		networkKey,
		builder.SporkID,
		builder.IdentityProvider,
		&builder.FlowConfig.NetworkConfig.ResourceManager,
		&p2pbuilderconfig.PeerManagerConfig{
			// TODO: eventually, we need pruning enabled even on public network. However, it needs a modified version of
			// the peer manager that also operate on the public identities.
			ConnectionPruning: connection.PruningDisabled,
			UpdateInterval:    builder.FlowConfig.NetworkConfig.PeerUpdateInterval,
			ConnectorFactory:  connection.DefaultLibp2pBackoffConnectorFactory(),
		},
		&p2p.DisallowListCacheConfig{
			MaxSize: builder.FlowConfig.NetworkConfig.DisallowListNotificationCacheSize,
			Metrics: metrics.DisallowListCacheMetricsFactory(builder.HeroCacheMetricsFactory(), network.PublicNetwork),
		},
		&p2pbuilderconfig.UnicastConfig{
			Unicast: builder.FlowConfig.NetworkConfig.Unicast,
		}).
		SetBasicResolver(builder.Resolver).
		SetSubscriptionFilter(networkingsubscription.NewRoleBasedFilter(flow.RoleAccess, builder.IdentityProvider)).
		SetConnectionManager(connManager).
		SetRoutingSystem(func(ctx context.Context, h host.Host) (routing.Routing, error) {
			return dht.NewDHT(ctx, h, protocols.FlowPublicDHTProtocolID(builder.SporkID), builder.Logger, networkMetrics, dht.AsServer())
		}).
		Build()
	if err != nil {
		return nil, fmt.Errorf("could not build libp2p node for staked access node: %w", err)
	}

	return libp2pNode, nil
}<|MERGE_RESOLUTION|>--- conflicted
+++ resolved
@@ -165,11 +165,8 @@
 	registerCacheType                    string
 	registerCacheSize                    uint
 	programCacheSize                     uint
-<<<<<<< HEAD
+	checkPayerBalance                    bool
 	versionControlEnabled                bool
-=======
-	checkPayerBalance                    bool
->>>>>>> 58de2f7f
 }
 
 type PublicNetworkConfig struct {
@@ -269,11 +266,8 @@
 		registerCacheType:                    pStorage.CacheTypeTwoQueue.String(),
 		registerCacheSize:                    0,
 		programCacheSize:                     0,
-<<<<<<< HEAD
+		checkPayerBalance:                    false,
 		versionControlEnabled:                true,
-=======
-		checkPayerBalance:                    false,
->>>>>>> 58de2f7f
 	}
 }
 
