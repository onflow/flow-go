package node_builder

import (
	"context"
	"errors"
	"fmt"
	"os"
	"path/filepath"
	"strings"
	"time"

	badger "github.com/ipfs/go-ds-badger2"
	"github.com/libp2p/go-libp2p/core/host"
	"github.com/libp2p/go-libp2p/core/routing"
	"github.com/onflow/go-bitswap"
	"github.com/rs/zerolog"
	"github.com/spf13/pflag"
	"google.golang.org/grpc"
	"google.golang.org/grpc/credentials"

	"github.com/onflow/flow/protobuf/go/flow/access"

	"github.com/onflow/flow-go/admin/commands"
	stateSyncCommands "github.com/onflow/flow-go/admin/commands/state_synchronization"
	storageCommands "github.com/onflow/flow-go/admin/commands/storage"
	"github.com/onflow/flow-go/cmd"
	"github.com/onflow/flow-go/consensus"
	"github.com/onflow/flow-go/consensus/hotstuff"
	"github.com/onflow/flow-go/consensus/hotstuff/committees"
	consensuspubsub "github.com/onflow/flow-go/consensus/hotstuff/notifications/pubsub"
	"github.com/onflow/flow-go/consensus/hotstuff/signature"
	"github.com/onflow/flow-go/consensus/hotstuff/verification"
	recovery "github.com/onflow/flow-go/consensus/recovery/protocol"
	"github.com/onflow/flow-go/crypto"
	"github.com/onflow/flow-go/engine/access/ingestion"
	pingeng "github.com/onflow/flow-go/engine/access/ping"
	"github.com/onflow/flow-go/engine/access/rpc"
	"github.com/onflow/flow-go/engine/access/rpc/backend"
	"github.com/onflow/flow-go/engine/common/follower"
	followereng "github.com/onflow/flow-go/engine/common/follower"
	"github.com/onflow/flow-go/engine/common/requester"
	synceng "github.com/onflow/flow-go/engine/common/synchronization"
	"github.com/onflow/flow-go/model/flow"
	"github.com/onflow/flow-go/model/flow/filter"
	"github.com/onflow/flow-go/module"
	"github.com/onflow/flow-go/module/blobs"
	"github.com/onflow/flow-go/module/buffer"
	"github.com/onflow/flow-go/module/chainsync"
	"github.com/onflow/flow-go/module/compliance"
	"github.com/onflow/flow-go/module/executiondatasync/execution_data"
	finalizer "github.com/onflow/flow-go/module/finalizer/consensus"
	"github.com/onflow/flow-go/module/id"
	"github.com/onflow/flow-go/module/mempool/stdmap"
	"github.com/onflow/flow-go/module/metrics"
	"github.com/onflow/flow-go/module/metrics/unstaked"
	"github.com/onflow/flow-go/module/state_synchronization"
	edrequester "github.com/onflow/flow-go/module/state_synchronization/requester"
	"github.com/onflow/flow-go/network"
	netcache "github.com/onflow/flow-go/network/cache"
	"github.com/onflow/flow-go/network/channels"
	cborcodec "github.com/onflow/flow-go/network/codec/cbor"
	"github.com/onflow/flow-go/network/p2p"
	"github.com/onflow/flow-go/network/p2p/blob"
	"github.com/onflow/flow-go/network/p2p/cache"
	"github.com/onflow/flow-go/network/p2p/connection"
	"github.com/onflow/flow-go/network/p2p/dht"
	"github.com/onflow/flow-go/network/p2p/middleware"
	"github.com/onflow/flow-go/network/p2p/p2pbuilder"
	"github.com/onflow/flow-go/network/p2p/subscription"
	"github.com/onflow/flow-go/network/p2p/translator"
	"github.com/onflow/flow-go/network/p2p/unicast"
	relaynet "github.com/onflow/flow-go/network/relay"
	"github.com/onflow/flow-go/network/slashing"
	"github.com/onflow/flow-go/network/topology"
	"github.com/onflow/flow-go/network/validator"
	"github.com/onflow/flow-go/state/protocol"
	badgerState "github.com/onflow/flow-go/state/protocol/badger"
	"github.com/onflow/flow-go/state/protocol/blocktimer"
	"github.com/onflow/flow-go/storage"
	bstorage "github.com/onflow/flow-go/storage/badger"
	"github.com/onflow/flow-go/utils/grpcutils"
)

// AccessNodeBuilder extends cmd.NodeBuilder and declares additional functions needed to bootstrap an Access node.
// The private network allows the staked nodes to communicate among themselves, while the public network allows the
// Observers and an Access node to communicate.
//
//                                 public network                           private network
//  +------------------------+
//  | Observer             1 |<--------------------------|
//  +------------------------+                           v
//  +------------------------+                         +--------------------+                 +------------------------+
//  | Observer             2 |<----------------------->| Staked Access Node |<--------------->| All other staked Nodes |
//  +------------------------+                         +--------------------+                 +------------------------+
//  +------------------------+                           ^
//  | Observer             3 |<--------------------------|
//  +------------------------+

// AccessNodeConfig defines all the user defined parameters required to bootstrap an access node
// For a node running as a standalone process, the config fields will be populated from the command line params,
// while for a node running as a library, the config fields are expected to be initialized by the caller.
type AccessNodeConfig struct {
	supportsObserver             bool // True if this is an Access node that supports observers and consensus follower engines
	collectionGRPCPort           uint
	executionGRPCPort            uint
	pingEnabled                  bool
	nodeInfoFile                 string
	apiRatelimits                map[string]int
	apiBurstlimits               map[string]int
	rpcConf                      rpc.Config
	ExecutionNodeAddress         string // deprecated
	HistoricalAccessRPCs         []access.AccessAPIClient
	logTxTimeToFinalized         bool
	logTxTimeToExecuted          bool
	logTxTimeToFinalizedExecuted bool
	retryEnabled                 bool
	rpcMetricsEnabled            bool
	executionDataSyncEnabled     bool
	executionDataDir             string
	executionDataStartHeight     uint64
	executionDataConfig          edrequester.ExecutionDataConfig
	PublicNetworkConfig          PublicNetworkConfig
}

type PublicNetworkConfig struct {
	// NetworkKey crypto.PublicKey // TODO: do we need a different key for the public network?
	BindAddress string
	Network     network.Network
	Metrics     module.NetworkMetrics
}

// DefaultAccessNodeConfig defines all the default values for the AccessNodeConfig
func DefaultAccessNodeConfig() *AccessNodeConfig {
	homedir, _ := os.UserHomeDir()
	return &AccessNodeConfig{
		supportsObserver:   false,
		collectionGRPCPort: 9000,
		executionGRPCPort:  9000,
		rpcConf: rpc.Config{
			UnsecureGRPCListenAddr:    "0.0.0.0:9000",
			SecureGRPCListenAddr:      "0.0.0.0:9001",
			HTTPListenAddr:            "0.0.0.0:8000",
			RESTListenAddr:            "",
			CollectionAddr:            "",
			HistoricalAccessAddrs:     "",
			CollectionClientTimeout:   3 * time.Second,
			ExecutionClientTimeout:    3 * time.Second,
			ConnectionPoolSize:        backend.DefaultConnectionPoolSize,
			MaxHeightRange:            backend.DefaultMaxHeightRange,
			PreferredExecutionNodeIDs: nil,
			FixedExecutionNodeIDs:     nil,
		},
		ExecutionNodeAddress:         "localhost:9000",
		logTxTimeToFinalized:         false,
		logTxTimeToExecuted:          false,
		logTxTimeToFinalizedExecuted: false,
		pingEnabled:                  false,
		retryEnabled:                 false,
		rpcMetricsEnabled:            false,
		nodeInfoFile:                 "",
		apiRatelimits:                nil,
		apiBurstlimits:               nil,
		PublicNetworkConfig: PublicNetworkConfig{
			BindAddress: cmd.NotSet,
			Metrics:     metrics.NewNoopCollector(),
		},
		executionDataSyncEnabled: false,
		executionDataDir:         filepath.Join(homedir, ".flow", "execution_data"),
		executionDataStartHeight: 0,
		executionDataConfig: edrequester.ExecutionDataConfig{
			InitialBlockHeight: 0,
			MaxSearchAhead:     edrequester.DefaultMaxSearchAhead,
			FetchTimeout:       edrequester.DefaultFetchTimeout,
			MaxFetchTimeout:    edrequester.DefaultMaxFetchTimeout,
			RetryDelay:         edrequester.DefaultRetryDelay,
			MaxRetryDelay:      edrequester.DefaultMaxRetryDelay,
		},
	}
}

// FlowAccessNodeBuilder provides the common functionality needed to bootstrap a Flow access node
// It is composed of the FlowNodeBuilder, the AccessNodeConfig and contains all the components and modules needed for the
// access nodes
type FlowAccessNodeBuilder struct {
	*cmd.FlowNodeBuilder
	*AccessNodeConfig

	// components
	LibP2PNode                 p2p.LibP2PNode
	FollowerState              protocol.MutableState
	SyncCore                   *chainsync.Core
	RpcEng                     *rpc.Engine
	FinalizationDistributor    *consensuspubsub.FinalizationDistributor
	FinalizedHeader            *synceng.FinalizedHeaderCache
	CollectionRPC              access.AccessAPIClient
	TransactionTimings         *stdmap.TransactionTimings
	CollectionsToMarkFinalized *stdmap.Times
	CollectionsToMarkExecuted  *stdmap.Times
	BlocksToMarkExecuted       *stdmap.Times
	TransactionMetrics         module.TransactionMetrics
	AccessMetrics              module.AccessMetrics
	PingMetrics                module.PingMetrics
	Committee                  hotstuff.Committee
	Finalized                  *flow.Header
	Pending                    []*flow.Header
	FollowerCore               module.HotStuffFollower
	ExecutionDataDownloader    execution_data.Downloader
	ExecutionDataRequester     state_synchronization.ExecutionDataRequester
	ExecutionDataStore         execution_data.ExecutionDataStore

	// The sync engine participants provider is the libp2p peer store for the access node
	// which is not available until after the network has started.
	// Hence, a factory function that needs to be called just before creating the sync engine
	SyncEngineParticipantsProviderFactory func() module.IdentifierProvider

	// engines
	IngestEng   *ingestion.Engine
	RequestEng  *requester.Engine
	FollowerEng *followereng.Engine
	SyncEng     *synceng.Engine
}

func (builder *FlowAccessNodeBuilder) buildFollowerState() *FlowAccessNodeBuilder {
	builder.Module("mutable follower state", func(node *cmd.NodeConfig) error {
		// For now, we only support state implementations from package badger.
		// If we ever support different implementations, the following can be replaced by a type-aware factory
		state, ok := node.State.(*badgerState.State)
		if !ok {
			return fmt.Errorf("only implementations of type badger.State are currently supported but read-only state has type %T", node.State)
		}

		followerState, err := badgerState.NewFollowerState(
			state,
			node.Storage.Index,
			node.Storage.Payloads,
			node.Tracer,
			node.ProtocolEvents,
			blocktimer.DefaultBlockTimer,
		)
		builder.FollowerState = followerState

		return err
	})

	return builder
}

func (builder *FlowAccessNodeBuilder) buildSyncCore() *FlowAccessNodeBuilder {
	builder.Module("sync core", func(node *cmd.NodeConfig) error {
		syncCore, err := chainsync.New(node.Logger, node.SyncCoreConfig, metrics.NewChainSyncCollector())
		builder.SyncCore = syncCore

		return err
	})

	return builder
}

func (builder *FlowAccessNodeBuilder) buildCommittee() *FlowAccessNodeBuilder {
	builder.Module("committee", func(node *cmd.NodeConfig) error {
		// initialize consensus committee's membership state
		// This committee state is for the HotStuff follower, which follows the MAIN CONSENSUS Committee
		// Note: node.Me.NodeID() is not part of the consensus committee
		committee, err := committees.NewConsensusCommittee(node.State, node.Me.NodeID())
		builder.Committee = committee

		return err
	})

	return builder
}

func (builder *FlowAccessNodeBuilder) buildLatestHeader() *FlowAccessNodeBuilder {
	builder.Module("latest header", func(node *cmd.NodeConfig) error {
		finalized, pending, err := recovery.FindLatest(node.State, node.Storage.Headers)
		builder.Finalized, builder.Pending = finalized, pending

		return err
	})

	return builder
}

func (builder *FlowAccessNodeBuilder) buildFollowerCore() *FlowAccessNodeBuilder {
	builder.Component("follower core", func(node *cmd.NodeConfig) (module.ReadyDoneAware, error) {
		// create a finalizer that will handle updating the protocol
		// state when the follower detects newly finalized blocks
		final := finalizer.NewFinalizer(node.DB, node.Storage.Headers, builder.FollowerState, node.Tracer)

		packer := signature.NewConsensusSigDataPacker(builder.Committee)
		// initialize the verifier for the protocol consensus
		verifier := verification.NewCombinedVerifier(builder.Committee, packer)

		followerCore, err := consensus.NewFollower(
			node.Logger,
			builder.Committee,
			node.Storage.Headers,
			final,
			verifier,
			builder.FinalizationDistributor,
			node.RootBlock.Header,
			node.RootQC,
			builder.Finalized,
			builder.Pending,
		)
		if err != nil {
			return nil, fmt.Errorf("could not initialize follower core: %w", err)
		}
		builder.FollowerCore = followerCore

		return builder.FollowerCore, nil
	})

	return builder
}

func (builder *FlowAccessNodeBuilder) buildFollowerEngine() *FlowAccessNodeBuilder {
	builder.Component("follower engine", func(node *cmd.NodeConfig) (module.ReadyDoneAware, error) {
		// initialize cleaner for DB
		cleaner := bstorage.NewCleaner(node.Logger, node.DB, builder.Metrics.CleanCollector, flow.DefaultValueLogGCFrequency)
		conCache := buffer.NewPendingBlocks()

		followerEng, err := follower.New(
			node.Logger,
			node.Network,
			node.Me,
			node.Metrics.Engine,
			node.Metrics.Mempool,
			cleaner,
			node.Storage.Headers,
			node.Storage.Payloads,
			builder.FollowerState,
			conCache,
			builder.FollowerCore,
			builder.SyncCore,
			node.Tracer,
			follower.WithComplianceOptions(compliance.WithSkipNewProposalsThreshold(builder.ComplianceConfig.SkipNewProposalsThreshold)),
		)
		if err != nil {
			return nil, fmt.Errorf("could not create follower engine: %w", err)
		}
		builder.FollowerEng = followerEng

		return builder.FollowerEng, nil
	})

	return builder
}

func (builder *FlowAccessNodeBuilder) buildFinalizedHeader() *FlowAccessNodeBuilder {
	builder.Component("finalized snapshot", func(node *cmd.NodeConfig) (module.ReadyDoneAware, error) {
		finalizedHeader, err := synceng.NewFinalizedHeaderCache(node.Logger, node.State, builder.FinalizationDistributor)
		if err != nil {
			return nil, fmt.Errorf("could not create finalized snapshot cache: %w", err)
		}
		builder.FinalizedHeader = finalizedHeader

		return builder.FinalizedHeader, nil
	})

	return builder
}

func (builder *FlowAccessNodeBuilder) buildSyncEngine() *FlowAccessNodeBuilder {
	builder.Component("sync engine", func(node *cmd.NodeConfig) (module.ReadyDoneAware, error) {
		sync, err := synceng.New(
			node.Logger,
			node.Metrics.Engine,
			node.Network,
			node.Me,
			node.Storage.Blocks,
			builder.FollowerEng,
			builder.SyncCore,
			builder.FinalizedHeader,
			builder.SyncEngineParticipantsProviderFactory(),
		)
		if err != nil {
			return nil, fmt.Errorf("could not create synchronization engine: %w", err)
		}
		builder.SyncEng = sync

		return builder.SyncEng, nil
	})

	return builder
}

func (builder *FlowAccessNodeBuilder) BuildConsensusFollower() *FlowAccessNodeBuilder {
	builder.
		buildFollowerState().
		buildSyncCore().
		buildCommittee().
		buildLatestHeader().
		buildFollowerCore().
		buildFollowerEngine().
		buildFinalizedHeader().
		buildSyncEngine()

	return builder
}

func (builder *FlowAccessNodeBuilder) BuildExecutionDataRequester() *FlowAccessNodeBuilder {
	var ds *badger.Datastore
	var bs network.BlobService
	var processedBlockHeight storage.ConsumerProgress
	var processedNotifications storage.ConsumerProgress
	var bsDependable *module.ProxiedReadyDoneAware

	builder.
		AdminCommand("read-execution-data", func(config *cmd.NodeConfig) commands.AdminCommand {
			return stateSyncCommands.NewReadExecutionDataCommand(builder.ExecutionDataStore)
		}).
		Module("execution data datastore and blobstore", func(node *cmd.NodeConfig) error {
			datastoreDir := filepath.Join(builder.executionDataDir, "blobstore")
			err := os.MkdirAll(datastoreDir, 0700)
			if err != nil {
				return err
			}

			ds, err = badger.NewDatastore(datastoreDir, &badger.DefaultOptions)
			if err != nil {
				return err
			}

			builder.ShutdownFunc(func() error {
				if err := ds.Close(); err != nil {
					return fmt.Errorf("could not close execution data datastore: %w", err)
				}
				return nil
			})

			return nil
		}).
		Module("processed block height consumer progress", func(node *cmd.NodeConfig) error {
			// uses the datastore's DB
			processedBlockHeight = bstorage.NewConsumerProgress(ds.DB, module.ConsumeProgressExecutionDataRequesterBlockHeight)
			return nil
		}).
		Module("processed notifications consumer progress", func(node *cmd.NodeConfig) error {
			// uses the datastore's DB
			processedNotifications = bstorage.NewConsumerProgress(ds.DB, module.ConsumeProgressExecutionDataRequesterNotification)
			return nil
		}).
		Module("blobservice peer manager dependencies", func(node *cmd.NodeConfig) error {
			bsDependable = module.NewProxiedReadyDoneAware()
			builder.PeerManagerDependencies.Add(bsDependable)
			return nil
		}).
		Module("execution datastore", func(node *cmd.NodeConfig) error {
			blobstore := blobs.NewBlobstore(ds)
			builder.ExecutionDataStore = execution_data.NewExecutionDataStore(blobstore, execution_data.DefaultSerializer)
			return nil
		}).
		Component("execution data service", func(node *cmd.NodeConfig) (module.ReadyDoneAware, error) {

			opts := []network.BlobServiceOption{
				blob.WithBitswapOptions(
					// Only allow block requests from staked ENs and ANs
					bitswap.WithPeerBlockRequestFilter(
						blob.AuthorizedRequester(nil, builder.IdentityProvider, builder.Logger),
					),
					bitswap.WithTracer(
						blob.NewTracer(node.Logger.With().Str("blob_service", channels.ExecutionDataService.String()).Logger()),
					),
				),
			}

			var err error
			bs, err = node.Network.RegisterBlobService(channels.ExecutionDataService, ds, opts...)
			if err != nil {
				return nil, fmt.Errorf("could not register blob service: %w", err)
			}

			// add blobservice into ReadyDoneAware dependency passed to peer manager
			// this starts the blob service and configures peer manager to wait for the blobservice
			// to be ready before starting
			bsDependable.Init(bs)

			builder.ExecutionDataDownloader = execution_data.NewDownloader(bs)

			return builder.ExecutionDataDownloader, nil
		}).
		Component("execution data requester", func(node *cmd.NodeConfig) (module.ReadyDoneAware, error) {
			// Validation of the start block height needs to be done after loading state
			if builder.executionDataStartHeight > 0 {
				if builder.executionDataStartHeight <= builder.RootBlock.Header.Height {
					return nil, fmt.Errorf(
						"execution data start block height (%d) must be greater than the root block height (%d)",
						builder.executionDataStartHeight, builder.RootBlock.Header.Height)
				}

				latestSeal, err := builder.State.Sealed().Head()
				if err != nil {
					return nil, fmt.Errorf("failed to get latest sealed height")
				}

				// Note: since the root block of a spork is also sealed in the root protocol state, the
				// latest sealed height is always equal to the root block height. That means that at the
				// very beginning of a spork, this check will always fail. Operators should not specify
				// an InitialBlockHeight when starting from the beginning of a spork.
				if builder.executionDataStartHeight > latestSeal.Height {
					return nil, fmt.Errorf(
						"execution data start block height (%d) must be less than or equal to the latest sealed block height (%d)",
						builder.executionDataStartHeight, latestSeal.Height)
				}

				// executionDataStartHeight is provided as the first block to sync, but the
				// requester expects the initial last processed height, which is the first height - 1
				builder.executionDataConfig.InitialBlockHeight = builder.executionDataStartHeight - 1
			} else {
				builder.executionDataConfig.InitialBlockHeight = builder.RootBlock.Header.Height
			}

			builder.ExecutionDataRequester = edrequester.New(
				builder.Logger,
				metrics.NewExecutionDataRequesterCollector(),
				builder.ExecutionDataDownloader,
				processedBlockHeight,
				processedNotifications,
				builder.State,
				builder.Storage.Headers,
				builder.Storage.Results,
				builder.Storage.Seals,
				builder.executionDataConfig,
			)

			builder.FinalizationDistributor.AddOnBlockFinalizedConsumer(builder.ExecutionDataRequester.OnBlockFinalized)

			return builder.ExecutionDataRequester, nil
		})

	return builder
}

func FlowAccessNode(nodeBuilder *cmd.FlowNodeBuilder) *FlowAccessNodeBuilder {
	return &FlowAccessNodeBuilder{
		AccessNodeConfig:        DefaultAccessNodeConfig(),
		FlowNodeBuilder:         nodeBuilder,
		FinalizationDistributor: consensuspubsub.NewFinalizationDistributor(),
	}
}

func (builder *FlowAccessNodeBuilder) ParseFlags() error {

	builder.BaseFlags()

	builder.extraFlags()

	return builder.ParseAndPrintFlags()
}

func (builder *FlowAccessNodeBuilder) extraFlags() {
	builder.ExtraFlags(func(flags *pflag.FlagSet) {
		defaultConfig := DefaultAccessNodeConfig()

		flags.UintVar(&builder.collectionGRPCPort, "collection-ingress-port", defaultConfig.collectionGRPCPort, "the grpc ingress port for all collection nodes")
		flags.UintVar(&builder.executionGRPCPort, "execution-ingress-port", defaultConfig.executionGRPCPort, "the grpc ingress port for all execution nodes")
		flags.StringVarP(&builder.rpcConf.UnsecureGRPCListenAddr, "rpc-addr", "r", defaultConfig.rpcConf.UnsecureGRPCListenAddr, "the address the unsecured gRPC server listens on")
		flags.StringVar(&builder.rpcConf.SecureGRPCListenAddr, "secure-rpc-addr", defaultConfig.rpcConf.SecureGRPCListenAddr, "the address the secure gRPC server listens on")
		flags.StringVarP(&builder.rpcConf.HTTPListenAddr, "http-addr", "h", defaultConfig.rpcConf.HTTPListenAddr, "the address the http proxy server listens on")
		flags.StringVar(&builder.rpcConf.RESTListenAddr, "rest-addr", defaultConfig.rpcConf.RESTListenAddr, "the address the REST server listens on (if empty the REST server will not be started)")
		flags.StringVarP(&builder.rpcConf.CollectionAddr, "static-collection-ingress-addr", "", defaultConfig.rpcConf.CollectionAddr, "the address (of the collection node) to send transactions to")
		flags.StringVarP(&builder.ExecutionNodeAddress, "script-addr", "s", defaultConfig.ExecutionNodeAddress, "the address (of the execution node) forward the script to")
		flags.StringVarP(&builder.rpcConf.HistoricalAccessAddrs, "historical-access-addr", "", defaultConfig.rpcConf.HistoricalAccessAddrs, "comma separated rpc addresses for historical access nodes")
		flags.DurationVar(&builder.rpcConf.CollectionClientTimeout, "collection-client-timeout", defaultConfig.rpcConf.CollectionClientTimeout, "grpc client timeout for a collection node")
		flags.DurationVar(&builder.rpcConf.ExecutionClientTimeout, "execution-client-timeout", defaultConfig.rpcConf.ExecutionClientTimeout, "grpc client timeout for an execution node")
		flags.UintVar(&builder.rpcConf.ConnectionPoolSize, "connection-pool-size", defaultConfig.rpcConf.ConnectionPoolSize, "maximum number of connections allowed in the connection pool, size of 0 disables the connection pooling, and anything less than the default size will be overridden to use the default size")
		flags.UintVar(&builder.rpcConf.MaxHeightRange, "rpc-max-height-range", defaultConfig.rpcConf.MaxHeightRange, "maximum size for height range requests")
		flags.StringSliceVar(&builder.rpcConf.PreferredExecutionNodeIDs, "preferred-execution-node-ids", defaultConfig.rpcConf.PreferredExecutionNodeIDs, "comma separated list of execution nodes ids to choose from when making an upstream call e.g. b4a4dbdcd443d...,fb386a6a... etc.")
		flags.StringSliceVar(&builder.rpcConf.FixedExecutionNodeIDs, "fixed-execution-node-ids", defaultConfig.rpcConf.FixedExecutionNodeIDs, "comma separated list of execution nodes ids to choose from when making an upstream call if no matching preferred execution id is found e.g. b4a4dbdcd443d...,fb386a6a... etc.")
		flags.BoolVar(&builder.logTxTimeToFinalized, "log-tx-time-to-finalized", defaultConfig.logTxTimeToFinalized, "log transaction time to finalized")
		flags.BoolVar(&builder.logTxTimeToExecuted, "log-tx-time-to-executed", defaultConfig.logTxTimeToExecuted, "log transaction time to executed")
		flags.BoolVar(&builder.logTxTimeToFinalizedExecuted, "log-tx-time-to-finalized-executed", defaultConfig.logTxTimeToFinalizedExecuted, "log transaction time to finalized and executed")
		flags.BoolVar(&builder.pingEnabled, "ping-enabled", defaultConfig.pingEnabled, "whether to enable the ping process that pings all other peers and report the connectivity to metrics")
		flags.BoolVar(&builder.retryEnabled, "retry-enabled", defaultConfig.retryEnabled, "whether to enable the retry mechanism at the access node level")
		flags.BoolVar(&builder.rpcMetricsEnabled, "rpc-metrics-enabled", defaultConfig.rpcMetricsEnabled, "whether to enable the rpc metrics")
		flags.StringVarP(&builder.nodeInfoFile, "node-info-file", "", defaultConfig.nodeInfoFile, "full path to a json file which provides more details about nodes when reporting its reachability metrics")
		flags.StringToIntVar(&builder.apiRatelimits, "api-rate-limits", defaultConfig.apiRatelimits, "per second rate limits for Access API methods e.g. Ping=300,GetTransaction=500 etc.")
		flags.StringToIntVar(&builder.apiBurstlimits, "api-burst-limits", defaultConfig.apiBurstlimits, "burst limits for Access API methods e.g. Ping=100,GetTransaction=100 etc.")
		flags.BoolVar(&builder.supportsObserver, "supports-observer", defaultConfig.supportsObserver, "true if this staked access node supports observer or follower connections")
		flags.StringVar(&builder.PublicNetworkConfig.BindAddress, "public-network-address", defaultConfig.PublicNetworkConfig.BindAddress, "staked access node's public network bind address")

		// ExecutionDataRequester config
		flags.BoolVar(&builder.executionDataSyncEnabled, "execution-data-sync-enabled", defaultConfig.executionDataSyncEnabled, "whether to enable the execution data sync protocol")
		flags.StringVar(&builder.executionDataDir, "execution-data-dir", defaultConfig.executionDataDir, "directory to use for Execution Data database")
		flags.Uint64Var(&builder.executionDataStartHeight, "execution-data-start-height", defaultConfig.executionDataStartHeight, "height of first block to sync execution data from when starting with an empty Execution Data database")
		flags.Uint64Var(&builder.executionDataConfig.MaxSearchAhead, "execution-data-max-search-ahead", defaultConfig.executionDataConfig.MaxSearchAhead, "max number of heights to search ahead of the lowest outstanding execution data height")
		flags.DurationVar(&builder.executionDataConfig.FetchTimeout, "execution-data-fetch-timeout", defaultConfig.executionDataConfig.FetchTimeout, "initial timeout to use when fetching execution data from the network. timeout increases using an incremental backoff until execution-data-max-fetch-timeout. e.g. 30s")
		flags.DurationVar(&builder.executionDataConfig.MaxFetchTimeout, "execution-data-max-fetch-timeout", defaultConfig.executionDataConfig.MaxFetchTimeout, "maximum timeout to use when fetching execution data from the network e.g. 300s")
		flags.DurationVar(&builder.executionDataConfig.RetryDelay, "execution-data-retry-delay", defaultConfig.executionDataConfig.RetryDelay, "initial delay for exponential backoff when fetching execution data fails e.g. 10s")
		flags.DurationVar(&builder.executionDataConfig.MaxRetryDelay, "execution-data-max-retry-delay", defaultConfig.executionDataConfig.MaxRetryDelay, "maximum delay for exponential backoff when fetching execution data fails e.g. 5m")
	}).ValidateFlags(func() error {
		if builder.supportsObserver && (builder.PublicNetworkConfig.BindAddress == cmd.NotSet || builder.PublicNetworkConfig.BindAddress == "") {
			return errors.New("public-network-address must be set if supports-observer is true")
		}
		if builder.executionDataSyncEnabled {
			if builder.executionDataConfig.FetchTimeout <= 0 {
				return errors.New("execution-data-fetch-timeout must be greater than 0")
			}
			if builder.executionDataConfig.MaxFetchTimeout < builder.executionDataConfig.FetchTimeout {
				return errors.New("execution-data-max-fetch-timeout must be greater than execution-data-fetch-timeout")
			}
			if builder.executionDataConfig.RetryDelay <= 0 {
				return errors.New("execution-data-retry-delay must be greater than 0")
			}
			if builder.executionDataConfig.MaxRetryDelay < builder.executionDataConfig.RetryDelay {
				return errors.New("execution-data-max-retry-delay must be greater than or equal to execution-data-retry-delay")
			}
			if builder.executionDataConfig.MaxSearchAhead == 0 {
				return errors.New("execution-data-max-search-ahead must be greater than 0")
			}
		}

		return nil
	})
}

// initNetwork creates the network.Network implementation with the given metrics, middleware, initial list of network
// participants and topology used to choose peers from the list of participants. The list of participants can later be
// updated by calling network.SetIDs.
func (builder *FlowAccessNodeBuilder) initNetwork(nodeID module.Local,
	networkMetrics module.NetworkMetrics,
	middleware network.Middleware,
	topology network.Topology,
	receiveCache *netcache.ReceiveCache,
) (*p2p.Network, error) {

	// creates network instance
	net, err := p2p.NewNetwork(&p2p.NetworkParameters{
		Logger:              builder.Logger,
		Codec:               cborcodec.NewCodec(),
		Me:                  nodeID,
		MiddlewareFactory:   func() (network.Middleware, error) { return builder.Middleware, nil },
		Topology:            topology,
		SubscriptionManager: subscription.NewChannelSubscriptionManager(middleware),
		Metrics:             networkMetrics,
		IdentityProvider:    builder.IdentityProvider,
		ReceiveCache:        receiveCache,
	})
	if err != nil {
		return nil, fmt.Errorf("could not initialize network: %w", err)
	}

	return net, nil
}

func publicNetworkMsgValidators(log zerolog.Logger, idProvider module.IdentityProvider, selfID flow.Identifier) []network.MessageValidator {
	return []network.MessageValidator{
		// filter out messages sent by this node itself
		validator.ValidateNotSender(selfID),
		validator.NewAnyValidator(
			// message should be either from a valid staked node
			validator.NewOriginValidator(
				id.NewIdentityFilterIdentifierProvider(filter.IsValidCurrentEpochParticipant, idProvider),
			),
			// or the message should be specifically targeted for this node
			validator.ValidateTarget(log, selfID),
		),
	}
}

func (builder *FlowAccessNodeBuilder) InitIDProviders() {
	builder.Module("id providers", func(node *cmd.NodeConfig) error {
		idCache, err := cache.NewProtocolStateIDCache(node.Logger, node.State, node.ProtocolEvents)
		if err != nil {
			return fmt.Errorf("could not initialize ProtocolStateIDCache: %w", err)
		}
		builder.IDTranslator = translator.NewHierarchicalIDTranslator(idCache, translator.NewPublicNetworkIDTranslator())

		// The following wrapper allows to black-list byzantine nodes via an admin command:
		// the wrapper overrides the 'Ejected' flag of blocked nodes to true
		blocklistWrapper, err := cache.NewNodeBlocklistWrapper(idCache, node.DB)
		if err != nil {
			return fmt.Errorf("could not initialize NodeBlocklistWrapper: %w", err)
		}
		builder.IdentityProvider = blocklistWrapper

		// register the blocklist for dynamic configuration via admin command
		err = node.ConfigManager.RegisterIdentifierListConfig("network-id-provider-blocklist",
			blocklistWrapper.GetBlocklist, blocklistWrapper.Update)
		if err != nil {
			return fmt.Errorf("failed to register blocklist with config manager: %w", err)
		}

		builder.SyncEngineParticipantsProviderFactory = func() module.IdentifierProvider {
			return id.NewIdentityFilterIdentifierProvider(
				filter.And(
					filter.HasRole(flow.RoleConsensus),
					filter.Not(filter.HasNodeID(node.Me.NodeID())),
					p2p.NotEjectedFilter,
				),
				builder.IdentityProvider,
			)
		}
		return nil
	})
}

func (builder *FlowAccessNodeBuilder) Initialize() error {
	builder.InitIDProviders()

	builder.EnqueueResolver()

	// enqueue the regular network
	builder.EnqueueNetworkInit()

	builder.AdminCommand("get-transactions", func(conf *cmd.NodeConfig) commands.AdminCommand {
		return storageCommands.NewGetTransactionsCommand(conf.State, conf.Storage.Payloads, conf.Storage.Collections)
	})

	// if this is an access node that supports public followers, enqueue the public network
	if builder.supportsObserver {
		builder.enqueuePublicNetworkInit()
		builder.enqueueRelayNetwork()
	}

	builder.EnqueuePingService()

	builder.EnqueueMetricsServerInit()

	if err := builder.RegisterBadgerMetrics(); err != nil {
		return err
	}

	builder.EnqueueTracer()
	builder.PreInit(cmd.DynamicStartPreInit)
	return nil
}

func (builder *FlowAccessNodeBuilder) enqueueRelayNetwork() {
	builder.Component("relay network", func(node *cmd.NodeConfig) (module.ReadyDoneAware, error) {
		relayNet := relaynet.NewRelayNetwork(
			node.Network,
			builder.AccessNodeConfig.PublicNetworkConfig.Network,
			node.Logger,
			map[channels.Channel]channels.Channel{
				channels.ReceiveBlocks: channels.PublicReceiveBlocks,
			},
		)
		node.Network = relayNet
		return relayNet, nil
	})
}

func (builder *FlowAccessNodeBuilder) Build() (cmd.Node, error) {
	builder.
		BuildConsensusFollower().
		Module("collection node client", func(node *cmd.NodeConfig) error {
			// collection node address is optional (if not specified, collection nodes will be chosen at random)
			if strings.TrimSpace(builder.rpcConf.CollectionAddr) == "" {
				node.Logger.Info().Msg("using a dynamic collection node address")
				return nil
			}

			node.Logger.Info().
				Str("collection_node", builder.rpcConf.CollectionAddr).
				Msg("using the static collection node address")

			collectionRPCConn, err := grpc.Dial(
				builder.rpcConf.CollectionAddr,
				grpc.WithDefaultCallOptions(grpc.MaxCallRecvMsgSize(grpcutils.DefaultMaxMsgSize)),
				grpc.WithInsecure(), //nolint:staticcheck
				backend.WithClientUnaryInterceptor(builder.rpcConf.CollectionClientTimeout))
			if err != nil {
				return err
			}
			builder.CollectionRPC = access.NewAccessAPIClient(collectionRPCConn)
			return nil
		}).
		Module("historical access node clients", func(node *cmd.NodeConfig) error {
			addrs := strings.Split(builder.rpcConf.HistoricalAccessAddrs, ",")
			for _, addr := range addrs {
				if strings.TrimSpace(addr) == "" {
					continue
				}
				node.Logger.Info().Str("access_nodes", addr).Msg("historical access node addresses")

				historicalAccessRPCConn, err := grpc.Dial(
					addr,
					grpc.WithDefaultCallOptions(grpc.MaxCallRecvMsgSize(grpcutils.DefaultMaxMsgSize)),
					grpc.WithInsecure()) //nolint:staticcheck
				if err != nil {
					return err
				}
				builder.HistoricalAccessRPCs = append(builder.HistoricalAccessRPCs, access.NewAccessAPIClient(historicalAccessRPCConn))
			}
			return nil
		}).
		Module("transaction timing mempools", func(node *cmd.NodeConfig) error {
			var err error
			builder.TransactionTimings, err = stdmap.NewTransactionTimings(1500 * 300) // assume 1500 TPS * 300 seconds
			if err != nil {
				return err
			}

			builder.CollectionsToMarkFinalized, err = stdmap.NewTimes(50 * 300) // assume 50 collection nodes * 300 seconds
			if err != nil {
				return err
			}

			builder.CollectionsToMarkExecuted, err = stdmap.NewTimes(50 * 300) // assume 50 collection nodes * 300 seconds
			if err != nil {
				return err
			}

			builder.BlocksToMarkExecuted, err = stdmap.NewTimes(1 * 300) // assume 1 block per second * 300 seconds
			return err
		}).
		Module("transaction metrics", func(node *cmd.NodeConfig) error {
			builder.TransactionMetrics = metrics.NewTransactionCollector(builder.TransactionTimings, node.Logger, builder.logTxTimeToFinalized,
				builder.logTxTimeToExecuted, builder.logTxTimeToFinalizedExecuted)
			return nil
		}).
		Module("access metrics", func(node *cmd.NodeConfig) error {
			builder.AccessMetrics = metrics.NewAccessCollector()
			return nil
		}).
		Module("ping metrics", func(node *cmd.NodeConfig) error {
			builder.PingMetrics = metrics.NewPingCollector()
			return nil
		}).
		Module("server certificate", func(node *cmd.NodeConfig) error {
			// generate the server certificate that will be served by the GRPC server
			x509Certificate, err := grpcutils.X509Certificate(node.NetworkKey)
			if err != nil {
				return err
			}
			tlsConfig := grpcutils.DefaultServerTLSConfig(x509Certificate)
			builder.rpcConf.TransportCredentials = credentials.NewTLS(tlsConfig)
			return nil
		}).
		Component("RPC engine", func(node *cmd.NodeConfig) (module.ReadyDoneAware, error) {
			engineBuilder, err := rpc.NewBuilder(
				node.Logger,
				node.State,
				builder.rpcConf,
				builder.CollectionRPC,
				builder.HistoricalAccessRPCs,
				node.Storage.Blocks,
				node.Storage.Headers,
				node.Storage.Collections,
				node.Storage.Transactions,
				node.Storage.Receipts,
				node.Storage.Results,
				node.RootChainID,
				builder.TransactionMetrics,
				builder.AccessMetrics,
				builder.collectionGRPCPort,
				builder.executionGRPCPort,
				builder.retryEnabled,
				builder.rpcMetricsEnabled,
				builder.apiRatelimits,
				builder.apiBurstlimits,
			)
			if err != nil {
				return nil, err
			}

			builder.RpcEng, err = engineBuilder.
				WithLegacy().
				WithBlockSignerDecoder(signature.NewBlockSignerDecoder(builder.Committee)).
				Build()
			if err != nil {
				return nil, err
			}

			return builder.RpcEng, nil
		}).
		Component("ingestion engine", func(node *cmd.NodeConfig) (module.ReadyDoneAware, error) {
			var err error

			builder.RequestEng, err = requester.New(
				node.Logger,
				node.Metrics.Engine,
				node.Network,
				node.Me,
				node.State,
				channels.RequestCollections,
				filter.HasRole(flow.RoleCollection),
				func() flow.Entity { return &flow.Collection{} },
			)
			if err != nil {
				return nil, fmt.Errorf("could not create requester engine: %w", err)
			}

			builder.IngestEng, err = ingestion.New(
				node.Logger,
				node.Network,
				node.State,
				node.Me,
				builder.RequestEng,
				node.Storage.Blocks,
				node.Storage.Headers,
				node.Storage.Collections,
				node.Storage.Transactions,
				node.Storage.Results,
				node.Storage.Receipts,
				builder.TransactionMetrics,
				builder.CollectionsToMarkFinalized,
				builder.CollectionsToMarkExecuted,
				builder.BlocksToMarkExecuted,
				builder.RpcEng,
			)
			if err != nil {
				return nil, err
			}
			builder.RequestEng.WithHandle(builder.IngestEng.OnCollection)
			builder.FinalizationDistributor.AddConsumer(builder.IngestEng)

			return builder.IngestEng, nil
		}).
		Component("requester engine", func(node *cmd.NodeConfig) (module.ReadyDoneAware, error) {
			// We initialize the requester engine inside the ingestion engine due to the mutual dependency. However, in
			// order for it to properly start and shut down, we should still return it as its own engine here, so it can
			// be handled by the scaffold.
			return builder.RequestEng, nil
		})

	if builder.supportsObserver {
		builder.Component("public sync request handler", func(node *cmd.NodeConfig) (module.ReadyDoneAware, error) {
			syncRequestHandler, err := synceng.NewRequestHandlerEngine(
				node.Logger.With().Bool("public", true).Logger(),
				unstaked.NewUnstakedEngineCollector(node.Metrics.Engine),
				builder.AccessNodeConfig.PublicNetworkConfig.Network,
				node.Me,
				node.Storage.Blocks,
				builder.SyncCore,
				builder.FinalizedHeader,
			)

			if err != nil {
				return nil, fmt.Errorf("could not create public sync request handler: %w", err)
			}

			return syncRequestHandler, nil
		})
	}

	if builder.executionDataSyncEnabled {
		builder.BuildExecutionDataRequester()
	}

	builder.Component("ping engine", func(node *cmd.NodeConfig) (module.ReadyDoneAware, error) {
		ping, err := pingeng.New(
			node.Logger,
			node.IdentityProvider,
			node.IDTranslator,
			node.Me,
			builder.PingMetrics,
			builder.pingEnabled,
			builder.nodeInfoFile,
			node.PingService,
		)

		if err != nil {
			return nil, fmt.Errorf("could not create ping engine: %w", err)
		}

		return ping, nil
	})

	return builder.FlowNodeBuilder.Build()
}

// enqueuePublicNetworkInit enqueues the public network component initialized for the staked node
func (builder *FlowAccessNodeBuilder) enqueuePublicNetworkInit() {
	var libp2pNode p2p.LibP2PNode
	builder.
		Component("public libp2p node", func(node *cmd.NodeConfig) (module.ReadyDoneAware, error) {

			libP2PFactory := builder.initLibP2PFactory(builder.NodeConfig.NetworkKey)

			var err error
			libp2pNode, err = libP2PFactory()
			if err != nil {
				return nil, fmt.Errorf("could not create public libp2p node: %w", err)
			}

			return libp2pNode, nil
		}).
		Component("public network", func(node *cmd.NodeConfig) (module.ReadyDoneAware, error) {
			builder.PublicNetworkConfig.Metrics = metrics.NewNetworkCollector(builder.Logger, metrics.WithNetworkPrefix("public"))

			msgValidators := publicNetworkMsgValidators(node.Logger.With().Bool("public", true).Logger(), node.IdentityProvider, builder.NodeID)

			middleware := builder.initMiddleware(builder.NodeID, builder.PublicNetworkConfig.Metrics, libp2pNode, msgValidators...)

			// topology returns empty list since peers are not known upfront
			top := topology.EmptyTopology{}

			var heroCacheCollector module.HeroCacheMetrics = metrics.NewNoopCollector()
			if builder.HeroCacheMetricsEnable {
				heroCacheCollector = metrics.PublicNetworkReceiveCacheMetricsFactory(builder.MetricsRegisterer)
			}
			receiveCache := netcache.NewHeroReceiveCache(builder.NetworkReceivedMessageCacheSize,
				builder.Logger,
				heroCacheCollector)

			err := node.Metrics.Mempool.Register(metrics.ResourcePublicNetworkingReceiveCache, receiveCache.Size)
			if err != nil {
				return nil, fmt.Errorf("could not register networking receive cache metric: %w", err)
			}

			net, err := builder.initNetwork(builder.Me, builder.PublicNetworkConfig.Metrics, middleware, top, receiveCache)
			if err != nil {
				return nil, err
			}

			builder.AccessNodeConfig.PublicNetworkConfig.Network = net

			node.Logger.Info().Msgf("network will run on address: %s", builder.PublicNetworkConfig.BindAddress)
			return net, nil
		}).
		Component("public peer manager", func(node *cmd.NodeConfig) (module.ReadyDoneAware, error) {
			return libp2pNode.PeerManagerComponent(), nil
		})
}

// initLibP2PFactory creates the LibP2P factory function for the given node ID and network key.
// The factory function is later passed into the initMiddleware function to eventually instantiate the p2p.LibP2PNode instance
// The LibP2P host is created with the following options:
//   - DHT as server
//   - The address from the node config or the specified bind address as the listen address
//   - The passed in private key as the libp2p key
//   - No connection gater
//   - Default Flow libp2p pubsub options
func (builder *FlowAccessNodeBuilder) initLibP2PFactory(networkKey crypto.PrivateKey) p2pbuilder.LibP2PFactoryFunc {
	return func() (p2p.LibP2PNode, error) {
		connManager := connection.NewConnManager(builder.Logger, builder.PublicNetworkConfig.Metrics)

<<<<<<< HEAD
		libp2pNode, err := p2pbuilder.NewNodeBuilder(builder.Logger, builder.Metrics.Network, builder.PublicNetworkConfig.BindAddress, networkKey, builder.SporkID).
=======
		libp2pNode, err := p2pbuilder.NewNodeBuilder(
			builder.Logger,
			builder.Metrics.Network,
			builder.PublicNetworkConfig.BindAddress,
			networkKey,
			builder.SporkID).
>>>>>>> 8c8390c6
			SetBasicResolver(builder.Resolver).
			SetSubscriptionFilter(
				subscription.NewRoleBasedFilter(
					flow.RoleAccess, builder.IdentityProvider,
				),
			).
			SetConnectionManager(connManager).
			SetRoutingSystem(func(ctx context.Context, h host.Host) (routing.Routing, error) {
				return dht.NewDHT(
					ctx,
					h,
					unicast.FlowPublicDHTProtocolID(builder.SporkID),
					builder.Logger,
					builder.PublicNetworkConfig.Metrics,
					dht.AsServer(),
				)
			}).
			// disable connection pruning for the access node which supports the observer
			SetPeerManagerOptions(connection.ConnectionPruningDisabled, builder.PeerUpdateInterval).
			Build()

		if err != nil {
			return nil, fmt.Errorf("could not build libp2p node for staked access node: %w", err)
		}

		builder.LibP2PNode = libp2pNode

		return builder.LibP2PNode, nil
	}
}

// initMiddleware creates the network.Middleware implementation with the libp2p factory function, metrics, peer update
// interval, and validators. The network.Middleware is then passed into the initNetwork function.
func (builder *FlowAccessNodeBuilder) initMiddleware(nodeID flow.Identifier,
	networkMetrics module.NetworkMetrics,
	libp2pNode p2p.LibP2PNode,
	validators ...network.MessageValidator) network.Middleware {

	logger := builder.Logger.With().Bool("staked", false).Logger()

	slashingViolationsConsumer := slashing.NewSlashingViolationsConsumer(logger, builder.Metrics.Network)

	builder.Middleware = middleware.NewMiddleware(
		logger,
		libp2pNode,
		nodeID,
		networkMetrics,
		builder.Metrics.Bitswap,
		builder.SporkID,
		middleware.DefaultUnicastTimeout,
		builder.IDTranslator,
		builder.CodecFactory(),
		slashingViolationsConsumer,
		middleware.WithMessageValidators(validators...),
		// use default identifier provider
	)

	return builder.Middleware
}<|MERGE_RESOLUTION|>--- conflicted
+++ resolved
@@ -1028,16 +1028,12 @@
 	return func() (p2p.LibP2PNode, error) {
 		connManager := connection.NewConnManager(builder.Logger, builder.PublicNetworkConfig.Metrics)
 
-<<<<<<< HEAD
-		libp2pNode, err := p2pbuilder.NewNodeBuilder(builder.Logger, builder.Metrics.Network, builder.PublicNetworkConfig.BindAddress, networkKey, builder.SporkID).
-=======
 		libp2pNode, err := p2pbuilder.NewNodeBuilder(
 			builder.Logger,
 			builder.Metrics.Network,
 			builder.PublicNetworkConfig.BindAddress,
 			networkKey,
 			builder.SporkID).
->>>>>>> 8c8390c6
 			SetBasicResolver(builder.Resolver).
 			SetSubscriptionFilter(
 				subscription.NewRoleBasedFilter(
