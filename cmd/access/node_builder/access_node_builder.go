package node_builder

import (
	"context"
	"errors"
	"fmt"
	"math"
	"os"
	"path"
	"path/filepath"
	"strings"
	"time"

	"github.com/ipfs/boxo/bitswap"
	"github.com/ipfs/go-cid"
	"github.com/libp2p/go-libp2p/core/host"
	"github.com/libp2p/go-libp2p/core/routing"
	"github.com/onflow/crypto"
	"github.com/onflow/flow/protobuf/go/flow/access"
	"github.com/rs/zerolog"
	"github.com/spf13/pflag"
	"google.golang.org/grpc"
	"google.golang.org/grpc/credentials"
	"google.golang.org/grpc/credentials/insecure"

	txvalidator "github.com/onflow/flow-go/access/validator"
	"github.com/onflow/flow-go/admin/commands"
	stateSyncCommands "github.com/onflow/flow-go/admin/commands/state_synchronization"
	storageCommands "github.com/onflow/flow-go/admin/commands/storage"
	"github.com/onflow/flow-go/cmd"
	"github.com/onflow/flow-go/cmd/build"
	"github.com/onflow/flow-go/consensus"
	"github.com/onflow/flow-go/consensus/hotstuff"
	"github.com/onflow/flow-go/consensus/hotstuff/committees"
	"github.com/onflow/flow-go/consensus/hotstuff/notifications"
	consensuspubsub "github.com/onflow/flow-go/consensus/hotstuff/notifications/pubsub"
	"github.com/onflow/flow-go/consensus/hotstuff/signature"
	hotstuffvalidator "github.com/onflow/flow-go/consensus/hotstuff/validator"
	"github.com/onflow/flow-go/consensus/hotstuff/verification"
	recovery "github.com/onflow/flow-go/consensus/recovery/protocol"
	"github.com/onflow/flow-go/engine"
	"github.com/onflow/flow-go/engine/access/index"
	"github.com/onflow/flow-go/engine/access/ingestion"
	"github.com/onflow/flow-go/engine/access/ingestion/collections"
	"github.com/onflow/flow-go/engine/access/ingestion/tx_error_messages"
	pingeng "github.com/onflow/flow-go/engine/access/ping"
	"github.com/onflow/flow-go/engine/access/rest"
	"github.com/onflow/flow-go/engine/access/rest/router"
	"github.com/onflow/flow-go/engine/access/rest/websockets"
	"github.com/onflow/flow-go/engine/access/rpc"
	"github.com/onflow/flow-go/engine/access/rpc/backend"
	"github.com/onflow/flow-go/engine/access/rpc/backend/events"
	"github.com/onflow/flow-go/engine/access/rpc/backend/node_communicator"
	"github.com/onflow/flow-go/engine/access/rpc/backend/query_mode"
	"github.com/onflow/flow-go/engine/access/rpc/backend/transactions/error_messages"
	rpcConnection "github.com/onflow/flow-go/engine/access/rpc/connection"
	"github.com/onflow/flow-go/engine/access/state_stream"
	statestreambackend "github.com/onflow/flow-go/engine/access/state_stream/backend"
	"github.com/onflow/flow-go/engine/access/subscription"
	subscriptiontracker "github.com/onflow/flow-go/engine/access/subscription/tracker"
	followereng "github.com/onflow/flow-go/engine/common/follower"
	"github.com/onflow/flow-go/engine/common/requester"
	commonrpc "github.com/onflow/flow-go/engine/common/rpc"
	"github.com/onflow/flow-go/engine/common/stop"
	synceng "github.com/onflow/flow-go/engine/common/synchronization"
	"github.com/onflow/flow-go/engine/common/version"
	"github.com/onflow/flow-go/engine/execution/computation"
	"github.com/onflow/flow-go/engine/execution/computation/query"
	"github.com/onflow/flow-go/fvm/storage/derived"
	"github.com/onflow/flow-go/ledger"
	"github.com/onflow/flow-go/ledger/complete/wal"
	"github.com/onflow/flow-go/model/bootstrap"
	"github.com/onflow/flow-go/model/flow"
	"github.com/onflow/flow-go/model/flow/filter"
	"github.com/onflow/flow-go/module"
	"github.com/onflow/flow-go/module/blobs"
	"github.com/onflow/flow-go/module/chainsync"
	"github.com/onflow/flow-go/module/counters"
	"github.com/onflow/flow-go/module/execution"
	"github.com/onflow/flow-go/module/executiondatasync/execution_data"
	execdatacache "github.com/onflow/flow-go/module/executiondatasync/execution_data/cache"
	"github.com/onflow/flow-go/module/executiondatasync/optimistic_sync"
	"github.com/onflow/flow-go/module/executiondatasync/optimistic_sync/execution_result"
	"github.com/onflow/flow-go/module/executiondatasync/optimistic_sync/execution_state"
	osyncsnapshot "github.com/onflow/flow-go/module/executiondatasync/optimistic_sync/snapshot"
	"github.com/onflow/flow-go/module/executiondatasync/pruner"
	edstorage "github.com/onflow/flow-go/module/executiondatasync/storage"
	"github.com/onflow/flow-go/module/executiondatasync/tracker"
	finalizer "github.com/onflow/flow-go/module/finalizer/consensus"
	"github.com/onflow/flow-go/module/grpcserver"
	"github.com/onflow/flow-go/module/id"
	"github.com/onflow/flow-go/module/mempool/herocache"
	"github.com/onflow/flow-go/module/mempool/stdmap"
	"github.com/onflow/flow-go/module/metrics"
	"github.com/onflow/flow-go/module/metrics/unstaked"
	"github.com/onflow/flow-go/module/state_synchronization"
	"github.com/onflow/flow-go/module/state_synchronization/indexer"
	edrequester "github.com/onflow/flow-go/module/state_synchronization/requester"
	"github.com/onflow/flow-go/network"
	alspmgr "github.com/onflow/flow-go/network/alsp/manager"
	netcache "github.com/onflow/flow-go/network/cache"
	"github.com/onflow/flow-go/network/channels"
	cborcodec "github.com/onflow/flow-go/network/codec/cbor"
	"github.com/onflow/flow-go/network/p2p"
	"github.com/onflow/flow-go/network/p2p/blob"
	p2pbuilder "github.com/onflow/flow-go/network/p2p/builder"
	p2pbuilderconfig "github.com/onflow/flow-go/network/p2p/builder/config"
	"github.com/onflow/flow-go/network/p2p/cache"
	"github.com/onflow/flow-go/network/p2p/conduit"
	"github.com/onflow/flow-go/network/p2p/connection"
	"github.com/onflow/flow-go/network/p2p/dht"
	networkingsubscription "github.com/onflow/flow-go/network/p2p/subscription"
	"github.com/onflow/flow-go/network/p2p/translator"
	"github.com/onflow/flow-go/network/p2p/unicast/protocols"
	relaynet "github.com/onflow/flow-go/network/relay"
	"github.com/onflow/flow-go/network/slashing"
	"github.com/onflow/flow-go/network/topology"
	"github.com/onflow/flow-go/network/underlay"
	"github.com/onflow/flow-go/network/validator"
	"github.com/onflow/flow-go/state/protocol"
	badgerState "github.com/onflow/flow-go/state/protocol/badger"
	"github.com/onflow/flow-go/state/protocol/blocktimer"
	statedatastore "github.com/onflow/flow-go/state/protocol/datastore"
	"github.com/onflow/flow-go/storage"
	bstorage "github.com/onflow/flow-go/storage/badger"
	pstorage "github.com/onflow/flow-go/storage/pebble"
	"github.com/onflow/flow-go/storage/store"
	"github.com/onflow/flow-go/utils/grpcutils"
)

// AccessNodeBuilder extends cmd.NodeBuilder and declares additional functions needed to bootstrap an Access node.
// The private network allows the staked nodes to communicate among themselves, while the public network allows the
// Observers and an Access node to communicate.
//
//                                 public network                           private network
//  +------------------------+
//  | Observer             1 |<--------------------------|
//  +------------------------+                           v
//  +------------------------+                         +--------------------+                 +------------------------+
//  | Observer             2 |<----------------------->| Staked Access Node |<--------------->| All other staked Nodes |
//  +------------------------+                         +--------------------+                 +------------------------+
//  +------------------------+                           ^
//  | Observer             3 |<--------------------------|
//  +------------------------+

// AccessNodeConfig defines all the user defined parameters required to bootstrap an access node
// For a node running as a standalone process, the config fields will be populated from the command line params,
// while for a node running as a library, the config fields are expected to be initialized by the caller.
type AccessNodeConfig struct {
<<<<<<< HEAD
	supportsObserver                      bool // True if this is an Access node that supports observers and consensus follower engines
	pingEnabled                           bool
	nodeInfoFile                          string
	apiRatelimits                         map[string]int
	apiBurstlimits                        map[string]int
	rpcConf                               rpc.Config
	stateStreamConf                       statestreambackend.Config
	stateStreamFilterConf                 map[string]int
	ExecutionNodeAddress                  string // deprecated
	HistoricalAccessRPCs                  []access.AccessAPIClient
	logTxTimeToFinalized                  bool
	logTxTimeToExecuted                   bool
	logTxTimeToFinalizedExecuted          bool
	logTxTimeToSealed                     bool
	retryEnabled                          bool
	rpcMetricsEnabled                     bool
	executionDataSyncEnabled              bool
	publicNetworkExecutionDataEnabled     bool
	executionDataDBMode                   string
	executionDataPrunerHeightRangeTarget  uint64
	executionDataPrunerThreshold          uint64
	executionDataPruningInterval          time.Duration
	executionDataDir                      string
	executionDataStartHeight              uint64
	executionDataConfig                   edrequester.ExecutionDataConfig
	PublicNetworkConfig                   PublicNetworkConfig
	TxResultCacheSize                     uint
	executionDataIndexingEnabled          bool
	registersDBPath                       string
	checkpointFile                        string
	scriptExecutorConfig                  query.QueryConfig
	scriptExecMinBlock                    uint64
	scriptExecMaxBlock                    uint64
	registerCacheType                     string
	registerCacheSize                     uint
	programCacheSize                      uint
	checkPayerBalanceMode                 string
	versionControlEnabled                 bool
	storeTxResultErrorMessages            bool
	stopControlEnabled                    bool
	registerDBPruneThreshold              uint64
	scheduledCallbacksEnabled             bool
	executionResultAgreeingExecutorsCount uint
	executionResultRequiredExecutors      []string
=======
	supportsObserver                     bool // True if this is an Access node that supports observers and consensus follower engines
	pingEnabled                          bool
	nodeInfoFile                         string
	apiRatelimits                        map[string]int
	apiBurstlimits                       map[string]int
	rpcConf                              rpc.Config
	stateStreamConf                      statestreambackend.Config
	stateStreamFilterConf                map[string]int
	ExecutionNodeAddress                 string // deprecated
	HistoricalAccessRPCs                 []access.AccessAPIClient
	logTxTimeToFinalized                 bool
	logTxTimeToExecuted                  bool
	logTxTimeToFinalizedExecuted         bool
	logTxTimeToSealed                    bool
	rpcMetricsEnabled                    bool
	executionDataSyncEnabled             bool
	publicNetworkExecutionDataEnabled    bool
	executionDataPrunerHeightRangeTarget uint64
	executionDataPrunerThreshold         uint64
	executionDataPruningInterval         time.Duration
	executionDataDir                     string
	executionDataStartHeight             uint64
	executionDataConfig                  edrequester.ExecutionDataConfig
	PublicNetworkConfig                  PublicNetworkConfig
	TxResultCacheSize                    uint
	executionDataIndexingEnabled         bool
	registersDBPath                      string
	checkpointFile                       string
	scriptExecutorConfig                 query.QueryConfig
	scriptExecMinBlock                   uint64
	scriptExecMaxBlock                   uint64
	registerCacheType                    string
	registerCacheSize                    uint
	programCacheSize                     uint
	checkPayerBalanceMode                string
	versionControlEnabled                bool
	storeTxResultErrorMessages           bool
	stopControlEnabled                   bool
	registerDBPruneThreshold             uint64
>>>>>>> 50ea7e45
}

type PublicNetworkConfig struct {
	// NetworkKey crypto.PublicKey // TODO: do we need a different key for the public network?
	BindAddress string
	Network     network.EngineRegistry
	Metrics     module.NetworkMetrics
}

// DefaultAccessNodeConfig defines all the default values for the AccessNodeConfig
func DefaultAccessNodeConfig() *AccessNodeConfig {
	homedir, _ := os.UserHomeDir()
	return &AccessNodeConfig{
		supportsObserver: false,
		rpcConf: rpc.Config{
			UnsecureGRPCListenAddr: "0.0.0.0:9000",
			SecureGRPCListenAddr:   "0.0.0.0:9001",
			HTTPListenAddr:         "0.0.0.0:8000",
			CollectionAddr:         "",
			HistoricalAccessAddrs:  "",
			BackendConfig: backend.Config{
				AccessConfig:              rpcConnection.DefaultAccessConfig(),
				CollectionConfig:          rpcConnection.DefaultCollectionConfig(),
				ExecutionConfig:           rpcConnection.DefaultExecutionConfig(),
				ConnectionPoolSize:        backend.DefaultConnectionPoolSize,
				MaxHeightRange:            events.DefaultMaxHeightRange,
				PreferredExecutionNodeIDs: nil,
				FixedExecutionNodeIDs:     nil,
				CircuitBreakerConfig: rpcConnection.CircuitBreakerConfig{
					Enabled:        false,
					RestoreTimeout: 60 * time.Second,
					MaxFailures:    5,
					MaxRequests:    1,
				},
				ScriptExecutionMode: query_mode.IndexQueryModeExecutionNodesOnly.String(), // default to ENs only for now
				EventQueryMode:      query_mode.IndexQueryModeExecutionNodesOnly.String(), // default to ENs only for now
				TxResultQueryMode:   query_mode.IndexQueryModeExecutionNodesOnly.String(), // default to ENs only for now
			},
			RestConfig: rest.Config{
				ListenAddress:   "",
				WriteTimeout:    rest.DefaultWriteTimeout,
				ReadTimeout:     rest.DefaultReadTimeout,
				IdleTimeout:     rest.DefaultIdleTimeout,
				MaxRequestSize:  commonrpc.DefaultAccessMaxRequestSize,
				MaxResponseSize: commonrpc.DefaultAccessMaxResponseSize,
			},
			DeprecatedMaxMsgSize:      0,
			CompressorName:            grpcutils.NoCompressor,
			WebSocketConfig:           websockets.NewDefaultWebsocketConfig(),
			EnableWebSocketsStreamAPI: true,
		},
		stateStreamConf: statestreambackend.Config{
			MaxExecutionDataMsgSize: commonrpc.DefaultAccessMaxResponseSize,
			ExecutionDataCacheSize:  subscription.DefaultCacheSize,
			ClientSendTimeout:       subscription.DefaultSendTimeout,
			ClientSendBufferSize:    subscription.DefaultSendBufferSize,
			MaxGlobalStreams:        subscription.DefaultMaxGlobalStreams,
			EventFilterConfig:       state_stream.DefaultEventFilterConfig,
			RegisterIDsRequestLimit: state_stream.DefaultRegisterIDsRequestLimit,
			ResponseLimit:           subscription.DefaultResponseLimit,
			HeartbeatInterval:       subscription.DefaultHeartbeatInterval,
		},
		stateStreamFilterConf:        nil,
		ExecutionNodeAddress:         "localhost:9000",
		logTxTimeToFinalized:         false,
		logTxTimeToExecuted:          false,
		logTxTimeToFinalizedExecuted: false,
		logTxTimeToSealed:            false,
		pingEnabled:                  false,
		rpcMetricsEnabled:            false,
		nodeInfoFile:                 "",
		apiRatelimits:                nil,
		apiBurstlimits:               nil,
		TxResultCacheSize:            0,
		PublicNetworkConfig: PublicNetworkConfig{
			BindAddress: cmd.NotSet,
			Metrics:     metrics.NewNoopCollector(),
		},
		executionDataSyncEnabled:          true,
		publicNetworkExecutionDataEnabled: false,
		executionDataDir:                  filepath.Join(homedir, ".flow", "execution_data"),
		executionDataStartHeight:          0,
		executionDataConfig: edrequester.ExecutionDataConfig{
			InitialBlockHeight: 0,
			MaxSearchAhead:     edrequester.DefaultMaxSearchAhead,
			FetchTimeout:       edrequester.DefaultFetchTimeout,
			MaxFetchTimeout:    edrequester.DefaultMaxFetchTimeout,
			RetryDelay:         edrequester.DefaultRetryDelay,
			MaxRetryDelay:      edrequester.DefaultMaxRetryDelay,
		},
<<<<<<< HEAD
		executionDataIndexingEnabled:          false,
		executionDataDBMode:                   execution_data.ExecutionDataDBModePebble.String(),
		executionDataPrunerHeightRangeTarget:  0,
		executionDataPrunerThreshold:          pruner.DefaultThreshold,
		executionDataPruningInterval:          pruner.DefaultPruningInterval,
		registersDBPath:                       filepath.Join(homedir, ".flow", "execution_state"),
		checkpointFile:                        cmd.NotSet,
		scriptExecutorConfig:                  query.NewDefaultConfig(),
		scriptExecMinBlock:                    0,
		scriptExecMaxBlock:                    math.MaxUint64,
		registerCacheType:                     pstorage.CacheTypeTwoQueue.String(),
		registerCacheSize:                     0,
		programCacheSize:                      0,
		checkPayerBalanceMode:                 txvalidator.Disabled.String(),
		versionControlEnabled:                 true,
		storeTxResultErrorMessages:            false,
		stopControlEnabled:                    false,
		registerDBPruneThreshold:              0,
		scheduledCallbacksEnabled:             fvm.DefaultScheduledCallbacksEnabled,
		executionResultAgreeingExecutorsCount: optimistic_sync.DefaultCriteria.AgreeingExecutorsCount,
		executionResultRequiredExecutors:      optimistic_sync.DefaultCriteria.RequiredExecutors.Strings(),
=======
		executionDataIndexingEnabled:         false,
		executionDataPrunerHeightRangeTarget: 0,
		executionDataPrunerThreshold:         pruner.DefaultThreshold,
		executionDataPruningInterval:         pruner.DefaultPruningInterval,
		registersDBPath:                      filepath.Join(homedir, ".flow", "execution_state"),
		checkpointFile:                       cmd.NotSet,
		scriptExecutorConfig:                 query.NewDefaultConfig(),
		scriptExecMinBlock:                   0,
		scriptExecMaxBlock:                   math.MaxUint64,
		registerCacheType:                    pstorage.CacheTypeTwoQueue.String(),
		registerCacheSize:                    0,
		programCacheSize:                     0,
		checkPayerBalanceMode:                txvalidator.Disabled.String(),
		versionControlEnabled:                true,
		storeTxResultErrorMessages:           false,
		stopControlEnabled:                   false,
		registerDBPruneThreshold:             0,
>>>>>>> 50ea7e45
	}
}

// FlowAccessNodeBuilder provides the common functionality needed to bootstrap a Flow access node
// It is composed of the FlowNodeBuilder, the AccessNodeConfig and contains all the components and modules needed for the
// access nodes
type FlowAccessNodeBuilder struct {
	*cmd.FlowNodeBuilder
	*AccessNodeConfig

	// components
	FollowerState                protocol.FollowerState
	SyncCore                     *chainsync.Core
	RpcEng                       *rpc.Engine
	FollowerDistributor          *consensuspubsub.FollowerDistributor
	CollectionRPC                access.AccessAPIClient
	TransactionTimings           *stdmap.TransactionTimings
	CollectionsToMarkFinalized   *stdmap.Times
	CollectionsToMarkExecuted    *stdmap.Times
	BlocksToMarkExecuted         *stdmap.Times
	BlockTransactions            *stdmap.IdentifierMap
	TransactionMetrics           *metrics.TransactionCollector
	TransactionValidationMetrics *metrics.TransactionValidationCollector
	RestMetrics                  *metrics.RestCollector
	AccessMetrics                module.AccessMetrics
	PingMetrics                  module.PingMetrics
	Committee                    hotstuff.DynamicCommittee
	Finalized                    *flow.Header // latest finalized block that the node knows of at startup time
	Pending                      []*flow.ProposalHeader
	FollowerCore                 module.HotStuffFollower
	Validator                    hotstuff.Validator
	ExecutionDataDownloader      execution_data.Downloader
	PublicBlobService            network.BlobService
	ExecutionDataRequester       state_synchronization.ExecutionDataRequester
	ExecutionDataStore           execution_data.ExecutionDataStore
	ExecutionDataBlobstore       blobs.Blobstore
	ExecutionDataCache           *execdatacache.ExecutionDataCache
	ExecutionIndexer             *indexer.Indexer
	ExecutionIndexerCore         *indexer.IndexerCore
	CollectionIndexer            *collections.Indexer
	CollectionSyncer             *collections.Syncer
	ScriptExecutor               *backend.ScriptExecutor
	RegistersAsyncStore          *execution.RegistersAsyncStore
	Reporter                     *index.Reporter
	EventsIndex                  *index.EventsIndex
	TxResultsIndex               *index.TransactionResultsIndex
	IndexerDependencies          *cmd.DependencyList
	collectionExecutedMetric     module.CollectionExecutedMetric
	ExecutionDataPruner          *pruner.Pruner
	ExecutionDatastoreManager    edstorage.DatastoreManager
	ExecutionDataTracker         tracker.Storage
	VersionControl               *version.VersionControl
	StopControl                  *stop.StopControl

	// storage
	events                         storage.Events
	lightTransactionResults        storage.LightTransactionResults
	transactionResultErrorMessages storage.TransactionResultErrorMessages
	transactions                   storage.Transactions
	collections                    storage.Collections
	scheduledTransactions          storage.ScheduledTransactions

	// The sync engine participants provider is the libp2p peer store for the access node
	// which is not available until after the network has started.
	// Hence, a factory function that needs to be called just before creating the sync engine
	SyncEngineParticipantsProviderFactory func() module.IdentifierProvider

	// engines
	IngestEng      *ingestion.Engine
	RequestEng     *requester.Engine
	FollowerEng    *followereng.ComplianceEngine
	SyncEng        *synceng.Engine
	StateStreamEng *statestreambackend.Engine

	// grpc servers
	secureGrpcServer      *grpcserver.GrpcServer
	unsecureGrpcServer    *grpcserver.GrpcServer
	stateStreamGrpcServer *grpcserver.GrpcServer

	stateStreamBackend          *statestreambackend.StateStreamBackend
	nodeBackend                 *backend.Backend
	executionResultInfoProvider optimistic_sync.ExecutionResultInfoProvider
	executionStateCache         optimistic_sync.ExecutionStateCache

	ExecNodeIdentitiesProvider   *commonrpc.ExecutionNodeIdentitiesProvider
	TxResultErrorMessagesCore    *tx_error_messages.TxErrorMessagesCore
	txResultErrorMessageProvider error_messages.Provider
}

func (builder *FlowAccessNodeBuilder) buildFollowerState() *FlowAccessNodeBuilder {
	builder.Module("mutable follower state", func(node *cmd.NodeConfig) error {
		// For now, we only support state implementations from package badger.
		// If we ever support different implementations, the following can be replaced by a type-aware factory
		state, ok := node.State.(*badgerState.State)
		if !ok {
			return fmt.Errorf("only implementations of type badger.State are currently supported but read-only state has type %T", node.State)
		}

		followerState, err := badgerState.NewFollowerState(
			node.Logger,
			node.Tracer,
			node.ProtocolEvents,
			state,
			node.Storage.Index,
			node.Storage.Payloads,
			blocktimer.DefaultBlockTimer,
		)
		builder.FollowerState = followerState

		return err
	})

	return builder
}

func (builder *FlowAccessNodeBuilder) buildSyncCore() *FlowAccessNodeBuilder {
	builder.Module("sync core", func(node *cmd.NodeConfig) error {
		syncCore, err := chainsync.New(node.Logger, node.SyncCoreConfig, metrics.NewChainSyncCollector(node.RootChainID), node.RootChainID)
		builder.SyncCore = syncCore

		return err
	})

	return builder
}

func (builder *FlowAccessNodeBuilder) buildCommittee() *FlowAccessNodeBuilder {
	builder.Component("committee", func(node *cmd.NodeConfig) (module.ReadyDoneAware, error) {
		// initialize consensus committee's membership state
		// This committee state is for the HotStuff follower, which follows the MAIN CONSENSUS committee
		// Note: node.Me.NodeID() is not part of the consensus committee
		committee, err := committees.NewConsensusCommittee(node.State, node.Me.NodeID())
		node.ProtocolEvents.AddConsumer(committee)
		builder.Committee = committee

		return committee, err
	})

	return builder
}

func (builder *FlowAccessNodeBuilder) buildLatestHeader() *FlowAccessNodeBuilder {
	builder.Module("latest header", func(node *cmd.NodeConfig) error {
		finalized, pending, err := recovery.FindLatest(node.State, node.Storage.Headers)
		builder.Finalized, builder.Pending = finalized, pending

		return err
	})

	return builder
}

func (builder *FlowAccessNodeBuilder) buildFollowerCore() *FlowAccessNodeBuilder {
	builder.Component("follower core", func(node *cmd.NodeConfig) (module.ReadyDoneAware, error) {
		// create a finalizer that will handle updating the protocol
		// state when the follower detects newly finalized blocks
		final := finalizer.NewFinalizer(node.ProtocolDB.Reader(), node.Storage.Headers, builder.FollowerState, node.Tracer)

		packer := signature.NewConsensusSigDataPacker(builder.Committee)
		// initialize the verifier for the protocol consensus
		verifier := verification.NewCombinedVerifier(builder.Committee, packer)
		builder.Validator = hotstuffvalidator.New(builder.Committee, verifier)

		followerCore, err := consensus.NewFollower(
			node.Logger,
			node.Metrics.Mempool,
			node.Storage.Headers,
			final,
			builder.FollowerDistributor,
			node.FinalizedRootBlock.ToHeader(),
			node.RootQC,
			builder.Finalized,
			builder.Pending,
		)
		if err != nil {
			return nil, fmt.Errorf("could not initialize follower core: %w", err)
		}
		builder.FollowerCore = followerCore

		return builder.FollowerCore, nil
	})

	return builder
}

func (builder *FlowAccessNodeBuilder) buildFollowerEngine() *FlowAccessNodeBuilder {
	builder.Component("follower engine", func(node *cmd.NodeConfig) (module.ReadyDoneAware, error) {
		var heroCacheCollector module.HeroCacheMetrics = metrics.NewNoopCollector()
		if node.HeroCacheMetricsEnable {
			heroCacheCollector = metrics.FollowerCacheMetrics(node.MetricsRegisterer)
		}

		core, err := followereng.NewComplianceCore(
			node.Logger,
			node.Metrics.Mempool,
			heroCacheCollector,
			builder.FollowerDistributor,
			builder.FollowerState,
			builder.FollowerCore,
			builder.Validator,
			builder.SyncCore,
			node.Tracer,
		)
		if err != nil {
			return nil, fmt.Errorf("could not create follower core: %w", err)
		}

		builder.FollowerEng, err = followereng.NewComplianceLayer(
			node.Logger,
			node.EngineRegistry,
			node.Me,
			node.Metrics.Engine,
			node.Storage.Headers,
			builder.Finalized,
			core,
			node.ComplianceConfig,
		)
		if err != nil {
			return nil, fmt.Errorf("could not create follower engine: %w", err)
		}
		builder.FollowerDistributor.AddOnBlockFinalizedConsumer(builder.FollowerEng.OnFinalizedBlock)

		return builder.FollowerEng, nil
	})

	return builder
}

func (builder *FlowAccessNodeBuilder) buildSyncEngine() *FlowAccessNodeBuilder {
	builder.Component("sync engine", func(node *cmd.NodeConfig) (module.ReadyDoneAware, error) {
		spamConfig, err := synceng.NewSpamDetectionConfig()
		if err != nil {
			return nil, fmt.Errorf("could not initialize spam detection config: %w", err)
		}
		sync, err := synceng.New(
			node.Logger,
			node.Metrics.Engine,
			node.EngineRegistry,
			node.Me,
			node.State,
			node.Storage.Blocks,
			builder.FollowerEng,
			builder.SyncCore,
			builder.SyncEngineParticipantsProviderFactory(),
			spamConfig,
		)
		if err != nil {
			return nil, fmt.Errorf("could not create synchronization engine: %w", err)
		}
		builder.SyncEng = sync
		builder.FollowerDistributor.AddFinalizationConsumer(sync)

		return builder.SyncEng, nil
	})

	return builder
}

func (builder *FlowAccessNodeBuilder) BuildConsensusFollower() *FlowAccessNodeBuilder {
	builder.
		buildFollowerState().
		buildSyncCore().
		buildCommittee().
		buildLatestHeader().
		buildFollowerCore().
		buildFollowerEngine().
		buildSyncEngine()

	return builder
}

func (builder *FlowAccessNodeBuilder) BuildExecutionSyncComponents() *FlowAccessNodeBuilder {
	var bs network.BlobService
	var processedBlockHeight storage.ConsumerProgressInitializer
	var processedNotifications storage.ConsumerProgressInitializer
	var bsDependable *module.ProxiedReadyDoneAware
	var execDataDistributor *edrequester.ExecutionDataDistributor
	var execDataCacheBackend *herocache.BlockExecutionData

	// setup dependency chain to ensure indexer starts after the requester
	requesterDependable := module.NewProxiedReadyDoneAware()
	builder.IndexerDependencies.Add(requesterDependable)

	executionDataPrunerEnabled := builder.executionDataPrunerHeightRangeTarget != 0

	builder.
		AdminCommand("read-execution-data", func(config *cmd.NodeConfig) commands.AdminCommand {
			return stateSyncCommands.NewReadExecutionDataCommand(builder.ExecutionDataStore)
		}).
		Module("transactions and collections storage", func(node *cmd.NodeConfig) error {
			transactions := store.NewTransactions(node.Metrics.Cache, node.ProtocolDB)
			collections := store.NewCollections(node.ProtocolDB, transactions)
			builder.transactions = transactions
			builder.collections = collections

			return nil
		}).
		Module("execution data datastore and blobstore", func(node *cmd.NodeConfig) error {
			var err error
			builder.ExecutionDatastoreManager, err = edstorage.CreateDatastoreManager(
				node.Logger, builder.executionDataDir)
			if err != nil {
				return fmt.Errorf("could not create execution data datastore manager: %w", err)
			}

			builder.ShutdownFunc(builder.ExecutionDatastoreManager.Close)

			return nil
		}).
		Module("processed block height consumer progress", func(node *cmd.NodeConfig) error {
			// Note: progress is stored in the datastore's DB since that is where the jobqueue
			// writes execution data to.
			db := builder.ExecutionDatastoreManager.DB()

			processedBlockHeight = store.NewConsumerProgress(db, module.ConsumeProgressExecutionDataRequesterBlockHeight)
			return nil
		}).
		Module("processed notifications consumer progress", func(node *cmd.NodeConfig) error {
			// Note: progress is stored in the datastore's DB since that is where the jobqueue
			// writes execution data to.
			db := builder.ExecutionDatastoreManager.DB()
			processedNotifications = store.NewConsumerProgress(db, module.ConsumeProgressExecutionDataRequesterNotification)
			return nil
		}).
		Module("blobservice peer manager dependencies", func(node *cmd.NodeConfig) error {
			bsDependable = module.NewProxiedReadyDoneAware()
			builder.PeerManagerDependencies.Add(bsDependable)
			return nil
		}).
		Module("execution datastore", func(node *cmd.NodeConfig) error {
			builder.ExecutionDataBlobstore = blobs.NewBlobstore(builder.ExecutionDatastoreManager.Datastore())
			builder.ExecutionDataStore = execution_data.NewExecutionDataStore(builder.ExecutionDataBlobstore, execution_data.DefaultSerializer)
			return nil
		}).
		Module("execution data cache", func(node *cmd.NodeConfig) error {
			var heroCacheCollector module.HeroCacheMetrics = metrics.NewNoopCollector()
			if builder.HeroCacheMetricsEnable {
				heroCacheCollector = metrics.AccessNodeExecutionDataCacheMetrics(builder.MetricsRegisterer)
			}

			execDataCacheBackend = herocache.NewBlockExecutionData(builder.stateStreamConf.ExecutionDataCacheSize, builder.Logger, heroCacheCollector)

			// Execution Data cache that uses a blobstore as the backend (instead of a downloader)
			// This ensures that it simply returns a not found error if the blob doesn't exist
			// instead of attempting to download it from the network.
			builder.ExecutionDataCache = execdatacache.NewExecutionDataCache(
				builder.ExecutionDataStore,
				builder.Storage.Headers,
				builder.Storage.Seals,
				builder.Storage.Results,
				execDataCacheBackend,
			)

			return nil
		}).
		Module("execution state cache", func(node *cmd.NodeConfig) error {

			// check if all the storages are initialized before passing them to Snapshot
			if builder.events == nil {
				return fmt.Errorf("events store not initialized: ensure 'events storage' module runs before 'execution state cache'")
			}
			if builder.collections == nil {
				return fmt.Errorf("collections store not initialized: ensure 'collections storage' module runs before 'execution state cache'")
			}
			if builder.transactions == nil {
				return fmt.Errorf("transactions store not initialized: ensure 'transactions storage' module runs before 'execution state cache'")
			}
			if builder.lightTransactionResults == nil {
				return fmt.Errorf("lightTransactionResults store not initialized: ensure 'lightTransactionResults storage' module runs before 'execution state cache'")
			}
			if builder.transactionResultErrorMessages == nil {
				return fmt.Errorf("transactionResultErrorMessages store not initialized: ensure 'transactionResultErrorMessages storage' module runs before 'execution state cache'")
			}

			// TODO: use real objects instead of mocks once they're implemented
			snapshot := osyncsnapshot.NewSnapshotMock(
				builder.events,
				builder.collections,
				builder.transactions,
				builder.lightTransactionResults,
				builder.transactionResultErrorMessages,
				nil,
				notNil(executionDataStoreCache),
			)
			builder.executionStateCache = execution_state.NewExecutionStateCacheMock(snapshot)

			return nil
		}).
		Component("execution data service", func(node *cmd.NodeConfig) (module.ReadyDoneAware, error) {
			opts := []network.BlobServiceOption{
				blob.WithBitswapOptions(
					// Only allow block requests from staked ENs and ANs
					bitswap.WithPeerBlockRequestFilter(
						blob.AuthorizedRequester(nil, builder.IdentityProvider, builder.Logger),
					),
					bitswap.WithTracer(
						blob.NewTracer(node.Logger.With().Str("blob_service", channels.ExecutionDataService.String()).Logger()),
					),
				),
			}

			if !builder.BitswapReprovideEnabled {
				opts = append(opts, blob.WithReprovideInterval(-1))
			}

			var err error
			bs, err = node.EngineRegistry.RegisterBlobService(channels.ExecutionDataService, builder.ExecutionDatastoreManager.Datastore(), opts...)
			if err != nil {
				return nil, fmt.Errorf("could not register blob service: %w", err)
			}

			// add blobservice into ReadyDoneAware dependency passed to peer manager
			// this starts the blob service and configures peer manager to wait for the blobservice
			// to be ready before starting
			bsDependable.Init(bs)

			var downloaderOpts []execution_data.DownloaderOption

			if executionDataPrunerEnabled {
				sealed, err := node.State.Sealed().Head()
				if err != nil {
					return nil, fmt.Errorf("cannot get the sealed block: %w", err)
				}

				trackerDir := filepath.Join(builder.executionDataDir, "tracker")
				builder.ExecutionDataTracker, err = tracker.OpenStorage(
					trackerDir,
					sealed.Height,
					node.Logger,
					tracker.WithPruneCallback(func(c cid.Cid) error {
						// TODO: use a proper context here
						return builder.ExecutionDataBlobstore.DeleteBlob(context.TODO(), c)
					}),
				)
				if err != nil {
					return nil, fmt.Errorf("failed to create execution data tracker: %w", err)
				}

				downloaderOpts = []execution_data.DownloaderOption{
					execution_data.WithExecutionDataTracker(builder.ExecutionDataTracker, node.Storage.Headers),
				}
			}

			builder.ExecutionDataDownloader = execution_data.NewDownloader(bs, downloaderOpts...)
			return builder.ExecutionDataDownloader, nil
		}).
		Component("execution data requester", func(node *cmd.NodeConfig) (module.ReadyDoneAware, error) {
			// Validation of the start block height needs to be done after loading state
			if builder.executionDataStartHeight > 0 {
				if builder.executionDataStartHeight <= builder.FinalizedRootBlock.Height {
					return nil, fmt.Errorf(
						"execution data start block height (%d) must be greater than the root block height (%d)",
						builder.executionDataStartHeight, builder.FinalizedRootBlock.Height)
				}

				latestSeal, err := builder.State.Sealed().Head()
				if err != nil {
					return nil, fmt.Errorf("failed to get latest sealed height")
				}

				// Note: since the root block of a spork is also sealed in the root protocol state, the
				// latest sealed height is always equal to the root block height. That means that at the
				// very beginning of a spork, this check will always fail. Operators should not specify
				// an InitialBlockHeight when starting from the beginning of a spork.
				if builder.executionDataStartHeight > latestSeal.Height {
					return nil, fmt.Errorf(
						"execution data start block height (%d) must be less than or equal to the latest sealed block height (%d)",
						builder.executionDataStartHeight, latestSeal.Height)
				}

				// executionDataStartHeight is provided as the first block to sync, but the
				// requester expects the initial last processed height, which is the first height - 1
				builder.executionDataConfig.InitialBlockHeight = builder.executionDataStartHeight - 1
			} else {
				builder.executionDataConfig.InitialBlockHeight = builder.SealedRootBlock.Height
			}

			execDataDistributor = edrequester.NewExecutionDataDistributor()

			// Execution Data cache with a downloader as the backend. This is used by the requester
			// to download and cache execution data for each block. It shares a cache backend instance
			// with the datastore implementation.
			executionDataCache := execdatacache.NewExecutionDataCache(
				builder.ExecutionDataDownloader,
				builder.Storage.Headers,
				builder.Storage.Seals,
				builder.Storage.Results,
				execDataCacheBackend,
			)

			r, err := edrequester.New(
				builder.Logger,
				metrics.NewExecutionDataRequesterCollector(),
				builder.ExecutionDataDownloader,
				executionDataCache,
				processedBlockHeight,
				processedNotifications,
				builder.State,
				builder.Storage.Headers,
				builder.executionDataConfig,
				execDataDistributor,
			)
			if err != nil {
				return nil, fmt.Errorf("failed to create execution data requester: %w", err)
			}
			builder.ExecutionDataRequester = r

			builder.FollowerDistributor.AddOnBlockFinalizedConsumer(builder.ExecutionDataRequester.OnBlockFinalized)

			// add requester into ReadyDoneAware dependency passed to indexer. This allows the indexer
			// to wait for the requester to be ready before starting.
			requesterDependable.Init(builder.ExecutionDataRequester)

			return builder.ExecutionDataRequester, nil
		}).
		Component("execution data pruner", func(node *cmd.NodeConfig) (module.ReadyDoneAware, error) {
			if !executionDataPrunerEnabled {
				return &module.NoopReadyDoneAware{}, nil
			}

			var prunerMetrics module.ExecutionDataPrunerMetrics = metrics.NewNoopCollector()
			if node.MetricsEnabled {
				prunerMetrics = metrics.NewExecutionDataPrunerCollector()
			}

			var err error
			builder.ExecutionDataPruner, err = pruner.NewPruner(
				node.Logger,
				prunerMetrics,
				builder.ExecutionDataTracker,
				pruner.WithPruneCallback(func(ctx context.Context) error {
					return builder.ExecutionDatastoreManager.CollectGarbage(ctx)
				}),
				pruner.WithHeightRangeTarget(builder.executionDataPrunerHeightRangeTarget),
				pruner.WithThreshold(builder.executionDataPrunerThreshold),
				pruner.WithPruningInterval(builder.executionDataPruningInterval),
			)
			if err != nil {
				return nil, fmt.Errorf("failed to create execution data pruner: %w", err)
			}

			builder.ExecutionDataPruner.RegisterHeightRecorder(builder.ExecutionDataDownloader)

			return builder.ExecutionDataPruner, nil
		})

	if builder.publicNetworkExecutionDataEnabled {
		var publicBsDependable *module.ProxiedReadyDoneAware

		builder.Module("public blobservice peer manager dependencies", func(node *cmd.NodeConfig) error {
			publicBsDependable = module.NewProxiedReadyDoneAware()
			builder.PeerManagerDependencies.Add(publicBsDependable)
			return nil
		})
		builder.Component("public network execution data service", func(node *cmd.NodeConfig) (module.ReadyDoneAware, error) {
			opts := []network.BlobServiceOption{
				blob.WithBitswapOptions(
					bitswap.WithTracer(
						blob.NewTracer(node.Logger.With().Str("public_blob_service", channels.PublicExecutionDataService.String()).Logger()),
					),
				),
				blob.WithParentBlobService(bs),
			}

			net := builder.AccessNodeConfig.PublicNetworkConfig.Network

			var err error
			builder.PublicBlobService, err = net.RegisterBlobService(channels.PublicExecutionDataService, builder.ExecutionDatastoreManager.Datastore(), opts...)
			if err != nil {
				return nil, fmt.Errorf("could not register blob service: %w", err)
			}

			// add blobservice into ReadyDoneAware dependency passed to peer manager
			// this starts the blob service and configures peer manager to wait for the blobservice
			// to be ready before starting
			publicBsDependable.Init(builder.PublicBlobService)
			return &module.NoopReadyDoneAware{}, nil
		})
	}

	if builder.executionDataIndexingEnabled {
		var indexedBlockHeight storage.ConsumerProgressInitializer

		builder.
			AdminCommand("execute-script", func(config *cmd.NodeConfig) commands.AdminCommand {
				return stateSyncCommands.NewExecuteScriptCommand(builder.ScriptExecutor)
			}).
			Module("indexed block height consumer progress", func(node *cmd.NodeConfig) error {
				// Note: progress is stored in the MAIN db since that is where indexed execution data is stored.
				indexedBlockHeight = store.NewConsumerProgress(builder.ProtocolDB, module.ConsumeProgressExecutionDataIndexerBlockHeight)
				return nil
			}).
<<<<<<< HEAD
=======
			Module("transaction results storage", func(node *cmd.NodeConfig) error {
				builder.lightTransactionResults = store.NewLightTransactionResults(node.Metrics.Cache, node.ProtocolDB, bstorage.DefaultCacheSize)
				return nil
			}).
			Module("scheduled transactions storage", func(node *cmd.NodeConfig) error {
				builder.scheduledTransactions = store.NewScheduledTransactions(node.Metrics.Cache, node.ProtocolDB, bstorage.DefaultCacheSize)
				return nil
			}).
>>>>>>> 50ea7e45
			DependableComponent("execution data indexer", func(node *cmd.NodeConfig) (module.ReadyDoneAware, error) {
				// Note: using a DependableComponent here to ensure that the indexer does not block
				// other components from starting while bootstrapping the register db since it may
				// take hours to complete.

				pdb, err := pstorage.OpenRegisterPebbleDB(
					node.Logger.With().Str("pebbledb", "registers").Logger(),
					builder.registersDBPath)
				if err != nil {
					return nil, fmt.Errorf("could not open registers db: %w", err)
				}
				builder.ShutdownFunc(func() error {
					return pdb.Close()
				})

				bootstrapped, err := pstorage.IsBootstrapped(pdb)
				if err != nil {
					return nil, fmt.Errorf("could not check if registers db is bootstrapped: %w", err)
				}

				if !bootstrapped {
					checkpointFile := builder.checkpointFile
					if checkpointFile == cmd.NotSet {
						checkpointFile = path.Join(builder.BootstrapDir, bootstrap.PathRootCheckpoint)
					}

					// currently, the checkpoint must be from the root block.
					// read the root hash from the provided checkpoint and verify it matches the
					// state commitment from the root snapshot.
					err := wal.CheckpointHasRootHash(
						node.Logger,
						"", // checkpoint file already full path
						checkpointFile,
						ledger.RootHash(node.RootSeal.FinalState),
					)
					if err != nil {
						return nil, fmt.Errorf("could not verify checkpoint file: %w", err)
					}

					checkpointHeight := builder.SealedRootBlock.Height

					if builder.SealedRootBlock.ID() != builder.RootSeal.BlockID {
						return nil, fmt.Errorf("mismatching sealed root block and root seal: %v != %v",
							builder.SealedRootBlock.ID(), builder.RootSeal.BlockID)
					}

					rootHash := ledger.RootHash(builder.RootSeal.FinalState)
					bootstrap, err := pstorage.NewRegisterBootstrap(pdb, checkpointFile, checkpointHeight, rootHash, builder.Logger)
					if err != nil {
						return nil, fmt.Errorf("could not create registers bootstrap: %w", err)
					}

					// TODO: find a way to hook a context up to this to allow a graceful shutdown
					workerCount := 10
					err = bootstrap.IndexCheckpointFile(context.Background(), workerCount)
					if err != nil {
						return nil, fmt.Errorf("could not load checkpoint file: %w", err)
					}
				}

				registers, err := pstorage.NewRegisters(pdb, builder.registerDBPruneThreshold)
				if err != nil {
					return nil, fmt.Errorf("could not create registers storage: %w", err)
				}

				if builder.registerCacheSize > 0 {
					cacheType, err := pstorage.ParseCacheType(builder.registerCacheType)
					if err != nil {
						return nil, fmt.Errorf("could not parse register cache type: %w", err)
					}
					cacheMetrics := metrics.NewCacheCollector(builder.RootChainID)
					registersCache, err := pstorage.NewRegistersCache(registers, cacheType, builder.registerCacheSize, cacheMetrics)
					if err != nil {
						return nil, fmt.Errorf("could not create registers cache: %w", err)
					}
					builder.Storage.RegisterIndex = registersCache
				} else {
					builder.Storage.RegisterIndex = registers
				}

				indexerDerivedChainData, queryDerivedChainData, err := builder.buildDerivedChainData()
				if err != nil {
					return nil, fmt.Errorf("could not create derived chain data: %w", err)
				}

				builder.ExecutionIndexerCore = indexer.New(
					builder.Logger,
					metrics.NewExecutionStateIndexerCollector(),
					notNil(builder.ProtocolDB),
					notNil(builder.Storage.RegisterIndex),
					notNil(builder.Storage.Headers),
					notNil(builder.events),
					notNil(builder.collections),
					notNil(builder.transactions),
					notNil(builder.lightTransactionResults),
					notNil(builder.scheduledTransactions),
					builder.RootChainID,
					indexerDerivedChainData,
					notNil(builder.CollectionIndexer),
					notNil(builder.collectionExecutedMetric),
					node.StorageLockMgr,
				)

				// execution state worker uses a jobqueue to process new execution data and indexes it by using the indexer.
				builder.ExecutionIndexer, err = indexer.NewIndexer(
					builder.Logger,
					registers.FirstHeight(),
					registers,
					builder.ExecutionIndexerCore,
					notNil(builder.ExecutionDataCache),
					builder.ExecutionDataRequester.HighestConsecutiveHeight,
					indexedBlockHeight,
				)
				if err != nil {
					return nil, err
				}

				if executionDataPrunerEnabled {
					builder.ExecutionDataPruner.RegisterHeightRecorder(builder.ExecutionIndexer)
				}

				// setup requester to notify indexer when new execution data is received
				execDataDistributor.AddOnExecutionDataReceivedConsumer(builder.ExecutionIndexer.OnExecutionData)

				// create script execution module, this depends on the indexer being initialized and the
				// having the register storage bootstrapped
				scripts := execution.NewScripts(
					builder.Logger,
					metrics.NewExecutionCollector(builder.Tracer),
					builder.RootChainID,
					computation.NewProtocolStateWrapper(builder.State),
					builder.Storage.Headers,
					builder.ExecutionIndexerCore.RegisterValue,
					builder.scriptExecutorConfig,
					queryDerivedChainData,
					builder.programCacheSize > 0,
				)

				err = builder.ScriptExecutor.Initialize(builder.ExecutionIndexer, scripts, builder.VersionControl)
				if err != nil {
					return nil, err
				}

				err = builder.Reporter.Initialize(builder.ExecutionIndexer)
				if err != nil {
					return nil, err
				}

				err = builder.RegistersAsyncStore.Initialize(registers)
				if err != nil {
					return nil, err
				}

				if builder.stopControlEnabled {
					builder.StopControl.RegisterHeightRecorder(builder.ExecutionIndexer)
				}

				return builder.ExecutionIndexer, nil
			}, builder.IndexerDependencies)
	}

	if builder.stateStreamConf.ListenAddr != "" {
		builder.Component("exec state stream engine", func(node *cmd.NodeConfig) (module.ReadyDoneAware, error) {
			for key, value := range builder.stateStreamFilterConf {
				switch key {
				case "EventTypes":
					builder.stateStreamConf.MaxEventTypes = value
				case "Addresses":
					builder.stateStreamConf.MaxAddresses = value
				case "Contracts":
					builder.stateStreamConf.MaxContracts = value
				case "AccountAddresses":
					builder.stateStreamConf.MaxAccountAddress = value
				}
			}
			builder.stateStreamConf.RpcMetricsEnabled = builder.rpcMetricsEnabled

			highestAvailableHeight, err := builder.ExecutionDataRequester.HighestConsecutiveHeight()
			if err != nil {
				return nil, fmt.Errorf("could not get highest consecutive height: %w", err)
			}
			broadcaster := engine.NewBroadcaster()

			eventQueryMode, err := query_mode.ParseIndexQueryMode(builder.rpcConf.BackendConfig.EventQueryMode)
			if err != nil {
				return nil, fmt.Errorf("could not parse event query mode: %w", err)
			}

			// use the events index for events if enabled and the node is configured to use it for
			// regular event queries
			useIndex := builder.executionDataIndexingEnabled &&
				eventQueryMode != query_mode.IndexQueryModeExecutionNodesOnly

			executionDataTracker := subscriptiontracker.NewExecutionDataTracker(
				builder.Logger,
				node.State,
				builder.executionDataConfig.InitialBlockHeight,
				node.Storage.Headers,
				broadcaster,
				highestAvailableHeight,
				builder.EventsIndex,
				useIndex,
			)

			builder.stateStreamBackend, err = statestreambackend.New(
				node.Logger,
				node.State,
				node.Storage.Headers,
				node.Storage.Seals,
				node.Storage.Results,
				builder.ExecutionDataStore,
				notNil(builder.ExecutionDataCache),
				builder.RegistersAsyncStore,
				builder.EventsIndex,
				useIndex,
				int(builder.stateStreamConf.RegisterIDsRequestLimit),
				subscription.NewSubscriptionHandler(
					builder.Logger,
					broadcaster,
					builder.stateStreamConf.ClientSendTimeout,
					builder.stateStreamConf.ResponseLimit,
					builder.stateStreamConf.ClientSendBufferSize,
				),
				executionDataTracker,
				notNil(builder.executionResultInfoProvider),
				builder.executionStateCache, // might be nil
			)
			if err != nil {
				return nil, fmt.Errorf("could not create state stream backend: %w", err)
			}

			stateStreamEng, err := statestreambackend.NewEng(
				node.Logger,
				builder.stateStreamConf,
				notNil(builder.ExecutionDataCache),
				node.Storage.Headers,
				node.RootChainID,
				builder.stateStreamGrpcServer,
				builder.stateStreamBackend,
			)
			if err != nil {
				return nil, fmt.Errorf("could not create state stream engine: %w", err)
			}
			builder.StateStreamEng = stateStreamEng

			// setup requester to notify ExecutionDataTracker when new execution data is received
			execDataDistributor.AddOnExecutionDataReceivedConsumer(builder.stateStreamBackend.OnExecutionData)

			return builder.StateStreamEng, nil
		})
	}

	return builder
}

// buildDerivedChainData creates the derived chain data for the indexer and the query engine
// If program caching is disabled, the function will return nil for the indexer cache, and a
// derived chain data object for the query engine cache.
func (builder *FlowAccessNodeBuilder) buildDerivedChainData() (
	indexerCache *derived.DerivedChainData,
	queryCache *derived.DerivedChainData,
	err error,
) {
	cacheSize := builder.programCacheSize

	// the underlying cache requires size > 0. no data will be written so 1 is fine.
	if cacheSize == 0 {
		cacheSize = 1
	}

	derivedChainData, err := derived.NewDerivedChainData(cacheSize)
	if err != nil {
		return nil, nil, err
	}

	// writes are done by the indexer. using a nil value effectively disables writes to the cache.
	if builder.programCacheSize == 0 {
		return nil, derivedChainData, nil
	}

	return derivedChainData, derivedChainData, nil
}

func FlowAccessNode(nodeBuilder *cmd.FlowNodeBuilder) *FlowAccessNodeBuilder {
	dist := consensuspubsub.NewFollowerDistributor()
	dist.AddProposalViolationConsumer(notifications.NewSlashingViolationsConsumer(nodeBuilder.Logger))
	return &FlowAccessNodeBuilder{
		AccessNodeConfig:    DefaultAccessNodeConfig(),
		FlowNodeBuilder:     nodeBuilder,
		FollowerDistributor: dist,
		IndexerDependencies: cmd.NewDependencyList(),
	}
}

func (builder *FlowAccessNodeBuilder) ParseFlags() error {
	builder.BaseFlags()

	builder.extraFlags()

	return builder.ParseAndPrintFlags()
}

func (builder *FlowAccessNodeBuilder) extraFlags() {
	builder.ExtraFlags(func(flags *pflag.FlagSet) {
		defaultConfig := DefaultAccessNodeConfig()

		flags.UintVar(&builder.rpcConf.BackendConfig.CollectionConfig.GRPCPort,
			"collection-ingress-port",
			defaultConfig.rpcConf.BackendConfig.CollectionConfig.GRPCPort,
			"the grpc ingress port for all collection nodes")
		flags.UintVar(&builder.rpcConf.BackendConfig.ExecutionConfig.GRPCPort,
			"execution-ingress-port",
			defaultConfig.rpcConf.BackendConfig.ExecutionConfig.GRPCPort,
			"the grpc ingress port for all execution nodes")
		flags.StringVarP(&builder.rpcConf.UnsecureGRPCListenAddr,
			"rpc-addr",
			"r",
			defaultConfig.rpcConf.UnsecureGRPCListenAddr,
			"the address the unsecured gRPC server listens on")
		flags.StringVar(&builder.rpcConf.SecureGRPCListenAddr,
			"secure-rpc-addr",
			defaultConfig.rpcConf.SecureGRPCListenAddr,
			"the address the secure gRPC server listens on")
		flags.StringVar(&builder.stateStreamConf.ListenAddr,
			"state-stream-addr",
			defaultConfig.stateStreamConf.ListenAddr,
			"the address the state stream server listens on (if empty the server will not be started)")
		flags.StringVarP(&builder.rpcConf.HTTPListenAddr, "http-addr", "h", defaultConfig.rpcConf.HTTPListenAddr, "the address the http proxy server listens on")
		flags.StringVar(&builder.rpcConf.RestConfig.ListenAddress,
			"rest-addr",
			defaultConfig.rpcConf.RestConfig.ListenAddress,
			"the address the REST server listens on (if empty the REST server will not be started)")
		flags.DurationVar(&builder.rpcConf.RestConfig.WriteTimeout,
			"rest-write-timeout",
			defaultConfig.rpcConf.RestConfig.WriteTimeout,
			"timeout to use when writing REST response")
		flags.DurationVar(&builder.rpcConf.RestConfig.ReadTimeout,
			"rest-read-timeout",
			defaultConfig.rpcConf.RestConfig.ReadTimeout,
			"timeout to use when reading REST request headers")
		flags.DurationVar(&builder.rpcConf.RestConfig.IdleTimeout, "rest-idle-timeout", defaultConfig.rpcConf.RestConfig.IdleTimeout, "idle timeout for REST connections")
		flags.Int64Var(&builder.rpcConf.RestConfig.MaxRequestSize,
			"rest-max-request-size",
			defaultConfig.rpcConf.RestConfig.MaxRequestSize,
			"the maximum request size in bytes for payload sent over REST server")
		flags.Int64Var(&builder.rpcConf.RestConfig.MaxResponseSize,
			"rest-max-response-size",
			defaultConfig.rpcConf.RestConfig.MaxResponseSize,
			"the maximum response size in bytes for payload sent from REST server")
		flags.StringVarP(&builder.rpcConf.CollectionAddr,
			"static-collection-ingress-addr",
			"",
			defaultConfig.rpcConf.CollectionAddr,
			"the address (of the collection node) to send transactions to")
		flags.StringVarP(&builder.ExecutionNodeAddress,
			"script-addr",
			"s",
			defaultConfig.ExecutionNodeAddress,
			"the address (of the execution node) forward the script to")
		flags.StringVarP(&builder.rpcConf.HistoricalAccessAddrs,
			"historical-access-addr",
			"",
			defaultConfig.rpcConf.HistoricalAccessAddrs,
			"comma separated rpc addresses for historical access nodes")
		flags.DurationVar(&builder.rpcConf.BackendConfig.CollectionConfig.Timeout,
			"collection-client-timeout",
			defaultConfig.rpcConf.BackendConfig.CollectionConfig.Timeout,
			"grpc client timeout for a collection node")
		flags.DurationVar(&builder.rpcConf.BackendConfig.ExecutionConfig.Timeout,
			"execution-client-timeout",
			defaultConfig.rpcConf.BackendConfig.ExecutionConfig.Timeout,
			"grpc client timeout for an execution node")
		flags.UintVar(&builder.rpcConf.BackendConfig.ConnectionPoolSize,
			"connection-pool-size",
			defaultConfig.rpcConf.BackendConfig.ConnectionPoolSize,
			"maximum number of connections allowed in the connection pool, size of 0 disables the connection pooling, and anything less than the default size will be overridden to use the default size")
		flags.UintVar(&builder.rpcConf.DeprecatedMaxMsgSize,
			"rpc-max-message-size",
			defaultConfig.rpcConf.DeprecatedMaxMsgSize,
			"[deprecated] the maximum message size in bytes for messages sent or received over grpc")
		flags.UintVar(&builder.rpcConf.BackendConfig.AccessConfig.MaxRequestMsgSize,
			"rpc-max-request-message-size",
			defaultConfig.rpcConf.BackendConfig.AccessConfig.MaxRequestMsgSize,
			"the maximum request message size in bytes for request messages received over grpc by the server")
		flags.UintVar(&builder.rpcConf.BackendConfig.AccessConfig.MaxResponseMsgSize,
			"rpc-max-response-message-size",
			defaultConfig.rpcConf.BackendConfig.AccessConfig.MaxResponseMsgSize,
			"the maximum message size in bytes for response messages sent over grpc by the server")
		flags.UintVar(&builder.rpcConf.BackendConfig.CollectionConfig.MaxRequestMsgSize,
			"rpc-max-collection-request-message-size",
			defaultConfig.rpcConf.BackendConfig.CollectionConfig.MaxRequestMsgSize,
			"the maximum request message size in bytes for request messages sent over grpc to collection nodes")
		flags.UintVar(&builder.rpcConf.BackendConfig.CollectionConfig.MaxResponseMsgSize,
			"rpc-max-collection-response-message-size",
			defaultConfig.rpcConf.BackendConfig.CollectionConfig.MaxResponseMsgSize,
			"the maximum message size in bytes for response messages received over grpc from collection nodes")
		flags.UintVar(&builder.rpcConf.BackendConfig.ExecutionConfig.MaxRequestMsgSize,
			"rpc-max-execution-request-message-size",
			defaultConfig.rpcConf.BackendConfig.ExecutionConfig.MaxRequestMsgSize,
			"the maximum request message size in bytes for request messages sent over grpc to execution nodes")
		flags.UintVar(&builder.rpcConf.BackendConfig.ExecutionConfig.MaxResponseMsgSize,
			"rpc-max-execution-response-message-size",
			defaultConfig.rpcConf.BackendConfig.ExecutionConfig.MaxResponseMsgSize,
			"the maximum message size in bytes for response messages received over grpc from execution nodes")
		flags.UintVar(&builder.rpcConf.BackendConfig.MaxHeightRange,
			"rpc-max-height-range",
			defaultConfig.rpcConf.BackendConfig.MaxHeightRange,
			"maximum size for height range requests")
		flags.StringSliceVar(&builder.rpcConf.BackendConfig.PreferredExecutionNodeIDs,
			"preferred-execution-node-ids",
			defaultConfig.rpcConf.BackendConfig.PreferredExecutionNodeIDs,
			"comma separated list of execution nodes ids to choose from when making an upstream call e.g. b4a4dbdcd443d...,fb386a6a... etc.")
		flags.StringSliceVar(&builder.rpcConf.BackendConfig.FixedExecutionNodeIDs,
			"fixed-execution-node-ids",
			defaultConfig.rpcConf.BackendConfig.FixedExecutionNodeIDs,
			"comma separated list of execution nodes ids to choose from when making an upstream call if no matching preferred execution id is found e.g. b4a4dbdcd443d...,fb386a6a... etc.")
		flags.StringVar(&builder.rpcConf.CompressorName,
			"grpc-compressor",
			defaultConfig.rpcConf.CompressorName,
			"name of grpc compressor that will be used for requests to other nodes. One of (gzip, snappy, deflate)")
		flags.BoolVar(&builder.logTxTimeToFinalized, "log-tx-time-to-finalized", defaultConfig.logTxTimeToFinalized, "log transaction time to finalized")
		flags.BoolVar(&builder.logTxTimeToExecuted, "log-tx-time-to-executed", defaultConfig.logTxTimeToExecuted, "log transaction time to executed")
		flags.BoolVar(&builder.logTxTimeToFinalizedExecuted,
			"log-tx-time-to-finalized-executed",
			defaultConfig.logTxTimeToFinalizedExecuted,
			"log transaction time to finalized and executed")
		flags.BoolVar(&builder.logTxTimeToSealed,
			"log-tx-time-to-sealed",
			defaultConfig.logTxTimeToSealed,
			"log transaction time to sealed")
		flags.BoolVar(&builder.pingEnabled,
			"ping-enabled",
			defaultConfig.pingEnabled,
			"whether to enable the ping process that pings all other peers and report the connectivity to metrics")
		flags.BoolVar(&builder.rpcMetricsEnabled, "rpc-metrics-enabled", defaultConfig.rpcMetricsEnabled, "whether to enable the rpc metrics")
		flags.UintVar(&builder.TxResultCacheSize, "transaction-result-cache-size", defaultConfig.TxResultCacheSize, "transaction result cache size.(Disabled by default i.e 0)")
		flags.StringVarP(&builder.nodeInfoFile,
			"node-info-file",
			"",
			defaultConfig.nodeInfoFile,
			"full path to a json file which provides more details about nodes when reporting its reachability metrics")
		flags.StringToIntVar(&builder.apiRatelimits, "api-rate-limits", defaultConfig.apiRatelimits, "per second rate limits for Access API methods e.g. Ping=300,GetTransaction=500 etc.")
		flags.StringToIntVar(&builder.apiBurstlimits, "api-burst-limits", defaultConfig.apiBurstlimits, "burst limits for Access API methods e.g. Ping=100,GetTransaction=100 etc.")
		flags.BoolVar(&builder.supportsObserver, "supports-observer", defaultConfig.supportsObserver, "true if this staked access node supports observer or follower connections")
		flags.StringVar(&builder.PublicNetworkConfig.BindAddress, "public-network-address", defaultConfig.PublicNetworkConfig.BindAddress, "staked access node's public network bind address")
		flags.BoolVar(&builder.rpcConf.BackendConfig.CircuitBreakerConfig.Enabled,
			"circuit-breaker-enabled",
			defaultConfig.rpcConf.BackendConfig.CircuitBreakerConfig.Enabled,
			"specifies whether the circuit breaker is enabled for collection and execution API clients.")
		flags.DurationVar(&builder.rpcConf.BackendConfig.CircuitBreakerConfig.RestoreTimeout,
			"circuit-breaker-restore-timeout",
			defaultConfig.rpcConf.BackendConfig.CircuitBreakerConfig.RestoreTimeout,
			"duration after which the circuit breaker will restore the connection to the client after closing it due to failures. Default value is 60s")
		flags.Uint32Var(&builder.rpcConf.BackendConfig.CircuitBreakerConfig.MaxFailures,
			"circuit-breaker-max-failures",
			defaultConfig.rpcConf.BackendConfig.CircuitBreakerConfig.MaxFailures,
			"maximum number of failed calls to the client that will cause the circuit breaker to close the connection. Default value is 5")
		flags.Uint32Var(&builder.rpcConf.BackendConfig.CircuitBreakerConfig.MaxRequests,
			"circuit-breaker-max-requests",
			defaultConfig.rpcConf.BackendConfig.CircuitBreakerConfig.MaxRequests,
			"maximum number of requests to check if connection restored after timeout. Default value is 1")
		flags.BoolVar(&builder.versionControlEnabled,
			"version-control-enabled",
			defaultConfig.versionControlEnabled,
			"whether to enable the version control feature. Default value is true")
		flags.BoolVar(&builder.stopControlEnabled,
			"stop-control-enabled",
			defaultConfig.stopControlEnabled,
			"whether to enable the stop control feature. Default value is false")
		// ExecutionDataRequester config
		flags.BoolVar(&builder.executionDataSyncEnabled,
			"execution-data-sync-enabled",
			defaultConfig.executionDataSyncEnabled,
			"whether to enable the execution data sync protocol")
		flags.BoolVar(&builder.publicNetworkExecutionDataEnabled,
			"public-network-execution-data-sync-enabled",
			defaultConfig.publicNetworkExecutionDataEnabled,
			"[experimental] whether to enable the execution data sync protocol on public network")
		flags.StringVar(&builder.executionDataDir, "execution-data-dir", defaultConfig.executionDataDir, "directory to use for Execution Data database")
		flags.Uint64Var(&builder.executionDataStartHeight,
			"execution-data-start-height",
			defaultConfig.executionDataStartHeight,
			"height of first block to sync execution data from when starting with an empty Execution Data database")
		flags.Uint64Var(&builder.executionDataConfig.MaxSearchAhead,
			"execution-data-max-search-ahead",
			defaultConfig.executionDataConfig.MaxSearchAhead,
			"max number of heights to search ahead of the lowest outstanding execution data height")
		flags.DurationVar(&builder.executionDataConfig.FetchTimeout,
			"execution-data-fetch-timeout",
			defaultConfig.executionDataConfig.FetchTimeout,
			"initial timeout to use when fetching execution data from the network. timeout increases using an incremental backoff until execution-data-max-fetch-timeout. e.g. 30s")
		flags.DurationVar(&builder.executionDataConfig.MaxFetchTimeout,
			"execution-data-max-fetch-timeout",
			defaultConfig.executionDataConfig.MaxFetchTimeout,
			"maximum timeout to use when fetching execution data from the network e.g. 300s")
		flags.DurationVar(&builder.executionDataConfig.RetryDelay,
			"execution-data-retry-delay",
			defaultConfig.executionDataConfig.RetryDelay,
			"initial delay for exponential backoff when fetching execution data fails e.g. 10s")
		flags.DurationVar(&builder.executionDataConfig.MaxRetryDelay,
			"execution-data-max-retry-delay",
			defaultConfig.executionDataConfig.MaxRetryDelay,
			"maximum delay for exponential backoff when fetching execution data fails e.g. 5m")

		flags.Uint64Var(&builder.executionDataPrunerHeightRangeTarget,
			"execution-data-height-range-target",
			defaultConfig.executionDataPrunerHeightRangeTarget,
			"number of blocks of Execution Data to keep on disk. older data is pruned")
		flags.Uint64Var(&builder.executionDataPrunerThreshold,
			"execution-data-height-range-threshold",
			defaultConfig.executionDataPrunerThreshold,
			"number of unpruned blocks of Execution Data beyond the height range target to allow before pruning")
		flags.DurationVar(&builder.executionDataPruningInterval,
			"execution-data-pruning-interval",
			defaultConfig.executionDataPruningInterval,
			"duration after which the pruner tries to prune execution data. The default value is 10 minutes")

		// Execution State Streaming API
		flags.Uint32Var(&builder.stateStreamConf.ExecutionDataCacheSize, "execution-data-cache-size", defaultConfig.stateStreamConf.ExecutionDataCacheSize, "block execution data cache size")
		flags.Uint32Var(&builder.stateStreamConf.MaxGlobalStreams, "state-stream-global-max-streams", defaultConfig.stateStreamConf.MaxGlobalStreams, "global maximum number of concurrent streams")
		flags.UintVar(&builder.stateStreamConf.MaxExecutionDataMsgSize,
			"state-stream-max-message-size",
			defaultConfig.stateStreamConf.MaxExecutionDataMsgSize,
			"maximum size for a gRPC message containing block execution data")
		flags.StringToIntVar(&builder.stateStreamFilterConf,
			"state-stream-event-filter-limits",
			defaultConfig.stateStreamFilterConf,
			"event filter limits for ExecutionData SubscribeEvents API e.g. EventTypes=100,Addresses=100,Contracts=100 etc.")
		flags.DurationVar(&builder.stateStreamConf.ClientSendTimeout,
			"state-stream-send-timeout",
			defaultConfig.stateStreamConf.ClientSendTimeout,
			"maximum wait before timing out while sending a response to a streaming client e.g. 30s")
		flags.UintVar(&builder.stateStreamConf.ClientSendBufferSize,
			"state-stream-send-buffer-size",
			defaultConfig.stateStreamConf.ClientSendBufferSize,
			"maximum number of responses to buffer within a stream")
		flags.Float64Var(&builder.stateStreamConf.ResponseLimit,
			"state-stream-response-limit",
			defaultConfig.stateStreamConf.ResponseLimit,
			"max number of responses per second to send over streaming endpoints. this helps manage resources consumed by each client querying data not in the cache e.g. 3 or 0.5. 0 means no limit")
		flags.Uint64Var(&builder.stateStreamConf.HeartbeatInterval,
			"state-stream-heartbeat-interval",
			defaultConfig.stateStreamConf.HeartbeatInterval,
			"default interval in blocks at which heartbeat messages should be sent. applied when client did not specify a value.")
		flags.Uint32Var(&builder.stateStreamConf.RegisterIDsRequestLimit,
			"state-stream-max-register-values",
			defaultConfig.stateStreamConf.RegisterIDsRequestLimit,
			"maximum number of register ids to include in a single request to the GetRegisters endpoint")

		// Execution Data Indexer
		flags.BoolVar(&builder.executionDataIndexingEnabled,
			"execution-data-indexing-enabled",
			defaultConfig.executionDataIndexingEnabled,
			"whether to enable the execution data indexing")
		flags.StringVar(&builder.registersDBPath, "execution-state-dir", defaultConfig.registersDBPath, "directory to use for execution-state database")
		flags.StringVar(&builder.checkpointFile, "execution-state-checkpoint", defaultConfig.checkpointFile, "execution-state checkpoint file")

		flags.StringVar(&builder.rpcConf.BackendConfig.EventQueryMode,
			"event-query-mode",
			defaultConfig.rpcConf.BackendConfig.EventQueryMode,
			"mode to use when querying events. one of [local-only, execution-nodes-only(default), failover]")

		flags.StringVar(&builder.rpcConf.BackendConfig.TxResultQueryMode,
			"tx-result-query-mode",
			defaultConfig.rpcConf.BackendConfig.TxResultQueryMode,
			"mode to use when querying transaction results. one of [local-only, execution-nodes-only(default), failover]")
		flags.BoolVar(&builder.storeTxResultErrorMessages,
			"store-tx-result-error-messages",
			defaultConfig.storeTxResultErrorMessages,
			"whether to enable storing transaction error messages into the db")
		flags.UintVar(&builder.executionResultAgreeingExecutorsCount,
			"execution-result-agreeing-executors-count",
			defaultConfig.executionResultAgreeingExecutorsCount,
			"minimum number of execution receipts with the same result required for execution result queries")
		flags.StringSliceVar(&builder.executionResultRequiredExecutors,
			"execution-result-required-executors",
			defaultConfig.executionResultRequiredExecutors,
			"comma separated list of execution node IDs, one of which must have produced the execution result")
		// Script Execution
		flags.StringVar(&builder.rpcConf.BackendConfig.ScriptExecutionMode,
			"script-execution-mode",
			defaultConfig.rpcConf.BackendConfig.ScriptExecutionMode,
			"mode to use when executing scripts. one of (local-only, execution-nodes-only, failover)")
		flags.Uint64Var(&builder.scriptExecutorConfig.ComputationLimit,
			"script-execution-computation-limit",
			defaultConfig.scriptExecutorConfig.ComputationLimit,
			"maximum number of computation units a locally executed script can use. default: 100000")
		flags.IntVar(&builder.scriptExecutorConfig.MaxErrorMessageSize,
			"script-execution-max-error-length",
			defaultConfig.scriptExecutorConfig.MaxErrorMessageSize,
			"maximum number characters to include in error message strings. additional characters are truncated. default: 1000")
		flags.DurationVar(&builder.scriptExecutorConfig.LogTimeThreshold,
			"script-execution-log-time-threshold",
			defaultConfig.scriptExecutorConfig.LogTimeThreshold,
			"emit a log for any scripts that take over this threshold. default: 1s")
		flags.DurationVar(&builder.scriptExecutorConfig.ExecutionTimeLimit,
			"script-execution-timeout",
			defaultConfig.scriptExecutorConfig.ExecutionTimeLimit,
			"timeout value for locally executed scripts. default: 10s")
		flags.Uint64Var(&builder.scriptExecMinBlock,
			"script-execution-min-height",
			defaultConfig.scriptExecMinBlock,
			"lowest block height to allow for script execution. default: no limit")
		flags.Uint64Var(&builder.scriptExecMaxBlock,
			"script-execution-max-height",
			defaultConfig.scriptExecMaxBlock,
			"highest block height to allow for script execution. default: no limit")
		flags.StringVar(&builder.registerCacheType,
			"register-cache-type",
			defaultConfig.registerCacheType,
			"type of backend cache to use for registers (lru, arc, 2q)")
		flags.UintVar(&builder.registerCacheSize,
			"register-cache-size",
			defaultConfig.registerCacheSize,
			"number of registers to cache for script execution. default: 0 (no cache)")
		flags.UintVar(&builder.programCacheSize,
			"program-cache-size",
			defaultConfig.programCacheSize,
			"[experimental] number of blocks to cache for cadence programs. use 0 to disable cache. default: 0. Note: this is an experimental feature and may cause nodes to become unstable under certain workloads. Use with caution.")

		// Payer Balance
		flags.StringVar(&builder.checkPayerBalanceMode,
			"check-payer-balance-mode",
			defaultConfig.checkPayerBalanceMode,
			"flag for payer balance validation that specifies whether or not to enforce the balance check. one of [disabled(default), warn, enforce]")

		// Register DB Pruning
		flags.Uint64Var(&builder.registerDBPruneThreshold,
			"registerdb-pruning-threshold",
			defaultConfig.registerDBPruneThreshold,
			fmt.Sprintf("specifies the number of blocks below the latest stored block height to keep in register db. default: %d", defaultConfig.registerDBPruneThreshold))

		// websockets config
		flags.DurationVar(
			&builder.rpcConf.WebSocketConfig.InactivityTimeout,
			"websocket-inactivity-timeout",
			defaultConfig.rpcConf.WebSocketConfig.InactivityTimeout,
			"the duration a WebSocket connection can remain open without any active subscriptions before being automatically closed",
		)
		flags.Uint64Var(
			&builder.rpcConf.WebSocketConfig.MaxSubscriptionsPerConnection,
			"websocket-max-subscriptions-per-connection",
			defaultConfig.rpcConf.WebSocketConfig.MaxSubscriptionsPerConnection,
			"the maximum number of active WebSocket subscriptions allowed per connection",
		)
		flags.Float64Var(
			&builder.rpcConf.WebSocketConfig.MaxResponsesPerSecond,
			"websocket-max-responses-per-second",
			defaultConfig.rpcConf.WebSocketConfig.MaxResponsesPerSecond,
			fmt.Sprintf("the maximum number of responses that can be sent to a single client per second. Default: %f. if set to 0, no limit is applied to the number of responses per second.", defaultConfig.rpcConf.WebSocketConfig.MaxResponsesPerSecond),
		)
		flags.BoolVar(
			&builder.rpcConf.EnableWebSocketsStreamAPI,
			"websockets-stream-api-enabled",
			defaultConfig.rpcConf.EnableWebSocketsStreamAPI,
			"whether to enable the WebSockets Stream API.",
		)

		var builderexecutionDataDBMode string
		flags.StringVar(&builderexecutionDataDBMode, "execution-data-db", "pebble", "[deprecated] the DB type for execution datastore")
		_ = flags.MarkDeprecated("execution-data-db", "[deprecated] this flag is ignored and will be removed in a future release.")

		var unusedRetryEnabled bool
		flags.BoolVar(&unusedRetryEnabled, "retry-enabled", false, "[deprecated] whether to enable the retry mechanism at the access node level")
		_ = flags.MarkDeprecated("retry-enabled", "[deprecated] this flag is ignored and will be removed in a future release.")

		var unusedScheduledCallbacksEnabled bool
		flags.BoolVar(&unusedScheduledCallbacksEnabled, "scheduled-callbacks-enabled", false, "[deprecated] whether to include scheduled callback transactions in system collections.")
		_ = flags.MarkDeprecated("scheduled-callbacks-enabled", "[deprecated] this flag is ignored and will be removed in a future release.")

	}).ValidateFlags(func() error {
		if builder.supportsObserver && (builder.PublicNetworkConfig.BindAddress == cmd.NotSet || builder.PublicNetworkConfig.BindAddress == "") {
			return errors.New("public-network-address must be set if supports-observer is true")
		}
		if builder.executionDataSyncEnabled {
			if builder.executionDataConfig.FetchTimeout <= 0 {
				return errors.New("execution-data-fetch-timeout must be greater than 0")
			}
			if builder.executionDataConfig.MaxFetchTimeout < builder.executionDataConfig.FetchTimeout {
				return errors.New("execution-data-max-fetch-timeout must be greater than execution-data-fetch-timeout")
			}
			if builder.executionDataConfig.RetryDelay <= 0 {
				return errors.New("execution-data-retry-delay must be greater than 0")
			}
			if builder.executionDataConfig.MaxRetryDelay < builder.executionDataConfig.RetryDelay {
				return errors.New("execution-data-max-retry-delay must be greater than or equal to execution-data-retry-delay")
			}
			if builder.executionDataConfig.MaxSearchAhead == 0 {
				return errors.New("execution-data-max-search-ahead must be greater than 0")
			}
		}
		if builder.stateStreamConf.ListenAddr != "" {
			if builder.stateStreamConf.ExecutionDataCacheSize == 0 {
				return errors.New("execution-data-cache-size must be greater than 0")
			}
			if builder.stateStreamConf.ClientSendBufferSize == 0 {
				return errors.New("state-stream-send-buffer-size must be greater than 0")
			}
			if len(builder.stateStreamFilterConf) > 4 {
				return errors.New("state-stream-event-filter-limits must have at most 3 keys (EventTypes, Addresses, Contracts, AccountAddresses)")
			}
			for key, value := range builder.stateStreamFilterConf {
				switch key {
				case "EventTypes", "Addresses", "Contracts", "AccountAddresses":
					if value <= 0 {
						return fmt.Errorf("state-stream-event-filter-limits %s must be greater than 0", key)
					}
				default:
					return errors.New("state-stream-event-filter-limits may only contain the keys EventTypes, Addresses, Contracts, AccountAddresses")
				}
			}
			if builder.stateStreamConf.ResponseLimit < 0 {
				return errors.New("state-stream-response-limit must be greater than or equal to 0")
			}
			if builder.stateStreamConf.RegisterIDsRequestLimit <= 0 {
				return errors.New("state-stream-max-register-values must be greater than 0")
			}
		}
		if builder.rpcConf.BackendConfig.CircuitBreakerConfig.Enabled {
			if builder.rpcConf.BackendConfig.CircuitBreakerConfig.MaxFailures == 0 {
				return errors.New("circuit-breaker-max-failures must be greater than 0")
			}
			if builder.rpcConf.BackendConfig.CircuitBreakerConfig.MaxRequests == 0 {
				return errors.New("circuit-breaker-max-requests must be greater than 0")
			}
			if builder.rpcConf.BackendConfig.CircuitBreakerConfig.RestoreTimeout <= 0 {
				return errors.New("circuit-breaker-restore-timeout must be greater than 0")
			}
		}

		if builder.checkPayerBalanceMode != txvalidator.Disabled.String() && !builder.executionDataIndexingEnabled {
			return errors.New("execution-data-indexing-enabled must be set if check-payer-balance is enabled")
		}

		if builder.rpcConf.RestConfig.MaxRequestSize <= 0 {
			return errors.New("rest-max-request-size must be greater than 0")
		}
		if builder.rpcConf.RestConfig.MaxResponseSize <= 0 {
			return errors.New("rest-max-response-size must be greater than 0")
		}
		if builder.rpcConf.BackendConfig.AccessConfig.MaxRequestMsgSize <= 0 {
			return errors.New("rpc-max-request-message-size must be greater than 0")
		}
		if builder.rpcConf.BackendConfig.AccessConfig.MaxResponseMsgSize <= 0 {
			return errors.New("rpc-max-response-message-size must be greater than 0")
		}
		if builder.rpcConf.BackendConfig.CollectionConfig.MaxRequestMsgSize <= 0 {
			return errors.New("rpc-max-collection-request-message-size must be greater than 0")
		}
		if builder.rpcConf.BackendConfig.CollectionConfig.MaxResponseMsgSize <= 0 {
			return errors.New("rpc-max-collection-response-message-size must be greater than 0")
		}
		if builder.rpcConf.BackendConfig.ExecutionConfig.MaxRequestMsgSize <= 0 {
			return errors.New("rpc-max-execution-request-message-size must be greater than 0")
		}
		if builder.rpcConf.BackendConfig.ExecutionConfig.MaxResponseMsgSize <= 0 {
			return errors.New("rpc-max-execution-response-message-size must be greater than 0")
		}
		if builder.executionResultAgreeingExecutorsCount <= 0 {
			return errors.New("execution-result-agreeing-executors-count must be greater than 0")
		}

		// indexing tx error messages is only supported when tx results are also indexed
		if builder.storeTxResultErrorMessages && !builder.executionDataIndexingEnabled {
			return errors.New("execution-data-indexing-enabled must be set if store-tx-result-error-messages is enabled")
		}

		return nil
	})
}

func publicNetworkMsgValidators(log zerolog.Logger, idProvider module.IdentityProvider, selfID flow.Identifier) []network.MessageValidator {
	return []network.MessageValidator{
		// filter out messages sent by this node itself
		validator.ValidateNotSender(selfID),
		validator.NewAnyValidator(
			// message should be either from a valid staked node
			validator.NewOriginValidator(
				id.NewIdentityFilterIdentifierProvider(filter.IsValidCurrentEpochParticipant, idProvider),
			),
			// or the message should be specifically targeted for this node
			validator.ValidateTarget(log, selfID),
		),
	}
}

func (builder *FlowAccessNodeBuilder) InitIDProviders() {
	builder.Module("id providers", func(node *cmd.NodeConfig) error {
		idCache, err := cache.NewProtocolStateIDCache(node.Logger, node.State, node.ProtocolEvents)
		if err != nil {
			return fmt.Errorf("could not initialize ProtocolStateIDCache: %w", err)
		}
		builder.IDTranslator = translator.NewHierarchicalIDTranslator(idCache, translator.NewPublicNetworkIDTranslator())

		// The following wrapper allows to disallow-list byzantine nodes via an admin command:
		// the wrapper overrides the 'Ejected' flag of disallow-listed nodes to true
		disallowListWrapper, err := cache.NewNodeDisallowListWrapper(
			idCache,
			node.ProtocolDB,
			func() network.DisallowListNotificationConsumer {
				return builder.NetworkUnderlay
			},
		)
		if err != nil {
			return fmt.Errorf("could not initialize NodeDisallowListWrapper: %w", err)
		}
		builder.IdentityProvider = disallowListWrapper

		// register the wrapper for dynamic configuration via admin command
		err = node.ConfigManager.RegisterIdentifierListConfig("network-id-provider-blocklist",
			disallowListWrapper.GetDisallowList, disallowListWrapper.Update)
		if err != nil {
			return fmt.Errorf("failed to register disallow-list wrapper with config manager: %w", err)
		}

		builder.SyncEngineParticipantsProviderFactory = func() module.IdentifierProvider {
			return id.NewIdentityFilterIdentifierProvider(
				filter.And(
					filter.HasRole[flow.Identity](flow.RoleConsensus),
					filter.Not(filter.HasNodeID[flow.Identity](node.Me.NodeID())),
					filter.NotEjectedFilter,
				),
				builder.IdentityProvider,
			)
		}
		return nil
	})
}

func (builder *FlowAccessNodeBuilder) Initialize() error {
	builder.InitIDProviders()

	builder.EnqueueResolver()

	// enqueue the regular network
	builder.EnqueueNetworkInit()

	builder.AdminCommand("get-transactions", func(conf *cmd.NodeConfig) commands.AdminCommand {
		return storageCommands.NewGetTransactionsCommand(conf.State, conf.Storage.Payloads, notNil(builder.collections))
	})

	// if this is an access node that supports public followers, enqueue the public network
	if builder.supportsObserver {
		builder.enqueuePublicNetworkInit()
		builder.enqueueRelayNetwork()
	}

	builder.EnqueuePingService()

	builder.EnqueueMetricsServerInit()

	if err := builder.RegisterBadgerMetrics(); err != nil {
		return err
	}

	builder.EnqueueTracer()
	builder.PreInit(cmd.DynamicStartPreInit)
	builder.ValidateRootSnapshot(statedatastore.ValidRootSnapshotContainsEntityExpiryRange)

	return nil
}

func (builder *FlowAccessNodeBuilder) enqueueRelayNetwork() {
	builder.Component("relay network", func(node *cmd.NodeConfig) (module.ReadyDoneAware, error) {
		relayNet := relaynet.NewRelayNetwork(
			node.EngineRegistry,
			builder.AccessNodeConfig.PublicNetworkConfig.Network,
			node.Logger,
			map[channels.Channel]channels.Channel{
				channels.ReceiveBlocks: channels.PublicReceiveBlocks,
			},
		)
		node.EngineRegistry = relayNet
		return relayNet, nil
	})
}

// buildStoragesData registers modules that initialize core read-only stores used by
// the access node (events, lightTransactionResults, and transactionResultErrorMessages).
func (builder *FlowAccessNodeBuilder) buildStoragesData() *FlowAccessNodeBuilder {
	builder.Module("events storage", func(node *cmd.NodeConfig) error {
		builder.events = store.NewEvents(node.Metrics.Cache, node.ProtocolDB)
		return nil
	})
	builder.Module("transaction result error messages storage", func(node *cmd.NodeConfig) error {
		builder.transactionResultErrorMessages = store.NewTransactionResultErrorMessages(node.Metrics.Cache, node.ProtocolDB, bstorage.DefaultCacheSize)
		return nil
	})
	builder.Module("transaction results storage", func(node *cmd.NodeConfig) error {
		builder.lightTransactionResults = store.NewLightTransactionResults(node.Metrics.Cache, node.ProtocolDB, bstorage.DefaultCacheSize)
		return nil
	})

	return builder
}

// buildExecutionResultInfoProvider registers a module that wires the
// optimistic_sync.ExecutionResultInfoProvider on the builder.
func (builder *FlowAccessNodeBuilder) buildExecutionResultInfoProvider() *FlowAccessNodeBuilder {
	builder.Module("execution result info provider", func(node *cmd.NodeConfig) error {
		backendConfig := builder.rpcConf.BackendConfig

		preferredENIdentifiers, err := flow.IdentifierListFromHex(backendConfig.PreferredExecutionNodeIDs)
		if err != nil {
			return fmt.Errorf("failed to convert node id string to Flow Identifier for preferred EN map: %w", err)
		}

		fixedENIdentifiers, err := flow.IdentifierListFromHex(backendConfig.FixedExecutionNodeIDs)
		if err != nil {
			return fmt.Errorf("failed to convert node id string to Flow Identifier for fixed EN map: %w", err)
		}

		requiredENIdentifiers, err := flow.IdentifierListFromHex(builder.executionResultRequiredExecutors)
		if err != nil {
			return fmt.Errorf("failed to convert node id string to Flow Identifier for required EN list: %w", err)
		}

		execNodeSelector := execution_result.NewExecutionNodeSelector(
			preferredENIdentifiers,
			fixedENIdentifiers,
		)

		operatorCriteria := optimistic_sync.Criteria{
			AgreeingExecutorsCount: builder.executionResultAgreeingExecutorsCount,
			RequiredExecutors:      requiredENIdentifiers,
		}

		builder.executionResultInfoProvider = execution_result.NewExecutionResultInfoProvider(
			node.Logger,
			node.State,
			node.Storage.Receipts,
			execNodeSelector,
			operatorCriteria,
		)

		return nil
	})
	return builder
}

func (builder *FlowAccessNodeBuilder) Build() (cmd.Node, error) {
	var processedFinalizedBlockHeight storage.ConsumerProgressInitializer
	var processedTxErrorMessagesBlockHeight storage.ConsumerProgressInitializer

	builder.buildStoragesData()
	builder.buildExecutionResultInfoProvider()

	if builder.executionDataSyncEnabled {
		builder.BuildExecutionSyncComponents()
	}

	ingestionDependable := module.NewProxiedReadyDoneAware()
	builder.IndexerDependencies.Add(ingestionDependable)
	versionControlDependable := module.NewProxiedReadyDoneAware()
	builder.IndexerDependencies.Add(versionControlDependable)
	stopControlDependable := module.NewProxiedReadyDoneAware()
	builder.IndexerDependencies.Add(stopControlDependable)
	var lastFullBlockHeight *counters.PersistentStrictMonotonicCounter

	builder.
		BuildConsensusFollower().
		Module("normalize rpc message limits", func(node *cmd.NodeConfig) error {
			// This needs to be the first module run so other modules can use the normalized values
			// TODO: remove this module once the deprecated flag is removed
			if builder.rpcConf.DeprecatedMaxMsgSize != 0 {
				node.Logger.Warn().Msg("A deprecated flag was specified (--rpc-max-message-size). Use --rpc-max-request-message-size and --rpc-max-response-message-size instead. This flag will be removed in a future release.")
				builder.rpcConf.BackendConfig.AccessConfig.MaxRequestMsgSize = builder.rpcConf.DeprecatedMaxMsgSize
				builder.rpcConf.BackendConfig.AccessConfig.MaxResponseMsgSize = builder.rpcConf.DeprecatedMaxMsgSize

				builder.rpcConf.BackendConfig.CollectionConfig.MaxRequestMsgSize = commonrpc.DefaultMaxMsgSize // previous version used this default
				builder.rpcConf.BackendConfig.CollectionConfig.MaxResponseMsgSize = builder.rpcConf.DeprecatedMaxMsgSize

				builder.rpcConf.BackendConfig.ExecutionConfig.MaxRequestMsgSize = commonrpc.DefaultMaxMsgSize // previous version used this default
				builder.rpcConf.BackendConfig.ExecutionConfig.MaxResponseMsgSize = builder.rpcConf.DeprecatedMaxMsgSize
			}

			return nil
		}).
		Module("collection node client", func(node *cmd.NodeConfig) error {
			// collection node address is optional (if not specified, collection nodes will be chosen at random)
			if strings.TrimSpace(builder.rpcConf.CollectionAddr) == "" {
				node.Logger.Info().Msg("using a dynamic collection node address")
				return nil
			}

			node.Logger.Info().
				Str("collection_node", builder.rpcConf.CollectionAddr).
				Msg("using the static collection node address")

			collectionRPCConn, err := grpc.Dial(
				builder.rpcConf.CollectionAddr,
				grpc.WithDefaultCallOptions(
					grpc.MaxCallSendMsgSize(int(builder.rpcConf.BackendConfig.CollectionConfig.MaxRequestMsgSize)),
					grpc.MaxCallRecvMsgSize(int(builder.rpcConf.BackendConfig.CollectionConfig.MaxResponseMsgSize)),
				),
				grpc.WithTransportCredentials(insecure.NewCredentials()),
				rpcConnection.WithClientTimeoutOption(builder.rpcConf.BackendConfig.CollectionConfig.Timeout))
			if err != nil {
				return err
			}
			builder.CollectionRPC = access.NewAccessAPIClient(collectionRPCConn)
			return nil
		}).
		Module("historical access node clients", func(node *cmd.NodeConfig) error {
			addrs := strings.Split(builder.rpcConf.HistoricalAccessAddrs, ",")
			for _, addr := range addrs {
				if strings.TrimSpace(addr) == "" {
					continue
				}
				node.Logger.Info().Str("access_nodes", addr).Msg("historical access node addresses")

				// maintain backwards compatibility with the deprecated flag
				// TODO: remove this once the deprecated flag is removed
				var callOpts []grpc.CallOption
				if builder.rpcConf.DeprecatedMaxMsgSize == 0 {
					callOpts = append(callOpts,
						grpc.MaxCallSendMsgSize(int(builder.rpcConf.BackendConfig.AccessConfig.MaxRequestMsgSize)),
						grpc.MaxCallRecvMsgSize(int(builder.rpcConf.BackendConfig.AccessConfig.MaxResponseMsgSize)),
					)
				} else {
					// only receive limit was enforced in previous versions. send used default (4mb)
					callOpts = append(callOpts,
						grpc.MaxCallRecvMsgSize(int(builder.rpcConf.DeprecatedMaxMsgSize)),
					)
				}

				historicalAccessRPCConn, err := grpc.Dial(
					addr,
					grpc.WithDefaultCallOptions(callOpts...),
					grpc.WithTransportCredentials(insecure.NewCredentials()))
				if err != nil {
					return err
				}
				builder.HistoricalAccessRPCs = append(builder.HistoricalAccessRPCs, access.NewAccessAPIClient(historicalAccessRPCConn))
			}
			return nil
		}).
		Module("transaction timing mempools", func(node *cmd.NodeConfig) error {
			builder.TransactionTimings = stdmap.NewTransactionTimings(1500 * 300) // assume 1500 TPS * 300 seconds
			builder.CollectionsToMarkFinalized = stdmap.NewTimes(50 * 300)        // assume 50 collection nodes * 300 seconds
			builder.CollectionsToMarkExecuted = stdmap.NewTimes(50 * 300)         // assume 50 collection nodes * 300 seconds
			builder.BlockTransactions = stdmap.NewIdentifierMap(10000)
			builder.BlocksToMarkExecuted = stdmap.NewTimes(1 * 300) // assume 1 block per second * 300 seconds

			return nil
		}).
		Module("transaction metrics", func(node *cmd.NodeConfig) error {
			builder.TransactionMetrics = metrics.NewTransactionCollector(
				node.Logger,
				builder.TransactionTimings,
				builder.logTxTimeToFinalized,
				builder.logTxTimeToExecuted,
				builder.logTxTimeToFinalizedExecuted,
				builder.logTxTimeToSealed,
			)
			return nil
		}).
		Module("transaction validation metrics", func(node *cmd.NodeConfig) error {
			builder.TransactionValidationMetrics = metrics.NewTransactionValidationCollector()
			return nil
		}).
		Module("rest metrics", func(node *cmd.NodeConfig) error {
			m, err := metrics.NewRestCollector(router.URLToRoute, node.MetricsRegisterer)
			if err != nil {
				return err
			}
			builder.RestMetrics = m
			return nil
		}).
		Module("access metrics", func(node *cmd.NodeConfig) error {
			builder.AccessMetrics = metrics.NewAccessCollector(
				metrics.WithTransactionMetrics(builder.TransactionMetrics),
				metrics.WithTransactionValidationMetrics(builder.TransactionValidationMetrics),
				metrics.WithBackendScriptsMetrics(builder.TransactionMetrics),
				metrics.WithRestMetrics(builder.RestMetrics),
			)
			return nil
		}).
		Module("collection metrics", func(node *cmd.NodeConfig) error {
			var err error
			builder.collectionExecutedMetric, err = indexer.NewCollectionExecutedMetricImpl(
				builder.Logger,
				builder.AccessMetrics,
				builder.CollectionsToMarkFinalized,
				builder.CollectionsToMarkExecuted,
				builder.BlocksToMarkExecuted,
				builder.collections,
				builder.Storage.Blocks,
				builder.BlockTransactions,
			)
			if err != nil {
				return err
			}

			return nil
		}).
		Module("ping metrics", func(node *cmd.NodeConfig) error {
			builder.PingMetrics = metrics.NewPingCollector()
			return nil
		}).
		Module("server certificate", func(node *cmd.NodeConfig) error {
			// generate the server certificate that will be served by the GRPC server
			x509Certificate, err := grpcutils.X509Certificate(node.NetworkKey)
			if err != nil {
				return err
			}
			tlsConfig := grpcutils.DefaultServerTLSConfig(x509Certificate)
			builder.rpcConf.TransportCredentials = credentials.NewTLS(tlsConfig)
			return nil
		}).
		Module("creating grpc servers", func(node *cmd.NodeConfig) error {
			builder.secureGrpcServer = grpcserver.NewGrpcServerBuilder(
				node.Logger,
				builder.rpcConf.SecureGRPCListenAddr,
				builder.rpcConf.BackendConfig.AccessConfig.MaxRequestMsgSize,
				builder.rpcConf.BackendConfig.AccessConfig.MaxResponseMsgSize,
				builder.rpcMetricsEnabled,
				builder.apiRatelimits,
				builder.apiBurstlimits,
				grpcserver.WithTransportCredentials(builder.rpcConf.TransportCredentials)).Build()

			builder.stateStreamGrpcServer = grpcserver.NewGrpcServerBuilder(
				node.Logger,
				builder.stateStreamConf.ListenAddr,
				builder.rpcConf.BackendConfig.AccessConfig.MaxRequestMsgSize,
				builder.stateStreamConf.MaxExecutionDataMsgSize,
				builder.rpcMetricsEnabled,
				builder.apiRatelimits,
				builder.apiBurstlimits,
				grpcserver.WithStreamInterceptor()).Build()

			if builder.rpcConf.UnsecureGRPCListenAddr != builder.stateStreamConf.ListenAddr {
				builder.unsecureGrpcServer = grpcserver.NewGrpcServerBuilder(node.Logger,
					builder.rpcConf.UnsecureGRPCListenAddr,
					builder.rpcConf.BackendConfig.AccessConfig.MaxRequestMsgSize,
					builder.rpcConf.BackendConfig.AccessConfig.MaxResponseMsgSize,
					builder.rpcMetricsEnabled,
					builder.apiRatelimits,
					builder.apiBurstlimits).Build()
			} else {
				builder.unsecureGrpcServer = builder.stateStreamGrpcServer
			}

			return nil
		}).
		Module("backend script executor", func(node *cmd.NodeConfig) error {
			builder.ScriptExecutor = backend.NewScriptExecutor(builder.Logger, builder.scriptExecMinBlock, builder.scriptExecMaxBlock)
			return nil
		}).
		Module("async register store", func(node *cmd.NodeConfig) error {
			builder.RegistersAsyncStore = execution.NewRegistersAsyncStore()
			return nil
		}).
		Module("reporter", func(node *cmd.NodeConfig) error {
			builder.Reporter = index.NewReporter()
			return nil
		}).
		Module("events index", func(node *cmd.NodeConfig) error {
			builder.EventsIndex = index.NewEventsIndex(builder.Reporter, builder.events)
			return nil
		}).
		Module("transaction result index", func(node *cmd.NodeConfig) error {
			builder.TxResultsIndex = index.NewTransactionResultsIndex(builder.Reporter, builder.lightTransactionResults)
			return nil
		}).
		Module("processed finalized block height consumer progress", func(node *cmd.NodeConfig) error {
			processedFinalizedBlockHeight = store.NewConsumerProgress(builder.ProtocolDB, module.ConsumeProgressIngestionEngineBlockHeight)
			return nil
		}).
		Module("processed last full block height monotonic consumer progress", func(node *cmd.NodeConfig) error {
			rootBlockHeight := node.State.Params().FinalizedRoot().Height

			progress, err := store.NewConsumerProgress(builder.ProtocolDB, module.ConsumeProgressLastFullBlockHeight).Initialize(rootBlockHeight)
			if err != nil {
				return err
			}

			lastFullBlockHeight, err = counters.NewPersistentStrictMonotonicCounter(progress)
			if err != nil {
				return fmt.Errorf("failed to initialize monotonic consumer progress: %w", err)
			}

			return nil
		}).
		Component("version control", func(node *cmd.NodeConfig) (module.ReadyDoneAware, error) {
			if !builder.versionControlEnabled {
				noop := &module.NoopReadyDoneAware{}
				versionControlDependable.Init(noop)
				return noop, nil
			}

			nodeVersion, err := build.Semver()
			if err != nil {
				return nil, fmt.Errorf("could not load node version for version control. "+
					"version (%s) is not semver compliant: %w. Make sure a valid semantic version is provided in the VERSION environment variable", build.Version(), err)
			}

			versionControl, err := version.NewVersionControl(
				builder.Logger,
				node.Storage.VersionBeacons,
				nodeVersion,
				builder.SealedRootBlock.Height,
				builder.LastFinalizedHeader.Height,
			)
			if err != nil {
				return nil, fmt.Errorf("could not create version control: %w", err)
			}

			// VersionControl needs to consume BlockFinalized events.
			node.ProtocolEvents.AddConsumer(versionControl)

			builder.VersionControl = versionControl
			versionControlDependable.Init(builder.VersionControl)

			return versionControl, nil
		}).
		Component("stop control", func(node *cmd.NodeConfig) (module.ReadyDoneAware, error) {
			if !builder.stopControlEnabled {
				noop := &module.NoopReadyDoneAware{}
				stopControlDependable.Init(noop)
				return noop, nil
			}

			stopControl := stop.NewStopControl(
				builder.Logger,
			)

			builder.VersionControl.AddVersionUpdatesConsumer(stopControl.OnVersionUpdate)

			builder.StopControl = stopControl
			stopControlDependable.Init(builder.StopControl)

			return stopControl, nil
		}).
		Component("RPC engine", func(node *cmd.NodeConfig) (module.ReadyDoneAware, error) {
			config := builder.rpcConf
			backendConfig := config.BackendConfig
			accessMetrics := builder.AccessMetrics
			cacheSize := int(backendConfig.ConnectionPoolSize)

			var connBackendCache *rpcConnection.Cache
			var err error
			if cacheSize > 0 {
				connBackendCache, err = rpcConnection.NewCache(node.Logger, accessMetrics, cacheSize)
				if err != nil {
					return nil, fmt.Errorf("could not initialize connection cache: %w", err)
				}
			}

			connFactory := &rpcConnection.ConnectionFactoryImpl{
				AccessConfig:     backendConfig.AccessConfig,
				CollectionConfig: backendConfig.CollectionConfig,
				ExecutionConfig:  backendConfig.ExecutionConfig,
				AccessMetrics:    accessMetrics,
				Log:              node.Logger,
				Manager: rpcConnection.NewManager(
					node.Logger,
					accessMetrics,
					connBackendCache,
					backendConfig.CircuitBreakerConfig,
					config.CompressorName,
				),
			}

			scriptExecMode, err := query_mode.ParseIndexQueryMode(config.BackendConfig.ScriptExecutionMode)
			if err != nil {
				return nil, fmt.Errorf("could not parse script execution mode: %w", err)
			}

			eventQueryMode, err := query_mode.ParseIndexQueryMode(config.BackendConfig.EventQueryMode)
			if err != nil {
				return nil, fmt.Errorf("could not parse event query mode: %w", err)
			}

			broadcaster := engine.NewBroadcaster()
			// create BlockTracker that will track for new blocks (finalized and sealed) and
			// handles block-related operations.
			blockTracker, err := subscriptiontracker.NewBlockTracker(
				node.State,
				builder.SealedRootBlock.Height,
				node.Storage.Headers,
				broadcaster,
			)
			if err != nil {
				return nil, fmt.Errorf("failed to initialize block tracker: %w", err)
			}
			txResultQueryMode, err := query_mode.ParseIndexQueryMode(config.BackendConfig.TxResultQueryMode)
			if err != nil {
				return nil, fmt.Errorf("could not parse transaction result query mode: %w", err)
			}

			// If execution data syncing and indexing is disabled, pass nil indexReporter
			var indexReporter state_synchronization.IndexReporter
			if builder.executionDataSyncEnabled && builder.executionDataIndexingEnabled {
				indexReporter = builder.Reporter
			}

			checkPayerBalanceMode, err := txvalidator.ParsePayerBalanceMode(builder.checkPayerBalanceMode)
			if err != nil {
				return nil, fmt.Errorf("could not parse payer balance mode: %w", err)

			}

			preferredENIdentifiers, err := flow.IdentifierListFromHex(backendConfig.PreferredExecutionNodeIDs)
			if err != nil {
				return nil, fmt.Errorf("failed to convert node id string to Flow Identifier for preferred EN list: %w", err)
			}

			fixedENIdentifiers, err := flow.IdentifierListFromHex(backendConfig.FixedExecutionNodeIDs)
			if err != nil {
				return nil, fmt.Errorf("failed to convert node id string to Flow Identifier for fixed EN list: %w", err)
			}

			builder.ExecNodeIdentitiesProvider = commonrpc.NewExecutionNodeIdentitiesProvider(
				node.Logger,
				node.State,
				node.Storage.Receipts,
				preferredENIdentifiers,
				fixedENIdentifiers,
			)

			nodeCommunicator := node_communicator.NewNodeCommunicator(backendConfig.CircuitBreakerConfig.Enabled)
			builder.txResultErrorMessageProvider = error_messages.NewTxErrorMessageProvider(
				node.Logger,
				builder.transactionResultErrorMessages, // might be nil
				notNil(builder.TxResultsIndex),
				connFactory,
				nodeCommunicator,
				notNil(builder.ExecNodeIdentitiesProvider),
			)

			builder.nodeBackend, err = backend.New(backend.Params{
				State:                 node.State,
				CollectionRPC:         builder.CollectionRPC, // might be nil
				HistoricalAccessNodes: notNil(builder.HistoricalAccessRPCs),
				Blocks:                node.Storage.Blocks,
				Headers:               node.Storage.Headers,
				Collections:           notNil(builder.collections),
				Transactions:          notNil(builder.transactions),
				ExecutionReceipts:     node.Storage.Receipts,
				ExecutionResults:      node.Storage.Results,
				Seals:                 node.Storage.Seals,
				TxResultErrorMessages: builder.transactionResultErrorMessages, // might be nil
				ScheduledTransactions: builder.scheduledTransactions,          // might be nil
				ChainID:               node.RootChainID,
				AccessMetrics:         notNil(builder.AccessMetrics),
				ConnFactory:           connFactory,
				MaxHeightRange:        backendConfig.MaxHeightRange,
				Log:                   node.Logger,
				SnapshotHistoryLimit:  backend.DefaultSnapshotHistoryLimit,
				Communicator:          nodeCommunicator,
				TxResultCacheSize:     builder.TxResultCacheSize,
				ScriptExecutor:        notNil(builder.ScriptExecutor),
				ScriptExecutionMode:   scriptExecMode,
				CheckPayerBalanceMode: checkPayerBalanceMode,
				EventQueryMode:        eventQueryMode,
				BlockTracker:          blockTracker,
				SubscriptionHandler: subscription.NewSubscriptionHandler(
					builder.Logger,
					broadcaster,
					builder.stateStreamConf.ClientSendTimeout,
					builder.stateStreamConf.ResponseLimit,
					builder.stateStreamConf.ClientSendBufferSize,
				),
<<<<<<< HEAD
				EventsIndex:                 notNil(builder.EventsIndex),
				TxResultQueryMode:           txResultQueryMode,
				TxResultsIndex:              notNil(builder.TxResultsIndex),
				LastFullBlockHeight:         lastFullBlockHeight,
				IndexReporter:               indexReporter,
				VersionControl:              notNil(builder.VersionControl),
				ExecNodeIdentitiesProvider:  notNil(builder.ExecNodeIdentitiesProvider),
				TxErrorMessageProvider:      notNil(builder.txResultErrorMessageProvider),
				ExecutionResultInfoProvider: notNil(builder.executionResultInfoProvider),
				ExecutionStateCache:         builder.executionStateCache, // might be nil
				MaxScriptAndArgumentSize:    config.BackendConfig.AccessConfig.MaxRequestMsgSize,
				ScheduledCallbacksEnabled:   builder.scheduledCallbacksEnabled,
=======
				EventsIndex:                notNil(builder.EventsIndex),
				TxResultQueryMode:          txResultQueryMode,
				TxResultsIndex:             notNil(builder.TxResultsIndex),
				LastFullBlockHeight:        lastFullBlockHeight,
				IndexReporter:              indexReporter,
				VersionControl:             notNil(builder.VersionControl),
				ExecNodeIdentitiesProvider: notNil(builder.ExecNodeIdentitiesProvider),
				TxErrorMessageProvider:     notNil(builder.txResultErrorMessageProvider),
				MaxScriptAndArgumentSize:   config.BackendConfig.AccessConfig.MaxRequestMsgSize,
>>>>>>> 50ea7e45
			})
			if err != nil {
				return nil, fmt.Errorf("could not initialize backend: %w", err)
			}

			engineBuilder, err := rpc.NewBuilder(
				node.Logger,
				node.State,
				config,
				node.RootChainID,
				notNil(builder.AccessMetrics),
				builder.rpcMetricsEnabled,
				notNil(builder.Me),
				notNil(builder.nodeBackend),
				notNil(builder.nodeBackend),
				notNil(builder.secureGrpcServer),
				notNil(builder.unsecureGrpcServer),
				notNil(builder.stateStreamBackend),
				builder.stateStreamConf,
				indexReporter,
			)
			if err != nil {
				return nil, err
			}

			builder.RpcEng, err = engineBuilder.
				WithLegacy().
				WithBlockSignerDecoder(signature.NewBlockSignerDecoder(builder.Committee)).
				Build()
			if err != nil {
				return nil, err
			}
			builder.FollowerDistributor.AddOnBlockFinalizedConsumer(builder.RpcEng.OnFinalizedBlock)

			return builder.RpcEng, nil
		}).
		Component("requester engine", func(node *cmd.NodeConfig) (module.ReadyDoneAware, error) {
			requestEng, err := requester.New(
				node.Logger.With().Str("entity", "collection").Logger(),
				node.Metrics.Engine,
				node.EngineRegistry,
				node.Me,
				node.State,
				channels.RequestCollections,
				filter.HasRole[flow.Identity](flow.RoleCollection),
				func() flow.Entity { return new(flow.Collection) },
			)
			if err != nil {
				return nil, fmt.Errorf("could not create requester engine: %w", err)
			}
			builder.RequestEng = requestEng

			collectionIndexer, err := collections.NewIndexer(
				node.Logger,
				builder.ProtocolDB,
				notNil(builder.collectionExecutedMetric),
				node.State,
				node.Storage.Blocks,
				notNil(builder.collections),
				lastFullBlockHeight,
				node.StorageLockMgr,
			)
			if err != nil {
				return nil, fmt.Errorf("could not create collection indexer: %w", err)
			}
			builder.CollectionIndexer = collectionIndexer

			// the collection syncer has support for indexing collections from execution data if the
			// syncer falls behind. This is only needed if the execution state indexing is disabled,
			// since it will also index collections.
			var executionDataSyncer *collections.ExecutionDataSyncer
			if builder.executionDataSyncEnabled && !builder.executionDataIndexingEnabled {
				executionDataSyncer = collections.NewExecutionDataSyncer(
					node.Logger,
					notNil(builder.ExecutionDataCache),
					collectionIndexer,
				)
			}

			collectionSyncer := collections.NewSyncer(
				node.Logger,
				builder.RequestEng,
				node.State,
				notNil(builder.collections),
				lastFullBlockHeight,
				collectionIndexer,
				executionDataSyncer,
			)
			builder.CollectionSyncer = collectionSyncer

			builder.RequestEng.WithHandle(collectionSyncer.OnCollectionDownloaded)

			return builder.RequestEng, nil
		}).
		Component("ingestion engine", func(node *cmd.NodeConfig) (module.ReadyDoneAware, error) {
			if builder.storeTxResultErrorMessages {
				builder.TxResultErrorMessagesCore = tx_error_messages.NewTxErrorMessagesCore(
					node.Logger,
					notNil(builder.txResultErrorMessageProvider),
					builder.transactionResultErrorMessages,
					notNil(builder.ExecNodeIdentitiesProvider),
					node.StorageLockMgr,
				)
			}

			ingestEng, err := ingestion.New(
				node.Logger,
				node.EngineRegistry,
				node.State,
				node.Me,
				node.StorageLockMgr,
				node.ProtocolDB,
				node.Storage.Blocks,
				node.Storage.Results,
				node.Storage.Receipts,
				processedFinalizedBlockHeight,
				notNil(builder.CollectionSyncer),
				notNil(builder.CollectionIndexer),
				notNil(builder.collectionExecutedMetric),
				notNil(builder.TxResultErrorMessagesCore),
			)
			if err != nil {
				return nil, err
			}
			builder.IngestEng = ingestEng

			ingestionDependable.Init(builder.IngestEng)
			builder.FollowerDistributor.AddOnBlockFinalizedConsumer(builder.IngestEng.OnFinalizedBlock)

			return builder.IngestEng, nil
		})

	if builder.storeTxResultErrorMessages {
		builder.
			AdminCommand("backfill-tx-error-messages", func(config *cmd.NodeConfig) commands.AdminCommand {
				return storageCommands.NewBackfillTxErrorMessagesCommand(
					builder.Logger,
					builder.State,
					builder.TxResultErrorMessagesCore,
				)
			}).
			Module("transaction result error messages storage", func(node *cmd.NodeConfig) error {
				builder.transactionResultErrorMessages = store.NewTransactionResultErrorMessages(
					node.Metrics.Cache,
					node.ProtocolDB,
					bstorage.DefaultCacheSize,
				)
				return nil
			}).
			Module("processed error messages block height consumer progress", func(node *cmd.NodeConfig) error {
				processedTxErrorMessagesBlockHeight = store.NewConsumerProgress(
					builder.ProtocolDB,
					module.ConsumeProgressEngineTxErrorMessagesBlockHeight,
				)
				return nil
			}).
			Component("transaction result error messages engine", func(node *cmd.NodeConfig) (module.ReadyDoneAware, error) {
				engine, err := tx_error_messages.New(
					node.Logger,
					metrics.NewTransactionErrorMessagesCollector(),
					node.State,
					node.Storage.Headers,
					processedTxErrorMessagesBlockHeight,
					builder.TxResultErrorMessagesCore,
				)
				if err != nil {
					return nil, err
				}
				builder.FollowerDistributor.AddOnBlockFinalizedConsumer(engine.OnFinalizedBlock)

				return engine, nil
			})
	}

	if builder.supportsObserver {
		builder.Component("public sync request handler", func(node *cmd.NodeConfig) (module.ReadyDoneAware, error) {
			syncRequestHandler, err := synceng.NewRequestHandlerEngine(
				node.Logger.With().Bool("public", true).Logger(),
				unstaked.NewUnstakedEngineCollector(node.Metrics.Engine),
				builder.AccessNodeConfig.PublicNetworkConfig.Network,
				node.Me,
				node.State,
				node.Storage.Blocks,
				builder.SyncCore,
			)
			if err != nil {
				return nil, fmt.Errorf("could not create public sync request handler: %w", err)
			}
			builder.FollowerDistributor.AddFinalizationConsumer(syncRequestHandler)

			return syncRequestHandler, nil
		})
	}

	builder.Component("secure grpc server", func(node *cmd.NodeConfig) (module.ReadyDoneAware, error) {
		return builder.secureGrpcServer, nil
	})

	builder.Component("state stream unsecure grpc server", func(node *cmd.NodeConfig) (module.ReadyDoneAware, error) {
		return builder.stateStreamGrpcServer, nil
	})

	if builder.rpcConf.UnsecureGRPCListenAddr != builder.stateStreamConf.ListenAddr {
		builder.Component("unsecure grpc server", func(node *cmd.NodeConfig) (module.ReadyDoneAware, error) {
			return builder.unsecureGrpcServer, nil
		})
	}

	if builder.pingEnabled {
		builder.Component("ping engine", func(node *cmd.NodeConfig) (module.ReadyDoneAware, error) {
			ping, err := pingeng.New(
				node.Logger,
				node.IdentityProvider,
				node.IDTranslator,
				node.Me,
				builder.PingMetrics,
				builder.nodeInfoFile,
				node.PingService,
			)
			if err != nil {
				return nil, fmt.Errorf("could not create ping engine: %w", err)
			}

			return ping, nil
		})
	}

	return builder.FlowNodeBuilder.Build()
}

// enqueuePublicNetworkInit enqueues the public network component initialized for the staked node
func (builder *FlowAccessNodeBuilder) enqueuePublicNetworkInit() {
	var publicLibp2pNode p2p.LibP2PNode
	builder.
		Module("public network metrics", func(node *cmd.NodeConfig) error {
			builder.PublicNetworkConfig.Metrics = metrics.NewNetworkCollector(builder.Logger, metrics.WithNetworkPrefix("public"))
			return nil
		}).
		Component("public libp2p node", func(node *cmd.NodeConfig) (module.ReadyDoneAware, error) {
			var err error
			publicLibp2pNode, err = builder.initPublicLibp2pNode(
				builder.NodeConfig.NetworkKey,
				builder.PublicNetworkConfig.BindAddress,
				builder.PublicNetworkConfig.Metrics)
			if err != nil {
				return nil, fmt.Errorf("could not create public libp2p node: %w", err)
			}

			return publicLibp2pNode, nil
		}).
		Component("public network", func(node *cmd.NodeConfig) (module.ReadyDoneAware, error) {
			msgValidators := publicNetworkMsgValidators(node.Logger.With().Bool("public", true).Logger(), node.IdentityProvider, builder.NodeID)
			receiveCache := netcache.NewHeroReceiveCache(builder.FlowConfig.NetworkConfig.NetworkReceivedMessageCacheSize,
				builder.Logger,
				metrics.NetworkReceiveCacheMetricsFactory(builder.HeroCacheMetricsFactory(), network.PublicNetwork))

			err := node.Metrics.Mempool.Register(metrics.PrependPublicPrefix(metrics.ResourceNetworkingReceiveCache), receiveCache.Size)
			if err != nil {
				return nil, fmt.Errorf("could not register networking receive cache metric: %w", err)
			}

			net, err := underlay.NewNetwork(&underlay.NetworkConfig{
				Logger:                builder.Logger.With().Str("module", "public-network").Logger(),
				Libp2pNode:            publicLibp2pNode,
				Codec:                 cborcodec.NewCodec(),
				Me:                    builder.Me,
				Topology:              topology.EmptyTopology{}, // topology returns empty list since peers are not known upfront
				Metrics:               builder.PublicNetworkConfig.Metrics,
				BitSwapMetrics:        builder.Metrics.Bitswap,
				IdentityProvider:      builder.IdentityProvider,
				ReceiveCache:          receiveCache,
				ConduitFactory:        conduit.NewDefaultConduitFactory(),
				SporkId:               builder.SporkID,
				UnicastMessageTimeout: underlay.DefaultUnicastTimeout,
				IdentityTranslator:    builder.IDTranslator,
				AlspCfg: &alspmgr.MisbehaviorReportManagerConfig{
					Logger:                  builder.Logger,
					SpamRecordCacheSize:     builder.FlowConfig.NetworkConfig.AlspConfig.SpamRecordCacheSize,
					SpamReportQueueSize:     builder.FlowConfig.NetworkConfig.AlspConfig.SpamReportQueueSize,
					DisablePenalty:          builder.FlowConfig.NetworkConfig.AlspConfig.DisablePenalty,
					HeartBeatInterval:       builder.FlowConfig.NetworkConfig.AlspConfig.HearBeatInterval,
					AlspMetrics:             builder.Metrics.Network,
					NetworkType:             network.PublicNetwork,
					HeroCacheMetricsFactory: builder.HeroCacheMetricsFactory(),
				},
				SlashingViolationConsumerFactory: func(adapter network.ConduitAdapter) network.ViolationsConsumer {
					return slashing.NewSlashingViolationsConsumer(builder.Logger, builder.Metrics.Network, adapter)
				},
			}, underlay.WithMessageValidators(msgValidators...))
			if err != nil {
				return nil, fmt.Errorf("could not initialize network: %w", err)
			}

			builder.NetworkUnderlay = net
			builder.AccessNodeConfig.PublicNetworkConfig.Network = net

			node.Logger.Info().Msgf("network will run on address: %s", builder.PublicNetworkConfig.BindAddress)
			return net, nil
		}).
		Component("public peer manager", func(node *cmd.NodeConfig) (module.ReadyDoneAware, error) {
			return publicLibp2pNode.PeerManagerComponent(), nil
		})
}

// initPublicLibp2pNode initializes the public libp2p node for the public (unstaked) network.
// The LibP2P host is created with the following options:
//   - DHT as server
//   - The address from the node config or the specified bind address as the listen address
//   - The passed in private key as the libp2p key
//   - No connection gater
//   - Default Flow libp2p pubsub options
//
// Args:
//   - networkKey: The private key to use for the libp2p node
//
// - bindAddress: The address to bind the libp2p node to.
// - networkMetrics: The metrics collector for the network
// Returns:
// - The libp2p node instance for the public network.
// - Any error encountered during initialization. Any error should be considered fatal.
func (builder *FlowAccessNodeBuilder) initPublicLibp2pNode(networkKey crypto.PrivateKey, bindAddress string, networkMetrics module.LibP2PMetrics) (p2p.LibP2PNode,
	error,
) {
	connManager, err := connection.NewConnManager(builder.Logger, networkMetrics, &builder.FlowConfig.NetworkConfig.ConnectionManager)
	if err != nil {
		return nil, fmt.Errorf("could not create connection manager: %w", err)
	}
	libp2pNode, err := p2pbuilder.NewNodeBuilder(builder.Logger, &builder.FlowConfig.NetworkConfig.GossipSub, &p2pbuilderconfig.MetricsConfig{
		HeroCacheFactory: builder.HeroCacheMetricsFactory(),
		Metrics:          networkMetrics,
	},
		network.PublicNetwork,
		bindAddress,
		networkKey,
		builder.SporkID,
		builder.IdentityProvider,
		&builder.FlowConfig.NetworkConfig.ResourceManager,
		&p2pbuilderconfig.PeerManagerConfig{
			// TODO: eventually, we need pruning enabled even on public network. However, it needs a modified version of
			// the peer manager that also operate on the public identities.
			ConnectionPruning: connection.PruningDisabled,
			UpdateInterval:    builder.FlowConfig.NetworkConfig.PeerUpdateInterval,
			ConnectorFactory:  connection.DefaultLibp2pBackoffConnectorFactory(),
		},
		&p2p.DisallowListCacheConfig{
			MaxSize: builder.FlowConfig.NetworkConfig.DisallowListNotificationCacheSize,
			Metrics: metrics.DisallowListCacheMetricsFactory(builder.HeroCacheMetricsFactory(), network.PublicNetwork),
		},
		&p2pbuilderconfig.UnicastConfig{
			Unicast: builder.FlowConfig.NetworkConfig.Unicast,
		}).
		SetProtocolPeerCacheList(protocols.FlowProtocolID(builder.SporkID)).
		SetBasicResolver(builder.Resolver).
		SetSubscriptionFilter(networkingsubscription.NewRoleBasedFilter(flow.RoleAccess, builder.IdentityProvider)).
		SetConnectionManager(connManager).
		SetRoutingSystem(func(ctx context.Context, h host.Host) (routing.Routing, error) {
			return dht.NewDHT(ctx, h, protocols.FlowPublicDHTProtocolID(builder.SporkID), builder.Logger, networkMetrics, dht.AsServer())
		}).
		Build()
	if err != nil {
		return nil, fmt.Errorf("could not build libp2p node for staked access node: %w", err)
	}

	return libp2pNode, nil
}

// notNil ensures that the input is not nil and returns it
// the usage is to ensure the dependencies are initialized before initializing a module.
// for instance, the IngestionEngine depends on storage.Collections, which is initialized in a
// different function, so we need to ensure that the storage.Collections were initialized before
// creating the IngestionEngine.
func notNil[T any](dep T) T {
	if any(dep) == nil {
		panic("dependency is nil")
	}
	return dep
}<|MERGE_RESOLUTION|>--- conflicted
+++ resolved
@@ -147,7 +147,6 @@
 // For a node running as a standalone process, the config fields will be populated from the command line params,
 // while for a node running as a library, the config fields are expected to be initialized by the caller.
 type AccessNodeConfig struct {
-<<<<<<< HEAD
 	supportsObserver                      bool // True if this is an Access node that supports observers and consensus follower engines
 	pingEnabled                           bool
 	nodeInfoFile                          string
@@ -162,11 +161,9 @@
 	logTxTimeToExecuted                   bool
 	logTxTimeToFinalizedExecuted          bool
 	logTxTimeToSealed                     bool
-	retryEnabled                          bool
 	rpcMetricsEnabled                     bool
 	executionDataSyncEnabled              bool
 	publicNetworkExecutionDataEnabled     bool
-	executionDataDBMode                   string
 	executionDataPrunerHeightRangeTarget  uint64
 	executionDataPrunerThreshold          uint64
 	executionDataPruningInterval          time.Duration
@@ -192,47 +189,6 @@
 	scheduledCallbacksEnabled             bool
 	executionResultAgreeingExecutorsCount uint
 	executionResultRequiredExecutors      []string
-=======
-	supportsObserver                     bool // True if this is an Access node that supports observers and consensus follower engines
-	pingEnabled                          bool
-	nodeInfoFile                         string
-	apiRatelimits                        map[string]int
-	apiBurstlimits                       map[string]int
-	rpcConf                              rpc.Config
-	stateStreamConf                      statestreambackend.Config
-	stateStreamFilterConf                map[string]int
-	ExecutionNodeAddress                 string // deprecated
-	HistoricalAccessRPCs                 []access.AccessAPIClient
-	logTxTimeToFinalized                 bool
-	logTxTimeToExecuted                  bool
-	logTxTimeToFinalizedExecuted         bool
-	logTxTimeToSealed                    bool
-	rpcMetricsEnabled                    bool
-	executionDataSyncEnabled             bool
-	publicNetworkExecutionDataEnabled    bool
-	executionDataPrunerHeightRangeTarget uint64
-	executionDataPrunerThreshold         uint64
-	executionDataPruningInterval         time.Duration
-	executionDataDir                     string
-	executionDataStartHeight             uint64
-	executionDataConfig                  edrequester.ExecutionDataConfig
-	PublicNetworkConfig                  PublicNetworkConfig
-	TxResultCacheSize                    uint
-	executionDataIndexingEnabled         bool
-	registersDBPath                      string
-	checkpointFile                       string
-	scriptExecutorConfig                 query.QueryConfig
-	scriptExecMinBlock                   uint64
-	scriptExecMaxBlock                   uint64
-	registerCacheType                    string
-	registerCacheSize                    uint
-	programCacheSize                     uint
-	checkPayerBalanceMode                string
-	versionControlEnabled                bool
-	storeTxResultErrorMessages           bool
-	stopControlEnabled                   bool
-	registerDBPruneThreshold             uint64
->>>>>>> 50ea7e45
 }
 
 type PublicNetworkConfig struct {
@@ -323,9 +279,7 @@
 			RetryDelay:         edrequester.DefaultRetryDelay,
 			MaxRetryDelay:      edrequester.DefaultMaxRetryDelay,
 		},
-<<<<<<< HEAD
 		executionDataIndexingEnabled:          false,
-		executionDataDBMode:                   execution_data.ExecutionDataDBModePebble.String(),
 		executionDataPrunerHeightRangeTarget:  0,
 		executionDataPrunerThreshold:          pruner.DefaultThreshold,
 		executionDataPruningInterval:          pruner.DefaultPruningInterval,
@@ -342,28 +296,8 @@
 		storeTxResultErrorMessages:            false,
 		stopControlEnabled:                    false,
 		registerDBPruneThreshold:              0,
-		scheduledCallbacksEnabled:             fvm.DefaultScheduledCallbacksEnabled,
 		executionResultAgreeingExecutorsCount: optimistic_sync.DefaultCriteria.AgreeingExecutorsCount,
 		executionResultRequiredExecutors:      optimistic_sync.DefaultCriteria.RequiredExecutors.Strings(),
-=======
-		executionDataIndexingEnabled:         false,
-		executionDataPrunerHeightRangeTarget: 0,
-		executionDataPrunerThreshold:         pruner.DefaultThreshold,
-		executionDataPruningInterval:         pruner.DefaultPruningInterval,
-		registersDBPath:                      filepath.Join(homedir, ".flow", "execution_state"),
-		checkpointFile:                       cmd.NotSet,
-		scriptExecutorConfig:                 query.NewDefaultConfig(),
-		scriptExecMinBlock:                   0,
-		scriptExecMaxBlock:                   math.MaxUint64,
-		registerCacheType:                    pstorage.CacheTypeTwoQueue.String(),
-		registerCacheSize:                    0,
-		programCacheSize:                     0,
-		checkPayerBalanceMode:                txvalidator.Disabled.String(),
-		versionControlEnabled:                true,
-		storeTxResultErrorMessages:           false,
-		stopControlEnabled:                   false,
-		registerDBPruneThreshold:             0,
->>>>>>> 50ea7e45
 	}
 }
 
@@ -746,7 +680,7 @@
 				builder.lightTransactionResults,
 				builder.transactionResultErrorMessages,
 				nil,
-				notNil(executionDataStoreCache),
+				notNil(builder.ExecutionDataCache),
 			)
 			builder.executionStateCache = execution_state.NewExecutionStateCacheMock(snapshot)
 
@@ -956,17 +890,6 @@
 				indexedBlockHeight = store.NewConsumerProgress(builder.ProtocolDB, module.ConsumeProgressExecutionDataIndexerBlockHeight)
 				return nil
 			}).
-<<<<<<< HEAD
-=======
-			Module("transaction results storage", func(node *cmd.NodeConfig) error {
-				builder.lightTransactionResults = store.NewLightTransactionResults(node.Metrics.Cache, node.ProtocolDB, bstorage.DefaultCacheSize)
-				return nil
-			}).
-			Module("scheduled transactions storage", func(node *cmd.NodeConfig) error {
-				builder.scheduledTransactions = store.NewScheduledTransactions(node.Metrics.Cache, node.ProtocolDB, bstorage.DefaultCacheSize)
-				return nil
-			}).
->>>>>>> 50ea7e45
 			DependableComponent("execution data indexer", func(node *cmd.NodeConfig) (module.ReadyDoneAware, error) {
 				// Note: using a DependableComponent here to ensure that the indexer does not block
 				// other components from starting while bootstrapping the register db since it may
@@ -1859,6 +1782,10 @@
 		builder.lightTransactionResults = store.NewLightTransactionResults(node.Metrics.Cache, node.ProtocolDB, bstorage.DefaultCacheSize)
 		return nil
 	})
+	builder.Module("scheduled transactions storage", func(node *cmd.NodeConfig) error {
+		builder.scheduledTransactions = store.NewScheduledTransactions(node.Metrics.Cache, node.ProtocolDB, bstorage.DefaultCacheSize)
+		return nil
+	})
 
 	return builder
 }
@@ -2331,7 +2258,6 @@
 					builder.stateStreamConf.ResponseLimit,
 					builder.stateStreamConf.ClientSendBufferSize,
 				),
-<<<<<<< HEAD
 				EventsIndex:                 notNil(builder.EventsIndex),
 				TxResultQueryMode:           txResultQueryMode,
 				TxResultsIndex:              notNil(builder.TxResultsIndex),
@@ -2343,18 +2269,6 @@
 				ExecutionResultInfoProvider: notNil(builder.executionResultInfoProvider),
 				ExecutionStateCache:         builder.executionStateCache, // might be nil
 				MaxScriptAndArgumentSize:    config.BackendConfig.AccessConfig.MaxRequestMsgSize,
-				ScheduledCallbacksEnabled:   builder.scheduledCallbacksEnabled,
-=======
-				EventsIndex:                notNil(builder.EventsIndex),
-				TxResultQueryMode:          txResultQueryMode,
-				TxResultsIndex:             notNil(builder.TxResultsIndex),
-				LastFullBlockHeight:        lastFullBlockHeight,
-				IndexReporter:              indexReporter,
-				VersionControl:             notNil(builder.VersionControl),
-				ExecNodeIdentitiesProvider: notNil(builder.ExecNodeIdentitiesProvider),
-				TxErrorMessageProvider:     notNil(builder.txResultErrorMessageProvider),
-				MaxScriptAndArgumentSize:   config.BackendConfig.AccessConfig.MaxRequestMsgSize,
->>>>>>> 50ea7e45
 			})
 			if err != nil {
 				return nil, fmt.Errorf("could not initialize backend: %w", err)
