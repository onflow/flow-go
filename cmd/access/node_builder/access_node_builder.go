--- conflicted
+++ resolved
@@ -1098,11 +1098,8 @@
 			}).
 			// disable connection pruning for the access node which supports the observer
 			SetPeerManagerOptions(connection.ConnectionPruningDisabled, builder.PeerUpdateInterval).
-<<<<<<< HEAD
+			SetStreamCreationRetryInterval(builder.UnicastCreateStreamRetryDelay).
 			SetGossipSubTracer(meshTracer).
-=======
-			SetStreamCreationRetryInterval(builder.UnicastCreateStreamRetryDelay).
->>>>>>> 26729eaf
 			Build()
 
 		if err != nil {
