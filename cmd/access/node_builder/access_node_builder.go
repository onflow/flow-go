--- conflicted
+++ resolved
@@ -2166,7 +2166,6 @@
 					builder.stateStreamConf.ResponseLimit,
 					builder.stateStreamConf.ClientSendBufferSize,
 				),
-<<<<<<< HEAD
 				EventsIndex:                 notNil(builder.EventsIndex),
 				TxResultQueryMode:           txResultQueryMode,
 				TxResultsIndex:              notNil(builder.TxResultsIndex),
@@ -2178,18 +2177,8 @@
 				ExecutionResultInfoProvider: execResultInfoProvider,
 				ExecutionStateCache:         execStateCache,
 				OperatorCriteria:            optimistic_sync.DefaultCriteria,
-=======
-				EventsIndex:                notNil(builder.EventsIndex),
-				TxResultQueryMode:          txResultQueryMode,
-				TxResultsIndex:             notNil(builder.TxResultsIndex),
-				LastFullBlockHeight:        lastFullBlockHeight,
-				IndexReporter:              indexReporter,
-				VersionControl:             notNil(builder.VersionControl),
-				ExecNodeIdentitiesProvider: notNil(builder.ExecNodeIdentitiesProvider),
-				TxErrorMessageProvider:     notNil(builder.txResultErrorMessageProvider),
-				MaxScriptAndArgumentSize:   config.BackendConfig.AccessConfig.MaxRequestMsgSize,
-				ScheduledCallbacksEnabled:  builder.scheduledCallbacksEnabled,
->>>>>>> a93329ea
+				MaxScriptAndArgumentSize:    config.BackendConfig.AccessConfig.MaxRequestMsgSize,
+				ScheduledCallbacksEnabled:   builder.scheduledCallbacksEnabled,
 			})
 			if err != nil {
 				return nil, fmt.Errorf("could not initialize backend: %w", err)
