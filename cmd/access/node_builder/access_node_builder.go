--- conflicted
+++ resolved
@@ -674,6 +674,9 @@
 			if builder.transactionResultErrorMessages == nil {
 				return fmt.Errorf("transactionResultErrorMessages store not initialized: ensure 'transactionResultErrorMessages storage' module runs before 'execution state cache'")
 			}
+			if builder.RegistersAsyncStore == nil {
+				return fmt.Errorf("registersAsyncStore store not initialized: ensure 'registersAsyncStore storage' module runs before 'execution state cache'")
+			}
 
 			// TODO: use real objects instead of mocks once they're implemented
 			snapshot := osyncsnapshot.NewSnapshotMock(
@@ -682,7 +685,7 @@
 				builder.transactions,
 				builder.lightTransactionResults,
 				builder.transactionResultErrorMessages,
-				nil,
+				builder.RegistersAsyncStore,
 				notNil(executionDataStoreCache),
 			)
 			builder.executionStateCache = execution_state.NewExecutionStateCacheMock(snapshot)
@@ -900,8 +903,7 @@
 
 				pdb, err := pstorage.OpenRegisterPebbleDB(
 					node.Logger.With().Str("pebbledb", "registers").Logger(),
-					builder.registersDBPath,
-				)
+					builder.registersDBPath)
 				if err != nil {
 					return nil, fmt.Errorf("could not open registers db: %w", err)
 				}
@@ -953,6 +955,7 @@
 						return nil, fmt.Errorf("could not load checkpoint file: %w", err)
 					}
 				}
+
 				registers, err := pstorage.NewRegisters(pdb, builder.registerDBPruneThreshold)
 				if err != nil {
 					return nil, fmt.Errorf("could not create registers storage: %w", err)
@@ -1735,6 +1738,10 @@
 		builder.lightTransactionResults = store.NewLightTransactionResults(node.Metrics.Cache, node.ProtocolDB, bstorage.DefaultCacheSize)
 		return nil
 	})
+	builder.Module("async register storage", func(node *cmd.NodeConfig) error {
+		builder.RegistersAsyncStore = execution.NewRegistersAsyncStore()
+		return nil
+	})
 
 	return builder
 }
@@ -1988,10 +1995,6 @@
 
 			return nil
 		}).
-		Module("async register store", func(node *cmd.NodeConfig) error {
-			builder.RegistersAsyncStore = execution.NewRegistersAsyncStore()
-			return nil
-		}).
 		Module("reporter", func(node *cmd.NodeConfig) error {
 			builder.Reporter = index.NewReporter()
 			return nil
@@ -2170,7 +2173,6 @@
 				notNil(builder.ExecNodeIdentitiesProvider),
 			)
 
-<<<<<<< HEAD
 			queryDerivedChainData, err := builder.buildQueryDerivedChainData()
 			if err != nil {
 				return nil, fmt.Errorf("could not create query derived chain data: %w", err)
@@ -2190,32 +2192,6 @@
 				builder.VersionControl,
 			)
 
-			execNodeSelector := execution_result.NewExecutionNodeSelector(
-				preferredENIdentifiers,
-				fixedENIdentifiers,
-			)
-
-			execResultInfoProvider := execution_result.NewExecutionResultInfoProvider(
-				node.Logger,
-				node.State,
-				node.Storage.Receipts,
-				execNodeSelector,
-				operatorCriteria,
-			)
-
-			// TODO: use real objects instead of mocks once they're implemented
-			snapshot := osyncsnapshot.NewSnapshotMock(
-				builder.events,
-				builder.collections,
-				builder.transactions,
-				builder.lightTransactionResults,
-				builder.transactionResultErrorMessages,
-				builder.RegistersAsyncStore,
-			)
-			execStateCache := execution_state.NewExecutionStateCacheMock(snapshot)
-
-=======
->>>>>>> 379ae591
 			builder.nodeBackend, err = backend.New(backend.Params{
 				State:                 node.State,
 				CollectionRPC:         builder.CollectionRPC, // might be nil
