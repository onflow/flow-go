package node_builder

import (
	"context"
	"errors"
	"fmt"
	"math"
	"os"
	"path"
	"path/filepath"
	"strings"
	"time"

	"github.com/cockroachdb/pebble"
	"github.com/dgraph-io/badger/v2"
	"github.com/ipfs/boxo/bitswap"
	"github.com/ipfs/go-cid"
	"github.com/ipfs/go-datastore"
	badgerds "github.com/ipfs/go-ds-badger2"
	"github.com/libp2p/go-libp2p/core/host"
	"github.com/libp2p/go-libp2p/core/routing"
	"github.com/onflow/crypto"
	"github.com/onflow/flow/protobuf/go/flow/access"
	"github.com/rs/zerolog"
	"github.com/spf13/pflag"
	"google.golang.org/grpc"
	"google.golang.org/grpc/credentials"
	"google.golang.org/grpc/credentials/insecure"

	accessNode "github.com/onflow/flow-go/access"
	"github.com/onflow/flow-go/admin/commands"
	stateSyncCommands "github.com/onflow/flow-go/admin/commands/state_synchronization"
	storageCommands "github.com/onflow/flow-go/admin/commands/storage"
	"github.com/onflow/flow-go/cmd"
	"github.com/onflow/flow-go/cmd/build"
	"github.com/onflow/flow-go/consensus"
	"github.com/onflow/flow-go/consensus/hotstuff"
	"github.com/onflow/flow-go/consensus/hotstuff/committees"
	"github.com/onflow/flow-go/consensus/hotstuff/notifications"
	consensuspubsub "github.com/onflow/flow-go/consensus/hotstuff/notifications/pubsub"
	"github.com/onflow/flow-go/consensus/hotstuff/signature"
	hotstuffvalidator "github.com/onflow/flow-go/consensus/hotstuff/validator"
	"github.com/onflow/flow-go/consensus/hotstuff/verification"
	recovery "github.com/onflow/flow-go/consensus/recovery/protocol"
	"github.com/onflow/flow-go/engine"
	"github.com/onflow/flow-go/engine/access/index"
	"github.com/onflow/flow-go/engine/access/ingestion"
	pingeng "github.com/onflow/flow-go/engine/access/ping"
	"github.com/onflow/flow-go/engine/access/rest"
	"github.com/onflow/flow-go/engine/access/rest/routes"
	"github.com/onflow/flow-go/engine/access/rpc"
	"github.com/onflow/flow-go/engine/access/rpc/backend"
	rpcConnection "github.com/onflow/flow-go/engine/access/rpc/connection"
	"github.com/onflow/flow-go/engine/access/state_stream"
	statestreambackend "github.com/onflow/flow-go/engine/access/state_stream/backend"
	"github.com/onflow/flow-go/engine/access/subscription"
	followereng "github.com/onflow/flow-go/engine/common/follower"
	"github.com/onflow/flow-go/engine/common/requester"
	"github.com/onflow/flow-go/engine/common/stop"
	synceng "github.com/onflow/flow-go/engine/common/synchronization"
	"github.com/onflow/flow-go/engine/common/version"
	"github.com/onflow/flow-go/engine/execution/computation/query"
	"github.com/onflow/flow-go/fvm/storage/derived"
	"github.com/onflow/flow-go/ledger"
	"github.com/onflow/flow-go/ledger/complete/wal"
	"github.com/onflow/flow-go/model/bootstrap"
	"github.com/onflow/flow-go/model/flow"
	"github.com/onflow/flow-go/model/flow/filter"
	"github.com/onflow/flow-go/module"
	"github.com/onflow/flow-go/module/blobs"
	"github.com/onflow/flow-go/module/chainsync"
	"github.com/onflow/flow-go/module/counters"
	"github.com/onflow/flow-go/module/execution"
	"github.com/onflow/flow-go/module/executiondatasync/execution_data"
	execdatacache "github.com/onflow/flow-go/module/executiondatasync/execution_data/cache"
	"github.com/onflow/flow-go/module/executiondatasync/pruner"
	edstorage "github.com/onflow/flow-go/module/executiondatasync/storage"
	"github.com/onflow/flow-go/module/executiondatasync/tracker"
	finalizer "github.com/onflow/flow-go/module/finalizer/consensus"
	"github.com/onflow/flow-go/module/grpcserver"
	"github.com/onflow/flow-go/module/id"
	"github.com/onflow/flow-go/module/mempool/herocache"
	"github.com/onflow/flow-go/module/mempool/stdmap"
	"github.com/onflow/flow-go/module/metrics"
	"github.com/onflow/flow-go/module/metrics/unstaked"
	"github.com/onflow/flow-go/module/state_synchronization"
	"github.com/onflow/flow-go/module/state_synchronization/indexer"
	edrequester "github.com/onflow/flow-go/module/state_synchronization/requester"
	"github.com/onflow/flow-go/network"
	alspmgr "github.com/onflow/flow-go/network/alsp/manager"
	netcache "github.com/onflow/flow-go/network/cache"
	"github.com/onflow/flow-go/network/channels"
	cborcodec "github.com/onflow/flow-go/network/codec/cbor"
	"github.com/onflow/flow-go/network/p2p"
	"github.com/onflow/flow-go/network/p2p/blob"
	p2pbuilder "github.com/onflow/flow-go/network/p2p/builder"
	p2pbuilderconfig "github.com/onflow/flow-go/network/p2p/builder/config"
	"github.com/onflow/flow-go/network/p2p/cache"
	"github.com/onflow/flow-go/network/p2p/conduit"
	"github.com/onflow/flow-go/network/p2p/connection"
	"github.com/onflow/flow-go/network/p2p/dht"
	networkingsubscription "github.com/onflow/flow-go/network/p2p/subscription"
	"github.com/onflow/flow-go/network/p2p/translator"
	"github.com/onflow/flow-go/network/p2p/unicast/protocols"
	relaynet "github.com/onflow/flow-go/network/relay"
	"github.com/onflow/flow-go/network/slashing"
	"github.com/onflow/flow-go/network/topology"
	"github.com/onflow/flow-go/network/underlay"
	"github.com/onflow/flow-go/network/validator"
	"github.com/onflow/flow-go/state/protocol"
	badgerState "github.com/onflow/flow-go/state/protocol/badger"
	"github.com/onflow/flow-go/state/protocol/blocktimer"
	"github.com/onflow/flow-go/storage"
	bstorage "github.com/onflow/flow-go/storage/badger"
	pstorage "github.com/onflow/flow-go/storage/pebble"
	"github.com/onflow/flow-go/utils/grpcutils"
)

// AccessNodeBuilder extends cmd.NodeBuilder and declares additional functions needed to bootstrap an Access node.
// The private network allows the staked nodes to communicate among themselves, while the public network allows the
// Observers and an Access node to communicate.
//
//                                 public network                           private network
//  +------------------------+
//  | Observer             1 |<--------------------------|
//  +------------------------+                           v
//  +------------------------+                         +--------------------+                 +------------------------+
//  | Observer             2 |<----------------------->| Staked Access Node |<--------------->| All other staked Nodes |
//  +------------------------+                         +--------------------+                 +------------------------+
//  +------------------------+                           ^
//  | Observer             3 |<--------------------------|
//  +------------------------+

// AccessNodeConfig defines all the user defined parameters required to bootstrap an access node
// For a node running as a standalone process, the config fields will be populated from the command line params,
// while for a node running as a library, the config fields are expected to be initialized by the caller.
type AccessNodeConfig struct {
	supportsObserver                     bool // True if this is an Access node that supports observers and consensus follower engines
	collectionGRPCPort                   uint
	executionGRPCPort                    uint
	pingEnabled                          bool
	nodeInfoFile                         string
	apiRatelimits                        map[string]int
	apiBurstlimits                       map[string]int
	rpcConf                              rpc.Config
	stateStreamConf                      statestreambackend.Config
	stateStreamFilterConf                map[string]int
	ExecutionNodeAddress                 string // deprecated
	HistoricalAccessRPCs                 []access.AccessAPIClient
	logTxTimeToFinalized                 bool
	logTxTimeToExecuted                  bool
	logTxTimeToFinalizedExecuted         bool
	retryEnabled                         bool
	rpcMetricsEnabled                    bool
	executionDataSyncEnabled             bool
	publicNetworkExecutionDataEnabled    bool
	executionDataDBMode                  string
	executionDataPrunerHeightRangeTarget uint64
	executionDataPrunerThreshold         uint64
	executionDataPruningInterval         time.Duration
	executionDataDir                     string
	executionDataStartHeight             uint64
	executionDataConfig                  edrequester.ExecutionDataConfig
	PublicNetworkConfig                  PublicNetworkConfig
	TxResultCacheSize                    uint
	TxErrorMessagesCacheSize             uint
	executionDataIndexingEnabled         bool
	registersDBPath                      string
	checkpointFile                       string
	scriptExecutorConfig                 query.QueryConfig
	scriptExecMinBlock                   uint64
	scriptExecMaxBlock                   uint64
	registerCacheType                    string
	registerCacheSize                    uint
	programCacheSize                     uint
	checkPayerBalanceMode                string
	versionControlEnabled                bool
	stopControlEnabled                   bool
}

type PublicNetworkConfig struct {
	// NetworkKey crypto.PublicKey // TODO: do we need a different key for the public network?
	BindAddress string
	Network     network.EngineRegistry
	Metrics     module.NetworkMetrics
}

// DefaultAccessNodeConfig defines all the default values for the AccessNodeConfig
func DefaultAccessNodeConfig() *AccessNodeConfig {
	homedir, _ := os.UserHomeDir()
	return &AccessNodeConfig{
		supportsObserver:   false,
		collectionGRPCPort: 9000,
		executionGRPCPort:  9000,
		rpcConf: rpc.Config{
			UnsecureGRPCListenAddr: "0.0.0.0:9000",
			SecureGRPCListenAddr:   "0.0.0.0:9001",
			HTTPListenAddr:         "0.0.0.0:8000",
			CollectionAddr:         "",
			HistoricalAccessAddrs:  "",
			BackendConfig: backend.Config{
				CollectionClientTimeout:   3 * time.Second,
				ExecutionClientTimeout:    3 * time.Second,
				ConnectionPoolSize:        backend.DefaultConnectionPoolSize,
				MaxHeightRange:            backend.DefaultMaxHeightRange,
				PreferredExecutionNodeIDs: nil,
				FixedExecutionNodeIDs:     nil,
				CircuitBreakerConfig: rpcConnection.CircuitBreakerConfig{
					Enabled:        false,
					RestoreTimeout: 60 * time.Second,
					MaxFailures:    5,
					MaxRequests:    1,
				},
				ScriptExecutionMode: backend.IndexQueryModeExecutionNodesOnly.String(), // default to ENs only for now
				EventQueryMode:      backend.IndexQueryModeExecutionNodesOnly.String(), // default to ENs only for now
				TxResultQueryMode:   backend.IndexQueryModeExecutionNodesOnly.String(), // default to ENs only for now
			},
			RestConfig: rest.Config{
				ListenAddress: "",
				WriteTimeout:  rest.DefaultWriteTimeout,
				ReadTimeout:   rest.DefaultReadTimeout,
				IdleTimeout:   rest.DefaultIdleTimeout,
			},
			MaxMsgSize:     grpcutils.DefaultMaxMsgSize,
			CompressorName: grpcutils.NoCompressor,
		},
		stateStreamConf: statestreambackend.Config{
			MaxExecutionDataMsgSize: grpcutils.DefaultMaxMsgSize,
			ExecutionDataCacheSize:  subscription.DefaultCacheSize,
			ClientSendTimeout:       subscription.DefaultSendTimeout,
			ClientSendBufferSize:    subscription.DefaultSendBufferSize,
			MaxGlobalStreams:        subscription.DefaultMaxGlobalStreams,
			EventFilterConfig:       state_stream.DefaultEventFilterConfig,
			RegisterIDsRequestLimit: state_stream.DefaultRegisterIDsRequestLimit,
			ResponseLimit:           subscription.DefaultResponseLimit,
			HeartbeatInterval:       subscription.DefaultHeartbeatInterval,
		},
		stateStreamFilterConf:        nil,
		ExecutionNodeAddress:         "localhost:9000",
		logTxTimeToFinalized:         false,
		logTxTimeToExecuted:          false,
		logTxTimeToFinalizedExecuted: false,
		pingEnabled:                  false,
		retryEnabled:                 false,
		rpcMetricsEnabled:            false,
		nodeInfoFile:                 "",
		apiRatelimits:                nil,
		apiBurstlimits:               nil,
		TxResultCacheSize:            0,
		TxErrorMessagesCacheSize:     1000,
		PublicNetworkConfig: PublicNetworkConfig{
			BindAddress: cmd.NotSet,
			Metrics:     metrics.NewNoopCollector(),
		},
		executionDataSyncEnabled:          true,
		publicNetworkExecutionDataEnabled: false,
		executionDataDir:                  filepath.Join(homedir, ".flow", "execution_data"),
		executionDataStartHeight:          0,
		executionDataConfig: edrequester.ExecutionDataConfig{
			InitialBlockHeight: 0,
			MaxSearchAhead:     edrequester.DefaultMaxSearchAhead,
			FetchTimeout:       edrequester.DefaultFetchTimeout,
			MaxFetchTimeout:    edrequester.DefaultMaxFetchTimeout,
			RetryDelay:         edrequester.DefaultRetryDelay,
			MaxRetryDelay:      edrequester.DefaultMaxRetryDelay,
		},
		executionDataIndexingEnabled:         false,
		executionDataDBMode:                  execution_data.ExecutionDataDBModeBadger.String(),
		executionDataPrunerHeightRangeTarget: 0,
		executionDataPrunerThreshold:         pruner.DefaultThreshold,
		executionDataPruningInterval:         pruner.DefaultPruningInterval,
		registersDBPath:                      filepath.Join(homedir, ".flow", "execution_state"),
		checkpointFile:                       cmd.NotSet,
		scriptExecutorConfig:                 query.NewDefaultConfig(),
		scriptExecMinBlock:                   0,
		scriptExecMaxBlock:                   math.MaxUint64,
		registerCacheType:                    pstorage.CacheTypeTwoQueue.String(),
		registerCacheSize:                    0,
		programCacheSize:                     0,
		checkPayerBalanceMode:                accessNode.Disabled.String(),
		versionControlEnabled:                true,
		stopControlEnabled:                   false,
	}
}

// FlowAccessNodeBuilder provides the common functionality needed to bootstrap a Flow access node
// It is composed of the FlowNodeBuilder, the AccessNodeConfig and contains all the components and modules needed for the
// access nodes
type FlowAccessNodeBuilder struct {
	*cmd.FlowNodeBuilder
	*AccessNodeConfig

	// components
	FollowerState                protocol.FollowerState
	SyncCore                     *chainsync.Core
	RpcEng                       *rpc.Engine
	FollowerDistributor          *consensuspubsub.FollowerDistributor
	CollectionRPC                access.AccessAPIClient
	TransactionTimings           *stdmap.TransactionTimings
	CollectionsToMarkFinalized   *stdmap.Times
	CollectionsToMarkExecuted    *stdmap.Times
	BlocksToMarkExecuted         *stdmap.Times
	TransactionMetrics           *metrics.TransactionCollector
	TransactionValidationMetrics *metrics.TransactionValidationCollector
	RestMetrics                  *metrics.RestCollector
	AccessMetrics                module.AccessMetrics
	PingMetrics                  module.PingMetrics
	Committee                    hotstuff.DynamicCommittee
	Finalized                    *flow.Header // latest finalized block that the node knows of at startup time
	Pending                      []*flow.Header
	FollowerCore                 module.HotStuffFollower
	Validator                    hotstuff.Validator
	ExecutionDataDownloader      execution_data.Downloader
	PublicBlobService            network.BlobService
	ExecutionDataRequester       state_synchronization.ExecutionDataRequester
	ExecutionDataStore           execution_data.ExecutionDataStore
	ExecutionDataBlobstore       blobs.Blobstore
	ExecutionDataCache           *execdatacache.ExecutionDataCache
	ExecutionIndexer             *indexer.Indexer
	ExecutionIndexerCore         *indexer.IndexerCore
	ScriptExecutor               *backend.ScriptExecutor
	RegistersAsyncStore          *execution.RegistersAsyncStore
	Reporter                     *index.Reporter
	EventsIndex                  *index.EventsIndex
	TxResultsIndex               *index.TransactionResultsIndex
	IndexerDependencies          *cmd.DependencyList
	collectionExecutedMetric     module.CollectionExecutedMetric
	ExecutionDataPruner          *pruner.Pruner
	ExecutionDatastoreManager    edstorage.DatastoreManager
	ExecutionDataTracker         tracker.Storage
	VersionControl               *version.VersionControl
	StopControl                  *stop.StopControl

	// The sync engine participants provider is the libp2p peer store for the access node
	// which is not available until after the network has started.
	// Hence, a factory function that needs to be called just before creating the sync engine
	SyncEngineParticipantsProviderFactory func() module.IdentifierProvider

	// engines
	IngestEng      *ingestion.Engine
	RequestEng     *requester.Engine
	FollowerEng    *followereng.ComplianceEngine
	SyncEng        *synceng.Engine
	StateStreamEng *statestreambackend.Engine

	// grpc servers
	secureGrpcServer      *grpcserver.GrpcServer
	unsecureGrpcServer    *grpcserver.GrpcServer
	stateStreamGrpcServer *grpcserver.GrpcServer

	stateStreamBackend *statestreambackend.StateStreamBackend
}

func (builder *FlowAccessNodeBuilder) buildFollowerState() *FlowAccessNodeBuilder {
	builder.Module("mutable follower state", func(node *cmd.NodeConfig) error {
		// For now, we only support state implementations from package badger.
		// If we ever support different implementations, the following can be replaced by a type-aware factory
		state, ok := node.State.(*badgerState.State)
		if !ok {
			return fmt.Errorf("only implementations of type badger.State are currently supported but read-only state has type %T", node.State)
		}

		followerState, err := badgerState.NewFollowerState(
			node.Logger,
			node.Tracer,
			node.ProtocolEvents,
			state,
			node.Storage.Index,
			node.Storage.Payloads,
			blocktimer.DefaultBlockTimer,
		)
		builder.FollowerState = followerState

		return err
	})

	return builder
}

func (builder *FlowAccessNodeBuilder) buildSyncCore() *FlowAccessNodeBuilder {
	builder.Module("sync core", func(node *cmd.NodeConfig) error {
		syncCore, err := chainsync.New(node.Logger, node.SyncCoreConfig, metrics.NewChainSyncCollector(node.RootChainID), node.RootChainID)
		builder.SyncCore = syncCore

		return err
	})

	return builder
}

func (builder *FlowAccessNodeBuilder) buildCommittee() *FlowAccessNodeBuilder {
	builder.Component("committee", func(node *cmd.NodeConfig) (module.ReadyDoneAware, error) {
		// initialize consensus committee's membership state
		// This committee state is for the HotStuff follower, which follows the MAIN CONSENSUS committee
		// Note: node.Me.NodeID() is not part of the consensus committee
		committee, err := committees.NewConsensusCommittee(node.State, node.Me.NodeID())
		node.ProtocolEvents.AddConsumer(committee)
		builder.Committee = committee

		return committee, err
	})

	return builder
}

func (builder *FlowAccessNodeBuilder) buildLatestHeader() *FlowAccessNodeBuilder {
	builder.Module("latest header", func(node *cmd.NodeConfig) error {
		finalized, pending, err := recovery.FindLatest(node.State, node.Storage.Headers)
		builder.Finalized, builder.Pending = finalized, pending

		return err
	})

	return builder
}

func (builder *FlowAccessNodeBuilder) buildFollowerCore() *FlowAccessNodeBuilder {
	builder.Component("follower core", func(node *cmd.NodeConfig) (module.ReadyDoneAware, error) {
		// create a finalizer that will handle updating the protocol
		// state when the follower detects newly finalized blocks
		final := finalizer.NewFinalizer(node.DB, node.Storage.Headers, builder.FollowerState, node.Tracer)

		packer := signature.NewConsensusSigDataPacker(builder.Committee)
		// initialize the verifier for the protocol consensus
		verifier := verification.NewCombinedVerifier(builder.Committee, packer)
		builder.Validator = hotstuffvalidator.New(builder.Committee, verifier)

		followerCore, err := consensus.NewFollower(
			node.Logger,
			node.Metrics.Mempool,
			node.Storage.Headers,
			final,
			builder.FollowerDistributor,
			node.FinalizedRootBlock.Header,
			node.RootQC,
			builder.Finalized,
			builder.Pending,
		)
		if err != nil {
			return nil, fmt.Errorf("could not initialize follower core: %w", err)
		}
		builder.FollowerCore = followerCore

		return builder.FollowerCore, nil
	})

	return builder
}

func (builder *FlowAccessNodeBuilder) buildFollowerEngine() *FlowAccessNodeBuilder {
	builder.Component("follower engine", func(node *cmd.NodeConfig) (module.ReadyDoneAware, error) {
		var heroCacheCollector module.HeroCacheMetrics = metrics.NewNoopCollector()
		if node.HeroCacheMetricsEnable {
			heroCacheCollector = metrics.FollowerCacheMetrics(node.MetricsRegisterer)
		}

		core, err := followereng.NewComplianceCore(
			node.Logger,
			node.Metrics.Mempool,
			heroCacheCollector,
			builder.FollowerDistributor,
			builder.FollowerState,
			builder.FollowerCore,
			builder.Validator,
			builder.SyncCore,
			node.Tracer,
		)
		if err != nil {
			return nil, fmt.Errorf("could not create follower core: %w", err)
		}

		builder.FollowerEng, err = followereng.NewComplianceLayer(
			node.Logger,
			node.EngineRegistry,
			node.Me,
			node.Metrics.Engine,
			node.Storage.Headers,
			builder.Finalized,
			core,
			node.ComplianceConfig,
		)
		if err != nil {
			return nil, fmt.Errorf("could not create follower engine: %w", err)
		}
		builder.FollowerDistributor.AddOnBlockFinalizedConsumer(builder.FollowerEng.OnFinalizedBlock)

		return builder.FollowerEng, nil
	})

	return builder
}

func (builder *FlowAccessNodeBuilder) buildSyncEngine() *FlowAccessNodeBuilder {
	builder.Component("sync engine", func(node *cmd.NodeConfig) (module.ReadyDoneAware, error) {
		spamConfig, err := synceng.NewSpamDetectionConfig()
		if err != nil {
			return nil, fmt.Errorf("could not initialize spam detection config: %w", err)
		}
		sync, err := synceng.New(
			node.Logger,
			node.Metrics.Engine,
			node.EngineRegistry,
			node.Me,
			node.State,
			node.Storage.Blocks,
			builder.FollowerEng,
			builder.SyncCore,
			builder.SyncEngineParticipantsProviderFactory(),
			spamConfig,
		)
		if err != nil {
			return nil, fmt.Errorf("could not create synchronization engine: %w", err)
		}
		builder.SyncEng = sync
		builder.FollowerDistributor.AddFinalizationConsumer(sync)

		return builder.SyncEng, nil
	})

	return builder
}

func (builder *FlowAccessNodeBuilder) BuildConsensusFollower() *FlowAccessNodeBuilder {
	builder.
		buildFollowerState().
		buildSyncCore().
		buildCommittee().
		buildLatestHeader().
		buildFollowerCore().
		buildFollowerEngine().
		buildSyncEngine()

	return builder
}

func (builder *FlowAccessNodeBuilder) BuildExecutionSyncComponents() *FlowAccessNodeBuilder {
	var ds datastore.Batching
	var bs network.BlobService
	var processedBlockHeight storage.ConsumerProgress
	var processedNotifications storage.ConsumerProgress
	var bsDependable *module.ProxiedReadyDoneAware
	var execDataDistributor *edrequester.ExecutionDataDistributor
	var execDataCacheBackend *herocache.BlockExecutionData
	var executionDataStoreCache *execdatacache.ExecutionDataCache
	var executionDataDBMode execution_data.ExecutionDataDBMode

	// setup dependency chain to ensure indexer starts after the requester
	requesterDependable := module.NewProxiedReadyDoneAware()
	builder.IndexerDependencies.Add(requesterDependable)

	executionDataPrunerEnabled := builder.executionDataPrunerHeightRangeTarget != 0

	builder.
		AdminCommand("read-execution-data", func(config *cmd.NodeConfig) commands.AdminCommand {
			return stateSyncCommands.NewReadExecutionDataCommand(builder.ExecutionDataStore)
		}).
		Module("execution data datastore and blobstore", func(node *cmd.NodeConfig) error {
			datastoreDir := filepath.Join(builder.executionDataDir, "blobstore")
			err := os.MkdirAll(datastoreDir, 0700)
			if err != nil {
				return err
			}

			executionDataDBMode, err = execution_data.ParseExecutionDataDBMode(builder.executionDataDBMode)
			if err != nil {
				return fmt.Errorf("could not parse execution data DB mode: %w", err)
			}

			if executionDataDBMode == execution_data.ExecutionDataDBModePebble {
				builder.ExecutionDatastoreManager, err = edstorage.NewPebbleDatastoreManager(datastoreDir, nil)
				if err != nil {
					return fmt.Errorf("could not create PebbleDatastoreManager for execution data: %w", err)
				}
			} else {
				builder.ExecutionDatastoreManager, err = edstorage.NewBadgerDatastoreManager(datastoreDir, &badgerds.DefaultOptions)
				if err != nil {
					return fmt.Errorf("could not create BadgerDatastoreManager for execution data: %w", err)
				}
			}
			ds = builder.ExecutionDatastoreManager.Datastore()

			builder.ShutdownFunc(func() error {
				if err := builder.ExecutionDatastoreManager.Close(); err != nil {
					return fmt.Errorf("could not close execution data datastore: %w", err)
				}
				return nil
			})

			return nil
		}).
		Module("processed block height consumer progress", func(node *cmd.NodeConfig) error {
			// Note: progress is stored in the datastore's DB since that is where the jobqueue
			// writes execution data to.
			if executionDataDBMode == execution_data.ExecutionDataDBModeBadger {
				processedBlockHeight = bstorage.NewConsumerProgress(builder.ExecutionDatastoreManager.DB().(*badger.DB), module.ConsumeProgressExecutionDataRequesterBlockHeight)
			} else {
				processedBlockHeight = pstorage.NewConsumerProgress(builder.ExecutionDatastoreManager.DB().(*pebble.DB), module.ConsumeProgressExecutionDataRequesterBlockHeight)
			}
			return nil
		}).
		Module("processed notifications consumer progress", func(node *cmd.NodeConfig) error {
			// Note: progress is stored in the datastore's DB since that is where the jobqueue
			// writes execution data to.
			if executionDataDBMode == execution_data.ExecutionDataDBModeBadger {
				processedNotifications = bstorage.NewConsumerProgress(builder.ExecutionDatastoreManager.DB().(*badger.DB), module.ConsumeProgressExecutionDataRequesterNotification)
			} else {
				processedNotifications = pstorage.NewConsumerProgress(builder.ExecutionDatastoreManager.DB().(*pebble.DB), module.ConsumeProgressExecutionDataRequesterNotification)
			}
			return nil
		}).
		Module("blobservice peer manager dependencies", func(node *cmd.NodeConfig) error {
			bsDependable = module.NewProxiedReadyDoneAware()
			builder.PeerManagerDependencies.Add(bsDependable)
			return nil
		}).
		Module("execution datastore", func(node *cmd.NodeConfig) error {
			builder.ExecutionDataBlobstore = blobs.NewBlobstore(ds)
			builder.ExecutionDataStore = execution_data.NewExecutionDataStore(builder.ExecutionDataBlobstore, execution_data.DefaultSerializer)
			return nil
		}).
		Module("execution data cache", func(node *cmd.NodeConfig) error {
			var heroCacheCollector module.HeroCacheMetrics = metrics.NewNoopCollector()
			if builder.HeroCacheMetricsEnable {
				heroCacheCollector = metrics.AccessNodeExecutionDataCacheMetrics(builder.MetricsRegisterer)
			}

			execDataCacheBackend = herocache.NewBlockExecutionData(builder.stateStreamConf.ExecutionDataCacheSize, builder.Logger, heroCacheCollector)

			// Execution Data cache that uses a blobstore as the backend (instead of a downloader)
			// This ensures that it simply returns a not found error if the blob doesn't exist
			// instead of attempting to download it from the network.
			executionDataStoreCache = execdatacache.NewExecutionDataCache(
				builder.ExecutionDataStore,
				builder.Storage.Headers,
				builder.Storage.Seals,
				builder.Storage.Results,
				execDataCacheBackend,
			)

			return nil
		}).
		Component("execution data service", func(node *cmd.NodeConfig) (module.ReadyDoneAware, error) {
			opts := []network.BlobServiceOption{
				blob.WithBitswapOptions(
					// Only allow block requests from staked ENs and ANs
					bitswap.WithPeerBlockRequestFilter(
						blob.AuthorizedRequester(nil, builder.IdentityProvider, builder.Logger),
					),
					bitswap.WithTracer(
						blob.NewTracer(node.Logger.With().Str("blob_service", channels.ExecutionDataService.String()).Logger()),
					),
				),
			}

			if !builder.BitswapReprovideEnabled {
				opts = append(opts, blob.WithReprovideInterval(-1))
			}

			var err error
			bs, err = node.EngineRegistry.RegisterBlobService(channels.ExecutionDataService, ds, opts...)
			if err != nil {
				return nil, fmt.Errorf("could not register blob service: %w", err)
			}

			// add blobservice into ReadyDoneAware dependency passed to peer manager
			// this starts the blob service and configures peer manager to wait for the blobservice
			// to be ready before starting
			bsDependable.Init(bs)

			var downloaderOpts []execution_data.DownloaderOption

			if executionDataPrunerEnabled {
				sealed, err := node.State.Sealed().Head()
				if err != nil {
					return nil, fmt.Errorf("cannot get the sealed block: %w", err)
				}

				trackerDir := filepath.Join(builder.executionDataDir, "tracker")
				builder.ExecutionDataTracker, err = tracker.OpenStorage(
					trackerDir,
					sealed.Height,
					node.Logger,
					tracker.WithPruneCallback(func(c cid.Cid) error {
						// TODO: use a proper context here
						return builder.ExecutionDataBlobstore.DeleteBlob(context.TODO(), c)
					}),
				)
				if err != nil {
					return nil, fmt.Errorf("failed to create execution data tracker: %w", err)
				}

				downloaderOpts = []execution_data.DownloaderOption{
					execution_data.WithExecutionDataTracker(builder.ExecutionDataTracker, node.Storage.Headers),
				}
			}

			builder.ExecutionDataDownloader = execution_data.NewDownloader(bs, downloaderOpts...)
			return builder.ExecutionDataDownloader, nil
		}).
		Component("execution data requester", func(node *cmd.NodeConfig) (module.ReadyDoneAware, error) {
			// Validation of the start block height needs to be done after loading state
			if builder.executionDataStartHeight > 0 {
				if builder.executionDataStartHeight <= builder.FinalizedRootBlock.Header.Height {
					return nil, fmt.Errorf(
						"execution data start block height (%d) must be greater than the root block height (%d)",
						builder.executionDataStartHeight, builder.FinalizedRootBlock.Header.Height)
				}

				latestSeal, err := builder.State.Sealed().Head()
				if err != nil {
					return nil, fmt.Errorf("failed to get latest sealed height")
				}

				// Note: since the root block of a spork is also sealed in the root protocol state, the
				// latest sealed height is always equal to the root block height. That means that at the
				// very beginning of a spork, this check will always fail. Operators should not specify
				// an InitialBlockHeight when starting from the beginning of a spork.
				if builder.executionDataStartHeight > latestSeal.Height {
					return nil, fmt.Errorf(
						"execution data start block height (%d) must be less than or equal to the latest sealed block height (%d)",
						builder.executionDataStartHeight, latestSeal.Height)
				}

				// executionDataStartHeight is provided as the first block to sync, but the
				// requester expects the initial last processed height, which is the first height - 1
				builder.executionDataConfig.InitialBlockHeight = builder.executionDataStartHeight - 1
			} else {
				builder.executionDataConfig.InitialBlockHeight = builder.SealedRootBlock.Header.Height
			}

			execDataDistributor = edrequester.NewExecutionDataDistributor()

			// Execution Data cache with a downloader as the backend. This is used by the requester
			// to download and cache execution data for each block. It shares a cache backend instance
			// with the datastore implementation.
			executionDataCache := execdatacache.NewExecutionDataCache(
				builder.ExecutionDataDownloader,
				builder.Storage.Headers,
				builder.Storage.Seals,
				builder.Storage.Results,
				execDataCacheBackend,
			)

			r, err := edrequester.New(
				builder.Logger,
				metrics.NewExecutionDataRequesterCollector(),
				builder.ExecutionDataDownloader,
				executionDataCache,
				processedBlockHeight,
				processedNotifications,
				builder.State,
				builder.Storage.Headers,
				builder.executionDataConfig,
				execDataDistributor,
			)
			if err != nil {
				return nil, fmt.Errorf("failed to create execution data requester: %w", err)
			}
			builder.ExecutionDataRequester = r

			builder.FollowerDistributor.AddOnBlockFinalizedConsumer(builder.ExecutionDataRequester.OnBlockFinalized)

			// add requester into ReadyDoneAware dependency passed to indexer. This allows the indexer
			// to wait for the requester to be ready before starting.
			requesterDependable.Init(builder.ExecutionDataRequester)

			return builder.ExecutionDataRequester, nil
		}).
		Component("execution data pruner", func(node *cmd.NodeConfig) (module.ReadyDoneAware, error) {
			if !executionDataPrunerEnabled {
				return &module.NoopReadyDoneAware{}, nil
			}

			var prunerMetrics module.ExecutionDataPrunerMetrics = metrics.NewNoopCollector()
			if node.MetricsEnabled {
				prunerMetrics = metrics.NewExecutionDataPrunerCollector()
			}

			var err error
			builder.ExecutionDataPruner, err = pruner.NewPruner(
				node.Logger,
				prunerMetrics,
				builder.ExecutionDataTracker,
				pruner.WithPruneCallback(func(ctx context.Context) error {
					return builder.ExecutionDatastoreManager.CollectGarbage(ctx)
				}),
				pruner.WithHeightRangeTarget(builder.executionDataPrunerHeightRangeTarget),
				pruner.WithThreshold(builder.executionDataPrunerThreshold),
				pruner.WithPruningInterval(builder.executionDataPruningInterval),
			)
			if err != nil {
				return nil, fmt.Errorf("failed to create execution data pruner: %w", err)
			}

			builder.ExecutionDataPruner.RegisterHeightRecorder(builder.ExecutionDataDownloader)

			return builder.ExecutionDataPruner, nil
		})

	if builder.publicNetworkExecutionDataEnabled {
		var publicBsDependable *module.ProxiedReadyDoneAware

		builder.Module("public blobservice peer manager dependencies", func(node *cmd.NodeConfig) error {
			publicBsDependable = module.NewProxiedReadyDoneAware()
			builder.PeerManagerDependencies.Add(publicBsDependable)
			return nil
		})
		builder.Component("public network execution data service", func(node *cmd.NodeConfig) (module.ReadyDoneAware, error) {
			opts := []network.BlobServiceOption{
				blob.WithBitswapOptions(
					bitswap.WithTracer(
						blob.NewTracer(node.Logger.With().Str("public_blob_service", channels.PublicExecutionDataService.String()).Logger()),
					),
				),
				blob.WithParentBlobService(bs),
			}

			net := builder.AccessNodeConfig.PublicNetworkConfig.Network

			var err error
			builder.PublicBlobService, err = net.RegisterBlobService(channels.PublicExecutionDataService, ds, opts...)
			if err != nil {
				return nil, fmt.Errorf("could not register blob service: %w", err)
			}

			// add blobservice into ReadyDoneAware dependency passed to peer manager
			// this starts the blob service and configures peer manager to wait for the blobservice
			// to be ready before starting
			publicBsDependable.Init(builder.PublicBlobService)
			return &module.NoopReadyDoneAware{}, nil
		})
	}

	if builder.executionDataIndexingEnabled {
		var indexedBlockHeight storage.ConsumerProgress

		builder.
			AdminCommand("execute-script", func(config *cmd.NodeConfig) commands.AdminCommand {
				return stateSyncCommands.NewExecuteScriptCommand(builder.ScriptExecutor)
			}).
			Module("indexed block height consumer progress", func(node *cmd.NodeConfig) error {
				// Note: progress is stored in the MAIN db since that is where indexed execution data is stored.
				indexedBlockHeight = bstorage.NewConsumerProgress(builder.DB, module.ConsumeProgressExecutionDataIndexerBlockHeight)
				return nil
			}).
			Module("transaction results storage", func(node *cmd.NodeConfig) error {
				builder.Storage.LightTransactionResults = bstorage.NewLightTransactionResults(node.Metrics.Cache, node.DB, bstorage.DefaultCacheSize)
				return nil
			}).
			DependableComponent("execution data indexer", func(node *cmd.NodeConfig) (module.ReadyDoneAware, error) {
				// Note: using a DependableComponent here to ensure that the indexer does not block
				// other components from starting while bootstrapping the register db since it may
				// take hours to complete.

				pdb, err := pstorage.OpenRegisterPebbleDB(builder.registersDBPath)
				if err != nil {
					return nil, fmt.Errorf("could not open registers db: %w", err)
				}
				builder.ShutdownFunc(func() error {
					return pdb.Close()
				})

				bootstrapped, err := pstorage.IsBootstrapped(pdb)
				if err != nil {
					return nil, fmt.Errorf("could not check if registers db is bootstrapped: %w", err)
				}

				if !bootstrapped {
					checkpointFile := builder.checkpointFile
					if checkpointFile == cmd.NotSet {
						checkpointFile = path.Join(builder.BootstrapDir, bootstrap.PathRootCheckpoint)
					}

					// currently, the checkpoint must be from the root block.
					// read the root hash from the provided checkpoint and verify it matches the
					// state commitment from the root snapshot.
					err := wal.CheckpointHasRootHash(
						node.Logger,
						"", // checkpoint file already full path
						checkpointFile,
						ledger.RootHash(node.RootSeal.FinalState),
					)
					if err != nil {
						return nil, fmt.Errorf("could not verify checkpoint file: %w", err)
					}

					checkpointHeight := builder.SealedRootBlock.Header.Height

					if builder.SealedRootBlock.ID() != builder.RootSeal.BlockID {
						return nil, fmt.Errorf("mismatching sealed root block and root seal: %v != %v",
							builder.SealedRootBlock.ID(), builder.RootSeal.BlockID)
					}

					rootHash := ledger.RootHash(builder.RootSeal.FinalState)
					bootstrap, err := pstorage.NewRegisterBootstrap(pdb, checkpointFile, checkpointHeight, rootHash, builder.Logger)
					if err != nil {
						return nil, fmt.Errorf("could not create registers bootstrap: %w", err)
					}

					// TODO: find a way to hook a context up to this to allow a graceful shutdown
					workerCount := 10
					err = bootstrap.IndexCheckpointFile(context.Background(), workerCount)
					if err != nil {
						return nil, fmt.Errorf("could not load checkpoint file: %w", err)
					}
				}

				registers, err := pstorage.NewRegisters(pdb)
				if err != nil {
					return nil, fmt.Errorf("could not create registers storage: %w", err)
				}

				if builder.registerCacheSize > 0 {
					cacheType, err := pstorage.ParseCacheType(builder.registerCacheType)
					if err != nil {
						return nil, fmt.Errorf("could not parse register cache type: %w", err)
					}
					cacheMetrics := metrics.NewCacheCollector(builder.RootChainID)
					registersCache, err := pstorage.NewRegistersCache(registers, cacheType, builder.registerCacheSize, cacheMetrics)
					if err != nil {
						return nil, fmt.Errorf("could not create registers cache: %w", err)
					}
					builder.Storage.RegisterIndex = registersCache
				} else {
					builder.Storage.RegisterIndex = registers
				}

				indexerDerivedChainData, queryDerivedChainData, err := builder.buildDerivedChainData()
				if err != nil {
					return nil, fmt.Errorf("could not create derived chain data: %w", err)
				}

				indexerCore, err := indexer.New(
					builder.Logger,
					metrics.NewExecutionStateIndexerCollector(),
					builder.DB,
					builder.Storage.RegisterIndex,
					builder.Storage.Headers,
					builder.Storage.Events,
					builder.Storage.Collections,
					builder.Storage.Transactions,
					builder.Storage.LightTransactionResults,
					builder.RootChainID.Chain(),
					indexerDerivedChainData,
					builder.collectionExecutedMetric,
				)
				if err != nil {
					return nil, err
				}
				builder.ExecutionIndexerCore = indexerCore

				// execution state worker uses a jobqueue to process new execution data and indexes it by using the indexer.
				builder.ExecutionIndexer, err = indexer.NewIndexer(
					builder.Logger,
					registers.FirstHeight(),
					registers,
					indexerCore,
					executionDataStoreCache,
					builder.ExecutionDataRequester.HighestConsecutiveHeight,
					indexedBlockHeight,
				)
				if err != nil {
					return nil, err
				}

				if executionDataPrunerEnabled {
					builder.ExecutionDataPruner.RegisterHeightRecorder(builder.ExecutionIndexer)
				}

				// setup requester to notify indexer when new execution data is received
				execDataDistributor.AddOnExecutionDataReceivedConsumer(builder.ExecutionIndexer.OnExecutionData)

				// create script execution module, this depends on the indexer being initialized and the
				// having the register storage bootstrapped
				scripts := execution.NewScripts(
					builder.Logger,
					metrics.NewExecutionCollector(builder.Tracer),
					builder.RootChainID,
					query.NewProtocolStateWrapper(builder.State),
					builder.Storage.Headers,
					builder.ExecutionIndexerCore.RegisterValue,
					builder.scriptExecutorConfig,
					queryDerivedChainData,
					builder.programCacheSize > 0,
				)

				err = builder.ScriptExecutor.Initialize(builder.ExecutionIndexer, scripts, builder.VersionControl)
				if err != nil {
					return nil, err
				}

				err = builder.Reporter.Initialize(builder.ExecutionIndexer)
				if err != nil {
					return nil, err
				}

				err = builder.RegistersAsyncStore.Initialize(registers)
				if err != nil {
					return nil, err
				}

				if builder.stopControlEnabled {
					builder.StopControl.RegisterHeightRecorder(builder.ExecutionIndexer)
				}

				return builder.ExecutionIndexer, nil
			}, builder.IndexerDependencies)
	}

	if builder.stateStreamConf.ListenAddr != "" {
		builder.Component("exec state stream engine", func(node *cmd.NodeConfig) (module.ReadyDoneAware, error) {
			for key, value := range builder.stateStreamFilterConf {
				switch key {
				case "EventTypes":
					builder.stateStreamConf.MaxEventTypes = value
				case "Addresses":
					builder.stateStreamConf.MaxAddresses = value
				case "Contracts":
					builder.stateStreamConf.MaxContracts = value
				case "AccountAddresses":
					builder.stateStreamConf.MaxAccountAddress = value
				}
			}
			builder.stateStreamConf.RpcMetricsEnabled = builder.rpcMetricsEnabled

			highestAvailableHeight, err := builder.ExecutionDataRequester.HighestConsecutiveHeight()
			if err != nil {
				return nil, fmt.Errorf("could not get highest consecutive height: %w", err)
			}
			broadcaster := engine.NewBroadcaster()

			eventQueryMode, err := backend.ParseIndexQueryMode(builder.rpcConf.BackendConfig.EventQueryMode)
			if err != nil {
				return nil, fmt.Errorf("could not parse event query mode: %w", err)
			}

			// use the events index for events if enabled and the node is configured to use it for
			// regular event queries
			useIndex := builder.executionDataIndexingEnabled &&
				eventQueryMode != backend.IndexQueryModeExecutionNodesOnly

			executionDataTracker := subscription.NewExecutionDataTracker(
				builder.Logger,
				node.State,
				builder.executionDataConfig.InitialBlockHeight,
				node.Storage.Headers,
				broadcaster,
				highestAvailableHeight,
				builder.EventsIndex,
				useIndex,
			)

			builder.stateStreamBackend, err = statestreambackend.New(
				node.Logger,
				node.State,
				node.Storage.Headers,
				node.Storage.Seals,
				node.Storage.Results,
				builder.ExecutionDataStore,
				executionDataStoreCache,
				builder.RegistersAsyncStore,
				builder.EventsIndex,
				useIndex,
				int(builder.stateStreamConf.RegisterIDsRequestLimit),
				subscription.NewSubscriptionHandler(
					builder.Logger,
					broadcaster,
					builder.stateStreamConf.ClientSendTimeout,
					builder.stateStreamConf.ResponseLimit,
					builder.stateStreamConf.ClientSendBufferSize,
				),
				executionDataTracker,
			)
			if err != nil {
				return nil, fmt.Errorf("could not create state stream backend: %w", err)
			}

			stateStreamEng, err := statestreambackend.NewEng(
				node.Logger,
				builder.stateStreamConf,
				executionDataStoreCache,
				node.Storage.Headers,
				node.RootChainID,
				builder.stateStreamGrpcServer,
				builder.stateStreamBackend,
			)
			if err != nil {
				return nil, fmt.Errorf("could not create state stream engine: %w", err)
			}
			builder.StateStreamEng = stateStreamEng

			// setup requester to notify ExecutionDataTracker when new execution data is received
			execDataDistributor.AddOnExecutionDataReceivedConsumer(builder.stateStreamBackend.OnExecutionData)

			return builder.StateStreamEng, nil
		})
	}

	return builder
}

// buildDerivedChainData creates the derived chain data for the indexer and the query engine
// If program caching is disabled, the function will return nil for the indexer cache, and a
// derived chain data object for the query engine cache.
func (builder *FlowAccessNodeBuilder) buildDerivedChainData() (
	indexerCache *derived.DerivedChainData,
	queryCache *derived.DerivedChainData,
	err error,
) {
	cacheSize := builder.programCacheSize

	// the underlying cache requires size > 0. no data will be written so 1 is fine.
	if cacheSize == 0 {
		cacheSize = 1
	}

	derivedChainData, err := derived.NewDerivedChainData(cacheSize)
	if err != nil {
		return nil, nil, err
	}

	// writes are done by the indexer. using a nil value effectively disables writes to the cache.
	if builder.programCacheSize == 0 {
		return nil, derivedChainData, nil
	}

	return derivedChainData, derivedChainData, nil
}

func FlowAccessNode(nodeBuilder *cmd.FlowNodeBuilder) *FlowAccessNodeBuilder {
	dist := consensuspubsub.NewFollowerDistributor()
	dist.AddProposalViolationConsumer(notifications.NewSlashingViolationsConsumer(nodeBuilder.Logger))
	return &FlowAccessNodeBuilder{
		AccessNodeConfig:    DefaultAccessNodeConfig(),
		FlowNodeBuilder:     nodeBuilder,
		FollowerDistributor: dist,
		IndexerDependencies: cmd.NewDependencyList(),
	}
}

func (builder *FlowAccessNodeBuilder) ParseFlags() error {
	builder.BaseFlags()

	builder.extraFlags()

	return builder.ParseAndPrintFlags()
}

func (builder *FlowAccessNodeBuilder) extraFlags() {
	builder.ExtraFlags(func(flags *pflag.FlagSet) {
		defaultConfig := DefaultAccessNodeConfig()

		flags.UintVar(&builder.collectionGRPCPort, "collection-ingress-port", defaultConfig.collectionGRPCPort, "the grpc ingress port for all collection nodes")
		flags.UintVar(&builder.executionGRPCPort, "execution-ingress-port", defaultConfig.executionGRPCPort, "the grpc ingress port for all execution nodes")
		flags.StringVarP(&builder.rpcConf.UnsecureGRPCListenAddr,
			"rpc-addr",
			"r",
			defaultConfig.rpcConf.UnsecureGRPCListenAddr,
			"the address the unsecured gRPC server listens on")
		flags.StringVar(&builder.rpcConf.SecureGRPCListenAddr,
			"secure-rpc-addr",
			defaultConfig.rpcConf.SecureGRPCListenAddr,
			"the address the secure gRPC server listens on")
		flags.StringVar(&builder.stateStreamConf.ListenAddr,
			"state-stream-addr",
			defaultConfig.stateStreamConf.ListenAddr,
			"the address the state stream server listens on (if empty the server will not be started)")
		flags.StringVarP(&builder.rpcConf.HTTPListenAddr, "http-addr", "h", defaultConfig.rpcConf.HTTPListenAddr, "the address the http proxy server listens on")
		flags.StringVar(&builder.rpcConf.RestConfig.ListenAddress,
			"rest-addr",
			defaultConfig.rpcConf.RestConfig.ListenAddress,
			"the address the REST server listens on (if empty the REST server will not be started)")
		flags.DurationVar(&builder.rpcConf.RestConfig.WriteTimeout,
			"rest-write-timeout",
			defaultConfig.rpcConf.RestConfig.WriteTimeout,
			"timeout to use when writing REST response")
		flags.DurationVar(&builder.rpcConf.RestConfig.ReadTimeout,
			"rest-read-timeout",
			defaultConfig.rpcConf.RestConfig.ReadTimeout,
			"timeout to use when reading REST request headers")
		flags.DurationVar(&builder.rpcConf.RestConfig.IdleTimeout, "rest-idle-timeout", defaultConfig.rpcConf.RestConfig.IdleTimeout, "idle timeout for REST connections")
		flags.StringVarP(&builder.rpcConf.CollectionAddr,
			"static-collection-ingress-addr",
			"",
			defaultConfig.rpcConf.CollectionAddr,
			"the address (of the collection node) to send transactions to")
		flags.StringVarP(&builder.ExecutionNodeAddress,
			"script-addr",
			"s",
			defaultConfig.ExecutionNodeAddress,
			"the address (of the execution node) forward the script to")
		flags.StringVarP(&builder.rpcConf.HistoricalAccessAddrs,
			"historical-access-addr",
			"",
			defaultConfig.rpcConf.HistoricalAccessAddrs,
			"comma separated rpc addresses for historical access nodes")
		flags.DurationVar(&builder.rpcConf.BackendConfig.CollectionClientTimeout,
			"collection-client-timeout",
			defaultConfig.rpcConf.BackendConfig.CollectionClientTimeout,
			"grpc client timeout for a collection node")
		flags.DurationVar(&builder.rpcConf.BackendConfig.ExecutionClientTimeout,
			"execution-client-timeout",
			defaultConfig.rpcConf.BackendConfig.ExecutionClientTimeout,
			"grpc client timeout for an execution node")
		flags.UintVar(&builder.rpcConf.BackendConfig.ConnectionPoolSize,
			"connection-pool-size",
			defaultConfig.rpcConf.BackendConfig.ConnectionPoolSize,
			"maximum number of connections allowed in the connection pool, size of 0 disables the connection pooling, and anything less than the default size will be overridden to use the default size")
		flags.UintVar(&builder.rpcConf.MaxMsgSize,
			"rpc-max-message-size",
			grpcutils.DefaultMaxMsgSize,
			"the maximum message size in bytes for messages sent or received over grpc")
		flags.UintVar(&builder.rpcConf.BackendConfig.MaxHeightRange,
			"rpc-max-height-range",
			defaultConfig.rpcConf.BackendConfig.MaxHeightRange,
			"maximum size for height range requests")
		flags.StringSliceVar(&builder.rpcConf.BackendConfig.PreferredExecutionNodeIDs,
			"preferred-execution-node-ids",
			defaultConfig.rpcConf.BackendConfig.PreferredExecutionNodeIDs,
			"comma separated list of execution nodes ids to choose from when making an upstream call e.g. b4a4dbdcd443d...,fb386a6a... etc.")
		flags.StringSliceVar(&builder.rpcConf.BackendConfig.FixedExecutionNodeIDs,
			"fixed-execution-node-ids",
			defaultConfig.rpcConf.BackendConfig.FixedExecutionNodeIDs,
			"comma separated list of execution nodes ids to choose from when making an upstream call if no matching preferred execution id is found e.g. b4a4dbdcd443d...,fb386a6a... etc.")
		flags.StringVar(&builder.rpcConf.CompressorName,
			"grpc-compressor",
			defaultConfig.rpcConf.CompressorName,
			"name of grpc compressor that will be used for requests to other nodes. One of (gzip, snappy, deflate)")
		flags.BoolVar(&builder.logTxTimeToFinalized, "log-tx-time-to-finalized", defaultConfig.logTxTimeToFinalized, "log transaction time to finalized")
		flags.BoolVar(&builder.logTxTimeToExecuted, "log-tx-time-to-executed", defaultConfig.logTxTimeToExecuted, "log transaction time to executed")
		flags.BoolVar(&builder.logTxTimeToFinalizedExecuted,
			"log-tx-time-to-finalized-executed",
			defaultConfig.logTxTimeToFinalizedExecuted,
			"log transaction time to finalized and executed")
		flags.BoolVar(&builder.pingEnabled,
			"ping-enabled",
			defaultConfig.pingEnabled,
			"whether to enable the ping process that pings all other peers and report the connectivity to metrics")
		flags.BoolVar(&builder.retryEnabled, "retry-enabled", defaultConfig.retryEnabled, "whether to enable the retry mechanism at the access node level")
		flags.BoolVar(&builder.rpcMetricsEnabled, "rpc-metrics-enabled", defaultConfig.rpcMetricsEnabled, "whether to enable the rpc metrics")
		flags.UintVar(&builder.TxResultCacheSize, "transaction-result-cache-size", defaultConfig.TxResultCacheSize, "transaction result cache size.(Disabled by default i.e 0)")
		flags.UintVar(&builder.TxErrorMessagesCacheSize, "transaction-error-messages-cache-size", defaultConfig.TxErrorMessagesCacheSize, "transaction error messages cache size.(By default 1000)")
		flags.StringVarP(&builder.nodeInfoFile,
			"node-info-file",
			"",
			defaultConfig.nodeInfoFile,
			"full path to a json file which provides more details about nodes when reporting its reachability metrics")
		flags.StringToIntVar(&builder.apiRatelimits, "api-rate-limits", defaultConfig.apiRatelimits, "per second rate limits for Access API methods e.g. Ping=300,GetTransaction=500 etc.")
		flags.StringToIntVar(&builder.apiBurstlimits, "api-burst-limits", defaultConfig.apiBurstlimits, "burst limits for Access API methods e.g. Ping=100,GetTransaction=100 etc.")
		flags.BoolVar(&builder.supportsObserver, "supports-observer", defaultConfig.supportsObserver, "true if this staked access node supports observer or follower connections")
		flags.StringVar(&builder.PublicNetworkConfig.BindAddress, "public-network-address", defaultConfig.PublicNetworkConfig.BindAddress, "staked access node's public network bind address")
		flags.BoolVar(&builder.rpcConf.BackendConfig.CircuitBreakerConfig.Enabled,
			"circuit-breaker-enabled",
			defaultConfig.rpcConf.BackendConfig.CircuitBreakerConfig.Enabled,
			"specifies whether the circuit breaker is enabled for collection and execution API clients.")
		flags.DurationVar(&builder.rpcConf.BackendConfig.CircuitBreakerConfig.RestoreTimeout,
			"circuit-breaker-restore-timeout",
			defaultConfig.rpcConf.BackendConfig.CircuitBreakerConfig.RestoreTimeout,
			"duration after which the circuit breaker will restore the connection to the client after closing it due to failures. Default value is 60s")
		flags.Uint32Var(&builder.rpcConf.BackendConfig.CircuitBreakerConfig.MaxFailures,
			"circuit-breaker-max-failures",
			defaultConfig.rpcConf.BackendConfig.CircuitBreakerConfig.MaxFailures,
			"maximum number of failed calls to the client that will cause the circuit breaker to close the connection. Default value is 5")
		flags.Uint32Var(&builder.rpcConf.BackendConfig.CircuitBreakerConfig.MaxRequests,
			"circuit-breaker-max-requests",
			defaultConfig.rpcConf.BackendConfig.CircuitBreakerConfig.MaxRequests,
			"maximum number of requests to check if connection restored after timeout. Default value is 1")
		flags.BoolVar(&builder.versionControlEnabled,
			"version-control-enabled",
			defaultConfig.versionControlEnabled,
			"whether to enable the version control feature. Default value is true")
		flags.BoolVar(&builder.stopControlEnabled,
			"stop-control-enabled",
			defaultConfig.stopControlEnabled,
			"whether to enable the stop control feature. Default value is false")
		// ExecutionDataRequester config
		flags.BoolVar(&builder.executionDataSyncEnabled,
			"execution-data-sync-enabled",
			defaultConfig.executionDataSyncEnabled,
			"whether to enable the execution data sync protocol")
		flags.BoolVar(&builder.publicNetworkExecutionDataEnabled,
			"public-network-execution-data-sync-enabled",
			defaultConfig.publicNetworkExecutionDataEnabled,
			"[experimental] whether to enable the execution data sync protocol on public network")
		flags.StringVar(&builder.executionDataDir, "execution-data-dir", defaultConfig.executionDataDir, "directory to use for Execution Data database")
		flags.Uint64Var(&builder.executionDataStartHeight,
			"execution-data-start-height",
			defaultConfig.executionDataStartHeight,
			"height of first block to sync execution data from when starting with an empty Execution Data database")
		flags.Uint64Var(&builder.executionDataConfig.MaxSearchAhead,
			"execution-data-max-search-ahead",
			defaultConfig.executionDataConfig.MaxSearchAhead,
			"max number of heights to search ahead of the lowest outstanding execution data height")
		flags.DurationVar(&builder.executionDataConfig.FetchTimeout,
			"execution-data-fetch-timeout",
			defaultConfig.executionDataConfig.FetchTimeout,
			"initial timeout to use when fetching execution data from the network. timeout increases using an incremental backoff until execution-data-max-fetch-timeout. e.g. 30s")
		flags.DurationVar(&builder.executionDataConfig.MaxFetchTimeout,
			"execution-data-max-fetch-timeout",
			defaultConfig.executionDataConfig.MaxFetchTimeout,
			"maximum timeout to use when fetching execution data from the network e.g. 300s")
		flags.DurationVar(&builder.executionDataConfig.RetryDelay,
			"execution-data-retry-delay",
			defaultConfig.executionDataConfig.RetryDelay,
			"initial delay for exponential backoff when fetching execution data fails e.g. 10s")
		flags.DurationVar(&builder.executionDataConfig.MaxRetryDelay,
			"execution-data-max-retry-delay",
			defaultConfig.executionDataConfig.MaxRetryDelay,
			"maximum delay for exponential backoff when fetching execution data fails e.g. 5m")
		flags.StringVar(&builder.executionDataDBMode,
			"execution-data-db",
			defaultConfig.executionDataDBMode,
			"[experimental] the DB type for execution datastore. One of [badger, pebble]")
		flags.Uint64Var(&builder.executionDataPrunerHeightRangeTarget,
			"execution-data-height-range-target",
			defaultConfig.executionDataPrunerHeightRangeTarget,
			"number of blocks of Execution Data to keep on disk. older data is pruned")
		flags.Uint64Var(&builder.executionDataPrunerThreshold,
			"execution-data-height-range-threshold",
			defaultConfig.executionDataPrunerThreshold,
			"number of unpruned blocks of Execution Data beyond the height range target to allow before pruning")
		flags.DurationVar(&builder.executionDataPruningInterval,
			"execution-data-pruning-interval",
			defaultConfig.executionDataPruningInterval,
			"duration after which the pruner tries to prune execution data. The default value is 10 minutes")

		// Execution State Streaming API
		flags.Uint32Var(&builder.stateStreamConf.ExecutionDataCacheSize, "execution-data-cache-size", defaultConfig.stateStreamConf.ExecutionDataCacheSize, "block execution data cache size")
		flags.Uint32Var(&builder.stateStreamConf.MaxGlobalStreams, "state-stream-global-max-streams", defaultConfig.stateStreamConf.MaxGlobalStreams, "global maximum number of concurrent streams")
		flags.UintVar(&builder.stateStreamConf.MaxExecutionDataMsgSize,
			"state-stream-max-message-size",
			defaultConfig.stateStreamConf.MaxExecutionDataMsgSize,
			"maximum size for a gRPC message containing block execution data")
		flags.StringToIntVar(&builder.stateStreamFilterConf,
			"state-stream-event-filter-limits",
			defaultConfig.stateStreamFilterConf,
			"event filter limits for ExecutionData SubscribeEvents API e.g. EventTypes=100,Addresses=100,Contracts=100 etc.")
		flags.DurationVar(&builder.stateStreamConf.ClientSendTimeout,
			"state-stream-send-timeout",
			defaultConfig.stateStreamConf.ClientSendTimeout,
			"maximum wait before timing out while sending a response to a streaming client e.g. 30s")
		flags.UintVar(&builder.stateStreamConf.ClientSendBufferSize,
			"state-stream-send-buffer-size",
			defaultConfig.stateStreamConf.ClientSendBufferSize,
			"maximum number of responses to buffer within a stream")
		flags.Float64Var(&builder.stateStreamConf.ResponseLimit,
			"state-stream-response-limit",
			defaultConfig.stateStreamConf.ResponseLimit,
			"max number of responses per second to send over streaming endpoints. this helps manage resources consumed by each client querying data not in the cache e.g. 3 or 0.5. 0 means no limit")
		flags.Uint64Var(&builder.stateStreamConf.HeartbeatInterval,
			"state-stream-heartbeat-interval",
			defaultConfig.stateStreamConf.HeartbeatInterval,
			"default interval in blocks at which heartbeat messages should be sent. applied when client did not specify a value.")
		flags.Uint32Var(&builder.stateStreamConf.RegisterIDsRequestLimit,
			"state-stream-max-register-values",
			defaultConfig.stateStreamConf.RegisterIDsRequestLimit,
			"maximum number of register ids to include in a single request to the GetRegisters endpoint")

		// Execution Data Indexer
		flags.BoolVar(&builder.executionDataIndexingEnabled,
			"execution-data-indexing-enabled",
			defaultConfig.executionDataIndexingEnabled,
			"whether to enable the execution data indexing")
		flags.StringVar(&builder.registersDBPath, "execution-state-dir", defaultConfig.registersDBPath, "directory to use for execution-state database")
		flags.StringVar(&builder.checkpointFile, "execution-state-checkpoint", defaultConfig.checkpointFile, "execution-state checkpoint file")

		flags.StringVar(&builder.rpcConf.BackendConfig.EventQueryMode,
			"event-query-mode",
			defaultConfig.rpcConf.BackendConfig.EventQueryMode,
			"mode to use when querying events. one of [local-only, execution-nodes-only(default), failover]")

		flags.StringVar(&builder.rpcConf.BackendConfig.TxResultQueryMode,
			"tx-result-query-mode",
			defaultConfig.rpcConf.BackendConfig.TxResultQueryMode,
			"mode to use when querying transaction results. one of [local-only, execution-nodes-only(default), failover]")

		// Script Execution
		flags.StringVar(&builder.rpcConf.BackendConfig.ScriptExecutionMode,
			"script-execution-mode",
			defaultConfig.rpcConf.BackendConfig.ScriptExecutionMode,
			"mode to use when executing scripts. one of (local-only, execution-nodes-only, failover, compare)")
		flags.Uint64Var(&builder.scriptExecutorConfig.ComputationLimit,
			"script-execution-computation-limit",
			defaultConfig.scriptExecutorConfig.ComputationLimit,
			"maximum number of computation units a locally executed script can use. default: 100000")
		flags.IntVar(&builder.scriptExecutorConfig.MaxErrorMessageSize,
			"script-execution-max-error-length",
			defaultConfig.scriptExecutorConfig.MaxErrorMessageSize,
			"maximum number characters to include in error message strings. additional characters are truncated. default: 1000")
		flags.DurationVar(&builder.scriptExecutorConfig.LogTimeThreshold,
			"script-execution-log-time-threshold",
			defaultConfig.scriptExecutorConfig.LogTimeThreshold,
			"emit a log for any scripts that take over this threshold. default: 1s")
		flags.DurationVar(&builder.scriptExecutorConfig.ExecutionTimeLimit,
			"script-execution-timeout",
			defaultConfig.scriptExecutorConfig.ExecutionTimeLimit,
			"timeout value for locally executed scripts. default: 10s")
		flags.Uint64Var(&builder.scriptExecMinBlock,
			"script-execution-min-height",
			defaultConfig.scriptExecMinBlock,
			"lowest block height to allow for script execution. default: no limit")
		flags.Uint64Var(&builder.scriptExecMaxBlock,
			"script-execution-max-height",
			defaultConfig.scriptExecMaxBlock,
			"highest block height to allow for script execution. default: no limit")
		flags.StringVar(&builder.registerCacheType,
			"register-cache-type",
			defaultConfig.registerCacheType,
			"type of backend cache to use for registers (lru, arc, 2q)")
		flags.UintVar(&builder.registerCacheSize,
			"register-cache-size",
			defaultConfig.registerCacheSize,
			"number of registers to cache for script execution. default: 0 (no cache)")
		flags.UintVar(&builder.programCacheSize,
			"program-cache-size",
			defaultConfig.programCacheSize,
			"[experimental] number of blocks to cache for cadence programs. use 0 to disable cache. default: 0. Note: this is an experimental feature and may cause nodes to become unstable under certain workloads. Use with caution.")

		// Payer Balance
		flags.StringVar(&builder.checkPayerBalanceMode,
			"check-payer-balance-mode",
			defaultConfig.checkPayerBalanceMode,
			"flag for payer balance validation that specifies whether or not to enforce the balance check. one of [disabled(default), warn, enforce]")
	}).ValidateFlags(func() error {
		if builder.supportsObserver && (builder.PublicNetworkConfig.BindAddress == cmd.NotSet || builder.PublicNetworkConfig.BindAddress == "") {
			return errors.New("public-network-address must be set if supports-observer is true")
		}
		if builder.executionDataSyncEnabled {
			if builder.executionDataConfig.FetchTimeout <= 0 {
				return errors.New("execution-data-fetch-timeout must be greater than 0")
			}
			if builder.executionDataConfig.MaxFetchTimeout < builder.executionDataConfig.FetchTimeout {
				return errors.New("execution-data-max-fetch-timeout must be greater than execution-data-fetch-timeout")
			}
			if builder.executionDataConfig.RetryDelay <= 0 {
				return errors.New("execution-data-retry-delay must be greater than 0")
			}
			if builder.executionDataConfig.MaxRetryDelay < builder.executionDataConfig.RetryDelay {
				return errors.New("execution-data-max-retry-delay must be greater than or equal to execution-data-retry-delay")
			}
			if builder.executionDataConfig.MaxSearchAhead == 0 {
				return errors.New("execution-data-max-search-ahead must be greater than 0")
			}
		}
		if builder.stateStreamConf.ListenAddr != "" {
			if builder.stateStreamConf.ExecutionDataCacheSize == 0 {
				return errors.New("execution-data-cache-size must be greater than 0")
			}
			if builder.stateStreamConf.ClientSendBufferSize == 0 {
				return errors.New("state-stream-send-buffer-size must be greater than 0")
			}
			if len(builder.stateStreamFilterConf) > 4 {
				return errors.New("state-stream-event-filter-limits must have at most 3 keys (EventTypes, Addresses, Contracts, AccountAddresses)")
			}
			for key, value := range builder.stateStreamFilterConf {
				switch key {
				case "EventTypes", "Addresses", "Contracts", "AccountAddresses":
					if value <= 0 {
						return fmt.Errorf("state-stream-event-filter-limits %s must be greater than 0", key)
					}
				default:
					return errors.New("state-stream-event-filter-limits may only contain the keys EventTypes, Addresses, Contracts, AccountAddresses")
				}
			}
			if builder.stateStreamConf.ResponseLimit < 0 {
				return errors.New("state-stream-response-limit must be greater than or equal to 0")
			}
			if builder.stateStreamConf.RegisterIDsRequestLimit <= 0 {
				return errors.New("state-stream-max-register-values must be greater than 0")
			}
		}
		if builder.rpcConf.BackendConfig.CircuitBreakerConfig.Enabled {
			if builder.rpcConf.BackendConfig.CircuitBreakerConfig.MaxFailures == 0 {
				return errors.New("circuit-breaker-max-failures must be greater than 0")
			}
			if builder.rpcConf.BackendConfig.CircuitBreakerConfig.MaxRequests == 0 {
				return errors.New("circuit-breaker-max-requests must be greater than 0")
			}
			if builder.rpcConf.BackendConfig.CircuitBreakerConfig.RestoreTimeout <= 0 {
				return errors.New("circuit-breaker-restore-timeout must be greater than 0")
			}
		}
		if builder.TxErrorMessagesCacheSize == 0 {
			return errors.New("transaction-error-messages-cache-size must be greater than 0")
		}

		if builder.checkPayerBalanceMode != accessNode.Disabled.String() && !builder.executionDataIndexingEnabled {
			return errors.New("execution-data-indexing-enabled must be set if check-payer-balance is enabled")
		}

		return nil
	})
}

func publicNetworkMsgValidators(log zerolog.Logger, idProvider module.IdentityProvider, selfID flow.Identifier) []network.MessageValidator {
	return []network.MessageValidator{
		// filter out messages sent by this node itself
		validator.ValidateNotSender(selfID),
		validator.NewAnyValidator(
			// message should be either from a valid staked node
			validator.NewOriginValidator(
				id.NewIdentityFilterIdentifierProvider(filter.IsValidCurrentEpochParticipant, idProvider),
			),
			// or the message should be specifically targeted for this node
			validator.ValidateTarget(log, selfID),
		),
	}
}

func (builder *FlowAccessNodeBuilder) InitIDProviders() {
	builder.Module("id providers", func(node *cmd.NodeConfig) error {
		idCache, err := cache.NewProtocolStateIDCache(node.Logger, node.State, node.ProtocolEvents)
		if err != nil {
			return fmt.Errorf("could not initialize ProtocolStateIDCache: %w", err)
		}
		builder.IDTranslator = translator.NewHierarchicalIDTranslator(idCache, translator.NewPublicNetworkIDTranslator())

		// The following wrapper allows to disallow-list byzantine nodes via an admin command:
		// the wrapper overrides the 'Ejected' flag of disallow-listed nodes to true
		disallowListWrapper, err := cache.NewNodeDisallowListWrapper(idCache, node.DB, func() network.DisallowListNotificationConsumer {
			return builder.NetworkUnderlay
		})
		if err != nil {
			return fmt.Errorf("could not initialize NodeBlockListWrapper: %w", err)
		}
		builder.IdentityProvider = disallowListWrapper

		// register the wrapper for dynamic configuration via admin command
		err = node.ConfigManager.RegisterIdentifierListConfig("network-id-provider-blocklist",
			disallowListWrapper.GetDisallowList, disallowListWrapper.Update)
		if err != nil {
			return fmt.Errorf("failed to register disallow-list wrapper with config manager: %w", err)
		}

		builder.SyncEngineParticipantsProviderFactory = func() module.IdentifierProvider {
			return id.NewIdentityFilterIdentifierProvider(
				filter.And(
					filter.HasRole[flow.Identity](flow.RoleConsensus),
					filter.Not(filter.HasNodeID[flow.Identity](node.Me.NodeID())),
					filter.NotEjectedFilter,
				),
				builder.IdentityProvider,
			)
		}
		return nil
	})
}

func (builder *FlowAccessNodeBuilder) Initialize() error {
	builder.InitIDProviders()

	builder.EnqueueResolver()

	// enqueue the regular network
	builder.EnqueueNetworkInit()

	builder.AdminCommand("get-transactions", func(conf *cmd.NodeConfig) commands.AdminCommand {
		return storageCommands.NewGetTransactionsCommand(conf.State, conf.Storage.Payloads, conf.Storage.Collections)
	})

	// if this is an access node that supports public followers, enqueue the public network
	if builder.supportsObserver {
		builder.enqueuePublicNetworkInit()
		builder.enqueueRelayNetwork()
	}

	builder.EnqueuePingService()

	builder.EnqueueMetricsServerInit()

	if err := builder.RegisterBadgerMetrics(); err != nil {
		return err
	}

	builder.EnqueueTracer()
	builder.PreInit(cmd.DynamicStartPreInit)
	builder.ValidateRootSnapshot(badgerState.ValidRootSnapshotContainsEntityExpiryRange)

	return nil
}

func (builder *FlowAccessNodeBuilder) enqueueRelayNetwork() {
	builder.Component("relay network", func(node *cmd.NodeConfig) (module.ReadyDoneAware, error) {
		relayNet := relaynet.NewRelayNetwork(
			node.EngineRegistry,
			builder.AccessNodeConfig.PublicNetworkConfig.Network,
			node.Logger,
			map[channels.Channel]channels.Channel{
				channels.ReceiveBlocks: channels.PublicReceiveBlocks,
			},
		)
		node.EngineRegistry = relayNet
		return relayNet, nil
	})
}

func (builder *FlowAccessNodeBuilder) Build() (cmd.Node, error) {
	var processedBlockHeight storage.ConsumerProgress

	if builder.executionDataSyncEnabled {
		builder.BuildExecutionSyncComponents()
	}

	ingestionDependable := module.NewProxiedReadyDoneAware()
	builder.IndexerDependencies.Add(ingestionDependable)
	versionControlDependable := module.NewProxiedReadyDoneAware()
	builder.IndexerDependencies.Add(versionControlDependable)
	stopControlDependable := module.NewProxiedReadyDoneAware()
	builder.IndexerDependencies.Add(stopControlDependable)
	var lastFullBlockHeight *counters.PersistentStrictMonotonicCounter

	builder.
		BuildConsensusFollower().
		Module("collection node client", func(node *cmd.NodeConfig) error {
			// collection node address is optional (if not specified, collection nodes will be chosen at random)
			if strings.TrimSpace(builder.rpcConf.CollectionAddr) == "" {
				node.Logger.Info().Msg("using a dynamic collection node address")
				return nil
			}

			node.Logger.Info().
				Str("collection_node", builder.rpcConf.CollectionAddr).
				Msg("using the static collection node address")

			collectionRPCConn, err := grpc.Dial(
				builder.rpcConf.CollectionAddr,
				grpc.WithDefaultCallOptions(grpc.MaxCallRecvMsgSize(int(builder.rpcConf.MaxMsgSize))),
				grpc.WithTransportCredentials(insecure.NewCredentials()),
				rpcConnection.WithClientTimeoutOption(builder.rpcConf.BackendConfig.CollectionClientTimeout))
			if err != nil {
				return err
			}
			builder.CollectionRPC = access.NewAccessAPIClient(collectionRPCConn)
			return nil
		}).
		Module("historical access node clients", func(node *cmd.NodeConfig) error {
			addrs := strings.Split(builder.rpcConf.HistoricalAccessAddrs, ",")
			for _, addr := range addrs {
				if strings.TrimSpace(addr) == "" {
					continue
				}
				node.Logger.Info().Str("access_nodes", addr).Msg("historical access node addresses")

				historicalAccessRPCConn, err := grpc.Dial(
					addr,
					grpc.WithDefaultCallOptions(grpc.MaxCallRecvMsgSize(int(builder.rpcConf.MaxMsgSize))),
					grpc.WithTransportCredentials(insecure.NewCredentials()))
				if err != nil {
					return err
				}
				builder.HistoricalAccessRPCs = append(builder.HistoricalAccessRPCs, access.NewAccessAPIClient(historicalAccessRPCConn))
			}
			return nil
		}).
		Module("transaction timing mempools", func(node *cmd.NodeConfig) error {
			var err error
			builder.TransactionTimings, err = stdmap.NewTransactionTimings(1500 * 300) // assume 1500 TPS * 300 seconds
			if err != nil {
				return err
			}

			builder.CollectionsToMarkFinalized, err = stdmap.NewTimes(50 * 300) // assume 50 collection nodes * 300 seconds
			if err != nil {
				return err
			}

			builder.CollectionsToMarkExecuted, err = stdmap.NewTimes(50 * 300) // assume 50 collection nodes * 300 seconds
			if err != nil {
				return err
			}

			builder.BlocksToMarkExecuted, err = stdmap.NewTimes(1 * 300) // assume 1 block per second * 300 seconds

			return err
		}).
		Module("transaction metrics", func(node *cmd.NodeConfig) error {
			builder.TransactionMetrics = metrics.NewTransactionCollector(
				node.Logger,
				builder.TransactionTimings,
				builder.logTxTimeToFinalized,
				builder.logTxTimeToExecuted,
				builder.logTxTimeToFinalizedExecuted,
			)
			return nil
		}).
		Module("transaction validation metrics", func(node *cmd.NodeConfig) error {
			builder.TransactionValidationMetrics = metrics.NewTransactionValidationCollector()
			return nil
		}).
		Module("rest metrics", func(node *cmd.NodeConfig) error {
			m, err := metrics.NewRestCollector(routes.URLToRoute, node.MetricsRegisterer)
			if err != nil {
				return err
			}
			builder.RestMetrics = m
			return nil
		}).
		Module("access metrics", func(node *cmd.NodeConfig) error {
			builder.AccessMetrics = metrics.NewAccessCollector(
				metrics.WithTransactionMetrics(builder.TransactionMetrics),
				metrics.WithTransactionValidationMetrics(builder.TransactionValidationMetrics),
				metrics.WithBackendScriptsMetrics(builder.TransactionMetrics),
				metrics.WithRestMetrics(builder.RestMetrics),
			)
			return nil
		}).
		Module("collection metrics", func(node *cmd.NodeConfig) error {
			var err error
			builder.collectionExecutedMetric, err = indexer.NewCollectionExecutedMetricImpl(
				builder.Logger,
				builder.AccessMetrics,
				builder.CollectionsToMarkFinalized,
				builder.CollectionsToMarkExecuted,
				builder.BlocksToMarkExecuted,
				builder.Storage.Collections,
				builder.Storage.Blocks,
			)
			if err != nil {
				return err
			}

			return nil
		}).
		Module("ping metrics", func(node *cmd.NodeConfig) error {
			builder.PingMetrics = metrics.NewPingCollector()
			return nil
		}).
		Module("server certificate", func(node *cmd.NodeConfig) error {
			// generate the server certificate that will be served by the GRPC server
			x509Certificate, err := grpcutils.X509Certificate(node.NetworkKey)
			if err != nil {
				return err
			}
			tlsConfig := grpcutils.DefaultServerTLSConfig(x509Certificate)
			builder.rpcConf.TransportCredentials = credentials.NewTLS(tlsConfig)
			return nil
		}).
		Module("creating grpc servers", func(node *cmd.NodeConfig) error {
			builder.secureGrpcServer = grpcserver.NewGrpcServerBuilder(
				node.Logger,
				builder.rpcConf.SecureGRPCListenAddr,
				builder.rpcConf.MaxMsgSize,
				builder.rpcMetricsEnabled,
				builder.apiRatelimits,
				builder.apiBurstlimits,
				grpcserver.WithTransportCredentials(builder.rpcConf.TransportCredentials)).Build()

			builder.stateStreamGrpcServer = grpcserver.NewGrpcServerBuilder(
				node.Logger,
				builder.stateStreamConf.ListenAddr,
				builder.stateStreamConf.MaxExecutionDataMsgSize,
				builder.rpcMetricsEnabled,
				builder.apiRatelimits,
				builder.apiBurstlimits,
				grpcserver.WithStreamInterceptor()).Build()

			if builder.rpcConf.UnsecureGRPCListenAddr != builder.stateStreamConf.ListenAddr {
				builder.unsecureGrpcServer = grpcserver.NewGrpcServerBuilder(node.Logger,
					builder.rpcConf.UnsecureGRPCListenAddr,
					builder.rpcConf.MaxMsgSize,
					builder.rpcMetricsEnabled,
					builder.apiRatelimits,
					builder.apiBurstlimits).Build()
			} else {
				builder.unsecureGrpcServer = builder.stateStreamGrpcServer
			}

			return nil
		}).
		Module("backend script executor", func(node *cmd.NodeConfig) error {
			builder.ScriptExecutor = backend.NewScriptExecutor(builder.Logger, builder.scriptExecMinBlock, builder.scriptExecMaxBlock)
			return nil
		}).
		Module("async register store", func(node *cmd.NodeConfig) error {
			builder.RegistersAsyncStore = execution.NewRegistersAsyncStore()
			return nil
		}).
		Module("events storage", func(node *cmd.NodeConfig) error {
			builder.Storage.Events = bstorage.NewEvents(node.Metrics.Cache, node.DB)
			return nil
		}).
		Module("reporter", func(node *cmd.NodeConfig) error {
			builder.Reporter = index.NewReporter()
			return nil
		}).
		Module("events index", func(node *cmd.NodeConfig) error {
			builder.EventsIndex = index.NewEventsIndex(builder.Reporter, builder.Storage.Events)
			return nil
		}).
		Module("transaction result index", func(node *cmd.NodeConfig) error {
			builder.TxResultsIndex = index.NewTransactionResultsIndex(builder.Reporter, builder.Storage.LightTransactionResults)
			return nil
		}).
		Module("processed block height consumer progress", func(node *cmd.NodeConfig) error {
			processedBlockHeight = bstorage.NewConsumerProgress(builder.DB, module.ConsumeProgressIngestionEngineBlockHeight)
			return nil
		}).
		Module("processed last full block height monotonic consumer progress", func(node *cmd.NodeConfig) error {
			rootBlockHeight := node.State.Params().FinalizedRoot().Height

			var err error
			lastFullBlockHeight, err = counters.NewPersistentStrictMonotonicCounter(
				bstorage.NewConsumerProgress(builder.DB, module.ConsumeProgressLastFullBlockHeight),
				rootBlockHeight,
			)
			if err != nil {
				return fmt.Errorf("failed to initialize monotonic consumer progress: %w", err)
			}

			return nil
		}).
		Component("version control", func(node *cmd.NodeConfig) (module.ReadyDoneAware, error) {
			if !builder.versionControlEnabled {
				noop := &module.NoopReadyDoneAware{}
				versionControlDependable.Init(noop)
				return noop, nil
			}

			nodeVersion, err := build.Semver()
			if err != nil {
				return nil, fmt.Errorf("could not load node version for version control. "+
					"version (%s) is not semver compliant: %w. Make sure a valid semantic version is provided in the VERSION environment variable", build.Version(), err)
			}

			versionControl, err := version.NewVersionControl(
				builder.Logger,
				node.Storage.VersionBeacons,
				nodeVersion,
				builder.SealedRootBlock.Header.Height,
				builder.LastFinalizedHeader.Height,
			)
			if err != nil {
				return nil, fmt.Errorf("could not create version control: %w", err)
			}

			// VersionControl needs to consume BlockFinalized events.
			node.ProtocolEvents.AddConsumer(versionControl)

			builder.VersionControl = versionControl
			versionControlDependable.Init(builder.VersionControl)

			return versionControl, nil
		}).
		Component("stop control", func(node *cmd.NodeConfig) (module.ReadyDoneAware, error) {
			if !builder.stopControlEnabled {
				noop := &module.NoopReadyDoneAware{}
				stopControlDependable.Init(noop)
				return noop, nil
			}

			stopControl := stop.NewStopControl(
				builder.Logger,
			)

			builder.VersionControl.AddVersionUpdatesConsumer(stopControl.OnVersionUpdate)

			builder.StopControl = stopControl
			stopControlDependable.Init(builder.StopControl)

			return stopControl, nil
		}).
		Component("RPC engine", func(node *cmd.NodeConfig) (module.ReadyDoneAware, error) {
			config := builder.rpcConf
			backendConfig := config.BackendConfig
			accessMetrics := builder.AccessMetrics
			cacheSize := int(backendConfig.ConnectionPoolSize)

			var connBackendCache *rpcConnection.Cache
			var err error
			if cacheSize > 0 {
				connBackendCache, err = rpcConnection.NewCache(node.Logger, accessMetrics, cacheSize)
				if err != nil {
					return nil, fmt.Errorf("could not initialize connection cache: %w", err)
				}
			}

			connFactory := &rpcConnection.ConnectionFactoryImpl{
				CollectionGRPCPort:        builder.collectionGRPCPort,
				ExecutionGRPCPort:         builder.executionGRPCPort,
				CollectionNodeGRPCTimeout: backendConfig.CollectionClientTimeout,
				ExecutionNodeGRPCTimeout:  backendConfig.ExecutionClientTimeout,
				AccessMetrics:             accessMetrics,
				Log:                       node.Logger,
				Manager: rpcConnection.NewManager(
					node.Logger,
					accessMetrics,
					connBackendCache,
					config.MaxMsgSize,
					backendConfig.CircuitBreakerConfig,
					config.CompressorName,
				),
			}

			scriptExecMode, err := backend.ParseIndexQueryMode(config.BackendConfig.ScriptExecutionMode)
			if err != nil {
				return nil, fmt.Errorf("could not parse script execution mode: %w", err)
			}

			eventQueryMode, err := backend.ParseIndexQueryMode(config.BackendConfig.EventQueryMode)
			if err != nil {
				return nil, fmt.Errorf("could not parse event query mode: %w", err)
			}
			if eventQueryMode == backend.IndexQueryModeCompare {
				return nil, fmt.Errorf("event query mode 'compare' is not supported")
			}

			broadcaster := engine.NewBroadcaster()
			// create BlockTracker that will track for new blocks (finalized and sealed) and
			// handles block-related operations.
			blockTracker, err := subscription.NewBlockTracker(
				node.State,
				builder.FinalizedRootBlock.Header.Height,
				node.Storage.Headers,
				broadcaster,
			)
			if err != nil {
				return nil, fmt.Errorf("failed to initialize block tracker: %w", err)
			}
			txResultQueryMode, err := backend.ParseIndexQueryMode(config.BackendConfig.TxResultQueryMode)
			if err != nil {
				return nil, fmt.Errorf("could not parse transaction result query mode: %w", err)
			}
			if txResultQueryMode == backend.IndexQueryModeCompare {
				return nil, fmt.Errorf("transaction result query mode 'compare' is not supported")
			}

<<<<<<< HEAD
			// If execution data syncing and indexing is disabled, pass nil indexReporter
			var indexReporter state_synchronization.IndexReporter
			if builder.executionDataSyncEnabled && builder.executionDataIndexingEnabled {
				indexReporter = builder.Reporter
=======
			checkPayerBalanceMode, err := accessNode.ParsePayerBalanceMode(builder.checkPayerBalanceMode)
			if err != nil {
				return nil, fmt.Errorf("could not parse payer balance mode: %w", err)
>>>>>>> 7d782c8d
			}

			nodeBackend, err := backend.New(backend.Params{
				State:                     node.State,
				CollectionRPC:             builder.CollectionRPC,
				HistoricalAccessNodes:     builder.HistoricalAccessRPCs,
				Blocks:                    node.Storage.Blocks,
				Headers:                   node.Storage.Headers,
				Collections:               node.Storage.Collections,
				Transactions:              node.Storage.Transactions,
				ExecutionReceipts:         node.Storage.Receipts,
				ExecutionResults:          node.Storage.Results,
				ChainID:                   node.RootChainID,
				AccessMetrics:             builder.AccessMetrics,
				ConnFactory:               connFactory,
				RetryEnabled:              builder.retryEnabled,
				MaxHeightRange:            backendConfig.MaxHeightRange,
				PreferredExecutionNodeIDs: backendConfig.PreferredExecutionNodeIDs,
				FixedExecutionNodeIDs:     backendConfig.FixedExecutionNodeIDs,
				Log:                       node.Logger,
				SnapshotHistoryLimit:      backend.DefaultSnapshotHistoryLimit,
				Communicator:              backend.NewNodeCommunicator(backendConfig.CircuitBreakerConfig.Enabled),
				TxResultCacheSize:         builder.TxResultCacheSize,
				TxErrorMessagesCacheSize:  builder.TxErrorMessagesCacheSize,
				ScriptExecutor:            builder.ScriptExecutor,
				ScriptExecutionMode:       scriptExecMode,
				CheckPayerBalanceMode:     checkPayerBalanceMode,
				EventQueryMode:            eventQueryMode,
				BlockTracker:              blockTracker,
				SubscriptionHandler: subscription.NewSubscriptionHandler(
					builder.Logger,
					broadcaster,
					builder.stateStreamConf.ClientSendTimeout,
					builder.stateStreamConf.ResponseLimit,
					builder.stateStreamConf.ClientSendBufferSize,
				),
				EventsIndex:         builder.EventsIndex,
				TxResultQueryMode:   txResultQueryMode,
				TxResultsIndex:      builder.TxResultsIndex,
				LastFullBlockHeight: lastFullBlockHeight,
				IndexReporter:       indexReporter,
				VersionControl:      builder.VersionControl,
			})
			if err != nil {
				return nil, fmt.Errorf("could not initialize backend: %w", err)
			}

			engineBuilder, err := rpc.NewBuilder(
				node.Logger,
				node.State,
				config,
				node.RootChainID,
				builder.AccessMetrics,
				builder.rpcMetricsEnabled,
				builder.Me,
				nodeBackend,
				nodeBackend,
				builder.secureGrpcServer,
				builder.unsecureGrpcServer,
				builder.stateStreamBackend,
				builder.stateStreamConf,
				indexReporter,
			)
			if err != nil {
				return nil, err
			}

			builder.RpcEng, err = engineBuilder.
				WithLegacy().
				WithBlockSignerDecoder(signature.NewBlockSignerDecoder(builder.Committee)).
				Build()
			if err != nil {
				return nil, err
			}
			builder.FollowerDistributor.AddOnBlockFinalizedConsumer(builder.RpcEng.OnFinalizedBlock)

			return builder.RpcEng, nil
		}).
		Component("ingestion engine", func(node *cmd.NodeConfig) (module.ReadyDoneAware, error) {
			var err error

			builder.RequestEng, err = requester.New(
				node.Logger,
				node.Metrics.Engine,
				node.EngineRegistry,
				node.Me,
				node.State,
				channels.RequestCollections,
				filter.HasRole[flow.Identity](flow.RoleCollection),
				func() flow.Entity { return &flow.Collection{} },
			)
			if err != nil {
				return nil, fmt.Errorf("could not create requester engine: %w", err)
			}

			builder.IngestEng, err = ingestion.New(
				node.Logger,
				node.EngineRegistry,
				node.State,
				node.Me,
				builder.RequestEng,
				node.Storage.Blocks,
				node.Storage.Headers,
				node.Storage.Collections,
				node.Storage.Transactions,
				node.Storage.Results,
				node.Storage.Receipts,
				builder.collectionExecutedMetric,
				processedBlockHeight,
				lastFullBlockHeight,
			)
			if err != nil {
				return nil, err
			}
			ingestionDependable.Init(builder.IngestEng)
			builder.RequestEng.WithHandle(builder.IngestEng.OnCollection)
			builder.FollowerDistributor.AddOnBlockFinalizedConsumer(builder.IngestEng.OnFinalizedBlock)

			return builder.IngestEng, nil
		}).
		Component("requester engine", func(node *cmd.NodeConfig) (module.ReadyDoneAware, error) {
			// We initialize the requester engine inside the ingestion engine due to the mutual dependency. However, in
			// order for it to properly start and shut down, we should still return it as its own engine here, so it can
			// be handled by the scaffold.
			return builder.RequestEng, nil
		})

	if builder.supportsObserver {
		builder.Component("public sync request handler", func(node *cmd.NodeConfig) (module.ReadyDoneAware, error) {
			syncRequestHandler, err := synceng.NewRequestHandlerEngine(
				node.Logger.With().Bool("public", true).Logger(),
				unstaked.NewUnstakedEngineCollector(node.Metrics.Engine),
				builder.AccessNodeConfig.PublicNetworkConfig.Network,
				node.Me,
				node.State,
				node.Storage.Blocks,
				builder.SyncCore,
			)
			if err != nil {
				return nil, fmt.Errorf("could not create public sync request handler: %w", err)
			}
			builder.FollowerDistributor.AddFinalizationConsumer(syncRequestHandler)

			return syncRequestHandler, nil
		})
	}

	builder.Component("secure grpc server", func(node *cmd.NodeConfig) (module.ReadyDoneAware, error) {
		return builder.secureGrpcServer, nil
	})

	builder.Component("state stream unsecure grpc server", func(node *cmd.NodeConfig) (module.ReadyDoneAware, error) {
		return builder.stateStreamGrpcServer, nil
	})

	if builder.rpcConf.UnsecureGRPCListenAddr != builder.stateStreamConf.ListenAddr {
		builder.Component("unsecure grpc server", func(node *cmd.NodeConfig) (module.ReadyDoneAware, error) {
			return builder.unsecureGrpcServer, nil
		})
	}

	if builder.pingEnabled {
		builder.Component("ping engine", func(node *cmd.NodeConfig) (module.ReadyDoneAware, error) {
			ping, err := pingeng.New(
				node.Logger,
				node.IdentityProvider,
				node.IDTranslator,
				node.Me,
				builder.PingMetrics,
				builder.nodeInfoFile,
				node.PingService,
			)
			if err != nil {
				return nil, fmt.Errorf("could not create ping engine: %w", err)
			}

			return ping, nil
		})
	}

	return builder.FlowNodeBuilder.Build()
}

// enqueuePublicNetworkInit enqueues the public network component initialized for the staked node
func (builder *FlowAccessNodeBuilder) enqueuePublicNetworkInit() {
	var publicLibp2pNode p2p.LibP2PNode
	builder.
		Module("public network metrics", func(node *cmd.NodeConfig) error {
			builder.PublicNetworkConfig.Metrics = metrics.NewNetworkCollector(builder.Logger, metrics.WithNetworkPrefix("public"))
			return nil
		}).
		Component("public libp2p node", func(node *cmd.NodeConfig) (module.ReadyDoneAware, error) {
			var err error
			publicLibp2pNode, err = builder.initPublicLibp2pNode(
				builder.NodeConfig.NetworkKey,
				builder.PublicNetworkConfig.BindAddress,
				builder.PublicNetworkConfig.Metrics)
			if err != nil {
				return nil, fmt.Errorf("could not create public libp2p node: %w", err)
			}

			return publicLibp2pNode, nil
		}).
		Component("public network", func(node *cmd.NodeConfig) (module.ReadyDoneAware, error) {
			msgValidators := publicNetworkMsgValidators(node.Logger.With().Bool("public", true).Logger(), node.IdentityProvider, builder.NodeID)
			receiveCache := netcache.NewHeroReceiveCache(builder.FlowConfig.NetworkConfig.NetworkReceivedMessageCacheSize,
				builder.Logger,
				metrics.NetworkReceiveCacheMetricsFactory(builder.HeroCacheMetricsFactory(), network.PublicNetwork))

			err := node.Metrics.Mempool.Register(metrics.PrependPublicPrefix(metrics.ResourceNetworkingReceiveCache), receiveCache.Size)
			if err != nil {
				return nil, fmt.Errorf("could not register networking receive cache metric: %w", err)
			}

			net, err := underlay.NewNetwork(&underlay.NetworkConfig{
				Logger:                builder.Logger.With().Str("module", "public-network").Logger(),
				Libp2pNode:            publicLibp2pNode,
				Codec:                 cborcodec.NewCodec(),
				Me:                    builder.Me,
				Topology:              topology.EmptyTopology{}, // topology returns empty list since peers are not known upfront
				Metrics:               builder.PublicNetworkConfig.Metrics,
				BitSwapMetrics:        builder.Metrics.Bitswap,
				IdentityProvider:      builder.IdentityProvider,
				ReceiveCache:          receiveCache,
				ConduitFactory:        conduit.NewDefaultConduitFactory(),
				SporkId:               builder.SporkID,
				UnicastMessageTimeout: underlay.DefaultUnicastTimeout,
				IdentityTranslator:    builder.IDTranslator,
				AlspCfg: &alspmgr.MisbehaviorReportManagerConfig{
					Logger:                  builder.Logger,
					SpamRecordCacheSize:     builder.FlowConfig.NetworkConfig.AlspConfig.SpamRecordCacheSize,
					SpamReportQueueSize:     builder.FlowConfig.NetworkConfig.AlspConfig.SpamReportQueueSize,
					DisablePenalty:          builder.FlowConfig.NetworkConfig.AlspConfig.DisablePenalty,
					HeartBeatInterval:       builder.FlowConfig.NetworkConfig.AlspConfig.HearBeatInterval,
					AlspMetrics:             builder.Metrics.Network,
					NetworkType:             network.PublicNetwork,
					HeroCacheMetricsFactory: builder.HeroCacheMetricsFactory(),
				},
				SlashingViolationConsumerFactory: func(adapter network.ConduitAdapter) network.ViolationsConsumer {
					return slashing.NewSlashingViolationsConsumer(builder.Logger, builder.Metrics.Network, adapter)
				},
			}, underlay.WithMessageValidators(msgValidators...))
			if err != nil {
				return nil, fmt.Errorf("could not initialize network: %w", err)
			}

			builder.NetworkUnderlay = net
			builder.AccessNodeConfig.PublicNetworkConfig.Network = net

			node.Logger.Info().Msgf("network will run on address: %s", builder.PublicNetworkConfig.BindAddress)
			return net, nil
		}).
		Component("public peer manager", func(node *cmd.NodeConfig) (module.ReadyDoneAware, error) {
			return publicLibp2pNode.PeerManagerComponent(), nil
		})
}

// initPublicLibp2pNode initializes the public libp2p node for the public (unstaked) network.
// The LibP2P host is created with the following options:
//   - DHT as server
//   - The address from the node config or the specified bind address as the listen address
//   - The passed in private key as the libp2p key
//   - No connection gater
//   - Default Flow libp2p pubsub options
//
// Args:
//   - networkKey: The private key to use for the libp2p node
//
// - bindAddress: The address to bind the libp2p node to.
// - networkMetrics: The metrics collector for the network
// Returns:
// - The libp2p node instance for the public network.
// - Any error encountered during initialization. Any error should be considered fatal.
func (builder *FlowAccessNodeBuilder) initPublicLibp2pNode(networkKey crypto.PrivateKey, bindAddress string, networkMetrics module.LibP2PMetrics) (p2p.LibP2PNode,
	error,
) {
	connManager, err := connection.NewConnManager(builder.Logger, networkMetrics, &builder.FlowConfig.NetworkConfig.ConnectionManager)
	if err != nil {
		return nil, fmt.Errorf("could not create connection manager: %w", err)
	}
	libp2pNode, err := p2pbuilder.NewNodeBuilder(builder.Logger, &builder.FlowConfig.NetworkConfig.GossipSub, &p2pbuilderconfig.MetricsConfig{
		HeroCacheFactory: builder.HeroCacheMetricsFactory(),
		Metrics:          networkMetrics,
	},
		network.PublicNetwork,
		bindAddress,
		networkKey,
		builder.SporkID,
		builder.IdentityProvider,
		&builder.FlowConfig.NetworkConfig.ResourceManager,
		&p2pbuilderconfig.PeerManagerConfig{
			// TODO: eventually, we need pruning enabled even on public network. However, it needs a modified version of
			// the peer manager that also operate on the public identities.
			ConnectionPruning: connection.PruningDisabled,
			UpdateInterval:    builder.FlowConfig.NetworkConfig.PeerUpdateInterval,
			ConnectorFactory:  connection.DefaultLibp2pBackoffConnectorFactory(),
		},
		&p2p.DisallowListCacheConfig{
			MaxSize: builder.FlowConfig.NetworkConfig.DisallowListNotificationCacheSize,
			Metrics: metrics.DisallowListCacheMetricsFactory(builder.HeroCacheMetricsFactory(), network.PublicNetwork),
		},
		&p2pbuilderconfig.UnicastConfig{
			Unicast: builder.FlowConfig.NetworkConfig.Unicast,
		}).
		SetBasicResolver(builder.Resolver).
		SetSubscriptionFilter(networkingsubscription.NewRoleBasedFilter(flow.RoleAccess, builder.IdentityProvider)).
		SetConnectionManager(connManager).
		SetRoutingSystem(func(ctx context.Context, h host.Host) (routing.Routing, error) {
			return dht.NewDHT(ctx, h, protocols.FlowPublicDHTProtocolID(builder.SporkID), builder.Logger, networkMetrics, dht.AsServer())
		}).
		Build()
	if err != nil {
		return nil, fmt.Errorf("could not build libp2p node for staked access node: %w", err)
	}

	return libp2pNode, nil
}<|MERGE_RESOLUTION|>--- conflicted
+++ resolved
@@ -1924,16 +1924,16 @@
 				return nil, fmt.Errorf("transaction result query mode 'compare' is not supported")
 			}
 
-<<<<<<< HEAD
 			// If execution data syncing and indexing is disabled, pass nil indexReporter
 			var indexReporter state_synchronization.IndexReporter
 			if builder.executionDataSyncEnabled && builder.executionDataIndexingEnabled {
 				indexReporter = builder.Reporter
-=======
+			}
+
 			checkPayerBalanceMode, err := accessNode.ParsePayerBalanceMode(builder.checkPayerBalanceMode)
 			if err != nil {
 				return nil, fmt.Errorf("could not parse payer balance mode: %w", err)
->>>>>>> 7d782c8d
+
 			}
 
 			nodeBackend, err := backend.New(backend.Params{
