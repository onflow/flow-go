--- conflicted
+++ resolved
@@ -2292,33 +2292,6 @@
 		})
 
 	if builder.storeTxResultErrorMessages {
-<<<<<<< HEAD
-		builder.Module("processed error messages block height consumer progress", func(node *cmd.NodeConfig) error {
-			processedTxErrorMessagesBlockHeightInitializer = store.NewConsumerProgress(
-				builder.ProtocolDB,
-				module.ConsumeProgressEngineTxErrorMessagesBlockHeight,
-			)
-			return nil
-		})
-		builder.Component("transaction result error messages engine", func(node *cmd.NodeConfig) (module.ReadyDoneAware, error) {
-			// start processing from the earliest block in storage (sealed root block height)
-			processedTxErrorMessagesBlockHeight, err := processedTxErrorMessagesBlockHeightInitializer.Initialize(node.SealedRootBlock.Height)
-			if err != nil {
-				return nil, fmt.Errorf("could not initialize processed tx error messages block height: %w", err)
-			}
-
-			engine, err := tx_error_messages.New(
-				node.Logger,
-				node.State,
-				node.Storage.Headers,
-				processedTxErrorMessagesBlockHeight,
-				builder.TxResultErrorMessagesCore,
-			)
-			if err != nil {
-				return nil, err
-			}
-			builder.FollowerDistributor.AddOnBlockFinalizedConsumer(engine.OnFinalizedBlock)
-=======
 		builder.
 			Module("transaction result error messages storage", func(node *cmd.NodeConfig) error {
 				builder.transactionResultErrorMessages = store.NewTransactionResultErrorMessages(
@@ -2329,13 +2302,19 @@
 				return nil
 			}).
 			Module("processed error messages block height consumer progress", func(node *cmd.NodeConfig) error {
-				processedTxErrorMessagesBlockHeight = store.NewConsumerProgress(
+				processedTxErrorMessagesBlockHeightInitializer = store.NewConsumerProgress(
 					builder.ProtocolDB,
 					module.ConsumeProgressEngineTxErrorMessagesBlockHeight,
 				)
 				return nil
 			}).
 			Component("transaction result error messages engine", func(node *cmd.NodeConfig) (module.ReadyDoneAware, error) {
+				// start processing from the earliest block in storage (sealed root block height)
+				processedTxErrorMessagesBlockHeight, err := processedTxErrorMessagesBlockHeightInitializer.Initialize(node.SealedRootBlock.Height)
+				if err != nil {
+					return nil, fmt.Errorf("could not initialize processed tx error messages block height: %w", err)
+				}
+        
 				engine, err := tx_error_messages.New(
 					node.Logger,
 					metrics.NewTransactionErrorMessagesCollector(),
@@ -2348,7 +2327,6 @@
 					return nil, err
 				}
 				builder.FollowerDistributor.AddOnBlockFinalizedConsumer(engine.OnFinalizedBlock)
->>>>>>> 1d72062e
 
 				return engine, nil
 			})
