--- conflicted
+++ resolved
@@ -129,43 +129,6 @@
 // For a node running as a standalone process, the config fields will be populated from the command line params,
 // while for a node running as a library, the config fields are expected to be initialized by the caller.
 type AccessNodeConfig struct {
-<<<<<<< HEAD
-	supportsObserver                  bool // True if this is an Access node that supports observers and consensus follower engines
-	collectionGRPCPort                uint
-	executionGRPCPort                 uint
-	pingEnabled                       bool
-	nodeInfoFile                      string
-	apiRatelimits                     map[string]int
-	apiBurstlimits                    map[string]int
-	rpcConf                           rpc.Config
-	stateStreamConf                   statestreambackend.Config
-	stateStreamFilterConf             map[string]int
-	ExecutionNodeAddress              string // deprecated
-	HistoricalAccessRPCs              []access.AccessAPIClient
-	logTxTimeToFinalized              bool
-	logTxTimeToExecuted               bool
-	logTxTimeToFinalizedExecuted      bool
-	retryEnabled                      bool
-	rpcMetricsEnabled                 bool
-	executionDataSyncEnabled          bool
-	publicNetworkExecutionDataEnabled bool
-	executionDataDir                  string
-	executionDataStartHeight          uint64
-	executionDataConfig               edrequester.ExecutionDataConfig
-	PublicNetworkConfig               PublicNetworkConfig
-	TxResultCacheSize                 uint
-	TxErrorMessagesCacheSize          uint
-	executionDataIndexingEnabled      bool
-	registersDBPath                   string
-	checkpointFile                    string
-	scriptExecutorConfig              query.QueryConfig
-	scriptExecMinBlock                uint64
-	scriptExecMaxBlock                uint64
-	registerCacheType                 string
-	registerCacheSize                 uint
-	programCacheSize                  uint
-	versionControlEnabled             bool
-=======
 	supportsObserver                     bool // True if this is an Access node that supports observers and consensus follower engines
 	collectionGRPCPort                   uint
 	executionGRPCPort                    uint
@@ -202,7 +165,7 @@
 	registerCacheType                    string
 	registerCacheSize                    uint
 	programCacheSize                     uint
->>>>>>> ac52b6d9
+	versionControlEnabled                bool
 }
 
 type PublicNetworkConfig struct {
@@ -291,18 +254,6 @@
 			RetryDelay:         edrequester.DefaultRetryDelay,
 			MaxRetryDelay:      edrequester.DefaultMaxRetryDelay,
 		},
-<<<<<<< HEAD
-		executionDataIndexingEnabled: false,
-		registersDBPath:              filepath.Join(homedir, ".flow", "execution_state"),
-		checkpointFile:               cmd.NotSet,
-		scriptExecutorConfig:         query.NewDefaultConfig(),
-		scriptExecMinBlock:           0,
-		scriptExecMaxBlock:           math.MaxUint64,
-		registerCacheType:            pStorage.CacheTypeTwoQueue.String(),
-		registerCacheSize:            0,
-		programCacheSize:             0,
-		versionControlEnabled:        true,
-=======
 		executionDataIndexingEnabled:         false,
 		executionDataPrunerHeightRangeTarget: 0,
 		executionDataPrunerThreshold:         100_000,
@@ -314,7 +265,7 @@
 		registerCacheType:                    pStorage.CacheTypeTwoQueue.String(),
 		registerCacheSize:                    0,
 		programCacheSize:                     0,
->>>>>>> ac52b6d9
+		versionControlEnabled:                true,
 	}
 }
 
@@ -359,13 +310,10 @@
 	TxResultsIndex             *index.TransactionResultsIndex
 	IndexerDependencies        *cmd.DependencyList
 	collectionExecutedMetric   module.CollectionExecutedMetric
-<<<<<<< HEAD
-	versionControl             *version.VersionControl
-=======
 	ExecutionDataPruner        *pruner.Pruner
 	ExecutionDataDatastore     *badger.Datastore
 	ExecutionDataTracker       tracker.Storage
->>>>>>> ac52b6d9
+	versionControl             *version.VersionControl
 
 	// The sync engine participants provider is the libp2p peer store for the access node
 	// which is not available until after the network has started.
@@ -588,7 +536,7 @@
 		}).
 		Module("execution data datastore and blobstore", func(node *cmd.NodeConfig) error {
 			datastoreDir := filepath.Join(builder.executionDataDir, "blobstore")
-			err := os.MkdirAll(datastoreDir, 0700)
+			err := os.MkdirAll(datastoreDir, 0o700)
 			if err != nil {
 				return err
 			}
