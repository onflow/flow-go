package node_builder

import (
	"context"
	"errors"
	"fmt"
	"math"
	"os"
	"path"
	"path/filepath"
	"strings"
	"time"

	"github.com/ipfs/boxo/bitswap"
	"github.com/ipfs/go-cid"
	"github.com/libp2p/go-libp2p/core/host"
	"github.com/libp2p/go-libp2p/core/routing"
	"github.com/onflow/crypto"
	"github.com/onflow/flow/protobuf/go/flow/access"
	"github.com/rs/zerolog"
	"github.com/spf13/pflag"
	"google.golang.org/grpc"
	"google.golang.org/grpc/credentials"
	"google.golang.org/grpc/credentials/insecure"

	txvalidator "github.com/onflow/flow-go/access/validator"
	"github.com/onflow/flow-go/admin/commands"
	stateSyncCommands "github.com/onflow/flow-go/admin/commands/state_synchronization"
	storageCommands "github.com/onflow/flow-go/admin/commands/storage"
	"github.com/onflow/flow-go/cmd"
	"github.com/onflow/flow-go/cmd/build"
	"github.com/onflow/flow-go/consensus"
	"github.com/onflow/flow-go/consensus/hotstuff"
	"github.com/onflow/flow-go/consensus/hotstuff/committees"
	"github.com/onflow/flow-go/consensus/hotstuff/notifications"
	consensuspubsub "github.com/onflow/flow-go/consensus/hotstuff/notifications/pubsub"
	"github.com/onflow/flow-go/consensus/hotstuff/signature"
	hotstuffvalidator "github.com/onflow/flow-go/consensus/hotstuff/validator"
	"github.com/onflow/flow-go/consensus/hotstuff/verification"
	recovery "github.com/onflow/flow-go/consensus/recovery/protocol"
	"github.com/onflow/flow-go/engine"
	"github.com/onflow/flow-go/engine/access/index"
	"github.com/onflow/flow-go/engine/access/ingestion"
	"github.com/onflow/flow-go/engine/access/ingestion/tx_error_messages"
	pingeng "github.com/onflow/flow-go/engine/access/ping"
	"github.com/onflow/flow-go/engine/access/rest"
	"github.com/onflow/flow-go/engine/access/rest/router"
	"github.com/onflow/flow-go/engine/access/rest/websockets"
	"github.com/onflow/flow-go/engine/access/rpc"
	"github.com/onflow/flow-go/engine/access/rpc/backend"
	"github.com/onflow/flow-go/engine/access/rpc/backend/events"
	"github.com/onflow/flow-go/engine/access/rpc/backend/node_communicator"
	"github.com/onflow/flow-go/engine/access/rpc/backend/query_mode"
	"github.com/onflow/flow-go/engine/access/rpc/backend/transactions/error_messages"
	rpcConnection "github.com/onflow/flow-go/engine/access/rpc/connection"
	"github.com/onflow/flow-go/engine/access/state_stream"
	statestreambackend "github.com/onflow/flow-go/engine/access/state_stream/backend"
	"github.com/onflow/flow-go/engine/access/subscription"
	subscriptiontracker "github.com/onflow/flow-go/engine/access/subscription/tracker"
	followereng "github.com/onflow/flow-go/engine/common/follower"
	"github.com/onflow/flow-go/engine/common/requester"
	commonrpc "github.com/onflow/flow-go/engine/common/rpc"
	"github.com/onflow/flow-go/engine/common/stop"
	synceng "github.com/onflow/flow-go/engine/common/synchronization"
	"github.com/onflow/flow-go/engine/common/version"
	"github.com/onflow/flow-go/engine/execution/computation"
	"github.com/onflow/flow-go/engine/execution/computation/query"
	"github.com/onflow/flow-go/fvm"
	"github.com/onflow/flow-go/fvm/storage/derived"
	"github.com/onflow/flow-go/ledger"
	"github.com/onflow/flow-go/ledger/complete/wal"
	"github.com/onflow/flow-go/model/bootstrap"
	"github.com/onflow/flow-go/model/flow"
	"github.com/onflow/flow-go/model/flow/filter"
	"github.com/onflow/flow-go/module"
	"github.com/onflow/flow-go/module/blobs"
	"github.com/onflow/flow-go/module/chainsync"
	"github.com/onflow/flow-go/module/counters"
	"github.com/onflow/flow-go/module/execution"
	"github.com/onflow/flow-go/module/executiondatasync/execution_data"
	execdatacache "github.com/onflow/flow-go/module/executiondatasync/execution_data/cache"
	"github.com/onflow/flow-go/module/executiondatasync/optimistic_sync"
	"github.com/onflow/flow-go/module/executiondatasync/optimistic_sync/execution_result"
	"github.com/onflow/flow-go/module/executiondatasync/optimistic_sync/execution_state"
	osyncsnapshot "github.com/onflow/flow-go/module/executiondatasync/optimistic_sync/snapshot"
	"github.com/onflow/flow-go/module/executiondatasync/pruner"
	edstorage "github.com/onflow/flow-go/module/executiondatasync/storage"
	"github.com/onflow/flow-go/module/executiondatasync/tracker"
	finalizer "github.com/onflow/flow-go/module/finalizer/consensus"
	"github.com/onflow/flow-go/module/grpcserver"
	"github.com/onflow/flow-go/module/id"
	"github.com/onflow/flow-go/module/mempool/herocache"
	"github.com/onflow/flow-go/module/mempool/stdmap"
	"github.com/onflow/flow-go/module/metrics"
	"github.com/onflow/flow-go/module/metrics/unstaked"
	"github.com/onflow/flow-go/module/state_synchronization"
	"github.com/onflow/flow-go/module/state_synchronization/indexer"
	edrequester "github.com/onflow/flow-go/module/state_synchronization/requester"
	"github.com/onflow/flow-go/network"
	alspmgr "github.com/onflow/flow-go/network/alsp/manager"
	netcache "github.com/onflow/flow-go/network/cache"
	"github.com/onflow/flow-go/network/channels"
	cborcodec "github.com/onflow/flow-go/network/codec/cbor"
	"github.com/onflow/flow-go/network/p2p"
	"github.com/onflow/flow-go/network/p2p/blob"
	p2pbuilder "github.com/onflow/flow-go/network/p2p/builder"
	p2pbuilderconfig "github.com/onflow/flow-go/network/p2p/builder/config"
	"github.com/onflow/flow-go/network/p2p/cache"
	"github.com/onflow/flow-go/network/p2p/conduit"
	"github.com/onflow/flow-go/network/p2p/connection"
	"github.com/onflow/flow-go/network/p2p/dht"
	networkingsubscription "github.com/onflow/flow-go/network/p2p/subscription"
	"github.com/onflow/flow-go/network/p2p/translator"
	"github.com/onflow/flow-go/network/p2p/unicast/protocols"
	relaynet "github.com/onflow/flow-go/network/relay"
	"github.com/onflow/flow-go/network/slashing"
	"github.com/onflow/flow-go/network/topology"
	"github.com/onflow/flow-go/network/underlay"
	"github.com/onflow/flow-go/network/validator"
	"github.com/onflow/flow-go/state/protocol"
	badgerState "github.com/onflow/flow-go/state/protocol/badger"
	"github.com/onflow/flow-go/state/protocol/blocktimer"
	statedatastore "github.com/onflow/flow-go/state/protocol/datastore"
	"github.com/onflow/flow-go/storage"
	bstorage "github.com/onflow/flow-go/storage/badger"
	pstorage "github.com/onflow/flow-go/storage/pebble"
	"github.com/onflow/flow-go/storage/store"
	"github.com/onflow/flow-go/utils/grpcutils"
)

// AccessNodeBuilder extends cmd.NodeBuilder and declares additional functions needed to bootstrap an Access node.
// The private network allows the staked nodes to communicate among themselves, while the public network allows the
// Observers and an Access node to communicate.
//
//                                 public network                           private network
//  +------------------------+
//  | Observer             1 |<--------------------------|
//  +------------------------+                           v
//  +------------------------+                         +--------------------+                 +------------------------+
//  | Observer             2 |<----------------------->| Staked Access Node |<--------------->| All other staked Nodes |
//  +------------------------+                         +--------------------+                 +------------------------+
//  +------------------------+                           ^
//  | Observer             3 |<--------------------------|
//  +------------------------+

// AccessNodeConfig defines all the user defined parameters required to bootstrap an access node
// For a node running as a standalone process, the config fields will be populated from the command line params,
// while for a node running as a library, the config fields are expected to be initialized by the caller.
type AccessNodeConfig struct {
	supportsObserver                     bool // True if this is an Access node that supports observers and consensus follower engines
	pingEnabled                          bool
	nodeInfoFile                         string
	apiRatelimits                        map[string]int
	apiBurstlimits                       map[string]int
	rpcConf                              rpc.Config
	stateStreamConf                      statestreambackend.Config
	stateStreamFilterConf                map[string]int
	ExecutionNodeAddress                 string // deprecated
	HistoricalAccessRPCs                 []access.AccessAPIClient
	logTxTimeToFinalized                 bool
	logTxTimeToExecuted                  bool
	logTxTimeToFinalizedExecuted         bool
	logTxTimeToSealed                    bool
	retryEnabled                         bool
	rpcMetricsEnabled                    bool
	executionDataSyncEnabled             bool
	publicNetworkExecutionDataEnabled    bool
	executionDataDBMode                  string
	executionDataPrunerHeightRangeTarget uint64
	executionDataPrunerThreshold         uint64
	executionDataPruningInterval         time.Duration
	executionDataDir                     string
	executionDataStartHeight             uint64
	executionDataConfig                  edrequester.ExecutionDataConfig
	PublicNetworkConfig                  PublicNetworkConfig
	TxResultCacheSize                    uint
	executionDataIndexingEnabled         bool
	registersDBPath                      string
	checkpointFile                       string
	scriptExecutorConfig                 query.QueryConfig
	scriptExecMinBlock                   uint64
	scriptExecMaxBlock                   uint64
	registerCacheType                    string
	registerCacheSize                    uint
	programCacheSize                     uint
	checkPayerBalanceMode                string
	versionControlEnabled                bool
	storeTxResultErrorMessages           bool
	stopControlEnabled                   bool
	registerDBPruneThreshold             uint64
	scheduledCallbacksEnabled            bool
}

type PublicNetworkConfig struct {
	// NetworkKey crypto.PublicKey // TODO: do we need a different key for the public network?
	BindAddress string
	Network     network.EngineRegistry
	Metrics     module.NetworkMetrics
}

// DefaultAccessNodeConfig defines all the default values for the AccessNodeConfig
func DefaultAccessNodeConfig() *AccessNodeConfig {
	homedir, _ := os.UserHomeDir()
	return &AccessNodeConfig{
		supportsObserver: false,
		rpcConf: rpc.Config{
			UnsecureGRPCListenAddr: "0.0.0.0:9000",
			SecureGRPCListenAddr:   "0.0.0.0:9001",
			HTTPListenAddr:         "0.0.0.0:8000",
			CollectionAddr:         "",
			HistoricalAccessAddrs:  "",
			BackendConfig: backend.Config{
				AccessConfig:              rpcConnection.DefaultAccessConfig(),
				CollectionConfig:          rpcConnection.DefaultCollectionConfig(),
				ExecutionConfig:           rpcConnection.DefaultExecutionConfig(),
				ConnectionPoolSize:        backend.DefaultConnectionPoolSize,
				MaxHeightRange:            events.DefaultMaxHeightRange,
				PreferredExecutionNodeIDs: nil,
				FixedExecutionNodeIDs:     nil,
				CircuitBreakerConfig: rpcConnection.CircuitBreakerConfig{
					Enabled:        false,
					RestoreTimeout: 60 * time.Second,
					MaxFailures:    5,
					MaxRequests:    1,
				},
				ScriptExecutionMode: query_mode.IndexQueryModeExecutionNodesOnly.String(), // default to ENs only for now
				EventQueryMode:      query_mode.IndexQueryModeExecutionNodesOnly.String(), // default to ENs only for now
				TxResultQueryMode:   query_mode.IndexQueryModeExecutionNodesOnly.String(), // default to ENs only for now
			},
			RestConfig: rest.Config{
				ListenAddress:   "",
				WriteTimeout:    rest.DefaultWriteTimeout,
				ReadTimeout:     rest.DefaultReadTimeout,
				IdleTimeout:     rest.DefaultIdleTimeout,
				MaxRequestSize:  commonrpc.DefaultAccessMaxRequestSize,
				MaxResponseSize: commonrpc.DefaultAccessMaxResponseSize,
			},
			DeprecatedMaxMsgSize:      0,
			CompressorName:            grpcutils.NoCompressor,
			WebSocketConfig:           websockets.NewDefaultWebsocketConfig(),
			EnableWebSocketsStreamAPI: true,
		},
		stateStreamConf: statestreambackend.Config{
			MaxExecutionDataMsgSize: commonrpc.DefaultAccessMaxResponseSize,
			ExecutionDataCacheSize:  subscription.DefaultCacheSize,
			ClientSendTimeout:       subscription.DefaultSendTimeout,
			ClientSendBufferSize:    subscription.DefaultSendBufferSize,
			MaxGlobalStreams:        subscription.DefaultMaxGlobalStreams,
			EventFilterConfig:       state_stream.DefaultEventFilterConfig,
			RegisterIDsRequestLimit: state_stream.DefaultRegisterIDsRequestLimit,
			ResponseLimit:           subscription.DefaultResponseLimit,
			HeartbeatInterval:       subscription.DefaultHeartbeatInterval,
		},
		stateStreamFilterConf:        nil,
		ExecutionNodeAddress:         "localhost:9000",
		logTxTimeToFinalized:         false,
		logTxTimeToExecuted:          false,
		logTxTimeToFinalizedExecuted: false,
		logTxTimeToSealed:            false,
		pingEnabled:                  false,
		retryEnabled:                 false,
		rpcMetricsEnabled:            false,
		nodeInfoFile:                 "",
		apiRatelimits:                nil,
		apiBurstlimits:               nil,
		TxResultCacheSize:            0,
		PublicNetworkConfig: PublicNetworkConfig{
			BindAddress: cmd.NotSet,
			Metrics:     metrics.NewNoopCollector(),
		},
		executionDataSyncEnabled:          true,
		publicNetworkExecutionDataEnabled: false,
		executionDataDir:                  filepath.Join(homedir, ".flow", "execution_data"),
		executionDataStartHeight:          0,
		executionDataConfig: edrequester.ExecutionDataConfig{
			InitialBlockHeight: 0,
			MaxSearchAhead:     edrequester.DefaultMaxSearchAhead,
			FetchTimeout:       edrequester.DefaultFetchTimeout,
			MaxFetchTimeout:    edrequester.DefaultMaxFetchTimeout,
			RetryDelay:         edrequester.DefaultRetryDelay,
			MaxRetryDelay:      edrequester.DefaultMaxRetryDelay,
		},
		executionDataIndexingEnabled:         false,
		executionDataDBMode:                  execution_data.ExecutionDataDBModePebble.String(),
		executionDataPrunerHeightRangeTarget: 0,
		executionDataPrunerThreshold:         pruner.DefaultThreshold,
		executionDataPruningInterval:         pruner.DefaultPruningInterval,
		registersDBPath:                      filepath.Join(homedir, ".flow", "execution_state"),
		checkpointFile:                       cmd.NotSet,
		scriptExecutorConfig:                 query.NewDefaultConfig(),
		scriptExecMinBlock:                   0,
		scriptExecMaxBlock:                   math.MaxUint64,
		registerCacheType:                    pstorage.CacheTypeTwoQueue.String(),
		registerCacheSize:                    0,
		programCacheSize:                     0,
		checkPayerBalanceMode:                txvalidator.Disabled.String(),
		versionControlEnabled:                true,
		storeTxResultErrorMessages:           false,
		stopControlEnabled:                   false,
		registerDBPruneThreshold:             0,
		scheduledCallbacksEnabled:            fvm.DefaultScheduledCallbacksEnabled,
	}
}

// FlowAccessNodeBuilder provides the common functionality needed to bootstrap a Flow access node
// It is composed of the FlowNodeBuilder, the AccessNodeConfig and contains all the components and modules needed for the
// access nodes
type FlowAccessNodeBuilder struct {
	*cmd.FlowNodeBuilder
	*AccessNodeConfig

	// components
	FollowerState                protocol.FollowerState
	SyncCore                     *chainsync.Core
	RpcEng                       *rpc.Engine
	FollowerDistributor          *consensuspubsub.FollowerDistributor
	CollectionRPC                access.AccessAPIClient
	TransactionTimings           *stdmap.TransactionTimings
	CollectionsToMarkFinalized   *stdmap.Times
	CollectionsToMarkExecuted    *stdmap.Times
	BlocksToMarkExecuted         *stdmap.Times
	BlockTransactions            *stdmap.IdentifierMap
	TransactionMetrics           *metrics.TransactionCollector
	TransactionValidationMetrics *metrics.TransactionValidationCollector
	RestMetrics                  *metrics.RestCollector
	AccessMetrics                module.AccessMetrics
	PingMetrics                  module.PingMetrics
	Committee                    hotstuff.DynamicCommittee
	Finalized                    *flow.Header // latest finalized block that the node knows of at startup time
	Pending                      []*flow.ProposalHeader
	FollowerCore                 module.HotStuffFollower
	Validator                    hotstuff.Validator
	ExecutionDataDownloader      execution_data.Downloader
	PublicBlobService            network.BlobService
	ExecutionDataRequester       state_synchronization.ExecutionDataRequester
	ExecutionDataStore           execution_data.ExecutionDataStore
	ExecutionDataBlobstore       blobs.Blobstore
	ExecutionDataCache           *execdatacache.ExecutionDataCache
	ExecutionIndexer             *indexer.Indexer
	ExecutionIndexerCore         *indexer.IndexerCore
	ScriptExecutor               *backend.ScriptExecutor
	RegistersAsyncStore          *execution.RegistersAsyncStore
	Reporter                     *index.Reporter
	EventsIndex                  *index.EventsIndex
	TxResultsIndex               *index.TransactionResultsIndex
	IndexerDependencies          *cmd.DependencyList
	collectionExecutedMetric     module.CollectionExecutedMetric
	ExecutionDataPruner          *pruner.Pruner
	ExecutionDatastoreManager    edstorage.DatastoreManager
	ExecutionDataTracker         tracker.Storage
	VersionControl               *version.VersionControl
	StopControl                  *stop.StopControl

	// storage
	events                         storage.Events
	lightTransactionResults        storage.LightTransactionResults
	transactionResultErrorMessages storage.TransactionResultErrorMessages
	transactions                   storage.Transactions
	collections                    storage.Collections

	// The sync engine participants provider is the libp2p peer store for the access node
	// which is not available until after the network has started.
	// Hence, a factory function that needs to be called just before creating the sync engine
	SyncEngineParticipantsProviderFactory func() module.IdentifierProvider

	// engines
	IngestEng      *ingestion.Engine
	RequestEng     *requester.Engine
	FollowerEng    *followereng.ComplianceEngine
	SyncEng        *synceng.Engine
	StateStreamEng *statestreambackend.Engine

	// grpc servers
	secureGrpcServer      *grpcserver.GrpcServer
	unsecureGrpcServer    *grpcserver.GrpcServer
	stateStreamGrpcServer *grpcserver.GrpcServer

	stateStreamBackend          *statestreambackend.StateStreamBackend
	nodeBackend                 *backend.Backend
	executionResultInfoProvider optimistic_sync.ExecutionResultInfoProvider
	executionStateCache         optimistic_sync.ExecutionStateCache

	ExecNodeIdentitiesProvider   *commonrpc.ExecutionNodeIdentitiesProvider
	TxResultErrorMessagesCore    *tx_error_messages.TxErrorMessagesCore
	txResultErrorMessageProvider error_messages.Provider
}

func (builder *FlowAccessNodeBuilder) buildFollowerState() *FlowAccessNodeBuilder {
	builder.Module("mutable follower state", func(node *cmd.NodeConfig) error {
		// For now, we only support state implementations from package badger.
		// If we ever support different implementations, the following can be replaced by a type-aware factory
		state, ok := node.State.(*badgerState.State)
		if !ok {
			return fmt.Errorf("only implementations of type badger.State are currently supported but read-only state has type %T", node.State)
		}

		followerState, err := badgerState.NewFollowerState(
			node.Logger,
			node.Tracer,
			node.ProtocolEvents,
			state,
			node.Storage.Index,
			node.Storage.Payloads,
			blocktimer.DefaultBlockTimer,
		)
		builder.FollowerState = followerState

		return err
	})

	return builder
}

func (builder *FlowAccessNodeBuilder) buildSyncCore() *FlowAccessNodeBuilder {
	builder.Module("sync core", func(node *cmd.NodeConfig) error {
		syncCore, err := chainsync.New(node.Logger, node.SyncCoreConfig, metrics.NewChainSyncCollector(node.RootChainID), node.RootChainID)
		builder.SyncCore = syncCore

		return err
	})

	return builder
}

func (builder *FlowAccessNodeBuilder) buildCommittee() *FlowAccessNodeBuilder {
	builder.Component("committee", func(node *cmd.NodeConfig) (module.ReadyDoneAware, error) {
		// initialize consensus committee's membership state
		// This committee state is for the HotStuff follower, which follows the MAIN CONSENSUS committee
		// Note: node.Me.NodeID() is not part of the consensus committee
		committee, err := committees.NewConsensusCommittee(node.State, node.Me.NodeID())
		node.ProtocolEvents.AddConsumer(committee)
		builder.Committee = committee

		return committee, err
	})

	return builder
}

func (builder *FlowAccessNodeBuilder) buildLatestHeader() *FlowAccessNodeBuilder {
	builder.Module("latest header", func(node *cmd.NodeConfig) error {
		finalized, pending, err := recovery.FindLatest(node.State, node.Storage.Headers)
		builder.Finalized, builder.Pending = finalized, pending

		return err
	})

	return builder
}

func (builder *FlowAccessNodeBuilder) buildFollowerCore() *FlowAccessNodeBuilder {
	builder.Component("follower core", func(node *cmd.NodeConfig) (module.ReadyDoneAware, error) {
		// create a finalizer that will handle updating the protocol
		// state when the follower detects newly finalized blocks
		final := finalizer.NewFinalizer(node.ProtocolDB.Reader(), node.Storage.Headers, builder.FollowerState, node.Tracer)

		packer := signature.NewConsensusSigDataPacker(builder.Committee)
		// initialize the verifier for the protocol consensus
		verifier := verification.NewCombinedVerifier(builder.Committee, packer)
		builder.Validator = hotstuffvalidator.New(builder.Committee, verifier)

		followerCore, err := consensus.NewFollower(
			node.Logger,
			node.Metrics.Mempool,
			node.Storage.Headers,
			final,
			builder.FollowerDistributor,
			node.FinalizedRootBlock.ToHeader(),
			node.RootQC,
			builder.Finalized,
			builder.Pending,
		)
		if err != nil {
			return nil, fmt.Errorf("could not initialize follower core: %w", err)
		}
		builder.FollowerCore = followerCore

		return builder.FollowerCore, nil
	})

	return builder
}

func (builder *FlowAccessNodeBuilder) buildFollowerEngine() *FlowAccessNodeBuilder {
	builder.Component("follower engine", func(node *cmd.NodeConfig) (module.ReadyDoneAware, error) {
		var heroCacheCollector module.HeroCacheMetrics = metrics.NewNoopCollector()
		if node.HeroCacheMetricsEnable {
			heroCacheCollector = metrics.FollowerCacheMetrics(node.MetricsRegisterer)
		}

		core, err := followereng.NewComplianceCore(
			node.Logger,
			node.Metrics.Mempool,
			heroCacheCollector,
			builder.FollowerDistributor,
			builder.FollowerState,
			builder.FollowerCore,
			builder.Validator,
			builder.SyncCore,
			node.Tracer,
		)
		if err != nil {
			return nil, fmt.Errorf("could not create follower core: %w", err)
		}

		builder.FollowerEng, err = followereng.NewComplianceLayer(
			node.Logger,
			node.EngineRegistry,
			node.Me,
			node.Metrics.Engine,
			node.Storage.Headers,
			builder.Finalized,
			core,
			node.ComplianceConfig,
		)
		if err != nil {
			return nil, fmt.Errorf("could not create follower engine: %w", err)
		}
		builder.FollowerDistributor.AddOnBlockFinalizedConsumer(builder.FollowerEng.OnFinalizedBlock)

		return builder.FollowerEng, nil
	})

	return builder
}

func (builder *FlowAccessNodeBuilder) buildSyncEngine() *FlowAccessNodeBuilder {
	builder.Component("sync engine", func(node *cmd.NodeConfig) (module.ReadyDoneAware, error) {
		spamConfig, err := synceng.NewSpamDetectionConfig()
		if err != nil {
			return nil, fmt.Errorf("could not initialize spam detection config: %w", err)
		}
		sync, err := synceng.New(
			node.Logger,
			node.Metrics.Engine,
			node.EngineRegistry,
			node.Me,
			node.State,
			node.Storage.Blocks,
			builder.FollowerEng,
			builder.SyncCore,
			builder.SyncEngineParticipantsProviderFactory(),
			spamConfig,
		)
		if err != nil {
			return nil, fmt.Errorf("could not create synchronization engine: %w", err)
		}
		builder.SyncEng = sync
		builder.FollowerDistributor.AddFinalizationConsumer(sync)

		return builder.SyncEng, nil
	})

	return builder
}

func (builder *FlowAccessNodeBuilder) BuildConsensusFollower() *FlowAccessNodeBuilder {
	builder.
		buildFollowerState().
		buildSyncCore().
		buildCommittee().
		buildLatestHeader().
		buildFollowerCore().
		buildFollowerEngine().
		buildSyncEngine()

	return builder
}

func (builder *FlowAccessNodeBuilder) BuildExecutionSyncComponents() *FlowAccessNodeBuilder {
	var bs network.BlobService
	var processedBlockHeight storage.ConsumerProgressInitializer
	var processedNotifications storage.ConsumerProgressInitializer
	var bsDependable *module.ProxiedReadyDoneAware
	var execDataDistributor *edrequester.ExecutionDataDistributor
	var execDataCacheBackend *herocache.BlockExecutionData
	var executionDataStoreCache *execdatacache.ExecutionDataCache

	// setup dependency chain to ensure indexer starts after the requester
	requesterDependable := module.NewProxiedReadyDoneAware()
	builder.IndexerDependencies.Add(requesterDependable)

	executionDataPrunerEnabled := builder.executionDataPrunerHeightRangeTarget != 0

	builder.
		AdminCommand("read-execution-data", func(config *cmd.NodeConfig) commands.AdminCommand {
			return stateSyncCommands.NewReadExecutionDataCommand(builder.ExecutionDataStore)
		}).
		Module("transactions and collections storage", func(node *cmd.NodeConfig) error {
			transactions := store.NewTransactions(node.Metrics.Cache, node.ProtocolDB)
			collections := store.NewCollections(node.ProtocolDB, transactions)
			builder.transactions = transactions
			builder.collections = collections

			return nil
		}).
		Module("execution data datastore and blobstore", func(node *cmd.NodeConfig) error {
			var err error
			builder.ExecutionDatastoreManager, err = edstorage.CreateDatastoreManager(
				node.Logger, builder.executionDataDir, builder.executionDataDBMode)
			if err != nil {
				return fmt.Errorf("could not create execution data datastore manager: %w", err)
			}

			builder.ShutdownFunc(builder.ExecutionDatastoreManager.Close)

			return nil
		}).
		Module("processed block height consumer progress", func(node *cmd.NodeConfig) error {
			// Note: progress is stored in the datastore's DB since that is where the jobqueue
			// writes execution data to.
			db := builder.ExecutionDatastoreManager.DB()

			processedBlockHeight = store.NewConsumerProgress(db, module.ConsumeProgressExecutionDataRequesterBlockHeight)
			return nil
		}).
		Module("processed notifications consumer progress", func(node *cmd.NodeConfig) error {
			// Note: progress is stored in the datastore's DB since that is where the jobqueue
			// writes execution data to.
			db := builder.ExecutionDatastoreManager.DB()
			processedNotifications = store.NewConsumerProgress(db, module.ConsumeProgressExecutionDataRequesterNotification)
			return nil
		}).
		Module("blobservice peer manager dependencies", func(node *cmd.NodeConfig) error {
			bsDependable = module.NewProxiedReadyDoneAware()
			builder.PeerManagerDependencies.Add(bsDependable)
			return nil
		}).
		Module("execution datastore", func(node *cmd.NodeConfig) error {
			builder.ExecutionDataBlobstore = blobs.NewBlobstore(builder.ExecutionDatastoreManager.Datastore())
			builder.ExecutionDataStore = execution_data.NewExecutionDataStore(builder.ExecutionDataBlobstore, execution_data.DefaultSerializer)
			return nil
		}).
		Module("execution data cache", func(node *cmd.NodeConfig) error {
			var heroCacheCollector module.HeroCacheMetrics = metrics.NewNoopCollector()
			if builder.HeroCacheMetricsEnable {
				heroCacheCollector = metrics.AccessNodeExecutionDataCacheMetrics(builder.MetricsRegisterer)
			}

			execDataCacheBackend = herocache.NewBlockExecutionData(builder.stateStreamConf.ExecutionDataCacheSize, builder.Logger, heroCacheCollector)

			// Execution Data cache that uses a blobstore as the backend (instead of a downloader)
			// This ensures that it simply returns a not found error if the blob doesn't exist
			// instead of attempting to download it from the network.
			executionDataStoreCache = execdatacache.NewExecutionDataCache(
				builder.ExecutionDataStore,
				builder.Storage.Headers,
				builder.Storage.Seals,
				builder.Storage.Results,
				execDataCacheBackend,
			)

			return nil
		}).
		Module("execution state cache", func(node *cmd.NodeConfig) error {
			backendConfig := builder.rpcConf.BackendConfig

			preferredENIdentifiers, err := flow.IdentifierListFromHex(backendConfig.PreferredExecutionNodeIDs)
			if err != nil {
				return fmt.Errorf("failed to convert node id string to Flow Identifier for preferred EN map: %w", err)
			}

			fixedENIdentifiers, err := flow.IdentifierListFromHex(backendConfig.FixedExecutionNodeIDs)
			if err != nil {
				return fmt.Errorf("failed to convert node id string to Flow Identifier for fixed EN map: %w", err)
			}

			execNodeSelector := execution_result.NewExecutionNodeSelector(
				preferredENIdentifiers,
				fixedENIdentifiers,
			)

			builder.executionResultInfoProvider, err = execution_result.NewExecutionResultInfoProvider(
				node.Logger,
				node.State,
				node.Storage.Headers,
				node.Storage.Receipts,
				execNodeSelector,
				optimistic_sync.DefaultCriteria,
			)
			if err != nil {
				return fmt.Errorf("failed to create execution result provider: %w", err)
			}

			// TODO: use real objects instead of mocks once they're implemented
			snapshot := osyncsnapshot.NewSnapshotMock(
				builder.events,
				builder.collections,
				builder.transactions,
				builder.lightTransactionResults,
				builder.transactionResultErrorMessages,
				nil,
				*executionDataStoreCache,
			)
			builder.executionStateCache = execution_state.NewExecutionStateCacheMock(snapshot)

			return nil
		}).
		Component("execution data service", func(node *cmd.NodeConfig) (module.ReadyDoneAware, error) {
			opts := []network.BlobServiceOption{
				blob.WithBitswapOptions(
					// Only allow block requests from staked ENs and ANs
					bitswap.WithPeerBlockRequestFilter(
						blob.AuthorizedRequester(nil, builder.IdentityProvider, builder.Logger),
					),
					bitswap.WithTracer(
						blob.NewTracer(node.Logger.With().Str("blob_service", channels.ExecutionDataService.String()).Logger()),
					),
				),
			}

			if !builder.BitswapReprovideEnabled {
				opts = append(opts, blob.WithReprovideInterval(-1))
			}

			var err error
			bs, err = node.EngineRegistry.RegisterBlobService(channels.ExecutionDataService, builder.ExecutionDatastoreManager.Datastore(), opts...)
			if err != nil {
				return nil, fmt.Errorf("could not register blob service: %w", err)
			}

			// add blobservice into ReadyDoneAware dependency passed to peer manager
			// this starts the blob service and configures peer manager to wait for the blobservice
			// to be ready before starting
			bsDependable.Init(bs)

			var downloaderOpts []execution_data.DownloaderOption

			if executionDataPrunerEnabled {
				sealed, err := node.State.Sealed().Head()
				if err != nil {
					return nil, fmt.Errorf("cannot get the sealed block: %w", err)
				}

				trackerDir := filepath.Join(builder.executionDataDir, "tracker")
				builder.ExecutionDataTracker, err = tracker.OpenStorage(
					trackerDir,
					sealed.Height,
					node.Logger,
					tracker.WithPruneCallback(func(c cid.Cid) error {
						// TODO: use a proper context here
						return builder.ExecutionDataBlobstore.DeleteBlob(context.TODO(), c)
					}),
				)
				if err != nil {
					return nil, fmt.Errorf("failed to create execution data tracker: %w", err)
				}

				downloaderOpts = []execution_data.DownloaderOption{
					execution_data.WithExecutionDataTracker(builder.ExecutionDataTracker, node.Storage.Headers),
				}
			}

			builder.ExecutionDataDownloader = execution_data.NewDownloader(bs, downloaderOpts...)
			return builder.ExecutionDataDownloader, nil
		}).
		Component("execution data requester", func(node *cmd.NodeConfig) (module.ReadyDoneAware, error) {
			// Validation of the start block height needs to be done after loading state
			if builder.executionDataStartHeight > 0 {
				if builder.executionDataStartHeight <= builder.FinalizedRootBlock.Height {
					return nil, fmt.Errorf(
						"execution data start block height (%d) must be greater than the root block height (%d)",
						builder.executionDataStartHeight, builder.FinalizedRootBlock.Height)
				}

				latestSeal, err := builder.State.Sealed().Head()
				if err != nil {
					return nil, fmt.Errorf("failed to get latest sealed height")
				}

				// Note: since the root block of a spork is also sealed in the root protocol state, the
				// latest sealed height is always equal to the root block height. That means that at the
				// very beginning of a spork, this check will always fail. Operators should not specify
				// an InitialBlockHeight when starting from the beginning of a spork.
				if builder.executionDataStartHeight > latestSeal.Height {
					return nil, fmt.Errorf(
						"execution data start block height (%d) must be less than or equal to the latest sealed block height (%d)",
						builder.executionDataStartHeight, latestSeal.Height)
				}

				// executionDataStartHeight is provided as the first block to sync, but the
				// requester expects the initial last processed height, which is the first height - 1
				builder.executionDataConfig.InitialBlockHeight = builder.executionDataStartHeight - 1
			} else {
				builder.executionDataConfig.InitialBlockHeight = builder.SealedRootBlock.Height
			}

			execDataDistributor = edrequester.NewExecutionDataDistributor()

			// Execution Data cache with a downloader as the backend. This is used by the requester
			// to download and cache execution data for each block. It shares a cache backend instance
			// with the datastore implementation.
			executionDataCache := execdatacache.NewExecutionDataCache(
				builder.ExecutionDataDownloader,
				builder.Storage.Headers,
				builder.Storage.Seals,
				builder.Storage.Results,
				execDataCacheBackend,
			)

			r, err := edrequester.New(
				builder.Logger,
				metrics.NewExecutionDataRequesterCollector(),
				builder.ExecutionDataDownloader,
				executionDataCache,
				processedBlockHeight,
				processedNotifications,
				builder.State,
				builder.Storage.Headers,
				builder.executionDataConfig,
				execDataDistributor,
			)
			if err != nil {
				return nil, fmt.Errorf("failed to create execution data requester: %w", err)
			}
			builder.ExecutionDataRequester = r

			builder.FollowerDistributor.AddOnBlockFinalizedConsumer(builder.ExecutionDataRequester.OnBlockFinalized)

			// add requester into ReadyDoneAware dependency passed to indexer. This allows the indexer
			// to wait for the requester to be ready before starting.
			requesterDependable.Init(builder.ExecutionDataRequester)

			return builder.ExecutionDataRequester, nil
		}).
		Component("execution data pruner", func(node *cmd.NodeConfig) (module.ReadyDoneAware, error) {
			if !executionDataPrunerEnabled {
				return &module.NoopReadyDoneAware{}, nil
			}

			var prunerMetrics module.ExecutionDataPrunerMetrics = metrics.NewNoopCollector()
			if node.MetricsEnabled {
				prunerMetrics = metrics.NewExecutionDataPrunerCollector()
			}

			var err error
			builder.ExecutionDataPruner, err = pruner.NewPruner(
				node.Logger,
				prunerMetrics,
				builder.ExecutionDataTracker,
				pruner.WithPruneCallback(func(ctx context.Context) error {
					return builder.ExecutionDatastoreManager.CollectGarbage(ctx)
				}),
				pruner.WithHeightRangeTarget(builder.executionDataPrunerHeightRangeTarget),
				pruner.WithThreshold(builder.executionDataPrunerThreshold),
				pruner.WithPruningInterval(builder.executionDataPruningInterval),
			)
			if err != nil {
				return nil, fmt.Errorf("failed to create execution data pruner: %w", err)
			}

			builder.ExecutionDataPruner.RegisterHeightRecorder(builder.ExecutionDataDownloader)

			return builder.ExecutionDataPruner, nil
		})

	if builder.publicNetworkExecutionDataEnabled {
		var publicBsDependable *module.ProxiedReadyDoneAware

		builder.Module("public blobservice peer manager dependencies", func(node *cmd.NodeConfig) error {
			publicBsDependable = module.NewProxiedReadyDoneAware()
			builder.PeerManagerDependencies.Add(publicBsDependable)
			return nil
		})
		builder.Component("public network execution data service", func(node *cmd.NodeConfig) (module.ReadyDoneAware, error) {
			opts := []network.BlobServiceOption{
				blob.WithBitswapOptions(
					bitswap.WithTracer(
						blob.NewTracer(node.Logger.With().Str("public_blob_service", channels.PublicExecutionDataService.String()).Logger()),
					),
				),
				blob.WithParentBlobService(bs),
			}

			net := builder.AccessNodeConfig.PublicNetworkConfig.Network

			var err error
			builder.PublicBlobService, err = net.RegisterBlobService(channels.PublicExecutionDataService, builder.ExecutionDatastoreManager.Datastore(), opts...)
			if err != nil {
				return nil, fmt.Errorf("could not register blob service: %w", err)
			}

			// add blobservice into ReadyDoneAware dependency passed to peer manager
			// this starts the blob service and configures peer manager to wait for the blobservice
			// to be ready before starting
			publicBsDependable.Init(builder.PublicBlobService)
			return &module.NoopReadyDoneAware{}, nil
		})
	}

	if builder.executionDataIndexingEnabled {
		var indexedBlockHeight storage.ConsumerProgressInitializer

		builder.
			AdminCommand("execute-script", func(config *cmd.NodeConfig) commands.AdminCommand {
				return stateSyncCommands.NewExecuteScriptCommand(builder.ScriptExecutor)
			}).
			Module("indexed block height consumer progress", func(node *cmd.NodeConfig) error {
				// Note: progress is stored in the MAIN db since that is where indexed execution data is stored.
				indexedBlockHeight = store.NewConsumerProgress(builder.ProtocolDB, module.ConsumeProgressExecutionDataIndexerBlockHeight)
				return nil
			}).
			Module("transaction results storage", func(node *cmd.NodeConfig) error {
				builder.lightTransactionResults = store.NewLightTransactionResults(node.Metrics.Cache, node.ProtocolDB, bstorage.DefaultCacheSize)
				return nil
			}).
			DependableComponent("execution data indexer", func(node *cmd.NodeConfig) (module.ReadyDoneAware, error) {
				// Note: using a DependableComponent here to ensure that the indexer does not block
				// other components from starting while bootstrapping the register db since it may
				// take hours to complete.

				pdb, err := pstorage.OpenRegisterPebbleDB(
					node.Logger.With().Str("pebbledb", "registers").Logger(),
					builder.registersDBPath)
				if err != nil {
					return nil, fmt.Errorf("could not open registers db: %w", err)
				}
				builder.ShutdownFunc(func() error {
					return pdb.Close()
				})

				bootstrapped, err := pstorage.IsBootstrapped(pdb)
				if err != nil {
					return nil, fmt.Errorf("could not check if registers db is bootstrapped: %w", err)
				}

				if !bootstrapped {
					checkpointFile := builder.checkpointFile
					if checkpointFile == cmd.NotSet {
						checkpointFile = path.Join(builder.BootstrapDir, bootstrap.PathRootCheckpoint)
					}

					// currently, the checkpoint must be from the root block.
					// read the root hash from the provided checkpoint and verify it matches the
					// state commitment from the root snapshot.
					err := wal.CheckpointHasRootHash(
						node.Logger,
						"", // checkpoint file already full path
						checkpointFile,
						ledger.RootHash(node.RootSeal.FinalState),
					)
					if err != nil {
						return nil, fmt.Errorf("could not verify checkpoint file: %w", err)
					}

					checkpointHeight := builder.SealedRootBlock.Height

					if builder.SealedRootBlock.ID() != builder.RootSeal.BlockID {
						return nil, fmt.Errorf("mismatching sealed root block and root seal: %v != %v",
							builder.SealedRootBlock.ID(), builder.RootSeal.BlockID)
					}

					rootHash := ledger.RootHash(builder.RootSeal.FinalState)
					bootstrap, err := pstorage.NewRegisterBootstrap(pdb, checkpointFile, checkpointHeight, rootHash, builder.Logger)
					if err != nil {
						return nil, fmt.Errorf("could not create registers bootstrap: %w", err)
					}

					// TODO: find a way to hook a context up to this to allow a graceful shutdown
					workerCount := 10
					err = bootstrap.IndexCheckpointFile(context.Background(), workerCount)
					if err != nil {
						return nil, fmt.Errorf("could not load checkpoint file: %w", err)
					}
				}

				registers, err := pstorage.NewRegisters(pdb, builder.registerDBPruneThreshold)
				if err != nil {
					return nil, fmt.Errorf("could not create registers storage: %w", err)
				}

				if builder.registerCacheSize > 0 {
					cacheType, err := pstorage.ParseCacheType(builder.registerCacheType)
					if err != nil {
						return nil, fmt.Errorf("could not parse register cache type: %w", err)
					}
					cacheMetrics := metrics.NewCacheCollector(builder.RootChainID)
					registersCache, err := pstorage.NewRegistersCache(registers, cacheType, builder.registerCacheSize, cacheMetrics)
					if err != nil {
						return nil, fmt.Errorf("could not create registers cache: %w", err)
					}
					builder.Storage.RegisterIndex = registersCache
				} else {
					builder.Storage.RegisterIndex = registers
				}

				indexerDerivedChainData, queryDerivedChainData, err := builder.buildDerivedChainData()
				if err != nil {
					return nil, fmt.Errorf("could not create derived chain data: %w", err)
				}

				indexerCore, err := indexer.New(
					builder.Logger,
					metrics.NewExecutionStateIndexerCollector(),
					notNil(builder.ProtocolDB),
					notNil(builder.Storage.RegisterIndex),
					notNil(builder.Storage.Headers),
					notNil(builder.events),
					notNil(builder.collections),
					notNil(builder.transactions),
					notNil(builder.lightTransactionResults),
					builder.RootChainID.Chain(),
					indexerDerivedChainData,
					notNil(builder.collectionExecutedMetric),
					node.StorageLockMgr,
				)
				if err != nil {
					return nil, err
				}
				builder.ExecutionIndexerCore = indexerCore

				// execution state worker uses a jobqueue to process new execution data and indexes it by using the indexer.
				builder.ExecutionIndexer, err = indexer.NewIndexer(
					builder.Logger,
					registers.FirstHeight(),
					registers,
					indexerCore,
					executionDataStoreCache,
					builder.ExecutionDataRequester.HighestConsecutiveHeight,
					indexedBlockHeight,
				)
				if err != nil {
					return nil, err
				}

				if executionDataPrunerEnabled {
					builder.ExecutionDataPruner.RegisterHeightRecorder(builder.ExecutionIndexer)
				}

				// setup requester to notify indexer when new execution data is received
				execDataDistributor.AddOnExecutionDataReceivedConsumer(builder.ExecutionIndexer.OnExecutionData)

				// create script execution module, this depends on the indexer being initialized and the
				// having the register storage bootstrapped
				scripts := execution.NewScripts(
					builder.Logger,
					metrics.NewExecutionCollector(builder.Tracer),
					builder.RootChainID,
					computation.NewProtocolStateWrapper(builder.State),
					builder.Storage.Headers,
					builder.ExecutionIndexerCore.RegisterValue,
					builder.scriptExecutorConfig,
					queryDerivedChainData,
					builder.programCacheSize > 0,
				)

				err = builder.ScriptExecutor.Initialize(builder.ExecutionIndexer, scripts, builder.VersionControl)
				if err != nil {
					return nil, err
				}

				err = builder.Reporter.Initialize(builder.ExecutionIndexer)
				if err != nil {
					return nil, err
				}

				err = builder.RegistersAsyncStore.Initialize(registers)
				if err != nil {
					return nil, err
				}

				if builder.stopControlEnabled {
					builder.StopControl.RegisterHeightRecorder(builder.ExecutionIndexer)
				}

				return builder.ExecutionIndexer, nil
			}, builder.IndexerDependencies)
	}

	if builder.stateStreamConf.ListenAddr != "" {
		builder.Component("exec state stream engine", func(node *cmd.NodeConfig) (module.ReadyDoneAware, error) {
			for key, value := range builder.stateStreamFilterConf {
				switch key {
				case "EventTypes":
					builder.stateStreamConf.MaxEventTypes = value
				case "Addresses":
					builder.stateStreamConf.MaxAddresses = value
				case "Contracts":
					builder.stateStreamConf.MaxContracts = value
				case "AccountAddresses":
					builder.stateStreamConf.MaxAccountAddress = value
				}
			}
			builder.stateStreamConf.RpcMetricsEnabled = builder.rpcMetricsEnabled

			highestAvailableHeight, err := builder.ExecutionDataRequester.HighestConsecutiveHeight()
			if err != nil {
				return nil, fmt.Errorf("could not get highest consecutive height: %w", err)
			}
			broadcaster := engine.NewBroadcaster()

			eventQueryMode, err := query_mode.ParseIndexQueryMode(builder.rpcConf.BackendConfig.EventQueryMode)
			if err != nil {
				return nil, fmt.Errorf("could not parse event query mode: %w", err)
			}

			// use the events index for events if enabled and the node is configured to use it for
			// regular event queries
			useIndex := builder.executionDataIndexingEnabled &&
				eventQueryMode != query_mode.IndexQueryModeExecutionNodesOnly

			executionDataTracker := subscriptiontracker.NewExecutionDataTracker(
				builder.Logger,
				node.State,
				builder.executionDataConfig.InitialBlockHeight,
				node.Storage.Headers,
				broadcaster,
				highestAvailableHeight,
				builder.EventsIndex,
				useIndex,
			)

			builder.stateStreamBackend, err = statestreambackend.New(
				node.Logger,
				node.State,
				node.Storage.Headers,
				node.Storage.Seals,
				node.Storage.Results,
				builder.ExecutionDataStore,
				executionDataStoreCache,
				builder.RegistersAsyncStore,
				builder.EventsIndex,
				useIndex,
				int(builder.stateStreamConf.RegisterIDsRequestLimit),
				subscription.NewSubscriptionHandler(
					builder.Logger,
					broadcaster,
					builder.stateStreamConf.ClientSendTimeout,
					builder.stateStreamConf.ResponseLimit,
					builder.stateStreamConf.ClientSendBufferSize,
				),
				executionDataTracker,
				builder.executionResultInfoProvider,
				builder.executionStateCache,
			)
			if err != nil {
				return nil, fmt.Errorf("could not create state stream backend: %w", err)
			}

			stateStreamEng, err := statestreambackend.NewEng(
				node.Logger,
				builder.stateStreamConf,
				executionDataStoreCache,
				node.Storage.Headers,
				node.RootChainID,
				builder.stateStreamGrpcServer,
				builder.stateStreamBackend,
			)
			if err != nil {
				return nil, fmt.Errorf("could not create state stream engine: %w", err)
			}
			builder.StateStreamEng = stateStreamEng

			// setup requester to notify ExecutionDataTracker when new execution data is received
			execDataDistributor.AddOnExecutionDataReceivedConsumer(builder.stateStreamBackend.OnExecutionData)

			return builder.StateStreamEng, nil
		})
	}

	return builder
}

// buildDerivedChainData creates the derived chain data for the indexer and the query engine
// If program caching is disabled, the function will return nil for the indexer cache, and a
// derived chain data object for the query engine cache.
func (builder *FlowAccessNodeBuilder) buildDerivedChainData() (
	indexerCache *derived.DerivedChainData,
	queryCache *derived.DerivedChainData,
	err error,
) {
	cacheSize := builder.programCacheSize

	// the underlying cache requires size > 0. no data will be written so 1 is fine.
	if cacheSize == 0 {
		cacheSize = 1
	}

	derivedChainData, err := derived.NewDerivedChainData(cacheSize)
	if err != nil {
		return nil, nil, err
	}

	// writes are done by the indexer. using a nil value effectively disables writes to the cache.
	if builder.programCacheSize == 0 {
		return nil, derivedChainData, nil
	}

	return derivedChainData, derivedChainData, nil
}

func FlowAccessNode(nodeBuilder *cmd.FlowNodeBuilder) *FlowAccessNodeBuilder {
	dist := consensuspubsub.NewFollowerDistributor()
	dist.AddProposalViolationConsumer(notifications.NewSlashingViolationsConsumer(nodeBuilder.Logger))
	return &FlowAccessNodeBuilder{
		AccessNodeConfig:    DefaultAccessNodeConfig(),
		FlowNodeBuilder:     nodeBuilder,
		FollowerDistributor: dist,
		IndexerDependencies: cmd.NewDependencyList(),
	}
}

func (builder *FlowAccessNodeBuilder) ParseFlags() error {
	builder.BaseFlags()

	builder.extraFlags()

	return builder.ParseAndPrintFlags()
}

func (builder *FlowAccessNodeBuilder) extraFlags() {
	builder.ExtraFlags(func(flags *pflag.FlagSet) {
		defaultConfig := DefaultAccessNodeConfig()

		flags.UintVar(&builder.rpcConf.BackendConfig.CollectionConfig.GRPCPort,
			"collection-ingress-port",
			defaultConfig.rpcConf.BackendConfig.CollectionConfig.GRPCPort,
			"the grpc ingress port for all collection nodes")
		flags.UintVar(&builder.rpcConf.BackendConfig.ExecutionConfig.GRPCPort,
			"execution-ingress-port",
			defaultConfig.rpcConf.BackendConfig.ExecutionConfig.GRPCPort,
			"the grpc ingress port for all execution nodes")
		flags.StringVarP(&builder.rpcConf.UnsecureGRPCListenAddr,
			"rpc-addr",
			"r",
			defaultConfig.rpcConf.UnsecureGRPCListenAddr,
			"the address the unsecured gRPC server listens on")
		flags.StringVar(&builder.rpcConf.SecureGRPCListenAddr,
			"secure-rpc-addr",
			defaultConfig.rpcConf.SecureGRPCListenAddr,
			"the address the secure gRPC server listens on")
		flags.StringVar(&builder.stateStreamConf.ListenAddr,
			"state-stream-addr",
			defaultConfig.stateStreamConf.ListenAddr,
			"the address the state stream server listens on (if empty the server will not be started)")
		flags.StringVarP(&builder.rpcConf.HTTPListenAddr, "http-addr", "h", defaultConfig.rpcConf.HTTPListenAddr, "the address the http proxy server listens on")
		flags.StringVar(&builder.rpcConf.RestConfig.ListenAddress,
			"rest-addr",
			defaultConfig.rpcConf.RestConfig.ListenAddress,
			"the address the REST server listens on (if empty the REST server will not be started)")
		flags.DurationVar(&builder.rpcConf.RestConfig.WriteTimeout,
			"rest-write-timeout",
			defaultConfig.rpcConf.RestConfig.WriteTimeout,
			"timeout to use when writing REST response")
		flags.DurationVar(&builder.rpcConf.RestConfig.ReadTimeout,
			"rest-read-timeout",
			defaultConfig.rpcConf.RestConfig.ReadTimeout,
			"timeout to use when reading REST request headers")
		flags.DurationVar(&builder.rpcConf.RestConfig.IdleTimeout, "rest-idle-timeout", defaultConfig.rpcConf.RestConfig.IdleTimeout, "idle timeout for REST connections")
		flags.Int64Var(&builder.rpcConf.RestConfig.MaxRequestSize,
			"rest-max-request-size",
			defaultConfig.rpcConf.RestConfig.MaxRequestSize,
			"the maximum request size in bytes for payload sent over REST server")
		flags.Int64Var(&builder.rpcConf.RestConfig.MaxResponseSize,
			"rest-max-response-size",
			defaultConfig.rpcConf.RestConfig.MaxResponseSize,
			"the maximum response size in bytes for payload sent from REST server")
		flags.StringVarP(&builder.rpcConf.CollectionAddr,
			"static-collection-ingress-addr",
			"",
			defaultConfig.rpcConf.CollectionAddr,
			"the address (of the collection node) to send transactions to")
		flags.StringVarP(&builder.ExecutionNodeAddress,
			"script-addr",
			"s",
			defaultConfig.ExecutionNodeAddress,
			"the address (of the execution node) forward the script to")
		flags.StringVarP(&builder.rpcConf.HistoricalAccessAddrs,
			"historical-access-addr",
			"",
			defaultConfig.rpcConf.HistoricalAccessAddrs,
			"comma separated rpc addresses for historical access nodes")
		flags.DurationVar(&builder.rpcConf.BackendConfig.CollectionConfig.Timeout,
			"collection-client-timeout",
			defaultConfig.rpcConf.BackendConfig.CollectionConfig.Timeout,
			"grpc client timeout for a collection node")
		flags.DurationVar(&builder.rpcConf.BackendConfig.ExecutionConfig.Timeout,
			"execution-client-timeout",
			defaultConfig.rpcConf.BackendConfig.ExecutionConfig.Timeout,
			"grpc client timeout for an execution node")
		flags.UintVar(&builder.rpcConf.BackendConfig.ConnectionPoolSize,
			"connection-pool-size",
			defaultConfig.rpcConf.BackendConfig.ConnectionPoolSize,
			"maximum number of connections allowed in the connection pool, size of 0 disables the connection pooling, and anything less than the default size will be overridden to use the default size")
		flags.UintVar(&builder.rpcConf.DeprecatedMaxMsgSize,
			"rpc-max-message-size",
			defaultConfig.rpcConf.DeprecatedMaxMsgSize,
			"[deprecated] the maximum message size in bytes for messages sent or received over grpc")
		flags.UintVar(&builder.rpcConf.BackendConfig.AccessConfig.MaxRequestMsgSize,
			"rpc-max-request-message-size",
			defaultConfig.rpcConf.BackendConfig.AccessConfig.MaxRequestMsgSize,
			"the maximum request message size in bytes for request messages received over grpc by the server")
		flags.UintVar(&builder.rpcConf.BackendConfig.AccessConfig.MaxResponseMsgSize,
			"rpc-max-response-message-size",
			defaultConfig.rpcConf.BackendConfig.AccessConfig.MaxResponseMsgSize,
			"the maximum message size in bytes for response messages sent over grpc by the server")
		flags.UintVar(&builder.rpcConf.BackendConfig.CollectionConfig.MaxRequestMsgSize,
			"rpc-max-collection-request-message-size",
			defaultConfig.rpcConf.BackendConfig.CollectionConfig.MaxRequestMsgSize,
			"the maximum request message size in bytes for request messages sent over grpc to collection nodes")
		flags.UintVar(&builder.rpcConf.BackendConfig.CollectionConfig.MaxResponseMsgSize,
			"rpc-max-collection-response-message-size",
			defaultConfig.rpcConf.BackendConfig.CollectionConfig.MaxResponseMsgSize,
			"the maximum message size in bytes for response messages received over grpc from collection nodes")
		flags.UintVar(&builder.rpcConf.BackendConfig.ExecutionConfig.MaxRequestMsgSize,
			"rpc-max-execution-request-message-size",
			defaultConfig.rpcConf.BackendConfig.ExecutionConfig.MaxRequestMsgSize,
			"the maximum request message size in bytes for request messages sent over grpc to execution nodes")
		flags.UintVar(&builder.rpcConf.BackendConfig.ExecutionConfig.MaxResponseMsgSize,
			"rpc-max-execution-response-message-size",
			defaultConfig.rpcConf.BackendConfig.ExecutionConfig.MaxResponseMsgSize,
			"the maximum message size in bytes for response messages received over grpc from execution nodes")
		flags.UintVar(&builder.rpcConf.BackendConfig.MaxHeightRange,
			"rpc-max-height-range",
			defaultConfig.rpcConf.BackendConfig.MaxHeightRange,
			"maximum size for height range requests")
		flags.StringSliceVar(&builder.rpcConf.BackendConfig.PreferredExecutionNodeIDs,
			"preferred-execution-node-ids",
			defaultConfig.rpcConf.BackendConfig.PreferredExecutionNodeIDs,
			"comma separated list of execution nodes ids to choose from when making an upstream call e.g. b4a4dbdcd443d...,fb386a6a... etc.")
		flags.StringSliceVar(&builder.rpcConf.BackendConfig.FixedExecutionNodeIDs,
			"fixed-execution-node-ids",
			defaultConfig.rpcConf.BackendConfig.FixedExecutionNodeIDs,
			"comma separated list of execution nodes ids to choose from when making an upstream call if no matching preferred execution id is found e.g. b4a4dbdcd443d...,fb386a6a... etc.")
		flags.StringVar(&builder.rpcConf.CompressorName,
			"grpc-compressor",
			defaultConfig.rpcConf.CompressorName,
			"name of grpc compressor that will be used for requests to other nodes. One of (gzip, snappy, deflate)")
		flags.BoolVar(&builder.logTxTimeToFinalized, "log-tx-time-to-finalized", defaultConfig.logTxTimeToFinalized, "log transaction time to finalized")
		flags.BoolVar(&builder.logTxTimeToExecuted, "log-tx-time-to-executed", defaultConfig.logTxTimeToExecuted, "log transaction time to executed")
		flags.BoolVar(&builder.logTxTimeToFinalizedExecuted,
			"log-tx-time-to-finalized-executed",
			defaultConfig.logTxTimeToFinalizedExecuted,
			"log transaction time to finalized and executed")
		flags.BoolVar(&builder.logTxTimeToSealed,
			"log-tx-time-to-sealed",
			defaultConfig.logTxTimeToSealed,
			"log transaction time to sealed")
		flags.BoolVar(&builder.pingEnabled,
			"ping-enabled",
			defaultConfig.pingEnabled,
			"whether to enable the ping process that pings all other peers and report the connectivity to metrics")
		flags.BoolVar(&builder.retryEnabled, "retry-enabled", defaultConfig.retryEnabled, "whether to enable the retry mechanism at the access node level")
		flags.BoolVar(&builder.rpcMetricsEnabled, "rpc-metrics-enabled", defaultConfig.rpcMetricsEnabled, "whether to enable the rpc metrics")
		flags.UintVar(&builder.TxResultCacheSize, "transaction-result-cache-size", defaultConfig.TxResultCacheSize, "transaction result cache size.(Disabled by default i.e 0)")
		flags.StringVarP(&builder.nodeInfoFile,
			"node-info-file",
			"",
			defaultConfig.nodeInfoFile,
			"full path to a json file which provides more details about nodes when reporting its reachability metrics")
		flags.StringToIntVar(&builder.apiRatelimits, "api-rate-limits", defaultConfig.apiRatelimits, "per second rate limits for Access API methods e.g. Ping=300,GetTransaction=500 etc.")
		flags.StringToIntVar(&builder.apiBurstlimits, "api-burst-limits", defaultConfig.apiBurstlimits, "burst limits for Access API methods e.g. Ping=100,GetTransaction=100 etc.")
		flags.BoolVar(&builder.supportsObserver, "supports-observer", defaultConfig.supportsObserver, "true if this staked access node supports observer or follower connections")
		flags.StringVar(&builder.PublicNetworkConfig.BindAddress, "public-network-address", defaultConfig.PublicNetworkConfig.BindAddress, "staked access node's public network bind address")
		flags.BoolVar(&builder.rpcConf.BackendConfig.CircuitBreakerConfig.Enabled,
			"circuit-breaker-enabled",
			defaultConfig.rpcConf.BackendConfig.CircuitBreakerConfig.Enabled,
			"specifies whether the circuit breaker is enabled for collection and execution API clients.")
		flags.DurationVar(&builder.rpcConf.BackendConfig.CircuitBreakerConfig.RestoreTimeout,
			"circuit-breaker-restore-timeout",
			defaultConfig.rpcConf.BackendConfig.CircuitBreakerConfig.RestoreTimeout,
			"duration after which the circuit breaker will restore the connection to the client after closing it due to failures. Default value is 60s")
		flags.Uint32Var(&builder.rpcConf.BackendConfig.CircuitBreakerConfig.MaxFailures,
			"circuit-breaker-max-failures",
			defaultConfig.rpcConf.BackendConfig.CircuitBreakerConfig.MaxFailures,
			"maximum number of failed calls to the client that will cause the circuit breaker to close the connection. Default value is 5")
		flags.Uint32Var(&builder.rpcConf.BackendConfig.CircuitBreakerConfig.MaxRequests,
			"circuit-breaker-max-requests",
			defaultConfig.rpcConf.BackendConfig.CircuitBreakerConfig.MaxRequests,
			"maximum number of requests to check if connection restored after timeout. Default value is 1")
		flags.BoolVar(&builder.versionControlEnabled,
			"version-control-enabled",
			defaultConfig.versionControlEnabled,
			"whether to enable the version control feature. Default value is true")
		flags.BoolVar(&builder.stopControlEnabled,
			"stop-control-enabled",
			defaultConfig.stopControlEnabled,
			"whether to enable the stop control feature. Default value is false")
		flags.BoolVar(&builder.scheduledCallbacksEnabled,
			"scheduled-callbacks-enabled",
			defaultConfig.scheduledCallbacksEnabled,
			"whether to include scheduled callback transactions in system collections.")
		// ExecutionDataRequester config
		flags.BoolVar(&builder.executionDataSyncEnabled,
			"execution-data-sync-enabled",
			defaultConfig.executionDataSyncEnabled,
			"whether to enable the execution data sync protocol")
		flags.BoolVar(&builder.publicNetworkExecutionDataEnabled,
			"public-network-execution-data-sync-enabled",
			defaultConfig.publicNetworkExecutionDataEnabled,
			"[experimental] whether to enable the execution data sync protocol on public network")
		flags.StringVar(&builder.executionDataDir, "execution-data-dir", defaultConfig.executionDataDir, "directory to use for Execution Data database")
		flags.Uint64Var(&builder.executionDataStartHeight,
			"execution-data-start-height",
			defaultConfig.executionDataStartHeight,
			"height of first block to sync execution data from when starting with an empty Execution Data database")
		flags.Uint64Var(&builder.executionDataConfig.MaxSearchAhead,
			"execution-data-max-search-ahead",
			defaultConfig.executionDataConfig.MaxSearchAhead,
			"max number of heights to search ahead of the lowest outstanding execution data height")
		flags.DurationVar(&builder.executionDataConfig.FetchTimeout,
			"execution-data-fetch-timeout",
			defaultConfig.executionDataConfig.FetchTimeout,
			"initial timeout to use when fetching execution data from the network. timeout increases using an incremental backoff until execution-data-max-fetch-timeout. e.g. 30s")
		flags.DurationVar(&builder.executionDataConfig.MaxFetchTimeout,
			"execution-data-max-fetch-timeout",
			defaultConfig.executionDataConfig.MaxFetchTimeout,
			"maximum timeout to use when fetching execution data from the network e.g. 300s")
		flags.DurationVar(&builder.executionDataConfig.RetryDelay,
			"execution-data-retry-delay",
			defaultConfig.executionDataConfig.RetryDelay,
			"initial delay for exponential backoff when fetching execution data fails e.g. 10s")
		flags.DurationVar(&builder.executionDataConfig.MaxRetryDelay,
			"execution-data-max-retry-delay",
			defaultConfig.executionDataConfig.MaxRetryDelay,
			"maximum delay for exponential backoff when fetching execution data fails e.g. 5m")
		flags.StringVar(&builder.executionDataDBMode,
			"execution-data-db",
			defaultConfig.executionDataDBMode,
			"[experimental] the DB type for execution datastore. One of [badger, pebble]")
		flags.Uint64Var(&builder.executionDataPrunerHeightRangeTarget,
			"execution-data-height-range-target",
			defaultConfig.executionDataPrunerHeightRangeTarget,
			"number of blocks of Execution Data to keep on disk. older data is pruned")
		flags.Uint64Var(&builder.executionDataPrunerThreshold,
			"execution-data-height-range-threshold",
			defaultConfig.executionDataPrunerThreshold,
			"number of unpruned blocks of Execution Data beyond the height range target to allow before pruning")
		flags.DurationVar(&builder.executionDataPruningInterval,
			"execution-data-pruning-interval",
			defaultConfig.executionDataPruningInterval,
			"duration after which the pruner tries to prune execution data. The default value is 10 minutes")

		// Execution State Streaming API
		flags.Uint32Var(&builder.stateStreamConf.ExecutionDataCacheSize, "execution-data-cache-size", defaultConfig.stateStreamConf.ExecutionDataCacheSize, "block execution data cache size")
		flags.Uint32Var(&builder.stateStreamConf.MaxGlobalStreams, "state-stream-global-max-streams", defaultConfig.stateStreamConf.MaxGlobalStreams, "global maximum number of concurrent streams")
		flags.UintVar(&builder.stateStreamConf.MaxExecutionDataMsgSize,
			"state-stream-max-message-size",
			defaultConfig.stateStreamConf.MaxExecutionDataMsgSize,
			"maximum size for a gRPC message containing block execution data")
		flags.StringToIntVar(&builder.stateStreamFilterConf,
			"state-stream-event-filter-limits",
			defaultConfig.stateStreamFilterConf,
			"event filter limits for ExecutionData SubscribeEvents API e.g. EventTypes=100,Addresses=100,Contracts=100 etc.")
		flags.DurationVar(&builder.stateStreamConf.ClientSendTimeout,
			"state-stream-send-timeout",
			defaultConfig.stateStreamConf.ClientSendTimeout,
			"maximum wait before timing out while sending a response to a streaming client e.g. 30s")
		flags.UintVar(&builder.stateStreamConf.ClientSendBufferSize,
			"state-stream-send-buffer-size",
			defaultConfig.stateStreamConf.ClientSendBufferSize,
			"maximum number of responses to buffer within a stream")
		flags.Float64Var(&builder.stateStreamConf.ResponseLimit,
			"state-stream-response-limit",
			defaultConfig.stateStreamConf.ResponseLimit,
			"max number of responses per second to send over streaming endpoints. this helps manage resources consumed by each client querying data not in the cache e.g. 3 or 0.5. 0 means no limit")
		flags.Uint64Var(&builder.stateStreamConf.HeartbeatInterval,
			"state-stream-heartbeat-interval",
			defaultConfig.stateStreamConf.HeartbeatInterval,
			"default interval in blocks at which heartbeat messages should be sent. applied when client did not specify a value.")
		flags.Uint32Var(&builder.stateStreamConf.RegisterIDsRequestLimit,
			"state-stream-max-register-values",
			defaultConfig.stateStreamConf.RegisterIDsRequestLimit,
			"maximum number of register ids to include in a single request to the GetRegisters endpoint")

		// Execution Data Indexer
		flags.BoolVar(&builder.executionDataIndexingEnabled,
			"execution-data-indexing-enabled",
			defaultConfig.executionDataIndexingEnabled,
			"whether to enable the execution data indexing")
		flags.StringVar(&builder.registersDBPath, "execution-state-dir", defaultConfig.registersDBPath, "directory to use for execution-state database")
		flags.StringVar(&builder.checkpointFile, "execution-state-checkpoint", defaultConfig.checkpointFile, "execution-state checkpoint file")

		flags.StringVar(&builder.rpcConf.BackendConfig.EventQueryMode,
			"event-query-mode",
			defaultConfig.rpcConf.BackendConfig.EventQueryMode,
			"mode to use when querying events. one of [local-only, execution-nodes-only(default), failover]")

		flags.StringVar(&builder.rpcConf.BackendConfig.TxResultQueryMode,
			"tx-result-query-mode",
			defaultConfig.rpcConf.BackendConfig.TxResultQueryMode,
			"mode to use when querying transaction results. one of [local-only, execution-nodes-only(default), failover]")
		flags.BoolVar(&builder.storeTxResultErrorMessages,
			"store-tx-result-error-messages",
			defaultConfig.storeTxResultErrorMessages,
			"whether to enable storing transaction error messages into the db")
		// Script Execution
		flags.StringVar(&builder.rpcConf.BackendConfig.ScriptExecutionMode,
			"script-execution-mode",
			defaultConfig.rpcConf.BackendConfig.ScriptExecutionMode,
			"mode to use when executing scripts. one of (local-only, execution-nodes-only, failover)")
		flags.Uint64Var(&builder.scriptExecutorConfig.ComputationLimit,
			"script-execution-computation-limit",
			defaultConfig.scriptExecutorConfig.ComputationLimit,
			"maximum number of computation units a locally executed script can use. default: 100000")
		flags.IntVar(&builder.scriptExecutorConfig.MaxErrorMessageSize,
			"script-execution-max-error-length",
			defaultConfig.scriptExecutorConfig.MaxErrorMessageSize,
			"maximum number characters to include in error message strings. additional characters are truncated. default: 1000")
		flags.DurationVar(&builder.scriptExecutorConfig.LogTimeThreshold,
			"script-execution-log-time-threshold",
			defaultConfig.scriptExecutorConfig.LogTimeThreshold,
			"emit a log for any scripts that take over this threshold. default: 1s")
		flags.DurationVar(&builder.scriptExecutorConfig.ExecutionTimeLimit,
			"script-execution-timeout",
			defaultConfig.scriptExecutorConfig.ExecutionTimeLimit,
			"timeout value for locally executed scripts. default: 10s")
		flags.Uint64Var(&builder.scriptExecMinBlock,
			"script-execution-min-height",
			defaultConfig.scriptExecMinBlock,
			"lowest block height to allow for script execution. default: no limit")
		flags.Uint64Var(&builder.scriptExecMaxBlock,
			"script-execution-max-height",
			defaultConfig.scriptExecMaxBlock,
			"highest block height to allow for script execution. default: no limit")
		flags.StringVar(&builder.registerCacheType,
			"register-cache-type",
			defaultConfig.registerCacheType,
			"type of backend cache to use for registers (lru, arc, 2q)")
		flags.UintVar(&builder.registerCacheSize,
			"register-cache-size",
			defaultConfig.registerCacheSize,
			"number of registers to cache for script execution. default: 0 (no cache)")
		flags.UintVar(&builder.programCacheSize,
			"program-cache-size",
			defaultConfig.programCacheSize,
			"[experimental] number of blocks to cache for cadence programs. use 0 to disable cache. default: 0. Note: this is an experimental feature and may cause nodes to become unstable under certain workloads. Use with caution.")

		// Payer Balance
		flags.StringVar(&builder.checkPayerBalanceMode,
			"check-payer-balance-mode",
			defaultConfig.checkPayerBalanceMode,
			"flag for payer balance validation that specifies whether or not to enforce the balance check. one of [disabled(default), warn, enforce]")

		// Register DB Pruning
		flags.Uint64Var(&builder.registerDBPruneThreshold,
			"registerdb-pruning-threshold",
			defaultConfig.registerDBPruneThreshold,
			fmt.Sprintf("specifies the number of blocks below the latest stored block height to keep in register db. default: %d", defaultConfig.registerDBPruneThreshold))

		// websockets config
		flags.DurationVar(
			&builder.rpcConf.WebSocketConfig.InactivityTimeout,
			"websocket-inactivity-timeout",
			defaultConfig.rpcConf.WebSocketConfig.InactivityTimeout,
			"the duration a WebSocket connection can remain open without any active subscriptions before being automatically closed",
		)
		flags.Uint64Var(
			&builder.rpcConf.WebSocketConfig.MaxSubscriptionsPerConnection,
			"websocket-max-subscriptions-per-connection",
			defaultConfig.rpcConf.WebSocketConfig.MaxSubscriptionsPerConnection,
			"the maximum number of active WebSocket subscriptions allowed per connection",
		)
		flags.Float64Var(
			&builder.rpcConf.WebSocketConfig.MaxResponsesPerSecond,
			"websocket-max-responses-per-second",
			defaultConfig.rpcConf.WebSocketConfig.MaxResponsesPerSecond,
			fmt.Sprintf("the maximum number of responses that can be sent to a single client per second. Default: %f. if set to 0, no limit is applied to the number of responses per second.", defaultConfig.rpcConf.WebSocketConfig.MaxResponsesPerSecond),
		)
		flags.BoolVar(
			&builder.rpcConf.EnableWebSocketsStreamAPI,
			"websockets-stream-api-enabled",
			defaultConfig.rpcConf.EnableWebSocketsStreamAPI,
			"whether to enable the WebSockets Stream API.",
		)
	}).ValidateFlags(func() error {
		if builder.supportsObserver && (builder.PublicNetworkConfig.BindAddress == cmd.NotSet || builder.PublicNetworkConfig.BindAddress == "") {
			return errors.New("public-network-address must be set if supports-observer is true")
		}
		if builder.executionDataSyncEnabled {
			if builder.executionDataConfig.FetchTimeout <= 0 {
				return errors.New("execution-data-fetch-timeout must be greater than 0")
			}
			if builder.executionDataConfig.MaxFetchTimeout < builder.executionDataConfig.FetchTimeout {
				return errors.New("execution-data-max-fetch-timeout must be greater than execution-data-fetch-timeout")
			}
			if builder.executionDataConfig.RetryDelay <= 0 {
				return errors.New("execution-data-retry-delay must be greater than 0")
			}
			if builder.executionDataConfig.MaxRetryDelay < builder.executionDataConfig.RetryDelay {
				return errors.New("execution-data-max-retry-delay must be greater than or equal to execution-data-retry-delay")
			}
			if builder.executionDataConfig.MaxSearchAhead == 0 {
				return errors.New("execution-data-max-search-ahead must be greater than 0")
			}
		}
		if builder.stateStreamConf.ListenAddr != "" {
			if builder.stateStreamConf.ExecutionDataCacheSize == 0 {
				return errors.New("execution-data-cache-size must be greater than 0")
			}
			if builder.stateStreamConf.ClientSendBufferSize == 0 {
				return errors.New("state-stream-send-buffer-size must be greater than 0")
			}
			if len(builder.stateStreamFilterConf) > 4 {
				return errors.New("state-stream-event-filter-limits must have at most 3 keys (EventTypes, Addresses, Contracts, AccountAddresses)")
			}
			for key, value := range builder.stateStreamFilterConf {
				switch key {
				case "EventTypes", "Addresses", "Contracts", "AccountAddresses":
					if value <= 0 {
						return fmt.Errorf("state-stream-event-filter-limits %s must be greater than 0", key)
					}
				default:
					return errors.New("state-stream-event-filter-limits may only contain the keys EventTypes, Addresses, Contracts, AccountAddresses")
				}
			}
			if builder.stateStreamConf.ResponseLimit < 0 {
				return errors.New("state-stream-response-limit must be greater than or equal to 0")
			}
			if builder.stateStreamConf.RegisterIDsRequestLimit <= 0 {
				return errors.New("state-stream-max-register-values must be greater than 0")
			}
		}
		if builder.rpcConf.BackendConfig.CircuitBreakerConfig.Enabled {
			if builder.rpcConf.BackendConfig.CircuitBreakerConfig.MaxFailures == 0 {
				return errors.New("circuit-breaker-max-failures must be greater than 0")
			}
			if builder.rpcConf.BackendConfig.CircuitBreakerConfig.MaxRequests == 0 {
				return errors.New("circuit-breaker-max-requests must be greater than 0")
			}
			if builder.rpcConf.BackendConfig.CircuitBreakerConfig.RestoreTimeout <= 0 {
				return errors.New("circuit-breaker-restore-timeout must be greater than 0")
			}
		}

		if builder.checkPayerBalanceMode != txvalidator.Disabled.String() && !builder.executionDataIndexingEnabled {
			return errors.New("execution-data-indexing-enabled must be set if check-payer-balance is enabled")
		}

		if builder.rpcConf.RestConfig.MaxRequestSize <= 0 {
			return errors.New("rest-max-request-size must be greater than 0")
		}
		if builder.rpcConf.RestConfig.MaxResponseSize <= 0 {
			return errors.New("rest-max-response-size must be greater than 0")
		}
		if builder.rpcConf.BackendConfig.AccessConfig.MaxRequestMsgSize <= 0 {
			return errors.New("rpc-max-request-message-size must be greater than 0")
		}
		if builder.rpcConf.BackendConfig.AccessConfig.MaxResponseMsgSize <= 0 {
			return errors.New("rpc-max-response-message-size must be greater than 0")
		}
		if builder.rpcConf.BackendConfig.CollectionConfig.MaxRequestMsgSize <= 0 {
			return errors.New("rpc-max-collection-request-message-size must be greater than 0")
		}
		if builder.rpcConf.BackendConfig.CollectionConfig.MaxResponseMsgSize <= 0 {
			return errors.New("rpc-max-collection-response-message-size must be greater than 0")
		}
		if builder.rpcConf.BackendConfig.ExecutionConfig.MaxRequestMsgSize <= 0 {
			return errors.New("rpc-max-execution-request-message-size must be greater than 0")
		}
		if builder.rpcConf.BackendConfig.ExecutionConfig.MaxResponseMsgSize <= 0 {
			return errors.New("rpc-max-execution-response-message-size must be greater than 0")
		}

		return nil
	})
}

func publicNetworkMsgValidators(log zerolog.Logger, idProvider module.IdentityProvider, selfID flow.Identifier) []network.MessageValidator {
	return []network.MessageValidator{
		// filter out messages sent by this node itself
		validator.ValidateNotSender(selfID),
		validator.NewAnyValidator(
			// message should be either from a valid staked node
			validator.NewOriginValidator(
				id.NewIdentityFilterIdentifierProvider(filter.IsValidCurrentEpochParticipant, idProvider),
			),
			// or the message should be specifically targeted for this node
			validator.ValidateTarget(log, selfID),
		),
	}
}

func (builder *FlowAccessNodeBuilder) InitIDProviders() {
	builder.Module("id providers", func(node *cmd.NodeConfig) error {
		idCache, err := cache.NewProtocolStateIDCache(node.Logger, node.State, node.ProtocolEvents)
		if err != nil {
			return fmt.Errorf("could not initialize ProtocolStateIDCache: %w", err)
		}
		builder.IDTranslator = translator.NewHierarchicalIDTranslator(idCache, translator.NewPublicNetworkIDTranslator())

		// The following wrapper allows to disallow-list byzantine nodes via an admin command:
		// the wrapper overrides the 'Ejected' flag of disallow-listed nodes to true
		disallowListWrapper, err := cache.NewNodeDisallowListWrapper(
			idCache,
			node.ProtocolDB,
			func() network.DisallowListNotificationConsumer {
				return builder.NetworkUnderlay
			},
		)
		if err != nil {
			return fmt.Errorf("could not initialize NodeDisallowListWrapper: %w", err)
		}
		builder.IdentityProvider = disallowListWrapper

		// register the wrapper for dynamic configuration via admin command
		err = node.ConfigManager.RegisterIdentifierListConfig("network-id-provider-blocklist",
			disallowListWrapper.GetDisallowList, disallowListWrapper.Update)
		if err != nil {
			return fmt.Errorf("failed to register disallow-list wrapper with config manager: %w", err)
		}

		builder.SyncEngineParticipantsProviderFactory = func() module.IdentifierProvider {
			return id.NewIdentityFilterIdentifierProvider(
				filter.And(
					filter.HasRole[flow.Identity](flow.RoleConsensus),
					filter.Not(filter.HasNodeID[flow.Identity](node.Me.NodeID())),
					filter.NotEjectedFilter,
				),
				builder.IdentityProvider,
			)
		}
		return nil
	})
}

func (builder *FlowAccessNodeBuilder) Initialize() error {
	builder.InitIDProviders()

	builder.EnqueueResolver()

	// enqueue the regular network
	builder.EnqueueNetworkInit()

	builder.AdminCommand("get-transactions", func(conf *cmd.NodeConfig) commands.AdminCommand {
		return storageCommands.NewGetTransactionsCommand(conf.State, conf.Storage.Payloads, notNil(builder.collections))
	})

	// if this is an access node that supports public followers, enqueue the public network
	if builder.supportsObserver {
		builder.enqueuePublicNetworkInit()
		builder.enqueueRelayNetwork()
	}

	builder.EnqueuePingService()

	builder.EnqueueMetricsServerInit()

	if err := builder.RegisterBadgerMetrics(); err != nil {
		return err
	}

	builder.EnqueueTracer()
	builder.PreInit(cmd.DynamicStartPreInit)
	builder.ValidateRootSnapshot(statedatastore.ValidRootSnapshotContainsEntityExpiryRange)

	return nil
}

func (builder *FlowAccessNodeBuilder) enqueueRelayNetwork() {
	builder.Component("relay network", func(node *cmd.NodeConfig) (module.ReadyDoneAware, error) {
		relayNet := relaynet.NewRelayNetwork(
			node.EngineRegistry,
			builder.AccessNodeConfig.PublicNetworkConfig.Network,
			node.Logger,
			map[channels.Channel]channels.Channel{
				channels.ReceiveBlocks: channels.PublicReceiveBlocks,
			},
		)
		node.EngineRegistry = relayNet
		return relayNet, nil
	})
}

func (builder *FlowAccessNodeBuilder) Build() (cmd.Node, error) {
	var processedFinalizedBlockHeight storage.ConsumerProgressInitializer
	var processedTxErrorMessagesBlockHeight storage.ConsumerProgressInitializer

	if builder.executionDataSyncEnabled {
		builder.BuildExecutionSyncComponents()
	}

	ingestionDependable := module.NewProxiedReadyDoneAware()
	builder.IndexerDependencies.Add(ingestionDependable)
	versionControlDependable := module.NewProxiedReadyDoneAware()
	builder.IndexerDependencies.Add(versionControlDependable)
	stopControlDependable := module.NewProxiedReadyDoneAware()
	builder.IndexerDependencies.Add(stopControlDependable)
	var lastFullBlockHeight *counters.PersistentStrictMonotonicCounter

	builder.
		BuildConsensusFollower().
		Module("normalize rpc message limits", func(node *cmd.NodeConfig) error {
			// This needs to be the first module run so other modules can use the normalized values
			// TODO: remove this module once the deprecated flag is removed
			if builder.rpcConf.DeprecatedMaxMsgSize != 0 {
				node.Logger.Warn().Msg("A deprecated flag was specified (--rpc-max-message-size). Use --rpc-max-request-message-size and --rpc-max-response-message-size instead. This flag will be removed in a future release.")
				builder.rpcConf.BackendConfig.AccessConfig.MaxRequestMsgSize = builder.rpcConf.DeprecatedMaxMsgSize
				builder.rpcConf.BackendConfig.AccessConfig.MaxResponseMsgSize = builder.rpcConf.DeprecatedMaxMsgSize

				builder.rpcConf.BackendConfig.CollectionConfig.MaxRequestMsgSize = commonrpc.DefaultMaxMsgSize // previous version used this default
				builder.rpcConf.BackendConfig.CollectionConfig.MaxResponseMsgSize = builder.rpcConf.DeprecatedMaxMsgSize

				builder.rpcConf.BackendConfig.ExecutionConfig.MaxRequestMsgSize = commonrpc.DefaultMaxMsgSize // previous version used this default
				builder.rpcConf.BackendConfig.ExecutionConfig.MaxResponseMsgSize = builder.rpcConf.DeprecatedMaxMsgSize
			}

			return nil
		}).
		Module("collection node client", func(node *cmd.NodeConfig) error {
			// collection node address is optional (if not specified, collection nodes will be chosen at random)
			if strings.TrimSpace(builder.rpcConf.CollectionAddr) == "" {
				node.Logger.Info().Msg("using a dynamic collection node address")
				return nil
			}

			node.Logger.Info().
				Str("collection_node", builder.rpcConf.CollectionAddr).
				Msg("using the static collection node address")

			collectionRPCConn, err := grpc.Dial(
				builder.rpcConf.CollectionAddr,
				grpc.WithDefaultCallOptions(
					grpc.MaxCallSendMsgSize(int(builder.rpcConf.BackendConfig.CollectionConfig.MaxRequestMsgSize)),
					grpc.MaxCallRecvMsgSize(int(builder.rpcConf.BackendConfig.CollectionConfig.MaxResponseMsgSize)),
				),
				grpc.WithTransportCredentials(insecure.NewCredentials()),
				rpcConnection.WithClientTimeoutOption(builder.rpcConf.BackendConfig.CollectionConfig.Timeout))
			if err != nil {
				return err
			}
			builder.CollectionRPC = access.NewAccessAPIClient(collectionRPCConn)
			return nil
		}).
		Module("historical access node clients", func(node *cmd.NodeConfig) error {
			addrs := strings.Split(builder.rpcConf.HistoricalAccessAddrs, ",")
			for _, addr := range addrs {
				if strings.TrimSpace(addr) == "" {
					continue
				}
				node.Logger.Info().Str("access_nodes", addr).Msg("historical access node addresses")

				// maintain backwards compatibility with the deprecated flag
				// TODO: remove this once the deprecated flag is removed
				var callOpts []grpc.CallOption
				if builder.rpcConf.DeprecatedMaxMsgSize == 0 {
					callOpts = append(callOpts,
						grpc.MaxCallSendMsgSize(int(builder.rpcConf.BackendConfig.AccessConfig.MaxRequestMsgSize)),
						grpc.MaxCallRecvMsgSize(int(builder.rpcConf.BackendConfig.AccessConfig.MaxResponseMsgSize)),
					)
				} else {
					// only receive limit was enforced in previous versions. send used default (4mb)
					callOpts = append(callOpts,
						grpc.MaxCallRecvMsgSize(int(builder.rpcConf.DeprecatedMaxMsgSize)),
					)
				}

				historicalAccessRPCConn, err := grpc.Dial(
					addr,
					grpc.WithDefaultCallOptions(callOpts...),
					grpc.WithTransportCredentials(insecure.NewCredentials()))
				if err != nil {
					return err
				}
				builder.HistoricalAccessRPCs = append(builder.HistoricalAccessRPCs, access.NewAccessAPIClient(historicalAccessRPCConn))
			}
			return nil
		}).
		Module("transaction timing mempools", func(node *cmd.NodeConfig) error {
			builder.TransactionTimings = stdmap.NewTransactionTimings(1500 * 300) // assume 1500 TPS * 300 seconds
			builder.CollectionsToMarkFinalized = stdmap.NewTimes(50 * 300)        // assume 50 collection nodes * 300 seconds
			builder.CollectionsToMarkExecuted = stdmap.NewTimes(50 * 300)         // assume 50 collection nodes * 300 seconds
			builder.BlockTransactions = stdmap.NewIdentifierMap(10000)
			builder.BlocksToMarkExecuted = stdmap.NewTimes(1 * 300) // assume 1 block per second * 300 seconds

			return nil
		}).
		Module("transaction metrics", func(node *cmd.NodeConfig) error {
			builder.TransactionMetrics = metrics.NewTransactionCollector(
				node.Logger,
				builder.TransactionTimings,
				builder.logTxTimeToFinalized,
				builder.logTxTimeToExecuted,
				builder.logTxTimeToFinalizedExecuted,
				builder.logTxTimeToSealed,
			)
			return nil
		}).
		Module("transaction validation metrics", func(node *cmd.NodeConfig) error {
			builder.TransactionValidationMetrics = metrics.NewTransactionValidationCollector()
			return nil
		}).
		Module("rest metrics", func(node *cmd.NodeConfig) error {
			m, err := metrics.NewRestCollector(router.URLToRoute, node.MetricsRegisterer)
			if err != nil {
				return err
			}
			builder.RestMetrics = m
			return nil
		}).
		Module("access metrics", func(node *cmd.NodeConfig) error {
			builder.AccessMetrics = metrics.NewAccessCollector(
				metrics.WithTransactionMetrics(builder.TransactionMetrics),
				metrics.WithTransactionValidationMetrics(builder.TransactionValidationMetrics),
				metrics.WithBackendScriptsMetrics(builder.TransactionMetrics),
				metrics.WithRestMetrics(builder.RestMetrics),
			)
			return nil
		}).
		Module("collection metrics", func(node *cmd.NodeConfig) error {
			var err error
			builder.collectionExecutedMetric, err = indexer.NewCollectionExecutedMetricImpl(
				builder.Logger,
				builder.AccessMetrics,
				builder.CollectionsToMarkFinalized,
				builder.CollectionsToMarkExecuted,
				builder.BlocksToMarkExecuted,
				builder.collections,
				builder.Storage.Blocks,
				builder.BlockTransactions,
			)
			if err != nil {
				return err
			}

			return nil
		}).
		Module("ping metrics", func(node *cmd.NodeConfig) error {
			builder.PingMetrics = metrics.NewPingCollector()
			return nil
		}).
		Module("server certificate", func(node *cmd.NodeConfig) error {
			// generate the server certificate that will be served by the GRPC server
			x509Certificate, err := grpcutils.X509Certificate(node.NetworkKey)
			if err != nil {
				return err
			}
			tlsConfig := grpcutils.DefaultServerTLSConfig(x509Certificate)
			builder.rpcConf.TransportCredentials = credentials.NewTLS(tlsConfig)
			return nil
		}).
		Module("creating grpc servers", func(node *cmd.NodeConfig) error {
			builder.secureGrpcServer = grpcserver.NewGrpcServerBuilder(
				node.Logger,
				builder.rpcConf.SecureGRPCListenAddr,
				builder.rpcConf.BackendConfig.AccessConfig.MaxRequestMsgSize,
				builder.rpcConf.BackendConfig.AccessConfig.MaxResponseMsgSize,
				builder.rpcMetricsEnabled,
				builder.apiRatelimits,
				builder.apiBurstlimits,
				grpcserver.WithTransportCredentials(builder.rpcConf.TransportCredentials)).Build()

			builder.stateStreamGrpcServer = grpcserver.NewGrpcServerBuilder(
				node.Logger,
				builder.stateStreamConf.ListenAddr,
				builder.rpcConf.BackendConfig.AccessConfig.MaxRequestMsgSize,
				builder.stateStreamConf.MaxExecutionDataMsgSize,
				builder.rpcMetricsEnabled,
				builder.apiRatelimits,
				builder.apiBurstlimits,
				grpcserver.WithStreamInterceptor()).Build()

			if builder.rpcConf.UnsecureGRPCListenAddr != builder.stateStreamConf.ListenAddr {
				builder.unsecureGrpcServer = grpcserver.NewGrpcServerBuilder(node.Logger,
					builder.rpcConf.UnsecureGRPCListenAddr,
					builder.rpcConf.BackendConfig.AccessConfig.MaxRequestMsgSize,
					builder.rpcConf.BackendConfig.AccessConfig.MaxResponseMsgSize,
					builder.rpcMetricsEnabled,
					builder.apiRatelimits,
					builder.apiBurstlimits).Build()
			} else {
				builder.unsecureGrpcServer = builder.stateStreamGrpcServer
			}

			return nil
		}).
		Module("backend script executor", func(node *cmd.NodeConfig) error {
			builder.ScriptExecutor = backend.NewScriptExecutor(builder.Logger, builder.scriptExecMinBlock, builder.scriptExecMaxBlock)
			return nil
		}).
		Module("async register store", func(node *cmd.NodeConfig) error {
			builder.RegistersAsyncStore = execution.NewRegistersAsyncStore()
			return nil
		}).
		Module("events storage", func(node *cmd.NodeConfig) error {
			builder.events = store.NewEvents(node.Metrics.Cache, node.ProtocolDB)
			return nil
		}).
		Module("reporter", func(node *cmd.NodeConfig) error {
			builder.Reporter = index.NewReporter()
			return nil
		}).
		Module("events index", func(node *cmd.NodeConfig) error {
			builder.EventsIndex = index.NewEventsIndex(builder.Reporter, builder.events)
			return nil
		}).
		Module("transaction result index", func(node *cmd.NodeConfig) error {
			builder.TxResultsIndex = index.NewTransactionResultsIndex(builder.Reporter, builder.lightTransactionResults)
			return nil
		}).
		Module("processed finalized block height consumer progress", func(node *cmd.NodeConfig) error {
			processedFinalizedBlockHeight = store.NewConsumerProgress(builder.ProtocolDB, module.ConsumeProgressIngestionEngineBlockHeight)
			return nil
		}).
		Module("processed last full block height monotonic consumer progress", func(node *cmd.NodeConfig) error {
			rootBlockHeight := node.State.Params().FinalizedRoot().Height

			progress, err := store.NewConsumerProgress(builder.ProtocolDB, module.ConsumeProgressLastFullBlockHeight).Initialize(rootBlockHeight)
			if err != nil {
				return err
			}

			lastFullBlockHeight, err = counters.NewPersistentStrictMonotonicCounter(progress)
			if err != nil {
				return fmt.Errorf("failed to initialize monotonic consumer progress: %w", err)
			}

			return nil
		}).
		Module("transaction result error messages storage", func(node *cmd.NodeConfig) error {
			if builder.storeTxResultErrorMessages {
				builder.transactionResultErrorMessages = store.NewTransactionResultErrorMessages(node.Metrics.Cache, node.ProtocolDB, bstorage.DefaultCacheSize)
			}

			return nil
		}).
		Component("version control", func(node *cmd.NodeConfig) (module.ReadyDoneAware, error) {
			if !builder.versionControlEnabled {
				noop := &module.NoopReadyDoneAware{}
				versionControlDependable.Init(noop)
				return noop, nil
			}

			nodeVersion, err := build.Semver()
			if err != nil {
				return nil, fmt.Errorf("could not load node version for version control. "+
					"version (%s) is not semver compliant: %w. Make sure a valid semantic version is provided in the VERSION environment variable", build.Version(), err)
			}

			versionControl, err := version.NewVersionControl(
				builder.Logger,
				node.Storage.VersionBeacons,
				nodeVersion,
				builder.SealedRootBlock.Height,
				builder.LastFinalizedHeader.Height,
			)
			if err != nil {
				return nil, fmt.Errorf("could not create version control: %w", err)
			}

			// VersionControl needs to consume BlockFinalized events.
			node.ProtocolEvents.AddConsumer(versionControl)

			builder.VersionControl = versionControl
			versionControlDependable.Init(builder.VersionControl)

			return versionControl, nil
		}).
		Component("stop control", func(node *cmd.NodeConfig) (module.ReadyDoneAware, error) {
			if !builder.stopControlEnabled {
				noop := &module.NoopReadyDoneAware{}
				stopControlDependable.Init(noop)
				return noop, nil
			}

			stopControl := stop.NewStopControl(
				builder.Logger,
			)

			builder.VersionControl.AddVersionUpdatesConsumer(stopControl.OnVersionUpdate)

			builder.StopControl = stopControl
			stopControlDependable.Init(builder.StopControl)

			return stopControl, nil
		}).
		Component("RPC engine", func(node *cmd.NodeConfig) (module.ReadyDoneAware, error) {
			config := builder.rpcConf
			backendConfig := config.BackendConfig
			accessMetrics := builder.AccessMetrics
			cacheSize := int(backendConfig.ConnectionPoolSize)

			var connBackendCache *rpcConnection.Cache
			var err error
			if cacheSize > 0 {
				connBackendCache, err = rpcConnection.NewCache(node.Logger, accessMetrics, cacheSize)
				if err != nil {
					return nil, fmt.Errorf("could not initialize connection cache: %w", err)
				}
			}

			connFactory := &rpcConnection.ConnectionFactoryImpl{
				AccessConfig:     backendConfig.AccessConfig,
				CollectionConfig: backendConfig.CollectionConfig,
				ExecutionConfig:  backendConfig.ExecutionConfig,
				AccessMetrics:    accessMetrics,
				Log:              node.Logger,
				Manager: rpcConnection.NewManager(
					node.Logger,
					accessMetrics,
					connBackendCache,
					backendConfig.CircuitBreakerConfig,
					config.CompressorName,
				),
			}

			scriptExecMode, err := query_mode.ParseIndexQueryMode(config.BackendConfig.ScriptExecutionMode)
			if err != nil {
				return nil, fmt.Errorf("could not parse script execution mode: %w", err)
			}

			eventQueryMode, err := query_mode.ParseIndexQueryMode(config.BackendConfig.EventQueryMode)
			if err != nil {
				return nil, fmt.Errorf("could not parse event query mode: %w", err)
			}

			broadcaster := engine.NewBroadcaster()
			// create BlockTracker that will track for new blocks (finalized and sealed) and
			// handles block-related operations.
			blockTracker, err := subscriptiontracker.NewBlockTracker(
				node.State,
				builder.SealedRootBlock.Height,
				node.Storage.Headers,
				broadcaster,
			)
			if err != nil {
				return nil, fmt.Errorf("failed to initialize block tracker: %w", err)
			}
			txResultQueryMode, err := query_mode.ParseIndexQueryMode(config.BackendConfig.TxResultQueryMode)
			if err != nil {
				return nil, fmt.Errorf("could not parse transaction result query mode: %w", err)
			}

			// If execution data syncing and indexing is disabled, pass nil indexReporter
			var indexReporter state_synchronization.IndexReporter
			if builder.executionDataSyncEnabled && builder.executionDataIndexingEnabled {
				indexReporter = builder.Reporter
			}

			checkPayerBalanceMode, err := txvalidator.ParsePayerBalanceMode(builder.checkPayerBalanceMode)
			if err != nil {
				return nil, fmt.Errorf("could not parse payer balance mode: %w", err)

			}

			preferredENIdentifiers, err := flow.IdentifierListFromHex(backendConfig.PreferredExecutionNodeIDs)
			if err != nil {
				return nil, fmt.Errorf("failed to convert node id string to Flow Identifier for preferred EN map: %w", err)
			}

			fixedENIdentifiers, err := flow.IdentifierListFromHex(backendConfig.FixedExecutionNodeIDs)
			if err != nil {
				return nil, fmt.Errorf("failed to convert node id string to Flow Identifier for fixed EN map: %w", err)
			}

			builder.ExecNodeIdentitiesProvider = commonrpc.NewExecutionNodeIdentitiesProvider(
				node.Logger,
				node.State,
				node.Storage.Receipts,
				preferredENIdentifiers,
				fixedENIdentifiers,
			)

			nodeCommunicator := node_communicator.NewNodeCommunicator(backendConfig.CircuitBreakerConfig.Enabled)
			builder.txResultErrorMessageProvider = error_messages.NewTxErrorMessageProvider(
				node.Logger,
				builder.transactionResultErrorMessages, // might be nil
				notNil(builder.TxResultsIndex),
				connFactory,
				nodeCommunicator,
				notNil(builder.ExecNodeIdentitiesProvider),
			)

<<<<<<< HEAD
=======
			execNodeSelector := execution_result.NewExecutionNodeSelector(
				preferredENIdentifiers,
				fixedENIdentifiers,
			)

			execResultInfoProvider := execution_result.NewExecutionResultInfoProvider(
				node.Logger,
				node.State,
				node.Storage.Receipts,
				execNodeSelector,
				optimistic_sync.DefaultCriteria,
			)

			// TODO: use real objects instead of mocks once they're implemented
			snapshot := osyncsnapshot.NewSnapshotMock(
				builder.events,
				builder.collections,
				builder.transactions,
				builder.lightTransactionResults,
				builder.transactionResultErrorMessages,
				nil,
			)
			execStateCache := execution_state.NewExecutionStateCacheMock(snapshot)

>>>>>>> 1761c9b9
			builder.nodeBackend, err = backend.New(backend.Params{
				State:                 node.State,
				CollectionRPC:         builder.CollectionRPC, // might be nil
				HistoricalAccessNodes: notNil(builder.HistoricalAccessRPCs),
				Blocks:                node.Storage.Blocks,
				Headers:               node.Storage.Headers,
				Collections:           notNil(builder.collections),
				Transactions:          notNil(builder.transactions),
				ExecutionReceipts:     node.Storage.Receipts,
				ExecutionResults:      node.Storage.Results,
				TxResultErrorMessages: builder.transactionResultErrorMessages, // might be nil
				ChainID:               node.RootChainID,
				AccessMetrics:         notNil(builder.AccessMetrics),
				ConnFactory:           connFactory,
				RetryEnabled:          builder.retryEnabled,
				MaxHeightRange:        backendConfig.MaxHeightRange,
				Log:                   node.Logger,
				SnapshotHistoryLimit:  backend.DefaultSnapshotHistoryLimit,
				Communicator:          nodeCommunicator,
				TxResultCacheSize:     builder.TxResultCacheSize,
				ScriptExecutor:        notNil(builder.ScriptExecutor),
				ScriptExecutionMode:   scriptExecMode,
				CheckPayerBalanceMode: checkPayerBalanceMode,
				EventQueryMode:        eventQueryMode,
				BlockTracker:          blockTracker,
				SubscriptionHandler: subscription.NewSubscriptionHandler(
					builder.Logger,
					broadcaster,
					builder.stateStreamConf.ClientSendTimeout,
					builder.stateStreamConf.ResponseLimit,
					builder.stateStreamConf.ClientSendBufferSize,
				),
				EventsIndex:                 notNil(builder.EventsIndex),
				TxResultQueryMode:           txResultQueryMode,
				TxResultsIndex:              notNil(builder.TxResultsIndex),
				LastFullBlockHeight:         lastFullBlockHeight,
				IndexReporter:               indexReporter,
				VersionControl:              notNil(builder.VersionControl),
				ExecNodeIdentitiesProvider:  notNil(builder.ExecNodeIdentitiesProvider),
				TxErrorMessageProvider:      notNil(builder.txResultErrorMessageProvider),
				ExecutionResultInfoProvider: builder.executionResultInfoProvider,
				ExecutionStateCache:         builder.executionStateCache,
				OperatorCriteria:            optimistic_sync.DefaultCriteria,
				MaxScriptAndArgumentSize:    config.BackendConfig.AccessConfig.MaxRequestMsgSize,
				ScheduledCallbacksEnabled:   builder.scheduledCallbacksEnabled,
			})
			if err != nil {
				return nil, fmt.Errorf("could not initialize backend: %w", err)
			}

			engineBuilder, err := rpc.NewBuilder(
				node.Logger,
				node.State,
				config,
				node.RootChainID,
				notNil(builder.AccessMetrics),
				builder.rpcMetricsEnabled,
				notNil(builder.Me),
				notNil(builder.nodeBackend),
				notNil(builder.nodeBackend),
				notNil(builder.secureGrpcServer),
				notNil(builder.unsecureGrpcServer),
				notNil(builder.stateStreamBackend),
				builder.stateStreamConf,
				indexReporter,
			)
			if err != nil {
				return nil, err
			}

			builder.RpcEng, err = engineBuilder.
				WithLegacy().
				WithBlockSignerDecoder(signature.NewBlockSignerDecoder(builder.Committee)).
				Build()
			if err != nil {
				return nil, err
			}
			builder.FollowerDistributor.AddOnBlockFinalizedConsumer(builder.RpcEng.OnFinalizedBlock)

			return builder.RpcEng, nil
		}).
		Component("ingestion engine", func(node *cmd.NodeConfig) (module.ReadyDoneAware, error) {
			var err error

			builder.RequestEng, err = requester.New(
				node.Logger.With().Str("entity", "collection").Logger(),
				node.Metrics.Engine,
				node.EngineRegistry,
				node.Me,
				node.State,
				channels.RequestCollections,
				filter.HasRole[flow.Identity](flow.RoleCollection),
				func() flow.Entity { return new(flow.Collection) },
			)
			if err != nil {
				return nil, fmt.Errorf("could not create requester engine: %w", err)
			}

			if builder.storeTxResultErrorMessages {
				builder.TxResultErrorMessagesCore = tx_error_messages.NewTxErrorMessagesCore(
					node.Logger,
					notNil(builder.txResultErrorMessageProvider),
					builder.transactionResultErrorMessages,
					notNil(builder.ExecNodeIdentitiesProvider),
				)
			}

			collectionSyncer := ingestion.NewCollectionSyncer(
				node.Logger,
				notNil(builder.collectionExecutedMetric),
				builder.RequestEng,
				node.State,
				node.Storage.Blocks,
				notNil(builder.collections),
				notNil(builder.transactions),
				lastFullBlockHeight,
				node.StorageLockMgr,
			)
			builder.RequestEng.WithHandle(collectionSyncer.OnCollectionDownloaded)

			builder.IngestEng, err = ingestion.New(
				node.Logger,
				node.EngineRegistry,
				node.State,
				node.Me,
				node.Storage.Blocks,
				node.Storage.Results,
				node.Storage.Receipts,
				processedFinalizedBlockHeight,
				notNil(collectionSyncer),
				notNil(builder.collectionExecutedMetric),
				notNil(builder.TxResultErrorMessagesCore),
			)
			if err != nil {
				return nil, err
			}
			ingestionDependable.Init(builder.IngestEng)
			builder.FollowerDistributor.AddOnBlockFinalizedConsumer(builder.IngestEng.OnFinalizedBlock)

			return builder.IngestEng, nil
		}).
		Component("requester engine", func(node *cmd.NodeConfig) (module.ReadyDoneAware, error) {
			// We initialize the requester engine inside the ingestion engine due to the mutual dependency. However, in
			// order for it to properly start and shut down, we should still return it as its own engine here, so it can
			// be handled by the scaffold.
			return builder.RequestEng, nil
		}).
		AdminCommand("backfill-tx-error-messages", func(config *cmd.NodeConfig) commands.AdminCommand {
			return storageCommands.NewBackfillTxErrorMessagesCommand(
				builder.State,
				builder.TxResultErrorMessagesCore,
			)
		})

	if builder.storeTxResultErrorMessages {
		builder.Module("processed error messages block height consumer progress", func(node *cmd.NodeConfig) error {
			processedTxErrorMessagesBlockHeight = store.NewConsumerProgress(
				builder.ProtocolDB,
				module.ConsumeProgressEngineTxErrorMessagesBlockHeight,
			)
			return nil
		})
		builder.Component("transaction result error messages engine", func(node *cmd.NodeConfig) (module.ReadyDoneAware, error) {
			engine, err := tx_error_messages.New(
				node.Logger,
				node.State,
				node.Storage.Headers,
				processedTxErrorMessagesBlockHeight,
				builder.TxResultErrorMessagesCore,
			)
			if err != nil {
				return nil, err
			}
			builder.FollowerDistributor.AddOnBlockFinalizedConsumer(engine.OnFinalizedBlock)

			return engine, nil
		})
	}

	if builder.supportsObserver {
		builder.Component("public sync request handler", func(node *cmd.NodeConfig) (module.ReadyDoneAware, error) {
			syncRequestHandler, err := synceng.NewRequestHandlerEngine(
				node.Logger.With().Bool("public", true).Logger(),
				unstaked.NewUnstakedEngineCollector(node.Metrics.Engine),
				builder.AccessNodeConfig.PublicNetworkConfig.Network,
				node.Me,
				node.State,
				node.Storage.Blocks,
				builder.SyncCore,
			)
			if err != nil {
				return nil, fmt.Errorf("could not create public sync request handler: %w", err)
			}
			builder.FollowerDistributor.AddFinalizationConsumer(syncRequestHandler)

			return syncRequestHandler, nil
		})
	}

	builder.Component("secure grpc server", func(node *cmd.NodeConfig) (module.ReadyDoneAware, error) {
		return builder.secureGrpcServer, nil
	})

	builder.Component("state stream unsecure grpc server", func(node *cmd.NodeConfig) (module.ReadyDoneAware, error) {
		return builder.stateStreamGrpcServer, nil
	})

	if builder.rpcConf.UnsecureGRPCListenAddr != builder.stateStreamConf.ListenAddr {
		builder.Component("unsecure grpc server", func(node *cmd.NodeConfig) (module.ReadyDoneAware, error) {
			return builder.unsecureGrpcServer, nil
		})
	}

	if builder.pingEnabled {
		builder.Component("ping engine", func(node *cmd.NodeConfig) (module.ReadyDoneAware, error) {
			ping, err := pingeng.New(
				node.Logger,
				node.IdentityProvider,
				node.IDTranslator,
				node.Me,
				builder.PingMetrics,
				builder.nodeInfoFile,
				node.PingService,
			)
			if err != nil {
				return nil, fmt.Errorf("could not create ping engine: %w", err)
			}

			return ping, nil
		})
	}

	return builder.FlowNodeBuilder.Build()
}

// enqueuePublicNetworkInit enqueues the public network component initialized for the staked node
func (builder *FlowAccessNodeBuilder) enqueuePublicNetworkInit() {
	var publicLibp2pNode p2p.LibP2PNode
	builder.
		Module("public network metrics", func(node *cmd.NodeConfig) error {
			builder.PublicNetworkConfig.Metrics = metrics.NewNetworkCollector(builder.Logger, metrics.WithNetworkPrefix("public"))
			return nil
		}).
		Component("public libp2p node", func(node *cmd.NodeConfig) (module.ReadyDoneAware, error) {
			var err error
			publicLibp2pNode, err = builder.initPublicLibp2pNode(
				builder.NodeConfig.NetworkKey,
				builder.PublicNetworkConfig.BindAddress,
				builder.PublicNetworkConfig.Metrics)
			if err != nil {
				return nil, fmt.Errorf("could not create public libp2p node: %w", err)
			}

			return publicLibp2pNode, nil
		}).
		Component("public network", func(node *cmd.NodeConfig) (module.ReadyDoneAware, error) {
			msgValidators := publicNetworkMsgValidators(node.Logger.With().Bool("public", true).Logger(), node.IdentityProvider, builder.NodeID)
			receiveCache := netcache.NewHeroReceiveCache(builder.FlowConfig.NetworkConfig.NetworkReceivedMessageCacheSize,
				builder.Logger,
				metrics.NetworkReceiveCacheMetricsFactory(builder.HeroCacheMetricsFactory(), network.PublicNetwork))

			err := node.Metrics.Mempool.Register(metrics.PrependPublicPrefix(metrics.ResourceNetworkingReceiveCache), receiveCache.Size)
			if err != nil {
				return nil, fmt.Errorf("could not register networking receive cache metric: %w", err)
			}

			net, err := underlay.NewNetwork(&underlay.NetworkConfig{
				Logger:                builder.Logger.With().Str("module", "public-network").Logger(),
				Libp2pNode:            publicLibp2pNode,
				Codec:                 cborcodec.NewCodec(),
				Me:                    builder.Me,
				Topology:              topology.EmptyTopology{}, // topology returns empty list since peers are not known upfront
				Metrics:               builder.PublicNetworkConfig.Metrics,
				BitSwapMetrics:        builder.Metrics.Bitswap,
				IdentityProvider:      builder.IdentityProvider,
				ReceiveCache:          receiveCache,
				ConduitFactory:        conduit.NewDefaultConduitFactory(),
				SporkId:               builder.SporkID,
				UnicastMessageTimeout: underlay.DefaultUnicastTimeout,
				IdentityTranslator:    builder.IDTranslator,
				AlspCfg: &alspmgr.MisbehaviorReportManagerConfig{
					Logger:                  builder.Logger,
					SpamRecordCacheSize:     builder.FlowConfig.NetworkConfig.AlspConfig.SpamRecordCacheSize,
					SpamReportQueueSize:     builder.FlowConfig.NetworkConfig.AlspConfig.SpamReportQueueSize,
					DisablePenalty:          builder.FlowConfig.NetworkConfig.AlspConfig.DisablePenalty,
					HeartBeatInterval:       builder.FlowConfig.NetworkConfig.AlspConfig.HearBeatInterval,
					AlspMetrics:             builder.Metrics.Network,
					NetworkType:             network.PublicNetwork,
					HeroCacheMetricsFactory: builder.HeroCacheMetricsFactory(),
				},
				SlashingViolationConsumerFactory: func(adapter network.ConduitAdapter) network.ViolationsConsumer {
					return slashing.NewSlashingViolationsConsumer(builder.Logger, builder.Metrics.Network, adapter)
				},
			}, underlay.WithMessageValidators(msgValidators...))
			if err != nil {
				return nil, fmt.Errorf("could not initialize network: %w", err)
			}

			builder.NetworkUnderlay = net
			builder.AccessNodeConfig.PublicNetworkConfig.Network = net

			node.Logger.Info().Msgf("network will run on address: %s", builder.PublicNetworkConfig.BindAddress)
			return net, nil
		}).
		Component("public peer manager", func(node *cmd.NodeConfig) (module.ReadyDoneAware, error) {
			return publicLibp2pNode.PeerManagerComponent(), nil
		})
}

// initPublicLibp2pNode initializes the public libp2p node for the public (unstaked) network.
// The LibP2P host is created with the following options:
//   - DHT as server
//   - The address from the node config or the specified bind address as the listen address
//   - The passed in private key as the libp2p key
//   - No connection gater
//   - Default Flow libp2p pubsub options
//
// Args:
//   - networkKey: The private key to use for the libp2p node
//
// - bindAddress: The address to bind the libp2p node to.
// - networkMetrics: The metrics collector for the network
// Returns:
// - The libp2p node instance for the public network.
// - Any error encountered during initialization. Any error should be considered fatal.
func (builder *FlowAccessNodeBuilder) initPublicLibp2pNode(networkKey crypto.PrivateKey, bindAddress string, networkMetrics module.LibP2PMetrics) (p2p.LibP2PNode,
	error,
) {
	connManager, err := connection.NewConnManager(builder.Logger, networkMetrics, &builder.FlowConfig.NetworkConfig.ConnectionManager)
	if err != nil {
		return nil, fmt.Errorf("could not create connection manager: %w", err)
	}
	libp2pNode, err := p2pbuilder.NewNodeBuilder(builder.Logger, &builder.FlowConfig.NetworkConfig.GossipSub, &p2pbuilderconfig.MetricsConfig{
		HeroCacheFactory: builder.HeroCacheMetricsFactory(),
		Metrics:          networkMetrics,
	},
		network.PublicNetwork,
		bindAddress,
		networkKey,
		builder.SporkID,
		builder.IdentityProvider,
		&builder.FlowConfig.NetworkConfig.ResourceManager,
		&p2pbuilderconfig.PeerManagerConfig{
			// TODO: eventually, we need pruning enabled even on public network. However, it needs a modified version of
			// the peer manager that also operate on the public identities.
			ConnectionPruning: connection.PruningDisabled,
			UpdateInterval:    builder.FlowConfig.NetworkConfig.PeerUpdateInterval,
			ConnectorFactory:  connection.DefaultLibp2pBackoffConnectorFactory(),
		},
		&p2p.DisallowListCacheConfig{
			MaxSize: builder.FlowConfig.NetworkConfig.DisallowListNotificationCacheSize,
			Metrics: metrics.DisallowListCacheMetricsFactory(builder.HeroCacheMetricsFactory(), network.PublicNetwork),
		},
		&p2pbuilderconfig.UnicastConfig{
			Unicast: builder.FlowConfig.NetworkConfig.Unicast,
		}).
		SetProtocolPeerCacheList(protocols.FlowProtocolID(builder.SporkID)).
		SetBasicResolver(builder.Resolver).
		SetSubscriptionFilter(networkingsubscription.NewRoleBasedFilter(flow.RoleAccess, builder.IdentityProvider)).
		SetConnectionManager(connManager).
		SetRoutingSystem(func(ctx context.Context, h host.Host) (routing.Routing, error) {
			return dht.NewDHT(ctx, h, protocols.FlowPublicDHTProtocolID(builder.SporkID), builder.Logger, networkMetrics, dht.AsServer())
		}).
		Build()
	if err != nil {
		return nil, fmt.Errorf("could not build libp2p node for staked access node: %w", err)
	}

	return libp2pNode, nil
}

// notNil ensures that the input is not nil and returns it
// the usage is to ensure the dependencies are initialized before initializing a module.
// for instance, the IngestionEngine depends on storage.Collections, which is initialized in a
// different function, so we need to ensure that the storage.Collections is initialized before
// creating the IngestionEngine.
func notNil[T any](dep T) T {
	if any(dep) == nil {
		panic("dependency is nil")
	}
	return dep
}<|MERGE_RESOLUTION|>--- conflicted
+++ resolved
@@ -670,10 +670,9 @@
 				fixedENIdentifiers,
 			)
 
-			builder.executionResultInfoProvider, err = execution_result.NewExecutionResultInfoProvider(
+			builder.executionResultInfoProvider = execution_result.NewExecutionResultInfoProvider(
 				node.Logger,
 				node.State,
-				node.Storage.Headers,
 				node.Storage.Receipts,
 				execNodeSelector,
 				optimistic_sync.DefaultCriteria,
@@ -2161,33 +2160,6 @@
 				notNil(builder.ExecNodeIdentitiesProvider),
 			)
 
-<<<<<<< HEAD
-=======
-			execNodeSelector := execution_result.NewExecutionNodeSelector(
-				preferredENIdentifiers,
-				fixedENIdentifiers,
-			)
-
-			execResultInfoProvider := execution_result.NewExecutionResultInfoProvider(
-				node.Logger,
-				node.State,
-				node.Storage.Receipts,
-				execNodeSelector,
-				optimistic_sync.DefaultCriteria,
-			)
-
-			// TODO: use real objects instead of mocks once they're implemented
-			snapshot := osyncsnapshot.NewSnapshotMock(
-				builder.events,
-				builder.collections,
-				builder.transactions,
-				builder.lightTransactionResults,
-				builder.transactionResultErrorMessages,
-				nil,
-			)
-			execStateCache := execution_state.NewExecutionStateCacheMock(snapshot)
-
->>>>>>> 1761c9b9
 			builder.nodeBackend, err = backend.New(backend.Params{
 				State:                 node.State,
 				CollectionRPC:         builder.CollectionRPC, // might be nil
