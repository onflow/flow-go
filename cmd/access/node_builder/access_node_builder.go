package node_builder

import (
	"encoding/json"
	"fmt"
	"strings"
	"time"

	"github.com/onflow/flow/protobuf/go/flow/access"
	"github.com/rs/zerolog"
	"github.com/spf13/pflag"
	"google.golang.org/grpc"
	"google.golang.org/grpc/credentials"

	"github.com/onflow/flow-go/cmd"
	"github.com/onflow/flow-go/consensus"
	"github.com/onflow/flow-go/consensus/hotstuff"
	"github.com/onflow/flow-go/consensus/hotstuff/committees"
	"github.com/onflow/flow-go/consensus/hotstuff/notifications/pubsub"
	"github.com/onflow/flow-go/consensus/hotstuff/verification"
	recovery "github.com/onflow/flow-go/consensus/recovery/protocol"
	"github.com/onflow/flow-go/crypto"
	"github.com/onflow/flow-go/engine"
	"github.com/onflow/flow-go/engine/access/ingestion"
	"github.com/onflow/flow-go/engine/access/rpc"
	"github.com/onflow/flow-go/engine/access/rpc/backend"
	"github.com/onflow/flow-go/engine/common/follower"
	followereng "github.com/onflow/flow-go/engine/common/follower"
	"github.com/onflow/flow-go/engine/common/requester"
	synceng "github.com/onflow/flow-go/engine/common/synchronization"
	"github.com/onflow/flow-go/model/encodable"
	"github.com/onflow/flow-go/model/encoding"
	"github.com/onflow/flow-go/model/flow"
	"github.com/onflow/flow-go/model/flow/filter"
	"github.com/onflow/flow-go/module"
	"github.com/onflow/flow-go/module/buffer"
	finalizer "github.com/onflow/flow-go/module/finalizer/consensus"
	"github.com/onflow/flow-go/module/id"
	"github.com/onflow/flow-go/module/mempool/stdmap"
	"github.com/onflow/flow-go/module/metrics"
	"github.com/onflow/flow-go/module/signature"
	"github.com/onflow/flow-go/module/synchronization"
	"github.com/onflow/flow-go/network"
	cborcodec "github.com/onflow/flow-go/network/codec/cbor"
	"github.com/onflow/flow-go/network/p2p"
	"github.com/onflow/flow-go/network/validator"
	"github.com/onflow/flow-go/state/protocol"
	badgerState "github.com/onflow/flow-go/state/protocol/badger"
	"github.com/onflow/flow-go/state/protocol/blocktimer"
	storage "github.com/onflow/flow-go/storage/badger"
	"github.com/onflow/flow-go/utils/grpcutils"
)

// AccessNodeBuilder extends cmd.NodeBuilder and declares additional functions needed to bootstrap an Access node
// These functions are shared by staked and unstaked access node builders.
// The Staked network allows the staked nodes to communicate among themselves, while the unstaked network allows the
// unstaked nodes and a staked Access node to communicate.
//
//                                 unstaked network                           staked network
//  +------------------------+
//  | Unstaked Access Node 1 |<--------------------------|
//  +------------------------+                           v
//  +------------------------+                         +--------------------+                 +------------------------+
//  | Unstaked Access Node 2 |<----------------------->| Staked Access Node |<--------------->| All other staked Nodes |
//  +------------------------+                         +--------------------+                 +------------------------+
//  +------------------------+                           ^
//  | Unstaked Access Node 3 |<--------------------------|
//  +------------------------+

type AccessNodeBuilder interface {
	cmd.NodeBuilder

	// IsStaked returns True is this is a staked Access Node, False otherwise
	IsStaked() bool

	// Build defines all of the Access node's components and modules.
	Build() AccessNodeBuilder
}

// AccessNodeConfig defines all the user defined parameters required to bootstrap an access node
// For a node running as a standalone process, the config fields will be populated from the command line params,
// while for a node running as a library, the config fields are expected to be initialized by the caller.
type AccessNodeConfig struct {
	staked                       bool
	bootstrapNodeAddresses       []string
	bootstrapNodePublicKeys      []string
	bootstrapIdentities          flow.IdentityList // the identity list of bootstrap peers the node uses to discover other nodes
	NetworkKey                   crypto.PrivateKey // the networking key passed in by the caller when being used as a library
	supportsUnstakedFollower     bool              // True if this is a staked Access node which also supports unstaked access nodes/unstaked consensus follower engines
	collectionGRPCPort           uint
	executionGRPCPort            uint
	pingEnabled                  bool
	nodeInfoFile                 string
	apiRatelimits                map[string]int
	apiBurstlimits               map[string]int
	rpcConf                      rpc.Config
	ExecutionNodeAddress         string // deprecated
	HistoricalAccessRPCs         []access.AccessAPIClient
	logTxTimeToFinalized         bool
	logTxTimeToExecuted          bool
	logTxTimeToFinalizedExecuted bool
	retryEnabled                 bool
	rpcMetricsEnabled            bool
	baseOptions                  []cmd.Option
}

// DefaultAccessNodeConfig defines all the default values for the AccessNodeConfig
func DefaultAccessNodeConfig() *AccessNodeConfig {
	return &AccessNodeConfig{
		collectionGRPCPort: 9000,
		executionGRPCPort:  9000,
		rpcConf: rpc.Config{
			UnsecureGRPCListenAddr:    "0.0.0.0:9000",
			SecureGRPCListenAddr:      "0.0.0.0:9001",
			HTTPListenAddr:            "0.0.0.0:8000",
			CollectionAddr:            "",
			HistoricalAccessAddrs:     "",
			CollectionClientTimeout:   3 * time.Second,
			ExecutionClientTimeout:    3 * time.Second,
			MaxHeightRange:            backend.DefaultMaxHeightRange,
			PreferredExecutionNodeIDs: nil,
			FixedExecutionNodeIDs:     nil,
		},
		ExecutionNodeAddress:         "localhost:9000",
		logTxTimeToFinalized:         false,
		logTxTimeToExecuted:          false,
		logTxTimeToFinalizedExecuted: false,
		pingEnabled:                  false,
		retryEnabled:                 false,
		rpcMetricsEnabled:            false,
		nodeInfoFile:                 "",
		apiRatelimits:                nil,
		apiBurstlimits:               nil,
		staked:                       true,
		bootstrapNodeAddresses:       []string{},
		bootstrapNodePublicKeys:      []string{},
		supportsUnstakedFollower:     false,
	}
}

// FlowAccessNodeBuilder provides the common functionality needed to bootstrap a Flow staked and unstaked access node
// It is composed of the FlowNodeBuilder, the AccessNodeConfig and contains all the components and modules needed for the
// staked and unstaked access nodes
type FlowAccessNodeBuilder struct {
	*cmd.FlowNodeBuilder
	*AccessNodeConfig

	// components
	LibP2PNode                 *p2p.Node
	FollowerState              protocol.MutableState
	SyncCore                   *synchronization.Core
	RpcEng                     *rpc.Engine
	FinalizationDistributor    *pubsub.FinalizationDistributor
	FinalizedHeader            *synceng.FinalizedHeaderCache
	CollectionRPC              access.AccessAPIClient
	TransactionTimings         *stdmap.TransactionTimings
	CollectionsToMarkFinalized *stdmap.Times
	CollectionsToMarkExecuted  *stdmap.Times
	BlocksToMarkExecuted       *stdmap.Times
	TransactionMetrics         module.TransactionMetrics
	PingMetrics                module.PingMetrics
	Committee                  hotstuff.Committee
	Finalized                  *flow.Header
	Pending                    []*flow.Header
	FollowerCore               module.HotStuffFollower
	// for the untsaked access node, the sync engine participants provider is the libp2p peer store which is not
	// available until after the network has started. Hence, a factory function that needs to be called just before
	// creating the sync engine
	SyncEngineParticipantsProviderFactory func() id.IdentifierProvider

	// engines
	IngestEng   *ingestion.Engine
	RequestEng  *requester.Engine
	FollowerEng *followereng.Engine
	SyncEng     *synceng.Engine
}

func (builder *FlowAccessNodeBuilder) buildFollowerState() *FlowAccessNodeBuilder {
	builder.Module("mutable follower state", func(_ cmd.NodeBuilder, node *cmd.NodeConfig) error {
		// For now, we only support state implementations from package badger.
		// If we ever support different implementations, the following can be replaced by a type-aware factory
		state, ok := node.State.(*badgerState.State)
		if !ok {
			return fmt.Errorf("only implementations of type badger.State are currenlty supported but read-only state has type %T", node.State)
		}

		followerState, err := badgerState.NewFollowerState(
			state,
			node.Storage.Index,
			node.Storage.Payloads,
			node.Tracer,
			node.ProtocolEvents,
			blocktimer.DefaultBlockTimer,
		)
		builder.FollowerState = followerState

		return err
	})

	return builder
}

func (builder *FlowAccessNodeBuilder) buildSyncCore() *FlowAccessNodeBuilder {
	builder.Module("sync core", func(_ cmd.NodeBuilder, node *cmd.NodeConfig) error {
		syncCore, err := synchronization.New(node.Logger, synchronization.DefaultConfig())
		builder.SyncCore = syncCore

		return err
	})

	return builder
}

func (builder *FlowAccessNodeBuilder) buildCommittee() *FlowAccessNodeBuilder {
	builder.Module("committee", func(_ cmd.NodeBuilder, node *cmd.NodeConfig) error {
		// initialize consensus committee's membership state
		// This committee state is for the HotStuff follower, which follows the MAIN CONSENSUS Committee
		// Note: node.Me.NodeID() is not part of the consensus committee
		committee, err := committees.NewConsensusCommittee(node.State, node.Me.NodeID())
		builder.Committee = committee

		return err
	})

	return builder
}

func (builder *FlowAccessNodeBuilder) buildLatestHeader() *FlowAccessNodeBuilder {
	builder.Module("latest header", func(_ cmd.NodeBuilder, node *cmd.NodeConfig) error {
		finalized, pending, err := recovery.FindLatest(node.State, node.Storage.Headers)
		builder.Finalized, builder.Pending = finalized, pending

		return err
	})

	return builder
}

func (builder *FlowAccessNodeBuilder) buildFollowerCore() *FlowAccessNodeBuilder {
	builder.Component("follower core", func(_ cmd.NodeBuilder, node *cmd.NodeConfig) (module.ReadyDoneAware, error) {
		// create a finalizer that will handle updating the protocol
		// state when the follower detects newly finalized blocks
		final := finalizer.NewFinalizer(node.DB, node.Storage.Headers, builder.FollowerState, node.Tracer)

		// initialize the staking & beacon verifiers, signature joiner
		staking := signature.NewAggregationVerifier(encoding.ConsensusVoteTag)
		beacon := signature.NewThresholdVerifier(encoding.RandomBeaconTag)
		merger := signature.NewCombiner(encodable.ConsensusVoteSigLen, encodable.RandomBeaconSigLen)

		// initialize the verifier for the protocol consensus
		verifier := verification.NewCombinedVerifier(builder.Committee, staking, beacon, merger)

		followerCore, err := consensus.NewFollower(node.Logger, builder.Committee, node.Storage.Headers, final, verifier,
			builder.FinalizationDistributor, node.RootBlock.Header, node.RootQC, builder.Finalized, builder.Pending)
		if err != nil {
			return nil, fmt.Errorf("could not initialize follower core: %w", err)
		}
		builder.FollowerCore = followerCore

		return builder.FollowerCore, nil
	})

	return builder
}

func (builder *FlowAccessNodeBuilder) buildFollowerEngine() *FlowAccessNodeBuilder {
	builder.Component("follower engine", func(_ cmd.NodeBuilder, node *cmd.NodeConfig) (module.ReadyDoneAware, error) {
		// initialize cleaner for DB
		cleaner := storage.NewCleaner(node.Logger, node.DB, builder.Metrics.CleanCollector, flow.DefaultValueLogGCFrequency)
		conCache := buffer.NewPendingBlocks()

		followerEng, err := follower.New(
			node.Logger,
			node.Network,
			node.Me,
			node.Metrics.Engine,
			node.Metrics.Mempool,
			cleaner,
			node.Storage.Headers,
			node.Storage.Payloads,
			builder.FollowerState,
			conCache,
			builder.FollowerCore,
			builder.SyncCore,
			node.Tracer,
		)
		if err != nil {
			return nil, fmt.Errorf("could not create follower engine: %w", err)
		}
		builder.FollowerEng = followerEng

		return builder.FollowerEng, nil
	})

	return builder
}

func (builder *FlowAccessNodeBuilder) buildFinalizedHeader() *FlowAccessNodeBuilder {
	builder.Component("finalized snapshot", func(_ cmd.NodeBuilder, node *cmd.NodeConfig) (module.ReadyDoneAware, error) {
		finalizedHeader, err := synceng.NewFinalizedHeaderCache(node.Logger, node.State, builder.FinalizationDistributor)
		if err != nil {
			return nil, fmt.Errorf("could not create finalized snapshot cache: %w", err)
		}
		builder.FinalizedHeader = finalizedHeader

		return builder.FinalizedHeader, nil
	})

	return builder
}

func (builder *FlowAccessNodeBuilder) buildSyncEngine() *FlowAccessNodeBuilder {
	builder.Component("sync engine", func(_ cmd.NodeBuilder, node *cmd.NodeConfig) (module.ReadyDoneAware, error) {
		sync, err := synceng.New(
			node.Logger,
			node.Metrics.Engine,
			node.Network,
			node.Me,
			node.Storage.Blocks,
			builder.FollowerEng,
			builder.SyncCore,
			builder.FinalizedHeader,
			builder.SyncEngineParticipantsProviderFactory(),
		)
		if err != nil {
			return nil, fmt.Errorf("could not create synchronization engine: %w", err)
		}
		builder.SyncEng = sync

		return builder.SyncEng, nil
	})

	return builder
}

func (builder *FlowAccessNodeBuilder) BuildConsensusFollower() AccessNodeBuilder {
	builder.
		buildFollowerState().
		buildSyncCore().
		buildCommittee().
		buildLatestHeader().
		buildFollowerCore().
		buildFollowerEngine().
		buildFinalizedHeader().
		buildSyncEngine()

	return builder
}

func (anb *FlowAccessNodeBuilder) Build() AccessNodeBuilder {
	anb.
		BuildConsensusFollower().
		Module("collection node client", func(builder cmd.NodeBuilder, node *cmd.NodeConfig) error {
			// collection node address is optional (if not specified, collection nodes will be chosen at random)
			if strings.TrimSpace(anb.rpcConf.CollectionAddr) == "" {
				node.Logger.Info().Msg("using a dynamic collection node address")
				return nil
			}

			node.Logger.Info().
				Str("collection_node", anb.rpcConf.CollectionAddr).
				Msg("using the static collection node address")

			collectionRPCConn, err := grpc.Dial(
				anb.rpcConf.CollectionAddr,
				grpc.WithDefaultCallOptions(grpc.MaxCallRecvMsgSize(grpcutils.DefaultMaxMsgSize)),
				grpc.WithInsecure(),
				backend.WithClientUnaryInterceptor(anb.rpcConf.CollectionClientTimeout))
			if err != nil {
				return err
			}
			anb.CollectionRPC = access.NewAccessAPIClient(collectionRPCConn)
			return nil
		}).
		Module("historical access node clients", func(builder cmd.NodeBuilder, node *cmd.NodeConfig) error {
			addrs := strings.Split(anb.rpcConf.HistoricalAccessAddrs, ",")
			for _, addr := range addrs {
				if strings.TrimSpace(addr) == "" {
					continue
				}
				node.Logger.Info().Str("access_nodes", addr).Msg("historical access node addresses")

				historicalAccessRPCConn, err := grpc.Dial(
					addr,
					grpc.WithDefaultCallOptions(grpc.MaxCallRecvMsgSize(grpcutils.DefaultMaxMsgSize)),
					grpc.WithInsecure())
				if err != nil {
					return err
				}
				anb.HistoricalAccessRPCs = append(anb.HistoricalAccessRPCs, access.NewAccessAPIClient(historicalAccessRPCConn))
			}
			return nil
		}).
		Module("transaction timing mempools", func(builder cmd.NodeBuilder, node *cmd.NodeConfig) error {
			var err error
			anb.TransactionTimings, err = stdmap.NewTransactionTimings(1500 * 300) // assume 1500 TPS * 300 seconds
			if err != nil {
				return err
			}

			anb.CollectionsToMarkFinalized, err = stdmap.NewTimes(50 * 300) // assume 50 collection nodes * 300 seconds
			if err != nil {
				return err
			}

			anb.CollectionsToMarkExecuted, err = stdmap.NewTimes(50 * 300) // assume 50 collection nodes * 300 seconds
			if err != nil {
				return err
			}

			anb.BlocksToMarkExecuted, err = stdmap.NewTimes(1 * 300) // assume 1 block per second * 300 seconds
			return err
		}).
		Module("transaction metrics", func(builder cmd.NodeBuilder, node *cmd.NodeConfig) error {
			anb.TransactionMetrics = metrics.NewTransactionCollector(anb.TransactionTimings, node.Logger, anb.logTxTimeToFinalized,
				anb.logTxTimeToExecuted, anb.logTxTimeToFinalizedExecuted)
			return nil
		}).
		Module("ping metrics", func(builder cmd.NodeBuilder, node *cmd.NodeConfig) error {
			anb.PingMetrics = metrics.NewPingCollector()
			return nil
		}).
		Module("server certificate", func(builder cmd.NodeBuilder, node *cmd.NodeConfig) error {
			// generate the server certificate that will be served by the GRPC server
			x509Certificate, err := grpcutils.X509Certificate(node.NetworkKey)
			if err != nil {
				return err
			}
			tlsConfig := grpcutils.DefaultServerTLSConfig(x509Certificate)
			anb.rpcConf.TransportCredentials = credentials.NewTLS(tlsConfig)
			return nil
		}).
		Component("RPC engine", func(builder cmd.NodeBuilder, node *cmd.NodeConfig) (module.ReadyDoneAware, error) {
			anb.RpcEng = rpc.New(
				node.Logger,
				node.State,
				anb.rpcConf,
				anb.CollectionRPC,
				anb.HistoricalAccessRPCs,
				node.Storage.Blocks,
				node.Storage.Headers,
				node.Storage.Collections,
				node.Storage.Transactions,
				node.Storage.Receipts,
				node.Storage.Results,
				node.RootChainID,
				anb.TransactionMetrics,
				anb.collectionGRPCPort,
				anb.executionGRPCPort,
				anb.retryEnabled,
				anb.rpcMetricsEnabled,
				anb.apiRatelimits,
				anb.apiBurstlimits,
			)
			return anb.RpcEng, nil
		}).
		Component("ingestion engine", func(builder cmd.NodeBuilder, node *cmd.NodeConfig) (module.ReadyDoneAware, error) {
			var err error

			anb.RequestEng, err = requester.New(
				node.Logger,
				node.Metrics.Engine,
				node.Network,
				node.Me,
				node.State,
				engine.RequestCollections,
				filter.HasRole(flow.RoleCollection),
				func() flow.Entity { return &flow.Collection{} },
			)
			if err != nil {
				return nil, fmt.Errorf("could not create requester engine: %w", err)
			}

			anb.IngestEng, err = ingestion.New(node.Logger, node.Network, node.State, node.Me, anb.RequestEng, node.Storage.Blocks, node.Storage.Headers, node.Storage.Collections, node.Storage.Transactions, node.Storage.Results, node.Storage.Receipts, anb.TransactionMetrics,
				anb.CollectionsToMarkFinalized, anb.CollectionsToMarkExecuted, anb.BlocksToMarkExecuted, anb.RpcEng)
			if err != nil {
				return nil, err
			}
			anb.RequestEng.WithHandle(anb.IngestEng.OnCollection)
			anb.FinalizationDistributor.AddConsumer(anb.IngestEng)

			return anb.IngestEng, nil
		}).
		Component("requester engine", func(builder cmd.NodeBuilder, node *cmd.NodeConfig) (module.ReadyDoneAware, error) {
			// We initialize the requester engine inside the ingestion engine due to the mutual dependency. However, in
			// order for it to properly start and shut down, we should still return it as its own engine here, so it can
			// be handled by the scaffold.
			return anb.RequestEng, nil
		})

	return anb
}

type Option func(*AccessNodeConfig)

func WithBootStrapPeers(bootstrapNodes ...*flow.Identity) Option {
	return func(config *AccessNodeConfig) {
		config.bootstrapIdentities = bootstrapNodes
	}
}

func SupportsUnstakedNode(enable bool) Option {
	return func(config *AccessNodeConfig) {
		config.supportsUnstakedFollower = enable
	}
}

func WithNetworkKey(key crypto.PrivateKey) Option {
	return func(config *AccessNodeConfig) {
		config.NetworkKey = key
	}
}

func WithBaseOptions(baseOptions []cmd.Option) Option {
	return func(config *AccessNodeConfig) {
		config.baseOptions = baseOptions
	}
}

func FlowAccessNode(opts ...Option) *FlowAccessNodeBuilder {
	config := DefaultAccessNodeConfig()
	for _, opt := range opts {
		opt(config)
	}

	return &FlowAccessNodeBuilder{
		AccessNodeConfig:        config,
		FlowNodeBuilder:         cmd.FlowNode(flow.RoleAccess.String(), config.baseOptions...),
		FinalizationDistributor: pubsub.NewFinalizationDistributor(),
	}
}
func (builder *FlowAccessNodeBuilder) IsStaked() bool {
	return builder.staked
}

func (builder *FlowAccessNodeBuilder) ParseFlags() {

	builder.BaseFlags()

	builder.extraFlags()

	builder.ParseAndPrintFlags()

}

func (builder *FlowAccessNodeBuilder) extraFlags() {
	builder.ExtraFlags(func(flags *pflag.FlagSet) {
		defaultConfig := DefaultAccessNodeConfig()

		flags.UintVar(&builder.collectionGRPCPort, "collection-ingress-port", defaultConfig.collectionGRPCPort, "the grpc ingress port for all collection nodes")
		flags.UintVar(&builder.executionGRPCPort, "execution-ingress-port", defaultConfig.executionGRPCPort, "the grpc ingress port for all execution nodes")
		flags.StringVarP(&builder.rpcConf.UnsecureGRPCListenAddr, "rpc-addr", "r", defaultConfig.rpcConf.UnsecureGRPCListenAddr, "the address the unsecured gRPC server listens on")
		flags.StringVar(&builder.rpcConf.SecureGRPCListenAddr, "secure-rpc-addr", defaultConfig.rpcConf.SecureGRPCListenAddr, "the address the secure gRPC server listens on")
		flags.StringVarP(&builder.rpcConf.HTTPListenAddr, "http-addr", "h", defaultConfig.rpcConf.HTTPListenAddr, "the address the http proxy server listens on")
		flags.StringVarP(&builder.rpcConf.CollectionAddr, "static-collection-ingress-addr", "", defaultConfig.rpcConf.CollectionAddr, "the address (of the collection node) to send transactions to")
		flags.StringVarP(&builder.ExecutionNodeAddress, "script-addr", "s", defaultConfig.ExecutionNodeAddress, "the address (of the execution node) forward the script to")
		flags.StringVarP(&builder.rpcConf.HistoricalAccessAddrs, "historical-access-addr", "", defaultConfig.rpcConf.HistoricalAccessAddrs, "comma separated rpc addresses for historical access nodes")
		flags.DurationVar(&builder.rpcConf.CollectionClientTimeout, "collection-client-timeout", defaultConfig.rpcConf.CollectionClientTimeout, "grpc client timeout for a collection node")
		flags.DurationVar(&builder.rpcConf.ExecutionClientTimeout, "execution-client-timeout", defaultConfig.rpcConf.ExecutionClientTimeout, "grpc client timeout for an execution node")
		flags.UintVar(&builder.rpcConf.MaxHeightRange, "rpc-max-height-range", defaultConfig.rpcConf.MaxHeightRange, "maximum size for height range requests")
		flags.StringSliceVar(&builder.rpcConf.PreferredExecutionNodeIDs, "preferred-execution-node-ids", defaultConfig.rpcConf.PreferredExecutionNodeIDs, "comma separated list of execution nodes ids to choose from when making an upstream call e.g. b4a4dbdcd443d...,fb386a6a... etc.")
		flags.StringSliceVar(&builder.rpcConf.FixedExecutionNodeIDs, "fixed-execution-node-ids", defaultConfig.rpcConf.FixedExecutionNodeIDs, "comma separated list of execution nodes ids to choose from when making an upstream call if no matching preferred execution id is found e.g. b4a4dbdcd443d...,fb386a6a... etc.")
		flags.BoolVar(&builder.logTxTimeToFinalized, "log-tx-time-to-finalized", defaultConfig.logTxTimeToFinalized, "log transaction time to finalized")
		flags.BoolVar(&builder.logTxTimeToExecuted, "log-tx-time-to-executed", defaultConfig.logTxTimeToExecuted, "log transaction time to executed")
		flags.BoolVar(&builder.logTxTimeToFinalizedExecuted, "log-tx-time-to-finalized-executed", defaultConfig.logTxTimeToFinalizedExecuted, "log transaction time to finalized and executed")
		flags.BoolVar(&builder.pingEnabled, "ping-enabled", defaultConfig.pingEnabled, "whether to enable the ping process that pings all other peers and report the connectivity to metrics")
		flags.BoolVar(&builder.retryEnabled, "retry-enabled", defaultConfig.retryEnabled, "whether to enable the retry mechanism at the access node level")
		flags.BoolVar(&builder.rpcMetricsEnabled, "rpc-metrics-enabled", defaultConfig.rpcMetricsEnabled, "whether to enable the rpc metrics")
		flags.StringVarP(&builder.nodeInfoFile, "node-info-file", "", defaultConfig.nodeInfoFile, "full path to a json file which provides more details about nodes when reporting its reachability metrics")
		flags.StringToIntVar(&builder.apiRatelimits, "api-rate-limits", defaultConfig.apiRatelimits, "per second rate limits for Access API methods e.g. Ping=300,GetTransaction=500 etc.")
		flags.StringToIntVar(&builder.apiBurstlimits, "api-burst-limits", defaultConfig.apiBurstlimits, "burst limits for Access API methods e.g. Ping=100,GetTransaction=100 etc.")
		flags.BoolVar(&builder.staked, "staked", defaultConfig.staked, "whether this node is a staked access node or not")
		flags.StringSliceVar(&builder.bootstrapNodeAddresses, "bootstrap-node-addresses", defaultConfig.bootstrapNodeAddresses, "the network addresses of the bootstrap access node if this is an unstaked access node e.g. access-001.mainnet.flow.org:9653,access-002.mainnet.flow.org:9653")
		flags.StringSliceVar(&builder.bootstrapNodePublicKeys, "bootstrap-node-public-keys", defaultConfig.bootstrapNodePublicKeys, "the networking public key of the bootstrap access node if this is an unstaked access node (in the same order as the bootstrap node addresses) e.g. \"d57a5e9c5.....\",\"44ded42d....\"")
		flags.BoolVar(&builder.supportsUnstakedFollower, "supports-unstaked-node", defaultConfig.supportsUnstakedFollower, "true if this staked access node supports unstaked node")
	})
}

// initNetwork creates the network.Network implementation with the given metrics, middleware, initial list of network
// participants and topology used to choose peers from the list of participants. The list of participants can later be
// updated by calling network.SetIDs.
func (builder *FlowAccessNodeBuilder) initNetwork(nodeID module.Local,
	networkMetrics module.NetworkMetrics,
	middleware network.Middleware,
	topology network.Topology,
) (*p2p.Network, error) {

	codec := cborcodec.NewCodec()

	// creates network instance
	net, err := p2p.NewNetwork(
		builder.Logger,
		codec,
		nodeID,
		func() (network.Middleware, error) { return builder.Middleware, nil },
		p2p.DefaultCacheSize,
		topology,
		p2p.NewChannelSubscriptionManager(middleware),
		networkMetrics,
		builder.IdentityProvider,
	)
	if err != nil {
		return nil, fmt.Errorf("could not initialize network: %w", err)
	}

	return net, nil
}

func unstakedNetworkMsgValidators(log zerolog.Logger, idProvider id.IdentityProvider, selfID flow.Identifier) []network.MessageValidator {
	return []network.MessageValidator{
		// filter out messages sent by this node itself
		validator.ValidateNotSender(selfID),
		validator.NewAnyValidator(
			// message should be either from a valid staked node
			validator.NewOriginValidator(
<<<<<<< HEAD
				id.NewIdentityFilterIdentifierProvider(filter.IsValidCurrentEpochParticipant, idProvider),
=======
				id.NewFilteredIdentifierProvider(filter.IsValidCurrentEpochParticipant, idProvider),
>>>>>>> 1c7eea98
			),
			// or the message should be specifically targeted for this node
			validator.ValidateTarget(log, selfID),
		),
	}
}

// BootstrapIdentities converts the bootstrap node addresses and keys to a Flow Identity list where
// each Flow Identity is initialized with the passed address, the networking key
// and the Node ID set to ZeroID, role set to Access, 0 stake and no staking key.
func BootstrapIdentities(addresses []string, keys []string) (flow.IdentityList, error) {

	if len(addresses) != len(keys) {
		return nil, fmt.Errorf("number of addresses and keys provided for the boostrap nodes don't match")
	}

	ids := make([]*flow.Identity, len(addresses))
	for i, address := range addresses {

		key := keys[i]
		// json unmarshaller needs a quotes before and after the string
		// the pflags.StringSliceVar does not retain quotes for the command line arg even if escaped with \"
		// hence this additional check to ensure the key is indeed quoted
		if !strings.HasPrefix(key, "\"") {
			key = fmt.Sprintf("\"%s\"", key)
		}
		// networking public key
		var networkKey encodable.NetworkPubKey
		err := json.Unmarshal([]byte(key), &networkKey)
		if err != nil {
			return nil, err
		}

		// create the identity of the peer by setting only the relevant fields
		id := &flow.Identity{
			NodeID:        flow.ZeroID, // the NodeID is the hash of the staking key and for the unstaked network it does not apply
			Address:       address,
			Role:          flow.RoleAccess, // the upstream node has to be an access node
			NetworkPubKey: networkKey,
		}

		ids = append(ids, id)
	}
	return ids, nil
}<|MERGE_RESOLUTION|>--- conflicted
+++ resolved
@@ -613,11 +613,7 @@
 		validator.NewAnyValidator(
 			// message should be either from a valid staked node
 			validator.NewOriginValidator(
-<<<<<<< HEAD
-				id.NewIdentityFilterIdentifierProvider(filter.IsValidCurrentEpochParticipant, idProvider),
-=======
 				id.NewFilteredIdentifierProvider(filter.IsValidCurrentEpochParticipant, idProvider),
->>>>>>> 1c7eea98
 			),
 			// or the message should be specifically targeted for this node
 			validator.ValidateTarget(log, selfID),
