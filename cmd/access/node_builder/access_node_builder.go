package node_builder

import (
	"context"
	"errors"
	"fmt"
	"math"
	"os"
	"path/filepath"
	"strings"
	"time"

	cborlib "github.com/fxamacker/cbor/v2"
	badger "github.com/ipfs/go-ds-badger2"
	"github.com/libp2p/go-libp2p-core/host"
	"github.com/libp2p/go-libp2p-core/routing"
	pubsub "github.com/libp2p/go-libp2p-pubsub"
	"github.com/onflow/flow/protobuf/go/flow/access"
	"github.com/rs/zerolog"
	"github.com/spf13/pflag"
	"google.golang.org/grpc"
	"google.golang.org/grpc/credentials"

<<<<<<< HEAD
	"github.com/onflow/flow-go/crypto"
	"github.com/onflow/flow-go/module/compliance"

=======
	"github.com/onflow/flow-go/admin/commands"
	storageCommands "github.com/onflow/flow-go/admin/commands/storage"
>>>>>>> 9652b94c
	"github.com/onflow/flow-go/cmd"
	"github.com/onflow/flow-go/consensus"
	"github.com/onflow/flow-go/consensus/hotstuff"
	"github.com/onflow/flow-go/consensus/hotstuff/committees"
	consensuspubsub "github.com/onflow/flow-go/consensus/hotstuff/notifications/pubsub"
	"github.com/onflow/flow-go/consensus/hotstuff/signature"
	"github.com/onflow/flow-go/consensus/hotstuff/verification"
	recovery "github.com/onflow/flow-go/consensus/recovery/protocol"
	"github.com/onflow/flow-go/crypto"
	"github.com/onflow/flow-go/engine/access/ingestion"
	pingeng "github.com/onflow/flow-go/engine/access/ping"
	"github.com/onflow/flow-go/engine/access/rpc"
	"github.com/onflow/flow-go/engine/access/rpc/backend"
	"github.com/onflow/flow-go/engine/common/follower"
	followereng "github.com/onflow/flow-go/engine/common/follower"
	"github.com/onflow/flow-go/engine/common/requester"
	synceng "github.com/onflow/flow-go/engine/common/synchronization"
	"github.com/onflow/flow-go/model/encoding/cbor"
	"github.com/onflow/flow-go/model/flow"
	"github.com/onflow/flow-go/model/flow/filter"
	"github.com/onflow/flow-go/module"
	"github.com/onflow/flow-go/module/buffer"
	"github.com/onflow/flow-go/module/compliance"
	finalizer "github.com/onflow/flow-go/module/finalizer/consensus"
	"github.com/onflow/flow-go/module/id"
	"github.com/onflow/flow-go/module/mempool/stdmap"
	"github.com/onflow/flow-go/module/metrics"
	"github.com/onflow/flow-go/module/metrics/unstaked"
	"github.com/onflow/flow-go/module/state_synchronization"
	edrequester "github.com/onflow/flow-go/module/state_synchronization/requester"
	"github.com/onflow/flow-go/module/synchronization"
	"github.com/onflow/flow-go/network"
	netcache "github.com/onflow/flow-go/network/cache"
	cborcodec "github.com/onflow/flow-go/network/codec/cbor"
	"github.com/onflow/flow-go/network/compressor"
	"github.com/onflow/flow-go/network/p2p"
	"github.com/onflow/flow-go/network/p2p/unicast"
	relaynet "github.com/onflow/flow-go/network/relay"
	"github.com/onflow/flow-go/network/topology"
	"github.com/onflow/flow-go/network/validator"
	"github.com/onflow/flow-go/state/protocol"
	badgerState "github.com/onflow/flow-go/state/protocol/badger"
	"github.com/onflow/flow-go/state/protocol/blocktimer"
	"github.com/onflow/flow-go/storage"
	bstorage "github.com/onflow/flow-go/storage/badger"
	"github.com/onflow/flow-go/utils/grpcutils"
)

// AccessNodeBuilder extends cmd.NodeBuilder and declares additional functions needed to bootstrap an Access node.
// The private network allows the staked nodes to communicate among themselves, while the public network allows the
// Observers and an Access node to communicate.
//
//                                 public network                           private network
//  +------------------------+
//  | Observer             1 |<--------------------------|
//  +------------------------+                           v
//  +------------------------+                         +--------------------+                 +------------------------+
//  | Observer             2 |<----------------------->| Staked Access Node |<--------------->| All other staked Nodes |
//  +------------------------+                         +--------------------+                 +------------------------+
//  +------------------------+                           ^
//  | Observer             3 |<--------------------------|
//  +------------------------+

// AccessNodeConfig defines all the user defined parameters required to bootstrap an access node
// For a node running as a standalone process, the config fields will be populated from the command line params,
// while for a node running as a library, the config fields are expected to be initialized by the caller.
type AccessNodeConfig struct {
	supportsObserver             bool // True if this is an Access node that supports observers and consensus follower engines
	collectionGRPCPort           uint
	executionGRPCPort            uint
	pingEnabled                  bool
	nodeInfoFile                 string
	apiRatelimits                map[string]int
	apiBurstlimits               map[string]int
	rpcConf                      rpc.Config
	ExecutionNodeAddress         string // deprecated
	HistoricalAccessRPCs         []access.AccessAPIClient
	logTxTimeToFinalized         bool
	logTxTimeToExecuted          bool
	logTxTimeToFinalizedExecuted bool
	retryEnabled                 bool
	rpcMetricsEnabled            bool
	executionDataSyncEnabled     bool
	executionDataDir             string
	executionDataStartHeight     uint64
	executionDataConfig          edrequester.ExecutionDataConfig
	baseOptions                  []cmd.Option

	PublicNetworkConfig PublicNetworkConfig
}

type PublicNetworkConfig struct {
	// NetworkKey crypto.PublicKey // TODO: do we need a different key for the public network?
	BindAddress string
	Network     network.Network
	Metrics     module.NetworkMetrics
}

// DefaultAccessNodeConfig defines all the default values for the AccessNodeConfig
func DefaultAccessNodeConfig() *AccessNodeConfig {
	homedir, _ := os.UserHomeDir()
	return &AccessNodeConfig{
		supportsObserver:   false,
		collectionGRPCPort: 9000,
		executionGRPCPort:  9000,
		rpcConf: rpc.Config{
			UnsecureGRPCListenAddr:    "0.0.0.0:9000",
			SecureGRPCListenAddr:      "0.0.0.0:9001",
			HTTPListenAddr:            "0.0.0.0:8000",
			RESTListenAddr:            "",
			CollectionAddr:            "",
			HistoricalAccessAddrs:     "",
			CollectionClientTimeout:   3 * time.Second,
			ExecutionClientTimeout:    3 * time.Second,
			MaxHeightRange:            backend.DefaultMaxHeightRange,
			PreferredExecutionNodeIDs: nil,
			FixedExecutionNodeIDs:     nil,
		},
		ExecutionNodeAddress:         "localhost:9000",
		logTxTimeToFinalized:         false,
		logTxTimeToExecuted:          false,
		logTxTimeToFinalizedExecuted: false,
		pingEnabled:                  false,
		retryEnabled:                 false,
		rpcMetricsEnabled:            false,
		nodeInfoFile:                 "",
		apiRatelimits:                nil,
		apiBurstlimits:               nil,
		PublicNetworkConfig: PublicNetworkConfig{
			BindAddress: cmd.NotSet,
			Metrics:     metrics.NewNoopCollector(),
		},
		executionDataSyncEnabled: false,
		executionDataDir:         filepath.Join(homedir, ".flow", "execution_data"),
		executionDataStartHeight: 0,
		executionDataConfig: edrequester.ExecutionDataConfig{
			InitialBlockHeight: 0,
			MaxSearchAhead:     edrequester.DefaultMaxSearchAhead,
			FetchTimeout:       edrequester.DefaultFetchTimeout,
			MaxFetchTimeout:    edrequester.DefaultMaxFetchTimeout,
			RetryDelay:         edrequester.DefaultRetryDelay,
			MaxRetryDelay:      edrequester.DefaultMaxRetryDelay,
		},
	}
}

// FlowAccessNodeBuilder provides the common functionality needed to bootstrap a Flow access node
// It is composed of the FlowNodeBuilder, the AccessNodeConfig and contains all the components and modules needed for the
// access nodes
type FlowAccessNodeBuilder struct {
	*cmd.FlowNodeBuilder
	*AccessNodeConfig

	// components
	LibP2PNode                 *p2p.Node
	FollowerState              protocol.MutableState
	SyncCore                   *synchronization.Core
	RpcEng                     *rpc.Engine
	FinalizationDistributor    *consensuspubsub.FinalizationDistributor
	FinalizedHeader            *synceng.FinalizedHeaderCache
	CollectionRPC              access.AccessAPIClient
	TransactionTimings         *stdmap.TransactionTimings
	CollectionsToMarkFinalized *stdmap.Times
	CollectionsToMarkExecuted  *stdmap.Times
	BlocksToMarkExecuted       *stdmap.Times
	TransactionMetrics         module.TransactionMetrics
	AccessMetrics              module.AccessMetrics
	PingMetrics                module.PingMetrics
	Committee                  hotstuff.DynamicCommittee
	Finalized                  *flow.Header
	Pending                    []*flow.Header
	FollowerCore               module.HotStuffFollower
	ExecutionDataService       state_synchronization.ExecutionDataService
	ExecutionDataRequester     state_synchronization.ExecutionDataRequester

	// The sync engine participants provider is the libp2p peer store for the access node
	// which is not available until after the network has started.
	// Hence, a factory function that needs to be called just before creating the sync engine
	SyncEngineParticipantsProviderFactory func() id.IdentifierProvider

	// engines
	IngestEng   *ingestion.Engine
	RequestEng  *requester.Engine
	FollowerEng *followereng.Engine
	SyncEng     *synceng.Engine
}

func (builder *FlowAccessNodeBuilder) buildFollowerState() *FlowAccessNodeBuilder {
	builder.Module("mutable follower state", func(node *cmd.NodeConfig) error {
		// For now, we only support state implementations from package badger.
		// If we ever support different implementations, the following can be replaced by a type-aware factory
		state, ok := node.State.(*badgerState.State)
		if !ok {
			return fmt.Errorf("only implementations of type badger.State are currently supported but read-only state has type %T", node.State)
		}

		followerState, err := badgerState.NewFollowerState(
			state,
			node.Storage.Index,
			node.Storage.Payloads,
			node.Tracer,
			node.ProtocolEvents,
			blocktimer.DefaultBlockTimer,
		)
		builder.FollowerState = followerState

		return err
	})

	return builder
}

func (builder *FlowAccessNodeBuilder) buildSyncCore() *FlowAccessNodeBuilder {
	builder.Module("sync core", func(node *cmd.NodeConfig) error {
<<<<<<< HEAD
		syncCore, err := synchronization.New(node.Logger, node.SyncCoreConfig)
=======
		syncCore, err := synchronization.New(node.Logger, node.SyncCoreConfig, metrics.NewChainSyncCollector())
>>>>>>> 9652b94c
		builder.SyncCore = syncCore

		return err
	})

	return builder
}

func (builder *FlowAccessNodeBuilder) buildCommittee() *FlowAccessNodeBuilder {
	builder.Component("committee", func(node *cmd.NodeConfig) (module.ReadyDoneAware, error) {
		// initialize consensus committee's membership state
		// This committee state is for the HotStuff follower, which follows the MAIN CONSENSUS committee
		// Note: node.Me.NodeID() is not part of the consensus committee
		committee, err := committees.NewConsensusCommittee(node.State, node.Me.NodeID())
		node.ProtocolEvents.AddConsumer(committee)
		builder.Committee = committee

		return committee, err
	})

	return builder
}

func (builder *FlowAccessNodeBuilder) buildLatestHeader() *FlowAccessNodeBuilder {
	builder.Module("latest header", func(node *cmd.NodeConfig) error {
		finalized, pending, err := recovery.FindLatest(node.State, node.Storage.Headers)
		builder.Finalized, builder.Pending = finalized, pending

		return err
	})

	return builder
}

func (builder *FlowAccessNodeBuilder) buildFollowerCore() *FlowAccessNodeBuilder {
	builder.Component("follower core", func(node *cmd.NodeConfig) (module.ReadyDoneAware, error) {
		// create a finalizer that will handle updating the protocol
		// state when the follower detects newly finalized blocks
		final := finalizer.NewFinalizer(node.DB, node.Storage.Headers, builder.FollowerState, node.Tracer)

		packer := signature.NewConsensusSigDataPacker(builder.Committee)
		// initialize the verifier for the protocol consensus
		verifier := verification.NewCombinedVerifier(builder.Committee, packer)

		followerCore, err := consensus.NewFollower(
			node.Logger,
			builder.Committee,
			node.Storage.Headers,
			final,
			verifier,
			builder.FinalizationDistributor,
			node.RootBlock.Header,
			node.RootQC,
			builder.Finalized,
			builder.Pending,
		)
		if err != nil {
			return nil, fmt.Errorf("could not initialize follower core: %w", err)
		}
		builder.FollowerCore = followerCore

		return builder.FollowerCore, nil
	})

	return builder
}

func (builder *FlowAccessNodeBuilder) buildFollowerEngine() *FlowAccessNodeBuilder {
	builder.Component("follower engine", func(node *cmd.NodeConfig) (module.ReadyDoneAware, error) {
		// initialize cleaner for DB
		cleaner := bstorage.NewCleaner(node.Logger, node.DB, builder.Metrics.CleanCollector, flow.DefaultValueLogGCFrequency)
		conCache := buffer.NewPendingBlocks()

		followerEng, err := follower.New(
			node.Logger,
			node.Network,
			node.Me,
			node.Metrics.Engine,
			node.Metrics.Mempool,
			cleaner,
			node.Storage.Headers,
			node.Storage.Payloads,
			builder.FollowerState,
			conCache,
			builder.FollowerCore,
			builder.SyncCore,
			node.Tracer,
			compliance.WithSkipNewProposalsThreshold(builder.ComplianceConfig.SkipNewProposalsThreshold),
		)
		if err != nil {
			return nil, fmt.Errorf("could not create follower engine: %w", err)
		}
		builder.FollowerEng = followerEng

		return builder.FollowerEng, nil
	})

	return builder
}

func (builder *FlowAccessNodeBuilder) buildFinalizedHeader() *FlowAccessNodeBuilder {
	builder.Component("finalized snapshot", func(node *cmd.NodeConfig) (module.ReadyDoneAware, error) {
		finalizedHeader, err := synceng.NewFinalizedHeaderCache(node.Logger, node.State, builder.FinalizationDistributor)
		if err != nil {
			return nil, fmt.Errorf("could not create finalized snapshot cache: %w", err)
		}
		builder.FinalizedHeader = finalizedHeader

		return builder.FinalizedHeader, nil
	})

	return builder
}

func (builder *FlowAccessNodeBuilder) buildSyncEngine() *FlowAccessNodeBuilder {
	builder.Component("sync engine", func(node *cmd.NodeConfig) (module.ReadyDoneAware, error) {
		sync, err := synceng.New(
			node.Logger,
			node.Metrics.Engine,
			node.Network,
			node.Me,
			node.Storage.Blocks,
			builder.FollowerEng,
			builder.SyncCore,
			builder.FinalizedHeader,
			builder.SyncEngineParticipantsProviderFactory(),
		)
		if err != nil {
			return nil, fmt.Errorf("could not create synchronization engine: %w", err)
		}
		builder.SyncEng = sync

		return builder.SyncEng, nil
	})

	return builder
}

func (builder *FlowAccessNodeBuilder) BuildConsensusFollower() cmd.NodeBuilder {
	builder.
		buildFollowerState().
		buildSyncCore().
		buildCommittee().
		buildLatestHeader().
		buildFollowerCore().
		buildFollowerEngine().
		buildFinalizedHeader().
		buildSyncEngine()

	return builder
}

func (builder *FlowAccessNodeBuilder) BuildExecutionDataRequester() *FlowAccessNodeBuilder {
	var ds *badger.Datastore
	var bs network.BlobService
	var processedBlockHeight storage.ConsumerProgress
	var processedNotifications storage.ConsumerProgress

	builder.
		Module("execution data datastore and blobstore", func(node *cmd.NodeConfig) error {
			err := os.MkdirAll(builder.executionDataDir, 0700)
			if err != nil {
				return err
			}

			ds, err = badger.NewDatastore(builder.executionDataDir, &badger.DefaultOptions)
			if err != nil {
				return err
			}

			builder.ShutdownFunc(func() error {
				if err := ds.Close(); err != nil {
					return fmt.Errorf("could not close execution data datastore: %w", err)
				}
				return nil
			})

			return nil
		}).
		Module("processed block height consumer progress", func(node *cmd.NodeConfig) error {
			// uses the datastore's DB
			processedBlockHeight = bstorage.NewConsumerProgress(ds.DB, module.ConsumeProgressExecutionDataRequesterBlockHeight)
			return nil
		}).
		Module("processed notifications consumer progress", func(node *cmd.NodeConfig) error {
			// uses the datastore's DB
			processedNotifications = bstorage.NewConsumerProgress(ds.DB, module.ConsumeProgressExecutionDataRequesterNotification)
			return nil
		}).
		Component("execution data service", func(node *cmd.NodeConfig) (module.ReadyDoneAware, error) {
			var err error
			bs, err = node.Network.RegisterBlobService(network.ExecutionDataService, ds)
			if err != nil {
				return nil, fmt.Errorf("could not register blob service: %w", err)
			}

			decMode, err := cborlib.DecOptions{
				MaxArrayElements: math.MaxInt64,
				MaxMapPairs:      math.MaxInt64,
				MaxNestedLevels:  math.MaxInt16,
			}.DecMode()
			if err != nil {
				return nil, fmt.Errorf("could not create cbor decoder: %w", err)
			}

			codec := cbor.NewCodec(cbor.WithDecMode(decMode))

			builder.ExecutionDataService = state_synchronization.NewExecutionDataService(
				codec,
				compressor.NewLz4Compressor(),
				bs,
				metrics.NewExecutionDataServiceCollector(),
				builder.Logger,
			)

			return builder.ExecutionDataService, nil
		}).
		Component("execution data requester", func(node *cmd.NodeConfig) (module.ReadyDoneAware, error) {
			// Validation of the start block height needs to be done after loading state
			if builder.executionDataStartHeight > 0 {
				if builder.executionDataStartHeight <= builder.RootBlock.Header.Height {
					return nil, fmt.Errorf(
						"execution data start block height (%d) must be greater than the root block height (%d)",
						builder.executionDataStartHeight, builder.RootBlock.Header.Height)
				}

				latestSeal, err := builder.State.Sealed().Head()
				if err != nil {
					return nil, fmt.Errorf("failed to get latest sealed height")
				}

				// Note: since the root block of a spork is also sealed in the root protocol state, the
				// latest sealed height is always equal to the root block height. That means that at the
				// very beginning of a spork, this check will always fail. Operators should not specify
				// an InitialBlockHeight when starting from the beginning of a spork.
				if builder.executionDataStartHeight > latestSeal.Height {
					return nil, fmt.Errorf(
						"execution data start block height (%d) must be less than or equal to the latest sealed block height (%d)",
						builder.executionDataStartHeight, latestSeal.Height)
				}

				// executionDataStartHeight is provided as the first block to sync, but the
				// requester expects the initial last processed height, which is the first height - 1
				builder.executionDataConfig.InitialBlockHeight = builder.executionDataStartHeight - 1
			} else {
				builder.executionDataConfig.InitialBlockHeight = builder.RootBlock.Header.Height
			}

			builder.ExecutionDataRequester = edrequester.New(
				builder.Logger,
				metrics.NewExecutionDataRequesterCollector(),
				builder.ExecutionDataService,
				processedBlockHeight,
				processedNotifications,
				builder.State,
				builder.Storage.Headers,
				builder.Storage.Results,
				builder.Storage.Seals,
				builder.executionDataConfig,
			)

			builder.FinalizationDistributor.AddOnBlockFinalizedConsumer(builder.ExecutionDataRequester.OnBlockFinalized)

			return builder.ExecutionDataRequester, nil
		})

	return builder
}

type Option func(*AccessNodeConfig)

func FlowAccessNode(opts ...Option) *FlowAccessNodeBuilder {
	config := DefaultAccessNodeConfig()
	for _, opt := range opts {
		opt(config)
	}

	return &FlowAccessNodeBuilder{
		AccessNodeConfig:        config,
		FlowNodeBuilder:         cmd.FlowNode(flow.RoleAccess.String(), config.baseOptions...),
		FinalizationDistributor: consensuspubsub.NewFinalizationDistributor(),
	}
}

func (builder *FlowAccessNodeBuilder) ParseFlags() error {

	builder.BaseFlags()

	builder.extraFlags()

	return builder.ParseAndPrintFlags()
}

func (builder *FlowAccessNodeBuilder) extraFlags() {
	builder.ExtraFlags(func(flags *pflag.FlagSet) {
		defaultConfig := DefaultAccessNodeConfig()

		flags.UintVar(&builder.collectionGRPCPort, "collection-ingress-port", defaultConfig.collectionGRPCPort, "the grpc ingress port for all collection nodes")
		flags.UintVar(&builder.executionGRPCPort, "execution-ingress-port", defaultConfig.executionGRPCPort, "the grpc ingress port for all execution nodes")
		flags.StringVarP(&builder.rpcConf.UnsecureGRPCListenAddr, "rpc-addr", "r", defaultConfig.rpcConf.UnsecureGRPCListenAddr, "the address the unsecured gRPC server listens on")
		flags.StringVar(&builder.rpcConf.SecureGRPCListenAddr, "secure-rpc-addr", defaultConfig.rpcConf.SecureGRPCListenAddr, "the address the secure gRPC server listens on")
		flags.StringVarP(&builder.rpcConf.HTTPListenAddr, "http-addr", "h", defaultConfig.rpcConf.HTTPListenAddr, "the address the http proxy server listens on")
		flags.StringVar(&builder.rpcConf.RESTListenAddr, "rest-addr", defaultConfig.rpcConf.RESTListenAddr, "the address the REST server listens on (if empty the REST server will not be started)")
		flags.StringVarP(&builder.rpcConf.CollectionAddr, "static-collection-ingress-addr", "", defaultConfig.rpcConf.CollectionAddr, "the address (of the collection node) to send transactions to")
		flags.StringVarP(&builder.ExecutionNodeAddress, "script-addr", "s", defaultConfig.ExecutionNodeAddress, "the address (of the execution node) forward the script to")
		flags.StringVarP(&builder.rpcConf.HistoricalAccessAddrs, "historical-access-addr", "", defaultConfig.rpcConf.HistoricalAccessAddrs, "comma separated rpc addresses for historical access nodes")
		flags.DurationVar(&builder.rpcConf.CollectionClientTimeout, "collection-client-timeout", defaultConfig.rpcConf.CollectionClientTimeout, "grpc client timeout for a collection node")
		flags.DurationVar(&builder.rpcConf.ExecutionClientTimeout, "execution-client-timeout", defaultConfig.rpcConf.ExecutionClientTimeout, "grpc client timeout for an execution node")
		flags.UintVar(&builder.rpcConf.MaxHeightRange, "rpc-max-height-range", defaultConfig.rpcConf.MaxHeightRange, "maximum size for height range requests")
		flags.StringSliceVar(&builder.rpcConf.PreferredExecutionNodeIDs, "preferred-execution-node-ids", defaultConfig.rpcConf.PreferredExecutionNodeIDs, "comma separated list of execution nodes ids to choose from when making an upstream call e.g. b4a4dbdcd443d...,fb386a6a... etc.")
		flags.StringSliceVar(&builder.rpcConf.FixedExecutionNodeIDs, "fixed-execution-node-ids", defaultConfig.rpcConf.FixedExecutionNodeIDs, "comma separated list of execution nodes ids to choose from when making an upstream call if no matching preferred execution id is found e.g. b4a4dbdcd443d...,fb386a6a... etc.")
		flags.BoolVar(&builder.logTxTimeToFinalized, "log-tx-time-to-finalized", defaultConfig.logTxTimeToFinalized, "log transaction time to finalized")
		flags.BoolVar(&builder.logTxTimeToExecuted, "log-tx-time-to-executed", defaultConfig.logTxTimeToExecuted, "log transaction time to executed")
		flags.BoolVar(&builder.logTxTimeToFinalizedExecuted, "log-tx-time-to-finalized-executed", defaultConfig.logTxTimeToFinalizedExecuted, "log transaction time to finalized and executed")
		flags.BoolVar(&builder.pingEnabled, "ping-enabled", defaultConfig.pingEnabled, "whether to enable the ping process that pings all other peers and report the connectivity to metrics")
		flags.BoolVar(&builder.retryEnabled, "retry-enabled", defaultConfig.retryEnabled, "whether to enable the retry mechanism at the access node level")
		flags.BoolVar(&builder.rpcMetricsEnabled, "rpc-metrics-enabled", defaultConfig.rpcMetricsEnabled, "whether to enable the rpc metrics")
		flags.StringVarP(&builder.nodeInfoFile, "node-info-file", "", defaultConfig.nodeInfoFile, "full path to a json file which provides more details about nodes when reporting its reachability metrics")
		flags.StringToIntVar(&builder.apiRatelimits, "api-rate-limits", defaultConfig.apiRatelimits, "per second rate limits for Access API methods e.g. Ping=300,GetTransaction=500 etc.")
		flags.StringToIntVar(&builder.apiBurstlimits, "api-burst-limits", defaultConfig.apiBurstlimits, "burst limits for Access API methods e.g. Ping=100,GetTransaction=100 etc.")
		flags.BoolVar(&builder.supportsObserver, "supports-observer", defaultConfig.supportsObserver, "true if this staked access node supports observer or follower connections")
		flags.StringVar(&builder.PublicNetworkConfig.BindAddress, "public-network-address", defaultConfig.PublicNetworkConfig.BindAddress, "staked access node's public network bind address")
		// ExecutionDataRequester config
		flags.BoolVar(&builder.executionDataSyncEnabled, "execution-data-sync-enabled", defaultConfig.executionDataSyncEnabled, "whether to enable the execution data sync protocol")
		flags.StringVar(&builder.executionDataDir, "execution-data-dir", defaultConfig.executionDataDir, "directory to use for Execution Data database")
		flags.Uint64Var(&builder.executionDataStartHeight, "execution-data-start-height", defaultConfig.executionDataStartHeight, "height of first block to sync execution data from when starting with an empty Execution Data database")
		flags.Uint64Var(&builder.executionDataConfig.MaxSearchAhead, "execution-data-max-search-ahead", defaultConfig.executionDataConfig.MaxSearchAhead, "max number of heights to search ahead of the lowest outstanding execution data height")
		flags.DurationVar(&builder.executionDataConfig.FetchTimeout, "execution-data-fetch-timeout", defaultConfig.executionDataConfig.FetchTimeout, "initial timeout to use when fetching execution data from the network. timeout increases using an incremental backoff until execution-data-max-fetch-timeout. e.g. 30s")
		flags.DurationVar(&builder.executionDataConfig.MaxFetchTimeout, "execution-data-max-fetch-timeout", defaultConfig.executionDataConfig.MaxFetchTimeout, "maximum timeout to use when fetching execution data from the network e.g. 300s")
		flags.DurationVar(&builder.executionDataConfig.RetryDelay, "execution-data-retry-delay", defaultConfig.executionDataConfig.RetryDelay, "initial delay for exponential backoff when fetching execution data fails e.g. 10s")
		flags.DurationVar(&builder.executionDataConfig.MaxRetryDelay, "execution-data-max-retry-delay", defaultConfig.executionDataConfig.MaxRetryDelay, "maximum delay for exponential backoff when fetching execution data fails e.g. 5m")
	}).ValidateFlags(func() error {
		if builder.supportsObserver && (builder.PublicNetworkConfig.BindAddress == cmd.NotSet || builder.PublicNetworkConfig.BindAddress == "") {
			return errors.New("public-network-address must be set if supports-observer is true")
		}
		if builder.executionDataSyncEnabled {
			if builder.executionDataConfig.FetchTimeout <= 0 {
				return errors.New("execution-data-fetch-timeout must be greater than 0")
			}
			if builder.executionDataConfig.MaxFetchTimeout < builder.executionDataConfig.FetchTimeout {
				return errors.New("execution-data-max-fetch-timeout must be greater than execution-data-fetch-timeout")
			}
			if builder.executionDataConfig.RetryDelay <= 0 {
				return errors.New("execution-data-retry-delay must be greater than 0")
			}
			if builder.executionDataConfig.MaxRetryDelay < builder.executionDataConfig.RetryDelay {
				return errors.New("execution-data-max-retry-delay must be greater than or equal to execution-data-retry-delay")
			}
			if builder.executionDataConfig.MaxSearchAhead == 0 {
				return errors.New("execution-data-max-search-ahead must be greater than 0")
			}
		}

		return nil
	})
}

// initNetwork creates the network.Network implementation with the given metrics, middleware, initial list of network
// participants and topology used to choose peers from the list of participants. The list of participants can later be
// updated by calling network.SetIDs.
func (builder *FlowAccessNodeBuilder) initNetwork(nodeID module.Local,
	networkMetrics module.NetworkMetrics,
	middleware network.Middleware,
	topology network.Topology,
	receiveCache *netcache.ReceiveCache,
) (*p2p.Network, error) {

	codec := cborcodec.NewCodec()

	// creates network instance
	net, err := p2p.NewNetwork(
		builder.Logger,
		codec,
		nodeID,
		func() (network.Middleware, error) { return builder.Middleware, nil },
		topology,
		p2p.NewChannelSubscriptionManager(middleware),
		networkMetrics,
		builder.IdentityProvider,
		receiveCache,
	)
	if err != nil {
		return nil, fmt.Errorf("could not initialize network: %w", err)
	}

	return net, nil
}

func publicNetworkMsgValidators(log zerolog.Logger, idProvider id.IdentityProvider, selfID flow.Identifier) []network.MessageValidator {
	return []network.MessageValidator{
		// filter out messages sent by this node itself
		validator.ValidateNotSender(selfID),
		validator.NewAnyValidator(
			// message should be either from a valid staked node
			validator.NewOriginValidator(
				id.NewIdentityFilterIdentifierProvider(filter.IsValidCurrentEpochParticipant, idProvider),
			),
			// or the message should be specifically targeted for this node
			validator.ValidateTarget(log, selfID),
		),
	}
}

// accessNodeBuilder builds a staked access node.
// The access node can optionally participate in the public network publishing data for the observers downstream.
func (builder *FlowAccessNodeBuilder) InitIDProviders() {
	builder.Module("id providers", func(node *cmd.NodeConfig) error {
		idCache, err := p2p.NewProtocolStateIDCache(node.Logger, node.State, node.ProtocolEvents)
		if err != nil {
			return err
		}

		builder.IdentityProvider = idCache

		builder.SyncEngineParticipantsProviderFactory = func() id.IdentifierProvider {
			return id.NewIdentityFilterIdentifierProvider(
				filter.And(
					filter.HasRole(flow.RoleConsensus),
					filter.Not(filter.HasNodeID(node.Me.NodeID())),
					p2p.NotEjectedFilter,
				),
				idCache,
			)
		}

		builder.IDTranslator = p2p.NewHierarchicalIDTranslator(idCache, p2p.NewPublicNetworkIDTranslator())

		return nil
	})
}

func (builder *FlowAccessNodeBuilder) Initialize() error {
	builder.InitIDProviders()

	builder.EnqueueResolver()

	// enqueue the regular network
	builder.EnqueueNetworkInit()

	builder.AdminCommand("get-transactions", func(conf *cmd.NodeConfig) commands.AdminCommand {
		return storageCommands.NewGetTransactionsCommand(conf.State, conf.Storage.Payloads, conf.Storage.Collections)
	})

	// if this is an access node that supports public followers, enqueue the public network
	if builder.supportsObserver {
		builder.enqueuePublicNetworkInit()
		builder.enqueueRelayNetwork()
	}

	builder.EnqueuePingService()

	builder.EnqueueMetricsServerInit()

	if err := builder.RegisterBadgerMetrics(); err != nil {
		return err
	}

	builder.EnqueueTracer()
	builder.PreInit(cmd.DynamicStartPreInit)
	return nil
}

func (builder *FlowAccessNodeBuilder) enqueueRelayNetwork() {
	builder.Component("relay network", func(node *cmd.NodeConfig) (module.ReadyDoneAware, error) {
		relayNet := relaynet.NewRelayNetwork(
			node.Network,
			builder.AccessNodeConfig.PublicNetworkConfig.Network,
			node.Logger,
			[]network.Channel{network.ReceiveBlocks},
		)
		node.Network = relayNet
		return relayNet, nil
	})
}

func (builder *FlowAccessNodeBuilder) Build() (cmd.Node, error) {
	builder.
		BuildConsensusFollower().
		Module("collection node client", func(node *cmd.NodeConfig) error {
			// collection node address is optional (if not specified, collection nodes will be chosen at random)
			if strings.TrimSpace(builder.rpcConf.CollectionAddr) == "" {
				node.Logger.Info().Msg("using a dynamic collection node address")
				return nil
			}

			node.Logger.Info().
				Str("collection_node", builder.rpcConf.CollectionAddr).
				Msg("using the static collection node address")

			collectionRPCConn, err := grpc.Dial(
				builder.rpcConf.CollectionAddr,
				grpc.WithDefaultCallOptions(grpc.MaxCallRecvMsgSize(grpcutils.DefaultMaxMsgSize)),
				grpc.WithInsecure(), //nolint:staticcheck
				backend.WithClientUnaryInterceptor(builder.rpcConf.CollectionClientTimeout))
			if err != nil {
				return err
			}
			builder.CollectionRPC = access.NewAccessAPIClient(collectionRPCConn)
			return nil
		}).
		Module("historical access node clients", func(node *cmd.NodeConfig) error {
			addrs := strings.Split(builder.rpcConf.HistoricalAccessAddrs, ",")
			for _, addr := range addrs {
				if strings.TrimSpace(addr) == "" {
					continue
				}
				node.Logger.Info().Str("access_nodes", addr).Msg("historical access node addresses")

				historicalAccessRPCConn, err := grpc.Dial(
					addr,
					grpc.WithDefaultCallOptions(grpc.MaxCallRecvMsgSize(grpcutils.DefaultMaxMsgSize)),
					grpc.WithInsecure()) //nolint:staticcheck
				if err != nil {
					return err
				}
				builder.HistoricalAccessRPCs = append(builder.HistoricalAccessRPCs, access.NewAccessAPIClient(historicalAccessRPCConn))
			}
			return nil
		}).
		Module("transaction timing mempools", func(node *cmd.NodeConfig) error {
			var err error
			builder.TransactionTimings, err = stdmap.NewTransactionTimings(1500 * 300) // assume 1500 TPS * 300 seconds
			if err != nil {
				return err
			}

			builder.CollectionsToMarkFinalized, err = stdmap.NewTimes(50 * 300) // assume 50 collection nodes * 300 seconds
			if err != nil {
				return err
			}

			builder.CollectionsToMarkExecuted, err = stdmap.NewTimes(50 * 300) // assume 50 collection nodes * 300 seconds
			if err != nil {
				return err
			}

			builder.BlocksToMarkExecuted, err = stdmap.NewTimes(1 * 300) // assume 1 block per second * 300 seconds
			return err
		}).
		Module("transaction metrics", func(node *cmd.NodeConfig) error {
			builder.TransactionMetrics = metrics.NewTransactionCollector(builder.TransactionTimings, node.Logger, builder.logTxTimeToFinalized,
				builder.logTxTimeToExecuted, builder.logTxTimeToFinalizedExecuted)
			return nil
		}).
		Module("access metrics", func(node *cmd.NodeConfig) error {
			builder.AccessMetrics = metrics.NewAccessCollector()
			return nil
		}).
		Module("ping metrics", func(node *cmd.NodeConfig) error {
			builder.PingMetrics = metrics.NewPingCollector()
			return nil
		}).
		Module("server certificate", func(node *cmd.NodeConfig) error {
			// generate the server certificate that will be served by the GRPC server
			x509Certificate, err := grpcutils.X509Certificate(node.NetworkKey)
			if err != nil {
				return err
			}
			tlsConfig := grpcutils.DefaultServerTLSConfig(x509Certificate)
			builder.rpcConf.TransportCredentials = credentials.NewTLS(tlsConfig)
			return nil
		}).
		Component("RPC engine", func(node *cmd.NodeConfig) (module.ReadyDoneAware, error) {
			engineBuilder, err := rpc.NewBuilder(
				node.Logger,
				node.State,
				builder.rpcConf,
				builder.CollectionRPC,
				builder.HistoricalAccessRPCs,
				node.Storage.Blocks,
				node.Storage.Headers,
				node.Storage.Collections,
				node.Storage.Transactions,
				node.Storage.Receipts,
				node.Storage.Results,
				node.RootChainID,
				builder.TransactionMetrics,
				builder.AccessMetrics,
				builder.collectionGRPCPort,
				builder.executionGRPCPort,
				builder.retryEnabled,
				builder.rpcMetricsEnabled,
				builder.apiRatelimits,
				builder.apiBurstlimits,
			)
			if err != nil {
				return nil, err
			}

			builder.RpcEng = engineBuilder.
				WithLegacy().
				WithBlockSignerDecoder(signature.NewBlockSignerDecoder(builder.Committee)).
				Build()
			return builder.RpcEng, nil
		}).
		Component("ingestion engine", func(node *cmd.NodeConfig) (module.ReadyDoneAware, error) {
			var err error

			builder.RequestEng, err = requester.New(
				node.Logger,
				node.Metrics.Engine,
				node.Network,
				node.Me,
				node.State,
				network.RequestCollections,
				filter.HasRole(flow.RoleCollection),
				func() flow.Entity { return &flow.Collection{} },
			)
			if err != nil {
				return nil, fmt.Errorf("could not create requester engine: %w", err)
			}

			builder.IngestEng, err = ingestion.New(
				node.Logger,
				node.Network,
				node.State,
				node.Me,
				builder.RequestEng,
				node.Storage.Blocks,
				node.Storage.Headers,
				node.Storage.Collections,
				node.Storage.Transactions,
				node.Storage.Results,
				node.Storage.Receipts,
				builder.TransactionMetrics,
				builder.CollectionsToMarkFinalized,
				builder.CollectionsToMarkExecuted,
				builder.BlocksToMarkExecuted,
				builder.RpcEng,
			)
			if err != nil {
				return nil, err
			}
			builder.RequestEng.WithHandle(builder.IngestEng.OnCollection)
			builder.FinalizationDistributor.AddConsumer(builder.IngestEng)

			return builder.IngestEng, nil
		}).
		Component("requester engine", func(node *cmd.NodeConfig) (module.ReadyDoneAware, error) {
			// We initialize the requester engine inside the ingestion engine due to the mutual dependency. However, in
			// order for it to properly start and shut down, we should still return it as its own engine here, so it can
			// be handled by the scaffold.
			return builder.RequestEng, nil
		})

	if builder.supportsObserver {
		builder.Component("public sync request handler", func(node *cmd.NodeConfig) (module.ReadyDoneAware, error) {
			syncRequestHandler, err := synceng.NewRequestHandlerEngine(
				node.Logger.With().Bool("public", true).Logger(),
				unstaked.NewUnstakedEngineCollector(node.Metrics.Engine),
				builder.AccessNodeConfig.PublicNetworkConfig.Network,
				node.Me,
				node.Storage.Blocks,
				builder.SyncCore,
				builder.FinalizedHeader,
			)

			if err != nil {
				return nil, fmt.Errorf("could not create public sync request handler: %w", err)
			}

			return syncRequestHandler, nil
		})
	}

	if builder.executionDataSyncEnabled {
		builder.BuildExecutionDataRequester()
	}

	builder.Component("ping engine", func(node *cmd.NodeConfig) (module.ReadyDoneAware, error) {
		ping, err := pingeng.New(
			node.Logger,
			node.IdentityProvider,
			node.IDTranslator,
			node.Me,
			builder.PingMetrics,
			builder.pingEnabled,
			builder.nodeInfoFile,
			node.PingService,
		)

		if err != nil {
			return nil, fmt.Errorf("could not create ping engine: %w", err)
		}

		return ping, nil
	})

	return builder.FlowNodeBuilder.Build()
}

// enqueuePublicNetworkInit enqueues the public network component initialized for the staked node
func (builder *FlowAccessNodeBuilder) enqueuePublicNetworkInit() {
	builder.Component("public network", func(node *cmd.NodeConfig) (module.ReadyDoneAware, error) {
		builder.PublicNetworkConfig.Metrics = metrics.NewNetworkCollector(metrics.WithNetworkPrefix("public"))

		libP2PFactory := builder.initLibP2PFactory(builder.NodeConfig.NetworkKey)

		msgValidators := publicNetworkMsgValidators(node.Logger.With().Bool("public", true).Logger(), node.IdentityProvider, builder.NodeID)

		middleware := builder.initMiddleware(builder.NodeID, builder.PublicNetworkConfig.Metrics, libP2PFactory, msgValidators...)

		// topology returns empty list since peers are not known upfront
		top := topology.EmptyListTopology{}

		var heroCacheCollector module.HeroCacheMetrics = metrics.NewNoopCollector()
		if builder.HeroCacheMetricsEnable {
			heroCacheCollector = metrics.PublicNetworkReceiveCacheMetricsFactory(builder.MetricsRegisterer)
		}
		receiveCache := netcache.NewHeroReceiveCache(builder.NetworkReceivedMessageCacheSize,
			builder.Logger,
			heroCacheCollector)

		err := node.Metrics.Mempool.Register(metrics.ResourcePublicNetworkingReceiveCache, receiveCache.Size)
		if err != nil {
			return nil, fmt.Errorf("could not register networking receive cache metric: %w", err)
		}

		net, err := builder.initNetwork(builder.Me, builder.PublicNetworkConfig.Metrics, middleware, top, receiveCache)
		if err != nil {
			return nil, err
		}

		builder.AccessNodeConfig.PublicNetworkConfig.Network = net

		node.Logger.Info().Msgf("network will run on address: %s", builder.PublicNetworkConfig.BindAddress)
		return net, nil
	})
}

// initLibP2PFactory creates the LibP2P factory function for the given node ID and network key.
// The factory function is later passed into the initMiddleware function to eventually instantiate the p2p.LibP2PNode instance
// The LibP2P host is created with the following options:
// 		DHT as server
// 		The address from the node config or the specified bind address as the listen address
// 		The passed in private key as the libp2p key
//		No connection gater
// 		Default Flow libp2p pubsub options
func (builder *FlowAccessNodeBuilder) initLibP2PFactory(networkKey crypto.PrivateKey) p2p.LibP2PFactoryFunc {
	return func(ctx context.Context) (*p2p.Node, error) {
		connManager := p2p.NewConnManager(builder.Logger, builder.PublicNetworkConfig.Metrics)

		libp2pNode, err := p2p.NewNodeBuilder(builder.Logger, builder.PublicNetworkConfig.BindAddress, networkKey, builder.SporkID).
			SetBasicResolver(builder.Resolver).
			SetSubscriptionFilter(
				p2p.NewRoleBasedFilter(
					flow.RoleAccess, builder.IdentityProvider,
				),
			).
			SetConnectionManager(connManager).
			SetRoutingSystem(func(ctx context.Context, h host.Host) (routing.Routing, error) {
				return p2p.NewDHT(
					ctx,
					h,
					unicast.FlowPublicDHTProtocolID(builder.SporkID),
					builder.Logger,
					builder.PublicNetworkConfig.Metrics,
					p2p.AsServer(),
				)
			}).
			SetPubSub(pubsub.NewGossipSub).
			Build(ctx)

		if err != nil {
			return nil, fmt.Errorf("could not build libp2p node for staked access node: %w", err)
		}

		builder.LibP2PNode = libp2pNode

		return builder.LibP2PNode, nil
	}
}

// initMiddleware creates the network.Middleware implementation with the libp2p factory function, metrics, peer update
// interval, and validators. The network.Middleware is then passed into the initNetwork function.
func (builder *FlowAccessNodeBuilder) initMiddleware(nodeID flow.Identifier,
	networkMetrics module.NetworkMetrics,
	factoryFunc p2p.LibP2PFactoryFunc,
	validators ...network.MessageValidator) network.Middleware {

	// disable connection pruning for the access node which supports the observer
	peerManagerFactory := p2p.PeerManagerFactory([]p2p.Option{p2p.WithInterval(builder.PeerUpdateInterval)}, p2p.WithConnectionPruning(false))

	builder.Middleware = p2p.NewMiddleware(
		builder.Logger.With().Bool("staked", false).Logger(),
		factoryFunc,
		nodeID,
		networkMetrics,
		builder.SporkID,
		p2p.DefaultUnicastTimeout,
		builder.IDTranslator,
		builder.CodecFactory(),
		p2p.WithMessageValidators(validators...),
		p2p.WithPeerManager(peerManagerFactory),
		// use default identifier provider
	)

	return builder.Middleware
}<|MERGE_RESOLUTION|>--- conflicted
+++ resolved
@@ -21,14 +21,8 @@
 	"google.golang.org/grpc"
 	"google.golang.org/grpc/credentials"
 
-<<<<<<< HEAD
-	"github.com/onflow/flow-go/crypto"
-	"github.com/onflow/flow-go/module/compliance"
-
-=======
 	"github.com/onflow/flow-go/admin/commands"
 	storageCommands "github.com/onflow/flow-go/admin/commands/storage"
->>>>>>> 9652b94c
 	"github.com/onflow/flow-go/cmd"
 	"github.com/onflow/flow-go/consensus"
 	"github.com/onflow/flow-go/consensus/hotstuff"
@@ -243,11 +237,7 @@
 
 func (builder *FlowAccessNodeBuilder) buildSyncCore() *FlowAccessNodeBuilder {
 	builder.Module("sync core", func(node *cmd.NodeConfig) error {
-<<<<<<< HEAD
-		syncCore, err := synchronization.New(node.Logger, node.SyncCoreConfig)
-=======
 		syncCore, err := synchronization.New(node.Logger, node.SyncCoreConfig, metrics.NewChainSyncCollector())
->>>>>>> 9652b94c
 		builder.SyncCore = syncCore
 
 		return err
@@ -257,15 +247,14 @@
 }
 
 func (builder *FlowAccessNodeBuilder) buildCommittee() *FlowAccessNodeBuilder {
-	builder.Component("committee", func(node *cmd.NodeConfig) (module.ReadyDoneAware, error) {
+	builder.Module("committee", func(node *cmd.NodeConfig) error {
 		// initialize consensus committee's membership state
-		// This committee state is for the HotStuff follower, which follows the MAIN CONSENSUS committee
+		// This committee state is for the HotStuff follower, which follows the MAIN CONSENSUS Committee
 		// Note: node.Me.NodeID() is not part of the consensus committee
 		committee, err := committees.NewConsensusCommittee(node.State, node.Me.NodeID())
-		node.ProtocolEvents.AddConsumer(committee)
 		builder.Committee = committee
 
-		return committee, err
+		return err
 	})
 
 	return builder
