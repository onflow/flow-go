--- conflicted
+++ resolved
@@ -1111,13 +1111,9 @@
 			}).
 			// disable connection pruning for the access node which supports the observer
 			SetPeerManagerOptions(connection.ConnectionPruningDisabled, builder.PeerUpdateInterval).
-<<<<<<< HEAD
+			SetStreamCreationRetryInterval(builder.UnicastCreateStreamRetryDelay).
 			SetGossipSubTracer(meshTracer).
 			SetGossipSubScoreTracerInterval(builder.GossipSubConfig.ScoreTracerInterval).
-=======
-			SetStreamCreationRetryInterval(builder.UnicastCreateStreamRetryDelay).
-			SetGossipSubTracer(meshTracer).
->>>>>>> 2ebeb5d6
 			Build()
 
 		if err != nil {
