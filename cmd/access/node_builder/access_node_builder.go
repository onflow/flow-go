--- conflicted
+++ resolved
@@ -496,7 +496,6 @@
 func WithBootStrapPeers(bootstrapNodes ...*flow.Identity) Option {
 	return func(config *AccessNodeConfig) {
 		config.bootstrapIdentities = bootstrapNodes
-<<<<<<< HEAD
 	}
 }
 
@@ -508,19 +507,6 @@
 
 func WithNetworkKey(key crypto.PrivateKey) Option {
 	return func(config *AccessNodeConfig) {
-=======
-	}
-}
-
-func SupportsUnstakedNode(enable bool) Option {
-	return func(config *AccessNodeConfig) {
-		config.supportsUnstakedFollower = enable
-	}
-}
-
-func WithNetworkKey(key crypto.PrivateKey) Option {
-	return func(config *AccessNodeConfig) {
->>>>>>> a7830376
 		config.NetworkKey = key
 	}
 }
