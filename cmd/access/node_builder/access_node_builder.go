package node_builder

import (
	"context"
	"errors"
	"fmt"
	"math"
	"os"
	"path"
	"path/filepath"
	"strings"
	"time"

	"github.com/ipfs/boxo/bitswap"
	"github.com/ipfs/go-cid"
	"github.com/libp2p/go-libp2p/core/host"
	"github.com/libp2p/go-libp2p/core/routing"
	"github.com/onflow/crypto"
	"github.com/onflow/flow/protobuf/go/flow/access"
	"github.com/rs/zerolog"
	"github.com/spf13/pflag"
	"google.golang.org/grpc"
	"google.golang.org/grpc/credentials"
	"google.golang.org/grpc/credentials/insecure"

	txvalidator "github.com/onflow/flow-go/access/validator"
	"github.com/onflow/flow-go/admin/commands"
	stateSyncCommands "github.com/onflow/flow-go/admin/commands/state_synchronization"
	storageCommands "github.com/onflow/flow-go/admin/commands/storage"
	"github.com/onflow/flow-go/cmd"
	"github.com/onflow/flow-go/cmd/build"
	"github.com/onflow/flow-go/consensus"
	"github.com/onflow/flow-go/consensus/hotstuff"
	"github.com/onflow/flow-go/consensus/hotstuff/committees"
	"github.com/onflow/flow-go/consensus/hotstuff/notifications"
	consensuspubsub "github.com/onflow/flow-go/consensus/hotstuff/notifications/pubsub"
	"github.com/onflow/flow-go/consensus/hotstuff/signature"
	hotstuffvalidator "github.com/onflow/flow-go/consensus/hotstuff/validator"
	"github.com/onflow/flow-go/consensus/hotstuff/verification"
	recovery "github.com/onflow/flow-go/consensus/recovery/protocol"
	"github.com/onflow/flow-go/engine"
	"github.com/onflow/flow-go/engine/access/collection_sync"
	collection_syncfactory "github.com/onflow/flow-go/engine/access/collection_sync/factory"
	collsyncindexer "github.com/onflow/flow-go/engine/access/collection_sync/indexer"
	"github.com/onflow/flow-go/engine/access/finalized_indexer"
	"github.com/onflow/flow-go/engine/access/index"
	"github.com/onflow/flow-go/engine/access/ingest_receipt"
	"github.com/onflow/flow-go/engine/access/ingestion/tx_error_messages"
	pingeng "github.com/onflow/flow-go/engine/access/ping"
	"github.com/onflow/flow-go/engine/access/rest"
	"github.com/onflow/flow-go/engine/access/rest/router"
	"github.com/onflow/flow-go/engine/access/rest/websockets"
	"github.com/onflow/flow-go/engine/access/rpc"
	"github.com/onflow/flow-go/engine/access/rpc/backend"
	"github.com/onflow/flow-go/engine/access/rpc/backend/events"
	"github.com/onflow/flow-go/engine/access/rpc/backend/node_communicator"
	"github.com/onflow/flow-go/engine/access/rpc/backend/query_mode"
	"github.com/onflow/flow-go/engine/access/rpc/backend/transactions/error_messages"
	rpcConnection "github.com/onflow/flow-go/engine/access/rpc/connection"
	"github.com/onflow/flow-go/engine/access/state_stream"
	statestreambackend "github.com/onflow/flow-go/engine/access/state_stream/backend"
	"github.com/onflow/flow-go/engine/access/subscription"
	subscriptiontracker "github.com/onflow/flow-go/engine/access/subscription/tracker"
	followereng "github.com/onflow/flow-go/engine/common/follower"
	"github.com/onflow/flow-go/engine/common/requester"
	commonrpc "github.com/onflow/flow-go/engine/common/rpc"
	"github.com/onflow/flow-go/engine/common/stop"
	synceng "github.com/onflow/flow-go/engine/common/synchronization"
	"github.com/onflow/flow-go/engine/common/version"
	"github.com/onflow/flow-go/engine/execution/computation"
	"github.com/onflow/flow-go/engine/execution/computation/query"
	"github.com/onflow/flow-go/fvm/storage/derived"
	"github.com/onflow/flow-go/ledger"
	"github.com/onflow/flow-go/ledger/complete/wal"
	"github.com/onflow/flow-go/model/bootstrap"
	"github.com/onflow/flow-go/model/flow"
	"github.com/onflow/flow-go/model/flow/filter"
	"github.com/onflow/flow-go/module"
	"github.com/onflow/flow-go/module/blobs"
	"github.com/onflow/flow-go/module/chainsync"
	"github.com/onflow/flow-go/module/execution"
	"github.com/onflow/flow-go/module/executiondatasync/execution_data"
	execdatacache "github.com/onflow/flow-go/module/executiondatasync/execution_data/cache"
	"github.com/onflow/flow-go/module/executiondatasync/pruner"
	edstorage "github.com/onflow/flow-go/module/executiondatasync/storage"
	"github.com/onflow/flow-go/module/executiondatasync/tracker"
	finalizer "github.com/onflow/flow-go/module/finalizer/consensus"
	"github.com/onflow/flow-go/module/grpcserver"
	"github.com/onflow/flow-go/module/id"
	"github.com/onflow/flow-go/module/mempool/herocache"
	"github.com/onflow/flow-go/module/mempool/stdmap"
	"github.com/onflow/flow-go/module/metrics"
	"github.com/onflow/flow-go/module/metrics/unstaked"
	"github.com/onflow/flow-go/module/state_synchronization"
	"github.com/onflow/flow-go/module/state_synchronization/indexer"
	edrequester "github.com/onflow/flow-go/module/state_synchronization/requester"
	"github.com/onflow/flow-go/network"
	alspmgr "github.com/onflow/flow-go/network/alsp/manager"
	netcache "github.com/onflow/flow-go/network/cache"
	"github.com/onflow/flow-go/network/channels"
	cborcodec "github.com/onflow/flow-go/network/codec/cbor"
	"github.com/onflow/flow-go/network/p2p"
	"github.com/onflow/flow-go/network/p2p/blob"
	p2pbuilder "github.com/onflow/flow-go/network/p2p/builder"
	p2pbuilderconfig "github.com/onflow/flow-go/network/p2p/builder/config"
	"github.com/onflow/flow-go/network/p2p/cache"
	"github.com/onflow/flow-go/network/p2p/conduit"
	"github.com/onflow/flow-go/network/p2p/connection"
	"github.com/onflow/flow-go/network/p2p/dht"
	networkingsubscription "github.com/onflow/flow-go/network/p2p/subscription"
	"github.com/onflow/flow-go/network/p2p/translator"
	"github.com/onflow/flow-go/network/p2p/unicast/protocols"
	relaynet "github.com/onflow/flow-go/network/relay"
	"github.com/onflow/flow-go/network/slashing"
	"github.com/onflow/flow-go/network/topology"
	"github.com/onflow/flow-go/network/underlay"
	"github.com/onflow/flow-go/network/validator"
	"github.com/onflow/flow-go/state/protocol"
	badgerState "github.com/onflow/flow-go/state/protocol/badger"
	"github.com/onflow/flow-go/state/protocol/blocktimer"
	statedatastore "github.com/onflow/flow-go/state/protocol/datastore"
	"github.com/onflow/flow-go/storage"
	bstorage "github.com/onflow/flow-go/storage/badger"
	pstorage "github.com/onflow/flow-go/storage/pebble"
	"github.com/onflow/flow-go/storage/store"
	"github.com/onflow/flow-go/utils/grpcutils"
)

// AccessNodeBuilder extends cmd.NodeBuilder and declares additional functions needed to bootstrap an Access node.
// The private network allows the staked nodes to communicate among themselves, while the public network allows the
// Observers and an Access node to communicate.
//
//                                 public network                           private network
//  +------------------------+
//  | Observer             1 |<--------------------------|
//  +------------------------+                           v
//  +------------------------+                         +--------------------+                 +------------------------+
//  | Observer             2 |<----------------------->| Staked Access Node |<--------------->| All other staked Nodes |
//  +------------------------+                         +--------------------+                 +------------------------+
//  +------------------------+                           ^
//  | Observer             3 |<--------------------------|
//  +------------------------+

// AccessNodeConfig defines all the user defined parameters required to bootstrap an access node
// For a node running as a standalone process, the config fields will be populated from the command line params,
// while for a node running as a library, the config fields are expected to be initialized by the caller.
type AccessNodeConfig struct {
	supportsObserver                     bool // True if this is an Access node that supports observers and consensus follower engines
	pingEnabled                          bool
	nodeInfoFile                         string
	apiRatelimits                        map[string]int
	apiBurstlimits                       map[string]int
	rpcConf                              rpc.Config
	stateStreamConf                      statestreambackend.Config
	stateStreamFilterConf                map[string]int
	ExecutionNodeAddress                 string // deprecated
	HistoricalAccessRPCs                 []access.AccessAPIClient
	logTxTimeToFinalized                 bool
	logTxTimeToExecuted                  bool
	logTxTimeToFinalizedExecuted         bool
	logTxTimeToSealed                    bool
	rpcMetricsEnabled                    bool
	executionDataSyncEnabled             bool
	publicNetworkExecutionDataEnabled    bool
	executionDataPrunerHeightRangeTarget uint64
	executionDataPrunerThreshold         uint64
	executionDataPruningInterval         time.Duration
	executionDataDir                     string
	executionDataStartHeight             uint64
	executionDataConfig                  edrequester.ExecutionDataConfig
	PublicNetworkConfig                  PublicNetworkConfig
	TxResultCacheSize                    uint
	executionDataIndexingEnabled         bool
	registersDBPath                      string
	checkpointFile                       string
	scriptExecutorConfig                 query.QueryConfig
	scriptExecMinBlock                   uint64
	scriptExecMaxBlock                   uint64
	registerCacheType                    string
	registerCacheSize                    uint
	programCacheSize                     uint
	checkPayerBalanceMode                string
	versionControlEnabled                bool
	storeTxResultErrorMessages           bool
	stopControlEnabled                   bool
	registerDBPruneThreshold             uint64
<<<<<<< HEAD
	scheduledCallbacksEnabled            bool
	collectionFetcherMaxProcessing       uint64
	collectionFetcherMaxSearchAhead      uint64
=======
>>>>>>> 8b69d4ce
}

type PublicNetworkConfig struct {
	// NetworkKey crypto.PublicKey // TODO: do we need a different key for the public network?
	BindAddress string
	Network     network.EngineRegistry
	Metrics     module.NetworkMetrics
}

// DefaultAccessNodeConfig defines all the default values for the AccessNodeConfig
func DefaultAccessNodeConfig() *AccessNodeConfig {
	homedir, _ := os.UserHomeDir()
	return &AccessNodeConfig{
		supportsObserver: false,
		rpcConf: rpc.Config{
			UnsecureGRPCListenAddr: "0.0.0.0:9000",
			SecureGRPCListenAddr:   "0.0.0.0:9001",
			HTTPListenAddr:         "0.0.0.0:8000",
			CollectionAddr:         "",
			HistoricalAccessAddrs:  "",
			BackendConfig: backend.Config{
				AccessConfig:              rpcConnection.DefaultAccessConfig(),
				CollectionConfig:          rpcConnection.DefaultCollectionConfig(),
				ExecutionConfig:           rpcConnection.DefaultExecutionConfig(),
				ConnectionPoolSize:        backend.DefaultConnectionPoolSize,
				MaxHeightRange:            events.DefaultMaxHeightRange,
				PreferredExecutionNodeIDs: nil,
				FixedExecutionNodeIDs:     nil,
				CircuitBreakerConfig: rpcConnection.CircuitBreakerConfig{
					Enabled:        false,
					RestoreTimeout: 60 * time.Second,
					MaxFailures:    5,
					MaxRequests:    1,
				},
				ScriptExecutionMode: query_mode.IndexQueryModeExecutionNodesOnly.String(), // default to ENs only for now
				EventQueryMode:      query_mode.IndexQueryModeExecutionNodesOnly.String(), // default to ENs only for now
				TxResultQueryMode:   query_mode.IndexQueryModeExecutionNodesOnly.String(), // default to ENs only for now
			},
			RestConfig: rest.Config{
				ListenAddress:   "",
				WriteTimeout:    rest.DefaultWriteTimeout,
				ReadTimeout:     rest.DefaultReadTimeout,
				IdleTimeout:     rest.DefaultIdleTimeout,
				MaxRequestSize:  commonrpc.DefaultAccessMaxRequestSize,
				MaxResponseSize: commonrpc.DefaultAccessMaxResponseSize,
			},
			DeprecatedMaxMsgSize:      0,
			CompressorName:            grpcutils.NoCompressor,
			WebSocketConfig:           websockets.NewDefaultWebsocketConfig(),
			EnableWebSocketsStreamAPI: true,
		},
		stateStreamConf: statestreambackend.Config{
			MaxExecutionDataMsgSize: commonrpc.DefaultAccessMaxResponseSize,
			ExecutionDataCacheSize:  subscription.DefaultCacheSize,
			ClientSendTimeout:       subscription.DefaultSendTimeout,
			ClientSendBufferSize:    subscription.DefaultSendBufferSize,
			MaxGlobalStreams:        subscription.DefaultMaxGlobalStreams,
			EventFilterConfig:       state_stream.DefaultEventFilterConfig,
			RegisterIDsRequestLimit: state_stream.DefaultRegisterIDsRequestLimit,
			ResponseLimit:           subscription.DefaultResponseLimit,
			HeartbeatInterval:       subscription.DefaultHeartbeatInterval,
		},
		stateStreamFilterConf:        nil,
		ExecutionNodeAddress:         "localhost:9000",
		logTxTimeToFinalized:         false,
		logTxTimeToExecuted:          false,
		logTxTimeToFinalizedExecuted: false,
		logTxTimeToSealed:            false,
		pingEnabled:                  false,
		rpcMetricsEnabled:            false,
		nodeInfoFile:                 "",
		apiRatelimits:                nil,
		apiBurstlimits:               nil,
		TxResultCacheSize:            0,
		PublicNetworkConfig: PublicNetworkConfig{
			BindAddress: cmd.NotSet,
			Metrics:     metrics.NewNoopCollector(),
		},
		executionDataSyncEnabled:          true,
		publicNetworkExecutionDataEnabled: false,
		executionDataDir:                  filepath.Join(homedir, ".flow", "execution_data"),
		executionDataStartHeight:          0,
		executionDataConfig: edrequester.ExecutionDataConfig{
			InitialBlockHeight: 0,
			MaxSearchAhead:     edrequester.DefaultMaxSearchAhead,
			FetchTimeout:       edrequester.DefaultFetchTimeout,
			MaxFetchTimeout:    edrequester.DefaultMaxFetchTimeout,
			RetryDelay:         edrequester.DefaultRetryDelay,
			MaxRetryDelay:      edrequester.DefaultMaxRetryDelay,
		},
		executionDataIndexingEnabled:         false,
		executionDataPrunerHeightRangeTarget: 0,
		executionDataPrunerThreshold:         pruner.DefaultThreshold,
		executionDataPruningInterval:         pruner.DefaultPruningInterval,
		registersDBPath:                      filepath.Join(homedir, ".flow", "execution_state"),
		checkpointFile:                       cmd.NotSet,
		scriptExecutorConfig:                 query.NewDefaultConfig(),
		scriptExecMinBlock:                   0,
		scriptExecMaxBlock:                   math.MaxUint64,
		registerCacheType:                    pstorage.CacheTypeTwoQueue.String(),
		registerCacheSize:                    0,
		programCacheSize:                     0,
		checkPayerBalanceMode:                txvalidator.Disabled.String(),
		versionControlEnabled:                true,
		storeTxResultErrorMessages:           false,
		stopControlEnabled:                   false,
		registerDBPruneThreshold:             0,
<<<<<<< HEAD
		scheduledCallbacksEnabled:            fvm.DefaultScheduledCallbacksEnabled,
		collectionFetcherMaxProcessing:       10,
		collectionFetcherMaxSearchAhead:      20,
=======
>>>>>>> 8b69d4ce
	}
}

// FlowAccessNodeBuilder provides the common functionality needed to bootstrap a Flow access node
// It is composed of the FlowNodeBuilder, the AccessNodeConfig and contains all the components and modules needed for the
// access nodes
type FlowAccessNodeBuilder struct {
	*cmd.FlowNodeBuilder
	*AccessNodeConfig

	// components
	FollowerState                protocol.FollowerState
	SyncCore                     *chainsync.Core
	RpcEng                       *rpc.Engine
	FollowerDistributor          *consensuspubsub.FollowerDistributor
	CollectionRPC                access.AccessAPIClient
	TransactionTimings           *stdmap.TransactionTimings
	CollectionsToMarkFinalized   *stdmap.Times
	CollectionsToMarkExecuted    *stdmap.Times
	BlocksToMarkExecuted         *stdmap.Times
	BlockTransactions            *stdmap.IdentifierMap
	TransactionMetrics           *metrics.TransactionCollector
	TransactionValidationMetrics *metrics.TransactionValidationCollector
	RestMetrics                  *metrics.RestCollector
	AccessMetrics                module.AccessMetrics
	PingMetrics                  module.PingMetrics
	CollectionSyncMetrics        module.CollectionSyncMetrics
	Committee                    hotstuff.DynamicCommittee
	Finalized                    *flow.Header // latest finalized block that the node knows of at startup time
	Pending                      []*flow.ProposalHeader
	FollowerCore                 module.HotStuffFollower
	Validator                    hotstuff.Validator
	ExecutionDataDownloader      execution_data.Downloader
	PublicBlobService            network.BlobService
	ExecutionDataRequester       state_synchronization.ExecutionDataRequester
	ExecutionDataDistributor     *edrequester.ExecutionDataDistributor
	ExecutionDataStore           execution_data.ExecutionDataStore
	ExecutionDataBlobstore       blobs.Blobstore
	ExecutionDataCache           *execdatacache.ExecutionDataCache
	ExecutionIndexer             *indexer.Indexer
	ExecutionIndexerCore         *indexer.IndexerCore
	blockCollectionIndexer       collection_sync.BlockCollectionIndexer
	ScriptExecutor               *backend.ScriptExecutor
	RegistersAsyncStore          *execution.RegistersAsyncStore
	Reporter                     *index.Reporter
	EventsIndex                  *index.EventsIndex
	TxResultsIndex               *index.TransactionResultsIndex
	IndexerDependencies          *cmd.DependencyList
	collectionExecutedMetric     module.CollectionExecutedMetric
	ExecutionDataPruner          *pruner.Pruner
	ExecutionDatastoreManager    edstorage.DatastoreManager
	ExecutionDataTracker         tracker.Storage
	VersionControl               *version.VersionControl
	StopControl                  *stop.StopControl

	// storage
	events                         storage.Events
	lightTransactionResults        storage.LightTransactionResults
	transactionResultErrorMessages storage.TransactionResultErrorMessages
	scheduledTransactions          storage.ScheduledTransactions

	// The sync engine participants provider is the libp2p peer store for the access node
	// which is not available until after the network has started.
	// Hence, a factory function that needs to be called just before creating the sync engine
	SyncEngineParticipantsProviderFactory func() module.IdentifierProvider

	// engines
	CollectionRequesterEngine *requester.Engine
	FollowerEng               *followereng.ComplianceEngine
	StateStreamEng            *statestreambackend.Engine

	// for tx status deriver to know about the highest full block (a block with all collections synced)
	// backed by either collection fetcher to execution data syncing
	lastFullBlockHeight *collection_syncfactory.ProgressReader

	// grpc servers
	secureGrpcServer      *grpcserver.GrpcServer
	unsecureGrpcServer    *grpcserver.GrpcServer
	stateStreamGrpcServer *grpcserver.GrpcServer

	stateStreamBackend *statestreambackend.StateStreamBackend
	nodeBackend        *backend.Backend

	ExecNodeIdentitiesProvider   *commonrpc.ExecutionNodeIdentitiesProvider
	txResultErrorMessageProvider error_messages.Provider
}

func (builder *FlowAccessNodeBuilder) buildFollowerState() *FlowAccessNodeBuilder {
	builder.Module("mutable follower state", func(node *cmd.NodeConfig) error {
		// For now, we only support state implementations from package badger.
		// If we ever support different implementations, the following can be replaced by a type-aware factory
		state, ok := node.State.(*badgerState.State)
		if !ok {
			return fmt.Errorf("only implementations of type badger.State are currently supported but read-only state has type %T", node.State)
		}

		followerState, err := badgerState.NewFollowerState(
			node.Logger,
			node.Tracer,
			node.ProtocolEvents,
			state,
			node.Storage.Index,
			node.Storage.Payloads,
			blocktimer.DefaultBlockTimer,
		)
		builder.FollowerState = followerState

		return err
	})

	return builder
}

func (builder *FlowAccessNodeBuilder) buildSyncCore() *FlowAccessNodeBuilder {
	builder.Module("sync core", func(node *cmd.NodeConfig) error {
		syncCore, err := chainsync.New(node.Logger, node.SyncCoreConfig, metrics.NewChainSyncCollector(node.RootChainID), node.RootChainID)
		builder.SyncCore = syncCore

		return err
	})

	return builder
}

func (builder *FlowAccessNodeBuilder) buildCommittee() *FlowAccessNodeBuilder {
	builder.Component("committee", func(node *cmd.NodeConfig) (module.ReadyDoneAware, error) {
		// initialize consensus committee's membership state
		// This committee state is for the HotStuff follower, which follows the MAIN CONSENSUS committee
		// Note: node.Me.NodeID() is not part of the consensus committee
		committee, err := committees.NewConsensusCommittee(node.State, node.Me.NodeID())
		node.ProtocolEvents.AddConsumer(committee)
		builder.Committee = committee

		return committee, err
	})

	return builder
}

func (builder *FlowAccessNodeBuilder) buildLatestHeader() *FlowAccessNodeBuilder {
	builder.Module("latest header", func(node *cmd.NodeConfig) error {
		finalized, pending, err := recovery.FindLatest(node.State, node.Storage.Headers)
		builder.Finalized, builder.Pending = finalized, pending

		return err
	})

	return builder
}

func (builder *FlowAccessNodeBuilder) buildFollowerCore() *FlowAccessNodeBuilder {
	builder.Component("follower core", func(node *cmd.NodeConfig) (module.ReadyDoneAware, error) {
		// create a finalizer that will handle updating the protocol
		// state when the follower detects newly finalized blocks
		final := finalizer.NewFinalizer(node.ProtocolDB.Reader(), node.Storage.Headers, builder.FollowerState, node.Tracer)

		packer := signature.NewConsensusSigDataPacker(builder.Committee)
		// initialize the verifier for the protocol consensus
		verifier := verification.NewCombinedVerifier(builder.Committee, packer)
		builder.Validator = hotstuffvalidator.New(builder.Committee, verifier)

		followerCore, err := consensus.NewFollower(
			node.Logger,
			node.Metrics.Mempool,
			node.Storage.Headers,
			final,
			builder.FollowerDistributor,
			node.FinalizedRootBlock.ToHeader(),
			node.RootQC,
			builder.Finalized,
			builder.Pending,
		)
		if err != nil {
			return nil, fmt.Errorf("could not initialize follower core: %w", err)
		}
		builder.FollowerCore = followerCore

		return builder.FollowerCore, nil
	})

	return builder
}

func (builder *FlowAccessNodeBuilder) buildFollowerEngine() *FlowAccessNodeBuilder {
	builder.Component("follower engine", func(node *cmd.NodeConfig) (module.ReadyDoneAware, error) {
		var heroCacheCollector module.HeroCacheMetrics = metrics.NewNoopCollector()
		if node.HeroCacheMetricsEnable {
			heroCacheCollector = metrics.FollowerCacheMetrics(node.MetricsRegisterer)
		}

		core, err := followereng.NewComplianceCore(
			node.Logger,
			node.Metrics.Mempool,
			heroCacheCollector,
			builder.FollowerDistributor,
			builder.FollowerState,
			builder.FollowerCore,
			builder.Validator,
			builder.SyncCore,
			node.Tracer,
		)
		if err != nil {
			return nil, fmt.Errorf("could not create follower core: %w", err)
		}

		builder.FollowerEng, err = followereng.NewComplianceLayer(
			node.Logger,
			node.EngineRegistry,
			node.Me,
			node.Metrics.Engine,
			node.Storage.Headers,
			builder.Finalized,
			core,
			node.ComplianceConfig,
		)
		if err != nil {
			return nil, fmt.Errorf("could not create follower engine: %w", err)
		}
		builder.FollowerDistributor.AddOnBlockFinalizedConsumer(builder.FollowerEng.OnFinalizedBlock)

		return builder.FollowerEng, nil
	})

	return builder
}

func (builder *FlowAccessNodeBuilder) buildSyncEngine() *FlowAccessNodeBuilder {
	builder.Component("sync engine", func(node *cmd.NodeConfig) (module.ReadyDoneAware, error) {
		spamConfig, err := synceng.NewSpamDetectionConfig()
		if err != nil {
			return nil, fmt.Errorf("could not initialize spam detection config: %w", err)
		}
		sync, err := synceng.New(
			node.Logger,
			node.Metrics.Engine,
			node.EngineRegistry,
			node.Me,
			node.State,
			node.Storage.Blocks,
			builder.FollowerEng,
			builder.SyncCore,
			builder.SyncEngineParticipantsProviderFactory(),
			spamConfig,
		)
		if err != nil {
			return nil, fmt.Errorf("could not create synchronization engine: %w", err)
		}
		builder.FollowerDistributor.AddFinalizationConsumer(sync)

		return sync, nil
	})

	return builder
}

func (builder *FlowAccessNodeBuilder) BuildConsensusFollower() *FlowAccessNodeBuilder {
	builder.
		buildFollowerState().
		buildSyncCore().
		buildCommittee().
		buildLatestHeader().
		buildFollowerCore().
		buildFollowerEngine().
		buildSyncEngine()

	return builder
}

func (builder *FlowAccessNodeBuilder) BuildExecutionSyncComponents() *FlowAccessNodeBuilder {
	var bs network.BlobService
	var processedBlockHeight storage.ConsumerProgressInitializer
	var processedNotifications storage.ConsumerProgressInitializer
	var bsDependable *module.ProxiedReadyDoneAware
	var execDataDistributor *edrequester.ExecutionDataDistributor
	var execDataCacheBackend *herocache.BlockExecutionData

	// setup dependency chain to ensure indexer starts after the requester
	requesterDependable := module.NewProxiedReadyDoneAware()
	builder.IndexerDependencies.Add(requesterDependable)

	executionDataPrunerEnabled := builder.executionDataPrunerHeightRangeTarget != 0

	builder.
		AdminCommand("read-execution-data", func(config *cmd.NodeConfig) commands.AdminCommand {
			return stateSyncCommands.NewReadExecutionDataCommand(builder.ExecutionDataStore)
		}).
		Module("execution data datastore and blobstore", func(node *cmd.NodeConfig) error {
			var err error
			builder.ExecutionDatastoreManager, err = edstorage.CreateDatastoreManager(
				node.Logger, builder.executionDataDir)
			if err != nil {
				return fmt.Errorf("could not create execution data datastore manager: %w", err)
			}

			builder.ShutdownFunc(builder.ExecutionDatastoreManager.Close)

			return nil
		}).
		Module("processed block height consumer progress", func(node *cmd.NodeConfig) error {
			// Note: progress is stored in the datastore's DB since that is where the jobqueue
			// writes execution data to.
			db := builder.ExecutionDatastoreManager.DB()

			processedBlockHeight = store.NewConsumerProgress(db, module.ConsumeProgressExecutionDataRequesterBlockHeight)
			return nil
		}).
		Module("processed notifications consumer progress", func(node *cmd.NodeConfig) error {
			// Note: progress is stored in the datastore's DB since that is where the jobqueue
			// writes execution data to.
			db := builder.ExecutionDatastoreManager.DB()
			processedNotifications = store.NewConsumerProgress(db, module.ConsumeProgressExecutionDataRequesterNotification)
			return nil
		}).
		Module("blobservice peer manager dependencies", func(node *cmd.NodeConfig) error {
			bsDependable = module.NewProxiedReadyDoneAware()
			builder.PeerManagerDependencies.Add(bsDependable)
			return nil
		}).
		Module("execution datastore", func(node *cmd.NodeConfig) error {
			builder.ExecutionDataBlobstore = blobs.NewBlobstore(builder.ExecutionDatastoreManager.Datastore())
			builder.ExecutionDataStore = execution_data.NewExecutionDataStore(builder.ExecutionDataBlobstore, execution_data.DefaultSerializer)
			return nil
		}).
		Module("execution data cache", func(node *cmd.NodeConfig) error {
			var heroCacheCollector module.HeroCacheMetrics = metrics.NewNoopCollector()
			if builder.HeroCacheMetricsEnable {
				heroCacheCollector = metrics.AccessNodeExecutionDataCacheMetrics(builder.MetricsRegisterer)
			}

			execDataCacheBackend = herocache.NewBlockExecutionData(builder.stateStreamConf.ExecutionDataCacheSize, builder.Logger, heroCacheCollector)

			// Execution Data cache that uses a blobstore as the backend (instead of a downloader)
			// This ensures that it simply returns a not found error if the blob doesn't exist
			// instead of attempting to download it from the network.
			builder.ExecutionDataCache = execdatacache.NewExecutionDataCache(
				builder.ExecutionDataStore,
				builder.Storage.Headers,
				builder.Storage.Seals,
				builder.Storage.Results,
				execDataCacheBackend,
			)

			return nil
		}).
		Component("execution data service", func(node *cmd.NodeConfig) (module.ReadyDoneAware, error) {
			opts := []network.BlobServiceOption{
				blob.WithBitswapOptions(
					// Only allow block requests from staked ENs and ANs
					bitswap.WithPeerBlockRequestFilter(
						blob.AuthorizedRequester(nil, builder.IdentityProvider, builder.Logger),
					),
					bitswap.WithTracer(
						blob.NewTracer(node.Logger.With().Str("blob_service", channels.ExecutionDataService.String()).Logger()),
					),
				),
			}

			if !builder.BitswapReprovideEnabled {
				opts = append(opts, blob.WithReprovideInterval(-1))
			}

			var err error
			bs, err = node.EngineRegistry.RegisterBlobService(channels.ExecutionDataService, builder.ExecutionDatastoreManager.Datastore(), opts...)
			if err != nil {
				return nil, fmt.Errorf("could not register blob service: %w", err)
			}

			// add blobservice into ReadyDoneAware dependency passed to peer manager
			// this starts the blob service and configures peer manager to wait for the blobservice
			// to be ready before starting
			bsDependable.Init(bs)

			var downloaderOpts []execution_data.DownloaderOption

			if executionDataPrunerEnabled {
				sealed, err := node.State.Sealed().Head()
				if err != nil {
					return nil, fmt.Errorf("cannot get the sealed block: %w", err)
				}

				trackerDir := filepath.Join(builder.executionDataDir, "tracker")
				builder.ExecutionDataTracker, err = tracker.OpenStorage(
					trackerDir,
					sealed.Height,
					node.Logger,
					tracker.WithPruneCallback(func(c cid.Cid) error {
						// TODO: use a proper context here
						return builder.ExecutionDataBlobstore.DeleteBlob(context.TODO(), c)
					}),
				)
				if err != nil {
					return nil, fmt.Errorf("failed to create execution data tracker: %w", err)
				}

				downloaderOpts = []execution_data.DownloaderOption{
					execution_data.WithExecutionDataTracker(builder.ExecutionDataTracker, node.Storage.Headers),
				}
			}

			builder.ExecutionDataDownloader = execution_data.NewDownloader(bs, downloaderOpts...)
			return builder.ExecutionDataDownloader, nil
		}).
		Component("execution data requester", func(node *cmd.NodeConfig) (module.ReadyDoneAware, error) {
			// Validation of the start block height needs to be done after loading state
			if builder.executionDataStartHeight > 0 {
				if builder.executionDataStartHeight <= builder.FinalizedRootBlock.Height {
					return nil, fmt.Errorf(
						"execution data start block height (%d) must be greater than the root block height (%d)",
						builder.executionDataStartHeight, builder.FinalizedRootBlock.Height)
				}

				latestSeal, err := builder.State.Sealed().Head()
				if err != nil {
					return nil, fmt.Errorf("failed to get latest sealed height")
				}

				// Note: since the root block of a spork is also sealed in the root protocol state, the
				// latest sealed height is always equal to the root block height. That means that at the
				// very beginning of a spork, this check will always fail. Operators should not specify
				// an InitialBlockHeight when starting from the beginning of a spork.
				if builder.executionDataStartHeight > latestSeal.Height {
					return nil, fmt.Errorf(
						"execution data start block height (%d) must be less than or equal to the latest sealed block height (%d)",
						builder.executionDataStartHeight, latestSeal.Height)
				}

				// executionDataStartHeight is provided as the first block to sync, but the
				// requester expects the initial last processed height, which is the first height - 1
				builder.executionDataConfig.InitialBlockHeight = builder.executionDataStartHeight - 1
			} else {
				builder.executionDataConfig.InitialBlockHeight = builder.SealedRootBlock.Height
			}

			execDataDistributor = edrequester.NewExecutionDataDistributor()
			builder.ExecutionDataDistributor = execDataDistributor

			// Execution Data cache with a downloader as the backend. This is used by the requester
			// to download and cache execution data for each block. It shares a cache backend instance
			// with the datastore implementation.
			executionDataCache := execdatacache.NewExecutionDataCache(
				builder.ExecutionDataDownloader,
				builder.Storage.Headers,
				builder.Storage.Seals,
				builder.Storage.Results,
				execDataCacheBackend,
			)

			r, err := edrequester.New(
				builder.Logger,
				metrics.NewExecutionDataRequesterCollector(),
				builder.ExecutionDataDownloader,
				executionDataCache,
				processedBlockHeight,
				processedNotifications,
				builder.State,
				builder.Storage.Headers,
				builder.executionDataConfig,
				execDataDistributor,
			)
			if err != nil {
				return nil, fmt.Errorf("failed to create execution data requester: %w", err)
			}
			builder.ExecutionDataRequester = r

			builder.FollowerDistributor.AddOnBlockFinalizedConsumer(builder.ExecutionDataRequester.OnBlockFinalized)

			// add requester into ReadyDoneAware dependency passed to indexer. This allows the indexer
			// to wait for the requester to be ready before starting.
			requesterDependable.Init(builder.ExecutionDataRequester)

			return builder.ExecutionDataRequester, nil
		}).
		Component("execution data pruner", func(node *cmd.NodeConfig) (module.ReadyDoneAware, error) {
			if !executionDataPrunerEnabled {
				return &module.NoopReadyDoneAware{}, nil
			}

			var prunerMetrics module.ExecutionDataPrunerMetrics = metrics.NewNoopCollector()
			if node.MetricsEnabled {
				prunerMetrics = metrics.NewExecutionDataPrunerCollector()
			}

			var err error
			builder.ExecutionDataPruner, err = pruner.NewPruner(
				node.Logger,
				prunerMetrics,
				builder.ExecutionDataTracker,
				pruner.WithPruneCallback(func(ctx context.Context) error {
					return builder.ExecutionDatastoreManager.CollectGarbage(ctx)
				}),
				pruner.WithHeightRangeTarget(builder.executionDataPrunerHeightRangeTarget),
				pruner.WithThreshold(builder.executionDataPrunerThreshold),
				pruner.WithPruningInterval(builder.executionDataPruningInterval),
			)
			if err != nil {
				return nil, fmt.Errorf("failed to create execution data pruner: %w", err)
			}

			builder.ExecutionDataPruner.RegisterHeightRecorder(builder.ExecutionDataDownloader)

			return builder.ExecutionDataPruner, nil
		})

	if builder.publicNetworkExecutionDataEnabled {
		var publicBsDependable *module.ProxiedReadyDoneAware

		builder.Module("public blobservice peer manager dependencies", func(node *cmd.NodeConfig) error {
			publicBsDependable = module.NewProxiedReadyDoneAware()
			builder.PeerManagerDependencies.Add(publicBsDependable)
			return nil
		})
		builder.Component("public network execution data service", func(node *cmd.NodeConfig) (module.ReadyDoneAware, error) {
			opts := []network.BlobServiceOption{
				blob.WithBitswapOptions(
					bitswap.WithTracer(
						blob.NewTracer(node.Logger.With().Str("public_blob_service", channels.PublicExecutionDataService.String()).Logger()),
					),
				),
				blob.WithParentBlobService(bs),
			}

			net := builder.AccessNodeConfig.PublicNetworkConfig.Network

			var err error
			builder.PublicBlobService, err = net.RegisterBlobService(channels.PublicExecutionDataService, builder.ExecutionDatastoreManager.Datastore(), opts...)
			if err != nil {
				return nil, fmt.Errorf("could not register blob service: %w", err)
			}

			// add blobservice into ReadyDoneAware dependency passed to peer manager
			// this starts the blob service and configures peer manager to wait for the blobservice
			// to be ready before starting
			publicBsDependable.Init(builder.PublicBlobService)
			return &module.NoopReadyDoneAware{}, nil
		})
	}

	if builder.executionDataIndexingEnabled {
		var indexedBlockHeight storage.ConsumerProgressInitializer

		builder.
			AdminCommand("execute-script", func(config *cmd.NodeConfig) commands.AdminCommand {
				return stateSyncCommands.NewExecuteScriptCommand(builder.ScriptExecutor)
			}).
			Module("indexed block height consumer progress", func(node *cmd.NodeConfig) error {
				// Note: progress is stored in the MAIN db since that is where indexed execution data is stored.
				indexedBlockHeight = store.NewConsumerProgress(builder.ProtocolDB, module.ConsumeProgressExecutionDataIndexerBlockHeight)
				return nil
			}).
			Module("transaction results storage", func(node *cmd.NodeConfig) error {
				builder.lightTransactionResults = store.NewLightTransactionResults(node.Metrics.Cache, node.ProtocolDB, bstorage.DefaultCacheSize)
				return nil
			}).
			Module("scheduled transactions storage", func(node *cmd.NodeConfig) error {
				builder.scheduledTransactions = store.NewScheduledTransactions(node.Metrics.Cache, node.ProtocolDB, bstorage.DefaultCacheSize)
				return nil
			}).
			DependableComponent("execution data indexer", func(node *cmd.NodeConfig) (module.ReadyDoneAware, error) {
				// Note: using a DependableComponent here to ensure that the indexer does not block
				// other components from starting while bootstrapping the register db since it may
				// take hours to complete.

				pdb, err := pstorage.OpenRegisterPebbleDB(
					node.Logger.With().Str("pebbledb", "registers").Logger(),
					builder.registersDBPath)
				if err != nil {
					return nil, fmt.Errorf("could not open registers db: %w", err)
				}
				builder.ShutdownFunc(func() error {
					return pdb.Close()
				})

				bootstrapped, err := pstorage.IsBootstrapped(pdb)
				if err != nil {
					return nil, fmt.Errorf("could not check if registers db is bootstrapped: %w", err)
				}

				if !bootstrapped {
					checkpointFile := builder.checkpointFile
					if checkpointFile == cmd.NotSet {
						checkpointFile = path.Join(builder.BootstrapDir, bootstrap.PathRootCheckpoint)
					}

					// currently, the checkpoint must be from the root block.
					// read the root hash from the provided checkpoint and verify it matches the
					// state commitment from the root snapshot.
					err := wal.CheckpointHasRootHash(
						node.Logger,
						"", // checkpoint file already full path
						checkpointFile,
						ledger.RootHash(node.RootSeal.FinalState),
					)
					if err != nil {
						return nil, fmt.Errorf("could not verify checkpoint file: %w", err)
					}

					checkpointHeight := builder.SealedRootBlock.Height

					if builder.SealedRootBlock.ID() != builder.RootSeal.BlockID {
						return nil, fmt.Errorf("mismatching sealed root block and root seal: %v != %v",
							builder.SealedRootBlock.ID(), builder.RootSeal.BlockID)
					}

					rootHash := ledger.RootHash(builder.RootSeal.FinalState)
					bootstrap, err := pstorage.NewRegisterBootstrap(pdb, checkpointFile, checkpointHeight, rootHash, builder.Logger)
					if err != nil {
						return nil, fmt.Errorf("could not create registers bootstrap: %w", err)
					}

					// TODO: find a way to hook a context up to this to allow a graceful shutdown
					workerCount := 10
					err = bootstrap.IndexCheckpointFile(context.Background(), workerCount)
					if err != nil {
						return nil, fmt.Errorf("could not load checkpoint file: %w", err)
					}
				}

				registers, err := pstorage.NewRegisters(pdb, builder.registerDBPruneThreshold)
				if err != nil {
					return nil, fmt.Errorf("could not create registers storage: %w", err)
				}

				if builder.registerCacheSize > 0 {
					cacheType, err := pstorage.ParseCacheType(builder.registerCacheType)
					if err != nil {
						return nil, fmt.Errorf("could not parse register cache type: %w", err)
					}
					cacheMetrics := metrics.NewCacheCollector(builder.RootChainID)
					registersCache, err := pstorage.NewRegistersCache(registers, cacheType, builder.registerCacheSize, cacheMetrics)
					if err != nil {
						return nil, fmt.Errorf("could not create registers cache: %w", err)
					}
					builder.Storage.RegisterIndex = registersCache
				} else {
					builder.Storage.RegisterIndex = registers
				}

				indexerDerivedChainData, queryDerivedChainData, err := builder.buildDerivedChainData()
				if err != nil {
					return nil, fmt.Errorf("could not create derived chain data: %w", err)
				}

				builder.ExecutionIndexerCore = indexer.New(
					builder.Logger,
					metrics.NewExecutionStateIndexerCollector(),
					notNil(builder.ProtocolDB),
					notNil(builder.Storage.RegisterIndex),
					notNil(builder.Storage.Headers),
					notNil(builder.events),
					notNil(builder.Storage.Collections),
					notNil(builder.Storage.Transactions),
					notNil(builder.lightTransactionResults),
					notNil(builder.scheduledTransactions),
					builder.RootChainID,
					indexerDerivedChainData,
					notNil(builder.collectionExecutedMetric),
					node.StorageLockMgr,
				)

				// execution state worker uses a jobqueue to process new execution data and indexes it by using the indexer.
				builder.ExecutionIndexer, err = indexer.NewIndexer(
					builder.Logger,
					registers.FirstHeight(),
					registers,
					builder.ExecutionIndexerCore,
					notNil(builder.ExecutionDataCache),
					builder.ExecutionDataRequester.HighestConsecutiveHeight,
					indexedBlockHeight,
				)
				if err != nil {
					return nil, err
				}

				if executionDataPrunerEnabled {
					builder.ExecutionDataPruner.RegisterHeightRecorder(builder.ExecutionIndexer)
				}

				// setup requester to notify indexer when new execution data is received
				execDataDistributor.AddOnExecutionDataReceivedConsumer(builder.ExecutionIndexer.OnExecutionData)

				// create script execution module, this depends on the indexer being initialized and the
				// having the register storage bootstrapped
				scripts := execution.NewScripts(
					builder.Logger,
					metrics.NewExecutionCollector(builder.Tracer),
					builder.RootChainID,
					computation.NewProtocolStateWrapper(builder.State),
					builder.Storage.Headers,
					builder.ExecutionIndexerCore.RegisterValue,
					builder.scriptExecutorConfig,
					queryDerivedChainData,
					builder.programCacheSize > 0,
				)

				err = builder.ScriptExecutor.Initialize(builder.ExecutionIndexer, scripts, builder.VersionControl)
				if err != nil {
					return nil, err
				}

				err = builder.Reporter.Initialize(builder.ExecutionIndexer)
				if err != nil {
					return nil, err
				}

				err = builder.RegistersAsyncStore.Initialize(registers)
				if err != nil {
					return nil, err
				}

				if builder.stopControlEnabled {
					builder.StopControl.RegisterHeightRecorder(builder.ExecutionIndexer)
				}

				return builder.ExecutionIndexer, nil
			}, builder.IndexerDependencies)
	}

	if builder.stateStreamConf.ListenAddr != "" {
		builder.Component("exec state stream engine", func(node *cmd.NodeConfig) (module.ReadyDoneAware, error) {
			for key, value := range builder.stateStreamFilterConf {
				switch key {
				case "EventTypes":
					builder.stateStreamConf.MaxEventTypes = value
				case "Addresses":
					builder.stateStreamConf.MaxAddresses = value
				case "Contracts":
					builder.stateStreamConf.MaxContracts = value
				case "AccountAddresses":
					builder.stateStreamConf.MaxAccountAddress = value
				}
			}
			builder.stateStreamConf.RpcMetricsEnabled = builder.rpcMetricsEnabled

			highestAvailableHeight, err := builder.ExecutionDataRequester.HighestConsecutiveHeight()
			if err != nil {
				return nil, fmt.Errorf("could not get highest consecutive height: %w", err)
			}
			broadcaster := engine.NewBroadcaster()

			eventQueryMode, err := query_mode.ParseIndexQueryMode(builder.rpcConf.BackendConfig.EventQueryMode)
			if err != nil {
				return nil, fmt.Errorf("could not parse event query mode: %w", err)
			}

			// use the events index for events if enabled and the node is configured to use it for
			// regular event queries
			useIndex := builder.executionDataIndexingEnabled &&
				eventQueryMode != query_mode.IndexQueryModeExecutionNodesOnly

			executionDataTracker := subscriptiontracker.NewExecutionDataTracker(
				builder.Logger,
				node.State,
				builder.executionDataConfig.InitialBlockHeight,
				node.Storage.Headers,
				broadcaster,
				highestAvailableHeight,
				builder.EventsIndex,
				useIndex,
			)

			builder.stateStreamBackend, err = statestreambackend.New(
				node.Logger,
				node.State,
				node.Storage.Headers,
				node.Storage.Seals,
				node.Storage.Results,
				builder.ExecutionDataStore,
				notNil(builder.ExecutionDataCache),
				builder.RegistersAsyncStore,
				builder.EventsIndex,
				useIndex,
				int(builder.stateStreamConf.RegisterIDsRequestLimit),
				subscription.NewSubscriptionHandler(
					builder.Logger,
					broadcaster,
					builder.stateStreamConf.ClientSendTimeout,
					builder.stateStreamConf.ResponseLimit,
					builder.stateStreamConf.ClientSendBufferSize,
				),
				executionDataTracker,
			)
			if err != nil {
				return nil, fmt.Errorf("could not create state stream backend: %w", err)
			}

			stateStreamEng, err := statestreambackend.NewEng(
				node.Logger,
				builder.stateStreamConf,
				notNil(builder.ExecutionDataCache),
				node.Storage.Headers,
				node.RootChainID,
				builder.stateStreamGrpcServer,
				builder.stateStreamBackend,
			)
			if err != nil {
				return nil, fmt.Errorf("could not create state stream engine: %w", err)
			}
			builder.StateStreamEng = stateStreamEng

			// setup requester to notify ExecutionDataTracker when new execution data is received
			execDataDistributor.AddOnExecutionDataReceivedConsumer(builder.stateStreamBackend.OnExecutionData)

			return builder.StateStreamEng, nil
		})
	}

	return builder
}

// buildDerivedChainData creates the derived chain data for the indexer and the query engine
// If program caching is disabled, the function will return nil for the indexer cache, and a
// derived chain data object for the query engine cache.
func (builder *FlowAccessNodeBuilder) buildDerivedChainData() (
	indexerCache *derived.DerivedChainData,
	queryCache *derived.DerivedChainData,
	err error,
) {
	cacheSize := builder.programCacheSize

	// the underlying cache requires size > 0. no data will be written so 1 is fine.
	if cacheSize == 0 {
		cacheSize = 1
	}

	derivedChainData, err := derived.NewDerivedChainData(cacheSize)
	if err != nil {
		return nil, nil, err
	}

	// writes are done by the indexer. using a nil value effectively disables writes to the cache.
	if builder.programCacheSize == 0 {
		return nil, derivedChainData, nil
	}

	return derivedChainData, derivedChainData, nil
}

func FlowAccessNode(nodeBuilder *cmd.FlowNodeBuilder) *FlowAccessNodeBuilder {
	dist := consensuspubsub.NewFollowerDistributor()
	dist.AddProposalViolationConsumer(notifications.NewSlashingViolationsConsumer(nodeBuilder.Logger))
	return &FlowAccessNodeBuilder{
		AccessNodeConfig:    DefaultAccessNodeConfig(),
		FlowNodeBuilder:     nodeBuilder,
		FollowerDistributor: dist,
		IndexerDependencies: cmd.NewDependencyList(),
	}
}

func (builder *FlowAccessNodeBuilder) ParseFlags() error {
	builder.BaseFlags()

	builder.extraFlags()

	return builder.ParseAndPrintFlags()
}

func (builder *FlowAccessNodeBuilder) extraFlags() {
	builder.ExtraFlags(func(flags *pflag.FlagSet) {
		defaultConfig := DefaultAccessNodeConfig()

		flags.UintVar(&builder.rpcConf.BackendConfig.CollectionConfig.GRPCPort,
			"collection-ingress-port",
			defaultConfig.rpcConf.BackendConfig.CollectionConfig.GRPCPort,
			"the grpc ingress port for all collection nodes")
		flags.UintVar(&builder.rpcConf.BackendConfig.ExecutionConfig.GRPCPort,
			"execution-ingress-port",
			defaultConfig.rpcConf.BackendConfig.ExecutionConfig.GRPCPort,
			"the grpc ingress port for all execution nodes")
		flags.StringVarP(&builder.rpcConf.UnsecureGRPCListenAddr,
			"rpc-addr",
			"r",
			defaultConfig.rpcConf.UnsecureGRPCListenAddr,
			"the address the unsecured gRPC server listens on")
		flags.StringVar(&builder.rpcConf.SecureGRPCListenAddr,
			"secure-rpc-addr",
			defaultConfig.rpcConf.SecureGRPCListenAddr,
			"the address the secure gRPC server listens on")
		flags.StringVar(&builder.stateStreamConf.ListenAddr,
			"state-stream-addr",
			defaultConfig.stateStreamConf.ListenAddr,
			"the address the state stream server listens on (if empty the server will not be started)")
		flags.StringVarP(&builder.rpcConf.HTTPListenAddr, "http-addr", "h", defaultConfig.rpcConf.HTTPListenAddr, "the address the http proxy server listens on")
		flags.StringVar(&builder.rpcConf.RestConfig.ListenAddress,
			"rest-addr",
			defaultConfig.rpcConf.RestConfig.ListenAddress,
			"the address the REST server listens on (if empty the REST server will not be started)")
		flags.DurationVar(&builder.rpcConf.RestConfig.WriteTimeout,
			"rest-write-timeout",
			defaultConfig.rpcConf.RestConfig.WriteTimeout,
			"timeout to use when writing REST response")
		flags.DurationVar(&builder.rpcConf.RestConfig.ReadTimeout,
			"rest-read-timeout",
			defaultConfig.rpcConf.RestConfig.ReadTimeout,
			"timeout to use when reading REST request headers")
		flags.DurationVar(&builder.rpcConf.RestConfig.IdleTimeout, "rest-idle-timeout", defaultConfig.rpcConf.RestConfig.IdleTimeout, "idle timeout for REST connections")
		flags.Int64Var(&builder.rpcConf.RestConfig.MaxRequestSize,
			"rest-max-request-size",
			defaultConfig.rpcConf.RestConfig.MaxRequestSize,
			"the maximum request size in bytes for payload sent over REST server")
		flags.Int64Var(&builder.rpcConf.RestConfig.MaxResponseSize,
			"rest-max-response-size",
			defaultConfig.rpcConf.RestConfig.MaxResponseSize,
			"the maximum response size in bytes for payload sent from REST server")
		flags.StringVarP(&builder.rpcConf.CollectionAddr,
			"static-collection-ingress-addr",
			"",
			defaultConfig.rpcConf.CollectionAddr,
			"the address (of the collection node) to send transactions to")
		flags.Uint64Var(&builder.collectionFetcherMaxProcessing,
			"collection-fetcher-max-processing",
			defaultConfig.collectionFetcherMaxProcessing,
			"maximum number of collection fetcher requests to process concurrently")
		flags.Uint64Var(&builder.collectionFetcherMaxSearchAhead,
			"collection-fetcher-max-search-ahead",
			defaultConfig.collectionFetcherMaxSearchAhead,
			"maximum number of blocks to search ahead when fetching collections")
		flags.StringVarP(&builder.ExecutionNodeAddress,
			"script-addr",
			"s",
			defaultConfig.ExecutionNodeAddress,
			"the address (of the execution node) forward the script to")
		flags.StringVarP(&builder.rpcConf.HistoricalAccessAddrs,
			"historical-access-addr",
			"",
			defaultConfig.rpcConf.HistoricalAccessAddrs,
			"comma separated rpc addresses for historical access nodes")
		flags.DurationVar(&builder.rpcConf.BackendConfig.CollectionConfig.Timeout,
			"collection-client-timeout",
			defaultConfig.rpcConf.BackendConfig.CollectionConfig.Timeout,
			"grpc client timeout for a collection node")
		flags.DurationVar(&builder.rpcConf.BackendConfig.ExecutionConfig.Timeout,
			"execution-client-timeout",
			defaultConfig.rpcConf.BackendConfig.ExecutionConfig.Timeout,
			"grpc client timeout for an execution node")
		flags.UintVar(&builder.rpcConf.BackendConfig.ConnectionPoolSize,
			"connection-pool-size",
			defaultConfig.rpcConf.BackendConfig.ConnectionPoolSize,
			"maximum number of connections allowed in the connection pool, size of 0 disables the connection pooling, and anything less than the default size will be overridden to use the default size")
		flags.UintVar(&builder.rpcConf.DeprecatedMaxMsgSize,
			"rpc-max-message-size",
			defaultConfig.rpcConf.DeprecatedMaxMsgSize,
			"[deprecated] the maximum message size in bytes for messages sent or received over grpc")
		flags.UintVar(&builder.rpcConf.BackendConfig.AccessConfig.MaxRequestMsgSize,
			"rpc-max-request-message-size",
			defaultConfig.rpcConf.BackendConfig.AccessConfig.MaxRequestMsgSize,
			"the maximum request message size in bytes for request messages received over grpc by the server")
		flags.UintVar(&builder.rpcConf.BackendConfig.AccessConfig.MaxResponseMsgSize,
			"rpc-max-response-message-size",
			defaultConfig.rpcConf.BackendConfig.AccessConfig.MaxResponseMsgSize,
			"the maximum message size in bytes for response messages sent over grpc by the server")
		flags.UintVar(&builder.rpcConf.BackendConfig.CollectionConfig.MaxRequestMsgSize,
			"rpc-max-collection-request-message-size",
			defaultConfig.rpcConf.BackendConfig.CollectionConfig.MaxRequestMsgSize,
			"the maximum request message size in bytes for request messages sent over grpc to collection nodes")
		flags.UintVar(&builder.rpcConf.BackendConfig.CollectionConfig.MaxResponseMsgSize,
			"rpc-max-collection-response-message-size",
			defaultConfig.rpcConf.BackendConfig.CollectionConfig.MaxResponseMsgSize,
			"the maximum message size in bytes for response messages received over grpc from collection nodes")
		flags.UintVar(&builder.rpcConf.BackendConfig.ExecutionConfig.MaxRequestMsgSize,
			"rpc-max-execution-request-message-size",
			defaultConfig.rpcConf.BackendConfig.ExecutionConfig.MaxRequestMsgSize,
			"the maximum request message size in bytes for request messages sent over grpc to execution nodes")
		flags.UintVar(&builder.rpcConf.BackendConfig.ExecutionConfig.MaxResponseMsgSize,
			"rpc-max-execution-response-message-size",
			defaultConfig.rpcConf.BackendConfig.ExecutionConfig.MaxResponseMsgSize,
			"the maximum message size in bytes for response messages received over grpc from execution nodes")
		flags.UintVar(&builder.rpcConf.BackendConfig.MaxHeightRange,
			"rpc-max-height-range",
			defaultConfig.rpcConf.BackendConfig.MaxHeightRange,
			"maximum size for height range requests")
		flags.StringSliceVar(&builder.rpcConf.BackendConfig.PreferredExecutionNodeIDs,
			"preferred-execution-node-ids",
			defaultConfig.rpcConf.BackendConfig.PreferredExecutionNodeIDs,
			"comma separated list of execution nodes ids to choose from when making an upstream call e.g. b4a4dbdcd443d...,fb386a6a... etc.")
		flags.StringSliceVar(&builder.rpcConf.BackendConfig.FixedExecutionNodeIDs,
			"fixed-execution-node-ids",
			defaultConfig.rpcConf.BackendConfig.FixedExecutionNodeIDs,
			"comma separated list of execution nodes ids to choose from when making an upstream call if no matching preferred execution id is found e.g. b4a4dbdcd443d...,fb386a6a... etc.")
		flags.StringVar(&builder.rpcConf.CompressorName,
			"grpc-compressor",
			defaultConfig.rpcConf.CompressorName,
			"name of grpc compressor that will be used for requests to other nodes. One of (gzip, snappy, deflate)")
		flags.BoolVar(&builder.logTxTimeToFinalized, "log-tx-time-to-finalized", defaultConfig.logTxTimeToFinalized, "log transaction time to finalized")
		flags.BoolVar(&builder.logTxTimeToExecuted, "log-tx-time-to-executed", defaultConfig.logTxTimeToExecuted, "log transaction time to executed")
		flags.BoolVar(&builder.logTxTimeToFinalizedExecuted,
			"log-tx-time-to-finalized-executed",
			defaultConfig.logTxTimeToFinalizedExecuted,
			"log transaction time to finalized and executed")
		flags.BoolVar(&builder.logTxTimeToSealed,
			"log-tx-time-to-sealed",
			defaultConfig.logTxTimeToSealed,
			"log transaction time to sealed")
		flags.BoolVar(&builder.pingEnabled,
			"ping-enabled",
			defaultConfig.pingEnabled,
			"whether to enable the ping process that pings all other peers and report the connectivity to metrics")
		flags.BoolVar(&builder.rpcMetricsEnabled, "rpc-metrics-enabled", defaultConfig.rpcMetricsEnabled, "whether to enable the rpc metrics")
		flags.UintVar(&builder.TxResultCacheSize, "transaction-result-cache-size", defaultConfig.TxResultCacheSize, "transaction result cache size.(Disabled by default i.e 0)")
		flags.StringVarP(&builder.nodeInfoFile,
			"node-info-file",
			"",
			defaultConfig.nodeInfoFile,
			"full path to a json file which provides more details about nodes when reporting its reachability metrics")
		flags.StringToIntVar(&builder.apiRatelimits, "api-rate-limits", defaultConfig.apiRatelimits, "per second rate limits for Access API methods e.g. Ping=300,GetTransaction=500 etc.")
		flags.StringToIntVar(&builder.apiBurstlimits, "api-burst-limits", defaultConfig.apiBurstlimits, "burst limits for Access API methods e.g. Ping=100,GetTransaction=100 etc.")
		flags.BoolVar(&builder.supportsObserver, "supports-observer", defaultConfig.supportsObserver, "true if this staked access node supports observer or follower connections")
		flags.StringVar(&builder.PublicNetworkConfig.BindAddress, "public-network-address", defaultConfig.PublicNetworkConfig.BindAddress, "staked access node's public network bind address")
		flags.BoolVar(&builder.rpcConf.BackendConfig.CircuitBreakerConfig.Enabled,
			"circuit-breaker-enabled",
			defaultConfig.rpcConf.BackendConfig.CircuitBreakerConfig.Enabled,
			"specifies whether the circuit breaker is enabled for collection and execution API clients.")
		flags.DurationVar(&builder.rpcConf.BackendConfig.CircuitBreakerConfig.RestoreTimeout,
			"circuit-breaker-restore-timeout",
			defaultConfig.rpcConf.BackendConfig.CircuitBreakerConfig.RestoreTimeout,
			"duration after which the circuit breaker will restore the connection to the client after closing it due to failures. Default value is 60s")
		flags.Uint32Var(&builder.rpcConf.BackendConfig.CircuitBreakerConfig.MaxFailures,
			"circuit-breaker-max-failures",
			defaultConfig.rpcConf.BackendConfig.CircuitBreakerConfig.MaxFailures,
			"maximum number of failed calls to the client that will cause the circuit breaker to close the connection. Default value is 5")
		flags.Uint32Var(&builder.rpcConf.BackendConfig.CircuitBreakerConfig.MaxRequests,
			"circuit-breaker-max-requests",
			defaultConfig.rpcConf.BackendConfig.CircuitBreakerConfig.MaxRequests,
			"maximum number of requests to check if connection restored after timeout. Default value is 1")
		flags.BoolVar(&builder.versionControlEnabled,
			"version-control-enabled",
			defaultConfig.versionControlEnabled,
			"whether to enable the version control feature. Default value is true")
		flags.BoolVar(&builder.stopControlEnabled,
			"stop-control-enabled",
			defaultConfig.stopControlEnabled,
			"whether to enable the stop control feature. Default value is false")
		// ExecutionDataRequester config
		flags.BoolVar(&builder.executionDataSyncEnabled,
			"execution-data-sync-enabled",
			defaultConfig.executionDataSyncEnabled,
			"whether to enable the execution data sync protocol")
		flags.BoolVar(&builder.publicNetworkExecutionDataEnabled,
			"public-network-execution-data-sync-enabled",
			defaultConfig.publicNetworkExecutionDataEnabled,
			"[experimental] whether to enable the execution data sync protocol on public network")
		flags.StringVar(&builder.executionDataDir, "execution-data-dir", defaultConfig.executionDataDir, "directory to use for Execution Data database")
		flags.Uint64Var(&builder.executionDataStartHeight,
			"execution-data-start-height",
			defaultConfig.executionDataStartHeight,
			"height of first block to sync execution data from when starting with an empty Execution Data database")
		flags.Uint64Var(&builder.executionDataConfig.MaxSearchAhead,
			"execution-data-max-search-ahead",
			defaultConfig.executionDataConfig.MaxSearchAhead,
			"max number of heights to search ahead of the lowest outstanding execution data height")
		flags.DurationVar(&builder.executionDataConfig.FetchTimeout,
			"execution-data-fetch-timeout",
			defaultConfig.executionDataConfig.FetchTimeout,
			"initial timeout to use when fetching execution data from the network. timeout increases using an incremental backoff until execution-data-max-fetch-timeout. e.g. 30s")
		flags.DurationVar(&builder.executionDataConfig.MaxFetchTimeout,
			"execution-data-max-fetch-timeout",
			defaultConfig.executionDataConfig.MaxFetchTimeout,
			"maximum timeout to use when fetching execution data from the network e.g. 300s")
		flags.DurationVar(&builder.executionDataConfig.RetryDelay,
			"execution-data-retry-delay",
			defaultConfig.executionDataConfig.RetryDelay,
			"initial delay for exponential backoff when fetching execution data fails e.g. 10s")
		flags.DurationVar(&builder.executionDataConfig.MaxRetryDelay,
			"execution-data-max-retry-delay",
			defaultConfig.executionDataConfig.MaxRetryDelay,
			"maximum delay for exponential backoff when fetching execution data fails e.g. 5m")

		flags.Uint64Var(&builder.executionDataPrunerHeightRangeTarget,
			"execution-data-height-range-target",
			defaultConfig.executionDataPrunerHeightRangeTarget,
			"number of blocks of Execution Data to keep on disk. older data is pruned")
		flags.Uint64Var(&builder.executionDataPrunerThreshold,
			"execution-data-height-range-threshold",
			defaultConfig.executionDataPrunerThreshold,
			"number of unpruned blocks of Execution Data beyond the height range target to allow before pruning")
		flags.DurationVar(&builder.executionDataPruningInterval,
			"execution-data-pruning-interval",
			defaultConfig.executionDataPruningInterval,
			"duration after which the pruner tries to prune execution data. The default value is 10 minutes")

		// Execution State Streaming API
		flags.Uint32Var(&builder.stateStreamConf.ExecutionDataCacheSize, "execution-data-cache-size", defaultConfig.stateStreamConf.ExecutionDataCacheSize, "block execution data cache size")
		flags.Uint32Var(&builder.stateStreamConf.MaxGlobalStreams, "state-stream-global-max-streams", defaultConfig.stateStreamConf.MaxGlobalStreams, "global maximum number of concurrent streams")
		flags.UintVar(&builder.stateStreamConf.MaxExecutionDataMsgSize,
			"state-stream-max-message-size",
			defaultConfig.stateStreamConf.MaxExecutionDataMsgSize,
			"maximum size for a gRPC message containing block execution data")
		flags.StringToIntVar(&builder.stateStreamFilterConf,
			"state-stream-event-filter-limits",
			defaultConfig.stateStreamFilterConf,
			"event filter limits for ExecutionData SubscribeEvents API e.g. EventTypes=100,Addresses=100,Contracts=100 etc.")
		flags.DurationVar(&builder.stateStreamConf.ClientSendTimeout,
			"state-stream-send-timeout",
			defaultConfig.stateStreamConf.ClientSendTimeout,
			"maximum wait before timing out while sending a response to a streaming client e.g. 30s")
		flags.UintVar(&builder.stateStreamConf.ClientSendBufferSize,
			"state-stream-send-buffer-size",
			defaultConfig.stateStreamConf.ClientSendBufferSize,
			"maximum number of responses to buffer within a stream")
		flags.Float64Var(&builder.stateStreamConf.ResponseLimit,
			"state-stream-response-limit",
			defaultConfig.stateStreamConf.ResponseLimit,
			"max number of responses per second to send over streaming endpoints. this helps manage resources consumed by each client querying data not in the cache e.g. 3 or 0.5. 0 means no limit")
		flags.Uint64Var(&builder.stateStreamConf.HeartbeatInterval,
			"state-stream-heartbeat-interval",
			defaultConfig.stateStreamConf.HeartbeatInterval,
			"default interval in blocks at which heartbeat messages should be sent. applied when client did not specify a value.")
		flags.Uint32Var(&builder.stateStreamConf.RegisterIDsRequestLimit,
			"state-stream-max-register-values",
			defaultConfig.stateStreamConf.RegisterIDsRequestLimit,
			"maximum number of register ids to include in a single request to the GetRegisters endpoint")

		// Execution Data Indexer
		flags.BoolVar(&builder.executionDataIndexingEnabled,
			"execution-data-indexing-enabled",
			defaultConfig.executionDataIndexingEnabled,
			"whether to enable the execution data indexing")
		flags.StringVar(&builder.registersDBPath, "execution-state-dir", defaultConfig.registersDBPath, "directory to use for execution-state database")
		flags.StringVar(&builder.checkpointFile, "execution-state-checkpoint", defaultConfig.checkpointFile, "execution-state checkpoint file")

		flags.StringVar(&builder.rpcConf.BackendConfig.EventQueryMode,
			"event-query-mode",
			defaultConfig.rpcConf.BackendConfig.EventQueryMode,
			"mode to use when querying events. one of [local-only, execution-nodes-only(default), failover]")

		flags.StringVar(&builder.rpcConf.BackendConfig.TxResultQueryMode,
			"tx-result-query-mode",
			defaultConfig.rpcConf.BackendConfig.TxResultQueryMode,
			"mode to use when querying transaction results. one of [local-only, execution-nodes-only(default), failover]")
		flags.BoolVar(&builder.storeTxResultErrorMessages,
			"store-tx-result-error-messages",
			defaultConfig.storeTxResultErrorMessages,
			"whether to enable storing transaction error messages into the db")
		// Script Execution
		flags.StringVar(&builder.rpcConf.BackendConfig.ScriptExecutionMode,
			"script-execution-mode",
			defaultConfig.rpcConf.BackendConfig.ScriptExecutionMode,
			"mode to use when executing scripts. one of (local-only, execution-nodes-only, failover, compare)")
		flags.Uint64Var(&builder.scriptExecutorConfig.ComputationLimit,
			"script-execution-computation-limit",
			defaultConfig.scriptExecutorConfig.ComputationLimit,
			"maximum number of computation units a locally executed script can use. default: 100000")
		flags.IntVar(&builder.scriptExecutorConfig.MaxErrorMessageSize,
			"script-execution-max-error-length",
			defaultConfig.scriptExecutorConfig.MaxErrorMessageSize,
			"maximum number characters to include in error message strings. additional characters are truncated. default: 1000")
		flags.DurationVar(&builder.scriptExecutorConfig.LogTimeThreshold,
			"script-execution-log-time-threshold",
			defaultConfig.scriptExecutorConfig.LogTimeThreshold,
			"emit a log for any scripts that take over this threshold. default: 1s")
		flags.DurationVar(&builder.scriptExecutorConfig.ExecutionTimeLimit,
			"script-execution-timeout",
			defaultConfig.scriptExecutorConfig.ExecutionTimeLimit,
			"timeout value for locally executed scripts. default: 10s")
		flags.Uint64Var(&builder.scriptExecMinBlock,
			"script-execution-min-height",
			defaultConfig.scriptExecMinBlock,
			"lowest block height to allow for script execution. default: no limit")
		flags.Uint64Var(&builder.scriptExecMaxBlock,
			"script-execution-max-height",
			defaultConfig.scriptExecMaxBlock,
			"highest block height to allow for script execution. default: no limit")
		flags.StringVar(&builder.registerCacheType,
			"register-cache-type",
			defaultConfig.registerCacheType,
			"type of backend cache to use for registers (lru, arc, 2q)")
		flags.UintVar(&builder.registerCacheSize,
			"register-cache-size",
			defaultConfig.registerCacheSize,
			"number of registers to cache for script execution. default: 0 (no cache)")
		flags.UintVar(&builder.programCacheSize,
			"program-cache-size",
			defaultConfig.programCacheSize,
			"[experimental] number of blocks to cache for cadence programs. use 0 to disable cache. default: 0. Note: this is an experimental feature and may cause nodes to become unstable under certain workloads. Use with caution.")

		// Payer Balance
		flags.StringVar(&builder.checkPayerBalanceMode,
			"check-payer-balance-mode",
			defaultConfig.checkPayerBalanceMode,
			"flag for payer balance validation that specifies whether or not to enforce the balance check. one of [disabled(default), warn, enforce]")

		// Register DB Pruning
		flags.Uint64Var(&builder.registerDBPruneThreshold,
			"registerdb-pruning-threshold",
			defaultConfig.registerDBPruneThreshold,
			fmt.Sprintf("specifies the number of blocks below the latest stored block height to keep in register db. default: %d", defaultConfig.registerDBPruneThreshold))

		// websockets config
		flags.DurationVar(
			&builder.rpcConf.WebSocketConfig.InactivityTimeout,
			"websocket-inactivity-timeout",
			defaultConfig.rpcConf.WebSocketConfig.InactivityTimeout,
			"the duration a WebSocket connection can remain open without any active subscriptions before being automatically closed",
		)
		flags.Uint64Var(
			&builder.rpcConf.WebSocketConfig.MaxSubscriptionsPerConnection,
			"websocket-max-subscriptions-per-connection",
			defaultConfig.rpcConf.WebSocketConfig.MaxSubscriptionsPerConnection,
			"the maximum number of active WebSocket subscriptions allowed per connection",
		)
		flags.Float64Var(
			&builder.rpcConf.WebSocketConfig.MaxResponsesPerSecond,
			"websocket-max-responses-per-second",
			defaultConfig.rpcConf.WebSocketConfig.MaxResponsesPerSecond,
			fmt.Sprintf("the maximum number of responses that can be sent to a single client per second. Default: %f. if set to 0, no limit is applied to the number of responses per second.", defaultConfig.rpcConf.WebSocketConfig.MaxResponsesPerSecond),
		)
		flags.BoolVar(
			&builder.rpcConf.EnableWebSocketsStreamAPI,
			"websockets-stream-api-enabled",
			defaultConfig.rpcConf.EnableWebSocketsStreamAPI,
			"whether to enable the WebSockets Stream API.",
		)

		var builderexecutionDataDBMode string
		flags.StringVar(&builderexecutionDataDBMode, "execution-data-db", "pebble", "[deprecated] the DB type for execution datastore")
		_ = flags.MarkDeprecated("execution-data-db", "[deprecated] this flag is ignored and will be removed in a future release.")

		var unusedRetryEnabled bool
		flags.BoolVar(&unusedRetryEnabled, "retry-enabled", false, "[deprecated] whether to enable the retry mechanism at the access node level")
		_ = flags.MarkDeprecated("retry-enabled", "[deprecated] this flag is ignored and will be removed in a future release.")

		var unusedScheduledCallbacksEnabled bool
		flags.BoolVar(&unusedScheduledCallbacksEnabled, "scheduled-callbacks-enabled", false, "[deprecated] whether to include scheduled callback transactions in system collections.")
		_ = flags.MarkDeprecated("scheduled-callbacks-enabled", "[deprecated] this flag is ignored and will be removed in a future release.")

	}).ValidateFlags(func() error {
		if builder.supportsObserver && (builder.PublicNetworkConfig.BindAddress == cmd.NotSet || builder.PublicNetworkConfig.BindAddress == "") {
			return errors.New("public-network-address must be set if supports-observer is true")
		}
		if builder.executionDataSyncEnabled {
			if builder.executionDataConfig.FetchTimeout <= 0 {
				return errors.New("execution-data-fetch-timeout must be greater than 0")
			}
			if builder.executionDataConfig.MaxFetchTimeout < builder.executionDataConfig.FetchTimeout {
				return errors.New("execution-data-max-fetch-timeout must be greater than execution-data-fetch-timeout")
			}
			if builder.executionDataConfig.RetryDelay <= 0 {
				return errors.New("execution-data-retry-delay must be greater than 0")
			}
			if builder.executionDataConfig.MaxRetryDelay < builder.executionDataConfig.RetryDelay {
				return errors.New("execution-data-max-retry-delay must be greater than or equal to execution-data-retry-delay")
			}
			if builder.executionDataConfig.MaxSearchAhead == 0 {
				return errors.New("execution-data-max-search-ahead must be greater than 0")
			}
		}
		if builder.stateStreamConf.ListenAddr != "" {
			if builder.stateStreamConf.ExecutionDataCacheSize == 0 {
				return errors.New("execution-data-cache-size must be greater than 0")
			}
			if builder.stateStreamConf.ClientSendBufferSize == 0 {
				return errors.New("state-stream-send-buffer-size must be greater than 0")
			}
			if len(builder.stateStreamFilterConf) > 4 {
				return errors.New("state-stream-event-filter-limits must have at most 3 keys (EventTypes, Addresses, Contracts, AccountAddresses)")
			}
			for key, value := range builder.stateStreamFilterConf {
				switch key {
				case "EventTypes", "Addresses", "Contracts", "AccountAddresses":
					if value <= 0 {
						return fmt.Errorf("state-stream-event-filter-limits %s must be greater than 0", key)
					}
				default:
					return errors.New("state-stream-event-filter-limits may only contain the keys EventTypes, Addresses, Contracts, AccountAddresses")
				}
			}
			if builder.stateStreamConf.ResponseLimit < 0 {
				return errors.New("state-stream-response-limit must be greater than or equal to 0")
			}
			if builder.stateStreamConf.RegisterIDsRequestLimit <= 0 {
				return errors.New("state-stream-max-register-values must be greater than 0")
			}
		}
		if builder.rpcConf.BackendConfig.CircuitBreakerConfig.Enabled {
			if builder.rpcConf.BackendConfig.CircuitBreakerConfig.MaxFailures == 0 {
				return errors.New("circuit-breaker-max-failures must be greater than 0")
			}
			if builder.rpcConf.BackendConfig.CircuitBreakerConfig.MaxRequests == 0 {
				return errors.New("circuit-breaker-max-requests must be greater than 0")
			}
			if builder.rpcConf.BackendConfig.CircuitBreakerConfig.RestoreTimeout <= 0 {
				return errors.New("circuit-breaker-restore-timeout must be greater than 0")
			}
		}

		if builder.checkPayerBalanceMode != txvalidator.Disabled.String() && !builder.executionDataIndexingEnabled {
			return errors.New("execution-data-indexing-enabled must be set if check-payer-balance is enabled")
		}

		if builder.rpcConf.RestConfig.MaxRequestSize <= 0 {
			return errors.New("rest-max-request-size must be greater than 0")
		}
		if builder.rpcConf.RestConfig.MaxResponseSize <= 0 {
			return errors.New("rest-max-response-size must be greater than 0")
		}
		if builder.rpcConf.BackendConfig.AccessConfig.MaxRequestMsgSize <= 0 {
			return errors.New("rpc-max-request-message-size must be greater than 0")
		}
		if builder.rpcConf.BackendConfig.AccessConfig.MaxResponseMsgSize <= 0 {
			return errors.New("rpc-max-response-message-size must be greater than 0")
		}
		if builder.rpcConf.BackendConfig.CollectionConfig.MaxRequestMsgSize <= 0 {
			return errors.New("rpc-max-collection-request-message-size must be greater than 0")
		}
		if builder.rpcConf.BackendConfig.CollectionConfig.MaxResponseMsgSize <= 0 {
			return errors.New("rpc-max-collection-response-message-size must be greater than 0")
		}
		if builder.rpcConf.BackendConfig.ExecutionConfig.MaxRequestMsgSize <= 0 {
			return errors.New("rpc-max-execution-request-message-size must be greater than 0")
		}
		if builder.rpcConf.BackendConfig.ExecutionConfig.MaxResponseMsgSize <= 0 {
			return errors.New("rpc-max-execution-response-message-size must be greater than 0")
		}

		// indexing tx error messages is only supported when tx results are also indexed
		if builder.storeTxResultErrorMessages && !builder.executionDataIndexingEnabled {
			return errors.New("execution-data-indexing-enabled must be set if store-tx-result-error-messages is enabled")
		}

		return nil
	})
}

func publicNetworkMsgValidators(log zerolog.Logger, idProvider module.IdentityProvider, selfID flow.Identifier) []network.MessageValidator {
	return []network.MessageValidator{
		// filter out messages sent by this node itself
		validator.ValidateNotSender(selfID),
		validator.NewAnyValidator(
			// message should be either from a valid staked node
			validator.NewOriginValidator(
				id.NewIdentityFilterIdentifierProvider(filter.IsValidCurrentEpochParticipant, idProvider),
			),
			// or the message should be specifically targeted for this node
			validator.ValidateTarget(log, selfID),
		),
	}
}

func (builder *FlowAccessNodeBuilder) InitIDProviders() {
	builder.Module("id providers", func(node *cmd.NodeConfig) error {
		idCache, err := cache.NewProtocolStateIDCache(node.Logger, node.State, node.ProtocolEvents)
		if err != nil {
			return fmt.Errorf("could not initialize ProtocolStateIDCache: %w", err)
		}
		builder.IDTranslator = translator.NewHierarchicalIDTranslator(idCache, translator.NewPublicNetworkIDTranslator())

		// The following wrapper allows to disallow-list byzantine nodes via an admin command:
		// the wrapper overrides the 'Ejected' flag of disallow-listed nodes to true
		disallowListWrapper, err := cache.NewNodeDisallowListWrapper(
			idCache,
			node.ProtocolDB,
			func() network.DisallowListNotificationConsumer {
				return builder.NetworkUnderlay
			},
		)
		if err != nil {
			return fmt.Errorf("could not initialize NodeDisallowListWrapper: %w", err)
		}
		builder.IdentityProvider = disallowListWrapper

		// register the wrapper for dynamic configuration via admin command
		err = node.ConfigManager.RegisterIdentifierListConfig("network-id-provider-blocklist",
			disallowListWrapper.GetDisallowList, disallowListWrapper.Update)
		if err != nil {
			return fmt.Errorf("failed to register disallow-list wrapper with config manager: %w", err)
		}

		builder.SyncEngineParticipantsProviderFactory = func() module.IdentifierProvider {
			return id.NewIdentityFilterIdentifierProvider(
				filter.And(
					filter.HasRole[flow.Identity](flow.RoleConsensus),
					filter.Not(filter.HasNodeID[flow.Identity](node.Me.NodeID())),
					filter.NotEjectedFilter,
				),
				builder.IdentityProvider,
			)
		}
		return nil
	})
}

func (builder *FlowAccessNodeBuilder) Initialize() error {
	builder.InitIDProviders()

	builder.EnqueueResolver()

	// enqueue the regular network
	builder.EnqueueNetworkInit()

	builder.AdminCommand("get-transactions", func(conf *cmd.NodeConfig) commands.AdminCommand {
		return storageCommands.NewGetTransactionsCommand(conf.State, conf.Storage.Payloads,
			notNil(builder.Storage.Collections))
	})

	// if this is an access node that supports public followers, enqueue the public network
	if builder.supportsObserver {
		builder.enqueuePublicNetworkInit()
		builder.enqueueRelayNetwork()
	}

	builder.EnqueuePingService()

	builder.EnqueueMetricsServerInit()

	if err := builder.RegisterBadgerMetrics(); err != nil {
		return err
	}

	builder.EnqueueTracer()
	builder.PreInit(cmd.DynamicStartPreInit)
	builder.ValidateRootSnapshot(statedatastore.ValidRootSnapshotContainsEntityExpiryRange)

	return nil
}

func (builder *FlowAccessNodeBuilder) enqueueRelayNetwork() {
	builder.Component("relay network", func(node *cmd.NodeConfig) (module.ReadyDoneAware, error) {
		relayNet := relaynet.NewRelayNetwork(
			node.EngineRegistry,
			builder.AccessNodeConfig.PublicNetworkConfig.Network,
			node.Logger,
			map[channels.Channel]channels.Channel{
				channels.ReceiveBlocks: channels.PublicReceiveBlocks,
			},
		)
		node.EngineRegistry = relayNet
		return relayNet, nil
	})
}

func (builder *FlowAccessNodeBuilder) Build() (cmd.Node, error) {
	if builder.executionDataSyncEnabled {
		builder.BuildExecutionSyncComponents()
	}

	versionControlDependable := module.NewProxiedReadyDoneAware()
	builder.IndexerDependencies.Add(versionControlDependable)
	stopControlDependable := module.NewProxiedReadyDoneAware()
	builder.IndexerDependencies.Add(stopControlDependable)
	var collectionIndexedHeight storage.ConsumerProgress

	builder.
		BuildConsensusFollower().
		Module("normalize rpc message limits", func(node *cmd.NodeConfig) error {
			// This needs to be the first module run so other modules can use the normalized values
			// TODO: remove this module once the deprecated flag is removed
			if builder.rpcConf.DeprecatedMaxMsgSize != 0 {
				node.Logger.Warn().Msg("A deprecated flag was specified (--rpc-max-message-size). Use --rpc-max-request-message-size and --rpc-max-response-message-size instead. This flag will be removed in a future release.")
				builder.rpcConf.BackendConfig.AccessConfig.MaxRequestMsgSize = builder.rpcConf.DeprecatedMaxMsgSize
				builder.rpcConf.BackendConfig.AccessConfig.MaxResponseMsgSize = builder.rpcConf.DeprecatedMaxMsgSize

				builder.rpcConf.BackendConfig.CollectionConfig.MaxRequestMsgSize = commonrpc.DefaultMaxMsgSize // previous version used this default
				builder.rpcConf.BackendConfig.CollectionConfig.MaxResponseMsgSize = builder.rpcConf.DeprecatedMaxMsgSize

				builder.rpcConf.BackendConfig.ExecutionConfig.MaxRequestMsgSize = commonrpc.DefaultMaxMsgSize // previous version used this default
				builder.rpcConf.BackendConfig.ExecutionConfig.MaxResponseMsgSize = builder.rpcConf.DeprecatedMaxMsgSize
			}

			return nil
		}).
		Module("collection node client", func(node *cmd.NodeConfig) error {
			// collection node address is optional (if not specified, collection nodes will be chosen at random)
			if strings.TrimSpace(builder.rpcConf.CollectionAddr) == "" {
				node.Logger.Info().Msg("using a dynamic collection node address")
				return nil
			}

			node.Logger.Info().
				Str("collection_node", builder.rpcConf.CollectionAddr).
				Msg("using the static collection node address")

			collectionRPCConn, err := grpc.Dial(
				builder.rpcConf.CollectionAddr,
				grpc.WithDefaultCallOptions(
					grpc.MaxCallSendMsgSize(int(builder.rpcConf.BackendConfig.CollectionConfig.MaxRequestMsgSize)),
					grpc.MaxCallRecvMsgSize(int(builder.rpcConf.BackendConfig.CollectionConfig.MaxResponseMsgSize)),
				),
				grpc.WithTransportCredentials(insecure.NewCredentials()),
				rpcConnection.WithClientTimeoutOption(builder.rpcConf.BackendConfig.CollectionConfig.Timeout))
			if err != nil {
				return err
			}
			builder.CollectionRPC = access.NewAccessAPIClient(collectionRPCConn)
			return nil
		}).
		Module("historical access node clients", func(node *cmd.NodeConfig) error {
			addrs := strings.Split(builder.rpcConf.HistoricalAccessAddrs, ",")
			for _, addr := range addrs {
				if strings.TrimSpace(addr) == "" {
					continue
				}
				node.Logger.Info().Str("access_nodes", addr).Msg("historical access node addresses")

				// maintain backwards compatibility with the deprecated flag
				// TODO: remove this once the deprecated flag is removed
				var callOpts []grpc.CallOption
				if builder.rpcConf.DeprecatedMaxMsgSize == 0 {
					callOpts = append(callOpts,
						grpc.MaxCallSendMsgSize(int(builder.rpcConf.BackendConfig.AccessConfig.MaxRequestMsgSize)),
						grpc.MaxCallRecvMsgSize(int(builder.rpcConf.BackendConfig.AccessConfig.MaxResponseMsgSize)),
					)
				} else {
					// only receive limit was enforced in previous versions. send used default (4mb)
					callOpts = append(callOpts,
						grpc.MaxCallRecvMsgSize(int(builder.rpcConf.DeprecatedMaxMsgSize)),
					)
				}

				historicalAccessRPCConn, err := grpc.Dial(
					addr,
					grpc.WithDefaultCallOptions(callOpts...),
					grpc.WithTransportCredentials(insecure.NewCredentials()))
				if err != nil {
					return err
				}
				builder.HistoricalAccessRPCs = append(builder.HistoricalAccessRPCs, access.NewAccessAPIClient(historicalAccessRPCConn))
			}
			return nil
		}).
		Module("transaction timing mempools", func(node *cmd.NodeConfig) error {
			builder.TransactionTimings = stdmap.NewTransactionTimings(1500 * 300) // assume 1500 TPS * 300 seconds
			builder.CollectionsToMarkFinalized = stdmap.NewTimes(50 * 300)        // assume 50 collection nodes * 300 seconds
			builder.CollectionsToMarkExecuted = stdmap.NewTimes(50 * 300)         // assume 50 collection nodes * 300 seconds
			builder.BlockTransactions = stdmap.NewIdentifierMap(10000)
			builder.BlocksToMarkExecuted = stdmap.NewTimes(1 * 300) // assume 1 block per second * 300 seconds

			return nil
		}).
		Module("transaction metrics", func(node *cmd.NodeConfig) error {
			builder.TransactionMetrics = metrics.NewTransactionCollector(
				node.Logger,
				builder.TransactionTimings,
				builder.logTxTimeToFinalized,
				builder.logTxTimeToExecuted,
				builder.logTxTimeToFinalizedExecuted,
				builder.logTxTimeToSealed,
			)
			return nil
		}).
		Module("transaction validation metrics", func(node *cmd.NodeConfig) error {
			builder.TransactionValidationMetrics = metrics.NewTransactionValidationCollector()
			return nil
		}).
		Module("rest metrics", func(node *cmd.NodeConfig) error {
			m, err := metrics.NewRestCollector(router.URLToRoute, node.MetricsRegisterer)
			if err != nil {
				return err
			}
			builder.RestMetrics = m
			return nil
		}).
		Module("access metrics", func(node *cmd.NodeConfig) error {
			builder.AccessMetrics = metrics.NewAccessCollector(
				metrics.WithTransactionMetrics(builder.TransactionMetrics),
				metrics.WithTransactionValidationMetrics(builder.TransactionValidationMetrics),
				metrics.WithBackendScriptsMetrics(builder.TransactionMetrics),
				metrics.WithRestMetrics(builder.RestMetrics),
			)
			return nil
		}).
		Module("collection metrics", func(node *cmd.NodeConfig) error {
			var err error
			builder.collectionExecutedMetric, err = indexer.NewCollectionExecutedMetricImpl(
				builder.Logger,
				builder.AccessMetrics,
				builder.CollectionsToMarkFinalized,
				builder.CollectionsToMarkExecuted,
				builder.BlocksToMarkExecuted,
				builder.Storage.Collections,
				builder.Storage.Blocks,
				builder.BlockTransactions,
			)
			if err != nil {
				return err
			}

			return nil
		}).
		Module("ping metrics", func(node *cmd.NodeConfig) error {
			builder.PingMetrics = metrics.NewPingCollector()
			return nil
		}).
		Module("collection sync metrics", func(node *cmd.NodeConfig) error {
			builder.CollectionSyncMetrics = metrics.NewCollectionSyncCollector()
			return nil
		}).
		Module("server certificate", func(node *cmd.NodeConfig) error {
			// generate the server certificate that will be served by the GRPC server
			x509Certificate, err := grpcutils.X509Certificate(node.NetworkKey)
			if err != nil {
				return err
			}
			tlsConfig := grpcutils.DefaultServerTLSConfig(x509Certificate)
			builder.rpcConf.TransportCredentials = credentials.NewTLS(tlsConfig)
			return nil
		}).
		Module("creating grpc servers", func(node *cmd.NodeConfig) error {
			builder.secureGrpcServer = grpcserver.NewGrpcServerBuilder(
				node.Logger,
				builder.rpcConf.SecureGRPCListenAddr,
				builder.rpcConf.BackendConfig.AccessConfig.MaxRequestMsgSize,
				builder.rpcConf.BackendConfig.AccessConfig.MaxResponseMsgSize,
				builder.rpcMetricsEnabled,
				builder.apiRatelimits,
				builder.apiBurstlimits,
				grpcserver.WithTransportCredentials(builder.rpcConf.TransportCredentials)).Build()

			builder.stateStreamGrpcServer = grpcserver.NewGrpcServerBuilder(
				node.Logger,
				builder.stateStreamConf.ListenAddr,
				builder.rpcConf.BackendConfig.AccessConfig.MaxRequestMsgSize,
				builder.stateStreamConf.MaxExecutionDataMsgSize,
				builder.rpcMetricsEnabled,
				builder.apiRatelimits,
				builder.apiBurstlimits,
				grpcserver.WithStreamInterceptor()).Build()

			if builder.rpcConf.UnsecureGRPCListenAddr != builder.stateStreamConf.ListenAddr {
				builder.unsecureGrpcServer = grpcserver.NewGrpcServerBuilder(node.Logger,
					builder.rpcConf.UnsecureGRPCListenAddr,
					builder.rpcConf.BackendConfig.AccessConfig.MaxRequestMsgSize,
					builder.rpcConf.BackendConfig.AccessConfig.MaxResponseMsgSize,
					builder.rpcMetricsEnabled,
					builder.apiRatelimits,
					builder.apiBurstlimits).Build()
			} else {
				builder.unsecureGrpcServer = builder.stateStreamGrpcServer
			}

			return nil
		}).
		Module("backend script executor", func(node *cmd.NodeConfig) error {
			builder.ScriptExecutor = backend.NewScriptExecutor(builder.Logger, builder.scriptExecMinBlock, builder.scriptExecMaxBlock)
			return nil
		}).
		Module("async register store", func(node *cmd.NodeConfig) error {
			builder.RegistersAsyncStore = execution.NewRegistersAsyncStore()
			return nil
		}).
		Module("events storage", func(node *cmd.NodeConfig) error {
			builder.events = store.NewEvents(node.Metrics.Cache, node.ProtocolDB)
			return nil
		}).
		Module("reporter", func(node *cmd.NodeConfig) error {
			builder.Reporter = index.NewReporter()
			return nil
		}).
		Module("events index", func(node *cmd.NodeConfig) error {
			builder.EventsIndex = index.NewEventsIndex(builder.Reporter, builder.events)
			return nil
		}).
		Module("transaction result index", func(node *cmd.NodeConfig) error {
			builder.TxResultsIndex = index.NewTransactionResultsIndex(builder.Reporter, builder.lightTransactionResults)
			return nil
		}).
		Module("block collection indexer", func(node *cmd.NodeConfig) error {
			builder.blockCollectionIndexer = collsyncindexer.NewBlockCollectionIndexer(
				notNil(builder.collectionExecutedMetric),
				node.StorageLockMgr,
				builder.ProtocolDB,
				notNil(builder.Storage.Collections),
			)
			return nil
		}).
		Module("processed last full block height monotonic consumer progress", func(node *cmd.NodeConfig) error {
			rootBlockHeight := node.State.Params().FinalizedRoot().Height

			progress, err := store.NewConsumerProgress(builder.ProtocolDB, module.ConsumeProgressLastFullBlockHeight).Initialize(rootBlockHeight)
			if err != nil {
				return err
			}

			lastProgress, err := progress.ProcessedIndex()
			if err != nil {
				return fmt.Errorf("failed to get last processed index for last full block height: %w", err)
			}

			// Create ProgressReader that aggregates progress from executionDataProcessor and collectionFetcher
			builder.lastFullBlockHeight = collection_syncfactory.NewProgressReader(lastProgress)

			collectionIndexedHeight = progress

			return nil
		}).
		Component("version control", func(node *cmd.NodeConfig) (module.ReadyDoneAware, error) {
			if !builder.versionControlEnabled {
				noop := &module.NoopReadyDoneAware{}
				versionControlDependable.Init(noop)
				return noop, nil
			}

			nodeVersion, err := build.Semver()
			if err != nil {
				return nil, fmt.Errorf("could not load node version for version control. "+
					"version (%s) is not semver compliant: %w. Make sure a valid semantic version is provided in the VERSION environment variable", build.Version(), err)
			}

			versionControl, err := version.NewVersionControl(
				builder.Logger,
				node.Storage.VersionBeacons,
				nodeVersion,
				builder.SealedRootBlock.Height,
				builder.LastFinalizedHeader.Height,
			)
			if err != nil {
				return nil, fmt.Errorf("could not create version control: %w", err)
			}

			// VersionControl needs to consume BlockFinalized events.
			node.ProtocolEvents.AddConsumer(versionControl)

			builder.VersionControl = versionControl
			versionControlDependable.Init(builder.VersionControl)

			return versionControl, nil
		}).
		Component("stop control", func(node *cmd.NodeConfig) (module.ReadyDoneAware, error) {
			if !builder.stopControlEnabled {
				noop := &module.NoopReadyDoneAware{}
				stopControlDependable.Init(noop)
				return noop, nil
			}

			stopControl := stop.NewStopControl(
				builder.Logger,
			)

			builder.VersionControl.AddVersionUpdatesConsumer(stopControl.OnVersionUpdate)

			builder.StopControl = stopControl
			stopControlDependable.Init(builder.StopControl)

			return stopControl, nil
		}).
		Component("RPC engine", func(node *cmd.NodeConfig) (module.ReadyDoneAware, error) {
			config := builder.rpcConf
			backendConfig := config.BackendConfig
			accessMetrics := builder.AccessMetrics
			cacheSize := int(backendConfig.ConnectionPoolSize)

			var connBackendCache *rpcConnection.Cache
			var err error
			if cacheSize > 0 {
				connBackendCache, err = rpcConnection.NewCache(node.Logger, accessMetrics, cacheSize)
				if err != nil {
					return nil, fmt.Errorf("could not initialize connection cache: %w", err)
				}
			}

			connFactory := &rpcConnection.ConnectionFactoryImpl{
				AccessConfig:     backendConfig.AccessConfig,
				CollectionConfig: backendConfig.CollectionConfig,
				ExecutionConfig:  backendConfig.ExecutionConfig,
				AccessMetrics:    accessMetrics,
				Log:              node.Logger,
				Manager: rpcConnection.NewManager(
					node.Logger,
					accessMetrics,
					connBackendCache,
					backendConfig.CircuitBreakerConfig,
					config.CompressorName,
				),
			}

			scriptExecMode, err := query_mode.ParseIndexQueryMode(config.BackendConfig.ScriptExecutionMode)
			if err != nil {
				return nil, fmt.Errorf("could not parse script execution mode: %w", err)
			}

			eventQueryMode, err := query_mode.ParseIndexQueryMode(config.BackendConfig.EventQueryMode)
			if err != nil {
				return nil, fmt.Errorf("could not parse event query mode: %w", err)
			}
			if eventQueryMode == query_mode.IndexQueryModeCompare {
				return nil, fmt.Errorf("event query mode 'compare' is not supported")
			}

			broadcaster := engine.NewBroadcaster()
			// create BlockTracker that will track for new blocks (finalized and sealed) and
			// handles block-related operations.
			blockTracker, err := subscriptiontracker.NewBlockTracker(
				node.State,
				builder.SealedRootBlock.Height,
				node.Storage.Headers,
				broadcaster,
			)
			if err != nil {
				return nil, fmt.Errorf("failed to initialize block tracker: %w", err)
			}
			txResultQueryMode, err := query_mode.ParseIndexQueryMode(config.BackendConfig.TxResultQueryMode)
			if err != nil {
				return nil, fmt.Errorf("could not parse transaction result query mode: %w", err)
			}
			if txResultQueryMode == query_mode.IndexQueryModeCompare {
				return nil, fmt.Errorf("transaction result query mode 'compare' is not supported")
			}

			// If execution data syncing and indexing is disabled, pass nil indexReporter
			var indexReporter state_synchronization.IndexReporter
			if builder.executionDataSyncEnabled && builder.executionDataIndexingEnabled {
				indexReporter = builder.Reporter
			}

			checkPayerBalanceMode, err := txvalidator.ParsePayerBalanceMode(builder.checkPayerBalanceMode)
			if err != nil {
				return nil, fmt.Errorf("could not parse payer balance mode: %w", err)

			}

			preferredENIdentifiers, err := flow.IdentifierListFromHex(backendConfig.PreferredExecutionNodeIDs)
			if err != nil {
				return nil, fmt.Errorf("failed to convert node id string to Flow Identifier for preferred EN map: %w", err)
			}

			fixedENIdentifiers, err := flow.IdentifierListFromHex(backendConfig.FixedExecutionNodeIDs)
			if err != nil {
				return nil, fmt.Errorf("failed to convert node id string to Flow Identifier for fixed EN map: %w", err)
			}

			builder.ExecNodeIdentitiesProvider = commonrpc.NewExecutionNodeIdentitiesProvider(
				node.Logger,
				node.State,
				node.Storage.Receipts,
				preferredENIdentifiers,
				fixedENIdentifiers,
			)

			nodeCommunicator := node_communicator.NewNodeCommunicator(backendConfig.CircuitBreakerConfig.Enabled)
			builder.txResultErrorMessageProvider = error_messages.NewTxErrorMessageProvider(
				node.Logger,
				builder.transactionResultErrorMessages, // might be nil
				notNil(builder.TxResultsIndex),
				connFactory,
				nodeCommunicator,
				notNil(builder.ExecNodeIdentitiesProvider),
			)

			builder.nodeBackend, err = backend.New(backend.Params{
				State:                 node.State,
				CollectionRPC:         builder.CollectionRPC, // might be nil
				HistoricalAccessNodes: notNil(builder.HistoricalAccessRPCs),
				Blocks:                node.Storage.Blocks,
				Headers:               node.Storage.Headers,
				Collections:           node.Storage.Collections,
				Transactions:          node.Storage.Transactions,
				ExecutionReceipts:     node.Storage.Receipts,
				ExecutionResults:      node.Storage.Results,
				TxResultErrorMessages: builder.transactionResultErrorMessages, // might be nil
				ScheduledTransactions: builder.scheduledTransactions,          // might be nil
				ChainID:               node.RootChainID,
				AccessMetrics:         notNil(builder.AccessMetrics),
				ConnFactory:           connFactory,
				MaxHeightRange:        backendConfig.MaxHeightRange,
				Log:                   node.Logger,
				SnapshotHistoryLimit:  backend.DefaultSnapshotHistoryLimit,
				Communicator:          nodeCommunicator,
				TxResultCacheSize:     builder.TxResultCacheSize,
				ScriptExecutor:        notNil(builder.ScriptExecutor),
				ScriptExecutionMode:   scriptExecMode,
				CheckPayerBalanceMode: checkPayerBalanceMode,
				EventQueryMode:        eventQueryMode,
				BlockTracker:          blockTracker,
				SubscriptionHandler: subscription.NewSubscriptionHandler(
					builder.Logger,
					broadcaster,
					builder.stateStreamConf.ClientSendTimeout,
					builder.stateStreamConf.ResponseLimit,
					builder.stateStreamConf.ClientSendBufferSize,
				),
				EventsIndex:                notNil(builder.EventsIndex),
				TxResultQueryMode:          txResultQueryMode,
				TxResultsIndex:             notNil(builder.TxResultsIndex),
				LastFullBlockHeight:        notNil(builder.lastFullBlockHeight),
				IndexReporter:              indexReporter,
				VersionControl:             notNil(builder.VersionControl),
				ExecNodeIdentitiesProvider: notNil(builder.ExecNodeIdentitiesProvider),
				TxErrorMessageProvider:     notNil(builder.txResultErrorMessageProvider),
				MaxScriptAndArgumentSize:   config.BackendConfig.AccessConfig.MaxRequestMsgSize,
			})
			if err != nil {
				return nil, fmt.Errorf("could not initialize backend: %w", err)
			}

			engineBuilder, err := rpc.NewBuilder(
				node.Logger,
				node.State,
				config,
				node.RootChainID,
				notNil(builder.AccessMetrics),
				builder.rpcMetricsEnabled,
				notNil(builder.Me),
				notNil(builder.nodeBackend),
				notNil(builder.nodeBackend),
				notNil(builder.secureGrpcServer),
				notNil(builder.unsecureGrpcServer),
				notNil(builder.stateStreamBackend),
				builder.stateStreamConf,
				indexReporter,
			)
			if err != nil {
				return nil, err
			}

			builder.RpcEng, err = engineBuilder.
				WithLegacy().
				WithBlockSignerDecoder(signature.NewBlockSignerDecoder(builder.Committee)).
				Build()
			if err != nil {
				return nil, err
			}
			builder.FollowerDistributor.AddOnBlockFinalizedConsumer(builder.RpcEng.OnFinalizedBlock)

			return builder.RpcEng, nil
		})
	if builder.executionDataSyncEnabled {
		builder.Component("execution data processor", func(node *cmd.NodeConfig) (module.ReadyDoneAware, error) {
			// ExecutionDataCache should already be created in BuildExecutionSyncComponents
			if builder.ExecutionDataCache == nil {
				return nil, fmt.Errorf("ExecutionDataCache must be created before execution data processor")
			}

			// Create execution data tracker for the processor
			// This is similar to the one created in state stream engine but used for collection indexing
			broadcaster := engine.NewBroadcaster()
			highestAvailableHeight, err := builder.ExecutionDataRequester.HighestConsecutiveHeight()
			if err != nil {
				return nil, fmt.Errorf("could not get highest consecutive height: %w", err)
			}

			useIndex := builder.executionDataIndexingEnabled
			executionDataTracker := subscriptiontracker.NewExecutionDataTracker(
				builder.Logger,
				node.State,
				builder.executionDataConfig.InitialBlockHeight,
				node.Storage.Headers,
				broadcaster,
				highestAvailableHeight,
				builder.EventsIndex,
				useIndex,
			)

			// Create execution data processor
			executionDataProcessor, err := collection_syncfactory.CreateExecutionDataProcessor(
				builder.Logger,
				notNil(builder.ExecutionDataCache),
				executionDataTracker,
				collectionIndexedHeight,
				notNil(builder.blockCollectionIndexer),
				notNil(builder.CollectionSyncMetrics),
			)
			if err != nil {
				return nil, fmt.Errorf("could not create execution data processor: %w", err)
			}

			// Store and register with ProgressReader
			builder.lastFullBlockHeight.SetExecutionDataProcessor(executionDataProcessor)

			// Setup requester to notify processor when new execution data is received
			if builder.ExecutionDataDistributor != nil {
				builder.ExecutionDataDistributor.AddOnExecutionDataReceivedConsumer(func(executionData *execution_data.BlockExecutionDataEntity) {
					executionDataTracker.OnExecutionData(executionData)
					executionDataProcessor.OnNewExectuionData()
				})
			}

			return executionDataProcessor, nil
		})
	}

	builder.Component("finalized block indexer", createFinalizedBlockIndexer(builder))
	builder.Component("ingest receipt", createIngestReceiptEngine(builder))
	createCollectionSyncFetcher(builder)

	if builder.storeTxResultErrorMessages {
		var txResultErrorMessagesCore *tx_error_messages.TxErrorMessagesCore
		var processedTxErrorMessagesBlockHeight storage.ConsumerProgressInitializer
		builder.
			Module("transaction result error messages storage", func(node *cmd.NodeConfig) error {
				txResultErrorMessagesCore = tx_error_messages.NewTxErrorMessagesCore(
					node.Logger,
					notNil(builder.txResultErrorMessageProvider),
					builder.transactionResultErrorMessages,
					notNil(builder.ExecNodeIdentitiesProvider),
					node.StorageLockMgr,
				)
				return nil
			}).
			AdminCommand("backfill-tx-error-messages", func(config *cmd.NodeConfig) commands.AdminCommand {
				return storageCommands.NewBackfillTxErrorMessagesCommand(
					builder.Logger,
					builder.State,
					txResultErrorMessagesCore,
				)
			}).
			Module("transaction result error messages storage", func(node *cmd.NodeConfig) error {
				builder.transactionResultErrorMessages = store.NewTransactionResultErrorMessages(
					node.Metrics.Cache,
					node.ProtocolDB,
					bstorage.DefaultCacheSize,
				)
				return nil
			}).
			Module("processed error messages block height consumer progress", func(node *cmd.NodeConfig) error {
				processedTxErrorMessagesBlockHeight = store.NewConsumerProgress(
					builder.ProtocolDB,
					module.ConsumeProgressEngineTxErrorMessagesBlockHeight,
				)
				return nil
			}).
			Component("transaction result error messages engine", func(node *cmd.NodeConfig) (module.ReadyDoneAware, error) {
				engine, err := tx_error_messages.New(
					node.Logger,
					metrics.NewTransactionErrorMessagesCollector(),
					node.State,
					node.Storage.Headers,
					processedTxErrorMessagesBlockHeight,
					txResultErrorMessagesCore,
				)
				if err != nil {
					return nil, err
				}
				builder.FollowerDistributor.AddOnBlockFinalizedConsumer(engine.OnFinalizedBlock)

				return engine, nil
			})
	}

	if builder.supportsObserver {
		builder.Component("public sync request handler", func(node *cmd.NodeConfig) (module.ReadyDoneAware, error) {
			syncRequestHandler, err := synceng.NewRequestHandlerEngine(
				node.Logger.With().Bool("public", true).Logger(),
				unstaked.NewUnstakedEngineCollector(node.Metrics.Engine),
				builder.AccessNodeConfig.PublicNetworkConfig.Network,
				node.Me,
				node.State,
				node.Storage.Blocks,
				builder.SyncCore,
			)
			if err != nil {
				return nil, fmt.Errorf("could not create public sync request handler: %w", err)
			}
			builder.FollowerDistributor.AddFinalizationConsumer(syncRequestHandler)

			return syncRequestHandler, nil
		})
	}

	builder.Component("secure grpc server", func(node *cmd.NodeConfig) (module.ReadyDoneAware, error) {
		return builder.secureGrpcServer, nil
	})

	builder.Component("state stream unsecure grpc server", func(node *cmd.NodeConfig) (module.ReadyDoneAware, error) {
		return builder.stateStreamGrpcServer, nil
	})

	if builder.rpcConf.UnsecureGRPCListenAddr != builder.stateStreamConf.ListenAddr {
		builder.Component("unsecure grpc server", func(node *cmd.NodeConfig) (module.ReadyDoneAware, error) {
			return builder.unsecureGrpcServer, nil
		})
	}

	if builder.pingEnabled {
		builder.Component("ping engine", func(node *cmd.NodeConfig) (module.ReadyDoneAware, error) {
			ping, err := pingeng.New(
				node.Logger,
				node.IdentityProvider,
				node.IDTranslator,
				node.Me,
				builder.PingMetrics,
				builder.nodeInfoFile,
				node.PingService,
			)
			if err != nil {
				return nil, fmt.Errorf("could not create ping engine: %w", err)
			}

			return ping, nil
		})
	}

	return builder.FlowNodeBuilder.Build()
}

// enqueuePublicNetworkInit enqueues the public network component initialized for the staked node
func (builder *FlowAccessNodeBuilder) enqueuePublicNetworkInit() {
	var publicLibp2pNode p2p.LibP2PNode
	builder.
		Module("public network metrics", func(node *cmd.NodeConfig) error {
			builder.PublicNetworkConfig.Metrics = metrics.NewNetworkCollector(builder.Logger, metrics.WithNetworkPrefix("public"))
			return nil
		}).
		Component("public libp2p node", func(node *cmd.NodeConfig) (module.ReadyDoneAware, error) {
			var err error
			publicLibp2pNode, err = builder.initPublicLibp2pNode(
				builder.NodeConfig.NetworkKey,
				builder.PublicNetworkConfig.BindAddress,
				builder.PublicNetworkConfig.Metrics)
			if err != nil {
				return nil, fmt.Errorf("could not create public libp2p node: %w", err)
			}

			return publicLibp2pNode, nil
		}).
		Component("public network", func(node *cmd.NodeConfig) (module.ReadyDoneAware, error) {
			msgValidators := publicNetworkMsgValidators(node.Logger.With().Bool("public", true).Logger(), node.IdentityProvider, builder.NodeID)
			receiveCache := netcache.NewHeroReceiveCache(builder.FlowConfig.NetworkConfig.NetworkReceivedMessageCacheSize,
				builder.Logger,
				metrics.NetworkReceiveCacheMetricsFactory(builder.HeroCacheMetricsFactory(), network.PublicNetwork))

			err := node.Metrics.Mempool.Register(metrics.PrependPublicPrefix(metrics.ResourceNetworkingReceiveCache), receiveCache.Size)
			if err != nil {
				return nil, fmt.Errorf("could not register networking receive cache metric: %w", err)
			}

			net, err := underlay.NewNetwork(&underlay.NetworkConfig{
				Logger:                builder.Logger.With().Str("module", "public-network").Logger(),
				Libp2pNode:            publicLibp2pNode,
				Codec:                 cborcodec.NewCodec(),
				Me:                    builder.Me,
				Topology:              topology.EmptyTopology{}, // topology returns empty list since peers are not known upfront
				Metrics:               builder.PublicNetworkConfig.Metrics,
				BitSwapMetrics:        builder.Metrics.Bitswap,
				IdentityProvider:      builder.IdentityProvider,
				ReceiveCache:          receiveCache,
				ConduitFactory:        conduit.NewDefaultConduitFactory(),
				SporkId:               builder.SporkID,
				UnicastMessageTimeout: underlay.DefaultUnicastTimeout,
				IdentityTranslator:    builder.IDTranslator,
				AlspCfg: &alspmgr.MisbehaviorReportManagerConfig{
					Logger:                  builder.Logger,
					SpamRecordCacheSize:     builder.FlowConfig.NetworkConfig.AlspConfig.SpamRecordCacheSize,
					SpamReportQueueSize:     builder.FlowConfig.NetworkConfig.AlspConfig.SpamReportQueueSize,
					DisablePenalty:          builder.FlowConfig.NetworkConfig.AlspConfig.DisablePenalty,
					HeartBeatInterval:       builder.FlowConfig.NetworkConfig.AlspConfig.HearBeatInterval,
					AlspMetrics:             builder.Metrics.Network,
					NetworkType:             network.PublicNetwork,
					HeroCacheMetricsFactory: builder.HeroCacheMetricsFactory(),
				},
				SlashingViolationConsumerFactory: func(adapter network.ConduitAdapter) network.ViolationsConsumer {
					return slashing.NewSlashingViolationsConsumer(builder.Logger, builder.Metrics.Network, adapter)
				},
			}, underlay.WithMessageValidators(msgValidators...))
			if err != nil {
				return nil, fmt.Errorf("could not initialize network: %w", err)
			}

			builder.NetworkUnderlay = net
			builder.AccessNodeConfig.PublicNetworkConfig.Network = net

			node.Logger.Info().Msgf("network will run on address: %s", builder.PublicNetworkConfig.BindAddress)
			return net, nil
		}).
		Component("public peer manager", func(node *cmd.NodeConfig) (module.ReadyDoneAware, error) {
			return publicLibp2pNode.PeerManagerComponent(), nil
		})
}

// initPublicLibp2pNode initializes the public libp2p node for the public (unstaked) network.
// The LibP2P host is created with the following options:
//   - DHT as server
//   - The address from the node config or the specified bind address as the listen address
//   - The passed in private key as the libp2p key
//   - No connection gater
//   - Default Flow libp2p pubsub options
//
// Args:
//   - networkKey: The private key to use for the libp2p node
//
// - bindAddress: The address to bind the libp2p node to.
// - networkMetrics: The metrics collector for the network
// Returns:
// - The libp2p node instance for the public network.
// - Any error encountered during initialization. Any error should be considered fatal.
func (builder *FlowAccessNodeBuilder) initPublicLibp2pNode(networkKey crypto.PrivateKey, bindAddress string, networkMetrics module.LibP2PMetrics) (p2p.LibP2PNode,
	error,
) {
	connManager, err := connection.NewConnManager(builder.Logger, networkMetrics, &builder.FlowConfig.NetworkConfig.ConnectionManager)
	if err != nil {
		return nil, fmt.Errorf("could not create connection manager: %w", err)
	}
	libp2pNode, err := p2pbuilder.NewNodeBuilder(builder.Logger, &builder.FlowConfig.NetworkConfig.GossipSub, &p2pbuilderconfig.MetricsConfig{
		HeroCacheFactory: builder.HeroCacheMetricsFactory(),
		Metrics:          networkMetrics,
	},
		network.PublicNetwork,
		bindAddress,
		networkKey,
		builder.SporkID,
		builder.IdentityProvider,
		&builder.FlowConfig.NetworkConfig.ResourceManager,
		&p2pbuilderconfig.PeerManagerConfig{
			// TODO: eventually, we need pruning enabled even on public network. However, it needs a modified version of
			// the peer manager that also operate on the public identities.
			ConnectionPruning: connection.PruningDisabled,
			UpdateInterval:    builder.FlowConfig.NetworkConfig.PeerUpdateInterval,
			ConnectorFactory:  connection.DefaultLibp2pBackoffConnectorFactory(),
		},
		&p2p.DisallowListCacheConfig{
			MaxSize: builder.FlowConfig.NetworkConfig.DisallowListNotificationCacheSize,
			Metrics: metrics.DisallowListCacheMetricsFactory(builder.HeroCacheMetricsFactory(), network.PublicNetwork),
		},
		&p2pbuilderconfig.UnicastConfig{
			Unicast: builder.FlowConfig.NetworkConfig.Unicast,
		}).
		SetProtocolPeerCacheList(protocols.FlowProtocolID(builder.SporkID)).
		SetBasicResolver(builder.Resolver).
		SetSubscriptionFilter(networkingsubscription.NewRoleBasedFilter(flow.RoleAccess, builder.IdentityProvider)).
		SetConnectionManager(connManager).
		SetRoutingSystem(func(ctx context.Context, h host.Host) (routing.Routing, error) {
			return dht.NewDHT(ctx, h, protocols.FlowPublicDHTProtocolID(builder.SporkID), builder.Logger, networkMetrics, dht.AsServer())
		}).
		Build()
	if err != nil {
		return nil, fmt.Errorf("could not build libp2p node for staked access node: %w", err)
	}

	return libp2pNode, nil
}

func createFinalizedBlockIndexer(builder *FlowAccessNodeBuilder) func(node *cmd.NodeConfig) (module.ReadyDoneAware, error) {
	return func(node *cmd.NodeConfig) (module.ReadyDoneAware, error) {
		processedFinalizedBlockHeight := store.NewConsumerProgress(builder.ProtocolDB, module.ConsumeProgressIngestionEngineBlockHeight)

		finalizedBlockProcessor, err := finalized_indexer.NewFinalizedBlockProcessor(
			node.Logger,
			node.State,
			node.Storage.Blocks,
			processedFinalizedBlockHeight,
			builder.FollowerDistributor,
			notNil(builder.collectionExecutedMetric),
		)
		if err != nil {
			return nil, fmt.Errorf("could not create finalized block processor: %w", err)
		}

		return finalizedBlockProcessor, nil
	}
}

func createCollectionSyncFetcher(builder *FlowAccessNodeBuilder) {
	builder.
		Component("collection_sync fetcher", func(node *cmd.NodeConfig) (module.ReadyDoneAware, error) {
			if builder.executionDataSyncEnabled {
				// skip if execution data sync is enabled
				// because the execution data contains the collections, so no need to fetch them separately.
				// otherwise, if both fetching and syncing are enabled, they might slow down each other,
				// because the database operation requires locking.
				return &module.NoopReadyDoneAware{}, nil
			}

			// TODO (leo): switch to module.ConsumeProgressAccessFetchAndIndexedCollectionsBlockHeight
			// to implement hybrid sync mode in the future
			// in the hybrid sync mode, the fetcher will store its progress under a different key,
			// and and only active if either of the following condition is met:
			// 1) execution data sync is disabled
			// 2) execution data sync is enabled and exectuion data sync height is far behind
			//    the latest finalized height and the execution data sync is not updating.

			fetchAndIndexedCollectionsBlockHeight := store.NewConsumerProgress(builder.ProtocolDB, module.ConsumeProgressLastFullBlockHeight)

			// skip if execution data sync is enabled
			// Create fetcher and requesterEng
			requesterEng, fetcher, err := collection_syncfactory.CreateFetcher(
				node.Logger,
				node.Metrics.Engine,
				node.EngineRegistry,
				node.State,
				node.Me,
				node.Storage.Blocks,
				node.Storage.Collections,
				node.Storage.Guarantees,
				builder.ProtocolDB,
				notNil(builder.blockCollectionIndexer),
				fetchAndIndexedCollectionsBlockHeight,
				builder.FollowerDistributor,
				notNil(builder.collectionExecutedMetric),
				notNil(builder.CollectionSyncMetrics),
				collection_syncfactory.CreateFetcherConfig{
					MaxProcessing:  builder.collectionFetcherMaxProcessing,
					MaxSearchAhead: builder.collectionFetcherMaxSearchAhead,
				},
			)

			if err != nil {
				return nil, fmt.Errorf("could not create collection fetcher: %w", err)
			}

			builder.CollectionRequesterEngine = requesterEng

			// Store and register with ProgressReader
			builder.lastFullBlockHeight.SetCollectionFetcher(fetcher)

			return fetcher, nil
		}).
		Component("collection requester", func(node *cmd.NodeConfig) (module.ReadyDoneAware, error) {
			if builder.executionDataSyncEnabled {
				return &module.NoopReadyDoneAware{}, nil
			}
			return builder.CollectionRequesterEngine, nil
		})

}

func createIngestReceiptEngine(builder *FlowAccessNodeBuilder) func(node *cmd.NodeConfig) (module.ReadyDoneAware, error) {
	return func(node *cmd.NodeConfig) (module.ReadyDoneAware, error) {
		return ingest_receipt.New(
			node.Logger,
			node.EngineRegistry,
			node.Storage.Receipts,
			notNil(builder.collectionExecutedMetric),
		)
	}
}

// notNil ensures that the input is not nil and returns it
// the usage is to ensure the dependencies are initialized before initializing a module.
// for instance, the IngestionEngine depends on storage.Collections, which is initialized in a
// different function, so we need to ensure that the storage.Collections is initialized before
// creating the IngestionEngine.
func notNil[T any](dep T) T {
	if any(dep) == nil {
		panic("dependency is nil")
	}
	return dep
}<|MERGE_RESOLUTION|>--- conflicted
+++ resolved
@@ -184,12 +184,8 @@
 	storeTxResultErrorMessages           bool
 	stopControlEnabled                   bool
 	registerDBPruneThreshold             uint64
-<<<<<<< HEAD
-	scheduledCallbacksEnabled            bool
 	collectionFetcherMaxProcessing       uint64
 	collectionFetcherMaxSearchAhead      uint64
-=======
->>>>>>> 8b69d4ce
 }
 
 type PublicNetworkConfig struct {
@@ -297,12 +293,8 @@
 		storeTxResultErrorMessages:           false,
 		stopControlEnabled:                   false,
 		registerDBPruneThreshold:             0,
-<<<<<<< HEAD
-		scheduledCallbacksEnabled:            fvm.DefaultScheduledCallbacksEnabled,
 		collectionFetcherMaxProcessing:       10,
 		collectionFetcherMaxSearchAhead:      20,
-=======
->>>>>>> 8b69d4ce
 	}
 }
 
