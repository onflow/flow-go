--- conflicted
+++ resolved
@@ -49,11 +49,7 @@
 		fnb.IdentityProvider = idCache
 
 		fnb.SyncEngineParticipantsProviderFactory = func() id.IdentifierProvider {
-<<<<<<< HEAD
-			return id.NewIdentityFilterIdentifierProvider(
-=======
 			return id.NewFilteredIdentifierProvider(
->>>>>>> 1c7eea98
 				filter.And(
 					filter.HasRole(flow.RoleConsensus),
 					filter.Not(filter.HasNodeID(node.Me.NodeID())),
@@ -62,17 +58,12 @@
 				idCache,
 			)
 		}
-<<<<<<< HEAD
-
-		fnb.IDTranslator = p2p.NewHierarchicalIDTranslator(idCache, p2p.NewUnstakedNetworkIDTranslator())
-=======
 
 		fnb.IDTranslator = p2p.NewHierarchicalIDTranslator(idCache, p2p.NewUnstakedNetworkIDTranslator())
 
 		if !fnb.supportsUnstakedFollower {
 			fnb.NetworkingIdentifierProvider = id.NewFilteredIdentifierProvider(p2p.NotEjectedFilter, idCache)
 		}
->>>>>>> 1c7eea98
 
 		return nil
 	})
@@ -205,16 +196,6 @@
 	// The staked nodes act as the DHT servers
 	dhtOptions := []dht.Option{p2p.AsServer(true)}
 
-<<<<<<< HEAD
-	psOpts := append(p2p.DefaultPubsubOptions(p2p.DefaultMaxPubSubMsgSize),
-		func(_ context.Context, h host.Host) (pubsub.Option, error) {
-			return pubsub.WithSubscriptionFilter(p2p.NewRoleBasedFilter(
-				h.ID(), builder.RootBlock.ID(), builder.IdentityProvider,
-			)), nil
-		})
-
-=======
->>>>>>> 1c7eea98
 	myAddr := builder.NodeConfig.Me.Address()
 	if builder.BaseConfig.BindAddr != cmd.NotSet {
 		myAddr = builder.BaseConfig.BindAddr
@@ -225,19 +206,12 @@
 	resolver := dns.NewResolver(builder.Metrics.Network, dns.WithTTL(builder.BaseConfig.DNSCacheTTL))
 
 	return func(ctx context.Context) (*p2p.Node, error) {
-<<<<<<< HEAD
-		streamFactory, err := p2p.LibP2PStreamCompressorFactoryFunc(builder.BaseConfig.LibP2PStreamCompression)
-		if err != nil {
-			return nil, fmt.Errorf("could not convert stream factory: %w", err)
-		}
-=======
 		psOpts := p2p.DefaultPubsubOptions(p2p.DefaultMaxPubSubMsgSize)
 		psOpts = append(psOpts, func(_ context.Context, h host.Host) (pubsub.Option, error) {
 			return pubsub.WithSubscriptionFilter(p2p.NewRoleBasedFilter(
 				h.ID(), builder.RootBlock.ID(), builder.IdentityProvider,
 			)), nil
 		})
->>>>>>> 1c7eea98
 		libp2pNode, err := p2p.NewDefaultLibP2PNodeBuilder(nodeID, myAddr, networkKey).
 			SetRootBlockID(builder.RootBlock.ID()).
 			// no connection gater
@@ -247,10 +221,6 @@
 			SetPubsubOptions(psOpts...).
 			SetLogger(builder.Logger).
 			SetResolver(resolver).
-<<<<<<< HEAD
-			SetStreamCompressor(streamFactory).
-=======
->>>>>>> 1c7eea98
 			Build(ctx)
 		if err != nil {
 			return nil, err
