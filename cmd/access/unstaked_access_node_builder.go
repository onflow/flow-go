--- conflicted
+++ resolved
@@ -1,11 +1,8 @@
 package main
 
 import (
-<<<<<<< HEAD
+	"context"
 	"encoding/json"
-=======
-	"context"
->>>>>>> b4494d6a
 	"strings"
 
 	"github.com/onflow/flow-go/cmd"
@@ -35,13 +32,9 @@
 
 	builder.validateParams()
 
-<<<<<<< HEAD
+	builder.enqueueUnstakedNetworkInit(ctx)
+
 	builder.deriveStakedANIdentity()
-
-	builder.enqueueUnstakedNetworkInit()
-=======
-	builder.enqueueUnstakedNetworkInit(ctx)
->>>>>>> b4494d6a
 
 	builder.enqueueConnectWithStakedAN()
 
@@ -127,17 +120,8 @@
 		// for now we use the empty metrics NoopCollector till we have defined the new unstaked network metrics
 		unstakedNetworkMetrics := metrics.NewNoopCollector()
 
-<<<<<<< HEAD
-		libP2PFactory := builder.FlowAccessNodeBuilder.initLibP2PFactory(unstakedNodeID, unstakedNetworkKey)
-=======
-		// intialize the LibP2P factory with an empty metrics NoopCollector for now till we have defined the new unstaked
-		// network metrics
-		libP2PFactory, err := builder.FlowAccessNodeBuilder.initLibP2PFactory(ctx, unstakedNodeID, unstakedNetworkMetrics, unstakedNetworkKey)
+		libP2PFactory, err := builder.FlowAccessNodeBuilder.initLibP2PFactory(ctx, unstakedNodeID, unstakedNetworkKey)
 		builder.MustNot(err)
-
-		// use the default validators for the staked access node unstaked networks
-		msgValidators := p2p.DefaultValidators(builder.Logger, unstakedNodeID)
->>>>>>> b4494d6a
 
 		msgValidators := unstakedNetworkMsgValidators(unstakedNodeID)
 
