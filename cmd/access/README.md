# Access Node

<<<<<<< HEAD
The access node provides a single point of contact to interact with the Flow network. It implements the [Access API](https://docs.onflow.org/access-api/)
=======
The access node provides a single point of contact to interact with the Flow network. It implements the [Access API](https://onflow.org/docs/access-api)
>>>>>>> 1c7eea98

It is a GRPC server which also connects to a collection node and an execution node via GRPC.

At a high level it does the following:

1. Forwards transaction received from the client via the `SendTransaction` call to the collection node.
2. Forwards all Script related calls (`ExecuteScriptAtLatestBlock`, `ExecuteScriptAtBlockID` and `ExecuteScriptAtBlockHeight`) to one of the execution node
3. Follows updates to the blockchain and locally caches transactions, collections, and sealed blocks.
4. Replies to client API calls for information such as `GetBlockByID`, `GetCollectionByID`, `GetTransaction` etc.


***NOTE**: The Access node does not participate in the Flow protocol*

<!-- START doctoc generated TOC please keep comment here to allow auto update -->
<!-- DON'T EDIT THIS SECTION, INSTEAD RE-RUN doctoc TO UPDATE -->
**Table of Contents**  *generated with [DocToc](https://github.com/thlorenz/doctoc)*

- [Terminology](#terminology)
- [Processes](#processes)
  - [Transaction Lifecycle](#transaction-lifecycle)
- [Engines](#engines)
  - [Follower Engine](#follower-engine)
  - [Ingestion](#ingestion)
  - [Requester](#requester)
  - [RPC](#rpc)
  - [Ping](#ping)

<!-- END doctoc generated TOC please keep comment here to allow auto update -->

## Terminology

- **Transaction** - a transaction represents a unit of computation that is submitted to the Flow network.
- **Collection** - a set of transactions proposed by a cluster of collection nodes.
- **Header**, also _Block Header_ - a data structure containing the meta-data for a block, including the Merkle root hash for the payload as well as the relevant consensus node signatures.
- **Block** - the combination of a block header with block contents, representing all the data necessary to construct and validate the entirety of the block.

## Processes

### Transaction Lifecycle
<<<<<<< HEAD
1. Transactions are received by the access node via the [SendTransaction API call](https://docs.onflow.org/access-api/#sendtransaction).
2. The access node forwards the transaction to one of the Collection node in the Collection node cluster to which this transaction belongs to and stores it locally as well.
3. If a [GetTransaction](https://docs.onflow.org/access-api/#gettransaction) request is received, the transaction is read from local storage and returned if found.
4. If a [GetTransactionResult](https://docs.onflow.org/access-api/#gettransactionresult) request is received,
=======
1. Transactions are received by the access node via the [SendTransaction API call](https://onflow.org/docs/access-api#sendtransaction).
2. The access node forwards the transaction to one of the Collection node in the Collection node cluster to which this transaction belongs to and stores it locally as well.
3. If a [GetTransaction](https://onflow.org/docs/access-api#gettransaction) request is received, the transaction is read from local storage and returned if found.
4. If a [GetTransactionResult](https://onflow.org/docs/access-api#gettransactionresult) request is received,
>>>>>>> 1c7eea98
an execution node is requested for events for the transaction and the transaction status is derived as follows:
    1. If the collection containing the transaction and the block containing that collection is found locally, but the transaction has expired then its status is returned as `expired`.
    2. If either the collection or the block is not found locally, but the transaction has not expired, then its status is returned as `pending`
    3. If the transaction has neither expired nor is it pending, but the execution node has not yet executed the transaction,
       then the status of the transaction is returned as `finalized`.
    4. If the execution node has executed the transaction, then if the height of the block containing the transaction is greater than the highest sealed block,
    then the status of the transaction is returned as `executed` else it is returned as `sealed`.
    5. If the collection, block, or chain state lookup failed then the status is returned as `unknown`.


## Engines

Engines are units of application logic that are generally responsible for a well-isolated process that is part of the bigger system. They receive messages from the network on selected channels and submit messages to the network on the same channels.

### [Follower Engine](../../engine/common/follower)

The Follower engine follows the consensus progress and notifies the `ingestion` engine of any new finalized block.

### [Ingestion](../../engine/access/ingestion)

The `ingestion` engine receives finalized blocks from the `follower` engine and request all the collections for the block via the `requester` engine.
As the collections arrive, it persists the collections and the transactions within the collection in the local storage.

### [Requester](../../engine/common/requester)

The `requester` engine requests collections from the collection nodes on behalf of the `ingestion` engine.

### [RPC](../../engine/access/rpc)

<<<<<<< HEAD
The `rpc` engine is the GRPC server which responds to the [Access API](https://docs.onflow.org/access-api/) requests from clients.
=======
The `rpc` engine is the GRPC server which responds to the [Access API](https://onflow.org/docs/access-api) requests from clients.
>>>>>>> 1c7eea98
It also supports GRPCWebproxy requests.

### [Ping](../../engine/access/ping)

The `ping` engine pings all the other nodes specified in the identity list via a [libp2p](https://github.com/libp2p/go-libp2p) ping and reports via metrics if the node is reachable or not.
This helps identify nodes in the system which are unreachable.


### Access node sequence diagram

![Access node sequence diagram](/docs/AccessNodeSequenceDiagram.png)<|MERGE_RESOLUTION|>--- conflicted
+++ resolved
@@ -1,10 +1,6 @@
 # Access Node
 
-<<<<<<< HEAD
-The access node provides a single point of contact to interact with the Flow network. It implements the [Access API](https://docs.onflow.org/access-api/)
-=======
 The access node provides a single point of contact to interact with the Flow network. It implements the [Access API](https://onflow.org/docs/access-api)
->>>>>>> 1c7eea98
 
 It is a GRPC server which also connects to a collection node and an execution node via GRPC.
 
@@ -44,17 +40,10 @@
 ## Processes
 
 ### Transaction Lifecycle
-<<<<<<< HEAD
-1. Transactions are received by the access node via the [SendTransaction API call](https://docs.onflow.org/access-api/#sendtransaction).
-2. The access node forwards the transaction to one of the Collection node in the Collection node cluster to which this transaction belongs to and stores it locally as well.
-3. If a [GetTransaction](https://docs.onflow.org/access-api/#gettransaction) request is received, the transaction is read from local storage and returned if found.
-4. If a [GetTransactionResult](https://docs.onflow.org/access-api/#gettransactionresult) request is received,
-=======
 1. Transactions are received by the access node via the [SendTransaction API call](https://onflow.org/docs/access-api#sendtransaction).
 2. The access node forwards the transaction to one of the Collection node in the Collection node cluster to which this transaction belongs to and stores it locally as well.
 3. If a [GetTransaction](https://onflow.org/docs/access-api#gettransaction) request is received, the transaction is read from local storage and returned if found.
 4. If a [GetTransactionResult](https://onflow.org/docs/access-api#gettransactionresult) request is received,
->>>>>>> 1c7eea98
 an execution node is requested for events for the transaction and the transaction status is derived as follows:
     1. If the collection containing the transaction and the block containing that collection is found locally, but the transaction has expired then its status is returned as `expired`.
     2. If either the collection or the block is not found locally, but the transaction has not expired, then its status is returned as `pending`
@@ -84,11 +73,7 @@
 
 ### [RPC](../../engine/access/rpc)
 
-<<<<<<< HEAD
-The `rpc` engine is the GRPC server which responds to the [Access API](https://docs.onflow.org/access-api/) requests from clients.
-=======
 The `rpc` engine is the GRPC server which responds to the [Access API](https://onflow.org/docs/access-api) requests from clients.
->>>>>>> 1c7eea98
 It also supports GRPCWebproxy requests.
 
 ### [Ping](../../engine/access/ping)
