package main

import (
	"context"
	"fmt"
	"time"

	discovery "github.com/libp2p/go-libp2p-discovery"
	libp2ppubsub "github.com/libp2p/go-libp2p-pubsub"
	"github.com/onflow/flow/protobuf/go/flow/access"

	"github.com/onflow/flow-go/cmd"
	"github.com/onflow/flow-go/consensus/hotstuff/notifications/pubsub"
	"github.com/onflow/flow-go/crypto"
	"github.com/onflow/flow-go/engine/access/ingestion"
	"github.com/onflow/flow-go/engine/access/rpc"
	"github.com/onflow/flow-go/engine/access/rpc/backend"
	followereng "github.com/onflow/flow-go/engine/common/follower"
	"github.com/onflow/flow-go/engine/common/requester"
	synceng "github.com/onflow/flow-go/engine/common/synchronization"
	"github.com/onflow/flow-go/model/flow"
	"github.com/onflow/flow-go/module"
	"github.com/onflow/flow-go/module/buffer"
	"github.com/onflow/flow-go/module/mempool/stdmap"
	"github.com/onflow/flow-go/module/synchronization"
	"github.com/onflow/flow-go/network"
	jsoncodec "github.com/onflow/flow-go/network/codec/json"
	"github.com/onflow/flow-go/network/p2p"
	"github.com/onflow/flow-go/network/validator"
	"github.com/onflow/flow-go/state/protocol"
)

// AccessNodeBuilder extends cmd.NodeBuilder and declares additional functions needed to bootstrap an Access node
// These functions are shared by staked and unstaked access node builders.
// The Staked network allows the staked nodes to communicate among themselves, while the unstaked network allows the
// unstaked nodes and a staked Access node to communicate.
//
//                                 unstaked network                           staked network
//  +------------------------+
//  | Unstaked Access Node 1 |<--------------------------|
//  +------------------------+                           v
//  +------------------------+                         +--------------------+                 +------------------------+
//  | Unstaked Access Node 2 |<----------------------->| Staked Access Node |<--------------->| All other staked Nodes |
//  +------------------------+                         +--------------------+                 +------------------------+
//  +------------------------+                           ^
//  | Unstaked Access Node 3 |<--------------------------|
//  +------------------------+

type AccessNodeBuilder interface {
	cmd.NodeBuilder

	// IsStaked returns True is this is a staked Access Node, False otherwise
	IsStaked() bool

	// ParticipatesInUnstakedNetwork returns True if this is a staked Access node which also participates
	// in the unstaked network acting as an upstream for other unstaked access nodes, False otherwise.
	ParticipatesInUnstakedNetwork() bool
}

// AccessNodeConfig defines all the user defined parameters required to bootstrap an access node
// For a node running as a standalone process, the config fields will be populated from the command line params,
// while for a node running as a library, the config fields are expected to be initialized by the caller.
type AccessNodeConfig struct {
	staked                              bool
	stakedAccessNodeIDHex               string
	stakedAccessNodeAddress             string
	stakedAccessNodeNetworkingPublicKey string
	unstakedNetworkBindAddr             string
	blockLimit                          uint
	collectionLimit                     uint
	receiptLimit                        uint
	collectionGRPCPort                  uint
	executionGRPCPort                   uint
	pingEnabled                         bool
	nodeInfoFile                        string
	apiRatelimits                       map[string]int
	apiBurstlimits                      map[string]int
	rpcConf                             rpc.Config
	ExecutionNodeAddress                string // deprecated
	HistoricalAccessRPCs                []access.AccessAPIClient
	logTxTimeToFinalized                bool
	logTxTimeToExecuted                 bool
	logTxTimeToFinalizedExecuted        bool
	retryEnabled                        bool
	rpcMetricsEnabled                   bool
}

// DefaultAccessNodeConfig defines all the default values for the AccessNodeConfig
func DefaultAccessNodeConfig() *AccessNodeConfig {
	return &AccessNodeConfig{
		receiptLimit:       1000,
		collectionLimit:    1000,
		blockLimit:         1000,
		collectionGRPCPort: 9000,
		executionGRPCPort:  9000,
		rpcConf: rpc.Config{
			UnsecureGRPCListenAddr:    "localhost:9000",
			SecureGRPCListenAddr:      "localhost:9001",
			HTTPListenAddr:            "localhost:8000",
			CollectionAddr:            "",
			HistoricalAccessAddrs:     "",
			CollectionClientTimeout:   3 * time.Second,
			ExecutionClientTimeout:    3 * time.Second,
			MaxHeightRange:            backend.DefaultMaxHeightRange,
			PreferredExecutionNodeIDs: nil,
			FixedExecutionNodeIDs:     nil,
		},
		ExecutionNodeAddress:                "localhost:9000",
		logTxTimeToFinalized:                false,
		logTxTimeToExecuted:                 false,
		logTxTimeToFinalizedExecuted:        false,
		pingEnabled:                         false,
		retryEnabled:                        false,
		rpcMetricsEnabled:                   false,
		nodeInfoFile:                        "",
		apiRatelimits:                       nil,
		apiBurstlimits:                      nil,
		staked:                              true,
		stakedAccessNodeIDHex:               "",
		stakedAccessNodeAddress:             cmd.NotSet,
		stakedAccessNodeNetworkingPublicKey: cmd.NotSet,
		unstakedNetworkBindAddr:             cmd.NotSet,
	}
}

// FlowAccessNodeBuilder provides the common functionality needed to bootstrap a Flow staked and unstaked access node
// It is composed of the FlowNodeBuilder, the AccessNodeConfig and contains all the components and modules needed for the
// staked and unstaked access nodes
type FlowAccessNodeBuilder struct {
	*cmd.FlowNodeBuilder
	*AccessNodeConfig

	// components
	UnstakedLibP2PNode         *p2p.Node
	UnstakedNetwork            *p2p.Network
	unstakedMiddleware         *p2p.Middleware
	FollowerState              protocol.MutableState
	SyncCore                   *synchronization.Core
	RpcEng                     *rpc.Engine
	FinalizationDistributor    *pubsub.FinalizationDistributor
	FinalizedHeader            *synceng.FinalizedHeaderCache
	CollectionRPC              access.AccessAPIClient
	ConCache                   *buffer.PendingBlocks // pending block cache for follower
	TransactionTimings         *stdmap.TransactionTimings
	CollectionsToMarkFinalized *stdmap.Times
	CollectionsToMarkExecuted  *stdmap.Times
	BlocksToMarkExecuted       *stdmap.Times
	TransactionMetrics         module.TransactionMetrics
	PingMetrics                module.PingMetrics

	// engines
	IngestEng   *ingestion.Engine
	RequestEng  *requester.Engine
	FollowerEng *followereng.Engine
}

func FlowAccessNode() *FlowAccessNodeBuilder {
	return &FlowAccessNodeBuilder{
		AccessNodeConfig: &AccessNodeConfig{},
		FlowNodeBuilder:  cmd.FlowNode(flow.RoleAccess.String()),
	}
}
func (builder *FlowAccessNodeBuilder) IsStaked() bool {
	return builder.staked
}

func (builder *FlowAccessNodeBuilder) ParticipatesInUnstakedNetwork() bool {
	// unstaked access nodes can't be upstream of other unstaked access nodes for now
	if !builder.IsStaked() {
		return false
	}
	// if an unstaked network bind address is provided, then this staked access node will act as the upstream for
	// unstaked access nodes
	return builder.unstakedNetworkBindAddr != cmd.NotSet
}

func (builder *FlowAccessNodeBuilder) parseFlags() {

	builder.BaseFlags()

	builder.ParseAndPrintFlags()
}

// initLibP2PFactory creates the LibP2P factory function for the given node ID and network key.
// The factory function is later passed into the initMiddleware function to eventually instantiate the p2p.LibP2PNode instance
<<<<<<< HEAD
func (builder *FlowAccessNodeBuilder) initLibP2PFactory(nodeID flow.Identifier, networkKey crypto.PrivateKey) p2p.LibP2PFactoryFunc {
=======
func (builder *FlowAccessNodeBuilder) initLibP2PFactory(ctx context.Context,
	nodeID flow.Identifier,
	networkMetrics module.NetworkMetrics,
	networkKey crypto.PrivateKey) (p2p.LibP2PFactoryFunc, error) {
>>>>>>> b4494d6a

	return func() (*p2p.Node, error) {
		ctx := context.Background()
		host, err := p2p.LibP2PHost(ctx, builder.unstakedNetworkBindAddr, networkKey, p2p.WithLibP2PPingDisabled())
		if err != nil {
			return nil, err
		}

		var discovery *discovery.RoutingDiscovery
		if builder.IsStaked() {
			discovery, err = p2p.NewDHTServer(ctx, host)
			if err != nil {
				return nil, err
			}
		} else {
			discovery, err = p2p.NewDHTClient(ctx, host)
			if err != nil {
				return nil, err
			}
		}

<<<<<<< HEAD
		psOption := libp2ppubsub.WithDiscovery(discovery)

		pubsub, err := p2p.DefaultPubSub(ctx, host, psOption)
		if err != nil {
			return nil, err
		}
=======
	libP2PNodeFactory, err := p2p.DefaultLibP2PNodeFactory(ctx,
		builder.Logger,
		nodeID,
		builder.unstakedNetworkBindAddr,
		networkKey,
		builder.RootBlock.ID().String(),
		p2p.DefaultMaxPubSubMsgSize,
		networkMetrics,
		pingProvider)
	if err != nil {
		return nil, fmt.Errorf("could not generate libp2p node factory: %w", err)
	}
>>>>>>> b4494d6a

		builder.UnstakedLibP2PNode, err = p2p.NewLibP2PNode(nodeID, builder.RootBlock.ID().String(), builder.Logger, host, pubsub)
		if err != nil {
			return nil, err
		}
		return builder.UnstakedLibP2PNode, nil
	}
}

// initMiddleware creates the network.Middleware implementation with the libp2p factory function, metrics, peer update
// interval, and validators. The network.Middleware is then passed into the initNetwork function.
func (builder *FlowAccessNodeBuilder) initMiddleware(nodeID flow.Identifier,
	networkMetrics module.NetworkMetrics,
	factoryFunc p2p.LibP2PFactoryFunc,
	validators ...network.MessageValidator) *p2p.Middleware {
	builder.unstakedMiddleware = p2p.NewMiddleware(builder.Logger,
		factoryFunc,
		nodeID,
		networkMetrics,
		builder.RootBlock.ID().String(),
		time.Hour, // TODO: this is pretty meaningless since there is no peermaanger in play.
		p2p.DefaultUnicastTimeout,
		false, // no connection gating for the unstaked network
		false, // no peer management for the unstaked network (peer discovery will be done via LibP2P discovery mechanism)
		validators...)
	return builder.unstakedMiddleware
}

// initNetwork creates the network.Network implementation with the given metrics, middleware, initial list of network
// participants and topology used to choose peers from the list of participants. The list of participants can later be
// updated by calling network.SetIDs.
func (builder *FlowAccessNodeBuilder) initNetwork(nodeID module.Local,
	networkMetrics module.NetworkMetrics,
	middleware *p2p.Middleware,
	participants flow.IdentityList,
	topology network.Topology) (*p2p.Network, error) {

	codec := jsoncodec.NewCodec()

	subscriptionManager := p2p.NewChannelSubscriptionManager(middleware)

	// creates network instance
	net, err := p2p.NewNetwork(builder.Logger,
		codec,
		participants,
		nodeID,
		builder.unstakedMiddleware,
		p2p.DefaultCacheSize,
		topology,
		subscriptionManager,
		networkMetrics)
	if err != nil {
		return nil, fmt.Errorf("could not initialize network: %w", err)
	}

	return net, nil
}

func unstakedNetworkMsgValidators(selfID flow.Identifier) []network.MessageValidator {
	return []network.MessageValidator{
		// filter out messages sent by this node itself
		validator.NewSenderValidator(selfID),
	}
}<|MERGE_RESOLUTION|>--- conflicted
+++ resolved
@@ -183,18 +183,12 @@
 
 // initLibP2PFactory creates the LibP2P factory function for the given node ID and network key.
 // The factory function is later passed into the initMiddleware function to eventually instantiate the p2p.LibP2PNode instance
-<<<<<<< HEAD
-func (builder *FlowAccessNodeBuilder) initLibP2PFactory(nodeID flow.Identifier, networkKey crypto.PrivateKey) p2p.LibP2PFactoryFunc {
-=======
 func (builder *FlowAccessNodeBuilder) initLibP2PFactory(ctx context.Context,
 	nodeID flow.Identifier,
-	networkMetrics module.NetworkMetrics,
 	networkKey crypto.PrivateKey) (p2p.LibP2PFactoryFunc, error) {
->>>>>>> b4494d6a
 
 	return func() (*p2p.Node, error) {
-		ctx := context.Background()
-		host, err := p2p.LibP2PHost(ctx, builder.unstakedNetworkBindAddr, networkKey, p2p.WithLibP2PPingDisabled())
+		host, err := p2p.LibP2PHost(ctx, builder.unstakedNetworkBindAddr, networkKey, p2p.WithLibP2PPing(false))
 		if err != nil {
 			return nil, err
 		}
@@ -212,34 +206,19 @@
 			}
 		}
 
-<<<<<<< HEAD
 		psOption := libp2ppubsub.WithDiscovery(discovery)
 
 		pubsub, err := p2p.DefaultPubSub(ctx, host, psOption)
 		if err != nil {
 			return nil, err
 		}
-=======
-	libP2PNodeFactory, err := p2p.DefaultLibP2PNodeFactory(ctx,
-		builder.Logger,
-		nodeID,
-		builder.unstakedNetworkBindAddr,
-		networkKey,
-		builder.RootBlock.ID().String(),
-		p2p.DefaultMaxPubSubMsgSize,
-		networkMetrics,
-		pingProvider)
-	if err != nil {
-		return nil, fmt.Errorf("could not generate libp2p node factory: %w", err)
-	}
->>>>>>> b4494d6a
 
 		builder.UnstakedLibP2PNode, err = p2p.NewLibP2PNode(nodeID, builder.RootBlock.ID().String(), builder.Logger, host, pubsub)
 		if err != nil {
 			return nil, err
 		}
 		return builder.UnstakedLibP2PNode, nil
-	}
+	}, nil
 }
 
 // initMiddleware creates the network.Middleware implementation with the libp2p factory function, metrics, peer update
