package main

import (
	"context"
	"fmt"
	"time"

<<<<<<< HEAD
	discovery "github.com/libp2p/go-libp2p-discovery"
	"github.com/onflow/flow/protobuf/go/flow/access"
	libp2ppubsub "github.com/libp2p/go-libp2p-pubsub"
=======
	"github.com/onflow/flow/protobuf/go/flow/access"
>>>>>>> 6fa88fd7

	"github.com/onflow/flow-go/cmd"
	"github.com/onflow/flow-go/cmd/build"
	"github.com/onflow/flow-go/consensus/hotstuff/notifications/pubsub"
	"github.com/onflow/flow-go/crypto"
	"github.com/onflow/flow-go/engine/access/ingestion"
	"github.com/onflow/flow-go/engine/access/rpc"
	"github.com/onflow/flow-go/engine/access/rpc/backend"
	followereng "github.com/onflow/flow-go/engine/common/follower"
	"github.com/onflow/flow-go/engine/common/requester"
	synceng "github.com/onflow/flow-go/engine/common/synchronization"
	"github.com/onflow/flow-go/model/flow"
	"github.com/onflow/flow-go/module"
	"github.com/onflow/flow-go/module/buffer"
	"github.com/onflow/flow-go/module/mempool/stdmap"
	"github.com/onflow/flow-go/module/synchronization"
	"github.com/onflow/flow-go/network"
	jsoncodec "github.com/onflow/flow-go/network/codec/json"
	"github.com/onflow/flow-go/network/p2p"
	"github.com/onflow/flow-go/state/protocol"
)

// AccessNodeBuilder extends cmd.NodeBuilder and declares additional functions needed to bootstrap an Access node
// These functions are shared by staked and unstaked access node builders.
// The Staked network allows the staked nodes to communicate among themselves, while the unstaked network allows the
// unstaked nodes and a staked Access node to communicate.
//
//                                 unstaked network                           staked network
//  +------------------------+
//  | Unstaked Access Node 1 |<--------------------------|
//  +------------------------+                           v
//  +------------------------+                         +--------------------+                 +------------------------+
//  | Unstaked Access Node 2 |<----------------------->| Staked Access Node |<--------------->| All other staked Nodes |
//  +------------------------+                         +--------------------+                 +------------------------+
//  +------------------------+                           ^
//  | Unstaked Access Node 3 |<--------------------------|
//  +------------------------+

type AccessNodeBuilder interface {
	cmd.NodeBuilder

	// IsStaked returns True is this is a staked Access Node, False otherwise
	IsStaked() bool

	// ParticipatesInUnstakedNetwork returns True if this is a staked Access node which also participates
	// in the unstaked network acting as an upstream for other unstaked access nodes, False otherwise.
	ParticipatesInUnstakedNetwork() bool
}

// AccessNodeConfig defines all the user defined parameters required to bootstrap an access node
// For a node running as a standalone process, the config fields will be populated from the command line params,
// while for a node running as a library, the config fields are expected to be initialized by the caller.
type AccessNodeConfig struct {
	staked                       bool
	stakedAccessNodeIDHex        string
	unstakedNetworkBindAddr      string
	blockLimit                   uint
	collectionLimit              uint
	receiptLimit                 uint
	collectionGRPCPort           uint
	executionGRPCPort            uint
	pingEnabled                  bool
	nodeInfoFile                 string
	apiRatelimits                map[string]int
	apiBurstlimits               map[string]int
	rpcConf                      rpc.Config
	ExecutionNodeAddress         string // deprecated
	HistoricalAccessRPCs         []access.AccessAPIClient
	logTxTimeToFinalized         bool
	logTxTimeToExecuted          bool
	logTxTimeToFinalizedExecuted bool
	retryEnabled                 bool
	rpcMetricsEnabled            bool
}

// DefaultAccessNodeConfig defines all the default values for the AccessNodeConfig
func DefaultAccessNodeConfig() *AccessNodeConfig {
	return &AccessNodeConfig{
		receiptLimit:       1000,
		collectionLimit:    1000,
		blockLimit:         1000,
		collectionGRPCPort: 9000,
		executionGRPCPort:  9000,
		rpcConf: rpc.Config{
			UnsecureGRPCListenAddr:    "localhost:9000",
			SecureGRPCListenAddr:      "localhost:9001",
			HTTPListenAddr:            "localhost:8000",
			CollectionAddr:            "",
			HistoricalAccessAddrs:     "",
			CollectionClientTimeout:   3 * time.Second,
			ExecutionClientTimeout:    3 * time.Second,
			MaxHeightRange:            backend.DefaultMaxHeightRange,
			PreferredExecutionNodeIDs: nil,
			FixedExecutionNodeIDs:     nil,
		},
		ExecutionNodeAddress:         "localhost:9000",
		logTxTimeToFinalized:         false,
		logTxTimeToExecuted:          false,
		logTxTimeToFinalizedExecuted: false,
		pingEnabled:                  false,
		retryEnabled:                 false,
		rpcMetricsEnabled:            false,
		nodeInfoFile:                 "",
		apiRatelimits:                nil,
		apiBurstlimits:               nil,
		staked:                       true,
		stakedAccessNodeIDHex:        "",
		unstakedNetworkBindAddr:      cmd.NotSet,
	}
}

// FlowAccessNodeBuilder provides the common functionality needed to bootstrap a Flow staked and unstaked access node
// It is composed of the FlowNodeBuilder, the AccessNodeConfig and contains all the components and modules needed for the
// staked and unstaked access nodes
type FlowAccessNodeBuilder struct {
	*cmd.FlowNodeBuilder
	*AccessNodeConfig

	// components
	UnstakedNetwork            *p2p.Network
	unstakedMiddleware         *p2p.Middleware
	FollowerState              protocol.MutableState
	SyncCore                   *synchronization.Core
	RpcEng                     *rpc.Engine
	FinalizationDistributor    *pubsub.FinalizationDistributor
	FinalizedHeader            *synceng.FinalizedHeaderCache
	CollectionRPC              access.AccessAPIClient
	ConCache                   *buffer.PendingBlocks // pending block cache for follower
	TransactionTimings         *stdmap.TransactionTimings
	CollectionsToMarkFinalized *stdmap.Times
	CollectionsToMarkExecuted  *stdmap.Times
	BlocksToMarkExecuted       *stdmap.Times
	TransactionMetrics         module.TransactionMetrics
	PingMetrics                module.PingMetrics

	// engines
	IngestEng   *ingestion.Engine
	RequestEng  *requester.Engine
	FollowerEng *followereng.Engine
}

func FlowAccessNode() *FlowAccessNodeBuilder {
	return &FlowAccessNodeBuilder{
		AccessNodeConfig: &AccessNodeConfig{},
		FlowNodeBuilder:  cmd.FlowNode(flow.RoleAccess.String()),
	}
}
func (builder *FlowAccessNodeBuilder) IsStaked() bool {
	return builder.staked
}

func (builder *FlowAccessNodeBuilder) ParticipatesInUnstakedNetwork() bool {
	// unstaked access nodes can't be upstream of other unstaked access nodes for now
	if !builder.IsStaked() {
		return false
	}
	// if an unstaked network bind address is provided, then this staked access node will act as the upstream for
	// unstaked access nodes
	return builder.unstakedNetworkBindAddr != cmd.NotSet
}

func (builder *FlowAccessNodeBuilder) parseFlags() {

	builder.BaseFlags()

	builder.ParseAndPrintFlags()
}

// initLibP2PFactory creates the LibP2P factory function for the given node ID and network key.
// The factory function is later passed into the initMiddleware function to eventually instantiate the p2p.LibP2PNode instance
func (builder *FlowAccessNodeBuilder) initLibP2PFactory(nodeID flow.Identifier, networkKey crypto.PrivateKey) p2p.LibP2PFactoryFunc {

	return func() (*p2p.Node, error) {
		ctx := context.Background()
		host, err := p2p.LibP2PHost(ctx, builder.unstakedNetworkBindAddr, networkKey, p2p.WithLibP2PPingDisabled())
		if err != nil {
			return nil, err
		}

		var discovery *discovery.RoutingDiscovery
		if builder.IsStaked() {
			discovery, err = p2p.NewDHTServer(ctx, host)
			if err != nil {
				return nil, err
			}
		} else {
			discovery, err = p2p.NewDHTClient(ctx, host)
			if err != nil {
				return nil, err
			}
		}

<<<<<<< HEAD
		psOption := libp2ppubsub.WithDiscovery(discovery)
=======
	libP2PNodeFactory, err := p2p.DefaultLibP2PNodeFactory(context.Background(),
		builder.Logger,
		nodeID,
		builder.unstakedNetworkBindAddr,
		networkKey,
		builder.RootBlock.ID().String(),
		p2p.DefaultMaxPubSubMsgSize,
		networkMetrics,
		pingProvider)
	if err != nil {
		return nil, fmt.Errorf("could not generate libp2p node factory: %w", err)
	}
>>>>>>> 6fa88fd7

		pubsub, err := p2p.DefaultPubSub(ctx, host, psOption)
		if err != nil {
			return nil, err
		}

		return p2p.NewLibP2PNode(nodeID, builder.RootBlock.ID().String(), builder.Logger, host, pubsub)
	}
}

// initMiddleware creates the network.Middleware implementation with the libp2p factory function, metrics, peer update
// interval, and validators. The network.Middleware is then passed into the initNetwork function.
func (builder *FlowAccessNodeBuilder) initMiddleware(nodeID flow.Identifier,
	networkMetrics module.NetworkMetrics,
	factoryFunc p2p.LibP2PFactoryFunc,
	peerUpdateInterval time.Duration,
	connectionGating bool,
	managerPeerConnections bool,
	validators ...network.MessageValidator) *p2p.Middleware {
	builder.unstakedMiddleware = p2p.NewMiddleware(builder.Logger,
		factoryFunc,
		nodeID,
		networkMetrics,
		builder.RootBlock.ID().String(),
		peerUpdateInterval,
		p2p.DefaultUnicastTimeout,
		connectionGating,
		managerPeerConnections,
		validators...)
	return builder.unstakedMiddleware
}

// initNetwork creates the network.Network implementation with the given metrics, middleware, initial list of network
// participants and topology used to choose peers from the list of participants. The list of participants can later be
// updated by calling network.SetIDs.
func (builder *FlowAccessNodeBuilder) initNetwork(nodeID module.Local,
	networkMetrics module.NetworkMetrics,
	middleware *p2p.Middleware,
	participants flow.IdentityList,
	topology network.Topology) (*p2p.Network, error) {

	codec := jsoncodec.NewCodec()

	subscriptionManager := p2p.NewChannelSubscriptionManager(middleware)

	// creates network instance
	net, err := p2p.NewNetwork(builder.Logger,
		codec,
		participants,
		nodeID,
		builder.unstakedMiddleware,
		p2p.DefaultCacheSize,
		topology,
		subscriptionManager,
		networkMetrics)
	if err != nil {
		return nil, fmt.Errorf("could not initialize network: %w", err)
	}

	return net, nil
}<|MERGE_RESOLUTION|>--- conflicted
+++ resolved
@@ -5,16 +5,11 @@
 	"fmt"
 	"time"
 
-<<<<<<< HEAD
 	discovery "github.com/libp2p/go-libp2p-discovery"
+	libp2ppubsub "github.com/libp2p/go-libp2p-pubsub"
 	"github.com/onflow/flow/protobuf/go/flow/access"
-	libp2ppubsub "github.com/libp2p/go-libp2p-pubsub"
-=======
-	"github.com/onflow/flow/protobuf/go/flow/access"
->>>>>>> 6fa88fd7
 
 	"github.com/onflow/flow-go/cmd"
-	"github.com/onflow/flow-go/cmd/build"
 	"github.com/onflow/flow-go/consensus/hotstuff/notifications/pubsub"
 	"github.com/onflow/flow-go/crypto"
 	"github.com/onflow/flow-go/engine/access/ingestion"
@@ -31,6 +26,7 @@
 	"github.com/onflow/flow-go/network"
 	jsoncodec "github.com/onflow/flow-go/network/codec/json"
 	"github.com/onflow/flow-go/network/p2p"
+	"github.com/onflow/flow-go/network/validator"
 	"github.com/onflow/flow-go/state/protocol"
 )
 
@@ -67,6 +63,7 @@
 type AccessNodeConfig struct {
 	staked                       bool
 	stakedAccessNodeIDHex        string
+	stakedAccessNodeAddress string
 	unstakedNetworkBindAddr      string
 	blockLimit                   uint
 	collectionLimit              uint
@@ -204,22 +201,7 @@
 			}
 		}
 
-<<<<<<< HEAD
 		psOption := libp2ppubsub.WithDiscovery(discovery)
-=======
-	libP2PNodeFactory, err := p2p.DefaultLibP2PNodeFactory(context.Background(),
-		builder.Logger,
-		nodeID,
-		builder.unstakedNetworkBindAddr,
-		networkKey,
-		builder.RootBlock.ID().String(),
-		p2p.DefaultMaxPubSubMsgSize,
-		networkMetrics,
-		pingProvider)
-	if err != nil {
-		return nil, fmt.Errorf("could not generate libp2p node factory: %w", err)
-	}
->>>>>>> 6fa88fd7
 
 		pubsub, err := p2p.DefaultPubSub(ctx, host, psOption)
 		if err != nil {
@@ -235,19 +217,16 @@
 func (builder *FlowAccessNodeBuilder) initMiddleware(nodeID flow.Identifier,
 	networkMetrics module.NetworkMetrics,
 	factoryFunc p2p.LibP2PFactoryFunc,
-	peerUpdateInterval time.Duration,
-	connectionGating bool,
-	managerPeerConnections bool,
 	validators ...network.MessageValidator) *p2p.Middleware {
 	builder.unstakedMiddleware = p2p.NewMiddleware(builder.Logger,
 		factoryFunc,
 		nodeID,
 		networkMetrics,
 		builder.RootBlock.ID().String(),
-		peerUpdateInterval,
+		time.Hour, // TODO: this is pretty meaningless since there is no peermaanger in play.
 		p2p.DefaultUnicastTimeout,
-		connectionGating,
-		managerPeerConnections,
+		false,  // no connection gating for the unstaked network
+		false, // no peer management for the unstaked network (peer discovery will be done via LibP2P discovery mechanism)
 		validators...)
 	return builder.unstakedMiddleware
 }
@@ -280,4 +259,11 @@
 	}
 
 	return net, nil
+}
+
+func unstakedNetworkMsgValidators(selfID flow.Identifier) []network.MessageValidator {
+	return []network.MessageValidator{
+		// filter out messages sent by this node itself
+		validator.NewSenderValidator(selfID),
+	}
 }