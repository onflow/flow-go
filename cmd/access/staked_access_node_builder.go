package main

import (
<<<<<<< HEAD
=======
	"context"
	"time"

>>>>>>> b4494d6a
	"github.com/onflow/flow-go/cmd"
	"github.com/onflow/flow-go/model/flow"
	"github.com/onflow/flow-go/module"
	"github.com/onflow/flow-go/module/metrics"
	"github.com/onflow/flow-go/network/topology"
)

// StakedAccessNodeBuilder builds a staked access node. The staked access node can optionally participate in the
// unstaked network publishing data for the unstaked access node downstream.
type StakedAccessNodeBuilder struct {
	*FlowAccessNodeBuilder
}

func NewStakedAccessNodeBuilder(anb *FlowAccessNodeBuilder) *StakedAccessNodeBuilder {
	return &StakedAccessNodeBuilder{
		FlowAccessNodeBuilder: anb,
	}
}

func (builder *StakedAccessNodeBuilder) Initialize() cmd.NodeBuilder {

	ctx, cancel := context.WithCancel(context.Background())
	builder.Cancel = cancel

	// for the staked access node, initialize the network used to communicate with the other staked flow nodes
	// by calling the EnqueueNetworkInit on the base FlowBuilder like any other staked node
	builder.EnqueueNetworkInit(ctx)

	// if this is upstream staked AN for unstaked ANs, initialize the network to communicate on the unstaked network
	if builder.ParticipatesInUnstakedNetwork() {
		builder.enqueueUnstakedNetworkInit(ctx)
	}

	builder.EnqueueMetricsServerInit()

	builder.RegisterBadgerMetrics()

	builder.EnqueueTracer()

	return builder
}

// enqueueUnstakedNetworkInit enqueues the unstaked network component initialized for the staked node
func (builder *StakedAccessNodeBuilder) enqueueUnstakedNetworkInit(ctx context.Context) {

	builder.Component("unstaked network", func(_ cmd.NodeBuilder, node *cmd.NodeConfig) (module.ReadyDoneAware, error) {

		// NodeID for the staked node on the unstaked network
		// TODO: set a different node ID of the staked access node on the unstaked network
		unstakedNodeID := builder.NodeID // currently set the same as the staked NodeID

		// Networking key
		// TODO: set a different networking key of the staked access node on the unstaked network
		unstakedNetworkKey := builder.NetworkKey

		// Network Metrics
		// for now we use the empty metrics NoopCollector till we have defined the new unstaked network metrics
		// TODO: define new network metrics for the unstaked network
		unstakedNetworkMetrics := metrics.NewNoopCollector()

<<<<<<< HEAD
		libP2PFactory := builder.FlowAccessNodeBuilder.initLibP2PFactory(unstakedNodeID, unstakedNetworkKey)
=======
		libP2PFactory, err := builder.FlowAccessNodeBuilder.initLibP2PFactory(ctx, unstakedNodeID, unstakedNetworkMetrics, unstakedNetworkKey)
		builder.MustNot(err)

		// use the default validators for the staked access node unstaked networks
		msgValidators := p2p.DefaultValidators(builder.Logger, unstakedNodeID)
>>>>>>> b4494d6a

		msgValidators := unstakedNetworkMsgValidators(unstakedNodeID)

		middleware := builder.initMiddleware(unstakedNodeID, unstakedNetworkMetrics, libP2PFactory, msgValidators...)

		// empty list of unstaked network participants since they will be discovered dynamically and are not known upfront
		// TODO: this list should be the unstaked addresses of all the staked AN that participate in the unstaked network
		participants := flow.IdentityList{}

		// topology returns empty list since peers are not known upfront
		top := topology.EmptyListTopology{}

		network, err := builder.initNetwork(builder.Me, unstakedNetworkMetrics, middleware, participants, top)
		builder.MustNot(err)

		builder.UnstakedNetwork = network
		builder.unstakedMiddleware = middleware

		node.Logger.Info().Msgf("unstaked network will run on address: %s", builder.unstakedNetworkBindAddr)
		return builder.UnstakedNetwork, err
	})
}<|MERGE_RESOLUTION|>--- conflicted
+++ resolved
@@ -1,12 +1,8 @@
 package main
 
 import (
-<<<<<<< HEAD
-=======
 	"context"
-	"time"
 
->>>>>>> b4494d6a
 	"github.com/onflow/flow-go/cmd"
 	"github.com/onflow/flow-go/model/flow"
 	"github.com/onflow/flow-go/module"
@@ -67,15 +63,8 @@
 		// TODO: define new network metrics for the unstaked network
 		unstakedNetworkMetrics := metrics.NewNoopCollector()
 
-<<<<<<< HEAD
-		libP2PFactory := builder.FlowAccessNodeBuilder.initLibP2PFactory(unstakedNodeID, unstakedNetworkKey)
-=======
-		libP2PFactory, err := builder.FlowAccessNodeBuilder.initLibP2PFactory(ctx, unstakedNodeID, unstakedNetworkMetrics, unstakedNetworkKey)
+		libP2PFactory, err := builder.FlowAccessNodeBuilder.initLibP2PFactory(ctx, unstakedNodeID, unstakedNetworkKey)
 		builder.MustNot(err)
-
-		// use the default validators for the staked access node unstaked networks
-		msgValidators := p2p.DefaultValidators(builder.Logger, unstakedNodeID)
->>>>>>> b4494d6a
 
 		msgValidators := unstakedNetworkMsgValidators(unstakedNodeID)
 
