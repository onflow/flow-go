package cmd

import (
	"crypto/tls"
	"crypto/x509"
	"encoding/json"
	"errors"
	"fmt"
	"io/ioutil"
	"math/rand"
	"os"
	"path/filepath"
	"runtime"
	"strings"
	"time"

	"github.com/dgraph-io/badger/v2"
	"github.com/hashicorp/go-multierror"
	"github.com/prometheus/client_golang/prometheus"
	"github.com/rs/zerolog"
	"github.com/spf13/pflag"

	"github.com/onflow/flow-go/admin"
	"github.com/onflow/flow-go/admin/commands"
	"github.com/onflow/flow-go/admin/commands/common"
	storageCommands "github.com/onflow/flow-go/admin/commands/storage"
	"github.com/onflow/flow-go/cmd/build"
	"github.com/onflow/flow-go/consensus/hotstuff/persister"
	"github.com/onflow/flow-go/fvm"
	"github.com/onflow/flow-go/model/bootstrap"
	"github.com/onflow/flow-go/model/flow"
	"github.com/onflow/flow-go/model/flow/filter"
	"github.com/onflow/flow-go/module"
	"github.com/onflow/flow-go/module/compliance"
	"github.com/onflow/flow-go/module/component"
	"github.com/onflow/flow-go/module/id"
	"github.com/onflow/flow-go/module/irrecoverable"
	"github.com/onflow/flow-go/module/local"
	"github.com/onflow/flow-go/module/mempool/herocache"
	"github.com/onflow/flow-go/module/metrics"
	"github.com/onflow/flow-go/module/synchronization"
	"github.com/onflow/flow-go/module/trace"
	"github.com/onflow/flow-go/module/util"
	"github.com/onflow/flow-go/network"
	netcache "github.com/onflow/flow-go/network/cache"
	"github.com/onflow/flow-go/network/p2p"
	"github.com/onflow/flow-go/network/p2p/conduit"
	"github.com/onflow/flow-go/network/p2p/dns"
	"github.com/onflow/flow-go/network/p2p/unicast"
	"github.com/onflow/flow-go/network/topology"
	"github.com/onflow/flow-go/state/protocol"
	badgerState "github.com/onflow/flow-go/state/protocol/badger"
	"github.com/onflow/flow-go/state/protocol/events"
	"github.com/onflow/flow-go/state/protocol/events/gadgets"
	"github.com/onflow/flow-go/state/protocol/inmem"
	"github.com/onflow/flow-go/storage"
	bstorage "github.com/onflow/flow-go/storage/badger"
	"github.com/onflow/flow-go/storage/badger/operation"
	sutil "github.com/onflow/flow-go/storage/util"
	"github.com/onflow/flow-go/utils/debug"
	"github.com/onflow/flow-go/utils/io"
	"github.com/onflow/flow-go/utils/logging"
)

const (
	NetworkComponent        = "network"
	ConduitFactoryComponent = "conduit-factory"
)

type Metrics struct {
	Network        module.NetworkMetrics
	Engine         module.EngineMetrics
	Compliance     module.ComplianceMetrics
	Cache          module.CacheMetrics
	Mempool        module.MempoolMetrics
	CleanCollector module.CleanerMetrics
}

type Storage = storage.All

type namedModuleFunc struct {
	fn   BuilderFunc
	name string
}

type namedComponentFunc struct {
	fn   ReadyDoneFactory
	name string

	errorHandler component.OnError
}

// FlowNodeBuilder is the default builder struct used for all flow nodes
// It runs a node process with following structure, in sequential order
// Base inits (network, storage, state, logger)
//   PostInit handlers, if any
// Components handlers, if any, wait sequentially
// Run() <- main loop
// Components destructors, if any
// The initialization can be proceeded and succeeded with  PreInit and PostInit functions that allow customization
// of the process in case of nodes such as the unstaked access node where the NodeInfo is not part of the genesis data
type FlowNodeBuilder struct {
	*NodeConfig
	flags                    *pflag.FlagSet
	modules                  []namedModuleFunc
	components               []namedComponentFunc
	postShutdownFns          []func() error
	preInitFns               []BuilderFunc
	postInitFns              []BuilderFunc
	extraFlagCheck           func() error
	adminCommandBootstrapper *admin.CommandRunnerBootstrapper
	adminCommands            map[string]func(config *NodeConfig) commands.AdminCommand
	componentBuilder         component.ComponentManagerBuilder
}

func (fnb *FlowNodeBuilder) BaseFlags() {
	defaultConfig := DefaultBaseConfig()

	// bind configuration parameters
	fnb.flags.StringVar(&fnb.BaseConfig.nodeIDHex, "nodeid", defaultConfig.nodeIDHex, "identity of our node")
	fnb.flags.StringVar(&fnb.BaseConfig.BindAddr, "bind", defaultConfig.BindAddr, "address to bind on")
	fnb.flags.StringVarP(&fnb.BaseConfig.BootstrapDir, "bootstrapdir", "b", defaultConfig.BootstrapDir, "path to the bootstrap directory")
	fnb.flags.StringVarP(&fnb.BaseConfig.datadir, "datadir", "d", defaultConfig.datadir, "directory to store the public database (protocol state)")
	fnb.flags.StringVar(&fnb.BaseConfig.secretsdir, "secretsdir", defaultConfig.secretsdir, "directory to store private database (secrets)")
	fnb.flags.StringVarP(&fnb.BaseConfig.level, "loglevel", "l", defaultConfig.level, "level for logging output")
	fnb.flags.DurationVar(&fnb.BaseConfig.PeerUpdateInterval, "peerupdate-interval", defaultConfig.PeerUpdateInterval, "how often to refresh the peer connections for the node")
	fnb.flags.DurationVar(&fnb.BaseConfig.UnicastMessageTimeout, "unicast-timeout", defaultConfig.UnicastMessageTimeout, "how long a unicast transmission can take to complete")
	fnb.flags.UintVarP(&fnb.BaseConfig.metricsPort, "metricport", "m", defaultConfig.metricsPort, "port for /metrics endpoint")
	fnb.flags.BoolVar(&fnb.BaseConfig.profilerEnabled, "profiler-enabled", defaultConfig.profilerEnabled, "whether to enable the auto-profiler")
	fnb.flags.StringVar(&fnb.BaseConfig.profilerDir, "profiler-dir", defaultConfig.profilerDir, "directory to create auto-profiler profiles")
	fnb.flags.DurationVar(&fnb.BaseConfig.profilerInterval, "profiler-interval", defaultConfig.profilerInterval,
		"the interval between auto-profiler runs")
	fnb.flags.DurationVar(&fnb.BaseConfig.profilerDuration, "profiler-duration", defaultConfig.profilerDuration,
		"the duration to run the auto-profile for")
	fnb.flags.IntVar(&fnb.BaseConfig.profilerMemProfileRate, "profiler-mem-profile-rate", defaultConfig.profilerMemProfileRate,
		"controls the fraction of memory allocations that are recorded and reported in the memory profile. 0 means turn off heap profiling entirely")
	fnb.flags.BoolVar(&fnb.BaseConfig.tracerEnabled, "tracer-enabled", defaultConfig.tracerEnabled,
		"whether to enable tracer")
	fnb.flags.UintVar(&fnb.BaseConfig.tracerSensitivity, "tracer-sensitivity", defaultConfig.tracerSensitivity,
		"adjusts the level of sampling when tracing is enabled. 0 means capture everything, higher value results in less samples")

	fnb.flags.StringVar(&fnb.BaseConfig.AdminAddr, "admin-addr", defaultConfig.AdminAddr, "address to bind on for admin HTTP server")
	fnb.flags.StringVar(&fnb.BaseConfig.AdminCert, "admin-cert", defaultConfig.AdminCert, "admin cert file (for TLS)")
	fnb.flags.StringVar(&fnb.BaseConfig.AdminKey, "admin-key", defaultConfig.AdminKey, "admin key file (for TLS)")
	fnb.flags.StringVar(&fnb.BaseConfig.AdminClientCAs, "admin-client-certs", defaultConfig.AdminClientCAs, "admin client certs (for mutual TLS)")

	fnb.flags.DurationVar(&fnb.BaseConfig.DNSCacheTTL, "dns-cache-ttl", defaultConfig.DNSCacheTTL, "time-to-live for dns cache")
	fnb.flags.StringSliceVar(&fnb.BaseConfig.PreferredUnicastProtocols, "preferred-unicast-protocols", nil, "preferred unicast protocols in ascending order of preference")
	fnb.flags.Uint32Var(&fnb.BaseConfig.NetworkReceivedMessageCacheSize, "networking-receive-cache-size", p2p.DefaultReceiveCacheSize,
		"incoming message cache size at networking layer")
	fnb.flags.UintVar(&fnb.BaseConfig.guaranteesCacheSize, "guarantees-cache-size", bstorage.DefaultCacheSize, "collection guarantees cache size")
	fnb.flags.UintVar(&fnb.BaseConfig.receiptsCacheSize, "receipts-cache-size", bstorage.DefaultCacheSize, "receipts cache size")
	fnb.flags.StringVar(&fnb.BaseConfig.TopologyProtocolName, "topology", defaultConfig.TopologyProtocolName, "networking overlay topology")
	fnb.flags.Float64Var(&fnb.BaseConfig.TopologyEdgeProbability, "topology-edge-probability", defaultConfig.TopologyEdgeProbability,
		"pairwise edge probability between nodes in topology")

	// dynamic node startup flags
	fnb.flags.StringVar(&fnb.BaseConfig.DynamicStartupANPubkey, "dynamic-startup-access-publickey", "", "the public key of the trusted secure access node to connect to when using dynamic-startup, this access node must be staked")
	fnb.flags.StringVar(&fnb.BaseConfig.DynamicStartupANAddress, "dynamic-startup-access-address", "", "the access address of the trusted secure access node to connect to when using dynamic-startup, this access node must be staked")
	fnb.flags.StringVar(&fnb.BaseConfig.DynamicStartupEpochPhase, "dynamic-startup-epoch-phase", "EpochPhaseSetup", "the target epoch phase for dynamic startup <EpochPhaseStaking|EpochPhaseSetup|EpochPhaseCommitted")
	fnb.flags.StringVar(&fnb.BaseConfig.DynamicStartupEpoch, "dynamic-startup-epoch", "current", "the target epoch for dynamic-startup, use \"current\" to start node in the current epoch")
	fnb.flags.DurationVar(&fnb.BaseConfig.DynamicStartupSleepInterval, "dynamic-startup-sleep-interval", time.Minute, "the interval in which the node will check if it can start")

	fnb.flags.BoolVar(&fnb.BaseConfig.InsecureSecretsDB, "insecure-secrets-db", false, "allow the node to start up without an secrets DB encryption key")
	fnb.flags.BoolVar(&fnb.BaseConfig.HeroCacheMetricsEnable, "herocache-metrics-collector", false, "enables herocache metrics collection")

	// sync core flags
	fnb.flags.DurationVar(&fnb.BaseConfig.SyncCoreConfig.RetryInterval, "sync-retry-interval", defaultConfig.SyncCoreConfig.RetryInterval, "the initial interval before we retry a sync request, uses exponential backoff")
	fnb.flags.UintVar(&fnb.BaseConfig.SyncCoreConfig.Tolerance, "sync-tolerance", defaultConfig.SyncCoreConfig.Tolerance, "determines how big of a difference in block heights we tolerate before actively syncing with range requests")
	fnb.flags.UintVar(&fnb.BaseConfig.SyncCoreConfig.MaxAttempts, "sync-max-attempts", defaultConfig.SyncCoreConfig.MaxAttempts, "the maximum number of attempts we make for each requested block/height before discarding")
	fnb.flags.UintVar(&fnb.BaseConfig.SyncCoreConfig.MaxSize, "sync-max-size", defaultConfig.SyncCoreConfig.MaxSize, "the maximum number of blocks we request in the same block request message")
	fnb.flags.UintVar(&fnb.BaseConfig.SyncCoreConfig.MaxRequests, "sync-max-requests", defaultConfig.SyncCoreConfig.MaxRequests, "the maximum number of requests we send during each scanning period")

	fnb.flags.Uint64Var(&fnb.BaseConfig.ComplianceConfig.SkipNewProposalsThreshold, "compliance-skip-proposals-threshold", defaultConfig.ComplianceConfig.SkipNewProposalsThreshold, "threshold at which new proposals are discarded rather than cached, if their height is this much above local finalized height")
}

func (fnb *FlowNodeBuilder) EnqueuePingService() {
	fnb.Component("ping service", func(node *NodeConfig) (module.ReadyDoneAware, error) {
		pingLibP2PProtocolID := unicast.PingProtocolId(node.SporkID)

		// setup the Ping provider to return the software version and the sealed block height
		pingInfoProvider := &p2p.PingInfoProviderImpl{
			SoftwareVersionFun: func() string {
				return build.Semver()
			},
			SealedBlockHeightFun: func() (uint64, error) {
				head, err := node.State.Sealed().Head()
				if err != nil {
					return 0, err
				}
				return head.Height, nil
			},
			HotstuffViewFun: func() (uint64, error) {
				return 0, fmt.Errorf("hotstuff view reporting disabled")
			},
		}

		// only consensus roles will need to report hotstuff view
		if fnb.BaseConfig.NodeRole == flow.RoleConsensus.String() {
			// initialize the persister
			persist := persister.New(node.DB, node.RootChainID)

			pingInfoProvider.HotstuffViewFun = func() (uint64, error) {
				livenessData, err := persist.GetLivenessData()
				if err != nil {
					return 0, err
				}

				return livenessData.CurrentView, nil
			}
		}

		pingService, err := node.Network.RegisterPingService(pingLibP2PProtocolID, pingInfoProvider)

		node.PingService = pingService

		return &module.NoopReadyDoneAware{}, err
	})
}

func (fnb *FlowNodeBuilder) EnqueueResolver() {
	fnb.Component("resolver", func(node *NodeConfig) (module.ReadyDoneAware, error) {
		var dnsIpCacheMetricsCollector module.HeroCacheMetrics = metrics.NewNoopCollector()
		var dnsTxtCacheMetricsCollector module.HeroCacheMetrics = metrics.NewNoopCollector()
		if fnb.HeroCacheMetricsEnable {
			dnsIpCacheMetricsCollector = metrics.NetworkDnsIpCacheMetricsFactory(fnb.MetricsRegisterer)
			dnsTxtCacheMetricsCollector = metrics.NetworkDnsTxtCacheMetricsFactory(fnb.MetricsRegisterer)
		}

		cache := herocache.NewDNSCache(
			dns.DefaultCacheSize,
			node.Logger,
			dnsIpCacheMetricsCollector,
			dnsTxtCacheMetricsCollector,
		)

		resolver := dns.NewResolver(
			node.Logger,
			fnb.Metrics.Network,
			cache,
			dns.WithTTL(fnb.BaseConfig.DNSCacheTTL))

		fnb.Resolver = resolver
		return resolver, nil
	})
}

func (fnb *FlowNodeBuilder) EnqueueNetworkInit() {
	fnb.Component(ConduitFactoryComponent, func(node *NodeConfig) (module.ReadyDoneAware, error) {
		cf := conduit.NewDefaultConduitFactory()
		fnb.ConduitFactory = cf
<<<<<<< HEAD
=======
		node.Logger.Info().Hex("node_id", logging.ID(node.NodeID)).Msg("default conduit factory initiated")
>>>>>>> 9652b94c

		return cf, nil
	})
	fnb.Component(NetworkComponent, func(node *NodeConfig) (module.ReadyDoneAware, error) {
		return fnb.InitFlowNetworkWithConduitFactory(node, fnb.ConduitFactory)
	})
}

func (fnb *FlowNodeBuilder) InitFlowNetworkWithConduitFactory(node *NodeConfig, cf network.ConduitFactory) (network.Network, error) {
	myAddr := fnb.NodeConfig.Me.Address()
	if fnb.BaseConfig.BindAddr != NotSet {
		myAddr = fnb.BaseConfig.BindAddr
	}

	libP2PNodeFactory := p2p.DefaultLibP2PNodeFactory(
		fnb.Logger,
		myAddr,
		fnb.NetworkKey,
		fnb.SporkID,
		fnb.IdentityProvider,
		fnb.Metrics.Network,
		fnb.Resolver,
		fnb.BaseConfig.NodeRole,
	)

	var mwOpts []p2p.MiddlewareOption
	if len(fnb.MsgValidators) > 0 {
		mwOpts = append(mwOpts, p2p.WithMessageValidators(fnb.MsgValidators...))
	}

	// run peer manager with the specified interval and let it also prune connections
	peerManagerFactory := p2p.PeerManagerFactory([]p2p.Option{p2p.WithInterval(fnb.PeerUpdateInterval)})
	mwOpts = append(mwOpts,
		p2p.WithPeerManager(peerManagerFactory),
		p2p.WithPreferredUnicastProtocols(unicast.ToProtocolNames(fnb.PreferredUnicastProtocols)),
	)
<<<<<<< HEAD

	fnb.Middleware = p2p.NewMiddleware(
		fnb.Logger,
		libP2PNodeFactory,
		fnb.Me.NodeID(),
		fnb.Metrics.Network,
		fnb.SporkID,
		fnb.BaseConfig.UnicastMessageTimeout,
		fnb.IDTranslator,
		mwOpts...,
	)

	subscriptionManager := p2p.NewChannelSubscriptionManager(fnb.Middleware)

=======

	fnb.Middleware = p2p.NewMiddleware(
		fnb.Logger,
		libP2PNodeFactory,
		fnb.Me.NodeID(),
		fnb.Metrics.Network,
		fnb.SporkID,
		fnb.BaseConfig.UnicastMessageTimeout,
		fnb.IDTranslator,
		fnb.CodecFactory(),
		mwOpts...,
	)

	subscriptionManager := p2p.NewChannelSubscriptionManager(fnb.Middleware)

>>>>>>> 9652b94c
	topologyFactory, err := topology.Factory(topology.Name(fnb.TopologyProtocolName))
	if err != nil {
		return nil, fmt.Errorf("could not retrieve topology factory for %s: %w", fnb.TopologyProtocolName, err)
	}
	top, err := topologyFactory(fnb.NodeID, fnb.Logger, fnb.State, fnb.TopologyEdgeProbability)
	if err != nil {
		return nil, fmt.Errorf("could not create topology: %w", err)
	}
	topologyCache := topology.NewCache(fnb.Logger, top)

	var heroCacheCollector module.HeroCacheMetrics = metrics.NewNoopCollector()
	if fnb.HeroCacheMetricsEnable {
		heroCacheCollector = metrics.NetworkReceiveCacheMetricsFactory(fnb.MetricsRegisterer)
	}

	receiveCache := netcache.NewHeroReceiveCache(fnb.NetworkReceivedMessageCacheSize,
		fnb.Logger,
		heroCacheCollector)

	err = node.Metrics.Mempool.Register(metrics.ResourceNetworkingReceiveCache, receiveCache.Size)
	if err != nil {
		return nil, fmt.Errorf("could not register networking receive cache metric: %w", err)
	}

	// creates network instance
	net, err := p2p.NewNetwork(fnb.Logger,
		fnb.CodecFactory(),
		fnb.Me,
		func() (network.Middleware, error) { return fnb.Middleware, nil },
		topologyCache,
		subscriptionManager,
		fnb.Metrics.Network,
		fnb.IdentityProvider,
		receiveCache,
		p2p.WithConduitFactory(cf),
	)
	if err != nil {
		return nil, fmt.Errorf("could not initialize network: %w", err)
	}

	fnb.Network = net

	idEvents := gadgets.NewIdentityDeltas(fnb.Middleware.UpdateNodeAddresses)
	fnb.ProtocolEvents.AddConsumer(idEvents)

	return net, nil
}

func (fnb *FlowNodeBuilder) EnqueueMetricsServerInit() {
	fnb.Component("metrics server", func(node *NodeConfig) (module.ReadyDoneAware, error) {
		server := metrics.NewServer(fnb.Logger, fnb.BaseConfig.metricsPort, fnb.BaseConfig.profilerEnabled)
		return server, nil
	})
}

func (fnb *FlowNodeBuilder) EnqueueAdminServerInit() {
	if fnb.AdminAddr != NotSet {
		if (fnb.AdminCert != NotSet || fnb.AdminKey != NotSet || fnb.AdminClientCAs != NotSet) &&
			!(fnb.AdminCert != NotSet && fnb.AdminKey != NotSet && fnb.AdminClientCAs != NotSet) {
			fnb.Logger.Fatal().Msg("admin cert / key and client certs must all be provided to enable mutual TLS")
		}
		fnb.RegisterDefaultAdminCommands()
		fnb.Component("admin server", func(node *NodeConfig) (module.ReadyDoneAware, error) {
			// set up all admin commands
			for commandName, commandFunc := range fnb.adminCommands {
				command := commandFunc(fnb.NodeConfig)
				fnb.adminCommandBootstrapper.RegisterHandler(commandName, command.Handler)
				fnb.adminCommandBootstrapper.RegisterValidator(commandName, command.Validator)
			}

			var opts []admin.CommandRunnerOption

			if node.AdminCert != NotSet {
				serverCert, err := tls.LoadX509KeyPair(node.AdminCert, node.AdminKey)
				if err != nil {
					return nil, err
				}
				clientCAs, err := ioutil.ReadFile(node.AdminClientCAs)
				if err != nil {
					return nil, err
				}
				certPool := x509.NewCertPool()
				certPool.AppendCertsFromPEM(clientCAs)
				config := &tls.Config{
					MinVersion:   tls.VersionTLS13,
					Certificates: []tls.Certificate{serverCert},
					ClientAuth:   tls.RequireAndVerifyClientCert,
					ClientCAs:    certPool,
				}

				opts = append(opts, admin.WithTLS(config))
			}

			command_runner := fnb.adminCommandBootstrapper.Bootstrap(fnb.Logger, fnb.AdminAddr, opts...)

			return command_runner, nil
		})
	}
}

func (fnb *FlowNodeBuilder) RegisterBadgerMetrics() error {
	return metrics.RegisterBadgerMetrics()
}

func (fnb *FlowNodeBuilder) EnqueueTracer() {
	fnb.Component("tracer", func(node *NodeConfig) (module.ReadyDoneAware, error) {
		return fnb.Tracer, nil
	})
}

func (fnb *FlowNodeBuilder) ParseAndPrintFlags() error {
	// parse configuration parameters
	pflag.Parse()

	// print all flags
	log := fnb.Logger.Info()

	pflag.VisitAll(func(flag *pflag.Flag) {
		log = log.Str(flag.Name, flag.Value.String())
	})

	log.Msg("flags loaded")

	return fnb.extraFlagsValidation()
}

func (fnb *FlowNodeBuilder) ValidateFlags(f func() error) NodeBuilder {
	fnb.extraFlagCheck = f
	return fnb
}

func (fnb *FlowNodeBuilder) PrintBuildVersionDetails() {
	fnb.Logger.Info().Str("version", build.Semver()).Str("commit", build.Commit()).Msg("build details")
}

func (fnb *FlowNodeBuilder) initNodeInfo() {
	if fnb.BaseConfig.nodeIDHex == NotSet {
		fnb.Logger.Fatal().Msg("cannot start without node ID")
	}

	nodeID, err := flow.HexStringToIdentifier(fnb.BaseConfig.nodeIDHex)
	if err != nil {
		fnb.Logger.Fatal().Err(err).Msgf("could not parse node ID from string: %v", fnb.BaseConfig.nodeIDHex)
	}

	info, err := LoadPrivateNodeInfo(fnb.BaseConfig.BootstrapDir, nodeID)
	if err != nil {
		fnb.Logger.Fatal().Err(err).Msg("failed to load private node info")
	}

	fnb.NodeID = nodeID
	fnb.NetworkKey = info.NetworkPrivKey.PrivateKey
	fnb.StakingKey = info.StakingPrivKey.PrivateKey
}

func (fnb *FlowNodeBuilder) initLogger() {
	// configure logger with standard level, node ID and UTC timestamp
	zerolog.TimestampFunc = func() time.Time { return time.Now().UTC() }
	log := fnb.Logger.With().
		Timestamp().
		Str("node_role", fnb.BaseConfig.NodeRole).
		Str("node_id", fnb.NodeID.String()).
		Logger()

	log.Info().Msgf("flow %s node starting up", fnb.BaseConfig.NodeRole)

	// parse config log level and apply to logger
	lvl, err := zerolog.ParseLevel(strings.ToLower(fnb.BaseConfig.level))
	if err != nil {
		log.Fatal().Err(err).Msg("invalid log level")
	}
	// loglevel is set to debug, then overridden by SetGlobalLevel. this allows admin commands to
	// modify the level during runtime
	log = log.Level(zerolog.DebugLevel)
	zerolog.SetGlobalLevel(lvl)

	fnb.Logger = log
}

func (fnb *FlowNodeBuilder) initMetrics() {

	fnb.Tracer = trace.NewNoopTracer()
	if fnb.BaseConfig.tracerEnabled {

		nodeIdHex := fnb.NodeID.String()
		if len(nodeIdHex) > 8 {
			nodeIdHex = nodeIdHex[:8]
		}
		serviceName := fnb.BaseConfig.NodeRole + "-" + nodeIdHex
		tracer, err := trace.NewTracer(fnb.Logger,
			serviceName,
			fnb.RootChainID.String(),
			fnb.tracerSensitivity)
		fnb.MustNot(err).Msg("could not initialize tracer")
		fnb.Logger.Info().Msg("Tracer Started")
		fnb.Tracer = tracer
	}

	fnb.Metrics = Metrics{
		Network:        metrics.NewNoopCollector(),
		Engine:         metrics.NewNoopCollector(),
		Compliance:     metrics.NewNoopCollector(),
		Cache:          metrics.NewNoopCollector(),
		Mempool:        metrics.NewNoopCollector(),
		CleanCollector: metrics.NewNoopCollector(),
	}
	if fnb.BaseConfig.MetricsEnabled {
		fnb.MetricsRegisterer = prometheus.DefaultRegisterer

		mempools := metrics.NewMempoolCollector(5 * time.Second)

		fnb.Metrics = Metrics{
			Network:    metrics.NewNetworkCollector(),
			Engine:     metrics.NewEngineCollector(),
			Compliance: metrics.NewComplianceCollector(),
			// CacheControl metrics has been causing memory abuse, disable for now
			// Cache:          metrics.NewCacheCollector(fnb.RootChainID),
			Cache:          metrics.NewNoopCollector(),
			CleanCollector: metrics.NewCleanerCollector(),
			Mempool:        mempools,
		}

		// registers mempools as a Component so that its Ready method is invoked upon startup
		fnb.Component("mempools metrics", func(node *NodeConfig) (module.ReadyDoneAware, error) {
			return mempools, nil
		})
	}
}

func (fnb *FlowNodeBuilder) initProfiler() {
	// note: by default the Golang heap profiling rate is on and can be set even if the profiler is NOT enabled
	runtime.MemProfileRate = fnb.BaseConfig.profilerMemProfileRate

	profiler, err := debug.NewAutoProfiler(
		fnb.Logger,
		fnb.BaseConfig.profilerDir,
		fnb.BaseConfig.profilerInterval,
		fnb.BaseConfig.profilerDuration,
		fnb.BaseConfig.profilerEnabled,
	)
	fnb.MustNot(err).Msg("could not initialize profiler")
	fnb.Component("profiler", func(node *NodeConfig) (module.ReadyDoneAware, error) {
		return profiler, nil
	})
}

func (fnb *FlowNodeBuilder) initDB() {

	// if a db has been passed in, use that instead of creating one
	if fnb.BaseConfig.db != nil {
		fnb.DB = fnb.BaseConfig.db
		return
	}

	// Pre-create DB path (Badger creates only one-level dirs)
	err := os.MkdirAll(fnb.BaseConfig.datadir, 0700)
	fnb.MustNot(err).Str("dir", fnb.BaseConfig.datadir).Msg("could not create datadir")

	log := sutil.NewLogger(fnb.Logger)

	// we initialize the database with options that allow us to keep the maximum
	// item size in the trie itself (up to 1MB) and where we keep all level zero
	// tables in-memory as well; this slows down compaction and increases memory
	// usage, but it improves overall performance and disk i/o
	opts := badger.
		DefaultOptions(fnb.BaseConfig.datadir).
		WithKeepL0InMemory(true).
		WithLogger(log).

		// the ValueLogFileSize option specifies how big the value of a
		// key-value pair is allowed to be saved into badger.
		// exceeding this limit, will fail with an error like this:
		// could not store data: Value with size <xxxx> exceeded 1073741824 limit
		// Maximum value size is 10G, needed by execution node
		// TODO: finding a better max value for each node type
		WithValueLogFileSize(128 << 23).
		WithValueLogMaxEntries(100000) // Default is 1000000

	publicDB, err := bstorage.InitPublic(opts)
	fnb.MustNot(err).Msg("could not open public db")
	fnb.DB = publicDB

	fnb.ShutdownFunc(func() error {
		if err := fnb.DB.Close(); err != nil {
			return fmt.Errorf("error closing protocol database: %w", err)
		}
		return nil
	})
}

func (fnb *FlowNodeBuilder) initSecretsDB() {

	// if the secrets DB is disabled (only applicable for Consensus Follower,
	// which makes use of this same logic), skip this initialization
	if !fnb.BaseConfig.secretsDBEnabled {
		return
	}

	if fnb.BaseConfig.secretsdir == NotSet {
		fnb.Logger.Fatal().Msgf("missing required flag '--secretsdir'")
	}

	err := os.MkdirAll(fnb.BaseConfig.secretsdir, 0700)
	fnb.MustNot(err).Str("dir", fnb.BaseConfig.secretsdir).Msg("could not create secrets db dir")

	log := sutil.NewLogger(fnb.Logger)

	opts := badger.DefaultOptions(fnb.BaseConfig.secretsdir).WithLogger(log)

	// NOTE: SN nodes need to explicitly set --insecure-secrets-db to true in order to
	// disable secrets database encryption
	if fnb.NodeRole == flow.RoleConsensus.String() && fnb.InsecureSecretsDB {
		fnb.Logger.Warn().Msg("starting with secrets database encryption disabled")
	} else {
		encryptionKey, err := loadSecretsEncryptionKey(fnb.BootstrapDir, fnb.NodeID)
		if errors.Is(err, os.ErrNotExist) {
			if fnb.NodeRole == flow.RoleConsensus.String() {
				// missing key is a fatal error for SN nodes
				fnb.Logger.Fatal().Err(err).Msg("secrets db encryption key not found")
			} else {
				fnb.Logger.Warn().Msg("starting with secrets database encryption disabled")
			}
		} else if err != nil {
			fnb.Logger.Fatal().Err(err).Msg("failed to read secrets db encryption key")
		} else {
			opts = opts.WithEncryptionKey(encryptionKey)
		}
	}

	secretsDB, err := bstorage.InitSecret(opts)
	fnb.MustNot(err).Msg("could not open secrets db")
	fnb.SecretsDB = secretsDB

	fnb.ShutdownFunc(func() error {
		if err := fnb.SecretsDB.Close(); err != nil {
			return fmt.Errorf("error closing secrets database: %w", err)
		}
		return nil
	})
}

func (fnb *FlowNodeBuilder) initStorage() {

	// in order to void long iterations with big keys when initializing with an
	// already populated database, we bootstrap the initial maximum key size
	// upon starting
	err := operation.RetryOnConflict(fnb.DB.Update, func(tx *badger.Txn) error {
		return operation.InitMax(tx)
	})
	fnb.MustNot(err).Msg("could not initialize max tracker")

	headers := bstorage.NewHeaders(fnb.Metrics.Cache, fnb.DB)
	guarantees := bstorage.NewGuarantees(fnb.Metrics.Cache, fnb.DB, fnb.BaseConfig.guaranteesCacheSize)
	seals := bstorage.NewSeals(fnb.Metrics.Cache, fnb.DB)
	results := bstorage.NewExecutionResults(fnb.Metrics.Cache, fnb.DB)
	receipts := bstorage.NewExecutionReceipts(fnb.Metrics.Cache, fnb.DB, results, fnb.BaseConfig.receiptsCacheSize)
	index := bstorage.NewIndex(fnb.Metrics.Cache, fnb.DB)
	payloads := bstorage.NewPayloads(fnb.DB, index, guarantees, seals, receipts, results)
	blocks := bstorage.NewBlocks(fnb.DB, headers, payloads)
	transactions := bstorage.NewTransactions(fnb.Metrics.Cache, fnb.DB)
	collections := bstorage.NewCollections(fnb.DB, transactions)
	setups := bstorage.NewEpochSetups(fnb.Metrics.Cache, fnb.DB)
	commits := bstorage.NewEpochCommits(fnb.Metrics.Cache, fnb.DB)
	statuses := bstorage.NewEpochStatuses(fnb.Metrics.Cache, fnb.DB)

	fnb.Storage = Storage{
		Headers:      headers,
		Guarantees:   guarantees,
		Receipts:     receipts,
		Results:      results,
		Seals:        seals,
		Index:        index,
		Payloads:     payloads,
		Blocks:       blocks,
		Transactions: transactions,
		Collections:  collections,
		Setups:       setups,
		EpochCommits: commits,
		Statuses:     statuses,
	}
}

func (fnb *FlowNodeBuilder) InitIDProviders() {
	fnb.Module("id providers", func(node *NodeConfig) error {
		idCache, err := p2p.NewProtocolStateIDCache(node.Logger, node.State, node.ProtocolEvents)
		if err != nil {
			return err
		}

		node.IdentityProvider = idCache
		node.IDTranslator = idCache
		node.SyncEngineIdentifierProvider = id.NewIdentityFilterIdentifierProvider(
			filter.And(
				filter.HasRole(flow.RoleConsensus),
				filter.Not(filter.HasNodeID(node.Me.NodeID())),
				p2p.NotEjectedFilter,
			),
			idCache,
		)
		return nil
	})
}

func (fnb *FlowNodeBuilder) initState() {
	fnb.ProtocolEvents = events.NewDistributor()

	isBootStrapped, err := badgerState.IsBootstrapped(fnb.DB)
	fnb.MustNot(err).Msg("failed to determine whether database contains bootstrapped state")

	if isBootStrapped {
		fnb.Logger.Info().Msg("opening already bootstrapped protocol state")
		state, err := badgerState.OpenState(
			fnb.Metrics.Compliance,
			fnb.DB,
			fnb.Storage.Headers,
			fnb.Storage.Seals,
			fnb.Storage.Results,
			fnb.Storage.Blocks,
			fnb.Storage.Setups,
			fnb.Storage.EpochCommits,
			fnb.Storage.Statuses,
		)
		fnb.MustNot(err).Msg("could not open protocol state")
		fnb.State = state

		// set root snapshot field
		rootBlock, err := state.Params().Root()
		fnb.MustNot(err).Msg("could not get root block from protocol state")
		rootSnapshot := state.AtBlockID(rootBlock.ID())
		fnb.setRootSnapshot(rootSnapshot)
	} else {
		// Bootstrap!
		fnb.Logger.Info().Msg("bootstrapping empty protocol state")

		// if no root snapshot is configured, attempt to load the file from disk
		var rootSnapshot = fnb.RootSnapshot
		if rootSnapshot == nil {
			fnb.Logger.Info().Msgf("loading root protocol state snapshot from disk")
			rootSnapshot, err = loadRootProtocolSnapshot(fnb.BaseConfig.BootstrapDir)
			fnb.MustNot(err).Msg("failed to read protocol snapshot from disk")
		}
		// set root snapshot fields
		fnb.setRootSnapshot(rootSnapshot)

		// generate bootstrap config options as per NodeConfig
		var options []badgerState.BootstrapConfigOptions
		if fnb.SkipNwAddressBasedValidations {
			options = append(options, badgerState.SkipNetworkAddressValidation)
		}

		fnb.State, err = badgerState.Bootstrap(
			fnb.Metrics.Compliance,
			fnb.DB,
			fnb.Storage.Headers,
			fnb.Storage.Seals,
			fnb.Storage.Results,
			fnb.Storage.Blocks,
			fnb.Storage.Setups,
			fnb.Storage.EpochCommits,
			fnb.Storage.Statuses,
			fnb.RootSnapshot,
			options...,
		)
		fnb.MustNot(err).Msg("could not bootstrap protocol state")

		fnb.Logger.Info().
			Hex("root_result_id", logging.Entity(fnb.RootResult)).
			Hex("root_state_commitment", fnb.RootSeal.FinalState[:]).
			Hex("root_block_id", logging.Entity(fnb.RootBlock)).
			Uint64("root_block_height", fnb.RootBlock.Header.Height).
			Msg("protocol state bootstrapped")
	}

	// initialize local if it hasn't been initialized yet
	if fnb.Me == nil {
		fnb.initLocal()
	}

	lastFinalized, err := fnb.State.Final().Head()
	fnb.MustNot(err).Msg("could not get last finalized block header")
	fnb.Logger.Info().
		Hex("root_block_id", logging.Entity(fnb.RootBlock)).
		Uint64("root_block_height", fnb.RootBlock.Header.Height).
		Hex("finalized_block_id", logging.Entity(lastFinalized)).
		Uint64("finalized_block_height", lastFinalized.Height).
		Msg("successfully opened protocol state")
}

// setRootSnapshot sets the root snapshot field and all related fields in the NodeConfig.
func (fnb *FlowNodeBuilder) setRootSnapshot(rootSnapshot protocol.Snapshot) {
	var err error

	// validate the root snapshot QCs
	err = badgerState.IsValidRootSnapshotQCs(rootSnapshot)
	fnb.MustNot(err).Msg("failed to validate root snapshot QCs")

	fnb.RootSnapshot = rootSnapshot
	// cache properties of the root snapshot, for convenience
	fnb.RootResult, fnb.RootSeal, err = fnb.RootSnapshot.SealedResult()
	fnb.MustNot(err).Msg("failed to read root sealed result")
	sealingSegment, err := fnb.RootSnapshot.SealingSegment()
	fnb.MustNot(err).Msg("failed to read root sealing segment")
	fnb.RootBlock = sealingSegment.Highest()
	fnb.RootQC, err = fnb.RootSnapshot.QuorumCertificate()
	fnb.MustNot(err).Msg("failed to read root qc")
	fnb.RootChainID = fnb.RootBlock.Header.ChainID
	fnb.SporkID, err = fnb.RootSnapshot.Params().SporkID()
	fnb.MustNot(err)
}

func (fnb *FlowNodeBuilder) initLocal() {
	// Verify that my ID (as given in the configuration) is known to the network
	// (i.e. protocol state). There are two cases that will cause the following error:
	// 1) used the wrong node id, which is not part of the identity list of the finalized state
	// 2) the node id is a new one for a new spork, but the bootstrap data has not been updated.
	myID, err := flow.HexStringToIdentifier(fnb.BaseConfig.nodeIDHex)
	fnb.MustNot(err).Msg("could not parse node identifier")

	self, err := fnb.State.Final().Identity(myID)
	fnb.MustNot(err).Msgf("node identity not found in the identity list of the finalized state: %v", myID)

	// Verify that my role (as given in the configuration) is consistent with the protocol state.
	// We enforce this strictly for MainNet. For other networks (e.g. TestNet or BenchNet), we
	// are lenient, to allow ghost node to run as any role.
	if self.Role.String() != fnb.BaseConfig.NodeRole {
		rootBlockHeader, err := fnb.State.Params().Root()
		fnb.MustNot(err).Msg("could not get root block from protocol state")
		if rootBlockHeader.ChainID == flow.Mainnet {
			fnb.Logger.Fatal().Msgf("running as incorrect role, expected: %v, actual: %v, exiting",
				self.Role.String(),
				fnb.BaseConfig.NodeRole)
		} else {
			fnb.Logger.Warn().Msgf("running as incorrect role, expected: %v, actual: %v, continuing",
				self.Role.String(),
				fnb.BaseConfig.NodeRole)
		}
	}

	// ensure that the configured staking/network keys are consistent with the protocol state
	if !self.NetworkPubKey.Equals(fnb.NetworkKey.PublicKey()) {
		fnb.Logger.Fatal().Msg("configured networking key does not match protocol state")
	}
	if !self.StakingPubKey.Equals(fnb.StakingKey.PublicKey()) {
		fnb.Logger.Fatal().Msg("configured staking key does not match protocol state")
	}

	fnb.Me, err = local.New(self, fnb.StakingKey)
	fnb.MustNot(err).Msg("could not initialize local")
}

func (fnb *FlowNodeBuilder) initFvmOptions() {
	blockFinder := fvm.NewBlockFinder(fnb.Storage.Headers)
	vmOpts := []fvm.Option{
		fvm.WithChain(fnb.RootChainID.Chain()),
		fvm.WithBlocks(blockFinder),
		fvm.WithAccountStorageLimit(true),
	}
	if fnb.RootChainID == flow.Testnet || fnb.RootChainID == flow.Canary || fnb.RootChainID == flow.Mainnet {
		vmOpts = append(vmOpts,
			fvm.WithTransactionFeesEnabled(true),
		)
	}
	if fnb.RootChainID == flow.Testnet || fnb.RootChainID == flow.Canary || fnb.RootChainID == flow.Localnet || fnb.RootChainID == flow.Benchnet {
		vmOpts = append(vmOpts,
			fvm.WithContractDeploymentRestricted(false),
		)
	}
	fnb.FvmOptions = vmOpts
}

func (fnb *FlowNodeBuilder) handleModule(v namedModuleFunc) error {
	err := v.fn(fnb.NodeConfig)
	if err != nil {
		return fmt.Errorf("module %s initialization failed: %w", v.name, err)
	}

	fnb.Logger.Info().Str("module", v.name).Msg("module initialization complete")
	return nil
}

// handleComponents registers the component's factory method with the ComponentManager to be run
// when the node starts.
// It uses signal channels to ensure that components are started serially.
func (fnb *FlowNodeBuilder) handleComponents() error {
	// The parent/started channels are used to enforce serial startup.
	// - parent is the started channel of the previous component.
	// - when a component is ready, it closes its started channel by calling the provided callback.
	// Components wait for their parent channel to close before starting, this ensures they start
	// up serially, even though the ComponentManager will launch the goroutines in parallel.

	// The first component is always started immediately
	parent := make(chan struct{})
	close(parent)

	var err error
	// Run all components
	for _, f := range fnb.components {
		started := make(chan struct{})

		if f.errorHandler != nil {
			err = fnb.handleRestartableComponent(f, parent, func() { close(started) })
		} else {
			err = fnb.handleComponent(f, parent, func() { close(started) })
		}

		if err != nil {
			return err
		}

		parent = started
	}
	return nil
}

// handleComponent constructs a component using the provided ReadyDoneFactory, and registers a
// worker with the ComponentManager to be run when the node is started.
//
// The ComponentManager starts all workers in parallel. Since some components have non-idempotent
// ReadyDoneAware interfaces, we need to ensure that they are started serially. This is accomplished
// using the parentReady channel and the started closure. Components wait for the parentReady channel
// to close before starting, and then call the started callback after they are ready(). The started
// callback closes the parentReady channel of the next component, and so on.
//
// TODO: Instead of this serial startup, components should wait for their dependencies to be ready
// using their ReadyDoneAware interface. After components are updated to use the idempotent
// ReadyDoneAware interface and explicitly wait for their dependencies to be ready, we can remove
// this channel chaining.
func (fnb *FlowNodeBuilder) handleComponent(v namedComponentFunc, parentReady <-chan struct{}, started func()) error {
	// Add a closure that starts the component when the node is started, and then waits for it to exit
	// gracefully.
	// Startup for all components will happen in parallel, and components can use their dependencies'
	// ReadyDoneAware interface to wait until they are ready.
	fnb.componentBuilder.AddWorker(func(ctx irrecoverable.SignalerContext, ready component.ReadyFunc) {
		// wait for the previous component to be ready before starting
		if err := util.WaitClosed(ctx, parentReady); err != nil {
			return
		}

		logger := fnb.Logger.With().Str("component", v.name).Logger()

		// First, build the component using the factory method.
		readyAware, err := v.fn(fnb.NodeConfig)
		if err != nil {
			ctx.Throw(fmt.Errorf("component %s initialization failed: %w", v.name, err))
		}
		logger.Info().Msg("component initialization complete")

		// if this is a Component, use the Startable interface to start the component, otherwise
		// Ready() will launch it.
		component, isComponent := readyAware.(component.Component)
		if isComponent {
			component.Start(ctx)
		}

		// Wait until the component is ready
		if err := util.WaitClosed(ctx, readyAware.Ready()); err != nil {
			// The context was cancelled. Continue to on to shutdown logic.
			logger.Warn().Msg("component startup aborted")

			// Non-idempotent ReadyDoneAware components trigger shutdown by calling Done(). Don't
			// do that here since it may not be safe if the component is not Ready().
			if !isComponent {
				return
			}
		} else {
			logger.Info().Msg("component startup complete")
			ready()

			// Signal to the next component that we're ready.
			started()
		}

		// Component shutdown is signaled by cancelling its context.
		<-ctx.Done()
		logger.Info().Msg("component shutdown started")

		// Finally, wait until component has finished shutting down.
		<-readyAware.Done()
		logger.Info().Msg("component shutdown complete")
	})

	return nil
}

// handleRestartableComponent constructs a component using the provided ReadyDoneFactory, and
// registers a worker with the ComponentManager to be run when the node is started.
//
// Restartable Components are components that can be restarted after successfully handling
// an irrecoverable error.
//
// Any irrecoverable errors thrown by the component will be passed to the provided error handler.
func (fnb *FlowNodeBuilder) handleRestartableComponent(v namedComponentFunc, parentReady <-chan struct{}, started func()) error {
	fnb.componentBuilder.AddWorker(func(ctx irrecoverable.SignalerContext, ready component.ReadyFunc) {
		// wait for the previous component to be ready before starting
		if err := util.WaitClosed(ctx, parentReady); err != nil {
			return
		}

		// Note: we're marking the worker routine ready before we even attempt to start the
		// component. the idea behind a restartable component is that the node should not depend
		// on it for safe operation, so the node does not need to wait for it to be ready.
		ready()

		// do not block serial startup. started can only be called once, so it cannot be called
		// from within the componentFactory
		started()

		log := fnb.Logger.With().Str("component", v.name).Logger()

		// This may be called multiple times if the component is restarted
		componentFactory := func() (component.Component, error) {
			c, err := v.fn(fnb.NodeConfig)
			if err != nil {
				return nil, err
			}
			log.Info().Msg("component initialization complete")

			go func() {
				if err := util.WaitClosed(ctx, c.Ready()); err != nil {
					log.Info().Msg("component startup aborted")
				} else {
					log.Info().Msg("component startup complete")
				}

				<-ctx.Done()
				log.Info().Msg("component shutdown started")
			}()
			return c.(component.Component), nil
		}

		err := component.RunComponent(ctx, componentFactory, v.errorHandler)
		if err != nil && !errors.Is(err, ctx.Err()) {
			ctx.Throw(fmt.Errorf("component %s encountered an unhandled irrecoverable error: %w", v.name, err))
		}

		log.Info().Msg("component shutdown complete")
	})

	return nil
}

// ExtraFlags enables binding additional flags beyond those defined in BaseConfig.
func (fnb *FlowNodeBuilder) ExtraFlags(f func(*pflag.FlagSet)) NodeBuilder {
	f(fnb.flags)
	return fnb
}

// Module enables setting up dependencies of the engine with the builder context.
func (fnb *FlowNodeBuilder) Module(name string, f BuilderFunc) NodeBuilder {
	fnb.modules = append(fnb.modules, namedModuleFunc{
		fn:   f,
		name: name,
	})
	return fnb
}

// ShutdownFunc adds a callback function that is called after all components have exited.
func (fnb *FlowNodeBuilder) ShutdownFunc(fn func() error) NodeBuilder {
	fnb.postShutdownFns = append(fnb.postShutdownFns, fn)
	return fnb
}

func (fnb *FlowNodeBuilder) AdminCommand(command string, f func(config *NodeConfig) commands.AdminCommand) NodeBuilder {
	fnb.adminCommands[command] = f
	return fnb
}

// MustNot asserts that the given error must not occur.
//
// If the error is nil, returns a nil log event (which acts as a no-op).
// If the error is not nil, returns a fatal log event containing the error.
func (fnb *FlowNodeBuilder) MustNot(err error) *zerolog.Event {
	if err != nil {
		return fnb.Logger.Fatal().Err(err)
	}
	return nil
}

// Component adds a new component to the node that conforms to the ReadyDoneAware
// interface.
//
// The ReadyDoneFactory may return either a `Component` or `ReadyDoneAware` instance.
// In both cases, the object is started when the node is run, and the node will wait for the
// component to exit gracefully.
func (fnb *FlowNodeBuilder) Component(name string, f ReadyDoneFactory) NodeBuilder {
	fnb.components = append(fnb.components, namedComponentFunc{
		fn:   f,
		name: name,
	})
	return fnb
}

// OverrideComponent adds given builder function to the components set of the node builder. If a builder function with that name
// already exists, it will be overridden.
func (fnb *FlowNodeBuilder) OverrideComponent(name string, f ReadyDoneFactory) NodeBuilder {
	for i := 0; i < len(fnb.components); i++ {
		if fnb.components[i].name == name {
			// found component with the name, override it.
			fnb.components[i] = namedComponentFunc{
				fn:   f,
				name: name,
			}

			return fnb
		}
	}

	// no component found with the same name, hence just adding it.
	return fnb.Component(name, f)
}

<<<<<<< HEAD
=======
// RestartableComponent adds a new component to the node that conforms to the ReadyDoneAware
// interface, and calls the provided error handler when an irrecoverable error is encountered.
// Use RestartableComponent if the component is not critical to the node's safe operation and
// can/should be independently restarted when an irrecoverable error is encountered.
//
// IMPORTANT: Since a RestartableComponent can be restarted independently of the node, the node and
// other components must not rely on it for safe operation, and failures must be handled gracefully.
// As such, RestartableComponents do not block the node from becoming ready, and do not block
// subsequent components from starting serially. They do start in serial order.
//
// Note: The ReadyDoneFactory method may be called multiple times if the component is restarted.
//
// Any irrecoverable errors thrown by the component will be passed to the provided error handler.
func (fnb *FlowNodeBuilder) RestartableComponent(name string, f ReadyDoneFactory, errorHandler component.OnError) NodeBuilder {
	fnb.components = append(fnb.components, namedComponentFunc{
		fn:           f,
		name:         name,
		errorHandler: errorHandler,
	})
	return fnb
}

>>>>>>> 9652b94c
func (fnb *FlowNodeBuilder) PreInit(f BuilderFunc) NodeBuilder {
	fnb.preInitFns = append(fnb.preInitFns, f)
	return fnb
}

func (fnb *FlowNodeBuilder) PostInit(f BuilderFunc) NodeBuilder {
	fnb.postInitFns = append(fnb.postInitFns, f)
	return fnb
}

type Option func(*BaseConfig)

func WithBootstrapDir(bootstrapDir string) Option {
	return func(config *BaseConfig) {
		config.BootstrapDir = bootstrapDir
	}
}

func WithBindAddress(bindAddress string) Option {
	return func(config *BaseConfig) {
		config.BindAddr = bindAddress
	}
}

func WithDataDir(dataDir string) Option {
	return func(config *BaseConfig) {
		if config.db == nil {
			config.datadir = dataDir
		}
	}
}

func WithSecretsDBEnabled(enabled bool) Option {
	return func(config *BaseConfig) {
		config.secretsDBEnabled = enabled
	}
}

func WithMetricsEnabled(enabled bool) Option {
	return func(config *BaseConfig) {
		config.MetricsEnabled = enabled
	}
}

func WithSyncCoreConfig(syncConfig synchronization.Config) Option {
	return func(config *BaseConfig) {
		config.SyncCoreConfig = syncConfig
	}
}

<<<<<<< HEAD
=======
func WithComplianceConfig(complianceConfig compliance.Config) Option {
	return func(config *BaseConfig) {
		config.ComplianceConfig = complianceConfig
	}
}

>>>>>>> 9652b94c
func WithLogLevel(level string) Option {
	return func(config *BaseConfig) {
		config.level = level
	}
}

// WithDB takes precedence over WithDataDir and datadir will be set to empty if DB is set using this option
func WithDB(db *badger.DB) Option {
	return func(config *BaseConfig) {
		config.db = db
		config.datadir = ""
	}
}

// FlowNode creates a new Flow node builder with the given name.
func FlowNode(role string, opts ...Option) *FlowNodeBuilder {
	config := DefaultBaseConfig()
	config.NodeRole = role
	for _, opt := range opts {
		opt(config)
	}

	builder := &FlowNodeBuilder{
		NodeConfig: &NodeConfig{
			BaseConfig: *config,
			Logger:     zerolog.New(os.Stderr),
		},
		flags:                    pflag.CommandLine,
		adminCommandBootstrapper: admin.NewCommandRunnerBootstrapper(),
		adminCommands:            make(map[string]func(*NodeConfig) commands.AdminCommand),
		componentBuilder:         component.NewComponentManagerBuilder(),
	}
	return builder
}

func (fnb *FlowNodeBuilder) Initialize() error {
	fnb.PrintBuildVersionDetails()

	fnb.BaseFlags()

	if err := fnb.ParseAndPrintFlags(); err != nil {
		return err
	}

	// ID providers must be initialized before the network
	fnb.InitIDProviders()

	fnb.EnqueueResolver()

	fnb.EnqueueNetworkInit()

	fnb.EnqueuePingService()

	if fnb.MetricsEnabled {
		fnb.EnqueueMetricsServerInit()
		if err := fnb.RegisterBadgerMetrics(); err != nil {
			return err
		}
	}

	fnb.EnqueueTracer()

	return nil
}

func (fnb *FlowNodeBuilder) RegisterDefaultAdminCommands() {
	fnb.AdminCommand("set-log-level", func(config *NodeConfig) commands.AdminCommand {
		return &common.SetLogLevelCommand{}
	}).AdminCommand("set-profiler-enabled", func(config *NodeConfig) commands.AdminCommand {
		return &common.SetProfilerEnabledCommand{}
	}).AdminCommand("read-blocks", func(config *NodeConfig) commands.AdminCommand {
		return storageCommands.NewReadBlocksCommand(config.State, config.Storage.Blocks)
	}).AdminCommand("read-results", func(config *NodeConfig) commands.AdminCommand {
		return storageCommands.NewReadResultsCommand(config.State, config.Storage.Results)
	}).AdminCommand("read-seals", func(config *NodeConfig) commands.AdminCommand {
		return storageCommands.NewReadSealsCommand(config.State, config.Storage.Seals, config.Storage.Index)
	}).AdminCommand("get-latest-identity", func(config *NodeConfig) commands.AdminCommand {
		return common.NewGetIdentityCommand(config.IdentityProvider)
	})
}

func (fnb *FlowNodeBuilder) Build() (Node, error) {
	// Run the prestart initialization. This includes anything that should be done before
	// starting the components.
	if err := fnb.onStart(); err != nil {
		return nil, err
	}

	return NewNode(
		fnb.componentBuilder.Build(),
		fnb.NodeConfig,
		fnb.Logger,
		fnb.postShutdown,
		fnb.handleFatal,
	), nil
}

func (fnb *FlowNodeBuilder) onStart() error {

	// seed random generator
	rand.Seed(time.Now().UnixNano())

	// init nodeinfo by reading the private bootstrap file if not already set
	if fnb.NodeID == flow.ZeroID {
		fnb.initNodeInfo()
	}

	fnb.initLogger()

	fnb.initProfiler()

	fnb.initDB()
	fnb.initSecretsDB()

	fnb.initMetrics()

	fnb.initStorage()

	for _, f := range fnb.preInitFns {
		if err := fnb.handlePreInit(f); err != nil {
			return err
		}
	}

	fnb.initState()

	fnb.initFvmOptions()

	for _, f := range fnb.postInitFns {
		if err := fnb.handlePostInit(f); err != nil {
			return err
		}
	}

	fnb.EnqueueAdminServerInit()

	// run all modules
	for _, f := range fnb.modules {
		if err := fnb.handleModule(f); err != nil {
			return err
		}
	}

	// run all components
	return fnb.handleComponents()
}

// postShutdown is called by the node before exiting
// put any cleanup code here that should be run after all components have stopped
func (fnb *FlowNodeBuilder) postShutdown() error {
	var errs *multierror.Error

	for _, fn := range fnb.postShutdownFns {
		err := fn()
		if err != nil {
			errs = multierror.Append(errs, err)
		}
	}
	fnb.Logger.Info().Msg("database has been closed")
	return errs.ErrorOrNil()
}

// handleFatal handles irrecoverable errors by logging them and exiting the process.
func (fnb *FlowNodeBuilder) handleFatal(err error) {
	fnb.Logger.Fatal().Err(err).Msg("unhandled irrecoverable error")
}

func (fnb *FlowNodeBuilder) handlePreInit(f BuilderFunc) error {
	return f(fnb.NodeConfig)
}

func (fnb *FlowNodeBuilder) handlePostInit(f BuilderFunc) error {
	return f(fnb.NodeConfig)
}

func (fnb *FlowNodeBuilder) extraFlagsValidation() error {
	if fnb.extraFlagCheck != nil {
		err := fnb.extraFlagCheck()
		if err != nil {
			return fmt.Errorf("invalid flags: %w", err)
		}
	}
	return nil
}

// loadRootProtocolSnapshot loads the root protocol snapshot from disk
func loadRootProtocolSnapshot(dir string) (*inmem.Snapshot, error) {
	path := filepath.Join(dir, bootstrap.PathRootProtocolStateSnapshot)
	data, err := io.ReadFile(path)
	if err != nil {
		return nil, fmt.Errorf("could not read root snapshot (path=%s): %w", path, err)
	}

	var snapshot inmem.EncodableSnapshot
	err = json.Unmarshal(data, &snapshot)
	if err != nil {
		return nil, err
	}

	return inmem.SnapshotFromEncodable(snapshot), nil
}

// Loads the private info for this node from disk (eg. private staking/network keys).
func LoadPrivateNodeInfo(dir string, myID flow.Identifier) (*bootstrap.NodeInfoPriv, error) {
	path := filepath.Join(dir, fmt.Sprintf(bootstrap.PathNodeInfoPriv, myID))
	data, err := io.ReadFile(path)
	if err != nil {
		return nil, fmt.Errorf("could not read private node info (path=%s): %w", path, err)
	}
	var info bootstrap.NodeInfoPriv
	err = json.Unmarshal(data, &info)
	return &info, err
}

// loadSecretsEncryptionKey loads the encryption key for the secrets database.
// If the file does not exist, returns os.ErrNotExist.
func loadSecretsEncryptionKey(dir string, myID flow.Identifier) ([]byte, error) {
	path := filepath.Join(dir, fmt.Sprintf(bootstrap.PathSecretsEncryptionKey, myID))
	data, err := io.ReadFile(path)
	if err != nil {
		return nil, fmt.Errorf("could not read secrets db encryption key (path=%s): %w", path, err)
	}
	return data, nil
}<|MERGE_RESOLUTION|>--- conflicted
+++ resolved
@@ -249,10 +249,7 @@
 	fnb.Component(ConduitFactoryComponent, func(node *NodeConfig) (module.ReadyDoneAware, error) {
 		cf := conduit.NewDefaultConduitFactory()
 		fnb.ConduitFactory = cf
-<<<<<<< HEAD
-=======
 		node.Logger.Info().Hex("node_id", logging.ID(node.NodeID)).Msg("default conduit factory initiated")
->>>>>>> 9652b94c
 
 		return cf, nil
 	})
@@ -289,22 +286,6 @@
 		p2p.WithPeerManager(peerManagerFactory),
 		p2p.WithPreferredUnicastProtocols(unicast.ToProtocolNames(fnb.PreferredUnicastProtocols)),
 	)
-<<<<<<< HEAD
-
-	fnb.Middleware = p2p.NewMiddleware(
-		fnb.Logger,
-		libP2PNodeFactory,
-		fnb.Me.NodeID(),
-		fnb.Metrics.Network,
-		fnb.SporkID,
-		fnb.BaseConfig.UnicastMessageTimeout,
-		fnb.IDTranslator,
-		mwOpts...,
-	)
-
-	subscriptionManager := p2p.NewChannelSubscriptionManager(fnb.Middleware)
-
-=======
 
 	fnb.Middleware = p2p.NewMiddleware(
 		fnb.Logger,
@@ -320,7 +301,6 @@
 
 	subscriptionManager := p2p.NewChannelSubscriptionManager(fnb.Middleware)
 
->>>>>>> 9652b94c
 	topologyFactory, err := topology.Factory(topology.Name(fnb.TopologyProtocolName))
 	if err != nil {
 		return nil, fmt.Errorf("could not retrieve topology factory for %s: %w", fnb.TopologyProtocolName, err)
@@ -1132,8 +1112,6 @@
 	return fnb.Component(name, f)
 }
 
-<<<<<<< HEAD
-=======
 // RestartableComponent adds a new component to the node that conforms to the ReadyDoneAware
 // interface, and calls the provided error handler when an irrecoverable error is encountered.
 // Use RestartableComponent if the component is not critical to the node's safe operation and
@@ -1156,7 +1134,6 @@
 	return fnb
 }
 
->>>>>>> 9652b94c
 func (fnb *FlowNodeBuilder) PreInit(f BuilderFunc) NodeBuilder {
 	fnb.preInitFns = append(fnb.preInitFns, f)
 	return fnb
@@ -1207,15 +1184,12 @@
 	}
 }
 
-<<<<<<< HEAD
-=======
 func WithComplianceConfig(complianceConfig compliance.Config) Option {
 	return func(config *BaseConfig) {
 		config.ComplianceConfig = complianceConfig
 	}
 }
 
->>>>>>> 9652b94c
 func WithLogLevel(level string) Option {
 	return func(config *BaseConfig) {
 		config.level = level
