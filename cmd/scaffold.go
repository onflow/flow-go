package cmd

import (
	"crypto/tls"
	"crypto/x509"
	"encoding/json"
	"errors"
	"fmt"
	"io/ioutil"
	"math/rand"
	"os"
	"path/filepath"
	"runtime"
	"strings"
	"time"

	gcemd "cloud.google.com/go/compute/metadata"
	"github.com/dgraph-io/badger/v2"
	"github.com/hashicorp/go-multierror"
	"github.com/prometheus/client_golang/prometheus"
	"github.com/rs/zerolog"
	"github.com/spf13/pflag"
	"google.golang.org/api/option"

	"github.com/onflow/flow-go/admin"
	"github.com/onflow/flow-go/admin/commands"
	"github.com/onflow/flow-go/admin/commands/common"
	storageCommands "github.com/onflow/flow-go/admin/commands/storage"
	"github.com/onflow/flow-go/cmd/build"
	"github.com/onflow/flow-go/consensus/hotstuff/persister"
	"github.com/onflow/flow-go/fvm"
	"github.com/onflow/flow-go/model/bootstrap"
	"github.com/onflow/flow-go/model/flow"
	"github.com/onflow/flow-go/model/flow/filter"
	"github.com/onflow/flow-go/module"
	"github.com/onflow/flow-go/module/compliance"
	"github.com/onflow/flow-go/module/component"
	"github.com/onflow/flow-go/module/id"
	"github.com/onflow/flow-go/module/irrecoverable"
	"github.com/onflow/flow-go/module/local"
	"github.com/onflow/flow-go/module/mempool/herocache"
	"github.com/onflow/flow-go/module/metrics"
	"github.com/onflow/flow-go/module/profiler"
	"github.com/onflow/flow-go/module/synchronization"
	"github.com/onflow/flow-go/module/trace"
	"github.com/onflow/flow-go/module/util"
	"github.com/onflow/flow-go/network"
	netcache "github.com/onflow/flow-go/network/cache"
	"github.com/onflow/flow-go/network/p2p"
	"github.com/onflow/flow-go/network/p2p/conduit"
	"github.com/onflow/flow-go/network/p2p/dns"
	"github.com/onflow/flow-go/network/p2p/unicast"
	"github.com/onflow/flow-go/network/topology"
	"github.com/onflow/flow-go/state/protocol"
	badgerState "github.com/onflow/flow-go/state/protocol/badger"
	"github.com/onflow/flow-go/state/protocol/events"
	"github.com/onflow/flow-go/state/protocol/events/gadgets"
	"github.com/onflow/flow-go/state/protocol/inmem"
	"github.com/onflow/flow-go/storage"
	bstorage "github.com/onflow/flow-go/storage/badger"
	"github.com/onflow/flow-go/storage/badger/operation"
	sutil "github.com/onflow/flow-go/storage/util"
	"github.com/onflow/flow-go/utils/io"
	"github.com/onflow/flow-go/utils/logging"
)

const (
	NetworkComponent        = "network"
	ConduitFactoryComponent = "conduit-factory"
)

type Metrics struct {
	Network        module.NetworkMetrics
	Engine         module.EngineMetrics
	Compliance     module.ComplianceMetrics
	Cache          module.CacheMetrics
	Mempool        module.MempoolMetrics
	CleanCollector module.CleanerMetrics
}

type Storage = storage.All

type namedModuleFunc struct {
	fn   BuilderFunc
	name string
}

type namedComponentFunc struct {
	fn   ReadyDoneFactory
	name string

	errorHandler component.OnError
}

// FlowNodeBuilder is the default builder struct used for all flow nodes
// It runs a node process with following structure, in sequential order
// Base inits (network, storage, state, logger)
//   PostInit handlers, if any
// Components handlers, if any, wait sequentially
// Run() <- main loop
// Components destructors, if any
// The initialization can be proceeded and succeeded with  PreInit and PostInit functions that allow customization
// of the process in case of nodes such as the unstaked access node where the NodeInfo is not part of the genesis data
type FlowNodeBuilder struct {
	*NodeConfig
	flags                    *pflag.FlagSet
	modules                  []namedModuleFunc
	components               []namedComponentFunc
	postShutdownFns          []func() error
	preInitFns               []BuilderFunc
	postInitFns              []BuilderFunc
	extraFlagCheck           func() error
	adminCommandBootstrapper *admin.CommandRunnerBootstrapper
	adminCommands            map[string]func(config *NodeConfig) commands.AdminCommand
	componentBuilder         component.ComponentManagerBuilder
}

func (fnb *FlowNodeBuilder) BaseFlags() {
	defaultConfig := DefaultBaseConfig()

	// bind configuration parameters
	fnb.flags.StringVar(&fnb.BaseConfig.nodeIDHex, "nodeid", defaultConfig.nodeIDHex, "identity of our node")
	fnb.flags.StringVar(&fnb.BaseConfig.BindAddr, "bind", defaultConfig.BindAddr, "address to bind on")
	fnb.flags.StringVarP(&fnb.BaseConfig.BootstrapDir, "bootstrapdir", "b", defaultConfig.BootstrapDir, "path to the bootstrap directory")
	fnb.flags.StringVarP(&fnb.BaseConfig.datadir, "datadir", "d", defaultConfig.datadir, "directory to store the public database (protocol state)")
	fnb.flags.StringVar(&fnb.BaseConfig.secretsdir, "secretsdir", defaultConfig.secretsdir, "directory to store private database (secrets)")
	fnb.flags.StringVarP(&fnb.BaseConfig.level, "loglevel", "l", defaultConfig.level, "level for logging output")
	fnb.flags.DurationVar(&fnb.BaseConfig.PeerUpdateInterval, "peerupdate-interval", defaultConfig.PeerUpdateInterval, "how often to refresh the peer connections for the node")
	fnb.flags.DurationVar(&fnb.BaseConfig.UnicastMessageTimeout, "unicast-timeout", defaultConfig.UnicastMessageTimeout, "how long a unicast transmission can take to complete")
	fnb.flags.UintVarP(&fnb.BaseConfig.metricsPort, "metricport", "m", defaultConfig.metricsPort, "port for /metrics endpoint")
	fnb.flags.BoolVar(&fnb.BaseConfig.profilerEnabled, "profiler-enabled", defaultConfig.profilerEnabled, "whether to enable the auto-profiler")
	fnb.flags.BoolVar(&fnb.BaseConfig.uploaderEnabled, "profile-uploader-enabled", defaultConfig.uploaderEnabled,
		"whether to enable automatic profile upload to Google Cloud Profiler. "+
			"For autoupload to work forllowing should be true: "+
			"1) both -profiler-enabled=true and -profile-uploader-enabled=true need to be set. "+
			"2) node is running in GCE. "+
			"3) server or user has https://www.googleapis.com/auth/monitoring.write scope. ")
	fnb.flags.StringVar(&fnb.BaseConfig.profilerDir, "profiler-dir", defaultConfig.profilerDir, "directory to create auto-profiler profiles")
	fnb.flags.DurationVar(&fnb.BaseConfig.profilerInterval, "profiler-interval", defaultConfig.profilerInterval,
		"the interval between auto-profiler runs")
	fnb.flags.DurationVar(&fnb.BaseConfig.profilerDuration, "profiler-duration", defaultConfig.profilerDuration,
		"the duration to run the auto-profile for")
	fnb.flags.IntVar(&fnb.BaseConfig.profilerMemProfileRate, "profiler-mem-profile-rate", defaultConfig.profilerMemProfileRate,
		"controls the fraction of memory allocations that are recorded and reported in the memory profile. 0 means turn off heap profiling entirely")
	fnb.flags.BoolVar(&fnb.BaseConfig.tracerEnabled, "tracer-enabled", defaultConfig.tracerEnabled,
		"whether to enable tracer")
	fnb.flags.UintVar(&fnb.BaseConfig.tracerSensitivity, "tracer-sensitivity", defaultConfig.tracerSensitivity,
		"adjusts the level of sampling when tracing is enabled. 0 means capture everything, higher value results in less samples")

	fnb.flags.StringVar(&fnb.BaseConfig.AdminAddr, "admin-addr", defaultConfig.AdminAddr, "address to bind on for admin HTTP server")
	fnb.flags.StringVar(&fnb.BaseConfig.AdminCert, "admin-cert", defaultConfig.AdminCert, "admin cert file (for TLS)")
	fnb.flags.StringVar(&fnb.BaseConfig.AdminKey, "admin-key", defaultConfig.AdminKey, "admin key file (for TLS)")
	fnb.flags.StringVar(&fnb.BaseConfig.AdminClientCAs, "admin-client-certs", defaultConfig.AdminClientCAs, "admin client certs (for mutual TLS)")

	fnb.flags.DurationVar(&fnb.BaseConfig.DNSCacheTTL, "dns-cache-ttl", defaultConfig.DNSCacheTTL, "time-to-live for dns cache")
	fnb.flags.StringSliceVar(&fnb.BaseConfig.PreferredUnicastProtocols, "preferred-unicast-protocols", nil, "preferred unicast protocols in ascending order of preference")
	fnb.flags.Uint32Var(&fnb.BaseConfig.NetworkReceivedMessageCacheSize, "networking-receive-cache-size", p2p.DefaultReceiveCacheSize,
		"incoming message cache size at networking layer")
	fnb.flags.BoolVar(&fnb.BaseConfig.NetworkConnectionPruning, "networking-connection-pruning", defaultConfig.NetworkConnectionPruning, "enabling connection trimming")
	fnb.flags.UintVar(&fnb.BaseConfig.guaranteesCacheSize, "guarantees-cache-size", bstorage.DefaultCacheSize, "collection guarantees cache size")
	fnb.flags.UintVar(&fnb.BaseConfig.receiptsCacheSize, "receipts-cache-size", bstorage.DefaultCacheSize, "receipts cache size")

	// dynamic node startup flags
	fnb.flags.StringVar(&fnb.BaseConfig.DynamicStartupANPubkey, "dynamic-startup-access-publickey", "", "the public key of the trusted secure access node to connect to when using dynamic-startup, this access node must be staked")
	fnb.flags.StringVar(&fnb.BaseConfig.DynamicStartupANAddress, "dynamic-startup-access-address", "", "the access address of the trusted secure access node to connect to when using dynamic-startup, this access node must be staked")
	fnb.flags.StringVar(&fnb.BaseConfig.DynamicStartupEpochPhase, "dynamic-startup-epoch-phase", "EpochPhaseSetup", "the target epoch phase for dynamic startup <EpochPhaseStaking|EpochPhaseSetup|EpochPhaseCommitted")
	fnb.flags.StringVar(&fnb.BaseConfig.DynamicStartupEpoch, "dynamic-startup-epoch", "current", "the target epoch for dynamic-startup, use \"current\" to start node in the current epoch")
	fnb.flags.DurationVar(&fnb.BaseConfig.DynamicStartupSleepInterval, "dynamic-startup-sleep-interval", time.Minute, "the interval in which the node will check if it can start")

	fnb.flags.BoolVar(&fnb.BaseConfig.InsecureSecretsDB, "insecure-secrets-db", false, "allow the node to start up without an secrets DB encryption key")
	fnb.flags.BoolVar(&fnb.BaseConfig.HeroCacheMetricsEnable, "herocache-metrics-collector", false, "enables herocache metrics collection")

	// sync core flags
	fnb.flags.DurationVar(&fnb.BaseConfig.SyncCoreConfig.RetryInterval, "sync-retry-interval", defaultConfig.SyncCoreConfig.RetryInterval, "the initial interval before we retry a sync request, uses exponential backoff")
	fnb.flags.UintVar(&fnb.BaseConfig.SyncCoreConfig.Tolerance, "sync-tolerance", defaultConfig.SyncCoreConfig.Tolerance, "determines how big of a difference in block heights we tolerate before actively syncing with range requests")
	fnb.flags.UintVar(&fnb.BaseConfig.SyncCoreConfig.MaxAttempts, "sync-max-attempts", defaultConfig.SyncCoreConfig.MaxAttempts, "the maximum number of attempts we make for each requested block/height before discarding")
	fnb.flags.UintVar(&fnb.BaseConfig.SyncCoreConfig.MaxSize, "sync-max-size", defaultConfig.SyncCoreConfig.MaxSize, "the maximum number of blocks we request in the same block request message")
	fnb.flags.UintVar(&fnb.BaseConfig.SyncCoreConfig.MaxRequests, "sync-max-requests", defaultConfig.SyncCoreConfig.MaxRequests, "the maximum number of requests we send during each scanning period")

	fnb.flags.Uint64Var(&fnb.BaseConfig.ComplianceConfig.SkipNewProposalsThreshold, "compliance-skip-proposals-threshold", defaultConfig.ComplianceConfig.SkipNewProposalsThreshold, "threshold at which new proposals are discarded rather than cached, if their height is this much above local finalized height")
}

func (fnb *FlowNodeBuilder) EnqueuePingService() {
	fnb.Component("ping service", func(node *NodeConfig) (module.ReadyDoneAware, error) {
		pingLibP2PProtocolID := unicast.PingProtocolId(node.SporkID)

		// setup the Ping provider to return the software version and the sealed block height
		pingInfoProvider := &p2p.PingInfoProviderImpl{
			SoftwareVersionFun: func() string {
				return build.Semver()
			},
			SealedBlockHeightFun: func() (uint64, error) {
				head, err := node.State.Sealed().Head()
				if err != nil {
					return 0, err
				}
				return head.Height, nil
			},
			HotstuffViewFun: func() (uint64, error) {
				return 0, fmt.Errorf("hotstuff view reporting disabled")
			},
		}

		// only consensus roles will need to report hotstuff view
		if fnb.BaseConfig.NodeRole == flow.RoleConsensus.String() {
			// initialize the persister
			persist := persister.New(node.DB, node.RootChainID)

			pingInfoProvider.HotstuffViewFun = func() (uint64, error) {
				curView, err := persist.GetStarted()
				if err != nil {
					return 0, err
				}

				return curView, nil
			}
		}

		pingService, err := node.Network.RegisterPingService(pingLibP2PProtocolID, pingInfoProvider)

		node.PingService = pingService

		return &module.NoopReadyDoneAware{}, err
	})
}

func (fnb *FlowNodeBuilder) EnqueueResolver() {
	fnb.Component("resolver", func(node *NodeConfig) (module.ReadyDoneAware, error) {
		var dnsIpCacheMetricsCollector module.HeroCacheMetrics = metrics.NewNoopCollector()
		var dnsTxtCacheMetricsCollector module.HeroCacheMetrics = metrics.NewNoopCollector()
		if fnb.HeroCacheMetricsEnable {
			dnsIpCacheMetricsCollector = metrics.NetworkDnsIpCacheMetricsFactory(fnb.MetricsRegisterer)
			dnsTxtCacheMetricsCollector = metrics.NetworkDnsTxtCacheMetricsFactory(fnb.MetricsRegisterer)
		}

		cache := herocache.NewDNSCache(
			dns.DefaultCacheSize,
			node.Logger,
			dnsIpCacheMetricsCollector,
			dnsTxtCacheMetricsCollector,
		)

		resolver := dns.NewResolver(
			node.Logger,
			fnb.Metrics.Network,
			cache,
			dns.WithTTL(fnb.BaseConfig.DNSCacheTTL))

		fnb.Resolver = resolver
		return resolver, nil
	})
}

func (fnb *FlowNodeBuilder) EnqueueNetworkInit() {
	fnb.Component(NetworkComponent, func(node *NodeConfig) (module.ReadyDoneAware, error) {
		cf := conduit.NewDefaultConduitFactory()
		fnb.Logger.Info().Hex("node_id", logging.ID(fnb.NodeID)).Msg("default conduit factory initiated")

		return fnb.InitFlowNetworkWithConduitFactory(node, cf)
	})
}

func (fnb *FlowNodeBuilder) InitFlowNetworkWithConduitFactory(node *NodeConfig, cf network.ConduitFactory) (network.Network, error) {
	myAddr := fnb.NodeConfig.Me.Address()
	if fnb.BaseConfig.BindAddr != NotSet {
		myAddr = fnb.BaseConfig.BindAddr
	}

	libP2PNodeFactory := p2p.DefaultLibP2PNodeFactory(
		fnb.Logger,
		myAddr,
		fnb.NetworkKey,
		fnb.SporkID,
		fnb.IdentityProvider,
		fnb.Metrics.Network,
		fnb.Resolver,
		fnb.BaseConfig.NodeRole,
	)

	var mwOpts []p2p.MiddlewareOption
	if len(fnb.MsgValidators) > 0 {
		mwOpts = append(mwOpts, p2p.WithMessageValidators(fnb.MsgValidators...))
	}

	peerManagerFactory := p2p.PeerManagerFactory(fnb.NetworkConnectionPruning, fnb.PeerUpdateInterval)
	mwOpts = append(mwOpts,
		p2p.WithPeerManager(peerManagerFactory),
		p2p.WithPreferredUnicastProtocols(unicast.ToProtocolNames(fnb.PreferredUnicastProtocols)),
	)

	fnb.Middleware = p2p.NewMiddleware(
		fnb.Logger,
		libP2PNodeFactory,
		fnb.Me.NodeID(),
		fnb.Metrics.Network,
		fnb.SporkID,
		fnb.BaseConfig.UnicastMessageTimeout,
		fnb.IDTranslator,
		fnb.CodecFactory(),
		mwOpts...,
	)

	subscriptionManager := p2p.NewChannelSubscriptionManager(fnb.Middleware)
	var heroCacheCollector module.HeroCacheMetrics = metrics.NewNoopCollector()
	if fnb.HeroCacheMetricsEnable {
		heroCacheCollector = metrics.NetworkReceiveCacheMetricsFactory(fnb.MetricsRegisterer)
	}

	receiveCache := netcache.NewHeroReceiveCache(fnb.NetworkReceivedMessageCacheSize,
		fnb.Logger,
		heroCacheCollector)

	err := node.Metrics.Mempool.Register(metrics.ResourceNetworkingReceiveCache, receiveCache.Size)
	if err != nil {
		return nil, fmt.Errorf("could not register networking receive cache metric: %w", err)
	}

	// creates network instance
	net, err := p2p.NewNetwork(&p2p.NetworkParameters{
		Logger:              fnb.Logger,
		Codec:               fnb.CodecFactory(),
		Me:                  fnb.Me,
		MiddlewareFactory:   func() (network.Middleware, error) { return fnb.Middleware, nil },
<<<<<<< HEAD
		Topology:            topologyCache,
=======
		Topology:            topology.NewFullyConnectedTopology(),
>>>>>>> 74669ab3
		SubscriptionManager: subscriptionManager,
		Metrics:             fnb.Metrics.Network,
		IdentityProvider:    fnb.IdentityProvider,
		ReceiveCache:        receiveCache,
		Options:             []p2p.NetworkOptFunction{p2p.WithConduitFactory(cf)},
	})
	if err != nil {
		return nil, fmt.Errorf("could not initialize network: %w", err)
	}

	fnb.Network = net

	idEvents := gadgets.NewIdentityDeltas(fnb.Middleware.UpdateNodeAddresses)
	fnb.ProtocolEvents.AddConsumer(idEvents)

	return net, nil
}

func (fnb *FlowNodeBuilder) EnqueueMetricsServerInit() {
	fnb.Component("metrics server", func(node *NodeConfig) (module.ReadyDoneAware, error) {
		server := metrics.NewServer(fnb.Logger, fnb.BaseConfig.metricsPort, fnb.BaseConfig.profilerEnabled)
		return server, nil
	})
}

func (fnb *FlowNodeBuilder) EnqueueAdminServerInit() {
	if fnb.AdminAddr != NotSet {
		if (fnb.AdminCert != NotSet || fnb.AdminKey != NotSet || fnb.AdminClientCAs != NotSet) &&
			!(fnb.AdminCert != NotSet && fnb.AdminKey != NotSet && fnb.AdminClientCAs != NotSet) {
			fnb.Logger.Fatal().Msg("admin cert / key and client certs must all be provided to enable mutual TLS")
		}
		fnb.RegisterDefaultAdminCommands()
		fnb.Component("admin server", func(node *NodeConfig) (module.ReadyDoneAware, error) {
			// set up all admin commands
			for commandName, commandFunc := range fnb.adminCommands {
				command := commandFunc(fnb.NodeConfig)
				fnb.adminCommandBootstrapper.RegisterHandler(commandName, command.Handler)
				fnb.adminCommandBootstrapper.RegisterValidator(commandName, command.Validator)
			}

			var opts []admin.CommandRunnerOption

			if node.AdminCert != NotSet {
				serverCert, err := tls.LoadX509KeyPair(node.AdminCert, node.AdminKey)
				if err != nil {
					return nil, err
				}
				clientCAs, err := ioutil.ReadFile(node.AdminClientCAs)
				if err != nil {
					return nil, err
				}
				certPool := x509.NewCertPool()
				certPool.AppendCertsFromPEM(clientCAs)
				config := &tls.Config{
					MinVersion:   tls.VersionTLS13,
					Certificates: []tls.Certificate{serverCert},
					ClientAuth:   tls.RequireAndVerifyClientCert,
					ClientCAs:    certPool,
				}

				opts = append(opts, admin.WithTLS(config))
			}

			command_runner := fnb.adminCommandBootstrapper.Bootstrap(fnb.Logger, fnb.AdminAddr, opts...)

			return command_runner, nil
		})
	}
}

func (fnb *FlowNodeBuilder) RegisterBadgerMetrics() error {
	return metrics.RegisterBadgerMetrics()
}

func (fnb *FlowNodeBuilder) EnqueueTracer() {
	fnb.Component("tracer", func(node *NodeConfig) (module.ReadyDoneAware, error) {
		return fnb.Tracer, nil
	})
}

func (fnb *FlowNodeBuilder) ParseAndPrintFlags() error {
	// parse configuration parameters
	pflag.Parse()

	// print all flags
	log := fnb.Logger.Info()

	pflag.VisitAll(func(flag *pflag.Flag) {
		log = log.Str(flag.Name, flag.Value.String())
	})

	log.Msg("flags loaded")

	return fnb.extraFlagsValidation()
}

func (fnb *FlowNodeBuilder) ValidateFlags(f func() error) NodeBuilder {
	fnb.extraFlagCheck = f
	return fnb
}

func (fnb *FlowNodeBuilder) PrintBuildVersionDetails() {
	fnb.Logger.Info().Str("version", build.Semver()).Str("commit", build.Commit()).Msg("build details")
}

func (fnb *FlowNodeBuilder) initNodeInfo() {
	if fnb.BaseConfig.nodeIDHex == NotSet {
		fnb.Logger.Fatal().Msg("cannot start without node ID")
	}

	nodeID, err := flow.HexStringToIdentifier(fnb.BaseConfig.nodeIDHex)
	if err != nil {
		fnb.Logger.Fatal().Err(err).Msgf("could not parse node ID from string: %v", fnb.BaseConfig.nodeIDHex)
	}

	info, err := LoadPrivateNodeInfo(fnb.BaseConfig.BootstrapDir, nodeID)
	if err != nil {
		fnb.Logger.Fatal().Err(err).Msg("failed to load private node info")
	}

	fnb.NodeID = nodeID
	fnb.NetworkKey = info.NetworkPrivKey.PrivateKey
	fnb.StakingKey = info.StakingPrivKey.PrivateKey
}

func (fnb *FlowNodeBuilder) initLogger() {
	// configure logger with standard level, node ID and UTC timestamp
	zerolog.TimestampFunc = func() time.Time { return time.Now().UTC() }
	log := fnb.Logger.With().
		Timestamp().
		Str("node_role", fnb.BaseConfig.NodeRole).
		Str("node_id", fnb.NodeID.String()).
		Logger()

	log.Info().Msgf("flow %s node starting up", fnb.BaseConfig.NodeRole)

	// parse config log level and apply to logger
	lvl, err := zerolog.ParseLevel(strings.ToLower(fnb.BaseConfig.level))
	if err != nil {
		log.Fatal().Err(err).Msg("invalid log level")
	}
	// loglevel is set to debug, then overridden by SetGlobalLevel. this allows admin commands to
	// modify the level during runtime
	log = log.Level(zerolog.DebugLevel)
	zerolog.SetGlobalLevel(lvl)

	fnb.Logger = log
}

func (fnb *FlowNodeBuilder) initMetrics() {

	fnb.Tracer = trace.NewNoopTracer()
	if fnb.BaseConfig.tracerEnabled {

		nodeIdHex := fnb.NodeID.String()
		if len(nodeIdHex) > 8 {
			nodeIdHex = nodeIdHex[:8]
		}
		serviceName := fnb.BaseConfig.NodeRole + "-" + nodeIdHex
		tracer, err := trace.NewTracer(fnb.Logger,
			serviceName,
			fnb.RootChainID.String(),
			fnb.tracerSensitivity)
		fnb.MustNot(err).Msg("could not initialize tracer")
		fnb.Logger.Info().Msg("Tracer Started")
		fnb.Tracer = tracer
	}

	fnb.Metrics = Metrics{
		Network:        metrics.NewNoopCollector(),
		Engine:         metrics.NewNoopCollector(),
		Compliance:     metrics.NewNoopCollector(),
		Cache:          metrics.NewNoopCollector(),
		Mempool:        metrics.NewNoopCollector(),
		CleanCollector: metrics.NewNoopCollector(),
	}
	if fnb.BaseConfig.MetricsEnabled {
		fnb.MetricsRegisterer = prometheus.DefaultRegisterer

		mempools := metrics.NewMempoolCollector(5 * time.Second)

		fnb.Metrics = Metrics{
			Network:    metrics.NewNetworkCollector(),
			Engine:     metrics.NewEngineCollector(),
			Compliance: metrics.NewComplianceCollector(),
			// CacheControl metrics has been causing memory abuse, disable for now
			// Cache:          metrics.NewCacheCollector(fnb.RootChainID),
			Cache:          metrics.NewNoopCollector(),
			CleanCollector: metrics.NewCleanerCollector(),
			Mempool:        mempools,
		}

		// registers mempools as a Component so that its Ready method is invoked upon startup
		fnb.Component("mempools metrics", func(node *NodeConfig) (module.ReadyDoneAware, error) {
			return mempools, nil
		})
	}
}

func (fnb *FlowNodeBuilder) createGCEProfileUploader(client *gcemd.Client, opts ...option.ClientOption) (profiler.Uploader, error) {
	projectID, err := client.ProjectID()
	if err != nil {
		return &profiler.NoopUploader{}, fmt.Errorf("failed to get project ID: %w", err)
	}

	instance, err := client.InstanceID()
	if err != nil {
		return &profiler.NoopUploader{}, fmt.Errorf("failed to get instance ID: %w", err)
	}

	chainID := fnb.RootChainID.String()
	if chainID == "" {
		fnb.Logger.Warn().Msg("RootChainID is not set, using default value")
		chainID = "unknown"
	}

	params := profiler.Params{
		ProjectID: projectID,
		ChainID:   chainID,
		Role:      fnb.NodeConfig.NodeRole,
		Version:   build.Semver(),
		Commit:    build.Commit(),
		Instance:  instance,
	}
	fnb.Logger.Info().Msgf("creating pprof profile uploader with params: %+v", params)

	return profiler.NewUploader(fnb.Logger, params, opts...)
}

func (fnb *FlowNodeBuilder) createProfileUploader() (profiler.Uploader, error) {
	switch {
	case fnb.BaseConfig.uploaderEnabled && gcemd.OnGCE():
		return fnb.createGCEProfileUploader(gcemd.NewClient(nil))
	default:
		fnb.Logger.Info().Msg("not running on GCE, setting pprof uploader to noop")
		return &profiler.NoopUploader{}, nil
	}
}

func (fnb *FlowNodeBuilder) initProfiler() {
	// note: by default the Golang heap profiling rate is on and can be set even if the profiler is NOT enabled
	runtime.MemProfileRate = fnb.BaseConfig.profilerMemProfileRate

	uploader, err := fnb.createProfileUploader()
	if err != nil {
		fnb.Logger.Warn().Err(err).Msg("failed to create pprof uploader, falling back to noop")
		uploader = &profiler.NoopUploader{}
	}

	profiler, err := profiler.New(
		fnb.Logger,
		uploader,
		fnb.BaseConfig.profilerDir,
		fnb.BaseConfig.profilerInterval,
		fnb.BaseConfig.profilerDuration,
		fnb.BaseConfig.profilerEnabled,
	)
	fnb.MustNot(err).Msg("could not initialize profiler")
	fnb.Component("profiler", func(node *NodeConfig) (module.ReadyDoneAware, error) {
		return profiler, nil
	})
}

func (fnb *FlowNodeBuilder) initDB() {

	// if a db has been passed in, use that instead of creating one
	if fnb.BaseConfig.db != nil {
		fnb.DB = fnb.BaseConfig.db
		return
	}

	// Pre-create DB path (Badger creates only one-level dirs)
	err := os.MkdirAll(fnb.BaseConfig.datadir, 0700)
	fnb.MustNot(err).Str("dir", fnb.BaseConfig.datadir).Msg("could not create datadir")

	log := sutil.NewLogger(fnb.Logger)

	// we initialize the database with options that allow us to keep the maximum
	// item size in the trie itself (up to 1MB) and where we keep all level zero
	// tables in-memory as well; this slows down compaction and increases memory
	// usage, but it improves overall performance and disk i/o
	opts := badger.
		DefaultOptions(fnb.BaseConfig.datadir).
		WithKeepL0InMemory(true).
		WithLogger(log).

		// the ValueLogFileSize option specifies how big the value of a
		// key-value pair is allowed to be saved into badger.
		// exceeding this limit, will fail with an error like this:
		// could not store data: Value with size <xxxx> exceeded 1073741824 limit
		// Maximum value size is 10G, needed by execution node
		// TODO: finding a better max value for each node type
		WithValueLogFileSize(128 << 23).
		WithValueLogMaxEntries(100000) // Default is 1000000

	publicDB, err := bstorage.InitPublic(opts)
	fnb.MustNot(err).Msg("could not open public db")
	fnb.DB = publicDB

	fnb.ShutdownFunc(func() error {
		if err := fnb.DB.Close(); err != nil {
			return fmt.Errorf("error closing protocol database: %w", err)
		}
		return nil
	})
}

func (fnb *FlowNodeBuilder) initSecretsDB() {

	// if the secrets DB is disabled (only applicable for Consensus Follower,
	// which makes use of this same logic), skip this initialization
	if !fnb.BaseConfig.secretsDBEnabled {
		return
	}

	if fnb.BaseConfig.secretsdir == NotSet {
		fnb.Logger.Fatal().Msgf("missing required flag '--secretsdir'")
	}

	err := os.MkdirAll(fnb.BaseConfig.secretsdir, 0700)
	fnb.MustNot(err).Str("dir", fnb.BaseConfig.secretsdir).Msg("could not create secrets db dir")

	log := sutil.NewLogger(fnb.Logger)

	opts := badger.DefaultOptions(fnb.BaseConfig.secretsdir).WithLogger(log)

	// NOTE: SN nodes need to explicitly set --insecure-secrets-db to true in order to
	// disable secrets database encryption
	if fnb.NodeRole == flow.RoleConsensus.String() && fnb.InsecureSecretsDB {
		fnb.Logger.Warn().Msg("starting with secrets database encryption disabled")
	} else {
		encryptionKey, err := loadSecretsEncryptionKey(fnb.BootstrapDir, fnb.NodeID)
		if errors.Is(err, os.ErrNotExist) {
			if fnb.NodeRole == flow.RoleConsensus.String() {
				// missing key is a fatal error for SN nodes
				fnb.Logger.Fatal().Err(err).Msg("secrets db encryption key not found")
			} else {
				fnb.Logger.Warn().Msg("starting with secrets database encryption disabled")
			}
		} else if err != nil {
			fnb.Logger.Fatal().Err(err).Msg("failed to read secrets db encryption key")
		} else {
			opts = opts.WithEncryptionKey(encryptionKey)
		}
	}

	secretsDB, err := bstorage.InitSecret(opts)
	fnb.MustNot(err).Msg("could not open secrets db")
	fnb.SecretsDB = secretsDB

	fnb.ShutdownFunc(func() error {
		if err := fnb.SecretsDB.Close(); err != nil {
			return fmt.Errorf("error closing secrets database: %w", err)
		}
		return nil
	})
}

func (fnb *FlowNodeBuilder) initStorage() {

	// in order to void long iterations with big keys when initializing with an
	// already populated database, we bootstrap the initial maximum key size
	// upon starting
	err := operation.RetryOnConflict(fnb.DB.Update, func(tx *badger.Txn) error {
		return operation.InitMax(tx)
	})
	fnb.MustNot(err).Msg("could not initialize max tracker")

	headers := bstorage.NewHeaders(fnb.Metrics.Cache, fnb.DB)
	guarantees := bstorage.NewGuarantees(fnb.Metrics.Cache, fnb.DB, fnb.BaseConfig.guaranteesCacheSize)
	seals := bstorage.NewSeals(fnb.Metrics.Cache, fnb.DB)
	results := bstorage.NewExecutionResults(fnb.Metrics.Cache, fnb.DB)
	receipts := bstorage.NewExecutionReceipts(fnb.Metrics.Cache, fnb.DB, results, fnb.BaseConfig.receiptsCacheSize)
	index := bstorage.NewIndex(fnb.Metrics.Cache, fnb.DB)
	payloads := bstorage.NewPayloads(fnb.DB, index, guarantees, seals, receipts, results)
	blocks := bstorage.NewBlocks(fnb.DB, headers, payloads)
	transactions := bstorage.NewTransactions(fnb.Metrics.Cache, fnb.DB)
	collections := bstorage.NewCollections(fnb.DB, transactions)
	setups := bstorage.NewEpochSetups(fnb.Metrics.Cache, fnb.DB)
	commits := bstorage.NewEpochCommits(fnb.Metrics.Cache, fnb.DB)
	statuses := bstorage.NewEpochStatuses(fnb.Metrics.Cache, fnb.DB)

	fnb.Storage = Storage{
		Headers:      headers,
		Guarantees:   guarantees,
		Receipts:     receipts,
		Results:      results,
		Seals:        seals,
		Index:        index,
		Payloads:     payloads,
		Blocks:       blocks,
		Transactions: transactions,
		Collections:  collections,
		Setups:       setups,
		EpochCommits: commits,
		Statuses:     statuses,
	}
}

func (fnb *FlowNodeBuilder) InitIDProviders() {
	fnb.Module("id providers", func(node *NodeConfig) error {
		idCache, err := p2p.NewProtocolStateIDCache(node.Logger, node.State, node.ProtocolEvents)
		if err != nil {
			return err
		}

		node.IdentityProvider = idCache
		node.IDTranslator = idCache
		node.SyncEngineIdentifierProvider = id.NewIdentityFilterIdentifierProvider(
			filter.And(
				filter.HasRole(flow.RoleConsensus),
				filter.Not(filter.HasNodeID(node.Me.NodeID())),
				p2p.NotEjectedFilter,
			),
			idCache,
		)
		return nil
	})
}

func (fnb *FlowNodeBuilder) initState() {
	fnb.ProtocolEvents = events.NewDistributor()

	isBootStrapped, err := badgerState.IsBootstrapped(fnb.DB)
	fnb.MustNot(err).Msg("failed to determine whether database contains bootstrapped state")

	if isBootStrapped {
		fnb.Logger.Info().Msg("opening already bootstrapped protocol state")
		state, err := badgerState.OpenState(
			fnb.Metrics.Compliance,
			fnb.DB,
			fnb.Storage.Headers,
			fnb.Storage.Seals,
			fnb.Storage.Results,
			fnb.Storage.Blocks,
			fnb.Storage.Setups,
			fnb.Storage.EpochCommits,
			fnb.Storage.Statuses,
		)
		fnb.MustNot(err).Msg("could not open protocol state")
		fnb.State = state

		// set root snapshot field
		rootBlock, err := state.Params().Root()
		fnb.MustNot(err).Msg("could not get root block from protocol state")
		rootSnapshot := state.AtBlockID(rootBlock.ID())
		fnb.setRootSnapshot(rootSnapshot)
	} else {
		// Bootstrap!
		fnb.Logger.Info().Msg("bootstrapping empty protocol state")

		// if no root snapshot is configured, attempt to load the file from disk
		var rootSnapshot = fnb.RootSnapshot
		if rootSnapshot == nil {
			fnb.Logger.Info().Msgf("loading root protocol state snapshot from disk")
			rootSnapshot, err = loadRootProtocolSnapshot(fnb.BaseConfig.BootstrapDir)
			fnb.MustNot(err).Msg("failed to read protocol snapshot from disk")
		}
		// set root snapshot fields
		fnb.setRootSnapshot(rootSnapshot)

		// generate bootstrap config options as per NodeConfig
		var options []badgerState.BootstrapConfigOptions
		if fnb.SkipNwAddressBasedValidations {
			options = append(options, badgerState.SkipNetworkAddressValidation)
		}

		fnb.State, err = badgerState.Bootstrap(
			fnb.Metrics.Compliance,
			fnb.DB,
			fnb.Storage.Headers,
			fnb.Storage.Seals,
			fnb.Storage.Results,
			fnb.Storage.Blocks,
			fnb.Storage.Setups,
			fnb.Storage.EpochCommits,
			fnb.Storage.Statuses,
			fnb.RootSnapshot,
			options...,
		)
		fnb.MustNot(err).Msg("could not bootstrap protocol state")

		fnb.Logger.Info().
			Hex("root_result_id", logging.Entity(fnb.RootResult)).
			Hex("root_state_commitment", fnb.RootSeal.FinalState[:]).
			Hex("root_block_id", logging.Entity(fnb.RootBlock)).
			Uint64("root_block_height", fnb.RootBlock.Header.Height).
			Msg("protocol state bootstrapped")
	}

	// initialize local if it hasn't been initialized yet
	if fnb.Me == nil {
		fnb.initLocal()
	}

	lastFinalized, err := fnb.State.Final().Head()
	fnb.MustNot(err).Msg("could not get last finalized block header")
	fnb.Logger.Info().
		Hex("root_block_id", logging.Entity(fnb.RootBlock)).
		Uint64("root_block_height", fnb.RootBlock.Header.Height).
		Hex("finalized_block_id", logging.Entity(lastFinalized)).
		Uint64("finalized_block_height", lastFinalized.Height).
		Msg("successfully opened protocol state")
}

// setRootSnapshot sets the root snapshot field and all related fields in the NodeConfig.
func (fnb *FlowNodeBuilder) setRootSnapshot(rootSnapshot protocol.Snapshot) {
	var err error

	// validate the root snapshot QCs
	err = badgerState.IsValidRootSnapshotQCs(rootSnapshot)
	fnb.MustNot(err).Msg("failed to validate root snapshot QCs")

	fnb.RootSnapshot = rootSnapshot
	// cache properties of the root snapshot, for convenience
	fnb.RootResult, fnb.RootSeal, err = fnb.RootSnapshot.SealedResult()
	fnb.MustNot(err).Msg("failed to read root sealed result")
	sealingSegment, err := fnb.RootSnapshot.SealingSegment()
	fnb.MustNot(err).Msg("failed to read root sealing segment")
	fnb.RootBlock = sealingSegment.Highest()
	fnb.RootQC, err = fnb.RootSnapshot.QuorumCertificate()
	fnb.MustNot(err).Msg("failed to read root qc")
	fnb.RootChainID = fnb.RootBlock.Header.ChainID
	fnb.SporkID, err = fnb.RootSnapshot.Params().SporkID()
	fnb.MustNot(err)
}

func (fnb *FlowNodeBuilder) initLocal() {
	// Verify that my ID (as given in the configuration) is known to the network
	// (i.e. protocol state). There are two cases that will cause the following error:
	// 1) used the wrong node id, which is not part of the identity list of the finalized state
	// 2) the node id is a new one for a new spork, but the bootstrap data has not been updated.
	myID, err := flow.HexStringToIdentifier(fnb.BaseConfig.nodeIDHex)
	fnb.MustNot(err).Msg("could not parse node identifier")

	self, err := fnb.State.Final().Identity(myID)
	fnb.MustNot(err).Msgf("node identity not found in the identity list of the finalized state: %v", myID)

	// Verify that my role (as given in the configuration) is consistent with the protocol state.
	// We enforce this strictly for MainNet. For other networks (e.g. TestNet or BenchNet), we
	// are lenient, to allow ghost node to run as any role.
	if self.Role.String() != fnb.BaseConfig.NodeRole {
		rootBlockHeader, err := fnb.State.Params().Root()
		fnb.MustNot(err).Msg("could not get root block from protocol state")
		if rootBlockHeader.ChainID == flow.Mainnet {
			fnb.Logger.Fatal().Msgf("running as incorrect role, expected: %v, actual: %v, exiting",
				self.Role.String(),
				fnb.BaseConfig.NodeRole)
		} else {
			fnb.Logger.Warn().Msgf("running as incorrect role, expected: %v, actual: %v, continuing",
				self.Role.String(),
				fnb.BaseConfig.NodeRole)
		}
	}

	// ensure that the configured staking/network keys are consistent with the protocol state
	if !self.NetworkPubKey.Equals(fnb.NetworkKey.PublicKey()) {
		fnb.Logger.Fatal().Msg("configured networking key does not match protocol state")
	}
	if !self.StakingPubKey.Equals(fnb.StakingKey.PublicKey()) {
		fnb.Logger.Fatal().Msg("configured staking key does not match protocol state")
	}

	fnb.Me, err = local.New(self, fnb.StakingKey)
	fnb.MustNot(err).Msg("could not initialize local")
}

func (fnb *FlowNodeBuilder) initFvmOptions() {
	blockFinder := fvm.NewBlockFinder(fnb.Storage.Headers)
	vmOpts := []fvm.Option{
		fvm.WithChain(fnb.RootChainID.Chain()),
		fvm.WithBlocks(blockFinder),
		fvm.WithAccountStorageLimit(true),
		fvm.WithTransactionFeesEnabled(true),
	}
	if fnb.RootChainID == flow.Testnet || fnb.RootChainID == flow.Stagingnet || fnb.RootChainID == flow.Localnet || fnb.RootChainID == flow.Benchnet {
		vmOpts = append(vmOpts,
			fvm.WithContractDeploymentRestricted(false),
		)
	}
	fnb.FvmOptions = vmOpts
}

// handleModules initializes the given module.
func (fnb *FlowNodeBuilder) handleModule(v namedModuleFunc) error {
	err := v.fn(fnb.NodeConfig)
	if err != nil {
		return fmt.Errorf("module %s initialization failed: %w", v.name, err)
	}

	fnb.Logger.Info().Str("module", v.name).Msg("module initialization complete")
	return nil
}

// handleModules initializes all modules that have been enqueued on this node builder.
func (fnb *FlowNodeBuilder) handleModules() error {
	for _, f := range fnb.modules {
		if err := fnb.handleModule(f); err != nil {
			return err
		}
	}

	return nil
}

// handleComponents registers the component's factory method with the ComponentManager to be run
// when the node starts.
// It uses signal channels to ensure that components are started serially.
func (fnb *FlowNodeBuilder) handleComponents() error {
	// The parent/started channels are used to enforce serial startup.
	// - parent is the started channel of the previous component.
	// - when a component is ready, it closes its started channel by calling the provided callback.
	// Components wait for their parent channel to close before starting, this ensures they start
	// up serially, even though the ComponentManager will launch the goroutines in parallel.

	// The first component is always started immediately
	parent := make(chan struct{})
	close(parent)

	var err error
	// Run all components
	for _, f := range fnb.components {
		started := make(chan struct{})

		if f.errorHandler != nil {
			err = fnb.handleRestartableComponent(f, parent, func() { close(started) })
		} else {
			err = fnb.handleComponent(f, parent, func() { close(started) })
		}

		if err != nil {
			return err
		}

		parent = started
	}
	return nil
}

// handleComponent constructs a component using the provided ReadyDoneFactory, and registers a
// worker with the ComponentManager to be run when the node is started.
//
// The ComponentManager starts all workers in parallel. Since some components have non-idempotent
// ReadyDoneAware interfaces, we need to ensure that they are started serially. This is accomplished
// using the parentReady channel and the started closure. Components wait for the parentReady channel
// to close before starting, and then call the started callback after they are ready(). The started
// callback closes the parentReady channel of the next component, and so on.
//
// TODO: Instead of this serial startup, components should wait for their dependencies to be ready
// using their ReadyDoneAware interface. After components are updated to use the idempotent
// ReadyDoneAware interface and explicitly wait for their dependencies to be ready, we can remove
// this channel chaining.
func (fnb *FlowNodeBuilder) handleComponent(v namedComponentFunc, parentReady <-chan struct{}, started func()) error {
	// Add a closure that starts the component when the node is started, and then waits for it to exit
	// gracefully.
	// Startup for all components will happen in parallel, and components can use their dependencies'
	// ReadyDoneAware interface to wait until they are ready.
	fnb.componentBuilder.AddWorker(func(ctx irrecoverable.SignalerContext, ready component.ReadyFunc) {
		// wait for the previous component to be ready before starting
		if err := util.WaitClosed(ctx, parentReady); err != nil {
			return
		}

		logger := fnb.Logger.With().Str("component", v.name).Logger()

		// First, build the component using the factory method.
		readyAware, err := v.fn(fnb.NodeConfig)
		if err != nil {
			ctx.Throw(fmt.Errorf("component %s initialization failed: %w", v.name, err))
		}
		logger.Info().Msg("component initialization complete")

		// if this is a Component, use the Startable interface to start the component, otherwise
		// Ready() will launch it.
		component, isComponent := readyAware.(component.Component)
		if isComponent {
			component.Start(ctx)
		}

		// Wait until the component is ready
		if err := util.WaitClosed(ctx, readyAware.Ready()); err != nil {
			// The context was cancelled. Continue to on to shutdown logic.
			logger.Warn().Msg("component startup aborted")

			// Non-idempotent ReadyDoneAware components trigger shutdown by calling Done(). Don't
			// do that here since it may not be safe if the component is not Ready().
			if !isComponent {
				return
			}
		} else {
			logger.Info().Msg("component startup complete")
			ready()

			// Signal to the next component that we're ready.
			started()
		}

		// Component shutdown is signaled by cancelling its context.
		<-ctx.Done()
		logger.Info().Msg("component shutdown started")

		// Finally, wait until component has finished shutting down.
		<-readyAware.Done()
		logger.Info().Msg("component shutdown complete")
	})

	return nil
}

// handleRestartableComponent constructs a component using the provided ReadyDoneFactory, and
// registers a worker with the ComponentManager to be run when the node is started.
//
// Restartable Components are components that can be restarted after successfully handling
// an irrecoverable error.
//
// Any irrecoverable errors thrown by the component will be passed to the provided error handler.
func (fnb *FlowNodeBuilder) handleRestartableComponent(v namedComponentFunc, parentReady <-chan struct{}, started func()) error {
	fnb.componentBuilder.AddWorker(func(ctx irrecoverable.SignalerContext, ready component.ReadyFunc) {
		// wait for the previous component to be ready before starting
		if err := util.WaitClosed(ctx, parentReady); err != nil {
			return
		}

		// Note: we're marking the worker routine ready before we even attempt to start the
		// component. the idea behind a restartable component is that the node should not depend
		// on it for safe operation, so the node does not need to wait for it to be ready.
		ready()

		// do not block serial startup. started can only be called once, so it cannot be called
		// from within the componentFactory
		started()

		log := fnb.Logger.With().Str("component", v.name).Logger()

		// This may be called multiple times if the component is restarted
		componentFactory := func() (component.Component, error) {
			c, err := v.fn(fnb.NodeConfig)
			if err != nil {
				return nil, err
			}
			log.Info().Msg("component initialization complete")

			go func() {
				if err := util.WaitClosed(ctx, c.Ready()); err != nil {
					log.Info().Msg("component startup aborted")
				} else {
					log.Info().Msg("component startup complete")
				}

				<-ctx.Done()
				log.Info().Msg("component shutdown started")
			}()
			return c.(component.Component), nil
		}

		err := component.RunComponent(ctx, componentFactory, v.errorHandler)
		if err != nil && !errors.Is(err, ctx.Err()) {
			ctx.Throw(fmt.Errorf("component %s encountered an unhandled irrecoverable error: %w", v.name, err))
		}

		log.Info().Msg("component shutdown complete")
	})

	return nil
}

// ExtraFlags enables binding additional flags beyond those defined in BaseConfig.
func (fnb *FlowNodeBuilder) ExtraFlags(f func(*pflag.FlagSet)) NodeBuilder {
	f(fnb.flags)
	return fnb
}

// Module enables setting up dependencies of the engine with the builder context.
func (fnb *FlowNodeBuilder) Module(name string, f BuilderFunc) NodeBuilder {
	fnb.modules = append(fnb.modules, namedModuleFunc{
		fn:   f,
		name: name,
	})
	return fnb
}

// ShutdownFunc adds a callback function that is called after all components have exited.
func (fnb *FlowNodeBuilder) ShutdownFunc(fn func() error) NodeBuilder {
	fnb.postShutdownFns = append(fnb.postShutdownFns, fn)
	return fnb
}

func (fnb *FlowNodeBuilder) AdminCommand(command string, f func(config *NodeConfig) commands.AdminCommand) NodeBuilder {
	fnb.adminCommands[command] = f
	return fnb
}

// MustNot asserts that the given error must not occur.
//
// If the error is nil, returns a nil log event (which acts as a no-op).
// If the error is not nil, returns a fatal log event containing the error.
func (fnb *FlowNodeBuilder) MustNot(err error) *zerolog.Event {
	if err != nil {
		return fnb.Logger.Fatal().Err(err)
	}
	return nil
}

// Component adds a new component to the node that conforms to the ReadyDoneAware
// interface.
//
// The ReadyDoneFactory may return either a `Component` or `ReadyDoneAware` instance.
// In both cases, the object is started when the node is run, and the node will wait for the
// component to exit gracefully.
func (fnb *FlowNodeBuilder) Component(name string, f ReadyDoneFactory) NodeBuilder {
	fnb.components = append(fnb.components, namedComponentFunc{
		fn:   f,
		name: name,
	})
	return fnb
}

// OverrideComponent adds given builder function to the components set of the node builder. If a builder function with that name
// already exists, it will be overridden.
func (fnb *FlowNodeBuilder) OverrideComponent(name string, f ReadyDoneFactory) NodeBuilder {
	for i := 0; i < len(fnb.components); i++ {
		if fnb.components[i].name == name {
			// found component with the name, override it.
			fnb.components[i] = namedComponentFunc{
				fn:   f,
				name: name,
			}

			return fnb
		}
	}

	// no component found with the same name, hence just adding it.
	return fnb.Component(name, f)
}

// OverrideModule adds given builder function to the modules set of the node builder. If a builder function with that name
// already exists, it will be overridden.
func (fnb *FlowNodeBuilder) OverrideModule(name string, f BuilderFunc) NodeBuilder {
	for i := 0; i < len(fnb.modules); i++ {
		if fnb.modules[i].name == name {
			// found module with the name, override it.
			fnb.modules[i] = namedModuleFunc{
				fn:   f,
				name: name,
			}

			return fnb
		}
	}

	// no module found with the same name, hence just adding it.
	return fnb.Module(name, f)
}

// RestartableComponent adds a new component to the node that conforms to the ReadyDoneAware
// interface, and calls the provided error handler when an irrecoverable error is encountered.
// Use RestartableComponent if the component is not critical to the node's safe operation and
// can/should be independently restarted when an irrecoverable error is encountered.
//
// IMPORTANT: Since a RestartableComponent can be restarted independently of the node, the node and
// other components must not rely on it for safe operation, and failures must be handled gracefully.
// As such, RestartableComponents do not block the node from becoming ready, and do not block
// subsequent components from starting serially. They do start in serial order.
//
// Note: The ReadyDoneFactory method may be called multiple times if the component is restarted.
//
// Any irrecoverable errors thrown by the component will be passed to the provided error handler.
func (fnb *FlowNodeBuilder) RestartableComponent(name string, f ReadyDoneFactory, errorHandler component.OnError) NodeBuilder {
	fnb.components = append(fnb.components, namedComponentFunc{
		fn:           f,
		name:         name,
		errorHandler: errorHandler,
	})
	return fnb
}

func (fnb *FlowNodeBuilder) PreInit(f BuilderFunc) NodeBuilder {
	fnb.preInitFns = append(fnb.preInitFns, f)
	return fnb
}

func (fnb *FlowNodeBuilder) PostInit(f BuilderFunc) NodeBuilder {
	fnb.postInitFns = append(fnb.postInitFns, f)
	return fnb
}

type Option func(*BaseConfig)

func WithBootstrapDir(bootstrapDir string) Option {
	return func(config *BaseConfig) {
		config.BootstrapDir = bootstrapDir
	}
}

func WithBindAddress(bindAddress string) Option {
	return func(config *BaseConfig) {
		config.BindAddr = bindAddress
	}
}

func WithDataDir(dataDir string) Option {
	return func(config *BaseConfig) {
		if config.db == nil {
			config.datadir = dataDir
		}
	}
}

func WithSecretsDBEnabled(enabled bool) Option {
	return func(config *BaseConfig) {
		config.secretsDBEnabled = enabled
	}
}

func WithMetricsEnabled(enabled bool) Option {
	return func(config *BaseConfig) {
		config.MetricsEnabled = enabled
	}
}

func WithSyncCoreConfig(syncConfig synchronization.Config) Option {
	return func(config *BaseConfig) {
		config.SyncCoreConfig = syncConfig
	}
}

func WithComplianceConfig(complianceConfig compliance.Config) Option {
	return func(config *BaseConfig) {
		config.ComplianceConfig = complianceConfig
	}
}

func WithLogLevel(level string) Option {
	return func(config *BaseConfig) {
		config.level = level
	}
}

// WithDB takes precedence over WithDataDir and datadir will be set to empty if DB is set using this option
func WithDB(db *badger.DB) Option {
	return func(config *BaseConfig) {
		config.db = db
		config.datadir = ""
	}
}

// FlowNode creates a new Flow node builder with the given name.
func FlowNode(role string, opts ...Option) *FlowNodeBuilder {
	config := DefaultBaseConfig()
	config.NodeRole = role
	for _, opt := range opts {
		opt(config)
	}

	builder := &FlowNodeBuilder{
		NodeConfig: &NodeConfig{
			BaseConfig: *config,
			Logger:     zerolog.New(os.Stderr),
		},
		flags:                    pflag.CommandLine,
		adminCommandBootstrapper: admin.NewCommandRunnerBootstrapper(),
		adminCommands:            make(map[string]func(*NodeConfig) commands.AdminCommand),
		componentBuilder:         component.NewComponentManagerBuilder(),
	}
	return builder
}

func (fnb *FlowNodeBuilder) Initialize() error {
	fnb.PrintBuildVersionDetails()

	fnb.BaseFlags()

	if err := fnb.ParseAndPrintFlags(); err != nil {
		return err
	}

	// ID providers must be initialized before the network
	fnb.InitIDProviders()

	fnb.EnqueueResolver()

	fnb.EnqueueNetworkInit()

	fnb.EnqueuePingService()

	if fnb.MetricsEnabled {
		fnb.EnqueueMetricsServerInit()
		if err := fnb.RegisterBadgerMetrics(); err != nil {
			return err
		}
	}

	fnb.EnqueueTracer()

	return nil
}

func (fnb *FlowNodeBuilder) RegisterDefaultAdminCommands() {
	fnb.AdminCommand("set-log-level", func(config *NodeConfig) commands.AdminCommand {
		return &common.SetLogLevelCommand{}
	}).AdminCommand("set-profiler-enabled", func(config *NodeConfig) commands.AdminCommand {
		return &common.SetProfilerEnabledCommand{}
	}).AdminCommand("read-blocks", func(config *NodeConfig) commands.AdminCommand {
		return storageCommands.NewReadBlocksCommand(config.State, config.Storage.Blocks)
	}).AdminCommand("read-results", func(config *NodeConfig) commands.AdminCommand {
		return storageCommands.NewReadResultsCommand(config.State, config.Storage.Results)
	}).AdminCommand("read-seals", func(config *NodeConfig) commands.AdminCommand {
		return storageCommands.NewReadSealsCommand(config.State, config.Storage.Seals, config.Storage.Index)
	}).AdminCommand("get-latest-identity", func(config *NodeConfig) commands.AdminCommand {
		return common.NewGetIdentityCommand(config.IdentityProvider)
	})
}

func (fnb *FlowNodeBuilder) Build() (Node, error) {
	// Run the prestart initialization. This includes anything that should be done before
	// starting the components.
	if err := fnb.onStart(); err != nil {
		return nil, err
	}

	return NewNode(
		fnb.componentBuilder.Build(),
		fnb.NodeConfig,
		fnb.Logger,
		fnb.postShutdown,
		fnb.handleFatal,
	), nil
}

func (fnb *FlowNodeBuilder) onStart() error {

	// seed random generator
	rand.Seed(time.Now().UnixNano())

	// init nodeinfo by reading the private bootstrap file if not already set
	if fnb.NodeID == flow.ZeroID {
		fnb.initNodeInfo()
	}

	fnb.initLogger()

	fnb.initProfiler()

	fnb.initDB()
	fnb.initSecretsDB()

	fnb.initMetrics()

	fnb.initStorage()

	for _, f := range fnb.preInitFns {
		if err := fnb.handlePreInit(f); err != nil {
			return err
		}
	}

	fnb.initState()

	fnb.initFvmOptions()

	for _, f := range fnb.postInitFns {
		if err := fnb.handlePostInit(f); err != nil {
			return err
		}
	}

	fnb.EnqueueAdminServerInit()

	// run all modules
	if err := fnb.handleModules(); err != nil {
		return fmt.Errorf("could not handle modules: %w", err)
	}

	// run all components
	return fnb.handleComponents()
}

// postShutdown is called by the node before exiting
// put any cleanup code here that should be run after all components have stopped
func (fnb *FlowNodeBuilder) postShutdown() error {
	var errs *multierror.Error

	for _, fn := range fnb.postShutdownFns {
		err := fn()
		if err != nil {
			errs = multierror.Append(errs, err)
		}
	}
	fnb.Logger.Info().Msg("database has been closed")
	return errs.ErrorOrNil()
}

// handleFatal handles irrecoverable errors by logging them and exiting the process.
func (fnb *FlowNodeBuilder) handleFatal(err error) {
	fnb.Logger.Fatal().Err(err).Msg("unhandled irrecoverable error")
}

func (fnb *FlowNodeBuilder) handlePreInit(f BuilderFunc) error {
	return f(fnb.NodeConfig)
}

func (fnb *FlowNodeBuilder) handlePostInit(f BuilderFunc) error {
	return f(fnb.NodeConfig)
}

func (fnb *FlowNodeBuilder) extraFlagsValidation() error {
	if fnb.extraFlagCheck != nil {
		err := fnb.extraFlagCheck()
		if err != nil {
			return fmt.Errorf("invalid flags: %w", err)
		}
	}
	return nil
}

// loadRootProtocolSnapshot loads the root protocol snapshot from disk
func loadRootProtocolSnapshot(dir string) (*inmem.Snapshot, error) {
	path := filepath.Join(dir, bootstrap.PathRootProtocolStateSnapshot)
	data, err := io.ReadFile(path)
	if err != nil {
		return nil, fmt.Errorf("could not read root snapshot (path=%s): %w", path, err)
	}

	var snapshot inmem.EncodableSnapshot
	err = json.Unmarshal(data, &snapshot)
	if err != nil {
		return nil, err
	}

	return inmem.SnapshotFromEncodable(snapshot), nil
}

// Loads the private info for this node from disk (eg. private staking/network keys).
func LoadPrivateNodeInfo(dir string, myID flow.Identifier) (*bootstrap.NodeInfoPriv, error) {
	path := filepath.Join(dir, fmt.Sprintf(bootstrap.PathNodeInfoPriv, myID))
	data, err := io.ReadFile(path)
	if err != nil {
		return nil, fmt.Errorf("could not read private node info (path=%s): %w", path, err)
	}
	var info bootstrap.NodeInfoPriv
	err = json.Unmarshal(data, &info)
	return &info, err
}

// loadSecretsEncryptionKey loads the encryption key for the secrets database.
// If the file does not exist, returns os.ErrNotExist.
func loadSecretsEncryptionKey(dir string, myID flow.Identifier) ([]byte, error) {
	path := filepath.Join(dir, fmt.Sprintf(bootstrap.PathSecretsEncryptionKey, myID))
	data, err := io.ReadFile(path)
	if err != nil {
		return nil, fmt.Errorf("could not read secrets db encryption key (path=%s): %w", path, err)
	}
	return data, nil
}<|MERGE_RESOLUTION|>--- conflicted
+++ resolved
@@ -321,11 +321,7 @@
 		Codec:               fnb.CodecFactory(),
 		Me:                  fnb.Me,
 		MiddlewareFactory:   func() (network.Middleware, error) { return fnb.Middleware, nil },
-<<<<<<< HEAD
-		Topology:            topologyCache,
-=======
 		Topology:            topology.NewFullyConnectedTopology(),
->>>>>>> 74669ab3
 		SubscriptionManager: subscriptionManager,
 		Metrics:             fnb.Metrics.Network,
 		IdentityProvider:    fnb.IdentityProvider,
