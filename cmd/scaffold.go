--- conflicted
+++ resolved
@@ -132,15 +132,6 @@
 	networkKey        crypto.PrivateKey
 	MsgValidators     []validators.MessageValidator
 
-<<<<<<< HEAD
-	// genesis information
-	GenesisCommit           flow.StateCommitment
-	GenesisBlock            *flow.Block
-	GenesisQC               *model.QuorumCertificate
-	GenesisAccountPublicKey *flow.AccountPublicKey
-	GenesisTokenSupply      uint64
-	RootChainID             flow.ChainID
-=======
 	// root state information
 	RootCommit           flow.StateCommitment // should be removed
 	RootBlock            *flow.Block
@@ -150,7 +141,6 @@
 	RootAccountPublicKey *flow.AccountPublicKey
 	RootTokenSupply      uint64
 	RootChainID          flow.ChainID
->>>>>>> ac7baa12
 }
 
 func (fnb *FlowNodeBuilder) baseFlags() {
@@ -395,13 +385,9 @@
 		fnb.RootQC, err = loadRootQC(fnb.BaseConfig.BootstrapDir)
 		fnb.MustNot(err).Msg("could not load root QC")
 
-<<<<<<< HEAD
-		fnb.RootChainID = fnb.GenesisBlock.Header.ChainID
-=======
 		// load the root execution result from bootstrap files
 		rootResult, err := loadRootResult(fnb.BaseConfig.BootstrapDir)
 		fnb.MustNot(err).Msg("could not load root execution result")
->>>>>>> ac7baa12
 
 		// load the root block seal from bootstrap files
 		rootSeal, err := loadRootSeal(fnb.BaseConfig.BootstrapDir)
@@ -427,27 +413,6 @@
 	} else if err != nil {
 		fnb.Logger.Fatal().Err(err).Msg("could not check existing database")
 	} else {
-<<<<<<< HEAD
-		fnb.Logger.Info().
-			Hex("final_id", logging.ID(head.ID())).
-			Uint64("final_height", head.Height).
-			Msg("using existing database")
-
-		// Load the genesis info for recovery
-		fnb.GenesisBlock, err = loadGenesisBlock(fnb.BaseConfig.BootstrapDir)
-		if err != nil {
-			fnb.Logger.Fatal().Err(err).Msg("could not bootstrap, reading genesis header")
-		}
-
-		fnb.RootChainID = fnb.GenesisBlock.Header.ChainID
-
-		// load genesis QC and DKG data from bootstrap files for recovery
-		fnb.GenesisQC, err = loadRootBlockQC(fnb.BaseConfig.BootstrapDir)
-		if err != nil {
-			fnb.Logger.Fatal().Err(err).Msg("could not bootstrap, reading root block sigs")
-		}
-=======
->>>>>>> ac7baa12
 
 		// TODO: we shouldn't have to load any files again after bootstrapping; in
 		// order to make it unnecessary, we need to changes:
