package cmd

import (
	"context"
	"crypto/tls"
	"crypto/x509"
	"encoding/json"
	"errors"
	"fmt"
	"io/ioutil"
	"math/rand"
	"os"
	"os/signal"
	"path/filepath"
	"strings"
	"syscall"
	"time"

	"github.com/dgraph-io/badger/v2"
	"github.com/prometheus/client_golang/prometheus"
	"github.com/rs/zerolog"
	"github.com/spf13/pflag"

	"github.com/onflow/flow-go/admin"
	"github.com/onflow/flow-go/cmd/build"
	"github.com/onflow/flow-go/fvm"
	"github.com/onflow/flow-go/model/bootstrap"
	"github.com/onflow/flow-go/model/flow"
	"github.com/onflow/flow-go/model/flow/filter"
	"github.com/onflow/flow-go/module"
	"github.com/onflow/flow-go/module/id"
	"github.com/onflow/flow-go/module/lifecycle"
	"github.com/onflow/flow-go/module/local"
	"github.com/onflow/flow-go/module/metrics"
	"github.com/onflow/flow-go/module/trace"
	cborcodec "github.com/onflow/flow-go/network/codec/cbor"
	"github.com/onflow/flow-go/network/p2p"
	"github.com/onflow/flow-go/network/p2p/dns"
	"github.com/onflow/flow-go/network/topology"
	badgerState "github.com/onflow/flow-go/state/protocol/badger"
	"github.com/onflow/flow-go/state/protocol/events"
	"github.com/onflow/flow-go/state/protocol/events/gadgets"
	"github.com/onflow/flow-go/state/protocol/inmem"
	"github.com/onflow/flow-go/storage"
	bstorage "github.com/onflow/flow-go/storage/badger"
	"github.com/onflow/flow-go/storage/badger/operation"
	sutil "github.com/onflow/flow-go/storage/util"
	"github.com/onflow/flow-go/utils/debug"
	"github.com/onflow/flow-go/utils/io"
	"github.com/onflow/flow-go/utils/logging"
)

type Metrics struct {
	Network        module.NetworkMetrics
	Engine         module.EngineMetrics
	Compliance     module.ComplianceMetrics
	Cache          module.CacheMetrics
	Mempool        module.MempoolMetrics
	CleanCollector module.CleanerMetrics
}

type Storage struct {
	Headers      storage.Headers
	Index        storage.Index
	Identities   storage.Identities
	Guarantees   storage.Guarantees
	Receipts     *bstorage.ExecutionReceipts
	Results      storage.ExecutionResults
	Seals        storage.Seals
	Payloads     storage.Payloads
	Blocks       storage.Blocks
	Transactions storage.Transactions
	Collections  storage.Collections
	Setups       storage.EpochSetups
	Commits      storage.EpochCommits
	Statuses     storage.EpochStatuses
}

type namedModuleFunc struct {
	fn   func(builder NodeBuilder, nodeConfig *NodeConfig) error
	name string
}

type namedComponentFunc struct {
	fn   func(builder NodeBuilder, nodeConfig *NodeConfig) (module.ReadyDoneAware, error)
	name string
}

type namedDoneObject struct {
	ob   module.ReadyDoneAware
	name string
}

// FlowNodeBuilder is the default builder struct used for all flow nodes
// It runs a node process with following structure, in sequential order
// Base inits (network, storage, state, logger)
//   PostInit handlers, if any
// Components handlers, if any, wait sequentially
// Run() <- main loop
// Components destructors, if any
// The initialization can be proceeded and succeeded with  PreInit and PostInit functions that allow customization
// of the process in case of nodes such as the unstaked access node where the NodeInfo is not part of the genesis data
type FlowNodeBuilder struct {
	*NodeConfig
<<<<<<< HEAD
	flags          *pflag.FlagSet
	modules        []namedModuleFunc
	components     []namedComponentFunc
	doneObject     []namedDoneObject
	sig            chan os.Signal
	preInitFns     []func(NodeBuilder, *NodeConfig)
	postInitFns    []func(NodeBuilder, *NodeConfig)
	lm             *lifecycle.LifecycleManager
	extraFlagCheck func() error
=======
	flags                    *pflag.FlagSet
	modules                  []namedModuleFunc
	components               []namedComponentFunc
	doneObject               []namedDoneObject
	sig                      chan os.Signal
	preInitFns               []func(NodeBuilder, *NodeConfig)
	postInitFns              []func(NodeBuilder, *NodeConfig)
	lm                       *lifecycle.LifecycleManager
	extraFlagCheck           func() error
	adminCommandBootstrapper *admin.CommandRunnerBootstrapper
>>>>>>> 662885b8
}

func (fnb *FlowNodeBuilder) BaseFlags() {
	defaultConfig := DefaultBaseConfig()

	// bind configuration parameters
	fnb.flags.StringVar(&fnb.BaseConfig.nodeIDHex, "nodeid", defaultConfig.nodeIDHex, "identity of our node")
	fnb.flags.StringVar(&fnb.BaseConfig.BindAddr, "bind", defaultConfig.BindAddr, "address to bind on")
	fnb.flags.StringVarP(&fnb.BaseConfig.BootstrapDir, "bootstrapdir", "b", defaultConfig.BootstrapDir, "path to the bootstrap directory")
	fnb.flags.StringVarP(&fnb.BaseConfig.datadir, "datadir", "d", defaultConfig.datadir, "directory to store the public database (protocol state)")
	fnb.flags.StringVar(&fnb.BaseConfig.secretsdir, "secretsdir", defaultConfig.secretsdir, "directory to store private database (secrets)")
	fnb.flags.StringVarP(&fnb.BaseConfig.level, "loglevel", "l", defaultConfig.level, "level for logging output")
	fnb.flags.DurationVar(&fnb.BaseConfig.PeerUpdateInterval, "peerupdate-interval", defaultConfig.PeerUpdateInterval, "how often to refresh the peer connections for the node")
	fnb.flags.DurationVar(&fnb.BaseConfig.UnicastMessageTimeout, "unicast-timeout", defaultConfig.UnicastMessageTimeout, "how long a unicast transmission can take to complete")
	fnb.flags.UintVarP(&fnb.BaseConfig.metricsPort, "metricport", "m", defaultConfig.metricsPort, "port for /metrics endpoint")
	fnb.flags.BoolVar(&fnb.BaseConfig.profilerEnabled, "profiler-enabled", defaultConfig.profilerEnabled, "whether to enable the auto-profiler")
	fnb.flags.StringVar(&fnb.BaseConfig.profilerDir, "profiler-dir", defaultConfig.profilerDir, "directory to create auto-profiler profiles")
	fnb.flags.DurationVar(&fnb.BaseConfig.profilerInterval, "profiler-interval", defaultConfig.profilerInterval,
		"the interval between auto-profiler runs")
	fnb.flags.DurationVar(&fnb.BaseConfig.profilerDuration, "profiler-duration", defaultConfig.profilerDuration,
		"the duration to run the auto-profile for")
	fnb.flags.BoolVar(&fnb.BaseConfig.tracerEnabled, "tracer-enabled", defaultConfig.tracerEnabled,
		"whether to enable tracer")
	fnb.flags.UintVar(&fnb.BaseConfig.tracerSensitivity, "tracer-sensitivity", defaultConfig.tracerSensitivity,
		"adjusts the level of sampling when tracing is enabled. 0 means capture everything, higher value results in less samples")
<<<<<<< HEAD
=======

	fnb.flags.StringVar(&fnb.BaseConfig.adminAddr, "admin-addr", defaultConfig.adminAddr, "address to bind on for admin HTTP server")
	fnb.flags.StringVar(&fnb.BaseConfig.adminCert, "admin-cert", defaultConfig.adminCert, "admin cert file (for TLS)")
	fnb.flags.StringVar(&fnb.BaseConfig.adminKey, "admin-key", defaultConfig.adminKey, "admin key file (for TLS)")
	fnb.flags.StringVar(&fnb.BaseConfig.adminClientCAs, "admin-client-certs", defaultConfig.adminClientCAs, "admin client certs (for mutual TLS)")

>>>>>>> 662885b8
	fnb.flags.DurationVar(&fnb.BaseConfig.DNSCacheTTL, "dns-cache-ttl", dns.DefaultTimeToLive, "time-to-live for dns cache")
	fnb.flags.UintVar(&fnb.BaseConfig.guaranteesCacheSize, "guarantees-cache-size", bstorage.DefaultCacheSize, "collection guarantees cache size")
	fnb.flags.UintVar(&fnb.BaseConfig.receiptsCacheSize, "receipts-cache-size", bstorage.DefaultCacheSize, "receipts cache size")

}

func (fnb *FlowNodeBuilder) EnqueueNetworkInit(ctx context.Context) {
	fnb.Component("network", func(builder NodeBuilder, node *NodeConfig) (module.ReadyDoneAware, error) {

		codec := cborcodec.NewCodec()

		myAddr := fnb.NodeConfig.Me.Address()
		if fnb.BaseConfig.BindAddr != NotSet {
			myAddr = fnb.BaseConfig.BindAddr
		}

		// setup the Ping provider to return the software version and the sealed block height
		pingProvider := p2p.PingInfoProviderImpl{
			SoftwareVersionFun: func() string {
				return build.Semver()
			},
			SealedBlockHeightFun: func() (uint64, error) {
				head, err := fnb.State.Sealed().Head()
				if err != nil {
					return 0, err
				}
				return head.Height, nil
			},
		}

		libP2PNodeFactory, err := p2p.DefaultLibP2PNodeFactory(ctx,
			fnb.Logger.Level(zerolog.ErrorLevel),
			fnb.Me.NodeID(),
			myAddr,
			fnb.NetworkKey,
			fnb.RootBlock.ID(),
			fnb.RootChainID,
			fnb.IdentityProvider,
			p2p.DefaultMaxPubSubMsgSize,
			fnb.Metrics.Network,
			pingProvider,
<<<<<<< HEAD
			fnb.BaseConfig.DNSCacheTTL)
=======
			fnb.BaseConfig.DNSCacheTTL,
			fnb.BaseConfig.NodeRole)
>>>>>>> 662885b8

		if err != nil {
			return nil, fmt.Errorf("could not generate libp2p node factory: %w", err)
		}

		mwOpts := []p2p.MiddlewareOption{
			p2p.WithIdentifierProvider(fnb.NetworkingIdentifierProvider),
		}
		if len(fnb.MsgValidators) > 0 {
			mwOpts = append(mwOpts, p2p.WithMessageValidators(fnb.MsgValidators...))
		}

		// run peer manager with the specified interval and let is also prune connections
		peerManagerFactory := p2p.PeerManagerFactory([]p2p.Option{p2p.WithInterval(fnb.PeerUpdateInterval)})
		mwOpts = append(mwOpts, p2p.WithPeerManager(peerManagerFactory))

		fnb.Middleware = p2p.NewMiddleware(
			fnb.Logger.Level(zerolog.ErrorLevel),
			libP2PNodeFactory,
			fnb.Me.NodeID(),
			fnb.Metrics.Network,
<<<<<<< HEAD
			fnb.RootBlock.ID().String(),
=======
			fnb.RootBlock.ID(),
>>>>>>> 662885b8
			fnb.BaseConfig.UnicastMessageTimeout,
			true,
			fnb.IDTranslator,
			mwOpts...,
		)

		subscriptionManager := p2p.NewChannelSubscriptionManager(fnb.Middleware)

		top, err := topology.NewTopicBasedTopology(
			fnb.NodeID,
			fnb.Logger,
			fnb.State,
		)
		if err != nil {
			return nil, fmt.Errorf("could not create topology: %w", err)
		}
		topologyCache := topology.NewCache(fnb.Logger, top)

		// creates network instance
		net, err := p2p.NewNetwork(fnb.Logger,
			codec,
			fnb.Me,
			fnb.Middleware,
			p2p.DefaultCacheSize,
			topologyCache,
			subscriptionManager,
			fnb.Metrics.Network,
			fnb.IdentityProvider,
		)
		if err != nil {
			return nil, fmt.Errorf("could not initialize network: %w", err)
		}

		fnb.Network = net

		idEvents := gadgets.NewIdentityDeltas(func() {
			fnb.Middleware.UpdateNodeAddresses()
			fnb.Middleware.UpdateAllowList()
		})
		fnb.ProtocolEvents.AddConsumer(idEvents)

		return net, err
	})
}

func (fnb *FlowNodeBuilder) EnqueueMetricsServerInit() {
	fnb.Component("metrics server", func(builder NodeBuilder, node *NodeConfig) (module.ReadyDoneAware, error) {
		server := metrics.NewServer(fnb.Logger, fnb.BaseConfig.metricsPort, fnb.BaseConfig.profilerEnabled)
		return server, nil
	})
}

func (fnb *FlowNodeBuilder) EnqueueAdminServerInit(ctx context.Context) {
	fnb.Component("admin server", func(builder NodeBuilder, node *NodeConfig) (module.ReadyDoneAware, error) {
		var opts []admin.CommandRunnerOption

		if node.adminCert != NotSet {
			serverCert, err := tls.LoadX509KeyPair(node.adminCert, node.adminKey)
			if err != nil {
				return nil, err
			}
			clientCAs, err := ioutil.ReadFile(node.adminClientCAs)
			if err != nil {
				return nil, err
			}
			certPool := x509.NewCertPool()
			certPool.AppendCertsFromPEM(clientCAs)
			config := &tls.Config{
				MinVersion:   tls.VersionTLS13,
				Certificates: []tls.Certificate{serverCert},
				ClientAuth:   tls.RequireAndVerifyClientCert,
				ClientCAs:    certPool,
			}

			opts = append(opts, admin.WithTLS(config))
		}

		command_runner := fnb.adminCommandBootstrapper.Bootstrap(fnb.Logger, fnb.adminAddr, opts...)
		if err := command_runner.Start(ctx); err != nil {
			return nil, err
		}

		return command_runner, nil
	})
}

func (fnb *FlowNodeBuilder) RegisterBadgerMetrics() error {
	return metrics.RegisterBadgerMetrics()
}

func (fnb *FlowNodeBuilder) EnqueueTracer() {
	fnb.Component("tracer", func(builder NodeBuilder, node *NodeConfig) (module.ReadyDoneAware, error) {
		return fnb.Tracer, nil
	})
}

func (fnb *FlowNodeBuilder) ParseAndPrintFlags() {
	// parse configuration parameters
	pflag.Parse()

	// print all flags
	log := fnb.Logger.Info()

	pflag.VisitAll(func(flag *pflag.Flag) {
		log = log.Str(flag.Name, flag.Value.String())
	})

	log.Msg("flags loaded")
}

func (fnb *FlowNodeBuilder) ValidateFlags(f func() error) NodeBuilder {
	fnb.extraFlagCheck = f
	return fnb
}

func (fnb *FlowNodeBuilder) PrintBuildVersionDetails() {
	fnb.Logger.Info().Str("version", build.Semver()).Str("commit", build.Commit()).Msg("build details")
}

func (fnb *FlowNodeBuilder) initNodeInfo() {
	if fnb.BaseConfig.nodeIDHex == NotSet {
		fnb.Logger.Fatal().Msg("cannot start without node ID")
	}

	nodeID, err := flow.HexStringToIdentifier(fnb.BaseConfig.nodeIDHex)
	if err != nil {
		fnb.Logger.Fatal().Err(err).Msgf("could not parse node ID from string: %v", fnb.BaseConfig.nodeIDHex)
	}

	info, err := LoadPrivateNodeInfo(fnb.BaseConfig.BootstrapDir, nodeID)
	if err != nil {
		fnb.Logger.Fatal().Err(err).Msg("failed to load private node info")
	}

	fnb.NodeID = nodeID
	fnb.NetworkKey = info.NetworkPrivKey.PrivateKey
	fnb.StakingKey = info.StakingPrivKey.PrivateKey
}

func (fnb *FlowNodeBuilder) initLogger() {
	// configure logger with standard level, node ID and UTC timestamp
	zerolog.TimestampFunc = func() time.Time { return time.Now().UTC() }
	log := fnb.Logger.With().
		Timestamp().
		Str("node_role", fnb.BaseConfig.NodeRole).
		Str("node_id", fnb.BaseConfig.nodeIDHex).
		Logger()

	log.Info().Msgf("flow %s node starting up", fnb.BaseConfig.NodeRole)

	// parse config log level and apply to logger
	lvl, err := zerolog.ParseLevel(strings.ToLower(fnb.BaseConfig.level))
	if err != nil {
		log.Fatal().Err(err).Msg("invalid log level")
	}
	log = log.Level(lvl)

	fnb.Logger = log
}

func (fnb *FlowNodeBuilder) initMetrics() {

	fnb.Tracer = trace.NewNoopTracer()
	if fnb.BaseConfig.tracerEnabled {
		serviceName := fnb.BaseConfig.NodeRole + "-" + fnb.BaseConfig.nodeIDHex[:8]
		tracer, err := trace.NewTracer(fnb.Logger,
			serviceName,
			fnb.RootChainID.String(),
			fnb.tracerSensitivity)
		fnb.MustNot(err).Msg("could not initialize tracer")
		fnb.Logger.Info().Msg("Tracer Started")
		fnb.Tracer = tracer
	}

	fnb.Metrics = Metrics{
		Network:        metrics.NewNoopCollector(),
		Engine:         metrics.NewNoopCollector(),
		Compliance:     metrics.NewNoopCollector(),
		Cache:          metrics.NewNoopCollector(),
		Mempool:        metrics.NewNoopCollector(),
		CleanCollector: metrics.NewNoopCollector(),
	}
	if fnb.BaseConfig.metricsEnabled {
		fnb.MetricsRegisterer = prometheus.DefaultRegisterer

		mempools := metrics.NewMempoolCollector(5 * time.Second)

		fnb.Metrics = Metrics{
			Network:        metrics.NewNetworkCollector(),
			Engine:         metrics.NewEngineCollector(),
			Compliance:     metrics.NewComplianceCollector(),
			Cache:          metrics.NewCacheCollector(fnb.RootChainID),
			CleanCollector: metrics.NewCleanerCollector(),
			Mempool:        mempools,
		}

		// registers mempools as a Component so that its Ready method is invoked upon startup
		fnb.Component("mempools metrics", func(builder NodeBuilder, node *NodeConfig) (module.ReadyDoneAware, error) {
			return mempools, nil
		})
	}
}

func (fnb *FlowNodeBuilder) initProfiler() {
	if !fnb.BaseConfig.profilerEnabled {
		return
	}
	profiler, err := debug.NewAutoProfiler(
		fnb.Logger,
		fnb.BaseConfig.profilerDir,
		fnb.BaseConfig.profilerInterval,
		fnb.BaseConfig.profilerDuration,
	)
	fnb.MustNot(err).Msg("could not initialize profiler")
	fnb.Component("profiler", func(node NodeBuilder, nodeConfig *NodeConfig) (module.ReadyDoneAware, error) {
		return profiler, nil
	})
}

func (fnb *FlowNodeBuilder) initDB() {

	// if a db has been passed in, use that instead of creating one
	if fnb.BaseConfig.db != nil {
		fnb.DB = fnb.BaseConfig.db
		return
	}

	// Pre-create DB path (Badger creates only one-level dirs)
	err := os.MkdirAll(fnb.BaseConfig.datadir, 0700)
	fnb.MustNot(err).Str("dir", fnb.BaseConfig.datadir).Msg("could not create datadir")

	log := sutil.NewLogger(fnb.Logger)

	// we initialize the database with options that allow us to keep the maximum
	// item size in the trie itself (up to 1MB) and where we keep all level zero
	// tables in-memory as well; this slows down compaction and increases memory
	// usage, but it improves overall performance and disk i/o
	opts := badger.
		DefaultOptions(fnb.BaseConfig.datadir).
		WithKeepL0InMemory(true).
		WithLogger(log).

		// the ValueLogFileSize option specifies how big the value of a
		// key-value pair is allowed to be saved into badger.
		// exceeding this limit, will fail with an error like this:
		// could not store data: Value with size <xxxx> exceeded 1073741824 limit
		// Maximum value size is 10G, needed by execution node
		// TODO: finding a better max value for each node type
		WithValueLogFileSize(128 << 23).
		WithValueLogMaxEntries(100000) // Default is 1000000

	publicDB, err := bstorage.InitPublic(opts)
	fnb.MustNot(err).Msg("could not open public db")
	fnb.DB = publicDB
}

func (fnb *FlowNodeBuilder) initSecretsDB() {

	// if the secrets DB is disabled (only applicable for Consensus Follower,
	// which makes use of this same logic), skip this initialization
	if !fnb.BaseConfig.secretsDBEnabled {
		return
	}

	if fnb.BaseConfig.secretsdir == NotSet {
		fnb.Logger.Fatal().Msgf("missing required flag '--secretsdir'")
	}

	err := os.MkdirAll(fnb.BaseConfig.secretsdir, 0700)
	fnb.MustNot(err).Str("dir", fnb.BaseConfig.secretsdir).Msg("could not create secrets db dir")

	log := sutil.NewLogger(fnb.Logger)

	opts := badger.DefaultOptions(fnb.BaseConfig.secretsdir).WithLogger(log)
	// attempt to read an encryption key for the secrets DB from the canonical path
	// TODO enforce encryption in an upcoming spork https://github.com/dapperlabs/flow-go/issues/5893
	encryptionKey, err := loadSecretsEncryptionKey(fnb.BootstrapDir, fnb.NodeID)
	if errors.Is(err, os.ErrNotExist) {
		fnb.Logger.Warn().Msg("starting with secrets database encryption disabled")
	} else if err != nil {
		fnb.Logger.Fatal().Err(err).Msg("failed to read secrets db encryption key")
	} else {
		opts = opts.WithEncryptionKey(encryptionKey)
	}

	secretsDB, err := bstorage.InitSecret(opts)
	fnb.MustNot(err).Msg("could not open secrets db")
	fnb.SecretsDB = secretsDB
}

func (fnb *FlowNodeBuilder) initStorage() {

	// in order to void long iterations with big keys when initializing with an
	// already populated database, we bootstrap the initial maximum key size
	// upon starting
	err := operation.RetryOnConflict(fnb.DB.Update, func(tx *badger.Txn) error {
		return operation.InitMax(tx)
	})
	fnb.MustNot(err).Msg("could not initialize max tracker")

	headers := bstorage.NewHeaders(fnb.Metrics.Cache, fnb.DB)
	guarantees := bstorage.NewGuarantees(fnb.Metrics.Cache, fnb.DB, fnb.BaseConfig.guaranteesCacheSize)
	seals := bstorage.NewSeals(fnb.Metrics.Cache, fnb.DB)
	results := bstorage.NewExecutionResults(fnb.Metrics.Cache, fnb.DB)
	receipts := bstorage.NewExecutionReceipts(fnb.Metrics.Cache, fnb.DB, results, fnb.BaseConfig.receiptsCacheSize)
	index := bstorage.NewIndex(fnb.Metrics.Cache, fnb.DB)
	payloads := bstorage.NewPayloads(fnb.DB, index, guarantees, seals, receipts, results)
	blocks := bstorage.NewBlocks(fnb.DB, headers, payloads)
	transactions := bstorage.NewTransactions(fnb.Metrics.Cache, fnb.DB)
	collections := bstorage.NewCollections(fnb.DB, transactions)
	setups := bstorage.NewEpochSetups(fnb.Metrics.Cache, fnb.DB)
	commits := bstorage.NewEpochCommits(fnb.Metrics.Cache, fnb.DB)
	statuses := bstorage.NewEpochStatuses(fnb.Metrics.Cache, fnb.DB)

	fnb.Storage = Storage{
		Headers:      headers,
		Guarantees:   guarantees,
		Receipts:     receipts,
		Results:      results,
		Seals:        seals,
		Index:        index,
		Payloads:     payloads,
		Blocks:       blocks,
		Transactions: transactions,
		Collections:  collections,
		Setups:       setups,
		Commits:      commits,
		Statuses:     statuses,
	}
}

func (fnb *FlowNodeBuilder) InitIDProviders() {
	fnb.Module("id providers", func(builder NodeBuilder, node *NodeConfig) error {
		idCache, err := p2p.NewProtocolStateIDCache(node.Logger, node.State, node.ProtocolEvents)
		if err != nil {
			return err
		}

		node.IdentityProvider = idCache
		node.IDTranslator = idCache
		node.NetworkingIdentifierProvider = id.NewFilteredIdentifierProvider(p2p.NotEjectedFilter, idCache)
		node.SyncEngineIdentifierProvider = id.NewFilteredIdentifierProvider(
			filter.And(
				filter.HasRole(flow.RoleConsensus),
				filter.Not(filter.HasNodeID(node.Me.NodeID())),
				p2p.NotEjectedFilter,
			),
			idCache,
		)
		return nil
	})
}

func (fnb *FlowNodeBuilder) initState() {
	fnb.ProtocolEvents = events.NewDistributor()

	// load the root protocol state snapshot from disk
	rootSnapshot, err := loadRootProtocolSnapshot(fnb.BaseConfig.BootstrapDir)
	fnb.MustNot(err).Msg("failed to read protocol snapshot from disk")

	fnb.RootResult, fnb.RootSeal, err = rootSnapshot.SealedResult()
	fnb.MustNot(err).Msg("failed to read root sealed result")
	sealingSegment, err := rootSnapshot.SealingSegment()
	fnb.MustNot(err).Msg("failed to read root sealing segment")
	fnb.RootBlock = sealingSegment[len(sealingSegment)-1]
	fnb.RootQC, err = rootSnapshot.QuorumCertificate()
	fnb.MustNot(err).Msg("failed to read root qc")
	// set the chain ID based on the root header
	// TODO: as the root header can now be loaded from protocol state, we should
	// not use a global variable for chain ID anymore, but rely on the protocol
	// state as final authority on what the chain ID is
	// => https://github.com/dapperlabs/flow-go/issues/4167
	fnb.RootChainID = fnb.RootBlock.Header.ChainID

	isBootStrapped, err := badgerState.IsBootstrapped(fnb.DB)
	fnb.MustNot(err).Msg("failed to determine whether database contains bootstrapped state")
	if isBootStrapped {
		state, err := badgerState.OpenState(
			fnb.Metrics.Compliance,
			fnb.DB,
			fnb.Storage.Headers,
			fnb.Storage.Seals,
			fnb.Storage.Results,
			fnb.Storage.Blocks,
			fnb.Storage.Setups,
			fnb.Storage.Commits,
			fnb.Storage.Statuses,
		)
		fnb.MustNot(err).Msg("could not open flow state")
		fnb.State = state

		// Verify root block in protocol state is consistent with bootstrap information stored on-disk.
		// Inconsistencies can happen when the bootstrap root block is updated (because of new spork),
		// but the protocol state is not updated, so they don't match
		// when this happens during a spork, we could try deleting the protocol state database.
		// TODO: revisit this check when implementing Epoch
		rootBlockFromState, err := state.Params().Root()
		fnb.MustNot(err).Msg("could not load root block from protocol state")
		if fnb.RootBlock.ID() != rootBlockFromState.ID() {
			fnb.Logger.Fatal().Msgf("mismatching root block ID, protocol state block ID: %v, bootstrap root block ID: %v",
				rootBlockFromState.ID(),
				fnb.RootBlock.ID(),
			)
		}
	} else {
		// Bootstrap!
		fnb.Logger.Info().Msg("bootstrapping empty protocol state")

		// generate bootstrap config options as per NodeConfig
		var options []badgerState.BootstrapConfigOptions
		if fnb.SkipNwAddressBasedValidations {
			options = append(options, badgerState.SkipNetworkAddressValidation)
		}

		fnb.State, err = badgerState.Bootstrap(
			fnb.Metrics.Compliance,
			fnb.DB,
			fnb.Storage.Headers,
			fnb.Storage.Seals,
			fnb.Storage.Results,
			fnb.Storage.Blocks,
			fnb.Storage.Setups,
			fnb.Storage.Commits,
			fnb.Storage.Statuses,
			rootSnapshot,
			options...,
		)
		fnb.MustNot(err).Msg("could not bootstrap protocol state")

		fnb.Logger.Info().
			Hex("root_result_id", logging.Entity(fnb.RootResult)).
			Hex("root_state_commitment", fnb.RootSeal.FinalState[:]).
			Hex("root_block_id", logging.Entity(fnb.RootBlock)).
			Uint64("root_block_height", fnb.RootBlock.Header.Height).
			Msg("genesis state bootstrapped")
	}

	// initialize local if it hasn't been initialized yet
	if fnb.Me == nil {
		fnb.initLocal()
	}

	lastFinalized, err := fnb.State.Final().Head()
	fnb.MustNot(err).Msg("could not get last finalized block header")
	fnb.Logger.Info().
		Hex("block_id", logging.Entity(lastFinalized)).
		Uint64("height", lastFinalized.Height).
		Msg("last finalized block")
}

func (fnb *FlowNodeBuilder) initLocal() {
	// Verify that my ID (as given in the configuration) is known to the network
	// (i.e. protocol state). There are two cases that will cause the following error:
	// 1) used the wrong node id, which is not part of the identity list of the finalized state
	// 2) the node id is a new one for a new spork, but the bootstrap data has not been updated.
	myID, err := flow.HexStringToIdentifier(fnb.BaseConfig.nodeIDHex)
	fnb.MustNot(err).Msg("could not parse node identifier")

	self, err := fnb.State.Final().Identity(myID)
	fnb.MustNot(err).Msgf("node identity not found in the identity list of the finalized state: %v", myID)

	// Verify that my role (as given in the configuration) is consistent with the protocol state.
	// We enforce this strictly for MainNet. For other networks (e.g. TestNet or BenchNet), we
	// are lenient, to allow ghost node to run as any role.
	if self.Role.String() != fnb.BaseConfig.NodeRole {
		rootBlockHeader, err := fnb.State.Params().Root()
		fnb.MustNot(err).Msg("could not get root block from protocol state")
		if rootBlockHeader.ChainID == flow.Mainnet {
			fnb.Logger.Fatal().Msgf("running as incorrect role, expected: %v, actual: %v, exiting",
				self.Role.String(),
				fnb.BaseConfig.NodeRole)
		} else {
			fnb.Logger.Warn().Msgf("running as incorrect role, expected: %v, actual: %v, continuing",
				self.Role.String(),
				fnb.BaseConfig.NodeRole)
		}
	}

	// ensure that the configured staking/network keys are consistent with the protocol state
	if !self.NetworkPubKey.Equals(fnb.NetworkKey.PublicKey()) {
		fnb.Logger.Fatal().Msg("configured networking key does not match protocol state")
	}
	if !self.StakingPubKey.Equals(fnb.StakingKey.PublicKey()) {
		fnb.Logger.Fatal().Msg("configured staking key does not match protocol state")
	}

	fnb.Me, err = local.New(self, fnb.StakingKey)
	fnb.MustNot(err).Msg("could not initialize local")
}

func (fnb *FlowNodeBuilder) initFvmOptions() {
	blockFinder := fvm.NewBlockFinder(fnb.Storage.Headers)
	vmOpts := []fvm.Option{
		fvm.WithChain(fnb.RootChainID.Chain()),
		fvm.WithBlocks(blockFinder),
		fvm.WithAccountStorageLimit(true),
	}
	if fnb.RootChainID == flow.Testnet || fnb.RootChainID == flow.Canary || fnb.RootChainID == flow.Mainnet {
		fvm.WithTransactionFeesEnabled(true)
	}
	if fnb.RootChainID == flow.Testnet || fnb.RootChainID == flow.Canary {
		vmOpts = append(vmOpts,
			fvm.WithRestrictedDeployment(false),
		)
	}
	fnb.FvmOptions = vmOpts
}

func (fnb *FlowNodeBuilder) handleModule(v namedModuleFunc) {
	err := v.fn(fnb, fnb.NodeConfig)
	if err != nil {
		fnb.Logger.Fatal().Err(err).Str("module", v.name).Msg("module initialization failed")
	} else {
		fnb.Logger.Info().Str("module", v.name).Msg("module initialization complete")
	}
}

func (fnb *FlowNodeBuilder) handleComponent(v namedComponentFunc) {

	log := fnb.Logger.With().Str("component", v.name).Logger()

	readyAware, err := v.fn(fnb, fnb.NodeConfig)
	if err != nil {
		log.Fatal().Err(err).Msg("component initialization failed")
	} else {
		log.Info().Msg("component initialization complete")
	}

	select {
	case <-readyAware.Ready():
		log.Info().Msg("component startup complete")
	case <-fnb.sig:
		log.Warn().Msg("component startup aborted")
		return
	}

	fnb.doneObject = append(fnb.doneObject, namedDoneObject{
		readyAware, v.name,
	})
}

func (fnb *FlowNodeBuilder) handleDoneObject(v namedDoneObject) {

	log := fnb.Logger.With().Str("component", v.name).Logger()

	select {
	case <-v.ob.Done():
		log.Info().Msg("component shutdown complete")
	case <-fnb.sig:
		log.Warn().Msg("component shutdown aborted")
		return
	}
}

// ExtraFlags enables binding additional flags beyond those defined in BaseConfig.
func (fnb *FlowNodeBuilder) ExtraFlags(f func(*pflag.FlagSet)) NodeBuilder {
	f(fnb.flags)
	return fnb
}

// Module enables setting up dependencies of the engine with the builder context.
func (fnb *FlowNodeBuilder) Module(name string, f func(builder NodeBuilder, node *NodeConfig) error) NodeBuilder {
	fnb.modules = append(fnb.modules, namedModuleFunc{
		fn:   f,
		name: name,
	})
	return fnb
}

// AdminCommand registers a new admin command with the admin server
func (fnb *FlowNodeBuilder) AdminCommand(command string, handler admin.CommandHandler, validator admin.CommandValidator) NodeBuilder {
	fnb.adminCommandBootstrapper.RegisterHandler(command, handler)
	fnb.adminCommandBootstrapper.RegisterValidator(command, validator)
	return fnb
}

// MustNot asserts that the given error must not occur.
//
// If the error is nil, returns a nil log event (which acts as a no-op).
// If the error is not nil, returns a fatal log event containing the error.
func (fnb *FlowNodeBuilder) MustNot(err error) *zerolog.Event {
	if err != nil {
		return fnb.Logger.Fatal().Err(err)
	}
	return nil
}

// Component adds a new component to the node that conforms to the ReadyDone
// interface.
//
// When the node is run, this component will be started with `Ready`. When the
// node is stopped, we will wait for the component to exit gracefully with
// `Done`.
func (fnb *FlowNodeBuilder) Component(name string, f func(builder NodeBuilder, node *NodeConfig) (module.ReadyDoneAware, error)) NodeBuilder {
	fnb.components = append(fnb.components, namedComponentFunc{
		fn:   f,
		name: name,
	})

	return fnb
}

func (fnb *FlowNodeBuilder) PreInit(f func(builder NodeBuilder, node *NodeConfig)) NodeBuilder {
	fnb.preInitFns = append(fnb.preInitFns, f)
	return fnb
}

func (fnb *FlowNodeBuilder) PostInit(f func(builder NodeBuilder, node *NodeConfig)) NodeBuilder {
	fnb.postInitFns = append(fnb.postInitFns, f)
	return fnb
}

type Option func(*BaseConfig)

func WithBootstrapDir(bootstrapDir string) Option {
	return func(config *BaseConfig) {
		config.BootstrapDir = bootstrapDir
	}
}

func WithBindAddress(bindAddress string) Option {
	return func(config *BaseConfig) {
		config.BindAddr = bindAddress
	}
}

func WithDataDir(dataDir string) Option {
	return func(config *BaseConfig) {
		if config.db == nil {
			config.datadir = dataDir
		}
<<<<<<< HEAD
=======
	}
}

func WithSecretsDBEnabled(enabled bool) Option {
	return func(config *BaseConfig) {
		config.secretsDBEnabled = enabled
>>>>>>> 662885b8
	}
}

func WithMetricsEnabled(enabled bool) Option {
	return func(config *BaseConfig) {
		config.metricsEnabled = enabled
	}
}

func WithLogLevel(level string) Option {
	return func(config *BaseConfig) {
		config.level = level
	}
}

// WithDB takes precedence over WithDataDir and datadir will be set to empty if DB is set using this option
func WithDB(db *badger.DB) Option {
	return func(config *BaseConfig) {
		config.db = db
		config.datadir = ""
	}
}

// FlowNode creates a new Flow node builder with the given name.
func FlowNode(role string, opts ...Option) *FlowNodeBuilder {
	config := DefaultBaseConfig()
	config.NodeRole = role
	for _, opt := range opts {
		opt(config)
	}

	builder := &FlowNodeBuilder{
		NodeConfig: &NodeConfig{
			BaseConfig: *config,
			Logger:     zerolog.New(os.Stderr),
		},
		flags:                    pflag.CommandLine,
		lm:                       lifecycle.NewLifecycleManager(),
		adminCommandBootstrapper: admin.NewCommandRunnerBootstrapper(),
	}
	return builder
}

func (fnb *FlowNodeBuilder) Initialize() error {

	ctx, cancel := context.WithCancel(context.Background())
	fnb.Cancel = cancel

	fnb.PrintBuildVersionDetails()

	fnb.BaseFlags()

	fnb.ParseAndPrintFlags()

<<<<<<< HEAD
	fnb.extraFlagsValidation()
=======
	if err := fnb.extraFlagsValidation(); err != nil {
		return err
	}
>>>>>>> 662885b8

	// ID providers must be initialized before the network
	fnb.InitIDProviders()

	fnb.EnqueueNetworkInit(ctx)

	if fnb.metricsEnabled {
		fnb.EnqueueMetricsServerInit()
		if err := fnb.RegisterBadgerMetrics(); err != nil {
			return err
		}
	}

	if fnb.adminAddr != NotSet {
		if (fnb.adminCert != NotSet || fnb.adminKey != NotSet || fnb.adminClientCAs != NotSet) &&
			!(fnb.adminCert != NotSet && fnb.adminKey != NotSet && fnb.adminClientCAs != NotSet) {
			fnb.Logger.Fatal().Msg("admin cert / key and client certs must all be provided to enable mutual TLS")
		}
		fnb.EnqueueAdminServerInit(ctx)
	}

	fnb.EnqueueTracer()

	return nil
}

// Run calls Ready() to start all the node modules and components. It also sets up a channel to gracefully shut
// down each component if a SIGINT is received. Until a SIGINT is received, Run will block.
// Since, Run is a blocking call it should only be used when running a node as it's own independent process.
func (fnb *FlowNodeBuilder) Run() {

	// initialize signal catcher
	fnb.sig = make(chan os.Signal, 1)
	signal.Notify(fnb.sig, os.Interrupt, syscall.SIGTERM)

	select {
	case <-fnb.Ready():
		fnb.Logger.Info().Msgf("%s node startup complete", fnb.BaseConfig.NodeRole)
	case <-fnb.sig:
		fnb.Logger.Warn().Msg("node startup aborted")
		os.Exit(1)
	}

	// block till a SIGINT is received
	<-fnb.sig

	fnb.Logger.Info().Msgf("%s node shutting down", fnb.BaseConfig.NodeRole)

	select {
	case <-fnb.Done():
		fnb.Logger.Info().Msgf("%s node shutdown complete", fnb.BaseConfig.NodeRole)
	case <-fnb.sig:
		fnb.Logger.Warn().Msg("node shutdown aborted")
		os.Exit(1)
	}

	os.Exit(0)
}

// Ready returns a channel that closes after initiating all common components (logger, database, protocol state etc.)
// and then starting all modules and components.
func (fnb *FlowNodeBuilder) Ready() <-chan struct{} {
	fnb.lm.OnStart(func() {
		// seed random generator
		rand.Seed(time.Now().UnixNano())

		// init nodeinfo by reading the private bootstrap file if not already set
		if fnb.NodeID == flow.ZeroID {
			fnb.initNodeInfo()
		}

		fnb.initLogger()

		fnb.initProfiler()

		fnb.initDB()
		fnb.initSecretsDB()

		fnb.initMetrics()

		fnb.initStorage()

		for _, f := range fnb.preInitFns {
			fnb.handlePreInit(f)
		}

		fnb.initState()

		fnb.initFvmOptions()

		for _, f := range fnb.postInitFns {
			fnb.handlePostInit(f)
		}

		// set up all modules
		for _, f := range fnb.modules {
			fnb.handleModule(f)
		}

		// initialize all components
		for _, f := range fnb.components {
			fnb.handleComponent(f)
		}
	})
	return fnb.lm.Started()
}

// Done returns a channel that closes after all registered components are stopped
func (fnb *FlowNodeBuilder) Done() <-chan struct{} {
	fnb.lm.OnStop(func() {
		for i := len(fnb.doneObject) - 1; i >= 0; i-- {
			doneObject := fnb.doneObject[i]

			fnb.handleDoneObject(doneObject)
		}

		fnb.closeDatabase()
	})
	// cancel the context used by the networking layer
	if fnb.Cancel != nil {
		fnb.Cancel()
	}
	return fnb.lm.Stopped()
}

func (fnb *FlowNodeBuilder) handlePreInit(f func(builder NodeBuilder, node *NodeConfig)) {
	f(fnb, fnb.NodeConfig)
}

func (fnb *FlowNodeBuilder) handlePostInit(f func(builder NodeBuilder, node *NodeConfig)) {
	f(fnb, fnb.NodeConfig)
}

func (fnb *FlowNodeBuilder) closeDatabase() {
	err := fnb.DB.Close()
	if err != nil {
		fnb.Logger.Error().
			Err(err).
			Msg("could not close database")
	}
}

<<<<<<< HEAD
func (fnb *FlowNodeBuilder) extraFlagsValidation() {
	if fnb.extraFlagCheck != nil {
		err := fnb.extraFlagCheck()
		if err != nil {
			fnb.Logger.Fatal().Err(err).Msg("invalid flags")
		}
	}
=======
func (fnb *FlowNodeBuilder) extraFlagsValidation() error {
	if fnb.extraFlagCheck != nil {
		err := fnb.extraFlagCheck()
		if err != nil {
			return fmt.Errorf("invalid flags: %w", err)
		}
	}
	return nil
>>>>>>> 662885b8
}

// loadRootProtocolSnapshot loads the root protocol snapshot from disk
func loadRootProtocolSnapshot(dir string) (*inmem.Snapshot, error) {
	path := filepath.Join(dir, bootstrap.PathRootProtocolStateSnapshot)
	data, err := io.ReadFile(path)
	if err != nil {
		return nil, fmt.Errorf("could not read root snapshot (path=%s): %w", path, err)
	}

	var snapshot inmem.EncodableSnapshot
	err = json.Unmarshal(data, &snapshot)
	if err != nil {
		return nil, err
	}

	return inmem.SnapshotFromEncodable(snapshot), nil
}

// Loads the private info for this node from disk (eg. private staking/network keys).
func LoadPrivateNodeInfo(dir string, myID flow.Identifier) (*bootstrap.NodeInfoPriv, error) {
	path := filepath.Join(dir, fmt.Sprintf(bootstrap.PathNodeInfoPriv, myID))
	data, err := io.ReadFile(path)
	if err != nil {
		return nil, fmt.Errorf("could not read private node info (path=%s): %w", path, err)
	}
	var info bootstrap.NodeInfoPriv
	err = json.Unmarshal(data, &info)
	return &info, err
}

// loadSecretsEncryptionKey loads the encryption key for the secrets database.
// If the file does not exist, returns os.ErrNotExist.
func loadSecretsEncryptionKey(dir string, myID flow.Identifier) ([]byte, error) {
	path := filepath.Join(dir, fmt.Sprintf(bootstrap.PathSecretsEncryptionKey, myID))
	data, err := io.ReadFile(path)
	if err != nil {
		return nil, fmt.Errorf("could not read secrets db encryption key (path=%s): %w", path, err)
	}
	return data, nil
}<|MERGE_RESOLUTION|>--- conflicted
+++ resolved
@@ -102,17 +102,6 @@
 // of the process in case of nodes such as the unstaked access node where the NodeInfo is not part of the genesis data
 type FlowNodeBuilder struct {
 	*NodeConfig
-<<<<<<< HEAD
-	flags          *pflag.FlagSet
-	modules        []namedModuleFunc
-	components     []namedComponentFunc
-	doneObject     []namedDoneObject
-	sig            chan os.Signal
-	preInitFns     []func(NodeBuilder, *NodeConfig)
-	postInitFns    []func(NodeBuilder, *NodeConfig)
-	lm             *lifecycle.LifecycleManager
-	extraFlagCheck func() error
-=======
 	flags                    *pflag.FlagSet
 	modules                  []namedModuleFunc
 	components               []namedComponentFunc
@@ -123,7 +112,6 @@
 	lm                       *lifecycle.LifecycleManager
 	extraFlagCheck           func() error
 	adminCommandBootstrapper *admin.CommandRunnerBootstrapper
->>>>>>> 662885b8
 }
 
 func (fnb *FlowNodeBuilder) BaseFlags() {
@@ -149,15 +137,12 @@
 		"whether to enable tracer")
 	fnb.flags.UintVar(&fnb.BaseConfig.tracerSensitivity, "tracer-sensitivity", defaultConfig.tracerSensitivity,
 		"adjusts the level of sampling when tracing is enabled. 0 means capture everything, higher value results in less samples")
-<<<<<<< HEAD
-=======
 
 	fnb.flags.StringVar(&fnb.BaseConfig.adminAddr, "admin-addr", defaultConfig.adminAddr, "address to bind on for admin HTTP server")
 	fnb.flags.StringVar(&fnb.BaseConfig.adminCert, "admin-cert", defaultConfig.adminCert, "admin cert file (for TLS)")
 	fnb.flags.StringVar(&fnb.BaseConfig.adminKey, "admin-key", defaultConfig.adminKey, "admin key file (for TLS)")
 	fnb.flags.StringVar(&fnb.BaseConfig.adminClientCAs, "admin-client-certs", defaultConfig.adminClientCAs, "admin client certs (for mutual TLS)")
 
->>>>>>> 662885b8
 	fnb.flags.DurationVar(&fnb.BaseConfig.DNSCacheTTL, "dns-cache-ttl", dns.DefaultTimeToLive, "time-to-live for dns cache")
 	fnb.flags.UintVar(&fnb.BaseConfig.guaranteesCacheSize, "guarantees-cache-size", bstorage.DefaultCacheSize, "collection guarantees cache size")
 	fnb.flags.UintVar(&fnb.BaseConfig.receiptsCacheSize, "receipts-cache-size", bstorage.DefaultCacheSize, "receipts cache size")
@@ -199,12 +184,8 @@
 			p2p.DefaultMaxPubSubMsgSize,
 			fnb.Metrics.Network,
 			pingProvider,
-<<<<<<< HEAD
-			fnb.BaseConfig.DNSCacheTTL)
-=======
 			fnb.BaseConfig.DNSCacheTTL,
 			fnb.BaseConfig.NodeRole)
->>>>>>> 662885b8
 
 		if err != nil {
 			return nil, fmt.Errorf("could not generate libp2p node factory: %w", err)
@@ -226,11 +207,7 @@
 			libP2PNodeFactory,
 			fnb.Me.NodeID(),
 			fnb.Metrics.Network,
-<<<<<<< HEAD
-			fnb.RootBlock.ID().String(),
-=======
 			fnb.RootBlock.ID(),
->>>>>>> 662885b8
 			fnb.BaseConfig.UnicastMessageTimeout,
 			true,
 			fnb.IDTranslator,
@@ -862,15 +839,12 @@
 		if config.db == nil {
 			config.datadir = dataDir
 		}
-<<<<<<< HEAD
-=======
 	}
 }
 
 func WithSecretsDBEnabled(enabled bool) Option {
 	return func(config *BaseConfig) {
 		config.secretsDBEnabled = enabled
->>>>>>> 662885b8
 	}
 }
 
@@ -925,13 +899,9 @@
 
 	fnb.ParseAndPrintFlags()
 
-<<<<<<< HEAD
-	fnb.extraFlagsValidation()
-=======
 	if err := fnb.extraFlagsValidation(); err != nil {
 		return err
 	}
->>>>>>> 662885b8
 
 	// ID providers must be initialized before the network
 	fnb.InitIDProviders()
@@ -1074,15 +1044,6 @@
 	}
 }
 
-<<<<<<< HEAD
-func (fnb *FlowNodeBuilder) extraFlagsValidation() {
-	if fnb.extraFlagCheck != nil {
-		err := fnb.extraFlagCheck()
-		if err != nil {
-			fnb.Logger.Fatal().Err(err).Msg("invalid flags")
-		}
-	}
-=======
 func (fnb *FlowNodeBuilder) extraFlagsValidation() error {
 	if fnb.extraFlagCheck != nil {
 		err := fnb.extraFlagCheck()
@@ -1091,7 +1052,6 @@
 		}
 	}
 	return nil
->>>>>>> 662885b8
 }
 
 // loadRootProtocolSnapshot loads the root protocol snapshot from disk
