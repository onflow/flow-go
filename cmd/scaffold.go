--- conflicted
+++ resolved
@@ -376,12 +376,7 @@
 			connGaterCfg,
 			peerManagerCfg,
 			// run peer manager with the specified interval and let it also prune connections
-<<<<<<< HEAD
-			fnb.NetworkConnectionPruning,
-			fnb.PeerUpdateInterval,
 			fnb.GossipSubConfig,
-=======
->>>>>>> 26729eaf
 			fnb.LibP2PResourceManagerConfig,
 			uniCfg,
 		)
