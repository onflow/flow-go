package cmd

import (
	"crypto/tls"
	"crypto/x509"
	"errors"
	"fmt"
	"math/rand"
	"os"
	"runtime"
	"strings"
	"time"

	gcemd "cloud.google.com/go/compute/metadata"
	"github.com/dgraph-io/badger/v2"
	"github.com/hashicorp/go-multierror"
	"github.com/prometheus/client_golang/prometheus"
	"github.com/rs/zerolog"
	"github.com/spf13/pflag"
	"golang.org/x/time/rate"
	"google.golang.org/api/option"

	"github.com/onflow/flow-go/admin"
	"github.com/onflow/flow-go/admin/commands"
	"github.com/onflow/flow-go/admin/commands/common"
	storageCommands "github.com/onflow/flow-go/admin/commands/storage"
	"github.com/onflow/flow-go/cmd/build"
	"github.com/onflow/flow-go/consensus/hotstuff/persister"
	"github.com/onflow/flow-go/fvm"
	"github.com/onflow/flow-go/fvm/environment"
	"github.com/onflow/flow-go/model/flow"
	"github.com/onflow/flow-go/model/flow/filter"
	"github.com/onflow/flow-go/module"
	"github.com/onflow/flow-go/module/chainsync"
	"github.com/onflow/flow-go/module/compliance"
	"github.com/onflow/flow-go/module/component"
	"github.com/onflow/flow-go/module/id"
	"github.com/onflow/flow-go/module/irrecoverable"
	"github.com/onflow/flow-go/module/local"
	"github.com/onflow/flow-go/module/mempool/herocache"
	"github.com/onflow/flow-go/module/metrics"
	"github.com/onflow/flow-go/module/profiler"
	"github.com/onflow/flow-go/module/trace"
	"github.com/onflow/flow-go/module/updatable_configs"
	"github.com/onflow/flow-go/module/util"
	"github.com/onflow/flow-go/network"
	alspmgr "github.com/onflow/flow-go/network/alsp/manager"
	netcache "github.com/onflow/flow-go/network/cache"
	"github.com/onflow/flow-go/network/p2p"
	"github.com/onflow/flow-go/network/p2p/cache"
	"github.com/onflow/flow-go/network/p2p/conduit"
	"github.com/onflow/flow-go/network/p2p/dns"
	"github.com/onflow/flow-go/network/p2p/inspector/validation"
	"github.com/onflow/flow-go/network/p2p/middleware"
	"github.com/onflow/flow-go/network/p2p/p2pbuilder"
	p2pconfig "github.com/onflow/flow-go/network/p2p/p2pbuilder/config"
	"github.com/onflow/flow-go/network/p2p/p2pbuilder/inspector"
	"github.com/onflow/flow-go/network/p2p/ping"
	"github.com/onflow/flow-go/network/p2p/subscription"
	"github.com/onflow/flow-go/network/p2p/unicast/protocols"
	"github.com/onflow/flow-go/network/p2p/unicast/ratelimit"
	"github.com/onflow/flow-go/network/p2p/utils/ratelimiter"
	"github.com/onflow/flow-go/network/slashing"
	"github.com/onflow/flow-go/network/topology"
	"github.com/onflow/flow-go/state/protocol"
	badgerState "github.com/onflow/flow-go/state/protocol/badger"
	"github.com/onflow/flow-go/state/protocol/events"
	"github.com/onflow/flow-go/state/protocol/events/gadgets"
	"github.com/onflow/flow-go/storage"
	bstorage "github.com/onflow/flow-go/storage/badger"
	"github.com/onflow/flow-go/storage/badger/operation"
	sutil "github.com/onflow/flow-go/storage/util"
	"github.com/onflow/flow-go/utils/logging"
)

const (
	NetworkComponent        = "network"
	ConduitFactoryComponent = "conduit-factory"
	LibP2PNodeComponent     = "libp2p-node"
)

type Metrics struct {
	Network        module.NetworkMetrics
	Engine         module.EngineMetrics
	Compliance     module.ComplianceMetrics
	Cache          module.CacheMetrics
	Mempool        module.MempoolMetrics
	CleanCollector module.CleanerMetrics
	Bitswap        module.BitswapMetrics
}

type Storage = storage.All

type namedModuleFunc struct {
	fn   BuilderFunc
	name string
}

type namedComponentFunc struct {
	fn   ReadyDoneFactory
	name string

	errorHandler component.OnError
	dependencies *DependencyList
}

// FlowNodeBuilder is the default builder struct used for all flow nodes
// It runs a node process with following structure, in sequential order
// Base inits (network, storage, state, logger)
// PostInit handlers, if any
// Components handlers, if any, wait sequentially
// Run() <- main loop
// Components destructors, if any
// The initialization can be proceeded and succeeded with  PreInit and PostInit functions that allow customization
// of the process in case of nodes such as the unstaked access node where the NodeInfo is not part of the genesis data
type FlowNodeBuilder struct {
	*NodeConfig
	flags                    *pflag.FlagSet
	modules                  []namedModuleFunc
	components               []namedComponentFunc
	postShutdownFns          []func() error
	preInitFns               []BuilderFunc
	postInitFns              []BuilderFunc
	extraRootSnapshotCheck   func(protocol.Snapshot) error
	extraFlagCheck           func() error
	adminCommandBootstrapper *admin.CommandRunnerBootstrapper
	adminCommands            map[string]func(config *NodeConfig) commands.AdminCommand
	componentBuilder         component.ComponentManagerBuilder
}

var _ NodeBuilder = (*FlowNodeBuilder)(nil)

func (fnb *FlowNodeBuilder) BaseFlags() {
	defaultConfig := DefaultBaseConfig()

	// bind configuration parameters
	fnb.flags.StringVar(&fnb.BaseConfig.nodeIDHex, "nodeid", defaultConfig.nodeIDHex, "identity of our node")
	fnb.flags.StringVar(&fnb.BaseConfig.BindAddr, "bind", defaultConfig.BindAddr, "address to bind on")
	fnb.flags.StringVarP(&fnb.BaseConfig.BootstrapDir, "bootstrapdir", "b", defaultConfig.BootstrapDir, "path to the bootstrap directory")
	fnb.flags.StringVarP(&fnb.BaseConfig.datadir, "datadir", "d", defaultConfig.datadir, "directory to store the public database (protocol state)")
	fnb.flags.StringVar(&fnb.BaseConfig.secretsdir, "secretsdir", defaultConfig.secretsdir, "directory to store private database (secrets)")
	fnb.flags.StringVarP(&fnb.BaseConfig.level, "loglevel", "l", defaultConfig.level, "level for logging output")
	fnb.flags.Uint32Var(&fnb.BaseConfig.debugLogLimit, "debug-log-limit", defaultConfig.debugLogLimit, "max number of debug/trace log events per second")
	fnb.flags.DurationVar(&fnb.BaseConfig.PeerUpdateInterval, "peerupdate-interval", defaultConfig.PeerUpdateInterval, "how often to refresh the peer connections for the node")
	fnb.flags.DurationVar(&fnb.BaseConfig.UnicastMessageTimeout, "unicast-timeout", defaultConfig.UnicastMessageTimeout, "how long a unicast transmission can take to complete")
	fnb.flags.UintVarP(&fnb.BaseConfig.metricsPort, "metricport", "m", defaultConfig.metricsPort, "port for /metrics endpoint")
	fnb.flags.BoolVar(&fnb.BaseConfig.profilerConfig.Enabled, "profiler-enabled", defaultConfig.profilerConfig.Enabled, "whether to enable the auto-profiler")
	fnb.flags.BoolVar(&fnb.BaseConfig.profilerConfig.UploaderEnabled, "profile-uploader-enabled", defaultConfig.profilerConfig.UploaderEnabled,
		"whether to enable automatic profile upload to Google Cloud Profiler. "+
			"For autoupload to work forllowing should be true: "+
			"1) both -profiler-enabled=true and -profile-uploader-enabled=true need to be set. "+
			"2) node is running in GCE. "+
			"3) server or user has https://www.googleapis.com/auth/monitoring.write scope. ")
	fnb.flags.StringVar(&fnb.BaseConfig.profilerConfig.Dir, "profiler-dir", defaultConfig.profilerConfig.Dir, "directory to create auto-profiler profiles")
	fnb.flags.DurationVar(&fnb.BaseConfig.profilerConfig.Interval, "profiler-interval", defaultConfig.profilerConfig.Interval,
		"the interval between auto-profiler runs")
	fnb.flags.DurationVar(&fnb.BaseConfig.profilerConfig.Duration, "profiler-duration", defaultConfig.profilerConfig.Duration,
		"the duration to run the auto-profile for")

	fnb.flags.BoolVar(&fnb.BaseConfig.tracerEnabled, "tracer-enabled", defaultConfig.tracerEnabled,
		"whether to enable tracer")
	fnb.flags.UintVar(&fnb.BaseConfig.tracerSensitivity, "tracer-sensitivity", defaultConfig.tracerSensitivity,
		"adjusts the level of sampling when tracing is enabled. 0 means capture everything, higher value results in less samples")

	fnb.flags.StringVar(&fnb.BaseConfig.AdminAddr, "admin-addr", defaultConfig.AdminAddr, "address to bind on for admin HTTP server")
	fnb.flags.StringVar(&fnb.BaseConfig.AdminCert, "admin-cert", defaultConfig.AdminCert, "admin cert file (for TLS)")
	fnb.flags.StringVar(&fnb.BaseConfig.AdminKey, "admin-key", defaultConfig.AdminKey, "admin key file (for TLS)")
	fnb.flags.StringVar(&fnb.BaseConfig.AdminClientCAs, "admin-client-certs", defaultConfig.AdminClientCAs, "admin client certs (for mutual TLS)")
	fnb.flags.UintVar(&fnb.BaseConfig.AdminMaxMsgSize, "admin-max-response-size", defaultConfig.AdminMaxMsgSize, "admin server max response size in bytes")

	fnb.flags.Float64Var(&fnb.BaseConfig.LibP2PResourceManagerConfig.FileDescriptorsRatio, "libp2p-fd-ratio", defaultConfig.LibP2PResourceManagerConfig.FileDescriptorsRatio, "ratio of available file descriptors to be used by libp2p (in (0,1])")
	fnb.flags.Float64Var(&fnb.BaseConfig.LibP2PResourceManagerConfig.MemoryLimitRatio, "libp2p-memory-limit", defaultConfig.LibP2PResourceManagerConfig.MemoryLimitRatio, "ratio of available memory to be used by libp2p (in (0,1])")
	fnb.flags.IntVar(&fnb.BaseConfig.LibP2PResourceManagerConfig.PeerBaseLimitConnsInbound, "libp2p-inbound-conns-limit", defaultConfig.LibP2PResourceManagerConfig.PeerBaseLimitConnsInbound, "the maximum amount of allowed inbound connections per peer")
	fnb.flags.IntVar(&fnb.BaseConfig.ConnectionManagerConfig.LowWatermark, "libp2p-connmgr-low", defaultConfig.ConnectionManagerConfig.LowWatermark, "low watermarking for libp2p connection manager")
	fnb.flags.IntVar(&fnb.BaseConfig.ConnectionManagerConfig.HighWatermark, "libp2p-connmgr-high", defaultConfig.ConnectionManagerConfig.HighWatermark, "high watermarking for libp2p connection manager")
	fnb.flags.DurationVar(&fnb.BaseConfig.ConnectionManagerConfig.GracePeriod, "libp2p-connmgr-grace", defaultConfig.ConnectionManagerConfig.GracePeriod, "grace period for libp2p connection manager")
	fnb.flags.DurationVar(&fnb.BaseConfig.ConnectionManagerConfig.SilencePeriod, "libp2p-connmgr-silence", defaultConfig.ConnectionManagerConfig.SilencePeriod, "silence period for libp2p connection manager")

	fnb.flags.DurationVar(&fnb.BaseConfig.DNSCacheTTL, "dns-cache-ttl", defaultConfig.DNSCacheTTL, "time-to-live for dns cache")
	fnb.flags.StringSliceVar(&fnb.BaseConfig.PreferredUnicastProtocols, "preferred-unicast-protocols", nil, "preferred unicast protocols in ascending order of preference")
	fnb.flags.Uint32Var(&fnb.BaseConfig.NetworkReceivedMessageCacheSize, "networking-receive-cache-size", p2p.DefaultReceiveCacheSize,
		"incoming message cache size at networking layer")
	fnb.flags.BoolVar(&fnb.BaseConfig.NetworkConnectionPruning, "networking-connection-pruning", defaultConfig.NetworkConnectionPruning, "enabling connection trimming")
	fnb.flags.BoolVar(&fnb.BaseConfig.GossipSubConfig.PeerScoring, "peer-scoring-enabled", defaultConfig.GossipSubConfig.PeerScoring, "enabling peer scoring on pubsub network")
	fnb.flags.DurationVar(&fnb.BaseConfig.GossipSubConfig.LocalMeshLogInterval, "gossipsub-local-mesh-logging-interval", defaultConfig.GossipSubConfig.LocalMeshLogInterval, "logging interval for local mesh in gossipsub")
	fnb.flags.DurationVar(&fnb.BaseConfig.GossipSubConfig.ScoreTracerInterval, "gossipsub-score-tracer-interval", defaultConfig.GossipSubConfig.ScoreTracerInterval, "logging interval for peer score tracer in gossipsub, set to 0 to disable")
	fnb.flags.UintVar(&fnb.BaseConfig.guaranteesCacheSize, "guarantees-cache-size", bstorage.DefaultCacheSize, "collection guarantees cache size")
	fnb.flags.UintVar(&fnb.BaseConfig.receiptsCacheSize, "receipts-cache-size", bstorage.DefaultCacheSize, "receipts cache size")

	// dynamic node startup flags
	fnb.flags.StringVar(&fnb.BaseConfig.DynamicStartupANPubkey, "dynamic-startup-access-publickey", "", "the public key of the trusted secure access node to connect to when using dynamic-startup, this access node must be staked")
	fnb.flags.StringVar(&fnb.BaseConfig.DynamicStartupANAddress, "dynamic-startup-access-address", "", "the access address of the trusted secure access node to connect to when using dynamic-startup, this access node must be staked")
	fnb.flags.StringVar(&fnb.BaseConfig.DynamicStartupEpochPhase, "dynamic-startup-epoch-phase", "EpochPhaseSetup", "the target epoch phase for dynamic startup <EpochPhaseStaking|EpochPhaseSetup|EpochPhaseCommitted")
	fnb.flags.StringVar(&fnb.BaseConfig.DynamicStartupEpoch, "dynamic-startup-epoch", "current", "the target epoch for dynamic-startup, use \"current\" to start node in the current epoch")
	fnb.flags.DurationVar(&fnb.BaseConfig.DynamicStartupSleepInterval, "dynamic-startup-sleep-interval", time.Minute, "the interval in which the node will check if it can start")

	fnb.flags.BoolVar(&fnb.BaseConfig.InsecureSecretsDB, "insecure-secrets-db", false, "allow the node to start up without an secrets DB encryption key")
	fnb.flags.BoolVar(&fnb.BaseConfig.HeroCacheMetricsEnable, "herocache-metrics-collector", false, "enables herocache metrics collection")

	// sync core flags
	fnb.flags.DurationVar(&fnb.BaseConfig.SyncCoreConfig.RetryInterval, "sync-retry-interval", defaultConfig.SyncCoreConfig.RetryInterval, "the initial interval before we retry a sync request, uses exponential backoff")
	fnb.flags.UintVar(&fnb.BaseConfig.SyncCoreConfig.Tolerance, "sync-tolerance", defaultConfig.SyncCoreConfig.Tolerance, "determines how big of a difference in block heights we tolerate before actively syncing with range requests")
	fnb.flags.UintVar(&fnb.BaseConfig.SyncCoreConfig.MaxAttempts, "sync-max-attempts", defaultConfig.SyncCoreConfig.MaxAttempts, "the maximum number of attempts we make for each requested block/height before discarding")
	fnb.flags.UintVar(&fnb.BaseConfig.SyncCoreConfig.MaxSize, "sync-max-size", defaultConfig.SyncCoreConfig.MaxSize, "the maximum number of blocks we request in the same block request message")
	fnb.flags.UintVar(&fnb.BaseConfig.SyncCoreConfig.MaxRequests, "sync-max-requests", defaultConfig.SyncCoreConfig.MaxRequests, "the maximum number of requests we send during each scanning period")

	fnb.flags.Uint64Var(&fnb.BaseConfig.ComplianceConfig.SkipNewProposalsThreshold, "compliance-skip-proposals-threshold", defaultConfig.ComplianceConfig.SkipNewProposalsThreshold, "threshold at which new proposals are discarded rather than cached, if their height is this much above local finalized height")

	// unicast stream handler rate limits
	fnb.flags.IntVar(&fnb.BaseConfig.UnicastRateLimitersConfig.MessageRateLimit, "unicast-message-rate-limit", defaultConfig.UnicastRateLimitersConfig.MessageRateLimit, "maximum number of unicast messages that a peer can send per second")
	fnb.flags.IntVar(&fnb.BaseConfig.UnicastRateLimitersConfig.BandwidthRateLimit, "unicast-bandwidth-rate-limit", defaultConfig.UnicastRateLimitersConfig.BandwidthRateLimit, "bandwidth size in bytes a peer is allowed to send via unicast streams per second")
	fnb.flags.IntVar(&fnb.BaseConfig.UnicastRateLimitersConfig.BandwidthBurstLimit, "unicast-bandwidth-burst-limit", defaultConfig.UnicastRateLimitersConfig.BandwidthBurstLimit, "bandwidth size in bytes a peer is allowed to send at one time")
	fnb.flags.DurationVar(&fnb.BaseConfig.UnicastRateLimitersConfig.LockoutDuration, "unicast-rate-limit-lockout-duration", defaultConfig.UnicastRateLimitersConfig.LockoutDuration, "the number of seconds a peer will be forced to wait before being allowed to successful reconnect to the node after being rate limited")
	fnb.flags.BoolVar(&fnb.BaseConfig.UnicastRateLimitersConfig.DryRun, "unicast-rate-limit-dry-run", defaultConfig.UnicastRateLimitersConfig.DryRun, "disable peer disconnects and connections gating when rate limiting peers")

	// gossipsub RPC control message validation limits used for validation configuration and rate limiting
	fnb.flags.IntVar(&fnb.BaseConfig.GossipSubConfig.RpcInspector.ValidationInspectorConfigs.NumberOfWorkers, "gossipsub-rpc-validation-inspector-workers", defaultConfig.GossipSubConfig.RpcInspector.ValidationInspectorConfigs.NumberOfWorkers, "number of gossupsub RPC control message validation inspector component workers")
	fnb.flags.Uint32Var(&fnb.BaseConfig.GossipSubConfig.RpcInspector.ValidationInspectorConfigs.CacheSize, "gossipsub-rpc-validation-inspector-cache-size", defaultConfig.GossipSubConfig.RpcInspector.ValidationInspectorConfigs.CacheSize, "cache size for gossipsub RPC validation inspector events worker pool queue.")
	fnb.flags.StringToIntVar(&fnb.BaseConfig.GossipSubConfig.RpcInspector.ValidationInspectorConfigs.GraftLimits, "gossipsub-rpc-graft-limits", defaultConfig.GossipSubConfig.RpcInspector.ValidationInspectorConfigs.GraftLimits, fmt.Sprintf("hard threshold, safety and rate limits for gossipsub RPC GRAFT message validation e.g: %s=1000,%s=100,%s=1000", validation.HardThresholdMapKey, validation.SafetyThresholdMapKey, validation.RateLimitMapKey))
	fnb.flags.StringToIntVar(&fnb.BaseConfig.GossipSubConfig.RpcInspector.ValidationInspectorConfigs.PruneLimits, "gossipsub-rpc-prune-limits", defaultConfig.GossipSubConfig.RpcInspector.ValidationInspectorConfigs.PruneLimits, fmt.Sprintf("hard threshold, safety and rate limits for gossipsub RPC PRUNE message validation e.g: %s=1000,%s=20,%s=1000", validation.HardThresholdMapKey, validation.SafetyThresholdMapKey, validation.RateLimitMapKey))
	fnb.flags.StringToIntVar(&fnb.BaseConfig.GossipSubConfig.RpcInspector.ValidationInspectorConfigs.IHaveLimitsConfig.IHaveLimits, "gossipsub-rpc-ihave-limits", defaultConfig.GossipSubConfig.RpcInspector.ValidationInspectorConfigs.IHaveLimitsConfig.IHaveLimits, fmt.Sprintf("hard threshold and safety threshold limits for gossipsub RPC IHAVE message validation e.g: %s=1000,%s=20", validation.HardThresholdMapKey, validation.SafetyThresholdMapKey))
	// gossipsub RPC control message metrics observer inspector configuration
	fnb.flags.IntVar(&fnb.BaseConfig.GossipSubConfig.RpcInspector.MetricsInspectorConfigs.NumberOfWorkers, "gossipsub-rpc-metrics-inspector-workers", defaultConfig.GossipSubConfig.RpcInspector.MetricsInspectorConfigs.NumberOfWorkers, "cache size for gossipsub RPC metrics inspector events worker pool queue.")
	fnb.flags.Uint32Var(&fnb.BaseConfig.GossipSubConfig.RpcInspector.MetricsInspectorConfigs.CacheSize, "gossipsub-rpc-metrics-inspector-cache-size", defaultConfig.GossipSubConfig.RpcInspector.MetricsInspectorConfigs.CacheSize, "cache size for gossipsub RPC metrics inspector events worker pool.")

	// networking event notifications
	fnb.flags.Uint32Var(&fnb.BaseConfig.GossipSubConfig.RpcInspector.GossipSubRPCInspectorNotificationCacheSize, "gossipsub-rpc-inspector-notification-cache-size", defaultConfig.GossipSubConfig.RpcInspector.GossipSubRPCInspectorNotificationCacheSize, "cache size for notification events from gossipsub rpc inspector")

	// unicast manager options
	fnb.flags.DurationVar(&fnb.BaseConfig.UnicastCreateStreamRetryDelay, "unicast-manager-create-stream-retry-delay", defaultConfig.NetworkConfig.UnicastCreateStreamRetryDelay, "Initial delay between failing to establish a connection with another node and retrying. This delay increases exponentially (exponential backoff) with the number of subsequent failures to establish a connection.")

	// application layer spam prevention (alsp) protocol
	fnb.flags.BoolVar(&fnb.BaseConfig.AlspConfig.DisablePenalty, "alsp-disable", defaultConfig.AlspConfig.DisablePenalty, "disable the penalty mechanism of the alsp protocol. default value (recommended) is false")
	fnb.flags.Uint32Var(&fnb.BaseConfig.AlspConfig.SpamRecordCacheSize, "alsp-spam-record-cache-size", defaultConfig.AlspConfig.SpamRecordCacheSize, "size of spam record cache, recommended to be 10x the number of authorized nodes")
	fnb.flags.Uint32Var(&fnb.BaseConfig.AlspConfig.SpamReportQueueSize, "alsp-spam-report-queue-size", defaultConfig.AlspConfig.SpamReportQueueSize, "size of spam report queue, recommended to be 100x the number of authorized nodes")
	fnb.flags.DurationVar(&fnb.BaseConfig.AlspConfig.HearBeatInterval, "alsp-heartbeat-interval", defaultConfig.AlspConfig.HearBeatInterval, "interval between two consecutive heartbeat events at alsp, recommended to leave it as default unless you know what you are doing.")
}

func (fnb *FlowNodeBuilder) EnqueuePingService() {
	fnb.Component("ping service", func(node *NodeConfig) (module.ReadyDoneAware, error) {
		pingLibP2PProtocolID := protocols.PingProtocolId(node.SporkID)

		// setup the Ping provider to return the software version and the sealed block height
		pingInfoProvider := &ping.InfoProvider{
			SoftwareVersionFun: func() string {
				return build.Semver()
			},
			SealedBlockHeightFun: func() (uint64, error) {
				head, err := node.State.Sealed().Head()
				if err != nil {
					return 0, err
				}
				return head.Height, nil
			},
			HotstuffViewFun: func() (uint64, error) {
				return 0, fmt.Errorf("hotstuff view reporting disabled")
			},
		}

		// only consensus roles will need to report hotstuff view
		if fnb.BaseConfig.NodeRole == flow.RoleConsensus.String() {
			// initialize the persister
			persist := persister.New(node.DB, node.RootChainID)

			pingInfoProvider.HotstuffViewFun = func() (uint64, error) {
				livenessData, err := persist.GetLivenessData()
				if err != nil {
					return 0, err
				}

				return livenessData.CurrentView, nil
			}
		}

		pingService, err := node.Network.RegisterPingService(pingLibP2PProtocolID, pingInfoProvider)

		node.PingService = pingService

		return &module.NoopReadyDoneAware{}, err
	})
}

func (fnb *FlowNodeBuilder) EnqueueResolver() {
	fnb.Component("resolver", func(node *NodeConfig) (module.ReadyDoneAware, error) {
		var dnsIpCacheMetricsCollector module.HeroCacheMetrics = metrics.NewNoopCollector()
		var dnsTxtCacheMetricsCollector module.HeroCacheMetrics = metrics.NewNoopCollector()
		if fnb.HeroCacheMetricsEnable {
			dnsIpCacheMetricsCollector = metrics.NetworkDnsIpCacheMetricsFactory(fnb.MetricsRegisterer)
			dnsTxtCacheMetricsCollector = metrics.NetworkDnsTxtCacheMetricsFactory(fnb.MetricsRegisterer)
		}

		cache := herocache.NewDNSCache(
			dns.DefaultCacheSize,
			node.Logger,
			dnsIpCacheMetricsCollector,
			dnsTxtCacheMetricsCollector,
		)

		resolver := dns.NewResolver(
			node.Logger,
			fnb.Metrics.Network,
			cache,
			dns.WithTTL(fnb.BaseConfig.DNSCacheTTL))

		fnb.Resolver = resolver
		return resolver, nil
	})
}

func (fnb *FlowNodeBuilder) EnqueueNetworkInit() {
	connGaterPeerDialFilters := make([]p2p.PeerFilter, 0)
	connGaterInterceptSecureFilters := make([]p2p.PeerFilter, 0)
	peerManagerFilters := make([]p2p.PeerFilter, 0)

	fnb.UnicastRateLimiterDistributor = ratelimit.NewUnicastRateLimiterDistributor()
	fnb.UnicastRateLimiterDistributor.AddConsumer(fnb.Metrics.Network)

	// setup default rate limiter options
	unicastRateLimiterOpts := []ratelimit.RateLimitersOption{
		ratelimit.WithDisabledRateLimiting(fnb.BaseConfig.UnicastRateLimitersConfig.DryRun),
		ratelimit.WithNotifier(fnb.UnicastRateLimiterDistributor),
	}

	// override noop unicast message rate limiter
	if fnb.BaseConfig.UnicastRateLimitersConfig.MessageRateLimit > 0 {
		unicastMessageRateLimiter := ratelimiter.NewRateLimiter(
			rate.Limit(fnb.BaseConfig.UnicastRateLimitersConfig.MessageRateLimit),
			fnb.BaseConfig.UnicastRateLimitersConfig.MessageRateLimit,
			fnb.BaseConfig.UnicastRateLimitersConfig.LockoutDuration,
		)
		unicastRateLimiterOpts = append(unicastRateLimiterOpts, ratelimit.WithMessageRateLimiter(unicastMessageRateLimiter))

		// avoid connection gating and pruning during dry run
		if !fnb.BaseConfig.UnicastRateLimitersConfig.DryRun {
			f := rateLimiterPeerFilter(unicastMessageRateLimiter)
			// add IsRateLimited peerFilters to conn gater intercept secure peer and peer manager filters list
			// don't allow rate limited peers to establishing incoming connections
			connGaterInterceptSecureFilters = append(connGaterInterceptSecureFilters, f)
			// don't create outbound connections to rate limited peers
			peerManagerFilters = append(peerManagerFilters, f)
		}
	}

	// override noop unicast bandwidth rate limiter
	if fnb.BaseConfig.UnicastRateLimitersConfig.BandwidthRateLimit > 0 && fnb.BaseConfig.UnicastRateLimitersConfig.BandwidthBurstLimit > 0 {
		unicastBandwidthRateLimiter := ratelimit.NewBandWidthRateLimiter(
			rate.Limit(fnb.BaseConfig.UnicastRateLimitersConfig.BandwidthRateLimit),
			fnb.BaseConfig.UnicastRateLimitersConfig.BandwidthBurstLimit,
			fnb.BaseConfig.UnicastRateLimitersConfig.LockoutDuration,
		)
		unicastRateLimiterOpts = append(unicastRateLimiterOpts, ratelimit.WithBandwidthRateLimiter(unicastBandwidthRateLimiter))

		// avoid connection gating and pruning during dry run
		if !fnb.BaseConfig.UnicastRateLimitersConfig.DryRun {
			f := rateLimiterPeerFilter(unicastBandwidthRateLimiter)
			// add IsRateLimited peerFilters to conn gater intercept secure peer and peer manager filters list
			connGaterInterceptSecureFilters = append(connGaterInterceptSecureFilters, f)
			peerManagerFilters = append(peerManagerFilters, f)
		}
	}

	// setup unicast rate limiters
	unicastRateLimiters := ratelimit.NewRateLimiters(unicastRateLimiterOpts...)

	uniCfg := &p2pconfig.UnicastConfig{
		StreamRetryInterval:    fnb.UnicastCreateStreamRetryDelay,
		RateLimiterDistributor: fnb.UnicastRateLimiterDistributor,
	}

	connGaterCfg := &p2pconfig.ConnectionGaterConfig{
		InterceptPeerDialFilters: connGaterPeerDialFilters,
		InterceptSecuredFilters:  connGaterInterceptSecureFilters,
	}

	peerManagerCfg := &p2pconfig.PeerManagerConfig{
		ConnectionPruning: fnb.NetworkConnectionPruning,
		UpdateInterval:    fnb.PeerUpdateInterval,
	}

	fnb.Component(LibP2PNodeComponent, func(node *NodeConfig) (module.ReadyDoneAware, error) {
		myAddr := fnb.NodeConfig.Me.Address()
		if fnb.BaseConfig.BindAddr != NotSet {
			myAddr = fnb.BaseConfig.BindAddr
		}

		metricsCfg := &p2pconfig.MetricsConfig{
			Metrics:          fnb.Metrics.Network,
			HeroCacheFactory: fnb.HeroCacheMetricsFactory(),
		}

		rpcInspectorSuite, err := inspector.NewGossipSubInspectorBuilder(fnb.Logger, fnb.SporkID, fnb.GossipSubConfig.RpcInspector, fnb.IdentityProvider, fnb.Metrics.Network).
			SetNetworkType(network.PrivateNetwork).
			SetMetrics(metricsCfg).
			Build()
		if err != nil {
			return nil, fmt.Errorf("failed to create gossipsub rpc inspectors for default libp2p node: %w", err)
		}

		fnb.GossipSubRpcInspectorSuite = rpcInspectorSuite

		builder, err := p2pbuilder.DefaultNodeBuilder(
			fnb.Logger,
			myAddr,
			fnb.NetworkKey,
			fnb.SporkID,
			fnb.IdentityProvider,
			metricsCfg,
			fnb.Resolver,
			fnb.BaseConfig.NodeRole,
			connGaterCfg,
			peerManagerCfg,
			fnb.GossipSubConfig,
			fnb.GossipSubRpcInspectorSuite,
			fnb.LibP2PResourceManagerConfig,
			uniCfg)

		if err != nil {
			return nil, fmt.Errorf("could not create libp2p node builder: %w", err)
		}

		libp2pNode, err := builder.Build()
		if err != nil {
			return nil, fmt.Errorf("could not build libp2p node: %w", err)
		}

		fnb.LibP2PNode = libp2pNode
		return libp2pNode, nil
	})
	fnb.Component(NetworkComponent, func(node *NodeConfig) (module.ReadyDoneAware, error) {
<<<<<<< HEAD
		cf, err := conduit.NewDefaultConduitFactory(&alspmgr.MisbehaviorReportManagerConfig{
			Logger:                  fnb.Logger,
			SpamRecordCacheSize:     fnb.AlspConfig.SpamRecordCacheSize,
			SpamReportQueueSize:     fnb.AlspConfig.SpamReportQueueSize,
			DisablePenalty:          fnb.AlspConfig.DisablePenalty,
			HeartBeatInterval:       fnb.AlspConfig.HearBeatInterval,
			AlspMetrics:             fnb.Metrics.Network,
			HeroCacheMetricsFactory: fnb.HeroCacheMetricsFactory(),
			NetworkType:             network.PrivateNetwork,
		})
		if err != nil {
			return nil, fmt.Errorf("failed to create default conduit factory: %w", err)
		}
=======
>>>>>>> fc98c1ca
		fnb.Logger.Info().Hex("node_id", logging.ID(fnb.NodeID)).Msg("default conduit factory initiated")
		return fnb.InitFlowNetworkWithConduitFactory(
			node,
			conduit.NewDefaultConduitFactory(),
			unicastRateLimiters,
			peerManagerFilters)
	})

	fnb.Module("middleware dependency", func(node *NodeConfig) error {
		fnb.middlewareDependable = module.NewProxiedReadyDoneAware()
		fnb.PeerManagerDependencies.Add(fnb.middlewareDependable)
		return nil
	})

	// peer manager won't be created until all PeerManagerDependencies are ready.
	fnb.DependableComponent("peer manager", func(node *NodeConfig) (module.ReadyDoneAware, error) {
		return fnb.LibP2PNode.PeerManagerComponent(), nil
	}, fnb.PeerManagerDependencies)
}

// HeroCacheMetricsFactory returns a HeroCacheMetricsFactory based on the MetricsEnabled flag.
// If MetricsEnabled is true, it returns a HeroCacheMetricsFactory that will register metrics with the provided MetricsRegisterer.
// If MetricsEnabled is false, it returns a no-op HeroCacheMetricsFactory that will not register any metrics.
func (fnb *FlowNodeBuilder) HeroCacheMetricsFactory() metrics.HeroCacheMetricsFactory {
	if fnb.MetricsEnabled {
		return metrics.NewHeroCacheMetricsFactory(fnb.MetricsRegisterer)
	}
	return metrics.NewNoopHeroCacheMetricsFactory()
}

func (fnb *FlowNodeBuilder) InitFlowNetworkWithConduitFactory(node *NodeConfig, cf network.ConduitFactory, unicastRateLimiters *ratelimit.RateLimiters, peerManagerFilters []p2p.PeerFilter) (network.Network, error) {
	var mwOpts []middleware.OptionFn
	if len(fnb.MsgValidators) > 0 {
		mwOpts = append(mwOpts, middleware.WithMessageValidators(fnb.MsgValidators...))
	}

	// by default if no rate limiter configuration was provided in the CLI args the default
	// noop rate limiter will be used.
	mwOpts = append(mwOpts, middleware.WithUnicastRateLimiters(unicastRateLimiters))

	mwOpts = append(mwOpts,
		middleware.WithPreferredUnicastProtocols(protocols.ToProtocolNames(fnb.PreferredUnicastProtocols)),
	)

	// peerManagerFilters are used by the peerManager via the middleware to filter peers from the topology.
	if len(peerManagerFilters) > 0 {
		mwOpts = append(mwOpts, middleware.WithPeerManagerFilters(peerManagerFilters))
	}
	mw := middleware.NewMiddleware(&middleware.Config{
		Logger:                     fnb.Logger,
		Libp2pNode:                 fnb.LibP2PNode,
		FlowId:                     fnb.Me.NodeID(),
		BitSwapMetrics:             fnb.Metrics.Bitswap,
		RootBlockID:                fnb.SporkID,
		UnicastMessageTimeout:      fnb.BaseConfig.UnicastMessageTimeout,
		IdTranslator:               fnb.IDTranslator,
		Codec:                      fnb.CodecFactory(),
		SlashingViolationsConsumer: slashing.NewSlashingViolationsConsumer(fnb.Logger, fnb.Metrics.Network),
		DisallowListCacheConfig: &middleware.DisallowListCacheConfig{
			MaxSize: fnb.BaseConfig.NetworkConfig.DisallowListCacheSize,
			Metrics: metrics.DisallowListCacheMetricsFactory(fnb.HeroCacheMetricsFactory(), network.PrivateNetwork),
		},
	},
		mwOpts...)

	fnb.Middleware = mw

	subscriptionManager := subscription.NewChannelSubscriptionManager(fnb.Middleware)

	receiveCache := netcache.NewHeroReceiveCache(fnb.NetworkReceivedMessageCacheSize,
		fnb.Logger,
		metrics.NetworkReceiveCacheMetricsFactory(fnb.HeroCacheMetricsFactory(), network.PrivateNetwork))

	err := node.Metrics.Mempool.Register(metrics.ResourceNetworkingReceiveCache, receiveCache.Size)
	if err != nil {
		return nil, fmt.Errorf("could not register networking receive cache metric: %w", err)
	}

	// creates network instance
	net, err := p2p.NewNetwork(&p2p.NetworkConfig{
		Logger:              fnb.Logger,
		Codec:               fnb.CodecFactory(),
		Me:                  fnb.Me,
		MiddlewareFactory:   func() (network.Middleware, error) { return fnb.Middleware, nil },
		Topology:            topology.NewFullyConnectedTopology(),
		SubscriptionManager: subscriptionManager,
		Metrics:             fnb.Metrics.Network,
		IdentityProvider:    fnb.IdentityProvider,
		ReceiveCache:        receiveCache,
		ConduitFactory:      cf,
		AlspCfg: &alspmgr.MisbehaviorReportManagerConfig{
			Logger:                  fnb.Logger,
			SpamRecordCacheSize:     fnb.AlspConfig.SpamRecordCacheSize,
			SpamReportQueueSize:     fnb.AlspConfig.SpamReportQueueSize,
			DisablePenalty:          fnb.AlspConfig.DisablePenalty,
			HeartBeatInterval:       fnb.AlspConfig.HearBeatInterval,
			AlspMetrics:             fnb.Metrics.Network,
			HeroCacheMetricsFactory: fnb.HeroCacheMetricsFactory(),
			NetworkType:             network.PrivateNetwork,
		},
	})
	if err != nil {
		return nil, fmt.Errorf("could not initialize network: %w", err)
	}

	fnb.Network = net

	// register middleware's ReadyDoneAware interface so other components can depend on it for startup
	if fnb.middlewareDependable != nil {
		fnb.middlewareDependable.Init(fnb.Middleware)
	}

	idEvents := gadgets.NewIdentityDeltas(fnb.Middleware.UpdateNodeAddresses)
	fnb.ProtocolEvents.AddConsumer(idEvents)

	return net, nil
}

func (fnb *FlowNodeBuilder) EnqueueMetricsServerInit() {
	fnb.Component("metrics server", func(node *NodeConfig) (module.ReadyDoneAware, error) {
		server := metrics.NewServer(fnb.Logger, fnb.BaseConfig.metricsPort)
		return server, nil
	})
}

func (fnb *FlowNodeBuilder) EnqueueAdminServerInit() error {
	if fnb.AdminAddr == NotSet {
		return nil
	}

	if (fnb.AdminCert != NotSet || fnb.AdminKey != NotSet || fnb.AdminClientCAs != NotSet) &&
		!(fnb.AdminCert != NotSet && fnb.AdminKey != NotSet && fnb.AdminClientCAs != NotSet) {
		return fmt.Errorf("admin cert / key and client certs must all be provided to enable mutual TLS")
	}

	// create the updatable config manager
	fnb.RegisterDefaultAdminCommands()
	fnb.Component("admin server", func(node *NodeConfig) (module.ReadyDoneAware, error) {
		// set up all admin commands
		for commandName, commandFunc := range fnb.adminCommands {
			command := commandFunc(fnb.NodeConfig)
			fnb.adminCommandBootstrapper.RegisterHandler(commandName, command.Handler)
			fnb.adminCommandBootstrapper.RegisterValidator(commandName, command.Validator)
		}

		opts := []admin.CommandRunnerOption{
			admin.WithMaxMsgSize(int(fnb.AdminMaxMsgSize)),
		}

		if node.AdminCert != NotSet {
			serverCert, err := tls.LoadX509KeyPair(node.AdminCert, node.AdminKey)
			if err != nil {
				return nil, err
			}
			clientCAs, err := os.ReadFile(node.AdminClientCAs)
			if err != nil {
				return nil, err
			}
			certPool := x509.NewCertPool()
			certPool.AppendCertsFromPEM(clientCAs)
			config := &tls.Config{
				MinVersion:   tls.VersionTLS13,
				Certificates: []tls.Certificate{serverCert},
				ClientAuth:   tls.RequireAndVerifyClientCert,
				ClientCAs:    certPool,
			}

			opts = append(opts, admin.WithTLS(config))
		}

		runner := fnb.adminCommandBootstrapper.Bootstrap(fnb.Logger, fnb.AdminAddr, opts...)

		return runner, nil
	})

	return nil
}

func (fnb *FlowNodeBuilder) RegisterBadgerMetrics() error {
	return metrics.RegisterBadgerMetrics()
}

func (fnb *FlowNodeBuilder) EnqueueTracer() {
	fnb.Component("tracer", func(node *NodeConfig) (module.ReadyDoneAware, error) {
		return fnb.Tracer, nil
	})
}

func (fnb *FlowNodeBuilder) ParseAndPrintFlags() error {
	// parse configuration parameters
	pflag.Parse()

	// print all flags
	log := fnb.Logger.Info()

	pflag.VisitAll(func(flag *pflag.Flag) {
		log = log.Str(flag.Name, flag.Value.String())
	})

	log.Msg("flags loaded")

	return fnb.extraFlagsValidation()
}

func (fnb *FlowNodeBuilder) ValidateRootSnapshot(f func(protocol.Snapshot) error) NodeBuilder {
	fnb.extraRootSnapshotCheck = f
	return fnb
}

func (fnb *FlowNodeBuilder) ValidateFlags(f func() error) NodeBuilder {
	fnb.extraFlagCheck = f
	return fnb
}

func (fnb *FlowNodeBuilder) PrintBuildVersionDetails() {
	fnb.Logger.Info().Str("version", build.Semver()).Str("commit", build.Commit()).Msg("build details")
}

func (fnb *FlowNodeBuilder) initNodeInfo() error {
	if fnb.BaseConfig.nodeIDHex == NotSet {
		return fmt.Errorf("cannot start without node ID")
	}

	nodeID, err := flow.HexStringToIdentifier(fnb.BaseConfig.nodeIDHex)
	if err != nil {
		return fmt.Errorf("could not parse node ID from string (id: %v): %w", fnb.BaseConfig.nodeIDHex, err)
	}

	info, err := LoadPrivateNodeInfo(fnb.BaseConfig.BootstrapDir, nodeID)
	if err != nil {
		return fmt.Errorf("failed to load private node info: %w", err)
	}

	fnb.NodeID = nodeID
	fnb.NetworkKey = info.NetworkPrivKey.PrivateKey
	fnb.StakingKey = info.StakingPrivKey.PrivateKey

	return nil
}

func (fnb *FlowNodeBuilder) initLogger() error {
	// configure logger with standard level, node ID and UTC timestamp
	zerolog.TimeFieldFormat = time.RFC3339Nano
	zerolog.TimestampFunc = func() time.Time { return time.Now().UTC() }

	// Drop all log events that exceed this rate limit
	throttledSampler := logging.BurstSampler(fnb.BaseConfig.debugLogLimit, time.Second)

	log := fnb.Logger.With().
		Timestamp().
		Str("node_role", fnb.BaseConfig.NodeRole).
		Str("node_id", fnb.NodeID.String()).
		Logger().
		Sample(zerolog.LevelSampler{
			TraceSampler: throttledSampler,
			DebugSampler: throttledSampler,
		})

	log.Info().Msgf("flow %s node starting up", fnb.BaseConfig.NodeRole)

	// parse config log level and apply to logger
	lvl, err := zerolog.ParseLevel(strings.ToLower(fnb.BaseConfig.level))
	if err != nil {
		return fmt.Errorf("invalid log level: %w", err)
	}

	// Minimum log level is set to trace, then overridden by SetGlobalLevel.
	// this allows admin commands to modify the level to any value during runtime
	log = log.Level(zerolog.TraceLevel)
	zerolog.SetGlobalLevel(lvl)

	fnb.Logger = log

	return nil
}

func (fnb *FlowNodeBuilder) initMetrics() error {

	fnb.Tracer = trace.NewNoopTracer()
	if fnb.BaseConfig.tracerEnabled {
		nodeIdHex := fnb.NodeID.String()
		if len(nodeIdHex) > 8 {
			nodeIdHex = nodeIdHex[:8]
		}

		serviceName := fnb.BaseConfig.NodeRole + "-" + nodeIdHex
		tracer, err := trace.NewTracer(
			fnb.Logger,
			serviceName,
			fnb.RootChainID.String(),
			fnb.tracerSensitivity,
		)
		if err != nil {
			return fmt.Errorf("could not initialize tracer: %w", err)
		}

		fnb.Logger.Info().Msg("Tracer Started")
		fnb.Tracer = tracer
	}

	fnb.Metrics = Metrics{
		Network:        metrics.NewNoopCollector(),
		Engine:         metrics.NewNoopCollector(),
		Compliance:     metrics.NewNoopCollector(),
		Cache:          metrics.NewNoopCollector(),
		Mempool:        metrics.NewNoopCollector(),
		CleanCollector: metrics.NewNoopCollector(),
		Bitswap:        metrics.NewNoopCollector(),
	}
	if fnb.BaseConfig.MetricsEnabled {
		fnb.MetricsRegisterer = prometheus.DefaultRegisterer

		mempools := metrics.NewMempoolCollector(5 * time.Second)

		fnb.Metrics = Metrics{
			Network:    metrics.NewNetworkCollector(fnb.Logger),
			Engine:     metrics.NewEngineCollector(),
			Compliance: metrics.NewComplianceCollector(),
			// CacheControl metrics has been causing memory abuse, disable for now
			// Cache:          metrics.NewCacheCollector(fnb.RootChainID),
			Cache:          metrics.NewNoopCollector(),
			CleanCollector: metrics.NewCleanerCollector(),
			Mempool:        mempools,
			Bitswap:        metrics.NewBitswapCollector(),
		}

		// registers mempools as a Component so that its Ready method is invoked upon startup
		fnb.Component("mempools metrics", func(node *NodeConfig) (module.ReadyDoneAware, error) {
			return mempools, nil
		})

		// metrics enabled, report node info metrics as post init event
		fnb.PostInit(func(nodeConfig *NodeConfig) error {
			nodeInfoMetrics := metrics.NewNodeInfoCollector()
			protocolVersion, err := fnb.RootSnapshot.Params().ProtocolVersion()
			if err != nil {
				return fmt.Errorf("could not query root snapshoot protocol version: %w", err)
			}
			nodeInfoMetrics.NodeInfo(build.Semver(), build.Commit(), nodeConfig.SporkID.String(), protocolVersion)
			return nil
		})
	}
	return nil
}

func (fnb *FlowNodeBuilder) createGCEProfileUploader(client *gcemd.Client, opts ...option.ClientOption) (profiler.Uploader, error) {
	projectID, err := client.ProjectID()
	if err != nil {
		return &profiler.NoopUploader{}, fmt.Errorf("failed to get project ID: %w", err)
	}

	instance, err := client.InstanceID()
	if err != nil {
		return &profiler.NoopUploader{}, fmt.Errorf("failed to get instance ID: %w", err)
	}

	chainID := fnb.RootChainID.String()
	if chainID == "" {
		fnb.Logger.Warn().Msg("RootChainID is not set, using default value")
		chainID = "unknown"
	}

	params := profiler.Params{
		ProjectID: projectID,
		ChainID:   chainID,
		Role:      fnb.NodeConfig.NodeRole,
		Version:   build.Semver(),
		Commit:    build.Commit(),
		Instance:  instance,
	}
	fnb.Logger.Info().Msgf("creating pprof profile uploader with params: %+v", params)

	return profiler.NewUploader(fnb.Logger, params, opts...)
}

func (fnb *FlowNodeBuilder) createProfileUploader() (profiler.Uploader, error) {
	switch {
	case fnb.BaseConfig.profilerConfig.UploaderEnabled && gcemd.OnGCE():
		return fnb.createGCEProfileUploader(gcemd.NewClient(nil))
	default:
		fnb.Logger.Info().Msg("not running on GCE, setting pprof uploader to noop")
		return &profiler.NoopUploader{}, nil
	}
}

func (fnb *FlowNodeBuilder) initProfiler() error {
	uploader, err := fnb.createProfileUploader()
	if err != nil {
		fnb.Logger.Warn().Err(err).Msg("failed to create pprof uploader, falling back to noop")
		uploader = &profiler.NoopUploader{}
	}

	profiler, err := profiler.New(fnb.Logger, uploader, fnb.BaseConfig.profilerConfig)
	if err != nil {
		return fmt.Errorf("could not initialize profiler: %w", err)
	}

	// register the enabled state of the profiler for dynamic configuring
	err = fnb.ConfigManager.RegisterBoolConfig("profiler-enabled", profiler.Enabled, profiler.SetEnabled)
	if err != nil {
		return fmt.Errorf("could not register profiler-enabled config: %w", err)
	}

	err = fnb.ConfigManager.RegisterDurationConfig(
		"profiler-trigger",
		func() time.Duration { return fnb.BaseConfig.profilerConfig.Duration },
		func(d time.Duration) error { return profiler.TriggerRun(d) },
	)
	if err != nil {
		return fmt.Errorf("could not register profiler-trigger config: %w", err)
	}

	err = fnb.ConfigManager.RegisterUintConfig(
		"profiler-set-mem-profile-rate",
		func() uint { return uint(runtime.MemProfileRate) },
		func(r uint) error { runtime.MemProfileRate = int(r); return nil },
	)
	if err != nil {
		return fmt.Errorf("could not register profiler-set-mem-profile-rate setting: %w", err)
	}

	// There is no way to get the current block profile rate so we keep track of it ourselves.
	currentRate := new(uint)
	err = fnb.ConfigManager.RegisterUintConfig(
		"profiler-set-block-profile-rate",
		func() uint { return *currentRate },
		func(r uint) error { currentRate = &r; runtime.SetBlockProfileRate(int(r)); return nil },
	)
	if err != nil {
		return fmt.Errorf("could not register profiler-set-block-profile-rate setting: %w", err)
	}

	err = fnb.ConfigManager.RegisterUintConfig(
		"profiler-set-mutex-profile-fraction",
		func() uint { return uint(runtime.SetMutexProfileFraction(-1)) },
		func(r uint) error { _ = runtime.SetMutexProfileFraction(int(r)); return nil },
	)
	if err != nil {
		return fmt.Errorf("could not register profiler-set-mutex-profile-fraction setting: %w", err)
	}

	// registering as a DependableComponent with no dependencies so that it's started immediately on startup
	// without being blocked by other component's Ready()
	fnb.DependableComponent("profiler", func(node *NodeConfig) (module.ReadyDoneAware, error) {
		return profiler, nil
	}, NewDependencyList())

	return nil
}

func (fnb *FlowNodeBuilder) initDB() error {

	// if a db has been passed in, use that instead of creating one
	if fnb.BaseConfig.db != nil {
		fnb.DB = fnb.BaseConfig.db
		return nil
	}

	// Pre-create DB path (Badger creates only one-level dirs)
	err := os.MkdirAll(fnb.BaseConfig.datadir, 0700)
	if err != nil {
		return fmt.Errorf("could not create datadir (path: %s): %w", fnb.BaseConfig.datadir, err)
	}

	log := sutil.NewLogger(fnb.Logger)

	// we initialize the database with options that allow us to keep the maximum
	// item size in the trie itself (up to 1MB) and where we keep all level zero
	// tables in-memory as well; this slows down compaction and increases memory
	// usage, but it improves overall performance and disk i/o
	opts := badger.
		DefaultOptions(fnb.BaseConfig.datadir).
		WithKeepL0InMemory(true).
		WithLogger(log).

		// the ValueLogFileSize option specifies how big the value of a
		// key-value pair is allowed to be saved into badger.
		// exceeding this limit, will fail with an error like this:
		// could not store data: Value with size <xxxx> exceeded 1073741824 limit
		// Maximum value size is 10G, needed by execution node
		// TODO: finding a better max value for each node type
		WithValueLogFileSize(128 << 23).
		WithValueLogMaxEntries(100000) // Default is 1000000

	publicDB, err := bstorage.InitPublic(opts)
	if err != nil {
		return fmt.Errorf("could not open public db: %w", err)
	}
	fnb.DB = publicDB

	fnb.ShutdownFunc(func() error {
		if err := fnb.DB.Close(); err != nil {
			return fmt.Errorf("error closing protocol database: %w", err)
		}
		return nil
	})

	fnb.Component("badger log cleaner", func(node *NodeConfig) (module.ReadyDoneAware, error) {
		return bstorage.NewCleaner(node.Logger, node.DB, node.Metrics.CleanCollector, flow.DefaultValueLogGCWaitDuration), nil
	})

	return nil
}

func (fnb *FlowNodeBuilder) initSecretsDB() error {

	// if the secrets DB is disabled (only applicable for Consensus Follower,
	// which makes use of this same logic), skip this initialization
	if !fnb.BaseConfig.secretsDBEnabled {
		return nil
	}

	if fnb.BaseConfig.secretsdir == NotSet {
		return fmt.Errorf("missing required flag '--secretsdir'")
	}

	err := os.MkdirAll(fnb.BaseConfig.secretsdir, 0700)
	if err != nil {
		return fmt.Errorf("could not create secrets db dir (path: %s): %w", fnb.BaseConfig.secretsdir, err)
	}

	log := sutil.NewLogger(fnb.Logger)

	opts := badger.DefaultOptions(fnb.BaseConfig.secretsdir).WithLogger(log)

	// NOTE: SN nodes need to explicitly set --insecure-secrets-db to true in order to
	// disable secrets database encryption
	if fnb.NodeRole == flow.RoleConsensus.String() && fnb.InsecureSecretsDB {
		fnb.Logger.Warn().Msg("starting with secrets database encryption disabled")
	} else {
		encryptionKey, err := loadSecretsEncryptionKey(fnb.BootstrapDir, fnb.NodeID)
		if errors.Is(err, os.ErrNotExist) {
			if fnb.NodeRole == flow.RoleConsensus.String() {
				// missing key is a fatal error for SN nodes
				return fmt.Errorf("secrets db encryption key not found: %w", err)
			}
			fnb.Logger.Warn().Msg("starting with secrets database encryption disabled")
		} else if err != nil {
			return fmt.Errorf("failed to read secrets db encryption key: %w", err)
		} else {
			opts = opts.WithEncryptionKey(encryptionKey)
		}
	}

	secretsDB, err := bstorage.InitSecret(opts)
	if err != nil {
		return fmt.Errorf("could not open secrets db: %w", err)
	}
	fnb.SecretsDB = secretsDB

	fnb.ShutdownFunc(func() error {
		if err := fnb.SecretsDB.Close(); err != nil {
			return fmt.Errorf("error closing secrets database: %w", err)
		}
		return nil
	})

	return nil
}

func (fnb *FlowNodeBuilder) initStorage() error {

	// in order to void long iterations with big keys when initializing with an
	// already populated database, we bootstrap the initial maximum key size
	// upon starting
	err := operation.RetryOnConflict(fnb.DB.Update, func(tx *badger.Txn) error {
		return operation.InitMax(tx)
	})
	if err != nil {
		return fmt.Errorf("could not initialize max tracker: %w", err)
	}

	headers := bstorage.NewHeaders(fnb.Metrics.Cache, fnb.DB)
	guarantees := bstorage.NewGuarantees(fnb.Metrics.Cache, fnb.DB, fnb.BaseConfig.guaranteesCacheSize)
	seals := bstorage.NewSeals(fnb.Metrics.Cache, fnb.DB)
	results := bstorage.NewExecutionResults(fnb.Metrics.Cache, fnb.DB)
	receipts := bstorage.NewExecutionReceipts(fnb.Metrics.Cache, fnb.DB, results, fnb.BaseConfig.receiptsCacheSize)
	index := bstorage.NewIndex(fnb.Metrics.Cache, fnb.DB)
	payloads := bstorage.NewPayloads(fnb.DB, index, guarantees, seals, receipts, results)
	blocks := bstorage.NewBlocks(fnb.DB, headers, payloads)
	qcs := bstorage.NewQuorumCertificates(fnb.Metrics.Cache, fnb.DB, bstorage.DefaultCacheSize)
	transactions := bstorage.NewTransactions(fnb.Metrics.Cache, fnb.DB)
	collections := bstorage.NewCollections(fnb.DB, transactions)
	setups := bstorage.NewEpochSetups(fnb.Metrics.Cache, fnb.DB)
	epochCommits := bstorage.NewEpochCommits(fnb.Metrics.Cache, fnb.DB)
	statuses := bstorage.NewEpochStatuses(fnb.Metrics.Cache, fnb.DB)
	commits := bstorage.NewCommits(fnb.Metrics.Cache, fnb.DB)
	versionBeacons := bstorage.NewVersionBeacons(fnb.DB)

	fnb.Storage = Storage{
		Headers:            headers,
		Guarantees:         guarantees,
		Receipts:           receipts,
		Results:            results,
		Seals:              seals,
		Index:              index,
		Payloads:           payloads,
		Blocks:             blocks,
		QuorumCertificates: qcs,
		Transactions:       transactions,
		Collections:        collections,
		Setups:             setups,
		EpochCommits:       epochCommits,
		VersionBeacons:     versionBeacons,
		Statuses:           statuses,
		Commits:            commits,
	}

	return nil
}

func (fnb *FlowNodeBuilder) InitIDProviders() {
	fnb.Module("id providers", func(node *NodeConfig) error {
		idCache, err := cache.NewProtocolStateIDCache(node.Logger, node.State, node.ProtocolEvents)
		if err != nil {
			return fmt.Errorf("could not initialize ProtocolStateIDCache: %w", err)
		}
		node.IDTranslator = idCache

		// The following wrapper allows to disallow-list byzantine nodes via an admin command:
		// the wrapper overrides the 'Ejected' flag of disallow-listed nodes to true
		disallowListWrapper, err := cache.NewNodeDisallowListWrapper(idCache, node.DB, fnb.Middleware)
		if err != nil {
			return fmt.Errorf("could not initialize NodeBlockListWrapper: %w", err)
		}
		node.IdentityProvider = disallowListWrapper

		// register the disallow list wrapper for dynamic configuration via admin command
		err = node.ConfigManager.RegisterIdentifierListConfig("network-id-provider-blocklist",
			disallowListWrapper.GetBlocklist, disallowListWrapper.Update)
		if err != nil {
			return fmt.Errorf("failed to register blocklist with config manager: %w", err)
		}

		node.SyncEngineIdentifierProvider = id.NewIdentityFilterIdentifierProvider(
			filter.And(
				filter.HasRole(flow.RoleConsensus),
				filter.Not(filter.HasNodeID(node.Me.NodeID())),
				p2p.NotEjectedFilter,
			),
			node.IdentityProvider,
		)
		return nil
	})
}

func (fnb *FlowNodeBuilder) initState() error {
	fnb.ProtocolEvents = events.NewDistributor()

	isBootStrapped, err := badgerState.IsBootstrapped(fnb.DB)
	if err != nil {
		return fmt.Errorf("failed to determine whether database contains bootstrapped state: %w", err)
	}

	if isBootStrapped {
		fnb.Logger.Info().Msg("opening already bootstrapped protocol state")
		state, err := badgerState.OpenState(
			fnb.Metrics.Compliance,
			fnb.DB,
			fnb.Storage.Headers,
			fnb.Storage.Seals,
			fnb.Storage.Results,
			fnb.Storage.Blocks,
			fnb.Storage.QuorumCertificates,
			fnb.Storage.Setups,
			fnb.Storage.EpochCommits,
			fnb.Storage.Statuses,
			fnb.Storage.VersionBeacons,
		)
		if err != nil {
			return fmt.Errorf("could not open protocol state: %w", err)
		}
		fnb.State = state

		// set root snapshot field
		rootBlock, err := state.Params().FinalizedRoot()
		if err != nil {
			return fmt.Errorf("could not get root block from protocol state: %w", err)
		}

		rootSnapshot := state.AtBlockID(rootBlock.ID())
		if err := fnb.setRootSnapshot(rootSnapshot); err != nil {
			return err
		}
	} else {
		// Bootstrap!
		fnb.Logger.Info().Msg("bootstrapping empty protocol state")

		// if no root snapshot is configured, attempt to load the file from disk
		var rootSnapshot = fnb.RootSnapshot
		if rootSnapshot == nil {
			fnb.Logger.Info().Msgf("loading root protocol state snapshot from disk")
			rootSnapshot, err = loadRootProtocolSnapshot(fnb.BaseConfig.BootstrapDir)
			if err != nil {
				return fmt.Errorf("failed to read protocol snapshot from disk: %w", err)
			}
		}
		// set root snapshot fields
		if err := fnb.setRootSnapshot(rootSnapshot); err != nil {
			return err
		}

		// generate bootstrap config options as per NodeConfig
		var options []badgerState.BootstrapConfigOptions
		if fnb.SkipNwAddressBasedValidations {
			options = append(options, badgerState.SkipNetworkAddressValidation)
		}

		fnb.State, err = badgerState.Bootstrap(
			fnb.Metrics.Compliance,
			fnb.DB,
			fnb.Storage.Headers,
			fnb.Storage.Seals,
			fnb.Storage.Results,
			fnb.Storage.Blocks,
			fnb.Storage.QuorumCertificates,
			fnb.Storage.Setups,
			fnb.Storage.EpochCommits,
			fnb.Storage.Statuses,
			fnb.Storage.VersionBeacons,
			fnb.RootSnapshot,
			options...,
		)
		if err != nil {
			return fmt.Errorf("could not bootstrap protocol state: %w", err)
		}

		fnb.Logger.Info().
			Hex("root_result_id", logging.Entity(fnb.RootResult)).
			Hex("root_state_commitment", fnb.RootSeal.FinalState[:]).
			Hex("finalized_root_block_id", logging.Entity(fnb.FinalizedRootBlock)).
			Uint64("finalized_root_block_height", fnb.FinalizedRootBlock.Header.Height).
			Hex("sealed_root_block_id", logging.Entity(fnb.SealedRootBlock)).
			Uint64("sealed_root_block_height", fnb.SealedRootBlock.Header.Height).
			Msg("protocol state bootstrapped")
	}

	// initialize local if it hasn't been initialized yet
	if fnb.Me == nil {
		if err := fnb.initLocal(); err != nil {
			return err
		}
	}

	fnb.Logger.Info().
		Hex("finalized_root_block_id", logging.Entity(fnb.FinalizedRootBlock)).
		Uint64("finalized_root_block_height", fnb.FinalizedRootBlock.Header.Height).
		Hex("sealed_root_block_id", logging.Entity(fnb.SealedRootBlock)).
		Uint64("sealed_root_block_height", fnb.SealedRootBlock.Header.Height).
		Msg("successfully opened protocol state")

	return nil
}

// setRootSnapshot sets the root snapshot field and all related fields in the NodeConfig.
func (fnb *FlowNodeBuilder) setRootSnapshot(rootSnapshot protocol.Snapshot) error {
	var err error

	// validate the root snapshot QCs
	err = badgerState.IsValidRootSnapshotQCs(rootSnapshot)
	if err != nil {
		return fmt.Errorf("failed to validate root snapshot QCs: %w", err)
	}

	// perform extra checks requested by specific node types
	if fnb.extraRootSnapshotCheck != nil {
		err = fnb.extraRootSnapshotCheck(rootSnapshot)
		if err != nil {
			return fmt.Errorf("failed to perform extra checks on root snapshot: %w", err)
		}
	}

	fnb.RootSnapshot = rootSnapshot
	// cache properties of the root snapshot, for convenience
	fnb.RootResult, fnb.RootSeal, err = fnb.RootSnapshot.SealedResult()
	if err != nil {
		return fmt.Errorf("failed to read root sealed result: %w", err)
	}

	sealingSegment, err := fnb.RootSnapshot.SealingSegment()
	if err != nil {
		return fmt.Errorf("failed to read root sealing segment: %w", err)
	}

	fnb.FinalizedRootBlock = sealingSegment.Highest()
	fnb.SealedRootBlock = sealingSegment.Sealed()
	fnb.RootQC, err = fnb.RootSnapshot.QuorumCertificate()
	if err != nil {
		return fmt.Errorf("failed to read root QC: %w", err)
	}

	fnb.RootChainID = fnb.FinalizedRootBlock.Header.ChainID
	fnb.SporkID, err = fnb.RootSnapshot.Params().SporkID()
	if err != nil {
		return fmt.Errorf("failed to read spork ID: %w", err)
	}

	return nil
}

func (fnb *FlowNodeBuilder) initLocal() error {
	// Verify that my ID (as given in the configuration) is known to the network
	// (i.e. protocol state). There are two cases that will cause the following error:
	// 1) used the wrong node id, which is not part of the identity list of the finalized state
	// 2) the node id is a new one for a new spork, but the bootstrap data has not been updated.
	myID, err := flow.HexStringToIdentifier(fnb.BaseConfig.nodeIDHex)
	if err != nil {
		return fmt.Errorf("could not parse node identifier: %w", err)
	}

	self, err := fnb.State.Final().Identity(myID)
	if err != nil {
		return fmt.Errorf("node identity not found in the identity list of the finalized state (id: %v): %w", myID, err)
	}

	// Verify that my role (as given in the configuration) is consistent with the protocol state.
	// We enforce this strictly for MainNet. For other networks (e.g. TestNet or BenchNet), we
	// are lenient, to allow ghost node to run as any role.
	if self.Role.String() != fnb.BaseConfig.NodeRole {
		rootBlockHeader, err := fnb.State.Params().FinalizedRoot()
		if err != nil {
			return fmt.Errorf("could not get root block from protocol state: %w", err)
		}

		if rootBlockHeader.ChainID == flow.Mainnet {
			return fmt.Errorf("running as incorrect role, expected: %v, actual: %v, exiting",
				self.Role.String(),
				fnb.BaseConfig.NodeRole,
			)
		}

		fnb.Logger.Warn().Msgf("running as incorrect role, expected: %v, actual: %v, continuing",
			self.Role.String(),
			fnb.BaseConfig.NodeRole)
	}

	// ensure that the configured staking/network keys are consistent with the protocol state
	if !self.NetworkPubKey.Equals(fnb.NetworkKey.PublicKey()) {
		return fmt.Errorf("configured networking key does not match protocol state")
	}
	if !self.StakingPubKey.Equals(fnb.StakingKey.PublicKey()) {
		return fmt.Errorf("configured staking key does not match protocol state")
	}

	fnb.Me, err = local.New(self, fnb.StakingKey)
	if err != nil {
		return fmt.Errorf("could not initialize local: %w", err)
	}

	return nil
}

func (fnb *FlowNodeBuilder) initFvmOptions() {
	blockFinder := environment.NewBlockFinder(fnb.Storage.Headers)
	vmOpts := []fvm.Option{
		fvm.WithChain(fnb.RootChainID.Chain()),
		fvm.WithBlocks(blockFinder),
		fvm.WithAccountStorageLimit(true),
	}
	if fnb.RootChainID == flow.Testnet || fnb.RootChainID == flow.Sandboxnet || fnb.RootChainID == flow.Mainnet {
		vmOpts = append(vmOpts,
			fvm.WithTransactionFeesEnabled(true),
		)
	}
	if fnb.RootChainID == flow.Testnet || fnb.RootChainID == flow.Sandboxnet || fnb.RootChainID == flow.Localnet || fnb.RootChainID == flow.Benchnet {
		vmOpts = append(vmOpts,
			fvm.WithContractDeploymentRestricted(false),
		)
	}
	fnb.FvmOptions = vmOpts
}

// handleModules initializes the given module.
func (fnb *FlowNodeBuilder) handleModule(v namedModuleFunc) error {
	err := v.fn(fnb.NodeConfig)
	if err != nil {
		return fmt.Errorf("module %s initialization failed: %w", v.name, err)
	}

	fnb.Logger.Info().Str("module", v.name).Msg("module initialization complete")
	return nil
}

// handleModules initializes all modules that have been enqueued on this node builder.
func (fnb *FlowNodeBuilder) handleModules() error {
	for _, f := range fnb.modules {
		if err := fnb.handleModule(f); err != nil {
			return err
		}
	}

	return nil
}

// handleComponents registers the component's factory method with the ComponentManager to be run
// when the node starts.
// It uses signal channels to ensure that components are started serially.
func (fnb *FlowNodeBuilder) handleComponents() error {
	// The parent/started channels are used to enforce serial startup.
	// - parent is the started channel of the previous component.
	// - when a component is ready, it closes its started channel by calling the provided callback.
	// Components wait for their parent channel to close before starting, this ensures they start
	// up serially, even though the ComponentManager will launch the goroutines in parallel.

	// The first component is always started immediately
	parent := make(chan struct{})
	close(parent)

	var err error
	asyncComponents := []namedComponentFunc{}

	// Run all components
	for _, f := range fnb.components {
		// Components with explicit dependencies are not started serially
		if f.dependencies != nil {
			asyncComponents = append(asyncComponents, f)
			continue
		}

		started := make(chan struct{})

		if f.errorHandler != nil {
			err = fnb.handleRestartableComponent(f, parent, func() { close(started) })
		} else {
			err = fnb.handleComponent(f, parent, func() { close(started) })
		}

		if err != nil {
			return fmt.Errorf("could not handle component %s: %w", f.name, err)
		}

		parent = started
	}

	// Components with explicit dependencies are run asynchronously, which means dependencies in
	// the dependency list must be initialized outside of the component factory.
	for _, f := range asyncComponents {
		fnb.Logger.Debug().Str("component", f.name).Int("dependencies", len(f.dependencies.components)).Msg("handling component asynchronously")
		err = fnb.handleComponent(f, util.AllReady(f.dependencies.components...), func() {})
		if err != nil {
			return fmt.Errorf("could not handle dependable component %s: %w", f.name, err)
		}
	}

	return nil
}

// handleComponent constructs a component using the provided ReadyDoneFactory, and registers a
// worker with the ComponentManager to be run when the node is started.
//
// The ComponentManager starts all workers in parallel. Since some components have non-idempotent
// ReadyDoneAware interfaces, we need to ensure that they are started serially. This is accomplished
// using the parentReady channel and the started closure. Components wait for the parentReady channel
// to close before starting, and then call the started callback after they are ready(). The started
// callback closes the parentReady channel of the next component, and so on.
//
// TODO: Instead of this serial startup, components should wait for their dependencies to be ready
// using their ReadyDoneAware interface. After components are updated to use the idempotent
// ReadyDoneAware interface and explicitly wait for their dependencies to be ready, we can remove
// this channel chaining.
func (fnb *FlowNodeBuilder) handleComponent(v namedComponentFunc, dependencies <-chan struct{}, started func()) error {
	// Add a closure that starts the component when the node is started, and then waits for it to exit
	// gracefully.
	// Startup for all components will happen in parallel, and components can use their dependencies'
	// ReadyDoneAware interface to wait until they are ready.
	fnb.componentBuilder.AddWorker(func(ctx irrecoverable.SignalerContext, ready component.ReadyFunc) {
		// wait for the dependencies to be ready before starting
		if err := util.WaitClosed(ctx, dependencies); err != nil {
			return
		}

		logger := fnb.Logger.With().Str("component", v.name).Logger()

		// First, build the component using the factory method.
		readyAware, err := v.fn(fnb.NodeConfig)
		if err != nil {
			ctx.Throw(fmt.Errorf("component %s initialization failed: %w", v.name, err))
		}
		logger.Info().Msg("component initialization complete")

		// if this is a Component, use the Startable interface to start the component, otherwise
		// Ready() will launch it.
		cmp, isComponent := readyAware.(component.Component)
		if isComponent {
			cmp.Start(ctx)
		}

		// Wait until the component is ready
		if err := util.WaitClosed(ctx, readyAware.Ready()); err != nil {
			// The context was cancelled. Continue to shutdown logic.
			logger.Warn().Msg("component startup aborted")

			// Non-idempotent ReadyDoneAware components trigger shutdown by calling Done(). Don't
			// do that here since it may not be safe if the component is not Ready().
			if !isComponent {
				return
			}
		} else {
			logger.Info().Msg("component startup complete")
			ready()

			// Signal to the next component that we're ready.
			started()
		}

		// Component shutdown is signaled by cancelling its context.
		<-ctx.Done()
		logger.Info().Msg("component shutdown started")

		// Finally, wait until component has finished shutting down.
		<-readyAware.Done()
		logger.Info().Msg("component shutdown complete")
	})

	return nil
}

// handleRestartableComponent constructs a component using the provided ReadyDoneFactory, and
// registers a worker with the ComponentManager to be run when the node is started.
//
// Restartable Components are components that can be restarted after successfully handling
// an irrecoverable error.
//
// Any irrecoverable errors thrown by the component will be passed to the provided error handler.
func (fnb *FlowNodeBuilder) handleRestartableComponent(v namedComponentFunc, parentReady <-chan struct{}, started func()) error {
	fnb.componentBuilder.AddWorker(func(ctx irrecoverable.SignalerContext, ready component.ReadyFunc) {
		// wait for the previous component to be ready before starting
		if err := util.WaitClosed(ctx, parentReady); err != nil {
			return
		}

		// Note: we're marking the worker routine ready before we even attempt to start the
		// component. the idea behind a restartable component is that the node should not depend
		// on it for safe operation, so the node does not need to wait for it to be ready.
		ready()

		// do not block serial startup. started can only be called once, so it cannot be called
		// from within the componentFactory
		started()

		log := fnb.Logger.With().Str("component", v.name).Logger()

		// This may be called multiple times if the component is restarted
		componentFactory := func() (component.Component, error) {
			c, err := v.fn(fnb.NodeConfig)
			if err != nil {
				return nil, err
			}
			log.Info().Msg("component initialization complete")

			go func() {
				if err := util.WaitClosed(ctx, c.Ready()); err != nil {
					log.Info().Msg("component startup aborted")
				} else {
					log.Info().Msg("component startup complete")
				}

				<-ctx.Done()
				log.Info().Msg("component shutdown started")
			}()
			return c.(component.Component), nil
		}

		err := component.RunComponent(ctx, componentFactory, v.errorHandler)
		if err != nil && !errors.Is(err, ctx.Err()) {
			ctx.Throw(fmt.Errorf("component %s encountered an unhandled irrecoverable error: %w", v.name, err))
		}

		log.Info().Msg("component shutdown complete")
	})

	return nil
}

// ExtraFlags enables binding additional flags beyond those defined in BaseConfig.
func (fnb *FlowNodeBuilder) ExtraFlags(f func(*pflag.FlagSet)) NodeBuilder {
	f(fnb.flags)
	return fnb
}

// Module enables setting up dependencies of the engine with the builder context.
func (fnb *FlowNodeBuilder) Module(name string, f BuilderFunc) NodeBuilder {
	fnb.modules = append(fnb.modules, namedModuleFunc{
		fn:   f,
		name: name,
	})
	return fnb
}

// ShutdownFunc adds a callback function that is called after all components have exited.
func (fnb *FlowNodeBuilder) ShutdownFunc(fn func() error) NodeBuilder {
	fnb.postShutdownFns = append(fnb.postShutdownFns, fn)
	return fnb
}

func (fnb *FlowNodeBuilder) AdminCommand(command string, f func(config *NodeConfig) commands.AdminCommand) NodeBuilder {
	fnb.adminCommands[command] = f
	return fnb
}

// Component adds a new component to the node that conforms to the ReadyDoneAware
// interface.
//
// The ReadyDoneFactory may return either a `Component` or `ReadyDoneAware` instance.
// In both cases, the object is started when the node is run, and the node will wait for the
// component to exit gracefully.
func (fnb *FlowNodeBuilder) Component(name string, f ReadyDoneFactory) NodeBuilder {
	fnb.components = append(fnb.components, namedComponentFunc{
		fn:   f,
		name: name,
	})
	return fnb
}

// DependableComponent adds a new component to the node that conforms to the ReadyDoneAware
// interface. The builder will wait until all of the components in the dependencies list are ready
// before constructing the component.
//
// The ReadyDoneFactory may return either a `Component` or `ReadyDoneAware` instance.
// In both cases, the object is started when the node is run, and the node will wait for the
// component to exit gracefully.
//
// IMPORTANT: Dependable components are started in parallel with no guaranteed run order, so all
// dependencies must be initialized outside of the ReadyDoneFactory, and their `Ready()` method
// MUST be idempotent.
func (fnb *FlowNodeBuilder) DependableComponent(name string, f ReadyDoneFactory, dependencies *DependencyList) NodeBuilder {
	// Note: dependencies are passed as a struct to allow updating the list after calling this method.
	// Passing a slice instead would result in out of sync metadata since slices are passed by reference
	fnb.components = append(fnb.components, namedComponentFunc{
		fn:           f,
		name:         name,
		dependencies: dependencies,
	})
	return fnb
}

// OverrideComponent adds given builder function to the components set of the node builder. If a builder function with that name
// already exists, it will be overridden.
func (fnb *FlowNodeBuilder) OverrideComponent(name string, f ReadyDoneFactory) NodeBuilder {
	for i := 0; i < len(fnb.components); i++ {
		if fnb.components[i].name == name {
			// found component with the name, override it.
			fnb.components[i] = namedComponentFunc{
				fn:   f,
				name: name,
			}

			return fnb
		}
	}

	// no component found with the same name, hence just adding it.
	return fnb.Component(name, f)
}

// RestartableComponent adds a new component to the node that conforms to the ReadyDoneAware
// interface, and calls the provided error handler when an irrecoverable error is encountered.
// Use RestartableComponent if the component is not critical to the node's safe operation and
// can/should be independently restarted when an irrecoverable error is encountered.
//
// IMPORTANT: Since a RestartableComponent can be restarted independently of the node, the node and
// other components must not rely on it for safe operation, and failures must be handled gracefully.
// As such, RestartableComponents do not block the node from becoming ready, and do not block
// subsequent components from starting serially. They do start in serial order.
//
// Note: The ReadyDoneFactory method may be called multiple times if the component is restarted.
//
// Any irrecoverable errors thrown by the component will be passed to the provided error handler.
func (fnb *FlowNodeBuilder) RestartableComponent(name string, f ReadyDoneFactory, errorHandler component.OnError) NodeBuilder {
	fnb.components = append(fnb.components, namedComponentFunc{
		fn:           f,
		name:         name,
		errorHandler: errorHandler,
	})
	return fnb
}

// OverrideModule adds given builder function to the modules set of the node builder. If a builder function with that name
// already exists, it will be overridden.
func (fnb *FlowNodeBuilder) OverrideModule(name string, f BuilderFunc) NodeBuilder {
	for i := 0; i < len(fnb.modules); i++ {
		if fnb.modules[i].name == name {
			// found module with the name, override it.
			fnb.modules[i] = namedModuleFunc{
				fn:   f,
				name: name,
			}

			return fnb
		}
	}

	// no module found with the same name, hence just adding it.
	return fnb.Module(name, f)
}

func (fnb *FlowNodeBuilder) PreInit(f BuilderFunc) NodeBuilder {
	fnb.preInitFns = append(fnb.preInitFns, f)
	return fnb
}

func (fnb *FlowNodeBuilder) PostInit(f BuilderFunc) NodeBuilder {
	fnb.postInitFns = append(fnb.postInitFns, f)
	return fnb
}

type Option func(*BaseConfig)

func WithBootstrapDir(bootstrapDir string) Option {
	return func(config *BaseConfig) {
		config.BootstrapDir = bootstrapDir
	}
}

func WithBindAddress(bindAddress string) Option {
	return func(config *BaseConfig) {
		config.BindAddr = bindAddress
	}
}

func WithDataDir(dataDir string) Option {
	return func(config *BaseConfig) {
		if config.db == nil {
			config.datadir = dataDir
		}
	}
}

func WithSecretsDBEnabled(enabled bool) Option {
	return func(config *BaseConfig) {
		config.secretsDBEnabled = enabled
	}
}

func WithMetricsEnabled(enabled bool) Option {
	return func(config *BaseConfig) {
		config.MetricsEnabled = enabled
	}
}

func WithSyncCoreConfig(syncConfig chainsync.Config) Option {
	return func(config *BaseConfig) {
		config.SyncCoreConfig = syncConfig
	}
}

func WithComplianceConfig(complianceConfig compliance.Config) Option {
	return func(config *BaseConfig) {
		config.ComplianceConfig = complianceConfig
	}
}

func WithLogLevel(level string) Option {
	return func(config *BaseConfig) {
		config.level = level
	}
}

// WithDB takes precedence over WithDataDir and datadir will be set to empty if DB is set using this option
func WithDB(db *badger.DB) Option {
	return func(config *BaseConfig) {
		config.db = db
		config.datadir = ""
	}
}

// FlowNode creates a new Flow node builder with the given name.
func FlowNode(role string, opts ...Option) *FlowNodeBuilder {
	config := DefaultBaseConfig()
	config.NodeRole = role
	for _, opt := range opts {
		opt(config)
	}

	builder := &FlowNodeBuilder{
		NodeConfig: &NodeConfig{
			BaseConfig:              *config,
			Logger:                  zerolog.New(os.Stderr),
			PeerManagerDependencies: NewDependencyList(),
			ConfigManager:           updatable_configs.NewManager(),
		},
		flags:                    pflag.CommandLine,
		adminCommandBootstrapper: admin.NewCommandRunnerBootstrapper(),
		adminCommands:            make(map[string]func(*NodeConfig) commands.AdminCommand),
		componentBuilder:         component.NewComponentManagerBuilder(),
	}
	return builder
}

func (fnb *FlowNodeBuilder) Initialize() error {
	fnb.PrintBuildVersionDetails()

	fnb.BaseFlags()

	if err := fnb.ParseAndPrintFlags(); err != nil {
		return err
	}

	// ID providers must be initialized before the network
	fnb.InitIDProviders()

	fnb.EnqueueResolver()

	fnb.EnqueueNetworkInit()

	fnb.EnqueuePingService()

	if fnb.MetricsEnabled {
		fnb.EnqueueMetricsServerInit()
		if err := fnb.RegisterBadgerMetrics(); err != nil {
			return err
		}
	}

	fnb.EnqueueTracer()

	return nil
}

func (fnb *FlowNodeBuilder) RegisterDefaultAdminCommands() {
	fnb.AdminCommand("set-log-level", func(config *NodeConfig) commands.AdminCommand {
		return &common.SetLogLevelCommand{}
	}).AdminCommand("set-golog-level", func(config *NodeConfig) commands.AdminCommand {
		return &common.SetGologLevelCommand{}
	}).AdminCommand("get-config", func(config *NodeConfig) commands.AdminCommand {
		return common.NewGetConfigCommand(config.ConfigManager)
	}).AdminCommand("set-config", func(config *NodeConfig) commands.AdminCommand {
		return common.NewSetConfigCommand(config.ConfigManager)
	}).AdminCommand("list-configs", func(config *NodeConfig) commands.AdminCommand {
		return common.NewListConfigCommand(config.ConfigManager)
	}).AdminCommand("read-blocks", func(config *NodeConfig) commands.AdminCommand {
		return storageCommands.NewReadBlocksCommand(config.State, config.Storage.Blocks)
	}).AdminCommand("read-results", func(config *NodeConfig) commands.AdminCommand {
		return storageCommands.NewReadResultsCommand(config.State, config.Storage.Results)
	}).AdminCommand("read-seals", func(config *NodeConfig) commands.AdminCommand {
		return storageCommands.NewReadSealsCommand(config.State, config.Storage.Seals, config.Storage.Index)
	}).AdminCommand("get-latest-identity", func(config *NodeConfig) commands.AdminCommand {
		return common.NewGetIdentityCommand(config.IdentityProvider)
	})
}

func (fnb *FlowNodeBuilder) Build() (Node, error) {
	// Run the prestart initialization. This includes anything that should be done before
	// starting the components.
	if err := fnb.onStart(); err != nil {
		return nil, err
	}

	return NewNode(
		fnb.componentBuilder.Build(),
		fnb.NodeConfig,
		fnb.Logger,
		fnb.postShutdown,
		fnb.handleFatal,
	), nil
}

func (fnb *FlowNodeBuilder) onStart() error {

	// seed random generator
	rand.Seed(time.Now().UnixNano())

	// init nodeinfo by reading the private bootstrap file if not already set
	if fnb.NodeID == flow.ZeroID {
		if err := fnb.initNodeInfo(); err != nil {
			return err
		}
	}

	if err := fnb.initLogger(); err != nil {
		return err
	}

	if err := fnb.initDB(); err != nil {
		return err
	}

	if err := fnb.initSecretsDB(); err != nil {
		return err
	}

	if err := fnb.initMetrics(); err != nil {
		return err
	}

	if err := fnb.initStorage(); err != nil {
		return err
	}

	for _, f := range fnb.preInitFns {
		if err := fnb.handlePreInit(f); err != nil {
			return err
		}
	}

	if err := fnb.initState(); err != nil {
		return err
	}

	if err := fnb.initProfiler(); err != nil {
		return err
	}

	fnb.initFvmOptions()

	for _, f := range fnb.postInitFns {
		if err := fnb.handlePostInit(f); err != nil {
			return err
		}
	}

	if err := fnb.EnqueueAdminServerInit(); err != nil {
		return err
	}

	// run all modules
	if err := fnb.handleModules(); err != nil {
		return fmt.Errorf("could not handle modules: %w", err)
	}

	// run all components
	return fnb.handleComponents()
}

// postShutdown is called by the node before exiting
// put any cleanup code here that should be run after all components have stopped
func (fnb *FlowNodeBuilder) postShutdown() error {
	var errs *multierror.Error

	for _, fn := range fnb.postShutdownFns {
		err := fn()
		if err != nil {
			errs = multierror.Append(errs, err)
		}
	}
	fnb.Logger.Info().Msg("database has been closed")
	return errs.ErrorOrNil()
}

// handleFatal handles irrecoverable errors by logging them and exiting the process.
func (fnb *FlowNodeBuilder) handleFatal(err error) {
	fnb.Logger.Fatal().Err(err).Msg("unhandled irrecoverable error")
}

func (fnb *FlowNodeBuilder) handlePreInit(f BuilderFunc) error {
	return f(fnb.NodeConfig)
}

func (fnb *FlowNodeBuilder) handlePostInit(f BuilderFunc) error {
	return f(fnb.NodeConfig)
}

func (fnb *FlowNodeBuilder) extraFlagsValidation() error {
	if fnb.extraFlagCheck != nil {
		err := fnb.extraFlagCheck()
		if err != nil {
			return fmt.Errorf("invalid flags: %w", err)
		}
	}
	return nil
}<|MERGE_RESOLUTION|>--- conflicted
+++ resolved
@@ -427,22 +427,6 @@
 		return libp2pNode, nil
 	})
 	fnb.Component(NetworkComponent, func(node *NodeConfig) (module.ReadyDoneAware, error) {
-<<<<<<< HEAD
-		cf, err := conduit.NewDefaultConduitFactory(&alspmgr.MisbehaviorReportManagerConfig{
-			Logger:                  fnb.Logger,
-			SpamRecordCacheSize:     fnb.AlspConfig.SpamRecordCacheSize,
-			SpamReportQueueSize:     fnb.AlspConfig.SpamReportQueueSize,
-			DisablePenalty:          fnb.AlspConfig.DisablePenalty,
-			HeartBeatInterval:       fnb.AlspConfig.HearBeatInterval,
-			AlspMetrics:             fnb.Metrics.Network,
-			HeroCacheMetricsFactory: fnb.HeroCacheMetricsFactory(),
-			NetworkType:             network.PrivateNetwork,
-		})
-		if err != nil {
-			return nil, fmt.Errorf("failed to create default conduit factory: %w", err)
-		}
-=======
->>>>>>> fc98c1ca
 		fnb.Logger.Info().Hex("node_id", logging.ID(fnb.NodeID)).Msg("default conduit factory initiated")
 		return fnb.InitFlowNetworkWithConduitFactory(
 			node,
