package cmd

import (
	"context"
	"crypto/tls"
	"crypto/x509"
	"encoding/json"
	"errors"
	"fmt"
	"io/ioutil"
	"math/rand"
	"os"
	"os/signal"
	"path/filepath"
	"strings"
	"syscall"
	"time"

	"github.com/dgraph-io/badger/v2"
	"github.com/prometheus/client_golang/prometheus"
	"github.com/rs/zerolog"
	"github.com/spf13/pflag"

	"github.com/onflow/flow-go/admin"
	"github.com/onflow/flow-go/admin/commands/common"
	"github.com/onflow/flow-go/cmd/build"
	"github.com/onflow/flow-go/consensus/hotstuff/persister"
	"github.com/onflow/flow-go/fvm"
	"github.com/onflow/flow-go/model/bootstrap"
	"github.com/onflow/flow-go/model/flow"
	"github.com/onflow/flow-go/model/flow/filter"
	"github.com/onflow/flow-go/module"
	"github.com/onflow/flow-go/module/component"
	"github.com/onflow/flow-go/module/id"
	"github.com/onflow/flow-go/module/irrecoverable"
	"github.com/onflow/flow-go/module/lifecycle"
	"github.com/onflow/flow-go/module/local"
	"github.com/onflow/flow-go/module/metrics"
	"github.com/onflow/flow-go/module/trace"
	"github.com/onflow/flow-go/network"
	cborcodec "github.com/onflow/flow-go/network/codec/cbor"
	"github.com/onflow/flow-go/network/p2p"
	"github.com/onflow/flow-go/network/p2p/dns"
	"github.com/onflow/flow-go/network/topology"
	badgerState "github.com/onflow/flow-go/state/protocol/badger"
	"github.com/onflow/flow-go/state/protocol/events"
	"github.com/onflow/flow-go/state/protocol/events/gadgets"
	"github.com/onflow/flow-go/state/protocol/inmem"
	"github.com/onflow/flow-go/storage"
	bstorage "github.com/onflow/flow-go/storage/badger"
	"github.com/onflow/flow-go/storage/badger/operation"
	sutil "github.com/onflow/flow-go/storage/util"
	"github.com/onflow/flow-go/utils/debug"
	"github.com/onflow/flow-go/utils/io"
	"github.com/onflow/flow-go/utils/logging"
)

type Metrics struct {
	Network        module.NetworkMetrics
	Engine         module.EngineMetrics
	Compliance     module.ComplianceMetrics
	Cache          module.CacheMetrics
	Mempool        module.MempoolMetrics
	CleanCollector module.CleanerMetrics
}

type Storage struct {
	Headers      storage.Headers
	Index        storage.Index
	Identities   storage.Identities
	Guarantees   storage.Guarantees
	Receipts     *bstorage.ExecutionReceipts
	Results      storage.ExecutionResults
	Seals        storage.Seals
	Payloads     storage.Payloads
	Blocks       storage.Blocks
	Transactions storage.Transactions
	Collections  storage.Collections
	Setups       storage.EpochSetups
	Commits      storage.EpochCommits
	Statuses     storage.EpochStatuses
}

type namedModuleFunc struct {
	fn   func(builder NodeBuilder, nodeConfig *NodeConfig) error
	name string
}

type namedComponentFunc struct {
	fn   func(builder NodeBuilder, nodeConfig *NodeConfig) (module.ReadyDoneAware, error)
	name string
}

type namedDoneObject struct {
	ob   module.ReadyDoneAware
	name string
}

// FlowNodeBuilder is the default builder struct used for all flow nodes
// It runs a node process with following structure, in sequential order
// Base inits (network, storage, state, logger)
//   PostInit handlers, if any
// Components handlers, if any, wait sequentially
// Run() <- main loop
// Components destructors, if any
// The initialization can be proceeded and succeeded with  PreInit and PostInit functions that allow customization
// of the process in case of nodes such as the unstaked access node where the NodeInfo is not part of the genesis data
type FlowNodeBuilder struct {
	*NodeConfig
	flags                    *pflag.FlagSet
	modules                  []namedModuleFunc
	components               []namedComponentFunc
	doneObject               []namedDoneObject
	sig                      chan os.Signal
	preInitFns               []func(NodeBuilder, *NodeConfig)
	postInitFns              []func(NodeBuilder, *NodeConfig)
	lm                       *lifecycle.LifecycleManager
	extraFlagCheck           func() error
	adminCommandBootstrapper *admin.CommandRunnerBootstrapper
}

func (fnb *FlowNodeBuilder) BaseFlags() {
	defaultConfig := DefaultBaseConfig()

	// bind configuration parameters
	fnb.flags.StringVar(&fnb.BaseConfig.nodeIDHex, "nodeid", defaultConfig.nodeIDHex, "identity of our node")
	fnb.flags.StringVar(&fnb.BaseConfig.BindAddr, "bind", defaultConfig.BindAddr, "address to bind on")
	fnb.flags.StringVarP(&fnb.BaseConfig.BootstrapDir, "bootstrapdir", "b", defaultConfig.BootstrapDir, "path to the bootstrap directory")
	fnb.flags.StringVarP(&fnb.BaseConfig.datadir, "datadir", "d", defaultConfig.datadir, "directory to store the public database (protocol state)")
	fnb.flags.StringVar(&fnb.BaseConfig.secretsdir, "secretsdir", defaultConfig.secretsdir, "directory to store private database (secrets)")
	fnb.flags.StringVarP(&fnb.BaseConfig.level, "loglevel", "l", defaultConfig.level, "level for logging output")
	fnb.flags.DurationVar(&fnb.BaseConfig.PeerUpdateInterval, "peerupdate-interval", defaultConfig.PeerUpdateInterval, "how often to refresh the peer connections for the node")
	fnb.flags.DurationVar(&fnb.BaseConfig.UnicastMessageTimeout, "unicast-timeout", defaultConfig.UnicastMessageTimeout, "how long a unicast transmission can take to complete")
	fnb.flags.UintVarP(&fnb.BaseConfig.metricsPort, "metricport", "m", defaultConfig.metricsPort, "port for /metrics endpoint")
	fnb.flags.BoolVar(&fnb.BaseConfig.profilerEnabled, "profiler-enabled", defaultConfig.profilerEnabled, "whether to enable the auto-profiler")
	fnb.flags.StringVar(&fnb.BaseConfig.profilerDir, "profiler-dir", defaultConfig.profilerDir, "directory to create auto-profiler profiles")
	fnb.flags.DurationVar(&fnb.BaseConfig.profilerInterval, "profiler-interval", defaultConfig.profilerInterval,
		"the interval between auto-profiler runs")
	fnb.flags.DurationVar(&fnb.BaseConfig.profilerDuration, "profiler-duration", defaultConfig.profilerDuration,
		"the duration to run the auto-profile for")
	fnb.flags.BoolVar(&fnb.BaseConfig.tracerEnabled, "tracer-enabled", defaultConfig.tracerEnabled,
		"whether to enable tracer")
	fnb.flags.UintVar(&fnb.BaseConfig.tracerSensitivity, "tracer-sensitivity", defaultConfig.tracerSensitivity,
		"adjusts the level of sampling when tracing is enabled. 0 means capture everything, higher value results in less samples")

	fnb.flags.StringVar(&fnb.BaseConfig.AdminAddr, "admin-addr", defaultConfig.AdminAddr, "address to bind on for admin HTTP server")
	fnb.flags.StringVar(&fnb.BaseConfig.AdminCert, "admin-cert", defaultConfig.AdminCert, "admin cert file (for TLS)")
	fnb.flags.StringVar(&fnb.BaseConfig.AdminKey, "admin-key", defaultConfig.AdminKey, "admin key file (for TLS)")
	fnb.flags.StringVar(&fnb.BaseConfig.AdminClientCAs, "admin-client-certs", defaultConfig.AdminClientCAs, "admin client certs (for mutual TLS)")

<<<<<<< HEAD
	fnb.flags.DurationVar(&fnb.BaseConfig.DNSCacheTTL, "dns-cache-ttl", defaultConfig.DNSCacheTTL, "time-to-live for dns cache")
	fnb.flags.StringVar(&fnb.BaseConfig.LibP2PStreamCompression, "stream-compression", p2p.NoCompression,
		"networking stream compression mechanism")
	fnb.flags.IntVar(&fnb.BaseConfig.NetworkReceivedMessageCacheSize, "networking-receive-cache-size", p2p.DefaultCacheSize,
		"incoming message cache size at networking layer")
=======
	fnb.flags.DurationVar(&fnb.BaseConfig.DNSCacheTTL, "dns-cache-ttl", dns.DefaultTimeToLive, "time-to-live for dns cache")
>>>>>>> 1c7eea98
	fnb.flags.UintVar(&fnb.BaseConfig.guaranteesCacheSize, "guarantees-cache-size", bstorage.DefaultCacheSize, "collection guarantees cache size")
	fnb.flags.UintVar(&fnb.BaseConfig.receiptsCacheSize, "receipts-cache-size", bstorage.DefaultCacheSize, "receipts cache size")

}

func (fnb *FlowNodeBuilder) EnqueueNetworkInit() {
	fnb.Component("network", func(builder NodeBuilder, node *NodeConfig) (module.ReadyDoneAware, error) {

		codec := cborcodec.NewCodec()

		myAddr := fnb.NodeConfig.Me.Address()
		if fnb.BaseConfig.BindAddr != NotSet {
			myAddr = fnb.BaseConfig.BindAddr
		}

		// setup the Ping provider to return the software version and the sealed block height
		pingProvider := p2p.PingInfoProviderImpl{
			SoftwareVersionFun: func() string {
				return build.Semver()
			},
			SealedBlockHeightFun: func() (uint64, error) {
				head, err := fnb.State.Sealed().Head()
				if err != nil {
					return 0, err
				}
				return head.Height, nil
			},
			HotstuffViewFun: nil, // set in next code block, depending on role
		}

		// only consensus roles will need to report hotstuff view
		if fnb.BaseConfig.NodeRole == flow.RoleConsensus.String() {
			// initialize the persister
			persist := persister.New(node.DB, node.RootChainID)

			pingProvider.HotstuffViewFun = func() (uint64, error) {
				curView, err := persist.GetStarted()
				if err != nil {
					return 0, err
				}

				return curView, nil
			}
		} else {
			// non-consensus will not report any hotstuff view
			pingProvider.HotstuffViewFun = func() (uint64, error) {
				return 0, fmt.Errorf("non-consensus nodes do not report hotstuff view in ping")
			}
		}

		streamFactory, err := p2p.LibP2PStreamCompressorFactoryFunc(fnb.BaseConfig.LibP2PStreamCompression)
		if err != nil {
			return nil, fmt.Errorf("could not convert stream factory: %w", err)
		}

<<<<<<< HEAD
		libP2PNodeFactory, err := p2p.DefaultLibP2PNodeFactory(
			fnb.Logger,
=======
		// only consensus roles will need to report hotstuff view
		if fnb.BaseConfig.NodeRole == flow.RoleConsensus.String() {
			// initialize the persister
			persist := persister.New(node.DB, node.RootChainID)

			pingProvider.HotstuffViewFun = func() (uint64, error) {
				curView, err := persist.GetStarted()
				if err != nil {
					return 0, err
				}

				return curView, nil
			}
		}

		libP2PNodeFactory, err := p2p.DefaultLibP2PNodeFactory(
			fnb.Logger.Level(zerolog.ErrorLevel),
>>>>>>> 1c7eea98
			fnb.Me.NodeID(),
			myAddr,
			fnb.NetworkKey,
			fnb.RootBlock.ID(),
<<<<<<< HEAD
=======
			fnb.RootChainID,
>>>>>>> 1c7eea98
			fnb.IdentityProvider,
			p2p.DefaultMaxPubSubMsgSize,
			fnb.Metrics.Network,
			pingProvider,
			fnb.BaseConfig.DNSCacheTTL,
<<<<<<< HEAD
			fnb.BaseConfig.NodeRole,
			streamFactory)
=======
			fnb.BaseConfig.NodeRole)
>>>>>>> 1c7eea98

		if err != nil {
			return nil, fmt.Errorf("could not generate libp2p node factory: %w", err)
		}

<<<<<<< HEAD
		var mwOpts []p2p.MiddlewareOption
=======
		mwOpts := []p2p.MiddlewareOption{
			p2p.WithIdentifierProvider(fnb.NetworkingIdentifierProvider),
		}
>>>>>>> 1c7eea98
		if len(fnb.MsgValidators) > 0 {
			mwOpts = append(mwOpts, p2p.WithMessageValidators(fnb.MsgValidators...))
		}

		// run peer manager with the specified interval and let is also prune connections
		peerManagerFactory := p2p.PeerManagerFactory([]p2p.Option{p2p.WithInterval(fnb.PeerUpdateInterval)})
		mwOpts = append(mwOpts, p2p.WithPeerManager(peerManagerFactory))

		fnb.Middleware = p2p.NewMiddleware(
<<<<<<< HEAD
			fnb.Logger,
=======
			fnb.Logger.Level(zerolog.ErrorLevel),
>>>>>>> 1c7eea98
			libP2PNodeFactory,
			fnb.Me.NodeID(),
			fnb.Metrics.Network,
			fnb.RootBlock.ID(),
			fnb.BaseConfig.UnicastMessageTimeout,
			true,
			fnb.IDTranslator,
			mwOpts...,
		)

		subscriptionManager := p2p.NewChannelSubscriptionManager(fnb.Middleware)

		top, err := topology.NewTopicBasedTopology(
			fnb.NodeID,
			fnb.Logger,
			fnb.State,
		)
		if err != nil {
			return nil, fmt.Errorf("could not create topology: %w", err)
		}
		topologyCache := topology.NewCache(fnb.Logger, top)

		// creates network instance
		net, err := p2p.NewNetwork(fnb.Logger,
			codec,
			fnb.Me,
			func() (network.Middleware, error) { return fnb.Middleware, nil },
<<<<<<< HEAD
			fnb.NetworkReceivedMessageCacheSize,
=======
			p2p.DefaultCacheSize,
>>>>>>> 1c7eea98
			topologyCache,
			subscriptionManager,
			fnb.Metrics.Network,
			fnb.IdentityProvider,
		)
		if err != nil {
			return nil, fmt.Errorf("could not initialize network: %w", err)
		}

		fnb.Network = net

		idEvents := gadgets.NewIdentityDeltas(func() {
			fnb.Middleware.UpdateNodeAddresses()
			fnb.Middleware.UpdateAllowList()
		})
		fnb.ProtocolEvents.AddConsumer(idEvents)

		return net, nil
	})
}

func (fnb *FlowNodeBuilder) EnqueueMetricsServerInit() {
	fnb.Component("metrics server", func(builder NodeBuilder, node *NodeConfig) (module.ReadyDoneAware, error) {
		server := metrics.NewServer(fnb.Logger, fnb.BaseConfig.metricsPort, fnb.BaseConfig.profilerEnabled)
		return server, nil
	})
}

func (fnb *FlowNodeBuilder) EnqueueAdminServerInit() {
	if fnb.AdminAddr != NotSet {
		if (fnb.AdminCert != NotSet || fnb.AdminKey != NotSet || fnb.AdminClientCAs != NotSet) &&
			!(fnb.AdminCert != NotSet && fnb.AdminKey != NotSet && fnb.AdminClientCAs != NotSet) {
			fnb.Logger.Fatal().Msg("admin cert / key and client certs must all be provided to enable mutual TLS")
		}
		fnb.RegisterDefaultAdminCommands()
		fnb.Component("admin server", func(builder NodeBuilder, node *NodeConfig) (module.ReadyDoneAware, error) {
			var opts []admin.CommandRunnerOption

			if node.AdminCert != NotSet {
				serverCert, err := tls.LoadX509KeyPair(node.AdminCert, node.AdminKey)
				if err != nil {
					return nil, err
				}
				clientCAs, err := ioutil.ReadFile(node.AdminClientCAs)
				if err != nil {
					return nil, err
				}
				certPool := x509.NewCertPool()
				certPool.AppendCertsFromPEM(clientCAs)
				config := &tls.Config{
					MinVersion:   tls.VersionTLS13,
					Certificates: []tls.Certificate{serverCert},
					ClientAuth:   tls.RequireAndVerifyClientCert,
					ClientCAs:    certPool,
				}

				opts = append(opts, admin.WithTLS(config))
			}

			command_runner := fnb.adminCommandBootstrapper.Bootstrap(fnb.Logger, fnb.AdminAddr, opts...)

			return command_runner, nil
		})
	}
}

func (fnb *FlowNodeBuilder) RegisterBadgerMetrics() error {
	return metrics.RegisterBadgerMetrics()
}

func (fnb *FlowNodeBuilder) EnqueueTracer() {
	fnb.Component("tracer", func(builder NodeBuilder, node *NodeConfig) (module.ReadyDoneAware, error) {
		return fnb.Tracer, nil
	})
}

func (fnb *FlowNodeBuilder) ParseAndPrintFlags() {
	// parse configuration parameters
	pflag.Parse()

	// print all flags
	log := fnb.Logger.Info()

	pflag.VisitAll(func(flag *pflag.Flag) {
		log = log.Str(flag.Name, flag.Value.String())
	})

	log.Msg("flags loaded")
}

func (fnb *FlowNodeBuilder) ValidateFlags(f func() error) NodeBuilder {
	fnb.extraFlagCheck = f
	return fnb
}

func (fnb *FlowNodeBuilder) PrintBuildVersionDetails() {
	fnb.Logger.Info().Str("version", build.Semver()).Str("commit", build.Commit()).Msg("build details")
}

func (fnb *FlowNodeBuilder) initNodeInfo() {
	if fnb.BaseConfig.nodeIDHex == NotSet {
		fnb.Logger.Fatal().Msg("cannot start without node ID")
	}

	nodeID, err := flow.HexStringToIdentifier(fnb.BaseConfig.nodeIDHex)
	if err != nil {
		fnb.Logger.Fatal().Err(err).Msgf("could not parse node ID from string: %v", fnb.BaseConfig.nodeIDHex)
	}

	info, err := LoadPrivateNodeInfo(fnb.BaseConfig.BootstrapDir, nodeID)
	if err != nil {
		fnb.Logger.Fatal().Err(err).Msg("failed to load private node info")
	}

	fnb.NodeID = nodeID
	fnb.NetworkKey = info.NetworkPrivKey.PrivateKey
	fnb.StakingKey = info.StakingPrivKey.PrivateKey
}

func (fnb *FlowNodeBuilder) initLogger() {
	// configure logger with standard level, node ID and UTC timestamp
	zerolog.TimestampFunc = func() time.Time { return time.Now().UTC() }
	log := fnb.Logger.With().
		Timestamp().
		Str("node_role", fnb.BaseConfig.NodeRole).
		Str("node_id", fnb.NodeID.String()).
		Logger()

	log.Info().Msgf("flow %s node starting up", fnb.BaseConfig.NodeRole)

	// parse config log level and apply to logger
	lvl, err := zerolog.ParseLevel(strings.ToLower(fnb.BaseConfig.level))
	if err != nil {
		log.Fatal().Err(err).Msg("invalid log level")
	}
	log = log.Level(zerolog.DebugLevel)
	zerolog.SetGlobalLevel(lvl)

	fnb.Logger = log
}

func (fnb *FlowNodeBuilder) initMetrics() {

	fnb.Tracer = trace.NewNoopTracer()
	if fnb.BaseConfig.tracerEnabled {
		serviceName := fnb.BaseConfig.NodeRole + "-" + fnb.BaseConfig.nodeIDHex[:8]
		tracer, err := trace.NewTracer(fnb.Logger,
			serviceName,
			fnb.RootChainID.String(),
			fnb.tracerSensitivity)
		fnb.MustNot(err).Msg("could not initialize tracer")
		fnb.Logger.Info().Msg("Tracer Started")
		fnb.Tracer = tracer
	}

	fnb.Metrics = Metrics{
		Network:        metrics.NewNoopCollector(),
		Engine:         metrics.NewNoopCollector(),
		Compliance:     metrics.NewNoopCollector(),
		Cache:          metrics.NewNoopCollector(),
		Mempool:        metrics.NewNoopCollector(),
		CleanCollector: metrics.NewNoopCollector(),
	}
	if fnb.BaseConfig.metricsEnabled {
		fnb.MetricsRegisterer = prometheus.DefaultRegisterer

		mempools := metrics.NewMempoolCollector(5 * time.Second)

		fnb.Metrics = Metrics{
<<<<<<< HEAD
			Network:    metrics.NewNetworkCollector(),
			Engine:     metrics.NewEngineCollector(),
			Compliance: metrics.NewComplianceCollector(),
			// CacheControl metrics has been causing memory abuse, disable for now
			// Cache:          metrics.NewCacheCollector(fnb.RootChainID),
			Cache:          metrics.NewNoopCollector(),
=======
			Network:        metrics.NewNetworkCollector(),
			Engine:         metrics.NewEngineCollector(),
			Compliance:     metrics.NewComplianceCollector(),
			Cache:          metrics.NewCacheCollector(fnb.RootChainID),
>>>>>>> 1c7eea98
			CleanCollector: metrics.NewCleanerCollector(),
			Mempool:        mempools,
		}

		// registers mempools as a Component so that its Ready method is invoked upon startup
		fnb.Component("mempools metrics", func(builder NodeBuilder, node *NodeConfig) (module.ReadyDoneAware, error) {
			return mempools, nil
		})
	}
}

func (fnb *FlowNodeBuilder) initProfiler() {
	if !fnb.BaseConfig.profilerEnabled {
		return
	}
	profiler, err := debug.NewAutoProfiler(
		fnb.Logger,
		fnb.BaseConfig.profilerDir,
		fnb.BaseConfig.profilerInterval,
		fnb.BaseConfig.profilerDuration,
	)
	fnb.MustNot(err).Msg("could not initialize profiler")
	fnb.Component("profiler", func(node NodeBuilder, nodeConfig *NodeConfig) (module.ReadyDoneAware, error) {
		return profiler, nil
	})
}

func (fnb *FlowNodeBuilder) initDB() {

	// if a db has been passed in, use that instead of creating one
	if fnb.BaseConfig.db != nil {
		fnb.DB = fnb.BaseConfig.db
		return
	}

	// Pre-create DB path (Badger creates only one-level dirs)
	err := os.MkdirAll(fnb.BaseConfig.datadir, 0700)
	fnb.MustNot(err).Str("dir", fnb.BaseConfig.datadir).Msg("could not create datadir")

	log := sutil.NewLogger(fnb.Logger)

	// we initialize the database with options that allow us to keep the maximum
	// item size in the trie itself (up to 1MB) and where we keep all level zero
	// tables in-memory as well; this slows down compaction and increases memory
	// usage, but it improves overall performance and disk i/o
	opts := badger.
		DefaultOptions(fnb.BaseConfig.datadir).
		WithKeepL0InMemory(true).
		WithLogger(log).

		// the ValueLogFileSize option specifies how big the value of a
		// key-value pair is allowed to be saved into badger.
		// exceeding this limit, will fail with an error like this:
		// could not store data: Value with size <xxxx> exceeded 1073741824 limit
		// Maximum value size is 10G, needed by execution node
		// TODO: finding a better max value for each node type
		WithValueLogFileSize(128 << 23).
		WithValueLogMaxEntries(100000) // Default is 1000000

	publicDB, err := bstorage.InitPublic(opts)
	fnb.MustNot(err).Msg("could not open public db")
	fnb.DB = publicDB
}

func (fnb *FlowNodeBuilder) initSecretsDB() {

	// if the secrets DB is disabled (only applicable for Consensus Follower,
	// which makes use of this same logic), skip this initialization
	if !fnb.BaseConfig.secretsDBEnabled {
		return
	}

	if fnb.BaseConfig.secretsdir == NotSet {
		fnb.Logger.Fatal().Msgf("missing required flag '--secretsdir'")
	}

	err := os.MkdirAll(fnb.BaseConfig.secretsdir, 0700)
	fnb.MustNot(err).Str("dir", fnb.BaseConfig.secretsdir).Msg("could not create secrets db dir")

	log := sutil.NewLogger(fnb.Logger)

	opts := badger.DefaultOptions(fnb.BaseConfig.secretsdir).WithLogger(log)
	// attempt to read an encryption key for the secrets DB from the canonical path
	// TODO enforce encryption in an upcoming spork https://github.com/dapperlabs/flow-go/issues/5893
	encryptionKey, err := loadSecretsEncryptionKey(fnb.BootstrapDir, fnb.NodeID)
	if errors.Is(err, os.ErrNotExist) {
		fnb.Logger.Warn().Msg("starting with secrets database encryption disabled")
	} else if err != nil {
		fnb.Logger.Fatal().Err(err).Msg("failed to read secrets db encryption key")
	} else {
		opts = opts.WithEncryptionKey(encryptionKey)
	}

	secretsDB, err := bstorage.InitSecret(opts)
	fnb.MustNot(err).Msg("could not open secrets db")
	fnb.SecretsDB = secretsDB
}

func (fnb *FlowNodeBuilder) initStorage() {

	// in order to void long iterations with big keys when initializing with an
	// already populated database, we bootstrap the initial maximum key size
	// upon starting
	err := operation.RetryOnConflict(fnb.DB.Update, func(tx *badger.Txn) error {
		return operation.InitMax(tx)
	})
	fnb.MustNot(err).Msg("could not initialize max tracker")

	headers := bstorage.NewHeaders(fnb.Metrics.Cache, fnb.DB)
	guarantees := bstorage.NewGuarantees(fnb.Metrics.Cache, fnb.DB, fnb.BaseConfig.guaranteesCacheSize)
	seals := bstorage.NewSeals(fnb.Metrics.Cache, fnb.DB)
	results := bstorage.NewExecutionResults(fnb.Metrics.Cache, fnb.DB)
	receipts := bstorage.NewExecutionReceipts(fnb.Metrics.Cache, fnb.DB, results, fnb.BaseConfig.receiptsCacheSize)
	index := bstorage.NewIndex(fnb.Metrics.Cache, fnb.DB)
	payloads := bstorage.NewPayloads(fnb.DB, index, guarantees, seals, receipts, results)
	blocks := bstorage.NewBlocks(fnb.DB, headers, payloads)
	transactions := bstorage.NewTransactions(fnb.Metrics.Cache, fnb.DB)
	collections := bstorage.NewCollections(fnb.DB, transactions)
	setups := bstorage.NewEpochSetups(fnb.Metrics.Cache, fnb.DB)
	commits := bstorage.NewEpochCommits(fnb.Metrics.Cache, fnb.DB)
	statuses := bstorage.NewEpochStatuses(fnb.Metrics.Cache, fnb.DB)

	fnb.Storage = Storage{
		Headers:      headers,
		Guarantees:   guarantees,
		Receipts:     receipts,
		Results:      results,
		Seals:        seals,
		Index:        index,
		Payloads:     payloads,
		Blocks:       blocks,
		Transactions: transactions,
		Collections:  collections,
		Setups:       setups,
		Commits:      commits,
		Statuses:     statuses,
	}
}

func (fnb *FlowNodeBuilder) InitIDProviders() {
	fnb.Module("id providers", func(builder NodeBuilder, node *NodeConfig) error {
		idCache, err := p2p.NewProtocolStateIDCache(node.Logger, node.State, node.ProtocolEvents)
		if err != nil {
			return err
		}

		node.IdentityProvider = idCache
		node.IDTranslator = idCache
<<<<<<< HEAD
		node.SyncEngineIdentifierProvider = id.NewIdentityFilterIdentifierProvider(
=======
		node.NetworkingIdentifierProvider = id.NewFilteredIdentifierProvider(p2p.NotEjectedFilter, idCache)
		node.SyncEngineIdentifierProvider = id.NewFilteredIdentifierProvider(
>>>>>>> 1c7eea98
			filter.And(
				filter.HasRole(flow.RoleConsensus),
				filter.Not(filter.HasNodeID(node.Me.NodeID())),
				p2p.NotEjectedFilter,
			),
			idCache,
		)
		return nil
	})
}

func (fnb *FlowNodeBuilder) initState() {
	fnb.ProtocolEvents = events.NewDistributor()

	// load the root protocol state snapshot from disk
	rootSnapshot, err := loadRootProtocolSnapshot(fnb.BaseConfig.BootstrapDir)
	fnb.MustNot(err).Msg("failed to read protocol snapshot from disk")

	fnb.RootResult, fnb.RootSeal, err = rootSnapshot.SealedResult()
	fnb.MustNot(err).Msg("failed to read root sealed result")
	sealingSegment, err := rootSnapshot.SealingSegment()
	fnb.MustNot(err).Msg("failed to read root sealing segment")
	fnb.RootBlock = sealingSegment[len(sealingSegment)-1]
	fnb.RootQC, err = rootSnapshot.QuorumCertificate()
	fnb.MustNot(err).Msg("failed to read root qc")
	// set the chain ID based on the root header
	// TODO: as the root header can now be loaded from protocol state, we should
	// not use a global variable for chain ID anymore, but rely on the protocol
	// state as final authority on what the chain ID is
	// => https://github.com/dapperlabs/flow-go/issues/4167
	fnb.RootChainID = fnb.RootBlock.Header.ChainID

	isBootStrapped, err := badgerState.IsBootstrapped(fnb.DB)
	fnb.MustNot(err).Msg("failed to determine whether database contains bootstrapped state")
	if isBootStrapped {
		state, err := badgerState.OpenState(
			fnb.Metrics.Compliance,
			fnb.DB,
			fnb.Storage.Headers,
			fnb.Storage.Seals,
			fnb.Storage.Results,
			fnb.Storage.Blocks,
			fnb.Storage.Setups,
			fnb.Storage.Commits,
			fnb.Storage.Statuses,
		)
		fnb.MustNot(err).Msg("could not open flow state")
		fnb.State = state

		// Verify root block in protocol state is consistent with bootstrap information stored on-disk.
		// Inconsistencies can happen when the bootstrap root block is updated (because of new spork),
		// but the protocol state is not updated, so they don't match
		// when this happens during a spork, we could try deleting the protocol state database.
		// TODO: revisit this check when implementing Epoch
		rootBlockFromState, err := state.Params().Root()
		fnb.MustNot(err).Msg("could not load root block from protocol state")
		if fnb.RootBlock.ID() != rootBlockFromState.ID() {
			fnb.Logger.Fatal().Msgf("mismatching root block ID, protocol state block ID: %v, bootstrap root block ID: %v",
				rootBlockFromState.ID(),
				fnb.RootBlock.ID(),
			)
		}
	} else {
		// Bootstrap!
		fnb.Logger.Info().Msg("bootstrapping empty protocol state")

		// generate bootstrap config options as per NodeConfig
		var options []badgerState.BootstrapConfigOptions
		if fnb.SkipNwAddressBasedValidations {
			options = append(options, badgerState.SkipNetworkAddressValidation)
		}

		fnb.State, err = badgerState.Bootstrap(
			fnb.Metrics.Compliance,
			fnb.DB,
			fnb.Storage.Headers,
			fnb.Storage.Seals,
			fnb.Storage.Results,
			fnb.Storage.Blocks,
			fnb.Storage.Setups,
			fnb.Storage.Commits,
			fnb.Storage.Statuses,
			rootSnapshot,
			options...,
		)
		fnb.MustNot(err).Msg("could not bootstrap protocol state")

		fnb.Logger.Info().
			Hex("root_result_id", logging.Entity(fnb.RootResult)).
			Hex("root_state_commitment", fnb.RootSeal.FinalState[:]).
			Hex("root_block_id", logging.Entity(fnb.RootBlock)).
			Uint64("root_block_height", fnb.RootBlock.Header.Height).
			Msg("genesis state bootstrapped")
	}

	// initialize local if it hasn't been initialized yet
	if fnb.Me == nil {
		fnb.initLocal()
	}

	lastFinalized, err := fnb.State.Final().Head()
	fnb.MustNot(err).Msg("could not get last finalized block header")
	fnb.Logger.Info().
		Hex("block_id", logging.Entity(lastFinalized)).
		Uint64("height", lastFinalized.Height).
		Msg("last finalized block")
}

func (fnb *FlowNodeBuilder) initLocal() {
	// Verify that my ID (as given in the configuration) is known to the network
	// (i.e. protocol state). There are two cases that will cause the following error:
	// 1) used the wrong node id, which is not part of the identity list of the finalized state
	// 2) the node id is a new one for a new spork, but the bootstrap data has not been updated.
	myID, err := flow.HexStringToIdentifier(fnb.BaseConfig.nodeIDHex)
	fnb.MustNot(err).Msg("could not parse node identifier")

	self, err := fnb.State.Final().Identity(myID)
	fnb.MustNot(err).Msgf("node identity not found in the identity list of the finalized state: %v", myID)

	// Verify that my role (as given in the configuration) is consistent with the protocol state.
	// We enforce this strictly for MainNet. For other networks (e.g. TestNet or BenchNet), we
	// are lenient, to allow ghost node to run as any role.
	if self.Role.String() != fnb.BaseConfig.NodeRole {
		rootBlockHeader, err := fnb.State.Params().Root()
		fnb.MustNot(err).Msg("could not get root block from protocol state")
		if rootBlockHeader.ChainID == flow.Mainnet {
			fnb.Logger.Fatal().Msgf("running as incorrect role, expected: %v, actual: %v, exiting",
				self.Role.String(),
				fnb.BaseConfig.NodeRole)
		} else {
			fnb.Logger.Warn().Msgf("running as incorrect role, expected: %v, actual: %v, continuing",
				self.Role.String(),
				fnb.BaseConfig.NodeRole)
		}
	}

	// ensure that the configured staking/network keys are consistent with the protocol state
	if !self.NetworkPubKey.Equals(fnb.NetworkKey.PublicKey()) {
		fnb.Logger.Fatal().Msg("configured networking key does not match protocol state")
	}
	if !self.StakingPubKey.Equals(fnb.StakingKey.PublicKey()) {
		fnb.Logger.Fatal().Msg("configured staking key does not match protocol state")
	}

	fnb.Me, err = local.New(self, fnb.StakingKey)
	fnb.MustNot(err).Msg("could not initialize local")
}

func (fnb *FlowNodeBuilder) initFvmOptions() {
	blockFinder := fvm.NewBlockFinder(fnb.Storage.Headers)
	vmOpts := []fvm.Option{
		fvm.WithChain(fnb.RootChainID.Chain()),
		fvm.WithBlocks(blockFinder),
		fvm.WithAccountStorageLimit(true),
	}
	if fnb.RootChainID == flow.Testnet || fnb.RootChainID == flow.Canary || fnb.RootChainID == flow.Mainnet {
<<<<<<< HEAD
		vmOpts = append(vmOpts,
			fvm.WithTransactionFeesEnabled(true),
		)
=======
		fvm.WithTransactionFeesEnabled(true)
>>>>>>> 1c7eea98
	}
	if fnb.RootChainID == flow.Testnet || fnb.RootChainID == flow.Canary {
		vmOpts = append(vmOpts,
			fvm.WithRestrictedDeployment(false),
		)
	}
	fnb.FvmOptions = vmOpts
}

func (fnb *FlowNodeBuilder) handleModule(v namedModuleFunc) {
	err := v.fn(fnb, fnb.NodeConfig)
	if err != nil {
		fnb.Logger.Fatal().Err(err).Str("module", v.name).Msg("module initialization failed")
	} else {
		fnb.Logger.Info().Str("module", v.name).Msg("module initialization complete")
	}
}

func (fnb *FlowNodeBuilder) handleComponent(ctx irrecoverable.SignalerContext, v namedComponentFunc) {

	log := fnb.Logger.With().Str("component", v.name).Logger()

	readyAware, err := v.fn(fnb, fnb.NodeConfig)
	if err != nil {
		log.Fatal().Err(err).Msg("component initialization failed")
	} else {
		log.Info().Msg("component initialization complete")
	}

	component, ok := readyAware.(component.Component)
	if ok {
		component.Start(ctx)
	}

	select {
	case <-readyAware.Ready():
		log.Info().Msg("component startup complete")
	case <-fnb.sig:
		log.Warn().Msg("component startup aborted")
		return
	}

	fnb.doneObject = append(fnb.doneObject, namedDoneObject{
		readyAware, v.name,
	})
}

func (fnb *FlowNodeBuilder) handleDoneObject(v namedDoneObject) {

	log := fnb.Logger.With().Str("component", v.name).Logger()

	select {
	case <-v.ob.Done():
		log.Info().Msg("component shutdown complete")
	case <-fnb.sig:
		log.Warn().Msg("component shutdown aborted")
		return
	}
}

// ExtraFlags enables binding additional flags beyond those defined in BaseConfig.
func (fnb *FlowNodeBuilder) ExtraFlags(f func(*pflag.FlagSet)) NodeBuilder {
	f(fnb.flags)
	return fnb
}

// Module enables setting up dependencies of the engine with the builder context.
func (fnb *FlowNodeBuilder) Module(name string, f func(builder NodeBuilder, node *NodeConfig) error) NodeBuilder {
	fnb.modules = append(fnb.modules, namedModuleFunc{
		fn:   f,
		name: name,
	})
	return fnb
}

// AdminCommand registers a new admin command with the admin server
func (fnb *FlowNodeBuilder) AdminCommand(command string, handler admin.CommandHandler, validator admin.CommandValidator) NodeBuilder {
	fnb.adminCommandBootstrapper.RegisterHandler(command, handler)
	fnb.adminCommandBootstrapper.RegisterValidator(command, validator)
	return fnb
}

// MustNot asserts that the given error must not occur.
//
// If the error is nil, returns a nil log event (which acts as a no-op).
// If the error is not nil, returns a fatal log event containing the error.
func (fnb *FlowNodeBuilder) MustNot(err error) *zerolog.Event {
	if err != nil {
		return fnb.Logger.Fatal().Err(err)
	}
	return nil
}

// Component adds a new component to the node that conforms to the ReadyDone
// interface.
//
// When the node is run, this component will be started with `Ready`. When the
// node is stopped, we will wait for the component to exit gracefully with
// `Done`.
func (fnb *FlowNodeBuilder) Component(name string, f func(builder NodeBuilder, node *NodeConfig) (module.ReadyDoneAware, error)) NodeBuilder {
	fnb.components = append(fnb.components, namedComponentFunc{
		fn:   f,
		name: name,
	})

	return fnb
}

func (fnb *FlowNodeBuilder) PreInit(f func(builder NodeBuilder, node *NodeConfig)) NodeBuilder {
	fnb.preInitFns = append(fnb.preInitFns, f)
	return fnb
}

func (fnb *FlowNodeBuilder) PostInit(f func(builder NodeBuilder, node *NodeConfig)) NodeBuilder {
	fnb.postInitFns = append(fnb.postInitFns, f)
	return fnb
}

type Option func(*BaseConfig)

func WithBootstrapDir(bootstrapDir string) Option {
	return func(config *BaseConfig) {
		config.BootstrapDir = bootstrapDir
	}
}

func WithBindAddress(bindAddress string) Option {
	return func(config *BaseConfig) {
		config.BindAddr = bindAddress
	}
}

func WithDataDir(dataDir string) Option {
	return func(config *BaseConfig) {
		if config.db == nil {
			config.datadir = dataDir
		}
	}
}

func WithSecretsDBEnabled(enabled bool) Option {
	return func(config *BaseConfig) {
		config.secretsDBEnabled = enabled
	}
}

func WithMetricsEnabled(enabled bool) Option {
	return func(config *BaseConfig) {
		config.metricsEnabled = enabled
	}
}

func WithLogLevel(level string) Option {
	return func(config *BaseConfig) {
		config.level = level
	}
}

// WithDB takes precedence over WithDataDir and datadir will be set to empty if DB is set using this option
func WithDB(db *badger.DB) Option {
	return func(config *BaseConfig) {
		config.db = db
		config.datadir = ""
	}
}

// FlowNode creates a new Flow node builder with the given name.
func FlowNode(role string, opts ...Option) *FlowNodeBuilder {
	config := DefaultBaseConfig()
	config.NodeRole = role
	for _, opt := range opts {
		opt(config)
	}

	builder := &FlowNodeBuilder{
		NodeConfig: &NodeConfig{
			BaseConfig: *config,
			Logger:     zerolog.New(os.Stderr),
		},
		flags:                    pflag.CommandLine,
		lm:                       lifecycle.NewLifecycleManager(),
		adminCommandBootstrapper: admin.NewCommandRunnerBootstrapper(),
	}
	return builder
}

func (fnb *FlowNodeBuilder) Initialize() error {
	fnb.PrintBuildVersionDetails()

	fnb.BaseFlags()

	fnb.ParseAndPrintFlags()

	if err := fnb.extraFlagsValidation(); err != nil {
		return err
	}

	// ID providers must be initialized before the network
	fnb.InitIDProviders()

	fnb.EnqueueNetworkInit()

	if fnb.metricsEnabled {
		fnb.EnqueueMetricsServerInit()
		if err := fnb.RegisterBadgerMetrics(); err != nil {
			return err
		}
	}

	fnb.EnqueueAdminServerInit()

	fnb.EnqueueTracer()

	return nil
}

func (fnb *FlowNodeBuilder) RegisterDefaultAdminCommands() {
	fnb.AdminCommand("set-log-level", common.SetLogLevelCommand.Handler, common.SetLogLevelCommand.Validator)
}

// Run calls Ready() to start all the node modules and components. It also sets up a channel to gracefully shut
// down each component if a SIGINT is received. Until a SIGINT is received, Run will block.
// Since, Run is a blocking call it should only be used when running a node as it's own independent process.
func (fnb *FlowNodeBuilder) Run() {

	// initialize signal catcher
	fnb.sig = make(chan os.Signal, 1)
	signal.Notify(fnb.sig, os.Interrupt, syscall.SIGTERM)

	select {
	case <-fnb.Ready():
		fnb.Logger.Info().Msgf("%s node startup complete", fnb.BaseConfig.NodeRole)
	case <-fnb.sig:
		fnb.Logger.Warn().Msg("node startup aborted")
		os.Exit(1)
	}

	// block till a SIGINT is received
	<-fnb.sig

	fnb.Logger.Info().Msgf("%s node shutting down", fnb.BaseConfig.NodeRole)

	select {
	case <-fnb.Done():
		fnb.Logger.Info().Msgf("%s node shutdown complete", fnb.BaseConfig.NodeRole)
	case <-fnb.sig:
		fnb.Logger.Warn().Msg("node shutdown aborted")
		os.Exit(1)
	}

	os.Exit(0)
}

// Ready returns a channel that closes after initiating all common components (logger, database, protocol state etc.)
// and then starting all modules and components.
func (fnb *FlowNodeBuilder) Ready() <-chan struct{} {
	fnb.lm.OnStart(func() {
		// seed random generator
		rand.Seed(time.Now().UnixNano())

		// init nodeinfo by reading the private bootstrap file if not already set
		if fnb.NodeID == flow.ZeroID {
			fnb.initNodeInfo()
		}

		fnb.initLogger()

		fnb.initProfiler()

		fnb.initDB()
		fnb.initSecretsDB()

		fnb.initMetrics()

		fnb.initStorage()

		for _, f := range fnb.preInitFns {
			fnb.handlePreInit(f)
		}

		fnb.initState()

		fnb.initFvmOptions()

		for _, f := range fnb.postInitFns {
			fnb.handlePostInit(f)
		}

		// set up all modules
		for _, f := range fnb.modules {
			fnb.handleModule(f)
		}

		ctx, cancel := context.WithCancel(context.TODO())
		fnb.Cancel = cancel
		signalerCtx, errChan := irrecoverable.WithSignaler(ctx)

		// TODO: implement proper error handling
		go func() {
			select {
			case err := <-errChan:
				fnb.Logger.Fatal().Err(err).Msg("component encountered irrecoverable error")
			case <-ctx.Done():
			}
		}()

		// initialize all components
		for _, f := range fnb.components {
			fnb.handleComponent(signalerCtx, f)
		}
	})
	return fnb.lm.Started()
}

// Done returns a channel that closes after all registered components are stopped
func (fnb *FlowNodeBuilder) Done() <-chan struct{} {
	// cancel the context used by the networking layer
	if fnb.Cancel != nil {
		fnb.Cancel()
	}
	fnb.lm.OnStop(func() {
		for i := len(fnb.doneObject) - 1; i >= 0; i-- {
			doneObject := fnb.doneObject[i]

			fnb.handleDoneObject(doneObject)
		}

		fnb.closeDatabase()
	})
	return fnb.lm.Stopped()
}

func (fnb *FlowNodeBuilder) handlePreInit(f func(builder NodeBuilder, node *NodeConfig)) {
	f(fnb, fnb.NodeConfig)
}

func (fnb *FlowNodeBuilder) handlePostInit(f func(builder NodeBuilder, node *NodeConfig)) {
	f(fnb, fnb.NodeConfig)
}

func (fnb *FlowNodeBuilder) closeDatabase() {
	err := fnb.DB.Close()
	if err != nil {
		fnb.Logger.Error().
			Err(err).
			Msg("could not close database")
	}
}

func (fnb *FlowNodeBuilder) extraFlagsValidation() error {
	if fnb.extraFlagCheck != nil {
		err := fnb.extraFlagCheck()
		if err != nil {
			return fmt.Errorf("invalid flags: %w", err)
		}
	}
	return nil
}

// loadRootProtocolSnapshot loads the root protocol snapshot from disk
func loadRootProtocolSnapshot(dir string) (*inmem.Snapshot, error) {
	path := filepath.Join(dir, bootstrap.PathRootProtocolStateSnapshot)
	data, err := io.ReadFile(path)
	if err != nil {
		return nil, fmt.Errorf("could not read root snapshot (path=%s): %w", path, err)
	}

	var snapshot inmem.EncodableSnapshot
	err = json.Unmarshal(data, &snapshot)
	if err != nil {
		return nil, err
	}

	return inmem.SnapshotFromEncodable(snapshot), nil
}

// Loads the private info for this node from disk (eg. private staking/network keys).
func LoadPrivateNodeInfo(dir string, myID flow.Identifier) (*bootstrap.NodeInfoPriv, error) {
	path := filepath.Join(dir, fmt.Sprintf(bootstrap.PathNodeInfoPriv, myID))
	data, err := io.ReadFile(path)
	if err != nil {
		return nil, fmt.Errorf("could not read private node info (path=%s): %w", path, err)
	}
	var info bootstrap.NodeInfoPriv
	err = json.Unmarshal(data, &info)
	return &info, err
}

// loadSecretsEncryptionKey loads the encryption key for the secrets database.
// If the file does not exist, returns os.ErrNotExist.
func loadSecretsEncryptionKey(dir string, myID flow.Identifier) ([]byte, error) {
	path := filepath.Join(dir, fmt.Sprintf(bootstrap.PathSecretsEncryptionKey, myID))
	data, err := io.ReadFile(path)
	if err != nil {
		return nil, fmt.Errorf("could not read secrets db encryption key (path=%s): %w", path, err)
	}
	return data, nil
}<|MERGE_RESOLUTION|>--- conflicted
+++ resolved
@@ -148,15 +148,7 @@
 	fnb.flags.StringVar(&fnb.BaseConfig.AdminKey, "admin-key", defaultConfig.AdminKey, "admin key file (for TLS)")
 	fnb.flags.StringVar(&fnb.BaseConfig.AdminClientCAs, "admin-client-certs", defaultConfig.AdminClientCAs, "admin client certs (for mutual TLS)")
 
-<<<<<<< HEAD
-	fnb.flags.DurationVar(&fnb.BaseConfig.DNSCacheTTL, "dns-cache-ttl", defaultConfig.DNSCacheTTL, "time-to-live for dns cache")
-	fnb.flags.StringVar(&fnb.BaseConfig.LibP2PStreamCompression, "stream-compression", p2p.NoCompression,
-		"networking stream compression mechanism")
-	fnb.flags.IntVar(&fnb.BaseConfig.NetworkReceivedMessageCacheSize, "networking-receive-cache-size", p2p.DefaultCacheSize,
-		"incoming message cache size at networking layer")
-=======
 	fnb.flags.DurationVar(&fnb.BaseConfig.DNSCacheTTL, "dns-cache-ttl", dns.DefaultTimeToLive, "time-to-live for dns cache")
->>>>>>> 1c7eea98
 	fnb.flags.UintVar(&fnb.BaseConfig.guaranteesCacheSize, "guarantees-cache-size", bstorage.DefaultCacheSize, "collection guarantees cache size")
 	fnb.flags.UintVar(&fnb.BaseConfig.receiptsCacheSize, "receipts-cache-size", bstorage.DefaultCacheSize, "receipts cache size")
 
@@ -184,7 +176,6 @@
 				}
 				return head.Height, nil
 			},
-			HotstuffViewFun: nil, // set in next code block, depending on role
 		}
 
 		// only consensus roles will need to report hotstuff view
@@ -200,71 +191,29 @@
 
 				return curView, nil
 			}
-		} else {
-			// non-consensus will not report any hotstuff view
-			pingProvider.HotstuffViewFun = func() (uint64, error) {
-				return 0, fmt.Errorf("non-consensus nodes do not report hotstuff view in ping")
-			}
-		}
-
-		streamFactory, err := p2p.LibP2PStreamCompressorFactoryFunc(fnb.BaseConfig.LibP2PStreamCompression)
-		if err != nil {
-			return nil, fmt.Errorf("could not convert stream factory: %w", err)
-		}
-
-<<<<<<< HEAD
-		libP2PNodeFactory, err := p2p.DefaultLibP2PNodeFactory(
-			fnb.Logger,
-=======
-		// only consensus roles will need to report hotstuff view
-		if fnb.BaseConfig.NodeRole == flow.RoleConsensus.String() {
-			// initialize the persister
-			persist := persister.New(node.DB, node.RootChainID)
-
-			pingProvider.HotstuffViewFun = func() (uint64, error) {
-				curView, err := persist.GetStarted()
-				if err != nil {
-					return 0, err
-				}
-
-				return curView, nil
-			}
 		}
 
 		libP2PNodeFactory, err := p2p.DefaultLibP2PNodeFactory(
 			fnb.Logger.Level(zerolog.ErrorLevel),
->>>>>>> 1c7eea98
 			fnb.Me.NodeID(),
 			myAddr,
 			fnb.NetworkKey,
 			fnb.RootBlock.ID(),
-<<<<<<< HEAD
-=======
 			fnb.RootChainID,
->>>>>>> 1c7eea98
 			fnb.IdentityProvider,
 			p2p.DefaultMaxPubSubMsgSize,
 			fnb.Metrics.Network,
 			pingProvider,
 			fnb.BaseConfig.DNSCacheTTL,
-<<<<<<< HEAD
-			fnb.BaseConfig.NodeRole,
-			streamFactory)
-=======
 			fnb.BaseConfig.NodeRole)
->>>>>>> 1c7eea98
 
 		if err != nil {
 			return nil, fmt.Errorf("could not generate libp2p node factory: %w", err)
 		}
 
-<<<<<<< HEAD
-		var mwOpts []p2p.MiddlewareOption
-=======
 		mwOpts := []p2p.MiddlewareOption{
 			p2p.WithIdentifierProvider(fnb.NetworkingIdentifierProvider),
 		}
->>>>>>> 1c7eea98
 		if len(fnb.MsgValidators) > 0 {
 			mwOpts = append(mwOpts, p2p.WithMessageValidators(fnb.MsgValidators...))
 		}
@@ -274,11 +223,7 @@
 		mwOpts = append(mwOpts, p2p.WithPeerManager(peerManagerFactory))
 
 		fnb.Middleware = p2p.NewMiddleware(
-<<<<<<< HEAD
-			fnb.Logger,
-=======
 			fnb.Logger.Level(zerolog.ErrorLevel),
->>>>>>> 1c7eea98
 			libP2PNodeFactory,
 			fnb.Me.NodeID(),
 			fnb.Metrics.Network,
@@ -306,11 +251,7 @@
 			codec,
 			fnb.Me,
 			func() (network.Middleware, error) { return fnb.Middleware, nil },
-<<<<<<< HEAD
-			fnb.NetworkReceivedMessageCacheSize,
-=======
 			p2p.DefaultCacheSize,
->>>>>>> 1c7eea98
 			topologyCache,
 			subscriptionManager,
 			fnb.Metrics.Network,
@@ -436,7 +377,7 @@
 	log := fnb.Logger.With().
 		Timestamp().
 		Str("node_role", fnb.BaseConfig.NodeRole).
-		Str("node_id", fnb.NodeID.String()).
+		Str("node_id", fnb.BaseConfig.nodeIDHex).
 		Logger()
 
 	log.Info().Msgf("flow %s node starting up", fnb.BaseConfig.NodeRole)
@@ -480,19 +421,10 @@
 		mempools := metrics.NewMempoolCollector(5 * time.Second)
 
 		fnb.Metrics = Metrics{
-<<<<<<< HEAD
-			Network:    metrics.NewNetworkCollector(),
-			Engine:     metrics.NewEngineCollector(),
-			Compliance: metrics.NewComplianceCollector(),
-			// CacheControl metrics has been causing memory abuse, disable for now
-			// Cache:          metrics.NewCacheCollector(fnb.RootChainID),
-			Cache:          metrics.NewNoopCollector(),
-=======
 			Network:        metrics.NewNetworkCollector(),
 			Engine:         metrics.NewEngineCollector(),
 			Compliance:     metrics.NewComplianceCollector(),
 			Cache:          metrics.NewCacheCollector(fnb.RootChainID),
->>>>>>> 1c7eea98
 			CleanCollector: metrics.NewCleanerCollector(),
 			Mempool:        mempools,
 		}
@@ -641,12 +573,8 @@
 
 		node.IdentityProvider = idCache
 		node.IDTranslator = idCache
-<<<<<<< HEAD
-		node.SyncEngineIdentifierProvider = id.NewIdentityFilterIdentifierProvider(
-=======
 		node.NetworkingIdentifierProvider = id.NewFilteredIdentifierProvider(p2p.NotEjectedFilter, idCache)
 		node.SyncEngineIdentifierProvider = id.NewFilteredIdentifierProvider(
->>>>>>> 1c7eea98
 			filter.And(
 				filter.HasRole(flow.RoleConsensus),
 				filter.Not(filter.HasNodeID(node.Me.NodeID())),
@@ -803,13 +731,7 @@
 		fvm.WithAccountStorageLimit(true),
 	}
 	if fnb.RootChainID == flow.Testnet || fnb.RootChainID == flow.Canary || fnb.RootChainID == flow.Mainnet {
-<<<<<<< HEAD
-		vmOpts = append(vmOpts,
-			fvm.WithTransactionFeesEnabled(true),
-		)
-=======
 		fvm.WithTransactionFeesEnabled(true)
->>>>>>> 1c7eea98
 	}
 	if fnb.RootChainID == flow.Testnet || fnb.RootChainID == flow.Canary {
 		vmOpts = append(vmOpts,
