package main

import (
	"context"
	"fmt"
	"io"
	"os"
	"path"
	"path/filepath"
	"time"

<<<<<<< HEAD
	"github.com/onflow/cadence/runtime"
=======
	awsconfig "github.com/aws/aws-sdk-go-v2/config"
	"github.com/aws/aws-sdk-go-v2/service/s3"
>>>>>>> 9d0c789d
	"github.com/spf13/pflag"

	"github.com/onflow/flow-go/engine/execution/computation/computer/uploader"

	"github.com/onflow/flow-go/cmd"
	"github.com/onflow/flow-go/consensus"
	"github.com/onflow/flow-go/consensus/hotstuff/committees"
	"github.com/onflow/flow-go/consensus/hotstuff/notifications/pubsub"
	"github.com/onflow/flow-go/consensus/hotstuff/verification"
	recovery "github.com/onflow/flow-go/consensus/recovery/protocol"
	"github.com/onflow/flow-go/engine"
	followereng "github.com/onflow/flow-go/engine/common/follower"
	"github.com/onflow/flow-go/engine/common/provider"
	"github.com/onflow/flow-go/engine/common/requester"
	"github.com/onflow/flow-go/engine/common/synchronization"
	"github.com/onflow/flow-go/engine/execution/checker"
	"github.com/onflow/flow-go/engine/execution/computation"
	"github.com/onflow/flow-go/engine/execution/computation/committer"
	"github.com/onflow/flow-go/engine/execution/ingestion"
	exeprovider "github.com/onflow/flow-go/engine/execution/provider"
	"github.com/onflow/flow-go/engine/execution/rpc"
	"github.com/onflow/flow-go/engine/execution/state"
	"github.com/onflow/flow-go/engine/execution/state/bootstrap"
	"github.com/onflow/flow-go/fvm"
	"github.com/onflow/flow-go/fvm/extralog"
	"github.com/onflow/flow-go/ledger/common/pathfinder"
	ledger "github.com/onflow/flow-go/ledger/complete"
	"github.com/onflow/flow-go/ledger/complete/wal"
	bootstrapFilenames "github.com/onflow/flow-go/model/bootstrap"
	"github.com/onflow/flow-go/model/encodable"
	"github.com/onflow/flow-go/model/encoding"
	"github.com/onflow/flow-go/model/flow"
	"github.com/onflow/flow-go/model/flow/filter"
	"github.com/onflow/flow-go/module"
	"github.com/onflow/flow-go/module/buffer"
	finalizer "github.com/onflow/flow-go/module/finalizer/consensus"
	"github.com/onflow/flow-go/module/metrics"
	"github.com/onflow/flow-go/module/signature"
	chainsync "github.com/onflow/flow-go/module/synchronization"
	"github.com/onflow/flow-go/state/protocol"
	badgerState "github.com/onflow/flow-go/state/protocol/badger"
	"github.com/onflow/flow-go/state/protocol/blocktimer"
	storage "github.com/onflow/flow-go/storage/badger"
)

func main() {

	var (
		followerState                 protocol.MutableState
		ledgerStorage                 *ledger.Ledger
		events                        *storage.Events
		serviceEvents                 *storage.ServiceEvents
		txResults                     *storage.TransactionResults
		results                       *storage.ExecutionResults
		myReceipts                    *storage.MyExecutionReceipts
		providerEngine                *exeprovider.Engine
		checkerEng                    *checker.Engine
		syncCore                      *chainsync.Core
		pendingBlocks                 *buffer.PendingBlocks // used in follower engine
		deltas                        *ingestion.Deltas
		syncEngine                    *synchronization.Engine
		followerEng                   *followereng.Engine // to sync blocks from consensus nodes
		computationManager            *computation.Manager
		collectionRequester           *requester.Engine
		ingestionEng                  *ingestion.Engine
		finalizationDistributor       *pubsub.FinalizationDistributor
		finalizedHeader               *synchronization.FinalizedHeaderCache
		rpcConf                       rpc.Config
		err                           error
		executionState                state.ExecutionState
		triedir                       string
		collector                     module.ExecutionMetrics
		mTrieCacheSize                uint32
		transactionResultsCacheSize   uint
		checkpointDistance            uint
		checkpointsToKeep             uint
		stateDeltasLimit              uint
		cadenceExecutionCache         uint
		chdpCacheSize                 uint
		requestInterval               time.Duration
		preferredExeNodeIDStr         string
		syncByBlocks                  bool
		syncFast                      bool
		syncThreshold                 int
		extensiveLog                  bool
		pauseExecution                bool
		checkStakedAtBlock            func(blockID flow.Identifier) (bool, error)
		diskWAL                       *wal.DiskWAL
		scriptLogThreshold            time.Duration
		chdpQueryTimeout              uint
		chdpDeliveryTimeout           uint
		enableBlockDataUpload         bool
		gcpBucketName                 string
		s3BucketName                  string
		blockDataUploaders            []uploader.Uploader
		blockDataUploaderMaxRetry     uint64 = 5
		blockdataUploaderRetryTimeout        = 1 * time.Second
		atreeValidationEnabled        bool
	)

	nodeBuilder := cmd.FlowNode(flow.RoleExecution.String())
	nodeBuilder.
		ExtraFlags(func(flags *pflag.FlagSet) {
			homedir, _ := os.UserHomeDir()
			datadir := filepath.Join(homedir, ".flow", "execution")

			flags.StringVarP(&rpcConf.ListenAddr, "rpc-addr", "i", "localhost:9000", "the address the gRPC server listens on")
			flags.BoolVar(&rpcConf.RpcMetricsEnabled, "rpc-metrics-enabled", false, "whether to enable the rpc metrics")
			flags.StringVar(&triedir, "triedir", datadir, "directory to store the execution State")
			flags.Uint32Var(&mTrieCacheSize, "mtrie-cache-size", 500, "cache size for MTrie")
			flags.UintVar(&checkpointDistance, "checkpoint-distance", 40, "number of WAL segments between checkpoints")
			flags.UintVar(&checkpointsToKeep, "checkpoints-to-keep", 5, "number of recent checkpoints to keep (0 to keep all)")
			flags.UintVar(&stateDeltasLimit, "state-deltas-limit", 100, "maximum number of state deltas in the memory pool")
			flags.UintVar(&cadenceExecutionCache, "cadence-execution-cache", computation.DefaultProgramsCacheSize, "cache size for Cadence execution")
			flags.UintVar(&chdpCacheSize, "chdp-cache", storage.DefaultCacheSize, "cache size for Chunk Data Packs")
			flags.DurationVar(&requestInterval, "request-interval", 60*time.Second, "the interval between requests for the requester engine")
			flags.DurationVar(&scriptLogThreshold, "script-log-threshold", computation.DefaultScriptLogThreshold, "threshold for logging script execution")
			flags.StringVar(&preferredExeNodeIDStr, "preferred-exe-node-id", "", "node ID for preferred execution node used for state sync")
			flags.UintVar(&transactionResultsCacheSize, "transaction-results-cache-size", 10000, "number of transaction results to be cached")
			flags.BoolVar(&syncByBlocks, "sync-by-blocks", true, "deprecated, sync by blocks instead of execution state deltas")
			flags.BoolVar(&syncFast, "sync-fast", false, "fast sync allows execution node to skip fetching collection during state syncing, and rely on state syncing to catch up")
			flags.IntVar(&syncThreshold, "sync-threshold", 100, "the maximum number of sealed and unexecuted blocks before triggering state syncing")
			flags.BoolVar(&extensiveLog, "extensive-logging", false, "extensive logging logs tx contents and block headers")
			flags.UintVar(&chdpQueryTimeout, "chunk-data-pack-query-timeout-sec", 10, "number of seconds to determine a chunk data pack query being slow")
			flags.UintVar(&chdpDeliveryTimeout, "chunk-data-pack-delivery-timeout-sec", 10, "number of seconds to determine a chunk data pack response delivery being slow")
			flags.BoolVar(&pauseExecution, "pause-execution", false, "pause the execution. when set to true, no block will be executed, but still be able to serve queries")
			flags.BoolVar(&enableBlockDataUpload, "enable-blockdata-upload", false, "enable uploading block data to Cloud Bucket")
			flags.StringVar(&gcpBucketName, "gcp-bucket-name", "", "GCP Bucket name for block data uploader")
<<<<<<< HEAD
			flags.BoolVar(&atreeValidationEnabled, "atree-validation", false, "validates all atree values after mutations")
=======
			flags.StringVar(&s3BucketName, "s3-bucket-name", "", "S3 Bucket name for block data uploader")
>>>>>>> 9d0c789d
		}).
		ValidateFlags(func() error {
			if enableBlockDataUpload {
				if gcpBucketName == "" && s3BucketName == "" {
					return fmt.Errorf("invalid flag. gcp-bucket-name or s3-bucket-name required when blockdata-uploader is enabled")
				}
			}
			return nil
		})

	if err = nodeBuilder.Initialize(); err != nil {
		nodeBuilder.Logger.Fatal().Err(err).Send()
	}

	nodeBuilder.
		Module("mutable follower state", func(builder cmd.NodeBuilder, node *cmd.NodeConfig) error {
			// For now, we only support state implementations from package badger.
			// If we ever support different implementations, the following can be replaced by a type-aware factory
			state, ok := node.State.(*badgerState.State)
			if !ok {
				return fmt.Errorf("only implementations of type badger.State are currently supported but read-only state has type %T", node.State)
			}
			followerState, err = badgerState.NewFollowerState(
				state,
				node.Storage.Index,
				node.Storage.Payloads,
				node.Tracer,
				node.ProtocolEvents,
				blocktimer.DefaultBlockTimer,
			)
			return err
		}).
		Module("execution metrics", func(builder cmd.NodeBuilder, node *cmd.NodeConfig) error {
			collector = metrics.NewExecutionCollector(node.Tracer, node.MetricsRegisterer)
			return nil
		}).
		Module("sync core", func(builder cmd.NodeBuilder, node *cmd.NodeConfig) error {
			syncCore, err = chainsync.New(node.Logger, chainsync.DefaultConfig())
			return err
		}).
		Module("execution receipts storage", func(builder cmd.NodeBuilder, node *cmd.NodeConfig) error {
			results = storage.NewExecutionResults(node.Metrics.Cache, node.DB)
			myReceipts = storage.NewMyExecutionReceipts(node.Metrics.Cache, node.DB, node.Storage.Receipts)
			return nil
		}).
		Module("pending block cache", func(builder cmd.NodeBuilder, node *cmd.NodeConfig) error {
			pendingBlocks = buffer.NewPendingBlocks() // for following main chain consensus
			return nil
		}).
		Component("GCP block data uploader", func(builder cmd.NodeBuilder, node *cmd.NodeConfig) (module.ReadyDoneAware, error) {
			if enableBlockDataUpload && gcpBucketName != "" {
				logger := node.Logger.With().Str("component_name", "gcp_block_data_uploader").Logger()
				gcpBucketUploader, err := uploader.NewGCPBucketUploader(
					context.Background(),
					gcpBucketName,
					logger,
				)
				if err != nil {
					return nil, fmt.Errorf("cannot create GCP Bucket uploader: %w", err)
				}

				asyncUploader := uploader.NewAsyncUploader(
					gcpBucketUploader,
					blockdataUploaderRetryTimeout,
					blockDataUploaderMaxRetry,
					logger,
					collector,
				)

				blockDataUploaders = append(blockDataUploaders, asyncUploader)

				return asyncUploader, nil
			}

			// Since we don't have conditional component creation, we just use Noop one.
			// It's functions will be once per startup/shutdown - non-measurable performance penalty
			// blockDataUploader will stay nil and disable calling uploader at all
			return &module.NoopReadDoneAware{}, nil
		}).
		Component("S3 block data uploader", func(builder cmd.NodeBuilder, node *cmd.NodeConfig) (module.ReadyDoneAware, error) {
			if enableBlockDataUpload && s3BucketName != "" {
				logger := node.Logger.With().Str("component_name", "s3_block_data_uploader").Logger()

				ctx := context.Background()
				config, err := awsconfig.LoadDefaultConfig(ctx)
				if err != nil {
					return nil, fmt.Errorf("failed to load AWS configuration: %w", err)
				}

				client := s3.NewFromConfig(config)
				s3Uploader := uploader.NewS3Uploader(
					ctx,
					client,
					s3BucketName,
					logger,
				)
				asyncUploader := uploader.NewAsyncUploader(
					s3Uploader,
					blockdataUploaderRetryTimeout,
					blockDataUploaderMaxRetry,
					logger,
					collector,
				)
				blockDataUploaders = append(blockDataUploaders, asyncUploader)

				return asyncUploader, nil
			}

			// Since we don't have conditional component creation, we just use Noop one.
			// It's functions will be once per startup/shutdown - non-measurable performance penalty
			// blockDataUploader will stay nil and disable calling uploader at all
			return &module.NoopReadDoneAware{}, nil
		}).
		Module("state deltas mempool", func(builder cmd.NodeBuilder, node *cmd.NodeConfig) error {
			deltas, err = ingestion.NewDeltas(stateDeltasLimit)
			return err
		}).
		Module("stake checking function", func(builder cmd.NodeBuilder, node *cmd.NodeConfig) error {
			checkStakedAtBlock = func(blockID flow.Identifier) (bool, error) {
				return protocol.IsNodeStakedAt(node.State.AtBlockID(blockID), node.Me.NodeID())
			}
			return nil
		}).
		Component("Write-Ahead Log", func(builder cmd.NodeBuilder, node *cmd.NodeConfig) (module.ReadyDoneAware, error) {
			diskWAL, err = wal.NewDiskWAL(node.Logger.With().Str("subcomponent", "wal").Logger(), node.MetricsRegisterer, collector, triedir, int(mTrieCacheSize), pathfinder.PathByteSize, wal.SegmentSize)
			return diskWAL, err
		}).
		Component("execution state ledger", func(builder cmd.NodeBuilder, node *cmd.NodeConfig) (module.ReadyDoneAware, error) {

			// check if the execution database already exists
			bootstrapper := bootstrap.NewBootstrapper(node.Logger)

			commit, bootstrapped, err := bootstrapper.IsBootstrapped(node.DB)
			if err != nil {
				return nil, fmt.Errorf("could not query database to know whether database has been bootstrapped: %w", err)
			}

			// if the execution database does not exist, then we need to bootstrap the execution database.
			if !bootstrapped {
				// when bootstrapping, the bootstrap folder must have a checkpoint file
				// we need to cover this file to the trie folder to restore the trie to restore the execution state.
				err = copyBootstrapState(node.BootstrapDir, triedir)
				if err != nil {
					return nil, fmt.Errorf("could not load bootstrap state from checkpoint file: %w", err)
				}

				// TODO: check that the checkpoint file contains the root block's statecommit hash

				err = bootstrapper.BootstrapExecutionDatabase(node.DB, node.RootSeal.FinalState, node.RootBlock.Header)
				if err != nil {
					return nil, fmt.Errorf("could not bootstrap execution database: %w", err)
				}
			} else {
				// if execution database has been bootstrapped, then the root statecommit must equal to the one
				// in the bootstrap folder
				if commit != node.RootSeal.FinalState {
					return nil, fmt.Errorf("mismatching root statecommitment. database has state commitment: %x, "+
						"bootstap has statecommitment: %x",
						commit, node.RootSeal.FinalState)
				}
			}

			ledgerStorage, err = ledger.NewLedger(diskWAL, int(mTrieCacheSize), collector, node.Logger.With().Str("subcomponent", "ledger").Logger(), ledger.DefaultPathFinderVersion)
			return ledgerStorage, err
		}).
		Component("execution state ledger WAL compactor", func(builder cmd.NodeBuilder, node *cmd.NodeConfig) (module.ReadyDoneAware, error) {

			checkpointer, err := ledgerStorage.Checkpointer()
			if err != nil {
				return nil, fmt.Errorf("cannot create checkpointer: %w", err)
			}
			compactor := wal.NewCompactor(checkpointer, 10*time.Second, checkpointDistance, checkpointsToKeep, node.Logger.With().Str("subcomponent", "checkpointer").Logger())

			return compactor, nil
		}).
		Component("provider engine", func(builder cmd.NodeBuilder, node *cmd.NodeConfig) (module.ReadyDoneAware, error) {
			extraLogPath := path.Join(triedir, "extralogs")
			err := os.MkdirAll(extraLogPath, 0777)
			if err != nil {
				return nil, fmt.Errorf("cannot create %s path for extra logs: %w", extraLogPath, err)
			}

			extralog.ExtraLogDumpPath = extraLogPath

			rt := fvm.NewInterpreterRuntime(
				runtime.WithAtreeValidationEnabled(atreeValidationEnabled),
			)

			vm := fvm.NewVirtualMachine(rt)
			vmCtx := fvm.NewContext(node.Logger, node.FvmOptions...)

			committer := committer.NewLedgerViewCommitter(ledgerStorage, node.Tracer)
			manager, err := computation.New(
				node.Logger,
				collector,
				node.Tracer,
				node.Me,
				node.State,
				vm,
				vmCtx,
				cadenceExecutionCache,
				committer,
				scriptLogThreshold,
				blockDataUploaders,
			)
			if err != nil {
				return nil, err
			}
			computationManager = manager

			chunkDataPacks := storage.NewChunkDataPacks(node.Metrics.Cache, node.DB, node.Storage.Collections, chdpCacheSize)
			stateCommitments := storage.NewCommits(node.Metrics.Cache, node.DB)

			// Needed for gRPC server, make sure to assign to main scoped vars
			events = storage.NewEvents(node.Metrics.Cache, node.DB)
			serviceEvents = storage.NewServiceEvents(node.Metrics.Cache, node.DB)
			txResults = storage.NewTransactionResults(node.Metrics.Cache, node.DB, transactionResultsCacheSize)

			executionState = state.NewExecutionState(
				ledgerStorage,
				stateCommitments,
				node.Storage.Blocks,
				node.Storage.Headers,
				node.Storage.Collections,
				chunkDataPacks,
				results,
				node.Storage.Receipts,
				myReceipts,
				events,
				serviceEvents,
				txResults,
				node.DB,
				node.Tracer,
			)

			providerEngine, err = exeprovider.New(
				node.Logger,
				node.Tracer,
				node.Network,
				node.State,
				node.Me,
				executionState,
				collector,
				checkStakedAtBlock,
				chdpQueryTimeout,
				chdpDeliveryTimeout,
			)

			return providerEngine, err
		}).
		Component("checker engine", func(builder cmd.NodeBuilder, node *cmd.NodeConfig) (module.ReadyDoneAware, error) {
			checkerEng = checker.New(
				node.Logger,
				node.State,
				executionState,
				node.Storage.Seals,
			)
			return checkerEng, nil
		}).
		Component("ingestion engine", func(builder cmd.NodeBuilder, node *cmd.NodeConfig) (module.ReadyDoneAware, error) {
			collectionRequester, err = requester.New(node.Logger, node.Metrics.Engine, node.Network, node.Me, node.State,
				engine.RequestCollections,
				filter.Any,
				func() flow.Entity { return &flow.Collection{} },
				// we are manually triggering batches in execution, but lets still send off a batch once a minute, as a safety net for the sake of retries
				requester.WithBatchInterval(requestInterval),
				// consistency of collection can be checked by checking hash, and hash comes from trusted source (blocks from consensus follower)
				// hence we not need to check origin
				requester.WithValidateStaking(false),
			)

			preferredExeFilter := filter.Any
			preferredExeNodeID, err := flow.HexStringToIdentifier(preferredExeNodeIDStr)
			if err == nil {
				node.Logger.Info().Hex("prefered_exe_node_id", preferredExeNodeID[:]).Msg("starting with preferred exe sync node")
				preferredExeFilter = filter.HasNodeID(preferredExeNodeID)
			} else if err != nil && preferredExeNodeIDStr != "" {
				node.Logger.Debug().Str("prefered_exe_node_id_string", preferredExeNodeIDStr).Msg("could not parse exe node id, starting WITHOUT preferred exe sync node")
			}

			ingestionEng, err = ingestion.New(
				node.Logger,
				node.Network,
				node.Me,
				collectionRequester,
				node.State,
				node.Storage.Blocks,
				node.Storage.Collections,
				events,
				serviceEvents,
				txResults,
				computationManager,
				providerEngine,
				executionState,
				collector,
				node.Tracer,
				extensiveLog,
				preferredExeFilter,
				deltas,
				syncThreshold,
				syncFast,
				checkStakedAtBlock,
				pauseExecution,
			)

			// TODO: we should solve these mutual dependencies better
			// => https://github.com/dapperlabs/flow-go/issues/4360
			collectionRequester = collectionRequester.WithHandle(ingestionEng.OnCollection)

			node.ProtocolEvents.AddConsumer(ingestionEng)

			return ingestionEng, err
		}).
		Component("follower engine", func(builder cmd.NodeBuilder, node *cmd.NodeConfig) (module.ReadyDoneAware, error) {

			// initialize cleaner for DB
			cleaner := storage.NewCleaner(node.Logger, node.DB, node.Metrics.CleanCollector, flow.DefaultValueLogGCFrequency)

			// create a finalizer that handles updating the protocol
			// state when the follower detects newly finalized blocks
			final := finalizer.NewFinalizer(node.DB, node.Storage.Headers, followerState, node.Tracer)

			// initialize the staking & beacon verifiers, signature joiner
			staking := signature.NewAggregationVerifier(encoding.ConsensusVoteTag)
			beacon := signature.NewThresholdVerifier(encoding.RandomBeaconTag)
			merger := signature.NewCombiner(encodable.ConsensusVoteSigLen, encodable.RandomBeaconSigLen)

			// initialize consensus committee's membership state
			// This committee state is for the HotStuff follower, which follows the MAIN CONSENSUS Committee
			// Note: node.Me.NodeID() is not part of the consensus committee
			committee, err := committees.NewConsensusCommittee(node.State, node.Me.NodeID())
			if err != nil {
				return nil, fmt.Errorf("could not create Committee state for main consensus: %w", err)
			}

			// initialize the verifier for the protocol consensus
			verifier := verification.NewCombinedVerifier(committee, staking, beacon, merger)

			finalized, pending, err := recovery.FindLatest(node.State, node.Storage.Headers)
			if err != nil {
				return nil, fmt.Errorf("could not find latest finalized block and pending blocks to recover consensus follower: %w", err)
			}

			finalizationDistributor = pubsub.NewFinalizationDistributor()
			finalizationDistributor.AddConsumer(checkerEng)

			// creates a consensus follower with ingestEngine as the notifier
			// so that it gets notified upon each new finalized block
			followerCore, err := consensus.NewFollower(node.Logger, committee, node.Storage.Headers, final, verifier, finalizationDistributor, node.RootBlock.Header, node.RootQC, finalized, pending)
			if err != nil {
				return nil, fmt.Errorf("could not create follower core logic: %w", err)
			}

			followerEng, err = followereng.New(
				node.Logger,
				node.Network,
				node.Me,
				node.Metrics.Engine,
				node.Metrics.Mempool,
				cleaner,
				node.Storage.Headers,
				node.Storage.Payloads,
				followerState,
				pendingBlocks,
				followerCore,
				syncCore,
				node.Tracer,
			)
			if err != nil {
				return nil, fmt.Errorf("could not create follower engine: %w", err)
			}

			return followerEng, nil
		}).
		Component("collection requester engine", func(builder cmd.NodeBuilder, node *cmd.NodeConfig) (module.ReadyDoneAware, error) {
			// We initialize the requester engine inside the ingestion engine due to the mutual dependency. However, in
			// order for it to properly start and shut down, we should still return it as its own engine here, so it can
			// be handled by the scaffold.
			return collectionRequester, nil
		}).
		Component("receipt provider engine", func(builder cmd.NodeBuilder, node *cmd.NodeConfig) (module.ReadyDoneAware, error) {
			retrieve := func(blockID flow.Identifier) (flow.Entity, error) { return myReceipts.MyReceipt(blockID) }
			eng, err := provider.New(
				node.Logger,
				node.Metrics.Engine,
				node.Network,
				node.Me,
				node.State,
				engine.ProvideReceiptsByBlockID,
				filter.HasRole(flow.RoleConsensus),
				retrieve,
			)
			return eng, err
		}).
		Component("finalized snapshot", func(builder cmd.NodeBuilder, node *cmd.NodeConfig) (module.ReadyDoneAware, error) {
			finalizedHeader, err = synchronization.NewFinalizedHeaderCache(node.Logger, node.State, finalizationDistributor)
			if err != nil {
				return nil, fmt.Errorf("could not create finalized snapshot cache: %w", err)
			}

			return finalizedHeader, nil
		}).
		Component("synchronization engine", func(builder cmd.NodeBuilder, node *cmd.NodeConfig) (module.ReadyDoneAware, error) {
			// initialize the synchronization engine
			syncEngine, err = synchronization.New(
				node.Logger,
				node.Metrics.Engine,
				node.Network,
				node.Me,
				node.Storage.Blocks,
				followerEng,
				syncCore,
				finalizedHeader,
				node.SyncEngineIdentifierProvider,
			)
			if err != nil {
				return nil, fmt.Errorf("could not initialize synchronization engine: %w", err)
			}

			return syncEngine, nil
		}).
		Component("grpc server", func(builder cmd.NodeBuilder, node *cmd.NodeConfig) (module.ReadyDoneAware, error) {
			rpcEng := rpc.New(node.Logger, rpcConf, ingestionEng, node.Storage.Blocks, events, results, txResults, node.RootChainID)
			return rpcEng, nil
		}).Run()
}

// copy the checkpoint files from the bootstrap folder to the execution state folder
// Checkpoint file is required to restore the trie, and has to be placed in the execution
// state folder.
// There are two ways to generate a checkpoint file:
// 1) From a clean state.
// 		Refer to the code in the testcase: TestGenerateExecutionState
// 2) From a previous execution state
// 		This is often used when sporking the network.
//    Use the execution-state-extract util commandline to generate a checkpoint file from
// 		a previous checkpoint file
func copyBootstrapState(dir, trie string) error {
	filename := ""
	firstCheckpointFilename := "00000000"

	fileExists := func(fileName string) bool {
		_, err := os.Stat(filepath.Join(dir, bootstrapFilenames.DirnameExecutionState, fileName))
		return err == nil
	}

	// if there is a root checkpoint file, then copy that file over
	if fileExists(bootstrapFilenames.FilenameWALRootCheckpoint) {
		filename = bootstrapFilenames.FilenameWALRootCheckpoint
	} else if fileExists(firstCheckpointFilename) {
		// else if there is a checkpoint file, then copy that file over
		filename = firstCheckpointFilename
	} else {
		filePath := filepath.Join(dir, bootstrapFilenames.DirnameExecutionState, firstCheckpointFilename)

		// include absolute path of the missing file in the error message
		absPath, err := filepath.Abs(filePath)
		if err != nil {
			absPath = filePath
		}

		return fmt.Errorf("execution state file not found: %v", absPath)
	}

	// copy from the bootstrap folder to the execution state folder
	src := filepath.Join(dir, bootstrapFilenames.DirnameExecutionState, filename)
	dst := filepath.Join(trie, filename)

	in, err := os.Open(src)
	if err != nil {
		return err
	}
	defer in.Close()

	// It's possible that the trie dir does not yet exist. If not this will create the the required path
	err = os.MkdirAll(trie, 0700)
	if err != nil {
		return err
	}

	out, err := os.Create(dst)
	if err != nil {
		return err
	}
	defer out.Close()

	_, err = io.Copy(out, in)
	if err != nil {
		return err
	}

	fmt.Printf("copied bootstrap state file from: %v, to: %v\n", src, dst)

	return out.Close()
}<|MERGE_RESOLUTION|>--- conflicted
+++ resolved
@@ -9,12 +9,9 @@
 	"path/filepath"
 	"time"
 
-<<<<<<< HEAD
-	"github.com/onflow/cadence/runtime"
-=======
 	awsconfig "github.com/aws/aws-sdk-go-v2/config"
 	"github.com/aws/aws-sdk-go-v2/service/s3"
->>>>>>> 9d0c789d
+	"github.com/onflow/cadence/runtime"
 	"github.com/spf13/pflag"
 
 	"github.com/onflow/flow-go/engine/execution/computation/computer/uploader"
@@ -143,11 +140,8 @@
 			flags.BoolVar(&pauseExecution, "pause-execution", false, "pause the execution. when set to true, no block will be executed, but still be able to serve queries")
 			flags.BoolVar(&enableBlockDataUpload, "enable-blockdata-upload", false, "enable uploading block data to Cloud Bucket")
 			flags.StringVar(&gcpBucketName, "gcp-bucket-name", "", "GCP Bucket name for block data uploader")
-<<<<<<< HEAD
 			flags.BoolVar(&atreeValidationEnabled, "atree-validation", false, "validates all atree values after mutations")
-=======
 			flags.StringVar(&s3BucketName, "s3-bucket-name", "", "S3 Bucket name for block data uploader")
->>>>>>> 9d0c789d
 		}).
 		ValidateFlags(func() error {
 			if enableBlockDataUpload {
